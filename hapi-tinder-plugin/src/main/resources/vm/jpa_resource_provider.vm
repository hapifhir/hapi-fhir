
package ${packageBase};

import java.util.*;

import org.apache.commons.lang3.StringUtils;

import ca.uhn.fhir.jpa.provider${package_suffix}.*;
import ca.uhn.fhir.jpa.searchparam.SearchParameterMap;
import ca.uhn.fhir.model.api.Include;
import ca.uhn.fhir.model.api.annotation.*;
#if ( $isRi )
import org.hl7.fhir.${version}.model.*;
#else
import ca.uhn.fhir.model.${version}.composite.*;
import ca.uhn.fhir.model.${version}.resource.*; //
#end
import ca.uhn.fhir.rest.annotation.*;
import ca.uhn.fhir.rest.param.*;
import ca.uhn.fhir.rest.api.SortSpec;
import ca.uhn.fhir.rest.api.SummaryEnum;
import ca.uhn.fhir.rest.api.SearchTotalModeEnum;
import ca.uhn.fhir.rest.api.SearchContainedModeEnum;

public class ${className}ResourceProvider extends 
## We have specialized base classes for RPs that handle certain resource types. These
## RPs implement type specific operations 
#if ( $version != 'dstu' && (${className} == 'Encounter' || ${className} == 'Patient' || ${className} == 'ValueSet' || ${className} == 'QuestionnaireAnswers' || ${className} == 'CodeSystem' || ($version != 'dstu2' && ${className} == 'ConceptMap') || ${className} == 'MessageHeader' || ${className} == 'Composition' || ${className} == 'StructureDefinition' || ($version != 'dstu2' && ${className} == 'Observation') ))
	BaseJpaResourceProvider${className}${versionCapitalized}
#else
	JpaResourceProvider${versionCapitalized}<${className}>
#end 
	{

	@Override
	public Class<${className}> getResourceType() {
		return ${className}.class;
	}

	@Search(allowUnknownParams=true)
	public ca.uhn.fhir.rest.api.server.IBundleProvider search(
			javax.servlet.http.HttpServletRequest theServletRequest,
			javax.servlet.http.HttpServletResponse theServletResponse,

			ca.uhn.fhir.rest.api.server.RequestDetails theRequestDetails,

			@Description(shortDefinition="Search the contents of the resource's data using a filter")
			@OptionalParam(name=ca.uhn.fhir.rest.api.Constants.PARAM_FILTER)
			StringAndListParam theFtFilter,

			@Description(shortDefinition="Search the contents of the resource's data using a fulltext search")
			@OptionalParam(name=ca.uhn.fhir.rest.api.Constants.PARAM_CONTENT)
			StringAndListParam theFtContent, 

			@Description(shortDefinition="Search the contents of the resource's narrative using a fulltext search")
			@OptionalParam(name=ca.uhn.fhir.rest.api.Constants.PARAM_TEXT)
			StringAndListParam theFtText, 

			@Description(shortDefinition="Search for resources which have the given tag")
			@OptionalParam(name=ca.uhn.fhir.rest.api.Constants.PARAM_TAG)
			TokenAndListParam theSearchForTag, 

			@Description(shortDefinition="Search for resources which have the given security labels")
			@OptionalParam(name=ca.uhn.fhir.rest.api.Constants.PARAM_SECURITY)
			TokenAndListParam theSearchForSecurity, 
  
			@Description(shortDefinition="Search for resources which have the given profile")
			@OptionalParam(name=ca.uhn.fhir.rest.api.Constants.PARAM_PROFILE)
			UriAndListParam theSearchForProfile,

			@Description(shortDefinition="Search for resources which have the given source value (Resource.meta.source)")
			@OptionalParam(name=ca.uhn.fhir.rest.api.Constants.PARAM_SOURCE)
			UriAndListParam theSearchForSource,

			@Description(shortDefinition="Return resources linked to by the given target")
			@OptionalParam(name="_has")
			HasAndListParam theHas, 

#foreach ( $param in $searchParams ) #{if}(true) #{end} 

			@Description(shortDefinition="${param.description}")
#if (${param.type} == 'string' )
			@OptionalParam(name="${param.name}")
			StringAndListParam the${param.nameCapitalized}, 
#elseif (${param.type} == 'token' )
			@OptionalParam(name="${param.name}")
			TokenAndListParam the${param.nameCapitalized},
#elseif (${param.type} == 'special' )
			@OptionalParam(name="${param.name}")
			SpecialAndListParam the${param.nameCapitalized},
#elseif (${param.type} == 'date' )
			@OptionalParam(name="${param.name}")
			DateRangeParam the${param.nameCapitalized}, 
#elseif (${param.type} == 'uri' )
			@OptionalParam(name="${param.name}")
			UriAndListParam the${param.nameCapitalized}, 
#elseif (${param.type} == 'quantity' )
			@OptionalParam(name="${param.name}")
			QuantityAndListParam the${param.nameCapitalized}, 
#elseif (${param.type} == 'number' )
			@OptionalParam(name="${param.name}")
			NumberAndListParam the${param.nameCapitalized}, 
#elseif (${param.type} == 'reference' )
			@OptionalParam(name="${param.name}", targetTypes={ #{foreach}($nextType in ${param.targetTypes}) ${nextType}.class #{if}($foreach.hasNext), #{end} #{end} } )
			ReferenceAndListParam the${param.nameCapitalized}, 
#elseif (${param.type} == 'composite')
			@OptionalParam(name="${param.name}", compositeTypes= { ${param.compositeTypes[0]}Param.class, ${param.compositeTypes[1]}Param.class })
			CompositeAndListParam<${param.compositeTypes[0]}Param, ${param.compositeTypes[1]}Param> the${param.nameCapitalized},
#end
#end	

			@RawParam
			Map<String, List<String>> theAdditionalRawParams,

<<<<<<< HEAD
			@IncludeParam(reverse=true)
			Set<Include> theRevIncludes,
=======
>>>>>>> 0bf746f2
			@Description(shortDefinition="Only return resources which were last updated as specified by the given range")
			@OptionalParam(name="_lastUpdated")
			DateRangeParam theLastUpdated, 

			@IncludeParam
			Set<Include> theIncludes,

			@IncludeParam(reverse=true)
			Set<Include> theRevIncludes,

			@Sort
			SortSpec theSort,
			
			@ca.uhn.fhir.rest.annotation.Count
			Integer theCount,

			@ca.uhn.fhir.rest.annotation.Offset
			Integer theOffset,

			SummaryEnum theSummaryMode,

			SearchTotalModeEnum theSearchTotalMode,

			SearchContainedModeEnum theSearchContainedMode

			) {
		startRequest(theServletRequest);
		try {
			SearchParameterMap paramMap = new SearchParameterMap();
			paramMap.add(ca.uhn.fhir.rest.api.Constants.PARAM_FILTER, theFtFilter);
			paramMap.add(ca.uhn.fhir.rest.api.Constants.PARAM_CONTENT, theFtContent);
			paramMap.add(ca.uhn.fhir.rest.api.Constants.PARAM_TEXT, theFtText);
			paramMap.add(ca.uhn.fhir.rest.api.Constants.PARAM_TAG, theSearchForTag);
			paramMap.add(ca.uhn.fhir.rest.api.Constants.PARAM_SECURITY, theSearchForSecurity);
			paramMap.add(ca.uhn.fhir.rest.api.Constants.PARAM_PROFILE, theSearchForProfile);
			paramMap.add(ca.uhn.fhir.rest.api.Constants.PARAM_SOURCE, theSearchForSource);
			paramMap.add("_has", theHas);
#foreach ( $param in $searchParams ) 
			paramMap.add("${param.name}", the${param.nameCapitalized});
#end
#if ( $version != 'dstu' )
			paramMap.setRevIncludes(theRevIncludes);
			paramMap.setLastUpdated(theLastUpdated);
#end
			paramMap.setIncludes(theIncludes);
			paramMap.setSort(theSort);
			paramMap.setCount(theCount);
			paramMap.setOffset(theOffset);
			paramMap.setSummaryMode(theSummaryMode);
			paramMap.setSearchTotalMode(theSearchTotalMode);
			paramMap.setSearchContainedMode(theSearchContainedMode);

			getDao().translateRawParameters(theAdditionalRawParams, paramMap);

			ca.uhn.fhir.rest.api.server.IBundleProvider retVal = getDao().search(paramMap, theRequestDetails, theServletResponse);
			return retVal;
		} finally {
			endRequest(theServletRequest);
		}
	}

}<|MERGE_RESOLUTION|>--- conflicted
+++ resolved
@@ -103,7 +103,7 @@
 #elseif (${param.type} == 'reference' )
 			@OptionalParam(name="${param.name}", targetTypes={ #{foreach}($nextType in ${param.targetTypes}) ${nextType}.class #{if}($foreach.hasNext), #{end} #{end} } )
 			ReferenceAndListParam the${param.nameCapitalized}, 
-#elseif (${param.type} == 'composite')
+#elseif (${param.type} == 'composite' )
 			@OptionalParam(name="${param.name}", compositeTypes= { ${param.compositeTypes[0]}Param.class, ${param.compositeTypes[1]}Param.class })
 			CompositeAndListParam<${param.compositeTypes[0]}Param, ${param.compositeTypes[1]}Param> the${param.nameCapitalized},
 #end
@@ -112,11 +112,6 @@
 			@RawParam
 			Map<String, List<String>> theAdditionalRawParams,
 
-<<<<<<< HEAD
-			@IncludeParam(reverse=true)
-			Set<Include> theRevIncludes,
-=======
->>>>>>> 0bf746f2
 			@Description(shortDefinition="Only return resources which were last updated as specified by the given range")
 			@OptionalParam(name="_lastUpdated")
 			DateRangeParam theLastUpdated, 
