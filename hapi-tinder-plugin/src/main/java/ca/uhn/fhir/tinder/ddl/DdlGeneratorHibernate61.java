package ca.uhn.fhir.tinder.ddl;

import ca.uhn.fhir.jpa.util.ISequenceValueMassager;
import ca.uhn.fhir.util.IoUtil;
import ca.uhn.hapi.fhir.sql.hibernatesvc.HapiHibernateDialectSettingsService;
import jakarta.annotation.Nonnull;
import jakarta.persistence.Entity;
import jakarta.persistence.MappedSuperclass;
import org.apache.commons.io.FileUtils;
import org.apache.commons.lang3.Validate;
import org.apache.maven.plugin.MojoFailureException;
import org.apache.maven.project.MavenProject;
import org.hibernate.boot.Metadata;
import org.hibernate.boot.MetadataSources;
import org.hibernate.boot.internal.MetadataImpl;
import org.hibernate.boot.registry.BootstrapServiceRegistry;
import org.hibernate.boot.registry.BootstrapServiceRegistryBuilder;
import org.hibernate.boot.registry.StandardServiceRegistry;
import org.hibernate.boot.registry.StandardServiceRegistryBuilder;
import org.hibernate.cfg.JdbcSettings;
import org.hibernate.cfg.SchemaToolingSettings;
import org.hibernate.engine.jdbc.connections.internal.UserSuppliedConnectionProviderImpl;
import org.hibernate.engine.jdbc.connections.spi.ConnectionProvider;
import org.hibernate.tool.hbm2ddl.SchemaExport;
import org.hibernate.tool.schema.TargetType;
import org.slf4j.Logger;
import org.slf4j.LoggerFactory;
import org.springframework.beans.factory.config.BeanDefinition;
import org.springframework.context.annotation.ClassPathScanningCandidateComponentProvider;
import org.springframework.core.io.DefaultResourceLoader;
import org.springframework.core.io.Resource;
import org.springframework.core.io.ResourceLoader;
import org.springframework.core.io.support.PathMatchingResourcePatternResolver;
import org.springframework.core.type.filter.AnnotationTypeFilter;

import java.io.Closeable;
import java.io.File;
import java.io.FileWriter;
import java.io.IOException;
import java.io.Writer;
import java.net.URL;
import java.net.URLClassLoader;
import java.nio.charset.StandardCharsets;
import java.sql.Connection;
import java.sql.DriverManager;
import java.sql.SQLException;
import java.util.ArrayList;
import java.util.EnumSet;
import java.util.HashSet;
import java.util.List;
import java.util.Set;

import static org.apache.commons.lang3.StringUtils.isNotBlank;

public class DdlGeneratorHibernate61 {
	private static final Logger ourLog = LoggerFactory.getLogger(DdlGeneratorHibernate61.class);
	private final Set<String> myPackages = new HashSet<>();
	private final List<GenerateDdlMojo.Dialect> myDialects = new ArrayList<>();
	private File myOutputDirectory;
	private MavenProject myProject;
	private HapiHibernateDialectSettingsService myHapiHibernateDialectSettingsService =
			new HapiHibernateDialectSettingsService();

	public void addPackage(String thePackage) {
		Validate.notNull(thePackage);
		myPackages.add(thePackage);
	}

	public void addDialect(GenerateDdlMojo.Dialect theDialect) {
		Validate.notBlank(theDialect.getClassName());
		Validate.notBlank(theDialect.getTargetFileName());
		myDialects.add(theDialect);
	}

	public HapiHibernateDialectSettingsService getHapiHibernateDialectSettingsService() {
		return myHapiHibernateDialectSettingsService;
	}

	public void setOutputDirectory(File theOutputDirectory) {
		Validate.notNull(theOutputDirectory);
		myOutputDirectory = theOutputDirectory;
	}

	public void generateDdl() throws MojoFailureException {
		ClassLoader classLoader = getClassLoader(myProject);
		FakeConnectionConnectionProvider connectionProvider = new FakeConnectionConnectionProvider();
		Set<Class<?>> entityClasses = scanClasspathForEntityClasses(myPackages, classLoader);

		BootstrapServiceRegistryBuilder bootstrapServiceRegistryBuilder = new BootstrapServiceRegistryBuilder();
		bootstrapServiceRegistryBuilder.applyClassLoader(classLoader);
		bootstrapServiceRegistryBuilder.enableAutoClose();
		BootstrapServiceRegistry bootstrapServiceRegistry = bootstrapServiceRegistryBuilder.build();

		for (GenerateDdlMojo.Dialect nextDialect : myDialects) {
			String fileName = nextDialect.getTargetFileName();
			String dialectClassName = nextDialect.getClassName();

			StandardServiceRegistryBuilder registryBuilder =
					new StandardServiceRegistryBuilder(bootstrapServiceRegistry);
			registryBuilder.applySetting(SchemaToolingSettings.HBM2DDL_AUTO, "create");
			registryBuilder.applySetting(JdbcSettings.DIALECT, dialectClassName);
			registryBuilder.addService(ConnectionProvider.class, connectionProvider);
			registryBuilder.addService(
					ISequenceValueMassager.class, new ISequenceValueMassager.NoopSequenceValueMassager());
			registryBuilder.addService(
					HapiHibernateDialectSettingsService.class, myHapiHibernateDialectSettingsService);
			StandardServiceRegistry standardRegistry = registryBuilder.build();
			MetadataSources metadataSources = new MetadataSources(standardRegistry);

			for (Class<?> next : entityClasses) {
				metadataSources.addAnnotatedClass(next);
			}

			Metadata metadata = metadataSources.buildMetadata();

			/*
			 * This is not actually necessary for schema exporting, but we validate
			 * in order to ensure that various tests fail if the
			 * ConditionalIdMappingContributor leaves the model in an
			 * inconsistent state.
			 */
			((MetadataImpl) metadata).validate();

			EnumSet<TargetType> targetTypes = EnumSet.of(TargetType.SCRIPT);
			SchemaExport.Action action = SchemaExport.Action.CREATE;

			File outputFile = new File(myOutputDirectory, fileName);
			if (outputFile.exists()) {
				try {
					FileUtils.delete(outputFile);
				} catch (IOException e) {
					throw new MojoFailureException("Failed to delete file: " + e.getMessage(), e);
				}
			}

			writeContentsToFile(nextDialect.getPrependFile(), classLoader, outputFile);

			String outputFileName = outputFile.getAbsolutePath();
			ourLog.info("Writing to file: {}", outputFileName);

			SchemaExport schemaExport = new SchemaExport();
			schemaExport.setFormat(true);
			schemaExport.setDelimiter(";");
			schemaExport.setOutputFile(outputFileName);
			schemaExport.execute(targetTypes, action, metadata, standardRegistry);

			writeContentsToFile(nextDialect.getAppendFile(), classLoader, outputFile);
		}

		IoUtil.closeQuietly(connectionProvider);
	}

	public void setProject(MavenProject theProject) {
		myProject = theProject;
	}

	@SuppressWarnings("unchecked")
	private ClassLoader getClassLoader(MavenProject project) throws MojoFailureException {
		if (project == null) {
			return DdlGeneratorHibernate61.class.getClassLoader();
		}

		try {
			List<String> classpathElements = project.getCompileClasspathElements();
			classpathElements.add(project.getBuild().getOutputDirectory());
			classpathElements.add(project.getBuild().getTestOutputDirectory());
			URL[] urls = new URL[classpathElements.size()];
			for (int i = 0; i < classpathElements.size(); ++i) {
				urls[i] = new File(classpathElements.get(i)).toURI().toURL();
			}
			return new URLClassLoader(urls, this.getClass().getClassLoader());
		} catch (Exception e) {
			throw new MojoFailureException("Failed to set classpath: " + e.getMessage(), e);
		}
	}

	@Nonnull
	private Set<Class<?>> scanClasspathForEntityClasses(Set<String> thePackages, ClassLoader theClassLoader)
			throws MojoFailureException {

		ClassPathScanningCandidateComponentProvider provider = new ClassPathScanningCandidateComponentProvider(false);
		provider.setResourceLoader(new PathMatchingResourcePatternResolver(theClassLoader));
		provider.addIncludeFilter(new AnnotationTypeFilter(Entity.class));
		provider.addIncludeFilter(new AnnotationTypeFilter(MappedSuperclass.class));

		Set<Class<?>> entityClassNames = new HashSet<>();
		for (final String nextPackage : thePackages) {

			boolean found = false;
			for (BeanDefinition definition : provider.findCandidateComponents(nextPackage)) {
				if (definition.getBeanClassName() != null) {
					ourLog.debug("Found entity class: {}", definition.getBeanClassName());
					Class<?> clazz;
					try {
						clazz = theClassLoader.loadClass(definition.getBeanClassName());
					} catch (ClassNotFoundException e) {
						throw new MojoFailureException("Failed to load class: " + definition.getBeanClassName(), e);
					}
					entityClassNames.add(clazz);
					found = true;
				}
			}

			if (!found) {
				throw new MojoFailureException("No @Entity classes found in package: " + nextPackage);
			}
		}
		return entityClassNames;
	}

	private static void writeContentsToFile(String prependFile, ClassLoader classLoader, File outputFile)
			throws MojoFailureException {
		if (isNotBlank(prependFile)) {
			ResourceLoader loader = new DefaultResourceLoader(classLoader);
			Resource resource = loader.getResource(prependFile);
			try (Writer w = new FileWriter(outputFile, true)) {
				w.append(resource.getContentAsString(StandardCharsets.UTF_8));
			} catch (IOException e) {
				throw new MojoFailureException("Failed to write to file " + outputFile + ": " + e.getMessage(), e);
			}
		}
	}

	/**
	 * The hibernate bootstrap process insists on having a DB connection even
	 * if it will never be used. So we just create a placeholder H2 connection
	 * here. The schema export doesn't actually touch this DB, so it doesn't
	 * matter that it doesn't correlate to the specified dialect.
	 */
	private static class FakeConnectionConnectionProvider extends UserSuppliedConnectionProviderImpl
			implements Closeable {
		private static final long serialVersionUID = 4147495169899817244L;
		private Connection connection;

		public FakeConnectionConnectionProvider() {
			try {
				connection = DriverManager.getConnection("jdbc:h2:mem:tmp", "sa", "sa");
			} catch (SQLException e) {
				connection = null;
				return;
			}

			/*
			 * The Oracle Dialect tries to query for any existing sequences, so we need to supply
			 * a fake empty table to answer that query.
			 */
			try {
				connection.setAutoCommit(true);
				connection
						.prepareStatement("create table all_sequences (PID bigint not null, primary key (PID))")
						.execute();
			} catch (SQLException e) {
				ourLog.error("Failed to create sequences table", e);
			}
		}

		@Override
		public Connection getConnection() {
			ourLog.trace("Using internal driver: {}", org.h2.Driver.class);
			return connection;
		}

		@Override
		public void closeConnection(Connection conn) {
			// ignore
		}

		@Override
		public void close() throws IOException {
			try {
				connection.close();
			} catch (SQLException e) {
				throw new IOException(e);
			}
		}
	}
<<<<<<< HEAD
=======

	private static void writeContentsToFile(String prependFile, ClassLoader classLoader, File outputFile)
			throws MojoFailureException {
		if (isNotBlank(prependFile)) {
			ResourceLoader loader = new DefaultResourceLoader(classLoader);
			Resource resource = loader.getResource(prependFile);
			try (Writer w = new FileWriter(outputFile, true)) {
				w.append(resource.getContentAsString(StandardCharsets.UTF_8));
				ourLog.info("Added contents of file: {}", prependFile);
			} catch (IOException e) {
				throw new MojoFailureException("Failed to write to file " + outputFile + ": " + e.getMessage(), e);
			}
		}
	}
>>>>>>> 744a0d70
}<|MERGE_RESOLUTION|>--- conflicted
+++ resolved
@@ -58,11 +58,11 @@
 	private final List<GenerateDdlMojo.Dialect> myDialects = new ArrayList<>();
 	private File myOutputDirectory;
 	private MavenProject myProject;
-	private HapiHibernateDialectSettingsService myHapiHibernateDialectSettingsService =
+	private final HapiHibernateDialectSettingsService myHapiHibernateDialectSettingsService =
 			new HapiHibernateDialectSettingsService();
 
 	public void addPackage(String thePackage) {
-		Validate.notNull(thePackage);
+		Validate.notNull(thePackage, "thePackage must not be null");
 		myPackages.add(thePackage);
 	}
 
@@ -77,7 +77,7 @@
 	}
 
 	public void setOutputDirectory(File theOutputDirectory) {
-		Validate.notNull(theOutputDirectory);
+		Validate.notNull(theOutputDirectory, "theOutputDirectory must not be null");
 		myOutputDirectory = theOutputDirectory;
 	}
 
@@ -274,21 +274,4 @@
 			}
 		}
 	}
-<<<<<<< HEAD
-=======
-
-	private static void writeContentsToFile(String prependFile, ClassLoader classLoader, File outputFile)
-			throws MojoFailureException {
-		if (isNotBlank(prependFile)) {
-			ResourceLoader loader = new DefaultResourceLoader(classLoader);
-			Resource resource = loader.getResource(prependFile);
-			try (Writer w = new FileWriter(outputFile, true)) {
-				w.append(resource.getContentAsString(StandardCharsets.UTF_8));
-				ourLog.info("Added contents of file: {}", prependFile);
-			} catch (IOException e) {
-				throw new MojoFailureException("Failed to write to file " + outputFile + ": " + e.getMessage(), e);
-			}
-		}
-	}
->>>>>>> 744a0d70
 }