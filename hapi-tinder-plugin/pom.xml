<project xmlns="http://maven.apache.org/POM/4.0.0" xmlns:xsi="http://www.w3.org/2001/XMLSchema-instance"
	xsi:schemaLocation="http://maven.apache.org/POM/4.0.0 http://maven.apache.org/xsd/maven-4.0.0.xsd">
	<modelVersion>4.0.0</modelVersion>

	<parent>
		<groupId>ca.uhn.hapi.fhir</groupId>
		<artifactId>hapi-fhir</artifactId>
<<<<<<< HEAD
		<version>6.1.0-PRE7-SNAPSHOT</version>
=======
		<version>6.1.0-PRE4-SNAPSHOT</version>
>>>>>>> f4629822
		<relativePath>../pom.xml</relativePath>
	</parent>

	<artifactId>hapi-tinder-plugin</artifactId>
	<packaging>maven-plugin</packaging>
	<!-- <packaging>jar</packaging> -->

	<name>HAPI Tinder Plugin</name>

	<dependencies>
		<dependency>
			<groupId>ca.uhn.hapi.fhir</groupId>
			<artifactId>hapi-fhir-base</artifactId>
			<version>${project.version}</version>
		</dependency>
		<dependency>
			<groupId>ca.uhn.hapi.fhir</groupId>
			<artifactId>hapi-fhir-server</artifactId>
			<version>${project.version}</version>
		</dependency>
		<!-- 
		Because Tinder is a part of the HAPI FHIR build process (it generates
		a bunch of the actual HAPI structure code), but also uses HAPI FHIR 
		in order to run (e.g. to load ValueSet resources), we keep the dependencies
		for the structures
		a version behind the main library. This is weird, but it works. 
		-->
		<dependency>
			<groupId>ca.uhn.hapi.fhir</groupId>
			<artifactId>hapi-fhir-structures-dstu2</artifactId>
			<version>5.3.0</version>
			<exclusions>
				<exclusion>
					<groupId>ca.uhn.hapi.fhir</groupId>
					<artifactId>hapi-fhir-base</artifactId>
				</exclusion>
			</exclusions>
		</dependency>
		<dependency>
			<groupId>ca.uhn.hapi.fhir</groupId>
			<artifactId>hapi-fhir-structures-dstu2.1</artifactId>
			<version>5.3.0</version>
			<exclusions>
				<exclusion>
					<groupId>ca.uhn.hapi.fhir</groupId>
					<artifactId>hapi-fhir-base</artifactId>
				</exclusion>
			</exclusions>
		</dependency>
		<dependency>
			<groupId>ca.uhn.hapi.fhir</groupId>
			<artifactId>hapi-fhir-structures-dstu3</artifactId>
<<<<<<< HEAD
			<version>6.1.0-PRE7-SNAPSHOT</version>
=======
			<version>6.1.0-PRE4-SNAPSHOT</version>
>>>>>>> f4629822
		</dependency>
		<dependency>
			<groupId>ca.uhn.hapi.fhir</groupId>
			<artifactId>hapi-fhir-structures-hl7org-dstu2</artifactId>
<<<<<<< HEAD
			<version>6.1.0-PRE7-SNAPSHOT</version>
=======
			<version>6.1.0-PRE4-SNAPSHOT</version>
>>>>>>> f4629822
		</dependency>
		<dependency>
			<groupId>ca.uhn.hapi.fhir</groupId>
			<artifactId>hapi-fhir-structures-r4</artifactId>
<<<<<<< HEAD
			<version>6.1.0-PRE7-SNAPSHOT</version>
=======
			<version>6.1.0-PRE4-SNAPSHOT</version>
>>>>>>> f4629822
		</dependency>
		<dependency>
			<groupId>ca.uhn.hapi.fhir</groupId>
			<artifactId>hapi-fhir-structures-r5</artifactId>
<<<<<<< HEAD
			<version>6.1.0-PRE7-SNAPSHOT</version>
=======
			<version>6.1.0-PRE4-SNAPSHOT</version>
>>>>>>> f4629822
		</dependency>
		<dependency>
			<groupId>ca.uhn.hapi.fhir</groupId>
			<artifactId>hapi-fhir-validation-resources-dstu2</artifactId>
<<<<<<< HEAD
			<version>6.1.0-PRE7-SNAPSHOT</version>
=======
			<version>6.1.0-PRE4-SNAPSHOT</version>
>>>>>>> f4629822
		</dependency>
		<dependency>
			<groupId>ca.uhn.hapi.fhir</groupId>
			<artifactId>hapi-fhir-validation-resources-dstu3</artifactId>
<<<<<<< HEAD
			<version>6.1.0-PRE7-SNAPSHOT</version>
=======
			<version>6.1.0-PRE4-SNAPSHOT</version>
>>>>>>> f4629822
		</dependency>
		<dependency>
			<groupId>ca.uhn.hapi.fhir</groupId>
			<artifactId>hapi-fhir-validation-resources-r4</artifactId>
<<<<<<< HEAD
			<version>6.1.0-PRE7-SNAPSHOT</version>
=======
			<version>6.1.0-PRE4-SNAPSHOT</version>
>>>>>>> f4629822
		</dependency>
		<dependency>
			<groupId>org.apache.velocity</groupId>
			<artifactId>velocity-engine-core</artifactId>
		</dependency>
		<dependency>
			<artifactId>commons-lang</artifactId>
			<groupId>commons-lang</groupId>
			<version>2.6</version>
		</dependency>

		<dependency>
			<groupId>com.google.guava</groupId>
			<artifactId>guava</artifactId>
		</dependency>

		<!-- General -->
		<dependency>
			<groupId>org.apache.commons</groupId>
			<artifactId>commons-lang3</artifactId>
		</dependency>
		<dependency>
			<groupId>commons-io</groupId>
			<artifactId>commons-io</artifactId>
		</dependency>

		<dependency>
			<groupId>org.springframework</groupId>
			<artifactId>spring-context</artifactId>
			<exclusions>
				<exclusion>
					<groupId>commons-logging</groupId>
					<artifactId>commons-logging</artifactId>
				</exclusion>
			</exclusions>
		</dependency>

		<!-- Logging -->
		<dependency>
			<groupId>org.slf4j</groupId>
			<artifactId>slf4j-api</artifactId>
		</dependency>
		<dependency>
			<groupId>ch.qos.logback</groupId>
			<artifactId>logback-classic</artifactId>
			<optional>true</optional>
		</dependency>

		<!-- Maven -->
		<dependency>
			<groupId>org.apache.maven</groupId>
			<artifactId>maven-project</artifactId>
            <!--
			<exclusions>
				<exclusion>
					<groupId>org.codehaus.plexus</groupId>
					<artifactId>plexus-utils</artifactId>
				</exclusion>
				<exclusion>
					<groupId>org.apache.maven</groupId>
					<artifactId>maven-model</artifactId>
				</exclusion>
				<exclusion>
					<groupId>org.apache.maven</groupId>
					<artifactId>maven-artifact</artifactId>
				</exclusion>
			</exclusions>
			-->
		</dependency>
		<dependency>
			<groupId>org.apache.maven</groupId>
			<artifactId>maven-plugin-api</artifactId>
			<!--
            <exclusions>
				<exclusion>
					<groupId>org.eclipse.sisu</groupId>
					<artifactId>org.eclipse.sisu.plexus</artifactId>
				</exclusion>
			</exclusions>
			-->
		</dependency>
		<dependency>
			<groupId>org.apache.maven.plugin-tools</groupId>
			<artifactId>maven-plugin-annotations</artifactId>
			<scope>provided</scope>
			<!--
            <exclusions>
				<exclusion>
					<groupId>org.apache.maven</groupId>
					<artifactId>maven-artifact</artifactId>
				</exclusion>
			</exclusions>
			-->
		</dependency>

		<!-- Ant tasks -->
		<dependency>
			<groupId>org.apache.ant</groupId>
			<artifactId>ant</artifactId>
			<version>1.10.11</version>
		</dependency>
		
		<!-- This is just used for  -->
		<dependency>
			<groupId>org.ini4j</groupId>
			<artifactId>ini4j</artifactId>
			<version>0.5.4</version>
			<scope>test</scope>
		</dependency>

		<dependency>
			<groupId>commons-codec</groupId>
			<artifactId>commons-codec</artifactId>
			<version>1.15</version>
		</dependency>


	</dependencies>

	<properties>
		<maven_version>3.1.1</maven_version>
	</properties>

	<reporting>
		<plugins>
			<plugin>
				<groupId>org.apache.maven.plugins</groupId>
				<artifactId>maven-plugin-plugin</artifactId>
				<reportSets>
					<reportSet>
						<reports>
							<report>report</report>
						</reports>
					</reportSet>
				</reportSets>
			</plugin>
		</plugins>
	</reporting>

	<build>
		<plugins>
			<plugin>
				<groupId>org.apache.maven.plugins</groupId>
				<artifactId>maven-plugin-plugin</artifactId>
				<configuration>
					<!-- see http://jira.codehaus.org/browse/MNG-5346 -->
					<skipErrorNoDescriptorsFound>true</skipErrorNoDescriptorsFound>
				</configuration>

				<executions>
					<execution>
						<id>mojo-descriptor</id>
						<goals>
							<goal>descriptor</goal>
						</goals>
					</execution>
				</executions>
			</plugin>
            <plugin>
                <groupId>org.apache.maven.plugins</groupId>
                <artifactId>maven-compiler-plugin</artifactId>
                <configuration>
                    <source>16</source>
                    <target>16</target>
                </configuration>
            </plugin>
        </plugins>
		<pluginManagement>
			<plugins>
				<!--This plugin's configuration is used to store Eclipse m2e settings 
					only. It has no influence on the Maven build itself. -->
				<plugin>
					<groupId>org.eclipse.m2e</groupId>
					<artifactId>lifecycle-mapping</artifactId>
					<version>1.0.0</version>
					<configuration>
						<lifecycleMappingMetadata>
							<pluginExecutions>
								<pluginExecution>
									<pluginExecutionFilter>
										<groupId>
											org.apache.maven.plugins
										</groupId>
										<artifactId>
											maven-plugin-plugin
										</artifactId>
										<versionRange>
											[3.2,)
										</versionRange>
										<goals>
											<goal>descriptor</goal>
										</goals>
									</pluginExecutionFilter>
									<action>
										<ignore></ignore>
									</action>
								</pluginExecution>
							</pluginExecutions>
						</lifecycleMappingMetadata>
					</configuration>
				</plugin>
			</plugins>
		</pluginManagement>
	</build>

</project>
<|MERGE_RESOLUTION|>--- conflicted
+++ resolved
@@ -5,11 +5,7 @@
 	<parent>
 		<groupId>ca.uhn.hapi.fhir</groupId>
 		<artifactId>hapi-fhir</artifactId>
-<<<<<<< HEAD
 		<version>6.1.0-PRE7-SNAPSHOT</version>
-=======
-		<version>6.1.0-PRE4-SNAPSHOT</version>
->>>>>>> f4629822
 		<relativePath>../pom.xml</relativePath>
 	</parent>
 
@@ -62,65 +58,37 @@
 		<dependency>
 			<groupId>ca.uhn.hapi.fhir</groupId>
 			<artifactId>hapi-fhir-structures-dstu3</artifactId>
-<<<<<<< HEAD
-			<version>6.1.0-PRE7-SNAPSHOT</version>
-=======
-			<version>6.1.0-PRE4-SNAPSHOT</version>
->>>>>>> f4629822
+			<version>6.1.0-PRE7-SNAPSHOT</version>
 		</dependency>
 		<dependency>
 			<groupId>ca.uhn.hapi.fhir</groupId>
 			<artifactId>hapi-fhir-structures-hl7org-dstu2</artifactId>
-<<<<<<< HEAD
-			<version>6.1.0-PRE7-SNAPSHOT</version>
-=======
-			<version>6.1.0-PRE4-SNAPSHOT</version>
->>>>>>> f4629822
+			<version>6.1.0-PRE7-SNAPSHOT</version>
 		</dependency>
 		<dependency>
 			<groupId>ca.uhn.hapi.fhir</groupId>
 			<artifactId>hapi-fhir-structures-r4</artifactId>
-<<<<<<< HEAD
-			<version>6.1.0-PRE7-SNAPSHOT</version>
-=======
-			<version>6.1.0-PRE4-SNAPSHOT</version>
->>>>>>> f4629822
+			<version>6.1.0-PRE7-SNAPSHOT</version>
 		</dependency>
 		<dependency>
 			<groupId>ca.uhn.hapi.fhir</groupId>
 			<artifactId>hapi-fhir-structures-r5</artifactId>
-<<<<<<< HEAD
-			<version>6.1.0-PRE7-SNAPSHOT</version>
-=======
-			<version>6.1.0-PRE4-SNAPSHOT</version>
->>>>>>> f4629822
+			<version>6.1.0-PRE7-SNAPSHOT</version>
 		</dependency>
 		<dependency>
 			<groupId>ca.uhn.hapi.fhir</groupId>
 			<artifactId>hapi-fhir-validation-resources-dstu2</artifactId>
-<<<<<<< HEAD
-			<version>6.1.0-PRE7-SNAPSHOT</version>
-=======
-			<version>6.1.0-PRE4-SNAPSHOT</version>
->>>>>>> f4629822
+			<version>6.1.0-PRE7-SNAPSHOT</version>
 		</dependency>
 		<dependency>
 			<groupId>ca.uhn.hapi.fhir</groupId>
 			<artifactId>hapi-fhir-validation-resources-dstu3</artifactId>
-<<<<<<< HEAD
-			<version>6.1.0-PRE7-SNAPSHOT</version>
-=======
-			<version>6.1.0-PRE4-SNAPSHOT</version>
->>>>>>> f4629822
+			<version>6.1.0-PRE7-SNAPSHOT</version>
 		</dependency>
 		<dependency>
 			<groupId>ca.uhn.hapi.fhir</groupId>
 			<artifactId>hapi-fhir-validation-resources-r4</artifactId>
-<<<<<<< HEAD
-			<version>6.1.0-PRE7-SNAPSHOT</version>
-=======
-			<version>6.1.0-PRE4-SNAPSHOT</version>
->>>>>>> f4629822
+			<version>6.1.0-PRE7-SNAPSHOT</version>
 		</dependency>
 		<dependency>
 			<groupId>org.apache.velocity</groupId>
@@ -279,15 +247,7 @@
 					</execution>
 				</executions>
 			</plugin>
-            <plugin>
-                <groupId>org.apache.maven.plugins</groupId>
-                <artifactId>maven-compiler-plugin</artifactId>
-                <configuration>
-                    <source>16</source>
-                    <target>16</target>
-                </configuration>
-            </plugin>
-        </plugins>
+		</plugins>
 		<pluginManagement>
 			<plugins>
 				<!--This plugin's configuration is used to store Eclipse m2e settings 
