<project xmlns="http://maven.apache.org/POM/4.0.0" xmlns:xsi="http://www.w3.org/2001/XMLSchema-instance"
			xsi:schemaLocation="http://maven.apache.org/POM/4.0.0 http://maven.apache.org/xsd/maven-4.0.0.xsd">
	<modelVersion>4.0.0</modelVersion>

	<parent>
		<groupId>ca.uhn.hapi.fhir</groupId>
		<artifactId>hapi-fhir</artifactId>
<<<<<<< HEAD
		<version>6.2.3</version>
=======
		<version>6.3.2-SNAPSHOT</version>
>>>>>>> 31212875
		<relativePath>../pom.xml</relativePath>
	</parent>

	<artifactId>hapi-tinder-plugin</artifactId>
	<packaging>maven-plugin</packaging>
	<!-- <packaging>jar</packaging> -->

	<name>HAPI Tinder Plugin</name>

	<properties>
		<previous_hapi_fhir_version>6.1.0</previous_hapi_fhir_version>
		<!-- TODO KHS is this still needed?
		<maven_version>3.1.1</maven_version>
		-->
	</properties>

	<dependencies>
		<dependency>
			<groupId>ca.uhn.hapi.fhir</groupId>
			<artifactId>hapi-fhir-base</artifactId>
			<version>${project.version}</version>
		</dependency>
		<dependency>
			<groupId>ca.uhn.hapi.fhir</groupId>
			<artifactId>hapi-fhir-server</artifactId>
			<version>${project.version}</version>
		</dependency>
		<!-- 
		Because Tinder is a part of the HAPI FHIR build process (it generates
		a bunch of the actual HAPI structure code), but also uses HAPI FHIR 
		in order to run (e.g. to load ValueSet resources), we keep the dependencies
		for the structures
		a version behind the main library. This is weird, but it works. 
		-->
		<dependency>
			<groupId>ca.uhn.hapi.fhir</groupId>
			<artifactId>hapi-fhir-structures-dstu2</artifactId>
			<version>${previous_hapi_fhir_version}</version>
			<exclusions>
				<exclusion>
					<groupId>ca.uhn.hapi.fhir</groupId>
					<artifactId>hapi-fhir-base</artifactId>
				</exclusion>
			</exclusions>
		</dependency>
		<dependency>
			<groupId>ca.uhn.hapi.fhir</groupId>
			<artifactId>hapi-fhir-structures-dstu2.1</artifactId>
			<version>${previous_hapi_fhir_version}</version>
			<exclusions>
				<exclusion>
					<groupId>ca.uhn.hapi.fhir</groupId>
					<artifactId>hapi-fhir-base</artifactId>
				</exclusion>
			</exclusions>
		</dependency>
		<dependency>
			<groupId>ca.uhn.hapi.fhir</groupId>
			<artifactId>hapi-fhir-structures-dstu3</artifactId>
			<version>6.2.3</version>
		</dependency>
		<dependency>
			<groupId>ca.uhn.hapi.fhir</groupId>
			<artifactId>hapi-fhir-structures-hl7org-dstu2</artifactId>
			<version>6.2.3</version>
		</dependency>
		<dependency>
			<groupId>ca.uhn.hapi.fhir</groupId>
			<artifactId>hapi-fhir-structures-r4</artifactId>
			<version>6.2.3</version>
		</dependency>
		<dependency>
			<groupId>ca.uhn.hapi.fhir</groupId>
			<artifactId>hapi-fhir-structures-r4b</artifactId>
			<version>6.2.3</version>
		</dependency>
		<dependency>
			<groupId>ca.uhn.hapi.fhir</groupId>
			<artifactId>hapi-fhir-structures-r5</artifactId>
			<version>6.2.3</version>
		</dependency>
		<dependency>
			<groupId>ca.uhn.hapi.fhir</groupId>
			<artifactId>hapi-fhir-validation-resources-dstu2</artifactId>
			<version>6.2.3</version>
		</dependency>
		<dependency>
			<groupId>ca.uhn.hapi.fhir</groupId>
			<artifactId>hapi-fhir-validation-resources-dstu3</artifactId>
			<version>6.2.3</version>
		</dependency>
		<dependency>
			<groupId>ca.uhn.hapi.fhir</groupId>
			<artifactId>hapi-fhir-validation-resources-r4</artifactId>
			<version>6.2.3</version>
		</dependency>
		<dependency>
			<groupId>ca.uhn.hapi.fhir</groupId>
			<artifactId>hapi-fhir-validation-resources-r5</artifactId>
			<version>6.2.3</version>
		</dependency>
		<dependency>
			<groupId>org.apache.velocity</groupId>
			<artifactId>velocity-engine-core</artifactId>
		</dependency>
		<dependency>
			<artifactId>commons-lang</artifactId>
			<groupId>commons-lang</groupId>
			<version>2.6</version>
		</dependency>

		<dependency>
			<groupId>com.google.guava</groupId>
			<artifactId>guava</artifactId>
		</dependency>

		<!-- General -->
		<dependency>
			<groupId>org.apache.commons</groupId>
			<artifactId>commons-lang3</artifactId>
		</dependency>
		<dependency>
			<groupId>commons-io</groupId>
			<artifactId>commons-io</artifactId>
		</dependency>

		<dependency>
			<groupId>org.springframework</groupId>
			<artifactId>spring-context</artifactId>
			<exclusions>
				<exclusion>
					<groupId>commons-logging</groupId>
					<artifactId>commons-logging</artifactId>
				</exclusion>
			</exclusions>
		</dependency>

		<!-- Logging -->
		<dependency>
			<groupId>org.slf4j</groupId>
			<artifactId>slf4j-api</artifactId>
		</dependency>
		<dependency>
			<groupId>ch.qos.logback</groupId>
			<artifactId>logback-classic</artifactId>
			<optional>true</optional>
		</dependency>

		<!-- Maven -->
		<dependency>
			<groupId>org.apache.maven</groupId>
			<artifactId>maven-project</artifactId>
			<!--
		<exclusions>
			<exclusion>
				<groupId>org.codehaus.plexus</groupId>
				<artifactId>plexus-utils</artifactId>
			</exclusion>
			<exclusion>
				<groupId>org.apache.maven</groupId>
				<artifactId>maven-model</artifactId>
			</exclusion>
			<exclusion>
				<groupId>org.apache.maven</groupId>
				<artifactId>maven-artifact</artifactId>
			</exclusion>
		</exclusions>
		-->
		</dependency>
		<dependency>
			<groupId>org.apache.maven</groupId>
			<artifactId>maven-plugin-api</artifactId>
			<!--
            <exclusions>
				<exclusion>
					<groupId>org.eclipse.sisu</groupId>
					<artifactId>org.eclipse.sisu.plexus</artifactId>
				</exclusion>
			</exclusions>
			-->
		</dependency>
		<dependency>
			<groupId>org.apache.maven.plugin-tools</groupId>
			<artifactId>maven-plugin-annotations</artifactId>
			<scope>provided</scope>
			<!--
            <exclusions>
				<exclusion>
					<groupId>org.apache.maven</groupId>
					<artifactId>maven-artifact</artifactId>
				</exclusion>
			</exclusions>
			-->
		</dependency>

		<!-- Ant tasks -->
		<dependency>
			<groupId>org.apache.ant</groupId>
			<artifactId>ant</artifactId>
			<version>1.10.11</version>
		</dependency>

		<!-- This is just used for  -->
		<dependency>
			<groupId>org.ini4j</groupId>
			<artifactId>ini4j</artifactId>
			<version>0.5.4</version>
			<scope>test</scope>
		</dependency>

		<dependency>
			<groupId>commons-codec</groupId>
			<artifactId>commons-codec</artifactId>
			<version>1.15</version>
		</dependency>


	</dependencies>

	<reporting>
		<plugins>
			<plugin>
				<groupId>org.apache.maven.plugins</groupId>
				<artifactId>maven-plugin-plugin</artifactId>
				<reportSets>
					<reportSet>
						<reports>
							<report>report</report>
						</reports>
					</reportSet>
				</reportSets>
			</plugin>
		</plugins>
	</reporting>

	<build>
		<plugins>
			<plugin>
				<groupId>org.apache.maven.plugins</groupId>
				<artifactId>maven-plugin-plugin</artifactId>
				<configuration>
					<!-- see http://jira.codehaus.org/browse/MNG-5346 -->
					<skipErrorNoDescriptorsFound>true</skipErrorNoDescriptorsFound>
				</configuration>

				<executions>
					<execution>
						<id>mojo-descriptor</id>
						<goals>
							<goal>descriptor</goal>
						</goals>
					</execution>
				</executions>
			</plugin>
		</plugins>
		<pluginManagement>
			<plugins>
				<!--This plugin's configuration is used to store Eclipse m2e settings 
					only. It has no influence on the Maven build itself. -->
				<plugin>
					<groupId>org.eclipse.m2e</groupId>
					<artifactId>lifecycle-mapping</artifactId>
					<version>1.0.0</version>
					<configuration>
						<lifecycleMappingMetadata>
							<pluginExecutions>
								<pluginExecution>
									<pluginExecutionFilter>
										<groupId>
											org.apache.maven.plugins
										</groupId>
										<artifactId>
											maven-plugin-plugin
										</artifactId>
										<versionRange>
											[3.2,)
										</versionRange>
										<goals>
											<goal>descriptor</goal>
										</goals>
									</pluginExecutionFilter>
									<action>
										<ignore></ignore>
									</action>
								</pluginExecution>
							</pluginExecutions>
						</lifecycleMappingMetadata>
					</configuration>
				</plugin>
			</plugins>
		</pluginManagement>
	</build>

</project>
<|MERGE_RESOLUTION|>--- conflicted
+++ resolved
@@ -5,11 +5,7 @@
 	<parent>
 		<groupId>ca.uhn.hapi.fhir</groupId>
 		<artifactId>hapi-fhir</artifactId>
-<<<<<<< HEAD
-		<version>6.2.3</version>
-=======
 		<version>6.3.2-SNAPSHOT</version>
->>>>>>> 31212875
 		<relativePath>../pom.xml</relativePath>
 	</parent>
 
@@ -69,47 +65,47 @@
 		<dependency>
 			<groupId>ca.uhn.hapi.fhir</groupId>
 			<artifactId>hapi-fhir-structures-dstu3</artifactId>
-			<version>6.2.3</version>
+			<version>${project.version}</version>
 		</dependency>
 		<dependency>
 			<groupId>ca.uhn.hapi.fhir</groupId>
 			<artifactId>hapi-fhir-structures-hl7org-dstu2</artifactId>
-			<version>6.2.3</version>
+			<version>${project.version}</version>
 		</dependency>
 		<dependency>
 			<groupId>ca.uhn.hapi.fhir</groupId>
 			<artifactId>hapi-fhir-structures-r4</artifactId>
-			<version>6.2.3</version>
+			<version>${project.version}</version>
 		</dependency>
 		<dependency>
 			<groupId>ca.uhn.hapi.fhir</groupId>
 			<artifactId>hapi-fhir-structures-r4b</artifactId>
-			<version>6.2.3</version>
+			<version>${project.version}</version>
 		</dependency>
 		<dependency>
 			<groupId>ca.uhn.hapi.fhir</groupId>
 			<artifactId>hapi-fhir-structures-r5</artifactId>
-			<version>6.2.3</version>
+			<version>${project.version}</version>
 		</dependency>
 		<dependency>
 			<groupId>ca.uhn.hapi.fhir</groupId>
 			<artifactId>hapi-fhir-validation-resources-dstu2</artifactId>
-			<version>6.2.3</version>
+			<version>${project.version}</version>
 		</dependency>
 		<dependency>
 			<groupId>ca.uhn.hapi.fhir</groupId>
 			<artifactId>hapi-fhir-validation-resources-dstu3</artifactId>
-			<version>6.2.3</version>
+			<version>${project.version}</version>
 		</dependency>
 		<dependency>
 			<groupId>ca.uhn.hapi.fhir</groupId>
 			<artifactId>hapi-fhir-validation-resources-r4</artifactId>
-			<version>6.2.3</version>
+			<version>${project.version}</version>
 		</dependency>
 		<dependency>
 			<groupId>ca.uhn.hapi.fhir</groupId>
 			<artifactId>hapi-fhir-validation-resources-r5</artifactId>
-			<version>6.2.3</version>
+			<version>${project.version}</version>
 		</dependency>
 		<dependency>
 			<groupId>org.apache.velocity</groupId>
