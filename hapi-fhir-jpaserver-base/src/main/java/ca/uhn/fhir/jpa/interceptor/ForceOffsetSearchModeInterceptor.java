package ca.uhn.fhir.jpa.interceptor;

/*-
 * #%L
 * HAPI FHIR JPA Server
 * %%
 * Copyright (C) 2014 - 2022 Smile CDR, Inc.
 * %%
 * Licensed under the Apache License, Version 2.0 (the "License");
 * you may not use this file except in compliance with the License.
 * You may obtain a copy of the License at
 *
 *      http://www.apache.org/licenses/LICENSE-2.0
 *
 * Unless required by applicable law or agreed to in writing, software
 * distributed under the License is distributed on an "AS IS" BASIS,
 * WITHOUT WARRANTIES OR CONDITIONS OF ANY KIND, either express or implied.
 * See the License for the specific language governing permissions and
 * limitations under the License.
 * #L%
 */

import ca.uhn.fhir.interceptor.api.Hook;
import ca.uhn.fhir.interceptor.api.Interceptor;
import ca.uhn.fhir.interceptor.api.Pointcut;
import ca.uhn.fhir.jpa.partition.SystemRequestDetails;
import ca.uhn.fhir.jpa.searchparam.SearchParameterMap;
import ca.uhn.fhir.rest.api.server.RequestDetails;
import ca.uhn.fhir.rest.server.servlet.ServletRequestDetails;
import org.apache.commons.lang3.Validate;

/**
 * This interceptor for the HAPI FHIR JPA server forces all queries to
 * be performed as offset queries. This means that the query cache will
 * not be used and searches will never result in any writes to the
 * database.
 */
@Interceptor
public class ForceOffsetSearchModeInterceptor {

	/**
	 * Default value for {@link #setDefaultCount(Integer)}
	 */
	public static final int DEFAULT_DEFAULT_COUNT = 100;

	private Integer myDefaultCount = DEFAULT_DEFAULT_COUNT;

	public void setDefaultCount(Integer theDefaultCount) {
		Validate.notNull(theDefaultCount, "theDefaultCount must not be null");
		myDefaultCount = theDefaultCount;
	}

	@Hook(Pointcut.STORAGE_PRESEARCH_REGISTERED)
	public void storagePreSearchRegistered(SearchParameterMap theMap, RequestDetails theRequestDetails) {

<<<<<<< HEAD
=======
		// If the params indicate a synchronous search, it doesn't make
		// sense to inject any offset processing since the search
		// will be handled synchronously anyhow
		if (theMap.isLoadSynchronous()) {
			return;
		}

>>>>>>> ae3faafc
		if (theMap.getOffset() == null) {
			theMap.setOffset(0);
		}
		if (theMap.getCount() == null) {
			theMap.setCount(myDefaultCount);
		}
	}


}<|MERGE_RESOLUTION|>--- conflicted
+++ resolved
@@ -53,8 +53,6 @@
 	@Hook(Pointcut.STORAGE_PRESEARCH_REGISTERED)
 	public void storagePreSearchRegistered(SearchParameterMap theMap, RequestDetails theRequestDetails) {
 
-<<<<<<< HEAD
-=======
 		// If the params indicate a synchronous search, it doesn't make
 		// sense to inject any offset processing since the search
 		// will be handled synchronously anyhow
@@ -62,7 +60,6 @@
 			return;
 		}
 
->>>>>>> ae3faafc
 		if (theMap.getOffset() == null) {
 			theMap.setOffset(0);
 		}
