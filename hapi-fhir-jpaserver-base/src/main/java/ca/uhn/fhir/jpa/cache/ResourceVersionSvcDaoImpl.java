--- conflicted
+++ resolved
@@ -40,11 +40,6 @@
 import java.util.HashMap;
 import java.util.List;
 import java.util.Map;
-<<<<<<< HEAD
-import java.util.stream.Collectors;
-=======
-import java.util.Optional;
->>>>>>> 744a0d70
 
 import static org.slf4j.LoggerFactory.getLogger;
 
@@ -120,50 +115,39 @@
 			return retVal;
 		}
 
-<<<<<<< HEAD
-		Map<String, IIdType> idValueToId = theIds.stream()
-				.collect(Collectors.toMap(t -> t.toUnqualifiedVersionless().getValue(), t -> t));
-
-		List<JpaPid> jpaPids =
-				myIdHelperService.resolveResourcePersistentIdsWithCache(thePartitionId, new ArrayList<>(theIds));
-=======
 		Map<IIdType, IResourceLookup<JpaPid>> identities = myIdHelperService.resolveResourceIdentities(
 				thePartitionId,
 				new ArrayList<>(theIds),
 				ResolveIdentityMode.includeDeleted().cacheOk());
->>>>>>> 744a0d70
 
-		Collection<Object[]> resourceEntries = myResourceTableDao.getResourceVersionsForPid(jpaPids);
+		Map<String, JpaPid> entriesWithoutVersion = new HashMap<>(identities.size());
 
-<<<<<<< HEAD
-		for (Object[] nextRecord : resourceEntries) {
-			// order matters!
-			JpaPid retPid = (JpaPid) nextRecord[0];
-			String resType = (String) nextRecord[1];
-			String fhirId = (String) nextRecord[2];
-			Long version = (Long) nextRecord[3];
-=======
-		// fill in our map
-		for (IResourceLookup<JpaPid> identity : identities.values()) {
-			JpaPid pid = identity.getPersistentId();
-			if (pid.getVersion() == null) {
-				pidsToVersionToResourcePid.put(pid.getId(), pid);
+		for (Map.Entry<IIdType, IResourceLookup<JpaPid>> entry : identities.entrySet()) {
+			IResourceLookup<JpaPid> lookup = entry.getValue();
+			JpaPid persistentId = lookup.getPersistentId();
+			retVal.put(entry.getKey(), persistentId);
+			if (persistentId.getVersion() == null) {
+				entriesWithoutVersion.put(
+						entry.getKey().toUnqualifiedVersionless().getValue(), persistentId);
 			}
-			Optional<IIdType> idOp = theIds.stream()
-					.filter(i ->
-							i.getIdPart().equals(pid.getAssociatedResourceId().getIdPart()))
-					.findFirst();
-			// this should always be present
-			// since it was passed in.
-			// but land of optionals...
-			idOp.ifPresent(id -> retval.put(id, pid));
 		}
->>>>>>> 744a0d70
 
-			retPid.setVersion(version);
+		// set any versions we don't already have
+		if (!entriesWithoutVersion.isEmpty()) {
+			Collection<Object[]> resourceEntries =
+					myResourceTableDao.getResourceVersionsForPid(entriesWithoutVersion.values());
 
-			IIdType originalId = idValueToId.get(resType + "/" + fhirId);
-			retVal.put(originalId, retPid);
+			for (Object[] nextRecord : resourceEntries) {
+				// order matters!
+				JpaPid retPid = (JpaPid) nextRecord[0];
+				String resType = (String) nextRecord[1];
+				String fhirId = (String) nextRecord[2];
+				Long version = (Long) nextRecord[3];
+				JpaPid jpaPid = entriesWithoutVersion.get(resType + "/" + fhirId);
+				if (jpaPid != null) {
+					jpaPid.setVersion(version);
+				}
+			}
 		}
 
 		return retVal;
