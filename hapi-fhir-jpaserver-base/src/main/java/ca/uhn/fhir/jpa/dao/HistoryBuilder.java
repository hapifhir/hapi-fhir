--- conflicted
+++ resolved
@@ -27,6 +27,7 @@
 import ca.uhn.fhir.jpa.api.svc.IIdHelperService;
 import ca.uhn.fhir.jpa.model.config.PartitionSettings;
 import ca.uhn.fhir.jpa.model.dao.JpaPid;
+import ca.uhn.fhir.jpa.model.dao.JpaPidNonPk;
 import ca.uhn.fhir.jpa.model.entity.ResourceHistoryTable;
 import ca.uhn.fhir.rest.param.HistorySearchStyleEnum;
 import ca.uhn.fhir.rest.server.exceptions.InvalidRequestException;
@@ -149,17 +150,9 @@
 
 		List<ResourceHistoryTable> tables = query.getResultList();
 		if (!tables.isEmpty()) {
-<<<<<<< HEAD
 			ImmutableListMultimap<JpaPid, ResourceHistoryTable> resourceIdToHistoryEntries =
 					Multimaps.index(tables, ResourceHistoryTable::getResourceId);
 			Set<JpaPid> pids = resourceIdToHistoryEntries.keySet();
-=======
-			ImmutableListMultimap<Long, ResourceHistoryTable> resourceIdToHistoryEntries =
-					Multimaps.index(tables, ResourceHistoryTable::getResourceId);
-			Set<JpaPid> pids = resourceIdToHistoryEntries.keySet().stream()
-					.map(JpaPid::fromId)
-					.collect(Collectors.toSet());
->>>>>>> 744a0d70
 			PersistentIdToForcedIdMap<JpaPid> pidToForcedId = myIdHelperService.translatePidsToForcedIds(pids);
 			ourLog.trace("Translated IDs: {}", pidToForcedId.getResourcePersistentIdOptionalMap());
 
@@ -267,11 +260,7 @@
 		 * figure out. But I've added a ton of logging to the error it fails with and I noticed that
 		 * we emit SQL along the lines of
 		 *   select coalesce(max(rht2_0.RES_UPDATED), timestamp with time zone '2024-10-05 18:24:48.172000000Z')
-<<<<<<< HEAD
-		 * for this date, and all other dates are in GMT so this is an expeiment. If nothing changes,
-=======
 		 * for this date, and all other dates are in GMT so this is an experiment. If nothing changes,
->>>>>>> 744a0d70
 		 * we can roll this back to
 		 *   theCriteriaBuilder.literal(myRangeStartInclusive)
 		 * JA 20241005
@@ -287,7 +276,8 @@
 				.where(
 						theCriteriaBuilder.lessThanOrEqualTo(
 								subQueryResourceHistory.get("myUpdated"), myRangeStartInclusive),
-						theCriteriaBuilder.equal(subQueryResourceHistory.get("myResourcePid"), myResourceId));
+						theCriteriaBuilder.equal(
+								subQueryResourceHistory.get("myResourcePid"), JpaPidNonPk.fromPid(myResourceId)));
 
 		Predicate updatedDatePredicate =
 				theCriteriaBuilder.greaterThanOrEqualTo(theFrom.get("myUpdated"), pastDateSubQuery);
