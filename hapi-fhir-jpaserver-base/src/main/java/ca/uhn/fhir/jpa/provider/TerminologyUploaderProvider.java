package ca.uhn.fhir.jpa.provider;

/*
 * #%L
 * HAPI FHIR JPA Server
 * %%
 * Copyright (C) 2014 - 2019 University Health Network
 * %%
 * Licensed under the Apache License, Version 2.0 (the "License");
 * you may not use this file except in compliance with the License.
 * You may obtain a copy of the License at
 *
 *      http://www.apache.org/licenses/LICENSE-2.0
 *
 * Unless required by applicable law or agreed to in writing, software
 * distributed under the License is distributed on an "AS IS" BASIS,
 * WITHOUT WARRANTIES OR CONDITIONS OF ANY KIND, either express or implied.
 * See the License for the specific language governing permissions and
 * limitations under the License.
 * #L%
 */

import ca.uhn.fhir.context.FhirContext;
import ca.uhn.fhir.jpa.model.util.JpaConstants;
import ca.uhn.fhir.jpa.term.UploadStatistics;
import ca.uhn.fhir.jpa.term.api.ITermLoaderSvc;
import ca.uhn.fhir.rest.annotation.Operation;
import ca.uhn.fhir.rest.annotation.OperationParam;
import ca.uhn.fhir.rest.api.server.RequestDetails;
import ca.uhn.fhir.rest.server.exceptions.InternalErrorException;
import ca.uhn.fhir.rest.server.exceptions.InvalidRequestException;
import ca.uhn.fhir.util.AttachmentUtil;
import ca.uhn.fhir.util.ParametersUtil;
import ca.uhn.fhir.util.ValidateUtil;
import org.hl7.fhir.instance.model.api.IBaseParameters;
import org.hl7.fhir.instance.model.api.ICompositeType;
import org.hl7.fhir.instance.model.api.IPrimitiveType;
import org.springframework.beans.factory.annotation.Autowired;

import javax.annotation.Nonnull;
import javax.servlet.http.HttpServletRequest;
import java.io.File;
import java.io.FileInputStream;
import java.io.FileNotFoundException;
import java.io.InputStream;
import java.util.ArrayList;
import java.util.List;

import static org.apache.commons.lang3.StringUtils.*;

public class TerminologyUploaderProvider extends BaseJpaProvider {

	public static final String PARAM_FILE = "file";
	public static final String PARAM_SYSTEM = "system";
	private static final String RESP_PARAM_CONCEPT_COUNT = "conceptCount";
	private static final String RESP_PARAM_TARGET = "target";
	private static final org.slf4j.Logger ourLog = org.slf4j.LoggerFactory.getLogger(TerminologyUploaderProvider.class);
	private static final String RESP_PARAM_SUCCESS = "success";

	@Autowired
	private FhirContext myCtx;
	@Autowired
	private ITermLoaderSvc myTerminologyLoaderSvc;

	/**
	 * Constructor
	 */
	public TerminologyUploaderProvider() {
		this(null, null);
	}

	/**
	 * Constructor
	 */
	public TerminologyUploaderProvider(FhirContext theContext, ITermLoaderSvc theTerminologyLoaderSvc) {
		myCtx = theContext;
		myTerminologyLoaderSvc = theTerminologyLoaderSvc;
<<<<<<< HEAD
	}

	/**
	 * <code>
	 * $upload-external-codesystem
	 * </code>
	 */
	@Operation(typeName = "CodeSystem", name = JpaConstants.OPERATION_UPLOAD_EXTERNAL_CODE_SYSTEM, idempotent = false, returnParameters = {
//		@OperationParam(name = "conceptCount", type = IntegerType.class, min = 1)
	})
	public IBaseParameters uploadSnapshot(
		HttpServletRequest theServletRequest,
		@OperationParam(name = PARAM_SYSTEM, min = 1, typeName = "uri") IPrimitiveType<String> theCodeSystemUrl,
		@OperationParam(name = PARAM_FILE, min = 0, max = OperationParam.MAX_UNLIMITED, typeName = "attachment") List<ICompositeType> theFiles,
		RequestDetails theRequestDetails
	) {

		startRequest(theServletRequest);

		if (theCodeSystemUrl == null || isBlank(theCodeSystemUrl.getValueAsString())) {
			throw new InvalidRequestException("Missing mandatory parameter: " + PARAM_SYSTEM);
		}

		if (theFiles == null || theFiles.size() == 0) {
			throw new InvalidRequestException("No '" + PARAM_FILE + "' parameter, or package had no data");
		}
		for (ICompositeType next : theFiles) {
			ValidateUtil.isTrueOrThrowInvalidRequest(myCtx.getElementDefinition(next.getClass()).getName().equals("Attachment"), "Package must be of type Attachment");
		}

		try {
			List<ITermLoaderSvc.FileDescriptor> localFiles = convertAttachmentsToFileDescriptors(theFiles);

			String codeSystemUrl = theCodeSystemUrl.getValue();
			codeSystemUrl = trim(codeSystemUrl);

			UploadStatistics stats;
			switch (codeSystemUrl) {
				case ITermLoaderSvc.SCT_URI:
					stats = myTerminologyLoaderSvc.loadSnomedCt(localFiles, theRequestDetails);
					break;
				case ITermLoaderSvc.LOINC_URI:
					stats = myTerminologyLoaderSvc.loadLoinc(localFiles, theRequestDetails);
					break;
				case ITermLoaderSvc.IMGTHLA_URI:
					stats = myTerminologyLoaderSvc.loadImgthla(localFiles, theRequestDetails);
					break;
				default:
					stats = myTerminologyLoaderSvc.loadCustom(codeSystemUrl, localFiles, theRequestDetails);
					break;
			}

			IBaseParameters retVal = ParametersUtil.newInstance(myCtx);
			ParametersUtil.addParameterToParametersBoolean(myCtx, retVal, RESP_PARAM_SUCCESS, true);
			ParametersUtil.addParameterToParametersInteger(myCtx, retVal, RESP_PARAM_CONCEPT_COUNT, stats.getUpdatedConceptCount());
			ParametersUtil.addParameterToParametersReference(myCtx, retVal, RESP_PARAM_TARGET, stats.getTarget().getValue());

			return retVal;
		} finally {
			endRequest(theServletRequest);
		}
	}

	/**
	 * <code>
	 * $apply-codesystem-delta-add
	 * </code>
	 */
	@Operation(typeName = "CodeSystem", name = JpaConstants.OPERATION_APPLY_CODESYSTEM_DELTA_ADD, idempotent = false, returnParameters = {
	})
	public IBaseParameters uploadDeltaAdd(
		HttpServletRequest theServletRequest,
		@OperationParam(name = PARAM_SYSTEM, min = 1, max = 1, typeName = "uri") IPrimitiveType<String> theSystem,
		@OperationParam(name = PARAM_FILE, min = 0, max = OperationParam.MAX_UNLIMITED, typeName = "attachment") List<ICompositeType> theFiles,
		RequestDetails theRequestDetails
	) {

		startRequest(theServletRequest);
		try {
			validateHaveSystem(theSystem);
			validateHaveFiles(theFiles);

			List<ITermLoaderSvc.FileDescriptor> files = convertAttachmentsToFileDescriptors(theFiles);
			UploadStatistics outcome = myTerminologyLoaderSvc.loadDeltaAdd(theSystem.getValue(), files, theRequestDetails);
			return toDeltaResponse(outcome);
		} finally {
			endRequest(theServletRequest);
		}

=======
>>>>>>> 27257976
	}


	/**
	 * <code>
	 * $apply-codesystem-delta-remove
	 * </code>
	 */
	@Operation(typeName = "CodeSystem", name = JpaConstants.OPERATION_APPLY_CODESYSTEM_DELTA_REMOVE, idempotent = false, returnParameters = {
	})
<<<<<<< HEAD
	public IBaseParameters uploadDeltaRemove(
		HttpServletRequest theServletRequest,
		@OperationParam(name = PARAM_SYSTEM, min = 1, max = 1, typeName = "uri") IPrimitiveType<String> theSystem,
=======
	public IBaseParameters uploadSnapshot(
		HttpServletRequest theServletRequest,
		@OperationParam(name = PARAM_SYSTEM, min = 1, typeName = "uri") IPrimitiveType<String> theCodeSystemUrl,
		@OperationParam(name = "localfile", min = 1, max = OperationParam.MAX_UNLIMITED, typeName = "string") List<IPrimitiveType<String>> theLocalFile,
>>>>>>> 27257976
		@OperationParam(name = PARAM_FILE, min = 0, max = OperationParam.MAX_UNLIMITED, typeName = "attachment") List<ICompositeType> theFiles,
		RequestDetails theRequestDetails
	) {

		startRequest(theServletRequest);
		try {
			validateHaveSystem(theSystem);
			validateHaveFiles(theFiles);

<<<<<<< HEAD
			List<ITermLoaderSvc.FileDescriptor> files = convertAttachmentsToFileDescriptors(theFiles);
			UploadStatistics outcome = myTerminologyLoaderSvc.loadDeltaRemove(theSystem.getValue(), files, theRequestDetails);
			return toDeltaResponse(outcome);
		} finally {
			endRequest(theServletRequest);
		}

	}

	private void validateHaveSystem(IPrimitiveType<String> theSystem) {
		if (theSystem == null || isBlank(theSystem.getValueAsString())) {
			throw new InvalidRequestException("Missing mandatory parameter: " + PARAM_SYSTEM);
		}
	}

	private void validateHaveFiles(List<ICompositeType> theFiles) {
		if (theFiles != null) {
			for (ICompositeType nextFile : theFiles) {
				if (!nextFile.isEmpty()) {
					return;
=======
		if (theCodeSystemUrl == null || isBlank(theCodeSystemUrl.getValueAsString())) {
			throw new InvalidRequestException("Missing mandatory parameter: " + PARAM_SYSTEM);
		}

		if (theLocalFile == null || theLocalFile.size() == 0) {
			if (theFiles == null || theFiles.size() == 0) {
				throw new InvalidRequestException("No 'localfile' or 'package' parameter, or package had no data");
			}
			for (ICompositeType next : theFiles) {
				ValidateUtil.isTrueOrThrowInvalidRequest(myCtx.getElementDefinition(next.getClass()).getName().equals("Attachment"), "Package must be of type Attachment");
			}
		}

		try {
			List<ITermLoaderSvc.FileDescriptor> localFiles = new ArrayList<>();
			if (theLocalFile != null && theLocalFile.size() > 0) {
				for (IPrimitiveType<String> nextLocalFile : theLocalFile) {
					if (isNotBlank(nextLocalFile.getValue())) {
						ourLog.info("Reading in local file: {}", nextLocalFile.getValue());
						File nextFile = new File(nextLocalFile.getValue());
						if (!nextFile.exists() || !nextFile.isFile()) {
							throw new InvalidRequestException("Unknown file: " + nextFile.getName());
						}
						localFiles.add(new ITermLoaderSvc.FileDescriptor() {
							@Override
							public String getFilename() {
								return nextFile.getAbsolutePath();
							}

							@Override
							public InputStream getInputStream() {
								try {
									return new FileInputStream(nextFile);
								} catch (FileNotFoundException theE) {
									throw new InternalErrorException(theE);
								}
							}
						});
					}
>>>>>>> 27257976
				}
			}
		}
		throw new InvalidRequestException("Missing mandatory parameter: " + PARAM_FILE);
	}

<<<<<<< HEAD
	@Nonnull
	private List<ITermLoaderSvc.FileDescriptor> convertAttachmentsToFileDescriptors(@OperationParam(name = PARAM_FILE, min = 0, max = OperationParam.MAX_UNLIMITED, typeName = "attachment") List<ICompositeType> theFiles) {
		List<ITermLoaderSvc.FileDescriptor> files = new ArrayList<>();
		for (ICompositeType next : theFiles) {
=======
			if (theFiles != null) {
				for (ICompositeType nextPackage : theFiles) {
					final String url = AttachmentUtil.getOrCreateUrl(myCtx, nextPackage).getValueAsString();
>>>>>>> 27257976

			String nextUrl = AttachmentUtil.getOrCreateUrl(myCtx, next).getValue();
			ValidateUtil.isNotBlankOrThrowUnprocessableEntity(nextUrl, "Missing Attachment.url value");

<<<<<<< HEAD
			byte[] nextData;
			if (nextUrl.startsWith("localfile:")) {
				String nextLocalFile = nextUrl.substring("localfile:".length());


				if (isNotBlank(nextLocalFile)) {
					ourLog.info("Reading in local file: {}", nextLocalFile);
					File nextFile = new File(nextLocalFile);
					if (!nextFile.exists() || !nextFile.isFile()) {
						throw new InvalidRequestException("Unknown file: " + nextFile.getName());
					}
					files.add(new FileBackedFileDescriptor(nextFile));
				}

			} else {
				nextData = AttachmentUtil.getOrCreateData(myCtx, next).getValue();
				ValidateUtil.isTrueOrThrowInvalidRequest(nextData != null && nextData.length > 0, "Missing Attachment.data value");
				files.add(new ITermLoaderSvc.ByteArrayFileDescriptor(nextUrl, nextData));
			}
=======
					localFiles.add(new ITermLoaderSvc.FileDescriptor() {
						@Override
						public String getFilename() {
							return url;
						}

						@Override
						public InputStream getInputStream() {
							byte[] data = AttachmentUtil.getOrCreateData(myCtx, nextPackage).getValue();
							return new ByteArrayInputStream(data);
						}
					});
				}
			}

			String codeSystemUrl = theCodeSystemUrl.getValue();
			codeSystemUrl = trim(codeSystemUrl);

			UploadStatistics stats;
			switch (codeSystemUrl) {
				case ITermLoaderSvc.SCT_URI:
					stats = myTerminologyLoaderSvc.loadSnomedCt(localFiles, theRequestDetails);
					break;
				case ITermLoaderSvc.LOINC_URI:
					stats = myTerminologyLoaderSvc.loadLoinc(localFiles, theRequestDetails);
					break;
				case ITermLoaderSvc.IMGTHLA_URI:
					stats = myTerminologyLoaderSvc.loadImgthla(localFiles, theRequestDetails);
					break;
				default:
					stats = myTerminologyLoaderSvc.loadCustom(codeSystemUrl, localFiles, theRequestDetails);
					break;
			}

			IBaseParameters retVal = ParametersUtil.newInstance(myCtx);
			ParametersUtil.addParameterToParametersBoolean(myCtx, retVal, RESP_PARAM_SUCCESS, true);
			ParametersUtil.addParameterToParametersInteger(myCtx, retVal, RESP_PARAM_CONCEPT_COUNT, stats.getUpdatedConceptCount());
			ParametersUtil.addParameterToParametersReference(myCtx, retVal, RESP_PARAM_TARGET, stats.getTarget().getValue());
>>>>>>> 27257976

		}
		return files;
	}

<<<<<<< HEAD
=======
	/**
	 * <code>
	 * $apply-codesystem-delta-add
	 * </code>
	 */
	@Operation(typeName = "CodeSystem", name = JpaConstants.OPERATION_APPLY_CODESYSTEM_DELTA_ADD, idempotent = false, returnParameters = {
	})
	public IBaseParameters uploadDeltaAdd(
		HttpServletRequest theServletRequest,
		@OperationParam(name = PARAM_SYSTEM, min = 1, max = 1, typeName = "uri") IPrimitiveType<String> theSystem,
		@OperationParam(name = PARAM_FILE, min = 0, max = OperationParam.MAX_UNLIMITED, typeName = "attachment") List<ICompositeType> theFiles,
		RequestDetails theRequestDetails
	) {

		startRequest(theServletRequest);
		try {
			validateHaveSystem(theSystem);
			validateHaveFiles(theFiles);

			List<ITermLoaderSvc.FileDescriptor> files = convertAttachmentsToFileDescriptors(theFiles);
			UploadStatistics outcome = myTerminologyLoaderSvc.loadDeltaAdd(theSystem.getValue(), files, theRequestDetails);
			return toDeltaResponse(outcome);
		} finally {
			endRequest(theServletRequest);
		}

	}


	/**
	 * <code>
	 * $apply-codesystem-delta-remove
	 * </code>
	 */
	@Operation(typeName = "CodeSystem", name = JpaConstants.OPERATION_APPLY_CODESYSTEM_DELTA_REMOVE, idempotent = false, returnParameters = {
	})
	public IBaseParameters uploadDeltaRemove(
		HttpServletRequest theServletRequest,
		@OperationParam(name = PARAM_SYSTEM, min = 1, max = 1, typeName = "uri") IPrimitiveType<String> theSystem,
		@OperationParam(name = PARAM_FILE, min = 0, max = OperationParam.MAX_UNLIMITED, typeName = "attachment") List<ICompositeType> theFiles,
		RequestDetails theRequestDetails
	) {

		startRequest(theServletRequest);
		try {
			validateHaveSystem(theSystem);
			validateHaveFiles(theFiles);

			List<ITermLoaderSvc.FileDescriptor> files = convertAttachmentsToFileDescriptors(theFiles);
			UploadStatistics outcome = myTerminologyLoaderSvc.loadDeltaRemove(theSystem.getValue(), files, theRequestDetails);
			return toDeltaResponse(outcome);
		} finally {
			endRequest(theServletRequest);
		}

	}

	private void validateHaveSystem(IPrimitiveType<String> theSystem) {
		if (theSystem == null || isBlank(theSystem.getValueAsString())) {
			throw new InvalidRequestException("Missing mandatory parameter: " + PARAM_SYSTEM);
		}
	}

	private void validateHaveFiles(List<ICompositeType> theFiles) {
		if (theFiles != null) {
			for (ICompositeType nextFile : theFiles) {
				if (!nextFile.isEmpty()) {
					return;
				}
			}
		}
		throw new InvalidRequestException("Missing mandatory parameter: " + PARAM_FILE);
	}

	@Nonnull
	private List<ITermLoaderSvc.FileDescriptor> convertAttachmentsToFileDescriptors(@OperationParam(name = PARAM_FILE, min = 0, max = OperationParam.MAX_UNLIMITED, typeName = "attachment") List<ICompositeType> theFiles) {
		List<ITermLoaderSvc.FileDescriptor> files = new ArrayList<>();
		for (ICompositeType next : theFiles) {
			byte[] nextData = AttachmentUtil.getOrCreateData(myCtx, next).getValue();
			String nextUrl = AttachmentUtil.getOrCreateUrl(myCtx, next).getValue();
			ValidateUtil.isTrueOrThrowInvalidRequest(nextData != null && nextData.length > 0, "Missing Attachment.data value");
			ValidateUtil.isNotBlankOrThrowUnprocessableEntity(nextUrl, "Missing Attachment.url value");

			files.add(new ITermLoaderSvc.ByteArrayFileDescriptor(nextUrl, nextData));
		}
		return files;
	}

>>>>>>> 27257976
	private IBaseParameters toDeltaResponse(UploadStatistics theOutcome) {
		IBaseParameters retVal = ParametersUtil.newInstance(myCtx);
		ParametersUtil.addParameterToParametersInteger(myCtx, retVal, RESP_PARAM_CONCEPT_COUNT, theOutcome.getUpdatedConceptCount());
		ParametersUtil.addParameterToParametersReference(myCtx, retVal, RESP_PARAM_TARGET, theOutcome.getTarget().getValue());
		return retVal;
	}
<<<<<<< HEAD
=======

>>>>>>> 27257976


	private static class FileBackedFileDescriptor implements ITermLoaderSvc.FileDescriptor {
		private final File myNextFile;

		public FileBackedFileDescriptor(File theNextFile) {
			myNextFile = theNextFile;
		}

		@Override
		public String getFilename() {
			return myNextFile.getAbsolutePath();
		}

		@Override
		public InputStream getInputStream() {
			try {
				return new FileInputStream(myNextFile);
			} catch (FileNotFoundException theE) {
				throw new InternalErrorException(theE);
			}
		}
	}
}<|MERGE_RESOLUTION|>--- conflicted
+++ resolved
@@ -75,7 +75,6 @@
 	public TerminologyUploaderProvider(FhirContext theContext, ITermLoaderSvc theTerminologyLoaderSvc) {
 		myCtx = theContext;
 		myTerminologyLoaderSvc = theTerminologyLoaderSvc;
-<<<<<<< HEAD
 	}
 
 	/**
@@ -103,8 +102,8 @@
 			throw new InvalidRequestException("No '" + PARAM_FILE + "' parameter, or package had no data");
 		}
 		for (ICompositeType next : theFiles) {
-			ValidateUtil.isTrueOrThrowInvalidRequest(myCtx.getElementDefinition(next.getClass()).getName().equals("Attachment"), "Package must be of type Attachment");
-		}
+				ValidateUtil.isTrueOrThrowInvalidRequest(myCtx.getElementDefinition(next.getClass()).getName().equals("Attachment"), "Package must be of type Attachment");
+			}
 
 		try {
 			List<ITermLoaderSvc.FileDescriptor> localFiles = convertAttachmentsToFileDescriptors(theFiles);
@@ -165,8 +164,6 @@
 			endRequest(theServletRequest);
 		}
 
-=======
->>>>>>> 27257976
 	}
 
 
@@ -177,16 +174,9 @@
 	 */
 	@Operation(typeName = "CodeSystem", name = JpaConstants.OPERATION_APPLY_CODESYSTEM_DELTA_REMOVE, idempotent = false, returnParameters = {
 	})
-<<<<<<< HEAD
 	public IBaseParameters uploadDeltaRemove(
 		HttpServletRequest theServletRequest,
 		@OperationParam(name = PARAM_SYSTEM, min = 1, max = 1, typeName = "uri") IPrimitiveType<String> theSystem,
-=======
-	public IBaseParameters uploadSnapshot(
-		HttpServletRequest theServletRequest,
-		@OperationParam(name = PARAM_SYSTEM, min = 1, typeName = "uri") IPrimitiveType<String> theCodeSystemUrl,
-		@OperationParam(name = "localfile", min = 1, max = OperationParam.MAX_UNLIMITED, typeName = "string") List<IPrimitiveType<String>> theLocalFile,
->>>>>>> 27257976
 		@OperationParam(name = PARAM_FILE, min = 0, max = OperationParam.MAX_UNLIMITED, typeName = "attachment") List<ICompositeType> theFiles,
 		RequestDetails theRequestDetails
 	) {
@@ -196,7 +186,6 @@
 			validateHaveSystem(theSystem);
 			validateHaveFiles(theFiles);
 
-<<<<<<< HEAD
 			List<ITermLoaderSvc.FileDescriptor> files = convertAttachmentsToFileDescriptors(theFiles);
 			UploadStatistics outcome = myTerminologyLoaderSvc.loadDeltaRemove(theSystem.getValue(), files, theRequestDetails);
 			return toDeltaResponse(outcome);
@@ -217,68 +206,20 @@
 			for (ICompositeType nextFile : theFiles) {
 				if (!nextFile.isEmpty()) {
 					return;
-=======
-		if (theCodeSystemUrl == null || isBlank(theCodeSystemUrl.getValueAsString())) {
-			throw new InvalidRequestException("Missing mandatory parameter: " + PARAM_SYSTEM);
-		}
-
-		if (theLocalFile == null || theLocalFile.size() == 0) {
-			if (theFiles == null || theFiles.size() == 0) {
-				throw new InvalidRequestException("No 'localfile' or 'package' parameter, or package had no data");
-			}
-			for (ICompositeType next : theFiles) {
-				ValidateUtil.isTrueOrThrowInvalidRequest(myCtx.getElementDefinition(next.getClass()).getName().equals("Attachment"), "Package must be of type Attachment");
-			}
-		}
-
-		try {
-			List<ITermLoaderSvc.FileDescriptor> localFiles = new ArrayList<>();
-			if (theLocalFile != null && theLocalFile.size() > 0) {
-				for (IPrimitiveType<String> nextLocalFile : theLocalFile) {
-					if (isNotBlank(nextLocalFile.getValue())) {
-						ourLog.info("Reading in local file: {}", nextLocalFile.getValue());
-						File nextFile = new File(nextLocalFile.getValue());
-						if (!nextFile.exists() || !nextFile.isFile()) {
-							throw new InvalidRequestException("Unknown file: " + nextFile.getName());
-						}
-						localFiles.add(new ITermLoaderSvc.FileDescriptor() {
-							@Override
-							public String getFilename() {
-								return nextFile.getAbsolutePath();
-							}
-
-							@Override
-							public InputStream getInputStream() {
-								try {
-									return new FileInputStream(nextFile);
-								} catch (FileNotFoundException theE) {
-									throw new InternalErrorException(theE);
-								}
-							}
-						});
-					}
->>>>>>> 27257976
 				}
 			}
 		}
 		throw new InvalidRequestException("Missing mandatory parameter: " + PARAM_FILE);
 	}
 
-<<<<<<< HEAD
 	@Nonnull
 	private List<ITermLoaderSvc.FileDescriptor> convertAttachmentsToFileDescriptors(@OperationParam(name = PARAM_FILE, min = 0, max = OperationParam.MAX_UNLIMITED, typeName = "attachment") List<ICompositeType> theFiles) {
 		List<ITermLoaderSvc.FileDescriptor> files = new ArrayList<>();
 		for (ICompositeType next : theFiles) {
-=======
-			if (theFiles != null) {
-				for (ICompositeType nextPackage : theFiles) {
-					final String url = AttachmentUtil.getOrCreateUrl(myCtx, nextPackage).getValueAsString();
->>>>>>> 27257976
 
 			String nextUrl = AttachmentUtil.getOrCreateUrl(myCtx, next).getValue();
 			ValidateUtil.isNotBlankOrThrowUnprocessableEntity(nextUrl, "Missing Attachment.url value");
 
-<<<<<<< HEAD
 			byte[] nextData;
 			if (nextUrl.startsWith("localfile:")) {
 				String nextLocalFile = nextUrl.substring("localfile:".length());
@@ -298,152 +239,17 @@
 				ValidateUtil.isTrueOrThrowInvalidRequest(nextData != null && nextData.length > 0, "Missing Attachment.data value");
 				files.add(new ITermLoaderSvc.ByteArrayFileDescriptor(nextUrl, nextData));
 			}
-=======
-					localFiles.add(new ITermLoaderSvc.FileDescriptor() {
-						@Override
-						public String getFilename() {
-							return url;
-						}
-
-						@Override
-						public InputStream getInputStream() {
-							byte[] data = AttachmentUtil.getOrCreateData(myCtx, nextPackage).getValue();
-							return new ByteArrayInputStream(data);
-						}
-					});
-				}
-			}
-
-			String codeSystemUrl = theCodeSystemUrl.getValue();
-			codeSystemUrl = trim(codeSystemUrl);
-
-			UploadStatistics stats;
-			switch (codeSystemUrl) {
-				case ITermLoaderSvc.SCT_URI:
-					stats = myTerminologyLoaderSvc.loadSnomedCt(localFiles, theRequestDetails);
-					break;
-				case ITermLoaderSvc.LOINC_URI:
-					stats = myTerminologyLoaderSvc.loadLoinc(localFiles, theRequestDetails);
-					break;
-				case ITermLoaderSvc.IMGTHLA_URI:
-					stats = myTerminologyLoaderSvc.loadImgthla(localFiles, theRequestDetails);
-					break;
-				default:
-					stats = myTerminologyLoaderSvc.loadCustom(codeSystemUrl, localFiles, theRequestDetails);
-					break;
-			}
-
-			IBaseParameters retVal = ParametersUtil.newInstance(myCtx);
-			ParametersUtil.addParameterToParametersBoolean(myCtx, retVal, RESP_PARAM_SUCCESS, true);
-			ParametersUtil.addParameterToParametersInteger(myCtx, retVal, RESP_PARAM_CONCEPT_COUNT, stats.getUpdatedConceptCount());
-			ParametersUtil.addParameterToParametersReference(myCtx, retVal, RESP_PARAM_TARGET, stats.getTarget().getValue());
->>>>>>> 27257976
 
 		}
 		return files;
 	}
 
-<<<<<<< HEAD
-=======
-	/**
-	 * <code>
-	 * $apply-codesystem-delta-add
-	 * </code>
-	 */
-	@Operation(typeName = "CodeSystem", name = JpaConstants.OPERATION_APPLY_CODESYSTEM_DELTA_ADD, idempotent = false, returnParameters = {
-	})
-	public IBaseParameters uploadDeltaAdd(
-		HttpServletRequest theServletRequest,
-		@OperationParam(name = PARAM_SYSTEM, min = 1, max = 1, typeName = "uri") IPrimitiveType<String> theSystem,
-		@OperationParam(name = PARAM_FILE, min = 0, max = OperationParam.MAX_UNLIMITED, typeName = "attachment") List<ICompositeType> theFiles,
-		RequestDetails theRequestDetails
-	) {
-
-		startRequest(theServletRequest);
-		try {
-			validateHaveSystem(theSystem);
-			validateHaveFiles(theFiles);
-
-			List<ITermLoaderSvc.FileDescriptor> files = convertAttachmentsToFileDescriptors(theFiles);
-			UploadStatistics outcome = myTerminologyLoaderSvc.loadDeltaAdd(theSystem.getValue(), files, theRequestDetails);
-			return toDeltaResponse(outcome);
-		} finally {
-			endRequest(theServletRequest);
-		}
-
-	}
-
-
-	/**
-	 * <code>
-	 * $apply-codesystem-delta-remove
-	 * </code>
-	 */
-	@Operation(typeName = "CodeSystem", name = JpaConstants.OPERATION_APPLY_CODESYSTEM_DELTA_REMOVE, idempotent = false, returnParameters = {
-	})
-	public IBaseParameters uploadDeltaRemove(
-		HttpServletRequest theServletRequest,
-		@OperationParam(name = PARAM_SYSTEM, min = 1, max = 1, typeName = "uri") IPrimitiveType<String> theSystem,
-		@OperationParam(name = PARAM_FILE, min = 0, max = OperationParam.MAX_UNLIMITED, typeName = "attachment") List<ICompositeType> theFiles,
-		RequestDetails theRequestDetails
-	) {
-
-		startRequest(theServletRequest);
-		try {
-			validateHaveSystem(theSystem);
-			validateHaveFiles(theFiles);
-
-			List<ITermLoaderSvc.FileDescriptor> files = convertAttachmentsToFileDescriptors(theFiles);
-			UploadStatistics outcome = myTerminologyLoaderSvc.loadDeltaRemove(theSystem.getValue(), files, theRequestDetails);
-			return toDeltaResponse(outcome);
-		} finally {
-			endRequest(theServletRequest);
-		}
-
-	}
-
-	private void validateHaveSystem(IPrimitiveType<String> theSystem) {
-		if (theSystem == null || isBlank(theSystem.getValueAsString())) {
-			throw new InvalidRequestException("Missing mandatory parameter: " + PARAM_SYSTEM);
-		}
-	}
-
-	private void validateHaveFiles(List<ICompositeType> theFiles) {
-		if (theFiles != null) {
-			for (ICompositeType nextFile : theFiles) {
-				if (!nextFile.isEmpty()) {
-					return;
-				}
-			}
-		}
-		throw new InvalidRequestException("Missing mandatory parameter: " + PARAM_FILE);
-	}
-
-	@Nonnull
-	private List<ITermLoaderSvc.FileDescriptor> convertAttachmentsToFileDescriptors(@OperationParam(name = PARAM_FILE, min = 0, max = OperationParam.MAX_UNLIMITED, typeName = "attachment") List<ICompositeType> theFiles) {
-		List<ITermLoaderSvc.FileDescriptor> files = new ArrayList<>();
-		for (ICompositeType next : theFiles) {
-			byte[] nextData = AttachmentUtil.getOrCreateData(myCtx, next).getValue();
-			String nextUrl = AttachmentUtil.getOrCreateUrl(myCtx, next).getValue();
-			ValidateUtil.isTrueOrThrowInvalidRequest(nextData != null && nextData.length > 0, "Missing Attachment.data value");
-			ValidateUtil.isNotBlankOrThrowUnprocessableEntity(nextUrl, "Missing Attachment.url value");
-
-			files.add(new ITermLoaderSvc.ByteArrayFileDescriptor(nextUrl, nextData));
-		}
-		return files;
-	}
-
->>>>>>> 27257976
 	private IBaseParameters toDeltaResponse(UploadStatistics theOutcome) {
 		IBaseParameters retVal = ParametersUtil.newInstance(myCtx);
 		ParametersUtil.addParameterToParametersInteger(myCtx, retVal, RESP_PARAM_CONCEPT_COUNT, theOutcome.getUpdatedConceptCount());
 		ParametersUtil.addParameterToParametersReference(myCtx, retVal, RESP_PARAM_TARGET, theOutcome.getTarget().getValue());
 		return retVal;
 	}
-<<<<<<< HEAD
-=======
-
->>>>>>> 27257976
 
 
 	private static class FileBackedFileDescriptor implements ITermLoaderSvc.FileDescriptor {
