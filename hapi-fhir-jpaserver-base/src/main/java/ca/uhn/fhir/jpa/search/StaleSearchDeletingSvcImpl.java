--- conflicted
+++ resolved
@@ -21,38 +21,13 @@
  */
 
 import ca.uhn.fhir.jpa.dao.DaoConfig;
-<<<<<<< HEAD
-import ca.uhn.fhir.jpa.dao.data.ISearchDao;
-import ca.uhn.fhir.jpa.dao.data.ISearchIncludeDao;
-import ca.uhn.fhir.jpa.dao.data.ISearchResultDao;
-import ca.uhn.fhir.jpa.model.sched.ISchedulerService;
-import ca.uhn.fhir.jpa.model.sched.ScheduledJobDefinition;
-import ca.uhn.fhir.jpa.util.ResourceCountCache;
-import com.google.common.annotations.VisibleForTesting;
-import com.google.common.collect.Lists;
-import org.apache.commons.lang3.time.DateUtils;
-import org.hl7.fhir.dstu3.model.InstantType;
-import org.quartz.Job;
-import org.quartz.JobExecutionContext;
-import org.springframework.beans.factory.annotation.Autowired;
-import org.springframework.data.domain.PageRequest;
-import org.springframework.data.domain.Slice;
-import org.springframework.transaction.PlatformTransactionManager;
-=======
 import ca.uhn.fhir.jpa.search.cache.ISearchCacheSvc;
 import org.springframework.beans.factory.annotation.Autowired;
 import org.springframework.scheduling.annotation.Scheduled;
->>>>>>> 5020cef5
 import org.springframework.transaction.annotation.Propagation;
 import org.springframework.transaction.annotation.Transactional;
 
-<<<<<<< HEAD
-import javax.annotation.PostConstruct;
-import java.util.Date;
-import java.util.List;
-=======
 import static ca.uhn.fhir.jpa.search.cache.DatabaseSearchCacheSvcImpl.DEFAULT_CUTOFF_SLACK;
->>>>>>> 5020cef5
 
 /**
  * Deletes old searches
@@ -63,125 +38,16 @@
 // in Smile.
 //
 public class StaleSearchDeletingSvcImpl implements IStaleSearchDeletingSvc {
-<<<<<<< HEAD
-	public static final long DEFAULT_CUTOFF_SLACK = 10 * DateUtils.MILLIS_PER_SECOND;
-	/*
-	 * Be careful increasing this number! We use the number of params here in a
-	 * DELETE FROM foo WHERE params IN (aaaa)
-	 * type query and this can fail if we have 1000s of params
-	 */
-	public static final int DEFAULT_MAX_RESULTS_TO_DELETE_IN_ONE_STMT = 500;
-	public static final int DEFAULT_MAX_RESULTS_TO_DELETE_IN_ONE_PAS = 20000;
-	private static final org.slf4j.Logger ourLog = org.slf4j.LoggerFactory.getLogger(StaleSearchDeletingSvcImpl.class);
-	private static int ourMaximumResultsToDeleteInOneStatement = DEFAULT_MAX_RESULTS_TO_DELETE_IN_ONE_STMT;
-	private static int ourMaximumResultsToDeleteInOnePass = DEFAULT_MAX_RESULTS_TO_DELETE_IN_ONE_PAS;
-	private static Long ourNowForUnitTests;
-	/*
-	 * We give a bit of extra leeway just to avoid race conditions where a query result
-	 * is being reused (because a new client request came in with the same params) right before
-	 * the result is to be deleted
-	 */
-	private long myCutoffSlack = DEFAULT_CUTOFF_SLACK;
-	@Autowired
-	private DaoConfig myDaoConfig;
-	@Autowired
-	private ISearchDao mySearchDao;
-	@Autowired
-	private ISearchIncludeDao mySearchIncludeDao;
-	@Autowired
-	private ISearchResultDao mySearchResultDao;
-	@Autowired
-	private PlatformTransactionManager myTransactionManager;
-	@Autowired
-	private ISchedulerService mySchedulerService;
-
-	private void deleteSearch(final Long theSearchPid) {
-		mySearchDao.findById(theSearchPid).ifPresent(searchToDelete -> {
-			mySearchIncludeDao.deleteForSearch(searchToDelete.getId());
-
-			/*
-			 * Note, we're only deleting up to 500 results in an individual search here. This
-			 * is to prevent really long running transactions in cases where there are
-			 * huge searches with tons of results in them. By the time we've gotten here
-			 * we have marked the parent Search entity as deleted, so it's not such a
-			 * huge deal to be only partially deleting search results. They'll get deleted
-			 * eventually
-			 */
-			int max = ourMaximumResultsToDeleteInOnePass;
-			Slice<Long> resultPids = mySearchResultDao.findForSearch(PageRequest.of(0, max), searchToDelete.getId());
-			if (resultPids.hasContent()) {
-				List<List<Long>> partitions = Lists.partition(resultPids.getContent(), ourMaximumResultsToDeleteInOneStatement);
-				for (List<Long> nextPartition : partitions) {
-					mySearchResultDao.deleteByIds(nextPartition);
-				}
-
-			}
-
-			// Only delete if we don't have results left in this search
-			if (resultPids.getNumberOfElements() < max) {
-				ourLog.debug("Deleting search {}/{} - Created[{}] -- Last returned[{}]", searchToDelete.getId(), searchToDelete.getUuid(), new InstantType(searchToDelete.getCreated()), new InstantType(searchToDelete.getSearchLastReturned()));
-				mySearchDao.deleteByPid(searchToDelete.getId());
-			} else {
-				ourLog.debug("Purged {} search results for deleted search {}/{}", resultPids.getSize(), searchToDelete.getId(), searchToDelete.getUuid());
-			}
-		});
-	}
-=======
 	private static final org.slf4j.Logger ourLog = org.slf4j.LoggerFactory.getLogger(StaleSearchDeletingSvcImpl.class);
 	@Autowired
 	private DaoConfig myDaoConfig;
 	@Autowired
 	private ISearchCacheSvc mySearchCacheSvc;
->>>>>>> 5020cef5
 
 	@Override
 	@Transactional(propagation = Propagation.NEVER)
 	public void pollForStaleSearchesAndDeleteThem() {
-<<<<<<< HEAD
-		if (!myDaoConfig.isExpireSearchResults()) {
-			return;
-		}
-
-		long cutoffMillis = myDaoConfig.getExpireSearchResultsAfterMillis();
-		if (myDaoConfig.getReuseCachedSearchResultsForMillis() != null) {
-			cutoffMillis = Math.max(cutoffMillis, myDaoConfig.getReuseCachedSearchResultsForMillis());
-		}
-		final Date cutoff = new Date((now() - cutoffMillis) - myCutoffSlack);
-
-		if (ourNowForUnitTests != null) {
-			ourLog.info("Searching for searches which are before {} - now is {}", new InstantType(cutoff), new InstantType(new Date(now())));
-		}
-
-		ourLog.debug("Searching for searches which are before {}", cutoff);
-
-		TransactionTemplate tt = new TransactionTemplate(myTransactionManager);
-		final Slice<Long> toDelete = tt.execute(theStatus ->
-			mySearchDao.findWhereLastReturnedBefore(cutoff, new Date(now()), PageRequest.of(0, 2000))
-		);
-		for (final Long nextSearchToDelete : toDelete) {
-			ourLog.debug("Deleting search with PID {}", nextSearchToDelete);
-			tt.execute(t -> {
-				mySearchDao.updateDeleted(nextSearchToDelete, true);
-				return null;
-			});
-
-			tt.execute(t -> {
-				deleteSearch(nextSearchToDelete);
-				return null;
-			});
-		}
-
-		int count = toDelete.getContent().size();
-		if (count > 0) {
-			if (ourLog.isDebugEnabled()) {
-				long total = tt.execute(t -> mySearchDao.count());
-				ourLog.debug("Deleted {} searches, {} remaining", count, total);
-			}
-		}
-
-=======
 		mySearchCacheSvc.pollForStaleSearchesAndDeleteThem();
->>>>>>> 5020cef5
 	}
 
 	@PostConstruct
@@ -199,48 +65,4 @@
 			pollForStaleSearchesAndDeleteThem();
 		}
 	}
-<<<<<<< HEAD
-
-	@VisibleForTesting
-	public void setCutoffSlackForUnitTest(long theCutoffSlack) {
-		myCutoffSlack = theCutoffSlack;
-	}
-
-	public static class SubmitJob implements Job {
-		@Autowired
-		private IStaleSearchDeletingSvc myTarget;
-
-		@Override
-		public void execute(JobExecutionContext theContext) {
-			myTarget.schedulePollForStaleSearches();
-		}
-	}
-
-	@VisibleForTesting
-	public static void setMaximumResultsToDeleteInOnePassForUnitTest(int theMaximumResultsToDeleteInOnePass) {
-		ourMaximumResultsToDeleteInOnePass = theMaximumResultsToDeleteInOnePass;
-	}
-
-	@VisibleForTesting
-	public static void setMaximumResultsToDeleteForUnitTest(int theMaximumResultsToDelete) {
-		ourMaximumResultsToDeleteInOneStatement = theMaximumResultsToDelete;
-	}
-
-	private static long now() {
-		if (ourNowForUnitTests != null) {
-			return ourNowForUnitTests;
-		}
-		return System.currentTimeMillis();
-	}
-
-	/**
-	 * This is for unit tests only, do not call otherwise
-	 */
-	@VisibleForTesting
-	public static void setNowForUnitTests(Long theNowForUnitTests) {
-		ourNowForUnitTests = theNowForUnitTests;
-	}
-
-=======
->>>>>>> 5020cef5
 }