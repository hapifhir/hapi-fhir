package ca.uhn.fhir.jpa.config;

import ca.uhn.fhir.batch2.jobs.expunge.DeleteExpungeJobSubmitterImpl;
import ca.uhn.fhir.context.FhirContext;
import ca.uhn.fhir.context.support.IValidationSupport;
import ca.uhn.fhir.interceptor.api.IInterceptorBroadcaster;
import ca.uhn.fhir.interceptor.api.IInterceptorService;
import ca.uhn.fhir.interceptor.executor.InterceptorService;
import ca.uhn.fhir.jpa.api.config.DaoConfig;
import ca.uhn.fhir.jpa.api.dao.DaoRegistry;
import ca.uhn.fhir.jpa.api.model.ExpungeOptions;
import ca.uhn.fhir.jpa.api.svc.IIdHelperService;
import ca.uhn.fhir.jpa.binary.interceptor.BinaryStorageInterceptor;
import ca.uhn.fhir.jpa.binary.provider.BinaryAccessProvider;
import ca.uhn.fhir.jpa.bulk.export.api.IBulkDataExportJobSchedulingHelper;
import ca.uhn.fhir.jpa.bulk.export.provider.BulkDataExportProvider;
import ca.uhn.fhir.jpa.bulk.export.svc.BulkDataExportJobSchedulingHelperImpl;
import ca.uhn.fhir.jpa.bulk.imprt.api.IBulkDataImportSvc;
import ca.uhn.fhir.jpa.bulk.imprt.svc.BulkDataImportSvcImpl;
import ca.uhn.fhir.jpa.cache.IResourceVersionSvc;
import ca.uhn.fhir.jpa.cache.ResourceVersionSvcDaoImpl;
import ca.uhn.fhir.jpa.dao.DaoSearchParamProvider;
import ca.uhn.fhir.jpa.dao.HistoryBuilder;
import ca.uhn.fhir.jpa.dao.HistoryBuilderFactory;
import ca.uhn.fhir.jpa.dao.IFulltextSearchSvc;
import ca.uhn.fhir.jpa.dao.ISearchBuilder;
import ca.uhn.fhir.jpa.dao.MatchResourceUrlService;
import ca.uhn.fhir.jpa.dao.SearchBuilderFactory;
import ca.uhn.fhir.jpa.dao.TransactionProcessor;
import ca.uhn.fhir.jpa.dao.expunge.ExpungeEverythingService;
import ca.uhn.fhir.jpa.dao.expunge.ExpungeOperation;
import ca.uhn.fhir.jpa.dao.expunge.ExpungeService;
import ca.uhn.fhir.jpa.dao.expunge.IExpungeEverythingService;
import ca.uhn.fhir.jpa.dao.expunge.IResourceExpungeService;
import ca.uhn.fhir.jpa.dao.expunge.ResourceExpungeService;
import ca.uhn.fhir.jpa.dao.expunge.ResourceTableFKProvider;
import ca.uhn.fhir.jpa.dao.index.DaoResourceLinkResolver;
import ca.uhn.fhir.jpa.dao.index.DaoSearchParamSynchronizer;
import ca.uhn.fhir.jpa.dao.index.IdHelperService;
import ca.uhn.fhir.jpa.dao.index.SearchParamWithInlineReferencesExtractor;
import ca.uhn.fhir.jpa.dao.tx.HapiTransactionService;
import ca.uhn.fhir.jpa.delete.DeleteConflictFinderService;
import ca.uhn.fhir.jpa.delete.DeleteConflictService;
import ca.uhn.fhir.jpa.delete.ThreadSafeResourceDeleterSvc;
import ca.uhn.fhir.jpa.entity.Search;
import ca.uhn.fhir.jpa.graphql.DaoRegistryGraphQLStorageServices;
import ca.uhn.fhir.jpa.interceptor.CascadingDeleteInterceptor;
import ca.uhn.fhir.jpa.interceptor.JpaConsentContextServices;
import ca.uhn.fhir.jpa.interceptor.OverridePathBasedReferentialIntegrityForDeletesInterceptor;
import ca.uhn.fhir.jpa.interceptor.validation.RepositoryValidatingRuleBuilder;
import ca.uhn.fhir.jpa.model.sched.ISchedulerService;
import ca.uhn.fhir.jpa.packages.IHapiPackageCacheManager;
import ca.uhn.fhir.jpa.packages.IPackageInstallerSvc;
import ca.uhn.fhir.jpa.packages.JpaPackageCache;
import ca.uhn.fhir.jpa.packages.NpmJpaValidationSupport;
import ca.uhn.fhir.jpa.packages.PackageInstallerSvcImpl;
import ca.uhn.fhir.jpa.partition.IPartitionLookupSvc;
import ca.uhn.fhir.jpa.partition.IRequestPartitionHelperSvc;
import ca.uhn.fhir.jpa.partition.PartitionLookupSvcImpl;
import ca.uhn.fhir.jpa.partition.PartitionManagementProvider;
import ca.uhn.fhir.jpa.partition.RequestPartitionHelperSvc;
import ca.uhn.fhir.jpa.provider.DiffProvider;
import ca.uhn.fhir.jpa.provider.SubscriptionTriggeringProvider;
import ca.uhn.fhir.jpa.provider.TerminologyUploaderProvider;
import ca.uhn.fhir.jpa.provider.ValueSetOperationProvider;
import ca.uhn.fhir.jpa.provider.r4.MemberMatcherR4Helper;
import ca.uhn.fhir.jpa.sched.AutowiringSpringBeanJobFactory;
import ca.uhn.fhir.jpa.sched.HapiSchedulerServiceImpl;
import ca.uhn.fhir.jpa.search.ISynchronousSearchSvc;
import ca.uhn.fhir.jpa.search.PersistedJpaBundleProvider;
import ca.uhn.fhir.jpa.search.PersistedJpaBundleProviderFactory;
import ca.uhn.fhir.jpa.search.PersistedJpaSearchFirstPageBundleProvider;
import ca.uhn.fhir.jpa.search.SearchStrategyFactory;
import ca.uhn.fhir.jpa.search.SynchronousSearchSvcImpl;
import ca.uhn.fhir.jpa.search.builder.QueryStack;
import ca.uhn.fhir.jpa.search.builder.predicate.ComboNonUniqueSearchParameterPredicateBuilder;
import ca.uhn.fhir.jpa.search.builder.predicate.ComboUniqueSearchParameterPredicateBuilder;
import ca.uhn.fhir.jpa.search.builder.predicate.CoordsPredicateBuilder;
import ca.uhn.fhir.jpa.search.builder.predicate.DatePredicateBuilder;
import ca.uhn.fhir.jpa.search.builder.predicate.ForcedIdPredicateBuilder;
import ca.uhn.fhir.jpa.search.builder.predicate.NumberPredicateBuilder;
import ca.uhn.fhir.jpa.search.builder.predicate.QuantityNormalizedPredicateBuilder;
import ca.uhn.fhir.jpa.search.builder.predicate.QuantityPredicateBuilder;
import ca.uhn.fhir.jpa.search.builder.predicate.ResourceIdPredicateBuilder;
import ca.uhn.fhir.jpa.search.builder.predicate.ResourceLinkPredicateBuilder;
import ca.uhn.fhir.jpa.search.builder.predicate.ResourceTablePredicateBuilder;
import ca.uhn.fhir.jpa.search.builder.predicate.SearchParamPresentPredicateBuilder;
import ca.uhn.fhir.jpa.search.builder.predicate.SourcePredicateBuilder;
import ca.uhn.fhir.jpa.search.builder.predicate.StringPredicateBuilder;
import ca.uhn.fhir.jpa.search.builder.predicate.TagPredicateBuilder;
import ca.uhn.fhir.jpa.search.builder.predicate.TokenPredicateBuilder;
import ca.uhn.fhir.jpa.search.builder.predicate.UriPredicateBuilder;
import ca.uhn.fhir.jpa.search.builder.sql.GeneratedSql;
import ca.uhn.fhir.jpa.search.builder.sql.SearchQueryBuilder;
import ca.uhn.fhir.jpa.search.builder.sql.SearchQueryExecutor;
import ca.uhn.fhir.jpa.search.builder.sql.SqlObjectFactory;
import ca.uhn.fhir.jpa.search.builder.tasks.SearchTask;
import ca.uhn.fhir.jpa.search.cache.DatabaseSearchCacheSvcImpl;
import ca.uhn.fhir.jpa.search.cache.DatabaseSearchResultCacheSvcImpl;
import ca.uhn.fhir.jpa.search.cache.ISearchCacheSvc;
import ca.uhn.fhir.jpa.search.cache.ISearchResultCacheSvc;
import ca.uhn.fhir.jpa.search.elastic.IndexNamePrefixLayoutStrategy;
import ca.uhn.fhir.jpa.search.reindex.IResourceReindexingSvc;
import ca.uhn.fhir.jpa.search.reindex.ResourceReindexer;
import ca.uhn.fhir.jpa.search.reindex.ResourceReindexingSvcImpl;
import ca.uhn.fhir.jpa.search.warm.CacheWarmingSvcImpl;
import ca.uhn.fhir.jpa.search.warm.ICacheWarmingSvc;
import ca.uhn.fhir.jpa.searchparam.config.SearchParamConfig;
import ca.uhn.fhir.jpa.searchparam.extractor.IResourceLinkResolver;
import ca.uhn.fhir.jpa.searchparam.nickname.NicknameInterceptor;
import ca.uhn.fhir.jpa.searchparam.registry.ISearchParamProvider;
import ca.uhn.fhir.jpa.sp.ISearchParamPresenceSvc;
import ca.uhn.fhir.jpa.sp.SearchParamPresenceSvcImpl;
import ca.uhn.fhir.jpa.term.TermReadSvcImpl;
import ca.uhn.fhir.jpa.term.TermConceptMappingSvcImpl;
import ca.uhn.fhir.jpa.term.api.ITermConceptMappingSvc;
import ca.uhn.fhir.jpa.term.api.ITermReadSvc;
import ca.uhn.fhir.jpa.term.config.TermCodeSystemConfig;
import ca.uhn.fhir.jpa.util.MemoryCacheService;
import ca.uhn.fhir.jpa.validation.ResourceLoaderImpl;
import ca.uhn.fhir.jpa.validation.ValidationSettings;
import ca.uhn.fhir.mdm.svc.MdmLinkExpandSvc;
import ca.uhn.fhir.rest.api.server.RequestDetails;
import ca.uhn.fhir.rest.api.server.storage.IDeleteExpungeJobSubmitter;
import ca.uhn.fhir.rest.api.server.storage.ResourcePersistentId;
import ca.uhn.fhir.rest.server.interceptor.ResponseTerminologyTranslationInterceptor;
import ca.uhn.fhir.rest.server.interceptor.ResponseTerminologyTranslationSvc;
import ca.uhn.fhir.rest.server.interceptor.consent.IConsentContextServices;
import ca.uhn.fhir.rest.server.interceptor.partition.RequestTenantPartitionInterceptor;
import ca.uhn.hapi.converters.canonical.VersionCanonicalizer;
import org.hl7.fhir.common.hapi.validation.support.UnknownCodeSystemWarningValidationSupport;
import org.hl7.fhir.utilities.graphql.IGraphQLStorageServices;
import org.hl7.fhir.utilities.npm.PackageClient;
import org.springframework.beans.factory.annotation.Autowired;
import org.springframework.context.annotation.Bean;
import org.springframework.context.annotation.Configuration;
import org.springframework.context.annotation.Import;
import org.springframework.context.annotation.Lazy;
import org.springframework.context.annotation.Primary;
import org.springframework.context.annotation.Scope;
import org.springframework.core.task.AsyncTaskExecutor;
import org.springframework.data.jpa.repository.config.EnableJpaRepositories;
import org.springframework.scheduling.TaskScheduler;
import org.springframework.scheduling.concurrent.ConcurrentTaskScheduler;
import org.springframework.scheduling.concurrent.ScheduledExecutorFactoryBean;

import javax.annotation.Nullable;
import java.io.IOException;
import java.util.Date;

/*
 * #%L
 * HAPI FHIR JPA Server
 * %%
 * Copyright (C) 2014 - 2022 Smile CDR, Inc.
 * %%
 * Licensed under the Apache License, Version 2.0 (the "License");
 * you may not use this file except in compliance with the License.
 * You may obtain a copy of the License at
 *
 *      http://www.apache.org/licenses/LICENSE-2.0
 *
 * Unless required by applicable law or agreed to in writing, software
 * distributed under the License is distributed on an "AS IS" BASIS,
 * WITHOUT WARRANTIES OR CONDITIONS OF ANY KIND, either express or implied.
 * See the License for the specific language governing permissions and
 * limitations under the License.
 * #L%
 */

@Configuration
@EnableJpaRepositories(basePackages = "ca.uhn.fhir.jpa.dao.data")
@Import({
	BeanPostProcessorConfig.class,
	TermCodeSystemConfig.class,
	SearchParamConfig.class,
	ValidationSupportConfig.class,
	Batch2SupportConfig.class,
	JpaBulkExportConfig.class,
	SearchConfig.class
})
public class JpaConfig {
	public static final String JPA_VALIDATION_SUPPORT_CHAIN = "myJpaValidationSupportChain";
	public static final String JPA_VALIDATION_SUPPORT = "myJpaValidationSupport";
	public static final String TASK_EXECUTOR_NAME = "hapiJpaTaskExecutor";
	public static final String GRAPHQL_PROVIDER_NAME = "myGraphQLProvider";
	public static final String PERSISTED_JPA_BUNDLE_PROVIDER = "PersistedJpaBundleProvider";
	public static final String PERSISTED_JPA_BUNDLE_PROVIDER_BY_SEARCH = "PersistedJpaBundleProvider_BySearch";
	public static final String PERSISTED_JPA_SEARCH_FIRST_PAGE_BUNDLE_PROVIDER = "PersistedJpaSearchFirstPageBundleProvider";
	public static final String SEARCH_BUILDER = "SearchBuilder";
	public static final String HISTORY_BUILDER = "HistoryBuilder";
	private static final String HAPI_DEFAULT_SCHEDULER_GROUP = "HAPI";

	@Autowired
	public DaoConfig myDaoConfig;

	@Bean("myDaoRegistry")
	public DaoRegistry daoRegistry() {
		return new DaoRegistry();
	}

	@Lazy
	@Bean
	public CascadingDeleteInterceptor cascadingDeleteInterceptor(FhirContext theFhirContext, DaoRegistry theDaoRegistry, IInterceptorBroadcaster theInterceptorBroadcaster, ThreadSafeResourceDeleterSvc threadSafeResourceDeleterSvc) {
		return new CascadingDeleteInterceptor(theFhirContext, theDaoRegistry, theInterceptorBroadcaster, threadSafeResourceDeleterSvc);
	}

	@Lazy
	@Bean
	public ThreadSafeResourceDeleterSvc safeDeleter(DaoRegistry theDaoRegistry, IInterceptorBroadcaster theInterceptorBroadcaster, HapiTransactionService hapiTransactionService) {
		return new ThreadSafeResourceDeleterSvc(theDaoRegistry, theInterceptorBroadcaster, hapiTransactionService.getTransactionManager());
	}

	@Lazy
	@Bean
	public ResponseTerminologyTranslationInterceptor responseTerminologyTranslationInterceptor(IValidationSupport theValidationSupport, ResponseTerminologyTranslationSvc theResponseTerminologyTranslationSvc) {
		return new ResponseTerminologyTranslationInterceptor(theValidationSupport, theResponseTerminologyTranslationSvc);
	}

	@Lazy
	@Bean
	public ResponseTerminologyTranslationSvc responseTerminologyTranslationSvc(IValidationSupport theValidationSupport) {
		return new ResponseTerminologyTranslationSvc(theValidationSupport);
	}

	@Bean
	@Lazy
	public IGraphQLStorageServices graphqlStorageServices() {
		return new DaoRegistryGraphQLStorageServices();
	}

	@Bean
	public ScheduledExecutorFactoryBean scheduledExecutorService() {
		ScheduledExecutorFactoryBean b = new ScheduledExecutorFactoryBean();
		b.setPoolSize(5);
		b.afterPropertiesSet();
		return b;
	}

	@Bean(name = "mySubscriptionTriggeringProvider")
	@Lazy
	public SubscriptionTriggeringProvider subscriptionTriggeringProvider() {
		return new SubscriptionTriggeringProvider();
	}

	@Bean
	@Lazy
	public ValueSetOperationProvider valueSetOperationProvider() {
		return new ValueSetOperationProvider();
	}

	@Bean
	public TransactionProcessor transactionProcessor() {
		return new TransactionProcessor();
	}

	@Bean(name = "myAttachmentBinaryAccessProvider")
	@Lazy
	public BinaryAccessProvider binaryAccessProvider() {
		return new BinaryAccessProvider();
	}

	@Bean(name = "myBinaryStorageInterceptor")
	@Lazy
	public BinaryStorageInterceptor binaryStorageInterceptor(DaoConfig theDaoConfig) {
		BinaryStorageInterceptor interceptor = new BinaryStorageInterceptor();
		interceptor.setAllowAutoInflateBinaries(theDaoConfig.isAllowAutoInflateBinaries());
		interceptor.setAutoInflateBinariesMaximumSize(theDaoConfig.getAutoInflateBinariesMaximumBytes());
		return interceptor;
	}

	@Bean
	public MemoryCacheService memoryCacheService() {
		return new MemoryCacheService();
	}

	@Bean
	@Primary
	public IResourceLinkResolver daoResourceLinkResolver() {
		return new DaoResourceLinkResolver();
	}

	@Bean
	public IHapiPackageCacheManager packageCacheManager() {
		JpaPackageCache retVal = new JpaPackageCache();
		retVal.getPackageServers().clear();
		retVal.getPackageServers().add(PackageClient.PRIMARY_SERVER);
		retVal.getPackageServers().add(PackageClient.SECONDARY_SERVER);
		return retVal;
	}

	@Bean
	public NpmJpaValidationSupport npmJpaValidationSupport() {
		return new NpmJpaValidationSupport();
	}

	@Bean
	public ValidationSettings validationSettings() {
		return new ValidationSettings();
	}

	@Bean
	public ISearchCacheSvc searchCacheSvc() {
		return new DatabaseSearchCacheSvcImpl();
	}

	@Bean
	public ISearchResultCacheSvc searchResultCacheSvc() {
		return new DatabaseSearchResultCacheSvcImpl();
	}

	@Bean
	public ITermConceptMappingSvc termConceptMappingSvc() {
		return new TermConceptMappingSvcImpl();
	}

	@Bean
	public TaskScheduler taskScheduler() {
		ConcurrentTaskScheduler retVal = new ConcurrentTaskScheduler();
		retVal.setConcurrentExecutor(scheduledExecutorService().getObject());
		retVal.setScheduledExecutor(scheduledExecutorService().getObject());
		return retVal;
	}

	@Bean(name = TASK_EXECUTOR_NAME)
	public AsyncTaskExecutor taskExecutor() {
		ConcurrentTaskScheduler retVal = new ConcurrentTaskScheduler();
		retVal.setConcurrentExecutor(scheduledExecutorService().getObject());
		retVal.setScheduledExecutor(scheduledExecutorService().getObject());
		return retVal;
	}

	@Bean
	public IResourceReindexingSvc resourceReindexingSvc() {
		return new ResourceReindexingSvcImpl();
	}

	@Bean
	public ResourceReindexer resourceReindexer(FhirContext theFhirContext) {
		return new ResourceReindexer(theFhirContext);
	}

	@Bean
	public HapiFhirHibernateJpaDialect hibernateJpaDialect(FhirContext theFhirContext) {
		return new HapiFhirHibernateJpaDialect(theFhirContext.getLocalizer());
	}

	@Bean
	@Lazy
	public OverridePathBasedReferentialIntegrityForDeletesInterceptor overridePathBasedReferentialIntegrityForDeletesInterceptor() {
		return new OverridePathBasedReferentialIntegrityForDeletesInterceptor();
	}

	@Bean
	public IRequestPartitionHelperSvc requestPartitionHelperService() {
		return new RequestPartitionHelperSvc();
	}

	@Bean
	public HapiTransactionService hapiTransactionService() {
		return new HapiTransactionService();
	}

	@Bean
	public IInterceptorService jpaInterceptorService() {
		return new InterceptorService("JPA");
	}

	@Bean
	public IPackageInstallerSvc npmInstallerSvc() {
		return new PackageInstallerSvcImpl();
	}

	@Bean
	public IConsentContextServices consentContextServices() {
		return new JpaConsentContextServices();
	}

	@Bean
	@Lazy
	public DiffProvider diffProvider() {
		return new DiffProvider();
	}

	@Bean
	@Lazy
	public IPartitionLookupSvc partitionConfigSvc() {
		return new PartitionLookupSvcImpl();
	}

	@Bean
	@Lazy
	public PartitionManagementProvider partitionManagementProvider() {
		return new PartitionManagementProvider();
	}

	@Bean
	@Lazy
	public RequestTenantPartitionInterceptor requestTenantPartitionInterceptor() {
		return new RequestTenantPartitionInterceptor();
	}


	@Bean
	public MdmLinkExpandSvc mdmLinkExpandSvc() {
		return new MdmLinkExpandSvc();
	}

	@Bean
	@Lazy
	public TerminologyUploaderProvider terminologyUploaderProvider() {
		return new TerminologyUploaderProvider();
	}

	@Bean
	public ISchedulerService schedulerService() {
		return new HapiSchedulerServiceImpl().setDefaultGroup(HAPI_DEFAULT_SCHEDULER_GROUP);
	}

	@Bean
	public AutowiringSpringBeanJobFactory schedulerJobFactory() {
		return new AutowiringSpringBeanJobFactory();
	}

	@Bean
	public IBulkDataExportJobSchedulingHelper bulkDataExportJobSchedulingHelper() {
		return new BulkDataExportJobSchedulingHelperImpl();
	}

	@Bean
	@Lazy
	public BulkDataExportProvider bulkDataExportProvider() {
		return new BulkDataExportProvider();
	}

	@Bean
	@Lazy
	public IDeleteExpungeJobSubmitter deleteExpungeJobSubmitter() {
		return new DeleteExpungeJobSubmitterImpl();
	}

	@Bean
	@Lazy
	public IBulkDataImportSvc bulkDataImportSvc() {
		return new BulkDataImportSvcImpl();
	}

	@Bean
	public PersistedJpaBundleProviderFactory persistedJpaBundleProviderFactory() {
		return new PersistedJpaBundleProviderFactory();
	}

	@Bean
	public SearchBuilderFactory searchBuilderFactory() {
		return new SearchBuilderFactory();
	}

	@Bean
	public SqlObjectFactory sqlBuilderFactory() {
		return new SqlObjectFactory();
	}

	@Bean
	public HibernatePropertiesProvider HibernatePropertiesProvider() {
		return new HibernatePropertiesProvider();
	}

	@Bean
	public HistoryBuilderFactory historyBuilderFactory() {
		return new HistoryBuilderFactory();
	}

	@Bean
	public IResourceVersionSvc resourceVersionSvc() {
		return new ResourceVersionSvcDaoImpl();
	}

	/* **************************************************************** *
	 * Prototype Beans Below                                            *
	 * **************************************************************** */

	@Bean(name = PERSISTED_JPA_BUNDLE_PROVIDER)
	@Scope("prototype")
	public PersistedJpaBundleProvider newPersistedJpaBundleProvider(RequestDetails theRequest, String theUuid) {
		return new PersistedJpaBundleProvider(theRequest, theUuid);
	}

	@Bean(name = PERSISTED_JPA_BUNDLE_PROVIDER_BY_SEARCH)
	@Scope("prototype")
	public PersistedJpaBundleProvider newPersistedJpaBundleProvider(RequestDetails theRequest, Search theSearch) {
		return new PersistedJpaBundleProvider(theRequest, theSearch);
	}

	@Bean(name = PERSISTED_JPA_SEARCH_FIRST_PAGE_BUNDLE_PROVIDER)
	@Scope("prototype")
	public PersistedJpaSearchFirstPageBundleProvider newPersistedJpaSearchFirstPageBundleProvider(RequestDetails theRequest, Search theSearch, SearchTask theSearchTask, ISearchBuilder theSearchBuilder) {
		return new PersistedJpaSearchFirstPageBundleProvider(theSearch, theSearchTask, theSearchBuilder, theRequest);
	}

	@Bean(name = RepositoryValidatingRuleBuilder.REPOSITORY_VALIDATING_RULE_BUILDER)
	@Scope("prototype")
	public RepositoryValidatingRuleBuilder repositoryValidatingRuleBuilder(IValidationSupport theValidationSupport) {
		return new RepositoryValidatingRuleBuilder(theValidationSupport);
	}

	@Bean
	@Scope("prototype")
	public ComboUniqueSearchParameterPredicateBuilder newComboUniqueSearchParameterPredicateBuilder(SearchQueryBuilder theSearchSqlBuilder) {
		return new ComboUniqueSearchParameterPredicateBuilder(theSearchSqlBuilder);
	}

	@Bean
	@Scope("prototype")
	public ComboNonUniqueSearchParameterPredicateBuilder newComboNonUniqueSearchParameterPredicateBuilder(SearchQueryBuilder theSearchSqlBuilder) {
		return new ComboNonUniqueSearchParameterPredicateBuilder(theSearchSqlBuilder);
	}

	@Bean
	@Scope("prototype")
	public CoordsPredicateBuilder newCoordsPredicateBuilder(SearchQueryBuilder theSearchBuilder) {
		return new CoordsPredicateBuilder(theSearchBuilder);
	}

	@Bean
	@Scope("prototype")
	public DatePredicateBuilder newDatePredicateBuilder(SearchQueryBuilder theSearchBuilder) {
		return new DatePredicateBuilder(theSearchBuilder);
	}

	@Bean
	@Scope("prototype")
	public ForcedIdPredicateBuilder newForcedIdPredicateBuilder(SearchQueryBuilder theSearchBuilder) {
		return new ForcedIdPredicateBuilder(theSearchBuilder);
	}

	@Bean
	@Scope("prototype")
	public NumberPredicateBuilder newNumberPredicateBuilder(SearchQueryBuilder theSearchBuilder) {
		return new NumberPredicateBuilder(theSearchBuilder);
	}

	@Bean
	@Scope("prototype")
	public QuantityPredicateBuilder newQuantityPredicateBuilder(SearchQueryBuilder theSearchBuilder) {
		return new QuantityPredicateBuilder(theSearchBuilder);
	}

	@Bean
	@Scope("prototype")
	public QuantityNormalizedPredicateBuilder newQuantityNormalizedPredicateBuilder(SearchQueryBuilder theSearchBuilder) {
		return new QuantityNormalizedPredicateBuilder(theSearchBuilder);
	}

	@Bean
	@Scope("prototype")
	public ResourceLinkPredicateBuilder newResourceLinkPredicateBuilder(QueryStack theQueryStack, SearchQueryBuilder theSearchBuilder, boolean theReversed) {
		return new ResourceLinkPredicateBuilder(theQueryStack, theSearchBuilder, theReversed);
	}

	@Bean
	@Scope("prototype")
	public ResourceTablePredicateBuilder newResourceTablePredicateBuilder(SearchQueryBuilder theSearchBuilder) {
		return new ResourceTablePredicateBuilder(theSearchBuilder);
	}

	@Bean
	@Scope("prototype")
	public TagPredicateBuilder newTagPredicateBuilder(SearchQueryBuilder theSearchBuilder) {
		return new TagPredicateBuilder(theSearchBuilder);
	}

	@Bean
	@Scope("prototype")
	public ResourceIdPredicateBuilder newResourceIdPredicateBuilder(SearchQueryBuilder theSearchBuilder) {
		return new ResourceIdPredicateBuilder(theSearchBuilder);
	}

	@Bean
	@Scope("prototype")
	public SearchParamPresentPredicateBuilder newSearchParamPresentPredicateBuilder(SearchQueryBuilder theSearchBuilder) {
		return new SearchParamPresentPredicateBuilder(theSearchBuilder);
	}

	@Bean
	@Scope("prototype")
	public StringPredicateBuilder newStringPredicateBuilder(SearchQueryBuilder theSearchBuilder) {
		return new StringPredicateBuilder(theSearchBuilder);
	}

	@Bean
	@Scope("prototype")
	public TokenPredicateBuilder newTokenPredicateBuilder(SearchQueryBuilder theSearchBuilder) {
		return new TokenPredicateBuilder(theSearchBuilder);
	}

	@Bean
	@Scope("prototype")
	public SourcePredicateBuilder newSourcePredicateBuilder(SearchQueryBuilder theSearchBuilder) {
		return new SourcePredicateBuilder(theSearchBuilder);
	}

	@Bean
	@Scope("prototype")
	public UriPredicateBuilder newUriPredicateBuilder(SearchQueryBuilder theSearchBuilder) {
		return new UriPredicateBuilder(theSearchBuilder);
	}


	@Bean
	@Scope("prototype")
	public SearchQueryExecutor newSearchQueryExecutor(GeneratedSql theGeneratedSql, Integer theMaxResultsToFetch) {
		return new SearchQueryExecutor(theGeneratedSql, theMaxResultsToFetch);
	}

	@Bean(name = HISTORY_BUILDER)
	@Scope("prototype")
	public HistoryBuilder newPersistedJpaSearchFirstPageBundleProvider(@Nullable String theResourceType, @Nullable Long theResourceId, @Nullable Date theRangeStartInclusive, @Nullable Date theRangeEndInclusive) {
		return new HistoryBuilder(theResourceType, theResourceId, theRangeStartInclusive, theRangeEndInclusive);
	}

	@Bean
	@Primary
	public ISearchParamProvider searchParamProvider() {
		return new DaoSearchParamProvider();
	}

	@Bean
	public IIdHelperService idHelperService () {
		return new IdHelperService();
	}

	@Bean
	public SearchStrategyFactory searchStrategyFactory(@Autowired(required = false) IFulltextSearchSvc theFulltextSvc) {
		return new SearchStrategyFactory(myDaoConfig, theFulltextSvc);
	}

	@Bean
	public DeleteConflictService deleteConflictService() {
		return new DeleteConflictService();
	}

	@Bean
	public DeleteConflictFinderService deleteConflictFinderService() {
		return new DeleteConflictFinderService();
	}

	@Bean
	public ExpungeService expungeService() {
		return new ExpungeService();
	}

	@Bean
	@Scope("prototype")
	public ExpungeOperation expungeOperation(String theResourceName, ResourcePersistentId theResourceId, ExpungeOptions theExpungeOptions, RequestDetails theRequestDetails) {
		return new ExpungeOperation(theResourceName, theResourceId, theExpungeOptions, theRequestDetails);
	}

	@Bean
	public IExpungeEverythingService expungeEverythingService() {
		return new ExpungeEverythingService();
	}

	@Bean
	public IResourceExpungeService resourceExpungeService() {
		return new ResourceExpungeService();
	}

	@Bean
	public ISearchParamPresenceSvc searchParamPresenceService() {
		return new SearchParamPresenceSvcImpl();
	}

	@Bean
	public SearchParamWithInlineReferencesExtractor searchParamWithInlineReferencesExtractor() {
		return new SearchParamWithInlineReferencesExtractor();
	}

	@Bean
	public MatchResourceUrlService matchResourceUrlService() {
		return new MatchResourceUrlService();
	}

	@Bean
	public DaoSearchParamSynchronizer daoSearchParamSynchronizer() {
		return new DaoSearchParamSynchronizer();
	}

	@Bean
	public ResourceTableFKProvider resourceTableFKProvider() {
		return new ResourceTableFKProvider();
	}

	@Bean
	public ICacheWarmingSvc cacheWarmingSvc() {
		return new CacheWarmingSvcImpl();
	}

	@Bean
	public IndexNamePrefixLayoutStrategy indexLayoutStrategy() {
		return new IndexNamePrefixLayoutStrategy();
	}

	@Bean
	public ResourceLoaderImpl jpaResourceLoader() {
		return new ResourceLoaderImpl();
	}

	@Bean
	public UnknownCodeSystemWarningValidationSupport unknownCodeSystemWarningValidationSupport(FhirContext theFhirContext) {
		return new UnknownCodeSystemWarningValidationSupport(theFhirContext);
	}

	@Bean(name = "myMemberMatchHelper")
	@Lazy
<<<<<<< HEAD
	public MemberMatcherR4Helper memberMatcherR4Helper(FhirContext theFhirContext) {
		return new MemberMatcherR4Helper(theFhirContext);
	}

	@Lazy
=======
>>>>>>> b04f0829
	@Bean
	public NicknameInterceptor nicknameInterceptor() throws IOException {
		return new NicknameInterceptor();
	}

	@Bean
	public ISynchronousSearchSvc synchronousSearchSvc(){
		return new SynchronousSearchSvcImpl();
	}


	@Bean
	public VersionCanonicalizer versionCanonicalizer(FhirContext theFhirContext) {
		return new VersionCanonicalizer(theFhirContext);
	}

	@Bean
	public ITermReadSvc terminologyService() {
		return new TermReadSvcImpl();
	}


}<|MERGE_RESOLUTION|>--- conflicted
+++ resolved
@@ -710,16 +710,13 @@
 		return new UnknownCodeSystemWarningValidationSupport(theFhirContext);
 	}
 
-	@Bean(name = "myMemberMatchHelper")
-	@Lazy
-<<<<<<< HEAD
+	@Lazy
+	@Bean
 	public MemberMatcherR4Helper memberMatcherR4Helper(FhirContext theFhirContext) {
 		return new MemberMatcherR4Helper(theFhirContext);
 	}
 
 	@Lazy
-=======
->>>>>>> b04f0829
 	@Bean
 	public NicknameInterceptor nicknameInterceptor() throws IOException {
 		return new NicknameInterceptor();
