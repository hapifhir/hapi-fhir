--- conflicted
+++ resolved
@@ -9,9 +9,9 @@
  * Licensed under the Apache License, Version 2.0 (the "License");
  * you may not use this file except in compliance with the License.
  * You may obtain a copy of the License at
- * 
+ *
  * http://www.apache.org/licenses/LICENSE-2.0
- * 
+ *
  * Unless required by applicable law or agreed to in writing, software
  * distributed under the License is distributed on an "AS IS" BASIS,
  * WITHOUT WARRANTIES OR CONDITIONS OF ANY KIND, either express or implied.
@@ -21,15 +21,15 @@
  */
 
 import ca.uhn.fhir.context.*;
+import ca.uhn.fhir.interceptor.api.HookParams;
+import ca.uhn.fhir.interceptor.api.IInterceptorBroadcaster;
+import ca.uhn.fhir.interceptor.api.Pointcut;
 import ca.uhn.fhir.jpa.dao.data.IResourceIndexedSearchParamUriDao;
 import ca.uhn.fhir.jpa.dao.data.IResourceSearchViewDao;
 import ca.uhn.fhir.jpa.dao.data.IResourceTagDao;
 import ca.uhn.fhir.jpa.dao.index.IdHelperService;
 import ca.uhn.fhir.jpa.entity.ResourceSearchView;
 import ca.uhn.fhir.jpa.model.entity.*;
-import ca.uhn.fhir.interceptor.api.HookParams;
-import ca.uhn.fhir.interceptor.api.IInterceptorBroadcaster;
-import ca.uhn.fhir.interceptor.api.Pointcut;
 import ca.uhn.fhir.jpa.model.search.SearchRuntimeDetails;
 import ca.uhn.fhir.jpa.model.util.StringNormalizer;
 import ca.uhn.fhir.jpa.searchparam.JpaRuntimeSearchParam;
@@ -51,7 +51,9 @@
 import ca.uhn.fhir.model.valueset.BundleEntrySearchModeEnum;
 import ca.uhn.fhir.parser.DataFormatException;
 import ca.uhn.fhir.rest.api.*;
+import ca.uhn.fhir.rest.api.server.IPreResourceAccessDetails;
 import ca.uhn.fhir.rest.api.server.RequestDetails;
+import ca.uhn.fhir.rest.api.server.SimplePreResourceAccessDetails;
 import ca.uhn.fhir.rest.param.*;
 import ca.uhn.fhir.rest.server.exceptions.InternalErrorException;
 import ca.uhn.fhir.rest.server.exceptions.InvalidRequestException;
@@ -108,11 +110,7 @@
 	private static final List<Long> EMPTY_LONG_LIST = Collections.unmodifiableList(new ArrayList<>());
 	private static final org.slf4j.Logger ourLog = org.slf4j.LoggerFactory.getLogger(SearchBuilder.class);
 	/**
-<<<<<<< HEAD
 	 * See loadResourcesByPid
-=======
-	 * @see ISearchBuilder#loadResourcesByPid(Collection, List, Set, boolean, EntityManager, FhirContext, IDao, RequestDetails)
->>>>>>> e76b1dac
 	 * for an explanation of why we use the constant 800
 	 */
 	private static final int MAXIMUM_PAGE_SIZE = 800;
@@ -1844,13 +1842,8 @@
 		return retVal;
 	}
 
-<<<<<<< HEAD
 	private void doLoadPids(Collection<Long> thePids, Collection<Long> theIncludedPids, List<IBaseResource> theResourceListToPopulate, boolean theForHistoryOperation,
-									Map<Long, Integer> thePosition) {
-=======
-	private void doLoadPids(List<IBaseResource> theResourceListToPopulate, Set<Long> theIncludedPids, boolean theForHistoryOperation, EntityManager theEntityManager, FhirContext theContext, IDao theDao,
-									Map<Long, Integer> thePosition, Collection<Long> thePids, RequestDetails theRequest) {
->>>>>>> e76b1dac
+									Map<Long, Integer> thePosition, RequestDetails theRequest) {
 
 		// -- get the resource from the searchView
 		Collection<ResourceSearchView> resourceSearchViewList = myResourceSearchViewDao.findByResourceIds(thePids);
@@ -1890,17 +1883,17 @@
 				}
 			}
 
-<<<<<<< HEAD
-=======
 			// Interceptor broadcast: STORAGE_PREACCESS_RESOURCE
+			SimplePreResourceAccessDetails details = new SimplePreResourceAccessDetails(resource);
 			HookParams params = new HookParams()
-				.add(IBaseResource.class, resource)
+				.add(IPreResourceAccessDetails.class, details)
 				.add(RequestDetails.class, theRequest)
 				.addIfMatchesType(ServletRequestDetails.class, theRequest);
-			JpaInterceptorBroadcaster.doCallHooks(myInterceptorBroadcaster, theRequest, Pointcut.STORAGE_PREACCESS_RESOURCE, params);
-
->>>>>>> e76b1dac
-			theResourceListToPopulate.set(index, resource);
+			JpaInterceptorBroadcaster.doCallHooks(myInterceptorBroadcaster, theRequest, Pointcut.STORAGE_PREACCESS_RESOURCES, params);
+
+			if (details.isDontReturnResourceAtIndex(0) == false) {
+				theResourceListToPopulate.set(index, resource);
+			}
 		}
 	}
 
@@ -1943,14 +1936,8 @@
 	}
 
 	@Override
-<<<<<<< HEAD
-	public void loadResourcesByPid(Collection<Long> thePids, Collection<Long> theIncludedPids, List<IBaseResource> theResourceListToPopulate, boolean theForHistoryOperation) {
+	public void loadResourcesByPid(Collection<Long> thePids, Collection<Long> theIncludedPids, List<IBaseResource> theResourceListToPopulate, boolean theForHistoryOperation, RequestDetails theDetails) {
 		if (thePids.isEmpty()) {
-=======
-	public void loadResourcesByPid(Collection<Long> theIncludePids, List<IBaseResource> theResourceListToPopulate, Set<Long> theIncludedPids, boolean theForHistoryOperation,
-											 EntityManager entityManager, FhirContext context, IDao theDao, RequestDetails theRequest) {
-		if (theIncludePids.isEmpty()) {
->>>>>>> e76b1dac
 			ourLog.debug("The include pids are empty");
 			// return;
 		}
@@ -1976,11 +1963,7 @@
 			int to = i + MAXIMUM_PAGE_SIZE;
 			to = Math.min(to, pids.size());
 			List<Long> pidsSubList = pids.subList(i, to);
-<<<<<<< HEAD
-			doLoadPids(pidsSubList, theIncludedPids, theResourceListToPopulate, theForHistoryOperation, position);
-=======
-			doLoadPids(theResourceListToPopulate, theIncludedPids, theForHistoryOperation, entityManager, context, theDao, position, pidsSubList, theRequest);
->>>>>>> e76b1dac
+			doLoadPids(pidsSubList, theIncludedPids, theResourceListToPopulate, theForHistoryOperation, position, theDetails);
 		}
 
 	}
@@ -2499,6 +2482,7 @@
 	private final class QueryIterator extends BaseIterator<Long> implements IResultIterator {
 
 		private final SearchRuntimeDetails mySearchRuntimeDetails;
+		private final RequestDetails myRequest;
 		private boolean myFirst = true;
 		private IncludesIterator myIncludesIterator;
 		private Long myNext;
@@ -2507,7 +2491,6 @@
 		private SortSpec mySort;
 		private boolean myStillNeedToFetchIncludes;
 		private int mySkipCount = 0;
-		private final RequestDetails myRequest;
 
 		private QueryIterator(SearchRuntimeDetails theSearchRuntimeDetails, RequestDetails theRequest) {
 			mySearchRuntimeDetails = theSearchRuntimeDetails;
