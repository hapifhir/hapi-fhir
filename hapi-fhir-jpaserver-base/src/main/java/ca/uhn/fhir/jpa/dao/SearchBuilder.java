--- conflicted
+++ resolved
@@ -734,155 +734,11 @@
 		return predicate;
 	}
 
-	private Subquery<Long> createLinkSubquery(boolean theFoundChainMatch, String theChain, String theSubResourceName, List<IQueryParameterType> theOrValues, RequestDetails theRequest) {
-		Subquery<Long> subQ = myResourceTableQuery.subquery(Long.class);
-		Root<ResourceTable> subQfrom = subQ.from(ResourceTable.class);
-		subQ.select(subQfrom.get("myId").as(Long.class));
-
-		List<List<IQueryParameterType>> andOrParams = new ArrayList<>();
-		andOrParams.add(theOrValues);
-
-		/*
-		 * We're doing a chain call, so push the current query root
-		 * and predicate list down and put new ones at the top of the
-		 * stack and run a subquery
-		 */
-		Root<ResourceTable> stackRoot = myResourceTableRoot;
-		ArrayList<Predicate> stackPredicates = myPredicates;
-		Map<JoinKey, Join<?, ?>> stackIndexJoins = myIndexJoins;
-		myResourceTableRoot = subQfrom;
-		myPredicates = Lists.newArrayList();
-		myIndexJoins = Maps.newHashMap();
-
-		// Create the subquery predicates
-		myPredicates.add(myBuilder.equal(myResourceTableRoot.get("myResourceType"), theSubResourceName));
-		myPredicates.add(myBuilder.isNull(myResourceTableRoot.get("myDeleted")));
-
-		if (theFoundChainMatch) {
-			searchForIdsWithAndOr(theSubResourceName, theChain, andOrParams, theRequest);
-			subQ.where(toArray(myPredicates));
-		}
-
-		/*
-		 * Pop the old query root and predicate list back
-		 */
-		myResourceTableRoot = stackRoot;
-		myPredicates = stackPredicates;
-		myIndexJoins = stackIndexJoins;
-		return subQ;
-	}
-
-	private IQueryParameterType mapReferenceChainToRawParamType(String remainingChain, RuntimeSearchParam param, String theParamName, String qualifier, Class<? extends IBaseResource> nextType, String chain, boolean isMeta, String resourceId) {
-		IQueryParameterType chainValue;
-		if (remainingChain != null) {
-			if (param == null || param.getParamType() != RestSearchParameterTypeEnum.REFERENCE) {
-				ourLog.debug("Type {} parameter {} is not a reference, can not chain {}", nextType.getSimpleName(), chain, remainingChain);
-				return null;
-			}
-
-			chainValue = new ReferenceParam();
-			chainValue.setValueAsQueryToken(myContext, theParamName, qualifier, resourceId);
-			((ReferenceParam) chainValue).setChain(remainingChain);
-		} else if (isMeta) {
-			IQueryParameterType type = myMatchUrlService.newInstanceType(chain);
-			type.setValueAsQueryToken(myContext, theParamName, qualifier, resourceId);
-			chainValue = type;
-		} else {
-			chainValue = toParameterType(param, qualifier, resourceId);
-		}
-
-		return chainValue;
-	}
-
-	private Predicate addPredicateResourceId(String theResourceName, List<List<IQueryParameterType>> theValues, RequestDetails theRequest) {
-		return addPredicateResourceId(theValues, theResourceName, null, theRequest);
-	}
-
-	private Predicate addPredicateResourceId(List<List<IQueryParameterType>> theValues, String theResourceName, SearchFilterParser.CompareOperation theOperation, RequestDetails theRequest) {
-
-		Predicate nextPredicate = createPredicateResourceId(myResourceTableRoot, theResourceName, theValues, theOperation, theRequest);
-
-		if (nextPredicate != null) {
-			myPredicates.add(nextPredicate);
-			return nextPredicate;
-		}
-
-		return null;
-	}
-
-	@org.jetbrains.annotations.Nullable
-	private Predicate createPredicateResourceId(Root<ResourceTable> theRoot, String theResourceName, List<List<IQueryParameterType>> theValues, SearchFilterParser.CompareOperation theOperation, RequestDetails theRequest) {
-		Predicate nextPredicate = null;
-
-		Set<ResourcePersistentId> allOrPids = null;
-
-		for (List<? extends IQueryParameterType> nextValue : theValues) {
-			Set<ResourcePersistentId> orPids = new HashSet<>();
-			boolean haveValue = false;
-			for (IQueryParameterType next : nextValue) {
-				String value = next.getValueAsQueryToken(myContext);
-				if (value != null && value.startsWith("|")) {
-					value = value.substring(1);
-				}
-
-				IdType valueAsId = new IdType(value);
-				if (isNotBlank(value)) {
-					haveValue = true;
-					try {
-						ResourcePersistentId pid = myIdHelperService.translateForcedIdToPid(theResourceName, valueAsId.getIdPart(), theRequest);
-						orPids.add(pid);
-					} catch (ResourceNotFoundException e) {
-						// This is not an error in a search, it just results in no matchesFhirResourceDaoR4InterceptorTest
-						ourLog.debug("Resource ID {} was requested but does not exist", valueAsId.getIdPart());
-					}
-				}
-			}
-			if (haveValue) {
-				if (allOrPids == null) {
-					allOrPids = orPids;
-				} else {
-					allOrPids.retainAll(orPids);
-				}
-
-			}
-		}
-
-		if (allOrPids != null && allOrPids.isEmpty()) {
-
-			// This will never match
-			nextPredicate = myBuilder.equal(theRoot.get("myId").as(Long.class), -1);
-
-		} else if (allOrPids != null) {
-
-			SearchFilterParser.CompareOperation operation = defaultIfNull(theOperation, SearchFilterParser.CompareOperation.eq);
-			assert operation == SearchFilterParser.CompareOperation.eq || operation == SearchFilterParser.CompareOperation.ne;
-			List<Predicate> codePredicates = new ArrayList<>();
-			switch (operation) {
-				default:
-				case eq:
-<<<<<<< HEAD
-					nextPredicate = theRoot.get("myId").as(Long.class).in(ResourcePersistentId.toLongList(allOrPids));
-					break;
-				case ne:
-					nextPredicate = theRoot.get("myId").as(Long.class).in(ResourcePersistentId.toLongList(allOrPids)).not();
-=======
-					codePredicates.add(theRoot.get("myId").as(Long.class).in(allOrPids));
-					codePredicates.add(myBuilder.equal(myResourceTableRoot.get("myResourceType"), theResourceName));
-					nextPredicate = myBuilder.and(toArray(codePredicates));
-					break;
-				case ne:
-					codePredicates.add(theRoot.get("myId").as(Long.class).in(allOrPids).not());
-					codePredicates.add(myBuilder.equal(myResourceTableRoot.get("myResourceType"), theResourceName));
-					nextPredicate = myBuilder.and(toArray(codePredicates));
->>>>>>> f02d8036
-					break;
-			}
-
-		}
-
-		return nextPredicate;
-	}
-
+	private void addPredicateSource(List<List<IQueryParameterType>> theAndOrParams, RequestDetails theRequest) {
+		for (List<? extends IQueryParameterType> nextAnd : theAndOrParams) {
+			addPredicateSource(nextAnd, SearchFilterParser.CompareOperation.eq, theRequest);
+		}
+	}
 
 	private Predicate addPredicateSource(List<? extends IQueryParameterType> theList, SearchFilterParser.CompareOperation theOperation, RequestDetails theRequest) {
 		if (myDaoConfig.getStoreMetaSourceInformation() == DaoConfig.StoreMetaSourceInformationEnum.NONE) {
@@ -914,11 +770,155 @@
 		return retVal;
 	}
 
-
-	private Predicate addPredicateString(String theResourceName,
-													 String theParamName,
-													 List<? extends IQueryParameterType> theList) {
-		return addPredicateString(theResourceName,
+	private Subquery<Long> createLinkSubquery(boolean theFoundChainMatch, String theChain, String theSubResourceName, List<IQueryParameterType> theOrValues, RequestDetails theRequest) {
+		Subquery<Long> subQ = myResourceTableQuery.subquery(Long.class);
+		Root<ResourceTable> subQfrom = subQ.from(ResourceTable.class);
+		subQ.select(subQfrom.get("myId").as(Long.class));
+
+		List<List<IQueryParameterType>> andOrParams = new ArrayList<>();
+		andOrParams.add(theOrValues);
+
+		/*
+		 * We're doing a chain call, so push the current query root
+		 * and predicate list down and put new ones at the top of the
+		 * stack and run a subquery
+		 */
+		Root<ResourceTable> stackRoot = myResourceTableRoot;
+		ArrayList<Predicate> stackPredicates = myPredicates;
+		Map<JoinKey, Join<?, ?>> stackIndexJoins = myIndexJoins;
+		myResourceTableRoot = subQfrom;
+		myPredicates = Lists.newArrayList();
+		myIndexJoins = Maps.newHashMap();
+
+		// Create the subquery predicates
+		myPredicates.add(myBuilder.equal(myResourceTableRoot.get("myResourceType"), theSubResourceName));
+		myPredicates.add(myBuilder.isNull(myResourceTableRoot.get("myDeleted")));
+
+		if (theFoundChainMatch) {
+			searchForIdsWithAndOr(theSubResourceName, theChain, andOrParams, theRequest);
+			subQ.where(toArray(myPredicates));
+		}
+
+		/*
+		 * Pop the old query root and predicate list back
+		 */
+		myResourceTableRoot = stackRoot;
+		myPredicates = stackPredicates;
+		myIndexJoins = stackIndexJoins;
+		return subQ;
+	}
+
+	private IQueryParameterType mapReferenceChainToRawParamType(String remainingChain, RuntimeSearchParam param, String theParamName, String qualifier, Class<? extends IBaseResource> nextType, String chain, boolean isMeta, String resourceId) {
+		IQueryParameterType chainValue;
+		if (remainingChain != null) {
+			if (param == null || param.getParamType() != RestSearchParameterTypeEnum.REFERENCE) {
+				ourLog.debug("Type {} parameter {} is not a reference, can not chain {}", nextType.getSimpleName(), chain, remainingChain);
+				return null;
+			}
+
+			chainValue = new ReferenceParam();
+			chainValue.setValueAsQueryToken(myContext, theParamName, qualifier, resourceId);
+			((ReferenceParam) chainValue).setChain(remainingChain);
+		} else if (isMeta) {
+			IQueryParameterType type = myMatchUrlService.newInstanceType(chain);
+			type.setValueAsQueryToken(myContext, theParamName, qualifier, resourceId);
+			chainValue = type;
+		} else {
+			chainValue = toParameterType(param, qualifier, resourceId);
+		}
+
+		return chainValue;
+	}
+
+	private void addPredicateResourceId(String theResourceName, List<List<IQueryParameterType>> theValues, RequestDetails theRequest) {
+		addPredicateResourceId(theValues, theResourceName, null, theRequest);
+	}
+
+	private Predicate addPredicateResourceId(List<List<IQueryParameterType>> theValues, String theResourceName, SearchFilterParser.CompareOperation theOperation, RequestDetails theRequest) {
+
+		Predicate nextPredicate = createPredicateResourceId(myResourceTableRoot, theResourceName, theValues, theOperation, theRequest);
+
+		if (nextPredicate != null) {
+			myPredicates.add(nextPredicate);
+			return nextPredicate;
+		}
+
+		return null;
+	}
+
+	@org.jetbrains.annotations.Nullable
+	private Predicate createPredicateResourceId(Root<ResourceTable> theRoot, String theResourceName, List<List<IQueryParameterType>> theValues, SearchFilterParser.CompareOperation theOperation, RequestDetails theRequest) {
+		Predicate nextPredicate = null;
+
+		Set<ResourcePersistentId> allOrPids = null;
+
+		for (List<? extends IQueryParameterType> nextValue : theValues) {
+			Set<ResourcePersistentId> orPids = new HashSet<>();
+			boolean haveValue = false;
+			for (IQueryParameterType next : nextValue) {
+				String value = next.getValueAsQueryToken(myContext);
+				if (value != null && value.startsWith("|")) {
+					value = value.substring(1);
+				}
+
+				IdType valueAsId = new IdType(value);
+				if (isNotBlank(value)) {
+					haveValue = true;
+					try {
+						ResourcePersistentId pid = myIdHelperService.translateForcedIdToPid(theResourceName, valueAsId.getIdPart(), theRequest);
+						orPids.add(pid);
+					} catch (ResourceNotFoundException e) {
+						// This is not an error in a search, it just results in no matchesFhirResourceDaoR4InterceptorTest
+						ourLog.debug("Resource ID {} was requested but does not exist", valueAsId.getIdPart());
+					}
+				}
+			}
+			if (haveValue) {
+				if (allOrPids == null) {
+					allOrPids = orPids;
+				} else {
+					allOrPids.retainAll(orPids);
+				}
+
+			}
+		}
+
+		if (allOrPids != null && allOrPids.isEmpty()) {
+
+			// This will never match
+			nextPredicate = myBuilder.equal(theRoot.get("myId").as(Long.class), -1);
+
+		} else if (allOrPids != null) {
+
+			SearchFilterParser.CompareOperation operation = defaultIfNull(theOperation, SearchFilterParser.CompareOperation.eq);
+			assert operation == SearchFilterParser.CompareOperation.eq || operation == SearchFilterParser.CompareOperation.ne;
+			List<Predicate> codePredicates = new ArrayList<>();
+			switch (operation) {
+				default:
+				case eq:
+                    codePredicates.add(theRoot.get("myId").as(Long.class).in(ResourcePersistentId.toLongList(allOrPids)));
+					codePredicates.add(myBuilder.equal(myResourceTableRoot.get("myResourceType"), theResourceName));
+					nextPredicate = myBuilder.and(toArray(codePredicates));
+					break;
+				case ne:
+                    codePredicates.add(theRoot.get("myId").as(Long.class).in(ResourcePersistentId.toLongList(allOrPids)).not());
+					codePredicates.add(myBuilder.equal(myResourceTableRoot.get("myResourceType"), theResourceName));
+					nextPredicate = myBuilder.and(toArray(codePredicates));
+					break;
+			}
+
+		}
+
+		return nextPredicate;
+	}
+
+
+
+
+	private void addPredicateString(String theResourceName,
+											  String theParamName,
+											  List<? extends IQueryParameterType> theList) {
+		addPredicateString(theResourceName,
 			theParamName,
 			theList,
 			SearchFilterParser.CompareOperation.sw);
@@ -2450,7 +2450,7 @@
 	 */
 	@Override
 	public HashSet<ResourcePersistentId> loadIncludes(FhirContext theContext, EntityManager theEntityManager, Collection<ResourcePersistentId> theMatches, Set<Include> theRevIncludes,
-																	  boolean theReverseMode, DateRangeParam theLastUpdated, String theSearchIdOrDescription, RequestDetails theRequest) {
+												 boolean theReverseMode, DateRangeParam theLastUpdated, String theSearchIdOrDescription, RequestDetails theRequest) {
 		if (theMatches.size() == 0) {
 			return new HashSet<>();
 		}
@@ -2847,28 +2847,28 @@
 		return null;
 	}
 
-	private Predicate processFilter(SearchFilterParser.Filter filter,
+	private Predicate processFilter(SearchFilterParser.Filter theFilter,
 											  String theResourceName, RequestDetails theRequest) {
 
-		if (filter instanceof SearchFilterParser.FilterParameter) {
-			return processFilterParameter((SearchFilterParser.FilterParameter) filter,
+		if (theFilter instanceof SearchFilterParser.FilterParameter) {
+			return processFilterParameter((SearchFilterParser.FilterParameter) theFilter,
 				theResourceName, theRequest);
-		} else if (filter instanceof SearchFilterParser.FilterLogical) {
+		} else if (theFilter instanceof SearchFilterParser.FilterLogical) {
 			// Left side
-			Predicate leftPredicate = processFilter(((SearchFilterParser.FilterLogical) filter).getFilter1(),
+			Predicate xPredicate = processFilter(((SearchFilterParser.FilterLogical) theFilter).getFilter1(),
 				theResourceName, theRequest);
 
 			// Right side
-			Predicate rightPredicate = processFilter(((SearchFilterParser.FilterLogical) filter).getFilter2(),
+			Predicate yPredicate = processFilter(((SearchFilterParser.FilterLogical) theFilter).getFilter2(),
 				theResourceName, theRequest);
 
-			if (((SearchFilterParser.FilterLogical) filter).getOperation() == SearchFilterParser.FilterLogicalOperation.and) {
-				return myBuilder.and(leftPredicate, rightPredicate);
-			} else if (((SearchFilterParser.FilterLogical) filter).getOperation() == SearchFilterParser.FilterLogicalOperation.or) {
-				return myBuilder.or(leftPredicate, rightPredicate);
-			}
-		} else if (filter instanceof SearchFilterParser.FilterParameterGroup) {
-			return processFilter(((SearchFilterParser.FilterParameterGroup) filter).getContained(),
+			if (((SearchFilterParser.FilterLogical) theFilter).getOperation() == SearchFilterParser.FilterLogicalOperation.and) {
+				return myBuilder.and(xPredicate, yPredicate);
+			} else if (((SearchFilterParser.FilterLogical) theFilter).getOperation() == SearchFilterParser.FilterLogicalOperation.or) {
+				return myBuilder.or(xPredicate, yPredicate);
+			}
+		} else if (theFilter instanceof SearchFilterParser.FilterParameterGroup) {
+			return processFilter(((SearchFilterParser.FilterParameterGroup) theFilter).getContained(),
 				theResourceName, theRequest);
 		}
 		return null;
@@ -2880,114 +2880,116 @@
 			return;
 		}
 
-		if (theParamName.equals(IAnyResource.SP_RES_ID)) {
-
-			addPredicateResourceId(theResourceName, theAndOrParams, theRequest);
-
-		} else if (theParamName.equals(IAnyResource.SP_RES_LANGUAGE)) {
-
-			addPredicateLanguage(theAndOrParams);
-
-		} else if (theParamName.equals(Constants.PARAM_HAS)) {
-
-			addPredicateHas(theAndOrParams, theRequest);
-
-		} else if (theParamName.equals(Constants.PARAM_TAG) || theParamName.equals(Constants.PARAM_PROFILE) || theParamName.equals(Constants.PARAM_SECURITY)) {
-
-			addPredicateTag(theAndOrParams, theParamName);
-
-		} else if (theParamName.equals(Constants.PARAM_SOURCE)) {
-
-			for (List<? extends IQueryParameterType> nextAnd : theAndOrParams) {
-				addPredicateSource(nextAnd, SearchFilterParser.CompareOperation.eq, theRequest);
-			}
-
-		} else {
-
-			RuntimeSearchParam nextParamDef = mySearchParamRegistry.getActiveSearchParam(theResourceName, theParamName);
-			if (nextParamDef != null) {
-				switch (nextParamDef.getParamType()) {
-					case DATE:
-						for (List<? extends IQueryParameterType> nextAnd : theAndOrParams) {
-							addPredicateDate(theResourceName, theParamName, nextAnd);
+		switch (theParamName) {
+			case IAnyResource.SP_RES_ID:
+				addPredicateResourceId(theResourceName, theAndOrParams, theRequest);
+				break;
+
+			case IAnyResource.SP_RES_LANGUAGE:
+				addPredicateLanguage(theAndOrParams);
+				break;
+
+			case Constants.PARAM_HAS:
+				addPredicateHas(theAndOrParams, theRequest);
+				break;
+
+			case Constants.PARAM_TAG:
+			case Constants.PARAM_PROFILE:
+			case Constants.PARAM_SECURITY:
+				addPredicateTag(theAndOrParams, theParamName);
+				break;
+
+			case Constants.PARAM_SOURCE:
+				addPredicateSource(theAndOrParams, theRequest);
+				break;
+
+			default:
+
+				RuntimeSearchParam nextParamDef = mySearchParamRegistry.getActiveSearchParam(theResourceName, theParamName);
+				if (nextParamDef != null) {
+					switch (nextParamDef.getParamType()) {
+						case DATE:
+							for (List<? extends IQueryParameterType> nextAnd : theAndOrParams) {
+								addPredicateDate(theResourceName, theParamName, nextAnd);
+							}
+							break;
+						case QUANTITY:
+							for (List<? extends IQueryParameterType> nextAnd : theAndOrParams) {
+								addPredicateQuantity(theResourceName, theParamName, nextAnd);
+							}
+							break;
+						case REFERENCE:
+							for (List<? extends IQueryParameterType> nextAnd : theAndOrParams) {
+								addPredicateReference(theResourceName, theParamName, nextAnd, theRequest);
+							}
+							break;
+						case STRING:
+							for (List<? extends IQueryParameterType> nextAnd : theAndOrParams) {
+								addPredicateString(theResourceName, theParamName, nextAnd);
+							}
+							break;
+						case TOKEN:
+							for (List<? extends IQueryParameterType> nextAnd : theAndOrParams) {
+								addPredicateToken(theResourceName, theParamName, nextAnd);
+							}
+							break;
+						case NUMBER:
+							for (List<? extends IQueryParameterType> nextAnd : theAndOrParams) {
+								addPredicateNumber(theResourceName, theParamName, nextAnd);
+							}
+							break;
+						case COMPOSITE:
+							for (List<? extends IQueryParameterType> nextAnd : theAndOrParams) {
+								addPredicateComposite(theResourceName, nextParamDef, nextAnd);
+							}
+							break;
+						case URI:
+							for (List<? extends IQueryParameterType> nextAnd : theAndOrParams) {
+								addPredicateUri(theResourceName, theParamName, nextAnd);
+							}
+							break;
+						case HAS:
+						case SPECIAL:
+							// should not happen
+							break;
+					}
+				} else {
+					if (Constants.PARAM_CONTENT.equals(theParamName) || Constants.PARAM_TEXT.equals(theParamName)) {
+						// These are handled later
+					} else if (Constants.PARAM_FILTER.equals(theParamName)) {
+						// Parse the predicates enumerated in the _filter separated by AND or OR...
+						if (theAndOrParams.get(0).get(0) instanceof StringParam) {
+							String filterString = ((StringParam) theAndOrParams.get(0).get(0)).getValue();
+							SearchFilterParser.Filter filter;
+							try {
+								filter = SearchFilterParser.parse(filterString);
+							} catch (SearchFilterParser.FilterSyntaxException theE) {
+								throw new InvalidRequestException("Error parsing _filter syntax: " + theE.getMessage());
+							}
+							if (filter != null) {
+
+								if (!myDaoConfig.isFilterParameterEnabled()) {
+									throw new InvalidRequestException(Constants.PARAM_FILTER + " parameter is disabled on this server");
+								}
+
+								// TODO: we clear the predicates below because the filter builds up
+								// its own collection of predicates. It'd probably be good at some
+								// point to do something more fancy...
+								ArrayList<Predicate> holdPredicates = new ArrayList<>(myPredicates);
+
+								Predicate filterPredicate = processFilter(filter, theResourceName, theRequest);
+								myPredicates.clear();
+								myPredicates.addAll(holdPredicates);
+								myPredicates.add(filterPredicate);
+							}
 						}
-						break;
-					case QUANTITY:
-						for (List<? extends IQueryParameterType> nextAnd : theAndOrParams) {
-							addPredicateQuantity(theResourceName, theParamName, nextAnd);
-						}
-						break;
-					case REFERENCE:
-						for (List<? extends IQueryParameterType> nextAnd : theAndOrParams) {
-							addPredicateReference(theResourceName, theParamName, nextAnd, theRequest);
-						}
-						break;
-					case STRING:
-						for (List<? extends IQueryParameterType> nextAnd : theAndOrParams) {
-							addPredicateString(theResourceName, theParamName, nextAnd);
-						}
-						break;
-					case TOKEN:
-						for (List<? extends IQueryParameterType> nextAnd : theAndOrParams) {
-							addPredicateToken(theResourceName, theParamName, nextAnd);
-						}
-						break;
-					case NUMBER:
-						for (List<? extends IQueryParameterType> nextAnd : theAndOrParams) {
-							addPredicateNumber(theResourceName, theParamName, nextAnd);
-						}
-						break;
-					case COMPOSITE:
-						for (List<? extends IQueryParameterType> nextAnd : theAndOrParams) {
-							addPredicateComposite(theResourceName, nextParamDef, nextAnd);
-						}
-						break;
-					case URI:
-						for (List<? extends IQueryParameterType> nextAnd : theAndOrParams) {
-							addPredicateUri(theResourceName, theParamName, nextAnd);
-						}
-						break;
-					case HAS:
-					case SPECIAL:
-						// should not happen
-						break;
-				}
-			} else {
-				if (Constants.PARAM_CONTENT.equals(theParamName) || Constants.PARAM_TEXT.equals(theParamName)) {
-					// These are handled later
-				} else if (Constants.PARAM_FILTER.equals(theParamName)) {
-					// Parse the predicates enumerated in the _filter separated by AND or OR...
-					if (theAndOrParams.get(0).get(0) instanceof StringParam) {
-						String filterString = ((StringParam) theAndOrParams.get(0).get(0)).getValue();
-						SearchFilterParser.Filter filter;
-						try {
-							filter = SearchFilterParser.parse(filterString);
-						} catch (SearchFilterParser.FilterSyntaxException theE) {
-							throw new InvalidRequestException("Error parsing _filter syntax: " + theE.getMessage());
-						}
-						if (filter != null) {
-
-							if (!myDaoConfig.isFilterParameterEnabled()) {
-								throw new InvalidRequestException(Constants.PARAM_FILTER + " parameter is disabled on this server");
-							}
-
-							// TODO: we clear the predicates below because the filter builds up
-							// its own collection of predicates. It'd probably be good at some
-							// point to do something more fancy...
-							ArrayList<Predicate> holdPredicates = new ArrayList<>(myPredicates);
-
-							Predicate filterPredicate = processFilter(filter, theResourceName, theRequest);
-							myPredicates.clear();
-							myPredicates.addAll(holdPredicates);
-							myPredicates.add(filterPredicate);
-						}
+
+
+					} else {
+						throw new InvalidRequestException("Unknown search parameter " + theParamName + " for resource type " + theResourceName);
 					}
-
-
-				} else {
-					throw new InvalidRequestException("Unknown search parameter " + theParamName + " for resource type " + theResourceName);
-				}
-			}
+				}
+				break;
 		}
 	}
 
