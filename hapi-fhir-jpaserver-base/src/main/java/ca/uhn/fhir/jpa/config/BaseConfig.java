package ca.uhn.fhir.jpa.config;

import ca.uhn.fhir.context.FhirContext;
import ca.uhn.fhir.i18n.HapiLocalizer;
import ca.uhn.fhir.jpa.provider.SubscriptionTriggeringProvider;
import ca.uhn.fhir.jpa.search.DatabaseBackedPagingProvider;
import ca.uhn.fhir.jpa.search.reindex.IResourceReindexingSvc;
import ca.uhn.fhir.jpa.search.reindex.ResourceReindexingSvcImpl;
import org.hibernate.jpa.HibernatePersistenceProvider;
import org.springframework.beans.factory.annotation.Autowire;
import org.springframework.beans.factory.annotation.Autowired;
import org.springframework.context.annotation.*;
import org.springframework.core.env.Environment;
import org.springframework.core.task.AsyncTaskExecutor;
import org.springframework.data.jpa.repository.config.EnableJpaRepositories;
import org.springframework.orm.jpa.LocalContainerEntityManagerFactoryBean;
import org.springframework.orm.jpa.vendor.HibernateJpaDialect;
import org.springframework.scheduling.TaskScheduler;
import org.springframework.scheduling.annotation.EnableScheduling;
import org.springframework.scheduling.annotation.SchedulingConfigurer;
import org.springframework.scheduling.concurrent.ConcurrentTaskScheduler;
import org.springframework.scheduling.concurrent.ScheduledExecutorFactoryBean;
import org.springframework.scheduling.config.ScheduledTaskRegistrar;
import org.springframework.web.socket.config.annotation.WebSocketConfigurer;

import javax.annotation.Nonnull;
import java.util.concurrent.ScheduledExecutorService;

/*
 * #%L
 * HAPI FHIR JPA Server
 * %%
 * Copyright (C) 2014 - 2018 University Health Network
 * %%
 * Licensed under the Apache License, Version 2.0 (the "License");
 * you may not use this file except in compliance with the License.
 * You may obtain a copy of the License at
 *
 *      http://www.apache.org/licenses/LICENSE-2.0
 *
 * Unless required by applicable law or agreed to in writing, software
 * distributed under the License is distributed on an "AS IS" BASIS,
 * WITHOUT WARRANTIES OR CONDITIONS OF ANY KIND, either express or implied.
 * See the License for the specific language governing permissions and
 * limitations under the License.
 * #L%
 */


@Configuration
@EnableScheduling
@EnableJpaRepositories(basePackages = "ca.uhn.fhir.jpa.dao.data")
@ComponentScan(basePackages = "ca.uhn.fhir.jpa", excludeFilters={
		  @ComponentScan.Filter(type=FilterType.ASSIGNABLE_TYPE, value=BaseConfig.class),
		  @ComponentScan.Filter(type=FilterType.ASSIGNABLE_TYPE, value=WebSocketConfigurer.class)})

public abstract class BaseConfig implements SchedulingConfigurer {

	public static final String TASK_EXECUTOR_NAME = "hapiJpaTaskExecutor";

	@Autowired
	protected Environment myEnv;

	@Override
	public void configureTasks(@Nonnull ScheduledTaskRegistrar theTaskRegistrar) {
		theTaskRegistrar.setTaskScheduler(taskScheduler());
	}

	@Bean(autowire = Autowire.BY_TYPE)
	public DatabaseBackedPagingProvider databaseBackedPagingProvider() {
		return new DatabaseBackedPagingProvider();
	}

	/**
	 * This method should be overridden to provide an actual completed
	 * bean, but it provides a partially completed entity manager
	 * factory with HAPI FHIR customizations
	 */
	protected LocalContainerEntityManagerFactoryBean entityManagerFactory() {
		LocalContainerEntityManagerFactoryBean retVal = new HapiFhirLocalContainerEntityManagerFactoryBean();
		configureEntityManagerFactory(retVal, fhirContext());
		return retVal;
	}

	public abstract FhirContext fhirContext();

	@Bean()
	public ScheduledExecutorService scheduledExecutorService() {
		ScheduledExecutorFactoryBean b = new ScheduledExecutorFactoryBean();
		b.setPoolSize(5);
		b.afterPropertiesSet();
		return b.getObject();
	}

	@Bean(name = "mySubscriptionTriggeringProvider")
	@Lazy
	public SubscriptionTriggeringProvider subscriptionTriggeringProvider() {
		return new SubscriptionTriggeringProvider();
	}

<<<<<<< HEAD
	@Bean(name = TASK_EXECUTOR_NAME)
=======
	@Bean(autowire = Autowire.BY_TYPE, name = "mySearchCoordinatorSvc")
	public ISearchCoordinatorSvc searchCoordinatorSvc() {
		return new SearchCoordinatorSvcImpl();
	}

	@Bean
	public ISearchParamPresenceSvc searchParamPresenceSvc() {
		return new SearchParamPresenceSvcImpl();
	}

	@Bean(autowire = Autowire.BY_TYPE)
	public IStaleSearchDeletingSvc staleSearchDeletingSvc() {
		return new StaleSearchDeletingSvcImpl();
	}

	/**
	 * Note: If you're going to use this, you need to provide a bean
	 * of type {@link ca.uhn.fhir.jpa.subscription.email.IEmailSender}
	 * in your own Spring config
	 */
	@Bean
	@Lazy
	public SubscriptionEmailInterceptor subscriptionEmailInterceptor() {
		return new SubscriptionEmailInterceptor();
	}

	@Bean
	@Lazy
	public SubscriptionRestHookInterceptor subscriptionRestHookInterceptor() {
		return new SubscriptionRestHookInterceptor();
	}

	@Bean
	@Lazy
	public SubscriptionWebsocketInterceptor subscriptionWebsocketInterceptor() {
		return new SubscriptionWebsocketInterceptor();
	}

	@Bean()
>>>>>>> 5b691108
	public TaskScheduler taskScheduler() {
		ConcurrentTaskScheduler retVal = new ConcurrentTaskScheduler();
		retVal.setConcurrentExecutor(scheduledExecutorService());
		retVal.setScheduledExecutor(scheduledExecutorService());
		return retVal;
	}

	@Bean(name = TASK_EXECUTOR_NAME)
	public AsyncTaskExecutor taskExecutor() {
		ConcurrentTaskScheduler retVal = new ConcurrentTaskScheduler();
		retVal.setConcurrentExecutor(scheduledExecutorService());
		retVal.setScheduledExecutor(scheduledExecutorService());
		return retVal;
	}

	@Bean
	public IResourceReindexingSvc resourceReindexingSvc() {
		return new ResourceReindexingSvcImpl();
	}

	public static void configureEntityManagerFactory(LocalContainerEntityManagerFactoryBean theFactory, FhirContext theCtx) {
		theFactory.setJpaDialect(hibernateJpaDialect(theCtx.getLocalizer()));
		theFactory.setPackagesToScan("ca.uhn.fhir.jpa.entity");
		theFactory.setPersistenceProvider(new HibernatePersistenceProvider());
	}

	private static HibernateJpaDialect hibernateJpaDialect(HapiLocalizer theLocalizer) {
		return new HapiFhirHibernateJpaDialect(theLocalizer);
	}
}<|MERGE_RESOLUTION|>--- conflicted
+++ resolved
@@ -98,49 +98,7 @@
 		return new SubscriptionTriggeringProvider();
 	}
 
-<<<<<<< HEAD
-	@Bean(name = TASK_EXECUTOR_NAME)
-=======
-	@Bean(autowire = Autowire.BY_TYPE, name = "mySearchCoordinatorSvc")
-	public ISearchCoordinatorSvc searchCoordinatorSvc() {
-		return new SearchCoordinatorSvcImpl();
-	}
-
-	@Bean
-	public ISearchParamPresenceSvc searchParamPresenceSvc() {
-		return new SearchParamPresenceSvcImpl();
-	}
-
-	@Bean(autowire = Autowire.BY_TYPE)
-	public IStaleSearchDeletingSvc staleSearchDeletingSvc() {
-		return new StaleSearchDeletingSvcImpl();
-	}
-
-	/**
-	 * Note: If you're going to use this, you need to provide a bean
-	 * of type {@link ca.uhn.fhir.jpa.subscription.email.IEmailSender}
-	 * in your own Spring config
-	 */
-	@Bean
-	@Lazy
-	public SubscriptionEmailInterceptor subscriptionEmailInterceptor() {
-		return new SubscriptionEmailInterceptor();
-	}
-
-	@Bean
-	@Lazy
-	public SubscriptionRestHookInterceptor subscriptionRestHookInterceptor() {
-		return new SubscriptionRestHookInterceptor();
-	}
-
-	@Bean
-	@Lazy
-	public SubscriptionWebsocketInterceptor subscriptionWebsocketInterceptor() {
-		return new SubscriptionWebsocketInterceptor();
-	}
-
 	@Bean()
->>>>>>> 5b691108
 	public TaskScheduler taskScheduler() {
 		ConcurrentTaskScheduler retVal = new ConcurrentTaskScheduler();
 		retVal.setConcurrentExecutor(scheduledExecutorService());
