--- conflicted
+++ resolved
@@ -111,12 +111,6 @@
 	private DaoRegistry myDaoRegistry;
 
 	@Autowired
-<<<<<<< HEAD
-=======
-	private IForcedIdDao myForcedIdDao;
-
-	@Autowired
->>>>>>> 25ce7d0b
 	private FhirContext myContext;
 
 	@PersistenceContext(type = PersistenceContextType.TRANSACTION)
