--- conflicted
+++ resolved
@@ -70,8 +70,6 @@
 	 */
 	 void reindex(ResourceTable theEntity);
 
-<<<<<<< HEAD
 	List<ResourcePersistentId> lastN(SearchParameterMap theParams, Integer theMaximumResults);
-=======
->>>>>>> 6b15754b
+
 }