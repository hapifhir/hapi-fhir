--- conflicted
+++ resolved
@@ -34,6 +34,7 @@
 
 public interface IFulltextSearchSvc {
 
+
 	/**
 	 * Search the Lucene/Elastic index for pids using params supported in theParams,
 	 * consuming entries from theParams when used to query.
@@ -45,6 +46,7 @@
 	 */
 	<T extends IResourcePersistentId> List<T> search(String theResourceName, SearchParameterMap theParams, RequestDetails theRequestDetails);
 
+
 	/**
 	 * Query the index for a plain list (non-scrollable) iterator of results.
 	 *
@@ -54,12 +56,7 @@
 	 * @param theRequestDetails The request details
 	 * @return Iterator of result PIDs
 	 */
-<<<<<<< HEAD
-	ISearchQueryExecutor searchNotScrolled(
-			String theResourceName, SearchParameterMap theParams, Integer theMaxResultsToFetch);
-=======
 	ISearchQueryExecutor searchNotScrolled(String theResourceName, SearchParameterMap theParams, Integer theMaxResultsToFetch, RequestDetails theRequestDetails);
->>>>>>> 1ce2043d
 
 	/**
 	 * Autocomplete search for NIH $expand contextDirection=existing
@@ -68,17 +65,11 @@
 	 */
 	IBaseResource tokenAutocompleteValueSetSearch(ValueSetAutocompleteOptions theOptions);
 
-<<<<<<< HEAD
-	<T extends IResourcePersistentId> List<T> everything(
-			String theResourceName, SearchParameterMap theParams, T theReferencingPid);
-=======
 	<T extends IResourcePersistentId> List<T> everything(String theResourceName, SearchParameterMap theParams, T theReferencingPid, RequestDetails theRequestDetails);
->>>>>>> 1ce2043d
 
 	boolean isDisabled();
 
-	ExtendedHSearchIndexData extractLuceneIndexData(
-			IBaseResource theResource, ResourceIndexedSearchParams theNewParams);
+	ExtendedHSearchIndexData extractLuceneIndexData(IBaseResource theResource, ResourceIndexedSearchParams theNewParams);
 
 	boolean supportsSomeOf(SearchParameterMap myParams);
 
@@ -90,7 +81,7 @@
 	 *
 	 * @param theEntity the fully populated ResourceTable entity
 	 */
-	void reindex(ResourceTable theEntity);
+	 void reindex(ResourceTable theEntity);
 
 	List<IResourcePersistentId> lastN(SearchParameterMap theParams, Integer theMaximumResults);
 
