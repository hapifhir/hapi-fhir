/*-
 * #%L
 * HAPI FHIR JPA Server
 * %%
 * Copyright (C) 2014 - 2025 Smile CDR, Inc.
 * %%
 * Licensed under the Apache License, Version 2.0 (the "License");
 * you may not use this file except in compliance with the License.
 * You may obtain a copy of the License at
 *
 *      http://www.apache.org/licenses/LICENSE-2.0
 *
 * Unless required by applicable law or agreed to in writing, software
 * distributed under the License is distributed on an "AS IS" BASIS,
 * WITHOUT WARRANTIES OR CONDITIONS OF ANY KIND, either express or implied.
 * See the License for the specific language governing permissions and
 * limitations under the License.
 * #L%
 */
package ca.uhn.fhir.jpa.search.builder.predicate;

<<<<<<< HEAD
import ca.uhn.fhir.i18n.Msg;
import ca.uhn.fhir.jpa.api.config.JpaStorageSettings;
import ca.uhn.fhir.jpa.model.config.PartitionSettings;
=======
>>>>>>> e39153e0
import ca.uhn.fhir.jpa.search.builder.sql.SearchQueryBuilder;

public class ResourceHistoryPredicateBuilder extends BaseResourceHistoryPredicateBuilder
		implements ISourcePredicateBuilder {

	public static final int CONTAINS_MODIFIER_DISABLED_MSG_CODE = 2417;

	/**
	 * Constructor
	 */
<<<<<<< HEAD
	public ResourceHistoryPredicateBuilder(
			SearchQueryBuilder theSearchSqlBuilder, PartitionSettings thePartitionSettings) {
		super(theSearchSqlBuilder, theSearchSqlBuilder.addTable("HFJ_RES_VER"), thePartitionSettings);

		myResourceIdColumn = getTable().addColumn("RES_ID");
		myColumnSourceUri = getTable().addColumn("SOURCE_URI");
		myColumnRequestId = getTable().addColumn("REQUEST_ID");
	}

	@Override
	public DbColumn getResourceIdColumn() {
		return myResourceIdColumn;
	}

	@Override
	public Condition createPredicateSourceUri(String theSourceUri) {
		return BinaryCondition.equalTo(myColumnSourceUri, generatePlaceholder(theSourceUri));
	}

	@Override
	public Condition createPredicateMissingSourceUri() {
		return UnaryCondition.isNull(myColumnSourceUri);
	}

	@Override
	public Condition createPredicateSourceUriWithModifiers(
			IQueryParameterType theQueryParameter, JpaStorageSettings theStorageSetting, String theSourceUri) {
		if (theQueryParameter.getMissing() != null && !theQueryParameter.getMissing()) {
			return UnaryCondition.isNotNull(myColumnSourceUri);
		} else if (theQueryParameter instanceof UriParam && theQueryParameter.getQueryParameterQualifier() != null) {
			UriParam uriParam = (UriParam) theQueryParameter;
			switch (uriParam.getQualifier()) {
				case ABOVE:
					return createPredicateSourceAbove(theSourceUri);
				case BELOW:
					return createPredicateSourceBelow(theSourceUri);
				case CONTAINS:
					return createPredicateSourceContains(theStorageSetting, theSourceUri);
				default:
					throw new InvalidRequestException(Msg.code(2418)
							+ String.format(
									"Unsupported qualifier specified, qualifier=%s",
									theQueryParameter.getQueryParameterQualifier()));
			}
		} else {
			return createPredicateSourceUri(theSourceUri);
		}
	}

	private Condition createPredicateSourceAbove(String theSourceUri) {
		List<String> aboveUriCandidates = UrlUtil.getAboveUriCandidates(theSourceUri);
		List<String> aboveUriPlaceholders = generatePlaceholders(aboveUriCandidates);
		return QueryParameterUtils.toEqualToOrInPredicate(myColumnSourceUri, aboveUriPlaceholders);
	}

	private Condition createPredicateSourceBelow(String theSourceUri) {
		String belowLikeExpression = createLeftMatchLikeExpression(theSourceUri);
		return BinaryCondition.like(myColumnSourceUri, generatePlaceholder(belowLikeExpression));
	}

	private Condition createPredicateSourceContains(JpaStorageSettings theStorageSetting, String theSourceUri) {
		if (theStorageSetting.isAllowContainsSearches()) {
			FunctionCall upperFunction = new FunctionCall("UPPER");
			upperFunction.addCustomParams(myColumnSourceUri);
			String normalizedString = StringUtil.normalizeStringForSearchIndexing(theSourceUri);
			String containsLikeExpression = createLeftAndRightMatchLikeExpression(normalizedString);
			return BinaryCondition.like(upperFunction, generatePlaceholder(containsLikeExpression));
		} else {
			throw new MethodNotAllowedException(Msg.code(2417) + ":contains modifier is disabled on this server");
		}
=======
	public ResourceHistoryPredicateBuilder(SearchQueryBuilder theSearchSqlBuilder) {
		super(theSearchSqlBuilder, theSearchSqlBuilder.addTable("HFJ_RES_VER"), "RES_ID");
>>>>>>> e39153e0
	}

	@Override
	protected int getContainsModifierDisabledCode() {
		return CONTAINS_MODIFIER_DISABLED_MSG_CODE;
	}
}<|MERGE_RESOLUTION|>--- conflicted
+++ resolved
@@ -19,12 +19,7 @@
  */
 package ca.uhn.fhir.jpa.search.builder.predicate;
 
-<<<<<<< HEAD
-import ca.uhn.fhir.i18n.Msg;
-import ca.uhn.fhir.jpa.api.config.JpaStorageSettings;
 import ca.uhn.fhir.jpa.model.config.PartitionSettings;
-=======
->>>>>>> e39153e0
 import ca.uhn.fhir.jpa.search.builder.sql.SearchQueryBuilder;
 
 public class ResourceHistoryPredicateBuilder extends BaseResourceHistoryPredicateBuilder
@@ -35,7 +30,6 @@
 	/**
 	 * Constructor
 	 */
-<<<<<<< HEAD
 	public ResourceHistoryPredicateBuilder(
 			SearchQueryBuilder theSearchSqlBuilder, PartitionSettings thePartitionSettings) {
 		super(theSearchSqlBuilder, theSearchSqlBuilder.addTable("HFJ_RES_VER"), thePartitionSettings);
@@ -46,73 +40,6 @@
 	}
 
 	@Override
-	public DbColumn getResourceIdColumn() {
-		return myResourceIdColumn;
-	}
-
-	@Override
-	public Condition createPredicateSourceUri(String theSourceUri) {
-		return BinaryCondition.equalTo(myColumnSourceUri, generatePlaceholder(theSourceUri));
-	}
-
-	@Override
-	public Condition createPredicateMissingSourceUri() {
-		return UnaryCondition.isNull(myColumnSourceUri);
-	}
-
-	@Override
-	public Condition createPredicateSourceUriWithModifiers(
-			IQueryParameterType theQueryParameter, JpaStorageSettings theStorageSetting, String theSourceUri) {
-		if (theQueryParameter.getMissing() != null && !theQueryParameter.getMissing()) {
-			return UnaryCondition.isNotNull(myColumnSourceUri);
-		} else if (theQueryParameter instanceof UriParam && theQueryParameter.getQueryParameterQualifier() != null) {
-			UriParam uriParam = (UriParam) theQueryParameter;
-			switch (uriParam.getQualifier()) {
-				case ABOVE:
-					return createPredicateSourceAbove(theSourceUri);
-				case BELOW:
-					return createPredicateSourceBelow(theSourceUri);
-				case CONTAINS:
-					return createPredicateSourceContains(theStorageSetting, theSourceUri);
-				default:
-					throw new InvalidRequestException(Msg.code(2418)
-							+ String.format(
-									"Unsupported qualifier specified, qualifier=%s",
-									theQueryParameter.getQueryParameterQualifier()));
-			}
-		} else {
-			return createPredicateSourceUri(theSourceUri);
-		}
-	}
-
-	private Condition createPredicateSourceAbove(String theSourceUri) {
-		List<String> aboveUriCandidates = UrlUtil.getAboveUriCandidates(theSourceUri);
-		List<String> aboveUriPlaceholders = generatePlaceholders(aboveUriCandidates);
-		return QueryParameterUtils.toEqualToOrInPredicate(myColumnSourceUri, aboveUriPlaceholders);
-	}
-
-	private Condition createPredicateSourceBelow(String theSourceUri) {
-		String belowLikeExpression = createLeftMatchLikeExpression(theSourceUri);
-		return BinaryCondition.like(myColumnSourceUri, generatePlaceholder(belowLikeExpression));
-	}
-
-	private Condition createPredicateSourceContains(JpaStorageSettings theStorageSetting, String theSourceUri) {
-		if (theStorageSetting.isAllowContainsSearches()) {
-			FunctionCall upperFunction = new FunctionCall("UPPER");
-			upperFunction.addCustomParams(myColumnSourceUri);
-			String normalizedString = StringUtil.normalizeStringForSearchIndexing(theSourceUri);
-			String containsLikeExpression = createLeftAndRightMatchLikeExpression(normalizedString);
-			return BinaryCondition.like(upperFunction, generatePlaceholder(containsLikeExpression));
-		} else {
-			throw new MethodNotAllowedException(Msg.code(2417) + ":contains modifier is disabled on this server");
-		}
-=======
-	public ResourceHistoryPredicateBuilder(SearchQueryBuilder theSearchSqlBuilder) {
-		super(theSearchSqlBuilder, theSearchSqlBuilder.addTable("HFJ_RES_VER"), "RES_ID");
->>>>>>> e39153e0
-	}
-
-	@Override
 	protected int getContainsModifierDisabledCode() {
 		return CONTAINS_MODIFIER_DISABLED_MSG_CODE;
 	}
