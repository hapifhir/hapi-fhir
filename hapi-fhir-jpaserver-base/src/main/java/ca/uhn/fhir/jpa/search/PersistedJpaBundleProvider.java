/*
 * #%L
 * HAPI FHIR JPA Server
 * %%
 * Copyright (C) 2014 - 2023 Smile CDR, Inc.
 * %%
 * Licensed under the Apache License, Version 2.0 (the "License");
 * you may not use this file except in compliance with the License.
 * You may obtain a copy of the License at
 *
 * http://www.apache.org/licenses/LICENSE-2.0
 *
 * Unless required by applicable law or agreed to in writing, software
 * distributed under the License is distributed on an "AS IS" BASIS,
 * WITHOUT WARRANTIES OR CONDITIONS OF ANY KIND, either express or implied.
 * See the License for the specific language governing permissions and
 * limitations under the License.
 * #L%
 */
package ca.uhn.fhir.jpa.search;

import ca.uhn.fhir.context.FhirContext;
import ca.uhn.fhir.interceptor.api.HookParams;
import ca.uhn.fhir.interceptor.api.IInterceptorBroadcaster;
import ca.uhn.fhir.interceptor.api.Pointcut;
import ca.uhn.fhir.interceptor.model.ReadPartitionIdRequestDetails;
import ca.uhn.fhir.interceptor.model.RequestPartitionId;
import ca.uhn.fhir.jpa.api.config.JpaStorageSettings;
import ca.uhn.fhir.jpa.api.dao.DaoRegistry;
import ca.uhn.fhir.jpa.api.dao.IFhirResourceDao;
import ca.uhn.fhir.jpa.api.svc.ISearchCoordinatorSvc;
import ca.uhn.fhir.jpa.dao.HistoryBuilder;
import ca.uhn.fhir.jpa.dao.HistoryBuilderFactory;
import ca.uhn.fhir.jpa.dao.IJpaStorageResourceParser;
import ca.uhn.fhir.jpa.dao.ISearchBuilder;
import ca.uhn.fhir.jpa.dao.SearchBuilderFactory;
import ca.uhn.fhir.jpa.dao.tx.HapiTransactionService;
import ca.uhn.fhir.jpa.entity.Search;
import ca.uhn.fhir.jpa.entity.SearchTypeEnum;
import ca.uhn.fhir.jpa.model.dao.JpaPid;
import ca.uhn.fhir.jpa.model.entity.BaseHasResource;
import ca.uhn.fhir.jpa.model.entity.ResourceHistoryTable;
import ca.uhn.fhir.jpa.partition.IRequestPartitionHelperSvc;
import ca.uhn.fhir.jpa.search.cache.ISearchCacheSvc;
import ca.uhn.fhir.jpa.search.cache.SearchCacheStatusEnum;
import ca.uhn.fhir.jpa.searchparam.SearchParameterMap;
import ca.uhn.fhir.jpa.util.MemoryCacheService;
import ca.uhn.fhir.jpa.util.QueryParameterUtils;
import ca.uhn.fhir.model.primitive.InstantDt;
import ca.uhn.fhir.rest.api.server.IBundleProvider;
import ca.uhn.fhir.rest.api.server.IPreResourceAccessDetails;
import ca.uhn.fhir.rest.api.server.IPreResourceShowDetails;
import ca.uhn.fhir.rest.api.server.RequestDetails;
import ca.uhn.fhir.rest.api.server.SimplePreResourceAccessDetails;
import ca.uhn.fhir.rest.api.server.SimplePreResourceShowDetails;
import ca.uhn.fhir.rest.server.interceptor.ServerInterceptorUtil;
import ca.uhn.fhir.rest.server.method.ResponsePage;
import ca.uhn.fhir.rest.server.servlet.ServletRequestDetails;
import ca.uhn.fhir.rest.server.util.CompositeInterceptorBroadcaster;
import com.google.common.annotations.VisibleForTesting;
import org.hl7.fhir.instance.model.api.IBaseResource;
import org.slf4j.Logger;
import org.slf4j.LoggerFactory;
import org.springframework.beans.factory.annotation.Autowired;

import java.util.ArrayList;
import java.util.Collections;
import java.util.List;
import java.util.Optional;
import java.util.Set;
import java.util.function.Function;
import javax.annotation.Nonnull;
import javax.persistence.EntityManager;
import javax.persistence.PersistenceContext;

public class PersistedJpaBundleProvider implements IBundleProvider {

	private static final Logger ourLog = LoggerFactory.getLogger(PersistedJpaBundleProvider.class);

	/*
	 * Autowired fields
	 */
	protected final RequestDetails myRequest;

	@Autowired
	protected HapiTransactionService myTxService;

	@PersistenceContext
	private EntityManager myEntityManager;

	@Autowired
	private IInterceptorBroadcaster myInterceptorBroadcaster;

	@Autowired
	private SearchBuilderFactory<JpaPid> mySearchBuilderFactory;

	@Autowired
	private HistoryBuilderFactory myHistoryBuilderFactory;

	@Autowired
	private DaoRegistry myDaoRegistry;

	@Autowired
	private FhirContext myContext;

	@Autowired
	private ISearchCoordinatorSvc<JpaPid> mySearchCoordinatorSvc;

	@Autowired
	private ISearchCacheSvc mySearchCacheSvc;

	@Autowired
	private IRequestPartitionHelperSvc myRequestPartitionHelperSvc;

	@Autowired
	private JpaStorageSettings myStorageSettings;

	@Autowired
	private MemoryCacheService myMemoryCacheService;

	@Autowired
	private IJpaStorageResourceParser myJpaStorageResourceParser;
	/*
	 * Non autowired fields (will be different for every instance
	 * of this class, since it's a prototype
	 */
	private Search mySearchEntity;
	private String myUuid;
	private SearchCacheStatusEnum myCacheStatus;
	private RequestPartitionId myRequestPartitionId;

	/**
	 * Constructor
	 */
	public PersistedJpaBundleProvider(RequestDetails theRequest, String theSearchUuid) {
		myRequest = theRequest;
		myUuid = theSearchUuid;
	}

	/**
	 * Constructor
	 */
	public PersistedJpaBundleProvider(RequestDetails theRequest, Search theSearch) {
		myRequest = theRequest;
		mySearchEntity = theSearch;
		myUuid = theSearch.getUuid();
	}

	@VisibleForTesting
	public void setRequestPartitionHelperSvcForUnitTest(IRequestPartitionHelperSvc theRequestPartitionHelperSvc) {
		myRequestPartitionHelperSvc = theRequestPartitionHelperSvc;
	}

	protected Search getSearchEntity() {
		return mySearchEntity;
	}

	// Note: Leave as protected, HSPC depends on this
	@SuppressWarnings("WeakerAccess")
	protected void setSearchEntity(Search theSearchEntity) {
		mySearchEntity = theSearchEntity;
	}

	/**
	 * Perform a history search
	 */
	private List<IBaseResource> doHistoryInTransaction(Integer theOffset, int theFromIndex, int theToIndex) {

		HistoryBuilder historyBuilder = myHistoryBuilderFactory.newHistoryBuilder(
				mySearchEntity.getResourceType(),
				mySearchEntity.getResourceId(),
				mySearchEntity.getLastUpdatedLow(),
				mySearchEntity.getLastUpdatedHigh());

		RequestPartitionId partitionId = getRequestPartitionId();
		List<ResourceHistoryTable> results = historyBuilder.fetchEntities(
				partitionId, theOffset, theFromIndex, theToIndex, mySearchEntity.getHistorySearchStyle());

		List<IBaseResource> retVal = new ArrayList<>();
		for (ResourceHistoryTable next : results) {
			BaseHasResource resource;
			resource = next;

			retVal.add(myJpaStorageResourceParser.toResource(resource, true));
		}

		// Interceptor call: STORAGE_PREACCESS_RESOURCES
		{
			SimplePreResourceAccessDetails accessDetails = new SimplePreResourceAccessDetails(retVal);
			HookParams params = new HookParams()
					.add(IPreResourceAccessDetails.class, accessDetails)
					.add(RequestDetails.class, myRequest)
					.addIfMatchesType(ServletRequestDetails.class, myRequest);
			CompositeInterceptorBroadcaster.doCallHooks(
					myInterceptorBroadcaster, myRequest, Pointcut.STORAGE_PREACCESS_RESOURCES, params);

			for (int i = retVal.size() - 1; i >= 0; i--) {
				if (accessDetails.isDontReturnResourceAtIndex(i)) {
					retVal.remove(i);
				}
			}
		}

		// Interceptor broadcast: STORAGE_PRESHOW_RESOURCES
		{
			SimplePreResourceShowDetails showDetails = new SimplePreResourceShowDetails(retVal);
			HookParams params = new HookParams()
					.add(IPreResourceShowDetails.class, showDetails)
					.add(RequestDetails.class, myRequest)
					.addIfMatchesType(ServletRequestDetails.class, myRequest);
			CompositeInterceptorBroadcaster.doCallHooks(
					myInterceptorBroadcaster, myRequest, Pointcut.STORAGE_PRESHOW_RESOURCES, params);
			retVal = showDetails.toList();
		}

		return retVal;
	}

	@Nonnull
	protected final RequestPartitionId getRequestPartitionId() {
		if (myRequestPartitionId == null) {
			ReadPartitionIdRequestDetails details;
			if (mySearchEntity == null) {
				details = ReadPartitionIdRequestDetails.forSearchUuid(myUuid);
			} else if (mySearchEntity.getSearchType() == SearchTypeEnum.HISTORY) {
				details = ReadPartitionIdRequestDetails.forHistory(mySearchEntity.getResourceType(), null);
			} else {
				SearchParameterMap params =
						mySearchEntity.getSearchParameterMap().orElse(null);
				details = ReadPartitionIdRequestDetails.forSearchType(mySearchEntity.getResourceType(), params, null);
			}
			myRequestPartitionId = myRequestPartitionHelperSvc.determineReadPartitionForRequest(myRequest, details);
		}
		return myRequestPartitionId;
	}

	public void setRequestPartitionId(RequestPartitionId theRequestPartitionId) {
		myRequestPartitionId = theRequestPartitionId;
	}

	protected List<IBaseResource> doSearchOrEverything(
			final int theFromIndex,
			final int theToIndex,
			@Nonnull ResponsePage.ResponsePageBuilder theResponsePageBuilder) {
		if (mySearchEntity.getTotalCount() != null && mySearchEntity.getNumFound() <= 0) {
			// No resources to fetch (e.g. we did a _summary=count search)
			return Collections.emptyList();
		}
		String resourceName = mySearchEntity.getResourceType();
		Class<? extends IBaseResource> resourceType =
				myContext.getResourceDefinition(resourceName).getImplementingClass();
		IFhirResourceDao<?> dao = myDaoRegistry.getResourceDao(resourceName);

		final ISearchBuilder sb = mySearchBuilderFactory.newSearchBuilder(dao, resourceName, resourceType);

		RequestPartitionId requestPartitionId = getRequestPartitionId();
		final List<JpaPid> pidsSubList =
				mySearchCoordinatorSvc.getResources(myUuid, theFromIndex, theToIndex, myRequest, requestPartitionId);
		List<IBaseResource> resources = myTxService
				.withRequest(myRequest)
				.withRequestPartitionId(requestPartitionId)
				.execute(() -> {
					return toResourceList(sb, pidsSubList, theResponsePageBuilder);
				});

		return resources;
	}

	/**
	 * Returns false if the entity can't be found
	 */
	public boolean ensureSearchEntityLoaded() {
		if (mySearchEntity == null) {
			Optional<Search> searchOpt = myTxService
					.withRequest(myRequest)
					.withRequestPartitionId(myRequestPartitionId)
					.execute(() -> mySearchCacheSvc.fetchByUuid(myUuid, myRequestPartitionId));
			if (!searchOpt.isPresent()) {
				return false;
			}

			setSearchEntity(searchOpt.get());

			ourLog.trace(
					"Retrieved search with version {} and total {}",
					mySearchEntity.getVersion(),
					mySearchEntity.getTotalCount());

			return true;
		}

		if (mySearchEntity.getSearchType() == SearchTypeEnum.HISTORY) {
			if (mySearchEntity.getTotalCount() == null) {
				calculateHistoryCount();
			}
		}

		return true;
	}

	/**
	 * Note that this method is called outside a DB transaction, and uses a loading cache
	 * (assuming the default {@literal COUNT_CACHED} mode) so this effectively throttles
	 * access to the database by preventing multiple concurrent DB calls for an expensive
	 * count operation.
	 */
	private void calculateHistoryCount() {
		MemoryCacheService.HistoryCountKey key;
		if (mySearchEntity.getResourceId() != null) {
			key = MemoryCacheService.HistoryCountKey.forInstance(mySearchEntity.getResourceId());
		} else if (mySearchEntity.getResourceType() != null) {
			key = MemoryCacheService.HistoryCountKey.forType(mySearchEntity.getResourceType());
		} else {
			key = MemoryCacheService.HistoryCountKey.forSystem();
		}

		Function<MemoryCacheService.HistoryCountKey, Integer> supplier = k -> myTxService
				.withRequest(myRequest)
				.withRequestPartitionId(getRequestPartitionId())
				.execute(() -> {
					HistoryBuilder historyBuilder = myHistoryBuilderFactory.newHistoryBuilder(
							mySearchEntity.getResourceType(),
							mySearchEntity.getResourceId(),
							mySearchEntity.getLastUpdatedLow(),
							mySearchEntity.getLastUpdatedHigh());
					Long count = historyBuilder.fetchCount(getRequestPartitionId());
					return count.intValue();
				});

		boolean haveOffset = mySearchEntity.getLastUpdatedLow() != null || mySearchEntity.getLastUpdatedHigh() != null;

		switch (myStorageSettings.getHistoryCountMode()) {
			case COUNT_ACCURATE: {
				int count = supplier.apply(key);
				mySearchEntity.setTotalCount(count);
				break;
			}
			case CACHED_ONLY_WITHOUT_OFFSET: {
				if (!haveOffset) {
					int count = myMemoryCacheService.get(MemoryCacheService.CacheEnum.HISTORY_COUNT, key, supplier);
					mySearchEntity.setTotalCount(count);
				}
				break;
			}
			case COUNT_DISABLED: {
				break;
			}
		}
	}

	@Override
	public InstantDt getPublished() {
		ensureSearchEntityLoaded();
		return new InstantDt(mySearchEntity.getCreated());
	}

	@Nonnull
	@Override
	public List<IBaseResource> getResources(int theFromIndex, int theToIndex) {
		return getResources(theFromIndex, theToIndex, new ResponsePage.ResponsePageBuilder());
	}

	@Override
	public List<IBaseResource> getResources(
			int theFromIndex, int theToIndex, @Nonnull ResponsePage.ResponsePageBuilder theResponsePageBuilder) {
		boolean entityLoaded = ensureSearchEntityLoaded();
		assert entityLoaded;
		assert mySearchEntity != null;
		assert mySearchEntity.getSearchType() != null;

		switch (mySearchEntity.getSearchType()) {
			case HISTORY:
				return myTxService
						.withRequest(myRequest)
						.withRequestPartitionId(getRequestPartitionId())
						.execute(() -> doHistoryInTransaction(mySearchEntity.getOffset(), theFromIndex, theToIndex));
			case SEARCH:
			case EVERYTHING:
			default:
				List<IBaseResource> retVal = doSearchOrEverything(theFromIndex, theToIndex, theResponsePageBuilder);
				/*
				 * If we got fewer resources back than we asked for, it's possible that the search
				 * completed. If that's the case, the cached version of the search entity is probably
				 * no longer valid so let's force a reload if it gets asked for again (most likely
				 * because someone is calling size() on us)
				 */
				if (retVal.size() < theToIndex - theFromIndex) {
					mySearchEntity = null;
				}
				return retVal;
		}
	}

	@Override
	public String getUuid() {
		return myUuid;
	}

	public SearchCacheStatusEnum getCacheStatus() {
		return myCacheStatus;
	}

	void setCacheStatus(SearchCacheStatusEnum theSearchCacheStatusEnum) {
		myCacheStatus = theSearchCacheStatusEnum;
	}

	@Override
	public Integer preferredPageSize() {
		ensureSearchEntityLoaded();
		return mySearchEntity.getPreferredPageSize();
	}

	public void setContext(FhirContext theContext) {
		myContext = theContext;
	}

	public void setEntityManager(EntityManager theEntityManager) {
		myEntityManager = theEntityManager;
	}

	@VisibleForTesting
	public void setSearchCoordinatorSvcForUnitTest(ISearchCoordinatorSvc theSearchCoordinatorSvc) {
		mySearchCoordinatorSvc = theSearchCoordinatorSvc;
	}

	@VisibleForTesting
	public void setTxServiceForUnitTest(HapiTransactionService theTxManager) {
		myTxService = theTxManager;
	}

	@Override
	public Integer size() {
		ensureSearchEntityLoaded();
		QueryParameterUtils.verifySearchHasntFailedOrThrowInternalErrorException(mySearchEntity);

		Integer size = mySearchEntity.getTotalCount();
		if (size != null) {
			return Math.max(0, size);
		}

		if (mySearchEntity.getSearchType() == SearchTypeEnum.HISTORY) {
			return null;
		} else {
			return mySearchCoordinatorSvc
					.getSearchTotal(myUuid, myRequest, myRequestPartitionId)
					.orElse(null);
		}
	}

	protected boolean hasIncludes() {
		ensureSearchEntityLoaded();
		return !mySearchEntity.getIncludes().isEmpty();
	}

	// Note: Leave as protected, HSPC depends on this
	@SuppressWarnings("WeakerAccess")
	protected List<IBaseResource> toResourceList(
			ISearchBuilder theSearchBuilder,
			List<JpaPid> thePids,
			ResponsePage.ResponsePageBuilder theResponsePageBuilder) {
		List<JpaPid> includedPidList = new ArrayList<>();
		if (mySearchEntity.getSearchType() == SearchTypeEnum.SEARCH) {
			Integer maxIncludes = myStorageSettings.getMaximumIncludesToLoadPerPage();

			// Load non-iterate _revincludes
			Set<JpaPid> nonIterateRevIncludedPids = theSearchBuilder.loadIncludes(
					myContext,
					myEntityManager,
					thePids,
					mySearchEntity.toRevIncludesList(false),
					true,
					mySearchEntity.getLastUpdated(),
					myUuid,
					myRequest,
					maxIncludes);
			if (maxIncludes != null) {
				maxIncludes -= nonIterateRevIncludedPids.size();
<<<<<<< HEAD
			}
			thePids.addAll(nonIterateRevIncludedPids);
			includedPidList.addAll(nonIterateRevIncludedPids);

			// Load non-iterate _includes
			Set<JpaPid> nonIterateIncludedPids = theSearchBuilder.loadIncludes(
					myContext,
					myEntityManager,
					thePids,
					mySearchEntity.toIncludesList(false),
					false,
					mySearchEntity.getLastUpdated(),
					myUuid,
					myRequest,
					maxIncludes);
			if (maxIncludes != null) {
				maxIncludes -= nonIterateIncludedPids.size();
			}
			thePids.addAll(nonIterateIncludedPids);
			includedPidList.addAll(nonIterateIncludedPids);

			// Load iterate _revinclude
			Set<JpaPid> iterateRevIncludedPids = theSearchBuilder.loadIncludes(
					myContext,
					myEntityManager,
					thePids,
					mySearchEntity.toRevIncludesList(true),
					true,
					mySearchEntity.getLastUpdated(),
					myUuid,
					myRequest,
					maxIncludes);
			if (maxIncludes != null) {
				maxIncludes -= iterateRevIncludedPids.size();
			}
=======
			}
			thePids.addAll(nonIterateRevIncludedPids);
			includedPidList.addAll(nonIterateRevIncludedPids);

			// Load non-iterate _includes
			Set<JpaPid> nonIterateIncludedPids = theSearchBuilder.loadIncludes(
					myContext,
					myEntityManager,
					thePids,
					mySearchEntity.toIncludesList(false),
					false,
					mySearchEntity.getLastUpdated(),
					myUuid,
					myRequest,
					maxIncludes);
			if (maxIncludes != null) {
				maxIncludes -= nonIterateIncludedPids.size();
			}
			thePids.addAll(nonIterateIncludedPids);
			includedPidList.addAll(nonIterateIncludedPids);

			// Load iterate _revinclude
			Set<JpaPid> iterateRevIncludedPids = theSearchBuilder.loadIncludes(
					myContext,
					myEntityManager,
					thePids,
					mySearchEntity.toRevIncludesList(true),
					true,
					mySearchEntity.getLastUpdated(),
					myUuid,
					myRequest,
					maxIncludes);
			if (maxIncludes != null) {
				maxIncludes -= iterateRevIncludedPids.size();
			}
>>>>>>> 1776a8a3
			thePids.addAll(iterateRevIncludedPids);
			includedPidList.addAll(iterateRevIncludedPids);

			// Load iterate _includes
			Set<JpaPid> iterateIncludedPids = theSearchBuilder.loadIncludes(
					myContext,
					myEntityManager,
					thePids,
					mySearchEntity.toIncludesList(true),
					false,
					mySearchEntity.getLastUpdated(),
					myUuid,
					myRequest,
					maxIncludes);
			thePids.addAll(iterateIncludedPids);
			includedPidList.addAll(iterateIncludedPids);
		}

		// Execute the query and make sure we return distinct results
		List<IBaseResource> resources = new ArrayList<>();
		theSearchBuilder.loadResourcesByPid(thePids, includedPidList, resources, false, myRequest);

		// we will send the resource list to our interceptors
		// this can (potentially) change the results being returned.
		int precount = resources.size();
		resources = ServerInterceptorUtil.fireStoragePreshowResource(resources, myRequest, myInterceptorBroadcaster);
		// we only care about omitted results from *this* page
		theResponsePageBuilder.setToOmittedResourceCount(precount - resources.size());
		theResponsePageBuilder.setResources(resources);
		theResponsePageBuilder.setIncludedResourceCount(includedPidList.size());

		return resources;
	}

	public void setInterceptorBroadcaster(IInterceptorBroadcaster theInterceptorBroadcaster) {
		myInterceptorBroadcaster = theInterceptorBroadcaster;
	}

	@VisibleForTesting
	public void setSearchCacheSvcForUnitTest(ISearchCacheSvc theSearchCacheSvc) {
		mySearchCacheSvc = theSearchCacheSvc;
	}

	@VisibleForTesting
	public void setDaoRegistryForUnitTest(DaoRegistry theDaoRegistry) {
		myDaoRegistry = theDaoRegistry;
	}

	@VisibleForTesting
	public void setStorageSettingsForUnitTest(JpaStorageSettings theStorageSettings) {
		myStorageSettings = theStorageSettings;
	}

	@VisibleForTesting
	public void setSearchBuilderFactoryForUnitTest(SearchBuilderFactory theSearchBuilderFactory) {
		mySearchBuilderFactory = theSearchBuilderFactory;
	}
}<|MERGE_RESOLUTION|>--- conflicted
+++ resolved
@@ -475,7 +475,6 @@
 					maxIncludes);
 			if (maxIncludes != null) {
 				maxIncludes -= nonIterateRevIncludedPids.size();
-<<<<<<< HEAD
 			}
 			thePids.addAll(nonIterateRevIncludedPids);
 			includedPidList.addAll(nonIterateRevIncludedPids);
@@ -511,43 +510,6 @@
 			if (maxIncludes != null) {
 				maxIncludes -= iterateRevIncludedPids.size();
 			}
-=======
-			}
-			thePids.addAll(nonIterateRevIncludedPids);
-			includedPidList.addAll(nonIterateRevIncludedPids);
-
-			// Load non-iterate _includes
-			Set<JpaPid> nonIterateIncludedPids = theSearchBuilder.loadIncludes(
-					myContext,
-					myEntityManager,
-					thePids,
-					mySearchEntity.toIncludesList(false),
-					false,
-					mySearchEntity.getLastUpdated(),
-					myUuid,
-					myRequest,
-					maxIncludes);
-			if (maxIncludes != null) {
-				maxIncludes -= nonIterateIncludedPids.size();
-			}
-			thePids.addAll(nonIterateIncludedPids);
-			includedPidList.addAll(nonIterateIncludedPids);
-
-			// Load iterate _revinclude
-			Set<JpaPid> iterateRevIncludedPids = theSearchBuilder.loadIncludes(
-					myContext,
-					myEntityManager,
-					thePids,
-					mySearchEntity.toRevIncludesList(true),
-					true,
-					mySearchEntity.getLastUpdated(),
-					myUuid,
-					myRequest,
-					maxIncludes);
-			if (maxIncludes != null) {
-				maxIncludes -= iterateRevIncludedPids.size();
-			}
->>>>>>> 1776a8a3
 			thePids.addAll(iterateRevIncludedPids);
 			includedPidList.addAll(iterateRevIncludedPids);
 
