--- conflicted
+++ resolved
@@ -846,51 +846,7 @@
 
 				IBase nextReqEntry = theEntries.get(i);
 				IBaseResource res = myVersionAdapter.getResource(nextReqEntry);
-<<<<<<< HEAD
-				IIdType nextResourceId = null;
-				if (res != null) {
-
-					nextResourceId = res.getIdElement();
-
-					// If we have a placeholder in the fullUrl entry, that always takes precedence since
-					// we'll need to use that for resolving the placeholders later
-					String fullUrl = myVersionAdapter.getFullUrl(nextReqEntry);
-					if (isNotBlank(fullUrl)) {
-						IIdType fullUrlIdType = newIdType(fullUrl);
-						if (isPlaceholder(fullUrlIdType)) {
-							nextResourceId = fullUrlIdType;
-						} else if (!nextResourceId.hasIdPart()) {
-							nextResourceId = fullUrlIdType;
-						}
-					}
-
-					if (nextResourceId.hasIdPart() && nextResourceId.getIdPart().matches("[a-zA-Z]+:.*") && !isPlaceholder(nextResourceId)) {
-						throw new InvalidRequestException("Invalid placeholder ID found: " + nextResourceId.getIdPart() + " - Must be of the form 'urn:uuid:[uuid]' or 'urn:oid:[oid]'");
-					}
-
-					if (nextResourceId.hasIdPart() && !nextResourceId.hasResourceType() && !isPlaceholder(nextResourceId)) {
-						nextResourceId = newIdType(toResourceName(res.getClass()), nextResourceId.getIdPart());
-						res.setId(nextResourceId);
-					}
-
-					/*
-					 * Ensure that the bundle doesn't have any duplicates, since this causes all kinds of weirdness
-					 */
-					if (isPlaceholder(nextResourceId)) {
-						if (!theAllIds.add(nextResourceId)) {
-							throw new InvalidRequestException(myContext.getLocalizer().getMessage(BaseHapiFhirSystemDao.class, "transactionContainsMultipleWithDuplicateId", nextResourceId));
-						}
-					} else if (nextResourceId.hasResourceType() && nextResourceId.hasIdPart()) {
-						IIdType nextId = nextResourceId.toUnqualifiedVersionless();
-						if (!theAllIds.add(nextId)) {
-							throw new InvalidRequestException(myContext.getLocalizer().getMessage(BaseHapiFhirSystemDao.class, "transactionContainsMultipleWithDuplicateId", nextId));
-						}
-					}
-
-				}
-=======
 				IIdType nextResourceId = getNextResourceIdFromBaseResource(res, nextReqEntry, theAllIds);
->>>>>>> e4138d93
 
 				String verb = myVersionAdapter.getEntryRequestVerb(myContext, nextReqEntry);
 				String resourceType = res != null ? myContext.getResourceType(res) : null;
