--- conflicted
+++ resolved
@@ -361,12 +361,7 @@
 		myParentPids = b.toString();
 	}
 
-<<<<<<< HEAD
-
-	public void setParentPids(String theParentPids) {
-=======
 	public TermConcept setParentPids(String theParentPids) {
->>>>>>> afd2b35f
 		myParentPids = theParentPids;
 		return this;
 	}
