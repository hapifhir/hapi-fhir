package ca.uhn.fhir.jpa.dao.r4;

import ca.uhn.fhir.i18n.Msg;
import ca.uhn.fhir.context.FhirContext;
import ca.uhn.fhir.context.FhirVersionEnum;
import ca.uhn.fhir.context.RuntimeSearchParam;
import ca.uhn.fhir.jpa.api.config.DaoConfig;
import ca.uhn.fhir.jpa.api.dao.IFhirResourceDaoSearchParameter;
import ca.uhn.fhir.jpa.dao.BaseHapiFhirResourceDao;
import ca.uhn.fhir.jpa.model.entity.ResourceTable;
import ca.uhn.fhir.jpa.searchparam.extractor.ISearchParamExtractor;
import ca.uhn.fhir.rest.api.server.RequestDetails;
import ca.uhn.fhir.rest.server.util.ISearchParamRegistry;
import ca.uhn.fhir.parser.DataFormatException;
import ca.uhn.fhir.rest.server.exceptions.UnprocessableEntityException;
import ca.uhn.fhir.util.ElementUtil;
import ca.uhn.fhir.util.HapiExtensions;
import org.hl7.fhir.instance.model.api.IBase;
import org.hl7.fhir.instance.model.api.IBaseResource;
import org.hl7.fhir.instance.model.api.IPrimitiveType;
import org.hl7.fhir.r4.model.CodeType;
import org.hl7.fhir.r4.model.Enumerations;
import org.hl7.fhir.r4.model.SearchParameter;
import org.springframework.beans.factory.annotation.Autowired;

import java.util.List;
import java.util.regex.Pattern;
import java.util.stream.Collectors;

import static org.apache.commons.lang3.StringUtils.isBlank;

/*
 * #%L
 * HAPI FHIR JPA Server
 * %%
 * Copyright (C) 2014 - 2022 Smile CDR, Inc.
 * %%
 * Licensed under the Apache License, Version 2.0 (the "License");
 * you may not use this file except in compliance with the License.
 * You may obtain a copy of the License at
 *
 * http://www.apache.org/licenses/LICENSE-2.0
 *
 * Unless required by applicable law or agreed to in writing, software
 * distributed under the License is distributed on an "AS IS" BASIS,
 * WITHOUT WARRANTIES OR CONDITIONS OF ANY KIND, either express or implied.
 * See the License for the specific language governing permissions and
 * limitations under the License.
 * #L%
 */

public class FhirResourceDaoSearchParameterR4 extends BaseHapiFhirResourceDao<SearchParameter> implements IFhirResourceDaoSearchParameter<SearchParameter> {

	private static final Pattern REGEX_SP_EXPRESSION_HAS_PATH = Pattern.compile("[( ]*([A-Z][a-zA-Z]+\\.)?[a-z].*");
	@Autowired
	private ISearchParamExtractor mySearchParamExtractor;

	protected void reindexAffectedResources(SearchParameter theResource, RequestDetails theRequestDetails) {
		Boolean reindex = theResource != null ? CURRENTLY_REINDEXING.get(theResource) : null;
		String expression = theResource != null ? theResource.getExpression() : null;
		List<String> base = theResource != null ? theResource.getBase().stream().map(CodeType::getCode).collect(Collectors.toList()) : null;
		requestReindexForRelatedResources(reindex, base, theRequestDetails);
	}


	@Override
	protected void postPersist(ResourceTable theEntity, SearchParameter theResource, RequestDetails theRequestDetails) {
		super.postPersist(theEntity, theResource, theRequestDetails);
		reindexAffectedResources(theResource, theRequestDetails);
	}

	@Override
	protected void postUpdate(ResourceTable theEntity, SearchParameter theResource, RequestDetails theRequestDetails) {
		super.postUpdate(theEntity, theResource, theRequestDetails);
		reindexAffectedResources(theResource, theRequestDetails);
	}

	@Override
	protected void preDelete(SearchParameter theResourceToDelete, ResourceTable theEntityToDelete, RequestDetails theRequestDetails) {
		super.preDelete(theResourceToDelete, theEntityToDelete, theRequestDetails);
		reindexAffectedResources(theResourceToDelete, theRequestDetails);
	}

	@Override
	protected void validateResourceForStorage(SearchParameter theResource, ResourceTable theEntityToSave) {
		super.validateResourceForStorage(theResource, theEntityToSave);

		validateSearchParam(theResource, getContext(), getConfig(), mySearchParamRegistry, mySearchParamExtractor);
	}

	public static void validateSearchParam(SearchParameter theResource, FhirContext theContext, DaoConfig theDaoConfig, ISearchParamRegistry theSearchParamRegistry, ISearchParamExtractor theSearchParamExtractor) {

		/*
		 * If overriding built-in SPs is disabled on this server, make sure we aren't
		 * doing that
		 */
		if (theDaoConfig.getModelConfig().isDefaultSearchParamsCanBeOverridden() == false) {
			for (IPrimitiveType<?> nextBaseType : theResource.getBase()) {
				String nextBase = nextBaseType.getValueAsString();
				RuntimeSearchParam existingSearchParam = theSearchParamRegistry.getActiveSearchParam(nextBase, theResource.getCode());
				if (existingSearchParam != null) {
					boolean isBuiltIn = existingSearchParam.getId() == null;
					isBuiltIn |= existingSearchParam.getUri().startsWith("http://hl7.org/fhir/SearchParameter/");
					if (isBuiltIn) {
						throw new UnprocessableEntityException(Msg.code(1111) + "Can not override built-in search parameter " + nextBase + ":" + theResource.getCode() + " because overriding is disabled on this server");
					}
				}
			}
		}

		/*
		 * Everything below is validating that the SP is actually valid. We'll only do that if the
		 * SPO is active, so that we don't block people from uploading works-in-progress
		 */
		if (theResource.getStatus() == null) {
			throw new UnprocessableEntityException(Msg.code(1112) + "SearchParameter.status is missing or invalid");
		}
		if (!theResource.getStatus().name().equals("ACTIVE")) {
			return;
		}

		if (ElementUtil.isEmpty(theResource.getBase()) && (theResource.getType() == null || !Enumerations.SearchParamType.COMPOSITE.name().equals(theResource.getType().name()))) {
			throw new UnprocessableEntityException(Msg.code(1113) + "SearchParameter.base is missing");
		}

		boolean isUnique = theResource.getExtensionsByUrl(HapiExtensions.EXT_SP_UNIQUE).stream().anyMatch(t-> "true".equals(t.getValueAsPrimitive().getValueAsString()));

		if (theResource.getType() != null && theResource.getType().name().equals(Enumerations.SearchParamType.COMPOSITE.name()) && isBlank(theResource.getExpression())) {

			// this is ok

		} else if (isBlank(theResource.getExpression())) {

			throw new UnprocessableEntityException(Msg.code(1114) + "SearchParameter.expression is missing");

		} else {

			String expression = theResource.getExpression().trim();

			if (isUnique) {
				if (theResource.getComponent().size() == 0) {
					throw new UnprocessableEntityException(Msg.code(1115) + "SearchParameter is marked as unique but has no components");
				}
				for (SearchParameter.SearchParameterComponentComponent next : theResource.getComponent()) {
					if (isBlank(next.getDefinition())) {
						throw new UnprocessableEntityException(Msg.code(1116) + "SearchParameter is marked as unique but is missing component.definition");
					}
				}
			}

<<<<<<< HEAD
			FhirVersionEnum currentVersion = theContext.getVersion().getVersion();
			if (currentVersion.isEquivalentTo(FhirVersionEnum.DSTU2)) {
				// omitting validation for DSTU2
			}
			else if (currentVersion.isEquivalentTo(FhirVersionEnum.DSTU3)) {
				String[] expressionSplit = theSearchParamExtractor.split(expression);
				for (String nextPath : expressionSplit) {
					nextPath = nextPath.trim();

					int dotIdx = nextPath.indexOf('.');
					String resourceName = (dotIdx == -1) ? nextPath : nextPath.substring(0, dotIdx);

					if (theDaoConfig.isValidateSearchParameterExpressionsOnSave()) {

						try {
							IBaseResource temporaryInstance = theContext.getResourceDefinition(resourceName).newInstance();
							try {
								theContext.newFluentPath().evaluate(temporaryInstance, nextPath, IBase.class);
							} catch (Exception e) {
								String msg = theContext.getLocalizer().getMessageSanitized(FhirResourceDaoSearchParameterR4.class, "invalidSearchParamExpression", nextPath, e.getMessage());
								throw new UnprocessableEntityException(Msg.code(1119) + msg, e);
							}
						} catch (DataFormatException e) {
							parseExpression(isUnique, theResource, expression, theContext);
						}
=======
			FhirVersionEnum fhirVersion = theContext.getVersion().getVersion();
			if (fhirVersion.isEquivalentTo(FhirVersionEnum.DSTU2)) {
				// omitting validation for DSTU2
			}
			else if (fhirVersion.isEqualOrNewerThan(FhirVersionEnum.DSTU3)) {
				if (theDaoConfig.isValidateSearchParameterExpressionsOnSave()) {
					if (!isUnique && theResource.getType() != Enumerations.SearchParamType.COMPOSITE && theResource.getType() != Enumerations.SearchParamType.SPECIAL && !REGEX_SP_EXPRESSION_HAS_PATH.matcher(expression).matches()) {
						throw new UnprocessableEntityException(Msg.code(1120) + "SearchParameter.expression value \"" + expression + "\" is invalid");
					}

					try {
						theContext.newFhirPath().parse(expression);
					} catch (Exception exception) {
						throw new UnprocessableEntityException(Msg.code(1121) + "Invalid SearchParameter.expression value \"" + expression + "\": " + exception.getMessage());
>>>>>>> 7119085c
					}

				}
<<<<<<< HEAD
			} else {
				parseExpression(isUnique, theResource, expression, theContext);
			}
		}

	}

	private static void parseExpression(boolean isUnique, SearchParameter theResource, String theExpression, FhirContext theContext) {
		if (!isUnique && theResource.getType() != Enumerations.SearchParamType.COMPOSITE && theResource.getType() != Enumerations.SearchParamType.SPECIAL && !REGEX_SP_EXPRESSION_HAS_PATH.matcher(theExpression).matches()) {
			throw new UnprocessableEntityException(Msg.code(1120) + "SearchParameter.expression value \"" + theExpression + "\" is invalid");
		}
=======
			}
		}
>>>>>>> 7119085c

		try {
			theContext.newFluentPath().parse(theExpression);
		} catch (Exception exception) {
			throw new UnprocessableEntityException(Msg.code(1121) + "Invalid SearchParameter.expression value \"" + theExpression + "\": " + exception.getMessage());
		}
	}

}<|MERGE_RESOLUTION|>--- conflicted
+++ resolved
@@ -148,33 +148,6 @@
 				}
 			}
 
-<<<<<<< HEAD
-			FhirVersionEnum currentVersion = theContext.getVersion().getVersion();
-			if (currentVersion.isEquivalentTo(FhirVersionEnum.DSTU2)) {
-				// omitting validation for DSTU2
-			}
-			else if (currentVersion.isEquivalentTo(FhirVersionEnum.DSTU3)) {
-				String[] expressionSplit = theSearchParamExtractor.split(expression);
-				for (String nextPath : expressionSplit) {
-					nextPath = nextPath.trim();
-
-					int dotIdx = nextPath.indexOf('.');
-					String resourceName = (dotIdx == -1) ? nextPath : nextPath.substring(0, dotIdx);
-
-					if (theDaoConfig.isValidateSearchParameterExpressionsOnSave()) {
-
-						try {
-							IBaseResource temporaryInstance = theContext.getResourceDefinition(resourceName).newInstance();
-							try {
-								theContext.newFluentPath().evaluate(temporaryInstance, nextPath, IBase.class);
-							} catch (Exception e) {
-								String msg = theContext.getLocalizer().getMessageSanitized(FhirResourceDaoSearchParameterR4.class, "invalidSearchParamExpression", nextPath, e.getMessage());
-								throw new UnprocessableEntityException(Msg.code(1119) + msg, e);
-							}
-						} catch (DataFormatException e) {
-							parseExpression(isUnique, theResource, expression, theContext);
-						}
-=======
 			FhirVersionEnum fhirVersion = theContext.getVersion().getVersion();
 			if (fhirVersion.isEquivalentTo(FhirVersionEnum.DSTU2)) {
 				// omitting validation for DSTU2
@@ -189,32 +162,11 @@
 						theContext.newFhirPath().parse(expression);
 					} catch (Exception exception) {
 						throw new UnprocessableEntityException(Msg.code(1121) + "Invalid SearchParameter.expression value \"" + expression + "\": " + exception.getMessage());
->>>>>>> 7119085c
 					}
-
 				}
-<<<<<<< HEAD
-			} else {
-				parseExpression(isUnique, theResource, expression, theContext);
 			}
 		}
 
 	}
 
-	private static void parseExpression(boolean isUnique, SearchParameter theResource, String theExpression, FhirContext theContext) {
-		if (!isUnique && theResource.getType() != Enumerations.SearchParamType.COMPOSITE && theResource.getType() != Enumerations.SearchParamType.SPECIAL && !REGEX_SP_EXPRESSION_HAS_PATH.matcher(theExpression).matches()) {
-			throw new UnprocessableEntityException(Msg.code(1120) + "SearchParameter.expression value \"" + theExpression + "\" is invalid");
-		}
-=======
-			}
-		}
->>>>>>> 7119085c
-
-		try {
-			theContext.newFluentPath().parse(theExpression);
-		} catch (Exception exception) {
-			throw new UnprocessableEntityException(Msg.code(1121) + "Invalid SearchParameter.expression value \"" + theExpression + "\": " + exception.getMessage());
-		}
-	}
-
 }