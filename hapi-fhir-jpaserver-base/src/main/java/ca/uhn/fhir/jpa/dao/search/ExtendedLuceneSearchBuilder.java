--- conflicted
+++ resolved
@@ -24,7 +24,6 @@
 import ca.uhn.fhir.jpa.searchparam.SearchParameterMap;
 import ca.uhn.fhir.model.api.IQueryParameterType;
 import ca.uhn.fhir.rest.api.Constants;
-import ca.uhn.fhir.rest.param.CompositeParam;
 import ca.uhn.fhir.rest.param.DateParam;
 import ca.uhn.fhir.rest.param.QuantityParam;
 import ca.uhn.fhir.rest.param.ReferenceParam;
@@ -94,9 +93,6 @@
 			}
 		} else if (param instanceof QuantityParam) {
 			return modifier.equals(EMPTY_MODIFIER);
-
-		} else if (param instanceof CompositeParam) {
-			return true;
 
 		} else if (param instanceof ReferenceParam) {
 			//We cannot search by chain.
@@ -178,16 +174,9 @@
 					builder.addDateUnmodifiedSearch(nextParam, dateAndOrTerms);
 					break;
 
-<<<<<<< HEAD
-				case COMPOSITE:
-					List<List<IQueryParameterType>> compositeAndOrTerms = theParams.removeByNameUnmodified(nextParam);
-					builder.addCompositeUnmodifiedSearch(nextParam, compositeAndOrTerms);
-					break;
-=======
 				case URI:
 					List<List<IQueryParameterType>> uriUnmodifiedAndOrTerms = theParams.removeByNameUnmodified(nextParam);
 					builder.addUriUnmodifiedSearch(nextParam, uriUnmodifiedAndOrTerms);
->>>>>>> 464a07e2
 
 				default:
 					// ignore unsupported param types/modifiers.  They will be processed up in SearchBuilder.
