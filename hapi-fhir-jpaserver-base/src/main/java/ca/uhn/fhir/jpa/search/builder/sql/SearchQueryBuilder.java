/*-
 * #%L
 * HAPI FHIR JPA Server
 * %%
 * Copyright (C) 2014 - 2024 Smile CDR, Inc.
 * %%
 * Licensed under the Apache License, Version 2.0 (the "License");
 * you may not use this file except in compliance with the License.
 * You may obtain a copy of the License at
 *
 *      http://www.apache.org/licenses/LICENSE-2.0
 *
 * Unless required by applicable law or agreed to in writing, software
 * distributed under the License is distributed on an "AS IS" BASIS,
 * WITHOUT WARRANTIES OR CONDITIONS OF ANY KIND, either express or implied.
 * See the License for the specific language governing permissions and
 * limitations under the License.
 * #L%
 */
package ca.uhn.fhir.jpa.search.builder.sql;

import ca.uhn.fhir.context.FhirContext;
import ca.uhn.fhir.i18n.Msg;
import ca.uhn.fhir.interceptor.model.RequestPartitionId;
import ca.uhn.fhir.jpa.config.HibernatePropertiesProvider;
import ca.uhn.fhir.jpa.model.config.PartitionSettings;
import ca.uhn.fhir.jpa.model.dao.JpaPid;
import ca.uhn.fhir.jpa.model.entity.StorageSettings;
import ca.uhn.fhir.jpa.search.builder.QueryStack;
import ca.uhn.fhir.jpa.search.builder.predicate.BaseJoiningPredicateBuilder;
import ca.uhn.fhir.jpa.search.builder.predicate.ComboNonUniqueSearchParameterPredicateBuilder;
import ca.uhn.fhir.jpa.search.builder.predicate.ComboUniqueSearchParameterPredicateBuilder;
import ca.uhn.fhir.jpa.search.builder.predicate.CoordsPredicateBuilder;
import ca.uhn.fhir.jpa.search.builder.predicate.DatePredicateBuilder;
import ca.uhn.fhir.jpa.search.builder.predicate.NumberPredicateBuilder;
import ca.uhn.fhir.jpa.search.builder.predicate.QuantityNormalizedPredicateBuilder;
import ca.uhn.fhir.jpa.search.builder.predicate.QuantityPredicateBuilder;
import ca.uhn.fhir.jpa.search.builder.predicate.ResourceHistoryPredicateBuilder;
import ca.uhn.fhir.jpa.search.builder.predicate.ResourceIdPredicateBuilder;
import ca.uhn.fhir.jpa.search.builder.predicate.ResourceLinkPredicateBuilder;
import ca.uhn.fhir.jpa.search.builder.predicate.ResourceTablePredicateBuilder;
import ca.uhn.fhir.jpa.search.builder.predicate.SearchParamPresentPredicateBuilder;
import ca.uhn.fhir.jpa.search.builder.predicate.StringPredicateBuilder;
import ca.uhn.fhir.jpa.search.builder.predicate.TagPredicateBuilder;
import ca.uhn.fhir.jpa.search.builder.predicate.TokenPredicateBuilder;
import ca.uhn.fhir.jpa.search.builder.predicate.UriPredicateBuilder;
import ca.uhn.fhir.rest.param.DateParam;
import ca.uhn.fhir.rest.param.DateRangeParam;
import ca.uhn.fhir.rest.param.ParamPrefixEnum;
import com.healthmarketscience.sqlbuilder.BinaryCondition;
import com.healthmarketscience.sqlbuilder.ComboCondition;
import com.healthmarketscience.sqlbuilder.ComboExpression;
import com.healthmarketscience.sqlbuilder.Condition;
import com.healthmarketscience.sqlbuilder.FunctionCall;
import com.healthmarketscience.sqlbuilder.InCondition;
import com.healthmarketscience.sqlbuilder.OrderObject;
import com.healthmarketscience.sqlbuilder.SelectQuery;
import com.healthmarketscience.sqlbuilder.dbspec.Join;
import com.healthmarketscience.sqlbuilder.dbspec.basic.DbColumn;
import com.healthmarketscience.sqlbuilder.dbspec.basic.DbJoin;
import com.healthmarketscience.sqlbuilder.dbspec.basic.DbSchema;
import com.healthmarketscience.sqlbuilder.dbspec.basic.DbSpec;
import com.healthmarketscience.sqlbuilder.dbspec.basic.DbTable;
import jakarta.annotation.Nonnull;
import jakarta.annotation.Nullable;
import org.hibernate.dialect.Dialect;
import org.hibernate.dialect.SQLServerDialect;
import org.hibernate.dialect.pagination.AbstractLimitHandler;
import org.hibernate.query.internal.QueryOptionsImpl;
import org.hibernate.query.spi.Limit;
import org.hibernate.query.spi.QueryOptions;
import org.slf4j.Logger;
import org.slf4j.LoggerFactory;

import java.util.ArrayList;
import java.util.Collection;
import java.util.List;
import java.util.Set;
import java.util.UUID;
import java.util.stream.Collectors;

import static ca.uhn.fhir.rest.param.ParamPrefixEnum.GREATERTHAN;
import static ca.uhn.fhir.rest.param.ParamPrefixEnum.GREATERTHAN_OR_EQUALS;
import static ca.uhn.fhir.rest.param.ParamPrefixEnum.LESSTHAN;
import static ca.uhn.fhir.rest.param.ParamPrefixEnum.LESSTHAN_OR_EQUALS;
import static ca.uhn.fhir.rest.param.ParamPrefixEnum.NOT_EQUAL;
import static org.apache.commons.lang3.ObjectUtils.defaultIfNull;

public class SearchQueryBuilder {

	private static final Logger ourLog = LoggerFactory.getLogger(SearchQueryBuilder.class);
	private final String myBindVariableSubstitutionBase;
	private final ArrayList<Object> myBindVariableValues;
	private final DbSpec mySpec;
	private final DbSchema mySchema;
	private final SelectQuery mySelect;
	private final PartitionSettings myPartitionSettings;
	private final RequestPartitionId myRequestPartitionId;
	private final String myResourceType;
	private final StorageSettings myStorageSettings;
	private final FhirContext myFhirContext;
	private final SqlObjectFactory mySqlBuilderFactory;
	private final boolean myCountQuery;
	private final Dialect myDialect;
	private final boolean mySelectPartitionId;
	private boolean myMatchNothing;
	private ResourceTablePredicateBuilder myResourceTableRoot;
	private boolean myHaveAtLeastOnePredicate;
	private BaseJoiningPredicateBuilder myFirstPredicateBuilder;
	private boolean dialectIsMsSql;
	private boolean dialectIsMySql;
	private boolean myNeedResourceTableRoot;
	private int myNextNearnessColumnId = 0;
	private DbColumn mySelectedResourceIdColumn;
	private DbColumn mySelectedPartitionIdColumn;

	/**
	 * Constructor
	 */
	public SearchQueryBuilder(
			FhirContext theFhirContext,
			StorageSettings theStorageSettings,
			PartitionSettings thePartitionSettings,
			RequestPartitionId theRequestPartitionId,
			String theResourceType,
			SqlObjectFactory theSqlBuilderFactory,
			HibernatePropertiesProvider theDialectProvider,
			boolean theCountQuery) {
		this(
				theFhirContext,
				theStorageSettings,
				thePartitionSettings,
				theRequestPartitionId,
				theResourceType,
				theSqlBuilderFactory,
				UUID.randomUUID() + "-",
				theDialectProvider.getDialect(),
				theCountQuery,
				new ArrayList<>(),
<<<<<<< HEAD
				true);
=======
				thePartitionSettings.isPartitioningEnabled());
>>>>>>> d4227baf
	}

	/**
	 * Constructor for child SQL Builders
	 */
	private SearchQueryBuilder(
			FhirContext theFhirContext,
			StorageSettings theStorageSettings,
			PartitionSettings thePartitionSettings,
			RequestPartitionId theRequestPartitionId,
			String theResourceType,
			SqlObjectFactory theSqlBuilderFactory,
			String theBindVariableSubstitutionBase,
			Dialect theDialect,
			boolean theCountQuery,
			ArrayList<Object> theBindVariableValues,
			boolean theSelectPartitionId) {
		myFhirContext = theFhirContext;
		myStorageSettings = theStorageSettings;
		myPartitionSettings = thePartitionSettings;
		myRequestPartitionId = theRequestPartitionId;
		myResourceType = theResourceType;
		mySqlBuilderFactory = theSqlBuilderFactory;
		myCountQuery = theCountQuery;
		myDialect = theDialect;
		if (myDialect instanceof org.hibernate.dialect.MySQLDialect) {
			dialectIsMySql = true;
		}
		if (myDialect instanceof org.hibernate.dialect.SQLServerDialect) {
			dialectIsMsSql = true;
		}

		mySpec = new DbSpec();
		mySchema = mySpec.addDefaultSchema();
		mySelect = new SelectQuery();

		myBindVariableSubstitutionBase = theBindVariableSubstitutionBase;
		myBindVariableValues = theBindVariableValues;
		mySelectPartitionId = theSelectPartitionId;
	}

	public FhirContext getFhirContext() {
		return myFhirContext;
	}

	/**
	 * Add and return a predicate builder (or a root query if no root query exists yet) for selecting on a Composite Unique search parameter
	 */
	public ComboUniqueSearchParameterPredicateBuilder addComboUniquePredicateBuilder() {
		ComboUniqueSearchParameterPredicateBuilder retVal =
				mySqlBuilderFactory.newComboUniqueSearchParameterPredicateBuilder(this);
		addTable(retVal, null);
		return retVal;
	}

	/**
	 * Add and return a predicate builder (or a root query if no root query exists yet) for selecting on a Composite Unique search parameter
	 */
	public ComboNonUniqueSearchParameterPredicateBuilder addComboNonUniquePredicateBuilder() {
		ComboNonUniqueSearchParameterPredicateBuilder retVal =
				mySqlBuilderFactory.newComboNonUniqueSearchParameterPredicateBuilder(this);
		addTable(retVal, null);
		return retVal;
	}

	/**
	 * Add and return a predicate builder (or a root query if no root query exists yet) for selecting on a COORDS search parameter
	 */
	public CoordsPredicateBuilder addCoordsPredicateBuilder(@Nullable DbColumn[] theSourceJoinColumn) {
		CoordsPredicateBuilder retVal = mySqlBuilderFactory.coordsPredicateBuilder(this);
		addTable(retVal, theSourceJoinColumn);
		return retVal;
	}

	/**
	 * Create, add and return a predicate builder (or a root query if no root query exists yet) for selecting on a DATE search parameter
	 */
	public DatePredicateBuilder addDatePredicateBuilder(@Nullable DbColumn[] theSourceJoinColumn) {
		DatePredicateBuilder retVal = mySqlBuilderFactory.dateIndexTable(this);
		addTable(retVal, theSourceJoinColumn);
		return retVal;
	}

	/**
	 * Create a predicate builder for selecting on a DATE search parameter
	 */
	public DatePredicateBuilder createDatePredicateBuilder() {
		return mySqlBuilderFactory.dateIndexTable(this);
	}

	/**
	 * Create, add and return a predicate builder (or a root query if no root query exists yet) for selecting on a NUMBER search parameter
	 */
	public NumberPredicateBuilder addNumberPredicateBuilder(@Nullable DbColumn[] theSourceJoinColumn) {
		NumberPredicateBuilder retVal = createNumberPredicateBuilder();
		addTable(retVal, theSourceJoinColumn);
		return retVal;
	}

	/**
	 * Create a predicate builder for selecting on a NUMBER search parameter
	 */
	public NumberPredicateBuilder createNumberPredicateBuilder() {
		return mySqlBuilderFactory.numberIndexTable(this);
	}

	/**
	 * Add and return a predicate builder (or a root query if no root query exists yet) for selecting on the Resource table
	 */
	public ResourceTablePredicateBuilder addResourceTablePredicateBuilder(@Nullable DbColumn[] theSourceJoinColumn) {
		ResourceTablePredicateBuilder retVal = mySqlBuilderFactory.resourceTable(this);
		addTable(retVal, theSourceJoinColumn);
		return retVal;
	}

	/**
	 * Create, add and return a predicate builder (or a root query if no root query exists yet) for selecting on a QUANTITY search parameter
	 */
	public QuantityPredicateBuilder addQuantityPredicateBuilder(@Nullable DbColumn[] theSourceJoinColumn) {
		QuantityPredicateBuilder retVal = createQuantityPredicateBuilder();
		addTable(retVal, theSourceJoinColumn);

		return retVal;
	}

	/**
	 * Create a predicate builder for selecting on a QUANTITY search parameter
	 */
	public QuantityPredicateBuilder createQuantityPredicateBuilder() {
		return mySqlBuilderFactory.quantityIndexTable(this);
	}

	public QuantityNormalizedPredicateBuilder addQuantityNormalizedPredicateBuilder(
			@Nullable DbColumn[] theSourceJoinColumn) {

		QuantityNormalizedPredicateBuilder retVal = mySqlBuilderFactory.quantityNormalizedIndexTable(this);
		addTable(retVal, theSourceJoinColumn);

		return retVal;
	}

	/**
	 * Add and return a predicate builder (or a root query if no root query exists yet) for selecting on a <code>_source</code> search parameter
	 */
<<<<<<< HEAD
	public ResourceHistoryPredicateBuilder addResourceHistoryPredicateBuilder(
			@Nullable DbColumn[] theSourceJoinColumn, SelectQuery.JoinType theJoinType) {
		ResourceHistoryPredicateBuilder retVal = mySqlBuilderFactory.newResourceHistoryPredicateBuilder(this);
=======
	public SourcePredicateBuilder addSourcePredicateBuilder(
			@Nullable DbColumn[] theSourceJoinColumn, SelectQuery.JoinType theJoinType) {
		SourcePredicateBuilder retVal = mySqlBuilderFactory.newSourcePredicateBuilder(this);
>>>>>>> d4227baf
		addTable(retVal, theSourceJoinColumn, theJoinType);
		return retVal;
	}

	/**
	 * Create, add and return a predicate builder (or a root query if no root query exists yet) for selecting on a REFERENCE search parameter
	 */
	public ResourceLinkPredicateBuilder addReferencePredicateBuilder(
			QueryStack theQueryStack, @Nullable DbColumn[] theSourceJoinColumn) {
		ResourceLinkPredicateBuilder retVal = createReferencePredicateBuilder(theQueryStack);
		addTable(retVal, theSourceJoinColumn);
		return retVal;
	}

	/**
	 * Create a predicate builder for selecting on a REFERENCE search parameter
	 */
	public ResourceLinkPredicateBuilder createReferencePredicateBuilder(QueryStack theQueryStack) {
		return mySqlBuilderFactory.referenceIndexTable(theQueryStack, this, false);
	}

	/**
	 * Add and return a predicate builder (or a root query if no root query exists yet) for selecting on a resource link where the
	 * source and target are reversed. This is used for _has queries.
	 */
	public ResourceLinkPredicateBuilder addReferencePredicateBuilderReversed(
			QueryStack theQueryStack, DbColumn[] theSourceJoinColumn) {
		ResourceLinkPredicateBuilder retVal = mySqlBuilderFactory.referenceIndexTable(theQueryStack, this, true);
		addTable(retVal, theSourceJoinColumn);
		return retVal;
	}

	/**
	 * Create, add and return a predicate builder (or a root query if no root query exists yet) for selecting on a STRING search parameter
	 */
	public StringPredicateBuilder addStringPredicateBuilder(@Nullable DbColumn[] theSourceJoinColumn) {
		StringPredicateBuilder retVal = createStringPredicateBuilder();
		addTable(retVal, theSourceJoinColumn);
		return retVal;
	}

	/**
	 * Create a predicate builder for selecting on a STRING search parameter
	 */
	public StringPredicateBuilder createStringPredicateBuilder() {
		return mySqlBuilderFactory.stringIndexTable(this);
	}

	/**
	 * Add and return a predicate builder (or a root query if no root query exists yet) for selecting on a <code>_tag</code> search parameter
	 */
	public TagPredicateBuilder addTagPredicateBuilder(@Nullable DbColumn[] theSourceJoinColumn) {
		TagPredicateBuilder retVal = mySqlBuilderFactory.newTagPredicateBuilder(this);
		addTable(retVal, theSourceJoinColumn);
		return retVal;
	}

	/**
	 * Create, add and return a predicate builder (or a root query if no root query exists yet) for selecting on a TOKEN search parameter
	 */
	public TokenPredicateBuilder addTokenPredicateBuilder(@Nullable DbColumn[] theSourceJoinColumn) {
		TokenPredicateBuilder retVal = createTokenPredicateBuilder();
		addTable(retVal, theSourceJoinColumn);
		return retVal;
	}

	/**
	 * Create a predicate builder for selecting on a TOKEN search parameter
	 */
	public TokenPredicateBuilder createTokenPredicateBuilder() {
		return mySqlBuilderFactory.tokenIndexTable(this);
	}

	public void addCustomJoin(
			SelectQuery.JoinType theJoinType, DbTable theFromTable, DbTable theToTable, Condition theCondition) {
		mySelect.addCustomJoin(theJoinType, theFromTable, theToTable, theCondition);
	}

	public ComboCondition createOnCondition(DbColumn[] theSourceColumn, DbColumn[] theTargetColumn) {
		ComboCondition onCondition = ComboCondition.and();
		for (int i = 0; i < theSourceColumn.length; i += 1) {
			onCondition.addCondition(BinaryCondition.equalTo(theSourceColumn[i], theTargetColumn[i]));
		}
		return onCondition;
	}

	/**
	 * Add and return a predicate builder (or a root query if no root query exists yet) for selecting on a <code>:missing</code> search parameter
	 */
	public SearchParamPresentPredicateBuilder addSearchParamPresentPredicateBuilder(
			@Nullable DbColumn[] theSourceJoinColumn) {
		SearchParamPresentPredicateBuilder retVal = mySqlBuilderFactory.searchParamPresentPredicateBuilder(this);
		addTable(retVal, theSourceJoinColumn);
		return retVal;
	}

	/**
	 * Create, add and return a predicate builder (or a root query if no root query exists yet) for selecting on a URI search parameter
	 */
	public UriPredicateBuilder addUriPredicateBuilder(@Nullable DbColumn[] theSourceJoinColumn) {
		UriPredicateBuilder retVal = createUriPredicateBuilder();
		addTable(retVal, theSourceJoinColumn);
		return retVal;
	}

	/**
	 * Create a predicate builder for selecting on a URI search parameter
	 */
	public UriPredicateBuilder createUriPredicateBuilder() {
		return mySqlBuilderFactory.uriIndexTable(this);
	}

	public SqlObjectFactory getSqlBuilderFactory() {
		return mySqlBuilderFactory;
	}

	public ResourceIdPredicateBuilder newResourceIdBuilder() {
		return mySqlBuilderFactory.resourceId(this);
	}

	/**
	 * Add and return a predicate builder (or a root query if no root query exists yet) for an arbitrary table
	 */
	private void addTable(BaseJoiningPredicateBuilder thePredicateBuilder, @Nullable DbColumn[] theSourceJoinColumn) {
		addTable(thePredicateBuilder, theSourceJoinColumn, SelectQuery.JoinType.INNER);
	}

	private void addTable(
			BaseJoiningPredicateBuilder thePredicateBuilder,
			@Nullable DbColumn[] theSourceJoinColumns,
			SelectQuery.JoinType theJoinType) {
		if (theSourceJoinColumns != null) {
			DbTable fromTable = theSourceJoinColumns[0].getTable();
			DbTable toTable = thePredicateBuilder.getTable();
			DbColumn[] toColumn = toJoinColumns(thePredicateBuilder);
			addJoin(fromTable, toTable, theSourceJoinColumns, toColumn, theJoinType);
		} else {
			if (myFirstPredicateBuilder == null) {

				BaseJoiningPredicateBuilder root;
				if (!myNeedResourceTableRoot) {
					root = thePredicateBuilder;
				} else {
					if (thePredicateBuilder instanceof ResourceTablePredicateBuilder) {
						root = thePredicateBuilder;
					} else {
						root = mySqlBuilderFactory.resourceTable(this);
					}
				}

				if (myCountQuery) {
					mySelect.addCustomColumns(
							FunctionCall.count().setIsDistinct(true).addColumnParams(root.getResourceIdColumn()));
				} else {
					if (mySelectPartitionId) {
						mySelectedResourceIdColumn = root.getResourceIdColumn();
						mySelectedPartitionIdColumn = root.getPartitionIdColumn();
						mySelect.addColumns(mySelectedPartitionIdColumn, mySelectedResourceIdColumn);
					} else {
						mySelectedResourceIdColumn = root.getResourceIdColumn();
						mySelect.addColumns(mySelectedResourceIdColumn);
					}
				}
				mySelect.addFromTable(root.getTable());
				myFirstPredicateBuilder = root;

				if (!myNeedResourceTableRoot || (thePredicateBuilder instanceof ResourceTablePredicateBuilder)) {
					return;
				}
			}

			DbTable fromTable = myFirstPredicateBuilder.getTable();
			DbTable toTable = thePredicateBuilder.getTable();
			DbColumn[] fromColumn = toJoinColumns(myFirstPredicateBuilder);
			DbColumn[] toColumn = toJoinColumns(thePredicateBuilder);
			addJoin(fromTable, toTable, fromColumn, toColumn, theJoinType);
		}
	}

	@Nonnull
	public DbColumn[] toJoinColumns(BaseJoiningPredicateBuilder theBuilder) {
		DbColumn partitionIdColumn = theBuilder.getPartitionIdColumn();
		DbColumn resourceIdColumn = theBuilder.getResourceIdColumn();
		return toJoinColumns(partitionIdColumn, resourceIdColumn);
	}

	/**
	 * Remove or keep partition_id columns depending on settings.
	 */
	@Nonnull
	public DbColumn[] toJoinColumns(DbColumn partitionIdColumn, DbColumn resourceIdColumn) {
		if (isIncludePartitionIdInJoins()) {
			return new DbColumn[] {partitionIdColumn, resourceIdColumn};
		} else {
			return new DbColumn[] {resourceIdColumn};
		}
	}

	public boolean isIncludePartitionIdInJoins() {
		return mySelectPartitionId && myPartitionSettings.isPartitionIdsInPrimaryKeys();
	}

	public void addJoin(DbTable theFromTable, DbTable theToTable, DbColumn[] theFromColumn, DbColumn[] theToColumn) {
		addJoin(theFromTable, theToTable, theFromColumn, theToColumn, SelectQuery.JoinType.INNER);
	}

	public void addJoin(
			DbTable theFromTable,
			DbTable theToTable,
			DbColumn[] theFromColumn,
			DbColumn[] theToColumn,
			SelectQuery.JoinType theJoinType) {
		assert theFromColumn.length == theToColumn.length;
		Join join = new DbJoin(mySpec, theFromTable, theToTable, theFromColumn, theToColumn);
		mySelect.addJoins(theJoinType, join);
	}

	public boolean isSelectPartitionId() {
		return mySelectPartitionId;
	}

	/**
	 * Generate and return the SQL generated by this builder
	 */
	public GeneratedSql generate(@Nullable Integer theOffset, @Nullable Integer theMaxResultsToFetch) {

		getOrCreateFirstPredicateBuilder();

		mySelect.validate();
		String sql = mySelect.toString();

		List<Object> bindVariables = new ArrayList<>();
		while (true) {

			int idx = sql.indexOf(myBindVariableSubstitutionBase);
			if (idx == -1) {
				break;
			}

			int endIdx = sql.indexOf("'", idx + myBindVariableSubstitutionBase.length());
			String substitutionIndexString = sql.substring(idx + myBindVariableSubstitutionBase.length(), endIdx);
			int substitutionIndex = Integer.parseInt(substitutionIndexString);
			bindVariables.add(myBindVariableValues.get(substitutionIndex));

			sql = sql.substring(0, idx - 1) + "?" + sql.substring(endIdx + 1);
		}

		Integer maxResultsToFetch = theMaxResultsToFetch;
		Integer offset = theOffset;
		if (offset != null && offset == 0) {
			offset = null;
		}
		if (maxResultsToFetch != null || offset != null) {

			maxResultsToFetch = defaultIfNull(maxResultsToFetch, 10000);
			String selectedResourceIdColumn = mySelectedResourceIdColumn.getColumnNameSQL();

			sql = applyLimitToSql(myDialect, offset, maxResultsToFetch, sql, selectedResourceIdColumn, bindVariables);
		}

		return new GeneratedSql(myMatchNothing, sql, bindVariables);
	}

	/**
	 * This method applies the theDialect limiter (select first NNN offset MMM etc etc..) to
	 * a SQL string. It enhances the built-in Hibernate dialect version with some additional
	 * enhancements.
	 */
	public static String applyLimitToSql(
			Dialect theDialect,
			Integer theOffset,
			Integer theMaxResultsToFetch,
			String theInputSql,
			@Nullable String theSelectedColumnOrNull,
			List<Object> theBindVariables) {
		AbstractLimitHandler limitHandler = (AbstractLimitHandler) theDialect.getLimitHandler();
		Limit selection = new Limit();
		selection.setFirstRow(theOffset);
		selection.setMaxRows(theMaxResultsToFetch);
		QueryOptions queryOptions = new QueryOptionsImpl();
		theInputSql = limitHandler.processSql(theInputSql, selection, queryOptions);

		int startOfQueryParameterIndex = 0;

		boolean isSqlServer = (theDialect instanceof SQLServerDialect);
		if (isSqlServer) {

			/*
			 * SQL server requires an ORDER BY clause to be present in the SQL if there is
			 * an OFFSET/FETCH FIRST clause, so if there isn't already an ORDER BY clause,
			 * the theDialect will automatically add an order by with a pseudo-column name. This
			 * happens in SQLServer2012LimitHandler.
			 *
			 * But, SQL Server also pukes if you include an ORDER BY on a column that you
			 * aren't also SELECTing, if the select statement contains a UNION, INTERSECT or EXCEPT operator.
			 * Who knows why SQL Server is so picky.. but anyhow, this causes an issue, so we manually replace
			 * the pseudo-column with an actual selected column.
			 */
			if (theInputSql.contains("order by @@version")) {
				if (theSelectedColumnOrNull != null) {
					theInputSql = theInputSql.replace("order by @@version", "order by " + theSelectedColumnOrNull);
				} else {
					// not certain if this case can happen, but ordering by the ordinal first column should always
					// be syntactically valid and seems like a better option than ordering by a static value
					// regardless
					theInputSql = theInputSql.replace("order by @@version", "order by 1");
				}
			}

			// The SQLServerDialect has a bunch of one-off processing to deal with rules on when
			// a limit can be used, so we can't rely on the flags that the limithandler exposes since
			// the exact structure of the query depends on the parameters
			if (theInputSql.contains("top(?)")) {
				theBindVariables.add(0, theMaxResultsToFetch);
			}
			if (theInputSql.contains("offset 0 rows fetch first ? rows only")) {
				theBindVariables.add(theMaxResultsToFetch);
			}
			if (theInputSql.contains("offset ? rows fetch next ? rows only")) {
				theBindVariables.add(theOffset);
				theBindVariables.add(theMaxResultsToFetch);
			}
			if (theOffset != null && theInputSql.contains("rownumber_")) {
				theBindVariables.add(theOffset + 1);
				theBindVariables.add(theOffset + theMaxResultsToFetch + 1);
			}

		} else if (limitHandler.supportsVariableLimit()) {

			boolean bindLimitParametersFirst = limitHandler.bindLimitParametersFirst();
			if (limitHandler.useMaxForLimit() && theOffset != null) {
				theMaxResultsToFetch = theMaxResultsToFetch + theOffset;
			}

			if (limitHandler.bindLimitParametersInReverseOrder()) {
				startOfQueryParameterIndex = bindCountParameter(
						theBindVariables,
						theMaxResultsToFetch,
						limitHandler,
						startOfQueryParameterIndex,
						bindLimitParametersFirst);
				bindOffsetParameter(
						theBindVariables,
						theOffset,
						limitHandler,
						startOfQueryParameterIndex,
						bindLimitParametersFirst);
			} else {
				startOfQueryParameterIndex = bindOffsetParameter(
						theBindVariables,
						theOffset,
						limitHandler,
						startOfQueryParameterIndex,
						bindLimitParametersFirst);
				bindCountParameter(
						theBindVariables,
						theMaxResultsToFetch,
						limitHandler,
						startOfQueryParameterIndex,
						bindLimitParametersFirst);
			}
		}
		return theInputSql;
	}

	private static int bindCountParameter(
			List<Object> bindVariables,
			Integer maxResultsToFetch,
			AbstractLimitHandler limitHandler,
			int startOfQueryParameterIndex,
			boolean bindLimitParametersFirst) {
		if (limitHandler.supportsLimit()) {
			if (bindLimitParametersFirst) {
				bindVariables.add(startOfQueryParameterIndex++, maxResultsToFetch);
			} else {
				bindVariables.add(maxResultsToFetch);
			}
		}
		return startOfQueryParameterIndex;
	}

	public static int bindOffsetParameter(
			List<Object> theBindVariables,
			@Nullable Integer theOffset,
			AbstractLimitHandler theLimitHandler,
			int theStartOfQueryParameterIndex,
			boolean theBindLimitParametersFirst) {
		if (theLimitHandler.supportsLimitOffset() && theOffset != null) {
			if (theBindLimitParametersFirst) {
				theBindVariables.add(theStartOfQueryParameterIndex++, theOffset);
			} else {
				theBindVariables.add(theOffset);
			}
		}
		return theStartOfQueryParameterIndex;
	}

	/**
	 * If at least one predicate builder already exists, return the last one added to the chain. If none has been selected, create a builder on HFJ_RESOURCE, add it and return it.
	 */
	public BaseJoiningPredicateBuilder getOrCreateFirstPredicateBuilder() {
		return getOrCreateFirstPredicateBuilder(true);
	}

	/**
	 * If at least one predicate builder already exists, return the last one added to the chain. If none has been selected, create a builder on HFJ_RESOURCE, add it and return it.
	 */
	public BaseJoiningPredicateBuilder getOrCreateFirstPredicateBuilder(
			boolean theIncludeResourceTypeAndNonDeletedFlag) {
		if (myFirstPredicateBuilder == null) {
			getOrCreateResourceTablePredicateBuilder(theIncludeResourceTypeAndNonDeletedFlag);
		}
		return myFirstPredicateBuilder;
	}

	public ResourceTablePredicateBuilder getOrCreateResourceTablePredicateBuilder() {
		return getOrCreateResourceTablePredicateBuilder(true);
	}

	public ResourceTablePredicateBuilder getOrCreateResourceTablePredicateBuilder(
			boolean theIncludeResourceTypeAndNonDeletedFlag) {
		if (myResourceTableRoot == null) {
			ResourceTablePredicateBuilder resourceTable = mySqlBuilderFactory.resourceTable(this);
			addTable(resourceTable, null);
			if (theIncludeResourceTypeAndNonDeletedFlag) {
				Condition typeAndDeletionPredicate = resourceTable.createResourceTypeAndNonDeletedPredicates();
				addPredicate(typeAndDeletionPredicate);
			}
			myResourceTableRoot = resourceTable;
		}
		return myResourceTableRoot;
	}

	/**
	 * The SQL Builder library has one annoying limitation, which is that it does not use/understand bind variables
	 * for its generated SQL. So we work around this by replacing our contents with a string in the SQL consisting
	 * of <code>[random UUID]-[value index]</code> and then
	 */
	public String generatePlaceholder(Object theValue) {
		String placeholder = myBindVariableSubstitutionBase + myBindVariableValues.size();
		myBindVariableValues.add(theValue);
		return placeholder;
	}

	public List<String> generatePlaceholders(Collection<?> theValues) {
		return theValues.stream().map(this::generatePlaceholder).collect(Collectors.toList());
	}

	public int countBindVariables() {
		return myBindVariableValues.size();
	}

	public void setMatchNothing() {
		myMatchNothing = true;
	}

	public DbTable addTable(String theTableName) {
		return mySchema.addTable(theTableName);
	}

	public PartitionSettings getPartitionSettings() {
		return myPartitionSettings;
	}

	public RequestPartitionId getRequestPartitionId() {
		return myRequestPartitionId;
	}

	public String getResourceType() {
		return myResourceType;
	}

	public StorageSettings getStorageSettings() {
		return myStorageSettings;
	}

	public void addPredicate(@Nonnull Condition theCondition) {
		assert theCondition != null;
		mySelect.addCondition(theCondition);
		myHaveAtLeastOnePredicate = true;
	}

	public ComboCondition addPredicateLastUpdated(DateRangeParam theDateRange) {
		ResourceTablePredicateBuilder resourceTableRoot = getOrCreateResourceTablePredicateBuilder(false);
		return addPredicateLastUpdated(theDateRange, resourceTableRoot);
	}

	public ComboCondition addPredicateLastUpdated(
			DateRangeParam theDateRange, ResourceTablePredicateBuilder theResourceTablePredicateBuilder) {
		List<Condition> conditions = new ArrayList<>(2);
		BinaryCondition condition;

		if (isNotEqualsComparator(theDateRange)) {
			condition = createConditionForValueWithComparator(
					LESSTHAN,
					theResourceTablePredicateBuilder.getLastUpdatedColumn(),
					theDateRange.getLowerBoundAsInstant());
			conditions.add(condition);
			condition = createConditionForValueWithComparator(
					GREATERTHAN,
					theResourceTablePredicateBuilder.getLastUpdatedColumn(),
					theDateRange.getUpperBoundAsInstant());
			conditions.add(condition);
			return ComboCondition.or(conditions.toArray(new Condition[0]));
		}

		if (theDateRange.getLowerBoundAsInstant() != null) {
			condition = createConditionForValueWithComparator(
					GREATERTHAN_OR_EQUALS,
					theResourceTablePredicateBuilder.getLastUpdatedColumn(),
					theDateRange.getLowerBoundAsInstant());
			conditions.add(condition);
		}

		if (theDateRange.getUpperBoundAsInstant() != null) {
			condition = createConditionForValueWithComparator(
					LESSTHAN_OR_EQUALS,
					theResourceTablePredicateBuilder.getLastUpdatedColumn(),
					theDateRange.getUpperBoundAsInstant());
			conditions.add(condition);
		}

		return ComboCondition.and(conditions.toArray(new Condition[0]));
	}

	private boolean isNotEqualsComparator(DateRangeParam theDateRange) {
		if (theDateRange != null) {
			DateParam lb = theDateRange.getLowerBound();
			DateParam ub = theDateRange.getUpperBound();

			return lb != null
					&& ub != null
					&& lb.getPrefix().equals(NOT_EQUAL)
					&& ub.getPrefix().equals(NOT_EQUAL);
		}
		return false;
	}

	public void addResourceIdsPredicate(List<JpaPid> thePidList) {
		List<Long> pidList = thePidList.stream().map(JpaPid::getId).collect(Collectors.toList());

		DbColumn resourceIdColumn = getOrCreateFirstPredicateBuilder().getResourceIdColumn();
		InCondition predicate = new InCondition(resourceIdColumn, generatePlaceholders(pidList));
		addPredicate(predicate);
	}

	public void excludeResourceIdsPredicate(Set<JpaPid> theExistingPidSetToExclude) {

		// Do  nothing if it's empty
		if (theExistingPidSetToExclude == null || theExistingPidSetToExclude.isEmpty()) return;

		List<Long> excludePids = JpaPid.toLongList(theExistingPidSetToExclude);

		ourLog.trace("excludePids = {}", excludePids);

		DbColumn resourceIdColumn = getOrCreateFirstPredicateBuilder().getResourceIdColumn();
		InCondition predicate = new InCondition(resourceIdColumn, generatePlaceholders(excludePids));
		predicate.setNegate(true);
		addPredicate(predicate);
	}

	public BinaryCondition createConditionForValueWithComparator(
			ParamPrefixEnum theComparator, DbColumn theColumn, Object theValue) {
		switch (theComparator) {
			case LESSTHAN:
				return BinaryCondition.lessThan(theColumn, generatePlaceholder(theValue));
			case LESSTHAN_OR_EQUALS:
				return BinaryCondition.lessThanOrEq(theColumn, generatePlaceholder(theValue));
			case GREATERTHAN:
				return BinaryCondition.greaterThan(theColumn, generatePlaceholder(theValue));
			case GREATERTHAN_OR_EQUALS:
				return BinaryCondition.greaterThanOrEq(theColumn, generatePlaceholder(theValue));
			case NOT_EQUAL:
				return BinaryCondition.notEqualTo(theColumn, generatePlaceholder(theValue));
			case EQUAL:
				// NB: fhir searches are always range searches;
				// which is why we do not use "EQUAL"
			case STARTS_AFTER:
			case APPROXIMATE:
			case ENDS_BEFORE:
			default:
				throw new IllegalArgumentException(Msg.code(1263));
		}
	}

	public SearchQueryBuilder newChildSqlBuilder(boolean theSelectPartitionId) {
		return new SearchQueryBuilder(
				myFhirContext,
				myStorageSettings,
				myPartitionSettings,
				myRequestPartitionId,
				myResourceType,
				mySqlBuilderFactory,
				myBindVariableSubstitutionBase,
				myDialect,
				false,
				myBindVariableValues,
				theSelectPartitionId);
	}

	public SelectQuery getSelect() {
		return mySelect;
	}

	public boolean haveAtLeastOnePredicate() {
		return myHaveAtLeastOnePredicate;
	}

	public void addSortCoordsNear(
			CoordsPredicateBuilder theCoordsBuilder,
			double theLatitudeValue,
			double theLongitudeValue,
			boolean theAscending) {
		FunctionCall absLatitude = new FunctionCall("ABS");
		String latitudePlaceholder = generatePlaceholder(theLatitudeValue);
		ComboExpression absLatitudeMiddle = new ComboExpression(
				ComboExpression.Op.SUBTRACT, theCoordsBuilder.getColumnLatitude(), latitudePlaceholder);
		absLatitude = absLatitude.addCustomParams(absLatitudeMiddle);

		FunctionCall absLongitude = new FunctionCall("ABS");
		String longitudePlaceholder = generatePlaceholder(theLongitudeValue);
		ComboExpression absLongitudeMiddle = new ComboExpression(
				ComboExpression.Op.SUBTRACT, theCoordsBuilder.getColumnLongitude(), longitudePlaceholder);
		absLongitude = absLongitude.addCustomParams(absLongitudeMiddle);

		ComboExpression sum = new ComboExpression(ComboExpression.Op.ADD, absLatitude, absLongitude);
		String ordering;
		if (theAscending) {
			ordering = "";
		} else {
			ordering = " DESC";
		}

		String columnName = "MHD" + (myNextNearnessColumnId++);
		mySelect.addAliasedColumn(sum, columnName);
		mySelect.addCustomOrderings(columnName + ordering);
	}

	public void addSortString(DbColumn theColumnValueNormalized, boolean theAscending) {
		addSortString(theColumnValueNormalized, theAscending, false);
	}

	public void addSortString(DbColumn theColumnValueNormalized, boolean theAscending, boolean theUseAggregate) {
		OrderObject.NullOrder nullOrder = OrderObject.NullOrder.LAST;
		addSortString(theColumnValueNormalized, theAscending, nullOrder, theUseAggregate);
	}

	public void addSortNumeric(DbColumn theColumnValueNormalized, boolean theAscending) {
		addSortNumeric(theColumnValueNormalized, theAscending, false);
	}

	public void addSortNumeric(DbColumn theColumnValueNormalized, boolean theAscending, boolean theUseAggregate) {
		OrderObject.NullOrder nullOrder = OrderObject.NullOrder.LAST;
		addSortNumeric(theColumnValueNormalized, theAscending, nullOrder, theUseAggregate);
	}

	public void addSortDate(DbColumn theColumnValueNormalized, boolean theAscending) {
		addSortDate(theColumnValueNormalized, theAscending, false);
	}

	public void addSortDate(DbColumn theColumnValueNormalized, boolean theAscending, boolean theUseAggregate) {
		OrderObject.NullOrder nullOrder = OrderObject.NullOrder.LAST;
		addSortDate(theColumnValueNormalized, theAscending, nullOrder, theUseAggregate);
	}

	public void addSortString(
			DbColumn theTheColumnValueNormalized,
			boolean theTheAscending,
			OrderObject.NullOrder theNullOrder,
			boolean theUseAggregate) {
		if ((dialectIsMySql || dialectIsMsSql)) {
			// MariaDB, MySQL and MSSQL do not support "NULLS FIRST" and "NULLS LAST" syntax.
			String direction = theTheAscending ? " ASC" : " DESC";
			String sortColumnName =
					theTheColumnValueNormalized.getTable().getAlias() + "." + theTheColumnValueNormalized.getName();
			final StringBuilder sortColumnNameBuilder = new StringBuilder();
			// The following block has been commented out for performance.
			// Uncomment if NullOrder is needed for MariaDB, MySQL or MSSQL
			/*
			// Null values are always treated as less than non-null values.
			if ((theTheAscending && theNullOrder == OrderObject.NullOrder.LAST)
				|| (!theTheAscending && theNullOrder == OrderObject.NullOrder.FIRST)) {
				// In this case, precede the "order by" column with a case statement that returns
				// 1 for null and 0 non-null so that nulls will be sorted as greater than non-nulls.
				sortColumnNameBuilder.append( "CASE WHEN " ).append( sortColumnName ).append( " IS NULL THEN 1 ELSE 0 END" ).append(direction).append(", ");
			}
			*/
			sortColumnName = formatColumnNameForAggregate(theTheAscending, theUseAggregate, sortColumnName);
			sortColumnNameBuilder.append(sortColumnName).append(direction);
			mySelect.addCustomOrderings(sortColumnNameBuilder.toString());
		} else {
			addSort(theTheColumnValueNormalized, theTheAscending, theNullOrder, theUseAggregate);
		}
	}

	private static String formatColumnNameForAggregate(
			boolean theTheAscending, boolean theUseAggregate, String sortColumnName) {
		if (theUseAggregate) {
			String aggregateFunction;
			if (theTheAscending) {
				aggregateFunction = "MIN";
			} else {
				aggregateFunction = "MAX";
			}
			sortColumnName = aggregateFunction + "(" + sortColumnName + ")";
		}
		return sortColumnName;
	}

	public void addSortNumeric(
			DbColumn theTheColumnValueNormalized,
			boolean theAscending,
			OrderObject.NullOrder theNullOrder,
			boolean theUseAggregate) {
		if ((dialectIsMySql || dialectIsMsSql)) {
			// MariaDB, MySQL and MSSQL do not support "NULLS FIRST" and "NULLS LAST" syntax.
			// Null values are always treated as less than non-null values.
			// As such special handling is required here.
			String direction;
			String sortColumnName =
					theTheColumnValueNormalized.getTable().getAlias() + "." + theTheColumnValueNormalized.getName();
			if ((theAscending && theNullOrder == OrderObject.NullOrder.LAST)
					|| (!theAscending && theNullOrder == OrderObject.NullOrder.FIRST)) {
				// Negating the numeric column value and reversing the sort order will ensure that the rows appear
				// in the correct order with nulls appearing first or last as needed.
				direction = theAscending ? " DESC" : " ASC";
				sortColumnName = "-" + sortColumnName;
			} else {
				direction = theAscending ? " ASC" : " DESC";
			}
			sortColumnName = formatColumnNameForAggregate(theAscending, theUseAggregate, sortColumnName);
			mySelect.addCustomOrderings(sortColumnName + direction);
		} else {
			addSort(theTheColumnValueNormalized, theAscending, theNullOrder, theUseAggregate);
		}
	}

	public void addSortDate(
			DbColumn theTheColumnValueNormalized,
			boolean theTheAscending,
			OrderObject.NullOrder theNullOrder,
			boolean theUseAggregate) {
		if ((dialectIsMySql || dialectIsMsSql)) {
			// MariaDB, MySQL and MSSQL do not support "NULLS FIRST" and "NULLS LAST" syntax.
			String direction = theTheAscending ? " ASC" : " DESC";
			String sortColumnName =
					theTheColumnValueNormalized.getTable().getAlias() + "." + theTheColumnValueNormalized.getName();
			final StringBuilder sortColumnNameBuilder = new StringBuilder();
			// The following block has been commented out for performance.
			// Uncomment if NullOrder is needed for MariaDB, MySQL or MSSQL
			/*
			// Null values are always treated as less than non-null values.
			if ((theTheAscending && theNullOrder == OrderObject.NullOrder.LAST)
				|| (!theTheAscending && theNullOrder == OrderObject.NullOrder.FIRST)) {
				// In this case, precede the "order by" column with a case statement that returns
				// 1 for null and 0 non-null so that nulls will be sorted as greater than non-nulls.
				sortColumnNameBuilder.append( "CASE WHEN " ).append( sortColumnName ).append( " IS NULL THEN 1 ELSE 0 END" ).append(direction).append(", ");
			}
			*/
			sortColumnName = formatColumnNameForAggregate(theTheAscending, theUseAggregate, sortColumnName);
			sortColumnNameBuilder.append(sortColumnName).append(direction);
			mySelect.addCustomOrderings(sortColumnNameBuilder.toString());
		} else {
			addSort(theTheColumnValueNormalized, theTheAscending, theNullOrder, theUseAggregate);
		}
	}

	private void addSort(
			DbColumn theTheColumnValueNormalized,
			boolean theTheAscending,
			OrderObject.NullOrder theNullOrder,
			boolean theUseAggregate) {
		OrderObject.Dir direction = theTheAscending ? OrderObject.Dir.ASCENDING : OrderObject.Dir.DESCENDING;
		Object columnToOrder = theTheColumnValueNormalized;
		if (theUseAggregate) {
			if (theTheAscending) {
				columnToOrder = FunctionCall.min().addColumnParams(theTheColumnValueNormalized);
			} else {
				columnToOrder = FunctionCall.max().addColumnParams(theTheColumnValueNormalized);
			}
		}
		OrderObject orderObject = new OrderObject(direction, columnToOrder);
		orderObject.setNullOrder(theNullOrder);
		mySelect.addCustomOrderings(orderObject);
	}

	/**
	 * If set to true (default is false), force the generated SQL to start
	 * with the {@link ca.uhn.fhir.jpa.model.entity.ResourceTable HFJ_RESOURCE}
	 * table at the root of the query.
	 * <p>
	 * This seems to perform better if there are multiple joins on the
	 * resource ID table.
	 */
	public void setNeedResourceTableRoot(boolean theNeedResourceTableRoot) {
		myNeedResourceTableRoot = theNeedResourceTableRoot;
	}
}<|MERGE_RESOLUTION|>--- conflicted
+++ resolved
@@ -137,11 +137,7 @@
 				theDialectProvider.getDialect(),
 				theCountQuery,
 				new ArrayList<>(),
-<<<<<<< HEAD
-				true);
-=======
 				thePartitionSettings.isPartitioningEnabled());
->>>>>>> d4227baf
 	}
 
 	/**
@@ -286,15 +282,9 @@
 	/**
 	 * Add and return a predicate builder (or a root query if no root query exists yet) for selecting on a <code>_source</code> search parameter
 	 */
-<<<<<<< HEAD
 	public ResourceHistoryPredicateBuilder addResourceHistoryPredicateBuilder(
 			@Nullable DbColumn[] theSourceJoinColumn, SelectQuery.JoinType theJoinType) {
 		ResourceHistoryPredicateBuilder retVal = mySqlBuilderFactory.newResourceHistoryPredicateBuilder(this);
-=======
-	public SourcePredicateBuilder addSourcePredicateBuilder(
-			@Nullable DbColumn[] theSourceJoinColumn, SelectQuery.JoinType theJoinType) {
-		SourcePredicateBuilder retVal = mySqlBuilderFactory.newSourcePredicateBuilder(this);
->>>>>>> d4227baf
 		addTable(retVal, theSourceJoinColumn, theJoinType);
 		return retVal;
 	}
