--- conflicted
+++ resolved
@@ -610,15 +610,9 @@
 		// Do  nothing if it's empty
 		if (theExsitinghPidSetToExclude == null || theExsitinghPidSetToExclude.isEmpty())
 			return;
-<<<<<<< HEAD
 		
 		List<Long> excludePids = JpaPid.toLongList(theExsitinghPidSetToExclude);
 		
-=======
-
-		List<Long> excludePids = ResourcePersistentId.toLongList(theExsitinghPidSetToExclude);
-
->>>>>>> ae3faafc
 		ourLog.trace("excludePids = " + excludePids);
 
 		DbColumn resourceIdColumn = getOrCreateFirstPredicateBuilder().getResourceIdColumn();
