--- conflicted
+++ resolved
@@ -40,16 +40,11 @@
 	@Query("SELECT s.myId FROM Search s WHERE (s.mySearchLastReturned < :cutoff) AND (s.myExpiryOrNull IS NULL OR s.myExpiryOrNull < :now)")
 	Slice<Long> findWhereLastReturnedBefore(@Param("cutoff") Date theCutoff, @Param("now") Date theNow, Pageable thePage);
 
-<<<<<<< HEAD
 //	@SqlQuery("SELECT s FROM Search s WHERE s.myCreated < :cutoff")
 //	public Collection<Search> findWhereCreatedBefore(@Param("cutoff") Date theCutoff);
 
 	@Query("SELECT s FROM Search s WHERE s.myResourceType = :type AND mySearchQueryStringHash = :hash AND (s.myCreated > :cutoff) AND s.myDeleted = false")
 	Collection<Search> findWithCutoffOrExpiry(@Param("type") String theResourceType, @Param("hash") int theHashCode, @Param("cutoff") Date theCreatedCutoff);
-=======
-	@Query("SELECT s FROM Search s WHERE s.myResourceType = :type AND mySearchQueryStringHash = :hash AND s.myCreated > :cutoff AND s.myDeleted = false")
-	Collection<Search> find(@Param("type") String theResourceType, @Param("hash") int theHashCode, @Param("cutoff") Date theCreatedCutoff);
->>>>>>> 5020cef5
 
 	@Modifying
 	@Query("UPDATE Search s SET s.mySearchLastReturned = :last WHERE s.myId = :pid")
