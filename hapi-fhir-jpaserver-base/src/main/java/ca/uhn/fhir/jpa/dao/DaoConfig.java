--- conflicted
+++ resolved
@@ -56,12 +56,8 @@
 	// ***
 	// update setter javadoc if default changes
 	// ***
-<<<<<<< HEAD
-	private boolean myAllowInlineMatchUrlReferences = false;
-=======
 	private boolean myAllowInlineMatchUrlReferences = true;
 
->>>>>>> 09ca3da5
 	private boolean myAllowMultipleDelete;
 	private boolean myDefaultSearchParamsCanBeOverridden = false;
 	// ***
@@ -99,6 +95,20 @@
 	private Set<String> myTreatReferencesAsLogical = new HashSet<String>(DEFAULT_LOGICAL_BASE_URLS);
 
 	/**
+	 * Add a value to the {@link #setTreatReferencesAsLogical(Set) logical references list}.
+	 * 
+	 * @see #setTreatReferencesAsLogical(Set)
+	 */
+	public void addTreatReferencesAsLogical(String theTreatReferencesAsLogical) {
+		validateTreatBaseUrlsAsLocal(theTreatReferencesAsLogical);
+
+		if (myTreatReferencesAsLogical == null) {
+			myTreatReferencesAsLogical = new HashSet<String>();
+		}
+		myTreatReferencesAsLogical.add(theTreatReferencesAsLogical);
+	}
+
+	/**
 	 * When a code system is added that contains more than this number of codes,
 	 * the code system will be indexed later in an incremental process in order to
 	 * avoid overwhelming Lucene with a huge number of codes in a single operation.
@@ -120,9 +130,9 @@
 	 * (next/prev links in search response bundles) will become invalid. Defaults to 1 hour.
 	 * </p>
 	 * <p>
-	 * 
-	 * @see To disable this feature entirely, see {@link #setExpireSearchResults(boolean)}
-	 *      </p>
+	 * <p>
+	 * To disable this feature entirely, see {@link #setExpireSearchResults(boolean)}
+	 * </p>
 	 * 
 	 * @since 1.5
 	 */
@@ -201,9 +211,9 @@
 	 * references instead of being treated as real references.
 	 * <p>
 	 * A logical reference is a reference which is treated as an identifier, and
-	 * does not neccesarily resolve. See {@link http://hl7.org/fhir/references.html} for
+	 * does not neccesarily resolve. See {@link "http://hl7.org/fhir/references.html"} for
 	 * a description of logical references. For example, the valueset
-	 * {@link http://hl7.org/fhir/valueset-quantity-comparator.html} is a logical
+	 * {@link "http://hl7.org/fhir/valueset-quantity-comparator.html"} is a logical
 	 * reference.
 	 * </p>
 	 * <p>
@@ -214,7 +224,7 @@
 	 * <li><code>http://example.com/some-base*</code> <b>(will match anything beginning with the part before the *)</b></li>
 	 * </ul>
 	 * 
-	 * @see #DEFAULT_LOGICAL_BASE_URLS for a list of default values for this setting
+	 * @see #DEFAULT_LOGICAL_BASE_URLS Default values for this property
 	 */
 	public Set<String> getTreatReferencesAsLogical() {
 		return myTreatReferencesAsLogical;
@@ -342,7 +352,7 @@
 	 * to "Patient?identifier=12345", this is reference match URL will be resolved and replaced according
 	 * to the usual match URL rules.
 	 * <p>
-	 * Default is {@link true} beginning in HAPI FHIR 2.4, since this
+	 * Default is {@literal true} beginning in HAPI FHIR 2.4, since this
 	 * feature is now specified in the FHIR specification. (Previously it
 	 * was an experimental/rpposed feature)
 	 * </p>
@@ -408,8 +418,10 @@
 	 * </p>
 	 * <p>
 	 * 
-	 * @see To disable this feature entirely, see {@link #setExpireSearchResults(boolean)}
-	 *      </p>
+	 * <p>
+	 * To disable this feature entirely, see {@link #setExpireSearchResults(boolean)}
+	 * </p>
+	 * 
 	 * @since 1.5
 	 */
 	public void setExpireSearchResultsAfterMillis(long theExpireSearchResultsAfterMillis) {
@@ -425,7 +437,7 @@
 	 *             paging provider instead. Deprecated in HAPI FHIR 2.3 (Jan 2017)
 	 */
 	@Deprecated
-	public void setHardSearchLimit(@SuppressWarnings("unused") int theHardSearchLimit) {
+	public void setHardSearchLimit(int theHardSearchLimit) {
 		// this method does nothing
 	}
 
@@ -535,6 +547,12 @@
 	 *           means no references will be treated as external
 	 */
 	public void setTreatBaseUrlsAsLocal(Set<String> theTreatBaseUrlsAsLocal) {
+		if (theTreatBaseUrlsAsLocal != null) {
+			for (String next : theTreatBaseUrlsAsLocal) {
+				validateTreatBaseUrlsAsLocal(next);
+			}
+		}
+
 		HashSet<String> treatBaseUrlsAsLocal = new HashSet<String>();
 		for (String next : ObjectUtils.defaultIfNull(theTreatBaseUrlsAsLocal, new HashSet<String>())) {
 			while (next.endsWith("/")) {
@@ -551,9 +569,9 @@
 	 * references instead of being treated as real references.
 	 * <p>
 	 * A logical reference is a reference which is treated as an identifier, and
-	 * does not neccesarily resolve. See {@link http://hl7.org/fhir/references.html} for
+	 * does not neccesarily resolve. See {@link "http://hl7.org/fhir/references.html"} for
 	 * a description of logical references. For example, the valueset
-	 * {@link http://hl7.org/fhir/valueset-quantity-comparator.html} is a logical
+	 * {@link "http://hl7.org/fhir/valueset-quantity-comparator.html"} is a logical
 	 * reference.
 	 * </p>
 	 * <p>
@@ -564,11 +582,23 @@
 	 * <li><code>http://example.com/some-base*</code> <b>(will match anything beginning with the part before the *)</b></li>
 	 * </ul>
 	 * 
-	 * @see #DEFAULT_LOGICAL_BASE_URLS for a list of default values for this setting
+	 * @see #DEFAULT_LOGICAL_BASE_URLS Default values for this property
 	 */
 	public DaoConfig setTreatReferencesAsLogical(Set<String> theTreatReferencesAsLogical) {
 		myTreatReferencesAsLogical = theTreatReferencesAsLogical;
 		return this;
 	}
 
+	private static void validateTreatBaseUrlsAsLocal(String theUrl) {
+		Validate.notBlank(theUrl, "Base URL must not be null or empty");
+
+		int starIdx = theUrl.indexOf('*');
+		if (starIdx != -1) {
+			if (starIdx != theUrl.length() - 1) {
+				throw new IllegalArgumentException("Base URL wildcard character (*) can only appear at the end of the string: " + theUrl);
+			}
+		}
+
+	}
+
 }