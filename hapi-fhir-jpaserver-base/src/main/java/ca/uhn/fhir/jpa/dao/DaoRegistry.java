--- conflicted
+++ resolved
@@ -23,10 +23,8 @@
 import ca.uhn.fhir.context.FhirContext;
 import ca.uhn.fhir.context.RuntimeResourceDefinition;
 import ca.uhn.fhir.rest.server.exceptions.InvalidRequestException;
-<<<<<<< HEAD
-=======
 import org.apache.commons.lang3.Validate;
->>>>>>> 22a6595a
+import org.hl7.fhir.instance.model.api.IBaseResource;
 import org.hl7.fhir.instance.model.api.IBaseResource;
 import org.springframework.beans.BeansException;
 import org.springframework.beans.factory.annotation.Autowired;
@@ -48,7 +46,6 @@
 	private FhirContext myContext;
 
 	private volatile Map<String, IFhirResourceDao<?>> myResourceNameToResourceDao;
-	private volatile Map<Class<? extends IBaseResource>, IFhirResourceDao<?>> myResourceTypeToResourceDao;
 	private volatile IFhirSystemDao<?, ?> mySystemDao;
 
 	@Override
@@ -66,21 +63,16 @@
 	}
 
 	public IFhirResourceDao<?> getResourceDao(String theResourceName) {
-<<<<<<< HEAD
-		IFhirResourceDao<?> retVal = getResourceNameToResourceDao().get(theResourceName);
+		init();
+		IFhirResourceDao<?> retVal = myResourceNameToResourceDao.get(theResourceName);
 		if (retVal == null) {
-			List<String> supportedResourceTypes = getResourceNameToResourceDao()
+			List<String> supportedResourceTypes = myResourceNameToResourceDao
 				.keySet()
 				.stream()
 				.sorted()
 				.collect(Collectors.toList());
 			throw new InvalidRequestException("Unable to process request, this server does not know how to handle resources of type " + theResourceName + " - Can handle: " + supportedResourceTypes);
 		}
-=======
-		init();
-		IFhirResourceDao<?> retVal = myResourceNameToResourceDao.get(theResourceName);
-		Validate.notNull(retVal, "No DAO exists for resource type %s - Have: %s", theResourceName, myResourceNameToResourceDao);
->>>>>>> 22a6595a
 		return retVal;
 	}
 
@@ -90,29 +82,11 @@
 		return retVal;
 	}
 
-	public <R extends IBaseResource> IFhirResourceDao<R> getResourceDaoIfExists(Class<R> theResourceType) {
-		init();
-		IFhirResourceDao<?> retVal = myResourceTypeToResourceDao.get(theResourceType);
-		return (IFhirResourceDao<R>)retVal;
-	}
-
-<<<<<<< HEAD
-	public <T extends IBaseResource> IFhirResourceDao<T> getResourceDao(Class<T> theResourceType) {
-		String resourceName = myCtx.getResourceDefinition(theResourceType).getName();
+	public <T extends IBaseResource> IFhirResourceDao<T> getResourceDaoIfExists(Class<T> theResourceType) {
+		String resourceName = myContext.getResourceDefinition(theResourceType).getName();
 		return (IFhirResourceDao<T>) getResourceDao(resourceName);
 	}
 
-	private Map<String, IFhirResourceDao<?>> getResourceNameToResourceDao() {
-		Map<String, IFhirResourceDao<?>> retVal = myResourceNameToResourceDao;
-		if (retVal == null || retVal.isEmpty()) {
-			retVal = new HashMap<>();
-			Map<String, IFhirResourceDao> resourceDaos = myAppCtx.getBeansOfType(IFhirResourceDao.class);
-			for (IFhirResourceDao nextResourceDao : resourceDaos.values()) {
-				RuntimeResourceDefinition nextResourceDef = myCtx.getResourceDefinition(nextResourceDao.getResourceType());
-				retVal.put(nextResourceDef.getName(), nextResourceDao);
-			}
-			myResourceNameToResourceDao = retVal;
-=======
 	private void init() {
 		if (myResourceNameToResourceDao != null && !myResourceNameToResourceDao.isEmpty()) {
 			return;
@@ -126,26 +100,23 @@
 	private void initializeMaps(Collection<IFhirResourceDao> theResourceDaos) {
 
 		myResourceNameToResourceDao = new HashMap<>();
-		myResourceTypeToResourceDao = new HashMap<>();
 
 		for (IFhirResourceDao nextResourceDao : theResourceDaos) {
 			RuntimeResourceDefinition nextResourceDef = myContext.getResourceDefinition(nextResourceDao.getResourceType());
 			myResourceNameToResourceDao.put(nextResourceDef.getName(), nextResourceDao);
-			myResourceTypeToResourceDao.put(nextResourceDao.getResourceType(), nextResourceDao);
 		}
 	}
 
 	public IFhirResourceDao<?> getDaoOrThrowException(Class<? extends IBaseResource> theClass) {
 		IFhirResourceDao<? extends IBaseResource> retVal = getResourceDao(theClass);
 		if (retVal == null) {
-			List<String> supportedResourceTypes = myResourceTypeToResourceDao
+			List<String> supportedResourceNames = myResourceNameToResourceDao
 				.keySet()
 				.stream()
 				.map(t -> myContext.getResourceDefinition(t).getName())
 				.sorted()
 				.collect(Collectors.toList());
-			throw new InvalidRequestException("Unable to process request, this server does not know how to handle resources of type " + myContext.getResourceDefinition(theClass).getName() + " - Can handle: " + supportedResourceTypes);
->>>>>>> 22a6595a
+			throw new InvalidRequestException("Unable to process request, this server does not know how to handle resources of type " + myContext.getResourceDefinition(theClass).getName() + " - Can handle: " + supportedResourceNames);
 		}
 		return retVal;
 	}
