--- conflicted
+++ resolved
@@ -25,7 +25,6 @@
 import ca.uhn.fhir.jpa.search.builder.sql.SearchQueryBuilder;
 import ca.uhn.fhir.jpa.util.QueryParameterUtils;
 import com.healthmarketscience.sqlbuilder.Condition;
-import com.healthmarketscience.sqlbuilder.InCondition;
 import com.healthmarketscience.sqlbuilder.dbspec.basic.DbColumn;
 
 import java.util.List;
@@ -48,27 +47,12 @@
 			RequestPartitionId theRequestPartitionId, List<String> theIndexStrings) {
 		PartitionablePartitionId partitionId =
 				PartitionablePartitionId.toStoragePartition(theRequestPartitionId, getPartitionSettings());
-<<<<<<< HEAD
-		Condition predicate;
-		if (theIndexStrings.size() == 1) {
-			long hash = ResourceIndexedComboTokenNonUnique.calculateHashComplete(
-					getPartitionSettings(), partitionId, theIndexStrings.get(0));
-			predicate = BinaryCondition.equalTo(myColumnHashComplete, generatePlaceholder(hash));
-		} else {
-			List<Long> hashes = theIndexStrings.stream()
-					.map(t -> ResourceIndexedComboTokenNonUnique.calculateHashComplete(
-							getPartitionSettings(), partitionId, t))
-					.collect(Collectors.toList());
-			predicate = new InCondition(myColumnHashComplete, generatePlaceholders(hashes));
-		}
-=======
 		List<Long> hashes = theIndexStrings.stream()
 				.map(t -> ResourceIndexedComboTokenNonUnique.calculateHashComplete(
 						getPartitionSettings(), partitionId, t))
 				.collect(Collectors.toList());
 		Condition predicate =
 				QueryParameterUtils.toEqualToOrInPredicate(myColumnHashComplete, generatePlaceholders(hashes));
->>>>>>> b6bcb292
 		return combineWithRequestPartitionIdPredicate(theRequestPartitionId, predicate);
 	}
 }