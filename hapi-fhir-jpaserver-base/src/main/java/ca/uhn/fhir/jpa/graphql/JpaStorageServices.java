package ca.uhn.fhir.jpa.graphql;

/*-
 * #%L
 * HAPI FHIR JPA Server
 * %%
 * Copyright (C) 2014 - 2019 University Health Network
 * %%
 * Licensed under the Apache License, Version 2.0 (the "License");
 * you may not use this file except in compliance with the License.
 * You may obtain a copy of the License at
 *
 *      http://www.apache.org/licenses/LICENSE-2.0
 *
 * Unless required by applicable law or agreed to in writing, software
 * distributed under the License is distributed on an "AS IS" BASIS,
 * WITHOUT WARRANTIES OR CONDITIONS OF ANY KIND, either express or implied.
 * See the License for the specific language governing permissions and
 * limitations under the License.
 * #L%
 */

import ca.uhn.fhir.context.RuntimeResourceDefinition;
import ca.uhn.fhir.context.RuntimeSearchParam;
import ca.uhn.fhir.jpa.dao.BaseHapiFhirDao;
import ca.uhn.fhir.jpa.dao.IFhirResourceDao;
<<<<<<< HEAD
=======
import ca.uhn.fhir.jpa.model.entity.BaseHasResource;
>>>>>>> e76b1dac
import ca.uhn.fhir.jpa.searchparam.SearchParameterMap;
import ca.uhn.fhir.model.api.IQueryParameterType;
import ca.uhn.fhir.rest.api.server.IBundleProvider;
import ca.uhn.fhir.rest.api.server.RequestDetails;
import ca.uhn.fhir.rest.param.*;
import ca.uhn.fhir.rest.server.exceptions.InvalidRequestException;
import ca.uhn.fhir.rest.server.exceptions.NotImplementedOperationException;
import org.hl7.fhir.exceptions.FHIRException;
import org.hl7.fhir.instance.model.api.IBaseResource;
import org.hl7.fhir.instance.model.api.IIdType;
import org.hl7.fhir.r4.model.Bundle;
import org.hl7.fhir.r4.model.IdType;
import org.hl7.fhir.r4.model.Reference;
import org.hl7.fhir.r4.model.Resource;
import org.hl7.fhir.r4.utils.GraphQLEngine;
import org.hl7.fhir.utilities.graphql.Argument;
import org.hl7.fhir.utilities.graphql.Value;
import org.springframework.transaction.annotation.Propagation;
import org.springframework.transaction.annotation.Transactional;

import java.util.List;

public class JpaStorageServices extends BaseHapiFhirDao<IBaseResource> implements GraphQLEngine.IGraphQLStorageServices {


	private IFhirResourceDao<? extends IBaseResource> getDao(String theResourceType) {
		RuntimeResourceDefinition typeDef = getContext().getResourceDefinition(theResourceType);
		return getDao(typeDef.getImplementingClass());
	}

	@Transactional(propagation = Propagation.NEVER)
	@Override
	public void listResources(Object theAppInfo, String theType, List<Argument> theSearchParams, List<Resource> theMatches) throws FHIRException {

		RuntimeResourceDefinition typeDef = getContext().getResourceDefinition(theType);
		IFhirResourceDao<? extends IBaseResource> dao = getDao(typeDef.getImplementingClass());

		SearchParameterMap params = new SearchParameterMap();
		params.setLoadSynchronousUpTo(500);

		for (Argument nextArgument : theSearchParams) {

			RuntimeSearchParam searchParam = mySearchParamRegistry.getSearchParamByName(typeDef, nextArgument.getName());

			for (Value nextValue : nextArgument.getValues()) {
				String value = nextValue.getValue();

				IQueryParameterType param = null;
				switch (searchParam.getParamType()) {
					case NUMBER:
						param = new NumberParam(value);
						break;
					case DATE:
						param = new DateParam(value);
						break;
					case STRING:
						param = new StringParam(value);
						break;
					case TOKEN:
						param = new TokenParam(null, value);
						break;
					case REFERENCE:
						param = new ReferenceParam(value);
						break;
					case COMPOSITE:
						throw new InvalidRequestException("Composite parameters are not yet supported in GraphQL");
					case QUANTITY:
						param = new QuantityParam(value);
						break;
					case SPECIAL:
						param = new SpecialParam().setValue(value);
						break;
					case URI:
						break;
					case HAS:
						break;
				}

				params.add(nextArgument.getName(), param);
			}
		}

		RequestDetails requestDetails = (RequestDetails) theAppInfo;
		IBundleProvider response = dao.search(params, requestDetails);
		int size = response.size();
		if (response.preferredPageSize() != null && response.preferredPageSize() < size) {
			size = response.preferredPageSize();
		}

		for (IBaseResource next : response.getResources(0, size)) {
			theMatches.add((Resource) next);
		}

	}

	@Transactional(propagation = Propagation.REQUIRED)
	@Override
	public Resource lookup(Object theAppInfo, String theType, String theId) throws FHIRException {
		RequestDetails requestDetails = (RequestDetails) theAppInfo;
		assert requestDetails != null;

		IIdType refId = getContext().getVersion().newIdType();
		refId.setValue(theType + "/" + theId);
<<<<<<< HEAD
		return lookup(theAppInfo, refId);
	}
=======
		IFhirResourceDao<? extends IBaseResource> dao = getDao(theType);
		BaseHasResource id = dao.readEntity(refId, requestDetails);
>>>>>>> e76b1dac

	private Resource lookup(Object theAppInfo, IIdType theRefId) {
		IFhirResourceDao<? extends IBaseResource> dao = getDao(theRefId.getResourceType());
		RequestDetails requestDetails = (RequestDetails) theAppInfo;
		return (Resource) dao.read(theRefId, requestDetails, false);
	}

	@Transactional(propagation = Propagation.REQUIRED)
	@Override
	public ReferenceResolution lookup(Object theAppInfo, Resource theContext, Reference theReference) throws FHIRException {
		IdType refId = new IdType(theReference.getReference());
		Resource outcome = lookup(theAppInfo, refId);
		if (outcome == null) {
			return null;
		}
		return new ReferenceResolution(theContext, outcome);
	}

	@Transactional(propagation = Propagation.NEVER)
	@Override
	public Bundle search(Object theAppInfo, String theType, List<Argument> theSearchParams) throws FHIRException {
		throw new NotImplementedOperationException("Not yet able to handle this GraphQL request");
	}
}<|MERGE_RESOLUTION|>--- conflicted
+++ resolved
@@ -9,9 +9,9 @@
  * Licensed under the Apache License, Version 2.0 (the "License");
  * you may not use this file except in compliance with the License.
  * You may obtain a copy of the License at
- *
+ * 
  *      http://www.apache.org/licenses/LICENSE-2.0
- *
+ * 
  * Unless required by applicable law or agreed to in writing, software
  * distributed under the License is distributed on an "AS IS" BASIS,
  * WITHOUT WARRANTIES OR CONDITIONS OF ANY KIND, either express or implied.
@@ -24,10 +24,7 @@
 import ca.uhn.fhir.context.RuntimeSearchParam;
 import ca.uhn.fhir.jpa.dao.BaseHapiFhirDao;
 import ca.uhn.fhir.jpa.dao.IFhirResourceDao;
-<<<<<<< HEAD
-=======
 import ca.uhn.fhir.jpa.model.entity.BaseHasResource;
->>>>>>> e76b1dac
 import ca.uhn.fhir.jpa.searchparam.SearchParameterMap;
 import ca.uhn.fhir.model.api.IQueryParameterType;
 import ca.uhn.fhir.rest.api.server.IBundleProvider;
@@ -126,18 +123,10 @@
 	@Transactional(propagation = Propagation.REQUIRED)
 	@Override
 	public Resource lookup(Object theAppInfo, String theType, String theId) throws FHIRException {
-		RequestDetails requestDetails = (RequestDetails) theAppInfo;
-		assert requestDetails != null;
-
 		IIdType refId = getContext().getVersion().newIdType();
 		refId.setValue(theType + "/" + theId);
-<<<<<<< HEAD
 		return lookup(theAppInfo, refId);
 	}
-=======
-		IFhirResourceDao<? extends IBaseResource> dao = getDao(theType);
-		BaseHasResource id = dao.readEntity(refId, requestDetails);
->>>>>>> e76b1dac
 
 	private Resource lookup(Object theAppInfo, IIdType theRefId) {
 		IFhirResourceDao<? extends IBaseResource> dao = getDao(theRefId.getResourceType());
@@ -146,13 +135,13 @@
 	}
 
 	@Transactional(propagation = Propagation.REQUIRED)
-	@Override
+    @Override
 	public ReferenceResolution lookup(Object theAppInfo, Resource theContext, Reference theReference) throws FHIRException {
 		IdType refId = new IdType(theReference.getReference());
 		Resource outcome = lookup(theAppInfo, refId);
 		if (outcome == null) {
-			return null;
-		}
+		return null;
+	}
 		return new ReferenceResolution(theContext, outcome);
 	}
 
