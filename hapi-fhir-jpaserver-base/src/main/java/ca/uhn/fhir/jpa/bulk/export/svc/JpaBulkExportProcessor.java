--- conflicted
+++ resolved
@@ -79,10 +79,7 @@
 import java.util.stream.Collectors;
 
 import static ca.uhn.fhir.rest.api.Constants.PARAM_HAS;
-<<<<<<< HEAD
-=======
 import static ca.uhn.fhir.rest.api.Constants.PARAM_ID;
->>>>>>> c6c09521
 
 public class JpaBulkExportProcessor implements IBulkExportProcessor {
 	private static final Logger ourLog = LoggerFactory.getLogger(JpaBulkExportProcessor.class);
@@ -114,12 +111,9 @@
 	@Autowired
 	private MdmExpansionCacheSvc myMdmExpansionCacheSvc;
 
-<<<<<<< HEAD
-=======
 	@Autowired
 	private EntityManager myEntityManager;
 
->>>>>>> c6c09521
 	private IFhirPath myFhirPath;
 
 	@Transactional
@@ -137,7 +131,6 @@
 		} else {
 			pids = getPidsForSystemStyleExport(theParams, jobId, def);
 		}
-<<<<<<< HEAD
 
 		ourLog.debug("Finished expanding resource pids to export, size is {}", pids.size());
 		return pids.iterator();
@@ -152,22 +145,6 @@
 			throw new IllegalStateException(Msg.code(797) + errorMessage);
 		}
 
-=======
-
-		ourLog.debug("Finished expanding resource pids to export, size is {}", pids.size());
-		return pids.iterator();
-	}
-
-	private Set<ResourcePersistentId> getPidsForPatientStyleExport(ExportPIDIteratorParameters theParams, String resourceType, String jobId, RuntimeResourceDefinition def) {
-		Set<ResourcePersistentId> pids = new HashSet<>();
-		// Patient
-		if (myDaoConfig.getIndexMissingFields() == DaoConfig.IndexEnabledEnum.DISABLED) {
-			String errorMessage = "You attempted to start a Patient Bulk Export, but the system has `Index Missing Fields` disabled. It must be enabled for Patient Bulk Export";
-			ourLog.error(errorMessage);
-			throw new IllegalStateException(Msg.code(797) + errorMessage);
-		}
-
->>>>>>> c6c09521
 		List<SearchParameterMap> maps = myBulkExportHelperSvc.createSearchParameterMapsForResourceType(def, theParams);
 		String patientSearchParam = getPatientSearchParamForCurrentResourceType(theParams.getResourceType()).getName();
 
@@ -177,30 +154,42 @@
 
 			ISearchBuilder searchBuilder = getSearchBuilderForResourceType(theParams.getResourceType());
 
-<<<<<<< HEAD
-			if (!resourceType.equalsIgnoreCase("Patient")) {
-				map.add(patientSearchParam, new ReferenceParam().setMissing(false));
-			}
+			filterBySpecificPatient(theParams, resourceType, patientSearchParam, map);
 
 			SearchRuntimeDetails searchRuntime = new SearchRuntimeDetails(null, jobId);
 			IResultIterator resultIterator = searchBuilder.createQuery(map, searchRuntime, null, RequestPartitionId.allPartitions());
 			while (resultIterator.hasNext()) {
 				pids.add(resultIterator.next());
 			}
-=======
-			filterBySpecificPatient(theParams, resourceType, patientSearchParam, map);
-
-			SearchRuntimeDetails searchRuntime = new SearchRuntimeDetails(null, jobId);
-			IResultIterator resultIterator = searchBuilder.createQuery(map, searchRuntime, null, RequestPartitionId.allPartitions());
-			while (resultIterator.hasNext()) {
-				pids.add(resultIterator.next());
-			}
->>>>>>> c6c09521
 		}
 		return pids;
 	}
 
-<<<<<<< HEAD
+	private static void filterBySpecificPatient(ExportPIDIteratorParameters theParams, String resourceType, String patientSearchParam, SearchParameterMap map) {
+		if (resourceType.equalsIgnoreCase("Patient")) {
+			if (theParams.getPatientIds() != null) {
+				ReferenceOrListParam referenceOrListParam = getReferenceOrListParam(theParams);
+				map.add(PARAM_ID, referenceOrListParam);
+			}
+		} else {
+			if (theParams.getPatientIds() != null) {
+				ReferenceOrListParam referenceOrListParam = getReferenceOrListParam(theParams);
+				map.add(patientSearchParam, referenceOrListParam);
+			} else {
+				map.add(patientSearchParam, new ReferenceParam().setMissing(false));
+			}
+		}
+	}
+
+	@Nonnull
+	private static ReferenceOrListParam getReferenceOrListParam(ExportPIDIteratorParameters theParams) {
+		ReferenceOrListParam referenceOrListParam = new ReferenceOrListParam();
+		for (String patientId : theParams.getPatientIds()) {
+			referenceOrListParam.addOr(new ReferenceParam(patientId));
+		}
+		return referenceOrListParam;
+	}
+
 	private Set<ResourcePersistentId> getPidsForSystemStyleExport(ExportPIDIteratorParameters theParams, String theJobId, RuntimeResourceDefinition theDef) {
 		Set<ResourcePersistentId> pids = new HashSet<>();
 		// System
@@ -226,72 +215,6 @@
 		if (theResourceType.equalsIgnoreCase("Patient")) {
 			ourLog.info("Expanding Patients of a Group Bulk Export.");
 			pids = getExpandedPatientList(theParams);
-		} else if (theResourceType.equalsIgnoreCase("Group")) {
-			pids = getSingletonGroupList(theParams);
-		} else {
-			pids = getRelatedResourceTypePids(theParams, theDef);
-		}
-		return pids;
-	}
-
-	private Set<ResourcePersistentId> getRelatedResourceTypePids(ExportPIDIteratorParameters theParams, RuntimeResourceDefinition theDef) {
-		Set<ResourcePersistentId> pids = new HashSet<>();
-		Set<String> expandedMemberResourceIds = expandAllPatientPidsFromGroup(theParams);
-		assert expandedMemberResourceIds != null && !expandedMemberResourceIds.isEmpty();
-		if (ourLog.isDebugEnabled()) {
-			ourLog.debug("{} has been expanded to members:[{}]", theParams.getGroupId(), expandedMemberResourceIds);
-=======
-	private static void filterBySpecificPatient(ExportPIDIteratorParameters theParams, String resourceType, String patientSearchParam, SearchParameterMap map) {
-		if (resourceType.equalsIgnoreCase("Patient")) {
-			if (theParams.getPatientIds() != null) {
-				ReferenceOrListParam referenceOrListParam = getReferenceOrListParam(theParams);
-				map.add(PARAM_ID, referenceOrListParam);
-			}
-		} else {
-			if (theParams.getPatientIds() != null) {
-				ReferenceOrListParam referenceOrListParam = getReferenceOrListParam(theParams);
-				map.add(patientSearchParam, referenceOrListParam);
-			} else {
-				map.add(patientSearchParam, new ReferenceParam().setMissing(false));
-			}
-		}
-	}
-
-	@Nonnull
-	private static ReferenceOrListParam getReferenceOrListParam(ExportPIDIteratorParameters theParams) {
-		ReferenceOrListParam referenceOrListParam = new ReferenceOrListParam();
-		for (String patientId : theParams.getPatientIds()) {
-			referenceOrListParam.addOr(new ReferenceParam(patientId));
-		}
-		return referenceOrListParam;
-	}
-
-	private Set<ResourcePersistentId> getPidsForSystemStyleExport(ExportPIDIteratorParameters theParams, String theJobId, RuntimeResourceDefinition theDef) {
-		Set<ResourcePersistentId> pids = new HashSet<>();
-		// System
-		List<SearchParameterMap> maps = myBulkExportHelperSvc.createSearchParameterMapsForResourceType(theDef, theParams);
-		ISearchBuilder searchBuilder = getSearchBuilderForResourceType(theParams.getResourceType());
-
-		for (SearchParameterMap map : maps) {
-			// requires a transaction
-			IResultIterator resultIterator = searchBuilder.createQuery(map,
-				new SearchRuntimeDetails(null, theJobId),
-				null,
-				RequestPartitionId.allPartitions());
-			while (resultIterator.hasNext()) {
-				pids.add(resultIterator.next());
-			}
->>>>>>> c6c09521
-		}
-		return pids;
-	}
-
-	private Set<ResourcePersistentId> getPidsForGroupStyleExport(ExportPIDIteratorParameters theParams, String theResourceType, RuntimeResourceDefinition theDef) {
-		Set<ResourcePersistentId> pids;
-
-		if (theResourceType.equalsIgnoreCase("Patient")) {
-			ourLog.info("Expanding Patients of a Group Bulk Export.");
-			pids = getExpandedPatientList(theParams);
 			ourLog.info("Obtained {} PIDs", pids.size());
 		} else if (theResourceType.equalsIgnoreCase("Group")) {
 			pids = getSingletonGroupList(theParams);
@@ -311,13 +234,8 @@
 
 		//Next, let's search for the target resources, with their correct patient references, chunked.
 		//The results will be jammed into myReadPids
-<<<<<<< HEAD
-		QueryChunker<String> queryChunker = new QueryChunker<>();
-		queryChunker.chunk(new ArrayList<>(expandedMemberResourceIds), QUERY_CHUNK_SIZE, (idChunk) -> {
-=======
 		QueryChunker<ResourcePersistentId> queryChunker = new QueryChunker<>();
 		queryChunker.chunk(expandedMemberResourceIds, QUERY_CHUNK_SIZE, (idChunk) -> {
->>>>>>> c6c09521
 			queryResourceTypeWithReferencesToPatients(pids, idChunk, theParams, theDef);
 		});
 		return pids;
@@ -326,11 +244,7 @@
 	private Set<ResourcePersistentId> getSingletonGroupList(ExportPIDIteratorParameters theParams) {
 		IBaseResource group = myDaoRegistry.getResourceDao("Group").read(new IdDt(theParams.getGroupId()), SystemRequestDetails.newSystemRequestAllPartitions());
 		ResourcePersistentId pidOrNull = myIdHelperService.getPidOrNull(RequestPartitionId.allPartitions(), group);
-<<<<<<< HEAD
-		Set<ResourcePersistentId> pids =  new HashSet<>();
-=======
 		Set<ResourcePersistentId> pids = new HashSet<>();
->>>>>>> c6c09521
 		pids.add(pidOrNull);
 		return pids;
 	}
@@ -394,17 +308,10 @@
 	 * possibly expanded by MDM, and don't have to go and fetch other resource DAOs.
 	 */
 	private Set<ResourcePersistentId> getExpandedPatientList(ExportPIDIteratorParameters theParameters) {
-<<<<<<< HEAD
-		List<String> members = getMembersFromGroupWithFilter(theParameters);
-		List<IIdType> ids = members.stream().map(member -> new IdDt("Patient/" + member)).collect(Collectors.toList());
-		ourLog.debug("While extracting patients from a group, we found {} patients.", ids.size());
-
-=======
 		List<ResourcePersistentId> members = getMembersFromGroupWithFilter(theParameters);
 		List<IIdType> ids = members.stream().map(member -> new IdDt("Patient/" + member)).collect(Collectors.toList());
 		ourLog.info("While extracting patients from a group, we found {} patients.", ids.size());
 		ourLog.info("Found patients: {}", ids.stream().map(id -> id.getValue()).collect(Collectors.joining(", ")));
->>>>>>> c6c09521
 		// Are bulk exports partition aware or care about partition at all? This does
 
 		List<ResourcePersistentId> pidsOrThrowException = members;
@@ -429,16 +336,10 @@
 	 *
 	 * @return A list of strings representing the Patient IDs of the members (e.g. ["P1", "P2", "P3"]
 	 */
-<<<<<<< HEAD
-	private List<String> getMembersFromGroupWithFilter(ExportPIDIteratorParameters theParameters) {
-		RuntimeResourceDefinition def = myContext.getResourceDefinition("Patient");
-		List<String> pids = new ArrayList<>();
-=======
 	private List<ResourcePersistentId> getMembersFromGroupWithFilter(ExportPIDIteratorParameters theParameters) {
 		RuntimeResourceDefinition def = myContext.getResourceDefinition("Patient");
 		List<String> pids = new ArrayList<>();
 		List<ResourcePersistentId> resPids = new ArrayList<>();
->>>>>>> c6c09521
 
 		List<SearchParameterMap> maps = myBulkExportHelperSvc.createSearchParameterMapsForResourceType(def, theParameters);
 
@@ -451,31 +352,19 @@
 				new SearchRuntimeDetails(null, theParameters.getJobId()),
 				null,
 				RequestPartitionId.allPartitions());
-<<<<<<< HEAD
-			while (resultIterator.hasNext()) {
-				pids.add(resultIterator.next().toString());
-			}
-		}
-		return pids;
-=======
 
 			while (resultIterator.hasNext()) {
 				resPids.add(resultIterator.next());
 			}
 		}
 		return resPids;
->>>>>>> c6c09521
 	}
 
 	/**
 	 * This method takes an {@link SearchParameterMap} and adds a clause to it that will filter the search results to only
 	 * return members of the defined group.
 	 *
-<<<<<<< HEAD
-	 * @param theMap the map to add the clause to.
-=======
 	 * @param theMap     the map to add the clause to.
->>>>>>> c6c09521
 	 * @param theGroupId the group ID to filter by.
 	 */
 	private void addMembershipToGroupClause(SearchParameterMap theMap, String theGroupId) {
@@ -628,11 +517,7 @@
 
 		//Now manually add the members of the group (its possible even with mdm expansion that some members dont have MDM matches,
 		//so would be otherwise skipped
-<<<<<<< HEAD
-		List<String> membersFromGroupWithFilter = getMembersFromGroupWithFilter(theParams);
-=======
 		List<ResourcePersistentId> membersFromGroupWithFilter = getMembersFromGroupWithFilter(theParams);
->>>>>>> c6c09521
 		ourLog.debug("Group with ID [{}] has been expanded to: {}", theParams.getGroupId(), membersFromGroupWithFilter);
 		expandedIds.addAll(membersFromGroupWithFilter);
 
