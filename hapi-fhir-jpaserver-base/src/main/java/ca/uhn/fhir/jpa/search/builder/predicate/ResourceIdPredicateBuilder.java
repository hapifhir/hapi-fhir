/*-
 * #%L
 * HAPI FHIR JPA Server
 * %%
 * Copyright (C) 2014 - 2024 Smile CDR, Inc.
 * %%
 * Licensed under the Apache License, Version 2.0 (the "License");
 * you may not use this file except in compliance with the License.
 * You may obtain a copy of the License at
 *
 *      http://www.apache.org/licenses/LICENSE-2.0
 *
 * Unless required by applicable law or agreed to in writing, software
 * distributed under the License is distributed on an "AS IS" BASIS,
 * WITHOUT WARRANTIES OR CONDITIONS OF ANY KIND, either express or implied.
 * See the License for the specific language governing permissions and
 * limitations under the License.
 * #L%
 */
package ca.uhn.fhir.jpa.search.builder.predicate;

import ca.uhn.fhir.interceptor.model.RequestPartitionId;
import ca.uhn.fhir.jpa.api.svc.IIdHelperService;
import ca.uhn.fhir.jpa.api.svc.ResolveIdentityMode;
import ca.uhn.fhir.jpa.dao.predicate.SearchFilterParser;
import ca.uhn.fhir.jpa.model.cross.IResourceLookup;
import ca.uhn.fhir.jpa.model.dao.JpaPid;
import ca.uhn.fhir.jpa.search.builder.sql.ColumnTupleObject;
import ca.uhn.fhir.jpa.search.builder.sql.JpaPidValueTuples;
import ca.uhn.fhir.jpa.search.builder.sql.SearchQueryBuilder;
import ca.uhn.fhir.jpa.util.QueryParameterUtils;
import ca.uhn.fhir.model.api.IQueryParameterType;
import ca.uhn.fhir.rest.param.TokenParam;
import ca.uhn.fhir.rest.param.TokenParamModifier;
import com.healthmarketscience.sqlbuilder.Condition;
import com.healthmarketscience.sqlbuilder.dbspec.basic.DbColumn;
import jakarta.annotation.Nullable;
import org.hl7.fhir.instance.model.api.IIdType;
import org.slf4j.Logger;
import org.slf4j.LoggerFactory;
import org.springframework.beans.factory.annotation.Autowired;

import java.util.HashSet;
import java.util.LinkedHashSet;
import java.util.List;
import java.util.Map;
import java.util.Set;

import static org.apache.commons.lang3.ObjectUtils.defaultIfNull;
import static org.apache.commons.lang3.StringUtils.isNotBlank;

public class ResourceIdPredicateBuilder extends BasePredicateBuilder {
	private static final Logger ourLog = LoggerFactory.getLogger(ResourceIdPredicateBuilder.class);

	@Autowired
	private IIdHelperService<JpaPid> myIdHelperService;

	/**
	 * Constructor
	 */
	public ResourceIdPredicateBuilder(SearchQueryBuilder theSearchSqlBuilder) {
		super(theSearchSqlBuilder);
	}

	@Nullable
	public Condition createPredicateResourceId(
			@Nullable DbColumn[] theSourceJoinColumn,
			String theResourceName,
			List<List<IQueryParameterType>> theValues,
			SearchFilterParser.CompareOperation theOperation,
			RequestPartitionId theRequestPartitionId) {

		Set<JpaPid> allOrPids = null;
		SearchFilterParser.CompareOperation defaultOperation = SearchFilterParser.CompareOperation.eq;

		for (List<? extends IQueryParameterType> nextValue : theValues) {
			Set<IIdType> ids = new LinkedHashSet<>();
			boolean haveValue = false;
			for (IQueryParameterType next : nextValue) {
				String value = next.getValueAsQueryToken(getFhirContext());
				if (value != null && value.startsWith("|")) {
					value = value.substring(1);
				}

				if (isNotBlank(value)) {
					haveValue = true;
					if (!value.contains("/")) {
						value = theResourceName + "/" + value;
					}
					IIdType id = getFhirContext().getVersion().newIdType();
					id.setValue(value);
					ids.add(id);
				}

				if (next instanceof TokenParam) {
					if (((TokenParam) next).getModifier() == TokenParamModifier.NOT) {
						defaultOperation = SearchFilterParser.CompareOperation.ne;
					}
				}
			}

			Set<JpaPid> orPids = new HashSet<>();

			// We're joining this to a query that will explicitly ask for non-deleted,
			// so we really only want the PID and can safely cache (even if a previously
			// deleted status was cached, since it might now be undeleted)
			Map<IIdType, IResourceLookup<JpaPid>> resolvedPids = myIdHelperService.resolveResourceIdentities(
					theRequestPartitionId,
					ids,
					ResolveIdentityMode.includeDeleted().cacheOk());
			for (IResourceLookup<JpaPid> lookup : resolvedPids.values()) {
				orPids.add(lookup.getPersistentId());
			}

			if (haveValue) {
				if (allOrPids == null) {
					allOrPids = orPids;
				} else {
					allOrPids.retainAll(orPids);
				}
			}
		}

		if (allOrPids != null && allOrPids.isEmpty()) {

			setMatchNothing();

		} else if (allOrPids != null) {

			SearchFilterParser.CompareOperation operation = defaultIfNull(theOperation, defaultOperation);
			assert operation == SearchFilterParser.CompareOperation.eq
					|| operation == SearchFilterParser.CompareOperation.ne;

			if (theSourceJoinColumn == null) {
				BaseJoiningPredicateBuilder queryRootTable = super.getOrCreateQueryRootTable(true);
				Condition predicate;
				switch (operation) {
					default:
					case eq:
<<<<<<< HEAD
						predicate = queryRootTable.createPredicateResourceIds(false, allOrPids);
						break;
					case ne:
						predicate = queryRootTable.createPredicateResourceIds(true, allOrPids);
						break;
				}
				return queryRootTable.combineWithRequestPartitionIdPredicate(theRequestPartitionId, predicate);
=======
						predicate = queryRootTable.createPredicateResourceIds(false, resourceIds);
						break;
					case ne:
						predicate = queryRootTable.createPredicateResourceIds(true, resourceIds);
						break;
				}
				predicate = queryRootTable.combineWithRequestPartitionIdPredicate(theRequestPartitionId, predicate);
				return predicate;
>>>>>>> ea1d179b
			} else {
				if (getSearchQueryBuilder().isIncludePartitionIdInJoins()) {
					ColumnTupleObject left = new ColumnTupleObject(theSourceJoinColumn);
					JpaPidValueTuples right = JpaPidValueTuples.from(getSearchQueryBuilder(), allOrPids);
					return QueryParameterUtils.toInPredicate(
							left, right, operation == SearchFilterParser.CompareOperation.ne);
				} else {
					DbColumn resIdColumn = getResourceIdColumn(theSourceJoinColumn);
					List<Long> resourceIds = JpaPid.toLongList(allOrPids);
					return QueryParameterUtils.toEqualToOrInPredicate(
							resIdColumn,
							generatePlaceholders(resourceIds),
							operation == SearchFilterParser.CompareOperation.ne);
				}
			}
		}

		return null;
	}

	/**
	 * This method takes 1-2 columns and returns the last one. This is useful where the input is an array of
	 * join columns for SQL Search expressions. In partition key mode, there are 2 columns (partition id and resource id).
	 * In non partition key mode, only the resource id column is used.
	 */
	@Nullable
	public static DbColumn getResourceIdColumn(@Nullable DbColumn[] theJoinColumns) {
		DbColumn resIdColumn;
		if (theJoinColumns == null) {
			return null;
		} else if (theJoinColumns.length == 1) {
			resIdColumn = theJoinColumns[0];
		} else {
			assert theJoinColumns.length == 2;
			resIdColumn = theJoinColumns[1];
		}
		return resIdColumn;
	}
}<|MERGE_RESOLUTION|>--- conflicted
+++ resolved
@@ -137,15 +137,6 @@
 				switch (operation) {
 					default:
 					case eq:
-<<<<<<< HEAD
-						predicate = queryRootTable.createPredicateResourceIds(false, allOrPids);
-						break;
-					case ne:
-						predicate = queryRootTable.createPredicateResourceIds(true, allOrPids);
-						break;
-				}
-				return queryRootTable.combineWithRequestPartitionIdPredicate(theRequestPartitionId, predicate);
-=======
 						predicate = queryRootTable.createPredicateResourceIds(false, resourceIds);
 						break;
 					case ne:
@@ -154,7 +145,6 @@
 				}
 				predicate = queryRootTable.combineWithRequestPartitionIdPredicate(theRequestPartitionId, predicate);
 				return predicate;
->>>>>>> ea1d179b
 			} else {
 				if (getSearchQueryBuilder().isIncludePartitionIdInJoins()) {
 					ColumnTupleObject left = new ColumnTupleObject(theSourceJoinColumn);
