/*-
 * #%L
 * HAPI FHIR JPA Server
 * %%
 * Copyright (C) 2014 - 2024 Smile CDR, Inc.
 * %%
 * Licensed under the Apache License, Version 2.0 (the "License");
 * you may not use this file except in compliance with the License.
 * You may obtain a copy of the License at
 *
 *      http://www.apache.org/licenses/LICENSE-2.0
 *
 * Unless required by applicable law or agreed to in writing, software
 * distributed under the License is distributed on an "AS IS" BASIS,
 * WITHOUT WARRANTIES OR CONDITIONS OF ANY KIND, either express or implied.
 * See the License for the specific language governing permissions and
 * limitations under the License.
 * #L%
 */
package ca.uhn.fhir.jpa.search.builder.predicate;

import ca.uhn.fhir.interceptor.model.RequestPartitionId;
import ca.uhn.fhir.jpa.api.svc.IIdHelperService;
import ca.uhn.fhir.jpa.api.svc.ResolveIdentityMode;
import ca.uhn.fhir.jpa.dao.predicate.SearchFilterParser;
import ca.uhn.fhir.jpa.model.cross.IResourceLookup;
import ca.uhn.fhir.jpa.model.dao.JpaPid;
import ca.uhn.fhir.jpa.search.builder.sql.ColumnTupleObject;
import ca.uhn.fhir.jpa.search.builder.sql.JpaPidValueTuples;
import ca.uhn.fhir.jpa.search.builder.sql.SearchQueryBuilder;
import ca.uhn.fhir.jpa.util.QueryParameterUtils;
import ca.uhn.fhir.model.api.IQueryParameterType;
import ca.uhn.fhir.rest.api.server.RequestDetails;
import ca.uhn.fhir.rest.param.TokenParam;
import ca.uhn.fhir.rest.param.TokenParamModifier;
import com.healthmarketscience.sqlbuilder.Condition;
import com.healthmarketscience.sqlbuilder.dbspec.basic.DbColumn;
import jakarta.annotation.Nullable;
import org.hl7.fhir.instance.model.api.IIdType;
import org.slf4j.Logger;
import org.slf4j.LoggerFactory;
import org.springframework.beans.factory.annotation.Autowired;

import java.util.HashSet;
import java.util.LinkedHashSet;
import java.util.List;
import java.util.Map;
import java.util.Set;

import static org.apache.commons.lang3.ObjectUtils.defaultIfNull;
import static org.apache.commons.lang3.StringUtils.isNotBlank;

public class ResourceIdPredicateBuilder extends BasePredicateBuilder {
	private static final Logger ourLog = LoggerFactory.getLogger(ResourceIdPredicateBuilder.class);

	@Autowired
	private IIdHelperService<JpaPid> myIdHelperService;

	/**
	 * Constructor
	 */
	public ResourceIdPredicateBuilder(SearchQueryBuilder theSearchSqlBuilder) {
		super(theSearchSqlBuilder);
	}

	@Nullable
	public Condition createPredicateResourceId(
			RequestDetails theRequestDetails,
			@Nullable DbColumn[] theSourceJoinColumn,
			String theResourceName,
			List<List<IQueryParameterType>> theValues,
			SearchFilterParser.CompareOperation theOperation,
			RequestPartitionId theRequestPartitionId) {

		Set<JpaPid> allOrPids = null;
		SearchFilterParser.CompareOperation defaultOperation = SearchFilterParser.CompareOperation.eq;

		for (List<? extends IQueryParameterType> nextValue : theValues) {
			Set<IIdType> ids = new LinkedHashSet<>();
			boolean haveValue = false;
			for (IQueryParameterType next : nextValue) {
				String value = next.getValueAsQueryToken(getFhirContext());
				if (value != null && value.startsWith("|")) {
					value = value.substring(1);
				}

				if (isNotBlank(value)) {
					haveValue = true;
					if (!value.contains("/")) {
						value = theResourceName + "/" + value;
					}
					IIdType id = getFhirContext().getVersion().newIdType();
					id.setValue(value);
					ids.add(id);
				}

				if (next instanceof TokenParam) {
					if (((TokenParam) next).getModifier() == TokenParamModifier.NOT) {
						defaultOperation = SearchFilterParser.CompareOperation.ne;
					}
				}
			}

			Set<JpaPid> orPids = new HashSet<>();

			// We're joining this to a query that will explicitly ask for non-deleted,
			// so we really only want the PID and can safely cache (even if a previously
			// deleted status was cached, since it might now be undeleted)
			Map<IIdType, IResourceLookup<JpaPid>> resolvedPids = myIdHelperService.resolveResourceIdentities(
					theRequestPartitionId,
					ids,
					ResolveIdentityMode.includeDeleted().cacheOk());
			for (IResourceLookup<JpaPid> lookup : resolvedPids.values()) {
				orPids.add(lookup.getPersistentId());
			}

			if (haveValue) {
				if (allOrPids == null) {
					allOrPids = orPids;
				} else {
					allOrPids.retainAll(orPids);
				}
			}
		}

		if (allOrPids != null && allOrPids.isEmpty()) {

			setMatchNothing();

		} else if (allOrPids != null) {

			SearchFilterParser.CompareOperation operation = defaultIfNull(theOperation, defaultOperation);
			assert operation == SearchFilterParser.CompareOperation.eq
					|| operation == SearchFilterParser.CompareOperation.ne;

			if (theSourceJoinColumn == null) {
				BaseJoiningPredicateBuilder queryRootTable = super.getOrCreateQueryRootTable(true);
				Condition predicate;
				switch (operation) {
					default:
					case eq:
						predicate = queryRootTable.createPredicateResourceIds(false, allOrPids);
						break;
					case ne:
						predicate = queryRootTable.createPredicateResourceIds(true, allOrPids);
						break;
				}
<<<<<<< HEAD
				return queryRootTable.combineWithRequestPartitionIdPredicate(theRequestPartitionId, predicate);
=======
				predicate = queryRootTable.combineWithRequestPartitionIdPredicate(theRequestPartitionId, predicate);
				return predicate;
>>>>>>> 744a0d70
			} else {
				if (getSearchQueryBuilder().isIncludePartitionIdInJoins()) {
					ColumnTupleObject left = new ColumnTupleObject(theSourceJoinColumn);
					JpaPidValueTuples right = JpaPidValueTuples.from(getSearchQueryBuilder(), allOrPids);
					return QueryParameterUtils.toInPredicate(
							left, right, operation == SearchFilterParser.CompareOperation.ne);
				} else {
					DbColumn resIdColumn = getResourceIdColumn(theSourceJoinColumn);
					List<Long> resourceIds = JpaPid.toLongList(allOrPids);
					return QueryParameterUtils.toEqualToOrInPredicate(
							resIdColumn,
							generatePlaceholders(resourceIds),
							operation == SearchFilterParser.CompareOperation.ne);
				}
			}
		}

		return null;
	}

	/**
	 * This method takes 1-2 columns and returns the last one. This is useful where the input is an array of
	 * join columns for SQL Search expressions. In partition key mode, there are 2 columns (partition id and resource id).
	 * In non partition key mode, only the resource id column is used.
	 */
	@Nullable
	public static DbColumn getResourceIdColumn(@Nullable DbColumn[] theJoinColumns) {
		DbColumn resIdColumn;
		if (theJoinColumns == null) {
			return null;
		} else if (theJoinColumns.length == 1) {
			resIdColumn = theJoinColumns[0];
		} else {
			assert theJoinColumns.length == 2;
			resIdColumn = theJoinColumns[1];
		}
		return resIdColumn;
	}
}<|MERGE_RESOLUTION|>--- conflicted
+++ resolved
@@ -145,12 +145,8 @@
 						predicate = queryRootTable.createPredicateResourceIds(true, allOrPids);
 						break;
 				}
-<<<<<<< HEAD
-				return queryRootTable.combineWithRequestPartitionIdPredicate(theRequestPartitionId, predicate);
-=======
 				predicate = queryRootTable.combineWithRequestPartitionIdPredicate(theRequestPartitionId, predicate);
 				return predicate;
->>>>>>> 744a0d70
 			} else {
 				if (getSearchQueryBuilder().isIncludePartitionIdInJoins()) {
 					ColumnTupleObject left = new ColumnTupleObject(theSourceJoinColumn);
