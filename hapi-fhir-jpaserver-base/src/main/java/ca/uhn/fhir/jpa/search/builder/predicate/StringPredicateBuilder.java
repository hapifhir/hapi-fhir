package ca.uhn.fhir.jpa.search.builder.predicate;

/*-
 * #%L
 * HAPI FHIR JPA Server
 * %%
 * Copyright (C) 2014 - 2023 Smile CDR, Inc.
 * %%
 * Licensed under the Apache License, Version 2.0 (the "License");
 * you may not use this file except in compliance with the License.
 * You may obtain a copy of the License at
 *
 *      http://www.apache.org/licenses/LICENSE-2.0
 *
 * Unless required by applicable law or agreed to in writing, software
 * distributed under the License is distributed on an "AS IS" BASIS,
 * WITHOUT WARRANTIES OR CONDITIONS OF ANY KIND, either express or implied.
 * See the License for the specific language governing permissions and
 * limitations under the License.
 * #L%
 */

import ca.uhn.fhir.i18n.Msg;
import ca.uhn.fhir.context.RuntimeSearchParam;
import ca.uhn.fhir.jpa.api.config.JpaStorageSettings;
import ca.uhn.fhir.jpa.dao.predicate.SearchFilterParser;
import ca.uhn.fhir.jpa.model.entity.ModelConfig;
import ca.uhn.fhir.jpa.model.entity.ResourceIndexedSearchParamString;
import ca.uhn.fhir.jpa.util.QueryParameterUtils;
import ca.uhn.fhir.jpa.search.builder.sql.SearchQueryBuilder;
import ca.uhn.fhir.model.api.IPrimitiveDatatype;
import ca.uhn.fhir.model.api.IQueryParameterType;
import ca.uhn.fhir.rest.param.StringParam;
import ca.uhn.fhir.rest.param.TokenParam;
import ca.uhn.fhir.rest.server.exceptions.InvalidRequestException;
import ca.uhn.fhir.rest.server.exceptions.MethodNotAllowedException;
import ca.uhn.fhir.util.StringUtil;
import com.healthmarketscience.sqlbuilder.BinaryCondition;
import com.healthmarketscience.sqlbuilder.ComboCondition;
import com.healthmarketscience.sqlbuilder.Condition;
import com.healthmarketscience.sqlbuilder.dbspec.basic.DbColumn;
import org.springframework.beans.factory.annotation.Autowired;

import javax.annotation.Nonnull;

public class StringPredicateBuilder extends BaseSearchParamPredicateBuilder {

	private final DbColumn myColumnResId;
	private final DbColumn myColumnValueExact;
	private final DbColumn myColumnValueNormalized;
	private final DbColumn myColumnHashNormPrefix;
	private final DbColumn myColumnHashIdentity;
	private final DbColumn myColumnHashExact;
	@Autowired
<<<<<<< HEAD
	private DaoConfig myDaoConfig;
	@Autowired
	private ModelConfig myModelConfig;
=======
	private JpaStorageSettings myStorageSettings;
>>>>>>> 418e93dc

	/**
	 * Constructor
	 */
	public StringPredicateBuilder(SearchQueryBuilder theSearchSqlBuilder) {
		super(theSearchSqlBuilder, theSearchSqlBuilder.addTable("HFJ_SPIDX_STRING"));
		myColumnResId = getTable().addColumn("RES_ID");
		myColumnValueExact = getTable().addColumn("SP_VALUE_EXACT");
		myColumnValueNormalized = getTable().addColumn("SP_VALUE_NORMALIZED");
		myColumnHashNormPrefix = getTable().addColumn("HASH_NORM_PREFIX");
		myColumnHashIdentity = getTable().addColumn("HASH_IDENTITY");
		myColumnHashExact = getTable().addColumn("HASH_EXACT");
	}

	public DbColumn getColumnValueNormalized() {
		return myColumnValueNormalized;
	}

	@Override
	public DbColumn getResourceIdColumn() {
		return myColumnResId;
	}

	public Condition createPredicateString(IQueryParameterType theParameter,
														String theResourceName,
														String theSpnamePrefix,
														RuntimeSearchParam theSearchParam,
														StringPredicateBuilder theFrom,
														SearchFilterParser.CompareOperation operation) {
		String rawSearchTerm;
		String paramName = QueryParameterUtils.getParamNameWithPrefix(theSpnamePrefix, theSearchParam.getName());
		
		if (theParameter instanceof TokenParam) {
			TokenParam id = (TokenParam) theParameter;
			if (!id.isText()) {
				throw new IllegalStateException(Msg.code(1257) + "Trying to process a text search on a non-text token parameter");
			}
			rawSearchTerm = id.getValue();
		} else if (theParameter instanceof StringParam) {
			StringParam id = (StringParam) theParameter;
			rawSearchTerm = id.getValue();
			if (id.isContains()) {
<<<<<<< HEAD
				if (!myModelConfig.isAllowContainsSearches()) {
=======
				if (!myStorageSettings.isAllowContainsSearches()) {
>>>>>>> 418e93dc
					throw new MethodNotAllowedException(Msg.code(1258) + ":contains modifier is disabled on this server");
				}
			} else {
				rawSearchTerm = theSearchParam.encode(rawSearchTerm);
			}
		} else if (theParameter instanceof IPrimitiveDatatype<?>) {
			IPrimitiveDatatype<?> id = (IPrimitiveDatatype<?>) theParameter;
			rawSearchTerm = id.getValueAsString();
		} else {
			throw new IllegalArgumentException(Msg.code(1259) + "Invalid token type: " + theParameter.getClass());
		}

		if (rawSearchTerm.length() > ResourceIndexedSearchParamString.MAX_LENGTH) {
			throw new InvalidRequestException(Msg.code(1260) + "Parameter[" + paramName + "] has length (" + rawSearchTerm.length() + ") that is longer than maximum allowed ("
				+ ResourceIndexedSearchParamString.MAX_LENGTH + "): " + rawSearchTerm);
		}

		boolean exactMatch = theParameter instanceof StringParam && ((StringParam) theParameter).isExact();
		if (exactMatch) {
			// Exact match
			return theFrom.createPredicateExact(theResourceName, paramName, rawSearchTerm);
		} else {
			// Normalized Match
			String normalizedString = StringUtil.normalizeStringForSearchIndexing(rawSearchTerm);
			String likeExpression;
			if ((theParameter instanceof StringParam) &&
				(((((StringParam) theParameter).isContains()) &&
<<<<<<< HEAD
					(myModelConfig.isAllowContainsSearches())) ||
=======
					(myStorageSettings.isAllowContainsSearches())) ||
>>>>>>> 418e93dc
					(operation == SearchFilterParser.CompareOperation.co))) {
				likeExpression = createLeftAndRightMatchLikeExpression(normalizedString);
			} else if ((operation != SearchFilterParser.CompareOperation.ne) &&
				(operation != SearchFilterParser.CompareOperation.gt) &&
				(operation != SearchFilterParser.CompareOperation.lt) &&
				(operation != SearchFilterParser.CompareOperation.ge) &&
				(operation != SearchFilterParser.CompareOperation.le)) {
				if (operation == SearchFilterParser.CompareOperation.ew) {
					likeExpression = createRightMatchLikeExpression(normalizedString);
				} else {
					likeExpression = createLeftMatchLikeExpression(normalizedString);
				}
			} else {
				likeExpression = normalizedString;
			}

			Condition predicate;
			if ((operation == null) ||
				(operation == SearchFilterParser.CompareOperation.sw)) {
				predicate = theFrom.createPredicateNormalLike(theResourceName, paramName, normalizedString, likeExpression);
			} else if ((operation == SearchFilterParser.CompareOperation.ew) || (operation == SearchFilterParser.CompareOperation.co)) {
				predicate = theFrom.createPredicateLikeExpressionOnly(theResourceName, paramName, likeExpression, false);
			} else if (operation == SearchFilterParser.CompareOperation.eq) {
				predicate = theFrom.createPredicateNormal(theResourceName, paramName, normalizedString);
			} else if (operation == SearchFilterParser.CompareOperation.ne) {
				predicate = theFrom.createPredicateLikeExpressionOnly(theResourceName, paramName, likeExpression, true);
			} else if (operation == SearchFilterParser.CompareOperation.gt) {
				predicate = theFrom.createPredicateNormalGreaterThan(theResourceName, paramName, likeExpression);
			} else if (operation == SearchFilterParser.CompareOperation.ge) {
				predicate = theFrom.createPredicateNormalGreaterThanOrEqual(theResourceName, paramName, likeExpression);
			} else if (operation == SearchFilterParser.CompareOperation.lt) {
				predicate = theFrom.createPredicateNormalLessThan(theResourceName, paramName, likeExpression);
			} else if (operation == SearchFilterParser.CompareOperation.le) {
				predicate = theFrom.createPredicateNormalLessThanOrEqual(theResourceName, paramName, likeExpression);
			} else {
				throw new IllegalArgumentException(Msg.code(1261) + "Don't yet know how to handle operation " + operation + " on a string");
			}

			return predicate;
		}
	}

	@Nonnull
	public Condition createPredicateExact(String theResourceType, String theParamName, String theTheValueExact) {
		long hash = ResourceIndexedSearchParamString.calculateHashExact(getPartitionSettings(), getRequestPartitionId(), theResourceType, theParamName, theTheValueExact);
		String placeholderValue = generatePlaceholder(hash);
		return BinaryCondition.equalTo(myColumnHashExact, placeholderValue);
	}

	@Nonnull
	public Condition createPredicateNormalLike(String theResourceType, String theParamName, String theNormalizedString, String theLikeExpression) {
		Long hash = ResourceIndexedSearchParamString.calculateHashNormalized(getPartitionSettings(), getRequestPartitionId(), getStorageSettings(), theResourceType, theParamName, theNormalizedString);
		Condition hashPredicate = BinaryCondition.equalTo(myColumnHashNormPrefix, generatePlaceholder(hash));
		Condition valuePredicate = BinaryCondition.like(myColumnValueNormalized, generatePlaceholder(theLikeExpression));
		return ComboCondition.and(hashPredicate, valuePredicate);
	}

	@Nonnull
	public Condition createPredicateNormal(String theResourceType, String theParamName, String theNormalizedString) {
		Long hash = ResourceIndexedSearchParamString.calculateHashNormalized(getPartitionSettings(), getRequestPartitionId(), getStorageSettings(), theResourceType, theParamName, theNormalizedString);
		Condition hashPredicate = BinaryCondition.equalTo(myColumnHashNormPrefix, generatePlaceholder(hash));
		Condition valuePredicate = BinaryCondition.equalTo(myColumnValueNormalized, generatePlaceholder(theNormalizedString));
		return ComboCondition.and(hashPredicate, valuePredicate);
	}

	private Condition createPredicateNormalGreaterThanOrEqual(String theResourceType, String theParamName, String theNormalizedString) {
		Condition hashPredicate = createHashIdentityPredicate(theResourceType, theParamName);
		Condition valuePredicate = BinaryCondition.greaterThanOrEq(myColumnValueNormalized, generatePlaceholder(theNormalizedString));
		return ComboCondition.and(hashPredicate, valuePredicate);
	}

	private Condition createPredicateNormalGreaterThan(String theResourceType, String theParamName, String theNormalizedString) {
		Condition hashPredicate = createHashIdentityPredicate(theResourceType, theParamName);
		Condition valuePredicate = BinaryCondition.greaterThan(myColumnValueNormalized, generatePlaceholder(theNormalizedString));
		return ComboCondition.and(hashPredicate, valuePredicate);
	}

	private Condition createPredicateNormalLessThanOrEqual(String theResourceType, String theParamName, String theNormalizedString) {
		Condition hashPredicate = createHashIdentityPredicate(theResourceType, theParamName);
		Condition valuePredicate = BinaryCondition.lessThanOrEq(myColumnValueNormalized, generatePlaceholder(theNormalizedString));
		return ComboCondition.and(hashPredicate, valuePredicate);
	}

	private Condition createPredicateNormalLessThan(String theResourceType, String theParamName, String theNormalizedString) {
		Condition hashPredicate = createHashIdentityPredicate(theResourceType, theParamName);
		Condition valuePredicate = BinaryCondition.lessThan(myColumnValueNormalized, generatePlaceholder(theNormalizedString));
		return ComboCondition.and(hashPredicate, valuePredicate);
	}

	@Nonnull
	public Condition createPredicateLikeExpressionOnly(String theResourceType, String theParamName, String theLikeExpression, boolean theInverse) {
		long hashIdentity = ResourceIndexedSearchParamString.calculateHashIdentity(getPartitionSettings(), getRequestPartitionId(), theResourceType, theParamName);
		BinaryCondition identityPredicate = BinaryCondition.equalTo(myColumnHashIdentity, generatePlaceholder(hashIdentity));
		BinaryCondition likePredicate;
		if (theInverse) {
			likePredicate = BinaryCondition.notLike(myColumnValueNormalized, generatePlaceholder(theLikeExpression));
		} else {
			likePredicate = BinaryCondition.like(myColumnValueNormalized, generatePlaceholder(theLikeExpression));
		}
		return ComboCondition.and(identityPredicate, likePredicate);
	}

	public static String createLeftAndRightMatchLikeExpression(String likeExpression) {
		return "%" + likeExpression.replace("%", "\\%") + "%";
	}

	public static String createLeftMatchLikeExpression(String likeExpression) {
		return likeExpression.replace("%", "\\%") + "%";
	}

	public static String createRightMatchLikeExpression(String likeExpression) {
		return "%" + likeExpression.replace("%", "\\%");
	}


}<|MERGE_RESOLUTION|>--- conflicted
+++ resolved
@@ -24,7 +24,6 @@
 import ca.uhn.fhir.context.RuntimeSearchParam;
 import ca.uhn.fhir.jpa.api.config.JpaStorageSettings;
 import ca.uhn.fhir.jpa.dao.predicate.SearchFilterParser;
-import ca.uhn.fhir.jpa.model.entity.ModelConfig;
 import ca.uhn.fhir.jpa.model.entity.ResourceIndexedSearchParamString;
 import ca.uhn.fhir.jpa.util.QueryParameterUtils;
 import ca.uhn.fhir.jpa.search.builder.sql.SearchQueryBuilder;
@@ -52,13 +51,7 @@
 	private final DbColumn myColumnHashIdentity;
 	private final DbColumn myColumnHashExact;
 	@Autowired
-<<<<<<< HEAD
-	private DaoConfig myDaoConfig;
-	@Autowired
-	private ModelConfig myModelConfig;
-=======
 	private JpaStorageSettings myStorageSettings;
->>>>>>> 418e93dc
 
 	/**
 	 * Constructor
@@ -101,11 +94,7 @@
 			StringParam id = (StringParam) theParameter;
 			rawSearchTerm = id.getValue();
 			if (id.isContains()) {
-<<<<<<< HEAD
-				if (!myModelConfig.isAllowContainsSearches()) {
-=======
 				if (!myStorageSettings.isAllowContainsSearches()) {
->>>>>>> 418e93dc
 					throw new MethodNotAllowedException(Msg.code(1258) + ":contains modifier is disabled on this server");
 				}
 			} else {
@@ -133,11 +122,7 @@
 			String likeExpression;
 			if ((theParameter instanceof StringParam) &&
 				(((((StringParam) theParameter).isContains()) &&
-<<<<<<< HEAD
-					(myModelConfig.isAllowContainsSearches())) ||
-=======
 					(myStorageSettings.isAllowContainsSearches())) ||
->>>>>>> 418e93dc
 					(operation == SearchFilterParser.CompareOperation.co))) {
 				likeExpression = createLeftAndRightMatchLikeExpression(normalizedString);
 			} else if ((operation != SearchFilterParser.CompareOperation.ne) &&
