--- conflicted
+++ resolved
@@ -601,605 +601,4 @@
 		return page;
 	}
 
-<<<<<<< HEAD
-	static void verifySearchHasntFailedOrThrowInternalErrorException(Search theSearch) {
-		if (theSearch.getStatus() == SearchStatusEnum.FAILED) {
-			Integer status = theSearch.getFailureCode();
-			status = defaultIfNull(status, 500);
-
-			String message = theSearch.getFailureMessage();
-			throw BaseServerResponseException.newInstance(status, message);
-		}
-	}
-
-	/**
-	 * A search task is a Callable task that runs in
-	 * a thread pool to handle an individual search. One instance
-	 * is created for any requested search and runs from the
-	 * beginning to the end of the search.
-	 * <p>
-	 * Understand:
-	 * This class executes in its own thread separate from the
-	 * web server client thread that made the request. We do that
-	 * so that we can return to the client as soon as possible,
-	 * but keep the search going in the background (and have
-	 * the next page of results ready to go when the client asks).
-	 */
-	public class SearchTask implements Callable<Void> {
-		private final SearchParameterMap myParams;
-		private final IDao myCallingDao;
-		private final String myResourceType;
-		private final ArrayList<ResourcePersistentId> mySyncedPids = new ArrayList<>();
-		private final CountDownLatch myInitialCollectionLatch = new CountDownLatch(1);
-		private final CountDownLatch myCompletionLatch;
-		private final ArrayList<ResourcePersistentId> myUnsyncedPids = new ArrayList<>();
-		private final RequestDetails myRequest;
-		private final RequestPartitionId myRequestPartitionId;
-		private final SearchRuntimeDetails mySearchRuntimeDetails;
-		private final Transaction myParentTransaction;
-		private Search mySearch;
-		private boolean myAbortRequested;
-		private int myCountSavedTotal = 0;
-		private int myCountSavedThisPass = 0;
-		private int myCountBlockedThisPass = 0;
-		private boolean myAdditionalPrefetchThresholdsRemaining;
-		private List<ResourcePersistentId> myPreviouslyAddedResourcePids;
-		private Integer myMaxResultsToFetch;
-
-		/**
-		 * Constructor
-		 */
-		protected SearchTask(Search theSearch, IDao theCallingDao, SearchParameterMap theParams, String theResourceType, RequestDetails theRequest, RequestPartitionId theRequestPartitionId) {
-			mySearch = theSearch;
-			myCallingDao = theCallingDao;
-			myParams = theParams;
-			myResourceType = theResourceType;
-			myCompletionLatch = new CountDownLatch(1);
-			mySearchRuntimeDetails = new SearchRuntimeDetails(theRequest, mySearch.getUuid());
-			mySearchRuntimeDetails.setQueryString(theParams.toNormalizedQueryString(theCallingDao.getContext()));
-			myRequestPartitionId = theRequestPartitionId;
-			myRequest = theRequest;
-			myParentTransaction = ElasticApm.currentTransaction();
-		}
-
-		/**
-		 * This method is called by the server HTTP thread, and
-		 * will block until at least one page of results have been
-		 * fetched from the DB, and will never block after that.
-		 */
-		Integer awaitInitialSync() {
-			ourLog.trace("Awaiting initial sync");
-			do {
-				ourLog.trace("Search {} aborted: {}", getSearch().getUuid(), !isNotAborted());
-				if (AsyncUtil.awaitLatchAndThrowInternalErrorExceptionOnInterrupt(getInitialCollectionLatch(), 250L, TimeUnit.MILLISECONDS)) {
-					break;
-				}
-			} while (getSearch().getStatus() == SearchStatusEnum.LOADING);
-			ourLog.trace("Initial sync completed");
-
-			return getSearch().getTotalCount();
-		}
-
-		protected Search getSearch() {
-			return mySearch;
-		}
-
-		CountDownLatch getInitialCollectionLatch() {
-			return myInitialCollectionLatch;
-		}
-
-		void setPreviouslyAddedResourcePids(List<ResourcePersistentId> thePreviouslyAddedResourcePids) {
-			myPreviouslyAddedResourcePids = thePreviouslyAddedResourcePids;
-			myCountSavedTotal = myPreviouslyAddedResourcePids.size();
-		}
-
-		private ISearchBuilder newSearchBuilder() {
-			Class<? extends IBaseResource> resourceTypeClass = myContext.getResourceDefinition(myResourceType).getImplementingClass();
-			return mySearchBuilderFactory.newSearchBuilder(myCallingDao, myResourceType, resourceTypeClass);
-		}
-
-		@Nonnull
-		List<ResourcePersistentId> getResourcePids(int theFromIndex, int theToIndex) {
-			ourLog.debug("Requesting search PIDs from {}-{}", theFromIndex, theToIndex);
-
-			boolean keepWaiting;
-			do {
-				synchronized (mySyncedPids) {
-					ourLog.trace("Search status is {}", mySearch.getStatus());
-					boolean haveEnoughResults = mySyncedPids.size() >= theToIndex;
-					if (!haveEnoughResults) {
-						switch (mySearch.getStatus()) {
-							case LOADING:
-								keepWaiting = true;
-								break;
-							case PASSCMPLET:
-								/*
-								 * If we get here, it means that the user requested resources that crossed the
-								 * current pre-fetch boundary. For example, if the prefetch threshold is 50 and the
-								 * user has requested resources 0-60, then they would get 0-50 back but the search
-								 * coordinator would then stop searching.SearchCoordinatorSvcImplTest
-								 */
-								keepWaiting = false;
-								break;
-							case FAILED:
-							case FINISHED:
-							case GONE:
-							default:
-								keepWaiting = false;
-								break;
-						}
-					} else {
-						keepWaiting = false;
-					}
-				}
-
-				if (keepWaiting) {
-					ourLog.info("Waiting as we only have {} results - Search status: {}", mySyncedPids.size(), mySearch.getStatus());
-					AsyncUtil.sleep(500L);
-				}
-			} while (keepWaiting);
-
-			ourLog.debug("Proceeding, as we have {} results", mySyncedPids.size());
-
-			ArrayList<ResourcePersistentId> retVal = new ArrayList<>();
-			synchronized (mySyncedPids) {
-				verifySearchHasntFailedOrThrowInternalErrorException(mySearch);
-
-				int toIndex = theToIndex;
-				if (mySyncedPids.size() < toIndex) {
-					toIndex = mySyncedPids.size();
-				}
-				for (int i = theFromIndex; i < toIndex; i++) {
-					retVal.add(mySyncedPids.get(i));
-				}
-			}
-
-			ourLog.trace("Done syncing results - Wanted {}-{} and returning {} of {}", theFromIndex, theToIndex, retVal.size(), mySyncedPids.size());
-
-			return retVal;
-		}
-
-		void saveSearch() {
-			TransactionTemplate txTemplate = new TransactionTemplate(myManagedTxManager);
-			txTemplate.setPropagationBehavior(TransactionDefinition.PROPAGATION_REQUIRES_NEW);
-			txTemplate.execute(new TransactionCallbackWithoutResult() {
-				@Override
-				protected void doInTransactionWithoutResult(@Nonnull TransactionStatus theArg0) {
-					doSaveSearch();
-				}
-
-			});
-		}
-
-		private void saveUnsynced(final IResultIterator theResultIter) {
-			TransactionTemplate txTemplate = new TransactionTemplate(myManagedTxManager);
-			txTemplate.setPropagationBehavior(TransactionDefinition.PROPAGATION_REQUIRED);
-			txTemplate.execute(new TransactionCallbackWithoutResult() {
-				@Override
-				protected void doInTransactionWithoutResult(@Nonnull TransactionStatus theArg0) {
-					if (mySearch.getId() == null) {
-						doSaveSearch();
-					}
-
-					ArrayList<ResourcePersistentId> unsyncedPids = myUnsyncedPids;
-					int countBlocked = 0;
-
-					// Interceptor call: STORAGE_PREACCESS_RESOURCES
-					// This can be used to remove results from the search result details before
-					// the user has a chance to know that they were in the results
-					if (mySearchRuntimeDetails.getRequestDetails() != null && unsyncedPids.isEmpty() == false) {
-						JpaPreResourceAccessDetails accessDetails = new JpaPreResourceAccessDetails(unsyncedPids, () -> newSearchBuilder());
-						HookParams params = new HookParams()
-							.add(IPreResourceAccessDetails.class, accessDetails)
-							.add(RequestDetails.class, mySearchRuntimeDetails.getRequestDetails())
-							.addIfMatchesType(ServletRequestDetails.class, mySearchRuntimeDetails.getRequestDetails());
-						CompositeInterceptorBroadcaster.doCallHooks(myInterceptorBroadcaster, myRequest, Pointcut.STORAGE_PREACCESS_RESOURCES, params);
-
-						for (int i = unsyncedPids.size() - 1; i >= 0; i--) {
-							if (accessDetails.isDontReturnResourceAtIndex(i)) {
-								unsyncedPids.remove(i);
-								myCountBlockedThisPass++;
-								myCountSavedTotal++;
-								countBlocked++;
-							}
-						}
-					}
-
-					// Actually store the results in the query cache storage
-					myCountSavedTotal += unsyncedPids.size();
-					myCountSavedThisPass += unsyncedPids.size();
-					mySearchResultCacheSvc.storeResults(mySearch, mySyncedPids, unsyncedPids);
-
-					synchronized (mySyncedPids) {
-						int numSyncedThisPass = unsyncedPids.size();
-						ourLog.trace("Syncing {} search results - Have more: {}", numSyncedThisPass, theResultIter.hasNext());
-						mySyncedPids.addAll(unsyncedPids);
-						unsyncedPids.clear();
-
-						if (theResultIter.hasNext() == false) {
-							int skippedCount = theResultIter.getSkippedCount();
-							int nonSkippedCount = theResultIter.getNonSkippedCount();
-							int totalFetched = skippedCount + myCountSavedThisPass + myCountBlockedThisPass;
-							ourLog.trace("MaxToFetch[{}] SkippedCount[{}] CountSavedThisPass[{}] CountSavedThisTotal[{}] AdditionalPrefetchRemaining[{}]", myMaxResultsToFetch, skippedCount, myCountSavedThisPass, myCountSavedTotal, myAdditionalPrefetchThresholdsRemaining);
-
-							if (nonSkippedCount == 0 || (myMaxResultsToFetch != null && totalFetched < myMaxResultsToFetch)) {
-								ourLog.trace("Setting search status to FINISHED");
-								mySearch.setStatus(SearchStatusEnum.FINISHED);
-								mySearch.setTotalCount(myCountSavedTotal - countBlocked);
-							} else if (myAdditionalPrefetchThresholdsRemaining) {
-								ourLog.trace("Setting search status to PASSCMPLET");
-								mySearch.setStatus(SearchStatusEnum.PASSCMPLET);
-								mySearch.setSearchParameterMap(myParams);
-							} else {
-								ourLog.trace("Setting search status to FINISHED");
-								mySearch.setStatus(SearchStatusEnum.FINISHED);
-								mySearch.setTotalCount(myCountSavedTotal - countBlocked);
-							}
-						}
-					}
-
-					mySearch.setNumFound(myCountSavedTotal);
-					mySearch.setNumBlocked(mySearch.getNumBlocked() + countBlocked);
-
-					int numSynced;
-					synchronized (mySyncedPids) {
-						numSynced = mySyncedPids.size();
-					}
-
-					if (myDaoConfig.getCountSearchResultsUpTo() == null ||
-						myDaoConfig.getCountSearchResultsUpTo() <= 0 ||
-						myDaoConfig.getCountSearchResultsUpTo() <= numSynced) {
-						myInitialCollectionLatch.countDown();
-					}
-
-					doSaveSearch();
-
-					ourLog.trace("saveUnsynced() - pre-commit");
-				}
-			});
-			ourLog.trace("saveUnsynced() - post-commit");
-
-		}
-
-		boolean isNotAborted() {
-			return myAbortRequested == false;
-		}
-
-		void markComplete() {
-			myCompletionLatch.countDown();
-		}
-
-		CountDownLatch getCompletionLatch() {
-			return myCompletionLatch;
-		}
-
-		/**
-		 * Request that the task abort as soon as possible
-		 */
-		void requestImmediateAbort() {
-			myAbortRequested = true;
-		}
-
-		/**
-		 * This is the method which actually performs the search.
-		 * It is called automatically by the thread pool.
-		 */
-		@Override
-		public Void call() {
-			StopWatch sw = new StopWatch();
-			Span span = myParentTransaction.startSpan("db", "query", "search");
-			span.setName("FHIR Database Search");
-			try {
-				// Create an initial search in the DB and give it an ID
-				saveSearch();
-
-				TransactionTemplate txTemplate = new TransactionTemplate(myManagedTxManager);
-				txTemplate.setPropagationBehavior(TransactionDefinition.PROPAGATION_REQUIRED);
-
-				if (myCustomIsolationSupported) {
-					txTemplate.setIsolationLevel(TransactionDefinition.ISOLATION_READ_COMMITTED);
-				}
-
-				txTemplate.execute(new TransactionCallbackWithoutResult() {
-					@Override
-					protected void doInTransactionWithoutResult(@Nonnull TransactionStatus theStatus) {
-						doSearch();
-					}
-				});
-
-				mySearchRuntimeDetails.setSearchStatus(mySearch.getStatus());
-				if (mySearch.getStatus() == SearchStatusEnum.FINISHED) {
-					HookParams params = new HookParams()
-						.add(RequestDetails.class, myRequest)
-						.addIfMatchesType(ServletRequestDetails.class, myRequest)
-						.add(SearchRuntimeDetails.class, mySearchRuntimeDetails);
-					CompositeInterceptorBroadcaster.doCallHooks(myInterceptorBroadcaster, myRequest, Pointcut.JPA_PERFTRACE_SEARCH_COMPLETE, params);
-				} else {
-					HookParams params = new HookParams()
-						.add(RequestDetails.class, myRequest)
-						.addIfMatchesType(ServletRequestDetails.class, myRequest)
-						.add(SearchRuntimeDetails.class, mySearchRuntimeDetails);
-					CompositeInterceptorBroadcaster.doCallHooks(myInterceptorBroadcaster, myRequest, Pointcut.JPA_PERFTRACE_SEARCH_PASS_COMPLETE, params);
-				}
-
-				ourLog.trace("Have completed search for [{}{}] and found {} resources in {}ms - Status is {}", mySearch.getResourceType(), mySearch.getSearchQueryString(), mySyncedPids.size(), sw.getMillis(), mySearch.getStatus());
-
-			} catch (Throwable t) {
-
-				/*
-				 * Don't print a stack trace for client errors (i.e. requests that
-				 * aren't valid because the client screwed up).. that's just noise
-				 * in the logs and who needs that.
-				 */
-				boolean logged = false;
-				if (t instanceof BaseServerResponseException) {
-					BaseServerResponseException exception = (BaseServerResponseException) t;
-					if (exception.getStatusCode() >= 400 && exception.getStatusCode() < 500) {
-						logged = true;
-						ourLog.warn("Failed during search due to invalid request: {}", t.toString());
-					}
-				}
-
-				if (!logged) {
-					ourLog.error("Failed during search loading after {}ms", sw.getMillis(), t);
-				}
-				myUnsyncedPids.clear();
-				Throwable rootCause = ExceptionUtils.getRootCause(t);
-				rootCause = defaultIfNull(rootCause, t);
-
-				String failureMessage = rootCause.getMessage();
-
-				int failureCode = InternalErrorException.STATUS_CODE;
-				if (t instanceof BaseServerResponseException) {
-					failureCode = ((BaseServerResponseException) t).getStatusCode();
-				}
-
-				if (System.getProperty(UNIT_TEST_CAPTURE_STACK) != null) {
-					failureMessage += "\nStack\n" + ExceptionUtils.getStackTrace(rootCause);
-				}
-
-				mySearch.setFailureMessage(failureMessage);
-				mySearch.setFailureCode(failureCode);
-				mySearch.setStatus(SearchStatusEnum.FAILED);
-
-				mySearchRuntimeDetails.setSearchStatus(mySearch.getStatus());
-				HookParams params = new HookParams()
-					.add(RequestDetails.class, myRequest)
-					.addIfMatchesType(ServletRequestDetails.class, myRequest)
-					.add(SearchRuntimeDetails.class, mySearchRuntimeDetails);
-				CompositeInterceptorBroadcaster.doCallHooks(myInterceptorBroadcaster, myRequest, Pointcut.JPA_PERFTRACE_SEARCH_FAILED, params);
-
-				saveSearch();
-				span.captureException(t);
-			} finally {
-
-				myIdToSearchTask.remove(mySearch.getUuid());
-				myInitialCollectionLatch.countDown();
-				markComplete();
-				span.end();
-
-			}
-			return null;
-		}
-
-		private void doSaveSearch() {
-			Search newSearch = mySearchCacheSvc.save(mySearch);
-
-			// mySearchDao.save is not supposed to return null, but in unit tests
-			// it can if the mock search dao isn't set up to handle that
-			if (newSearch != null) {
-				mySearch = newSearch;
-			}
-		}
-
-		/**
-		 * This method actually creates the database query to perform the
-		 * search, and starts it.
-		 */
-		private void doSearch() {
-			/*
-			 * If the user has explicitly requested a _count, perform a
-			 *
-			 * SELECT COUNT(*) ....
-			 *
-			 * before doing anything else.
-			 */
-			boolean myParamWantOnlyCount = isWantOnlyCount(myParams);
-			boolean myParamOrDefaultWantCount = nonNull(myParams.getSearchTotalMode()) ? isWantCount(myParams) : isWantCount(myDaoConfig.getDefaultTotalMode());
-
-			if (myParamWantOnlyCount || myParamOrDefaultWantCount) {
-				ourLog.trace("Performing count");
-				ISearchBuilder sb = newSearchBuilder();
-
-				/*
-				 * createCountQuery
-				 * NB: (see createQuery below)
-				 * Because FulltextSearchSvcImpl will (internally)
-				 * mutate the myParams (searchmap),
-				 * (specifically removing the _content and _text filters)
-				 * we will have to clone those parameters here so that
-				 * the "correct" params are used in createQuery below
-				 */
-				Long count = sb.createCountQuery(myParams.clone(), mySearch.getUuid(), myRequest, myRequestPartitionId);
-
-				ourLog.trace("Got count {}", count);
-
-				TransactionTemplate txTemplate = new TransactionTemplate(myManagedTxManager);
-				txTemplate.execute(new TransactionCallbackWithoutResult() {
-					@Override
-					protected void doInTransactionWithoutResult(@Nonnull TransactionStatus theArg0) {
-						mySearch.setTotalCount(count.intValue());
-						if (myParamWantOnlyCount) {
-							mySearch.setStatus(SearchStatusEnum.FINISHED);
-						}
-						doSaveSearch();
-					}
-				});
-				if (myParamWantOnlyCount) {
-					return;
-				}
-			}
-
-			ourLog.trace("Done count");
-			ISearchBuilder sb = newSearchBuilder();
-
-			/*
-			 * Figure out how many results we're actually going to fetch from the
-			 * database in this pass. This calculation takes into consideration the
-			 * "pre-fetch thresholds" specified in DaoConfig#getSearchPreFetchThresholds()
-			 * as well as the value of the _count parameter.
-			 */
-			int currentlyLoaded = defaultIfNull(mySearch.getNumFound(), 0);
-			int minWanted = 0;
-			boolean useMinWanted = false;
-			if (myParams.getCount() != null) {
-				if (currentlyLoaded == 0) {
-					minWanted = myParams.getCount();
-					useMinWanted = true;
-				} else {
-					minWanted = myParams.getCount();
-					minWanted = Math.min(minWanted, myPagingProvider.getMaximumPageSize());
-					minWanted += currentlyLoaded;
-				}
-			}
-
-			for (Iterator<Integer> iter = myDaoConfig.getSearchPreFetchThresholds().iterator(); iter.hasNext(); ) {
-				int next = iter.next();
-				if (next != -1 && next <= currentlyLoaded) {
-					continue;
-				}
-
-				if (next == -1) {
-					sb.setMaxResultsToFetch(null);
-				} else {
-					myMaxResultsToFetch = useMinWanted ? minWanted : Math.max(next, minWanted);
-					sb.setMaxResultsToFetch(myMaxResultsToFetch);
-				}
-
-				if (iter.hasNext()) {
-					myAdditionalPrefetchThresholdsRemaining = true;
-				}
-
-				// If we get here's we've found an appropriate threshold
-				break;
-			}
-
-			/*
-			 * Provide any PID we loaded in previous search passes to the
-			 * SearchBuilder so that we don't get duplicates coming from running
-			 * the same query again.
-			 *
-			 * We could possibly accomplish this in a different way by using sorted
-			 * results in our SQL query and specifying an offset. I don't actually
-			 * know if that would be faster or not. At some point should test this
-			 * idea.
-			 */
-			if (myPreviouslyAddedResourcePids != null) {
-				sb.setPreviouslyAddedResourcePids(myPreviouslyAddedResourcePids);
-				mySyncedPids.addAll(myPreviouslyAddedResourcePids);
-			}
-
-			/*
-			 * createQuery
-			 * Construct the SQL query we'll be sending to the database
-			 *
-			 * NB: (See createCountQuery above)
-			 * We will pass the original myParams here (not a copy)
-			 * because we actually _want_ the mutation of the myParams to happen.
-			 * Specifically because SearchBuilder itself will _expect_
-			 * not to have these parameters when dumping back
-			 * to our DB.
-			 *
-			 * This is an odd implementation behaviour, but the change
-			 * for this will require a lot more handling at higher levels
-			 */
-			try (IResultIterator resultIterator = sb.createQuery(myParams, mySearchRuntimeDetails, myRequest, myRequestPartitionId)) {
-				assert (resultIterator != null);
-
-				/*
-				 * The following loop actually loads the PIDs of the resources
-				 * matching the search off of the disk and into memory. After
-				 * every X results, we commit to the HFJ_SEARCH table.
-				 */
-				int syncSize = mySyncSize;
-				while (resultIterator.hasNext()) {
-					myUnsyncedPids.add(resultIterator.next());
-
-					boolean shouldSync = myUnsyncedPids.size() >= syncSize;
-
-					if (myDaoConfig.getCountSearchResultsUpTo() != null &&
-						myDaoConfig.getCountSearchResultsUpTo() > 0 &&
-						myDaoConfig.getCountSearchResultsUpTo() < myUnsyncedPids.size()) {
-						shouldSync = false;
-					}
-
-					if (myUnsyncedPids.size() > 50_000) {
-						shouldSync = true;
-					}
-
-					// If no abort was requested, bail out
-					Validate.isTrue(isNotAborted(), "Abort has been requested");
-
-					if (shouldSync) {
-						saveUnsynced(resultIterator);
-					}
-
-					if (myLoadingThrottleForUnitTests != null) {
-						AsyncUtil.sleep(myLoadingThrottleForUnitTests);
-					}
-
-				}
-
-				// If no abort was requested, bail out
-				Validate.isTrue(isNotAborted(), "Abort has been requested");
-
-				saveUnsynced(resultIterator);
-
-			} catch (IOException e) {
-				ourLog.error("IO failure during database access", e);
-				throw new InternalErrorException(Msg.code(1166) + e);
-			}
-		}
-	}
-
-	public class SearchContinuationTask extends SearchTask {
-
-		public SearchContinuationTask(Search theSearch, IDao theCallingDao, SearchParameterMap theParams, String theResourceType, RequestDetails theRequest, RequestPartitionId theRequestPartitionId) {
-			super(theSearch, theCallingDao, theParams, theResourceType, theRequest, theRequestPartitionId);
-		}
-
-		@Override
-		public Void call() {
-			try {
-				TransactionTemplate txTemplate = new TransactionTemplate(myManagedTxManager);
-				txTemplate.afterPropertiesSet();
-				txTemplate.execute(t -> {
-					List<ResourcePersistentId> previouslyAddedResourcePids = mySearchResultCacheSvc.fetchAllResultPids(getSearch());
-					if (previouslyAddedResourcePids == null) {
-						throw newResourceGoneException(getSearch().getUuid());
-					}
-
-					ourLog.trace("Have {} previously added IDs in search: {}", previouslyAddedResourcePids.size(), getSearch().getUuid());
-					setPreviouslyAddedResourcePids(previouslyAddedResourcePids);
-					return null;
-				});
-			} catch (Throwable e) {
-				ourLog.error("Failure processing search", e);
-				getSearch().setFailureMessage(e.getMessage());
-				getSearch().setStatus(SearchStatusEnum.FAILED);
-				if (e instanceof BaseServerResponseException) {
-					getSearch().setFailureCode(((BaseServerResponseException) e).getStatusCode());
-				}
-
-				saveSearch();
-				return null;
-			}
-
-			return super.call();
-		}
-
-	}
-
-=======
->>>>>>> ae3faafc
 }