--- conflicted
+++ resolved
@@ -275,63 +275,7 @@
 		final String queryString = theParams.toNormalizedQueryString(myContext);
 		if (theParams.getEverythingMode() == null) {
 			if (myDaoConfig.getReuseCachedSearchResultsForMillis() != null && useCache) {
-<<<<<<< HEAD
-
-				long nowMillis = System.currentTimeMillis();
-				final Date createdCutoff = new Date(nowMillis - myDaoConfig.getReuseCachedSearchResultsForMillis());
-				final Date now = new Date(nowMillis);
-				final String resourceType = theResourceType;
-
-				TransactionTemplate txTemplate = new TransactionTemplate(myManagedTxManager);
-				PersistedJpaBundleProvider foundSearchProvider = txTemplate.execute(t -> {
-					Search searchToUse = null;
-
-					// Interceptor call: STORAGE_PRECHECK_FOR_CACHED_SEARCH
-					HookParams params = new HookParams()
-						.add(SearchParameterMap.class, theParams)
-						.add(RequestDetails.class, theRequestDetails)
-						.addIfMatchesType(ServletRequestDetails.class, theRequestDetails);
-					Object outcome = JpaInterceptorBroadcaster.doCallHooksAndReturnObject(myInterceptorBroadcaster, theRequestDetails, Pointcut.STORAGE_PRECHECK_FOR_CACHED_SEARCH, params);
-					if (Boolean.FALSE.equals(outcome)) {
-						return null;
-					}
-
-					// Check for a search matching the given hash
-					int hashCode = queryString.hashCode();
-					Collection<Search> candidates = mySearchDao.findWithCutoffOrExpiry(resourceType, hashCode, createdCutoff);
-					for (Search nextCandidateSearch : candidates) {
-						if (queryString.equals(nextCandidateSearch.getSearchQueryString())) {
-							searchToUse = nextCandidateSearch;
-							break;
-						}
-					}
-
-					PersistedJpaBundleProvider retVal = null;
-					if (searchToUse != null) {
-						ourLog.debug("Reusing search {} from cache", searchToUse.getUuid());
-
-						// Interceptor call: JPA_PERFTRACE_SEARCH_REUSING_CACHED
-						params = new HookParams()
-							.add(SearchParameterMap.class, theParams)
-							.add(RequestDetails.class, theRequestDetails)
-							.addIfMatchesType(ServletRequestDetails.class, theRequestDetails);
-						JpaInterceptorBroadcaster.doCallHooks(myInterceptorBroadcaster, theRequestDetails, Pointcut.JPA_PERFTRACE_SEARCH_REUSING_CACHED, params);
-
-						searchToUse.setSearchLastReturned(new Date());
-						mySearchDao.updateSearchLastReturned(searchToUse.getId(), new Date());
-
-						retVal = new PersistedJpaBundleProvider(theRequestDetails, searchToUse.getUuid(), theCallingDao);
-						retVal.setCacheHit(true);
-
-						populateBundleProvider(retVal);
-					}
-
-					return retVal;
-				});
-
-=======
 				IBundleProvider foundSearchProvider = findCachedQuery(theCallingDao, theParams, theResourceType, theRequestDetails, queryString);
->>>>>>> 5020cef5
 				if (foundSearchProvider != null) {
 					return foundSearchProvider;
 				}
@@ -1155,6 +1099,7 @@
 		theSearch.setStatus(SearchStatusEnum.LOADING);
 
 		theSearch.setSearchQueryString(theQueryString);
+		theSearch.setSearchQueryStringHash(theQueryString.hashCode());
 
 		for (Include next : theParams.getIncludes()) {
 			theSearch.addInclude(new SearchInclude(theSearch, next.getValue(), false, next.isRecurse()));
