package ca.uhn.fhir.jpa.search;

/*-
 * #%L
 * HAPI FHIR JPA Server
 * %%
 * Copyright (C) 2014 - 2022 Smile CDR, Inc.
 * %%
 * Licensed under the Apache License, Version 2.0 (the "License");
 * you may not use this file except in compliance with the License.
 * You may obtain a copy of the License at
 *
 *      http://www.apache.org/licenses/LICENSE-2.0
 *
 * Unless required by applicable law or agreed to in writing, software
 * distributed under the License is distributed on an "AS IS" BASIS,
 * WITHOUT WARRANTIES OR CONDITIONS OF ANY KIND, either express or implied.
 * See the License for the specific language governing permissions and
 * limitations under the License.
 * #L%family
 */

import ca.uhn.fhir.context.FhirContext;
import ca.uhn.fhir.i18n.Msg;
import ca.uhn.fhir.interceptor.api.HookParams;
import ca.uhn.fhir.interceptor.api.IInterceptorBroadcaster;
import ca.uhn.fhir.interceptor.api.Pointcut;
import ca.uhn.fhir.interceptor.model.RequestPartitionId;
import ca.uhn.fhir.jpa.api.config.DaoConfig;
import ca.uhn.fhir.jpa.api.dao.DaoRegistry;
import ca.uhn.fhir.jpa.api.dao.IDao;
import ca.uhn.fhir.jpa.api.dao.IFhirResourceDao;
import ca.uhn.fhir.jpa.api.svc.ISearchCoordinatorSvc;
import ca.uhn.fhir.jpa.dao.BaseStorageDao;
import ca.uhn.fhir.jpa.dao.IResultIterator;
import ca.uhn.fhir.jpa.dao.ISearchBuilder;
import ca.uhn.fhir.jpa.dao.SearchBuilderFactory;
import ca.uhn.fhir.jpa.dao.search.ResourceNotFoundInIndexException;
import ca.uhn.fhir.jpa.entity.Search;
import ca.uhn.fhir.jpa.entity.SearchInclude;
import ca.uhn.fhir.jpa.entity.SearchTypeEnum;
import ca.uhn.fhir.jpa.interceptor.JpaPreResourceAccessDetails;
import ca.uhn.fhir.jpa.model.search.SearchRuntimeDetails;
import ca.uhn.fhir.jpa.model.search.SearchStatusEnum;
import ca.uhn.fhir.jpa.partition.IRequestPartitionHelperSvc;
import ca.uhn.fhir.jpa.search.cache.ISearchCacheSvc;
import ca.uhn.fhir.jpa.search.cache.ISearchResultCacheSvc;
import ca.uhn.fhir.jpa.search.cache.SearchCacheStatusEnum;
import ca.uhn.fhir.jpa.searchparam.SearchParameterMap;
import ca.uhn.fhir.model.api.Include;
import ca.uhn.fhir.rest.api.CacheControlDirective;
import ca.uhn.fhir.rest.api.Constants;
import ca.uhn.fhir.rest.api.RestSearchParameterTypeEnum;
import ca.uhn.fhir.rest.api.SearchTotalModeEnum;
import ca.uhn.fhir.rest.api.server.IBundleProvider;
import ca.uhn.fhir.rest.api.server.IPreResourceAccessDetails;
import ca.uhn.fhir.rest.api.server.RequestDetails;
import ca.uhn.fhir.rest.api.server.storage.ResourcePersistentId;
import ca.uhn.fhir.rest.server.IPagingProvider;
import ca.uhn.fhir.rest.server.exceptions.BaseServerResponseException;
import ca.uhn.fhir.rest.server.exceptions.InternalErrorException;
import ca.uhn.fhir.rest.server.exceptions.InvalidRequestException;
import ca.uhn.fhir.rest.server.exceptions.ResourceGoneException;
import ca.uhn.fhir.rest.server.method.PageMethodBinding;
import ca.uhn.fhir.rest.server.servlet.ServletRequestDetails;
import ca.uhn.fhir.rest.server.util.CompositeInterceptorBroadcaster;
import ca.uhn.fhir.rest.server.util.ICachedSearchDetails;
import ca.uhn.fhir.rest.server.util.ISearchParamRegistry;
import ca.uhn.fhir.util.AsyncUtil;
import ca.uhn.fhir.util.StopWatch;
import ca.uhn.fhir.util.UrlUtil;
import co.elastic.apm.api.ElasticApm;
import co.elastic.apm.api.Span;
import co.elastic.apm.api.Transaction;
import com.google.common.annotations.VisibleForTesting;
import org.apache.commons.lang3.Validate;
import org.apache.commons.lang3.exception.ExceptionUtils;
import org.apache.commons.lang3.time.DateUtils;
import org.hl7.fhir.instance.model.api.IBaseResource;
import org.springframework.beans.factory.annotation.Autowired;
import org.springframework.data.domain.AbstractPageRequest;
import org.springframework.data.domain.Pageable;
import org.springframework.data.domain.Sort;
import org.springframework.orm.jpa.JpaDialect;
import org.springframework.orm.jpa.JpaTransactionManager;
import org.springframework.orm.jpa.vendor.HibernateJpaDialect;
import org.springframework.stereotype.Component;
import org.springframework.transaction.PlatformTransactionManager;
import org.springframework.transaction.TransactionDefinition;
import org.springframework.transaction.TransactionStatus;
import org.springframework.transaction.annotation.Propagation;
import org.springframework.transaction.annotation.Transactional;
import org.springframework.transaction.support.TransactionCallbackWithoutResult;
import org.springframework.transaction.support.TransactionTemplate;

import javax.annotation.Nonnull;
import javax.annotation.Nullable;
import javax.annotation.PostConstruct;
import java.io.IOException;
import java.time.Instant;
import java.time.temporal.ChronoUnit;
import java.util.ArrayList;
import java.util.Date;
import java.util.Iterator;
import java.util.List;
import java.util.Optional;
import java.util.Set;
import java.util.UUID;
import java.util.concurrent.Callable;
import java.util.concurrent.ConcurrentHashMap;
import java.util.concurrent.CountDownLatch;
import java.util.concurrent.TimeUnit;
import java.util.stream.Collectors;

import static ca.uhn.fhir.jpa.util.SearchParameterMapCalculator.isWantCount;
import static ca.uhn.fhir.jpa.util.SearchParameterMapCalculator.isWantOnlyCount;
import static java.util.Objects.nonNull;
import static org.apache.commons.lang3.ObjectUtils.defaultIfNull;
import static org.apache.commons.lang3.StringUtils.isBlank;
import static org.apache.commons.lang3.StringUtils.isNotBlank;

@Component("mySearchCoordinatorSvc")
public class SearchCoordinatorSvcImpl implements ISearchCoordinatorSvc {
	public static final int DEFAULT_SYNC_SIZE = 250;
	public static final String UNIT_TEST_CAPTURE_STACK = "unit_test_capture_stack";

	private static final org.slf4j.Logger ourLog = org.slf4j.LoggerFactory.getLogger(SearchCoordinatorSvcImpl.class);
	private final ConcurrentHashMap<String, SearchTask> myIdToSearchTask = new ConcurrentHashMap<>();
	@Autowired
	private FhirContext myContext;
	@Autowired
	private DaoConfig myDaoConfig;

	private Integer myLoadingThrottleForUnitTests = null;
	private long myMaxMillisToWaitForRemoteResults = DateUtils.MILLIS_PER_MINUTE;
	private boolean myNeverUseLocalSearchForUnitTests;
	@Autowired
	private IInterceptorBroadcaster myInterceptorBroadcaster;
	@Autowired
	private PlatformTransactionManager myManagedTxManager;
	@Autowired
	private ISearchCacheSvc mySearchCacheSvc;
	@Autowired
	private ISearchResultCacheSvc mySearchResultCacheSvc;
	@Autowired
	private DaoRegistry myDaoRegistry;
	@Autowired
	private IPagingProvider myPagingProvider;
	@Autowired
	private SearchBuilderFactory mySearchBuilderFactory;

	@Autowired
	private ISynchronousSearchSvc mySynchronousSearchSvc;

	private int mySyncSize = DEFAULT_SYNC_SIZE;
	/**
	 * Set in {@link #start()}
	 */
	private boolean myCustomIsolationSupported;
	@Autowired
	private PersistedJpaBundleProviderFactory myPersistedJpaBundleProviderFactory;
	@Autowired
	private IRequestPartitionHelperSvc myRequestPartitionHelperService;
	@Autowired
	private ISearchParamRegistry mySearchParamRegistry;
	@Autowired
	private SearchStrategyFactory mySearchStrategyFactory;

	/**
	 * Constructor
	 */
	@Autowired
	public SearchCoordinatorSvcImpl() {
		super();
	}

	@VisibleForTesting
	Set<String> getActiveSearchIds() {
		return myIdToSearchTask.keySet();
	}

	@VisibleForTesting
	public void setSearchCacheServicesForUnitTest(ISearchCacheSvc theSearchCacheSvc, ISearchResultCacheSvc theSearchResultCacheSvc) {
		mySearchCacheSvc = theSearchCacheSvc;
		mySearchResultCacheSvc = theSearchResultCacheSvc;
	}

	@PostConstruct
	public void start() {
		if (myManagedTxManager instanceof JpaTransactionManager) {
			JpaDialect jpaDialect = ((JpaTransactionManager) myManagedTxManager).getJpaDialect();
			if (jpaDialect instanceof HibernateJpaDialect) {
				myCustomIsolationSupported = true;
			}
		}
		if (myCustomIsolationSupported == false) {
			ourLog.warn("JPA dialect does not support transaction isolation! This can have an impact on search performance.");
		}
	}

	@Override
	public void cancelAllActiveSearches() {
		for (SearchTask next : myIdToSearchTask.values()) {
			ourLog.info("Requesting immediate abort of search: {}", next.getSearch().getUuid());
			next.requestImmediateAbort();
			AsyncUtil.awaitLatchAndIgnoreInterrupt(next.getCompletionLatch(), 30, TimeUnit.SECONDS);
		}
	}

	@SuppressWarnings("SameParameterValue")
	@VisibleForTesting
	void setMaxMillisToWaitForRemoteResultsForUnitTest(long theMaxMillisToWaitForRemoteResults) {
		myMaxMillisToWaitForRemoteResults = theMaxMillisToWaitForRemoteResults;
	}

	/**
	 * facade over raw hook intererface
	 */
	public class StorageInterceptorHooks {
		/**
		 * Interceptor call: STORAGE_PRESEARCH_REGISTERED
		 *
		 * @param theRequestDetails
		 * @param theParams
		 * @param search
		 */
		private void callStoragePresearchRegistered(RequestDetails theRequestDetails, SearchParameterMap theParams, Search search) {
			HookParams params = new HookParams()
				.add(ICachedSearchDetails.class, search)
				.add(RequestDetails.class, theRequestDetails)
				.addIfMatchesType(ServletRequestDetails.class, theRequestDetails)
				.add(SearchParameterMap.class, theParams);
			CompositeInterceptorBroadcaster.doCallHooks(myInterceptorBroadcaster, theRequestDetails, Pointcut.STORAGE_PRESEARCH_REGISTERED, params);
		}
		//private IInterceptorBroadcaster myInterceptorBroadcaster;
	}
	private StorageInterceptorHooks myStorageInterceptorHooks = new StorageInterceptorHooks();

	/**
	 * This method is called by the HTTP client processing thread in order to
	 * fetch resources.
	 */
	@Override
	@Transactional(propagation = Propagation.NEVER)
	public List<ResourcePersistentId> getResources(final String theUuid, int theFrom, int theTo, @Nullable RequestDetails theRequestDetails) {
		TransactionTemplate txTemplate = new TransactionTemplate(myManagedTxManager);
		txTemplate.setPropagationBehavior(TransactionDefinition.PROPAGATION_REQUIRED);

		// If we're actively searching right now, don't try to do anything until at least one batch has been
		// persisted in the DB
		SearchTask searchTask = myIdToSearchTask.get(theUuid);
		if (searchTask != null) {
			searchTask.awaitInitialSync();
		}

		ourLog.trace("About to start looking for resources {}-{}", theFrom, theTo);

		Search search;
		StopWatch sw = new StopWatch();
		while (true) {

			if (myNeverUseLocalSearchForUnitTests == false) {
				if (searchTask != null) {
					ourLog.trace("Local search found");
					List<ResourcePersistentId> resourcePids = searchTask.getResourcePids(theFrom, theTo);
					ourLog.trace("Local search returned {} pids, wanted {}-{} - Search: {}", resourcePids.size(), theFrom, theTo, searchTask.getSearch());

					/*
					 * Generally, if a search task is open, the fastest possible thing is to just return its results. This
					 * will work most of the time, but can fail if the task hit a search threshold and the client is requesting
					 * results beyond that threashold. In that case, we'll keep going below, since that will trigger another
					 * task.
					 */
					if ((searchTask.getSearch().getNumFound() - searchTask.getSearch().getNumBlocked()) >= theTo || resourcePids.size() == (theTo - theFrom)) {
						return resourcePids;
					}
				}
			}

			search = mySearchCacheSvc
				.fetchByUuid(theUuid)
				.orElseThrow(() -> newResourceGoneException(theUuid));

			verifySearchHasntFailedOrThrowInternalErrorException(search);
			if (search.getStatus() == SearchStatusEnum.FINISHED) {
				ourLog.trace("Search entity marked as finished with {} results", search.getNumFound());
				break;
			}
			if ((search.getNumFound() - search.getNumBlocked()) >= theTo) {
				ourLog.trace("Search entity has {} results so far", search.getNumFound());
				break;
			}

			if (sw.getMillis() > myMaxMillisToWaitForRemoteResults) {
				ourLog.error("Search {} of type {} for {}{} timed out after {}ms", search.getId(), search.getSearchType(), search.getResourceType(), search.getSearchQueryString(), sw.getMillis());
				throw new InternalErrorException(Msg.code(1163) + "Request timed out after " + sw.getMillis() + "ms");
			}

			// If the search was saved in "pass complete mode" it's probably time to
			// start a new pass
			if (search.getStatus() == SearchStatusEnum.PASSCMPLET) {
				ourLog.trace("Going to try to start next search");
				Optional<Search> newSearch = mySearchCacheSvc.tryToMarkSearchAsInProgress(search);
				if (newSearch.isPresent()) {
					ourLog.trace("Launching new search");
					search = newSearch.get();
					String resourceType = search.getResourceType();
					SearchParameterMap params = search.getSearchParameterMap().orElseThrow(() -> new IllegalStateException("No map in PASSCOMPLET search"));
					IFhirResourceDao<?> resourceDao = myDaoRegistry.getResourceDao(resourceType);
					RequestPartitionId requestPartitionId = myRequestPartitionHelperService.determineReadPartitionForRequestForSearchType(theRequestDetails, resourceType, params, null);
					SearchContinuationTask task = new SearchContinuationTask(search, resourceDao, params, resourceType, theRequestDetails, requestPartitionId);
					myIdToSearchTask.put(search.getUuid(), task);
					task.call();
				}
			}

			AsyncUtil.sleep(500);
		}

		ourLog.trace("Finished looping");

		List<ResourcePersistentId> pids = mySearchResultCacheSvc.fetchResultPids(search, theFrom, theTo);
		if (pids == null) {
			throw newResourceGoneException(theUuid);
		}

		ourLog.trace("Fetched {} results", pids.size());

		return pids;
	}

	@Nonnull
	private ResourceGoneException newResourceGoneException(String theUuid) {
		ourLog.trace("Client requested unknown paging ID[{}]", theUuid);
		String msg = myContext.getLocalizer().getMessage(PageMethodBinding.class, "unknownSearchId", theUuid);
		return new ResourceGoneException(msg);
	}

	@Override
	public IBundleProvider registerSearch(final IFhirResourceDao<?> theCallingDao, final SearchParameterMap theParams, String theResourceType, CacheControlDirective theCacheControlDirective, RequestDetails theRequestDetails, RequestPartitionId theRequestPartitionId) {
		final String searchUuid = UUID.randomUUID().toString();

		final String queryString = theParams.toNormalizedQueryString(myContext);
		ourLog.debug("Registering new search {}", searchUuid);

		Search search = new Search();
		populateSearchEntity(theParams, theResourceType, searchUuid, queryString, search, theRequestPartitionId);

		myStorageInterceptorHooks.callStoragePresearchRegistered(theRequestDetails, theParams, search);

		validateSearch(theParams);

		Class<? extends IBaseResource> resourceTypeClass = myContext.getResourceDefinition(theResourceType).getImplementingClass();
		final ISearchBuilder sb = mySearchBuilderFactory.newSearchBuilder(theCallingDao, theResourceType, resourceTypeClass);
		sb.setFetchSize(mySyncSize);

		final Integer loadSynchronousUpTo = getLoadSynchronousUpToOrNull(theCacheControlDirective);
		boolean isOffsetQuery = theParams.isOffsetQuery();

		// todo someday - not today.
//		SearchStrategyFactory.ISearchStrategy searchStrategy = mySearchStrategyFactory.pickStrategy(theResourceType, theParams, theRequestDetails);
//		return searchStrategy.get();

<<<<<<< HEAD
		if (mySearchStrategyFactory.isSupportsHSearchDirect(theResourceType, theParams, theRequestDetails)) {
			ourLog.info("Search {} is using direct load strategy", searchUuid);
			SearchStrategyFactory.ISearchStrategy direct =  mySearchStrategyFactory.makeDirectStrategy(searchUuid, theResourceType, theParams, theRequestDetails);

			try {
				return direct.get();

			} catch (ResourceNotFoundInIndexException theE) {
				// some resources were not found in index, so we will inform this and resort to JPA search
				ourLog.warn("Some resources were not found in index. Make sure all resources were indexed. Resorting to database search.");
			}
		}

=======
>>>>>>> 2e1f4c25
		if (theParams.isLoadSynchronous() || loadSynchronousUpTo != null || isOffsetQuery) {
			if (mySearchStrategyFactory.isSupportsHSearchDirect(theResourceType, theParams, theRequestDetails)) {
				ourLog.info("Search {} is using direct load strategy", searchUuid);
				SearchStrategyFactory.ISearchStrategy direct =  mySearchStrategyFactory.makeDirectStrategy(searchUuid, theResourceType, theParams, theRequestDetails);
				return direct.get();
			}

			ourLog.debug("Search {} is loading in synchronous mode", searchUuid);
			return mySynchronousSearchSvc.executeQuery(theParams, theRequestDetails, searchUuid, sb, loadSynchronousUpTo, theRequestPartitionId);
		}

		/*
		 * See if there are any cached searches whose results we can return
		 * instead
		 */
		SearchCacheStatusEnum cacheStatus = SearchCacheStatusEnum.MISS;
		if (theCacheControlDirective != null && theCacheControlDirective.isNoCache() == true) {
			cacheStatus = SearchCacheStatusEnum.NOT_TRIED;
		}

		if (cacheStatus != SearchCacheStatusEnum.NOT_TRIED) {
			if (theParams.getEverythingMode() == null) {
				if (myDaoConfig.getReuseCachedSearchResultsForMillis() != null) {
					PersistedJpaBundleProvider foundSearchProvider = findCachedQuery(theParams, theResourceType, theRequestDetails, queryString, theRequestPartitionId);
					if (foundSearchProvider != null) {
						foundSearchProvider.setCacheStatus(SearchCacheStatusEnum.HIT);
						return foundSearchProvider;
					}
				}
			}
		}

		PersistedJpaSearchFirstPageBundleProvider retVal = submitSearch(theCallingDao, theParams, theResourceType, theRequestDetails, searchUuid, sb, queryString, theRequestPartitionId, search);
		retVal.setCacheStatus(cacheStatus);
		return retVal;
	}

	private void validateSearch(SearchParameterMap theParams) {
		validateIncludes(theParams.getIncludes(), Constants.PARAM_INCLUDE);
		validateIncludes(theParams.getRevIncludes(), Constants.PARAM_REVINCLUDE);
	}

	private void validateIncludes(Set<Include> includes, String name) {
		for (Include next : includes) {
			String value = next.getValue();
			if (value.equals(Constants.INCLUDE_STAR) || isBlank(value)) {
				continue;
			}

			String paramType = next.getParamType();
			String paramName = next.getParamName();
			String paramTargetType = next.getParamTargetType();

			if (isBlank(paramType) || isBlank(paramName)) {
				String msg = myContext.getLocalizer().getMessageSanitized(SearchCoordinatorSvcImpl.class, "invalidInclude", name, value, "");
				throw new InvalidRequestException(Msg.code(2018) + msg);
			}

			if (!myDaoRegistry.isResourceTypeSupported(paramType)) {
				String resourceTypeMsg = myContext.getLocalizer().getMessageSanitized(SearchCoordinatorSvcImpl.class, "invalidResourceType", paramType);
				String msg = myContext.getLocalizer().getMessage(SearchCoordinatorSvcImpl.class, "invalidInclude", UrlUtil.sanitizeUrlPart(name), UrlUtil.sanitizeUrlPart(value), resourceTypeMsg); // last param is pre-sanitized
				throw new InvalidRequestException(Msg.code(2017) + msg);
			}

			if (isNotBlank(paramTargetType) && !myDaoRegistry.isResourceTypeSupported(paramTargetType)) {
				String resourceTypeMsg = myContext.getLocalizer().getMessageSanitized(SearchCoordinatorSvcImpl.class, "invalidResourceType", paramTargetType);
				String msg = myContext.getLocalizer().getMessage(SearchCoordinatorSvcImpl.class, "invalidInclude", UrlUtil.sanitizeUrlPart(name), UrlUtil.sanitizeUrlPart(value), resourceTypeMsg); // last param is pre-sanitized
				throw new InvalidRequestException(Msg.code(2016) + msg);
			}

			if (!Constants.INCLUDE_STAR.equals(paramName) && mySearchParamRegistry.getActiveSearchParam(paramType, paramName) == null) {
				List<String> validNames = mySearchParamRegistry
					.getActiveSearchParams(paramType)
					.values()
					.stream()
					.filter(t -> t.getParamType() == RestSearchParameterTypeEnum.REFERENCE)
					.map(t -> UrlUtil.sanitizeUrlPart(t.getName()))
					.sorted()
					.collect(Collectors.toList());
				String searchParamMessage = myContext.getLocalizer().getMessage(BaseStorageDao.class, "invalidSearchParameter", UrlUtil.sanitizeUrlPart(paramName), UrlUtil.sanitizeUrlPart(paramType), validNames);
				String msg = myContext.getLocalizer().getMessage(SearchCoordinatorSvcImpl.class, "invalidInclude", UrlUtil.sanitizeUrlPart(name), UrlUtil.sanitizeUrlPart(value), searchParamMessage); // last param is pre-sanitized
				throw new InvalidRequestException(Msg.code(2015) + msg);
			}

		}
	}

	@Override
	public Optional<Integer> getSearchTotal(String theUuid) {
		SearchTask task = myIdToSearchTask.get(theUuid);
		if (task != null) {
			return Optional.ofNullable(task.awaitInitialSync());
		}

		/*
		 * In case there is no running search, if the total is listed as accurate we know one is coming
		 * so let's wait a bit for it to show up
		 */
		TransactionTemplate txTemplate = new TransactionTemplate(myManagedTxManager);
		txTemplate.setPropagationBehavior(TransactionDefinition.PROPAGATION_REQUIRED);
		Optional<Search> search = mySearchCacheSvc.fetchByUuid(theUuid);
		if (search.isPresent()) {
			Optional<SearchParameterMap> searchParameterMap = search.get().getSearchParameterMap();
			if (searchParameterMap.isPresent() && searchParameterMap.get().getSearchTotalMode() == SearchTotalModeEnum.ACCURATE) {
				for (int i = 0; i < 10; i++) {
					if (search.isPresent()) {
						verifySearchHasntFailedOrThrowInternalErrorException(search.get());
						if (search.get().getTotalCount() != null) {
							return Optional.of(search.get().getTotalCount());
						}
					}
					search = mySearchCacheSvc.fetchByUuid(theUuid);
				}
			}
		}

		return Optional.empty();
	}

	@Nonnull
	private PersistedJpaSearchFirstPageBundleProvider submitSearch(IDao theCallingDao, SearchParameterMap theParams, String theResourceType, RequestDetails theRequestDetails, String theSearchUuid, ISearchBuilder theSb, String theQueryString, RequestPartitionId theRequestPartitionId, Search theSearch) {
		StopWatch w = new StopWatch();
		SearchTask task = new SearchTask(theSearch, theCallingDao, theParams, theResourceType, theRequestDetails, theRequestPartitionId);
		myIdToSearchTask.put(theSearch.getUuid(), task);
		task.call();

		PersistedJpaSearchFirstPageBundleProvider retVal = myPersistedJpaBundleProviderFactory.newInstanceFirstPage(theRequestDetails, theSearch, task, theSb);

		ourLog.debug("Search initial phase completed in {}ms", w.getMillis());
		return retVal;
	}

	@Nullable
	private PersistedJpaBundleProvider findCachedQuery(SearchParameterMap theParams, String theResourceType, RequestDetails theRequestDetails, String theQueryString, RequestPartitionId theRequestPartitionId) {
		TransactionTemplate txTemplate = new TransactionTemplate(myManagedTxManager);

		// May be null
		return txTemplate.execute(t -> {

			// Interceptor call: STORAGE_PRECHECK_FOR_CACHED_SEARCH
			HookParams params = new HookParams()
				.add(SearchParameterMap.class, theParams)
				.add(RequestDetails.class, theRequestDetails)
				.addIfMatchesType(ServletRequestDetails.class, theRequestDetails);
			Object outcome = CompositeInterceptorBroadcaster.doCallHooksAndReturnObject(myInterceptorBroadcaster, theRequestDetails, Pointcut.STORAGE_PRECHECK_FOR_CACHED_SEARCH, params);
			if (Boolean.FALSE.equals(outcome)) {
				return null;
			}

			// Check for a search matching the given hash
			Search searchToUse = findSearchToUseOrNull(theQueryString, theResourceType, theRequestPartitionId);
			if (searchToUse == null) {
				return null;
			}

			ourLog.debug("Reusing search {} from cache", searchToUse.getUuid());
			// Interceptor call: JPA_PERFTRACE_SEARCH_REUSING_CACHED
			params = new HookParams()
				.add(SearchParameterMap.class, theParams)
				.add(RequestDetails.class, theRequestDetails)
				.addIfMatchesType(ServletRequestDetails.class, theRequestDetails);
			CompositeInterceptorBroadcaster.doCallHooks(myInterceptorBroadcaster, theRequestDetails, Pointcut.JPA_PERFTRACE_SEARCH_REUSING_CACHED, params);

			return myPersistedJpaBundleProviderFactory.newInstance(theRequestDetails, searchToUse.getUuid());
		});
	}

	@Nullable
	private Search findSearchToUseOrNull(String theQueryString, String theResourceType, RequestPartitionId theRequestPartitionId) {
		// createdCutoff is in recent past
		final Instant createdCutoff = Instant.now().minus(myDaoConfig.getReuseCachedSearchResultsForMillis(), ChronoUnit.MILLIS);

		Optional<Search> candidate = mySearchCacheSvc.findCandidatesForReuse(theResourceType, theQueryString, createdCutoff, theRequestPartitionId);
		return candidate.orElse(null);
	}

	@Nullable
	private Integer getLoadSynchronousUpToOrNull(CacheControlDirective theCacheControlDirective) {
		final Integer loadSynchronousUpTo;
		if (theCacheControlDirective != null && theCacheControlDirective.isNoStore()) {
			if (theCacheControlDirective.getMaxResults() != null) {
				loadSynchronousUpTo = theCacheControlDirective.getMaxResults();
				if (loadSynchronousUpTo > myDaoConfig.getCacheControlNoStoreMaxResultsUpperLimit()) {
					throw new InvalidRequestException(Msg.code(1165) + Constants.HEADER_CACHE_CONTROL + " header " + Constants.CACHE_CONTROL_MAX_RESULTS + " value must not exceed " + myDaoConfig.getCacheControlNoStoreMaxResultsUpperLimit());
				}
			} else {
				loadSynchronousUpTo = 100;
			}
		} else {
			loadSynchronousUpTo = null;
		}
		return loadSynchronousUpTo;
	}

	@VisibleForTesting
	void setContextForUnitTest(FhirContext theCtx) {
		myContext = theCtx;
	}

	@VisibleForTesting
	void setDaoConfigForUnitTest(DaoConfig theDaoConfig) {
		myDaoConfig = theDaoConfig;
	}

	@VisibleForTesting
	public void setLoadingThrottleForUnitTests(Integer theLoadingThrottleForUnitTests) {
		myLoadingThrottleForUnitTests = theLoadingThrottleForUnitTests;
	}

	@VisibleForTesting
	public void setNeverUseLocalSearchForUnitTests(boolean theNeverUseLocalSearchForUnitTests) {
		myNeverUseLocalSearchForUnitTests = theNeverUseLocalSearchForUnitTests;
	}

	@VisibleForTesting
	public void setSyncSizeForUnitTests(int theSyncSize) {
		mySyncSize = theSyncSize;
	}

	@VisibleForTesting
	void setTransactionManagerForUnitTest(PlatformTransactionManager theTxManager) {
		myManagedTxManager = theTxManager;
	}

	@VisibleForTesting
	void setDaoRegistryForUnitTest(DaoRegistry theDaoRegistry) {
		myDaoRegistry = theDaoRegistry;
	}

	@VisibleForTesting
	void setInterceptorBroadcasterForUnitTest(IInterceptorBroadcaster theInterceptorBroadcaster) {
		myInterceptorBroadcaster = theInterceptorBroadcaster;
	}

	@VisibleForTesting
	public void setSearchBuilderFactoryForUnitTest(SearchBuilderFactory theSearchBuilderFactory) {
		mySearchBuilderFactory = theSearchBuilderFactory;
	}

	@VisibleForTesting
	public void setPersistedJpaBundleProviderFactoryForUnitTest(PersistedJpaBundleProviderFactory thePersistedJpaBundleProviderFactory) {
		myPersistedJpaBundleProviderFactory = thePersistedJpaBundleProviderFactory;
	}

	@VisibleForTesting
	public void setRequestPartitionHelperService(IRequestPartitionHelperSvc theRequestPartitionHelperService) {
		myRequestPartitionHelperService = theRequestPartitionHelperService;
	}

	@VisibleForTesting
	public void setSynchronousSearchSvc(ISynchronousSearchSvc theSynchronousSearchSvc) {
		mySynchronousSearchSvc = theSynchronousSearchSvc;
	}

	public static void populateSearchEntity(SearchParameterMap theParams, String theResourceType, String theSearchUuid, String theQueryString, Search theSearch, RequestPartitionId theRequestPartitionId) {
		theSearch.setDeleted(false);
		theSearch.setUuid(theSearchUuid);
		theSearch.setCreated(new Date());
		theSearch.setTotalCount(null);
		theSearch.setNumFound(0);
		theSearch.setPreferredPageSize(theParams.getCount());
		theSearch.setSearchType(theParams.getEverythingMode() != null ? SearchTypeEnum.EVERYTHING : SearchTypeEnum.SEARCH);
		theSearch.setLastUpdated(theParams.getLastUpdated());
		theSearch.setResourceType(theResourceType);
		theSearch.setStatus(SearchStatusEnum.LOADING);
		theSearch.setSearchQueryString(theQueryString, theRequestPartitionId);

		if (theParams.hasIncludes()) {
			for (Include next : theParams.getIncludes()) {
				theSearch.addInclude(new SearchInclude(theSearch, next.getValue(), false, next.isRecurse()));
			}
		}

		for (Include next : theParams.getRevIncludes()) {
			theSearch.addInclude(new SearchInclude(theSearch, next.getValue(), true, next.isRecurse()));
		}
	}

	/**
	 * Creates a {@link Pageable} using a start and end index
	 */
	@SuppressWarnings("WeakerAccess")
	@Nullable
	public static Pageable toPage(final int theFromIndex, int theToIndex) {
		int pageSize = theToIndex - theFromIndex;
		if (pageSize < 1) {
			return null;
		}

		int pageIndex = theFromIndex / pageSize;

		Pageable page = new AbstractPageRequest(pageIndex, pageSize) {
			private static final long serialVersionUID = 1L;

			@Override
			public long getOffset() {
				return theFromIndex;
			}

			@Override
			public Sort getSort() {
				return Sort.unsorted();
			}

			@Override
			public Pageable next() {
				return null;
			}

			@Override
			public Pageable previous() {
				return null;
			}

			@Override
			public Pageable first() {
				return null;
			}

			@Override
			public Pageable withPage(int theI) {
				return null;
			}
		};

		return page;
	}

	static void verifySearchHasntFailedOrThrowInternalErrorException(Search theSearch) {
		if (theSearch.getStatus() == SearchStatusEnum.FAILED) {
			Integer status = theSearch.getFailureCode();
			status = defaultIfNull(status, 500);

			String message = theSearch.getFailureMessage();
			throw BaseServerResponseException.newInstance(status, message);
		}
	}

		/**
	 * A search task is a Callable task that runs in
	 * a thread pool to handle an individual search. One instance
	 * is created for any requested search and runs from the
	 * beginning to the end of the search.
	 * <p>
	 * Understand:
	 * This class executes in its own thread separate from the
	 * web server client thread that made the request. We do that
	 * so that we can return to the client as soon as possible,
	 * but keep the search going in the background (and have
	 * the next page of results ready to go when the client asks).
	 */
	public class SearchTask implements Callable<Void> {
		private final SearchParameterMap myParams;
		private final IDao myCallingDao;
		private final String myResourceType;
		private final ArrayList<ResourcePersistentId> mySyncedPids = new ArrayList<>();
		private final CountDownLatch myInitialCollectionLatch = new CountDownLatch(1);
		private final CountDownLatch myCompletionLatch;
		private final ArrayList<ResourcePersistentId> myUnsyncedPids = new ArrayList<>();
		private final RequestDetails myRequest;
		private final RequestPartitionId myRequestPartitionId;
		private final SearchRuntimeDetails mySearchRuntimeDetails;
		private final Transaction myParentTransaction;
		private Search mySearch;
		private boolean myAbortRequested;
		private int myCountSavedTotal = 0;
		private int myCountSavedThisPass = 0;
		private int myCountBlockedThisPass = 0;
		private boolean myAdditionalPrefetchThresholdsRemaining;
		private List<ResourcePersistentId> myPreviouslyAddedResourcePids;
		private Integer myMaxResultsToFetch;

		/**
		 * Constructor
		 */
		protected SearchTask(Search theSearch, IDao theCallingDao, SearchParameterMap theParams, String theResourceType, RequestDetails theRequest, RequestPartitionId theRequestPartitionId) {
			mySearch = theSearch;
			myCallingDao = theCallingDao;
			myParams = theParams;
			myResourceType = theResourceType;
			myCompletionLatch = new CountDownLatch(1);
			mySearchRuntimeDetails = new SearchRuntimeDetails(theRequest, mySearch.getUuid());
			mySearchRuntimeDetails.setQueryString(theParams.toNormalizedQueryString(theCallingDao.getContext()));
			myRequestPartitionId = theRequestPartitionId;
			myRequest = theRequest;
			myParentTransaction = ElasticApm.currentTransaction();
		}

		/**
		 * This method is called by the server HTTP thread, and
		 * will block until at least one page of results have been
		 * fetched from the DB, and will never block after that.
		 */
		Integer awaitInitialSync() {
			ourLog.trace("Awaiting initial sync");
			do {
				ourLog.trace("Search {} aborted: {}", getSearch().getUuid(), !isNotAborted());
				if (AsyncUtil.awaitLatchAndThrowInternalErrorExceptionOnInterrupt(getInitialCollectionLatch(), 250L, TimeUnit.MILLISECONDS)) {
					break;
				}
			} while (getSearch().getStatus() == SearchStatusEnum.LOADING);
			ourLog.trace("Initial sync completed");

			return getSearch().getTotalCount();
		}

		protected Search getSearch() {
			return mySearch;
		}

		CountDownLatch getInitialCollectionLatch() {
			return myInitialCollectionLatch;
		}

		void setPreviouslyAddedResourcePids(List<ResourcePersistentId> thePreviouslyAddedResourcePids) {
			myPreviouslyAddedResourcePids = thePreviouslyAddedResourcePids;
			myCountSavedTotal = myPreviouslyAddedResourcePids.size();
		}

		private ISearchBuilder newSearchBuilder() {
			Class<? extends IBaseResource> resourceTypeClass = myContext.getResourceDefinition(myResourceType).getImplementingClass();
			return mySearchBuilderFactory.newSearchBuilder(myCallingDao, myResourceType, resourceTypeClass);
		}

		@Nonnull
		List<ResourcePersistentId> getResourcePids(int theFromIndex, int theToIndex) {
			ourLog.debug("Requesting search PIDs from {}-{}", theFromIndex, theToIndex);

			boolean keepWaiting;
			do {
				synchronized (mySyncedPids) {
					ourLog.trace("Search status is {}", mySearch.getStatus());
					boolean haveEnoughResults = mySyncedPids.size() >= theToIndex;
					if (!haveEnoughResults) {
						switch (mySearch.getStatus()) {
							case LOADING:
								keepWaiting = true;
								break;
							case PASSCMPLET:
								/*
								 * If we get here, it means that the user requested resources that crossed the
								 * current pre-fetch boundary. For example, if the prefetch threshold is 50 and the
								 * user has requested resources 0-60, then they would get 0-50 back but the search
								 * coordinator would then stop searching.SearchCoordinatorSvcImplTest
								 */
								keepWaiting = false;
								break;
							case FAILED:
							case FINISHED:
							case GONE:
							default:
								keepWaiting = false;
								break;
						}
					} else {
						keepWaiting = false;
					}
				}

				if (keepWaiting) {
					ourLog.info("Waiting as we only have {} results - Search status: {}", mySyncedPids.size(), mySearch.getStatus());
					AsyncUtil.sleep(500L);
				}
			} while (keepWaiting);

			ourLog.debug("Proceeding, as we have {} results", mySyncedPids.size());

			ArrayList<ResourcePersistentId> retVal = new ArrayList<>();
			synchronized (mySyncedPids) {
				verifySearchHasntFailedOrThrowInternalErrorException(mySearch);

				int toIndex = theToIndex;
				if (mySyncedPids.size() < toIndex) {
					toIndex = mySyncedPids.size();
				}
				for (int i = theFromIndex; i < toIndex; i++) {
					retVal.add(mySyncedPids.get(i));
				}
			}

			ourLog.trace("Done syncing results - Wanted {}-{} and returning {} of {}", theFromIndex, theToIndex, retVal.size(), mySyncedPids.size());

			return retVal;
		}

		void saveSearch() {
			TransactionTemplate txTemplate = new TransactionTemplate(myManagedTxManager);
			txTemplate.setPropagationBehavior(TransactionDefinition.PROPAGATION_REQUIRES_NEW);
			txTemplate.execute(new TransactionCallbackWithoutResult() {
				@Override
				protected void doInTransactionWithoutResult(@Nonnull TransactionStatus theArg0) {
					doSaveSearch();
				}

			});
		}

		private void saveUnsynced(final IResultIterator theResultIter) {
			TransactionTemplate txTemplate = new TransactionTemplate(myManagedTxManager);
			txTemplate.setPropagationBehavior(TransactionDefinition.PROPAGATION_REQUIRED);
			txTemplate.execute(new TransactionCallbackWithoutResult() {
				@Override
				protected void doInTransactionWithoutResult(@Nonnull TransactionStatus theArg0) {
					if (mySearch.getId() == null) {
						doSaveSearch();
					}

					ArrayList<ResourcePersistentId> unsyncedPids = myUnsyncedPids;
					int countBlocked = 0;

					// Interceptor call: STORAGE_PREACCESS_RESOURCES
					// This can be used to remove results from the search result details before
					// the user has a chance to know that they were in the results
					if (mySearchRuntimeDetails.getRequestDetails() != null && unsyncedPids.isEmpty() == false) {
						JpaPreResourceAccessDetails accessDetails = new JpaPreResourceAccessDetails(unsyncedPids, () -> newSearchBuilder());
						HookParams params = new HookParams()
							.add(IPreResourceAccessDetails.class, accessDetails)
							.add(RequestDetails.class, mySearchRuntimeDetails.getRequestDetails())
							.addIfMatchesType(ServletRequestDetails.class, mySearchRuntimeDetails.getRequestDetails());
						CompositeInterceptorBroadcaster.doCallHooks(myInterceptorBroadcaster, myRequest, Pointcut.STORAGE_PREACCESS_RESOURCES, params);

						for (int i = unsyncedPids.size() - 1; i >= 0; i--) {
							if (accessDetails.isDontReturnResourceAtIndex(i)) {
								unsyncedPids.remove(i);
								myCountBlockedThisPass++;
								myCountSavedTotal++;
								countBlocked++;
							}
						}
					}

					// Actually store the results in the query cache storage
					myCountSavedTotal += unsyncedPids.size();
					myCountSavedThisPass += unsyncedPids.size();
					mySearchResultCacheSvc.storeResults(mySearch, mySyncedPids, unsyncedPids);

					synchronized (mySyncedPids) {
						int numSyncedThisPass = unsyncedPids.size();
						ourLog.trace("Syncing {} search results - Have more: {}", numSyncedThisPass, theResultIter.hasNext());
						mySyncedPids.addAll(unsyncedPids);
						unsyncedPids.clear();

						if (theResultIter.hasNext() == false) {
							int skippedCount = theResultIter.getSkippedCount();
							int nonSkippedCount = theResultIter.getNonSkippedCount();
							int totalFetched = skippedCount + myCountSavedThisPass + myCountBlockedThisPass;
							ourLog.trace("MaxToFetch[{}] SkippedCount[{}] CountSavedThisPass[{}] CountSavedThisTotal[{}] AdditionalPrefetchRemaining[{}]", myMaxResultsToFetch, skippedCount, myCountSavedThisPass, myCountSavedTotal, myAdditionalPrefetchThresholdsRemaining);

							if (nonSkippedCount == 0 || (myMaxResultsToFetch != null && totalFetched < myMaxResultsToFetch)) {
								ourLog.trace("Setting search status to FINISHED");
								mySearch.setStatus(SearchStatusEnum.FINISHED);
								mySearch.setTotalCount(myCountSavedTotal - countBlocked);
							} else if (myAdditionalPrefetchThresholdsRemaining) {
								ourLog.trace("Setting search status to PASSCMPLET");
								mySearch.setStatus(SearchStatusEnum.PASSCMPLET);
								mySearch.setSearchParameterMap(myParams);
							} else {
								ourLog.trace("Setting search status to FINISHED");
								mySearch.setStatus(SearchStatusEnum.FINISHED);
								mySearch.setTotalCount(myCountSavedTotal - countBlocked);
							}
						}
					}

					mySearch.setNumFound(myCountSavedTotal);
					mySearch.setNumBlocked(mySearch.getNumBlocked() + countBlocked);

					int numSynced;
					synchronized (mySyncedPids) {
						numSynced = mySyncedPids.size();
					}

					if (myDaoConfig.getCountSearchResultsUpTo() == null ||
						myDaoConfig.getCountSearchResultsUpTo() <= 0 ||
						myDaoConfig.getCountSearchResultsUpTo() <= numSynced) {
						myInitialCollectionLatch.countDown();
					}

					doSaveSearch();

					ourLog.trace("saveUnsynced() - pre-commit");
				}
			});
			ourLog.trace("saveUnsynced() - post-commit");

		}

		boolean isNotAborted() {
			return myAbortRequested == false;
		}

		void markComplete() {
			myCompletionLatch.countDown();
		}

		CountDownLatch getCompletionLatch() {
			return myCompletionLatch;
		}

		/**
		 * Request that the task abort as soon as possible
		 */
		void requestImmediateAbort() {
			myAbortRequested = true;
		}

		/**
		 * This is the method which actually performs the search.
		 * It is called automatically by the thread pool.
		 */
		@Override
		public Void call() {
			StopWatch sw = new StopWatch();
			Span span = myParentTransaction.startSpan("db", "query", "search");
			span.setName("FHIR Database Search");
			try {
				// Create an initial search in the DB and give it an ID
				saveSearch();

				TransactionTemplate txTemplate = new TransactionTemplate(myManagedTxManager);
				txTemplate.setPropagationBehavior(TransactionDefinition.PROPAGATION_REQUIRED);

				if (myCustomIsolationSupported) {
					txTemplate.setIsolationLevel(TransactionDefinition.ISOLATION_READ_COMMITTED);
				}

				txTemplate.execute(new TransactionCallbackWithoutResult() {
					@Override
					protected void doInTransactionWithoutResult(@Nonnull TransactionStatus theStatus) {
						doSearch();
					}
				});

				mySearchRuntimeDetails.setSearchStatus(mySearch.getStatus());
				if (mySearch.getStatus() == SearchStatusEnum.FINISHED) {
					HookParams params = new HookParams()
						.add(RequestDetails.class, myRequest)
						.addIfMatchesType(ServletRequestDetails.class, myRequest)
						.add(SearchRuntimeDetails.class, mySearchRuntimeDetails);
					CompositeInterceptorBroadcaster.doCallHooks(myInterceptorBroadcaster, myRequest, Pointcut.JPA_PERFTRACE_SEARCH_COMPLETE, params);
				} else {
					HookParams params = new HookParams()
						.add(RequestDetails.class, myRequest)
						.addIfMatchesType(ServletRequestDetails.class, myRequest)
						.add(SearchRuntimeDetails.class, mySearchRuntimeDetails);
					CompositeInterceptorBroadcaster.doCallHooks(myInterceptorBroadcaster, myRequest, Pointcut.JPA_PERFTRACE_SEARCH_PASS_COMPLETE, params);
				}

				ourLog.trace("Have completed search for [{}{}] and found {} resources in {}ms - Status is {}", mySearch.getResourceType(), mySearch.getSearchQueryString(), mySyncedPids.size(), sw.getMillis(), mySearch.getStatus());

			} catch (Throwable t) {

				/*
				 * Don't print a stack trace for client errors (i.e. requests that
				 * aren't valid because the client screwed up).. that's just noise
				 * in the logs and who needs that.
				 */
				boolean logged = false;
				if (t instanceof BaseServerResponseException) {
					BaseServerResponseException exception = (BaseServerResponseException) t;
					if (exception.getStatusCode() >= 400 && exception.getStatusCode() < 500) {
						logged = true;
						ourLog.warn("Failed during search due to invalid request: {}", t.toString());
					}
				}

				if (!logged) {
					ourLog.error("Failed during search loading after {}ms", sw.getMillis(), t);
				}
				myUnsyncedPids.clear();
				Throwable rootCause = ExceptionUtils.getRootCause(t);
				rootCause = defaultIfNull(rootCause, t);

				String failureMessage = rootCause.getMessage();

				int failureCode = InternalErrorException.STATUS_CODE;
				if (t instanceof BaseServerResponseException) {
					failureCode = ((BaseServerResponseException) t).getStatusCode();
				}

				if (System.getProperty(UNIT_TEST_CAPTURE_STACK) != null) {
					failureMessage += "\nStack\n" + ExceptionUtils.getStackTrace(rootCause);
				}

				mySearch.setFailureMessage(failureMessage);
				mySearch.setFailureCode(failureCode);
				mySearch.setStatus(SearchStatusEnum.FAILED);

				mySearchRuntimeDetails.setSearchStatus(mySearch.getStatus());
				HookParams params = new HookParams()
					.add(RequestDetails.class, myRequest)
					.addIfMatchesType(ServletRequestDetails.class, myRequest)
					.add(SearchRuntimeDetails.class, mySearchRuntimeDetails);
				CompositeInterceptorBroadcaster.doCallHooks(myInterceptorBroadcaster, myRequest, Pointcut.JPA_PERFTRACE_SEARCH_FAILED, params);

				saveSearch();
				span.captureException(t);
			} finally {

				myIdToSearchTask.remove(mySearch.getUuid());
				myInitialCollectionLatch.countDown();
				markComplete();
				span.end();

			}
			return null;
		}

		private void doSaveSearch() {
			Search newSearch = mySearchCacheSvc.save(mySearch);

			// mySearchDao.save is not supposed to return null, but in unit tests
			// it can if the mock search dao isn't set up to handle that
			if (newSearch != null) {
				mySearch = newSearch;
			}
		}

		/**
		 * This method actually creates the database query to perform the
		 * search, and starts it.
		 */
		private void doSearch() {
			/*
			 * If the user has explicitly requested a _count, perform a
			 *
			 * SELECT COUNT(*) ....
			 *
			 * before doing anything else.
			 */
			boolean myParamWantOnlyCount = isWantOnlyCount(myParams);
			boolean myParamOrDefaultWantCount = nonNull(myParams.getSearchTotalMode()) ? isWantCount(myParams) : isWantCount(myDaoConfig.getDefaultTotalMode());

			if (myParamWantOnlyCount || myParamOrDefaultWantCount) {
				ourLog.trace("Performing count");
				ISearchBuilder sb = newSearchBuilder();

				/*
				 * createCountQuery
				 * NB: (see createQuery below)
				 * Because FulltextSearchSvcImpl will (internally)
				 * mutate the myParams (searchmap),
				 * (specifically removing the _content and _text filters)
				 * we will have to clone those parameters here so that
				 * the "correct" params are used in createQuery below
				 */
				Long count = sb.createCountQuery(myParams.clone(), mySearch.getUuid(), myRequest, myRequestPartitionId);

				ourLog.trace("Got count {}", count);

				TransactionTemplate txTemplate = new TransactionTemplate(myManagedTxManager);
				txTemplate.execute(new TransactionCallbackWithoutResult() {
					@Override
					protected void doInTransactionWithoutResult(@Nonnull TransactionStatus theArg0) {
						mySearch.setTotalCount(count.intValue());
						if (myParamWantOnlyCount) {
							mySearch.setStatus(SearchStatusEnum.FINISHED);
						}
						doSaveSearch();
					}
				});
				if (myParamWantOnlyCount) {
					return;
				}
			}

			ourLog.trace("Done count");
			ISearchBuilder sb = newSearchBuilder();

			/*
			 * Figure out how many results we're actually going to fetch from the
			 * database in this pass. This calculation takes into consideration the
			 * "pre-fetch thresholds" specified in DaoConfig#getSearchPreFetchThresholds()
			 * as well as the value of the _count parameter.
			 */
			int currentlyLoaded = defaultIfNull(mySearch.getNumFound(), 0);
			int minWanted = 0;
			if (myParams.getCount() != null) {
				minWanted = myParams.getCount();
				minWanted = Math.min(minWanted, myPagingProvider.getMaximumPageSize());
				minWanted += currentlyLoaded;
			}

			for (Iterator<Integer> iter = myDaoConfig.getSearchPreFetchThresholds().iterator(); iter.hasNext(); ) {
				int next = iter.next();
				if (next != -1 && next <= currentlyLoaded) {
					continue;
				}

				if (next == -1) {
					sb.setMaxResultsToFetch(null);
				} else {
					myMaxResultsToFetch = Math.max(next, minWanted);
					sb.setMaxResultsToFetch(myMaxResultsToFetch);
				}

				if (iter.hasNext()) {
					myAdditionalPrefetchThresholdsRemaining = true;
				}

				// If we get here's we've found an appropriate threshold
				break;
			}

			/*
			 * Provide any PID we loaded in previous search passes to the
			 * SearchBuilder so that we don't get duplicates coming from running
			 * the same query again.
			 *
			 * We could possibly accomplish this in a different way by using sorted
			 * results in our SQL query and specifying an offset. I don't actually
			 * know if that would be faster or not. At some point should test this
			 * idea.
			 */
			if (myPreviouslyAddedResourcePids != null) {
				sb.setPreviouslyAddedResourcePids(myPreviouslyAddedResourcePids);
				mySyncedPids.addAll(myPreviouslyAddedResourcePids);
			}

			/*
			 * createQuery
			 * Construct the SQL query we'll be sending to the database
			 *
			 * NB: (See createCountQuery above)
			 * We will pass the original myParams here (not a copy)
			 * because we actually _want_ the mutation of the myParams to happen.
			 * Specifically because SearchBuilder itself will _expect_
			 * not to have these parameters when dumping back
			 * to our DB.
			 *
			 * This is an odd implementation behaviour, but the change
			 * for this will require a lot more handling at higher levels
			 */
			try (IResultIterator resultIterator = sb.createQuery(myParams, mySearchRuntimeDetails, myRequest, myRequestPartitionId)) {
				assert (resultIterator != null);

				/*
				 * The following loop actually loads the PIDs of the resources
				 * matching the search off of the disk and into memory. After
				 * every X results, we commit to the HFJ_SEARCH table.
				 */
				int syncSize = mySyncSize;
				while (resultIterator.hasNext()) {
					myUnsyncedPids.add(resultIterator.next());

					boolean shouldSync = myUnsyncedPids.size() >= syncSize;

					if (myDaoConfig.getCountSearchResultsUpTo() != null &&
						myDaoConfig.getCountSearchResultsUpTo() > 0 &&
						myDaoConfig.getCountSearchResultsUpTo() < myUnsyncedPids.size()) {
						shouldSync = false;
					}

					if (myUnsyncedPids.size() > 50000) {
						shouldSync = true;
					}

					// If no abort was requested, bail out
					Validate.isTrue(isNotAborted(), "Abort has been requested");

					if (shouldSync) {
						saveUnsynced(resultIterator);
					}

					if (myLoadingThrottleForUnitTests != null) {
						AsyncUtil.sleep(myLoadingThrottleForUnitTests);
					}

				}

				// If no abort was requested, bail out
				Validate.isTrue(isNotAborted(), "Abort has been requested");

				saveUnsynced(resultIterator);

			} catch (IOException e) {
				ourLog.error("IO failure during database access", e);
				throw new InternalErrorException(Msg.code(1166) + e);
			}
		}
	}

	public class SearchContinuationTask extends SearchTask {

		public SearchContinuationTask(Search theSearch, IDao theCallingDao, SearchParameterMap theParams, String theResourceType, RequestDetails theRequest, RequestPartitionId theRequestPartitionId) {
			super(theSearch, theCallingDao, theParams, theResourceType, theRequest, theRequestPartitionId);
		}

		@Override
		public Void call() {
			try {
				TransactionTemplate txTemplate = new TransactionTemplate(myManagedTxManager);
				txTemplate.afterPropertiesSet();
				txTemplate.execute(t -> {
					List<ResourcePersistentId> previouslyAddedResourcePids = mySearchResultCacheSvc.fetchAllResultPids(getSearch());
					if (previouslyAddedResourcePids == null) {
						throw newResourceGoneException(getSearch().getUuid());
					}

					ourLog.trace("Have {} previously added IDs in search: {}", previouslyAddedResourcePids.size(), getSearch().getUuid());
					setPreviouslyAddedResourcePids(previouslyAddedResourcePids);
					return null;
				});
			} catch (Throwable e) {
				ourLog.error("Failure processing search", e);
				getSearch().setFailureMessage(e.getMessage());
				getSearch().setStatus(SearchStatusEnum.FAILED);
				if (e instanceof BaseServerResponseException) {
					getSearch().setFailureCode(((BaseServerResponseException) e).getStatusCode());
				}

				saveSearch();
				return null;
			}

			return super.call();
		}

	}

}<|MERGE_RESOLUTION|>--- conflicted
+++ resolved
@@ -361,27 +361,18 @@
 //		SearchStrategyFactory.ISearchStrategy searchStrategy = mySearchStrategyFactory.pickStrategy(theResourceType, theParams, theRequestDetails);
 //		return searchStrategy.get();
 
-<<<<<<< HEAD
-		if (mySearchStrategyFactory.isSupportsHSearchDirect(theResourceType, theParams, theRequestDetails)) {
-			ourLog.info("Search {} is using direct load strategy", searchUuid);
-			SearchStrategyFactory.ISearchStrategy direct =  mySearchStrategyFactory.makeDirectStrategy(searchUuid, theResourceType, theParams, theRequestDetails);
-
-			try {
-				return direct.get();
-
-			} catch (ResourceNotFoundInIndexException theE) {
-				// some resources were not found in index, so we will inform this and resort to JPA search
-				ourLog.warn("Some resources were not found in index. Make sure all resources were indexed. Resorting to database search.");
-			}
-		}
-
-=======
->>>>>>> 2e1f4c25
 		if (theParams.isLoadSynchronous() || loadSynchronousUpTo != null || isOffsetQuery) {
 			if (mySearchStrategyFactory.isSupportsHSearchDirect(theResourceType, theParams, theRequestDetails)) {
 				ourLog.info("Search {} is using direct load strategy", searchUuid);
 				SearchStrategyFactory.ISearchStrategy direct =  mySearchStrategyFactory.makeDirectStrategy(searchUuid, theResourceType, theParams, theRequestDetails);
-				return direct.get();
+
+				try {
+					return direct.get();
+
+				} catch (ResourceNotFoundInIndexException theE) {
+					// some resources were not found in index, so we will inform this and resort to JPA search
+					ourLog.warn("Some resources were not found in index. Make sure all resources were indexed. Resorting to database search.");
+				}
 			}
 
 			ourLog.debug("Search {} is loading in synchronous mode", searchUuid);
