--- conflicted
+++ resolved
@@ -608,18 +608,12 @@
 							.add(SearchParameterMap.class, theParams)
 							.add(RequestDetails.class, theRequestDetails)
 							.addIfMatchesType(ServletRequestDetails.class, theRequestDetails);
-<<<<<<< HEAD
-					Object outcome = compositeBroadcaster.callHooksAndReturnObject(
-							Pointcut.STORAGE_PRECHECK_FOR_CACHED_SEARCH, params);
-					if (Boolean.FALSE.equals(outcome)) {
-=======
 					boolean canUseCache = CompositeInterceptorBroadcaster.doCallHooks(
 							myInterceptorBroadcaster,
 							theRequestDetails,
 							Pointcut.STORAGE_PRECHECK_FOR_CACHED_SEARCH,
 							params);
 					if (!canUseCache) {
->>>>>>> 86c2c13e
 						return null;
 					}
 
