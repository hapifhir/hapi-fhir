--- conflicted
+++ resolved
@@ -61,13 +61,10 @@
 import org.hl7.fhir.instance.model.api.IIdType;
 import org.hl7.fhir.instance.model.api.IPrimitiveType;
 import org.hl7.fhir.r4.model.*;
-<<<<<<< HEAD
 import org.quartz.Job;
 import org.quartz.JobExecutionContext;
-=======
 import org.hl7.fhir.r4.model.codesystems.ConceptSubsumptionOutcome;
 import org.jetbrains.annotations.NotNull;
->>>>>>> 03918fe2
 import org.springframework.beans.BeansException;
 import org.springframework.beans.factory.annotation.Autowired;
 import org.springframework.context.ApplicationContext;
@@ -158,15 +155,10 @@
 	private PlatformTransactionManager myTransactionManager;
 	@Autowired(required = false)
 	private IFulltextSearchSvc myFulltextSearchSvc;
-<<<<<<< HEAD
     @Autowired
     private ISchedulerService mySchedulerService;
-
-	private void addCodeIfNotAlreadyAdded(ValueSet.ValueSetExpansionComponent theExpansionComponent, Set<String> theAddedCodes, TermConcept theConcept, boolean theAdd, AtomicInteger theCodeCounter) {
-=======
-
+    
 	private void addCodeIfNotAlreadyAdded(IValueSetCodeAccumulator theValueSetCodeAccumulator, Set<String> theAddedCodes, TermConcept theConcept, boolean theAdd, AtomicInteger theCodeCounter) {
->>>>>>> 03918fe2
 		String codeSystem = theConcept.getCodeSystemVersion().getCodeSystem().getCodeSystemUri();
 		String code = theConcept.getCode();
 		String display = theConcept.getDisplay();
@@ -1747,17 +1739,6 @@
 		}
 	}
 
-<<<<<<< HEAD
-	public static class SaveDeferredJob implements Job {
-
-		@Autowired
-		private IHapiTerminologySvc myTerminologySvc;
-
-		@Override
-		public void execute(JobExecutionContext theContext) {
-			myTerminologySvc.saveDeferred();
-		}
-=======
 	@NotNull
 	private static VersionIndependentConcept toConcept(IPrimitiveType<String> theCodeType, IPrimitiveType<String> theSystemType, IBaseCoding theCodingType) {
 		String code = theCodeType != null ? theCodeType.getValueAsString() : null;
@@ -1767,7 +1748,17 @@
 			system = theCodingType.getSystem();
 		}
 		return new VersionIndependentConcept(system, code);
->>>>>>> 03918fe2
+	}
+
+	public static class SaveDeferredJob implements Job {
+
+		@Autowired
+		private IHapiTerminologySvc myTerminologySvc;
+
+		@Override
+		public void execute(JobExecutionContext theContext) {
+			myTerminologySvc.saveDeferred();
+		}
 	}
 
 	/**
