--- conflicted
+++ resolved
@@ -20,6 +20,7 @@
 package ca.uhn.fhir.jpa.dao.data;
 
 import ca.uhn.fhir.jpa.model.dao.JpaPid;
+import ca.uhn.fhir.jpa.model.dao.JpaPidNonPk;
 import ca.uhn.fhir.jpa.model.entity.ResourceHistoryTable;
 import ca.uhn.fhir.jpa.model.entity.ResourceHistoryTablePk;
 import org.springframework.data.domain.Pageable;
@@ -39,31 +40,20 @@
 	 * the real world, use a pageable query for real uses.
 	 */
 	@Query("SELECT t FROM ResourceHistoryTable t WHERE t.myResourcePid = :resId ORDER BY t.myResourceVersion ASC")
-	List<ResourceHistoryTable> findAllVersionsForResourceIdInOrder(@Param("resId") JpaPid theId);
+	List<ResourceHistoryTable> findAllVersionsForResourceIdInOrder(@Param("resId") JpaPidNonPk theId);
 
-<<<<<<< HEAD
 	@Query("SELECT t FROM ResourceHistoryTable t WHERE t.myResourcePid = :id AND t.myResourceVersion = :version")
-	ResourceHistoryTable findForIdAndVersion(@Param("id") JpaPid theId, @Param("version") long theVersion);
-=======
-	@Query("SELECT t FROM ResourceHistoryTable t WHERE t.myResourceId = :id AND t.myResourceVersion = :version")
-	ResourceHistoryTable findForIdAndVersion(@Param("id") long theId, @Param("version") long theVersion);
->>>>>>> 744a0d70
+	ResourceHistoryTable findForIdAndVersion(@Param("id") JpaPidNonPk theId, @Param("version") long theVersion);
 
 	@Query(
 			"SELECT t.myId FROM ResourceHistoryTable t WHERE t.myResourcePid = :resId AND t.myResourceVersion <> :dontWantVersion")
 	Slice<ResourceHistoryTablePk> findForResourceId(
-			Pageable thePage, @Param("resId") JpaPid theId, @Param("dontWantVersion") Long theDontWantVersion);
+			Pageable thePage, @Param("resId") JpaPidNonPk theId, @Param("dontWantVersion") Long theDontWantVersion);
 
 	@Query(
-<<<<<<< HEAD
 			"SELECT t FROM ResourceHistoryTable t WHERE t.myResourcePid = :resId AND t.myResourceVersion <> :dontWantVersion")
 	Slice<ResourceHistoryTable> findAllVersionsExceptSpecificForResourcePid(
-			Pageable thePage, @Param("resId") JpaPid theId, @Param("dontWantVersion") Long theDontWantVersion);
-=======
-			"SELECT t FROM ResourceHistoryTable t WHERE t.myResourceId = :resId AND t.myResourceVersion <> :dontWantVersion")
-	Slice<ResourceHistoryTable> findAllVersionsExceptSpecificForResourcePid(
-			Pageable thePage, @Param("resId") Long theId, @Param("dontWantVersion") Long theDontWantVersion);
->>>>>>> 744a0d70
+			Pageable thePage, @Param("resId") JpaPidNonPk theId, @Param("dontWantVersion") Long theDontWantVersion);
 
 	@Query("SELECT v.myId FROM ResourceHistoryTable v "
 			+ "LEFT OUTER JOIN ResourceTable t ON (v.myResourceTable = t) "
@@ -88,7 +78,7 @@
 	@Query(
 			"UPDATE ResourceHistoryTable r SET r.myResourceVersion = :newVersion WHERE r.myResourcePid = :id AND r.myResourceVersion = :oldVersion")
 	void updateVersion(
-			@Param("id") JpaPid theId,
+			@Param("id") JpaPidNonPk theId,
 			@Param("oldVersion") long theOldVersion,
 			@Param("newVersion") long theNewVersion);
 
@@ -106,21 +96,11 @@
 	@Modifying
 	@Query(
 			"UPDATE ResourceHistoryTable r SET r.myResourceTextVc = null, r.myResource = :text, r.myEncoding = 'JSONC' WHERE r.myId = :pid")
-<<<<<<< HEAD
 	void updateNonInlinedContents(@Param("text") byte[] theText, @Param("pid") ResourceHistoryTablePk thePid);
 
 	@Query("SELECT v FROM ResourceHistoryTable v " + "JOIN FETCH v.myResourceTable t "
 			+ "WHERE v.myResourcePid IN (:pids) "
 			+ "AND t.myVersion = v.myResourceVersion")
 	List<ResourceHistoryTable> findCurrentVersionsByResourcePidsAndFetchResourceTable(
-			@Param("pids") List<JpaPid> theVersionlessPids);
-=======
-	void updateNonInlinedContents(@Param("text") byte[] theText, @Param("pid") long thePid);
-
-	@Query("SELECT v FROM ResourceHistoryTable v " + "JOIN FETCH v.myResourceTable t "
-			+ "WHERE v.myResourceId IN (:pids) "
-			+ "AND t.myVersion = v.myResourceVersion")
-	List<ResourceHistoryTable> findCurrentVersionsByResourcePidsAndFetchResourceTable(
-			@Param("pids") List<Long> theVersionlessPids);
->>>>>>> 744a0d70
+			@Param("pids") List<JpaPidNonPk> theVersionlessPids);
 }