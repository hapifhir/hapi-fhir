package ca.uhn.fhir.jpa.dao.data;

/*-
 * #%L
 * HAPI FHIR JPA Server
 * %%
 * Copyright (C) 2014 - 2022 Smile CDR, Inc.
 * %%
 * Licensed under the Apache License, Version 2.0 (the "License");
 * you may not use this file except in compliance with the License.
 * You may obtain a copy of the License at
 *
 *      http://www.apache.org/licenses/LICENSE-2.0
 *
 * Unless required by applicable law or agreed to in writing, software
 * distributed under the License is distributed on an "AS IS" BASIS,
 * WITHOUT WARRANTIES OR CONDITIONS OF ANY KIND, either express or implied.
 * See the License for the specific language governing permissions and
 * limitations under the License.
 * #L%
 */

import ca.uhn.fhir.batch2.model.StatusEnum;
import ca.uhn.fhir.jpa.entity.Batch2JobInstanceEntity;
import org.springframework.data.jpa.repository.JpaRepository;
import org.springframework.data.jpa.repository.Modifying;
import org.springframework.data.jpa.repository.Query;
import org.springframework.data.repository.query.Param;

public interface IBatch2JobInstanceRepository extends JpaRepository<Batch2JobInstanceEntity, String>, IHapiFhirJpaRepository {

	@Modifying
	@Query("UPDATE Batch2JobInstanceEntity e SET e.myStatus = :status WHERE e.myId = :id")
<<<<<<< HEAD
	void updateInstanceStatus(@Param("id") String theInstanceId, @Param("status") StatusEnum theInProgress);
=======
	void updateInstanceStatus(@Param("id") String theInstanceId, @Param("status") StatusEnum theStatus);
>>>>>>> b9579313

	@Modifying
	@Query("UPDATE Batch2JobInstanceEntity e SET e.myCancelled = :cancelled WHERE e.myId = :id")
	void updateInstanceCancelled(@Param("id") String theInstanceId, @Param("cancelled") boolean theCancelled);

	@Modifying
	@Query("UPDATE Batch2JobInstanceEntity e SET e.myCurrentGatedStepId = :currentGatedStepId WHERE e.myId = :id")
	void updateInstanceCurrentGatedStepId(@Param("id") String theInstanceId, @Param("currentGatedStepId") String theCurrentGatedStepId);
}<|MERGE_RESOLUTION|>--- conflicted
+++ resolved
@@ -31,11 +31,7 @@
 
 	@Modifying
 	@Query("UPDATE Batch2JobInstanceEntity e SET e.myStatus = :status WHERE e.myId = :id")
-<<<<<<< HEAD
-	void updateInstanceStatus(@Param("id") String theInstanceId, @Param("status") StatusEnum theInProgress);
-=======
 	void updateInstanceStatus(@Param("id") String theInstanceId, @Param("status") StatusEnum theStatus);
->>>>>>> b9579313
 
 	@Modifying
 	@Query("UPDATE Batch2JobInstanceEntity e SET e.myCancelled = :cancelled WHERE e.myId = :id")
