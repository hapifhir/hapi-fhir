--- conflicted
+++ resolved
@@ -1231,14 +1231,9 @@
 			Condition pathPredicate = toEqualToOrInPredicate(
 					resourceLinkTableJoin.getColumnSourcePath(), mySqlBuilder.generatePlaceholders(paths));
 
-<<<<<<< HEAD
 			Condition linkedPredicate = searchForIdsWithAndOr(
 					theRequest,
 					with().setSourceJoinColumn(resourceLinkTableJoin.getJoinColumnsForSource())
-=======
-			Condition linkedPredicate =
-					searchForIdsWithAndOr(with().setSourceJoinColumn(resourceLinkTableJoin.getJoinColumnsForSource())
->>>>>>> d4227baf
 							.setResourceName(targetResourceType)
 							.setParamName(parameterName)
 							.setAndOrParams(Collections.singletonList(orValues))
@@ -1608,16 +1603,12 @@
 			if (theSourceJoinColumn == null) {
 				BaseJoiningPredicateBuilder root = mySqlBuilder.getOrCreateFirstPredicateBuilder(false);
 				DbColumn[] joinColumns = root.getJoinColumns();
-<<<<<<< HEAD
-				Object joinColumnObject = ColumnTupleObject.from(joinColumns);
-=======
 				Object joinColumnObject;
 				if (joinColumns.length == 1) {
 					joinColumnObject = joinColumns[0];
 				} else {
 					joinColumnObject = ColumnTupleObject.from(joinColumns);
 				}
->>>>>>> d4227baf
 				retVal = new InCondition(joinColumnObject, union);
 			} else {
 				// -- for the resource link, need join with target_resource_id
@@ -1928,10 +1919,7 @@
 
 	@Nullable
 	public Condition createPredicateResourceId(
-<<<<<<< HEAD
 			RequestDetails theRequestDetails,
-=======
->>>>>>> d4227baf
 			@Nullable DbColumn[] theSourceJoinColumn,
 			List<List<IQueryParameterType>> theValues,
 			String theResourceName,
@@ -2002,11 +1990,7 @@
 		return toOrPredicate(orPredicates);
 	}
 
-<<<<<<< HEAD
 	private ResourceHistoryPredicateBuilder getSourcePredicateBuilder(
-=======
-	private SourcePredicateBuilder getSourcePredicateBuilder(
->>>>>>> d4227baf
 			@Nullable DbColumn[] theSourceJoinColumn, SelectQuery.JoinType theJoinType) {
 		return createOrReusePredicateBuilder(
 						PredicateBuilderTypeEnum.SOURCE,
@@ -2473,10 +2457,6 @@
 	 */
 	private Condition createPredicateResourcePID(
 			DbColumn[] theSourceJoinColumn, List<List<IQueryParameterType>> theAndOrParams) {
-<<<<<<< HEAD
-=======
-
->>>>>>> d4227baf
 		DbColumn pidColumn = getResourceIdColumn(theSourceJoinColumn);
 
 		if (pidColumn == null) {
