package ca.uhn.fhir.jpa.search.builder;

/*
 * #%L
 * HAPI FHIR JPA Server
 * %%
 * Copyright (C) 2014 - 2022 Smile CDR, Inc.
 * %%
 * Licensed under the Apache License, Version 2.0 (the "License");
 * you may not use this file except in compliance with the License.
 * You may obtain a copy of the License at
 *
 *      http://www.apache.org/licenses/LICENSE-2.0
 *
 * Unless required by applicable law or agreed to in writing, software
 * distributed under the License is distributed on an "AS IS" BASIS,
 * WITHOUT WARRANTIES OR CONDITIONS OF ANY KIND, either express or implied.
 * See the License for the specific language governing permissions and
 * limitations under the License.
 * #L%
 */

import ca.uhn.fhir.i18n.Msg;
import ca.uhn.fhir.context.FhirContext;
import ca.uhn.fhir.context.RuntimeSearchParam;
import ca.uhn.fhir.interceptor.model.RequestPartitionId;
import ca.uhn.fhir.jpa.api.config.DaoConfig;
import ca.uhn.fhir.jpa.dao.BaseStorageDao;
import ca.uhn.fhir.jpa.dao.LegacySearchBuilder;
import ca.uhn.fhir.jpa.dao.predicate.PredicateBuilderToken;
import ca.uhn.fhir.jpa.dao.predicate.SearchFilterParser;
import ca.uhn.fhir.jpa.model.config.PartitionSettings;
import ca.uhn.fhir.jpa.model.entity.ModelConfig;
import ca.uhn.fhir.jpa.model.entity.NormalizedQuantitySearchLevel;
import ca.uhn.fhir.jpa.model.entity.TagTypeEnum;
import ca.uhn.fhir.jpa.model.util.UcumServiceUtil;
import ca.uhn.fhir.jpa.search.builder.predicate.BaseJoiningPredicateBuilder;
import ca.uhn.fhir.jpa.search.builder.predicate.ComboNonUniqueSearchParameterPredicateBuilder;
import ca.uhn.fhir.jpa.search.builder.predicate.ComboUniqueSearchParameterPredicateBuilder;
import ca.uhn.fhir.jpa.search.builder.predicate.CoordsPredicateBuilder;
import ca.uhn.fhir.jpa.search.builder.predicate.DatePredicateBuilder;
import ca.uhn.fhir.jpa.search.builder.predicate.ForcedIdPredicateBuilder;
import ca.uhn.fhir.jpa.search.builder.predicate.NumberPredicateBuilder;
import ca.uhn.fhir.jpa.search.builder.predicate.QuantityBasePredicateBuilder;
import ca.uhn.fhir.jpa.search.builder.predicate.ResourceIdPredicateBuilder;
import ca.uhn.fhir.jpa.search.builder.predicate.ResourceLinkPredicateBuilder;
import ca.uhn.fhir.jpa.search.builder.predicate.ResourceTablePredicateBuilder;
import ca.uhn.fhir.jpa.search.builder.predicate.SearchParamPresentPredicateBuilder;
import ca.uhn.fhir.jpa.search.builder.predicate.SourcePredicateBuilder;
import ca.uhn.fhir.jpa.search.builder.predicate.StringPredicateBuilder;
import ca.uhn.fhir.jpa.search.builder.predicate.TagPredicateBuilder;
import ca.uhn.fhir.jpa.search.builder.predicate.TokenPredicateBuilder;
import ca.uhn.fhir.jpa.search.builder.predicate.UriPredicateBuilder;
import ca.uhn.fhir.jpa.search.builder.sql.SearchQueryBuilder;
import ca.uhn.fhir.jpa.searchparam.SearchParameterMap;
import ca.uhn.fhir.jpa.searchparam.extractor.BaseSearchParamExtractor;
import ca.uhn.fhir.jpa.searchparam.util.JpaParamUtil;
import ca.uhn.fhir.jpa.searchparam.util.SourceParam;
import ca.uhn.fhir.model.api.IQueryParameterAnd;
import ca.uhn.fhir.model.api.IQueryParameterOr;
import ca.uhn.fhir.model.api.IQueryParameterType;
import ca.uhn.fhir.parser.DataFormatException;
import ca.uhn.fhir.rest.api.Constants;
import ca.uhn.fhir.rest.api.QualifiedParamList;
import ca.uhn.fhir.rest.api.RestSearchParameterTypeEnum;
import ca.uhn.fhir.rest.api.SearchContainedModeEnum;
import ca.uhn.fhir.rest.api.server.RequestDetails;
import ca.uhn.fhir.rest.param.CompositeParam;
import ca.uhn.fhir.rest.param.DateParam;
import ca.uhn.fhir.rest.param.HasParam;
import ca.uhn.fhir.rest.param.NumberParam;
import ca.uhn.fhir.rest.param.ParamPrefixEnum;
import ca.uhn.fhir.rest.param.QuantityParam;
import ca.uhn.fhir.rest.param.ReferenceParam;
import ca.uhn.fhir.rest.param.StringParam;
import ca.uhn.fhir.rest.param.TokenParam;
import ca.uhn.fhir.rest.param.TokenParamModifier;
import ca.uhn.fhir.rest.param.UriParam;
import ca.uhn.fhir.rest.server.exceptions.InternalErrorException;
import ca.uhn.fhir.rest.server.exceptions.InvalidRequestException;
import ca.uhn.fhir.rest.server.exceptions.MethodNotAllowedException;
import ca.uhn.fhir.rest.server.exceptions.PreconditionFailedException;
import ca.uhn.fhir.rest.server.util.ISearchParamRegistry;
import com.google.common.collect.Lists;
import com.google.common.collect.Maps;
import com.google.common.collect.Sets;
import com.healthmarketscience.sqlbuilder.BinaryCondition;
import com.healthmarketscience.sqlbuilder.ComboCondition;
import com.healthmarketscience.sqlbuilder.Condition;
import com.healthmarketscience.sqlbuilder.Expression;
import com.healthmarketscience.sqlbuilder.InCondition;
import com.healthmarketscience.sqlbuilder.OrderObject;
import com.healthmarketscience.sqlbuilder.SelectQuery;
import com.healthmarketscience.sqlbuilder.SetOperationQuery;
import com.healthmarketscience.sqlbuilder.Subquery;
import com.healthmarketscience.sqlbuilder.UnionQuery;
import com.healthmarketscience.sqlbuilder.dbspec.basic.DbColumn;
import org.apache.commons.collections4.BidiMap;
import org.apache.commons.collections4.bidimap.DualHashBidiMap;
import org.apache.commons.collections4.bidimap.UnmodifiableBidiMap;
import org.apache.commons.lang3.StringUtils;
import org.apache.commons.lang3.builder.EqualsBuilder;
import org.apache.commons.lang3.builder.HashCodeBuilder;
import org.apache.commons.lang3.tuple.Pair;
import org.hl7.fhir.instance.model.api.IAnyResource;
import org.slf4j.Logger;
import org.slf4j.LoggerFactory;

import javax.annotation.Nonnull;
import javax.annotation.Nullable;
import java.math.BigDecimal;
import java.util.ArrayList;
import java.util.Arrays;
import java.util.Collection;
import java.util.Collections;
import java.util.EnumSet;
import java.util.HashMap;
import java.util.List;
import java.util.Map;
import java.util.Objects;
import java.util.Set;
import java.util.function.Supplier;
import java.util.stream.Collectors;

import static org.apache.commons.lang3.ObjectUtils.defaultIfNull;
import static org.apache.commons.lang3.StringUtils.isBlank;
import static org.apache.commons.lang3.StringUtils.isNotBlank;
import static org.apache.commons.lang3.StringUtils.split;

public class QueryStack {

	private static final Logger ourLog = LoggerFactory.getLogger(QueryStack.class);
	private static final BidiMap<SearchFilterParser.CompareOperation, ParamPrefixEnum> ourCompareOperationToParamPrefix;

	static {
		DualHashBidiMap<SearchFilterParser.CompareOperation, ParamPrefixEnum> compareOperationToParamPrefix = new DualHashBidiMap<>();
		compareOperationToParamPrefix.put(SearchFilterParser.CompareOperation.ap, ParamPrefixEnum.APPROXIMATE);
		compareOperationToParamPrefix.put(SearchFilterParser.CompareOperation.eq, ParamPrefixEnum.EQUAL);
		compareOperationToParamPrefix.put(SearchFilterParser.CompareOperation.gt, ParamPrefixEnum.GREATERTHAN);
		compareOperationToParamPrefix.put(SearchFilterParser.CompareOperation.ge, ParamPrefixEnum.GREATERTHAN_OR_EQUALS);
		compareOperationToParamPrefix.put(SearchFilterParser.CompareOperation.lt, ParamPrefixEnum.LESSTHAN);
		compareOperationToParamPrefix.put(SearchFilterParser.CompareOperation.le, ParamPrefixEnum.LESSTHAN_OR_EQUALS);
		compareOperationToParamPrefix.put(SearchFilterParser.CompareOperation.ne, ParamPrefixEnum.NOT_EQUAL);
		compareOperationToParamPrefix.put(SearchFilterParser.CompareOperation.eb, ParamPrefixEnum.ENDS_BEFORE);
		compareOperationToParamPrefix.put(SearchFilterParser.CompareOperation.sa, ParamPrefixEnum.STARTS_AFTER);
		ourCompareOperationToParamPrefix = UnmodifiableBidiMap.unmodifiableBidiMap(compareOperationToParamPrefix);
	}

	private final ModelConfig myModelConfig;
	private final FhirContext myFhirContext;
	private final SearchQueryBuilder mySqlBuilder;
	private final SearchParameterMap mySearchParameters;
	private final ISearchParamRegistry mySearchParamRegistry;
	private final PartitionSettings myPartitionSettings;
	private final DaoConfig myDaoConfig;
	private final EnumSet<PredicateBuilderTypeEnum> myReusePredicateBuilderTypes;
	private Map<PredicateBuilderCacheKey, BaseJoiningPredicateBuilder> myJoinMap;

	/**
	 * Constructor
	 */
	public QueryStack(SearchParameterMap theSearchParameters, DaoConfig theDaoConfig, ModelConfig theModelConfig, FhirContext theFhirContext, SearchQueryBuilder theSqlBuilder, ISearchParamRegistry theSearchParamRegistry, PartitionSettings thePartitionSettings) {
		this(theSearchParameters, theDaoConfig, theModelConfig, theFhirContext, theSqlBuilder, theSearchParamRegistry, thePartitionSettings, EnumSet.of(PredicateBuilderTypeEnum.DATE));
	}

	/**
	 * Constructor
	 */
	private QueryStack(SearchParameterMap theSearchParameters, DaoConfig theDaoConfig, ModelConfig theModelConfig, FhirContext theFhirContext, SearchQueryBuilder theSqlBuilder, ISearchParamRegistry theSearchParamRegistry, PartitionSettings thePartitionSettings, EnumSet<PredicateBuilderTypeEnum> theReusePredicateBuilderTypes) {
		myPartitionSettings = thePartitionSettings;
		assert theSearchParameters != null;
		assert theDaoConfig != null;
		assert theModelConfig != null;
		assert theFhirContext != null;
		assert theSqlBuilder != null;

		mySearchParameters = theSearchParameters;
		myDaoConfig = theDaoConfig;
		myModelConfig = theModelConfig;
		myFhirContext = theFhirContext;
		mySqlBuilder = theSqlBuilder;
		mySearchParamRegistry = theSearchParamRegistry;
		myReusePredicateBuilderTypes = theReusePredicateBuilderTypes;
	}

	public void addSortOnDate(String theResourceName, String theParamName, boolean theAscending) {
		BaseJoiningPredicateBuilder firstPredicateBuilder = mySqlBuilder.getOrCreateFirstPredicateBuilder();
		DatePredicateBuilder sortPredicateBuilder = mySqlBuilder.addDatePredicateBuilder(firstPredicateBuilder.getResourceIdColumn());

		Condition hashIdentityPredicate = sortPredicateBuilder.createHashIdentityPredicate(theResourceName, theParamName);
		mySqlBuilder.addPredicate(hashIdentityPredicate);
		mySqlBuilder.addSortDate(sortPredicateBuilder.getColumnValueLow(), theAscending);
	}

	public void addSortOnLastUpdated(boolean theAscending) {
		ResourceTablePredicateBuilder resourceTablePredicateBuilder;
		BaseJoiningPredicateBuilder firstPredicateBuilder = mySqlBuilder.getOrCreateFirstPredicateBuilder();
		if (firstPredicateBuilder instanceof ResourceTablePredicateBuilder) {
			resourceTablePredicateBuilder = (ResourceTablePredicateBuilder) firstPredicateBuilder;
		} else {
			resourceTablePredicateBuilder = mySqlBuilder.addResourceTablePredicateBuilder(firstPredicateBuilder.getResourceIdColumn());
		}
		mySqlBuilder.addSortDate(resourceTablePredicateBuilder.getColumnLastUpdated(), theAscending);
	}

	public void addSortOnNumber(String theResourceName, String theParamName, boolean theAscending) {
		BaseJoiningPredicateBuilder firstPredicateBuilder = mySqlBuilder.getOrCreateFirstPredicateBuilder();
		NumberPredicateBuilder sortPredicateBuilder = mySqlBuilder.addNumberPredicateBuilder(firstPredicateBuilder.getResourceIdColumn());

		Condition hashIdentityPredicate = sortPredicateBuilder.createHashIdentityPredicate(theResourceName, theParamName);
		mySqlBuilder.addPredicate(hashIdentityPredicate);
		mySqlBuilder.addSortNumeric(sortPredicateBuilder.getColumnValue(), theAscending);
	}

	public void addSortOnQuantity(String theResourceName, String theParamName, boolean theAscending) {
		BaseJoiningPredicateBuilder firstPredicateBuilder = mySqlBuilder.getOrCreateFirstPredicateBuilder();

		QuantityBasePredicateBuilder sortPredicateBuilder;
		sortPredicateBuilder = mySqlBuilder.addQuantityPredicateBuilder(firstPredicateBuilder.getResourceIdColumn());

		Condition hashIdentityPredicate = sortPredicateBuilder.createHashIdentityPredicate(theResourceName, theParamName);
		mySqlBuilder.addPredicate(hashIdentityPredicate);
		mySqlBuilder.addSortNumeric(sortPredicateBuilder.getColumnValue(), theAscending);
	}

	public void addSortOnResourceId(boolean theAscending) {
		BaseJoiningPredicateBuilder firstPredicateBuilder = mySqlBuilder.getOrCreateFirstPredicateBuilder();
		ForcedIdPredicateBuilder sortPredicateBuilder = mySqlBuilder.addForcedIdPredicateBuilder(firstPredicateBuilder.getResourceIdColumn());
		if (!theAscending) {
			mySqlBuilder.addSortString(sortPredicateBuilder.getColumnForcedId(), false, OrderObject.NullOrder.FIRST);
		} else {
			mySqlBuilder.addSortString(sortPredicateBuilder.getColumnForcedId(), true);
		}
		mySqlBuilder.addSortNumeric(firstPredicateBuilder.getResourceIdColumn(), theAscending);

	}

	public void addSortOnResourceLink(String theResourceName, String theParamName, boolean theAscending) {
		BaseJoiningPredicateBuilder firstPredicateBuilder = mySqlBuilder.getOrCreateFirstPredicateBuilder();
		ResourceLinkPredicateBuilder sortPredicateBuilder = mySqlBuilder.addReferencePredicateBuilder(this, firstPredicateBuilder.getResourceIdColumn());

		Condition pathPredicate = sortPredicateBuilder.createPredicateSourcePaths(theResourceName, theParamName, new ArrayList<>());
		mySqlBuilder.addPredicate(pathPredicate);
		mySqlBuilder.addSortNumeric(sortPredicateBuilder.getColumnTargetResourceId(), theAscending);
	}

	public void addSortOnString(String theResourceName, String theParamName, boolean theAscending) {
		BaseJoiningPredicateBuilder firstPredicateBuilder = mySqlBuilder.getOrCreateFirstPredicateBuilder();
		StringPredicateBuilder sortPredicateBuilder = mySqlBuilder.addStringPredicateBuilder(firstPredicateBuilder.getResourceIdColumn());

		Condition hashIdentityPredicate = sortPredicateBuilder.createHashIdentityPredicate(theResourceName, theParamName);
		mySqlBuilder.addPredicate(hashIdentityPredicate);
		mySqlBuilder.addSortString(sortPredicateBuilder.getColumnValueNormalized(), theAscending);
	}

	public void addSortOnToken(String theResourceName, String theParamName, boolean theAscending) {
		BaseJoiningPredicateBuilder firstPredicateBuilder = mySqlBuilder.getOrCreateFirstPredicateBuilder();
		TokenPredicateBuilder sortPredicateBuilder = mySqlBuilder.addTokenPredicateBuilder(firstPredicateBuilder.getResourceIdColumn());

		Condition hashIdentityPredicate = sortPredicateBuilder.createHashIdentityPredicate(theResourceName, theParamName);
		mySqlBuilder.addPredicate(hashIdentityPredicate);
		mySqlBuilder.addSortString(sortPredicateBuilder.getColumnSystem(), theAscending);
		mySqlBuilder.addSortString(sortPredicateBuilder.getColumnValue(), theAscending);
	}

	public void addSortOnUri(String theResourceName, String theParamName, boolean theAscending) {
		BaseJoiningPredicateBuilder firstPredicateBuilder = mySqlBuilder.getOrCreateFirstPredicateBuilder();
		UriPredicateBuilder sortPredicateBuilder = mySqlBuilder.addUriPredicateBuilder(firstPredicateBuilder.getResourceIdColumn());

		Condition hashIdentityPredicate = sortPredicateBuilder.createHashIdentityPredicate(theResourceName, theParamName);
		mySqlBuilder.addPredicate(hashIdentityPredicate);
		mySqlBuilder.addSortString(sortPredicateBuilder.getColumnValue(), theAscending);
	}

	@SuppressWarnings("unchecked")
	private <T extends BaseJoiningPredicateBuilder> PredicateBuilderCacheLookupResult<T> createOrReusePredicateBuilder(PredicateBuilderTypeEnum theType, DbColumn theSourceJoinColumn, String theParamName, Supplier<T> theFactoryMethod) {
		boolean cacheHit = false;
		BaseJoiningPredicateBuilder retVal;
		if (myReusePredicateBuilderTypes.contains(theType)) {
			PredicateBuilderCacheKey key = new PredicateBuilderCacheKey(theSourceJoinColumn, theType, theParamName);
			if (myJoinMap == null) {
				myJoinMap = new HashMap<>();
			}
			retVal = myJoinMap.get(key);
			if (retVal != null) {
				cacheHit = true;
			} else {
				retVal = theFactoryMethod.get();
				myJoinMap.put(key, retVal);
			}
		} else {
			retVal = theFactoryMethod.get();
		}
		return new PredicateBuilderCacheLookupResult<>(cacheHit, (T) retVal);
	}

	private Condition createPredicateComposite(@Nullable DbColumn theSourceJoinColumn, String theResourceName, String theSpnamePrefix, RuntimeSearchParam theParamDef, List<? extends IQueryParameterType> theNextAnd, RequestPartitionId theRequestPartitionId) {
		return createPredicateComposite(theSourceJoinColumn, theResourceName, theSpnamePrefix, theParamDef, theNextAnd, theRequestPartitionId, mySqlBuilder);
	}

	private Condition createPredicateComposite(@Nullable DbColumn theSourceJoinColumn, String theResourceName, String theSpnamePrefix, RuntimeSearchParam theParamDef, List<? extends IQueryParameterType> theNextAnd, RequestPartitionId theRequestPartitionId, SearchQueryBuilder theSqlBuilder) {

		Condition orCondidtion = null;
		for (IQueryParameterType next : theNextAnd) {

			if (!(next instanceof CompositeParam<?, ?>)) {
				throw new InvalidRequestException(Msg.code(1203) + "Invalid type for composite param (must be " + CompositeParam.class.getSimpleName() + ": " + next.getClass());
			}
			CompositeParam<?, ?> cp = (CompositeParam<?, ?>) next;

			List<RuntimeSearchParam> componentParams = JpaParamUtil.resolveComponentParameters(mySearchParamRegistry, theParamDef);
			RuntimeSearchParam left = componentParams.get(0);
			IQueryParameterType leftValue = cp.getLeftValue();
			Condition leftPredicate = createPredicateCompositePart(theSourceJoinColumn, theResourceName, theSpnamePrefix, left, leftValue, theRequestPartitionId, theSqlBuilder);

			RuntimeSearchParam right = componentParams.get(1);
			IQueryParameterType rightValue = cp.getRightValue();
			Condition rightPredicate = createPredicateCompositePart(theSourceJoinColumn, theResourceName, theSpnamePrefix, right, rightValue, theRequestPartitionId, theSqlBuilder);

			Condition andCondition = toAndPredicate(leftPredicate, rightPredicate);

			if (orCondidtion == null) {
				orCondidtion = toOrPredicate(andCondition);
			} else {
				orCondidtion = toOrPredicate(orCondidtion, andCondition);
			}
		}

		return orCondidtion;
	}

	private Condition createPredicateCompositePart(@Nullable DbColumn theSourceJoinColumn, String theResourceName, String theSpnamePrefix, RuntimeSearchParam theParam, IQueryParameterType theParamValue, RequestPartitionId theRequestPartitionId) {
		return createPredicateCompositePart(theSourceJoinColumn, theResourceName, theSpnamePrefix, theParam, theParamValue, theRequestPartitionId, mySqlBuilder);
	}

	private Condition createPredicateCompositePart(@Nullable DbColumn theSourceJoinColumn, String theResourceName, String theSpnamePrefix, RuntimeSearchParam theParam, IQueryParameterType theParamValue, RequestPartitionId theRequestPartitionId, SearchQueryBuilder theSqlBuilder) {

		switch (theParam.getParamType()) {
			case STRING: {
				return createPredicateString(theSourceJoinColumn, theResourceName, theSpnamePrefix, theParam, Collections.singletonList(theParamValue), null, theRequestPartitionId, theSqlBuilder);
			}
			case TOKEN: {
				return createPredicateToken(theSourceJoinColumn, theResourceName, theSpnamePrefix, theParam, Collections.singletonList(theParamValue), null, theRequestPartitionId, theSqlBuilder);
			}
			case DATE: {
				return createPredicateDate(theSourceJoinColumn, theResourceName, theSpnamePrefix, theParam, Collections.singletonList(theParamValue), toOperation(((DateParam) theParamValue).getPrefix()), theRequestPartitionId, theSqlBuilder);
			}
			case QUANTITY: {
				return createPredicateQuantity(theSourceJoinColumn, theResourceName, theSpnamePrefix, theParam, Collections.singletonList(theParamValue), null, theRequestPartitionId, theSqlBuilder);
			}
			case NUMBER:
			case REFERENCE:
			case COMPOSITE:
			case URI:
			case HAS:
			case SPECIAL:
			default:
				throw new InvalidRequestException(Msg.code(1204) + "Don't know how to handle composite parameter with type of " + theParam.getParamType());
		}

	}

	public Condition createPredicateCoords(@Nullable DbColumn theSourceJoinColumn,
														String theResourceName,
														RuntimeSearchParam theSearchParam,
														List<? extends IQueryParameterType> theList,
														RequestPartitionId theRequestPartitionId) {

		CoordsPredicateBuilder predicateBuilder = createOrReusePredicateBuilder(PredicateBuilderTypeEnum.COORDS, theSourceJoinColumn, theSearchParam.getName(), () -> mySqlBuilder.addCoordsPredicateBuilder(theSourceJoinColumn)).getResult();

		if (theList.get(0).getMissing() != null) {
			return predicateBuilder.createPredicateParamMissingForNonReference(theResourceName, theSearchParam.getName(), theList.get(0).getMissing(), theRequestPartitionId);
		}

		List<Condition> codePredicates = new ArrayList<>();
		for (IQueryParameterType nextOr : theList) {
			Condition singleCode = predicateBuilder.createPredicateCoords(mySearchParameters, nextOr, theResourceName, theSearchParam, predicateBuilder, theRequestPartitionId);
			codePredicates.add(singleCode);
		}

		return predicateBuilder.combineWithRequestPartitionIdPredicate(theRequestPartitionId, ComboCondition.or(codePredicates.toArray(new Condition[0])));
	}

	public Condition createPredicateDate(@Nullable DbColumn theSourceJoinColumn, String theResourceName,
													 String theSpnamePrefix, RuntimeSearchParam theSearchParam, List<? extends IQueryParameterType> theList,
													 SearchFilterParser.CompareOperation theOperation, RequestPartitionId theRequestPartitionId) {
		return createPredicateDate(theSourceJoinColumn, theResourceName, theSpnamePrefix, theSearchParam, theList, theOperation, theRequestPartitionId, mySqlBuilder);
	}
	public Condition createPredicateDate(@Nullable DbColumn theSourceJoinColumn, String theResourceName,
													 String theSpnamePrefix, RuntimeSearchParam theSearchParam, List<? extends IQueryParameterType> theList,
													 SearchFilterParser.CompareOperation theOperation, RequestPartitionId theRequestPartitionId, SearchQueryBuilder theSqlBuilder) {

		String paramName = getParamNameWithPrefix(theSpnamePrefix, theSearchParam.getName());

		PredicateBuilderCacheLookupResult<DatePredicateBuilder> predicateBuilderLookupResult = createOrReusePredicateBuilder(PredicateBuilderTypeEnum.DATE, theSourceJoinColumn, paramName, () -> theSqlBuilder.addDatePredicateBuilder(theSourceJoinColumn));
		DatePredicateBuilder predicateBuilder = predicateBuilderLookupResult.getResult();
		boolean cacheHit = predicateBuilderLookupResult.isCacheHit();

		if (theList.get(0).getMissing() != null) {
			Boolean missing = theList.get(0).getMissing();
			return predicateBuilder.createPredicateParamMissingForNonReference(theResourceName, paramName, missing, theRequestPartitionId);
		}

		List<Condition> codePredicates = new ArrayList<>();

		for (IQueryParameterType nextOr : theList) {
			Condition p = predicateBuilder.createPredicateDateWithoutIdentityPredicate(nextOr, predicateBuilder, theOperation);
			codePredicates.add(p);
		}

		Condition predicate = toOrPredicate(codePredicates);

		if (!cacheHit) {
			predicate = predicateBuilder.combineWithHashIdentityPredicate(theResourceName, paramName, predicate);
			predicate = predicateBuilder.combineWithRequestPartitionIdPredicate(theRequestPartitionId, predicate);
		}

		return predicate;

	}

	private Condition createPredicateFilter(QueryStack theQueryStack3, SearchFilterParser.Filter theFilter, String theResourceName, RequestDetails theRequest, RequestPartitionId theRequestPartitionId) {

		if (theFilter instanceof SearchFilterParser.FilterParameter) {
			return createPredicateFilter(theQueryStack3, (SearchFilterParser.FilterParameter) theFilter, theResourceName, theRequest, theRequestPartitionId);
		} else if (theFilter instanceof SearchFilterParser.FilterLogical) {
			// Left side
			Condition xPredicate = createPredicateFilter(theQueryStack3, ((SearchFilterParser.FilterLogical) theFilter).getFilter1(), theResourceName, theRequest, theRequestPartitionId);

			// Right side
			Condition yPredicate = createPredicateFilter(theQueryStack3, ((SearchFilterParser.FilterLogical) theFilter).getFilter2(), theResourceName, theRequest, theRequestPartitionId);

			if (((SearchFilterParser.FilterLogical) theFilter).getOperation() == SearchFilterParser.FilterLogicalOperation.and) {
				return ComboCondition.and(xPredicate, yPredicate);
			} else if (((SearchFilterParser.FilterLogical) theFilter).getOperation() == SearchFilterParser.FilterLogicalOperation.or) {
				return ComboCondition.or(xPredicate, yPredicate);
			} else {
				// Shouldn't happen
				throw new InvalidRequestException(Msg.code(1205) + "Don't know how to handle operation " + ((SearchFilterParser.FilterLogical) theFilter).getOperation());
			}
		} else {
			return createPredicateFilter(theQueryStack3, ((SearchFilterParser.FilterParameterGroup) theFilter).getContained(), theResourceName, theRequest, theRequestPartitionId);
		}
	}

	private Condition createPredicateFilter(QueryStack theQueryStack3, SearchFilterParser.FilterParameter theFilter, String theResourceName, RequestDetails theRequest, RequestPartitionId theRequestPartitionId) {

		String paramName = theFilter.getParamPath().getName();

		switch (paramName) {
			case IAnyResource.SP_RES_ID: {
				TokenParam param = new TokenParam();
				param.setValueAsQueryToken(null, null, null, theFilter.getValue());
				return theQueryStack3.createPredicateResourceId(null, Collections.singletonList(Collections.singletonList(param)), theResourceName, theFilter.getOperation(), theRequestPartitionId);
			}
			case Constants.PARAM_SOURCE: {
				TokenParam param = new TokenParam();
				param.setValueAsQueryToken(null, null, null, theFilter.getValue());
				return createPredicateSource(null, Collections.singletonList(param));
			}
			default:
				RuntimeSearchParam searchParam = mySearchParamRegistry.getActiveSearchParam(theResourceName, paramName);
				if (searchParam == null) {
					Collection<String> validNames = mySearchParamRegistry.getValidSearchParameterNamesIncludingMeta(theResourceName);
					String msg = myFhirContext.getLocalizer().getMessageSanitized(BaseStorageDao.class, "invalidSearchParameter", paramName, theResourceName, validNames);
					throw new InvalidRequestException(Msg.code(1206) + msg);
				}
				RestSearchParameterTypeEnum typeEnum = searchParam.getParamType();
				if (typeEnum == RestSearchParameterTypeEnum.URI) {
					return theQueryStack3.createPredicateUri(null, theResourceName, null, searchParam, Collections.singletonList(new UriParam(theFilter.getValue())), theFilter.getOperation(), theRequest, theRequestPartitionId);
				} else if (typeEnum == RestSearchParameterTypeEnum.STRING) {
					return theQueryStack3.createPredicateString(null, theResourceName, null, searchParam, Collections.singletonList(new StringParam(theFilter.getValue())), theFilter.getOperation(), theRequestPartitionId);
				} else if (typeEnum == RestSearchParameterTypeEnum.DATE) {
					return theQueryStack3.createPredicateDate(null, theResourceName, null, searchParam, Collections.singletonList(new DateParam(fromOperation(theFilter.getOperation()), theFilter.getValue())), theFilter.getOperation(), theRequestPartitionId);
				} else if (typeEnum == RestSearchParameterTypeEnum.NUMBER) {
					return theQueryStack3.createPredicateNumber(null, theResourceName, null, searchParam, Collections.singletonList(new NumberParam(theFilter.getValue())), theFilter.getOperation(), theRequestPartitionId);
				} else if (typeEnum == RestSearchParameterTypeEnum.REFERENCE) {
					SearchFilterParser.CompareOperation operation = theFilter.getOperation();
					String resourceType = null; // The value can either have (Patient/123) or not have (123) a resource type, either way it's not needed here
					String chain = (theFilter.getParamPath().getNext() != null) ? theFilter.getParamPath().getNext().toString() : null;
					String value = theFilter.getValue();
					ReferenceParam referenceParam = new ReferenceParam(resourceType, chain, value);
					return theQueryStack3.createPredicateReference(null, theResourceName, paramName, new ArrayList<>(), Collections.singletonList(referenceParam), operation, theRequest, theRequestPartitionId);
				} else if (typeEnum == RestSearchParameterTypeEnum.QUANTITY) {
					return theQueryStack3.createPredicateQuantity(null, theResourceName, null, searchParam, Collections.singletonList(new QuantityParam(theFilter.getValue())), theFilter.getOperation(), theRequestPartitionId);
				} else if (typeEnum == RestSearchParameterTypeEnum.COMPOSITE) {
					throw new InvalidRequestException(Msg.code(1207) + "Composite search parameters not currently supported with _filter clauses");
				} else if (typeEnum == RestSearchParameterTypeEnum.TOKEN) {
					TokenParam param = new TokenParam();
					param.setValueAsQueryToken(null,
						null,
						null,
						theFilter.getValue());
					return theQueryStack3.createPredicateToken(null, theResourceName, null, searchParam, Collections.singletonList(param), theFilter.getOperation(), theRequestPartitionId);
				}
				break;
		}
		return null;
	}

	private Condition createPredicateHas(@Nullable DbColumn theSourceJoinColumn, String theResourceType, List<List<IQueryParameterType>> theHasParameters, RequestDetails theRequest, RequestPartitionId theRequestPartitionId) {

		List<Condition> andPredicates = new ArrayList<>();
		for (List<? extends IQueryParameterType> nextOrList : theHasParameters) {

			String targetResourceType = null;
			String paramReference = null;
			String parameterName = null;

			String paramName = null;
			List<QualifiedParamList> parameters = new ArrayList<>();
			for (IQueryParameterType nextParam : nextOrList) {
				HasParam next = (HasParam) nextParam;
				targetResourceType = next.getTargetResourceType();
				paramReference = next.getReferenceFieldName();
				parameterName = next.getParameterName();
				paramName = parameterName.replaceAll("\\..*", "");
				parameters.add(QualifiedParamList.singleton(null, next.getValueAsQueryToken(myFhirContext)));
			}

			if (paramName == null) {
				continue;
			}

			try {
				myFhirContext.getResourceDefinition(targetResourceType);
			} catch (DataFormatException e) {
				throw new InvalidRequestException(Msg.code(1208) + "Invalid resource type: " + targetResourceType);
			}

			ArrayList<IQueryParameterType> orValues = Lists.newArrayList();

			if (paramName.startsWith("_has:")) {

				ourLog.trace("Handing double _has query: {}", paramName);

				String qualifier = paramName.substring(4);
				for (IQueryParameterType next : nextOrList) {
					HasParam nextHasParam = new HasParam();
					nextHasParam.setValueAsQueryToken(myFhirContext, Constants.PARAM_HAS, qualifier, next.getValueAsQueryToken(myFhirContext));
					orValues.add(nextHasParam);
				}

			} else {

				//Ensure that the name of the search param
				// (e.g. the `code` in Patient?_has:Observation:subject:code=sys|val)
				// exists on the target resource type.
				RuntimeSearchParam owningParameterDef = mySearchParamRegistry.getActiveSearchParam(targetResourceType, paramName);
				if (owningParameterDef == null) {
					throw new InvalidRequestException(Msg.code(1209) + "Unknown parameter name: " + targetResourceType + ':' + parameterName);
				}

				//Ensure that the name of the back-referenced search param on the target (e.g. the `subject` in Patient?_has:Observation:subject:code=sys|val)
				//exists on the target resource.
				RuntimeSearchParam joiningParameterDef = mySearchParamRegistry.getActiveSearchParam(targetResourceType, paramReference);
				if (joiningParameterDef == null) {
					throw new InvalidRequestException(Msg.code(1210) + "Unknown parameter name: " + targetResourceType + ':' + paramReference);
				}

				IQueryParameterAnd<?> parsedParam = JpaParamUtil.parseQueryParams(mySearchParamRegistry, myFhirContext, owningParameterDef, paramName, parameters);

				for (IQueryParameterOr<?> next : parsedParam.getValuesAsQueryTokens()) {
					orValues.addAll(next.getValuesAsQueryTokens());
				}

			}

			//Handle internal chain inside the has.
			if (parameterName.contains(".")) {
				String chainedPartOfParameter = getChainedPart(parameterName);
				orValues.stream()
					.filter(qp -> qp instanceof ReferenceParam)
					.map(qp -> (ReferenceParam) qp)
					.forEach(rp -> rp.setChain(getChainedPart(chainedPartOfParameter)));

				parameterName = parameterName.substring(0, parameterName.indexOf('.'));
			}

			int colonIndex = parameterName.indexOf(':');
			if (colonIndex != -1) {
				parameterName = parameterName.substring(0, colonIndex);
			}

			ResourceLinkPredicateBuilder join = mySqlBuilder.addReferencePredicateBuilderReversed(this, theSourceJoinColumn);
			Condition partitionPredicate = join.createPartitionIdPredicate(theRequestPartitionId);

			List<String> paths = join.createResourceLinkPaths(targetResourceType, paramReference, new ArrayList<>());
			Condition typePredicate = BinaryCondition.equalTo(join.getColumnTargetResourceType(), mySqlBuilder.generatePlaceholder(theResourceType));
			Condition pathPredicate = toEqualToOrInPredicate(join.getColumnSourcePath(), mySqlBuilder.generatePlaceholders(paths));
			Condition linkedPredicate = searchForIdsWithAndOr(join.getColumnSrcResourceId(), targetResourceType, parameterName, Collections.singletonList(orValues), theRequest, theRequestPartitionId, SearchContainedModeEnum.FALSE);
			andPredicates.add(toAndPredicate(partitionPredicate, pathPredicate, typePredicate, linkedPredicate));
		}

		return toAndPredicate(andPredicates);
	}

	public Condition createPredicateNumber(@Nullable DbColumn theSourceJoinColumn, String theResourceName,
														String theSpnamePrefix, RuntimeSearchParam theSearchParam, List<? extends IQueryParameterType> theList,
														SearchFilterParser.CompareOperation theOperation, RequestPartitionId theRequestPartitionId) {
		return createPredicateNumber(theSourceJoinColumn, theResourceName, theSpnamePrefix, theSearchParam, theList, theOperation, theRequestPartitionId, mySqlBuilder);
	}

	public Condition createPredicateNumber(@Nullable DbColumn theSourceJoinColumn, String theResourceName,
														String theSpnamePrefix, RuntimeSearchParam theSearchParam, List<? extends IQueryParameterType> theList,
														SearchFilterParser.CompareOperation theOperation, RequestPartitionId theRequestPartitionId, SearchQueryBuilder theSqlBuilder) {

		String paramName = getParamNameWithPrefix(theSpnamePrefix, theSearchParam.getName());

		NumberPredicateBuilder join = createOrReusePredicateBuilder(PredicateBuilderTypeEnum.NUMBER, theSourceJoinColumn, paramName, () -> theSqlBuilder.addNumberPredicateBuilder(theSourceJoinColumn)).getResult();

		if (theList.get(0).getMissing() != null) {
			return join.createPredicateParamMissingForNonReference(theResourceName, paramName, theList.get(0).getMissing(), theRequestPartitionId);
		}

		List<Condition> codePredicates = new ArrayList<>();
		for (IQueryParameterType nextOr : theList) {

			if (nextOr instanceof NumberParam) {
				NumberParam param = (NumberParam) nextOr;

				BigDecimal value = param.getValue();
				if (value == null) {
					continue;
				}

				SearchFilterParser.CompareOperation operation = theOperation;
				if (operation == null) {
					operation = toOperation(param.getPrefix());
				}


				Condition predicate = join.createPredicateNumeric(theResourceName, paramName, operation, value, theRequestPartitionId, nextOr);
				codePredicates.add(predicate);

			} else {
				throw new IllegalArgumentException(Msg.code(1211) + "Invalid token type: " + nextOr.getClass());
			}

		}

		return join.combineWithRequestPartitionIdPredicate(theRequestPartitionId, ComboCondition.or(codePredicates.toArray(new Condition[0])));
	}

	public Condition createPredicateQuantity(@Nullable DbColumn theSourceJoinColumn, String theResourceName,
														  String theSpnamePrefix, RuntimeSearchParam theSearchParam, List<? extends IQueryParameterType> theList,
														  SearchFilterParser.CompareOperation theOperation, RequestPartitionId theRequestPartitionId) {
		return createPredicateQuantity(theSourceJoinColumn, theResourceName, theSpnamePrefix, theSearchParam, theList, theOperation, theRequestPartitionId, mySqlBuilder);
	}

	public Condition createPredicateQuantity(@Nullable DbColumn theSourceJoinColumn, String theResourceName,
														  String theSpnamePrefix, RuntimeSearchParam theSearchParam, List<? extends IQueryParameterType> theList,
														  SearchFilterParser.CompareOperation theOperation, RequestPartitionId theRequestPartitionId, SearchQueryBuilder theSqlBuilder) {

		String paramName = getParamNameWithPrefix(theSpnamePrefix, theSearchParam.getName());

		if (theList.get(0).getMissing() != null) {
			QuantityBasePredicateBuilder join = createOrReusePredicateBuilder(PredicateBuilderTypeEnum.QUANTITY, theSourceJoinColumn, theSearchParam.getName(), () -> theSqlBuilder.addQuantityPredicateBuilder(theSourceJoinColumn)).getResult();
			return join.createPredicateParamMissingForNonReference(theResourceName, paramName, theList.get(0).getMissing(), theRequestPartitionId);
		}

		List<QuantityParam> quantityParams = theList
			.stream()
			.map(t -> QuantityParam.toQuantityParam(t))
			.collect(Collectors.toList());

		QuantityBasePredicateBuilder join = null;
		boolean normalizedSearchEnabled = myModelConfig.getNormalizedQuantitySearchLevel().equals(NormalizedQuantitySearchLevel.NORMALIZED_QUANTITY_SEARCH_SUPPORTED);
		if (normalizedSearchEnabled) {
			List<QuantityParam> normalizedQuantityParams = quantityParams
				.stream()
				.map(t -> UcumServiceUtil.toCanonicalQuantityOrNull(t))
				.filter(t -> t != null)
				.collect(Collectors.toList());

			if (normalizedQuantityParams.size() == quantityParams.size()) {
				join = createOrReusePredicateBuilder(PredicateBuilderTypeEnum.QUANTITY, theSourceJoinColumn, paramName, () -> theSqlBuilder.addQuantityNormalizedPredicateBuilder(theSourceJoinColumn)).getResult();
				quantityParams = normalizedQuantityParams;
			}
		}

		if (join == null) {
			join = createOrReusePredicateBuilder(PredicateBuilderTypeEnum.QUANTITY, theSourceJoinColumn, paramName, () -> theSqlBuilder.addQuantityPredicateBuilder(theSourceJoinColumn)).getResult();
		}

		List<Condition> codePredicates = new ArrayList<>();
		for (QuantityParam nextOr : quantityParams) {
			Condition singleCode = join.createPredicateQuantity(nextOr, theResourceName, paramName, null, join, theOperation, theRequestPartitionId);
			codePredicates.add(singleCode);
		}

		return join.combineWithRequestPartitionIdPredicate(theRequestPartitionId, ComboCondition.or(codePredicates.toArray(new Condition[0])));
	}

	public Condition createPredicateReference(@Nullable DbColumn theSourceJoinColumn,
															String theResourceName,
															String theParamName,
															List<String> theQualifiers,
															List<? extends IQueryParameterType> theList,
															SearchFilterParser.CompareOperation theOperation,
															RequestDetails theRequest,
															RequestPartitionId theRequestPartitionId) {
		return createPredicateReference(theSourceJoinColumn, theResourceName, theParamName, theQualifiers, theList, theOperation, theRequest, theRequestPartitionId, mySqlBuilder);
	}

	public Condition createPredicateReference(@Nullable DbColumn theSourceJoinColumn,
															String theResourceName,
															String theParamName,
															List<String> theQualifiers,
															List<? extends IQueryParameterType> theList,
															SearchFilterParser.CompareOperation theOperation,
															RequestDetails theRequest,
															RequestPartitionId theRequestPartitionId, SearchQueryBuilder theSqlBuilder) {

		if ((theOperation != null) &&
			(theOperation != SearchFilterParser.CompareOperation.eq) &&
			(theOperation != SearchFilterParser.CompareOperation.ne)) {
			throw new InvalidRequestException(Msg.code(1212) + "Invalid operator specified for reference predicate.  Supported operators for reference predicate are \"eq\" and \"ne\".");
		}

		if (theList.get(0).getMissing() != null) {
			SearchParamPresentPredicateBuilder join = theSqlBuilder.addSearchParamPresentPredicateBuilder(theSourceJoinColumn);
			return join.createPredicateParamMissingForReference(theResourceName, theParamName, theList.get(0).getMissing(), theRequestPartitionId);

		}

		ResourceLinkPredicateBuilder predicateBuilder = createOrReusePredicateBuilder(PredicateBuilderTypeEnum.REFERENCE, theSourceJoinColumn, theParamName, () -> theSqlBuilder.addReferencePredicateBuilder(this, theSourceJoinColumn)).getResult();
		return predicateBuilder.createPredicate(theRequest, theResourceName, theParamName, theQualifiers, theList, theOperation, theRequestPartitionId);
	}

	private class ChainElement {
		private final String myResourceType;
		private final RuntimeSearchParam mySearchParam;

		public ChainElement(String theResourceType, RuntimeSearchParam theSearchParam) {
			this.myResourceType = theResourceType;
			this.mySearchParam = theSearchParam;
		}

		public String getResourceType() {
			return myResourceType;
		}

		public RuntimeSearchParam getSearchParam() {
			return mySearchParam;
		}

		@Override
		public boolean equals(Object o) {
			if (this == o) return true;
			if (o == null || getClass() != o.getClass()) return false;
			ChainElement that = (ChainElement) o;
			return myResourceType.equals(that.myResourceType) && mySearchParam.equals(that.mySearchParam);
		}

		@Override
		public int hashCode() {
			return Objects.hash(myResourceType, mySearchParam);
		}
	}

	private class ReferenceChainExtractor {
		private final Map<List<ChainElement>,Set<LeafNodeDefinition>> myChains = Maps.newHashMap();

		public Map<List<ChainElement>,Set<LeafNodeDefinition>> getChains() { return myChains; }

		private boolean isReferenceParamValid(ReferenceParam theReferenceParam) {
			return split(theReferenceParam.getChain(), '.').length <= 3;
		}

		public void deriveChains(String theResourceType, RuntimeSearchParam theSearchParam, List<? extends IQueryParameterType> theList) {
			List<ChainElement> searchParams = Lists.newArrayList();
			searchParams.add(new ChainElement(theResourceType, theSearchParam));
			for (IQueryParameterType nextOr : theList) {
				String targetValue = nextOr.getValueAsQueryToken(myFhirContext);
				if (nextOr instanceof ReferenceParam) {
					ReferenceParam referenceParam = (ReferenceParam) nextOr;

					if (!isReferenceParamValid(referenceParam)) {
						throw new InvalidRequestException(
							"The search chain " + theSearchParam.getName() + "." + referenceParam.getChain() +
								" is too long. Only chains up to three references are supported.");
					}

					String targetChain = referenceParam.getChain();
					List<String> qualifiers = Lists.newArrayList(referenceParam.getResourceType());

					processNextLinkInChain(searchParams, theSearchParam, targetChain, targetValue, qualifiers, referenceParam.getResourceType());

				}
			}
		}

		private void processNextLinkInChain(List<ChainElement> theSearchParams, RuntimeSearchParam thePreviousSearchParam, String theChain, String theTargetValue, List<String> theQualifiers, String theResourceType) {

			String nextParamName = theChain;
			String nextChain = null;
			String nextQualifier = null;
			int linkIndex = theChain.indexOf('.');
			if (linkIndex != -1) {
				nextParamName = theChain.substring(0, linkIndex);
				nextChain = theChain.substring(linkIndex+1);
			}

			int qualifierIndex = nextParamName.indexOf(':');
			if (qualifierIndex != -1) {
				nextParamName = nextParamName.substring(0, qualifierIndex);
				nextQualifier = nextParamName.substring(qualifierIndex);
			}

			List<String> qualifiersBranch = Lists.newArrayList();
			qualifiersBranch.addAll(theQualifiers);
			qualifiersBranch.add(nextQualifier);

			boolean searchParamFound = false;
			for (String nextTarget : thePreviousSearchParam.getTargets()) {
				RuntimeSearchParam nextSearchParam = null;
				if (StringUtils.isBlank(theResourceType) || theResourceType.equals(nextTarget)) {
					nextSearchParam = mySearchParamRegistry.getActiveSearchParam(nextTarget, nextParamName);
				}
				if (nextSearchParam != null) {
					searchParamFound = true;
					// If we find a search param on this resource type for this parameter name, keep iterating
					//  Otherwise, abandon this branch and carry on to the next one
					List<ChainElement> searchParamBranch = Lists.newArrayList();
					searchParamBranch.addAll(theSearchParams);

					if (StringUtils.isEmpty(nextChain)) {
						// We've reached the end of the chain
						ArrayList<IQueryParameterType> orValues = Lists.newArrayList();

						if (RestSearchParameterTypeEnum.REFERENCE.equals(nextSearchParam.getParamType())) {
							orValues.add(new ReferenceParam(nextQualifier, "", theTargetValue));
						} else {
							IQueryParameterType qp = toParameterType(nextSearchParam);
							qp.setValueAsQueryToken(myFhirContext, nextSearchParam.getName(), null, theTargetValue);
							orValues.add(qp);
						}

						Set<LeafNodeDefinition> leafNodes = myChains.get(searchParamBranch);
						if (leafNodes == null) {
							leafNodes = Sets.newHashSet();
							myChains.put(searchParamBranch, leafNodes);
						}
						leafNodes.add(new LeafNodeDefinition(nextSearchParam, orValues, nextTarget, nextParamName, "", qualifiersBranch));
					} else {

						searchParamBranch.add(new ChainElement(nextTarget, nextSearchParam));
						processNextLinkInChain(searchParamBranch, nextSearchParam, nextChain, theTargetValue, qualifiersBranch, nextQualifier);
					}
				}
			}
			if (!searchParamFound) {
				throw new InvalidRequestException(myFhirContext.getLocalizer().getMessage(BaseStorageDao.class, "invalidParameterChain", thePreviousSearchParam.getName() + '.' + theChain));
			}
		}
	}

<<<<<<< HEAD
				if (targetParamDefinition == null) {
					throw new InvalidRequestException(Msg.code(1213) + "Unknown search parameter name: " + theSearchParam.getName() + '.' + targetParamName + ".");
				}
=======
	private static class LeafNodeDefinition {
		private final RuntimeSearchParam myParamDefinition;
		private final ArrayList<IQueryParameterType> myOrValues;
		private final String myLeafTarget;
		private final String myLeafParamName;
		private final String myLeafPathPrefix;
		private final List<String> myQualifiers;

		public LeafNodeDefinition(RuntimeSearchParam theParamDefinition, ArrayList<IQueryParameterType> theOrValues, String theLeafTarget, String theLeafParamName, String theLeafPathPrefix, List<String> theQualifiers) {
			myParamDefinition = theParamDefinition;
			myOrValues = theOrValues;
			myLeafTarget = theLeafTarget;
			myLeafParamName = theLeafParamName;
			myLeafPathPrefix = theLeafPathPrefix;
			myQualifiers = theQualifiers;
		}
>>>>>>> 48caff30

		public RuntimeSearchParam getParamDefinition() {
			return myParamDefinition;
		}

		public ArrayList<IQueryParameterType> getOrValues() {
			return myOrValues;
		}

		public String getLeafTarget() {
			return myLeafTarget;
		}

		public String getLeafParamName() {
			return myLeafParamName;
		}

		public String getLeafPathPrefix() {
			return myLeafPathPrefix;
		}

		public List<String> getQualifiers() {
			return myQualifiers;
		}

		public LeafNodeDefinition withPathPrefix(String theResourceType, String theName) {
			return new LeafNodeDefinition(myParamDefinition, myOrValues, theResourceType, myLeafParamName, theName, myQualifiers);
		}

		@Override
		public boolean equals(Object o) {
			if (this == o) return true;
			if (o == null || getClass() != o.getClass()) return false;
			LeafNodeDefinition that = (LeafNodeDefinition) o;
			return Objects.equals(myParamDefinition, that.myParamDefinition) && Objects.equals(myOrValues, that.myOrValues) && Objects.equals(myLeafTarget, that.myLeafTarget) && Objects.equals(myLeafParamName, that.myLeafParamName) && Objects.equals(myLeafPathPrefix, that.myLeafPathPrefix) && Objects.equals(myQualifiers, that.myQualifiers);
		}

		@Override
		public int hashCode() {
			return Objects.hash(myParamDefinition, myOrValues, myLeafTarget, myLeafParamName, myLeafPathPrefix, myQualifiers);
		}
	}

	public Condition createPredicateReferenceForContainedResource(@Nullable DbColumn theSourceJoinColumn,
																					  String theResourceName, String theParamName, List<String> theQualifiers, RuntimeSearchParam theSearchParam,
																					  List<? extends IQueryParameterType> theList, SearchFilterParser.CompareOperation theOperation,
																					  RequestDetails theRequest, RequestPartitionId theRequestPartitionId) {
		// A bit of a hack, but we need to turn off cache reuse while in this method so that we don't try to reuse builders across different subselects
		EnumSet<PredicateBuilderTypeEnum> cachedReusePredicateBuilderTypes = EnumSet.copyOf(myReusePredicateBuilderTypes);
		myReusePredicateBuilderTypes.clear();

		UnionQuery union = new UnionQuery(SetOperationQuery.Type.UNION);

		ReferenceChainExtractor chainExtractor = new ReferenceChainExtractor();
		chainExtractor.deriveChains(theResourceName, theSearchParam, theList);
		Map<List<ChainElement>,Set<LeafNodeDefinition>> chains = chainExtractor.getChains();

		Map<List<String>,Set<LeafNodeDefinition>> referenceLinks = Maps.newHashMap();
		for (List<ChainElement> nextChain : chains.keySet()) {
			Set<LeafNodeDefinition> leafNodes = chains.get(nextChain);

			collateChainedSearchOptions(referenceLinks, nextChain, leafNodes);
		}

		for (List<String> nextReferenceLink: referenceLinks.keySet()) {
			for (LeafNodeDefinition leafNodeDefinition : referenceLinks.get(nextReferenceLink)) {
				SearchQueryBuilder builder = mySqlBuilder.newChildSqlBuilder();
				DbColumn previousJoinColumn = null;

				// Create a reference link predicate to the subselect for every link but the last one
				for (String nextLink : nextReferenceLink) {
					// We don't want to call createPredicateReference() here, because the whole point is to avoid the recursion.
					// TODO: Are we missing any important business logic from that method? All tests are passing.
					ResourceLinkPredicateBuilder resourceLinkPredicateBuilder = builder.addReferencePredicateBuilder(this, previousJoinColumn);
					builder.addPredicate(resourceLinkPredicateBuilder.createPredicateSourcePaths(Lists.newArrayList(nextLink)));
					previousJoinColumn = resourceLinkPredicateBuilder.getColumnTargetResourceId();
				}

				Condition containedCondition = createIndexPredicate(
					previousJoinColumn,
					leafNodeDefinition.getLeafTarget(),
					leafNodeDefinition.getLeafPathPrefix(),
					leafNodeDefinition.getLeafParamName(),
					leafNodeDefinition.getParamDefinition(),
					leafNodeDefinition.getOrValues(),
					theOperation,
					leafNodeDefinition.getQualifiers(),
					theRequest,
					theRequestPartitionId,
					builder);

				builder.addPredicate(containedCondition);

				union.addQueries(builder.getSelect());
			}
		}

<<<<<<< HEAD
		if (targetParamDefinition == null) {
			throw new InvalidRequestException(Msg.code(1214) + "Unknown search parameter name: " + theSearchParam.getName() + ".");
=======
		InCondition inCondition;
		if (theSourceJoinColumn == null) {
			inCondition = new InCondition(mySqlBuilder.getOrCreateFirstPredicateBuilder(false).getResourceIdColumn(), union);
		} else {
			//-- for the resource link, need join with target_resource_id
			inCondition = new InCondition(theSourceJoinColumn, union);
>>>>>>> 48caff30
		}

		// restore the state of this collection to turn caching back on before we exit
		myReusePredicateBuilderTypes.addAll(cachedReusePredicateBuilderTypes);
		return inCondition;
	}

	private void collateChainedSearchOptions(Map<List<String>, Set<LeafNodeDefinition>> referenceLinks, List<ChainElement> nextChain, Set<LeafNodeDefinition> leafNodes) {
		// Manually collapse the chain using all possible variants of contained resource patterns.
		// This is a bit excruciating to extend beyond three references. Do we want to find a way to automate this someday?
		// Note: the first element in each chain is assumed to be discrete. This may need to change when we add proper support for `_contained`
		if (nextChain.size() == 1) {
			// discrete -> discrete
			updateMapOfReferenceLinks(referenceLinks, Lists.newArrayList(nextChain.get(0).getSearchParam().getPath()), leafNodes);
			// discrete -> contained
			updateMapOfReferenceLinks(referenceLinks, Lists.newArrayList(),
				leafNodes
					.stream()
					.map(t -> t.withPathPrefix(nextChain.get(0).getResourceType(), nextChain.get(0).getSearchParam().getName()))
					.collect(Collectors.toSet()));
		} else if (nextChain.size() == 2) {
			// discrete -> discrete -> discrete
			updateMapOfReferenceLinks(referenceLinks, Lists.newArrayList(nextChain.get(0).getSearchParam().getPath(), nextChain.get(1).getSearchParam().getPath()), leafNodes);
			// discrete -> discrete -> contained
			updateMapOfReferenceLinks(referenceLinks, Lists.newArrayList(nextChain.get(0).getSearchParam().getPath()),
				leafNodes
					.stream()
					.map(t -> t.withPathPrefix(nextChain.get(1).getResourceType(), nextChain.get(1).getSearchParam().getName()))
					.collect(Collectors.toSet()));
			// discrete -> contained -> discrete
			updateMapOfReferenceLinks(referenceLinks, Lists.newArrayList(mergePaths(nextChain.get(0).getSearchParam().getPath(), nextChain.get(1).getSearchParam().getPath())), leafNodes);
			if (myModelConfig.isIndexOnContainedResourcesRecursively()) {
				// discrete -> contained -> contained
				updateMapOfReferenceLinks(referenceLinks, Lists.newArrayList(),
					leafNodes
						.stream()
						.map(t -> t.withPathPrefix(nextChain.get(0).getResourceType(), nextChain.get(0).getSearchParam().getName() + "." + nextChain.get(1).getSearchParam().getName()))
						.collect(Collectors.toSet()));
			}
		} else if (nextChain.size() == 3) {
			// discrete -> discrete -> discrete -> discrete
			updateMapOfReferenceLinks(referenceLinks, Lists.newArrayList(nextChain.get(0).getSearchParam().getPath(), nextChain.get(1).getSearchParam().getPath(), nextChain.get(2).getSearchParam().getPath()), leafNodes);
			// discrete -> discrete -> discrete -> contained
			updateMapOfReferenceLinks(referenceLinks, Lists.newArrayList(nextChain.get(0).getSearchParam().getPath(), nextChain.get(1).getSearchParam().getPath()),
				leafNodes
					.stream()
					.map(t -> t.withPathPrefix(nextChain.get(2).getResourceType(), nextChain.get(2).getSearchParam().getName()))
					.collect(Collectors.toSet()));
			// discrete -> discrete -> contained -> discrete
			updateMapOfReferenceLinks(referenceLinks, Lists.newArrayList(nextChain.get(0).getSearchParam().getPath(), mergePaths(nextChain.get(1).getSearchParam().getPath(), nextChain.get(2).getSearchParam().getPath())), leafNodes);
			// discrete -> contained -> discrete -> discrete
			updateMapOfReferenceLinks(referenceLinks, Lists.newArrayList(mergePaths(nextChain.get(0).getSearchParam().getPath(), nextChain.get(1).getSearchParam().getPath()), nextChain.get(2).getSearchParam().getPath()), leafNodes);
			// discrete -> contained -> discrete -> contained
			updateMapOfReferenceLinks(referenceLinks, Lists.newArrayList(mergePaths(nextChain.get(0).getSearchParam().getPath(), nextChain.get(1).getSearchParam().getPath())),
				leafNodes
					.stream()
					.map(t -> t.withPathPrefix(nextChain.get(2).getResourceType(), nextChain.get(2).getSearchParam().getName()))
					.collect(Collectors.toSet()));
			if (myModelConfig.isIndexOnContainedResourcesRecursively()) {
				// discrete -> contained -> contained -> discrete
				updateMapOfReferenceLinks(referenceLinks, Lists.newArrayList(mergePaths(nextChain.get(0).getSearchParam().getPath(), nextChain.get(1).getSearchParam().getPath(), nextChain.get(2).getSearchParam().getPath())), leafNodes);
				// discrete -> discrete -> contained -> contained
				updateMapOfReferenceLinks(referenceLinks, Lists.newArrayList(nextChain.get(0).getSearchParam().getPath()),
					leafNodes
						.stream()
						.map(t -> t.withPathPrefix(nextChain.get(1).getResourceType(), nextChain.get(1).getSearchParam().getName() + "." + nextChain.get(2).getSearchParam().getName()))
						.collect(Collectors.toSet()));
				// discrete -> contained -> contained -> contained
				updateMapOfReferenceLinks(referenceLinks, Lists.newArrayList(),
					leafNodes
						.stream()
						.map(t -> t.withPathPrefix(nextChain.get(0).getResourceType(), nextChain.get(0).getSearchParam().getName() + "." + nextChain.get(1).getSearchParam().getName() + "." + nextChain.get(2).getSearchParam().getName()))
						.collect(Collectors.toSet()));
			}
		} else {
			// TODO: the chain is too long, it isn't practical to hard-code all the possible patterns. If anyone ever needs this, we should revisit the approach
			throw new InvalidRequestException(
				"The search chain is too long. Only chains of up to three references are supported.");
		}
	}

	private void updateMapOfReferenceLinks(Map<List<String>, Set<LeafNodeDefinition>> theReferenceLinksMap, ArrayList<String> thePath, Set<LeafNodeDefinition> theLeafNodesToAdd) {
		Set<LeafNodeDefinition> leafNodes = theReferenceLinksMap.get(thePath);
		if (leafNodes == null) {
			leafNodes = Sets.newHashSet();
			theReferenceLinksMap.put(thePath, leafNodes);
		}
		leafNodes.addAll(theLeafNodesToAdd);
	}

	private String mergePaths(String... paths) {
		String result = "";
		for (String nextPath : paths) {
			int separatorIndex = nextPath.indexOf('.');
			if (StringUtils.isEmpty(result)) {
				result = nextPath;
			} else {
				result = result + nextPath.substring(separatorIndex);
			}
		}
		return result;
	}

	private Condition createIndexPredicate(DbColumn theSourceJoinColumn, String theResourceName, String theSpnamePrefix, String theParamName, RuntimeSearchParam theParamDefinition, ArrayList<IQueryParameterType> theOrValues, SearchFilterParser.CompareOperation theOperation, List<String> theQualifiers, RequestDetails theRequest, RequestPartitionId theRequestPartitionId, SearchQueryBuilder theSqlBuilder) {
		Condition containedCondition = null;

		switch (theParamDefinition.getParamType()) {
			case DATE:
				containedCondition = createPredicateDate(theSourceJoinColumn, theResourceName, theSpnamePrefix, theParamDefinition,
					theOrValues, theOperation, theRequestPartitionId, theSqlBuilder);
				break;
			case NUMBER:
				containedCondition = createPredicateNumber(theSourceJoinColumn, theResourceName, theSpnamePrefix, theParamDefinition,
					theOrValues, theOperation, theRequestPartitionId, theSqlBuilder);
				break;
			case QUANTITY:
				containedCondition = createPredicateQuantity(theSourceJoinColumn, theResourceName, theSpnamePrefix, theParamDefinition,
					theOrValues, theOperation, theRequestPartitionId, theSqlBuilder);
				break;
			case STRING:
				containedCondition = createPredicateString(theSourceJoinColumn, theResourceName, theSpnamePrefix, theParamDefinition,
					theOrValues, theOperation, theRequestPartitionId, theSqlBuilder);
				break;
			case TOKEN:
				containedCondition = createPredicateToken(theSourceJoinColumn, theResourceName, theSpnamePrefix, theParamDefinition,
					theOrValues, theOperation, theRequestPartitionId, theSqlBuilder);
				break;
			case COMPOSITE:
				containedCondition = createPredicateComposite(theSourceJoinColumn, theResourceName, theSpnamePrefix, theParamDefinition,
					theOrValues, theRequestPartitionId, theSqlBuilder);
				break;
			case URI:
				containedCondition = createPredicateUri(theSourceJoinColumn, theResourceName, theSpnamePrefix, theParamDefinition,
					theOrValues, theOperation, theRequest, theRequestPartitionId, theSqlBuilder);
				break;
			case REFERENCE:
				containedCondition = createPredicateReference(theSourceJoinColumn, theResourceName, StringUtils.isBlank(theSpnamePrefix) ? theParamName : theSpnamePrefix + "." + theParamName, theQualifiers,
					theOrValues, theOperation, theRequest, theRequestPartitionId, theSqlBuilder);
				break;
			case HAS:
			case SPECIAL:
			default:
<<<<<<< HEAD
				throw new InvalidRequestException(Msg.code(1215) + "The search type:" + targetParamDefinition.getParamType() + " is not supported.");
=======
				throw new InvalidRequestException(
					"The search type:" + theParamDefinition.getParamType() + " is not supported.");
>>>>>>> 48caff30
		}
		return containedCondition;
	}

	@Nullable
	public Condition createPredicateResourceId(@Nullable DbColumn theSourceJoinColumn, List<List<IQueryParameterType>> theValues, String theResourceName, SearchFilterParser.CompareOperation theOperation, RequestPartitionId theRequestPartitionId) {
		ResourceIdPredicateBuilder builder = mySqlBuilder.newResourceIdBuilder();
		return builder.createPredicateResourceId(theSourceJoinColumn, theResourceName, theValues, theOperation, theRequestPartitionId);
	}

	private Condition createPredicateSourceForAndList(@Nullable DbColumn theSourceJoinColumn, List<List<IQueryParameterType>> theAndOrParams) {
		List<Condition> andPredicates = new ArrayList<>(theAndOrParams.size());
		for (List<? extends IQueryParameterType> nextAnd : theAndOrParams) {
			andPredicates.add(createPredicateSource(theSourceJoinColumn, nextAnd));
		}
		return toAndPredicate(andPredicates);
	}

	private Condition createPredicateSource(@Nullable DbColumn theSourceJoinColumn, List<? extends IQueryParameterType> theList) {
		if (myDaoConfig.getStoreMetaSourceInformation() == DaoConfig.StoreMetaSourceInformationEnum.NONE) {
			String msg = myFhirContext.getLocalizer().getMessage(LegacySearchBuilder.class, "sourceParamDisabled");
			throw new InvalidRequestException(Msg.code(1216) + msg);
		}

		SourcePredicateBuilder join = createOrReusePredicateBuilder(PredicateBuilderTypeEnum.SOURCE, theSourceJoinColumn, Constants.PARAM_SOURCE, () -> mySqlBuilder.addSourcePredicateBuilder(theSourceJoinColumn)).getResult();

		List<Condition> orPredicates = new ArrayList<>();
		for (IQueryParameterType nextParameter : theList) {
			SourceParam sourceParameter = new SourceParam(nextParameter.getValueAsQueryToken(myFhirContext));
			String sourceUri = sourceParameter.getSourceUri();
			String requestId = sourceParameter.getRequestId();
			if (isNotBlank(sourceUri) && isNotBlank(requestId)) {
				orPredicates.add(toAndPredicate(
					join.createPredicateSourceUri(sourceUri),
					join.createPredicateRequestId(requestId)
				));
			} else if (isNotBlank(sourceUri)) {
				orPredicates.add(join.createPredicateSourceUri(sourceUri));
			} else if (isNotBlank(requestId)) {
				orPredicates.add(join.createPredicateRequestId(requestId));
			}
		}

		return toOrPredicate(orPredicates);
	}

	public Condition createPredicateString(@Nullable DbColumn theSourceJoinColumn, String theResourceName,
														String theSpnamePrefix, RuntimeSearchParam theSearchParam, List<? extends IQueryParameterType> theList,
														SearchFilterParser.CompareOperation theOperation, RequestPartitionId theRequestPartitionId) {
		return createPredicateString(theSourceJoinColumn, theResourceName, theSpnamePrefix, theSearchParam, theList, theOperation, theRequestPartitionId, mySqlBuilder);
	}

	public Condition createPredicateString(@Nullable DbColumn theSourceJoinColumn, String theResourceName,
														String theSpnamePrefix, RuntimeSearchParam theSearchParam, List<? extends IQueryParameterType> theList,
														SearchFilterParser.CompareOperation theOperation, RequestPartitionId theRequestPartitionId,
														SearchQueryBuilder theSqlBuilder) {

		String paramName = getParamNameWithPrefix(theSpnamePrefix, theSearchParam.getName());

		StringPredicateBuilder join = createOrReusePredicateBuilder(PredicateBuilderTypeEnum.STRING, theSourceJoinColumn, paramName, () -> theSqlBuilder.addStringPredicateBuilder(theSourceJoinColumn)).getResult();

		if (theList.get(0).getMissing() != null) {
			return join.createPredicateParamMissingForNonReference(theResourceName, paramName, theList.get(0).getMissing(), theRequestPartitionId);
		}

		List<Condition> codePredicates = new ArrayList<>();
		for (IQueryParameterType nextOr : theList) {
			Condition singleCode = join.createPredicateString(nextOr, theResourceName, theSpnamePrefix, theSearchParam, join, theOperation);
			codePredicates.add(singleCode);
		}

		return join.combineWithRequestPartitionIdPredicate(theRequestPartitionId, toOrPredicate(codePredicates));
	}

	public Condition createPredicateTag(@Nullable DbColumn theSourceJoinColumn, List<List<IQueryParameterType>> theList, String theParamName, RequestPartitionId theRequestPartitionId) {
		TagTypeEnum tagType;
		if (Constants.PARAM_TAG.equals(theParamName)) {
			tagType = TagTypeEnum.TAG;
		} else if (Constants.PARAM_PROFILE.equals(theParamName)) {
			tagType = TagTypeEnum.PROFILE;
		} else if (Constants.PARAM_SECURITY.equals(theParamName)) {
			tagType = TagTypeEnum.SECURITY_LABEL;
		} else {
			throw new IllegalArgumentException(Msg.code(1217) + "Param name: " + theParamName); // shouldn't happen
		}

		List<Condition> andPredicates = new ArrayList<>();
		for (List<? extends IQueryParameterType> nextAndParams : theList) {
			boolean haveTags = false;
			for (IQueryParameterType nextParamUncasted : nextAndParams) {
				if (nextParamUncasted instanceof TokenParam) {
					TokenParam nextParam = (TokenParam) nextParamUncasted;
					if (isNotBlank(nextParam.getValue())) {
						haveTags = true;
					} else if (isNotBlank(nextParam.getSystem())) {
						throw new InvalidRequestException(Msg.code(1218) + "Invalid " + theParamName + " parameter (must supply a value/code and not just a system): " + nextParam.getValueAsQueryToken(myFhirContext));
					}
				} else {
					UriParam nextParam = (UriParam) nextParamUncasted;
					if (isNotBlank(nextParam.getValue())) {
						haveTags = true;
					}
				}
			}
			if (!haveTags) {
				continue;
			}

			boolean paramInverted = false;
			List<Pair<String, String>> tokens = Lists.newArrayList();
			for (IQueryParameterType nextOrParams : nextAndParams) {
				String code;
				String system;
				if (nextOrParams instanceof TokenParam) {
					TokenParam nextParam = (TokenParam) nextOrParams;
					code = nextParam.getValue();
					system = nextParam.getSystem();
					if (nextParam.getModifier() == TokenParamModifier.NOT) {
						paramInverted = true;
					}
				} else {
					UriParam nextParam = (UriParam) nextOrParams;
					code = nextParam.getValue();
					system = null;
				}

				if (isNotBlank(code)) {
					tokens.add(Pair.of(system, code));
				}
			}

			if (tokens.isEmpty()) {
				continue;
			}

			Condition tagPredicate;
			BaseJoiningPredicateBuilder join;
			if (paramInverted) {

				SearchQueryBuilder sqlBuilder = mySqlBuilder.newChildSqlBuilder();
				TagPredicateBuilder tagSelector = sqlBuilder.addTagPredicateBuilder(null);
				sqlBuilder.addPredicate(tagSelector.createPredicateTag(tagType, tokens, theParamName, theRequestPartitionId));
				SelectQuery sql = sqlBuilder.getSelect();

				join = mySqlBuilder.getOrCreateFirstPredicateBuilder();
				Expression subSelect = new Subquery(sql);
				tagPredicate = new InCondition(join.getResourceIdColumn(), subSelect).setNegate(true);

			} else {
				// Tag table can't be a query root because it will include deleted resources, and can't select by resource type
				mySqlBuilder.getOrCreateFirstPredicateBuilder();

				TagPredicateBuilder tagJoin = createOrReusePredicateBuilder(PredicateBuilderTypeEnum.TAG, theSourceJoinColumn, theParamName, () -> mySqlBuilder.addTagPredicateBuilder(theSourceJoinColumn)).getResult();
				tagPredicate = tagJoin.createPredicateTag(tagType, tokens, theParamName, theRequestPartitionId);
				join = tagJoin;
			}

			andPredicates.add(join.combineWithRequestPartitionIdPredicate(theRequestPartitionId, tagPredicate));
		}

		return toAndPredicate(andPredicates);
	}

	public Condition createPredicateToken(@Nullable DbColumn theSourceJoinColumn, String theResourceName,
													  String theSpnamePrefix, RuntimeSearchParam theSearchParam, List<? extends IQueryParameterType> theList,
													  SearchFilterParser.CompareOperation theOperation, RequestPartitionId theRequestPartitionId) {
		return createPredicateToken(theSourceJoinColumn, theResourceName, theSpnamePrefix, theSearchParam, theList, theOperation, theRequestPartitionId, mySqlBuilder);
	}

	public Condition createPredicateToken(@Nullable DbColumn theSourceJoinColumn, String theResourceName,
													  String theSpnamePrefix, RuntimeSearchParam theSearchParam, List<? extends IQueryParameterType> theList,
													  SearchFilterParser.CompareOperation theOperation, RequestPartitionId theRequestPartitionId, SearchQueryBuilder theSqlBuilder) {

		List<IQueryParameterType> tokens = new ArrayList<>(); 
		
		boolean paramInverted = false;
		TokenParamModifier modifier = null;
		
		for (IQueryParameterType nextOr : theList) {
			if (nextOr instanceof TokenParam) {
				if (!((TokenParam) nextOr).isEmpty()) {
					TokenParam id = (TokenParam) nextOr;
					if (id.isText()) {

						// Check whether the :text modifier is actually enabled here
						boolean tokenTextIndexingEnabled = BaseSearchParamExtractor.tokenTextIndexingEnabledForSearchParam(myModelConfig, theSearchParam);
						if (!tokenTextIndexingEnabled) {
							String msg;
							if (myModelConfig.isSuppressStringIndexingInTokens()) {
								msg = myFhirContext.getLocalizer().getMessage(PredicateBuilderToken.class, "textModifierDisabledForServer");
							} else {
								msg = myFhirContext.getLocalizer().getMessage(PredicateBuilderToken.class, "textModifierDisabledForSearchParam");
							}
							throw new MethodNotAllowedException(Msg.code(1219) + msg);
						}

						return createPredicateString(theSourceJoinColumn, theResourceName, theSpnamePrefix, theSearchParam, theList, null, theRequestPartitionId, theSqlBuilder);
					} 
					
					modifier = id.getModifier();
					// for :not modifier, create a token and remove the :not modifier
					if (modifier != null && modifier == TokenParamModifier.NOT) {
						tokens.add(new TokenParam(((TokenParam) nextOr).getSystem(), ((TokenParam) nextOr).getValue()));
						paramInverted = true;
					} else {
						tokens.add(nextOr);
					}
				}
			} else {
				tokens.add(nextOr);
			}
		}

		if (tokens.isEmpty()) {
			return null;
		}

		String paramName = getParamNameWithPrefix(theSpnamePrefix, theSearchParam.getName());
		Condition predicate;
		BaseJoiningPredicateBuilder join;
		
		if (paramInverted) {
			SearchQueryBuilder sqlBuilder = theSqlBuilder.newChildSqlBuilder();
			TokenPredicateBuilder tokenSelector = sqlBuilder.addTokenPredicateBuilder(null);
			sqlBuilder.addPredicate(tokenSelector.createPredicateToken(tokens, theResourceName, theSpnamePrefix, theSearchParam, theRequestPartitionId));
			SelectQuery sql = sqlBuilder.getSelect();
			Expression subSelect = new Subquery(sql);
			
			join = theSqlBuilder.getOrCreateFirstPredicateBuilder();
			
			if (theSourceJoinColumn == null) {
				predicate = new InCondition(join.getResourceIdColumn(), subSelect).setNegate(true);
			} else {
				//-- for the resource link, need join with target_resource_id
			    predicate = new InCondition(theSourceJoinColumn, subSelect).setNegate(true);
			}
						
		} else {
		
			TokenPredicateBuilder tokenJoin = createOrReusePredicateBuilder(PredicateBuilderTypeEnum.TOKEN, theSourceJoinColumn, paramName, () -> theSqlBuilder.addTokenPredicateBuilder(theSourceJoinColumn)).getResult();

			if (theList.get(0).getMissing() != null) {
				return tokenJoin.createPredicateParamMissingForNonReference(theResourceName, paramName, theList.get(0).getMissing(), theRequestPartitionId);
			}

			predicate = tokenJoin.createPredicateToken(tokens, theResourceName, theSpnamePrefix, theSearchParam, theOperation, theRequestPartitionId);
			join = tokenJoin; 
		} 
		
		return join.combineWithRequestPartitionIdPredicate(theRequestPartitionId, predicate);
	}

	public Condition createPredicateUri(@Nullable DbColumn theSourceJoinColumn, String theResourceName,
													String theSpnamePrefix, RuntimeSearchParam theSearchParam, List<? extends IQueryParameterType> theList,
													SearchFilterParser.CompareOperation theOperation, RequestDetails theRequestDetails,
													RequestPartitionId theRequestPartitionId) {
		return createPredicateUri(theSourceJoinColumn, theResourceName, theSpnamePrefix, theSearchParam, theList, theOperation, theRequestDetails, theRequestPartitionId, mySqlBuilder);
	}

	public Condition createPredicateUri(@Nullable DbColumn theSourceJoinColumn, String theResourceName,
													String theSpnamePrefix, RuntimeSearchParam theSearchParam, List<? extends IQueryParameterType> theList,
													SearchFilterParser.CompareOperation theOperation, RequestDetails theRequestDetails,
													RequestPartitionId theRequestPartitionId, SearchQueryBuilder theSqlBuilder) {

		String paramName = getParamNameWithPrefix(theSpnamePrefix, theSearchParam.getName());

		UriPredicateBuilder join = theSqlBuilder.addUriPredicateBuilder(theSourceJoinColumn);

		if (theList.get(0).getMissing() != null) {
			return join.createPredicateParamMissingForNonReference(theResourceName, paramName, theList.get(0).getMissing(), theRequestPartitionId);
		}

		Condition predicate = join.addPredicate(theList, paramName, theOperation, theRequestDetails);
		return join.combineWithRequestPartitionIdPredicate(theRequestPartitionId, predicate);
	}

	public QueryStack newChildQueryFactoryWithFullBuilderReuse() {
		return new QueryStack(mySearchParameters, myDaoConfig, myModelConfig, myFhirContext, mySqlBuilder, mySearchParamRegistry, myPartitionSettings, EnumSet.allOf(PredicateBuilderTypeEnum.class));
	}

	@Nullable
	public Condition searchForIdsWithAndOr(@Nullable DbColumn theSourceJoinColumn, String theResourceName, String theParamName, List<List<IQueryParameterType>> theAndOrParams, RequestDetails theRequest, RequestPartitionId theRequestPartitionId, SearchContainedModeEnum theSearchContainedMode) {

		if (theAndOrParams.isEmpty()) {
			return null;
		}

		switch (theParamName) {
			case IAnyResource.SP_RES_ID:
				return createPredicateResourceId(theSourceJoinColumn, theAndOrParams, theResourceName, null, theRequestPartitionId);

			case Constants.PARAM_HAS:
				return createPredicateHas(theSourceJoinColumn, theResourceName, theAndOrParams, theRequest, theRequestPartitionId);

			case Constants.PARAM_TAG:
			case Constants.PARAM_PROFILE:
			case Constants.PARAM_SECURITY:
				if (myDaoConfig.getTagStorageMode() == DaoConfig.TagStorageModeEnum.INLINE) {
					return createPredicateSearchParameter(theSourceJoinColumn, theResourceName, theParamName, theAndOrParams, theRequest, theRequestPartitionId, theSearchContainedMode);
				} else {
					return createPredicateTag(theSourceJoinColumn, theAndOrParams, theParamName, theRequestPartitionId);
				}

			case Constants.PARAM_SOURCE:
				return createPredicateSourceForAndList(theSourceJoinColumn, theAndOrParams);

			default:
				return createPredicateSearchParameter(theSourceJoinColumn, theResourceName, theParamName, theAndOrParams, theRequest, theRequestPartitionId, theSearchContainedMode);

		}

	}

	@Nullable
	private Condition createPredicateSearchParameter(@Nullable DbColumn theSourceJoinColumn, String theResourceName, String theParamName, List<List<IQueryParameterType>> theAndOrParams, RequestDetails theRequest, RequestPartitionId theRequestPartitionId, SearchContainedModeEnum theSearchContainedMode) {
		List<Condition> andPredicates = new ArrayList<>();
		RuntimeSearchParam nextParamDef = mySearchParamRegistry.getActiveSearchParam(theResourceName, theParamName);
		if (nextParamDef != null) {

			if (myPartitionSettings.isPartitioningEnabled() && myPartitionSettings.isIncludePartitionInSearchHashes()) {
				if (theRequestPartitionId.isAllPartitions()) {
					throw new PreconditionFailedException(Msg.code(1220) + "This server is not configured to support search against all partitions");
				}
			}

			switch (nextParamDef.getParamType()) {
				case DATE:
					for (List<? extends IQueryParameterType> nextAnd : theAndOrParams) {
						// FT: 2021-01-18 use operation 'gt', 'ge', 'le' or 'lt'
						// to create the predicateDate instead of generic one with operation = null
						SearchFilterParser.CompareOperation operation = null;
						if (nextAnd.size() > 0) {
							DateParam param = (DateParam) nextAnd.get(0);
							operation = toOperation(param.getPrefix());
						}
						andPredicates.add(createPredicateDate(theSourceJoinColumn, theResourceName, null, nextParamDef, nextAnd, operation, theRequestPartitionId));
						//andPredicates.add(createPredicateDate(theSourceJoinColumn, theResourceName, nextParamDef, nextAnd, null, theRequestPartitionId));
					}
					break;
				case QUANTITY:
					for (List<? extends IQueryParameterType> nextAnd : theAndOrParams) {
						SearchFilterParser.CompareOperation operation = null;
						if (nextAnd.size() > 0) {
							QuantityParam param = (QuantityParam) nextAnd.get(0);
							operation = toOperation(param.getPrefix());
						}
						andPredicates.add(createPredicateQuantity(theSourceJoinColumn, theResourceName, null, nextParamDef, nextAnd, operation, theRequestPartitionId));
					}
					break;
				case REFERENCE:
					for (List<? extends IQueryParameterType> nextAnd : theAndOrParams) {
						if (isEligibleForContainedResourceSearch(nextAnd)) {
							andPredicates.add(createPredicateReferenceForContainedResource(theSourceJoinColumn, theResourceName, theParamName, new ArrayList<>(), nextParamDef, nextAnd, null, theRequest, theRequestPartitionId));
						} else {
							andPredicates.add(createPredicateReference(theSourceJoinColumn, theResourceName, theParamName, new ArrayList<>(), nextAnd, null, theRequest, theRequestPartitionId));
						}
					}
					break;
				case STRING:
					for (List<? extends IQueryParameterType> nextAnd : theAndOrParams) {
						andPredicates.add(createPredicateString(theSourceJoinColumn, theResourceName, null, nextParamDef, nextAnd, SearchFilterParser.CompareOperation.sw, theRequestPartitionId));
					}
					break;
				case TOKEN:
					for (List<? extends IQueryParameterType> nextAnd : theAndOrParams) {
						if ("Location.position".equals(nextParamDef.getPath())) {
							andPredicates.add(createPredicateCoords(theSourceJoinColumn, theResourceName, nextParamDef, nextAnd, theRequestPartitionId));
						} else {
							andPredicates.add(createPredicateToken(theSourceJoinColumn, theResourceName, null, nextParamDef, nextAnd, null, theRequestPartitionId));
						}
					}
					break;
				case NUMBER:
					for (List<? extends IQueryParameterType> nextAnd : theAndOrParams) {
						andPredicates.add(createPredicateNumber(theSourceJoinColumn, theResourceName, null, nextParamDef, nextAnd, null, theRequestPartitionId));
					}
					break;
				case COMPOSITE:
					for (List<? extends IQueryParameterType> nextAnd : theAndOrParams) {
						andPredicates.add(createPredicateComposite(theSourceJoinColumn, theResourceName, null, nextParamDef, nextAnd, theRequestPartitionId));
					}
					break;
				case URI:
					for (List<? extends IQueryParameterType> nextAnd : theAndOrParams) {
						andPredicates.add(createPredicateUri(theSourceJoinColumn, theResourceName, null, nextParamDef, nextAnd, SearchFilterParser.CompareOperation.eq, theRequest, theRequestPartitionId));
					}
					break;
				case HAS:
				case SPECIAL:
					for (List<? extends IQueryParameterType> nextAnd : theAndOrParams) {
						if ("Location.position".equals(nextParamDef.getPath())) {
							andPredicates.add(createPredicateCoords(theSourceJoinColumn, theResourceName, nextParamDef, nextAnd, theRequestPartitionId));
						}
					}
					break;
			}
		} else {
			// These are handled later
			if (!Constants.PARAM_CONTENT.equals(theParamName) && !Constants.PARAM_TEXT.equals(theParamName)) {
				if (Constants.PARAM_FILTER.equals(theParamName)) {

					// Parse the predicates enumerated in the _filter separated by AND or OR...
					if (theAndOrParams.get(0).get(0) instanceof StringParam) {
						String filterString = ((StringParam) theAndOrParams.get(0).get(0)).getValue();
						SearchFilterParser.Filter filter;
						try {
							filter = SearchFilterParser.parse(filterString);
						} catch (SearchFilterParser.FilterSyntaxException theE) {
							throw new InvalidRequestException(Msg.code(1221) + "Error parsing _filter syntax: " + theE.getMessage());
						}
						if (filter != null) {

							if (!myDaoConfig.isFilterParameterEnabled()) {
								throw new InvalidRequestException(Msg.code(1222) + Constants.PARAM_FILTER + " parameter is disabled on this server");
							}

							Condition predicate = createPredicateFilter(this, filter, theResourceName, theRequest, theRequestPartitionId);
							if (predicate != null) {
								mySqlBuilder.addPredicate(predicate);
							}
						}
					}

				} else {
					String msg = myFhirContext.getLocalizer().getMessageSanitized(BaseStorageDao.class, "invalidSearchParameter", theParamName, theResourceName, mySearchParamRegistry.getValidSearchParameterNamesIncludingMeta(theResourceName));
					throw new InvalidRequestException(Msg.code(1223) + msg);
				}
			}
		}

		return toAndPredicate(andPredicates);
	}

	private boolean isEligibleForContainedResourceSearch(List<? extends IQueryParameterType> nextAnd) {
		return myModelConfig.isIndexOnContainedResources() &&
			nextAnd.stream()
				.filter(t -> t instanceof ReferenceParam)
				.map(t -> ((ReferenceParam) t).getChain())
				.anyMatch(StringUtils::isNotBlank);
	}

	public void addPredicateCompositeUnique(String theIndexString, RequestPartitionId theRequestPartitionId) {
		ComboUniqueSearchParameterPredicateBuilder predicateBuilder = mySqlBuilder.addComboUniquePredicateBuilder();
		Condition predicate = predicateBuilder.createPredicateIndexString(theRequestPartitionId, theIndexString);
		mySqlBuilder.addPredicate(predicate);
	}

	public void addPredicateCompositeNonUnique(String theIndexString, RequestPartitionId theRequestPartitionId) {
		ComboNonUniqueSearchParameterPredicateBuilder predicateBuilder = mySqlBuilder.addComboNonUniquePredicateBuilder();
		Condition predicate = predicateBuilder.createPredicateHashComplete(theRequestPartitionId, theIndexString);
		mySqlBuilder.addPredicate(predicate);
	}


	// expand out the pids
	public void addPredicateEverythingOperation(String theResourceName, Long... theTargetPids) {
		ResourceLinkPredicateBuilder table = mySqlBuilder.addReferencePredicateBuilder(this, null);
		Condition predicate = table.createEverythingPredicate(theResourceName, theTargetPids);
		mySqlBuilder.addPredicate(predicate);
	}

	private IQueryParameterType toParameterType(RuntimeSearchParam theParam) {

		IQueryParameterType qp;
		switch (theParam.getParamType()) {
			case DATE:
				qp = new DateParam();
				break;
			case NUMBER:
				qp = new NumberParam();
				break;
			case QUANTITY:
				qp = new QuantityParam();
				break;
			case STRING:
				qp = new StringParam();
				break;
			case TOKEN:
				qp = new TokenParam();
				break;
			case COMPOSITE:
				List<RuntimeSearchParam> compositeOf = JpaParamUtil.resolveComponentParameters(mySearchParamRegistry, theParam);
				if (compositeOf.size() != 2) {
					throw new InternalErrorException(Msg.code(1224) + "Parameter " + theParam.getName() + " has " + compositeOf.size() + " composite parts. Don't know how handlt this.");
				}
				IQueryParameterType leftParam = toParameterType(compositeOf.get(0));
				IQueryParameterType rightParam = toParameterType(compositeOf.get(1));
				qp = new CompositeParam<>(leftParam, rightParam);
				break;
			case URI:
				qp = new UriParam();
				break;
			case HAS:
			case REFERENCE:
			case SPECIAL:
			default:
				throw new InvalidRequestException(Msg.code(1225) + "The search type: " + theParam.getParamType() + " is not supported.");
		}
		return qp;
	}

	private enum PredicateBuilderTypeEnum {
		DATE, COORDS, NUMBER, QUANTITY, REFERENCE, SOURCE, STRING, TOKEN, TAG
	}

	private static class PredicateBuilderCacheLookupResult<T extends BaseJoiningPredicateBuilder> {
		private final boolean myCacheHit;
		private final T myResult;

		private PredicateBuilderCacheLookupResult(boolean theCacheHit, T theResult) {
			myCacheHit = theCacheHit;
			myResult = theResult;
		}

		public boolean isCacheHit() {
			return myCacheHit;
		}

		public T getResult() {
			return myResult;
		}
	}

	private static class PredicateBuilderCacheKey {
		private final DbColumn myDbColumn;
		private final PredicateBuilderTypeEnum myType;
		private final String myParamName;
		private final int myHashCode;

		private PredicateBuilderCacheKey(DbColumn theDbColumn, PredicateBuilderTypeEnum theType, String theParamName) {
			myDbColumn = theDbColumn;
			myType = theType;
			myParamName = theParamName;
			myHashCode = new HashCodeBuilder().append(myDbColumn).append(myType).append(myParamName).toHashCode();
		}

		@Override
		public boolean equals(Object theO) {
			if (this == theO) {
				return true;
			}

			if (theO == null || getClass() != theO.getClass()) {
				return false;
			}

			PredicateBuilderCacheKey that = (PredicateBuilderCacheKey) theO;

			return new EqualsBuilder()
				.append(myDbColumn, that.myDbColumn)
				.append(myType, that.myType)
				.append(myParamName, that.myParamName)
				.isEquals();
		}

		@Override
		public int hashCode() {
			return myHashCode;
		}
	}

	@Nullable
	public static Condition toAndPredicate(List<Condition> theAndPredicates) {
		List<Condition> andPredicates = theAndPredicates.stream().filter(t -> t != null).collect(Collectors.toList());
		if (andPredicates.size() == 0) {
			return null;
		} else if (andPredicates.size() == 1) {
			return andPredicates.get(0);
		} else {
			return ComboCondition.and(andPredicates.toArray(new Condition[0]));
		}
	}

	@Nullable
	public static Condition toOrPredicate(List<Condition> theOrPredicates) {
		List<Condition> orPredicates = theOrPredicates.stream().filter(t -> t != null).collect(Collectors.toList());
		if (orPredicates.size() == 0) {
			return null;
		} else if (orPredicates.size() == 1) {
			return orPredicates.get(0);
		} else {
			return ComboCondition.or(orPredicates.toArray(new Condition[0]));
		}
	}

	@Nullable
	public static Condition toOrPredicate(Condition... theOrPredicates) {
		return toOrPredicate(Arrays.asList(theOrPredicates));
	}

	@Nullable
	public static Condition toAndPredicate(Condition... theAndPredicates) {
		return toAndPredicate(Arrays.asList(theAndPredicates));
	}

	@Nonnull
	public static Condition toEqualToOrInPredicate(DbColumn theColumn, List<String> theValuePlaceholders, boolean theInverse) {
		if (theInverse) {
			return toNotEqualToOrNotInPredicate(theColumn, theValuePlaceholders);
		} else {
			return toEqualToOrInPredicate(theColumn, theValuePlaceholders);
		}
	}

	@Nonnull
	public static Condition toEqualToOrInPredicate(DbColumn theColumn, List<String> theValuePlaceholders) {
		if (theValuePlaceholders.size() == 1) {
			return BinaryCondition.equalTo(theColumn, theValuePlaceholders.get(0));
		}
		return new InCondition(theColumn, theValuePlaceholders);
	}

	@Nonnull
	public static Condition toNotEqualToOrNotInPredicate(DbColumn theColumn, List<String> theValuePlaceholders) {
		if (theValuePlaceholders.size() == 1) {
			return BinaryCondition.notEqualTo(theColumn, theValuePlaceholders.get(0));
		}
		return new InCondition(theColumn, theValuePlaceholders).setNegate(true);
	}

	public static SearchFilterParser.CompareOperation toOperation(ParamPrefixEnum thePrefix) {
		SearchFilterParser.CompareOperation retVal = null;
		if (thePrefix != null && ourCompareOperationToParamPrefix.containsValue(thePrefix)) {
			retVal = ourCompareOperationToParamPrefix.getKey(thePrefix);
		}
		return defaultIfNull(retVal, SearchFilterParser.CompareOperation.eq);
	}

	public static ParamPrefixEnum fromOperation(SearchFilterParser.CompareOperation thePrefix) {
		ParamPrefixEnum retVal = null;
		if (thePrefix != null && ourCompareOperationToParamPrefix.containsKey(thePrefix)) {
			retVal = ourCompareOperationToParamPrefix.get(thePrefix);
		}
		return defaultIfNull(retVal, ParamPrefixEnum.EQUAL);
	}

	private static String getChainedPart(String parameter) {
		return parameter.substring(parameter.indexOf(".") + 1);
	}

	public static String getParamNameWithPrefix(String theSpnamePrefix, String theParamName) {

		if (isBlank(theSpnamePrefix))
			return theParamName;

		return theSpnamePrefix + "." + theParamName;
	}
}<|MERGE_RESOLUTION|>--- conflicted
+++ resolved
@@ -851,16 +851,11 @@
 				}
 			}
 			if (!searchParamFound) {
-				throw new InvalidRequestException(myFhirContext.getLocalizer().getMessage(BaseStorageDao.class, "invalidParameterChain", thePreviousSearchParam.getName() + '.' + theChain));
-			}
-		}
-	}
-
-<<<<<<< HEAD
-				if (targetParamDefinition == null) {
-					throw new InvalidRequestException(Msg.code(1213) + "Unknown search parameter name: " + theSearchParam.getName() + '.' + targetParamName + ".");
-				}
-=======
+				throw new InvalidRequestException(Msg.code(1214) + myFhirContext.getLocalizer().getMessage(BaseStorageDao.class, "invalidParameterChain", thePreviousSearchParam.getName() + '.' + theChain));
+			}
+		}
+	}
+
 	private static class LeafNodeDefinition {
 		private final RuntimeSearchParam myParamDefinition;
 		private final ArrayList<IQueryParameterType> myOrValues;
@@ -877,7 +872,6 @@
 			myLeafPathPrefix = theLeafPathPrefix;
 			myQualifiers = theQualifiers;
 		}
->>>>>>> 48caff30
 
 		public RuntimeSearchParam getParamDefinition() {
 			return myParamDefinition;
@@ -975,17 +969,12 @@
 			}
 		}
 
-<<<<<<< HEAD
-		if (targetParamDefinition == null) {
-			throw new InvalidRequestException(Msg.code(1214) + "Unknown search parameter name: " + theSearchParam.getName() + ".");
-=======
 		InCondition inCondition;
 		if (theSourceJoinColumn == null) {
 			inCondition = new InCondition(mySqlBuilder.getOrCreateFirstPredicateBuilder(false).getResourceIdColumn(), union);
 		} else {
 			//-- for the resource link, need join with target_resource_id
 			inCondition = new InCondition(theSourceJoinColumn, union);
->>>>>>> 48caff30
 		}
 
 		// restore the state of this collection to turn caching back on before we exit
@@ -1128,12 +1117,8 @@
 			case HAS:
 			case SPECIAL:
 			default:
-<<<<<<< HEAD
-				throw new InvalidRequestException(Msg.code(1215) + "The search type:" + targetParamDefinition.getParamType() + " is not supported.");
-=======
 				throw new InvalidRequestException(
-					"The search type:" + theParamDefinition.getParamType() + " is not supported.");
->>>>>>> 48caff30
+					Msg.code(1215) + "The search type:" + theParamDefinition.getParamType() + " is not supported.");
 		}
 		return containedCondition;
 	}
