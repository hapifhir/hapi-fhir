/*
 * #%L
 * HAPI FHIR JPA Server
 * %%
 * Copyright (C) 2014 - 2023 Smile CDR, Inc.
 * %%
 * Licensed under the Apache License, Version 2.0 (the "License");
 * you may not use this file except in compliance with the License.
 * You may obtain a copy of the License at
 *
 *      http://www.apache.org/licenses/LICENSE-2.0
 *
 * Unless required by applicable law or agreed to in writing, software
 * distributed under the License is distributed on an "AS IS" BASIS,
 * WITHOUT WARRANTIES OR CONDITIONS OF ANY KIND, either express or implied.
 * See the License for the specific language governing permissions and
 * limitations under the License.
 * #L%
 */
package ca.uhn.fhir.jpa.search.builder;

import ca.uhn.fhir.context.FhirContext;
import ca.uhn.fhir.context.RuntimeSearchParam;
import ca.uhn.fhir.exception.TokenParamFormatInvalidRequestException;
import ca.uhn.fhir.i18n.Msg;
import ca.uhn.fhir.interceptor.model.RequestPartitionId;
import ca.uhn.fhir.jpa.api.config.JpaStorageSettings;
import ca.uhn.fhir.jpa.dao.BaseStorageDao;
import ca.uhn.fhir.jpa.dao.predicate.SearchFilterParser;
import ca.uhn.fhir.jpa.model.config.PartitionSettings;
import ca.uhn.fhir.jpa.model.entity.NormalizedQuantitySearchLevel;
import ca.uhn.fhir.jpa.model.entity.TagTypeEnum;
import ca.uhn.fhir.jpa.model.util.UcumServiceUtil;
import ca.uhn.fhir.jpa.search.builder.models.MissingParameterQueryParams;
import ca.uhn.fhir.jpa.search.builder.models.MissingQueryParameterPredicateParams;
import ca.uhn.fhir.jpa.search.builder.models.PredicateBuilderCacheKey;
import ca.uhn.fhir.jpa.search.builder.models.PredicateBuilderCacheLookupResult;
import ca.uhn.fhir.jpa.search.builder.models.PredicateBuilderTypeEnum;
import ca.uhn.fhir.jpa.search.builder.predicate.BaseJoiningPredicateBuilder;
import ca.uhn.fhir.jpa.search.builder.predicate.BaseQuantityPredicateBuilder;
import ca.uhn.fhir.jpa.search.builder.predicate.BaseSearchParamPredicateBuilder;
import ca.uhn.fhir.jpa.search.builder.predicate.ComboNonUniqueSearchParameterPredicateBuilder;
import ca.uhn.fhir.jpa.search.builder.predicate.ComboUniqueSearchParameterPredicateBuilder;
import ca.uhn.fhir.jpa.search.builder.predicate.CoordsPredicateBuilder;
import ca.uhn.fhir.jpa.search.builder.predicate.DatePredicateBuilder;
import ca.uhn.fhir.jpa.search.builder.predicate.ForcedIdPredicateBuilder;
import ca.uhn.fhir.jpa.search.builder.predicate.ICanMakeMissingParamPredicate;
import ca.uhn.fhir.jpa.search.builder.predicate.NumberPredicateBuilder;
import ca.uhn.fhir.jpa.search.builder.predicate.ParsedLocationParam;
import ca.uhn.fhir.jpa.search.builder.predicate.ResourceIdPredicateBuilder;
import ca.uhn.fhir.jpa.search.builder.predicate.ResourceLinkPredicateBuilder;
import ca.uhn.fhir.jpa.search.builder.predicate.ResourceTablePredicateBuilder;
import ca.uhn.fhir.jpa.search.builder.predicate.SearchParamPresentPredicateBuilder;
import ca.uhn.fhir.jpa.search.builder.predicate.SourcePredicateBuilder;
import ca.uhn.fhir.jpa.search.builder.predicate.StringPredicateBuilder;
import ca.uhn.fhir.jpa.search.builder.predicate.TagPredicateBuilder;
import ca.uhn.fhir.jpa.search.builder.predicate.TokenPredicateBuilder;
import ca.uhn.fhir.jpa.search.builder.predicate.UriPredicateBuilder;
import ca.uhn.fhir.jpa.search.builder.sql.PredicateBuilderFactory;
import ca.uhn.fhir.jpa.search.builder.sql.SearchQueryBuilder;
import ca.uhn.fhir.jpa.searchparam.SearchParameterMap;
import ca.uhn.fhir.jpa.searchparam.extractor.BaseSearchParamExtractor;
import ca.uhn.fhir.jpa.searchparam.util.JpaParamUtil;
import ca.uhn.fhir.jpa.searchparam.util.SourceParam;
import ca.uhn.fhir.model.api.IQueryParameterAnd;
import ca.uhn.fhir.model.api.IQueryParameterOr;
import ca.uhn.fhir.model.api.IQueryParameterType;
import ca.uhn.fhir.parser.DataFormatException;
import ca.uhn.fhir.rest.api.Constants;
import ca.uhn.fhir.rest.api.QualifiedParamList;
import ca.uhn.fhir.rest.api.RestSearchParameterTypeEnum;
import ca.uhn.fhir.rest.api.SearchContainedModeEnum;
import ca.uhn.fhir.rest.api.server.RequestDetails;
import ca.uhn.fhir.rest.param.CompositeParam;
import ca.uhn.fhir.rest.param.DateParam;
import ca.uhn.fhir.rest.param.HasParam;
import ca.uhn.fhir.rest.param.NumberParam;
import ca.uhn.fhir.rest.param.QuantityParam;
import ca.uhn.fhir.rest.param.ReferenceParam;
import ca.uhn.fhir.rest.param.SpecialParam;
import ca.uhn.fhir.rest.param.StringParam;
import ca.uhn.fhir.rest.param.TokenParam;
import ca.uhn.fhir.rest.param.TokenParamModifier;
import ca.uhn.fhir.rest.param.UriParam;
import ca.uhn.fhir.rest.server.exceptions.InternalErrorException;
import ca.uhn.fhir.rest.server.exceptions.InvalidRequestException;
import ca.uhn.fhir.rest.server.exceptions.MethodNotAllowedException;
import ca.uhn.fhir.rest.server.exceptions.PreconditionFailedException;
import ca.uhn.fhir.rest.server.util.ISearchParamRegistry;
import com.google.common.collect.Lists;
import com.google.common.collect.Maps;
import com.google.common.collect.Sets;
import com.healthmarketscience.sqlbuilder.BinaryCondition;
import com.healthmarketscience.sqlbuilder.ComboCondition;
import com.healthmarketscience.sqlbuilder.Condition;
import com.healthmarketscience.sqlbuilder.Expression;
import com.healthmarketscience.sqlbuilder.InCondition;
import com.healthmarketscience.sqlbuilder.OrderObject;
import com.healthmarketscience.sqlbuilder.SelectQuery;
import com.healthmarketscience.sqlbuilder.SetOperationQuery;
import com.healthmarketscience.sqlbuilder.Subquery;
import com.healthmarketscience.sqlbuilder.UnionQuery;
import com.healthmarketscience.sqlbuilder.dbspec.basic.DbColumn;
import org.apache.commons.lang3.StringUtils;
import org.apache.commons.lang3.tuple.Triple;
import org.hl7.fhir.instance.model.api.IAnyResource;
import org.slf4j.Logger;
import org.slf4j.LoggerFactory;
import org.springframework.util.CollectionUtils;

import java.math.BigDecimal;
import java.util.ArrayList;
import java.util.Collection;
import java.util.Collections;
import java.util.EnumSet;
import java.util.HashMap;
import java.util.List;
import java.util.Map;
import java.util.Objects;
import java.util.Set;
import java.util.function.Supplier;
import java.util.stream.Collectors;
import javax.annotation.Nullable;

import static ca.uhn.fhir.jpa.util.QueryParameterUtils.fromOperation;
import static ca.uhn.fhir.jpa.util.QueryParameterUtils.getChainedPart;
import static ca.uhn.fhir.jpa.util.QueryParameterUtils.getParamNameWithPrefix;
import static ca.uhn.fhir.jpa.util.QueryParameterUtils.toAndPredicate;
import static ca.uhn.fhir.jpa.util.QueryParameterUtils.toEqualToOrInPredicate;
import static ca.uhn.fhir.jpa.util.QueryParameterUtils.toOperation;
import static ca.uhn.fhir.jpa.util.QueryParameterUtils.toOrPredicate;
import static ca.uhn.fhir.rest.api.Constants.PARAM_HAS;
import static ca.uhn.fhir.rest.api.Constants.PARAM_ID;
import static org.apache.commons.lang3.StringUtils.isBlank;
import static org.apache.commons.lang3.StringUtils.isNotBlank;
import static org.apache.commons.lang3.StringUtils.split;

public class QueryStack {

	private static final Logger ourLog = LoggerFactory.getLogger(QueryStack.class);
	public static final String LOCATION_POSITION = "Location.position";

	private final FhirContext myFhirContext;
	private final SearchQueryBuilder mySqlBuilder;
	private final SearchParameterMap mySearchParameters;
	private final ISearchParamRegistry mySearchParamRegistry;
	private final PartitionSettings myPartitionSettings;
	private final JpaStorageSettings myStorageSettings;
	private final EnumSet<PredicateBuilderTypeEnum> myReusePredicateBuilderTypes;
	private Map<PredicateBuilderCacheKey, BaseJoiningPredicateBuilder> myJoinMap;
	private Map<String, BaseJoiningPredicateBuilder> myParamNameToPredicateBuilderMap;
	// used for _offset queries with sort, should be removed once the fix is applied to the async path too.
	private boolean myUseAggregate;

	/**
	 * Constructor
	 */
	public QueryStack(
			SearchParameterMap theSearchParameters,
			JpaStorageSettings theStorageSettings,
			FhirContext theFhirContext,
			SearchQueryBuilder theSqlBuilder,
			ISearchParamRegistry theSearchParamRegistry,
			PartitionSettings thePartitionSettings) {
		this(
				theSearchParameters,
				theStorageSettings,
				theFhirContext,
				theSqlBuilder,
				theSearchParamRegistry,
				thePartitionSettings,
				EnumSet.of(PredicateBuilderTypeEnum.DATE));
	}

	/**
	 * Constructor
	 */
	private QueryStack(
			SearchParameterMap theSearchParameters,
			JpaStorageSettings theStorageSettings,
			FhirContext theFhirContext,
			SearchQueryBuilder theSqlBuilder,
			ISearchParamRegistry theSearchParamRegistry,
			PartitionSettings thePartitionSettings,
			EnumSet<PredicateBuilderTypeEnum> theReusePredicateBuilderTypes) {
		myPartitionSettings = thePartitionSettings;
		assert theSearchParameters != null;
		assert theStorageSettings != null;
		assert theFhirContext != null;
		assert theSqlBuilder != null;

		mySearchParameters = theSearchParameters;
		myStorageSettings = theStorageSettings;
		myFhirContext = theFhirContext;
		mySqlBuilder = theSqlBuilder;
		mySearchParamRegistry = theSearchParamRegistry;
		myReusePredicateBuilderTypes = theReusePredicateBuilderTypes;
	}

	public void addSortOnCoordsNear(String theParamName, boolean theAscending, SearchParameterMap theParams) {
		boolean handled = false;
		if (myParamNameToPredicateBuilderMap != null) {
			BaseJoiningPredicateBuilder builder = myParamNameToPredicateBuilderMap.get(theParamName);
			if (builder instanceof CoordsPredicateBuilder) {
				CoordsPredicateBuilder coordsBuilder = (CoordsPredicateBuilder) builder;

				List<List<IQueryParameterType>> params = theParams.get(theParamName);
				if (params.size() > 0 && params.get(0).size() > 0) {
					IQueryParameterType param = params.get(0).get(0);
					ParsedLocationParam location = ParsedLocationParam.from(theParams, param);
					double latitudeValue = location.getLatitudeValue();
					double longitudeValue = location.getLongitudeValue();
					mySqlBuilder.addSortCoordsNear(coordsBuilder, latitudeValue, longitudeValue, theAscending);
					handled = true;
				}
			}
		}

		if (!handled) {
			String msg = myFhirContext
					.getLocalizer()
					.getMessageSanitized(QueryStack.class, "cantSortOnCoordParamWithoutValues", theParamName);
			throw new InvalidRequestException(Msg.code(2307) + msg);
		}
	}

	public void addSortOnDate(String theResourceName, String theParamName, boolean theAscending) {
		BaseJoiningPredicateBuilder firstPredicateBuilder = mySqlBuilder.getOrCreateFirstPredicateBuilder();
		DatePredicateBuilder datePredicateBuilder = mySqlBuilder.createDatePredicateBuilder();

		Condition hashIdentityPredicate =
				datePredicateBuilder.createHashIdentityPredicate(theResourceName, theParamName);

		addSortCustomJoin(firstPredicateBuilder, datePredicateBuilder, hashIdentityPredicate);

		mySqlBuilder.addSortDate(datePredicateBuilder.getColumnValueLow(), theAscending, myUseAggregate);
	}

	public void addSortOnLastUpdated(boolean theAscending) {
		ResourceTablePredicateBuilder resourceTablePredicateBuilder;
		BaseJoiningPredicateBuilder firstPredicateBuilder = mySqlBuilder.getOrCreateFirstPredicateBuilder();
		if (firstPredicateBuilder instanceof ResourceTablePredicateBuilder) {
			resourceTablePredicateBuilder = (ResourceTablePredicateBuilder) firstPredicateBuilder;
		} else {
			resourceTablePredicateBuilder =
					mySqlBuilder.addResourceTablePredicateBuilder(firstPredicateBuilder.getResourceIdColumn());
		}
		mySqlBuilder.addSortDate(resourceTablePredicateBuilder.getColumnLastUpdated(), theAscending, myUseAggregate);
	}

	public void addSortOnNumber(String theResourceName, String theParamName, boolean theAscending) {
		BaseJoiningPredicateBuilder firstPredicateBuilder = mySqlBuilder.getOrCreateFirstPredicateBuilder();
		NumberPredicateBuilder numberPredicateBuilder = mySqlBuilder.createNumberPredicateBuilder();

		Condition hashIdentityPredicate =
				numberPredicateBuilder.createHashIdentityPredicate(theResourceName, theParamName);

		addSortCustomJoin(firstPredicateBuilder, numberPredicateBuilder, hashIdentityPredicate);

		mySqlBuilder.addSortNumeric(numberPredicateBuilder.getColumnValue(), theAscending, myUseAggregate);
	}

	public void addSortOnQuantity(String theResourceName, String theParamName, boolean theAscending) {
		BaseJoiningPredicateBuilder firstPredicateBuilder = mySqlBuilder.getOrCreateFirstPredicateBuilder();

		BaseQuantityPredicateBuilder quantityPredicateBuilder = mySqlBuilder.createQuantityPredicateBuilder();

		Condition hashIdentityPredicate =
				quantityPredicateBuilder.createHashIdentityPredicate(theResourceName, theParamName);

		addSortCustomJoin(firstPredicateBuilder, quantityPredicateBuilder, hashIdentityPredicate);

		mySqlBuilder.addSortNumeric(quantityPredicateBuilder.getColumnValue(), theAscending, myUseAggregate);
	}

	public void addSortOnResourceId(boolean theAscending) {
		BaseJoiningPredicateBuilder firstPredicateBuilder = mySqlBuilder.getOrCreateFirstPredicateBuilder();
		ForcedIdPredicateBuilder sortPredicateBuilder =
				mySqlBuilder.addForcedIdPredicateBuilder(firstPredicateBuilder.getResourceIdColumn());
		if (!theAscending) {
			mySqlBuilder.addSortString(
					sortPredicateBuilder.getColumnForcedId(), false, OrderObject.NullOrder.FIRST, myUseAggregate);
		} else {
			mySqlBuilder.addSortString(sortPredicateBuilder.getColumnForcedId(), true, myUseAggregate);
		}
		mySqlBuilder.addSortNumeric(firstPredicateBuilder.getResourceIdColumn(), theAscending, myUseAggregate);
	}

	public void addSortOnResourceLink(
			String theResourceName,
			String theReferenceTargetType,
			String theParamName,
			String theChain,
			boolean theAscending) {
		BaseJoiningPredicateBuilder firstPredicateBuilder = mySqlBuilder.getOrCreateFirstPredicateBuilder();
		ResourceLinkPredicateBuilder resourceLinkPredicateBuilder = mySqlBuilder.createReferencePredicateBuilder(this);

		Condition pathPredicate =
				resourceLinkPredicateBuilder.createPredicateSourcePaths(theResourceName, theParamName);

		addSortCustomJoin(firstPredicateBuilder, resourceLinkPredicateBuilder, pathPredicate);

		if (isBlank(theChain)) {
			mySqlBuilder.addSortNumeric(
					resourceLinkPredicateBuilder.getColumnTargetResourceId(), theAscending, myUseAggregate);
			return;
		}

		String targetType = null;
		RuntimeSearchParam param = mySearchParamRegistry.getActiveSearchParam(theResourceName, theParamName);
		if (theReferenceTargetType != null) {
			targetType = theReferenceTargetType;
		} else if (param.getTargets().size() > 1) {
			throw new InvalidRequestException(Msg.code(2287) + "Unable to sort on a chained parameter from '"
					+ theParamName + "' as this parameter has multiple target types. Please specify the target type.");
		} else if (param.getTargets().size() == 1) {
			targetType = param.getTargets().iterator().next();
		}

		if (isBlank(targetType)) {
			throw new InvalidRequestException(
					Msg.code(2288) + "Unable to sort on a chained parameter from '" + theParamName
							+ "' as this parameter as this parameter does not define a target type. Please specify the target type.");
		}

		RuntimeSearchParam targetSearchParameter = mySearchParamRegistry.getActiveSearchParam(targetType, theChain);
		if (targetSearchParameter == null) {
			Collection<String> validSearchParameterNames =
					mySearchParamRegistry.getActiveSearchParams(targetType).values().stream()
							.filter(t -> t.getParamType() == RestSearchParameterTypeEnum.STRING
									|| t.getParamType() == RestSearchParameterTypeEnum.TOKEN
									|| t.getParamType() == RestSearchParameterTypeEnum.DATE)
							.map(RuntimeSearchParam::getName)
							.sorted()
							.distinct()
							.collect(Collectors.toList());
			String msg = myFhirContext
					.getLocalizer()
					.getMessageSanitized(
							BaseStorageDao.class,
							"invalidSortParameter",
							theChain,
							targetType,
							validSearchParameterNames);
			throw new InvalidRequestException(Msg.code(2289) + msg);
		}

		BaseSearchParamPredicateBuilder chainedPredicateBuilder;
		DbColumn[] sortColumn;
		switch (targetSearchParameter.getParamType()) {
			case STRING:
				StringPredicateBuilder stringPredicateBuilder = mySqlBuilder.createStringPredicateBuilder();
				sortColumn = new DbColumn[] {stringPredicateBuilder.getColumnValueNormalized()};
				chainedPredicateBuilder = stringPredicateBuilder;
				break;
			case TOKEN:
				TokenPredicateBuilder tokenPredicateBuilder = mySqlBuilder.createTokenPredicateBuilder();
				sortColumn =
						new DbColumn[] {tokenPredicateBuilder.getColumnSystem(), tokenPredicateBuilder.getColumnValue()
						};
				chainedPredicateBuilder = tokenPredicateBuilder;
				break;
			case DATE:
				DatePredicateBuilder datePredicateBuilder = mySqlBuilder.createDatePredicateBuilder();
				sortColumn = new DbColumn[] {datePredicateBuilder.getColumnValueLow()};
				chainedPredicateBuilder = datePredicateBuilder;
				break;

				/*
				 * Note that many of the options below aren't implemented because they
				 * don't seem useful to me, but they could theoretically be implemented
				 * if someone ever needed them. I'm not sure why you'd want to do a chained
				 * sort on a target that was a reference or a quantity, but if someone needed
				 * that we could implement it here.
				 */
			case NUMBER:
			case REFERENCE:
			case COMPOSITE:
			case QUANTITY:
			case URI:
			case HAS:
			case SPECIAL:
			default:
				throw new InvalidRequestException(Msg.code(2290) + "Unable to sort on a chained parameter "
						+ theParamName + "." + theChain + " as this parameter. Can not sort on chains of target type: "
						+ targetSearchParameter.getParamType().name());
		}

		addSortCustomJoin(resourceLinkPredicateBuilder.getColumnTargetResourceId(), chainedPredicateBuilder, null);
		Condition predicate = chainedPredicateBuilder.createHashIdentityPredicate(targetType, theChain);
		mySqlBuilder.addPredicate(predicate);

		for (DbColumn next : sortColumn) {
			mySqlBuilder.addSortNumeric(next, theAscending, myUseAggregate);
		}
	}

	public void addSortOnString(String theResourceName, String theParamName, boolean theAscending) {
		BaseJoiningPredicateBuilder firstPredicateBuilder = mySqlBuilder.getOrCreateFirstPredicateBuilder();

		StringPredicateBuilder stringPredicateBuilder = mySqlBuilder.createStringPredicateBuilder();
		Condition hashIdentityPredicate =
				stringPredicateBuilder.createHashIdentityPredicate(theResourceName, theParamName);

		addSortCustomJoin(firstPredicateBuilder, stringPredicateBuilder, hashIdentityPredicate);

		mySqlBuilder.addSortString(stringPredicateBuilder.getColumnValueNormalized(), theAscending, myUseAggregate);
	}

	public void addSortOnToken(String theResourceName, String theParamName, boolean theAscending) {
		BaseJoiningPredicateBuilder firstPredicateBuilder = mySqlBuilder.getOrCreateFirstPredicateBuilder();

		TokenPredicateBuilder tokenPredicateBuilder = mySqlBuilder.createTokenPredicateBuilder();
		Condition hashIdentityPredicate =
				tokenPredicateBuilder.createHashIdentityPredicate(theResourceName, theParamName);

		addSortCustomJoin(firstPredicateBuilder, tokenPredicateBuilder, hashIdentityPredicate);

		mySqlBuilder.addSortString(tokenPredicateBuilder.getColumnSystem(), theAscending, myUseAggregate);
		mySqlBuilder.addSortString(tokenPredicateBuilder.getColumnValue(), theAscending, myUseAggregate);
	}

	public void addSortOnUri(String theResourceName, String theParamName, boolean theAscending) {
		BaseJoiningPredicateBuilder firstPredicateBuilder = mySqlBuilder.getOrCreateFirstPredicateBuilder();

		UriPredicateBuilder uriPredicateBuilder = mySqlBuilder.createUriPredicateBuilder();
		Condition hashIdentityPredicate =
				uriPredicateBuilder.createHashIdentityPredicate(theResourceName, theParamName);

		addSortCustomJoin(firstPredicateBuilder, uriPredicateBuilder, hashIdentityPredicate);

		mySqlBuilder.addSortString(uriPredicateBuilder.getColumnValue(), theAscending, myUseAggregate);
	}

	private void addSortCustomJoin(
			BaseJoiningPredicateBuilder theFromJoiningPredicateBuilder,
			BaseJoiningPredicateBuilder theToJoiningPredicateBuilder,
			Condition theCondition) {
		addSortCustomJoin(
				theFromJoiningPredicateBuilder.getResourceIdColumn(), theToJoiningPredicateBuilder, theCondition);
	}

	private void addSortCustomJoin(
			DbColumn theFromDbColumn,
			BaseJoiningPredicateBuilder theToJoiningPredicateBuilder,
			Condition theCondition) {
		ComboCondition onCondition =
				mySqlBuilder.createOnCondition(theFromDbColumn, theToJoiningPredicateBuilder.getResourceIdColumn());

		if (theCondition != null) {
			onCondition.addCondition(theCondition);
		}

		mySqlBuilder.addCustomJoin(
				SelectQuery.JoinType.LEFT_OUTER,
				theFromDbColumn.getTable(),
				theToJoiningPredicateBuilder.getTable(),
				onCondition);
	}

	public void setUseAggregate(boolean theUseAggregate) {
		myUseAggregate = theUseAggregate;
	}

	@SuppressWarnings("unchecked")
	private <T extends BaseJoiningPredicateBuilder> PredicateBuilderCacheLookupResult<T> createOrReusePredicateBuilder(
			PredicateBuilderTypeEnum theType,
			DbColumn theSourceJoinColumn,
			String theParamName,
			Supplier<T> theFactoryMethod) {
		boolean cacheHit = false;
		BaseJoiningPredicateBuilder retVal;
		if (myReusePredicateBuilderTypes.contains(theType)) {
			PredicateBuilderCacheKey key = new PredicateBuilderCacheKey(theSourceJoinColumn, theType, theParamName);
			if (myJoinMap == null) {
				myJoinMap = new HashMap<>();
			}
			retVal = myJoinMap.get(key);
			if (retVal != null) {
				cacheHit = true;
			} else {
				retVal = theFactoryMethod.get();
				myJoinMap.put(key, retVal);
			}
		} else {
			retVal = theFactoryMethod.get();
		}

		if (theType == PredicateBuilderTypeEnum.COORDS) {
			if (myParamNameToPredicateBuilderMap == null) {
				myParamNameToPredicateBuilderMap = new HashMap<>();
			}
			myParamNameToPredicateBuilderMap.put(theParamName, retVal);
		}

		return new PredicateBuilderCacheLookupResult<>(cacheHit, (T) retVal);
	}

	private Condition createPredicateComposite(
			@Nullable DbColumn theSourceJoinColumn,
			String theResourceName,
			String theSpnamePrefix,
			RuntimeSearchParam theParamDef,
			List<? extends IQueryParameterType> theNextAnd,
			RequestPartitionId theRequestPartitionId) {
		return createPredicateComposite(
				theSourceJoinColumn,
				theResourceName,
				theSpnamePrefix,
				theParamDef,
				theNextAnd,
				theRequestPartitionId,
				mySqlBuilder);
	}

	private Condition createPredicateComposite(
			@Nullable DbColumn theSourceJoinColumn,
			String theResourceName,
			String theSpnamePrefix,
			RuntimeSearchParam theParamDef,
			List<? extends IQueryParameterType> theNextAnd,
			RequestPartitionId theRequestPartitionId,
			SearchQueryBuilder theSqlBuilder) {

		Condition orCondidtion = null;
		for (IQueryParameterType next : theNextAnd) {

			if (!(next instanceof CompositeParam<?, ?>)) {
				throw new InvalidRequestException(Msg.code(1203) + "Invalid type for composite param (must be "
						+ CompositeParam.class.getSimpleName() + ": " + next.getClass());
			}
			CompositeParam<?, ?> cp = (CompositeParam<?, ?>) next;

			List<RuntimeSearchParam> componentParams =
					JpaParamUtil.resolveComponentParameters(mySearchParamRegistry, theParamDef);
			RuntimeSearchParam left = componentParams.get(0);
			IQueryParameterType leftValue = cp.getLeftValue();
			Condition leftPredicate = createPredicateCompositePart(
					theSourceJoinColumn,
					theResourceName,
					theSpnamePrefix,
					left,
					leftValue,
					theRequestPartitionId,
					theSqlBuilder);

			RuntimeSearchParam right = componentParams.get(1);
			IQueryParameterType rightValue = cp.getRightValue();
			Condition rightPredicate = createPredicateCompositePart(
					theSourceJoinColumn,
					theResourceName,
					theSpnamePrefix,
					right,
					rightValue,
					theRequestPartitionId,
					theSqlBuilder);

			Condition andCondition = toAndPredicate(leftPredicate, rightPredicate);

			if (orCondidtion == null) {
				orCondidtion = toOrPredicate(andCondition);
			} else {
				orCondidtion = toOrPredicate(orCondidtion, andCondition);
			}
		}

		return orCondidtion;
	}

	private Condition createPredicateCompositePart(
			@Nullable DbColumn theSourceJoinColumn,
			String theResourceName,
			String theSpnamePrefix,
			RuntimeSearchParam theParam,
			IQueryParameterType theParamValue,
			RequestPartitionId theRequestPartitionId,
			SearchQueryBuilder theSqlBuilder) {

		switch (theParam.getParamType()) {
			case STRING: {
				return createPredicateString(
						theSourceJoinColumn,
						theResourceName,
						theSpnamePrefix,
						theParam,
						Collections.singletonList(theParamValue),
						null,
						theRequestPartitionId,
						theSqlBuilder);
			}
			case TOKEN: {
				return createPredicateToken(
						theSourceJoinColumn,
						theResourceName,
						theSpnamePrefix,
						theParam,
						Collections.singletonList(theParamValue),
						null,
						theRequestPartitionId,
						theSqlBuilder);
			}
			case DATE: {
				return createPredicateDate(
						theSourceJoinColumn,
						theResourceName,
						theSpnamePrefix,
						theParam,
						Collections.singletonList(theParamValue),
						toOperation(((DateParam) theParamValue).getPrefix()),
						theRequestPartitionId,
						theSqlBuilder);
			}
			case QUANTITY: {
				return createPredicateQuantity(
						theSourceJoinColumn,
						theResourceName,
						theSpnamePrefix,
						theParam,
						Collections.singletonList(theParamValue),
						null,
						theRequestPartitionId,
						theSqlBuilder);
			}
			case NUMBER:
			case REFERENCE:
			case COMPOSITE:
			case URI:
			case HAS:
			case SPECIAL:
			default:
				throw new InvalidRequestException(Msg.code(1204)
						+ "Don't know how to handle composite parameter with type of " + theParam.getParamType());
		}
	}

	private Condition createMissingParameterQuery(MissingParameterQueryParams theParams) {
		if (theParams.getParamType() == RestSearchParameterTypeEnum.COMPOSITE) {
			ourLog.error("Cannot create missing parameter query for a composite parameter.");
			return null;
		} else if (theParams.getParamType() == RestSearchParameterTypeEnum.REFERENCE) {
			if (isEligibleForEmbeddedChainedResourceSearch(
							theParams.getResourceType(), theParams.getParamName(), theParams.getQueryParameterTypes())
					.supportsUplifted()) {
				ourLog.error("Cannot construct missing query parameter search for ContainedResource REFERENCE search.");
				return null;
			}
		}

		// TODO - Change this when we have HFJ_SPIDX_MISSING table
		/**
		 * How we search depends on if the
		 * {@link JpaStorageSettings#getIndexMissingFields()} property
		 * is Enabled or Disabled.
		 *
		 * If it is, we will use the SP_MISSING values set into the various
		 * SP_INDX_X tables and search on those ("old" search).
		 *
		 * If it is not set, however, we will try and construct a query that
		 * looks for missing SearchParameters in the SP_IDX_* tables ("new" search).
		 *
		 * You cannot mix and match, however (SP_MISSING is not in HASH_IDENTITY information).
		 * So setting (or unsetting) the IndexMissingFields
		 * property should always be followed up with a /$reindex call.
		 *
		 * ---
		 *
		 * Current limitations:
		 * Checking if a row exists ("new" search) for a given missing field in an SP_INDX_* table
		 * (ie, :missing=true) is slow when there are many resources in the table. (Defaults to
		 * a table scan, since HASH_IDENTITY isn't part of the index).
		 *
		 * However, the "old" search method was slow for the reverse: when looking for resources
		 * that do not have a missing field (:missing=false) for much the same reason.
		 */
		SearchQueryBuilder sqlBuilder = theParams.getSqlBuilder();
		if (myStorageSettings.getIndexMissingFields() == JpaStorageSettings.IndexEnabledEnum.DISABLED) {
			// new search
			return createMissingPredicateForUnindexedMissingFields(theParams, sqlBuilder);
		} else {
			// old search
			return createMissingPredicateForIndexedMissingFields(theParams, sqlBuilder);
		}
	}

	/**
	 * Old way of searching.
	 * Missing values must be indexed!
	 */
	private Condition createMissingPredicateForIndexedMissingFields(
			MissingParameterQueryParams theParams, SearchQueryBuilder sqlBuilder) {
		PredicateBuilderTypeEnum predicateType = null;
		Supplier<? extends BaseJoiningPredicateBuilder> supplier = null;
		switch (theParams.getParamType()) {
			case STRING:
				predicateType = PredicateBuilderTypeEnum.STRING;
				supplier = () -> sqlBuilder.addStringPredicateBuilder(theParams.getSourceJoinColumn());
				break;
			case NUMBER:
				predicateType = PredicateBuilderTypeEnum.NUMBER;
				supplier = () -> sqlBuilder.addNumberPredicateBuilder(theParams.getSourceJoinColumn());
				break;
			case DATE:
				predicateType = PredicateBuilderTypeEnum.DATE;
				supplier = () -> sqlBuilder.addDatePredicateBuilder(theParams.getSourceJoinColumn());
				break;
			case TOKEN:
				predicateType = PredicateBuilderTypeEnum.TOKEN;
				supplier = () -> sqlBuilder.addTokenPredicateBuilder(theParams.getSourceJoinColumn());
				break;
			case QUANTITY:
				predicateType = PredicateBuilderTypeEnum.QUANTITY;
				supplier = () -> sqlBuilder.addQuantityPredicateBuilder(theParams.getSourceJoinColumn());
				break;
			case REFERENCE:
			case URI:
				// we expect these values, but the pattern is slightly different;
				// see below
				break;
			case HAS:
			case SPECIAL:
				predicateType = PredicateBuilderTypeEnum.COORDS;
				supplier = () -> sqlBuilder.addCoordsPredicateBuilder(theParams.getSourceJoinColumn());
				break;
			case COMPOSITE:
			default:
				break;
		}

		if (supplier != null) {
			BaseSearchParamPredicateBuilder join = (BaseSearchParamPredicateBuilder) createOrReusePredicateBuilder(
							predicateType, theParams.getSourceJoinColumn(), theParams.getParamName(), supplier)
					.getResult();

			return join.createPredicateParamMissingForNonReference(
					theParams.getResourceType(),
					theParams.getParamName(),
					theParams.isMissing(),
					theParams.getRequestPartitionId());
		} else {
			if (theParams.getParamType() == RestSearchParameterTypeEnum.REFERENCE) {
				SearchParamPresentPredicateBuilder join =
						sqlBuilder.addSearchParamPresentPredicateBuilder(theParams.getSourceJoinColumn());
				return join.createPredicateParamMissingForReference(
						theParams.getResourceType(),
						theParams.getParamName(),
						theParams.isMissing(),
						theParams.getRequestPartitionId());
			} else if (theParams.getParamType() == RestSearchParameterTypeEnum.URI) {
				UriPredicateBuilder join = sqlBuilder.addUriPredicateBuilder(theParams.getSourceJoinColumn());
				return join.createPredicateParamMissingForNonReference(
						theParams.getResourceType(),
						theParams.getParamName(),
						theParams.isMissing(),
						theParams.getRequestPartitionId());
			} else {
				// we don't expect to see this
				ourLog.error("Invalid param type " + theParams.getParamType().name());
				return null;
			}
		}
	}

	/**
	 * New way of searching for missing fields.
	 * Missing values must not indexed!
	 */
	private Condition createMissingPredicateForUnindexedMissingFields(
			MissingParameterQueryParams theParams, SearchQueryBuilder sqlBuilder) {
		ResourceTablePredicateBuilder table = sqlBuilder.getOrCreateResourceTablePredicateBuilder();

		ICanMakeMissingParamPredicate innerQuery = PredicateBuilderFactory.createPredicateBuilderForParamType(
				theParams.getParamType(), theParams.getSqlBuilder(), this);

		return innerQuery.createPredicateParamMissingValue(new MissingQueryParameterPredicateParams(
				table, theParams.isMissing(), theParams.getParamName(), theParams.getRequestPartitionId()));
	}

	public Condition createPredicateCoords(
			@Nullable DbColumn theSourceJoinColumn,
			String theResourceName,
			String theSpnamePrefix,
			RuntimeSearchParam theSearchParam,
			List<? extends IQueryParameterType> theList,
			RequestPartitionId theRequestPartitionId,
			SearchQueryBuilder theSqlBuilder) {
		Boolean isMissing = theList.get(0).getMissing();
		if (isMissing != null) {
			String paramName = getParamNameWithPrefix(theSpnamePrefix, theSearchParam.getName());

			return createMissingParameterQuery(new MissingParameterQueryParams(
					theSqlBuilder,
					theSearchParam.getParamType(),
					theList,
					paramName,
					theResourceName,
					theSourceJoinColumn,
					theRequestPartitionId));
		} else {
			CoordsPredicateBuilder predicateBuilder = createOrReusePredicateBuilder(
							PredicateBuilderTypeEnum.COORDS,
							theSourceJoinColumn,
							theSearchParam.getName(),
							() -> mySqlBuilder.addCoordsPredicateBuilder(theSourceJoinColumn))
					.getResult();

			List<Condition> codePredicates = new ArrayList<>();
			for (IQueryParameterType nextOr : theList) {
				Condition singleCode = predicateBuilder.createPredicateCoords(
						mySearchParameters,
						nextOr,
						theResourceName,
						theSearchParam,
						predicateBuilder,
						theRequestPartitionId);
				codePredicates.add(singleCode);
			}

			return predicateBuilder.combineWithRequestPartitionIdPredicate(
					theRequestPartitionId, ComboCondition.or(codePredicates.toArray(new Condition[0])));
		}
	}

	public Condition createPredicateDate(
			@Nullable DbColumn theSourceJoinColumn,
			String theResourceName,
			String theSpnamePrefix,
			RuntimeSearchParam theSearchParam,
			List<? extends IQueryParameterType> theList,
			SearchFilterParser.CompareOperation theOperation,
			RequestPartitionId theRequestPartitionId) {
		return createPredicateDate(
				theSourceJoinColumn,
				theResourceName,
				theSpnamePrefix,
				theSearchParam,
				theList,
				theOperation,
				theRequestPartitionId,
				mySqlBuilder);
	}

	public Condition createPredicateDate(
			@Nullable DbColumn theSourceJoinColumn,
			String theResourceName,
			String theSpnamePrefix,
			RuntimeSearchParam theSearchParam,
			List<? extends IQueryParameterType> theList,
			SearchFilterParser.CompareOperation theOperation,
			RequestPartitionId theRequestPartitionId,
			SearchQueryBuilder theSqlBuilder) {
		String paramName = getParamNameWithPrefix(theSpnamePrefix, theSearchParam.getName());

		Boolean isMissing = theList.get(0).getMissing();
		if (isMissing != null) {
			return createMissingParameterQuery(new MissingParameterQueryParams(
					theSqlBuilder,
					theSearchParam.getParamType(),
					theList,
					paramName,
					theResourceName,
					theSourceJoinColumn,
					theRequestPartitionId));
		} else {
			PredicateBuilderCacheLookupResult<DatePredicateBuilder> predicateBuilderLookupResult =
					createOrReusePredicateBuilder(
							PredicateBuilderTypeEnum.DATE,
							theSourceJoinColumn,
							paramName,
							() -> theSqlBuilder.addDatePredicateBuilder(theSourceJoinColumn));
			DatePredicateBuilder predicateBuilder = predicateBuilderLookupResult.getResult();
			boolean cacheHit = predicateBuilderLookupResult.isCacheHit();

			List<Condition> codePredicates = new ArrayList<>();

			for (IQueryParameterType nextOr : theList) {
				Condition p = predicateBuilder.createPredicateDateWithoutIdentityPredicate(nextOr, theOperation);
				codePredicates.add(p);
			}

			Condition predicate = toOrPredicate(codePredicates);

			if (!cacheHit) {
				predicate = predicateBuilder.combineWithHashIdentityPredicate(theResourceName, paramName, predicate);
				predicate = predicateBuilder.combineWithRequestPartitionIdPredicate(theRequestPartitionId, predicate);
			}

			return predicate;
		}
	}

	private Condition createPredicateFilter(
			QueryStack theQueryStack3,
			SearchFilterParser.BaseFilter theFilter,
			String theResourceName,
			RequestDetails theRequest,
			RequestPartitionId theRequestPartitionId) {

		if (theFilter instanceof SearchFilterParser.FilterParameter) {
			return createPredicateFilter(
					theQueryStack3,
					(SearchFilterParser.FilterParameter) theFilter,
					theResourceName,
					theRequest,
					theRequestPartitionId);
		} else if (theFilter instanceof SearchFilterParser.FilterLogical) {
			// Left side
			Condition xPredicate = createPredicateFilter(
					theQueryStack3,
					((SearchFilterParser.FilterLogical) theFilter).getFilter1(),
					theResourceName,
					theRequest,
					theRequestPartitionId);

			// Right side
			Condition yPredicate = createPredicateFilter(
					theQueryStack3,
					((SearchFilterParser.FilterLogical) theFilter).getFilter2(),
					theResourceName,
					theRequest,
					theRequestPartitionId);

			if (((SearchFilterParser.FilterLogical) theFilter).getOperation()
					== SearchFilterParser.FilterLogicalOperation.and) {
				return ComboCondition.and(xPredicate, yPredicate);
			} else if (((SearchFilterParser.FilterLogical) theFilter).getOperation()
					== SearchFilterParser.FilterLogicalOperation.or) {
				return ComboCondition.or(xPredicate, yPredicate);
			} else {
				// Shouldn't happen
				throw new InvalidRequestException(Msg.code(1205) + "Don't know how to handle operation "
						+ ((SearchFilterParser.FilterLogical) theFilter).getOperation());
			}
		} else {
			return createPredicateFilter(
					theQueryStack3,
					((SearchFilterParser.FilterParameterGroup) theFilter).getContained(),
					theResourceName,
					theRequest,
					theRequestPartitionId);
		}
	}

	private Condition createPredicateFilter(
			QueryStack theQueryStack3,
			SearchFilterParser.FilterParameter theFilter,
			String theResourceName,
			RequestDetails theRequest,
			RequestPartitionId theRequestPartitionId) {

		String paramName = theFilter.getParamPath().getName();

		switch (paramName) {
			case IAnyResource.SP_RES_ID: {
				TokenParam param = new TokenParam();
				param.setValueAsQueryToken(null, null, null, theFilter.getValue());
				return theQueryStack3.createPredicateResourceId(
						null,
						Collections.singletonList(Collections.singletonList(param)),
						theResourceName,
						theFilter.getOperation(),
						theRequestPartitionId);
			}
			case Constants.PARAM_SOURCE: {
				TokenParam param = new TokenParam();
				param.setValueAsQueryToken(null, null, null, theFilter.getValue());
				return createPredicateSource(null, Collections.singletonList(param));
			}
			default:
				RuntimeSearchParam searchParam = mySearchParamRegistry.getActiveSearchParam(theResourceName, paramName);
				if (searchParam == null) {
					Collection<String> validNames =
							mySearchParamRegistry.getValidSearchParameterNamesIncludingMeta(theResourceName);
					String msg = myFhirContext
							.getLocalizer()
							.getMessageSanitized(
									BaseStorageDao.class,
									"invalidSearchParameter",
									paramName,
									theResourceName,
									validNames);
					throw new InvalidRequestException(Msg.code(1206) + msg);
				}
				RestSearchParameterTypeEnum typeEnum = searchParam.getParamType();
				if (typeEnum == RestSearchParameterTypeEnum.URI) {
					return theQueryStack3.createPredicateUri(
							null,
							theResourceName,
							null,
							searchParam,
							Collections.singletonList(new UriParam(theFilter.getValue())),
							theFilter.getOperation(),
							theRequest,
							theRequestPartitionId);
				} else if (typeEnum == RestSearchParameterTypeEnum.STRING) {
					return theQueryStack3.createPredicateString(
							null,
							theResourceName,
							null,
							searchParam,
							Collections.singletonList(new StringParam(theFilter.getValue())),
							theFilter.getOperation(),
							theRequestPartitionId);
				} else if (typeEnum == RestSearchParameterTypeEnum.DATE) {
					return theQueryStack3.createPredicateDate(
							null,
							theResourceName,
							null,
							searchParam,
							Collections.singletonList(
									new DateParam(fromOperation(theFilter.getOperation()), theFilter.getValue())),
							theFilter.getOperation(),
							theRequestPartitionId);
				} else if (typeEnum == RestSearchParameterTypeEnum.NUMBER) {
					return theQueryStack3.createPredicateNumber(
							null,
							theResourceName,
							null,
							searchParam,
							Collections.singletonList(new NumberParam(theFilter.getValue())),
							theFilter.getOperation(),
							theRequestPartitionId);
				} else if (typeEnum == RestSearchParameterTypeEnum.REFERENCE) {
					SearchFilterParser.CompareOperation operation = theFilter.getOperation();
					String resourceType =
							null; // The value can either have (Patient/123) or not have (123) a resource type, either
					// way it's not needed here
					String chain = (theFilter.getParamPath().getNext() != null)
							? theFilter.getParamPath().getNext().toString()
							: null;
					String value = theFilter.getValue();
					ReferenceParam referenceParam = new ReferenceParam(resourceType, chain, value);
					return theQueryStack3.createPredicateReference(
							null,
							theResourceName,
							paramName,
							new ArrayList<>(),
							Collections.singletonList(referenceParam),
							operation,
							theRequest,
							theRequestPartitionId);
				} else if (typeEnum == RestSearchParameterTypeEnum.QUANTITY) {
					return theQueryStack3.createPredicateQuantity(
							null,
							theResourceName,
							null,
							searchParam,
							Collections.singletonList(new QuantityParam(theFilter.getValue())),
							theFilter.getOperation(),
							theRequestPartitionId);
				} else if (typeEnum == RestSearchParameterTypeEnum.COMPOSITE) {
					throw new InvalidRequestException(Msg.code(1207)
							+ "Composite search parameters not currently supported with _filter clauses");
				} else if (typeEnum == RestSearchParameterTypeEnum.TOKEN) {
					TokenParam param = new TokenParam();
					param.setValueAsQueryToken(null, null, null, theFilter.getValue());
					return theQueryStack3.createPredicateToken(
							null,
							theResourceName,
							null,
							searchParam,
							Collections.singletonList(param),
							theFilter.getOperation(),
							theRequestPartitionId);
				}
				break;
		}
		return null;
	}

	private Condition createPredicateHas(
			@Nullable DbColumn theSourceJoinColumn,
			String theResourceType,
			List<List<IQueryParameterType>> theHasParameters,
			RequestDetails theRequest,
			RequestPartitionId theRequestPartitionId) {

		List<Condition> andPredicates = new ArrayList<>();
		for (List<? extends IQueryParameterType> nextOrList : theHasParameters) {

			String targetResourceType = null;
			String paramReference = null;
			String parameterName = null;

			String paramName = null;
			List<QualifiedParamList> parameters = new ArrayList<>();
			for (IQueryParameterType nextParam : nextOrList) {
				HasParam next = (HasParam) nextParam;
				targetResourceType = next.getTargetResourceType();
				paramReference = next.getReferenceFieldName();
				parameterName = next.getParameterName();
				paramName = parameterName.replaceAll("\\..*", "");
				parameters.add(QualifiedParamList.singleton(null, next.getValueAsQueryToken(myFhirContext)));
			}

			if (paramName == null) {
				continue;
			}

			try {
				myFhirContext.getResourceDefinition(targetResourceType);
			} catch (DataFormatException e) {
				throw new InvalidRequestException(Msg.code(1208) + "Invalid resource type: " + targetResourceType);
			}

			ArrayList<IQueryParameterType> orValues = Lists.newArrayList();

			if (paramName.startsWith("_has:")) {

				ourLog.trace("Handing double _has query: {}", paramName);

				String qualifier = paramName.substring(4);
				for (IQueryParameterType next : nextOrList) {
					HasParam nextHasParam = new HasParam();
					nextHasParam.setValueAsQueryToken(
							myFhirContext, PARAM_HAS, qualifier, next.getValueAsQueryToken(myFhirContext));
					orValues.add(nextHasParam);
				}

			} else if (paramName.equals(PARAM_ID)) {

				for (IQueryParameterType next : nextOrList) {
					orValues.add(new TokenParam(next.getValueAsQueryToken(myFhirContext)));
				}

			} else {

				// Ensure that the name of the search param
				// (e.g. the `code` in Patient?_has:Observation:subject:code=sys|val)
				// exists on the target resource type.
				RuntimeSearchParam owningParameterDef =
						mySearchParamRegistry.getRuntimeSearchParam(targetResourceType, paramName);

				// Ensure that the name of the back-referenced search param on the target (e.g. the `subject` in
				// Patient?_has:Observation:subject:code=sys|val)
				// exists on the target resource, or in the top-level Resource resource.
				mySearchParamRegistry.getRuntimeSearchParam(targetResourceType, paramReference);

				IQueryParameterAnd<?> parsedParam = JpaParamUtil.parseQueryParams(
						mySearchParamRegistry, myFhirContext, owningParameterDef, paramName, parameters);

				for (IQueryParameterOr<?> next : parsedParam.getValuesAsQueryTokens()) {
					orValues.addAll(next.getValuesAsQueryTokens());
				}
			}

			// Handle internal chain inside the has.
			if (parameterName.contains(".")) {
				String chainedPartOfParameter = getChainedPart(parameterName);
				orValues.stream()
						.filter(qp -> qp instanceof ReferenceParam)
						.map(qp -> (ReferenceParam) qp)
						.forEach(rp -> rp.setChain(getChainedPart(chainedPartOfParameter)));

				parameterName = parameterName.substring(0, parameterName.indexOf('.'));
			}

			int colonIndex = parameterName.indexOf(':');
			if (colonIndex != -1) {
				parameterName = parameterName.substring(0, colonIndex);
			}

			ResourceLinkPredicateBuilder join =
					mySqlBuilder.addReferencePredicateBuilderReversed(this, theSourceJoinColumn);
			Condition partitionPredicate = join.createPartitionIdPredicate(theRequestPartitionId);

			List<String> paths = join.createResourceLinkPaths(targetResourceType, paramReference, new ArrayList<>());
			if (CollectionUtils.isEmpty(paths)) {
				throw new InvalidRequestException(Msg.code(2305) + "Reference field does not exist: " + paramReference);
			}
			Condition typePredicate = BinaryCondition.equalTo(
					join.getColumnTargetResourceType(), mySqlBuilder.generatePlaceholder(theResourceType));
			Condition pathPredicate =
					toEqualToOrInPredicate(join.getColumnSourcePath(), mySqlBuilder.generatePlaceholders(paths));
			Condition linkedPredicate = searchForIdsWithAndOr(
					join.getColumnSrcResourceId(),
					targetResourceType,
					parameterName,
					Collections.singletonList(orValues),
					theRequest,
					theRequestPartitionId,
					SearchContainedModeEnum.FALSE);
			andPredicates.add(toAndPredicate(partitionPredicate, pathPredicate, typePredicate, linkedPredicate));
		}

		return toAndPredicate(andPredicates);
	}

	public Condition createPredicateNumber(
			@Nullable DbColumn theSourceJoinColumn,
			String theResourceName,
			String theSpnamePrefix,
			RuntimeSearchParam theSearchParam,
			List<? extends IQueryParameterType> theList,
			SearchFilterParser.CompareOperation theOperation,
			RequestPartitionId theRequestPartitionId) {
		return createPredicateNumber(
				theSourceJoinColumn,
				theResourceName,
				theSpnamePrefix,
				theSearchParam,
				theList,
				theOperation,
				theRequestPartitionId,
				mySqlBuilder);
	}

	public Condition createPredicateNumber(
			@Nullable DbColumn theSourceJoinColumn,
			String theResourceName,
			String theSpnamePrefix,
			RuntimeSearchParam theSearchParam,
			List<? extends IQueryParameterType> theList,
			SearchFilterParser.CompareOperation theOperation,
			RequestPartitionId theRequestPartitionId,
			SearchQueryBuilder theSqlBuilder) {

		String paramName = getParamNameWithPrefix(theSpnamePrefix, theSearchParam.getName());

		Boolean isMissing = theList.get(0).getMissing();
		if (isMissing != null) {
			return createMissingParameterQuery(new MissingParameterQueryParams(
					theSqlBuilder,
					theSearchParam.getParamType(),
					theList,
					paramName,
					theResourceName,
					theSourceJoinColumn,
					theRequestPartitionId));
		} else {
			NumberPredicateBuilder join = createOrReusePredicateBuilder(
							PredicateBuilderTypeEnum.NUMBER,
							theSourceJoinColumn,
							paramName,
							() -> theSqlBuilder.addNumberPredicateBuilder(theSourceJoinColumn))
					.getResult();

			List<Condition> codePredicates = new ArrayList<>();
			for (IQueryParameterType nextOr : theList) {

				if (nextOr instanceof NumberParam) {
					NumberParam param = (NumberParam) nextOr;

					BigDecimal value = param.getValue();
					if (value == null) {
						continue;
					}

					SearchFilterParser.CompareOperation operation = theOperation;
					if (operation == null) {
						operation = toOperation(param.getPrefix());
					}

					Condition predicate = join.createPredicateNumeric(
							theResourceName, paramName, operation, value, theRequestPartitionId, nextOr);
					codePredicates.add(predicate);

				} else {
					throw new IllegalArgumentException(Msg.code(1211) + "Invalid token type: " + nextOr.getClass());
				}
			}

			return join.combineWithRequestPartitionIdPredicate(
					theRequestPartitionId, ComboCondition.or(codePredicates.toArray(new Condition[0])));
		}
	}

	public Condition createPredicateQuantity(
			@Nullable DbColumn theSourceJoinColumn,
			String theResourceName,
			String theSpnamePrefix,
			RuntimeSearchParam theSearchParam,
			List<? extends IQueryParameterType> theList,
			SearchFilterParser.CompareOperation theOperation,
			RequestPartitionId theRequestPartitionId) {
		return createPredicateQuantity(
				theSourceJoinColumn,
				theResourceName,
				theSpnamePrefix,
				theSearchParam,
				theList,
				theOperation,
				theRequestPartitionId,
				mySqlBuilder);
	}

	public Condition createPredicateQuantity(
			@Nullable DbColumn theSourceJoinColumn,
			String theResourceName,
			String theSpnamePrefix,
			RuntimeSearchParam theSearchParam,
			List<? extends IQueryParameterType> theList,
			SearchFilterParser.CompareOperation theOperation,
			RequestPartitionId theRequestPartitionId,
			SearchQueryBuilder theSqlBuilder) {

		String paramName = getParamNameWithPrefix(theSpnamePrefix, theSearchParam.getName());

		Boolean isMissing = theList.get(0).getMissing();
		if (isMissing != null) {
			return createMissingParameterQuery(new MissingParameterQueryParams(
					theSqlBuilder,
					theSearchParam.getParamType(),
					theList,
					paramName,
					theResourceName,
					theSourceJoinColumn,
					theRequestPartitionId));
		} else {
			List<QuantityParam> quantityParams =
					theList.stream().map(t -> QuantityParam.toQuantityParam(t)).collect(Collectors.toList());

			BaseQuantityPredicateBuilder join = null;
			boolean normalizedSearchEnabled = myStorageSettings
					.getNormalizedQuantitySearchLevel()
					.equals(NormalizedQuantitySearchLevel.NORMALIZED_QUANTITY_SEARCH_SUPPORTED);
			if (normalizedSearchEnabled) {
				List<QuantityParam> normalizedQuantityParams = quantityParams.stream()
						.map(t -> UcumServiceUtil.toCanonicalQuantityOrNull(t))
						.filter(t -> t != null)
						.collect(Collectors.toList());

				if (normalizedQuantityParams.size() == quantityParams.size()) {
					join = createOrReusePredicateBuilder(
									PredicateBuilderTypeEnum.QUANTITY,
									theSourceJoinColumn,
									paramName,
									() -> theSqlBuilder.addQuantityNormalizedPredicateBuilder(theSourceJoinColumn))
							.getResult();
					quantityParams = normalizedQuantityParams;
				}
			}

			if (join == null) {
				join = createOrReusePredicateBuilder(
								PredicateBuilderTypeEnum.QUANTITY,
								theSourceJoinColumn,
								paramName,
								() -> theSqlBuilder.addQuantityPredicateBuilder(theSourceJoinColumn))
						.getResult();
			}

			List<Condition> codePredicates = new ArrayList<>();
			for (QuantityParam nextOr : quantityParams) {
				Condition singleCode = join.createPredicateQuantity(
						nextOr, theResourceName, paramName, null, join, theOperation, theRequestPartitionId);
				codePredicates.add(singleCode);
			}

			return join.combineWithRequestPartitionIdPredicate(
					theRequestPartitionId, ComboCondition.or(codePredicates.toArray(new Condition[0])));
		}
	}

	public Condition createPredicateReference(
			@Nullable DbColumn theSourceJoinColumn,
			String theResourceName,
			String theParamName,
			List<String> theQualifiers,
			List<? extends IQueryParameterType> theList,
			SearchFilterParser.CompareOperation theOperation,
			RequestDetails theRequest,
			RequestPartitionId theRequestPartitionId) {
		return createPredicateReference(
				theSourceJoinColumn,
				theResourceName,
				theParamName,
				theQualifiers,
				theList,
				theOperation,
				theRequest,
				theRequestPartitionId,
				mySqlBuilder);
	}

	public Condition createPredicateReference(
			@Nullable DbColumn theSourceJoinColumn,
			String theResourceName,
			String theParamName,
			List<String> theQualifiers,
			List<? extends IQueryParameterType> theList,
			SearchFilterParser.CompareOperation theOperation,
			RequestDetails theRequest,
			RequestPartitionId theRequestPartitionId,
			SearchQueryBuilder theSqlBuilder) {

		if ((theOperation != null)
				&& (theOperation != SearchFilterParser.CompareOperation.eq)
				&& (theOperation != SearchFilterParser.CompareOperation.ne)) {
			throw new InvalidRequestException(
					Msg.code(1212)
							+ "Invalid operator specified for reference predicate.  Supported operators for reference predicate are \"eq\" and \"ne\".");
		}

		Boolean isMissing = theList.get(0).getMissing();
		if (isMissing != null) {
			return createMissingParameterQuery(new MissingParameterQueryParams(
					theSqlBuilder,
					RestSearchParameterTypeEnum.REFERENCE,
					theList,
					theParamName,
					theResourceName,
					theSourceJoinColumn,
					theRequestPartitionId));
		} else {
			ResourceLinkPredicateBuilder predicateBuilder = createOrReusePredicateBuilder(
							PredicateBuilderTypeEnum.REFERENCE,
							theSourceJoinColumn,
							theParamName,
							() -> theSqlBuilder.addReferencePredicateBuilder(this, theSourceJoinColumn))
					.getResult();
			return predicateBuilder.createPredicate(
					theRequest,
					theResourceName,
					theParamName,
					theQualifiers,
					theList,
					theOperation,
					theRequestPartitionId);
		}
	}

	public void addGrouping() {
		BaseJoiningPredicateBuilder firstPredicateBuilder = mySqlBuilder.getOrCreateFirstPredicateBuilder();
		mySqlBuilder.getSelect().addGroupings(firstPredicateBuilder.getResourceIdColumn());
	}

	public Condition createPredicateReferenceForEmbeddedChainedSearchResource(
			@Nullable DbColumn theSourceJoinColumn,
			String theResourceName,
			RuntimeSearchParam theSearchParam,
			List<? extends IQueryParameterType> theList,
			SearchFilterParser.CompareOperation theOperation,
			RequestDetails theRequest,
			RequestPartitionId theRequestPartitionId,
			EmbeddedChainedSearchModeEnum theEmbeddedChainedSearchModeEnum) {

		boolean wantChainedAndNormal =
				theEmbeddedChainedSearchModeEnum == EmbeddedChainedSearchModeEnum.UPLIFTED_AND_REF_JOIN;

		// A bit of a hack, but we need to turn off cache reuse while in this method so that we don't try to reuse
		// builders across different subselects
		EnumSet<PredicateBuilderTypeEnum> cachedReusePredicateBuilderTypes =
				EnumSet.copyOf(myReusePredicateBuilderTypes);
		if (wantChainedAndNormal) {
			myReusePredicateBuilderTypes.clear();
		}

		ReferenceChainExtractor chainExtractor = new ReferenceChainExtractor();
		chainExtractor.deriveChains(theResourceName, theSearchParam, theList);
		Map<List<ChainElement>, Set<LeafNodeDefinition>> chains = chainExtractor.getChains();

		Map<List<String>, Set<LeafNodeDefinition>> referenceLinks = Maps.newHashMap();
		for (List<ChainElement> nextChain : chains.keySet()) {
			Set<LeafNodeDefinition> leafNodes = chains.get(nextChain);

			collateChainedSearchOptions(referenceLinks, nextChain, leafNodes, theEmbeddedChainedSearchModeEnum);
		}

		UnionQuery union = null;
		List<Condition> predicates = null;
		if (wantChainedAndNormal) {
			union = new UnionQuery(SetOperationQuery.Type.UNION_ALL);
		} else {
			predicates = new ArrayList<>();
		}

		predicates = new ArrayList<>();
		for (List<String> nextReferenceLink : referenceLinks.keySet()) {
			for (LeafNodeDefinition leafNodeDefinition : referenceLinks.get(nextReferenceLink)) {
				SearchQueryBuilder builder;
				if (wantChainedAndNormal) {
					builder = mySqlBuilder.newChildSqlBuilder();
				} else {
					builder = mySqlBuilder;
				}

				DbColumn previousJoinColumn = null;

				// Create a reference link predicates to the subselect for every link but the last one
				for (String nextLink : nextReferenceLink) {
					// We don't want to call createPredicateReference() here, because the whole point is to avoid the
					// recursion.
					// TODO: Are we missing any important business logic from that method? All tests are passing.
					ResourceLinkPredicateBuilder resourceLinkPredicateBuilder =
							builder.addReferencePredicateBuilder(this, previousJoinColumn);
					builder.addPredicate(
							resourceLinkPredicateBuilder.createPredicateSourcePaths(Lists.newArrayList(nextLink)));
					previousJoinColumn = resourceLinkPredicateBuilder.getColumnTargetResourceId();
				}

				Condition containedCondition = createIndexPredicate(
						previousJoinColumn,
						leafNodeDefinition.getLeafTarget(),
						leafNodeDefinition.getLeafPathPrefix(),
						leafNodeDefinition.getLeafParamName(),
						leafNodeDefinition.getParamDefinition(),
						leafNodeDefinition.getOrValues(),
						theOperation,
						leafNodeDefinition.getQualifiers(),
						theRequest,
						theRequestPartitionId,
						builder);

				if (wantChainedAndNormal) {
					builder.addPredicate(containedCondition);
					union.addQueries(builder.getSelect());
				} else {
					predicates.add(containedCondition);
				}
			}
		}

		Condition retVal;
		if (wantChainedAndNormal) {

			if (theSourceJoinColumn == null) {
				retVal = new InCondition(
						mySqlBuilder.getOrCreateFirstPredicateBuilder(false).getResourceIdColumn(), union);
			} else {
				// -- for the resource link, need join with target_resource_id
				retVal = new InCondition(theSourceJoinColumn, union);
			}

		} else {

			retVal = toOrPredicate(predicates);
		}

		// restore the state of this collection to turn caching back on before we exit
		myReusePredicateBuilderTypes.addAll(cachedReusePredicateBuilderTypes);
		return retVal;
	}

	private void collateChainedSearchOptions(
			Map<List<String>, Set<LeafNodeDefinition>> referenceLinks,
			List<ChainElement> nextChain,
			Set<LeafNodeDefinition> leafNodes,
			EmbeddedChainedSearchModeEnum theEmbeddedChainedSearchModeEnum) {
		// Manually collapse the chain using all possible variants of contained resource patterns.
		// This is a bit excruciating to extend beyond three references. Do we want to find a way to automate this
		// someday?
		// Note: the first element in each chain is assumed to be discrete. This may need to change when we add proper
		// support for `_contained`
		if (nextChain.size() == 1) {
			// discrete -> discrete
			if (theEmbeddedChainedSearchModeEnum == EmbeddedChainedSearchModeEnum.UPLIFTED_AND_REF_JOIN) {
				// If !theWantChainedAndNormal that means we're only processing refchains
				// so the discrete -> contained case is the only one that applies
				updateMapOfReferenceLinks(
						referenceLinks, Lists.newArrayList(nextChain.get(0).getPath()), leafNodes);
			}

			// discrete -> contained
			RuntimeSearchParam firstParamDefinition =
					leafNodes.iterator().next().getParamDefinition();
			updateMapOfReferenceLinks(
					referenceLinks,
					Lists.newArrayList(),
					leafNodes.stream()
							.map(t -> t.withPathPrefix(
									nextChain.get(0).getResourceType(),
									nextChain.get(0).getSearchParameterName()))
							// When we're handling discrete->contained the differences between search
							// parameters don't matter. E.g. if we're processing "subject.name=foo"
							// the name could be Patient:name or Group:name but it doesn't actually
							// matter that these are different since in this case both of these end
							// up being an identical search in the string table for "subject.name".
							.map(t -> t.withParam(firstParamDefinition))
							.collect(Collectors.toSet()));
		} else if (nextChain.size() == 2) {
			// discrete -> discrete -> discrete
			updateMapOfReferenceLinks(
					referenceLinks,
					Lists.newArrayList(
							nextChain.get(0).getPath(), nextChain.get(1).getPath()),
					leafNodes);
			// discrete -> discrete -> contained
			updateMapOfReferenceLinks(
					referenceLinks,
					Lists.newArrayList(nextChain.get(0).getPath()),
					leafNodes.stream()
							.map(t -> t.withPathPrefix(
									nextChain.get(1).getResourceType(),
									nextChain.get(1).getSearchParameterName()))
							.collect(Collectors.toSet()));
			// discrete -> contained -> discrete
			updateMapOfReferenceLinks(
					referenceLinks,
					Lists.newArrayList(mergePaths(
							nextChain.get(0).getPath(), nextChain.get(1).getPath())),
					leafNodes);
			if (myStorageSettings.isIndexOnContainedResourcesRecursively()) {
				// discrete -> contained -> contained
				updateMapOfReferenceLinks(
						referenceLinks,
						Lists.newArrayList(),
						leafNodes.stream()
								.map(t -> t.withPathPrefix(
										nextChain.get(0).getResourceType(),
										nextChain.get(0).getSearchParameterName() + "."
												+ nextChain.get(1).getSearchParameterName()))
								.collect(Collectors.toSet()));
			}
		} else if (nextChain.size() == 3) {
			// discrete -> discrete -> discrete -> discrete
			updateMapOfReferenceLinks(
					referenceLinks,
					Lists.newArrayList(
							nextChain.get(0).getPath(),
							nextChain.get(1).getPath(),
							nextChain.get(2).getPath()),
					leafNodes);
			// discrete -> discrete -> discrete -> contained
			updateMapOfReferenceLinks(
					referenceLinks,
					Lists.newArrayList(
							nextChain.get(0).getPath(), nextChain.get(1).getPath()),
					leafNodes.stream()
							.map(t -> t.withPathPrefix(
									nextChain.get(2).getResourceType(),
									nextChain.get(2).getSearchParameterName()))
							.collect(Collectors.toSet()));
			// discrete -> discrete -> contained -> discrete
			updateMapOfReferenceLinks(
					referenceLinks,
					Lists.newArrayList(
							nextChain.get(0).getPath(),
							mergePaths(
									nextChain.get(1).getPath(), nextChain.get(2).getPath())),
					leafNodes);
			// discrete -> contained -> discrete -> discrete
			updateMapOfReferenceLinks(
					referenceLinks,
					Lists.newArrayList(
							mergePaths(
									nextChain.get(0).getPath(), nextChain.get(1).getPath()),
							nextChain.get(2).getPath()),
					leafNodes);
			// discrete -> contained -> discrete -> contained
			updateMapOfReferenceLinks(
					referenceLinks,
					Lists.newArrayList(mergePaths(
							nextChain.get(0).getPath(), nextChain.get(1).getPath())),
					leafNodes.stream()
							.map(t -> t.withPathPrefix(
									nextChain.get(2).getResourceType(),
									nextChain.get(2).getSearchParameterName()))
							.collect(Collectors.toSet()));
			if (myStorageSettings.isIndexOnContainedResourcesRecursively()) {
				// discrete -> contained -> contained -> discrete
				updateMapOfReferenceLinks(
						referenceLinks,
						Lists.newArrayList(mergePaths(
								nextChain.get(0).getPath(),
								nextChain.get(1).getPath(),
								nextChain.get(2).getPath())),
						leafNodes);
				// discrete -> discrete -> contained -> contained
				updateMapOfReferenceLinks(
						referenceLinks,
						Lists.newArrayList(nextChain.get(0).getPath()),
						leafNodes.stream()
								.map(t -> t.withPathPrefix(
										nextChain.get(1).getResourceType(),
										nextChain.get(1).getSearchParameterName() + "."
												+ nextChain.get(2).getSearchParameterName()))
								.collect(Collectors.toSet()));
				// discrete -> contained -> contained -> contained
				updateMapOfReferenceLinks(
						referenceLinks,
						Lists.newArrayList(),
						leafNodes.stream()
								.map(t -> t.withPathPrefix(
										nextChain.get(0).getResourceType(),
										nextChain.get(0).getSearchParameterName() + "."
												+ nextChain.get(1).getSearchParameterName() + "."
												+ nextChain.get(2).getSearchParameterName()))
								.collect(Collectors.toSet()));
			}
		} else {
			// TODO: the chain is too long, it isn't practical to hard-code all the possible patterns. If anyone ever
			// needs this, we should revisit the approach
			throw new InvalidRequestException(Msg.code(2011)
					+ "The search chain is too long. Only chains of up to three references are supported.");
		}
	}

	private void updateMapOfReferenceLinks(
			Map<List<String>, Set<LeafNodeDefinition>> theReferenceLinksMap,
			ArrayList<String> thePath,
			Set<LeafNodeDefinition> theLeafNodesToAdd) {
		Set<LeafNodeDefinition> leafNodes = theReferenceLinksMap.get(thePath);
		if (leafNodes == null) {
			leafNodes = Sets.newHashSet();
			theReferenceLinksMap.put(thePath, leafNodes);
		}
		leafNodes.addAll(theLeafNodesToAdd);
	}

	private String mergePaths(String... paths) {
		String result = "";
		for (String nextPath : paths) {
			int separatorIndex = nextPath.indexOf('.');
			if (StringUtils.isEmpty(result)) {
				result = nextPath;
			} else {
				result = result + nextPath.substring(separatorIndex);
			}
		}
		return result;
	}

	private Condition createIndexPredicate(
			DbColumn theSourceJoinColumn,
			String theResourceName,
			String theSpnamePrefix,
			String theParamName,
			RuntimeSearchParam theParamDefinition,
			ArrayList<IQueryParameterType> theOrValues,
			SearchFilterParser.CompareOperation theOperation,
			List<String> theQualifiers,
			RequestDetails theRequest,
			RequestPartitionId theRequestPartitionId,
			SearchQueryBuilder theSqlBuilder) {
		Condition containedCondition;

		switch (theParamDefinition.getParamType()) {
			case DATE:
				containedCondition = createPredicateDate(
						theSourceJoinColumn,
						theResourceName,
						theSpnamePrefix,
						theParamDefinition,
						theOrValues,
						theOperation,
						theRequestPartitionId,
						theSqlBuilder);
				break;
			case NUMBER:
				containedCondition = createPredicateNumber(
						theSourceJoinColumn,
						theResourceName,
						theSpnamePrefix,
						theParamDefinition,
						theOrValues,
						theOperation,
						theRequestPartitionId,
						theSqlBuilder);
				break;
			case QUANTITY:
				containedCondition = createPredicateQuantity(
						theSourceJoinColumn,
						theResourceName,
						theSpnamePrefix,
						theParamDefinition,
						theOrValues,
						theOperation,
						theRequestPartitionId,
						theSqlBuilder);
				break;
			case STRING:
				containedCondition = createPredicateString(
						theSourceJoinColumn,
						theResourceName,
						theSpnamePrefix,
						theParamDefinition,
						theOrValues,
						theOperation,
						theRequestPartitionId,
						theSqlBuilder);
				break;
			case TOKEN:
				containedCondition = createPredicateToken(
						theSourceJoinColumn,
						theResourceName,
						theSpnamePrefix,
						theParamDefinition,
						theOrValues,
						theOperation,
						theRequestPartitionId,
						theSqlBuilder);
				break;
			case COMPOSITE:
				containedCondition = createPredicateComposite(
						theSourceJoinColumn,
						theResourceName,
						theSpnamePrefix,
						theParamDefinition,
						theOrValues,
						theRequestPartitionId,
						theSqlBuilder);
				break;
			case URI:
				containedCondition = createPredicateUri(
						theSourceJoinColumn,
						theResourceName,
						theSpnamePrefix,
						theParamDefinition,
						theOrValues,
						theOperation,
						theRequest,
						theRequestPartitionId,
						theSqlBuilder);
				break;
			case REFERENCE:
				containedCondition = createPredicateReference(
						theSourceJoinColumn,
						theResourceName,
						isBlank(theSpnamePrefix) ? theParamName : theSpnamePrefix + "." + theParamName,
						theQualifiers,
						theOrValues,
						theOperation,
						theRequest,
						theRequestPartitionId,
						theSqlBuilder);
				break;
			case HAS:
			case SPECIAL:
			default:
				throw new InvalidRequestException(
						Msg.code(1215) + "The search type:" + theParamDefinition.getParamType() + " is not supported.");
		}
		return containedCondition;
	}

	@Nullable
	public Condition createPredicateResourceId(
			@Nullable DbColumn theSourceJoinColumn,
			List<List<IQueryParameterType>> theValues,
			String theResourceName,
			SearchFilterParser.CompareOperation theOperation,
			RequestPartitionId theRequestPartitionId) {
		ResourceIdPredicateBuilder builder = mySqlBuilder.newResourceIdBuilder();
		return builder.createPredicateResourceId(
				theSourceJoinColumn, theResourceName, theValues, theOperation, theRequestPartitionId);
	}

	private Condition createPredicateSourceForAndList(
			@Nullable DbColumn theSourceJoinColumn, List<List<IQueryParameterType>> theAndOrParams) {
		mySqlBuilder.getOrCreateFirstPredicateBuilder();

		List<Condition> andPredicates = new ArrayList<>(theAndOrParams.size());
		for (List<? extends IQueryParameterType> nextAnd : theAndOrParams) {
			andPredicates.add(createPredicateSource(theSourceJoinColumn, nextAnd));
		}
		return toAndPredicate(andPredicates);
	}

	private Condition createPredicateSource(
			@Nullable DbColumn theSourceJoinColumn, List<? extends IQueryParameterType> theList) {
		if (myStorageSettings.getStoreMetaSourceInformation()
				== JpaStorageSettings.StoreMetaSourceInformationEnum.NONE) {
			String msg = myFhirContext.getLocalizer().getMessage(QueryStack.class, "sourceParamDisabled");
			throw new InvalidRequestException(Msg.code(1216) + msg);
		}

		SourcePredicateBuilder join = createOrReusePredicateBuilder(
						PredicateBuilderTypeEnum.SOURCE,
						theSourceJoinColumn,
						Constants.PARAM_SOURCE,
						() -> mySqlBuilder.addSourcePredicateBuilder(theSourceJoinColumn))
				.getResult();

		List<Condition> orPredicates = new ArrayList<>();
		for (IQueryParameterType nextParameter : theList) {
			SourceParam sourceParameter = new SourceParam(nextParameter.getValueAsQueryToken(myFhirContext));
			String sourceUri = sourceParameter.getSourceUri();
			String requestId = sourceParameter.getRequestId();
			if (isNotBlank(sourceUri) && isNotBlank(requestId)) {
				orPredicates.add(toAndPredicate(
						join.createPredicateSourceUri(sourceUri), join.createPredicateRequestId(requestId)));
			} else if (isNotBlank(sourceUri)) {
				orPredicates.add(join.createPredicateSourceUri(sourceUri));
			} else if (isNotBlank(requestId)) {
				orPredicates.add(join.createPredicateRequestId(requestId));
			}
		}

		return toOrPredicate(orPredicates);
	}

	public Condition createPredicateString(
			@Nullable DbColumn theSourceJoinColumn,
			String theResourceName,
			String theSpnamePrefix,
			RuntimeSearchParam theSearchParam,
			List<? extends IQueryParameterType> theList,
			SearchFilterParser.CompareOperation theOperation,
			RequestPartitionId theRequestPartitionId) {
		return createPredicateString(
				theSourceJoinColumn,
				theResourceName,
				theSpnamePrefix,
				theSearchParam,
				theList,
				theOperation,
				theRequestPartitionId,
				mySqlBuilder);
	}

	public Condition createPredicateString(
			@Nullable DbColumn theSourceJoinColumn,
			String theResourceName,
			String theSpnamePrefix,
			RuntimeSearchParam theSearchParam,
			List<? extends IQueryParameterType> theList,
			SearchFilterParser.CompareOperation theOperation,
			RequestPartitionId theRequestPartitionId,
			SearchQueryBuilder theSqlBuilder) {
		Boolean isMissing = theList.get(0).getMissing();
		String paramName = getParamNameWithPrefix(theSpnamePrefix, theSearchParam.getName());

		if (isMissing != null) {
			return createMissingParameterQuery(new MissingParameterQueryParams(
					theSqlBuilder,
					theSearchParam.getParamType(),
					theList,
					paramName,
					theResourceName,
					theSourceJoinColumn,
					theRequestPartitionId));
		}

		StringPredicateBuilder join = createOrReusePredicateBuilder(
						PredicateBuilderTypeEnum.STRING,
						theSourceJoinColumn,
						paramName,
						() -> theSqlBuilder.addStringPredicateBuilder(theSourceJoinColumn))
				.getResult();

		List<Condition> codePredicates = new ArrayList<>();
		for (IQueryParameterType nextOr : theList) {
			Condition singleCode = join.createPredicateString(
					nextOr, theResourceName, theSpnamePrefix, theSearchParam, join, theOperation);
			codePredicates.add(singleCode);
		}

		return join.combineWithRequestPartitionIdPredicate(theRequestPartitionId, toOrPredicate(codePredicates));
	}

	public Condition createPredicateTag(
			@Nullable DbColumn theSourceJoinColumn,
			List<List<IQueryParameterType>> theList,
			String theParamName,
			RequestPartitionId theRequestPartitionId) {
		TagTypeEnum tagType;
		if (Constants.PARAM_TAG.equals(theParamName)) {
			tagType = TagTypeEnum.TAG;
		} else if (Constants.PARAM_PROFILE.equals(theParamName)) {
			tagType = TagTypeEnum.PROFILE;
		} else if (Constants.PARAM_SECURITY.equals(theParamName)) {
			tagType = TagTypeEnum.SECURITY_LABEL;
		} else {
			throw new IllegalArgumentException(Msg.code(1217) + "Param name: " + theParamName); // shouldn't happen
		}

		List<Condition> andPredicates = new ArrayList<>();
		for (List<? extends IQueryParameterType> nextAndParams : theList) {
			if (!checkHaveTags(nextAndParams, theParamName)) {
				continue;
			}

			List<Triple<String, String, String>> tokens = Lists.newArrayList();
			boolean paramInverted = populateTokens(tokens, nextAndParams);
			if (tokens.isEmpty()) {
				continue;
			}

			Condition tagPredicate;
			BaseJoiningPredicateBuilder join;
			if (paramInverted) {

				SearchQueryBuilder sqlBuilder = mySqlBuilder.newChildSqlBuilder();
				TagPredicateBuilder tagSelector = sqlBuilder.addTagPredicateBuilder(null);
				sqlBuilder.addPredicate(
						tagSelector.createPredicateTag(tagType, tokens, theParamName, theRequestPartitionId));
				SelectQuery sql = sqlBuilder.getSelect();

				join = mySqlBuilder.getOrCreateFirstPredicateBuilder();
				Expression subSelect = new Subquery(sql);
				tagPredicate = new InCondition(join.getResourceIdColumn(), subSelect).setNegate(true);

			} else {
				// Tag table can't be a query root because it will include deleted resources, and can't select by
				// resource type
				mySqlBuilder.getOrCreateFirstPredicateBuilder();

				TagPredicateBuilder tagJoin = createOrReusePredicateBuilder(
								PredicateBuilderTypeEnum.TAG,
								theSourceJoinColumn,
								theParamName,
								() -> mySqlBuilder.addTagPredicateBuilder(theSourceJoinColumn))
						.getResult();
				tagPredicate = tagJoin.createPredicateTag(tagType, tokens, theParamName, theRequestPartitionId);
				join = tagJoin;
			}

			andPredicates.add(join.combineWithRequestPartitionIdPredicate(theRequestPartitionId, tagPredicate));
		}

		return toAndPredicate(andPredicates);
	}

	private boolean populateTokens(
			List<Triple<String, String, String>> theTokens, List<? extends IQueryParameterType> theAndParams) {
		boolean paramInverted = false;

		for (IQueryParameterType nextOrParam : theAndParams) {
			String code;
			String system;
			if (nextOrParam instanceof TokenParam) {
				TokenParam nextParam = (TokenParam) nextOrParam;
				code = nextParam.getValue();
				system = nextParam.getSystem();
				if (nextParam.getModifier() == TokenParamModifier.NOT) {
					paramInverted = true;
				}
			} else {
				UriParam nextParam = (UriParam) nextOrParam;
				code = nextParam.getValue();
				system = null;
			}

			if (isNotBlank(code)) {
				theTokens.add(Triple.of(system, nextOrParam.getQueryParameterQualifier(), code));
			}
		}
		return paramInverted;
	}

	private boolean checkHaveTags(List<? extends IQueryParameterType> theParams, String theParamName) {
		for (IQueryParameterType nextParamUncasted : theParams) {
			if (nextParamUncasted instanceof TokenParam) {
				TokenParam nextParam = (TokenParam) nextParamUncasted;
				if (isNotBlank(nextParam.getValue())) {
					return true;
				}
				if (isNotBlank(nextParam.getSystem())) {
					throw new TokenParamFormatInvalidRequestException(
							Msg.code(1218), theParamName, nextParam.getValueAsQueryToken(myFhirContext));
				}
			}

			UriParam nextParam = (UriParam) nextParamUncasted;
			if (isNotBlank(nextParam.getValue())) {
				return true;
			}
		}

		return false;
	}

	public Condition createPredicateToken(
			@Nullable DbColumn theSourceJoinColumn,
			String theResourceName,
			String theSpnamePrefix,
			RuntimeSearchParam theSearchParam,
			List<? extends IQueryParameterType> theList,
			SearchFilterParser.CompareOperation theOperation,
			RequestPartitionId theRequestPartitionId) {
		return createPredicateToken(
				theSourceJoinColumn,
				theResourceName,
				theSpnamePrefix,
				theSearchParam,
				theList,
				theOperation,
				theRequestPartitionId,
				mySqlBuilder);
	}

	public Condition createPredicateToken(
			@Nullable DbColumn theSourceJoinColumn,
			String theResourceName,
			String theSpnamePrefix,
			RuntimeSearchParam theSearchParam,
			List<? extends IQueryParameterType> theList,
			SearchFilterParser.CompareOperation theOperation,
			RequestPartitionId theRequestPartitionId,
			SearchQueryBuilder theSqlBuilder) {

		List<IQueryParameterType> tokens = new ArrayList<>();

		boolean paramInverted = false;
		TokenParamModifier modifier;

		for (IQueryParameterType nextOr : theList) {
			if (nextOr instanceof TokenParam) {
				if (!((TokenParam) nextOr).isEmpty()) {
					TokenParam id = (TokenParam) nextOr;
					if (id.isText()) {

						// Check whether the :text modifier is actually enabled here
						boolean tokenTextIndexingEnabled =
								BaseSearchParamExtractor.tokenTextIndexingEnabledForSearchParam(
										myStorageSettings, theSearchParam);
						if (!tokenTextIndexingEnabled) {
							String msg;
							if (myStorageSettings.isSuppressStringIndexingInTokens()) {
								msg = myFhirContext
										.getLocalizer()
										.getMessage(QueryStack.class, "textModifierDisabledForServer");
							} else {
								msg = myFhirContext
										.getLocalizer()
										.getMessage(QueryStack.class, "textModifierDisabledForSearchParam");
							}
							throw new MethodNotAllowedException(Msg.code(1219) + msg);
						}
						return createPredicateString(
								theSourceJoinColumn,
								theResourceName,
								theSpnamePrefix,
								theSearchParam,
								theList,
								null,
								theRequestPartitionId,
								theSqlBuilder);
					}

					modifier = id.getModifier();
					// for :not modifier, create a token and remove the :not modifier
					if (modifier == TokenParamModifier.NOT) {
						tokens.add(new TokenParam(((TokenParam) nextOr).getSystem(), ((TokenParam) nextOr).getValue()));
						paramInverted = true;
					} else {
						tokens.add(nextOr);
					}
				}
			} else {
				tokens.add(nextOr);
			}
		}

		if (tokens.isEmpty()) {
			return null;
		}

		String paramName = getParamNameWithPrefix(theSpnamePrefix, theSearchParam.getName());
		Condition predicate;
		BaseJoiningPredicateBuilder join;

		if (paramInverted) {
			SearchQueryBuilder sqlBuilder = theSqlBuilder.newChildSqlBuilder();
			TokenPredicateBuilder tokenSelector = sqlBuilder.addTokenPredicateBuilder(null);
			sqlBuilder.addPredicate(tokenSelector.createPredicateToken(
					tokens, theResourceName, theSpnamePrefix, theSearchParam, theRequestPartitionId));
			SelectQuery sql = sqlBuilder.getSelect();
			Expression subSelect = new Subquery(sql);

			join = theSqlBuilder.getOrCreateFirstPredicateBuilder();

			if (theSourceJoinColumn == null) {
				predicate = new InCondition(join.getResourceIdColumn(), subSelect).setNegate(true);
			} else {
				// -- for the resource link, need join with target_resource_id
				predicate = new InCondition(theSourceJoinColumn, subSelect).setNegate(true);
			}

		} else {
			Boolean isMissing = theList.get(0).getMissing();
			if (isMissing != null) {
				return createMissingParameterQuery(new MissingParameterQueryParams(
						theSqlBuilder,
						theSearchParam.getParamType(),
						theList,
						paramName,
						theResourceName,
						theSourceJoinColumn,
						theRequestPartitionId));
			}

			TokenPredicateBuilder tokenJoin = createOrReusePredicateBuilder(
							PredicateBuilderTypeEnum.TOKEN,
							theSourceJoinColumn,
							paramName,
							() -> theSqlBuilder.addTokenPredicateBuilder(theSourceJoinColumn))
					.getResult();

			predicate = tokenJoin.createPredicateToken(
					tokens, theResourceName, theSpnamePrefix, theSearchParam, theOperation, theRequestPartitionId);
			join = tokenJoin;
		}

		return join.combineWithRequestPartitionIdPredicate(theRequestPartitionId, predicate);
	}

	public Condition createPredicateUri(
			@Nullable DbColumn theSourceJoinColumn,
			String theResourceName,
			String theSpnamePrefix,
			RuntimeSearchParam theSearchParam,
			List<? extends IQueryParameterType> theList,
			SearchFilterParser.CompareOperation theOperation,
			RequestDetails theRequestDetails,
			RequestPartitionId theRequestPartitionId) {
		return createPredicateUri(
				theSourceJoinColumn,
				theResourceName,
				theSpnamePrefix,
				theSearchParam,
				theList,
				theOperation,
				theRequestDetails,
				theRequestPartitionId,
				mySqlBuilder);
	}

	public Condition createPredicateUri(
			@Nullable DbColumn theSourceJoinColumn,
			String theResourceName,
			String theSpnamePrefix,
			RuntimeSearchParam theSearchParam,
			List<? extends IQueryParameterType> theList,
			SearchFilterParser.CompareOperation theOperation,
			RequestDetails theRequestDetails,
			RequestPartitionId theRequestPartitionId,
			SearchQueryBuilder theSqlBuilder) {

		String paramName = getParamNameWithPrefix(theSpnamePrefix, theSearchParam.getName());

		Boolean isMissing = theList.get(0).getMissing();
		if (isMissing != null) {
			return createMissingParameterQuery(new MissingParameterQueryParams(
					theSqlBuilder,
					theSearchParam.getParamType(),
					theList,
					paramName,
					theResourceName,
					theSourceJoinColumn,
					theRequestPartitionId));
		} else {
			UriPredicateBuilder join = theSqlBuilder.addUriPredicateBuilder(theSourceJoinColumn);

			Condition predicate = join.addPredicate(theList, paramName, theOperation, theRequestDetails);
			return join.combineWithRequestPartitionIdPredicate(theRequestPartitionId, predicate);
		}
	}

	public QueryStack newChildQueryFactoryWithFullBuilderReuse() {
		return new QueryStack(
				mySearchParameters,
				myStorageSettings,
				myFhirContext,
				mySqlBuilder,
				mySearchParamRegistry,
				myPartitionSettings,
				EnumSet.allOf(PredicateBuilderTypeEnum.class));
	}

	@Nullable
	public Condition searchForIdsWithAndOr(
			@Nullable DbColumn theSourceJoinColumn,
			String theResourceName,
			String theParamName,
			List<List<IQueryParameterType>> theAndOrParams,
			RequestDetails theRequest,
			RequestPartitionId theRequestPartitionId,
			SearchContainedModeEnum theSearchContainedMode) {

		if (theAndOrParams.isEmpty()) {
			return null;
		}

		switch (theParamName) {
			case IAnyResource.SP_RES_ID:
				return createPredicateResourceId(
						theSourceJoinColumn, theAndOrParams, theResourceName, null, theRequestPartitionId);

			case PARAM_HAS:
				return createPredicateHas(
						theSourceJoinColumn, theResourceName, theAndOrParams, theRequest, theRequestPartitionId);

			case Constants.PARAM_TAG:
			case Constants.PARAM_PROFILE:
			case Constants.PARAM_SECURITY:
				if (myStorageSettings.getTagStorageMode() == JpaStorageSettings.TagStorageModeEnum.INLINE) {
					return createPredicateSearchParameter(
							theSourceJoinColumn,
							theResourceName,
							theParamName,
							theAndOrParams,
							theRequest,
							theRequestPartitionId);
				} else {
					return createPredicateTag(theSourceJoinColumn, theAndOrParams, theParamName, theRequestPartitionId);
				}

			case Constants.PARAM_SOURCE:
				return createPredicateSourceForAndList(theSourceJoinColumn, theAndOrParams);

			default:
				return createPredicateSearchParameter(
						theSourceJoinColumn,
						theResourceName,
						theParamName,
						theAndOrParams,
						theRequest,
						theRequestPartitionId);
		}
	}

	@Nullable
	private Condition createPredicateSearchParameter(
			@Nullable DbColumn theSourceJoinColumn,
			String theResourceName,
			String theParamName,
			List<List<IQueryParameterType>> theAndOrParams,
			RequestDetails theRequest,
			RequestPartitionId theRequestPartitionId) {
		List<Condition> andPredicates = new ArrayList<>();
		RuntimeSearchParam nextParamDef = mySearchParamRegistry.getActiveSearchParam(theResourceName, theParamName);
		if (nextParamDef != null) {

			if (myPartitionSettings.isPartitioningEnabled() && myPartitionSettings.isIncludePartitionInSearchHashes()) {
				if (theRequestPartitionId.isAllPartitions()) {
					throw new PreconditionFailedException(
							Msg.code(1220) + "This server is not configured to support search against all partitions");
				}
			}

			switch (nextParamDef.getParamType()) {
				case DATE:
					for (List<? extends IQueryParameterType> nextAnd : theAndOrParams) {
						// FT: 2021-01-18 use operation 'gt', 'ge', 'le' or 'lt'
						// to create the predicateDate instead of generic one with operation = null
						SearchFilterParser.CompareOperation operation = null;
						if (nextAnd.size() > 0) {
							DateParam param = (DateParam) nextAnd.get(0);
							operation = toOperation(param.getPrefix());
						}
						andPredicates.add(createPredicateDate(
								theSourceJoinColumn,
								theResourceName,
								null,
								nextParamDef,
								nextAnd,
								operation,
								theRequestPartitionId));
					}
					break;
				case QUANTITY:
					for (List<? extends IQueryParameterType> nextAnd : theAndOrParams) {
						SearchFilterParser.CompareOperation operation = null;
						if (nextAnd.size() > 0) {
							QuantityParam param = (QuantityParam) nextAnd.get(0);
							operation = toOperation(param.getPrefix());
						}
						andPredicates.add(createPredicateQuantity(
								theSourceJoinColumn,
								theResourceName,
								null,
								nextParamDef,
								nextAnd,
								operation,
								theRequestPartitionId));
					}
					break;
				case REFERENCE:
					for (List<? extends IQueryParameterType> nextAnd : theAndOrParams) {

						// Handle Search Parameters where the name is a full chain
						// (e.g. SearchParameter with name=composition.patient.identifier)
						if (handleFullyChainedParameter(
								theSourceJoinColumn,
								theResourceName,
								theParamName,
								theRequest,
								theRequestPartitionId,
								andPredicates,
								nextAnd)) {
							break;
						}

						EmbeddedChainedSearchModeEnum embeddedChainedSearchModeEnum =
								isEligibleForEmbeddedChainedResourceSearch(theResourceName, theParamName, nextAnd);
						if (embeddedChainedSearchModeEnum == EmbeddedChainedSearchModeEnum.REF_JOIN_ONLY) {
							andPredicates.add(createPredicateReference(
									theSourceJoinColumn,
									theResourceName,
									theParamName,
									new ArrayList<>(),
									nextAnd,
									null,
									theRequest,
									theRequestPartitionId));
						} else {
							andPredicates.add(createPredicateReferenceForEmbeddedChainedSearchResource(
									theSourceJoinColumn,
									theResourceName,
									nextParamDef,
									nextAnd,
									null,
									theRequest,
									theRequestPartitionId,
									embeddedChainedSearchModeEnum));
						}
					}
					break;
				case STRING:
					for (List<? extends IQueryParameterType> nextAnd : theAndOrParams) {
						andPredicates.add(createPredicateString(
								theSourceJoinColumn,
								theResourceName,
								null,
								nextParamDef,
								nextAnd,
								SearchFilterParser.CompareOperation.sw,
								theRequestPartitionId));
					}
					break;
				case TOKEN:
					for (List<? extends IQueryParameterType> nextAnd : theAndOrParams) {
						if (LOCATION_POSITION.equals(nextParamDef.getPath())) {
							andPredicates.add(createPredicateCoords(
									theSourceJoinColumn,
									theResourceName,
									null,
									nextParamDef,
									nextAnd,
									theRequestPartitionId,
									mySqlBuilder));
						} else {
							andPredicates.add(createPredicateToken(
									theSourceJoinColumn,
									theResourceName,
									null,
									nextParamDef,
									nextAnd,
									null,
									theRequestPartitionId));
						}
					}
					break;
				case NUMBER:
					for (List<? extends IQueryParameterType> nextAnd : theAndOrParams) {
						andPredicates.add(createPredicateNumber(
								theSourceJoinColumn,
								theResourceName,
								null,
								nextParamDef,
								nextAnd,
								null,
								theRequestPartitionId));
					}
					break;
				case COMPOSITE:
					for (List<? extends IQueryParameterType> nextAnd : theAndOrParams) {
						andPredicates.add(createPredicateComposite(
								theSourceJoinColumn,
								theResourceName,
								null,
								nextParamDef,
								nextAnd,
								theRequestPartitionId));
					}
					break;
				case URI:
					for (List<? extends IQueryParameterType> nextAnd : theAndOrParams) {
						andPredicates.add(createPredicateUri(
								theSourceJoinColumn,
								theResourceName,
								null,
								nextParamDef,
								nextAnd,
								SearchFilterParser.CompareOperation.eq,
								theRequest,
								theRequestPartitionId));
					}
					break;
				case HAS:
				case SPECIAL:
					for (List<? extends IQueryParameterType> nextAnd : theAndOrParams) {
						if (LOCATION_POSITION.equals(nextParamDef.getPath())) {
							andPredicates.add(createPredicateCoords(
									theSourceJoinColumn,
									theResourceName,
									null,
									nextParamDef,
									nextAnd,
									theRequestPartitionId,
									mySqlBuilder));
						}
					}
					break;
			}
		} else {
			// These are handled later
			if (!Constants.PARAM_CONTENT.equals(theParamName) && !Constants.PARAM_TEXT.equals(theParamName)) {
				if (Constants.PARAM_FILTER.equals(theParamName)) {

					// Parse the predicates enumerated in the _filter separated by AND or OR...
					if (theAndOrParams.get(0).get(0) instanceof StringParam) {
						String filterString =
								((StringParam) theAndOrParams.get(0).get(0)).getValue();
						SearchFilterParser.BaseFilter filter;
						try {
							filter = SearchFilterParser.parse(filterString);
						} catch (SearchFilterParser.FilterSyntaxException theE) {
							throw new InvalidRequestException(
									Msg.code(1221) + "Error parsing _filter syntax: " + theE.getMessage());
						}
						if (filter != null) {

							if (!myStorageSettings.isFilterParameterEnabled()) {
								throw new InvalidRequestException(Msg.code(1222) + Constants.PARAM_FILTER
										+ " parameter is disabled on this server");
							}

							Condition predicate = createPredicateFilter(
									this, filter, theResourceName, theRequest, theRequestPartitionId);
							if (predicate != null) {
								mySqlBuilder.addPredicate(predicate);
							}
						}
					}

				} else {
					String msg = myFhirContext
							.getLocalizer()
							.getMessageSanitized(
									BaseStorageDao.class,
									"invalidSearchParameter",
									theParamName,
									theResourceName,
									mySearchParamRegistry.getValidSearchParameterNamesIncludingMeta(theResourceName));
					throw new InvalidRequestException(Msg.code(1223) + msg);
				}
			}
		}

		return toAndPredicate(andPredicates);
	}

	/**
	 * This method handles the case of Search Parameters where the name/code
	 * in the SP is a full chain expression. Normally to handle an expression
	 * like <code>Observation?subject.name=foo</code> are handled by a SP
	 * with a type of REFERENCE where the name is "subject". That is not
	 * handled here. On the other hand, if the SP has a name value containing
	 * the full chain (e.g. "subject.name") we handle that here.
	 *
	 * @return Returns {@literal true} if the search parameter was handled
	 * by this method
	 */
	private boolean handleFullyChainedParameter(
			@Nullable DbColumn theSourceJoinColumn,
			String theResourceName,
			String theParamName,
			RequestDetails theRequest,
			RequestPartitionId theRequestPartitionId,
			List<Condition> andPredicates,
			List<? extends IQueryParameterType> nextAnd) {
		if (!nextAnd.isEmpty() && nextAnd.get(0) instanceof ReferenceParam) {
			ReferenceParam param = (ReferenceParam) nextAnd.get(0);
			if (isNotBlank(param.getChain())) {
				String fullName = theParamName + "." + param.getChain();
				RuntimeSearchParam fullChainParam =
						mySearchParamRegistry.getActiveSearchParam(theResourceName, fullName);
				if (fullChainParam != null) {
<<<<<<< HEAD
					List<IQueryParameterType> swappedParamTypes = nextAnd
						.stream()
						.map(t -> newParameterInstance(fullChainParam, null, t.getValueAsQueryToken(myFhirContext)))
						.collect(Collectors.toList());
=======
					List<IQueryParameterType> swappedParamTypes = nextAnd.stream()
							.map(t -> toParameterType(fullChainParam, null, t.getValueAsQueryToken(myFhirContext)))
							.collect(Collectors.toList());
>>>>>>> 43694f37
					List<List<IQueryParameterType>> params = List.of(swappedParamTypes);
					Condition predicate = createPredicateSearchParameter(
							theSourceJoinColumn, theResourceName, fullName, params, theRequest, theRequestPartitionId);
					andPredicates.add(predicate);
					return true;
				}
			}
		}
		return false;
	}

	/**
	 * When searching using a chained search expression (e.g. "Patient?organization.name=foo")
	 * we have a few options:
	 * <ul>
	 * <li>
	 *    A. If we want to match only {@link ca.uhn.fhir.jpa.model.entity.ResourceLink} for
	 *    paramName="organization" with a join on {@link ca.uhn.fhir.jpa.model.entity.ResourceIndexedSearchParamString}
	 *    with paramName="name", that's {@link EmbeddedChainedSearchModeEnum#REF_JOIN_ONLY}
	 *    which is the standard searching case. Let's guess that 99.9% of all searches work
	 *    this way.
	 * </ul>
	 * <li>
	 *    B. If we want to match only {@link ca.uhn.fhir.jpa.model.entity.ResourceIndexedSearchParamString}
	 *    with paramName="organization.name", that's {@link EmbeddedChainedSearchModeEnum#UPLIFTED_ONLY}.
	 *    We only do this if there is an uplifted refchain declared on the "organization"
	 *    search parameter for the "name" search parameter, and contained indexing is disabled.
	 *    This kind of index can come from indexing normal references where the search parameter
	 * 	has an uplifted refchain declared, and it can also come from indexing contained resources.
	 * 	For both of these cases, the actual index in the database is identical. But the important
	 *    difference is that when you're searching for contained resources you also want to
	 *    search for normal references. When you're searching for explicit refchains, no normal
	 *    indexes matter because they'd be a duplicate of the uplifted refchain.
	 * </li>
	 * <li>
	 *    C. We can also do both and return a union of the two, using
	 *    {@link EmbeddedChainedSearchModeEnum#UPLIFTED_AND_REF_JOIN}. We do that if contained
	 *    resource indexing is enabled since we have to assume there may be indexes
	 *    on "organization" for both contained and non-contained Organization.
	 *    resources.
	 * </li>
	 */
	private EmbeddedChainedSearchModeEnum isEligibleForEmbeddedChainedResourceSearch(
			String theResourceType, String theParameterName, List<? extends IQueryParameterType> theParameter) {
		boolean indexOnContainedResources = myStorageSettings.isIndexOnContainedResources();
		boolean indexOnUpliftedRefchains = myStorageSettings.isIndexOnUpliftedRefchains();

		if (!indexOnContainedResources && !indexOnUpliftedRefchains) {
			return EmbeddedChainedSearchModeEnum.REF_JOIN_ONLY;
		}

		boolean haveUpliftCandidates = theParameter.stream()
				.filter(t -> t instanceof ReferenceParam)
				.map(t -> ((ReferenceParam) t).getChain())
				.filter(StringUtils::isNotBlank)
				// Chains on _has can't be indexed for contained searches - At least not yet. It's not clear to me if we
				// ever want to support this, it would be really hard to do.
				.filter(t -> !t.startsWith(PARAM_HAS + ":"))
				.anyMatch(t -> {
					if (indexOnContainedResources) {
						return true;
					}
					RuntimeSearchParam param =
							mySearchParamRegistry.getActiveSearchParam(theResourceType, theParameterName);
					return param != null && param.hasUpliftRefchain(t);
				});

		if (haveUpliftCandidates) {
			if (indexOnContainedResources) {
				return EmbeddedChainedSearchModeEnum.UPLIFTED_AND_REF_JOIN;
			}
			return EmbeddedChainedSearchModeEnum.UPLIFTED_ONLY;
		} else {
			return EmbeddedChainedSearchModeEnum.REF_JOIN_ONLY;
		}
	}

	public void addPredicateCompositeUnique(String theIndexString, RequestPartitionId theRequestPartitionId) {
		ComboUniqueSearchParameterPredicateBuilder predicateBuilder = mySqlBuilder.addComboUniquePredicateBuilder();
		Condition predicate = predicateBuilder.createPredicateIndexString(theRequestPartitionId, theIndexString);
		mySqlBuilder.addPredicate(predicate);
	}

	public void addPredicateCompositeNonUnique(String theIndexString, RequestPartitionId theRequestPartitionId) {
		ComboNonUniqueSearchParameterPredicateBuilder predicateBuilder =
				mySqlBuilder.addComboNonUniquePredicateBuilder();
		Condition predicate = predicateBuilder.createPredicateHashComplete(theRequestPartitionId, theIndexString);
		mySqlBuilder.addPredicate(predicate);
	}

	// expand out the pids
	public void addPredicateEverythingOperation(
			String theResourceName, List<String> theTypeSourceResourceNames, Long... theTargetPids) {
		ResourceLinkPredicateBuilder table = mySqlBuilder.addReferencePredicateBuilder(this, null);
		Condition predicate =
				table.createEverythingPredicate(theResourceName, theTypeSourceResourceNames, theTargetPids);
		mySqlBuilder.addPredicate(predicate);
	}

<<<<<<< HEAD
	public IQueryParameterType newParameterInstance(RuntimeSearchParam theParam, String theQualifier, String theValueAsQueryToken) {
		IQueryParameterType qp = newParameterInstance(theParam);
=======
	public IQueryParameterType toParameterType(
			RuntimeSearchParam theParam, String theQualifier, String theValueAsQueryToken) {
		IQueryParameterType qp = toParameterType(theParam);
>>>>>>> 43694f37

		qp.setValueAsQueryToken(myFhirContext, theParam.getName(), theQualifier, theValueAsQueryToken);
		return qp;
	}

	private IQueryParameterType newParameterInstance(RuntimeSearchParam theParam) {

		IQueryParameterType qp;
		switch (theParam.getParamType()) {
			case DATE:
				qp = new DateParam();
				break;
			case NUMBER:
				qp = new NumberParam();
				break;
			case QUANTITY:
				qp = new QuantityParam();
				break;
			case STRING:
				qp = new StringParam();
				break;
			case TOKEN:
				qp = new TokenParam();
				break;
			case COMPOSITE:
				List<RuntimeSearchParam> compositeOf =
						JpaParamUtil.resolveComponentParameters(mySearchParamRegistry, theParam);
				if (compositeOf.size() != 2) {
					throw new InternalErrorException(Msg.code(1224) + "Parameter " + theParam.getName() + " has "
							+ compositeOf.size() + " composite parts. Don't know how handlt this.");
				}
				IQueryParameterType leftParam = newParameterInstance(compositeOf.get(0));
				IQueryParameterType rightParam = newParameterInstance(compositeOf.get(1));
				qp = new CompositeParam<>(leftParam, rightParam);
				break;
			case URI:
				qp = new UriParam();
				break;
			case REFERENCE:
				qp = new ReferenceParam();
				break;
			case SPECIAL:
				qp = new SpecialParam();
				break;
			case HAS:
			default:
				throw new InvalidRequestException(
						Msg.code(1225) + "The search type: " + theParam.getParamType() + " is not supported.");
		}
		return qp;
	}

	/**
	 * @see #isEligibleForEmbeddedChainedResourceSearch(String, String, List) for an explanation of the values in this enum
	 */
	enum EmbeddedChainedSearchModeEnum {
		UPLIFTED_ONLY(true),
		UPLIFTED_AND_REF_JOIN(true),
		REF_JOIN_ONLY(false);

		private final boolean mySupportsUplifted;

		EmbeddedChainedSearchModeEnum(boolean theSupportsUplifted) {
			mySupportsUplifted = theSupportsUplifted;
		}

		public boolean supportsUplifted() {
			return mySupportsUplifted;
		}
	}

	private static final class ChainElement {
		private final String myResourceType;
		private final String mySearchParameterName;
		private final String myPath;

		public ChainElement(String theResourceType, String theSearchParameterName, String thePath) {
			this.myResourceType = theResourceType;
			this.mySearchParameterName = theSearchParameterName;
			this.myPath = thePath;
		}

		public String getResourceType() {
			return myResourceType;
		}

		public String getPath() {
			return myPath;
		}

		public String getSearchParameterName() {
			return mySearchParameterName;
		}

		@Override
		public boolean equals(Object o) {
			if (this == o) return true;
			if (o == null || getClass() != o.getClass()) return false;
			ChainElement that = (ChainElement) o;
			return myResourceType.equals(that.myResourceType)
					&& mySearchParameterName.equals(that.mySearchParameterName)
					&& myPath.equals(that.myPath);
		}

		@Override
		public int hashCode() {
			return Objects.hash(myResourceType, mySearchParameterName, myPath);
		}
	}

	private class ReferenceChainExtractor {
		private final Map<List<ChainElement>, Set<LeafNodeDefinition>> myChains = Maps.newHashMap();

		public Map<List<ChainElement>, Set<LeafNodeDefinition>> getChains() {
			return myChains;
		}

		private boolean isReferenceParamValid(ReferenceParam theReferenceParam) {
			return split(theReferenceParam.getChain(), '.').length <= 3;
		}

		private List<String> extractPaths(String theResourceType, RuntimeSearchParam theSearchParam) {
			List<String> pathsForType = theSearchParam.getPathsSplit().stream()
					.map(String::trim)
					.filter(t -> t.startsWith(theResourceType))
					.collect(Collectors.toList());
			if (pathsForType.isEmpty()) {
				ourLog.warn(
						"Search parameter {} does not have a path for resource type {}.",
						theSearchParam.getName(),
						theResourceType);
			}

			return pathsForType;
		}

		public void deriveChains(
				String theResourceType,
				RuntimeSearchParam theSearchParam,
				List<? extends IQueryParameterType> theList) {
			List<String> paths = extractPaths(theResourceType, theSearchParam);
			for (String path : paths) {
				List<ChainElement> searchParams = Lists.newArrayList();
				searchParams.add(new ChainElement(theResourceType, theSearchParam.getName(), path));
				for (IQueryParameterType nextOr : theList) {
					String targetValue = nextOr.getValueAsQueryToken(myFhirContext);
					if (nextOr instanceof ReferenceParam) {
						ReferenceParam referenceParam = (ReferenceParam) nextOr;
						if (!isReferenceParamValid(referenceParam)) {
							throw new InvalidRequestException(Msg.code(2007) + "The search chain "
									+ theSearchParam.getName() + "." + referenceParam.getChain()
									+ " is too long. Only chains up to three references are supported.");
						}

						String targetChain = referenceParam.getChain();
						List<String> qualifiers = Lists.newArrayList(referenceParam.getResourceType());

						processNextLinkInChain(
								searchParams,
								theSearchParam,
								targetChain,
								targetValue,
								qualifiers,
								referenceParam.getResourceType());
					}
				}
			}
		}

		private void processNextLinkInChain(
				List<ChainElement> theSearchParams,
				RuntimeSearchParam thePreviousSearchParam,
				String theChain,
				String theTargetValue,
				List<String> theQualifiers,
				String theResourceType) {

			String nextParamName = theChain;
			String nextChain = null;
			String nextQualifier = null;
			int linkIndex = theChain.indexOf('.');
			if (linkIndex != -1) {
				nextParamName = theChain.substring(0, linkIndex);
				nextChain = theChain.substring(linkIndex + 1);
			}

			int qualifierIndex = nextParamName.indexOf(':');
			if (qualifierIndex != -1) {
				nextParamName = nextParamName.substring(0, qualifierIndex);
				nextQualifier = nextParamName.substring(qualifierIndex);
			}

			List<String> qualifiersBranch = Lists.newArrayList();
			qualifiersBranch.addAll(theQualifiers);
			qualifiersBranch.add(nextQualifier);

			boolean searchParamFound = false;
			for (String nextTarget : thePreviousSearchParam.getTargets()) {
				RuntimeSearchParam nextSearchParam = null;
				if (isBlank(theResourceType) || theResourceType.equals(nextTarget)) {
					nextSearchParam = mySearchParamRegistry.getActiveSearchParam(nextTarget, nextParamName);
				}
				if (nextSearchParam != null) {
					searchParamFound = true;
					// If we find a search param on this resource type for this parameter name, keep iterating
					//  Otherwise, abandon this branch and carry on to the next one
					if (StringUtils.isEmpty(nextChain)) {
						// We've reached the end of the chain
						ArrayList<IQueryParameterType> orValues = Lists.newArrayList();

						if (RestSearchParameterTypeEnum.REFERENCE.equals(nextSearchParam.getParamType())) {
							orValues.add(new ReferenceParam(nextQualifier, "", theTargetValue));
						} else {
							IQueryParameterType qp = newParameterInstance(nextSearchParam);
							qp.setValueAsQueryToken(myFhirContext, nextSearchParam.getName(), null, theTargetValue);
							orValues.add(qp);
						}

						Set<LeafNodeDefinition> leafNodes = myChains.get(theSearchParams);
						if (leafNodes == null) {
							leafNodes = Sets.newHashSet();
							myChains.put(theSearchParams, leafNodes);
						}
						leafNodes.add(new LeafNodeDefinition(
								nextSearchParam, orValues, nextTarget, nextParamName, "", qualifiersBranch));
					} else {
						List<String> nextPaths = extractPaths(nextTarget, nextSearchParam);
						for (String nextPath : nextPaths) {
							List<ChainElement> searchParamBranch = Lists.newArrayList();
							searchParamBranch.addAll(theSearchParams);

							searchParamBranch.add(new ChainElement(nextTarget, nextSearchParam.getName(), nextPath));
							processNextLinkInChain(
									searchParamBranch,
									nextSearchParam,
									nextChain,
									theTargetValue,
									qualifiersBranch,
									nextQualifier);
						}
					}
				}
			}
			if (!searchParamFound) {
				throw new InvalidRequestException(Msg.code(1214)
						+ myFhirContext
								.getLocalizer()
								.getMessage(
										BaseStorageDao.class,
										"invalidParameterChain",
										thePreviousSearchParam.getName() + '.' + theChain));
			}
		}
	}

	private static class LeafNodeDefinition {
		private final RuntimeSearchParam myParamDefinition;
		private final ArrayList<IQueryParameterType> myOrValues;
		private final String myLeafTarget;
		private final String myLeafParamName;
		private final String myLeafPathPrefix;
		private final List<String> myQualifiers;

		public LeafNodeDefinition(
				RuntimeSearchParam theParamDefinition,
				ArrayList<IQueryParameterType> theOrValues,
				String theLeafTarget,
				String theLeafParamName,
				String theLeafPathPrefix,
				List<String> theQualifiers) {
			myParamDefinition = theParamDefinition;
			myOrValues = theOrValues;
			myLeafTarget = theLeafTarget;
			myLeafParamName = theLeafParamName;
			myLeafPathPrefix = theLeafPathPrefix;
			myQualifiers = theQualifiers;
		}

		public RuntimeSearchParam getParamDefinition() {
			return myParamDefinition;
		}

		public ArrayList<IQueryParameterType> getOrValues() {
			return myOrValues;
		}

		public String getLeafTarget() {
			return myLeafTarget;
		}

		public String getLeafParamName() {
			return myLeafParamName;
		}

		public String getLeafPathPrefix() {
			return myLeafPathPrefix;
		}

		public List<String> getQualifiers() {
			return myQualifiers;
		}

		public LeafNodeDefinition withPathPrefix(String theResourceType, String theName) {
			return new LeafNodeDefinition(
					myParamDefinition, myOrValues, theResourceType, myLeafParamName, theName, myQualifiers);
		}

		@Override
		public boolean equals(Object o) {
			if (this == o) return true;
			if (o == null || getClass() != o.getClass()) return false;
			LeafNodeDefinition that = (LeafNodeDefinition) o;
			return Objects.equals(myParamDefinition, that.myParamDefinition)
					&& Objects.equals(myOrValues, that.myOrValues)
					&& Objects.equals(myLeafTarget, that.myLeafTarget)
					&& Objects.equals(myLeafParamName, that.myLeafParamName)
					&& Objects.equals(myLeafPathPrefix, that.myLeafPathPrefix)
					&& Objects.equals(myQualifiers, that.myQualifiers);
		}

		@Override
		public int hashCode() {
			return Objects.hash(
					myParamDefinition, myOrValues, myLeafTarget, myLeafParamName, myLeafPathPrefix, myQualifiers);
		}

		/**
		 * Return a copy of this object with the given {@link RuntimeSearchParam}
		 * but all other values unchanged.
		 */
		public LeafNodeDefinition withParam(RuntimeSearchParam theParamDefinition) {
			return new LeafNodeDefinition(
					theParamDefinition, myOrValues, myLeafTarget, myLeafParamName, myLeafPathPrefix, myQualifiers);
		}
	}
}<|MERGE_RESOLUTION|>--- conflicted
+++ resolved
@@ -2558,16 +2558,10 @@
 				RuntimeSearchParam fullChainParam =
 						mySearchParamRegistry.getActiveSearchParam(theResourceName, fullName);
 				if (fullChainParam != null) {
-<<<<<<< HEAD
 					List<IQueryParameterType> swappedParamTypes = nextAnd
 						.stream()
 						.map(t -> newParameterInstance(fullChainParam, null, t.getValueAsQueryToken(myFhirContext)))
 						.collect(Collectors.toList());
-=======
-					List<IQueryParameterType> swappedParamTypes = nextAnd.stream()
-							.map(t -> toParameterType(fullChainParam, null, t.getValueAsQueryToken(myFhirContext)))
-							.collect(Collectors.toList());
->>>>>>> 43694f37
 					List<List<IQueryParameterType>> params = List.of(swappedParamTypes);
 					Condition predicate = createPredicateSearchParameter(
 							theSourceJoinColumn, theResourceName, fullName, params, theRequest, theRequestPartitionId);
@@ -2667,14 +2661,8 @@
 		mySqlBuilder.addPredicate(predicate);
 	}
 
-<<<<<<< HEAD
 	public IQueryParameterType newParameterInstance(RuntimeSearchParam theParam, String theQualifier, String theValueAsQueryToken) {
 		IQueryParameterType qp = newParameterInstance(theParam);
-=======
-	public IQueryParameterType toParameterType(
-			RuntimeSearchParam theParam, String theQualifier, String theValueAsQueryToken) {
-		IQueryParameterType qp = toParameterType(theParam);
->>>>>>> 43694f37
 
 		qp.setValueAsQueryToken(myFhirContext, theParam.getName(), theQualifier, theValueAsQueryToken);
 		return qp;
