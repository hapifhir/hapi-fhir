--- conflicted
+++ resolved
@@ -358,16 +358,11 @@
 		myNextPollTime = theNextPollTime;
 	}
 
-<<<<<<< HEAD
-	public int getPollAttempts() {
-		return myPollAttempts != null ? myPollAttempts : 0;
-=======
 	public Integer getPollAttempts() {
 		if (myPollAttempts == null) {
 			return 0;
 		}
 		return myPollAttempts;
->>>>>>> 5302a7da
 	}
 
 	public void setPollAttempts(int thePollAttempts) {
