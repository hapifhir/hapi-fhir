/*-
 * #%L
 * HAPI FHIR JPA Server
 * %%
 * Copyright (C) 2014 - 2025 Smile CDR, Inc.
 * %%
 * Licensed under the Apache License, Version 2.0 (the "License");
 * you may not use this file except in compliance with the License.
 * You may obtain a copy of the License at
 *
 *      http://www.apache.org/licenses/LICENSE-2.0
 *
 * Unless required by applicable law or agreed to in writing, software
 * distributed under the License is distributed on an "AS IS" BASIS,
 * WITHOUT WARRANTIES OR CONDITIONS OF ANY KIND, either express or implied.
 * See the License for the specific language governing permissions and
 * limitations under the License.
 * #L%
 */
package ca.uhn.fhir.jpa.dao;

import ca.uhn.fhir.context.FhirContext;
import ca.uhn.fhir.context.RuntimeResourceDefinition;
import ca.uhn.fhir.interceptor.model.RequestPartitionId;
import ca.uhn.fhir.jpa.api.config.JpaStorageSettings;
import ca.uhn.fhir.jpa.api.dao.IFhirSystemDao;
import ca.uhn.fhir.jpa.api.model.DaoMethodOutcome;
import ca.uhn.fhir.jpa.api.svc.IIdHelperService;
import ca.uhn.fhir.jpa.api.svc.ResolveIdentityMode;
import ca.uhn.fhir.jpa.config.HapiFhirHibernateJpaDialect;
import ca.uhn.fhir.jpa.model.cross.IResourceLookup;
import ca.uhn.fhir.jpa.model.dao.JpaPid;
import ca.uhn.fhir.jpa.model.entity.ResourceIndexedSearchParamToken;
import ca.uhn.fhir.jpa.model.entity.ResourceTable;
import ca.uhn.fhir.jpa.model.entity.StorageSettings;
import ca.uhn.fhir.jpa.partition.IRequestPartitionHelperSvc;
import ca.uhn.fhir.jpa.search.ResourceSearchUrlSvc;
import ca.uhn.fhir.jpa.searchparam.MatchUrlService;
import ca.uhn.fhir.jpa.searchparam.SearchParameterMap;
import ca.uhn.fhir.jpa.util.MemoryCacheService;
import ca.uhn.fhir.jpa.util.QueryChunker;
import ca.uhn.fhir.model.api.IQueryParameterType;
import ca.uhn.fhir.rest.api.server.RequestDetails;
import ca.uhn.fhir.rest.api.server.storage.IResourcePersistentId;
import ca.uhn.fhir.rest.api.server.storage.TransactionDetails;
import ca.uhn.fhir.rest.param.TokenParam;
import ca.uhn.fhir.util.FhirTerser;
import ca.uhn.fhir.util.ResourceReferenceInfo;
import ca.uhn.fhir.util.StopWatch;
import ca.uhn.fhir.util.TaskChunker;
import com.google.common.annotations.VisibleForTesting;
import com.google.common.collect.ArrayListMultimap;
import com.google.common.collect.ListMultimap;
import jakarta.persistence.EntityManager;
import jakarta.persistence.FlushModeType;
import jakarta.persistence.PersistenceContext;
import jakarta.persistence.PersistenceContextType;
import jakarta.persistence.PersistenceException;
import jakarta.persistence.Tuple;
import jakarta.persistence.TypedQuery;
import jakarta.persistence.criteria.CriteriaBuilder;
import jakarta.persistence.criteria.CriteriaQuery;
import jakarta.persistence.criteria.Predicate;
import jakarta.persistence.criteria.Root;
import org.apache.commons.lang3.Validate;
import org.hibernate.internal.SessionImpl;
import org.hl7.fhir.instance.model.api.IBase;
import org.hl7.fhir.instance.model.api.IBaseBundle;
import org.hl7.fhir.instance.model.api.IBaseResource;
import org.hl7.fhir.instance.model.api.IIdType;
import org.slf4j.Logger;
import org.slf4j.LoggerFactory;
import org.springframework.beans.factory.annotation.Autowired;
import org.springframework.context.ApplicationContext;

import java.util.ArrayList;
import java.util.Collection;
import java.util.HashMap;
import java.util.HashSet;
import java.util.IdentityHashMap;
import java.util.Iterator;
import java.util.List;
import java.util.Map;
import java.util.Objects;
import java.util.Set;
import java.util.regex.Pattern;
import java.util.stream.Collectors;

import static ca.uhn.fhir.util.UrlUtil.determineResourceTypeInResourceUrl;
import static org.apache.commons.lang3.StringUtils.countMatches;
import static org.apache.commons.lang3.StringUtils.isNotBlank;

public class TransactionProcessor extends BaseTransactionProcessor {

<<<<<<< HEAD
	public static final Pattern MATCH_URL_PATTERN = Pattern.compile("^[^?]++[?][a-z0-9-]+=[^&,]++");
=======
	/**
	 * Matches conditional URLs in the form of [resourceType]?[paramName]=[paramValue]{...more params...}
	 *
	 *
	 */
	public static final Pattern MATCH_URL_PATTERN = Pattern.compile("^[^?]++[?][a-z0-9-]+=[^&,]++");

>>>>>>> eccedb53
	public static final int CONDITIONAL_URL_FETCH_CHUNK_SIZE = 100;
	private static final Logger ourLog = LoggerFactory.getLogger(TransactionProcessor.class);

	@Autowired
	private ApplicationContext myApplicationContext;

	@PersistenceContext(type = PersistenceContextType.TRANSACTION)
	private EntityManager myEntityManager;

	@Autowired(required = false)
	private HapiFhirHibernateJpaDialect myHapiFhirHibernateJpaDialect;

	@Autowired
	private IIdHelperService<JpaPid> myIdHelperService;

	@Autowired
	private JpaStorageSettings myStorageSettings;

	@Autowired
	private FhirContext myFhirContext;

	@Autowired
	private MatchResourceUrlService<JpaPid> myMatchResourceUrlService;

	@Autowired
	private MatchUrlService myMatchUrlService;

	@Autowired
	private ResourceSearchUrlSvc myResourceSearchUrlSvc;

	@Autowired
	private MemoryCacheService myMemoryCacheService;

	@Autowired
	private IRequestPartitionHelperSvc myRequestPartitionHelperSvc;

	public void setEntityManagerForUnitTest(EntityManager theEntityManager) {
		myEntityManager = theEntityManager;
	}

	@Override
	protected void validateDependencies() {
		super.validateDependencies();

		Validate.notNull(myEntityManager, "EntityManager must not be null");
	}

	@VisibleForTesting
	public void setFhirContextForUnitTest(FhirContext theFhirContext) {
		myFhirContext = theFhirContext;
	}

	@Override
	public void setStorageSettings(StorageSettings theStorageSettings) {
		myStorageSettings = (JpaStorageSettings) theStorageSettings;
		super.setStorageSettings(theStorageSettings);
	}

	@Override
	protected EntriesToProcessMap doTransactionWriteOperations(
			final RequestDetails theRequest,
			String theActionName,
			TransactionDetails theTransactionDetails,
			Set<IIdType> theAllIds,
			IdSubstitutionMap theIdSubstitutions,
			Map<IIdType, DaoMethodOutcome> theIdToPersistedOutcome,
			IBaseBundle theResponse,
			IdentityHashMap<IBase, Integer> theOriginalRequestOrder,
			List<IBase> theEntries,
			StopWatch theTransactionStopWatch) {

		/*
		 * We temporarily set the flush mode for the duration of the DB transaction
		 * from the default of AUTO to the temporary value of COMMIT here. We do this
		 * because in AUTO mode, if any SQL SELECTs are required during the
		 * processing of an individual transaction entry, the server will flush the
		 * pending INSERTs/UPDATEs to the database before executing the SELECT.
		 * This hurts performance since we don't get the benefit of batching those
		 * write operations as much as possible. The tradeoff here is that we
		 * could theoretically have transaction operations which try to read
		 * data previously written in the same transaction, and they won't see it.
		 * This shouldn't actually be an issue anyhow - we pre-fetch conditional
		 * URLs and reference targets at the start of the transaction. But this
		 * tradeoff still feels worth it, since the most common use of transactions
		 * is for fast writing of data.
		 *
		 * Note that it's probably not necessary to reset it back, it should
		 * automatically go back to the default value after the transaction, but
		 * we reset it just to be safe.
		 */
		FlushModeType initialFlushMode = myEntityManager.getFlushMode();
		try {
			myEntityManager.setFlushMode(FlushModeType.COMMIT);

			ITransactionProcessorVersionAdapter<?, ?> versionAdapter = getVersionAdapter();
			RequestPartitionId requestPartitionId =
					super.determineRequestPartitionIdForWriteEntries(theRequest, theEntries);

			if (requestPartitionId != null) {
				preFetch(theRequest, theTransactionDetails, theEntries, versionAdapter, requestPartitionId);
			}

			return super.doTransactionWriteOperations(
					theRequest,
					theActionName,
					theTransactionDetails,
					theAllIds,
					theIdSubstitutions,
					theIdToPersistedOutcome,
					theResponse,
					theOriginalRequestOrder,
					theEntries,
					theTransactionStopWatch);
		} finally {
			myEntityManager.setFlushMode(initialFlushMode);
		}
	}

	@SuppressWarnings("rawtypes")
	private void preFetch(
			RequestDetails theRequestDetails,
			TransactionDetails theTransactionDetails,
			List<IBase> theEntries,
			ITransactionProcessorVersionAdapter theVersionAdapter,
			RequestPartitionId theRequestPartitionId) {
		Set<String> foundIds = new HashSet<>();
<<<<<<< HEAD
		List<JpaPid> idsToPreFetchBodiesFor = new ArrayList<>();
=======
		Set<JpaPid> idsToPreFetchBodiesFor = new HashSet<>();
>>>>>>> eccedb53
		Set<JpaPid> idsToPreFetchVersionsFor = new HashSet<>();

		/*
		 * Pre-Fetch any resources that are referred to normally by ID, e.g.
		 * regular FHIR updates within the transaction.
		 */
		preFetchResourcesById(
				theTransactionDetails,
				theEntries,
				theVersionAdapter,
				theRequestPartitionId,
				foundIds,
				idsToPreFetchBodiesFor);

		/*
		 * Pre-resolve any conditional URLs we can
		 */
		preFetchConditionalUrls(
				theRequestDetails,
				theTransactionDetails,
				theEntries,
				theVersionAdapter,
				theRequestPartitionId,
				idsToPreFetchBodiesFor,
				idsToPreFetchVersionsFor);

		/*
		 * Pre-Fetch Resource Bodies (this will happen for any resources we are potentially
		 * going to update)
		 */
		IFhirSystemDao<?, ?> systemDao = myApplicationContext.getBean(IFhirSystemDao.class);
<<<<<<< HEAD
		systemDao.preFetchResources(idsToPreFetchBodiesFor, true);
=======
		systemDao.preFetchResources(List.copyOf(idsToPreFetchBodiesFor), true);
>>>>>>> eccedb53

		/*
		 * Pre-Fetch Resource Versions (this will happen for any resources we are doing a
		 * conditional create on, meaning we don't actually care about the contents, just
		 * the ID and version)
		 */
		preFetchResourceVersions(idsToPreFetchVersionsFor);
	}

	/**
	 * Given a collection of {@link JpaPid}, loads the current version associated with
	 * each PID and puts it into the {@link JpaPid#setVersion(Long)} field.
	 */
	private void preFetchResourceVersions(Set<JpaPid> theIds) {
		ourLog.trace("Versions to fetch: {}", theIds);

		for (Iterator<JpaPid> it = theIds.iterator(); it.hasNext(); ) {
			JpaPid pid = it.next();
			Long version = myMemoryCacheService.getIfPresent(
					MemoryCacheService.CacheEnum.RESOURCE_CONDITIONAL_CREATE_VERSION, pid);
			if (version != null) {
				it.remove();
				pid.setVersion(version);
			}
		}

		if (!theIds.isEmpty()) {
			Map<JpaPid, JpaPid> idMap = theIds.stream().collect(Collectors.toMap(t -> t, t -> t));

			QueryChunker.chunk(theIds, ids -> {
				CriteriaBuilder cb = myEntityManager.getCriteriaBuilder();
				CriteriaQuery<Tuple> cq = cb.createTupleQuery();
				Root<ResourceTable> from = cq.from(ResourceTable.class);
				cq.multiselect(from.get("myPid"), from.get("myVersion"));
				cq.where(from.get("myPid").in(ids));
				TypedQuery<Tuple> query = myEntityManager.createQuery(cq);
				List<Tuple> results = query.getResultList();

				for (Tuple tuple : results) {
					JpaPid pid = tuple.get(0, JpaPid.class);
					Long version = tuple.get(1, Long.class);
					idMap.get(pid).setVersion(version);

					myMemoryCacheService.putAfterCommit(
							MemoryCacheService.CacheEnum.RESOURCE_CONDITIONAL_CREATE_VERSION, pid, version);
				}
			});
		}
	}

	@Override
	@SuppressWarnings("rawtypes")
	protected void postTransactionProcess(TransactionDetails theTransactionDetails) {
		Set<IResourcePersistentId> resourceIds = theTransactionDetails.getUpdatedResourceIds();
		if (resourceIds != null && !resourceIds.isEmpty()) {
			List<JpaPid> ids = resourceIds.stream().map(r -> (JpaPid) r).collect(Collectors.toList());
			myResourceSearchUrlSvc.deleteByResIds(ids);
		}
	}

	@SuppressWarnings({"unchecked", "rawtypes"})
	private void preFetchResourcesById(
			TransactionDetails theTransactionDetails,
			List<IBase> theEntries,
			ITransactionProcessorVersionAdapter theVersionAdapter,
			RequestPartitionId theRequestPartitionId,
			Set<String> foundIds,
<<<<<<< HEAD
			List<JpaPid> theIdsToPreFetchBodiesFor) {
=======
			Set<JpaPid> theIdsToPreFetchBodiesFor) {
>>>>>>> eccedb53

		FhirTerser terser = myFhirContext.newTerser();

		// Key: The ID of the resource
		// Value: TRUE if we should prefetch the existing resource details and all stored indexes,
		//        FALSE if we should prefetch only the identity (resource ID and deleted status)
		Map<IIdType, Boolean> idsToPreResolve = new HashMap<>(theEntries.size() * 3);

		for (IBase nextEntry : theEntries) {
			IBaseResource resource = theVersionAdapter.getResource(nextEntry);
			if (resource != null) {
				String verb = theVersionAdapter.getEntryRequestVerb(myFhirContext, nextEntry);

				/*
				 * Pre-fetch any resources that are potentially being directly updated by ID
				 */
				if ("PUT".equals(verb) || "PATCH".equals(verb)) {
					String requestUrl = theVersionAdapter.getEntryRequestUrl(nextEntry);
					if (countMatches(requestUrl, '?') == 0) {
						IIdType id = myFhirContext.getVersion().newIdType();
						id.setValue(requestUrl);
						IIdType unqualifiedVersionless = id.toUnqualifiedVersionless();
						idsToPreResolve.put(unqualifiedVersionless, Boolean.TRUE);
					}
				}

				/*
				 * Pre-fetch any resources that are referred to directly by ID (don't replace
				 * the TRUE flag with FALSE in case we're updating a resource but also
				 * pointing to that resource elsewhere in the bundle)
				 */
				if ("PUT".equals(verb) || "POST".equals(verb)) {
					for (ResourceReferenceInfo referenceInfo : terser.getAllResourceReferences(resource)) {
						IIdType reference = referenceInfo.getResourceReference().getReferenceElement();
						if (reference != null
								&& !reference.isLocal()
								&& !reference.isUuid()
								&& reference.hasResourceType()
								&& reference.hasIdPart()
								&& !reference.getValue().contains("?")) {
							idsToPreResolve.putIfAbsent(reference.toUnqualifiedVersionless(), Boolean.FALSE);
						}
					}
				}
			}
		}

		/*
		 * If all the entries in the pre-fetch ID map have a value of TRUE, this
		 * means we only have IDs associated with resources we're going to directly
		 * update/patch within the transaction. In that case, it's fine to include
		 * deleted resources, since updating them will bring them back to life.
		 *
		 * If we have any FALSE entries, we're also pre-fetching reference targets
		 * which means we don't want deleted resources, because those are not OK
		 * to reference.
		 */
		boolean preFetchIncludesReferences = idsToPreResolve.values().stream().anyMatch(t -> !t);
		ResolveIdentityMode resolveMode = preFetchIncludesReferences
				? ResolveIdentityMode.excludeDeleted().noCacheUnlessDeletesDisabled()
				: ResolveIdentityMode.includeDeleted().cacheOk();

		Map<IIdType, IResourceLookup<JpaPid>> outcomes = myIdHelperService.resolveResourceIdentities(
				theRequestPartitionId, idsToPreResolve.keySet(), resolveMode);
		for (Map.Entry<IIdType, IResourceLookup<JpaPid>> entry : outcomes.entrySet()) {
			JpaPid next = entry.getValue().getPersistentId();
			IIdType unqualifiedVersionlessId = entry.getKey();
			foundIds.add(unqualifiedVersionlessId.getValue());
			theTransactionDetails.addResolvedResourceId(unqualifiedVersionlessId, next);
			if (idsToPreResolve.get(unqualifiedVersionlessId) == Boolean.TRUE) {
				if (myStorageSettings.getResourceClientIdStrategy() != JpaStorageSettings.ClientIdStrategyEnum.ANY
						|| (next.getAssociatedResourceId() != null
								&& !next.getAssociatedResourceId().isIdPartValidLong())) {
					theIdsToPreFetchBodiesFor.add(next);
				}
			}
		}

		// Any IDs that could not be resolved are presumably not there, so
		// cache that fact so we don't look again later
		for (IIdType next : idsToPreResolve.keySet()) {
			if (!foundIds.contains(next.getValue())) {
				theTransactionDetails.addResolvedResourceId(next.toUnqualifiedVersionless(), null);
			}
		}
	}

	@Override
	protected void handleVerbChangeInTransactionWriteOperations() {
		super.handleVerbChangeInTransactionWriteOperations();

		myEntityManager.flush();
	}

	@SuppressWarnings({"rawtypes", "unchecked"})
	private void preFetchConditionalUrls(
			RequestDetails theRequestDetails,
			TransactionDetails theTransactionDetails,
			List<IBase> theEntries,
			ITransactionProcessorVersionAdapter theVersionAdapter,
			RequestPartitionId theRequestPartitionId,
<<<<<<< HEAD
			List<JpaPid> theIdsToPreFetchBodiesFor,
=======
			Set<JpaPid> theIdsToPreFetchBodiesFor,
>>>>>>> eccedb53
			Set<JpaPid> theIdsToPreFetchVersionsFor) {

		List<MatchUrlToResolve> searchParameterMapsToResolve = new ArrayList<>();
		for (IBase nextEntry : theEntries) {
			IBaseResource resource = theVersionAdapter.getResource(nextEntry);
			if (resource != null) {
				String verb = theVersionAdapter.getEntryRequestVerb(myFhirContext, nextEntry);
				String requestUrl = theVersionAdapter.getEntryRequestUrl(nextEntry);
				String requestIfNoneExist = theVersionAdapter.getEntryIfNoneExist(nextEntry);
				String resourceType = determineResourceTypeInResourceUrl(myFhirContext, requestUrl);
				if (resourceType == null) {
					resourceType = myFhirContext.getResourceType(resource);
				}
				if (("PUT".equals(verb) || "PATCH".equals(verb)) && requestUrl != null && requestUrl.contains("?")) {
					processConditionalUrlForPreFetching(
							theRequestPartitionId,
							resourceType,
							requestUrl,
							true,
							false,
							theIdsToPreFetchBodiesFor,
							searchParameterMapsToResolve);
				} else if ("POST".equals(verb) && requestIfNoneExist != null && requestIfNoneExist.contains("?")) {
					processConditionalUrlForPreFetching(
							theRequestPartitionId,
							resourceType,
							requestIfNoneExist,
							false,
							true,
							theIdsToPreFetchBodiesFor,
							searchParameterMapsToResolve);
				}

				if (myStorageSettings.isAllowInlineMatchUrlReferences()) {
					List<ResourceReferenceInfo> references =
							myFhirContext.newTerser().getAllResourceReferences(resource);
					for (ResourceReferenceInfo next : references) {
						String referenceUrl = next.getResourceReference()
								.getReferenceElement()
								.getValue();
						String refResourceType = determineResourceTypeInResourceUrl(myFhirContext, referenceUrl);
						if (refResourceType != null) {
							processConditionalUrlForPreFetching(
									theRequestPartitionId,
									refResourceType,
									referenceUrl,
									false,
									false,
									theIdsToPreFetchBodiesFor,
									searchParameterMapsToResolve);
						}
					}
				}
			}
		}

		TaskChunker.chunk(
				searchParameterMapsToResolve,
				CONDITIONAL_URL_FETCH_CHUNK_SIZE,
				map -> preFetchSearchParameterMaps(
						theRequestDetails,
						theTransactionDetails,
						theRequestPartitionId,
						map,
						theIdsToPreFetchBodiesFor,
						theIdsToPreFetchVersionsFor));
	}

	/**
	 * This method attempts to resolve a collection of conditional URLs that were found
	 * in a FHIR transaction bundle being processed.
	 *
	 * @param theRequestDetails        The active request
	 * @param theTransactionDetails    The active transaction details
	 * @param theRequestPartitionId    The active partition
	 * @param theInputParameters       These are the conditional URLs that will actually be resolved
	 * @param theOutputPidsToLoadBodiesFor   This list will be added to with any resource PIDs that need to be fully
	 *                                 preloaded (i.e. fetch the actual resource body since we're presumably
	 *                                 going to update it and will need to see its current state eventually)
	 * @param theOutputPidsToLoadVersionsFor This list will be added to with any resource PIDs that need to have
	 *                                 their current version resolved. This is used for conditional creates,
	 *                                 where we don't actually care about the body of the resource, only
	 *                                 the version it has (since the version is returned in the response,
	 *                                 and potentially used if we're auto-versioning references).
	 */
	@VisibleForTesting
	public void preFetchSearchParameterMaps(
			RequestDetails theRequestDetails,
			TransactionDetails theTransactionDetails,
			RequestPartitionId theRequestPartitionId,
			List<MatchUrlToResolve> theInputParameters,
<<<<<<< HEAD
			List<JpaPid> theOutputPidsToLoadBodiesFor,
=======
			Set<JpaPid> theOutputPidsToLoadBodiesFor,
>>>>>>> eccedb53
			Set<JpaPid> theOutputPidsToLoadVersionsFor) {

		Set<Long> systemAndValueHashes = new HashSet<>();
		Set<Long> valueHashes = new HashSet<>();

		for (MatchUrlToResolve next : theInputParameters) {
			Collection<List<List<IQueryParameterType>>> values = next.myMatchUrlSearchMap.values();

			/*
			 * Any conditional URLs that consist of a single token parameter are batched
			 * up into a single query against the HFJ_SPIDX_TOKEN table so that we only
			 * perform one SQL query for all of them.
			 *
			 * We could potentially add other patterns in the future, but it's much more
			 * tricky to implement this when there are multiple parameters, and non-token
			 * parameter types aren't often used on their own in conditional URLs. So for
			 * now we handle single-token only, and that's probably good enough.
			 */
			boolean canBeHandledInAggregateQuery = false;

			if (values.size() == 1) {
				List<List<IQueryParameterType>> andList = values.iterator().next();
				IQueryParameterType param = andList.get(0).get(0);

				if (param instanceof TokenParam) {
					TokenParam tokenParam = (TokenParam) param;
					canBeHandledInAggregateQuery = buildHashPredicateFromTokenParam(
							tokenParam, theRequestPartitionId, next, systemAndValueHashes, valueHashes);
				}
			}

			if (!canBeHandledInAggregateQuery) {
				Set<JpaPid> matchUrlResults = myMatchResourceUrlService.processMatchUrl(
						next.myRequestUrl,
						next.myResourceDefinition.getImplementingClass(),
						theTransactionDetails,
						theRequestDetails,
						theRequestPartitionId);
				for (JpaPid matchUrlResult : matchUrlResults) {
					handleFoundPreFetchResourceId(
							theTransactionDetails,
							theOutputPidsToLoadBodiesFor,
							theOutputPidsToLoadVersionsFor,
							next,
							matchUrlResult);
				}
			}
		}

		preFetchSearchParameterMapsToken(
				"myHashSystemAndValue",
				systemAndValueHashes,
				theTransactionDetails,
				theRequestPartitionId,
				theInputParameters,
				theOutputPidsToLoadBodiesFor,
				theOutputPidsToLoadVersionsFor);
		preFetchSearchParameterMapsToken(
				"myHashValue",
				valueHashes,
				theTransactionDetails,
				theRequestPartitionId,
				theInputParameters,
				theOutputPidsToLoadBodiesFor,
				theOutputPidsToLoadVersionsFor);

		// For each SP Map which did not return a result, tag it as not found.
		theInputParameters.stream()
				// No matches
				.filter(match -> !match.myResolved)
				.forEach(match -> {
					ourLog.debug("Was unable to match url {} from database", match.myRequestUrl);
					theTransactionDetails.addResolvedMatchUrl(
							myFhirContext, match.myRequestUrl, TransactionDetails.NOT_FOUND);
				});
	}

	/**
	 * Here we do a select against the {@link ResourceIndexedSearchParamToken} table for any rows that have the
	 * specific sys+val or val hashes we know we need to pre-fetch.
	 * <p>
	 * Note that we do a tuple query for only 2 columns in order to ensure that we can get by with only
	 * the data in the index (ie no need to load the actual table rows).
	 */
	public void preFetchSearchParameterMapsToken(
			String theIndexColumnName,
			Set<Long> theHashesForIndexColumn,
			TransactionDetails theTransactionDetails,
			RequestPartitionId theRequestPartitionId,
			List<MatchUrlToResolve> theInputParameters,
<<<<<<< HEAD
			List<JpaPid> theOutputPidsToLoadFully,
=======
			Set<JpaPid> theOutputPidsToLoadFully,
>>>>>>> eccedb53
			Set<JpaPid> theOutputPidsToLoadVersionsFor) {
		if (!theHashesForIndexColumn.isEmpty()) {
			ListMultimap<Long, MatchUrlToResolve> hashToSearchMap =
					buildHashToSearchMap(theInputParameters, theIndexColumnName);
			CriteriaBuilder cb = myEntityManager.getCriteriaBuilder();
			CriteriaQuery<Tuple> cq = cb.createTupleQuery();
			Root<ResourceIndexedSearchParamToken> from = cq.from(ResourceIndexedSearchParamToken.class);
			cq.multiselect(from.get("myPartitionIdValue"), from.get("myResourcePid"), from.get(theIndexColumnName));

			Predicate masterPredicate;
			if (theHashesForIndexColumn.size() == 1) {
				masterPredicate = cb.equal(
						from.get(theIndexColumnName),
						theHashesForIndexColumn.iterator().next());
			} else {
				masterPredicate = from.get(theIndexColumnName).in(theHashesForIndexColumn);
			}

			if (myPartitionSettings.isPartitioningEnabled()
					&& !myPartitionSettings.isIncludePartitionInSearchHashes()) {
				if (myRequestPartitionHelperSvc.isDefaultPartition(theRequestPartitionId)
						&& myPartitionSettings.getDefaultPartitionId() == null) {
					Predicate partitionIdCriteria = cb.isNull(from.get("myPartitionIdValue"));
					masterPredicate = cb.and(partitionIdCriteria, masterPredicate);
				} else if (!theRequestPartitionId.isAllPartitions()) {
					Predicate partitionIdCriteria =
							from.get("myPartitionIdValue").in(theRequestPartitionId.getPartitionIds());
					masterPredicate = cb.and(partitionIdCriteria, masterPredicate);
				}
			}

			cq.where(masterPredicate);

			TypedQuery<Tuple> query = myEntityManager.createQuery(cq);

			/*
			 * If we have 10 unique conditional URLs we're resolving, each one should
			 * resolve to 0..1 resources if they are valid as conditional URLs. So we would
			 * expect this query to return 0..10 rows, since conditional URLs for all
			 * conditional operations except DELETE (which isn't being applied here) are
			 * only allowed to resolve to 0..1 resources.
			 *
			 * If a conditional URL matches 2+ resources that is an error, and we'll
			 * be throwing an exception below. This limit is here for safety just to
			 * ensure that if someone uses a conditional URL that matches a million resources,
			 * we don't do a super-expensive fetch.
			 */
			query.setMaxResults(theHashesForIndexColumn.size() + 1);

			List<Tuple> results = query.getResultList();

			for (Tuple nextResult : results) {
				Integer nextPartitionId = nextResult.get(0, Integer.class);
				Long nextResourcePid = nextResult.get(1, Long.class);
				Long nextHash = nextResult.get(2, Long.class);

				List<MatchUrlToResolve> matchedSearch = hashToSearchMap.get(nextHash);
				matchedSearch.forEach(matchUrl -> {
					ourLog.debug("Matched url {} from database", matchUrl.myRequestUrl);
					JpaPid pid = JpaPid.fromId(nextResourcePid, nextPartitionId);
					handleFoundPreFetchResourceId(
							theTransactionDetails,
							theOutputPidsToLoadFully,
							theOutputPidsToLoadVersionsFor,
							matchUrl,
							pid);
				});
			}
		}
	}

	private void handleFoundPreFetchResourceId(
			TransactionDetails theTransactionDetails,
<<<<<<< HEAD
			List<JpaPid> theOutputPidsToLoadFully,
=======
			Set<JpaPid> theOutputPidsToLoadFully,
>>>>>>> eccedb53
			Set<JpaPid> theOutputPidsToLoadVersionsFor,
			MatchUrlToResolve theMatchUrl,
			JpaPid theFoundPid) {
		if (theMatchUrl.myShouldPreFetchResourceBody) {
			theOutputPidsToLoadFully.add(theFoundPid);
		}
		if (theMatchUrl.myShouldPreFetchResourceVersion) {
			theOutputPidsToLoadVersionsFor.add(theFoundPid);
		}
		myMatchResourceUrlService.matchUrlResolved(
				theTransactionDetails,
				theMatchUrl.myResourceDefinition.getName(),
				theMatchUrl.myRequestUrl,
				theFoundPid);
		theTransactionDetails.addResolvedMatchUrl(myFhirContext, theMatchUrl.myRequestUrl, theFoundPid);
		theMatchUrl.setResolved(true);
	}

	/**
	 * Examines a conditional URL, and potentially adds it to either {@literal theOutputIdsToPreFetchBodiesFor}
	 * or {@literal theOutputSearchParameterMapsToResolve}.
	 * <p>
	 * Note that if {@literal theShouldPreFetchResourceBody} is false, then we'll check if a given match
	 * URL resolves to a resource PID, but we won't actually try to load that resource. If we're resolving
	 * a match URL because it's there for a conditional update, we'll eagerly fetch the
	 * actual resource because we need to know its current state in order to update it. However, if
	 * the match URL is from an inline match URL in a resource body, we really only care about
	 * the PID and don't need the body so we don't load it. This does have a security implication, since
	 * it means that the {@link ca.uhn.fhir.interceptor.api.Pointcut#STORAGE_PRESHOW_RESOURCES} pointcut
	 * isn't fired even though the user has resolved the URL (meaning they may be able to test for
	 * the existence of a resource using a match URL). There is a test for this called
	 * {@literal testTransactionCreateInlineMatchUrlWithAuthorizationDenied()}. This security tradeoff
	 * is acceptable since we're only prefetching things with very simple match URLs (nothing with
	 * a reference in it for example) so it's not really possible to doing anything useful with this.
	 * </p>
	 *
	 * @param thePartitionId                        The partition ID of the associated resource (can be null)
	 * @param theResourceType                       The resource type associated with the match URL (ie what resource type should it resolve to)
	 * @param theRequestUrl                         The actual match URL, which could be as simple as just parameters or could include the resource type too
	 * @param theShouldPreFetchResourceBody         Should we also fetch the actual resource body, or just figure out the PID associated with it? See the method javadoc above for some context.
	 * @param theOutputIdsToPreFetchBodiesFor       This will be populated with any resource PIDs that need to be pre-fetched
	 * @param theOutputSearchParameterMapsToResolve This will be populated with any {@link SearchParameterMap} instances corresponding to match URLs we need to resolve
	 */
	private void processConditionalUrlForPreFetching(
			RequestPartitionId thePartitionId,
			String theResourceType,
			String theRequestUrl,
			boolean theShouldPreFetchResourceBody,
			boolean theShouldPreFetchResourceVersion,
<<<<<<< HEAD
			List<JpaPid> theOutputIdsToPreFetchBodiesFor,
=======
			Set<JpaPid> theOutputIdsToPreFetchBodiesFor,
>>>>>>> eccedb53
			List<MatchUrlToResolve> theOutputSearchParameterMapsToResolve) {
		JpaPid cachedId =
				myMatchResourceUrlService.processMatchUrlUsingCacheOnly(theResourceType, theRequestUrl, thePartitionId);
		if (cachedId != null) {
			if (theShouldPreFetchResourceBody) {
				theOutputIdsToPreFetchBodiesFor.add(cachedId);
			}
		} else if (MATCH_URL_PATTERN.matcher(theRequestUrl).find()) {
			RuntimeResourceDefinition resourceDefinition = myFhirContext.getResourceDefinition(theResourceType);
			SearchParameterMap matchUrlSearchMap =
					myMatchUrlService.translateMatchUrl(theRequestUrl, resourceDefinition);
			theOutputSearchParameterMapsToResolve.add(new MatchUrlToResolve(
					theRequestUrl,
					matchUrlSearchMap,
					resourceDefinition,
					theShouldPreFetchResourceBody,
					theShouldPreFetchResourceVersion));
		}
	}

	/**
	 * Given a token parameter, build the query predicate based on its hash. Uses system and value if both are available, otherwise just value.
	 * If neither are available, it returns null.
	 *
	 * @return Returns {@literal true} if the param was added to one of the output lists
	 */
	private boolean buildHashPredicateFromTokenParam(
			TokenParam theTokenParam,
			RequestPartitionId theRequestPartitionId,
			MatchUrlToResolve theMatchUrl,
			Set<Long> theOutputSysAndValuePredicates,
			Set<Long> theOutputValuePredicates) {
		if (isNotBlank(theTokenParam.getValue()) && isNotBlank(theTokenParam.getSystem())) {
			theMatchUrl.myHashSystemAndValue = ResourceIndexedSearchParamToken.calculateHashSystemAndValue(
					myPartitionSettings,
					theRequestPartitionId,
					theMatchUrl.myResourceDefinition.getName(),
					theMatchUrl.myMatchUrlSearchMap.keySet().iterator().next(),
					theTokenParam.getSystem(),
					theTokenParam.getValue());
			theOutputSysAndValuePredicates.add(theMatchUrl.myHashSystemAndValue);
			return true;
		} else if (isNotBlank(theTokenParam.getValue())) {
			theMatchUrl.myHashValue = ResourceIndexedSearchParamToken.calculateHashValue(
					myPartitionSettings,
					theRequestPartitionId,
					theMatchUrl.myResourceDefinition.getName(),
					theMatchUrl.myMatchUrlSearchMap.keySet().iterator().next(),
					theTokenParam.getValue());
			theOutputValuePredicates.add(theMatchUrl.myHashValue);
			return true;
		}

		return false;
	}

	private ListMultimap<Long, MatchUrlToResolve> buildHashToSearchMap(
			List<MatchUrlToResolve> searchParameterMapsToResolve, String theIndex) {
		ListMultimap<Long, MatchUrlToResolve> hashToSearch = ArrayListMultimap.create();
		// Build a lookup map so we don't have to iterate over the searches repeatedly.
		for (MatchUrlToResolve nextSearchParameterMap : searchParameterMapsToResolve) {
			if (nextSearchParameterMap.myHashSystemAndValue != null && theIndex.equals("myHashSystemAndValue")) {
				hashToSearch.put(nextSearchParameterMap.myHashSystemAndValue, nextSearchParameterMap);
			}
			if (nextSearchParameterMap.myHashValue != null && theIndex.equals("myHashValue")) {
				hashToSearch.put(nextSearchParameterMap.myHashValue, nextSearchParameterMap);
			}
		}
		return hashToSearch;
	}

	@Override
	protected void flushSession(Map<IIdType, DaoMethodOutcome> theIdToPersistedOutcome) {
		try {
			int insertionCount;
			int updateCount;
			SessionImpl session = myEntityManager.unwrap(SessionImpl.class);
			if (session != null) {
				insertionCount = session.getActionQueue().numberOfInsertions();
				updateCount = session.getActionQueue().numberOfUpdates();
			} else {
				insertionCount = -1;
				updateCount = -1;
			}

			StopWatch sw = new StopWatch();
			myEntityManager.flush();
			ourLog.debug(
					"Session flush took {}ms for {} inserts and {} updates",
					sw.getMillis(),
					insertionCount,
					updateCount);
		} catch (PersistenceException e) {
			if (myHapiFhirHibernateJpaDialect != null) {
				List<String> types = theIdToPersistedOutcome.keySet().stream()
						.filter(Objects::nonNull)
						.map(IIdType::getResourceType)
						.collect(Collectors.toList());
				String message = "Error flushing transaction with resource types: " + types;
				throw myHapiFhirHibernateJpaDialect.translate(e, message);
			}
			throw e;
		}
	}

	@VisibleForTesting
	public void setIdHelperServiceForUnitTest(IIdHelperService<JpaPid> theIdHelperService) {
		myIdHelperService = theIdHelperService;
	}

	@VisibleForTesting
	public void setApplicationContextForUnitTest(ApplicationContext theAppCtx) {
		myApplicationContext = theAppCtx;
	}

	public static class MatchUrlToResolve {

		private final String myRequestUrl;
		private final SearchParameterMap myMatchUrlSearchMap;
		private final RuntimeResourceDefinition myResourceDefinition;
		private final boolean myShouldPreFetchResourceBody;
		private final boolean myShouldPreFetchResourceVersion;
		public boolean myResolved;
		private Long myHashValue;
		private Long myHashSystemAndValue;

		public MatchUrlToResolve(
				String theRequestUrl,
				SearchParameterMap theMatchUrlSearchMap,
				RuntimeResourceDefinition theResourceDefinition,
				boolean theShouldPreFetchResourceBody,
				boolean theShouldPreFetchResourceVersion) {
			myRequestUrl = theRequestUrl;
			myMatchUrlSearchMap = theMatchUrlSearchMap;
			myResourceDefinition = theResourceDefinition;
			myShouldPreFetchResourceBody = theShouldPreFetchResourceBody;
			myShouldPreFetchResourceVersion = theShouldPreFetchResourceVersion;
		}

		public void setResolved(boolean theResolved) {
			myResolved = theResolved;
		}
	}
}<|MERGE_RESOLUTION|>--- conflicted
+++ resolved
@@ -92,9 +92,6 @@
 
 public class TransactionProcessor extends BaseTransactionProcessor {
 
-<<<<<<< HEAD
-	public static final Pattern MATCH_URL_PATTERN = Pattern.compile("^[^?]++[?][a-z0-9-]+=[^&,]++");
-=======
 	/**
 	 * Matches conditional URLs in the form of [resourceType]?[paramName]=[paramValue]{...more params...}
 	 *
@@ -102,7 +99,6 @@
 	 */
 	public static final Pattern MATCH_URL_PATTERN = Pattern.compile("^[^?]++[?][a-z0-9-]+=[^&,]++");
 
->>>>>>> eccedb53
 	public static final int CONDITIONAL_URL_FETCH_CHUNK_SIZE = 100;
 	private static final Logger ourLog = LoggerFactory.getLogger(TransactionProcessor.class);
 
@@ -229,11 +225,7 @@
 			ITransactionProcessorVersionAdapter theVersionAdapter,
 			RequestPartitionId theRequestPartitionId) {
 		Set<String> foundIds = new HashSet<>();
-<<<<<<< HEAD
-		List<JpaPid> idsToPreFetchBodiesFor = new ArrayList<>();
-=======
 		Set<JpaPid> idsToPreFetchBodiesFor = new HashSet<>();
->>>>>>> eccedb53
 		Set<JpaPid> idsToPreFetchVersionsFor = new HashSet<>();
 
 		/*
@@ -265,11 +257,7 @@
 		 * going to update)
 		 */
 		IFhirSystemDao<?, ?> systemDao = myApplicationContext.getBean(IFhirSystemDao.class);
-<<<<<<< HEAD
-		systemDao.preFetchResources(idsToPreFetchBodiesFor, true);
-=======
 		systemDao.preFetchResources(List.copyOf(idsToPreFetchBodiesFor), true);
->>>>>>> eccedb53
 
 		/*
 		 * Pre-Fetch Resource Versions (this will happen for any resources we are doing a
@@ -337,11 +325,7 @@
 			ITransactionProcessorVersionAdapter theVersionAdapter,
 			RequestPartitionId theRequestPartitionId,
 			Set<String> foundIds,
-<<<<<<< HEAD
-			List<JpaPid> theIdsToPreFetchBodiesFor) {
-=======
 			Set<JpaPid> theIdsToPreFetchBodiesFor) {
->>>>>>> eccedb53
 
 		FhirTerser terser = myFhirContext.newTerser();
 
@@ -443,11 +427,7 @@
 			List<IBase> theEntries,
 			ITransactionProcessorVersionAdapter theVersionAdapter,
 			RequestPartitionId theRequestPartitionId,
-<<<<<<< HEAD
-			List<JpaPid> theIdsToPreFetchBodiesFor,
-=======
 			Set<JpaPid> theIdsToPreFetchBodiesFor,
->>>>>>> eccedb53
 			Set<JpaPid> theIdsToPreFetchVersionsFor) {
 
 		List<MatchUrlToResolve> searchParameterMapsToResolve = new ArrayList<>();
@@ -539,11 +519,7 @@
 			TransactionDetails theTransactionDetails,
 			RequestPartitionId theRequestPartitionId,
 			List<MatchUrlToResolve> theInputParameters,
-<<<<<<< HEAD
-			List<JpaPid> theOutputPidsToLoadBodiesFor,
-=======
 			Set<JpaPid> theOutputPidsToLoadBodiesFor,
->>>>>>> eccedb53
 			Set<JpaPid> theOutputPidsToLoadVersionsFor) {
 
 		Set<Long> systemAndValueHashes = new HashSet<>();
@@ -634,11 +610,7 @@
 			TransactionDetails theTransactionDetails,
 			RequestPartitionId theRequestPartitionId,
 			List<MatchUrlToResolve> theInputParameters,
-<<<<<<< HEAD
-			List<JpaPid> theOutputPidsToLoadFully,
-=======
 			Set<JpaPid> theOutputPidsToLoadFully,
->>>>>>> eccedb53
 			Set<JpaPid> theOutputPidsToLoadVersionsFor) {
 		if (!theHashesForIndexColumn.isEmpty()) {
 			ListMultimap<Long, MatchUrlToResolve> hashToSearchMap =
@@ -712,11 +684,7 @@
 
 	private void handleFoundPreFetchResourceId(
 			TransactionDetails theTransactionDetails,
-<<<<<<< HEAD
-			List<JpaPid> theOutputPidsToLoadFully,
-=======
 			Set<JpaPid> theOutputPidsToLoadFully,
->>>>>>> eccedb53
 			Set<JpaPid> theOutputPidsToLoadVersionsFor,
 			MatchUrlToResolve theMatchUrl,
 			JpaPid theFoundPid) {
@@ -766,11 +734,7 @@
 			String theRequestUrl,
 			boolean theShouldPreFetchResourceBody,
 			boolean theShouldPreFetchResourceVersion,
-<<<<<<< HEAD
-			List<JpaPid> theOutputIdsToPreFetchBodiesFor,
-=======
 			Set<JpaPid> theOutputIdsToPreFetchBodiesFor,
->>>>>>> eccedb53
 			List<MatchUrlToResolve> theOutputSearchParameterMapsToResolve) {
 		JpaPid cachedId =
 				myMatchResourceUrlService.processMatchUrlUsingCacheOnly(theResourceType, theRequestUrl, thePartitionId);
