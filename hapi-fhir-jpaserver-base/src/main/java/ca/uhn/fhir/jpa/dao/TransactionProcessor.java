package ca.uhn.fhir.jpa.dao;

/*-
 * #%L
 * HAPI FHIR JPA Server
 * %%
 * Copyright (C) 2014 - 2018 University Health Network
 * %%
 * Licensed under the Apache License, Version 2.0 (the "License");
 * you may not use this file except in compliance with the License.
 * You may obtain a copy of the License at
 * 
 *      http://www.apache.org/licenses/LICENSE-2.0
 * 
 * Unless required by applicable law or agreed to in writing, software
 * distributed under the License is distributed on an "AS IS" BASIS,
 * WITHOUT WARRANTIES OR CONDITIONS OF ANY KIND, either express or implied.
 * See the License for the specific language governing permissions and
 * limitations under the License.
 * #L%
 */

import ca.uhn.fhir.context.FhirContext;
import ca.uhn.fhir.context.RuntimeResourceDefinition;
import ca.uhn.fhir.jpa.entity.ResourceTable;
import ca.uhn.fhir.jpa.provider.ServletSubRequestDetails;
import ca.uhn.fhir.jpa.service.MatchUrlService;
import ca.uhn.fhir.jpa.util.DeleteConflict;
import ca.uhn.fhir.model.api.ResourceMetadataKeyEnum;
import ca.uhn.fhir.parser.DataFormatException;
import ca.uhn.fhir.parser.IParser;
import ca.uhn.fhir.rest.api.Constants;
import ca.uhn.fhir.rest.api.PreferReturnEnum;
import ca.uhn.fhir.rest.api.RequestTypeEnum;
import ca.uhn.fhir.rest.api.RestOperationTypeEnum;
import ca.uhn.fhir.rest.api.server.RequestDetails;
import ca.uhn.fhir.rest.param.ParameterUtil;
import ca.uhn.fhir.rest.server.RestfulServerUtils;
import ca.uhn.fhir.rest.server.exceptions.BaseServerResponseException;
import ca.uhn.fhir.rest.server.exceptions.InternalErrorException;
import ca.uhn.fhir.rest.server.exceptions.InvalidRequestException;
import ca.uhn.fhir.rest.server.exceptions.NotModifiedException;
import ca.uhn.fhir.rest.server.interceptor.IServerInterceptor;
import ca.uhn.fhir.rest.server.method.BaseMethodBinding;
import ca.uhn.fhir.rest.server.method.BaseResourceReturningMethodBinding;
import ca.uhn.fhir.rest.server.servlet.ServletRequestDetails;
import ca.uhn.fhir.util.FhirTerser;
import ca.uhn.fhir.util.ResourceReferenceInfo;
import ca.uhn.fhir.util.StopWatch;
import ca.uhn.fhir.util.UrlUtil;
import com.google.common.collect.ArrayListMultimap;
import org.apache.commons.lang3.Validate;
import org.apache.http.NameValuePair;
import org.hibernate.Session;
import org.hibernate.internal.SessionImpl;
import org.hl7.fhir.dstu3.model.Bundle;
import org.hl7.fhir.exceptions.FHIRException;
import org.hl7.fhir.instance.model.api.*;
import org.slf4j.Logger;
import org.slf4j.LoggerFactory;
import org.springframework.beans.factory.annotation.Autowired;
import org.springframework.transaction.PlatformTransactionManager;
import org.springframework.transaction.TransactionDefinition;
import org.springframework.transaction.support.TransactionCallback;
import org.springframework.transaction.support.TransactionTemplate;

import javax.persistence.EntityManager;
import javax.persistence.PersistenceContext;
import javax.persistence.PersistenceContextType;
import java.util.*;

import static org.apache.commons.lang3.StringUtils.*;

public class TransactionProcessor<BUNDLE extends IBaseBundle, BUNDLEENTRY> {

	public static final String URN_PREFIX = "urn:";
	private static final Logger ourLog = LoggerFactory.getLogger(TransactionProcessor.class);
	private BaseHapiFhirDao myDao;
	@Autowired
	private PlatformTransactionManager myTxManager;
	@PersistenceContext(type = PersistenceContextType.TRANSACTION)
	private EntityManager myEntityManager;
	@Autowired
	private FhirContext myContext;
	@Autowired
	private ITransactionProcessorVersionAdapter<BUNDLE, BUNDLEENTRY> myVersionAdapter;
	@Autowired
<<<<<<< HEAD
	private DaoRegistry myDaoRegistry;
=======
	private MatchUrlService myMatchUrlService;
>>>>>>> 22a6595a

	public static boolean isPlaceholder(IIdType theId) {
		if (theId != null && theId.getValue() != null) {
			return theId.getValue().startsWith("urn:oid:") || theId.getValue().startsWith("urn:uuid:");
		}
		return false;
	}

	private static String toStatusString(int theStatusCode) {
		return Integer.toString(theStatusCode) + " " + defaultString(Constants.HTTP_STATUS_NAMES.get(theStatusCode));
	}

	private void populateEntryWithOperationOutcome(BaseServerResponseException caughtEx, BUNDLEENTRY nextEntry) {
		myVersionAdapter.populateEntryWithOperationOutcome(caughtEx, nextEntry);
	}

	private void handleTransactionCreateOrUpdateOutcome(Map<IIdType, IIdType> idSubstitutions, Map<IIdType, DaoMethodOutcome> idToPersistedOutcome, IIdType nextResourceId, DaoMethodOutcome outcome,
																		 BUNDLEENTRY newEntry, String theResourceType, IBaseResource theRes, ServletRequestDetails theRequestDetails) {
		IIdType newId = outcome.getId().toUnqualifiedVersionless();
		IIdType resourceId = isPlaceholder(nextResourceId) ? nextResourceId : nextResourceId.toUnqualifiedVersionless();
		if (newId.equals(resourceId) == false) {
			idSubstitutions.put(resourceId, newId);
			if (isPlaceholder(resourceId)) {
				/*
				 * The correct way for substitution IDs to be is to be with no resource type, but we'll accept the qualified kind too just to be lenient.
				 */
				IIdType id = myContext.getVersion().newIdType();
				id.setValue(theResourceType + '/' + resourceId.getValue());
				idSubstitutions.put(id, newId);
			}
		}
		idToPersistedOutcome.put(newId, outcome);
		if (outcome.getCreated().booleanValue()) {
			myVersionAdapter.setResponseStatus(newEntry, toStatusString(Constants.STATUS_HTTP_201_CREATED));
		} else {
			myVersionAdapter.setResponseStatus(newEntry, toStatusString(Constants.STATUS_HTTP_200_OK));
		}
		Date lastModifier = getLastModified(theRes);
		myVersionAdapter.setResponseLastModified(newEntry, lastModifier);

		if (theRequestDetails != null) {
			if (outcome.getResource() != null) {
				String prefer = theRequestDetails.getHeader(Constants.HEADER_PREFER);
				PreferReturnEnum preferReturn = RestfulServerUtils.parsePreferHeader(prefer);
				if (preferReturn != null) {
					if (preferReturn == PreferReturnEnum.REPRESENTATION) {
						myVersionAdapter.setResource(newEntry, outcome.getResource());
					}
				}
			}
		}

	}

	private Date getLastModified(IBaseResource theRes) {
		return theRes.getMeta().getLastUpdated();
	}

	private String performIdSubstitutionsInMatchUrl(Map<IIdType, IIdType> theIdSubstitutions, String theMatchUrl) {
		String matchUrl = theMatchUrl;
		if (isNotBlank(matchUrl)) {
			for (Map.Entry<IIdType, IIdType> nextSubstitutionEntry : theIdSubstitutions.entrySet()) {
				IIdType nextTemporaryId = nextSubstitutionEntry.getKey();
				IIdType nextReplacementId = nextSubstitutionEntry.getValue();
				String nextTemporaryIdPart = nextTemporaryId.getIdPart();
				String nextReplacementIdPart = nextReplacementId.getValueAsString();
				if (isUrn(nextTemporaryId) && nextTemporaryIdPart.length() > URN_PREFIX.length()) {
					matchUrl = matchUrl.replace(nextTemporaryIdPart, nextReplacementIdPart);
					matchUrl = matchUrl.replace(UrlUtil.escapeUrlParam(nextTemporaryIdPart), nextReplacementIdPart);
				}
			}
		}
		return matchUrl;
	}

	private boolean isUrn(IIdType theId) {
		return defaultString(theId.getValue()).startsWith(URN_PREFIX);
	}


	public void setDao(BaseHapiFhirDao theDao) {
		myDao = theDao;
	}

	public BUNDLE transaction(RequestDetails theRequestDetails, BUNDLE theRequest) {
		if (theRequestDetails != null) {
			IServerInterceptor.ActionRequestDetails requestDetails = new IServerInterceptor.ActionRequestDetails(theRequestDetails, theRequest, "Bundle", null);
			myDao.notifyInterceptors(RestOperationTypeEnum.TRANSACTION, requestDetails);
		}

		String actionName = "Transaction";
		return processTransactionAsSubRequest((ServletRequestDetails) theRequestDetails, theRequest, actionName);
	}

	private BUNDLE processTransactionAsSubRequest(ServletRequestDetails theRequestDetails, BUNDLE theRequest, String theActionName) {
		BaseHapiFhirDao.markRequestAsProcessingSubRequest(theRequestDetails);
		try {
			return processTransaction(theRequestDetails, theRequest, theActionName);
		} finally {
			BaseHapiFhirDao.clearRequestAsProcessingSubRequest(theRequestDetails);
		}
	}

	private BUNDLE batch(final RequestDetails theRequestDetails, BUNDLE theRequest) {
		ourLog.info("Beginning batch with {} resources", myVersionAdapter.getEntries(theRequest).size());
		long start = System.currentTimeMillis();

		TransactionTemplate txTemplate = new TransactionTemplate(myTxManager);
		txTemplate.setPropagationBehavior(TransactionDefinition.PROPAGATION_REQUIRES_NEW);

		BUNDLE resp = myVersionAdapter.createBundle(org.hl7.fhir.r4.model.Bundle.BundleType.BATCHRESPONSE.toCode());

		/*
		 * For batch, we handle each entry as a mini-transaction in its own database transaction so that if one fails, it doesn't prevent others
		 */

		for (final BUNDLEENTRY nextRequestEntry : myVersionAdapter.getEntries(theRequest)) {

			BaseServerResponseExceptionHolder caughtEx = new BaseServerResponseExceptionHolder();

			TransactionCallback<BUNDLE> callback = theStatus -> {
				BUNDLE subRequestBundle = myVersionAdapter.createBundle(org.hl7.fhir.r4.model.Bundle.BundleType.TRANSACTION.toCode());
				myVersionAdapter.addEntry(subRequestBundle, nextRequestEntry);

				BUNDLE subResponseBundle = processTransactionAsSubRequest((ServletRequestDetails) theRequestDetails, subRequestBundle, "Batch sub-request");
				return subResponseBundle;
			};

			try {
				// FIXME: this doesn't need to be a callback
				BUNDLE nextResponseBundle = callback.doInTransaction(null);

				BUNDLEENTRY subResponseEntry = myVersionAdapter.getEntries(nextResponseBundle).get(0);
				myVersionAdapter.addEntry(resp, subResponseEntry);

				/*
				 * If the individual entry didn't have a resource in its response, bring the sub-transaction's OperationOutcome across so the client can see it
				 */
				if (myVersionAdapter.getResource(subResponseEntry) == null) {
					BUNDLEENTRY nextResponseBundleFirstEntry = myVersionAdapter.getEntries(nextResponseBundle).get(0);
					myVersionAdapter.setResource(subResponseEntry, myVersionAdapter.getResource(nextResponseBundleFirstEntry));
				}

			} catch (BaseServerResponseException e) {
				caughtEx.setException(e);
			} catch (Throwable t) {
				ourLog.error("Failure during BATCH sub transaction processing", t);
				caughtEx.setException(new InternalErrorException(t));
			}

			if (caughtEx.getException() != null) {
				BUNDLEENTRY nextEntry = myVersionAdapter.addEntry(resp);

				populateEntryWithOperationOutcome(caughtEx.getException(), nextEntry);

				myVersionAdapter.setResponseStatus(nextEntry, toStatusString(caughtEx.getException().getStatusCode()));
			}

		}

		long delay = System.currentTimeMillis() - start;
		ourLog.info("Batch completed in {}ms", new Object[]{delay});

		return resp;
	}

	private BUNDLE processTransaction(final ServletRequestDetails theRequestDetails, final BUNDLE theRequest, final String theActionName) {
		validateDependencies();

		String transactionType = myVersionAdapter.getBundleType(theRequest);
		if (org.hl7.fhir.r4.model.Bundle.BundleType.BATCH.toCode().equals(transactionType)) {
			return batch(theRequestDetails, theRequest);
		}

		if (transactionType == null) {
			String message = "Transaction Bundle did not specify valid Bundle.type, assuming " + Bundle.BundleType.TRANSACTION.toCode();
			ourLog.warn(message);
			transactionType = org.hl7.fhir.r4.model.Bundle.BundleType.TRANSACTION.toCode();
		}
		if (!org.hl7.fhir.r4.model.Bundle.BundleType.TRANSACTION.toCode().equals(transactionType)) {
			throw new InvalidRequestException("Unable to process transaction where incoming Bundle.type = " + transactionType);
		}

		ourLog.debug("Beginning {} with {} resources", theActionName, myVersionAdapter.getEntries(theRequest).size());

		final Date updateTime = new Date();
		final StopWatch transactionStopWatch = new StopWatch();

		final Set<IIdType> allIds = new LinkedHashSet<>();
		final Map<IIdType, IIdType> idSubstitutions = new HashMap<>();
		final Map<IIdType, DaoMethodOutcome> idToPersistedOutcome = new HashMap<>();
		List<BUNDLEENTRY> requestEntries = myVersionAdapter.getEntries(theRequest);

		// Do all entries have a verb?
		for (int i = 0; i < myVersionAdapter.getEntries(theRequest).size(); i++) {
			BUNDLEENTRY nextReqEntry = requestEntries.get(i);
			String verb = myVersionAdapter.getEntryRequestVerb(nextReqEntry);
			if (verb == null || !isValidVerb(verb)) {
				throw new InvalidRequestException(myContext.getLocalizer().getMessage(BaseHapiFhirSystemDao.class, "transactionEntryHasInvalidVerb", verb, i));
			}
		}

		/*
		 * We want to execute the transaction request bundle elements in the order
		 * specified by the FHIR specification (see TransactionSorter) so we save the
		 * original order in the request, then sort it.
		 *
		 * Entries with a type of GET are removed from the bundle so that they
		 * can be processed at the very end. We do this because the incoming resources
		 * are saved in a two-phase way in order to deal with interdependencies, and
		 * we want the GET processing to use the final indexing state
		 */
		final BUNDLE response = myVersionAdapter.createBundle(org.hl7.fhir.r4.model.Bundle.BundleType.TRANSACTIONRESPONSE.toCode());
		List<BUNDLEENTRY> getEntries = new ArrayList<>();
		final IdentityHashMap<BUNDLEENTRY, Integer> originalRequestOrder = new IdentityHashMap<>();
		for (int i = 0; i < requestEntries.size(); i++) {
			originalRequestOrder.put(requestEntries.get(i), i);
			myVersionAdapter.addEntry(response);
			if (myVersionAdapter.getEntryRequestVerb(requestEntries.get(i)).equals("GET")) {
				getEntries.add(requestEntries.get(i));
			}
		}

		/*
		 * See FhirSystemDaoDstu3Test#testTransactionWithPlaceholderIdInMatchUrl
		 * Basically if the resource has a match URL that references a placeholder,
		 * we try to handle the resource with the placeholder first.
		 */
		Set<String> placeholderIds = new HashSet<>();
		final List<BUNDLEENTRY> entries = requestEntries;
		for (BUNDLEENTRY nextEntry : entries) {
			String fullUrl = myVersionAdapter.getFullUrl(nextEntry);
			if (isNotBlank(fullUrl) && fullUrl.startsWith(URN_PREFIX)) {
				placeholderIds.add(fullUrl);
			}
		}
		Collections.sort(entries, new TransactionSorter(placeholderIds));

		/*
		 * All of the write operations in the transaction (PUT, POST, etc.. basically anything
		 * except GET) are performed in their own database transaction before we do the reads.
		 * We do this because the reads (specifically the searches) often spawn their own
		 * secondary database transaction and if we allow that within the primary
		 * database transaction we can end up with deadlocks if the server is under
		 * heavy load with lots of concurrent transactions using all available
		 * database connections.
		 */
		TransactionTemplate txManager = new TransactionTemplate(myTxManager);
		Map<BUNDLEENTRY, ResourceTable> entriesToProcess = txManager.execute(status -> {
			Map<BUNDLEENTRY, ResourceTable> retVal = doTransactionWriteOperations(theRequestDetails, theActionName, updateTime, allIds, idSubstitutions, idToPersistedOutcome, response, originalRequestOrder, entries, transactionStopWatch);

			transactionStopWatch.startTask("Commit writes to database");
			return retVal;
		});
		transactionStopWatch.endCurrentTask();

		for (Map.Entry<BUNDLEENTRY, ResourceTable> nextEntry : entriesToProcess.entrySet()) {
			String responseLocation = nextEntry.getValue().getIdDt().toUnqualified().getValue();
			String responseEtag = nextEntry.getValue().getIdDt().getVersionIdPart();
			myVersionAdapter.setResponseLocation(nextEntry.getKey(), responseLocation);
			myVersionAdapter.setResponseETag(nextEntry.getKey(), responseEtag);
		}

		/*
		 * Loop through the request and process any entries of type GET
		 */
		if (getEntries.size() > 0) {
			transactionStopWatch.startTask("Process " + getEntries.size() + " GET entries");
		}
		for (BUNDLEENTRY nextReqEntry : getEntries) {
			Integer originalOrder = originalRequestOrder.get(nextReqEntry);
			BUNDLEENTRY nextRespEntry = myVersionAdapter.getEntries(response).get(originalOrder);

			ServletSubRequestDetails requestDetails = new ServletSubRequestDetails();
			requestDetails.setServletRequest(theRequestDetails.getServletRequest());
			requestDetails.setRequestType(RequestTypeEnum.GET);
			requestDetails.setServer(theRequestDetails.getServer());

			String url = extractTransactionUrlOrThrowException(nextReqEntry, "GET");

			int qIndex = url.indexOf('?');
			ArrayListMultimap<String, String> paramValues = ArrayListMultimap.create();
			requestDetails.setParameters(new HashMap<>());
			if (qIndex != -1) {
				String params = url.substring(qIndex);
				List<NameValuePair> parameters = myMatchUrlService.translateMatchUrl(params);
				for (NameValuePair next : parameters) {
					paramValues.put(next.getName(), next.getValue());
				}
				for (Map.Entry<String, Collection<String>> nextParamEntry : paramValues.asMap().entrySet()) {
					String[] nextValue = nextParamEntry.getValue().toArray(new String[nextParamEntry.getValue().size()]);
					requestDetails.addParameter(nextParamEntry.getKey(), nextValue);
				}
				url = url.substring(0, qIndex);
			}

			requestDetails.setRequestPath(url);
			requestDetails.setFhirServerBase(theRequestDetails.getFhirServerBase());

			theRequestDetails.getServer().populateRequestDetailsFromRequestPath(requestDetails, url);
			BaseMethodBinding<?> method = theRequestDetails.getServer().determineResourceMethod(requestDetails, url);
			if (method == null) {
				throw new IllegalArgumentException("Unable to handle GET " + url);
			}

			if (isNotBlank(myVersionAdapter.getEntryRequestIfMatch(nextReqEntry))) {
				requestDetails.addHeader(Constants.HEADER_IF_MATCH, myVersionAdapter.getEntryRequestIfMatch(nextReqEntry));
			}
			if (isNotBlank(myVersionAdapter.getEntryRequestIfNoneExist(nextReqEntry))) {
				requestDetails.addHeader(Constants.HEADER_IF_NONE_EXIST, myVersionAdapter.getEntryRequestIfNoneExist(nextReqEntry));
			}
			if (isNotBlank(myVersionAdapter.getEntryRequestIfNoneMatch(nextReqEntry))) {
				requestDetails.addHeader(Constants.HEADER_IF_NONE_MATCH, myVersionAdapter.getEntryRequestIfNoneMatch(nextReqEntry));
			}

			Validate.isTrue(method instanceof BaseResourceReturningMethodBinding, "Unable to handle GET {}", url);
			try {
				IBaseResource resource = ((BaseResourceReturningMethodBinding) method).doInvokeServer(theRequestDetails.getServer(), requestDetails);
				if (paramValues.containsKey(Constants.PARAM_SUMMARY) || paramValues.containsKey(Constants.PARAM_CONTENT)) {
					resource = filterNestedBundle(requestDetails, resource);
				}
				myVersionAdapter.setResource(nextRespEntry, resource);
				myVersionAdapter.setResponseStatus(nextRespEntry, toStatusString(Constants.STATUS_HTTP_200_OK));
			} catch (NotModifiedException e) {
				myVersionAdapter.setResponseStatus(nextRespEntry, toStatusString(Constants.STATUS_HTTP_304_NOT_MODIFIED));
			} catch (BaseServerResponseException e) {
				ourLog.info("Failure processing transaction GET {}: {}", url, e.toString());
				myVersionAdapter.setResponseStatus(nextRespEntry, toStatusString(e.getStatusCode()));
				populateEntryWithOperationOutcome(e, nextRespEntry);
			}

		}
		transactionStopWatch.endCurrentTask();

		ourLog.info("Transaction timing:\n{}", transactionStopWatch.formatTaskDurations());

		return response;
	}

	private boolean isValidVerb(String theVerb) {
		try {
			return org.hl7.fhir.r4.model.Bundle.HTTPVerb.fromCode(theVerb) != null;
		} catch (FHIRException theE) {
			return false;
		}
	}

	/**
	 * This method is called for nested bundles (e.g. if we received a transaction with an entry that
	 * was a GET search, this method is called on the bundle for the search result, that will be placed in the
	 * outer bundle). This method applies the _summary and _content parameters to the output of
	 * that bundle.
	 * <p>
	 * TODO: This isn't the most efficient way of doing this.. hopefully we can come up with something better in the future.
	 */
	private IBaseResource filterNestedBundle(RequestDetails theRequestDetails, IBaseResource theResource) {
		IParser p = myContext.newJsonParser();
		RestfulServerUtils.configureResponseParser(theRequestDetails, p);
		return p.parseResource(theResource.getClass(), p.encodeResourceToString(theResource));
	}

	public void setEntityManager(EntityManager theEntityManager) {
		myEntityManager = theEntityManager;
	}

	private void validateDependencies() {
		Validate.notNull(myEntityManager);
		Validate.notNull(myContext);
		Validate.notNull(myDao);
		Validate.notNull(myTxManager);
	}

	private IIdType newIdType(String theValue) {
		return myContext.getVersion().newIdType().setValue(theValue);
	}

	private Map<BUNDLEENTRY, ResourceTable> doTransactionWriteOperations(ServletRequestDetails theRequestDetails, String theActionName, Date theUpdateTime, Set<IIdType> theAllIds,
																								Map<IIdType, IIdType> theIdSubstitutions, Map<IIdType, DaoMethodOutcome> theIdToPersistedOutcome, BUNDLE theResponse, IdentityHashMap<BUNDLEENTRY, Integer> theOriginalRequestOrder, List<BUNDLEENTRY> theEntries, StopWatch theTransactionStopWatch) {
		Set<String> deletedResources = new HashSet<>();
		List<DeleteConflict> deleteConflicts = new ArrayList<>();
		Map<BUNDLEENTRY, ResourceTable> entriesToProcess = new IdentityHashMap<>();
		Set<ResourceTable> nonUpdatedEntities = new HashSet<>();
		Set<ResourceTable> updatedEntities = new HashSet<>();
		Map<String, Class<? extends IBaseResource>> conditionalRequestUrls = new HashMap<>();

		/*
		 * Loop through the request and process any entries of type
		 * PUT, POST or DELETE
		 */
		for (int i = 0; i < theEntries.size(); i++) {

			if (i % 100 == 0) {
				ourLog.debug("Processed {} non-GET entries out of {}", i, theEntries.size());
			}

			BUNDLEENTRY nextReqEntry = theEntries.get(i);
			IBaseResource res = myVersionAdapter.getResource(nextReqEntry);
			IIdType nextResourceId = null;
			if (res != null) {

				nextResourceId = res.getIdElement();

				if (!nextResourceId.hasIdPart()) {
					if (isNotBlank(myVersionAdapter.getFullUrl(nextReqEntry))) {
						nextResourceId = newIdType(myVersionAdapter.getFullUrl(nextReqEntry));
					}
				}

				if (nextResourceId.hasIdPart() && nextResourceId.getIdPart().matches("[a-zA-Z]+\\:.*") && !isPlaceholder(nextResourceId)) {
					throw new InvalidRequestException("Invalid placeholder ID found: " + nextResourceId.getIdPart() + " - Must be of the form 'urn:uuid:[uuid]' or 'urn:oid:[oid]'");
				}

				if (nextResourceId.hasIdPart() && !nextResourceId.hasResourceType() && !isPlaceholder(nextResourceId)) {
					nextResourceId = newIdType(toResourceName(res.getClass()), nextResourceId.getIdPart());
					res.setId(nextResourceId);
				}

				/*
				 * Ensure that the bundle doesn't have any duplicates, since this causes all kinds of weirdness
				 */
				if (isPlaceholder(nextResourceId)) {
					if (!theAllIds.add(nextResourceId)) {
						throw new InvalidRequestException(myContext.getLocalizer().getMessage(BaseHapiFhirSystemDao.class, "transactionContainsMultipleWithDuplicateId", nextResourceId));
					}
				} else if (nextResourceId.hasResourceType() && nextResourceId.hasIdPart()) {
					IIdType nextId = nextResourceId.toUnqualifiedVersionless();
					if (!theAllIds.add(nextId)) {
						throw new InvalidRequestException(myContext.getLocalizer().getMessage(BaseHapiFhirSystemDao.class, "transactionContainsMultipleWithDuplicateId", nextId));
					}
				}

			}

			String verb = myVersionAdapter.getEntryRequestVerb(nextReqEntry);
			String resourceType = res != null ? myContext.getResourceDefinition(res).getName() : null;
			Integer order = theOriginalRequestOrder.get(nextReqEntry);
			BUNDLEENTRY nextRespEntry = myVersionAdapter.getEntries(theResponse).get(order);

			theTransactionStopWatch.startTask("Bundle.entry[" + i + "]: " + verb + " " + defaultString(resourceType));

			switch (verb) {
				case "POST": {
					// CREATE
					@SuppressWarnings("rawtypes")
					IFhirResourceDao resourceDao = getDaoOrThrowException(res.getClass());
					res.setId((String) null);
					DaoMethodOutcome outcome;
					String matchUrl = myVersionAdapter.getEntryRequestIfNoneExist(nextReqEntry);
					matchUrl = performIdSubstitutionsInMatchUrl(theIdSubstitutions, matchUrl);
					outcome = resourceDao.create(res, matchUrl, false, theRequestDetails);
					if (nextResourceId != null) {
						handleTransactionCreateOrUpdateOutcome(theIdSubstitutions, theIdToPersistedOutcome, nextResourceId, outcome, nextRespEntry, resourceType, res, theRequestDetails);
					}
					entriesToProcess.put(nextRespEntry, outcome.getEntity());
					if (outcome.getCreated() == false) {
						nonUpdatedEntities.add(outcome.getEntity());
					} else {
						if (isNotBlank(matchUrl)) {
							conditionalRequestUrls.put(matchUrl, res.getClass());
						}
					}

					break;
				}
				case "DELETE": {
					// DELETE
					String url = extractTransactionUrlOrThrowException(nextReqEntry, verb);
					UrlUtil.UrlParts parts = UrlUtil.parseUrl(url);
					ca.uhn.fhir.jpa.dao.IFhirResourceDao<? extends IBaseResource> dao = toDao(parts, verb, url);
					int status = Constants.STATUS_HTTP_204_NO_CONTENT;
					if (parts.getResourceId() != null) {
						IIdType deleteId = newIdType(parts.getResourceType(), parts.getResourceId());
						if (!deletedResources.contains(deleteId.getValueAsString())) {
							DaoMethodOutcome outcome = dao.delete(deleteId, deleteConflicts, theRequestDetails);
							if (outcome.getEntity() != null) {
								deletedResources.add(deleteId.getValueAsString());
								entriesToProcess.put(nextRespEntry, outcome.getEntity());
							}
						}
					} else {
						String matchUrl = parts.getResourceType() + '?' + parts.getParams();
						matchUrl = performIdSubstitutionsInMatchUrl(theIdSubstitutions, matchUrl);
						DeleteMethodOutcome deleteOutcome = dao.deleteByUrl(matchUrl, deleteConflicts, theRequestDetails);
						List<ResourceTable> allDeleted = deleteOutcome.getDeletedEntities();
						for (ResourceTable deleted : allDeleted) {
							deletedResources.add(deleted.getIdDt().toUnqualifiedVersionless().getValueAsString());
						}
						if (allDeleted.isEmpty()) {
							status = Constants.STATUS_HTTP_204_NO_CONTENT;
						}

						myVersionAdapter.setResponseOutcome(nextRespEntry, deleteOutcome.getOperationOutcome());
					}

					myVersionAdapter.setResponseStatus(nextRespEntry, toStatusString(status));

					break;
				}
				case "PUT": {
					// UPDATE
					@SuppressWarnings("rawtypes")
					IFhirResourceDao resourceDao = getDaoOrThrowException(res.getClass());

					String url = extractTransactionUrlOrThrowException(nextReqEntry, verb);

					DaoMethodOutcome outcome;
					UrlUtil.UrlParts parts = UrlUtil.parseUrl(url);
					if (isNotBlank(parts.getResourceId())) {
						String version = null;
						if (isNotBlank(myVersionAdapter.getEntryRequestIfMatch(nextReqEntry))) {
							version = ParameterUtil.parseETagValue(myVersionAdapter.getEntryRequestIfMatch(nextReqEntry));
						}
						res.setId(newIdType(parts.getResourceType(), parts.getResourceId(), version));
						outcome = resourceDao.update(res, null, false, theRequestDetails);
					} else {
						res.setId((String) null);
						String matchUrl;
						if (isNotBlank(parts.getParams())) {
							matchUrl = parts.getResourceType() + '?' + parts.getParams();
						} else {
							matchUrl = parts.getResourceType();
						}
						matchUrl = performIdSubstitutionsInMatchUrl(theIdSubstitutions, matchUrl);
						outcome = resourceDao.update(res, matchUrl, false, theRequestDetails);
						if (Boolean.TRUE.equals(outcome.getCreated())) {
							conditionalRequestUrls.put(matchUrl, res.getClass());
						}
					}

					if (outcome.getCreated() == Boolean.FALSE) {
						updatedEntities.add(outcome.getEntity());
					}

					handleTransactionCreateOrUpdateOutcome(theIdSubstitutions, theIdToPersistedOutcome, nextResourceId, outcome, nextRespEntry, resourceType, res, theRequestDetails);
					entriesToProcess.put(nextRespEntry, outcome.getEntity());
					break;
				}
				case "GET":
				default:
					break;

			}

			theTransactionStopWatch.endCurrentTask();
		}


		/*
		 * Make sure that there are no conflicts from deletions. E.g. we can't delete something
		 * if something else has a reference to it.. Unless the thing that has a reference to it
		 * was also deleted as a part of this transaction, which is why we check this now at the
		 * end.
		 */

		deleteConflicts.removeIf(next ->
			deletedResources.contains(next.getTargetId().toUnqualifiedVersionless().getValue()));
		myDao.validateDeleteConflictsEmptyOrThrowException(deleteConflicts);

		/*
		 * Perform ID substitutions and then index each resource we have saved
		 */

		FhirTerser terser = myContext.newTerser();
		theTransactionStopWatch.startTask("Index " + theIdToPersistedOutcome.size() + " resources");
		for (DaoMethodOutcome nextOutcome : theIdToPersistedOutcome.values()) {
			IBaseResource nextResource = nextOutcome.getResource();
			if (nextResource == null) {
				continue;
			}

			// References
			List<ResourceReferenceInfo> allRefs = terser.getAllResourceReferences(nextResource);
			for (ResourceReferenceInfo nextRef : allRefs) {
				IIdType nextId = nextRef.getResourceReference().getReferenceElement();
				if (!nextId.hasIdPart()) {
					continue;
				}
				if (theIdSubstitutions.containsKey(nextId)) {
					IIdType newId = theIdSubstitutions.get(nextId);
					ourLog.debug(" * Replacing resource ref {} with {}", nextId, newId);
					nextRef.getResourceReference().setReference(newId.getValue());
				} else if (nextId.getValue().startsWith("urn:")) {
					throw new InvalidRequestException("Unable to satisfy placeholder ID " + nextId.getValue() + " found in element named '" + nextRef.getName() + "' within resource of type: " + nextResource.getIdElement().getResourceType());
				} else {
					ourLog.debug(" * Reference [{}] does not exist in bundle", nextId);
				}
			}

			// URIs
			Class<? extends IPrimitiveType<?>> uriType = (Class<? extends IPrimitiveType<?>>) myContext.getElementDefinition("uri").getImplementingClass();
			List<? extends IPrimitiveType<?>> allUris = terser.getAllPopulatedChildElementsOfType(nextResource, uriType);
			for (IPrimitiveType<?> nextRef : allUris) {
				if (nextRef instanceof IIdType) {
					continue; // No substitution on the resource ID itself!
				}
				IIdType nextUriString = newIdType(nextRef.getValueAsString());
				if (theIdSubstitutions.containsKey(nextUriString)) {
					IIdType newId = theIdSubstitutions.get(nextUriString);
					ourLog.debug(" * Replacing resource ref {} with {}", nextUriString, newId);
					nextRef.setValueAsString(newId.getValue());
				} else {
					ourLog.debug(" * Reference [{}] does not exist in bundle", nextUriString);
				}
			}

			IPrimitiveType<Date> deletedInstantOrNull = ResourceMetadataKeyEnum.DELETED_AT.get((IAnyResource) nextResource);
			Date deletedTimestampOrNull = deletedInstantOrNull != null ? deletedInstantOrNull.getValue() : null;

			if (updatedEntities.contains(nextOutcome.getEntity())) {
				myDao.updateInternal(theRequestDetails, nextResource, true, false, theRequestDetails, nextOutcome.getEntity(), nextResource.getIdElement(), nextOutcome.getPreviousResource());
			} else if (!nonUpdatedEntities.contains(nextOutcome.getEntity())) {
				myDao.updateEntity(theRequestDetails, nextResource, nextOutcome.getEntity(), deletedTimestampOrNull, true, false, theUpdateTime, false, true);
			}
		}

		theTransactionStopWatch.endCurrentTask();
		theTransactionStopWatch.startTask("Flush writes to database");

		flushJpaSession();

		theTransactionStopWatch.endCurrentTask();
		if (conditionalRequestUrls.size() > 0) {
			theTransactionStopWatch.startTask("Check for conflicts in conditional resources");
		}

		/*
		 * Double check we didn't allow any duplicates we shouldn't have
		 */
		for (Map.Entry<String, Class<? extends IBaseResource>> nextEntry : conditionalRequestUrls.entrySet()) {
			String matchUrl = nextEntry.getKey();
			Class<? extends IBaseResource> resType = nextEntry.getValue();
			if (isNotBlank(matchUrl)) {
				IFhirResourceDao<?> resourceDao = myDao.getDao(resType);
				Set<Long> val = resourceDao.processMatchUrl(matchUrl);
				if (val.size() > 1) {
					throw new InvalidRequestException(
						"Unable to process " + theActionName + " - Request would cause multiple resources to match URL: \"" + matchUrl + "\". Does transaction request contain duplicates?");
				}
			}
		}

		theTransactionStopWatch.endCurrentTask();

		for (IIdType next : theAllIds) {
			IIdType replacement = theIdSubstitutions.get(next);
			if (replacement == null) {
				continue;
			}
			if (replacement.equals(next)) {
				continue;
			}
			ourLog.debug("Placeholder resource ID \"{}\" was replaced with permanent ID \"{}\"", next, replacement);
		}
		return entriesToProcess;
	}

	private IIdType newIdType(String theResourceType, String theResourceId, String theVersion) {
		org.hl7.fhir.r4.model.IdType id = new org.hl7.fhir.r4.model.IdType(theResourceType, theResourceId, theVersion);
		return myContext.getVersion().newIdType().setValue(id.getValue());
	}

	private IIdType newIdType(String theToResourceName, String theIdPart) {
		return newIdType(theToResourceName, theIdPart, null);
	}

	private IFhirResourceDao getDaoOrThrowException(Class<? extends IBaseResource> theClass) {
		return myDaoRegistry.getResourceDao(theClass);
	}

	protected void flushJpaSession() {
		SessionImpl session = (SessionImpl) myEntityManager.unwrap(Session.class);
		int insertionCount = session.getActionQueue().numberOfInsertions();
		int updateCount = session.getActionQueue().numberOfUpdates();

		StopWatch sw = new StopWatch();
		myEntityManager.flush();
		ourLog.debug("Session flush took {}ms for {} inserts and {} updates", sw.getMillis(), insertionCount, updateCount);
	}

	protected String toResourceName(Class<? extends IBaseResource> theResourceType) {
		return myContext.getResourceDefinition(theResourceType).getName();
	}

	public void setContext(FhirContext theContext) {
		myContext = theContext;
	}

	private String extractTransactionUrlOrThrowException(BUNDLEENTRY nextEntry, String verb) {
		String url = myVersionAdapter.getEntryRequestUrl(nextEntry);
		if (isBlank(url)) {
			throw new InvalidRequestException(myContext.getLocalizer().getMessage(BaseHapiFhirSystemDao.class, "transactionMissingUrl", verb));
		}
		return url;
	}

	private ca.uhn.fhir.jpa.dao.IFhirResourceDao<? extends IBaseResource> toDao(UrlUtil.UrlParts theParts, String theVerb, String theUrl) {
		RuntimeResourceDefinition resType;
		try {
			resType = myContext.getResourceDefinition(theParts.getResourceType());
		} catch (DataFormatException e) {
			String msg = myContext.getLocalizer().getMessage(BaseHapiFhirSystemDao.class, "transactionInvalidUrl", theVerb, theUrl);
			throw new InvalidRequestException(msg);
		}
		IFhirResourceDao<? extends IBaseResource> dao = null;
		if (resType != null) {
			dao = myDao.getDao(resType.getImplementingClass());
		}
		if (dao == null) {
			String msg = myContext.getLocalizer().getMessage(BaseHapiFhirSystemDao.class, "transactionInvalidUrl", theVerb, theUrl);
			throw new InvalidRequestException(msg);
		}

		// if (theParts.getResourceId() == null && theParts.getParams() == null) {
		// String msg = getContext().getLocalizer().getMessage(BaseHapiFhirSystemDao.class, "transactionInvalidUrl", theVerb, theUrl);
		// throw new InvalidRequestException(msg);
		// }

		return dao;
	}

	public interface ITransactionProcessorVersionAdapter<BUNDLE, BUNDLEENTRY> {

		void setResponseStatus(BUNDLEENTRY theBundleEntry, String theStatus);

		void setResponseLastModified(BUNDLEENTRY theBundleEntry, Date theLastModified);

		void setResource(BUNDLEENTRY theBundleEntry, IBaseResource theResource);

		IBaseResource getResource(BUNDLEENTRY theBundleEntry);

		String getBundleType(BUNDLE theRequest);

		void populateEntryWithOperationOutcome(BaseServerResponseException theCaughtEx, BUNDLEENTRY theEntry);

		BUNDLE createBundle(String theBundleType);

		List<BUNDLEENTRY> getEntries(BUNDLE theRequest);

		void addEntry(BUNDLE theBundle, BUNDLEENTRY theEntry);

		BUNDLEENTRY addEntry(BUNDLE theBundle);

		String getEntryRequestVerb(BUNDLEENTRY theEntry);

		String getFullUrl(BUNDLEENTRY theEntry);

		String getEntryIfNoneExist(BUNDLEENTRY theEntry);

		String getEntryRequestUrl(BUNDLEENTRY theEntry);

		void setResponseLocation(BUNDLEENTRY theEntry, String theResponseLocation);

		void setResponseETag(BUNDLEENTRY theEntry, String theEtag);

		String getEntryRequestIfMatch(BUNDLEENTRY theEntry);

		String getEntryRequestIfNoneExist(BUNDLEENTRY theEntry);

		String getEntryRequestIfNoneMatch(BUNDLEENTRY theEntry);

		void setResponseOutcome(BUNDLEENTRY theEntry, IBaseOperationOutcome theOperationOutcome);
	}

	private static class BaseServerResponseExceptionHolder {
		private BaseServerResponseException myException;

		public BaseServerResponseException getException() {
			return myException;
		}

		public void setException(BaseServerResponseException myException) {
			this.myException = myException;
		}
	}

	/**
	 * Transaction Order, per the spec:
	 * <p>
	 * Process any DELETE interactions
	 * Process any POST interactions
	 * Process any PUT interactions
	 * Process any GET interactions
	 */
	//@formatter:off
	public class TransactionSorter implements Comparator<BUNDLEENTRY> {

		private Set<String> myPlaceholderIds;

		public TransactionSorter(Set<String> thePlaceholderIds) {
			myPlaceholderIds = thePlaceholderIds;
		}

		@Override
		public int compare(BUNDLEENTRY theO1, BUNDLEENTRY theO2) {
			int o1 = toOrder(theO1);
			int o2 = toOrder(theO2);

			if (o1 == o2) {
				String matchUrl1 = toMatchUrl(theO1);
				String matchUrl2 = toMatchUrl(theO2);
				if (isBlank(matchUrl1) && isBlank(matchUrl2)) {
					return 0;
				}
				if (isBlank(matchUrl1)) {
					return -1;
				}
				if (isBlank(matchUrl2)) {
					return 1;
				}

				boolean match1containsSubstitutions = false;
				boolean match2containsSubstitutions = false;
				for (String nextPlaceholder : myPlaceholderIds) {
					if (matchUrl1.contains(nextPlaceholder)) {
						match1containsSubstitutions = true;
					}
					if (matchUrl2.contains(nextPlaceholder)) {
						match2containsSubstitutions = true;
					}
				}

				if (match1containsSubstitutions && match2containsSubstitutions) {
					return 0;
				}
				if (!match1containsSubstitutions && !match2containsSubstitutions) {
					return 0;
				}
				if (match1containsSubstitutions) {
					return 1;
				} else {
					return -1;
				}
			}

			return o1 - o2;
		}

		private String toMatchUrl(BUNDLEENTRY theEntry) {
			String verb = myVersionAdapter.getEntryRequestVerb(theEntry);
			if (verb.equals("POST")) {
				return myVersionAdapter.getEntryIfNoneExist(theEntry);
			}
			if (verb.equals("PUT") || verb.equals("DELETE")) {
				String url = extractTransactionUrlOrThrowException(theEntry, verb);
				UrlUtil.UrlParts parts = UrlUtil.parseUrl(url);
				if (isBlank(parts.getResourceId())) {
					return parts.getResourceType() + '?' + parts.getParams();
				}
			}
			return null;
		}

		private int toOrder(BUNDLEENTRY theO1) {
			int o1 = 0;
			if (myVersionAdapter.getEntryRequestVerb(theO1) != null) {
				switch (myVersionAdapter.getEntryRequestVerb(theO1)) {
					case "DELETE":
						o1 = 1;
						break;
					case "POST":
						o1 = 2;
						break;
					case "PUT":
						o1 = 3;
						break;
					case "GET":
						o1 = 4;
						break;
					default:
						o1 = 0;
						break;
				}
			}
			return o1;
		}

	}

}<|MERGE_RESOLUTION|>--- conflicted
+++ resolved
@@ -85,11 +85,9 @@
 	@Autowired
 	private ITransactionProcessorVersionAdapter<BUNDLE, BUNDLEENTRY> myVersionAdapter;
 	@Autowired
-<<<<<<< HEAD
+	private MatchUrlService myMatchUrlService;
+	@Autowired
 	private DaoRegistry myDaoRegistry;
-=======
-	private MatchUrlService myMatchUrlService;
->>>>>>> 22a6595a
 
 	public static boolean isPlaceholder(IIdType theId) {
 		if (theId != null && theId.getValue() != null) {
