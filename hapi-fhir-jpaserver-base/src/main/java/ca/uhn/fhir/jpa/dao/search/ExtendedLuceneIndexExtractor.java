package ca.uhn.fhir.jpa.dao.search;

/*-
 * #%L
 * HAPI FHIR JPA Server
 * %%
 * Copyright (C) 2014 - 2022 Smile CDR, Inc.
 * %%
 * Licensed under the Apache License, Version 2.0 (the "License");
 * you may not use this file except in compliance with the License.
 * You may obtain a copy of the License at
 *
 *      http://www.apache.org/licenses/LICENSE-2.0
 *
 * Unless required by applicable law or agreed to in writing, software
 * distributed under the License is distributed on an "AS IS" BASIS,
 * WITHOUT WARRANTIES OR CONDITIONS OF ANY KIND, either express or implied.
 * See the License for the specific language governing permissions and
 * limitations under the License.
 * #L%
 */

import ca.uhn.fhir.context.FhirContext;
import ca.uhn.fhir.context.RuntimeSearchParam;
import ca.uhn.fhir.jpa.api.config.DaoConfig;
import ca.uhn.fhir.jpa.model.entity.ModelConfig;
import ca.uhn.fhir.jpa.model.entity.ResourceLink;
import ca.uhn.fhir.jpa.model.search.ExtendedLuceneIndexData;
import ca.uhn.fhir.jpa.searchparam.extractor.ISearchParamExtractor;
import ca.uhn.fhir.jpa.searchparam.extractor.ResourceIndexedSearchParams;
import ca.uhn.fhir.rest.api.RestSearchParameterTypeEnum;
import ca.uhn.fhir.rest.server.util.ResourceSearchParams;
import ca.uhn.fhir.util.MetaUtil;
import com.google.common.base.Strings;
import org.hl7.fhir.instance.model.api.IBase;
import org.hl7.fhir.instance.model.api.IBaseCoding;
import org.hl7.fhir.instance.model.api.IBaseResource;
import org.jetbrains.annotations.NotNull;

import java.util.ArrayList;
import java.util.Collections;
import java.util.HashMap;
import java.util.List;
import java.util.Locale;
import java.util.Map;

import static org.apache.commons.lang3.StringUtils.isNotBlank;

/**
 * Extract search params for advanced lucene indexing.
 * <p>
 * This class re-uses the extracted JPA entities to build an ExtendedLuceneIndexData instance.
 */
public class ExtendedLuceneIndexExtractor {

	private final DaoConfig myDaoConfig;
	private final FhirContext myContext;
	private final ResourceSearchParams myParams;
	private final ISearchParamExtractor mySearchParamExtractor;
	private final ModelConfig myModelConfig;

	public ExtendedLuceneIndexExtractor(DaoConfig theDaoConfig, FhirContext theContext, ResourceSearchParams theActiveParams,
			ISearchParamExtractor theSearchParamExtractor, ModelConfig theModelConfig) {
		myDaoConfig = theDaoConfig;
		myContext = theContext;
		myParams = theActiveParams;
		mySearchParamExtractor = theSearchParamExtractor;
		myModelConfig = theModelConfig;
	}

	@NotNull
	public ExtendedLuceneIndexData extract(IBaseResource theResource, ResourceIndexedSearchParams theNewParams) {
		ExtendedLuceneIndexData retVal = new ExtendedLuceneIndexData(myContext, myModelConfig);

		if(myDaoConfig.isStoreResourceInLuceneIndex()) {
			retVal.setRawResourceData(myContext.newJsonParser().encodeResourceToString(theResource));
		}

		retVal.setForcedId(theResource.getIdElement().getIdPart());

		extractAutocompleteTokens(theResource, retVal);

		theNewParams.myStringParams.forEach(nextParam ->
			retVal.addStringIndexData(nextParam.getParamName(), nextParam.getValueExact()));

		theNewParams.myTokenParams.forEach(nextParam ->
			retVal.addTokenIndexDataIfNotPresent(nextParam.getParamName(), nextParam.getSystem(), nextParam.getValue()));

		theNewParams.myDateParams.forEach(nextParam ->
			retVal.addDateIndexData(nextParam.getParamName(), nextParam.getValueLow(), nextParam.getValueLowDateOrdinal(),
				nextParam.getValueHigh(), nextParam.getValueHighDateOrdinal()));

		theNewParams.myQuantityParams.forEach(nextParam ->
			retVal.addQuantityIndexData(nextParam.getParamName(), nextParam.getUnits(), nextParam.getSystem(), nextParam.getValue().doubleValue()));

<<<<<<< HEAD
//		fixme jm: add CopositeIndexData
=======
		theResource.getMeta().getTag().forEach(tag ->
			retVal.addTokenIndexData("_tag", tag));

		theResource.getMeta().getSecurity().forEach(sec ->
			retVal.addTokenIndexData("_security", sec));

		theResource.getMeta().getProfile().forEach(prof ->
			retVal.addUriIndexData("_profile", prof.getValue()));

		String source = MetaUtil.getSource(myContext, theResource.getMeta());
		if (isNotBlank(source)) {
			retVal.addUriIndexData("_source", source);
		}

>>>>>>> 464a07e2

		if (!theNewParams.myLinks.isEmpty()) {

			// awkwardly, links are indexed by jsonpath, not by search param.
			// so we re-build the linkage.
			Map<String, List<String>> linkPathToParamName = new HashMap<>();
			for (String nextParamName : theNewParams.getPopulatedResourceLinkParameters()) {
				RuntimeSearchParam sp = myParams.get(nextParamName);
				List<String> pathsSplit = sp.getPathsSplit();
				for (String nextPath : pathsSplit) {
					// we want case-insensitive matching
					nextPath = nextPath.toLowerCase(Locale.ROOT);

					linkPathToParamName
						.computeIfAbsent(nextPath, (p) -> new ArrayList<>())
						.add(nextParamName);
				}
			}

			for (ResourceLink nextLink : theNewParams.getResourceLinks()) {
				String insensitivePath = nextLink.getSourcePath().toLowerCase(Locale.ROOT);
				List<String> paramNames = linkPathToParamName.getOrDefault(insensitivePath, Collections.emptyList());
				for (String nextParamName : paramNames) {
					String qualifiedTargetResourceId = "";
					// Consider 2 cases for references
					// Case 1: Resource Type and Resource ID is known
					// Case 2: Resource is unknown and referred by canonical url reference
					if(!Strings.isNullOrEmpty(nextLink.getTargetResourceId())) {
						qualifiedTargetResourceId = nextLink.getTargetResourceType() + "/" + nextLink.getTargetResourceId();
					} else if(!Strings.isNullOrEmpty(nextLink.getTargetResourceUrl())) {
						qualifiedTargetResourceId = nextLink.getTargetResourceUrl();
					}
					retVal.addResourceLinkIndexData(nextParamName, qualifiedTargetResourceId);
				}
			}
		}

		return retVal;
	}

	/**
	 * Re-extract token parameters so we can distinguish
	 */
	private void extractAutocompleteTokens(IBaseResource theResource, ExtendedLuceneIndexData theRetVal) {
		// we need to re-index token params to match up display with codes.
		myParams.values().stream()
			.filter(p->p.getParamType() == RestSearchParameterTypeEnum.TOKEN)
			// TODO it would be nice to reuse TokenExtractor
			.forEach(p-> mySearchParamExtractor.extractValues(p.getPath(), theResource)
				.forEach(nextValue->indexTokenValue(theRetVal, p, nextValue)
			));
	}

	private void indexTokenValue(ExtendedLuceneIndexData theRetVal, RuntimeSearchParam p, IBase nextValue) {
		String nextType = mySearchParamExtractor.toRootTypeName(nextValue);
		String spName = p.getName();
		switch (nextType) {
		case "CodeableConcept":
			addToken_CodeableConcept(theRetVal, spName, nextValue);
			break;
		case "Coding":
			addToken_Coding(theRetVal, spName, (IBaseCoding) nextValue);
			break;
			// TODO share this with TokenExtractor and introduce a ITokenIndexer interface.
		// Ignore unknown types for now.
		// This is just for autocomplete, and we are focused on Observation.code, category, combo-code, etc.
//					case "Identifier":
//						mySearchParamExtractor.addToken_Identifier(myResourceTypeName, params, searchParam, value);
//						break;
//					case "ContactPoint":
//						mySearchParamExtractor.addToken_ContactPoint(myResourceTypeName, params, searchParam, value);
//						break;
		default:
			break;
	}
	}

	private void addToken_CodeableConcept(ExtendedLuceneIndexData theRetVal, String theSpName, IBase theValue) {
		List<IBase> codings = mySearchParamExtractor.getCodingsFromCodeableConcept(theValue);
		for (IBase nextCoding : codings) {
			addToken_Coding(theRetVal, theSpName, (IBaseCoding) nextCoding);
		}
	}

	private void addToken_Coding(ExtendedLuceneIndexData theRetVal, String theSpName, IBaseCoding theNextValue) {
		theRetVal.addTokenIndexData(theSpName, theNextValue);
	}
}<|MERGE_RESOLUTION|>--- conflicted
+++ resolved
@@ -93,9 +93,6 @@
 		theNewParams.myQuantityParams.forEach(nextParam ->
 			retVal.addQuantityIndexData(nextParam.getParamName(), nextParam.getUnits(), nextParam.getSystem(), nextParam.getValue().doubleValue()));
 
-<<<<<<< HEAD
-//		fixme jm: add CopositeIndexData
-=======
 		theResource.getMeta().getTag().forEach(tag ->
 			retVal.addTokenIndexData("_tag", tag));
 
@@ -110,7 +107,6 @@
 			retVal.addUriIndexData("_source", source);
 		}
 
->>>>>>> 464a07e2
 
 		if (!theNewParams.myLinks.isEmpty()) {
 
