--- conflicted
+++ resolved
@@ -79,14 +79,6 @@
 		// Load subscriptions into the SubscriptionRegistry
 		myAppicationContext.getBean(SubscriptionLoader.class);
 		ourLog.info("...{} subscriptions loaded", mySubscriptionRegistry.size());
-<<<<<<< HEAD
-=======
-
-		// Once subscriptions have been loaded, now
-		if (mySubscriptionActivatingInterceptor == null) {
-			mySubscriptionActivatingInterceptor = myAppicationContext.getBean(SubscriptionActivatingInterceptor.class);
-		}
->>>>>>> fc09ed69
 	}
 
 	@VisibleForTesting
