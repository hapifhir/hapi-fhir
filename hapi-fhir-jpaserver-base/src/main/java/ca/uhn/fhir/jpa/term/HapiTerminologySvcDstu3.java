package ca.uhn.fhir.jpa.term;

import ca.uhn.fhir.context.FhirContext;
import ca.uhn.fhir.jpa.dao.IFhirResourceDao;
import ca.uhn.fhir.jpa.dao.IFhirResourceDaoCodeSystem;
import ca.uhn.fhir.jpa.dao.data.ITermCodeSystemDao;
import ca.uhn.fhir.jpa.entity.TermConcept;
import ca.uhn.fhir.rest.server.exceptions.InternalErrorException;
import ca.uhn.fhir.util.CoverageIgnore;
import ca.uhn.fhir.util.UrlUtil;
import org.hl7.fhir.convertors.VersionConvertor_30_40;
import org.hl7.fhir.dstu3.hapi.ctx.IValidationSupport;
import org.hl7.fhir.dstu3.model.*;
import org.hl7.fhir.dstu3.model.CodeSystem.ConceptDefinitionComponent;
import org.hl7.fhir.dstu3.model.ValueSet.ConceptSetComponent;
import org.hl7.fhir.dstu3.model.ValueSet.ValueSetExpansionComponent;
import org.hl7.fhir.exceptions.FHIRException;
import org.hl7.fhir.instance.model.api.IBaseResource;
import org.hl7.fhir.instance.model.api.IIdType;
import org.hl7.fhir.utilities.validation.ValidationMessage.IssueSeverity;
import org.springframework.beans.factory.annotation.Autowired;
import org.springframework.beans.factory.annotation.Qualifier;

import javax.persistence.EntityManager;
import javax.persistence.PersistenceContext;
import javax.persistence.PersistenceContextType;
import java.util.ArrayList;
import java.util.Collections;
import java.util.List;

import static org.apache.commons.lang3.StringUtils.isBlank;
import static org.apache.commons.lang3.StringUtils.isNotBlank;

/*
 * #%L
 * HAPI FHIR JPA Server
 * %%
 * Copyright (C) 2014 - 2018 University Health Network
 * %%
 * Licensed under the Apache License, Version 2.0 (the "License");
 * you may not use this file except in compliance with the License.
 * You may obtain a copy of the License at
 * 
 * http://www.apache.org/licenses/LICENSE-2.0
 * 
 * Unless required by applicable law or agreed to in writing, software
 * distributed under the License is distributed on an "AS IS" BASIS,
 * WITHOUT WARRANTIES OR CONDITIONS OF ANY KIND, either express or implied.
 * See the License for the specific language governing permissions and
 * limitations under the License.
 * #L%
 */

public class HapiTerminologySvcDstu3 extends BaseHapiTerminologySvcImpl implements IValidationSupport, IHapiTerminologySvcDstu3 {

	@PersistenceContext(type = PersistenceContextType.TRANSACTION)
	protected EntityManager myEntityManager;
	@Autowired
	protected FhirContext myContext;
	@Autowired
	protected ITermCodeSystemDao myCodeSystemDao;
	@Autowired
	@Qualifier("myValueSetDaoDstu3")
	private IFhirResourceDao<ValueSet> myValueSetResourceDao;
	@Autowired
	@Qualifier("myConceptMapDaoDstu3")
	private IFhirResourceDao<ConceptMap> myConceptMapResourceDao;
	@Autowired
	private IFhirResourceDaoCodeSystem<CodeSystem, Coding, CodeableConcept> myCodeSystemResourceDao;
	@Autowired
	private IValidationSupport myValidationSupport;
	@Autowired
	private IHapiTerminologySvc myTerminologySvc;

	/**
	 * Constructor
	 */
	public HapiTerminologySvcDstu3() {
		super();
	}

	private void addAllChildren(String theSystemString, ConceptDefinitionComponent theCode, List<VersionIndependentConcept> theListToPopulate) {
		if (isNotBlank(theCode.getCode())) {
			theListToPopulate.add(new VersionIndependentConcept(theSystemString, theCode.getCode()));
		}
		for (ConceptDefinitionComponent nextChild : theCode.getConcept()) {
			addAllChildren(theSystemString, nextChild, theListToPopulate);
		}
	}

	private boolean addTreeIfItContainsCode(String theSystemString, ConceptDefinitionComponent theNext, String theCode, List<VersionIndependentConcept> theListToPopulate) {
		boolean foundCodeInChild = false;
		for (ConceptDefinitionComponent nextChild : theNext.getConcept()) {
			foundCodeInChild |= addTreeIfItContainsCode(theSystemString, nextChild, theCode, theListToPopulate);
		}

		if (theCode.equals(theNext.getCode()) || foundCodeInChild) {
			theListToPopulate.add(new VersionIndependentConcept(theSystemString, theNext.getCode()));
			return true;
		}

		return false;
	}

	@Override
	protected IIdType createOrUpdateCodeSystem(org.hl7.fhir.r4.model.CodeSystem theCodeSystemResource) {
		CodeSystem resourceToStore;
		try {
			resourceToStore = VersionConvertor_30_40.convertCodeSystem(theCodeSystemResource);
		} catch (FHIRException e) {
			throw new InternalErrorException(e);
		}
		if (isBlank(resourceToStore.getIdElement().getIdPart())) {
			String matchUrl = "CodeSystem?url=" + UrlUtil.escapeUrlParam(theCodeSystemResource.getUrl());
			return myCodeSystemResourceDao.update(resourceToStore, matchUrl).getId();
		} else {
			return myCodeSystemResourceDao.update(resourceToStore).getId();
		}
	}

	@Override
	protected void createOrUpdateConceptMap(org.hl7.fhir.r4.model.ConceptMap theConceptMap) {
		ConceptMap resourceToStore;
		try {
			resourceToStore = VersionConvertor_30_40.convertConceptMap(theConceptMap);
		} catch (FHIRException e) {
			throw new InternalErrorException(e);
		}
		if (isBlank(resourceToStore.getIdElement().getIdPart())) {
			String matchUrl = "ConceptMap?url=" + UrlUtil.escapeUrlParam(theConceptMap.getUrl());
			myConceptMapResourceDao.update(resourceToStore, matchUrl);
		} else {
			myConceptMapResourceDao.update(resourceToStore);
		}
	}

	@Override
	protected void createOrUpdateValueSet(org.hl7.fhir.r4.model.ValueSet theValueSet) {
		ValueSet valueSetDstu3;
		try {
			valueSetDstu3 = VersionConvertor_30_40.convertValueSet(theValueSet);
		} catch (FHIRException e) {
			throw new InternalErrorException(e);
		}

		if (isBlank(valueSetDstu3.getIdElement().getIdPart())) {
			String matchUrl = "ValueSet?url=" + UrlUtil.escapeUrlParam(theValueSet.getUrl());
			myValueSetResourceDao.update(valueSetDstu3, matchUrl);
		} else {
			myValueSetResourceDao.update(valueSetDstu3);
		}
	}

	@Override
	public ValueSetExpansionComponent expandValueSet(FhirContext theContext, ConceptSetComponent theInclude) {
		ValueSet valueSetToExpand = new ValueSet();
		valueSetToExpand.getCompose().addInclude(theInclude);

		try {
			org.hl7.fhir.r4.model.ValueSet valueSetToExpandR4;
			valueSetToExpandR4 = VersionConvertor_30_40.convertValueSet(valueSetToExpand);
			org.hl7.fhir.r4.model.ValueSet.ValueSetExpansionComponent expandedR4 = super.expandValueSet(valueSetToExpandR4).getExpansion();
			return VersionConvertor_30_40.convertValueSetExpansionComponent(expandedR4);
		} catch (FHIRException e) {
			throw new InternalErrorException(e);
		}
	}

	@Override
	public List<VersionIndependentConcept> expandValueSet(String theValueSet) {
		ValueSet vs = myValidationSupport.fetchResource(myContext, ValueSet.class, theValueSet);
		if (vs == null) {
			return Collections.emptyList();
		}

		org.hl7.fhir.r4.model.ValueSet valueSetToExpandR4;
		try {
			valueSetToExpandR4 = VersionConvertor_30_40.convertValueSet(vs);
		} catch (FHIRException e) {
			throw new InternalErrorException(e);
		}


		return expandValueSetAndReturnVersionIndependentConcepts(valueSetToExpandR4);
	}

	@Override
	public List<IBaseResource> fetchAllConformanceResources(FhirContext theContext) {
		return null;
	}

	@Override
	public List<StructureDefinition> fetchAllStructureDefinitions(FhirContext theContext) {
		return Collections.emptyList();
	}

	@CoverageIgnore
	@Override
	public CodeSystem fetchCodeSystem(FhirContext theContext, String theSystem) {
		return null;
	}

	@Override
	public <T extends IBaseResource> T fetchResource(FhirContext theContext, Class<T> theClass, String theUri) {
		return null;
	}

	@CoverageIgnore
	@Override
	public StructureDefinition fetchStructureDefinition(FhirContext theCtx, String theUrl) {
		return null;
	}

	private void findCodesAbove(CodeSystem theSystem, String theSystemString, String theCode, List<VersionIndependentConcept> theListToPopulate) {
		List<ConceptDefinitionComponent> conceptList = theSystem.getConcept();
		for (ConceptDefinitionComponent next : conceptList) {
			addTreeIfItContainsCode(theSystemString, next, theCode, theListToPopulate);
		}
	}

	@Override
	public List<VersionIndependentConcept> findCodesAboveUsingBuiltInSystems(String theSystem, String theCode) {
		ArrayList<VersionIndependentConcept> retVal = new ArrayList<>();
		CodeSystem system = myValidationSupport.fetchCodeSystem(myContext, theSystem);
		if (system != null) {
			findCodesAbove(system, theSystem, theCode, retVal);
		}
		return retVal;
	}

	private void findCodesBelow(CodeSystem theSystem, String theSystemString, String theCode, List<VersionIndependentConcept> theListToPopulate) {
		List<ConceptDefinitionComponent> conceptList = theSystem.getConcept();
		findCodesBelow(theSystemString, theCode, theListToPopulate, conceptList);
	}

	private void findCodesBelow(String theSystemString, String theCode, List<VersionIndependentConcept> theListToPopulate, List<ConceptDefinitionComponent> conceptList) {
		for (ConceptDefinitionComponent next : conceptList) {
			if (theCode.equals(next.getCode())) {
				addAllChildren(theSystemString, next, theListToPopulate);
			} else {
				findCodesBelow(theSystemString, theCode, theListToPopulate, next.getConcept());
			}
		}
	}

	@Override
	public List<VersionIndependentConcept> findCodesBelowUsingBuiltInSystems(String theSystem, String theCode) {
		ArrayList<VersionIndependentConcept> retVal = new ArrayList<>();
		CodeSystem system = myValidationSupport.fetchCodeSystem(myContext, theSystem);
		if (system != null) {
			findCodesBelow(system, theSystem, theCode, retVal);
		}
		return retVal;
	}

	@Override
	protected org.hl7.fhir.r4.model.CodeSystem getCodeSystemFromContext(String theSystem) {
		CodeSystem codeSystem = myValidationSupport.fetchCodeSystem(myContext, theSystem);
		try {
			return VersionConvertor_30_40.convertCodeSystem(codeSystem);
		} catch (FHIRException e) {
			throw new InternalErrorException(e);
		}
	}

	@Override
	public boolean isCodeSystemSupported(FhirContext theContext, String theSystem) {
		return myTerminologySvc.supportsSystem(theSystem);
	}

	@CoverageIgnore
	@Override
	public CodeValidationResult validateCode(FhirContext theContext, String theCodeSystem, String theCode, String theDisplay) {
		TermConcept code = myTerminologySvc.findCode(theCodeSystem, theCode);
		if (code != null) {
			ConceptDefinitionComponent def = new ConceptDefinitionComponent();
			def.setCode(code.getCode());
			def.setDisplay(code.getDisplay());
			CodeValidationResult retVal = new CodeValidationResult(def);
			retVal.setProperties(code.toValidationProperties());
<<<<<<< HEAD
			// This came in from source branch loinc_loader_update
//			retVal.setCodeSystemName(code.getCodeSystem().get);
=======
			retVal.setCodeSystemName(code.getCodeSystemVersion().getCodeSystem().getName());
>>>>>>> 8ec5ca69
			return retVal;
		}

		return new CodeValidationResult(IssueSeverity.ERROR, "Unknown code {" + theCodeSystem + "}" + theCode);
	}


}<|MERGE_RESOLUTION|>--- conflicted
+++ resolved
@@ -40,9 +40,9 @@
  * Licensed under the Apache License, Version 2.0 (the "License");
  * you may not use this file except in compliance with the License.
  * You may obtain a copy of the License at
- * 
+ *
  * http://www.apache.org/licenses/LICENSE-2.0
- * 
+ *
  * Unless required by applicable law or agreed to in writing, software
  * distributed under the License is distributed on an "AS IS" BASIS,
  * WITHOUT WARRANTIES OR CONDITIONS OF ANY KIND, either express or implied.
@@ -278,12 +278,7 @@
 			def.setDisplay(code.getDisplay());
 			CodeValidationResult retVal = new CodeValidationResult(def);
 			retVal.setProperties(code.toValidationProperties());
-<<<<<<< HEAD
-			// This came in from source branch loinc_loader_update
-//			retVal.setCodeSystemName(code.getCodeSystem().get);
-=======
 			retVal.setCodeSystemName(code.getCodeSystemVersion().getCodeSystem().getName());
->>>>>>> 8ec5ca69
 			return retVal;
 		}
 
