package ca.uhn.fhir.jpa.search.lastn;

/*-
 * #%L
 * HAPI FHIR JPA Server
 * %%
 * Copyright (C) 2014 - 2022 Smile CDR, Inc.
 * %%
 * Licensed under the Apache License, Version 2.0 (the "License");
 * you may not use this file except in compliance with the License.
 * You may obtain a copy of the License at
 *
 *      http://www.apache.org/licenses/LICENSE-2.0
 *
 * Unless required by applicable law or agreed to in writing, software
 * distributed under the License is distributed on an "AS IS" BASIS,
 * WITHOUT WARRANTIES OR CONDITIONS OF ANY KIND, either express or implied.
 * See the License for the specific language governing permissions and
 * limitations under the License.
 * #L%
 */

import ca.uhn.fhir.i18n.Msg;
import ca.uhn.fhir.context.FhirContext;
import ca.uhn.fhir.jpa.dao.TolerantJsonParser;
import ca.uhn.fhir.jpa.model.config.PartitionSettings;
import ca.uhn.fhir.jpa.model.entity.IBaseResourceEntity;
import ca.uhn.fhir.jpa.model.util.CodeSystemHash;
import ca.uhn.fhir.jpa.search.lastn.json.CodeJson;
import ca.uhn.fhir.jpa.search.lastn.json.ObservationJson;
import ca.uhn.fhir.jpa.searchparam.SearchParameterMap;
import ca.uhn.fhir.jpa.searchparam.util.LastNParameterHelper;
import ca.uhn.fhir.model.api.IQueryParameterType;
import ca.uhn.fhir.parser.IParser;
import ca.uhn.fhir.rest.api.server.storage.ResourcePersistentId;
import ca.uhn.fhir.rest.param.DateParam;
import ca.uhn.fhir.rest.param.ParamPrefixEnum;
import ca.uhn.fhir.rest.param.ReferenceParam;
import ca.uhn.fhir.rest.param.TokenParam;
import ca.uhn.fhir.rest.server.exceptions.InvalidRequestException;
import com.fasterxml.jackson.core.JsonProcessingException;
import com.fasterxml.jackson.databind.JsonMappingException;
import com.fasterxml.jackson.databind.ObjectMapper;
import com.google.common.annotations.VisibleForTesting;
import org.apache.commons.lang3.Validate;
import org.elasticsearch.action.DocWriteResponse;
import org.elasticsearch.action.admin.indices.refresh.RefreshRequest;
import org.elasticsearch.action.index.IndexRequest;
import org.elasticsearch.action.index.IndexResponse;
import org.elasticsearch.action.search.SearchRequest;
import org.elasticsearch.action.search.SearchResponse;
import org.elasticsearch.client.RequestOptions;
import org.elasticsearch.client.RestHighLevelClient;
import org.elasticsearch.client.indices.CreateIndexRequest;
import org.elasticsearch.client.indices.CreateIndexResponse;
import org.elasticsearch.client.indices.GetIndexRequest;
import org.elasticsearch.common.xcontent.XContentType;
import org.elasticsearch.index.query.BoolQueryBuilder;
import org.elasticsearch.index.query.MatchQueryBuilder;
import org.elasticsearch.index.query.QueryBuilders;
import org.elasticsearch.index.query.RangeQueryBuilder;
import org.elasticsearch.index.reindex.DeleteByQueryRequest;
import org.elasticsearch.search.SearchHit;
import org.elasticsearch.search.SearchHits;
import org.elasticsearch.search.aggregations.AggregationBuilder;
import org.elasticsearch.search.aggregations.AggregationBuilders;
import org.elasticsearch.search.aggregations.Aggregations;
import org.elasticsearch.search.aggregations.BucketOrder;
import org.elasticsearch.search.aggregations.bucket.composite.CompositeAggregationBuilder;
import org.elasticsearch.search.aggregations.bucket.composite.CompositeValuesSourceBuilder;
import org.elasticsearch.search.aggregations.bucket.composite.ParsedComposite;
import org.elasticsearch.search.aggregations.bucket.composite.TermsValuesSourceBuilder;
import org.elasticsearch.search.aggregations.bucket.terms.ParsedTerms;
import org.elasticsearch.search.aggregations.bucket.terms.Terms;
import org.elasticsearch.search.aggregations.bucket.terms.TermsAggregationBuilder;
import org.elasticsearch.search.aggregations.metrics.ParsedTopHits;
import org.elasticsearch.search.builder.SearchSourceBuilder;
import org.elasticsearch.search.sort.SortOrder;
import org.hl7.fhir.instance.model.api.IBaseResource;
import org.springframework.beans.factory.annotation.Autowired;

import javax.annotation.Nullable;
import java.io.BufferedReader;
import java.io.IOException;
import java.io.InputStreamReader;
import java.util.ArrayList;
import java.util.Arrays;
import java.util.Collection;
import java.util.List;
import java.util.function.Function;
import java.util.stream.Collectors;

import static org.apache.commons.lang3.StringUtils.isBlank;

public class ElasticsearchSvcImpl implements IElasticsearchSvc {

	// Index Constants
	public static final String OBSERVATION_INDEX = "observation_index";
	public static final String OBSERVATION_CODE_INDEX = "code_index";
	public static final String OBSERVATION_DOCUMENT_TYPE = "ca.uhn.fhir.jpa.model.entity.ObservationIndexedSearchParamLastNEntity";
	public static final String CODE_DOCUMENT_TYPE = "ca.uhn.fhir.jpa.model.entity.ObservationIndexedCodeCodeableConceptEntity";
	public static final String OBSERVATION_INDEX_SCHEMA_FILE = "ObservationIndexSchema.json";
	public static final String OBSERVATION_CODE_INDEX_SCHEMA_FILE = "ObservationCodeIndexSchema.json";

	// Aggregation Constants
	private static final String GROUP_BY_SUBJECT = "group_by_subject";
	private static final String GROUP_BY_SYSTEM = "group_by_system";
	private static final String GROUP_BY_CODE = "group_by_code";
	private static final String MOST_RECENT_EFFECTIVE = "most_recent_effective";

	// Observation index document element names
	private static final String OBSERVATION_IDENTIFIER_FIELD_NAME = "identifier";
	private static final String OBSERVATION_SUBJECT_FIELD_NAME = "subject";
	private static final String OBSERVATION_CODEVALUE_FIELD_NAME = "codeconceptcodingcode";
	private static final String OBSERVATION_CODESYSTEM_FIELD_NAME = "codeconceptcodingsystem";
	private static final String OBSERVATION_CODEHASH_FIELD_NAME = "codeconceptcodingcode_system_hash";
	private static final String OBSERVATION_CODEDISPLAY_FIELD_NAME = "codeconceptcodingdisplay";
	private static final String OBSERVATION_CODE_TEXT_FIELD_NAME = "codeconcepttext";
	private static final String OBSERVATION_EFFECTIVEDTM_FIELD_NAME = "effectivedtm";
	private static final String OBSERVATION_CATEGORYHASH_FIELD_NAME = "categoryconceptcodingcode_system_hash";
	private static final String OBSERVATION_CATEGORYVALUE_FIELD_NAME = "categoryconceptcodingcode";
	private static final String OBSERVATION_CATEGORYSYSTEM_FIELD_NAME = "categoryconceptcodingsystem";
	private static final String OBSERVATION_CATEGORYDISPLAY_FIELD_NAME = "categoryconceptcodingdisplay";
	private static final String OBSERVATION_CATEGORYTEXT_FIELD_NAME = "categoryconcepttext";

	// Code index document element names
	private static final String CODE_HASH = "codingcode_system_hash";
	private static final String CODE_TEXT = "text";

	private static final String OBSERVATION_RESOURCE_NAME = "Observation";

	private final RestHighLevelClient myRestHighLevelClient;

	private final ObjectMapper objectMapper = new ObjectMapper();

	@Autowired
	private PartitionSettings myPartitionSettings;

	@Autowired
	private FhirContext myContext;

	//This constructor used to inject a dummy partitionsettings in test.
	public ElasticsearchSvcImpl(PartitionSettings thePartitionSetings, String theProtocol, String theHostname, @Nullable String theUsername, @Nullable String thePassword) {
		this(theProtocol, theHostname, theUsername, thePassword);
		this.myPartitionSettings = thePartitionSetings;
	}

	public ElasticsearchSvcImpl(String theProtocol, String theHostname, @Nullable String theUsername, @Nullable String thePassword) {
		myRestHighLevelClient = ElasticsearchRestClientFactory.createElasticsearchHighLevelRestClient(theProtocol, theHostname, theUsername, thePassword);

		try {
			createObservationIndexIfMissing();
			createObservationCodeIndexIfMissing();
		} catch (IOException theE) {
			throw new RuntimeException(Msg.code(1175) + "Failed to create document index", theE);
		}
	}

	private String getIndexSchema(String theSchemaFileName) throws IOException {
		InputStreamReader input = new InputStreamReader(ElasticsearchSvcImpl.class.getResourceAsStream(theSchemaFileName));
		BufferedReader reader = new BufferedReader(input);
		StringBuilder sb = new StringBuilder();
		String str;
		while ((str = reader.readLine()) != null) {
			sb.append(str);
		}

		return sb.toString();
	}

	private void createObservationIndexIfMissing() throws IOException {
		if (indexExists(OBSERVATION_INDEX)) {
			return;
		}
		String observationMapping = getIndexSchema(OBSERVATION_INDEX_SCHEMA_FILE);
		if (!createIndex(OBSERVATION_INDEX, observationMapping)) {
			throw new RuntimeException(Msg.code(1176) + "Failed to create observation index");
		}
	}

	private void createObservationCodeIndexIfMissing() throws IOException {
		if (indexExists(OBSERVATION_CODE_INDEX)) {
			return;
		}
		String observationCodeMapping = getIndexSchema(OBSERVATION_CODE_INDEX_SCHEMA_FILE);
		if (!createIndex(OBSERVATION_CODE_INDEX, observationCodeMapping)) {
			throw new RuntimeException(Msg.code(1177) + "Failed to create observation code index");
		}

	}

	private boolean createIndex(String theIndexName, String theMapping) throws IOException {
		CreateIndexRequest request = new CreateIndexRequest(theIndexName);
		request.source(theMapping, XContentType.JSON);
		CreateIndexResponse createIndexResponse = myRestHighLevelClient.indices().create(request, RequestOptions.DEFAULT);
		return createIndexResponse.isAcknowledged();

	}

	private boolean indexExists(String theIndexName) throws IOException {
		GetIndexRequest request = new GetIndexRequest(theIndexName);
		return myRestHighLevelClient.indices().exists(request, RequestOptions.DEFAULT);
	}

	@Override
	public List<String> executeLastN(SearchParameterMap theSearchParameterMap, FhirContext theFhirContext, Integer theMaxResultsToFetch) {
		Validate.isTrue(!myPartitionSettings.isPartitioningEnabled(), "$lastn is not currently supported on partitioned servers");

		String[] topHitsInclude = {OBSERVATION_IDENTIFIER_FIELD_NAME};
		return buildAndExecuteSearch(theSearchParameterMap, theFhirContext, topHitsInclude,
			ObservationJson::getIdentifier, theMaxResultsToFetch);
	}

	private <T> List<T> buildAndExecuteSearch(SearchParameterMap theSearchParameterMap, FhirContext theFhirContext,
															String[] topHitsInclude, Function<ObservationJson, T> setValue, Integer theMaxResultsToFetch) {
		String patientParamName = LastNParameterHelper.getPatientParamName(theFhirContext);
		String subjectParamName = LastNParameterHelper.getSubjectParamName(theFhirContext);
		List<T> searchResults = new ArrayList<>();
		if (theSearchParameterMap.containsKey(patientParamName)
			|| theSearchParameterMap.containsKey(subjectParamName)) {
			for (String subject : getSubjectReferenceCriteria(patientParamName, subjectParamName, theSearchParameterMap)) {
				if (theMaxResultsToFetch != null && searchResults.size() >= theMaxResultsToFetch) {
					break;
				}
				SearchRequest myLastNRequest = buildObservationsSearchRequest(subject, theSearchParameterMap, theFhirContext,
					createObservationSubjectAggregationBuilder(getMaxParameter(theSearchParameterMap), topHitsInclude));
				try {
					SearchResponse lastnResponse = executeSearchRequest(myLastNRequest);
					searchResults.addAll(buildObservationList(lastnResponse, setValue, theSearchParameterMap, theFhirContext,
						theMaxResultsToFetch));
				} catch (IOException theE) {
					throw new InvalidRequestException(Msg.code(1178) + "Unable to execute LastN request", theE);
				}
			}
		} else {
			SearchRequest myLastNRequest = buildObservationsSearchRequest(theSearchParameterMap, theFhirContext,
				createObservationCodeAggregationBuilder(getMaxParameter(theSearchParameterMap), topHitsInclude));
			try {
				SearchResponse lastnResponse = executeSearchRequest(myLastNRequest);
				searchResults.addAll(buildObservationList(lastnResponse, setValue, theSearchParameterMap, theFhirContext,
					theMaxResultsToFetch));
			} catch (IOException theE) {
				throw new InvalidRequestException(Msg.code(1179) + "Unable to execute LastN request", theE);
			}
		}
		return searchResults;
	}

	private int getMaxParameter(SearchParameterMap theSearchParameterMap) {
		if (theSearchParameterMap.getLastNMax() == null) {
			return 1;
		} else {
			return theSearchParameterMap.getLastNMax();
		}
	}

	private List<String> getSubjectReferenceCriteria(String thePatientParamName, String theSubjectParamName, SearchParameterMap theSearchParameterMap) {
		List<String> subjectReferenceCriteria = new ArrayList<>();

		List<List<IQueryParameterType>> patientParams = new ArrayList<>();
		if (theSearchParameterMap.get(thePatientParamName) != null) {
			patientParams.addAll(theSearchParameterMap.get(thePatientParamName));
		}
		if (theSearchParameterMap.get(theSubjectParamName) != null) {
			patientParams.addAll(theSearchParameterMap.get(theSubjectParamName));
		}
		for (List<? extends IQueryParameterType> nextSubjectList : patientParams) {
			subjectReferenceCriteria.addAll(getReferenceValues(nextSubjectList));
		}
		return subjectReferenceCriteria;
	}

	private List<String> getReferenceValues(List<? extends IQueryParameterType> referenceParams) {
		List<String> referenceList = new ArrayList<>();

		for (IQueryParameterType nextOr : referenceParams) {

			if (nextOr instanceof ReferenceParam) {
				ReferenceParam ref = (ReferenceParam) nextOr;
				if (isBlank(ref.getChain())) {
					referenceList.add(ref.getValue());
				}
			} else {
				throw new IllegalArgumentException(Msg.code(1180) + "Invalid token type (expecting ReferenceParam): " + nextOr.getClass());
			}
		}
		return referenceList;
	}

	private CompositeAggregationBuilder createObservationSubjectAggregationBuilder(Integer theMaxNumberObservationsPerCode, String[] theTopHitsInclude) {
		CompositeValuesSourceBuilder<?> subjectValuesBuilder = new TermsValuesSourceBuilder(OBSERVATION_SUBJECT_FIELD_NAME).field(OBSERVATION_SUBJECT_FIELD_NAME);
		List<CompositeValuesSourceBuilder<?>> compositeAggSubjectSources = new ArrayList<>();
		compositeAggSubjectSources.add(subjectValuesBuilder);
		CompositeAggregationBuilder compositeAggregationSubjectBuilder = new CompositeAggregationBuilder(GROUP_BY_SUBJECT, compositeAggSubjectSources);
		compositeAggregationSubjectBuilder.subAggregation(createObservationCodeAggregationBuilder(theMaxNumberObservationsPerCode, theTopHitsInclude));
		compositeAggregationSubjectBuilder.size(10000);

		return compositeAggregationSubjectBuilder;
	}

	private TermsAggregationBuilder createObservationCodeAggregationBuilder(int theMaxNumberObservationsPerCode, String[] theTopHitsInclude) {
		TermsAggregationBuilder observationCodeCodeAggregationBuilder = new TermsAggregationBuilder(GROUP_BY_CODE).field(OBSERVATION_CODEVALUE_FIELD_NAME);
		observationCodeCodeAggregationBuilder.order(BucketOrder.key(true));
		// Top Hits Aggregation
		observationCodeCodeAggregationBuilder.subAggregation(AggregationBuilders.topHits(MOST_RECENT_EFFECTIVE)
			.sort(OBSERVATION_EFFECTIVEDTM_FIELD_NAME, SortOrder.DESC)
			.fetchSource(theTopHitsInclude, null).size(theMaxNumberObservationsPerCode));
		observationCodeCodeAggregationBuilder.size(10000);
		TermsAggregationBuilder observationCodeSystemAggregationBuilder = new TermsAggregationBuilder(GROUP_BY_SYSTEM).field(OBSERVATION_CODESYSTEM_FIELD_NAME);
		observationCodeSystemAggregationBuilder.order(BucketOrder.key(true));
		observationCodeSystemAggregationBuilder.subAggregation(observationCodeCodeAggregationBuilder);
		return observationCodeSystemAggregationBuilder;
	}

	private SearchResponse executeSearchRequest(SearchRequest searchRequest) throws IOException {
		return myRestHighLevelClient.search(searchRequest, RequestOptions.DEFAULT);
	}

	private <T> List<T> buildObservationList(SearchResponse theSearchResponse, Function<ObservationJson, T> setValue,
														  SearchParameterMap theSearchParameterMap, FhirContext theFhirContext,
														  Integer theMaxResultsToFetch) throws IOException {
		List<T> theObservationList = new ArrayList<>();
		if (theSearchParameterMap.containsKey(LastNParameterHelper.getPatientParamName(theFhirContext))
			|| theSearchParameterMap.containsKey(LastNParameterHelper.getSubjectParamName(theFhirContext))) {
			for (ParsedComposite.ParsedBucket subjectBucket : getSubjectBuckets(theSearchResponse)) {
				if (theMaxResultsToFetch != null && theObservationList.size() >= theMaxResultsToFetch) {
					break;
				}
				for (Terms.Bucket observationCodeBucket : getObservationCodeBuckets(subjectBucket)) {
					if (theMaxResultsToFetch != null && theObservationList.size() >= theMaxResultsToFetch) {
						break;
					}
					for (SearchHit lastNMatch : getLastNMatches(observationCodeBucket)) {
						if (theMaxResultsToFetch != null && theObservationList.size() >= theMaxResultsToFetch) {
							break;
						}
						String indexedObservation = lastNMatch.getSourceAsString();
						ObservationJson observationJson = objectMapper.readValue(indexedObservation, ObservationJson.class);
						theObservationList.add(setValue.apply(observationJson));
					}
				}
			}
		} else {
			for (Terms.Bucket observationCodeBucket : getObservationCodeBuckets(theSearchResponse)) {
				if (theMaxResultsToFetch != null && theObservationList.size() >= theMaxResultsToFetch) {
					break;
				}
				for (SearchHit lastNMatch : getLastNMatches(observationCodeBucket)) {
					if (theMaxResultsToFetch != null && theObservationList.size() >= theMaxResultsToFetch) {
						break;
					}
					String indexedObservation = lastNMatch.getSourceAsString();
					ObservationJson observationJson = objectMapper.readValue(indexedObservation, ObservationJson.class);
					theObservationList.add(setValue.apply(observationJson));
				}
			}
		}

		return theObservationList;
	}

	private List<ParsedComposite.ParsedBucket> getSubjectBuckets(SearchResponse theSearchResponse) {
		Aggregations responseAggregations = theSearchResponse.getAggregations();
		ParsedComposite aggregatedSubjects = responseAggregations.get(GROUP_BY_SUBJECT);
		return aggregatedSubjects.getBuckets();
	}

	private List<? extends Terms.Bucket> getObservationCodeBuckets(SearchResponse theSearchResponse) {
		Aggregations responseAggregations = theSearchResponse.getAggregations();
		return getObservationCodeBuckets(responseAggregations);
	}

	private List<? extends Terms.Bucket> getObservationCodeBuckets(ParsedComposite.ParsedBucket theSubjectBucket) {
		Aggregations observationCodeSystemAggregations = theSubjectBucket.getAggregations();
		return getObservationCodeBuckets(observationCodeSystemAggregations);
	}

	private List<? extends Terms.Bucket> getObservationCodeBuckets(Aggregations theObservationCodeSystemAggregations) {
		List<Terms.Bucket> retVal = new ArrayList<>();
		ParsedTerms aggregatedObservationCodeSystems = theObservationCodeSystemAggregations.get(GROUP_BY_SYSTEM);
		for (Terms.Bucket observationCodeSystem : aggregatedObservationCodeSystems.getBuckets()) {
			Aggregations observationCodeCodeAggregations = observationCodeSystem.getAggregations();
			ParsedTerms aggregatedObservationCodeCodes = observationCodeCodeAggregations.get(GROUP_BY_CODE);
			retVal.addAll(aggregatedObservationCodeCodes.getBuckets());
		}
		return retVal;
	}

	private SearchHit[] getLastNMatches(Terms.Bucket theObservationCodeBucket) {
		Aggregations topHitObservationCodes = theObservationCodeBucket.getAggregations();
		ParsedTopHits parsedTopHits = topHitObservationCodes.get(MOST_RECENT_EFFECTIVE);
		return parsedTopHits.getHits().getHits();
	}

	private SearchRequest buildObservationsSearchRequest(SearchParameterMap theSearchParameterMap, FhirContext theFhirContext, AggregationBuilder theAggregationBuilder) {
		SearchRequest searchRequest = new SearchRequest(OBSERVATION_INDEX);
		SearchSourceBuilder searchSourceBuilder = new SearchSourceBuilder();
		// Query
		if (!searchParamsHaveLastNCriteria(theSearchParameterMap, theFhirContext)) {
			searchSourceBuilder.query(QueryBuilders.matchAllQuery());
		} else {
			BoolQueryBuilder boolQueryBuilder = QueryBuilders.boolQuery();
			addCategoriesCriteria(boolQueryBuilder, theSearchParameterMap, theFhirContext);
			addObservationCodeCriteria(boolQueryBuilder, theSearchParameterMap, theFhirContext);
			addDateCriteria(boolQueryBuilder, theSearchParameterMap, theFhirContext);
			searchSourceBuilder.query(boolQueryBuilder);
		}
		searchSourceBuilder.size(0);

		// Aggregation by order codes
		searchSourceBuilder.aggregation(theAggregationBuilder);
		searchRequest.source(searchSourceBuilder);

		return searchRequest;
	}

	private SearchRequest buildObservationsSearchRequest(String theSubjectParam, SearchParameterMap theSearchParameterMap, FhirContext theFhirContext,
																		  AggregationBuilder theAggregationBuilder) {
		SearchRequest searchRequest = new SearchRequest(OBSERVATION_INDEX);
		SearchSourceBuilder searchSourceBuilder = new SearchSourceBuilder();
		// Query
		BoolQueryBuilder boolQueryBuilder = QueryBuilders.boolQuery();
		boolQueryBuilder.must(QueryBuilders.termQuery(OBSERVATION_SUBJECT_FIELD_NAME, theSubjectParam));
		addCategoriesCriteria(boolQueryBuilder, theSearchParameterMap, theFhirContext);
		addObservationCodeCriteria(boolQueryBuilder, theSearchParameterMap, theFhirContext);
		addDateCriteria(boolQueryBuilder, theSearchParameterMap, theFhirContext);
		searchSourceBuilder.query(boolQueryBuilder);
		searchSourceBuilder.size(0);

		// Aggregation by order codes
		searchSourceBuilder.aggregation(theAggregationBuilder);
		searchRequest.source(searchSourceBuilder);

		return searchRequest;
	}

	private Boolean searchParamsHaveLastNCriteria(SearchParameterMap theSearchParameterMap, FhirContext theFhirContext) {
		return theSearchParameterMap != null &&
			(theSearchParameterMap.containsKey(LastNParameterHelper.getPatientParamName(theFhirContext))
				|| theSearchParameterMap.containsKey(LastNParameterHelper.getSubjectParamName(theFhirContext))
				|| theSearchParameterMap.containsKey(LastNParameterHelper.getCategoryParamName(theFhirContext))
				|| theSearchParameterMap.containsKey(LastNParameterHelper.getCodeParamName(theFhirContext)));
	}

	private void addCategoriesCriteria(BoolQueryBuilder theBoolQueryBuilder, SearchParameterMap theSearchParameterMap, FhirContext theFhirContext) {
		String categoryParamName = LastNParameterHelper.getCategoryParamName(theFhirContext);
		if (theSearchParameterMap.containsKey(categoryParamName)) {
			ArrayList<String> codeSystemHashList = new ArrayList<>();
			ArrayList<String> codeOnlyList = new ArrayList<>();
			ArrayList<String> systemOnlyList = new ArrayList<>();
			ArrayList<String> textOnlyList = new ArrayList<>();
			List<List<IQueryParameterType>> andOrParams = theSearchParameterMap.get(categoryParamName);
			for (List<? extends IQueryParameterType> nextAnd : andOrParams) {
				codeSystemHashList.addAll(getCodingCodeSystemValues(nextAnd));
				codeOnlyList.addAll(getCodingCodeOnlyValues(nextAnd));
				systemOnlyList.addAll(getCodingSystemOnlyValues(nextAnd));
				textOnlyList.addAll(getCodingTextOnlyValues(nextAnd));
			}
			if (codeSystemHashList.size() > 0) {
				theBoolQueryBuilder.must(QueryBuilders.termsQuery(OBSERVATION_CATEGORYHASH_FIELD_NAME, codeSystemHashList));
			}
			if (codeOnlyList.size() > 0) {
				theBoolQueryBuilder.must(QueryBuilders.termsQuery(OBSERVATION_CATEGORYVALUE_FIELD_NAME, codeOnlyList));
			}
			if (systemOnlyList.size() > 0) {
				theBoolQueryBuilder.must(QueryBuilders.termsQuery(OBSERVATION_CATEGORYSYSTEM_FIELD_NAME, systemOnlyList));
			}
			if (textOnlyList.size() > 0) {
				BoolQueryBuilder myTextBoolQueryBuilder = QueryBuilders.boolQuery();
				for (String textOnlyParam : textOnlyList) {
					myTextBoolQueryBuilder.should(QueryBuilders.matchPhrasePrefixQuery(OBSERVATION_CATEGORYDISPLAY_FIELD_NAME, textOnlyParam));
					myTextBoolQueryBuilder.should(QueryBuilders.matchPhrasePrefixQuery(OBSERVATION_CATEGORYTEXT_FIELD_NAME, textOnlyParam));
				}
				theBoolQueryBuilder.must(myTextBoolQueryBuilder);
			}
		}

	}

	private List<String> getCodingCodeSystemValues(List<? extends IQueryParameterType> codeParams) {
		ArrayList<String> codeSystemHashList = new ArrayList<>();
		for (IQueryParameterType nextOr : codeParams) {
			if (nextOr instanceof TokenParam) {
				TokenParam ref = (TokenParam) nextOr;
				if (ref.getSystem() != null && ref.getValue() != null) {
					codeSystemHashList.add(String.valueOf(CodeSystemHash.hashCodeSystem(ref.getSystem(), ref.getValue())));
				}
			} else {
				throw new IllegalArgumentException(Msg.code(1181) + "Invalid token type (expecting TokenParam): " + nextOr.getClass());
			}
		}
		return codeSystemHashList;
	}

	private List<String> getCodingCodeOnlyValues(List<? extends IQueryParameterType> codeParams) {
		ArrayList<String> codeOnlyList = new ArrayList<>();
		for (IQueryParameterType nextOr : codeParams) {

			if (nextOr instanceof TokenParam) {
				TokenParam ref = (TokenParam) nextOr;
				if (ref.getValue() != null && ref.getSystem() == null && !ref.isText()) {
					codeOnlyList.add(ref.getValue());
				}
			} else {
				throw new IllegalArgumentException(Msg.code(1182) + "Invalid token type (expecting TokenParam): " + nextOr.getClass());
			}
		}
		return codeOnlyList;
	}

	private List<String> getCodingSystemOnlyValues(List<? extends IQueryParameterType> codeParams) {
		ArrayList<String> systemOnlyList = new ArrayList<>();
		for (IQueryParameterType nextOr : codeParams) {

			if (nextOr instanceof TokenParam) {
				TokenParam ref = (TokenParam) nextOr;
				if (ref.getValue() == null && ref.getSystem() != null) {
					systemOnlyList.add(ref.getSystem());
				}
			} else {
				throw new IllegalArgumentException(Msg.code(1183) + "Invalid token type (expecting TokenParam): " + nextOr.getClass());
			}
		}
		return systemOnlyList;
	}

	private List<String> getCodingTextOnlyValues(List<? extends IQueryParameterType> codeParams) {
		ArrayList<String> textOnlyList = new ArrayList<>();
		for (IQueryParameterType nextOr : codeParams) {

			if (nextOr instanceof TokenParam) {
				TokenParam ref = (TokenParam) nextOr;
				if (ref.isText() && ref.getValue() != null) {
					textOnlyList.add(ref.getValue());
				}
			} else {
				throw new IllegalArgumentException(Msg.code(1184) + "Invalid token type (expecting TokenParam): " + nextOr.getClass());
			}
		}
		return textOnlyList;
	}

	private void addObservationCodeCriteria(BoolQueryBuilder theBoolQueryBuilder, SearchParameterMap theSearchParameterMap, FhirContext theFhirContext) {
		String codeParamName = LastNParameterHelper.getCodeParamName(theFhirContext);
		if (theSearchParameterMap.containsKey(codeParamName)) {
			ArrayList<String> codeSystemHashList = new ArrayList<>();
			ArrayList<String> codeOnlyList = new ArrayList<>();
			ArrayList<String> systemOnlyList = new ArrayList<>();
			ArrayList<String> textOnlyList = new ArrayList<>();
			List<List<IQueryParameterType>> andOrParams = theSearchParameterMap.get(codeParamName);
			for (List<? extends IQueryParameterType> nextAnd : andOrParams) {
				codeSystemHashList.addAll(getCodingCodeSystemValues(nextAnd));
				codeOnlyList.addAll(getCodingCodeOnlyValues(nextAnd));
				systemOnlyList.addAll(getCodingSystemOnlyValues(nextAnd));
				textOnlyList.addAll(getCodingTextOnlyValues(nextAnd));
			}
			if (codeSystemHashList.size() > 0) {
				theBoolQueryBuilder.must(QueryBuilders.termsQuery(OBSERVATION_CODEHASH_FIELD_NAME, codeSystemHashList));
			}
			if (codeOnlyList.size() > 0) {
				theBoolQueryBuilder.must(QueryBuilders.termsQuery(OBSERVATION_CODEVALUE_FIELD_NAME, codeOnlyList));
			}
			if (systemOnlyList.size() > 0) {
				theBoolQueryBuilder.must(QueryBuilders.termsQuery(OBSERVATION_CODESYSTEM_FIELD_NAME, systemOnlyList));
			}
			if (textOnlyList.size() > 0) {
				BoolQueryBuilder myTextBoolQueryBuilder = QueryBuilders.boolQuery();
				for (String textOnlyParam : textOnlyList) {
					myTextBoolQueryBuilder.should(QueryBuilders.matchPhrasePrefixQuery(OBSERVATION_CODEDISPLAY_FIELD_NAME, textOnlyParam));
					myTextBoolQueryBuilder.should(QueryBuilders.matchPhrasePrefixQuery(OBSERVATION_CODE_TEXT_FIELD_NAME, textOnlyParam));
				}
				theBoolQueryBuilder.must(myTextBoolQueryBuilder);
			}
		}

	}

	private void addDateCriteria(BoolQueryBuilder theBoolQueryBuilder, SearchParameterMap theSearchParameterMap, FhirContext theFhirContext) {
		String dateParamName = LastNParameterHelper.getEffectiveParamName(theFhirContext);
		if (theSearchParameterMap.containsKey(dateParamName)) {
			List<List<IQueryParameterType>> andOrParams = theSearchParameterMap.get(dateParamName);
			for (List<? extends IQueryParameterType> nextAnd : andOrParams) {
				BoolQueryBuilder myDateBoolQueryBuilder = new BoolQueryBuilder();
				for (IQueryParameterType nextOr : nextAnd) {
					if (nextOr instanceof DateParam) {
						DateParam myDate = (DateParam) nextOr;
						createDateCriteria(myDate, myDateBoolQueryBuilder);
					}
				}
				theBoolQueryBuilder.must(myDateBoolQueryBuilder);
			}
		}
	}

	private void createDateCriteria(DateParam theDate, BoolQueryBuilder theBoolQueryBuilder) {
		Long dateInstant = theDate.getValue().getTime();
		RangeQueryBuilder myRangeQueryBuilder = new RangeQueryBuilder(OBSERVATION_EFFECTIVEDTM_FIELD_NAME);

		ParamPrefixEnum prefix = theDate.getPrefix();
		if (prefix == ParamPrefixEnum.GREATERTHAN || prefix == ParamPrefixEnum.STARTS_AFTER) {
			theBoolQueryBuilder.should(myRangeQueryBuilder.gt(dateInstant));
		} else if (prefix == ParamPrefixEnum.LESSTHAN || prefix == ParamPrefixEnum.ENDS_BEFORE) {
			theBoolQueryBuilder.should(myRangeQueryBuilder.lt(dateInstant));
		} else if (prefix == ParamPrefixEnum.LESSTHAN_OR_EQUALS) {
			theBoolQueryBuilder.should(myRangeQueryBuilder.lte(dateInstant));
		} else if (prefix == ParamPrefixEnum.GREATERTHAN_OR_EQUALS) {
			theBoolQueryBuilder.should(myRangeQueryBuilder.gte(dateInstant));
		} else {
			theBoolQueryBuilder.should(new MatchQueryBuilder(OBSERVATION_EFFECTIVEDTM_FIELD_NAME, dateInstant));
		}
	}

	@VisibleForTesting
	public List<ObservationJson> executeLastNWithAllFieldsForTest(SearchParameterMap theSearchParameterMap, FhirContext theFhirContext) {
		return buildAndExecuteSearch(theSearchParameterMap, theFhirContext, null, t -> t, 100);
	}

	@VisibleForTesting
	List<CodeJson> queryAllIndexedObservationCodesForTest() throws IOException {
		SearchRequest codeSearchRequest = new SearchRequest(OBSERVATION_CODE_INDEX);
		SearchSourceBuilder searchSourceBuilder = new SearchSourceBuilder();
		// Query
		searchSourceBuilder.query(QueryBuilders.matchAllQuery());
		searchSourceBuilder.size(1000);
		codeSearchRequest.source(searchSourceBuilder);
		SearchResponse codeSearchResponse = executeSearchRequest(codeSearchRequest);
		return buildCodeResult(codeSearchResponse);
	}

	private List<CodeJson> buildCodeResult(SearchResponse theSearchResponse) throws JsonProcessingException {
		SearchHits codeHits = theSearchResponse.getHits();
		List<CodeJson> codes = new ArrayList<>();
		for (SearchHit codeHit : codeHits) {
			CodeJson code = objectMapper.readValue(codeHit.getSourceAsString(), CodeJson.class);
			codes.add(code);
		}
		return codes;
	}

	@Override
	public ObservationJson getObservationDocument(String theDocumentID) {
		if (theDocumentID == null) {
			throw new InvalidRequestException(Msg.code(1185) + "Require non-null document ID for observation document query");
		}
		SearchRequest theSearchRequest = buildSingleObservationSearchRequest(theDocumentID);
		ObservationJson observationDocumentJson = null;
		try {
			SearchResponse observationDocumentResponse = executeSearchRequest(theSearchRequest);
			SearchHit[] observationDocumentHits = observationDocumentResponse.getHits().getHits();
			if (observationDocumentHits.length > 0) {
				// There should be no more than one hit for the identifier
				String observationDocument = observationDocumentHits[0].getSourceAsString();
				observationDocumentJson = objectMapper.readValue(observationDocument, ObservationJson.class);
			}

		} catch (IOException theE) {
			throw new InvalidRequestException(Msg.code(1186) + "Unable to execute observation document query for ID " + theDocumentID, theE);
		}

		return observationDocumentJson;
	}

	private SearchRequest buildSingleObservationSearchRequest(String theObservationIdentifier) {
		SearchRequest searchRequest = new SearchRequest(OBSERVATION_INDEX);
		SearchSourceBuilder searchSourceBuilder = new SearchSourceBuilder();
		BoolQueryBuilder boolQueryBuilder = QueryBuilders.boolQuery();
		boolQueryBuilder.must(QueryBuilders.termQuery(OBSERVATION_IDENTIFIER_FIELD_NAME, theObservationIdentifier));
		searchSourceBuilder.query(boolQueryBuilder);
		searchSourceBuilder.size(1);

		searchRequest.source(searchSourceBuilder);

		return searchRequest;
	}

	@Override
	public CodeJson getObservationCodeDocument(String theCodeSystemHash, String theText) {
		if (theCodeSystemHash == null && theText == null) {
			throw new InvalidRequestException(Msg.code(1187) + "Require a non-null code system hash value or display value for observation code document query");
		}
		SearchRequest theSearchRequest = buildSingleObservationCodeSearchRequest(theCodeSystemHash, theText);
		CodeJson observationCodeDocumentJson = null;
		try {
			SearchResponse observationCodeDocumentResponse = executeSearchRequest(theSearchRequest);
			SearchHit[] observationCodeDocumentHits = observationCodeDocumentResponse.getHits().getHits();
			if (observationCodeDocumentHits.length > 0) {
				// There should be no more than one hit for the code lookup.
				String observationCodeDocument = observationCodeDocumentHits[0].getSourceAsString();
				observationCodeDocumentJson = objectMapper.readValue(observationCodeDocument, CodeJson.class);
			}

		} catch (IOException theE) {
			throw new InvalidRequestException(Msg.code(1188) + "Unable to execute observation code document query hash code or display", theE);
		}

		return observationCodeDocumentJson;
	}

	private SearchRequest buildSingleObservationCodeSearchRequest(String theCodeSystemHash, String theText) {
		SearchRequest searchRequest = new SearchRequest(OBSERVATION_CODE_INDEX);
		SearchSourceBuilder searchSourceBuilder = new SearchSourceBuilder();
		BoolQueryBuilder boolQueryBuilder = QueryBuilders.boolQuery();
		if (theCodeSystemHash != null) {
			boolQueryBuilder.must(QueryBuilders.termQuery(CODE_HASH, theCodeSystemHash));
		} else {
			boolQueryBuilder.must(QueryBuilders.matchPhraseQuery(CODE_TEXT, theText));
		}

		searchSourceBuilder.query(boolQueryBuilder);
		searchSourceBuilder.size(1);

		searchRequest.source(searchSourceBuilder);

		return searchRequest;
	}

	@Override
	public Boolean createOrUpdateObservationIndex(String theDocumentId, ObservationJson theObservationDocument) {
		try {
			String documentToIndex = objectMapper.writeValueAsString(theObservationDocument);
			return performIndex(OBSERVATION_INDEX, theDocumentId, documentToIndex, ElasticsearchSvcImpl.OBSERVATION_DOCUMENT_TYPE);
		} catch (IOException theE) {
			throw new InvalidRequestException(Msg.code(1189) + "Unable to persist Observation document " + theDocumentId);
		}
	}

	@Override
	public Boolean createOrUpdateObservationCodeIndex(String theCodeableConceptID, CodeJson theObservationCodeDocument) {
		try {
			String documentToIndex = objectMapper.writeValueAsString(theObservationCodeDocument);
			return performIndex(OBSERVATION_CODE_INDEX, theCodeableConceptID, documentToIndex, ElasticsearchSvcImpl.CODE_DOCUMENT_TYPE);
		} catch (IOException theE) {
			throw new InvalidRequestException(Msg.code(1190) + "Unable to persist Observation Code document " + theCodeableConceptID);
		}
	}

	private boolean performIndex(String theIndexName, String theDocumentId, String theIndexDocument, String theDocumentType) throws IOException {
		IndexResponse indexResponse = myRestHighLevelClient.index(createIndexRequest(theIndexName, theDocumentId, theIndexDocument, theDocumentType),
			RequestOptions.DEFAULT);

		return (indexResponse.getResult() == DocWriteResponse.Result.CREATED) || (indexResponse.getResult() == DocWriteResponse.Result.UPDATED);
	}

	@Override
	public void close() throws IOException {
		myRestHighLevelClient.close();
	}

	@Override
	public List<IBaseResource> getObservationResources(Collection<ResourcePersistentId> thePids) {
		SearchRequest searchRequest = buildObservationResourceSearchRequest(thePids);
		try {
			// wipmb what is the limit to an ES hit count?  10k?  We may need to chunk this :-(
			SearchResponse observationDocumentResponse = executeSearchRequest(searchRequest);
			SearchHit[] observationDocumentHits = observationDocumentResponse.getHits().getHits();
			IParser parser = TolerantJsonParser.createWithLenientErrorHandling(myContext, null);
			Class<? extends IBaseResource> resourceType = myContext.getResourceDefinition(OBSERVATION_RESOURCE_NAME).getImplementingClass();
			/**
			 * @see ca.uhn.fhir.jpa.dao.BaseHapiFhirDao#toResource(Class, IBaseResourceEntity, Collection, boolean) for
			 * details about parsing raw json to BaseResource
			 */
			// wipmb what do we do with partition?
			// wipmb what do we do with deleted observation resources
			// wipmb how do you handle provenance?
			// Parse using tolerant parser
			return Arrays.stream(observationDocumentHits)
				.map(this::parseObservationJson)
				.map(observationJson -> parser.parseResource(resourceType, observationJson.getResource()))
				.collect(Collectors.toList());
		} catch (IOException theE) {
<<<<<<< HEAD
			// wipmb do we fallback to JPA search then?
			throw new InvalidRequestException("Unable to execute observation document query for provided IDs " + thePids, theE);
=======
			// WIP do we fallback to JPA search then?
			throw new InvalidRequestException(Msg.code(2003) + "Unable to execute observation document query for provided IDs " + thePids, theE);
>>>>>>> c42ecc5c
		}
	}

	private ObservationJson parseObservationJson(SearchHit theSearchHit) {
		try {
			return objectMapper.readValue(theSearchHit.getSourceAsString(), ObservationJson.class);
		} catch (JsonProcessingException exp) {
			throw new InvalidRequestException(Msg.code(2004) + "Unable to parse the observation resource json", exp);
		}
	}

	private SearchRequest buildObservationResourceSearchRequest(Collection<ResourcePersistentId> thePids) {
		SearchRequest searchRequest = new SearchRequest(OBSERVATION_INDEX);
		SearchSourceBuilder searchSourceBuilder = new SearchSourceBuilder();
		// Query
		BoolQueryBuilder boolQueryBuilder = QueryBuilders.boolQuery();
		List<String> pidParams = thePids.stream().map(Object::toString).collect(Collectors.toList());
		boolQueryBuilder.must(QueryBuilders.termsQuery(OBSERVATION_IDENTIFIER_FIELD_NAME, pidParams));
		searchSourceBuilder.query(boolQueryBuilder);
		searchSourceBuilder.size(thePids.size());
		searchRequest.source(searchSourceBuilder);
		return searchRequest;
	}


	private IndexRequest createIndexRequest(String theIndexName, String theDocumentId, String theObservationDocument, String theDocumentType) {
		IndexRequest request = new IndexRequest(theIndexName);
		request.id(theDocumentId);
		request.source(theObservationDocument, XContentType.JSON);
		return request;
	}

	@Override
	public void deleteObservationDocument(String theDocumentId) {
		DeleteByQueryRequest deleteByQueryRequest = new DeleteByQueryRequest(OBSERVATION_INDEX);
		deleteByQueryRequest.setQuery(QueryBuilders.termQuery(OBSERVATION_IDENTIFIER_FIELD_NAME, theDocumentId));
		try {
			myRestHighLevelClient.deleteByQuery(deleteByQueryRequest, RequestOptions.DEFAULT);
		} catch (IOException theE) {
			throw new InvalidRequestException(Msg.code(1191) + "Unable to delete Observation " + theDocumentId);
		}
	}

	@VisibleForTesting
	public void deleteAllDocumentsForTest(String theIndexName) throws IOException {
		DeleteByQueryRequest deleteByQueryRequest = new DeleteByQueryRequest(theIndexName);
		deleteByQueryRequest.setQuery(QueryBuilders.matchAllQuery());
		myRestHighLevelClient.deleteByQuery(deleteByQueryRequest, RequestOptions.DEFAULT);
	}

	@VisibleForTesting
	public void refreshIndex(String theIndexName) throws IOException {
		myRestHighLevelClient.indices().refresh(new RefreshRequest(theIndexName), RequestOptions.DEFAULT);
	}

}<|MERGE_RESOLUTION|>--- conflicted
+++ resolved
@@ -768,13 +768,8 @@
 				.map(observationJson -> parser.parseResource(resourceType, observationJson.getResource()))
 				.collect(Collectors.toList());
 		} catch (IOException theE) {
-<<<<<<< HEAD
 			// wipmb do we fallback to JPA search then?
-			throw new InvalidRequestException("Unable to execute observation document query for provided IDs " + thePids, theE);
-=======
-			// WIP do we fallback to JPA search then?
 			throw new InvalidRequestException(Msg.code(2003) + "Unable to execute observation document query for provided IDs " + thePids, theE);
->>>>>>> c42ecc5c
 		}
 	}
 
