--- conflicted
+++ resolved
@@ -767,11 +767,7 @@
 				.map(observationJson -> parser.parseResource(resourceType, observationJson.getResource()))
 				.collect(Collectors.toList());
 		} catch (IOException theE) {
-<<<<<<< HEAD
-			// WIPMB do we fallback to JPA search then?
-=======
 			// wipmb do we fallback to JPA search then?
->>>>>>> 6db153ad
 			throw new InvalidRequestException(Msg.code(2003) + "Unable to execute observation document query for provided IDs " + thePids, theE);
 		}
 	}
