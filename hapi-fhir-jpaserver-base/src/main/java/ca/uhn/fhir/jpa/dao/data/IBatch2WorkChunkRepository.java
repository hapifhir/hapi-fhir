/*-
 * #%L
 * HAPI FHIR JPA Server
 * %%
 * Copyright (C) 2014 - 2024 Smile CDR, Inc.
 * %%
 * Licensed under the Apache License, Version 2.0 (the "License");
 * you may not use this file except in compliance with the License.
 * You may obtain a copy of the License at
 *
 *      http://www.apache.org/licenses/LICENSE-2.0
 *
 * Unless required by applicable law or agreed to in writing, software
 * distributed under the License is distributed on an "AS IS" BASIS,
 * WITHOUT WARRANTIES OR CONDITIONS OF ANY KIND, either express or implied.
 * See the License for the specific language governing permissions and
 * limitations under the License.
 * #L%
 */
package ca.uhn.fhir.jpa.dao.data;

import ca.uhn.fhir.batch2.model.WorkChunkStatusEnum;
import ca.uhn.fhir.jpa.entity.Batch2WorkChunkEntity;
import org.springframework.data.domain.Pageable;
import org.springframework.data.jpa.repository.JpaRepository;
import org.springframework.data.jpa.repository.Modifying;
import org.springframework.data.jpa.repository.Query;
import org.springframework.data.repository.query.Param;

import java.util.Collection;
import java.util.Date;
import java.util.List;
import java.util.Set;
import java.util.stream.Stream;

public interface IBatch2WorkChunkRepository
		extends JpaRepository<Batch2WorkChunkEntity, String>, IHapiFhirJpaRepository {

	// NOTE we need a stable sort so paging is reliable.
	// Warning: mySequence is not unique - it is reset for every chunk.  So we also sort by myId.
	@Query(
			"SELECT e FROM Batch2WorkChunkEntity e WHERE e.myInstanceId = :instanceId ORDER BY e.mySequence ASC, e.myId ASC")
	List<Batch2WorkChunkEntity> fetchChunks(Pageable thePageRequest, @Param("instanceId") String theInstanceId);

	/**
	 * A projection query to avoid fetching the CLOB over the wire.
	 * Otherwise, the same as fetchChunks.
	 */
	@Query("SELECT new Batch2WorkChunkEntity("
			+ "e.myId, e.mySequence, e.myJobDefinitionId, e.myJobDefinitionVersion, e.myInstanceId, e.myTargetStepId, e.myStatus,"
			+ "e.myCreateTime, e.myStartTime, e.myUpdateTime, e.myEndTime,"
			+ "e.myErrorMessage, e.myErrorCount, e.myRecordsProcessed, e.myWarningMessage,"
			+ "e.myNextPollTime, e.myPollAttempts"
			+ ") FROM Batch2WorkChunkEntity e WHERE e.myInstanceId = :instanceId ORDER BY e.mySequence ASC, e.myId ASC")
	List<Batch2WorkChunkEntity> fetchChunksNoData(Pageable thePageRequest, @Param("instanceId") String theInstanceId);

	@Query(
			"SELECT DISTINCT e.myStatus from Batch2WorkChunkEntity e where e.myInstanceId = :instanceId AND e.myTargetStepId = :stepId")
	Set<WorkChunkStatusEnum> getDistinctStatusesForStep(
			@Param("instanceId") String theInstanceId, @Param("stepId") String theStepId);

	@Query(
			"SELECT e FROM Batch2WorkChunkEntity e WHERE e.myInstanceId = :instanceId AND e.myTargetStepId = :targetStepId ORDER BY e.mySequence ASC")
	Stream<Batch2WorkChunkEntity> fetchChunksForStep(
			@Param("instanceId") String theInstanceId, @Param("targetStepId") String theTargetStepId);

	@Modifying
	@Query("UPDATE Batch2WorkChunkEntity e SET e.myStatus = :status, e.myEndTime = :et, "
			+ "e.myRecordsProcessed = :rp, e.myErrorCount = e.myErrorCount + :errorRetries, e.mySerializedData = null, e.mySerializedDataVc = null, "
			+ "e.myWarningMessage = :warningMessage WHERE e.myId = :id")
	void updateChunkStatusAndClearDataForEndSuccess(
			@Param("id") String theChunkId,
			@Param("et") Date theEndTime,
			@Param("rp") int theRecordsProcessed,
			@Param("errorRetries") int theErrorRetries,
			@Param("status") WorkChunkStatusEnum theInProgress,
			@Param("warningMessage") String theWarningMessage);

	@Modifying
	@Query(
<<<<<<< HEAD
			"UPDATE Batch2WorkChunkEntity e SET e.myStatus = :status, e.myNextPollTime = :nextPollTime, e.myPollAttempts = e.myPollAttempts + 1 WHERE e.myId = :id AND e.myStatus IN(:states)")
	int updateWorkChunkNextPollTime(
			@Param("id") String theChunkId,
			@Param("status") WorkChunkStatusEnum theStatus,
			@Param("states") Set<WorkChunkStatusEnum> theInitialStates,
			@Param("nextPollTime") Date theNextPollTime);

	@Modifying
	@Query(
			"UPDATE Batch2WorkChunkEntity e SET e.myStatus = :status, e.myNextPollTime = null WHERE e.myInstanceId = :instanceId AND e.myStatus IN(:states) AND e.myNextPollTime <= :pollTime")
	int updateWorkChunksForPollWaiting(
			@Param("instanceId") String theInstanceId,
			@Param("status") WorkChunkStatusEnum theNewStatus,
			@Param("states") Set<WorkChunkStatusEnum> theInitialStates,
			@Param("pollTime") Date theTime);

	@Modifying
	@Query(
			"UPDATE Batch2WorkChunkEntity e SET e.myStatus = :status, e.myEndTime = :et, e.mySerializedData = null, e.myErrorMessage = :em WHERE e.myId IN(:ids)")
=======
			"UPDATE Batch2WorkChunkEntity e SET e.myStatus = :status, e.myEndTime = :et, e.mySerializedData = null, e.mySerializedDataVc = null, e.myErrorMessage = :em WHERE e.myId IN(:ids)")
>>>>>>> 6c5e1a11
	void updateAllChunksForInstanceStatusClearDataAndSetError(
			@Param("ids") List<String> theChunkIds,
			@Param("et") Date theEndTime,
			@Param("status") WorkChunkStatusEnum theInProgress,
			@Param("em") String theError);

	@Modifying
	@Query(
			"UPDATE Batch2WorkChunkEntity e SET e.myStatus = :status, e.myEndTime = :et, e.myErrorMessage = :em, e.myErrorCount = e.myErrorCount + 1 WHERE e.myId = :id")
	int updateChunkStatusAndIncrementErrorCountForEndError(
			@Param("id") String theChunkId,
			@Param("et") Date theEndTime,
			@Param("em") String theErrorMessage,
			@Param("status") WorkChunkStatusEnum theInProgress);

	@Modifying
	@Query(
			"UPDATE Batch2WorkChunkEntity e SET e.myStatus = :status, e.myStartTime = :st WHERE e.myId = :id AND e.myStatus IN :startStatuses")
	int updateChunkStatusForStart(
			@Param("id") String theChunkId,
			@Param("st") Date theStartedTime,
			@Param("status") WorkChunkStatusEnum theInProgress,
			@Param("startStatuses") Collection<WorkChunkStatusEnum> theStartStatuses);

	@Modifying
	@Query("UPDATE Batch2WorkChunkEntity e SET e.myStatus = :newStatus WHERE e.myId = :id AND e.myStatus = :oldStatus")
	int updateChunkStatus(
			@Param("id") String theChunkId,
			@Param("newStatus") WorkChunkStatusEnum theNewStatus,
			@Param("oldStatus") WorkChunkStatusEnum theOldStatus);

	@Modifying
	@Query("DELETE FROM Batch2WorkChunkEntity e WHERE e.myInstanceId = :instanceId")
	int deleteAllForInstance(@Param("instanceId") String theInstanceId);

	@Query(
			"SELECT e.myId from Batch2WorkChunkEntity e where e.myInstanceId = :instanceId AND e.myTargetStepId = :stepId AND e.myStatus = :status")
	List<String> fetchAllChunkIdsForStepWithStatus(
			@Param("instanceId") String theInstanceId,
			@Param("stepId") String theStepId,
			@Param("status") WorkChunkStatusEnum theStatus);
}<|MERGE_RESOLUTION|>--- conflicted
+++ resolved
@@ -78,7 +78,6 @@
 
 	@Modifying
 	@Query(
-<<<<<<< HEAD
 			"UPDATE Batch2WorkChunkEntity e SET e.myStatus = :status, e.myNextPollTime = :nextPollTime, e.myPollAttempts = e.myPollAttempts + 1 WHERE e.myId = :id AND e.myStatus IN(:states)")
 	int updateWorkChunkNextPollTime(
 			@Param("id") String theChunkId,
@@ -97,10 +96,7 @@
 
 	@Modifying
 	@Query(
-			"UPDATE Batch2WorkChunkEntity e SET e.myStatus = :status, e.myEndTime = :et, e.mySerializedData = null, e.myErrorMessage = :em WHERE e.myId IN(:ids)")
-=======
 			"UPDATE Batch2WorkChunkEntity e SET e.myStatus = :status, e.myEndTime = :et, e.mySerializedData = null, e.mySerializedDataVc = null, e.myErrorMessage = :em WHERE e.myId IN(:ids)")
->>>>>>> 6c5e1a11
 	void updateAllChunksForInstanceStatusClearDataAndSetError(
 			@Param("ids") List<String> theChunkIds,
 			@Param("et") Date theEndTime,
