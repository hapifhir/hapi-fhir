package ca.uhn.fhir.jpa.dao.search;

/*-
 * #%L
 * HAPI FHIR JPA Server
 * %%
 * Copyright (C) 2014 - 2022 Smile CDR, Inc.
 * %%
 * Licensed under the Apache License, Version 2.0 (the "License");
 * you may not use this file except in compliance with the License.
 * You may obtain a copy of the License at
 *
 *      http://www.apache.org/licenses/LICENSE-2.0
 *
 * Unless required by applicable law or agreed to in writing, software
 * distributed under the License is distributed on an "AS IS" BASIS,
 * WITHOUT WARRANTIES OR CONDITIONS OF ANY KIND, either express or implied.
 * See the License for the specific language governing permissions and
 * limitations under the License.
 * #L%
 */

import ca.uhn.fhir.i18n.Msg;
import ca.uhn.fhir.context.FhirContext;
import ca.uhn.fhir.model.api.IQueryParameterType;
import ca.uhn.fhir.model.api.TemporalPrecisionEnum;
import ca.uhn.fhir.rest.api.Constants;
import ca.uhn.fhir.rest.param.DateParam;
import ca.uhn.fhir.rest.param.DateRangeParam;
import ca.uhn.fhir.rest.param.ParamPrefixEnum;
import ca.uhn.fhir.rest.param.ReferenceParam;
import ca.uhn.fhir.rest.param.StringParam;
import ca.uhn.fhir.rest.param.TokenParam;
import ca.uhn.fhir.rest.server.exceptions.InvalidRequestException;
import ca.uhn.fhir.util.DateUtils;
import org.apache.commons.collections4.CollectionUtils;
import org.apache.commons.lang3.StringUtils;
import org.apache.commons.lang3.tuple.Pair;
import org.hibernate.search.engine.search.common.BooleanOperator;
import org.hibernate.search.engine.search.predicate.dsl.BooleanPredicateClausesStep;
import org.hibernate.search.engine.search.predicate.dsl.PredicateFinalStep;
import org.hibernate.search.engine.search.predicate.dsl.SearchPredicateFactory;
import org.slf4j.Logger;
import org.slf4j.LoggerFactory;

import javax.annotation.Nonnull;
import java.time.Instant;
import java.util.Arrays;
import java.util.Date;
import java.util.HashSet;
import java.util.List;
import java.util.Objects;
import java.util.Optional;
import java.util.Set;
import java.util.stream.Collectors;

import static ca.uhn.fhir.jpa.model.search.HibernateSearchIndexWriter.IDX_STRING_EXACT;
import static ca.uhn.fhir.jpa.model.search.HibernateSearchIndexWriter.IDX_STRING_NORMALIZED;
import static ca.uhn.fhir.jpa.model.search.HibernateSearchIndexWriter.IDX_STRING_TEXT;
import static org.apache.commons.lang3.StringUtils.isNotBlank;

public class ExtendedLuceneClauseBuilder {
	private static final Logger ourLog = LoggerFactory.getLogger(ExtendedLuceneClauseBuilder.class);

	final FhirContext myFhirContext;
	public final SearchPredicateFactory myPredicateFactory;
	public final BooleanPredicateClausesStep<?> myRootClause;

	final List<TemporalPrecisionEnum> ordinalSearchPrecisions = Arrays.asList(TemporalPrecisionEnum.YEAR, TemporalPrecisionEnum.MONTH, TemporalPrecisionEnum.DAY);

	final List<TemporalPrecisionEnum> ordinalSearchPrecisions = Arrays.asList(TemporalPrecisionEnum.YEAR, TemporalPrecisionEnum.MONTH, TemporalPrecisionEnum.DAY);

	public ExtendedLuceneClauseBuilder(FhirContext myFhirContext, BooleanPredicateClausesStep<?> myRootClause, SearchPredicateFactory myPredicateFactory) {
		this.myFhirContext = myFhirContext;
		this.myRootClause = myRootClause;
		this.myPredicateFactory = myPredicateFactory;
	}

	/**
	 * Restrict search to resources of a type
	 * @param theResourceType the type to match.  e.g. "Observation"
	 */
	public void addResourceTypeClause(String theResourceType) {
		myRootClause.must(myPredicateFactory.match().field("myResourceType").matching(theResourceType));
	}

	@Nonnull
	private Set<String> extractOrStringParams(List<? extends IQueryParameterType> nextAnd) {
		Set<String> terms = new HashSet<>();
		for (IQueryParameterType nextOr : nextAnd) {
			String nextValueTrimmed;
			if (nextOr instanceof StringParam) {
				StringParam nextOrString = (StringParam) nextOr;
				nextValueTrimmed = StringUtils.defaultString(nextOrString.getValue()).trim();
			} else if (nextOr instanceof TokenParam) {
				TokenParam nextOrToken = (TokenParam) nextOr;
				nextValueTrimmed = nextOrToken.getValue();
			} else if (nextOr instanceof ReferenceParam) {
				ReferenceParam referenceParam = (ReferenceParam) nextOr;
				nextValueTrimmed = referenceParam.getValue();
				if (nextValueTrimmed.contains("/_history")) {
					nextValueTrimmed = nextValueTrimmed.substring(0, nextValueTrimmed.indexOf("/_history"));
				}
			} else {
				throw new IllegalArgumentException(Msg.code(1088) + "Unsupported full-text param type: " + nextOr.getClass());
			}
			if (isNotBlank(nextValueTrimmed)) {
				terms.add(nextValueTrimmed);
			}
		}
		return terms;
	}


	/**
	 * Provide an OR wrapper around a list of predicates.
	 * Returns the sole predicate if it solo, or wrap as a bool/should for OR semantics.
	 *
	 * @param theOrList a list containing at least 1 predicate
	 * @return a predicate providing or-sematics over the list.
	 */
	private PredicateFinalStep orPredicateOrSingle(List<? extends PredicateFinalStep> theOrList) {
		PredicateFinalStep finalClause;
		if (theOrList.size() == 1) {
			finalClause = theOrList.get(0);
		} else {
			BooleanPredicateClausesStep<?> orClause = myPredicateFactory.bool();
			theOrList.forEach(orClause::should);
			finalClause = orClause;
		}
		return finalClause;
	}

	public void addTokenUnmodifiedSearch(String theSearchParamName, List<List<IQueryParameterType>> theAndOrTerms) {
		if (CollectionUtils.isEmpty(theAndOrTerms)) {
			return;
		}
		for (List<? extends IQueryParameterType> nextAnd : theAndOrTerms) {

			ourLog.debug("addTokenUnmodifiedSearch {} {}", theSearchParamName, nextAnd);
			List<? extends PredicateFinalStep> clauses = nextAnd.stream().map(orTerm -> {
				if (orTerm instanceof TokenParam) {
					TokenParam token = (TokenParam) orTerm;
					if (StringUtils.isBlank(token.getSystem())) {
						// bare value
						return myPredicateFactory.match().field(getTokenCodeFieldPath(theSearchParamName)).matching(token.getValue());
					} else if (StringUtils.isBlank(token.getValue())) {
						// system without value
						return myPredicateFactory.match().field("sp." + theSearchParamName + ".token" + ".system").matching(token.getSystem());
					} else {
						// system + value
						return myPredicateFactory.match().field(getTokenSystemCodeFieldPath(theSearchParamName)).matching(token.getValueAsQueryToken(this.myFhirContext));
					}
				} else if (orTerm instanceof StringParam) {
					// MB I don't quite understand why FhirResourceDaoR4SearchNoFtTest.testSearchByIdParamWrongType() uses String but here we are
					StringParam string = (StringParam) orTerm;
					// treat a string as a code with no system (like _id)
					return myPredicateFactory.match().field(getTokenCodeFieldPath(theSearchParamName)).matching(string.getValue());
				} else {
					throw new IllegalArgumentException(Msg.code(1089) + "Unexpected param type for token search-param: " + orTerm.getClass().getName());
				}
			}).collect(Collectors.toList());

			PredicateFinalStep finalClause = orPredicateOrSingle(clauses);
			myRootClause.must(finalClause);
		}

	}

	@Nonnull
	public static String getTokenCodeFieldPath(String theSearchParamName) {
		return "sp." + theSearchParamName + ".token" + ".code";
	}

	@Nonnull
	public static String getTokenSystemCodeFieldPath(@Nonnull String theSearchParamName) {
		return "sp." + theSearchParamName + ".token" + ".code-system";
	}

	public void addStringTextSearch(String theSearchParamName, List<List<IQueryParameterType>> stringAndOrTerms) {
		if (CollectionUtils.isEmpty(stringAndOrTerms)) {
			return;
		}
		String fieldName;
		switch (theSearchParamName) {
			// _content and _text were here first, and don't obey our mapping.
			// Leave them as-is for backwards compatibility.
			case Constants.PARAM_CONTENT:
				fieldName = "myContentText";
				break;
			case Constants.PARAM_TEXT:
				fieldName = "myNarrativeText";
				break;
			default:
				fieldName = "sp." + theSearchParamName + ".string." + IDX_STRING_TEXT;
				break;
		}

		for (List<? extends IQueryParameterType> nextAnd : stringAndOrTerms) {
			Set<String> terms = extractOrStringParams(nextAnd);
			ourLog.debug("addStringTextSearch {}, {}", theSearchParamName, terms);
			if (terms.size() >= 1) {
				String query = terms.stream()
					.map(s -> "( " + s + " )")
					.collect(Collectors.joining(" | "));
				myRootClause.must(myPredicateFactory
					.simpleQueryString()
					.field(fieldName)
					.matching(query)
					.defaultOperator(BooleanOperator.AND)); // term value may contain multiple tokens.  Require all of them to be present.
			} else {
				ourLog.warn("No Terms found in query parameter {}", nextAnd);
			}
		}
	}

	public void addStringExactSearch(String theSearchParamName, List<List<IQueryParameterType>> theStringAndOrTerms) {
		String fieldPath = "sp." + theSearchParamName + ".string." + IDX_STRING_EXACT;

		for (List<? extends IQueryParameterType> nextAnd : theStringAndOrTerms) {
			Set<String> terms = extractOrStringParams(nextAnd);
			ourLog.debug("addStringExactSearch {} {}", theSearchParamName, terms);
			List<? extends PredicateFinalStep> orTerms = terms.stream()
				.map(s -> myPredicateFactory.match().field(fieldPath).matching(s))
				.collect(Collectors.toList());

			myRootClause.must(orPredicateOrSingle(orTerms));
		}
	}

	public void addStringContainsSearch(String theSearchParamName, List<List<IQueryParameterType>> theStringAndOrTerms) {
		String fieldPath = "sp." + theSearchParamName + ".string." + IDX_STRING_NORMALIZED;
		for (List<? extends IQueryParameterType> nextAnd : theStringAndOrTerms) {
			Set<String> terms = extractOrStringParams(nextAnd);
			ourLog.debug("addStringContainsSearch {} {}", theSearchParamName, terms);
			List<? extends PredicateFinalStep> orTerms = terms.stream()
				.map(s ->
					myPredicateFactory.wildcard().field(fieldPath).matching("*" + s + "*"))
				.collect(Collectors.toList());

			myRootClause.must(orPredicateOrSingle(orTerms));
		}
	}

	public void addStringUnmodifiedSearch(String theSearchParamName, List<List<IQueryParameterType>> theStringAndOrTerms) {
		String fieldPath = "sp." + theSearchParamName + ".string." + IDX_STRING_NORMALIZED;
		for (List<? extends IQueryParameterType> nextAnd : theStringAndOrTerms) {
			Set<String> terms = extractOrStringParams(nextAnd);
			ourLog.debug("addStringUnmodifiedSearch {} {}", theSearchParamName, terms);
			List<? extends PredicateFinalStep> orTerms = terms.stream()
				.map(s ->
					myPredicateFactory.wildcard().field(fieldPath).matching(s + "*"))
				.collect(Collectors.toList());

			myRootClause.must(orPredicateOrSingle(orTerms));
		}
	}

	public void addReferenceUnchainedSearch(String theSearchParamName, List<List<IQueryParameterType>> theReferenceAndOrTerms) {
		String fieldPath = "sp." + theSearchParamName + ".reference.value";
		for (List<? extends IQueryParameterType> nextAnd : theReferenceAndOrTerms) {
			Set<String> terms = extractOrStringParams(nextAnd);
			ourLog.trace("reference unchained search {}", terms);

			List<? extends PredicateFinalStep> orTerms = terms.stream()
				.map(s -> myPredicateFactory.match().field(fieldPath).matching(s))
				.collect(Collectors.toList());
<<<<<<< HEAD

			myRootClause.must(orPredicateOrSingle(orTerms));
		}
	}

	/**
	 * Create date clause from date params. The date lower and upper bounds are taken
	 * into considertion when generating date query ranges
	 *
	 * <p>Example 1 ('eq' prefix/empty): <code>http://fhirserver/Observation?date=eq2020</code>
	 * would generate the following search clause
	 * <pre>
	 * {@code
	 * {
	 *  "bool": {
	 *    "must": [{
	 *      "range": {
	 *        "sp.date.dt.lower-ord": { "gte": "20200101" }
	 *      }
	 *    }, {
	 *      "range": {
	 *        "sp.date.dt.upper-ord": { "lte": "20201231" }
	 *      }
	 *    }]
	 *  }
	 * }
	 * }
	 * </pre>
	 *
	 * <p>Example 2 ('gt' prefix): <code>http://fhirserver/Observation?date=gt2020-01-01T08:00:00.000</code>
	 * <p>No timezone in the query will be taken as localdatetime(for e.g MST/UTC-07:00 in this case) converted to UTC before comparison</p>
	 * <pre>
	 * {@code
	 * {
	 *   "range":{
	 *     "sp.date.dt.upper":{ "gt": "2020-01-01T15:00:00.000000000Z" }
	 *   }
	 * }
	 * }
	 * </pre>
	 *
	 * <p>Example 3 between dates: <code>http://fhirserver/Observation?date=ge2010-01-01&date=le2020-01</code></p>
	 * <pre>
	 * {@code
	 * {
	 *   "range":{
	 *     "sp.date.dt.upper-ord":{ "gte":"20100101" }
	 *   },
	 *   "range":{
	 *     "sp.date.dt.lower-ord":{ "lte":"20200101" }
	 *   }
	 * }
	 * }
	 * </pre>
	 *
	 * <p>Example 4 not equal: <code>http://fhirserver/Observation?date=ne2021</code></p>
	 * <pre>
	 * {@code
	 * {
	 *    "bool": {
	 *       "should": [{
	 *          "range": {
	 *             "sp.date.dt.upper-ord": { "lt": "20210101" }
	 *          }
	 *       }, {
	 *          "range": {
	 *             "sp.date.dt.lower-ord": { "gt": "20211231" }
	 *          }
	 *       }],
	 *       "minimum_should_match": "1"
	 *    }
	 * }
	 * }
	 * </pre>
	 *
	 * @param theSearchParamName
	 * @param theDateAndOrTerms
	 */
	public void addDateUnmodifiedSearch(String theSearchParamName, List<List<IQueryParameterType>> theDateAndOrTerms) {
		for (List<? extends IQueryParameterType> nextAnd : theDateAndOrTerms) {
			// comma separated list of dates(OR list) on a date param is not applicable so grab
			// first from default list
			if (nextAnd.size() > 1) {
				throw new IllegalArgumentException(Msg.code(2032) + "OR (,) searches on DATE search parameters are not supported for ElasticSearch/Lucene");
			}
			DateParam dateParam = (DateParam) nextAnd.stream().findFirst()
				.orElseThrow(() -> new InvalidRequestException("Date param is missing value"));

			boolean isOrdinalSearch = ordinalSearchPrecisions.contains(dateParam.getPrecision());

			PredicateFinalStep searchPredicate = isOrdinalSearch
				? generateDateOrdinalSearchTerms(theSearchParamName, dateParam)
				: generateDateInstantSearchTerms(theSearchParamName, dateParam);

			myRootClause.must(searchPredicate);
		}
	}

	private PredicateFinalStep generateDateOrdinalSearchTerms(String theSearchParamName, DateParam theDateParam) {
		String lowerOrdinalField = "sp." + theSearchParamName + ".dt.lower-ord";
		String upperOrdinalField = "sp." + theSearchParamName + ".dt.upper-ord";
		int lowerBoundAsOrdinal;
		int upperBoundAsOrdinal;
		ParamPrefixEnum prefix = theDateParam.getPrefix();

		// default when handling 'Day' temporal types
		lowerBoundAsOrdinal = upperBoundAsOrdinal = DateUtils.convertDateToDayInteger(theDateParam.getValue());
		TemporalPrecisionEnum precision = theDateParam.getPrecision();
		// complete the date from 'YYYY' and 'YYYY-MM' temporal types
		if (precision == TemporalPrecisionEnum.YEAR || precision == TemporalPrecisionEnum.MONTH) {
			Pair<String, String> completedDate = DateUtils.getCompletedDate(theDateParam.getValueAsString());
			lowerBoundAsOrdinal = Integer.parseInt(completedDate.getLeft().replace("-", ""));
			upperBoundAsOrdinal = Integer.parseInt(completedDate.getRight().replace("-", ""));
		}

		if (Objects.isNull(prefix) || prefix == ParamPrefixEnum.EQUAL) {
			// For equality prefix we would like the date to fall between the lower and upper bound
			List<? extends PredicateFinalStep> predicateSteps = Arrays.asList(
				myPredicateFactory.range().field(lowerOrdinalField).atLeast(lowerBoundAsOrdinal),
				myPredicateFactory.range().field(upperOrdinalField).atMost(upperBoundAsOrdinal)
			);
			BooleanPredicateClausesStep<?> booleanStep = myPredicateFactory.bool();
			predicateSteps.forEach(booleanStep::must);
			return booleanStep;
		} else if (ParamPrefixEnum.GREATERTHAN == prefix || ParamPrefixEnum.STARTS_AFTER == prefix) {
			// TODO JB: more fine tuning needed for STARTS_AFTER
			return myPredicateFactory.range().field(upperOrdinalField).greaterThan(upperBoundAsOrdinal);
		} else if (ParamPrefixEnum.GREATERTHAN_OR_EQUALS == prefix) {
			return myPredicateFactory.range().field(upperOrdinalField).atLeast(upperBoundAsOrdinal);
		} else if (ParamPrefixEnum.LESSTHAN == prefix || ParamPrefixEnum.ENDS_BEFORE == prefix) {
			// TODO JB: more fine tuning needed for END_BEFORE
			return myPredicateFactory.range().field(lowerOrdinalField).lessThan(lowerBoundAsOrdinal);
		} else if (ParamPrefixEnum.LESSTHAN_OR_EQUALS == prefix) {
			return myPredicateFactory.range().field(lowerOrdinalField).atMost(lowerBoundAsOrdinal);
		} else if (ParamPrefixEnum.NOT_EQUAL == prefix) {
			List<? extends PredicateFinalStep> predicateSteps = Arrays.asList(
				myPredicateFactory.range().field(upperOrdinalField).lessThan(lowerBoundAsOrdinal),
				myPredicateFactory.range().field(lowerOrdinalField).greaterThan(upperBoundAsOrdinal)
			);
			BooleanPredicateClausesStep<?> booleanStep = myPredicateFactory.bool();
			predicateSteps.forEach(booleanStep::should);
			booleanStep.minimumShouldMatchNumber(1);
			return booleanStep;
		}
		throw new IllegalArgumentException(Msg.code(2025) + "Date search param does not support prefix of type: " + prefix);
	}

	private PredicateFinalStep generateDateInstantSearchTerms(String theSearchParamName, DateParam theDateParam) {
		String lowerInstantField = "sp." + theSearchParamName + ".dt.lower";
		String upperInstantField = "sp." + theSearchParamName + ".dt.upper";
		ParamPrefixEnum prefix = theDateParam.getPrefix();

		if (ParamPrefixEnum.NOT_EQUAL == prefix) {
			Instant dateInstant = theDateParam.getValue().toInstant();
			List<? extends PredicateFinalStep> predicateSteps = Arrays.asList(
				myPredicateFactory.range().field(upperInstantField).lessThan(dateInstant),
				myPredicateFactory.range().field(lowerInstantField).greaterThan(dateInstant)
			);
			BooleanPredicateClausesStep<?> booleanStep = myPredicateFactory.bool();
			predicateSteps.forEach(booleanStep::should);
			booleanStep.minimumShouldMatchNumber(1);
			return booleanStep;
		}

=======

			myRootClause.must(orPredicateOrSingle(orTerms));
		}
	}

	/**
	 * Create date clause from date params. The date lower and upper bounds are taken
	 * into considertion when generating date query ranges
	 *
	 * <p>Example 1 ('eq' prefix/empty): <code>http://fhirserver/Observation?date=eq2020</code>
	 * would generate the following search clause
	 * <pre>
	 * {@code
	 * {
	 *  "bool": {
	 *    "must": [{
	 *      "range": {
	 *        "sp.date.dt.lower-ord": { "gte": "20200101" }
	 *      }
	 *    }, {
	 *      "range": {
	 *        "sp.date.dt.upper-ord": { "lte": "20201231" }
	 *      }
	 *    }]
	 *  }
	 * }
	 * }
	 * </pre>
	 *
	 * <p>Example 2 ('gt' prefix): <code>http://fhirserver/Observation?date=gt2020-01-01T08:00:00.000</code>
	 * <p>No timezone in the query will be taken as localdatetime(for e.g MST/UTC-07:00 in this case) converted to UTC before comparison</p>
	 * <pre>
	 * {@code
	 * {
	 *   "range":{
	 *     "sp.date.dt.upper":{ "gt": "2020-01-01T15:00:00.000000000Z" }
	 *   }
	 * }
	 * }
	 * </pre>
	 *
	 * <p>Example 3 between dates: <code>http://fhirserver/Observation?date=ge2010-01-01&date=le2020-01</code></p>
	 * <pre>
	 * {@code
	 * {
	 *   "range":{
	 *     "sp.date.dt.upper-ord":{ "gte":"20100101" }
	 *   },
	 *   "range":{
	 *     "sp.date.dt.lower-ord":{ "lte":"20200101" }
	 *   }
	 * }
	 * }
	 * </pre>
	 *
	 * <p>Example 4 not equal: <code>http://fhirserver/Observation?date=ne2021</code></p>
	 * <pre>
	 * {@code
	 * {
	 *    "bool": {
	 *       "should": [{
	 *          "range": {
	 *             "sp.date.dt.upper-ord": { "lt": "20210101" }
	 *          }
	 *       }, {
	 *          "range": {
	 *             "sp.date.dt.lower-ord": { "gt": "20211231" }
	 *          }
	 *       }],
	 *       "minimum_should_match": "1"
	 *    }
	 * }
	 * }
	 * </pre>
	 *
	 * @param theSearchParamName
	 * @param theDateAndOrTerms
	 */
	public void addDateUnmodifiedSearch(String theSearchParamName, List<List<IQueryParameterType>> theDateAndOrTerms) {
		for (List<? extends IQueryParameterType> nextAnd : theDateAndOrTerms) {
			// comma separated list of dates(OR list) on a date param is not applicable so grab
			// first from default list
			if (nextAnd.size() > 1) {
				throw new IllegalArgumentException(Msg.code(2032) + "OR (,) searches on DATE search parameters are not supported for ElasticSearch/Lucene");
			}
			DateParam dateParam = (DateParam) nextAnd.stream().findFirst()
				.orElseThrow(() -> new InvalidRequestException("Date param is missing value"));

			boolean isOrdinalSearch = ordinalSearchPrecisions.contains(dateParam.getPrecision());

			PredicateFinalStep searchPredicate = isOrdinalSearch
				? generateDateOrdinalSearchTerms(theSearchParamName, dateParam)
				: generateDateInstantSearchTerms(theSearchParamName, dateParam);

			myRootClause.must(searchPredicate);
		}
	}

	private PredicateFinalStep generateDateOrdinalSearchTerms(String theSearchParamName, DateParam theDateParam) {
		String lowerOrdinalField = "sp." + theSearchParamName + ".dt.lower-ord";
		String upperOrdinalField = "sp." + theSearchParamName + ".dt.upper-ord";
		int lowerBoundAsOrdinal;
		int upperBoundAsOrdinal;
		ParamPrefixEnum prefix = theDateParam.getPrefix();

		// default when handling 'Day' temporal types
		lowerBoundAsOrdinal = upperBoundAsOrdinal = DateUtils.convertDateToDayInteger(theDateParam.getValue());
		TemporalPrecisionEnum precision = theDateParam.getPrecision();
		// complete the date from 'YYYY' and 'YYYY-MM' temporal types
		if (precision == TemporalPrecisionEnum.YEAR || precision == TemporalPrecisionEnum.MONTH) {
			Pair<String, String> completedDate = DateUtils.getCompletedDate(theDateParam.getValueAsString());
			lowerBoundAsOrdinal = Integer.parseInt(completedDate.getLeft().replace("-", ""));
			upperBoundAsOrdinal = Integer.parseInt(completedDate.getRight().replace("-", ""));
		}

		if (Objects.isNull(prefix) || prefix == ParamPrefixEnum.EQUAL) {
			// For equality prefix we would like the date to fall between the lower and upper bound
			List<? extends PredicateFinalStep> predicateSteps = Arrays.asList(
				myPredicateFactory.range().field(lowerOrdinalField).atLeast(lowerBoundAsOrdinal),
				myPredicateFactory.range().field(upperOrdinalField).atMost(upperBoundAsOrdinal)
			);
			BooleanPredicateClausesStep<?> booleanStep = myPredicateFactory.bool();
			predicateSteps.forEach(booleanStep::must);
			return booleanStep;
		} else if (ParamPrefixEnum.GREATERTHAN == prefix || ParamPrefixEnum.STARTS_AFTER == prefix) {
			// TODO JB: more fine tuning needed for STARTS_AFTER
			return myPredicateFactory.range().field(upperOrdinalField).greaterThan(upperBoundAsOrdinal);
		} else if (ParamPrefixEnum.GREATERTHAN_OR_EQUALS == prefix) {
			return myPredicateFactory.range().field(upperOrdinalField).atLeast(upperBoundAsOrdinal);
		} else if (ParamPrefixEnum.LESSTHAN == prefix || ParamPrefixEnum.ENDS_BEFORE == prefix) {
			// TODO JB: more fine tuning needed for END_BEFORE
			return myPredicateFactory.range().field(lowerOrdinalField).lessThan(lowerBoundAsOrdinal);
		} else if (ParamPrefixEnum.LESSTHAN_OR_EQUALS == prefix) {
			return myPredicateFactory.range().field(lowerOrdinalField).atMost(lowerBoundAsOrdinal);
		} else if (ParamPrefixEnum.NOT_EQUAL == prefix) {
			List<? extends PredicateFinalStep> predicateSteps = Arrays.asList(
				myPredicateFactory.range().field(upperOrdinalField).lessThan(lowerBoundAsOrdinal),
				myPredicateFactory.range().field(lowerOrdinalField).greaterThan(upperBoundAsOrdinal)
			);
			BooleanPredicateClausesStep<?> booleanStep = myPredicateFactory.bool();
			predicateSteps.forEach(booleanStep::should);
			booleanStep.minimumShouldMatchNumber(1);
			return booleanStep;
		}
		throw new IllegalArgumentException(Msg.code(2025) + "Date search param does not support prefix of type: " + prefix);
	}

	private PredicateFinalStep generateDateInstantSearchTerms(String theSearchParamName, DateParam theDateParam) {
		String lowerInstantField = "sp." + theSearchParamName + ".dt.lower";
		String upperInstantField = "sp." + theSearchParamName + ".dt.upper";
		ParamPrefixEnum prefix = theDateParam.getPrefix();

		if (ParamPrefixEnum.NOT_EQUAL == prefix) {
			Instant dateInstant = theDateParam.getValue().toInstant();
			List<? extends PredicateFinalStep> predicateSteps = Arrays.asList(
				myPredicateFactory.range().field(upperInstantField).lessThan(dateInstant),
				myPredicateFactory.range().field(lowerInstantField).greaterThan(dateInstant)
			);
			BooleanPredicateClausesStep<?> booleanStep = myPredicateFactory.bool();
			predicateSteps.forEach(booleanStep::should);
			booleanStep.minimumShouldMatchNumber(1);
			return booleanStep;
		}

>>>>>>> 09af7f0e
		// Consider lower and upper bounds for building range predicates
		DateRangeParam dateRange = new DateRangeParam(theDateParam);
		Instant lowerBoundAsInstant = Optional.ofNullable(dateRange.getLowerBound()).map(param -> param.getValue().toInstant()).orElse(null);
		Instant upperBoundAsInstant = Optional.ofNullable(dateRange.getUpperBound()).map(param -> param.getValue().toInstant()).orElse(null);

		if (Objects.isNull(prefix) || prefix == ParamPrefixEnum.EQUAL) {
			// For equality prefix we would like the date to fall between the lower and upper bound
			List<? extends PredicateFinalStep> predicateSteps = Arrays.asList(
				myPredicateFactory.range().field(lowerInstantField).atLeast(lowerBoundAsInstant),
				myPredicateFactory.range().field(upperInstantField).atMost(upperBoundAsInstant)
			);
			BooleanPredicateClausesStep<?> booleanStep = myPredicateFactory.bool();
			predicateSteps.forEach(booleanStep::must);
			return booleanStep;
		} else if (ParamPrefixEnum.GREATERTHAN == prefix || ParamPrefixEnum.STARTS_AFTER == prefix) {
			return myPredicateFactory.range().field(upperInstantField).greaterThan(lowerBoundAsInstant);
		} else if (ParamPrefixEnum.GREATERTHAN_OR_EQUALS == prefix) {
			return myPredicateFactory.range().field(upperInstantField).atLeast(lowerBoundAsInstant);
		} else if (ParamPrefixEnum.LESSTHAN == prefix || ParamPrefixEnum.ENDS_BEFORE == prefix) {
			return myPredicateFactory.range().field(lowerInstantField).lessThan(upperBoundAsInstant);
		} else if (ParamPrefixEnum.LESSTHAN_OR_EQUALS == prefix) {
			return myPredicateFactory.range().field(lowerInstantField).atMost(upperBoundAsInstant);
		}

		throw new IllegalArgumentException(Msg.code(2026) + "Date search param does not support prefix of type: " + prefix);
	}
}<|MERGE_RESOLUTION|>--- conflicted
+++ resolved
@@ -65,8 +65,6 @@
 	final FhirContext myFhirContext;
 	public final SearchPredicateFactory myPredicateFactory;
 	public final BooleanPredicateClausesStep<?> myRootClause;
-
-	final List<TemporalPrecisionEnum> ordinalSearchPrecisions = Arrays.asList(TemporalPrecisionEnum.YEAR, TemporalPrecisionEnum.MONTH, TemporalPrecisionEnum.DAY);
 
 	final List<TemporalPrecisionEnum> ordinalSearchPrecisions = Arrays.asList(TemporalPrecisionEnum.YEAR, TemporalPrecisionEnum.MONTH, TemporalPrecisionEnum.DAY);
 
@@ -265,7 +263,6 @@
 			List<? extends PredicateFinalStep> orTerms = terms.stream()
 				.map(s -> myPredicateFactory.match().field(fieldPath).matching(s))
 				.collect(Collectors.toList());
-<<<<<<< HEAD
 
 			myRootClause.must(orPredicateOrSingle(orTerms));
 		}
@@ -430,172 +427,6 @@
 			return booleanStep;
 		}
 
-=======
-
-			myRootClause.must(orPredicateOrSingle(orTerms));
-		}
-	}
-
-	/**
-	 * Create date clause from date params. The date lower and upper bounds are taken
-	 * into considertion when generating date query ranges
-	 *
-	 * <p>Example 1 ('eq' prefix/empty): <code>http://fhirserver/Observation?date=eq2020</code>
-	 * would generate the following search clause
-	 * <pre>
-	 * {@code
-	 * {
-	 *  "bool": {
-	 *    "must": [{
-	 *      "range": {
-	 *        "sp.date.dt.lower-ord": { "gte": "20200101" }
-	 *      }
-	 *    }, {
-	 *      "range": {
-	 *        "sp.date.dt.upper-ord": { "lte": "20201231" }
-	 *      }
-	 *    }]
-	 *  }
-	 * }
-	 * }
-	 * </pre>
-	 *
-	 * <p>Example 2 ('gt' prefix): <code>http://fhirserver/Observation?date=gt2020-01-01T08:00:00.000</code>
-	 * <p>No timezone in the query will be taken as localdatetime(for e.g MST/UTC-07:00 in this case) converted to UTC before comparison</p>
-	 * <pre>
-	 * {@code
-	 * {
-	 *   "range":{
-	 *     "sp.date.dt.upper":{ "gt": "2020-01-01T15:00:00.000000000Z" }
-	 *   }
-	 * }
-	 * }
-	 * </pre>
-	 *
-	 * <p>Example 3 between dates: <code>http://fhirserver/Observation?date=ge2010-01-01&date=le2020-01</code></p>
-	 * <pre>
-	 * {@code
-	 * {
-	 *   "range":{
-	 *     "sp.date.dt.upper-ord":{ "gte":"20100101" }
-	 *   },
-	 *   "range":{
-	 *     "sp.date.dt.lower-ord":{ "lte":"20200101" }
-	 *   }
-	 * }
-	 * }
-	 * </pre>
-	 *
-	 * <p>Example 4 not equal: <code>http://fhirserver/Observation?date=ne2021</code></p>
-	 * <pre>
-	 * {@code
-	 * {
-	 *    "bool": {
-	 *       "should": [{
-	 *          "range": {
-	 *             "sp.date.dt.upper-ord": { "lt": "20210101" }
-	 *          }
-	 *       }, {
-	 *          "range": {
-	 *             "sp.date.dt.lower-ord": { "gt": "20211231" }
-	 *          }
-	 *       }],
-	 *       "minimum_should_match": "1"
-	 *    }
-	 * }
-	 * }
-	 * </pre>
-	 *
-	 * @param theSearchParamName
-	 * @param theDateAndOrTerms
-	 */
-	public void addDateUnmodifiedSearch(String theSearchParamName, List<List<IQueryParameterType>> theDateAndOrTerms) {
-		for (List<? extends IQueryParameterType> nextAnd : theDateAndOrTerms) {
-			// comma separated list of dates(OR list) on a date param is not applicable so grab
-			// first from default list
-			if (nextAnd.size() > 1) {
-				throw new IllegalArgumentException(Msg.code(2032) + "OR (,) searches on DATE search parameters are not supported for ElasticSearch/Lucene");
-			}
-			DateParam dateParam = (DateParam) nextAnd.stream().findFirst()
-				.orElseThrow(() -> new InvalidRequestException("Date param is missing value"));
-
-			boolean isOrdinalSearch = ordinalSearchPrecisions.contains(dateParam.getPrecision());
-
-			PredicateFinalStep searchPredicate = isOrdinalSearch
-				? generateDateOrdinalSearchTerms(theSearchParamName, dateParam)
-				: generateDateInstantSearchTerms(theSearchParamName, dateParam);
-
-			myRootClause.must(searchPredicate);
-		}
-	}
-
-	private PredicateFinalStep generateDateOrdinalSearchTerms(String theSearchParamName, DateParam theDateParam) {
-		String lowerOrdinalField = "sp." + theSearchParamName + ".dt.lower-ord";
-		String upperOrdinalField = "sp." + theSearchParamName + ".dt.upper-ord";
-		int lowerBoundAsOrdinal;
-		int upperBoundAsOrdinal;
-		ParamPrefixEnum prefix = theDateParam.getPrefix();
-
-		// default when handling 'Day' temporal types
-		lowerBoundAsOrdinal = upperBoundAsOrdinal = DateUtils.convertDateToDayInteger(theDateParam.getValue());
-		TemporalPrecisionEnum precision = theDateParam.getPrecision();
-		// complete the date from 'YYYY' and 'YYYY-MM' temporal types
-		if (precision == TemporalPrecisionEnum.YEAR || precision == TemporalPrecisionEnum.MONTH) {
-			Pair<String, String> completedDate = DateUtils.getCompletedDate(theDateParam.getValueAsString());
-			lowerBoundAsOrdinal = Integer.parseInt(completedDate.getLeft().replace("-", ""));
-			upperBoundAsOrdinal = Integer.parseInt(completedDate.getRight().replace("-", ""));
-		}
-
-		if (Objects.isNull(prefix) || prefix == ParamPrefixEnum.EQUAL) {
-			// For equality prefix we would like the date to fall between the lower and upper bound
-			List<? extends PredicateFinalStep> predicateSteps = Arrays.asList(
-				myPredicateFactory.range().field(lowerOrdinalField).atLeast(lowerBoundAsOrdinal),
-				myPredicateFactory.range().field(upperOrdinalField).atMost(upperBoundAsOrdinal)
-			);
-			BooleanPredicateClausesStep<?> booleanStep = myPredicateFactory.bool();
-			predicateSteps.forEach(booleanStep::must);
-			return booleanStep;
-		} else if (ParamPrefixEnum.GREATERTHAN == prefix || ParamPrefixEnum.STARTS_AFTER == prefix) {
-			// TODO JB: more fine tuning needed for STARTS_AFTER
-			return myPredicateFactory.range().field(upperOrdinalField).greaterThan(upperBoundAsOrdinal);
-		} else if (ParamPrefixEnum.GREATERTHAN_OR_EQUALS == prefix) {
-			return myPredicateFactory.range().field(upperOrdinalField).atLeast(upperBoundAsOrdinal);
-		} else if (ParamPrefixEnum.LESSTHAN == prefix || ParamPrefixEnum.ENDS_BEFORE == prefix) {
-			// TODO JB: more fine tuning needed for END_BEFORE
-			return myPredicateFactory.range().field(lowerOrdinalField).lessThan(lowerBoundAsOrdinal);
-		} else if (ParamPrefixEnum.LESSTHAN_OR_EQUALS == prefix) {
-			return myPredicateFactory.range().field(lowerOrdinalField).atMost(lowerBoundAsOrdinal);
-		} else if (ParamPrefixEnum.NOT_EQUAL == prefix) {
-			List<? extends PredicateFinalStep> predicateSteps = Arrays.asList(
-				myPredicateFactory.range().field(upperOrdinalField).lessThan(lowerBoundAsOrdinal),
-				myPredicateFactory.range().field(lowerOrdinalField).greaterThan(upperBoundAsOrdinal)
-			);
-			BooleanPredicateClausesStep<?> booleanStep = myPredicateFactory.bool();
-			predicateSteps.forEach(booleanStep::should);
-			booleanStep.minimumShouldMatchNumber(1);
-			return booleanStep;
-		}
-		throw new IllegalArgumentException(Msg.code(2025) + "Date search param does not support prefix of type: " + prefix);
-	}
-
-	private PredicateFinalStep generateDateInstantSearchTerms(String theSearchParamName, DateParam theDateParam) {
-		String lowerInstantField = "sp." + theSearchParamName + ".dt.lower";
-		String upperInstantField = "sp." + theSearchParamName + ".dt.upper";
-		ParamPrefixEnum prefix = theDateParam.getPrefix();
-
-		if (ParamPrefixEnum.NOT_EQUAL == prefix) {
-			Instant dateInstant = theDateParam.getValue().toInstant();
-			List<? extends PredicateFinalStep> predicateSteps = Arrays.asList(
-				myPredicateFactory.range().field(upperInstantField).lessThan(dateInstant),
-				myPredicateFactory.range().field(lowerInstantField).greaterThan(dateInstant)
-			);
-			BooleanPredicateClausesStep<?> booleanStep = myPredicateFactory.bool();
-			predicateSteps.forEach(booleanStep::should);
-			booleanStep.minimumShouldMatchNumber(1);
-			return booleanStep;
-		}
-
->>>>>>> 09af7f0e
 		// Consider lower and upper bounds for building range predicates
 		DateRangeParam dateRange = new DateRangeParam(theDateParam);
 		Instant lowerBoundAsInstant = Optional.ofNullable(dateRange.getLowerBound()).map(param -> param.getValue().toInstant()).orElse(null);
