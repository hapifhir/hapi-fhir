/*
 * #%L
 * HAPI FHIR JPA Server
 * %%
 * Copyright (C) 2014 - 2024 Smile CDR, Inc.
 * %%
 * Licensed under the Apache License, Version 2.0 (the "License");
 * you may not use this file except in compliance with the License.
 * You may obtain a copy of the License at
 *
 *      http://www.apache.org/licenses/LICENSE-2.0
 *
 * Unless required by applicable law or agreed to in writing, software
 * distributed under the License is distributed on an "AS IS" BASIS,
 * WITHOUT WARRANTIES OR CONDITIONS OF ANY KIND, either express or implied.
 * See the License for the specific language governing permissions and
 * limitations under the License.
 * #L%
 */
package ca.uhn.fhir.jpa.provider;

import ca.uhn.fhir.context.FhirContext;
import ca.uhn.fhir.context.RuntimeResourceDefinition;
import ca.uhn.fhir.context.RuntimeSearchParam;
import ca.uhn.fhir.jpa.api.config.JpaStorageSettings;
import ca.uhn.fhir.jpa.api.dao.IFhirSystemDao;
import ca.uhn.fhir.jpa.subscription.model.config.SubscriptionSettings;
import ca.uhn.fhir.jpa.util.ResourceCountCache;
import ca.uhn.fhir.model.dstu2.composite.MetaDt;
import ca.uhn.fhir.model.dstu2.resource.Bundle;
import ca.uhn.fhir.model.dstu2.resource.Conformance;
import ca.uhn.fhir.model.dstu2.resource.Conformance.Rest;
import ca.uhn.fhir.model.dstu2.resource.Conformance.RestResource;
import ca.uhn.fhir.model.dstu2.resource.Conformance.RestResourceSearchParam;
import ca.uhn.fhir.model.dstu2.valueset.ConditionalDeleteStatusEnum;
import ca.uhn.fhir.model.dstu2.valueset.ResourceTypeEnum;
import ca.uhn.fhir.model.dstu2.valueset.SearchParamTypeEnum;
import ca.uhn.fhir.model.primitive.BoundCodeDt;
import ca.uhn.fhir.model.primitive.DecimalDt;
import ca.uhn.fhir.rest.api.server.RequestDetails;
import ca.uhn.fhir.rest.server.RestfulServer;
import ca.uhn.fhir.rest.server.provider.dstu2.ServerConformanceProvider;
import ca.uhn.fhir.util.CoverageIgnore;
import ca.uhn.fhir.util.ExtensionConstants;
import jakarta.servlet.http.HttpServletRequest;

import java.util.Collections;
import java.util.List;
import java.util.Map;

import static org.apache.commons.lang3.ObjectUtils.defaultIfNull;
import static org.apache.commons.lang3.StringUtils.isNotBlank;

public class JpaConformanceProviderDstu2 extends ServerConformanceProvider {

	private volatile Conformance myCachedValue;
	private JpaStorageSettings myStorageSettings;
	private SubscriptionSettings mySubscriptionSettings;

	private String myImplementationDescription;
	private boolean myIncludeResourceCounts;
	private RestfulServer myRestfulServer;
	private IFhirSystemDao<Bundle, MetaDt> mySystemDao;
	private ResourceCountCache myResourceCountsCache;

	/**
	 * Constructor
	 */
	@CoverageIgnore
	public JpaConformanceProviderDstu2() {
		super();
		super.setCache(false);
		setIncludeResourceCounts(true);
	}

	/**
	 * Constructor
	 */
	public JpaConformanceProviderDstu2(
			RestfulServer theRestfulServer,
			IFhirSystemDao<Bundle, MetaDt> theSystemDao,
			JpaStorageSettings theStorageSettings,
			SubscriptionSettings theSubscriptionSettings) {
		super(theRestfulServer);
		myRestfulServer = theRestfulServer;
		mySystemDao = theSystemDao;
		myStorageSettings = theStorageSettings;
		mySubscriptionSettings = theSubscriptionSettings;
		super.setCache(false);
		setIncludeResourceCounts(true);
	}

	@Override
	public Conformance getServerConformance(HttpServletRequest theRequest, RequestDetails theRequestDetails) {
		Conformance retVal = myCachedValue;

		Map<String, Long> counts = null;
		if (myIncludeResourceCounts) {
			counts = mySystemDao.getResourceCountsFromCache();
		}
		counts = defaultIfNull(counts, Collections.emptyMap());

		FhirContext ctx = myRestfulServer.getFhirContext();

		retVal = super.getServerConformance(theRequest, theRequestDetails);
		for (Rest nextRest : retVal.getRest()) {

			for (RestResource nextResource : nextRest.getResource()) {

				ConditionalDeleteStatusEnum conditionalDelete =
						nextResource.getConditionalDeleteElement().getValueAsEnum();
				if (conditionalDelete == ConditionalDeleteStatusEnum.MULTIPLE_DELETES_SUPPORTED
						&& myStorageSettings.isAllowMultipleDelete() == false) {
					nextResource.setConditionalDelete(ConditionalDeleteStatusEnum.SINGLE_DELETES_SUPPORTED);
				}

				// Add resource counts
				Long count = counts.get(nextResource.getTypeElement().getValueAsString());
				if (count != null) {
					nextResource.addUndeclaredExtension(
							false, ExtensionConstants.CONF_RESOURCE_COUNT, new DecimalDt(count));
				}

				// Add chained params
				for (RestResourceSearchParam nextParam : nextResource.getSearchParam()) {
					if (nextParam.getTypeElement().getValueAsEnum() == SearchParamTypeEnum.REFERENCE) {
						List<BoundCodeDt<ResourceTypeEnum>> targets = nextParam.getTarget();
						for (BoundCodeDt<ResourceTypeEnum> next : targets) {
							RuntimeResourceDefinition def = ctx.getResourceDefinition(next.getValue());
							for (RuntimeSearchParam nextChainedParam : def.getSearchParams()) {
								nextParam.addChain(nextChainedParam.getName());
							}
						}
					}
				}
			}
		}

<<<<<<< HEAD
		if (mySubscriptionSettings
				.getSupportedSubscriptionTypes()
				.contains(Subscription.SubscriptionChannelType.WEBSOCKET)) {
			if (isNotBlank(myStorageSettings.getWebsocketContextPath())) {
				ExtensionDt websocketExtension = new ExtensionDt();
				websocketExtension.setUrl(Constants.CAPABILITYSTATEMENT_WEBSOCKET_URL);
				websocketExtension.setValue(new UriDt(myStorageSettings.getWebsocketContextPath()));
				retVal.getRestFirstRep().addUndeclaredExtension(websocketExtension);
			}
		}

=======
>>>>>>> 0397b9dd
		if (isNotBlank(myImplementationDescription)) {
			retVal.getImplementation().setDescription(myImplementationDescription);
		}
		myCachedValue = retVal;
		return retVal;
	}

	public boolean isIncludeResourceCounts() {
		return myIncludeResourceCounts;
	}

	public void setStorageSettings(JpaStorageSettings theStorageSettings) {
		this.myStorageSettings = theStorageSettings;
	}

	@CoverageIgnore
	public void setImplementationDescription(String theImplDesc) {
		myImplementationDescription = theImplDesc;
	}

	public void setIncludeResourceCounts(boolean theIncludeResourceCounts) {
		myIncludeResourceCounts = theIncludeResourceCounts;
	}

	@Override
	public void setRestfulServer(RestfulServer theRestfulServer) {
		this.myRestfulServer = theRestfulServer;
		super.setRestfulServer(theRestfulServer);
	}

	@CoverageIgnore
	public void setSystemDao(IFhirSystemDao<Bundle, MetaDt> mySystemDao) {
		this.mySystemDao = mySystemDao;
	}
}<|MERGE_RESOLUTION|>--- conflicted
+++ resolved
@@ -136,20 +136,6 @@
 			}
 		}
 
-<<<<<<< HEAD
-		if (mySubscriptionSettings
-				.getSupportedSubscriptionTypes()
-				.contains(Subscription.SubscriptionChannelType.WEBSOCKET)) {
-			if (isNotBlank(myStorageSettings.getWebsocketContextPath())) {
-				ExtensionDt websocketExtension = new ExtensionDt();
-				websocketExtension.setUrl(Constants.CAPABILITYSTATEMENT_WEBSOCKET_URL);
-				websocketExtension.setValue(new UriDt(myStorageSettings.getWebsocketContextPath()));
-				retVal.getRestFirstRep().addUndeclaredExtension(websocketExtension);
-			}
-		}
-
-=======
->>>>>>> 0397b9dd
 		if (isNotBlank(myImplementationDescription)) {
 			retVal.getImplementation().setDescription(myImplementationDescription);
 		}
