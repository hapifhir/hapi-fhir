package ca.uhn.fhir.jpa.dao.expunge;

/*-
 * #%L
 * HAPI FHIR JPA Server
 * %%
 * Copyright (C) 2014 - 2022 Smile CDR, Inc.
 * %%
 * Licensed under the Apache License, Version 2.0 (the "License");
 * you may not use this file except in compliance with the License.
 * You may obtain a copy of the License at
 *
 *      http://www.apache.org/licenses/LICENSE-2.0
 *
 * Unless required by applicable law or agreed to in writing, software
 * distributed under the License is distributed on an "AS IS" BASIS,
 * WITHOUT WARRANTIES OR CONDITIONS OF ANY KIND, either express or implied.
 * See the License for the specific language governing permissions and
 * limitations under the License.
 * #L%
 */

import ca.uhn.fhir.interceptor.api.HookParams;
import ca.uhn.fhir.interceptor.api.IInterceptorBroadcaster;
import ca.uhn.fhir.interceptor.api.Pointcut;
import ca.uhn.fhir.jpa.api.config.DaoConfig;
import ca.uhn.fhir.jpa.api.dao.DaoRegistry;
import ca.uhn.fhir.jpa.api.dao.IFhirResourceDao;
import ca.uhn.fhir.jpa.api.svc.IIdHelperService;
import ca.uhn.fhir.jpa.model.dao.JpaPid;
import ca.uhn.fhir.jpa.dao.data.IForcedIdDao;
import ca.uhn.fhir.jpa.dao.data.IResourceHistoryTableDao;
import ca.uhn.fhir.jpa.dao.data.IResourceHistoryTagDao;
import ca.uhn.fhir.jpa.dao.data.IResourceIndexedComboStringUniqueDao;
import ca.uhn.fhir.jpa.dao.data.IResourceIndexedComboTokensNonUniqueDao;
import ca.uhn.fhir.jpa.dao.data.IResourceIndexedSearchParamCoordsDao;
import ca.uhn.fhir.jpa.dao.data.IResourceIndexedSearchParamDateDao;
import ca.uhn.fhir.jpa.dao.data.IResourceIndexedSearchParamNumberDao;
import ca.uhn.fhir.jpa.dao.data.IResourceIndexedSearchParamQuantityDao;
import ca.uhn.fhir.jpa.dao.data.IResourceIndexedSearchParamQuantityNormalizedDao;
import ca.uhn.fhir.jpa.dao.data.IResourceIndexedSearchParamStringDao;
import ca.uhn.fhir.jpa.dao.data.IResourceIndexedSearchParamTokenDao;
import ca.uhn.fhir.jpa.dao.data.IResourceIndexedSearchParamUriDao;
import ca.uhn.fhir.jpa.dao.data.IResourceLinkDao;
import ca.uhn.fhir.jpa.dao.data.IResourceHistoryProvenanceDao;
import ca.uhn.fhir.jpa.dao.data.IResourceTableDao;
import ca.uhn.fhir.jpa.dao.data.IResourceTagDao;
import ca.uhn.fhir.jpa.dao.data.ISearchParamPresentDao;
import ca.uhn.fhir.jpa.model.entity.ForcedId;
import ca.uhn.fhir.jpa.model.entity.ResourceHistoryTable;
import ca.uhn.fhir.jpa.model.entity.ResourceTable;
import ca.uhn.fhir.jpa.util.MemoryCacheService;
import ca.uhn.fhir.model.primitive.IdDt;
import ca.uhn.fhir.rest.api.server.RequestDetails;
import ca.uhn.fhir.rest.api.server.storage.ResourcePersistentId;
import ca.uhn.fhir.rest.server.servlet.ServletRequestDetails;
import ca.uhn.fhir.rest.server.util.CompositeInterceptorBroadcaster;
import org.apache.commons.lang3.Validate;
import org.hl7.fhir.instance.model.api.IBaseResource;
import org.hl7.fhir.instance.model.api.IIdType;
import org.slf4j.Logger;
import org.slf4j.LoggerFactory;
import org.springframework.beans.factory.annotation.Autowired;
import org.springframework.data.domain.PageRequest;
import org.springframework.data.domain.Pageable;
import org.springframework.data.domain.Slice;
import org.springframework.data.domain.SliceImpl;
import org.springframework.stereotype.Service;
import org.springframework.transaction.annotation.Transactional;
import org.springframework.transaction.support.TransactionSynchronization;
import org.springframework.transaction.support.TransactionSynchronizationManager;

import java.util.Collections;
import java.util.List;
import java.util.concurrent.atomic.AtomicInteger;

@Service
public class ResourceExpungeService implements IResourceExpungeService {
	private static final Logger ourLog = LoggerFactory.getLogger(ResourceExpungeService.class);

	@Autowired
	private IForcedIdDao myForcedIdDao;
	@Autowired
	private IResourceTableDao myResourceTableDao;
	@Autowired
	private IResourceHistoryTableDao myResourceHistoryTableDao;
	@Autowired
	private IResourceIndexedSearchParamUriDao myResourceIndexedSearchParamUriDao;
	@Autowired
	private IResourceIndexedSearchParamStringDao myResourceIndexedSearchParamStringDao;
	@Autowired
	private IResourceIndexedSearchParamTokenDao myResourceIndexedSearchParamTokenDao;
	@Autowired
	private IResourceIndexedSearchParamDateDao myResourceIndexedSearchParamDateDao;
	@Autowired
	private IResourceIndexedSearchParamQuantityDao myResourceIndexedSearchParamQuantityDao;
	@Autowired
	private IResourceIndexedSearchParamQuantityNormalizedDao myResourceIndexedSearchParamQuantityNormalizedDao;
	@Autowired
	private IResourceIndexedSearchParamCoordsDao myResourceIndexedSearchParamCoordsDao;
	@Autowired
	private IResourceIndexedSearchParamNumberDao myResourceIndexedSearchParamNumberDao;
	@Autowired
	private IResourceIndexedComboStringUniqueDao myResourceIndexedCompositeStringUniqueDao;
	@Autowired
	private IResourceIndexedComboTokensNonUniqueDao myResourceIndexedComboTokensNonUniqueDao;
	@Autowired
	private IResourceLinkDao myResourceLinkDao;
	@Autowired
	private IResourceTagDao myResourceTagDao;
	@Autowired
	private IIdHelperService myIdHelperService;
	@Autowired
	private IResourceHistoryTagDao myResourceHistoryTagDao;
	@Autowired
	private IInterceptorBroadcaster myInterceptorBroadcaster;
	@Autowired
	private DaoRegistry myDaoRegistry;
	@Autowired
	private IResourceHistoryProvenanceDao myResourceHistoryProvenanceTableDao;
	@Autowired
	private ISearchParamPresentDao mySearchParamPresentDao;
	@Autowired
	private DaoConfig myDaoConfig;
	@Autowired
	private MemoryCacheService myMemoryCacheService;

	@Override
	@Transactional
	public List<ResourcePersistentId> findHistoricalVersionsOfNonDeletedResources(String theResourceName, ResourcePersistentId theResourceId, int theRemainingCount) {
		if(isEmptyQuery(theRemainingCount)){
			return Collections.EMPTY_LIST;
		}

		Pageable page = PageRequest.of(0, theRemainingCount);
		JpaPid jpaPid = (JpaPid) theResourceId;

		Slice<Long> ids;
		if (jpaPid != null && jpaPid.getId() != null) {
			if (jpaPid.getVersion() != null) {
				ids = toSlice(myResourceHistoryTableDao.findForIdAndVersionAndFetchProvenance(jpaPid.getId(), jpaPid.getVersion()));
			} else {
				ids = myResourceHistoryTableDao.findIdsOfPreviousVersionsOfResourceId(page, jpaPid.getId());
			}
		} else {
			if (theResourceName != null) {
				ids = myResourceHistoryTableDao.findIdsOfPreviousVersionsOfResources(page, theResourceName);
			} else {
				ids = myResourceHistoryTableDao.findIdsOfPreviousVersionsOfResources(page);
			}
		}

		return JpaPid.fromLongList(ids.getContent());
	}

	@Override
	@Transactional
	public List<ResourcePersistentId> findHistoricalVersionsOfDeletedResources(String theResourceName, ResourcePersistentId theResourceId, int theRemainingCount) {
		if(isEmptyQuery(theRemainingCount)){
			return Collections.EMPTY_LIST;
		}

		Pageable page = PageRequest.of(0, theRemainingCount);
		Slice<Long> ids;
		if (theResourceId != null) {
			ids = myResourceTableDao.findIdsOfDeletedResourcesOfType(page, ((JpaPid) theResourceId).getId(), theResourceName);
			ourLog.info("Expunging {} deleted resources of type[{}] and ID[{}]", ids.getNumberOfElements(), theResourceName, theResourceId);
		} else {
			if (theResourceName != null) {
				ids = myResourceTableDao.findIdsOfDeletedResourcesOfType(page, theResourceName);
				ourLog.info("Expunging {} deleted resources of type[{}]", ids.getNumberOfElements(), theResourceName);
			} else {
				ids = myResourceTableDao.findIdsOfDeletedResources(page);
				ourLog.info("Expunging {} deleted resources (all types)", ids.getNumberOfElements());
			}
		}
		return JpaPid.fromLongList(ids.getContent());
	}

	@Override
	@Transactional
	public void expungeCurrentVersionOfResources(RequestDetails theRequestDetails, List<ResourcePersistentId> theResourceIds, AtomicInteger theRemainingCount) {
		for (ResourcePersistentId next : theResourceIds) {
<<<<<<< HEAD
			expungeCurrentVersionOfResource(theRequestDetails, ((JpaPid) next).getId(), theRemainingCount);
			if (theRemainingCount.get() <= 0) {
=======
			expungeCurrentVersionOfResource(theRequestDetails, next.getIdAsLong(), theRemainingCount);
			if (expungeLimitReached(theRemainingCount)) {
>>>>>>> 028c3ed5
				return;
			}
		}

		/*
		 * Once this transaction is committed, we will invalidate all memory caches
		 * in order to avoid any caches having references to things that no longer
		 * exist. This is a pretty brute-force way of addressing this, and could probably
		 * be optimized, but expunge is hopefully not frequently called on busy servers
		 * so it shouldn't be too big a deal.
		 */
		TransactionSynchronizationManager.registerSynchronization(new TransactionSynchronization(){
			@Override
			public void afterCommit() {
				myMemoryCacheService.invalidateAllCaches();
			}
		});
	}

	private void expungeHistoricalVersion(RequestDetails theRequestDetails, Long theNextVersionId, AtomicInteger theRemainingCount) {
		ResourceHistoryTable version = myResourceHistoryTableDao.findById(theNextVersionId).orElseThrow(IllegalArgumentException::new);
		IdDt id = version.getIdDt();
		ourLog.info("Deleting resource version {}", id.getValue());

		callHooks(theRequestDetails, theRemainingCount, version, id);

		if (version.getProvenance() != null) {
			myResourceHistoryProvenanceTableDao.deleteByPid(version.getProvenance().getId());
		}

		myResourceHistoryTagDao.deleteByPid(version.getId());
		myResourceHistoryTableDao.deleteByPid(version.getId());

		theRemainingCount.decrementAndGet();
	}

	private void callHooks(RequestDetails theRequestDetails, AtomicInteger theRemainingCount, ResourceHistoryTable theVersion, IdDt theId) {
		final AtomicInteger counter = new AtomicInteger();
		if (CompositeInterceptorBroadcaster.hasHooks(Pointcut.STORAGE_PRESTORAGE_EXPUNGE_RESOURCE, myInterceptorBroadcaster, theRequestDetails)) {
			IFhirResourceDao<?> resourceDao = myDaoRegistry.getResourceDao(theId.getResourceType());
			IBaseResource resource = resourceDao.toResource(theVersion, false);
			HookParams params = new HookParams()
				.add(AtomicInteger.class, counter)
				.add(IIdType.class, theId)
				.add(IBaseResource.class, resource)
				.add(RequestDetails.class, theRequestDetails)
				.addIfMatchesType(ServletRequestDetails.class, theRequestDetails);
			CompositeInterceptorBroadcaster.doCallHooks(myInterceptorBroadcaster, theRequestDetails, Pointcut.STORAGE_PRESTORAGE_EXPUNGE_RESOURCE, params);
		}
		theRemainingCount.addAndGet(-1 * counter.get());
	}

	@Override
	@Transactional
	public void expungeHistoricalVersionsOfIds(RequestDetails theRequestDetails, List<ResourcePersistentId> theResourceIds, AtomicInteger theRemainingCount) {
		for (ResourcePersistentId next : theResourceIds) {
<<<<<<< HEAD
			expungeHistoricalVersionsOfId(theRequestDetails, ((JpaPid) next).getId(), theRemainingCount);
			if (theRemainingCount.get() <= 0) {
=======
			expungeHistoricalVersionsOfId(theRequestDetails, next.getIdAsLong(), theRemainingCount);
			if (expungeLimitReached(theRemainingCount)) {
>>>>>>> 028c3ed5
				return;
			}
		}
	}

	@Override
	@Transactional
	public void expungeHistoricalVersions(RequestDetails theRequestDetails, List<ResourcePersistentId> theHistoricalIds, AtomicInteger theRemainingCount) {
		for (ResourcePersistentId next : theHistoricalIds) {
<<<<<<< HEAD
			expungeHistoricalVersion(theRequestDetails, ((JpaPid) next).getId(), theRemainingCount);
			if (theRemainingCount.get() <= 0) {
=======
			expungeHistoricalVersion(theRequestDetails, next.getIdAsLong(), theRemainingCount);
			if (expungeLimitReached(theRemainingCount)) {
>>>>>>> 028c3ed5
				return;
			}
		}
	}

	private void expungeCurrentVersionOfResource(RequestDetails theRequestDetails, Long theResourceId, AtomicInteger theRemainingCount) {
		ResourceTable resource = myResourceTableDao.findById(theResourceId).orElseThrow(IllegalStateException::new);

		ResourceHistoryTable currentVersion = myResourceHistoryTableDao.findForIdAndVersionAndFetchProvenance(resource.getId(), resource.getVersion());
		if (currentVersion != null) {
			expungeHistoricalVersion(theRequestDetails, currentVersion.getId(), theRemainingCount);
		}

		ourLog.info("Expunging current version of resource {}", resource.getIdDt().getValue());

		deleteAllSearchParams(new JpaPid(resource.getResourceId()));

		myResourceTagDao.deleteByResourceId(resource.getId());

		if (resource.getForcedId() != null) {
			ForcedId forcedId = resource.getForcedId();
			resource.setForcedId(null);
			myResourceTableDao.saveAndFlush(resource);
			myForcedIdDao.deleteByPid(forcedId.getId());
		}

		myResourceTableDao.deleteByPid(resource.getId());
	}

	@Override
	@Transactional
	public void deleteAllSearchParams(ResourcePersistentId theResourceId) {
		Long theResourceLongId = ((JpaPid) theResourceId).getId();
		ResourceTable resource = myResourceTableDao.findById(theResourceLongId).orElse(null);

		if (resource == null || resource.isParamsUriPopulated()) {
			myResourceIndexedSearchParamUriDao.deleteByResourceId(theResourceLongId);
		}
		if (resource == null || resource.isParamsCoordsPopulated()) {
			myResourceIndexedSearchParamCoordsDao.deleteByResourceId(theResourceLongId);
		}
		if (resource == null || resource.isParamsDatePopulated()) {
			myResourceIndexedSearchParamDateDao.deleteByResourceId(theResourceLongId);
		}
		if (resource == null || resource.isParamsNumberPopulated()) {
			myResourceIndexedSearchParamNumberDao.deleteByResourceId(theResourceLongId);
		}
		if (resource == null || resource.isParamsQuantityPopulated()) {
			myResourceIndexedSearchParamQuantityDao.deleteByResourceId(theResourceLongId);
		}
		if (resource == null || resource.isParamsQuantityNormalizedPopulated()) {
			myResourceIndexedSearchParamQuantityNormalizedDao.deleteByResourceId(theResourceLongId);
		}
		if (resource == null || resource.isParamsStringPopulated()) {
			myResourceIndexedSearchParamStringDao.deleteByResourceId(theResourceLongId);
		}
		if (resource == null || resource.isParamsTokenPopulated()) {
			myResourceIndexedSearchParamTokenDao.deleteByResourceId(theResourceLongId);
		}
		if (resource == null || resource.isParamsComboStringUniquePresent()) {
			myResourceIndexedCompositeStringUniqueDao.deleteByResourceId(theResourceLongId);
		}
		if (resource == null || resource.isParamsComboTokensNonUniquePresent()) {
			myResourceIndexedComboTokensNonUniqueDao.deleteByResourceId(theResourceLongId);
		}
		if (myDaoConfig.getIndexMissingFields() == DaoConfig.IndexEnabledEnum.ENABLED) {
			mySearchParamPresentDao.deleteByResourceId(theResourceLongId);
		}
		if (resource == null || resource.isHasLinks()) {
			myResourceLinkDao.deleteByResourceId(theResourceLongId);
		}
	}

	private void expungeHistoricalVersionsOfId(RequestDetails theRequestDetails, Long myResourceId, AtomicInteger theRemainingCount) {
		Pageable page;
		synchronized (theRemainingCount){
			if (expungeLimitReached(theRemainingCount)) {
				return;
			}
			page = PageRequest.of(0, theRemainingCount.get());
		}

		ResourceTable resource = myResourceTableDao.findById(myResourceId).orElseThrow(IllegalArgumentException::new);

		Slice<Long> versionIds = myResourceHistoryTableDao.findForResourceId(page, resource.getId(), resource.getVersion());
		ourLog.debug("Found {} versions of resource {} to expunge", versionIds.getNumberOfElements(), resource.getIdDt().getValue());
		for (Long nextVersionId : versionIds) {
			expungeHistoricalVersion(theRequestDetails, nextVersionId, theRemainingCount);
			if (expungeLimitReached(theRemainingCount)) {
				return;
			}
		}
	}

	private Slice<Long> toSlice(ResourceHistoryTable myVersion) {
		Validate.notNull(myVersion);
		return new SliceImpl<>(Collections.singletonList(myVersion.getId()));
	}

	private boolean isEmptyQuery(int theCount){
		return theCount <= 0;
	}

	private boolean expungeLimitReached(AtomicInteger theRemainingCount) {
		return theRemainingCount.get() <= 0;
	}
}<|MERGE_RESOLUTION|>--- conflicted
+++ resolved
@@ -181,13 +181,8 @@
 	@Transactional
 	public void expungeCurrentVersionOfResources(RequestDetails theRequestDetails, List<ResourcePersistentId> theResourceIds, AtomicInteger theRemainingCount) {
 		for (ResourcePersistentId next : theResourceIds) {
-<<<<<<< HEAD
-			expungeCurrentVersionOfResource(theRequestDetails, ((JpaPid) next).getId(), theRemainingCount);
-			if (theRemainingCount.get() <= 0) {
-=======
-			expungeCurrentVersionOfResource(theRequestDetails, next.getIdAsLong(), theRemainingCount);
-			if (expungeLimitReached(theRemainingCount)) {
->>>>>>> 028c3ed5
+			expungeCurrentVersionOfResource(theRequestDetails,((JpaPid) next).getId(), theRemainingCount);
+			if (expungeLimitReached(theRemainingCount)) {
 				return;
 			}
 		}
@@ -244,13 +239,8 @@
 	@Transactional
 	public void expungeHistoricalVersionsOfIds(RequestDetails theRequestDetails, List<ResourcePersistentId> theResourceIds, AtomicInteger theRemainingCount) {
 		for (ResourcePersistentId next : theResourceIds) {
-<<<<<<< HEAD
 			expungeHistoricalVersionsOfId(theRequestDetails, ((JpaPid) next).getId(), theRemainingCount);
-			if (theRemainingCount.get() <= 0) {
-=======
-			expungeHistoricalVersionsOfId(theRequestDetails, next.getIdAsLong(), theRemainingCount);
-			if (expungeLimitReached(theRemainingCount)) {
->>>>>>> 028c3ed5
+			if (expungeLimitReached(theRemainingCount)) {
 				return;
 			}
 		}
@@ -260,13 +250,8 @@
 	@Transactional
 	public void expungeHistoricalVersions(RequestDetails theRequestDetails, List<ResourcePersistentId> theHistoricalIds, AtomicInteger theRemainingCount) {
 		for (ResourcePersistentId next : theHistoricalIds) {
-<<<<<<< HEAD
 			expungeHistoricalVersion(theRequestDetails, ((JpaPid) next).getId(), theRemainingCount);
-			if (theRemainingCount.get() <= 0) {
-=======
-			expungeHistoricalVersion(theRequestDetails, next.getIdAsLong(), theRemainingCount);
-			if (expungeLimitReached(theRemainingCount)) {
->>>>>>> 028c3ed5
+			if (expungeLimitReached(theRemainingCount)) {
 				return;
 			}
 		}
