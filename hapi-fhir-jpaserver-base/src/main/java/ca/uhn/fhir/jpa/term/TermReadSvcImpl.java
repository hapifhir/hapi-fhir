/*
 * #%L
 * HAPI FHIR JPA Server
 * %%
 * Copyright (C) 2014 - 2023 Smile CDR, Inc.
 * %%
 * Licensed under the Apache License, Version 2.0 (the "License");
 * you may not use this file except in compliance with the License.
 * You may obtain a copy of the License at
 *
 * http://www.apache.org/licenses/LICENSE-2.0
 *
 * Unless required by applicable law or agreed to in writing, software
 * distributed under the License is distributed on an "AS IS" BASIS,
 * WITHOUT WARRANTIES OR CONDITIONS OF ANY KIND, either express or implied.
 * See the License for the specific language governing permissions and
 * limitations under the License.
 * #L%
 */
package ca.uhn.fhir.jpa.term;

import ca.uhn.fhir.context.FhirContext;
import ca.uhn.fhir.context.FhirVersionEnum;
import ca.uhn.fhir.context.support.ConceptValidationOptions;
import ca.uhn.fhir.context.support.IValidationSupport;
import ca.uhn.fhir.context.support.LookupCodeRequest;
import ca.uhn.fhir.context.support.ValidationSupportContext;
import ca.uhn.fhir.context.support.ValueSetExpansionOptions;
import ca.uhn.fhir.i18n.Msg;
import ca.uhn.fhir.interceptor.model.RequestPartitionId;
import ca.uhn.fhir.jpa.api.config.JpaStorageSettings;
import ca.uhn.fhir.jpa.api.dao.DaoRegistry;
import ca.uhn.fhir.jpa.api.dao.IDao;
import ca.uhn.fhir.jpa.api.dao.IFhirResourceDao;
import ca.uhn.fhir.jpa.api.dao.IFhirResourceDaoCodeSystem;
import ca.uhn.fhir.jpa.api.svc.IIdHelperService;
import ca.uhn.fhir.jpa.config.HibernatePropertiesProvider;
import ca.uhn.fhir.jpa.config.util.ConnectionPoolInfoProvider;
import ca.uhn.fhir.jpa.config.util.IConnectionPoolInfoProvider;
import ca.uhn.fhir.jpa.dao.IFulltextSearchSvc;
import ca.uhn.fhir.jpa.dao.IJpaStorageResourceParser;
import ca.uhn.fhir.jpa.dao.data.ITermCodeSystemDao;
import ca.uhn.fhir.jpa.dao.data.ITermCodeSystemVersionDao;
import ca.uhn.fhir.jpa.dao.data.ITermConceptDao;
import ca.uhn.fhir.jpa.dao.data.ITermConceptDesignationDao;
import ca.uhn.fhir.jpa.dao.data.ITermConceptPropertyDao;
import ca.uhn.fhir.jpa.dao.data.ITermValueSetConceptDao;
import ca.uhn.fhir.jpa.dao.data.ITermValueSetConceptDesignationDao;
import ca.uhn.fhir.jpa.dao.data.ITermValueSetConceptViewDao;
import ca.uhn.fhir.jpa.dao.data.ITermValueSetConceptViewOracleDao;
import ca.uhn.fhir.jpa.dao.data.ITermValueSetDao;
import ca.uhn.fhir.jpa.entity.ITermValueSetConceptView;
import ca.uhn.fhir.jpa.entity.TermCodeSystem;
import ca.uhn.fhir.jpa.entity.TermCodeSystemVersion;
import ca.uhn.fhir.jpa.entity.TermConcept;
import ca.uhn.fhir.jpa.entity.TermConceptDesignation;
import ca.uhn.fhir.jpa.entity.TermConceptParentChildLink;
import ca.uhn.fhir.jpa.entity.TermConceptParentChildLink.RelationshipTypeEnum;
import ca.uhn.fhir.jpa.entity.TermConceptProperty;
import ca.uhn.fhir.jpa.entity.TermConceptPropertyTypeEnum;
import ca.uhn.fhir.jpa.entity.TermValueSet;
import ca.uhn.fhir.jpa.entity.TermValueSetConcept;
import ca.uhn.fhir.jpa.entity.TermValueSetPreExpansionStatusEnum;
import ca.uhn.fhir.jpa.model.dao.JpaPid;
import ca.uhn.fhir.jpa.model.entity.ResourceTable;
import ca.uhn.fhir.jpa.model.sched.HapiJob;
import ca.uhn.fhir.jpa.model.sched.IHasScheduledJobs;
import ca.uhn.fhir.jpa.model.sched.ISchedulerService;
import ca.uhn.fhir.jpa.model.sched.ScheduledJobDefinition;
import ca.uhn.fhir.jpa.model.util.JpaConstants;
import ca.uhn.fhir.jpa.search.builder.SearchBuilder;
import ca.uhn.fhir.jpa.term.api.ITermDeferredStorageSvc;
import ca.uhn.fhir.jpa.term.api.ITermReadSvc;
import ca.uhn.fhir.jpa.term.api.ReindexTerminologyResult;
import ca.uhn.fhir.jpa.term.ex.ExpansionTooCostlyException;
import ca.uhn.fhir.rest.api.Constants;
import ca.uhn.fhir.rest.api.server.RequestDetails;
import ca.uhn.fhir.rest.server.exceptions.InternalErrorException;
import ca.uhn.fhir.rest.server.exceptions.InvalidRequestException;
import ca.uhn.fhir.rest.server.exceptions.ResourceNotFoundException;
import ca.uhn.fhir.rest.server.exceptions.UnprocessableEntityException;
import ca.uhn.fhir.sl.cache.Cache;
import ca.uhn.fhir.sl.cache.CacheFactory;
import ca.uhn.fhir.util.CoverageIgnore;
import ca.uhn.fhir.util.FhirVersionIndependentConcept;
import ca.uhn.fhir.util.HapiExtensions;
import ca.uhn.fhir.util.StopWatch;
import ca.uhn.fhir.util.UrlUtil;
import ca.uhn.fhir.util.ValidateUtil;
import ca.uhn.hapi.converters.canonical.VersionCanonicalizer;
import com.google.common.annotations.VisibleForTesting;
import com.google.common.base.Stopwatch;
import com.google.common.collect.ArrayListMultimap;
import jakarta.annotation.Nonnull;
import jakarta.annotation.Nullable;
import jakarta.annotation.PostConstruct;
import jakarta.persistence.EntityManager;
import jakarta.persistence.NonUniqueResultException;
import jakarta.persistence.PersistenceContext;
import jakarta.persistence.PersistenceContextType;
import org.apache.commons.collections4.ListUtils;
import org.apache.commons.lang3.ObjectUtils;
import org.apache.commons.lang3.StringUtils;
import org.apache.commons.lang3.Validate;
import org.apache.commons.lang3.time.DateUtils;
import org.apache.lucene.index.Term;
import org.apache.lucene.search.IndexSearcher;
import org.hibernate.CacheMode;
import org.hibernate.search.engine.search.predicate.dsl.BooleanPredicateClausesStep;
import org.hibernate.search.engine.search.predicate.dsl.PredicateFinalStep;
import org.hibernate.search.engine.search.predicate.dsl.SearchPredicateFactory;
import org.hibernate.search.engine.search.query.SearchQuery;
import org.hibernate.search.engine.search.query.SearchScroll;
import org.hibernate.search.engine.search.query.SearchScrollResult;
import org.hibernate.search.mapper.orm.Search;
import org.hibernate.search.mapper.orm.common.EntityReference;
import org.hibernate.search.mapper.orm.session.SearchSession;
import org.hibernate.search.mapper.pojo.massindexing.impl.PojoMassIndexingLoggingMonitor;
import org.hl7.fhir.common.hapi.validation.support.CachingValidationSupport;
import org.hl7.fhir.common.hapi.validation.support.InMemoryTerminologyServerValidationSupport;
import org.hl7.fhir.convertors.advisors.impl.BaseAdvisor_40_50;
import org.hl7.fhir.convertors.context.ConversionContext40_50;
import org.hl7.fhir.convertors.conv40_50.VersionConvertor_40_50;
import org.hl7.fhir.convertors.conv40_50.resources40_50.ValueSet40_50;
import org.hl7.fhir.instance.model.api.IAnyResource;
import org.hl7.fhir.instance.model.api.IBaseCoding;
import org.hl7.fhir.instance.model.api.IBaseDatatype;
import org.hl7.fhir.instance.model.api.IBaseResource;
import org.hl7.fhir.instance.model.api.IIdType;
import org.hl7.fhir.instance.model.api.IPrimitiveType;
import org.hl7.fhir.r4.model.BooleanType;
import org.hl7.fhir.r4.model.CanonicalType;
import org.hl7.fhir.r4.model.CodeSystem;
import org.hl7.fhir.r4.model.CodeableConcept;
import org.hl7.fhir.r4.model.Coding;
import org.hl7.fhir.r4.model.DomainResource;
import org.hl7.fhir.r4.model.Enumerations;
import org.hl7.fhir.r4.model.Extension;
import org.hl7.fhir.r4.model.InstantType;
import org.hl7.fhir.r4.model.IntegerType;
import org.hl7.fhir.r4.model.StringType;
import org.hl7.fhir.r4.model.ValueSet;
import org.hl7.fhir.r4.model.codesystems.ConceptSubsumptionOutcome;
import org.quartz.JobExecutionContext;
import org.springframework.beans.factory.annotation.Autowired;
import org.springframework.context.ApplicationContext;
import org.springframework.data.domain.PageRequest;
import org.springframework.data.domain.Pageable;
import org.springframework.data.domain.Slice;
import org.springframework.transaction.PlatformTransactionManager;
import org.springframework.transaction.TransactionDefinition;
import org.springframework.transaction.annotation.Propagation;
import org.springframework.transaction.annotation.Transactional;
import org.springframework.transaction.interceptor.NoRollbackRuleAttribute;
import org.springframework.transaction.interceptor.RuleBasedTransactionAttribute;
import org.springframework.transaction.support.TransactionSynchronizationManager;
import org.springframework.transaction.support.TransactionTemplate;
import org.springframework.util.comparator.Comparators;

import java.util.ArrayList;
import java.util.Arrays;
import java.util.Collection;
import java.util.Collections;
import java.util.Date;
import java.util.HashMap;
import java.util.HashSet;
import java.util.LinkedHashMap;
import java.util.List;
import java.util.Map;
import java.util.Objects;
import java.util.Optional;
import java.util.Set;
import java.util.StringTokenizer;
import java.util.UUID;
import java.util.concurrent.TimeUnit;
import java.util.function.Consumer;
import java.util.function.Supplier;
import java.util.stream.Collectors;

import static ca.uhn.fhir.jpa.entity.TermConceptPropertyBinder.CONCEPT_PROPERTY_PREFIX_NAME;
import static ca.uhn.fhir.jpa.term.api.ITermLoaderSvc.LOINC_URI;
import static java.lang.String.join;
import static java.util.stream.Collectors.joining;
import static java.util.stream.Collectors.toList;
import static java.util.stream.Collectors.toSet;
import static org.apache.commons.lang3.ObjectUtils.defaultIfNull;
import static org.apache.commons.lang3.StringUtils.defaultString;
import static org.apache.commons.lang3.StringUtils.isBlank;
import static org.apache.commons.lang3.StringUtils.isEmpty;
import static org.apache.commons.lang3.StringUtils.isNoneBlank;
import static org.apache.commons.lang3.StringUtils.isNotBlank;
import static org.apache.commons.lang3.StringUtils.lowerCase;
import static org.apache.commons.lang3.StringUtils.startsWithIgnoreCase;

public class TermReadSvcImpl implements ITermReadSvc, IHasScheduledJobs {
	public static final int DEFAULT_FETCH_SIZE = 250;
	public static final int DEFAULT_MASS_INDEXER_OBJECT_LOADING_THREADS = 2;
	// doesn't seem to be much gain by using more threads than this value
	public static final int MAX_MASS_INDEXER_OBJECT_LOADING_THREADS = 6;
	private static final org.slf4j.Logger ourLog = org.slf4j.LoggerFactory.getLogger(TermReadSvcImpl.class);
	private static final ValueSetExpansionOptions DEFAULT_EXPANSION_OPTIONS = new ValueSetExpansionOptions();
	private static final TermCodeSystemVersionDetails NO_CURRENT_VERSION = new TermCodeSystemVersionDetails(-1L, null);
	private static final String OUR_PIPE_CHARACTER = "|";
	private static final int SECONDS_IN_MINUTE = 60;
	private static final int INDEXED_ROOTS_LOGGING_COUNT = 50_000;
	private static Runnable myInvokeOnNextCallForUnitTest;
	private static boolean ourForceDisableHibernateSearchForUnitTest;
	private final Cache<String, TermCodeSystemVersionDetails> myCodeSystemCurrentVersionCache =
			CacheFactory.build(TimeUnit.MINUTES.toMillis(1));

	@Autowired
	protected DaoRegistry myDaoRegistry;

	@Autowired
	protected ITermCodeSystemDao myCodeSystemDao;

	@Autowired
	protected ITermConceptDao myConceptDao;

	@Autowired
	protected ITermConceptPropertyDao myConceptPropertyDao;

	@Autowired
	protected ITermConceptDesignationDao myConceptDesignationDao;

	@Autowired
	protected ITermValueSetDao myTermValueSetDao;

	@Autowired
	protected ITermValueSetConceptDao myValueSetConceptDao;

	@Autowired
	protected ITermValueSetConceptDesignationDao myValueSetConceptDesignationDao;

	@Autowired
	protected FhirContext myContext;

	@PersistenceContext(type = PersistenceContextType.TRANSACTION)
	protected EntityManager myEntityManager;

	private boolean myPreExpandingValueSets = false;

	@Autowired
	private ITermCodeSystemVersionDao myCodeSystemVersionDao;

	@Autowired
	private JpaStorageSettings myStorageSettings;

	private TransactionTemplate myTxTemplate;

	@Autowired
	private PlatformTransactionManager myTransactionManager;

	@Autowired(required = false)
	private IFulltextSearchSvc myFulltextSearchSvc;

	@Autowired
	private PlatformTransactionManager myTxManager;

	@Autowired
	private ITermConceptDao myTermConceptDao;

	@Autowired
	private ITermValueSetConceptViewDao myTermValueSetConceptViewDao;

	@Autowired
	private ITermValueSetConceptViewOracleDao myTermValueSetConceptViewOracleDao;

	@Autowired(required = false)
	private ITermDeferredStorageSvc myDeferredStorageSvc;

	@Autowired
	private IIdHelperService<JpaPid> myIdHelperService;

	@Autowired
	private ApplicationContext myApplicationContext;

	private volatile IValidationSupport myJpaValidationSupport;
	private volatile IValidationSupport myValidationSupport;
	// We need this bean so we can tell which mode hibernate search is running in.
	@Autowired
	private HibernatePropertiesProvider myHibernatePropertiesProvider;

	@Autowired
	private CachingValidationSupport myCachingValidationSupport;

	@Autowired
	private VersionCanonicalizer myVersionCanonicalizer;

	@Autowired
	private IJpaStorageResourceParser myJpaStorageResourceParser;

	@Autowired
	private InMemoryTerminologyServerValidationSupport myInMemoryTerminologyServerValidationSupport;

	@Override
	public boolean isCodeSystemSupported(ValidationSupportContext theValidationSupportContext, String theSystem) {
		TermCodeSystemVersionDetails cs = getCurrentCodeSystemVersion(theSystem);
		return cs != null;
	}

	@Override
	public boolean isValueSetSupported(ValidationSupportContext theValidationSupportContext, String theValueSetUrl) {
		return fetchValueSet(theValueSetUrl) != null;
	}

	private boolean addCodeIfNotAlreadyAdded(
			@Nullable ValueSetExpansionOptions theExpansionOptions,
			IValueSetConceptAccumulator theValueSetCodeAccumulator,
			Set<String> theAddedCodes,
			TermConcept theConcept,
			boolean theAdd,
			String theValueSetIncludeVersion) {
		String codeSystem = theConcept.getCodeSystemVersion().getCodeSystem().getCodeSystemUri();
		String codeSystemVersion = theConcept.getCodeSystemVersion().getCodeSystemVersionId();
		String code = theConcept.getCode();
		String display = theConcept.getDisplay();
		Long sourceConceptPid = theConcept.getId();
		String directParentPids = "";

		if (theExpansionOptions != null && theExpansionOptions.isIncludeHierarchy()) {
			directParentPids = theConcept.getParents().stream()
					.map(t -> t.getParent().getId().toString())
					.collect(joining(" "));
		}

		Collection<TermConceptDesignation> designations = theConcept.getDesignations();
		if (StringUtils.isNotEmpty(theValueSetIncludeVersion)) {
			return addCodeIfNotAlreadyAdded(
					theValueSetCodeAccumulator,
					theAddedCodes,
					designations,
					theAdd,
					codeSystem + OUR_PIPE_CHARACTER + theValueSetIncludeVersion,
					code,
					display,
					sourceConceptPid,
					directParentPids,
					codeSystemVersion);
		} else {
			return addCodeIfNotAlreadyAdded(
					theValueSetCodeAccumulator,
					theAddedCodes,
					designations,
					theAdd,
					codeSystem,
					code,
					display,
					sourceConceptPid,
					directParentPids,
					codeSystemVersion);
		}
	}

	private boolean addCodeIfNotAlreadyAdded(
			IValueSetConceptAccumulator theValueSetCodeAccumulator,
			Set<String> theAddedCodes,
			boolean theAdd,
			String theCodeSystem,
			String theCodeSystemVersion,
			String theCode,
			String theDisplay,
			Long theSourceConceptPid,
			String theSourceConceptDirectParentPids,
			Collection<TermConceptDesignation> theDesignations) {
		if (StringUtils.isNotEmpty(theCodeSystemVersion)) {
			if (isNoneBlank(theCodeSystem, theCode)) {
				if (theAdd && theAddedCodes.add(theCodeSystem + OUR_PIPE_CHARACTER + theCode)) {
					theValueSetCodeAccumulator.includeConceptWithDesignations(
							theCodeSystem + OUR_PIPE_CHARACTER + theCodeSystemVersion,
							theCode,
							theDisplay,
							theDesignations,
							theSourceConceptPid,
							theSourceConceptDirectParentPids,
							theCodeSystemVersion);
					return true;
				}

				if (!theAdd && theAddedCodes.remove(theCodeSystem + OUR_PIPE_CHARACTER + theCode)) {
					theValueSetCodeAccumulator.excludeConcept(
							theCodeSystem + OUR_PIPE_CHARACTER + theCodeSystemVersion, theCode);
					return true;
				}
			}
		} else {
			if (theAdd && theAddedCodes.add(theCodeSystem + OUR_PIPE_CHARACTER + theCode)) {
				theValueSetCodeAccumulator.includeConceptWithDesignations(
						theCodeSystem,
						theCode,
						theDisplay,
						theDesignations,
						theSourceConceptPid,
						theSourceConceptDirectParentPids,
						theCodeSystemVersion);
				return true;
			}

			if (!theAdd && theAddedCodes.remove(theCodeSystem + OUR_PIPE_CHARACTER + theCode)) {
				theValueSetCodeAccumulator.excludeConcept(theCodeSystem, theCode);
				return true;
			}
		}

		return false;
	}

	private boolean addCodeIfNotAlreadyAdded(
			IValueSetConceptAccumulator theValueSetCodeAccumulator,
			Set<String> theAddedCodes,
			Collection<TermConceptDesignation> theDesignations,
			boolean theAdd,
			String theCodeSystem,
			String theCode,
			String theDisplay,
			Long theSourceConceptPid,
			String theSourceConceptDirectParentPids,
			String theSystemVersion) {
		if (isNoneBlank(theCodeSystem, theCode)) {
			if (theAdd && theAddedCodes.add(theCodeSystem + OUR_PIPE_CHARACTER + theCode)) {
				theValueSetCodeAccumulator.includeConceptWithDesignations(
						theCodeSystem,
						theCode,
						theDisplay,
						theDesignations,
						theSourceConceptPid,
						theSourceConceptDirectParentPids,
						theSystemVersion);
				return true;
			}

			if (!theAdd && theAddedCodes.remove(theCodeSystem + OUR_PIPE_CHARACTER + theCode)) {
				theValueSetCodeAccumulator.excludeConcept(theCodeSystem, theCode);
				return true;
			}
		}

		return false;
	}

	private boolean addToSet(Set<TermConcept> theSetToPopulate, TermConcept theConcept) {
		boolean retVal = theSetToPopulate.add(theConcept);
		if (retVal) {
			if (theSetToPopulate.size() >= myStorageSettings.getMaximumExpansionSize()) {
				String msg = myContext
						.getLocalizer()
						.getMessage(
								TermReadSvcImpl.class,
								"expansionTooLarge",
								myStorageSettings.getMaximumExpansionSize());
				throw new ExpansionTooCostlyException(Msg.code(885) + msg);
			}
		}
		return retVal;
	}

	/**
	 * This method is present only for unit tests, do not call from client code
	 */
	@VisibleForTesting
	public void clearCaches() {
		myCodeSystemCurrentVersionCache.invalidateAll();
	}

	public void deleteValueSetForResource(ResourceTable theResourceTable) {
		// Get existing entity so it can be deleted.
		Optional<TermValueSet> optionalExistingTermValueSetById =
				myTermValueSetDao.findByResourcePid(theResourceTable.getId());

		if (optionalExistingTermValueSetById.isPresent()) {
			TermValueSet existingTermValueSet = optionalExistingTermValueSetById.get();

			ourLog.info("Deleting existing TermValueSet[{}] and its children...", existingTermValueSet.getId());
			deletePreCalculatedValueSetContents(existingTermValueSet);
			myTermValueSetDao.deleteById(existingTermValueSet.getId());
			ourLog.info("Done deleting existing TermValueSet[{}] and its children.", existingTermValueSet.getId());
		}
	}

	private void deletePreCalculatedValueSetContents(TermValueSet theValueSet) {
		myValueSetConceptDesignationDao.deleteByTermValueSetId(theValueSet.getId());
		myValueSetConceptDao.deleteByTermValueSetId(theValueSet.getId());
	}

	@Override
	@Transactional
	public void deleteValueSetAndChildren(ResourceTable theResourceTable) {
		deleteValueSetForResource(theResourceTable);
	}

	@Override
	@Transactional
	public List<FhirVersionIndependentConcept> expandValueSetIntoConceptList(
			@Nullable ValueSetExpansionOptions theExpansionOptions, @Nonnull String theValueSetCanonicalUrl) {
		// TODO: DM 2019-09-10 - This is problematic because an incorrect URL that matches ValueSet.id will not be found
		// in the terminology tables but will yield a ValueSet here. Depending on the ValueSet, the expansion may
		// time-out.

		ValueSet expanded = expandValueSet(theExpansionOptions, theValueSetCanonicalUrl);

		ArrayList<FhirVersionIndependentConcept> retVal = new ArrayList<>();
		for (ValueSet.ValueSetExpansionContainsComponent nextContains :
				expanded.getExpansion().getContains()) {
			retVal.add(new FhirVersionIndependentConcept(
					nextContains.getSystem(),
					nextContains.getCode(),
					nextContains.getDisplay(),
					nextContains.getVersion()));
		}
		return retVal;
	}

	@Override
	public ValueSet expandValueSet(
			@Nullable ValueSetExpansionOptions theExpansionOptions, @Nonnull String theValueSetCanonicalUrl) {
		ValueSet valueSet = fetchCanonicalValueSetFromCompleteContext(theValueSetCanonicalUrl);
		if (valueSet == null) {
			throw new ResourceNotFoundException(
					Msg.code(886) + "Unknown ValueSet: " + UrlUtil.escapeUrlParam(theValueSetCanonicalUrl));
		}

		return expandValueSet(theExpansionOptions, valueSet);
	}

	@Override
	public ValueSet expandValueSet(
			@Nullable ValueSetExpansionOptions theExpansionOptions, @Nonnull ValueSet theValueSetToExpand) {
		String filter = null;
		if (theExpansionOptions != null) {
			filter = theExpansionOptions.getFilter();
		}
		return doExpandValueSet(theExpansionOptions, theValueSetToExpand, ExpansionFilter.fromFilterString(filter));
	}

	private ValueSet doExpandValueSet(
			@Nullable ValueSetExpansionOptions theExpansionOptions,
			ValueSet theValueSetToExpand,
			ExpansionFilter theFilter) {
		Set<String> addedCodes = new HashSet<>();
		ValidateUtil.isNotNullOrThrowUnprocessableEntity(theValueSetToExpand, "ValueSet to expand can not be null");

		ValueSetExpansionOptions expansionOptions = provideExpansionOptions(theExpansionOptions);
		int offset = expansionOptions.getOffset();
		int count = expansionOptions.getCount();

		ValueSetExpansionComponentWithConceptAccumulator accumulator =
				new ValueSetExpansionComponentWithConceptAccumulator(
						myContext, count, expansionOptions.isIncludeHierarchy());
		accumulator.setHardExpansionMaximumSize(myStorageSettings.getMaximumExpansionSize());
		accumulator.setSkipCountRemaining(offset);
		accumulator.setIdentifier(UUID.randomUUID().toString());
		accumulator.setTimestamp(new Date());
		accumulator.setOffset(offset);

		if (theExpansionOptions != null && isHibernateSearchEnabled()) {
			accumulator.addParameter().setName("offset").setValue(new IntegerType(offset));
			accumulator.addParameter().setName("count").setValue(new IntegerType(count));
		}

		myTxTemplate.executeWithoutResult(tx -> expandValueSetIntoAccumulator(
				theValueSetToExpand, theExpansionOptions, accumulator, theFilter, true, addedCodes));

		if (accumulator.getTotalConcepts() != null) {
			accumulator.setTotal(accumulator.getTotalConcepts());
		}

		ValueSet valueSet = new ValueSet();
		valueSet.setUrl(theValueSetToExpand.getUrl());
		valueSet.setId(theValueSetToExpand.getId());
		valueSet.setStatus(Enumerations.PublicationStatus.ACTIVE);
		valueSet.setCompose(theValueSetToExpand.getCompose());
		valueSet.setExpansion(accumulator);

		for (String next : accumulator.getMessages()) {
			valueSet.getMeta()
					.addExtension()
					.setUrl(HapiExtensions.EXT_VALUESET_EXPANSION_MESSAGE)
					.setValue(new StringType(next));
		}

		if (expansionOptions.isIncludeHierarchy()) {
			accumulator.applyHierarchy();
		}

		return valueSet;
	}

	private void expandValueSetIntoAccumulator(
			ValueSet theValueSetToExpand,
			ValueSetExpansionOptions theExpansionOptions,
			IValueSetConceptAccumulator theAccumulator,
			ExpansionFilter theFilter,
			boolean theAdd,
			Set<String> theAddedCodes) {
		Optional<TermValueSet> optionalTermValueSet;
		if (theValueSetToExpand.hasUrl()) {
			if (theValueSetToExpand.hasVersion()) {
				optionalTermValueSet = myTermValueSetDao.findTermValueSetByUrlAndVersion(
						theValueSetToExpand.getUrl(), theValueSetToExpand.getVersion());
			} else {
				optionalTermValueSet = findCurrentTermValueSet(theValueSetToExpand.getUrl());
			}
		} else {
			optionalTermValueSet = Optional.empty();
		}

		/*
		 * ValueSet doesn't exist in pre-expansion database, so perform in-memory expansion
		 */
		if (optionalTermValueSet.isEmpty()) {
			ourLog.debug(
					"ValueSet is not present in terminology tables. Will perform in-memory expansion without parameters. {}",
					getValueSetInfo(theValueSetToExpand));
			String msg = myContext
					.getLocalizer()
					.getMessage(
							TermReadSvcImpl.class,
							"valueSetExpandedUsingInMemoryExpansion",
							getValueSetInfo(theValueSetToExpand));
			theAccumulator.addMessage(msg);
			doExpandValueSet(theExpansionOptions, theValueSetToExpand, theAccumulator, theFilter, theAddedCodes);
			return;
		}

		/*
		 * ValueSet exists in pre-expansion database, but pre-expansion is not yet complete so perform in-memory expansion
		 */
		TermValueSet termValueSet = optionalTermValueSet.get();
		if (termValueSet.getExpansionStatus() != TermValueSetPreExpansionStatusEnum.EXPANDED) {
			String msg = myContext
					.getLocalizer()
					.getMessage(
							TermReadSvcImpl.class,
							"valueSetNotYetExpanded",
							getValueSetInfo(theValueSetToExpand),
							termValueSet.getExpansionStatus().name(),
							termValueSet.getExpansionStatus().getDescription());
			theAccumulator.addMessage(msg);
			doExpandValueSet(theExpansionOptions, theValueSetToExpand, theAccumulator, theFilter, theAddedCodes);
			return;
		}

		/*
		 * ValueSet is pre-expanded in database so let's use that
		 */
		String expansionTimestamp = toHumanReadableExpansionTimestamp(termValueSet);
		String msg = myContext
				.getLocalizer()
				.getMessage(TermReadSvcImpl.class, "valueSetExpandedUsingPreExpansion", expansionTimestamp);
		theAccumulator.addMessage(msg);
		expandConcepts(
				theExpansionOptions, theAccumulator, termValueSet, theFilter, theAdd, theAddedCodes, isOracleDialect());
	}

	@Nonnull
	private String toHumanReadableExpansionTimestamp(TermValueSet termValueSet) {
		String expansionTimestamp = "(unknown)";
		if (termValueSet.getExpansionTimestamp() != null) {
			String timeElapsed = StopWatch.formatMillis(System.currentTimeMillis()
					- termValueSet.getExpansionTimestamp().getTime());
			expansionTimestamp = new InstantType(termValueSet.getExpansionTimestamp()).getValueAsString() + " ("
					+ timeElapsed + " ago)";
		}
		return expansionTimestamp;
	}

	private boolean isOracleDialect() {
		return myHibernatePropertiesProvider.getDialect() instanceof org.hibernate.dialect.OracleDialect;
	}

	private void expandConcepts(
			ValueSetExpansionOptions theExpansionOptions,
			IValueSetConceptAccumulator theAccumulator,
			TermValueSet theTermValueSet,
			ExpansionFilter theFilter,
			boolean theAdd,
			Set<String> theAddedCodes,
			boolean theOracle) {
		// NOTE: if you modifiy the logic here, look to `expandConceptsOracle` and see if your new code applies to its
		// copy pasted sibling
		Integer offset = theAccumulator.getSkipCountRemaining();
		offset = ObjectUtils.defaultIfNull(offset, 0);
		offset = Math.min(offset, theTermValueSet.getTotalConcepts().intValue());

		Integer count = theAccumulator.getCapacityRemaining();
		count = defaultIfNull(count, myStorageSettings.getMaximumExpansionSize());

		int conceptsExpanded = 0;
		int designationsExpanded = 0;
		int toIndex = offset + count;

		Collection<? extends ITermValueSetConceptView> conceptViews;
		boolean wasFilteredResult = false;
		String filterDisplayValue = null;
		if (!theFilter.getFilters().isEmpty()
				&& JpaConstants.VALUESET_FILTER_DISPLAY.equals(
						theFilter.getFilters().get(0).getProperty())
				&& theFilter.getFilters().get(0).getOp() == ValueSet.FilterOperator.EQUAL) {
			filterDisplayValue =
					lowerCase(theFilter.getFilters().get(0).getValue().replace("%", "[%]"));
			String displayValue = "%" + lowerCase(filterDisplayValue) + "%";
			if (theOracle) {
				conceptViews =
						myTermValueSetConceptViewOracleDao.findByTermValueSetId(theTermValueSet.getId(), displayValue);
			} else {
				conceptViews = myTermValueSetConceptViewDao.findByTermValueSetId(theTermValueSet.getId(), displayValue);
			}
			wasFilteredResult = true;
		} else {
			if (theOracle) {
				conceptViews = myTermValueSetConceptViewOracleDao.findByTermValueSetId(
						offset, toIndex, theTermValueSet.getId());
			} else {
				conceptViews =
						myTermValueSetConceptViewDao.findByTermValueSetId(offset, toIndex, theTermValueSet.getId());
			}
			theAccumulator.consumeSkipCount(offset);
			if (theAdd) {
				theAccumulator.incrementOrDecrementTotalConcepts(
						true, theTermValueSet.getTotalConcepts().intValue());
			}
		}

		if (conceptViews.isEmpty()) {
			logConceptsExpanded("No concepts to expand. ", theTermValueSet, conceptsExpanded);
			return;
		}

		Map<Long, FhirVersionIndependentConcept> pidToConcept = new LinkedHashMap<>();
		ArrayListMultimap<Long, TermConceptDesignation> pidToDesignations = ArrayListMultimap.create();
		Map<Long, Long> pidToSourcePid = new HashMap<>();
		Map<Long, String> pidToSourceDirectParentPids = new HashMap<>();

		for (ITermValueSetConceptView conceptView : conceptViews) {

			String system = conceptView.getConceptSystemUrl();
			String code = conceptView.getConceptCode();
			String display = conceptView.getConceptDisplay();
			String systemVersion = conceptView.getConceptSystemVersion();

			// -- this is quick solution, may need to revisit
			if (!applyFilter(display, filterDisplayValue)) {
				continue;
			}

			Long conceptPid = conceptView.getConceptPid();
			if (!pidToConcept.containsKey(conceptPid)) {
				FhirVersionIndependentConcept concept =
						new FhirVersionIndependentConcept(system, code, display, systemVersion);
				pidToConcept.put(conceptPid, concept);
			}

			// TODO: DM 2019-08-17 - Implement includeDesignations parameter for $expand operation to designations
			// optional.
			if (conceptView.getDesignationPid() != null) {
				TermConceptDesignation designation = new TermConceptDesignation();

				if (isValueSetDisplayLanguageMatch(theExpansionOptions, conceptView.getDesignationLang())) {
					designation.setUseSystem(conceptView.getDesignationUseSystem());
					designation.setUseCode(conceptView.getDesignationUseCode());
					designation.setUseDisplay(conceptView.getDesignationUseDisplay());
					designation.setValue(conceptView.getDesignationVal());
					designation.setLanguage(conceptView.getDesignationLang());
					pidToDesignations.put(conceptPid, designation);
				}

				if (++designationsExpanded % 250 == 0) {
					logDesignationsExpanded(
							"Expansion of designations in progress. ", theTermValueSet, designationsExpanded);
				}
			}

			if (theAccumulator.isTrackingHierarchy()) {
				pidToSourcePid.put(conceptPid, conceptView.getSourceConceptPid());
				pidToSourceDirectParentPids.put(conceptPid, conceptView.getSourceConceptDirectParentPids());
			}

			if (++conceptsExpanded % 250 == 0) {
				logConceptsExpanded("Expansion of concepts in progress. ", theTermValueSet, conceptsExpanded);
			}
		}

		for (Long nextPid : pidToConcept.keySet()) {
			FhirVersionIndependentConcept concept = pidToConcept.get(nextPid);
			List<TermConceptDesignation> designations = pidToDesignations.get(nextPid);
			String system = concept.getSystem();
			String code = concept.getCode();
			String display = concept.getDisplay();
			String systemVersion = concept.getSystemVersion();

			if (theAdd) {
				if (theAccumulator.getCapacityRemaining() != null) {
					if (theAccumulator.getCapacityRemaining() == 0) {
						break;
					}
				}

				Long sourceConceptPid = pidToSourcePid.get(nextPid);
				String sourceConceptDirectParentPids = pidToSourceDirectParentPids.get(nextPid);
				if (theAddedCodes.add(system + OUR_PIPE_CHARACTER + code)) {
					theAccumulator.includeConceptWithDesignations(
							system,
							code,
							display,
							designations,
							sourceConceptPid,
							sourceConceptDirectParentPids,
							systemVersion);
					if (wasFilteredResult) {
						theAccumulator.incrementOrDecrementTotalConcepts(true, 1);
					}
				}
			} else {
				if (theAddedCodes.remove(system + OUR_PIPE_CHARACTER + code)) {
					theAccumulator.excludeConcept(system, code);
					theAccumulator.incrementOrDecrementTotalConcepts(false, 1);
				}
			}
		}

		logDesignationsExpanded("Finished expanding designations. ", theTermValueSet, designationsExpanded);
		logConceptsExpanded("Finished expanding concepts. ", theTermValueSet, conceptsExpanded);
	}

	private void logConceptsExpanded(
			String theLogDescriptionPrefix, TermValueSet theTermValueSet, int theConceptsExpanded) {
		if (theConceptsExpanded > 0) {
			ourLog.debug(
					"{}Have expanded {} concepts in ValueSet[{}]",
					theLogDescriptionPrefix,
					theConceptsExpanded,
					theTermValueSet.getUrl());
		}
	}

	private void logDesignationsExpanded(
			String theLogDescriptionPrefix, TermValueSet theTermValueSet, int theDesignationsExpanded) {
		if (theDesignationsExpanded > 0) {
			ourLog.debug(
					"{}Have expanded {} designations in ValueSet[{}]",
					theLogDescriptionPrefix,
					theDesignationsExpanded,
					theTermValueSet.getUrl());
		}
	}

	public boolean applyFilter(final String theDisplay, final String theFilterDisplay) {

		// -- safety check only, no need to apply filter
		if (theDisplay == null || theFilterDisplay == null) return true;

		// -- sentence case
		if (startsWithIgnoreCase(theDisplay, theFilterDisplay)) return true;

		// -- token case
		return startsWithByWordBoundaries(theDisplay, theFilterDisplay);
	}

	private boolean startsWithByWordBoundaries(String theDisplay, String theFilterDisplay) {
		// return true only e.g. the input is 'Body height', theFilterDisplay is "he", or 'bo'
		StringTokenizer tok = new StringTokenizer(theDisplay);
		List<String> tokens = new ArrayList<>();
		while (tok.hasMoreTokens()) {
			String token = tok.nextToken();
			if (startsWithIgnoreCase(token, theFilterDisplay)) return true;
			tokens.add(token);
		}

		// Allow to search by the end of the phrase.  E.g.  "working proficiency" will match "Limited working
		// proficiency"
		for (int start = 0; start <= tokens.size() - 1; ++start) {
			for (int end = start + 1; end <= tokens.size(); ++end) {
				String sublist = String.join(" ", tokens.subList(start, end));
				if (startsWithIgnoreCase(sublist, theFilterDisplay)) return true;
			}
		}
		return false;
	}

	@Override
	public void expandValueSet(
			ValueSetExpansionOptions theExpansionOptions,
			ValueSet theValueSetToExpand,
			IValueSetConceptAccumulator theValueSetCodeAccumulator) {
		Set<String> addedCodes = new HashSet<>();
		doExpandValueSet(
				theExpansionOptions,
				theValueSetToExpand,
				theValueSetCodeAccumulator,
				ExpansionFilter.NO_FILTER,
				addedCodes);
	}

	/**
	 * Note: Not transactional because specific calls within this method
	 * get executed in a transaction
	 */
	private void doExpandValueSet(
			ValueSetExpansionOptions theExpansionOptions,
			ValueSet theValueSetToExpand,
			IValueSetConceptAccumulator theValueSetCodeAccumulator,
			@Nonnull ExpansionFilter theExpansionFilter,
			Set<String> theAddedCodes) {

		StopWatch sw = new StopWatch();
		String valueSetInfo = getValueSetInfo(theValueSetToExpand);
		ourLog.debug("Working with {}", valueSetInfo);

		// Offset can't be combined with excludes
		Integer skipCountRemaining = theValueSetCodeAccumulator.getSkipCountRemaining();
		if (skipCountRemaining != null && skipCountRemaining > 0) {
			if (!theValueSetToExpand.getCompose().getExclude().isEmpty()) {
				String msg = myContext
						.getLocalizer()
						.getMessage(TermReadSvcImpl.class, "valueSetNotYetExpanded_OffsetNotAllowed", valueSetInfo);
				throw new InvalidRequestException(Msg.code(887) + msg);
			}
		}

		// Handle includes
		ourLog.debug("Handling includes");
		for (ValueSet.ConceptSetComponent include :
				theValueSetToExpand.getCompose().getInclude()) {
			myTxTemplate.executeWithoutResult(tx -> expandValueSetHandleIncludeOrExclude(
					theExpansionOptions, theValueSetCodeAccumulator, theAddedCodes, include, true, theExpansionFilter));
		}

		// Handle excludes
		ourLog.debug("Handling excludes");
		for (ValueSet.ConceptSetComponent exclude :
				theValueSetToExpand.getCompose().getExclude()) {
			myTxTemplate.executeWithoutResult(tx -> expandValueSetHandleIncludeOrExclude(
					theExpansionOptions,
					theValueSetCodeAccumulator,
					theAddedCodes,
					exclude,
					false,
					ExpansionFilter.NO_FILTER));
		}

		if (theValueSetCodeAccumulator instanceof ValueSetConceptAccumulator) {
			myTxTemplate.execute(
					t -> ((ValueSetConceptAccumulator) theValueSetCodeAccumulator).removeGapsFromConceptOrder());
		}

		ourLog.debug("Done working with {} in {}ms", valueSetInfo, sw.getMillis());
	}

	private String getValueSetInfo(ValueSet theValueSet) {
		StringBuilder sb = new StringBuilder();
		boolean isIdentified = false;
		if (theValueSet.hasUrl()) {
			isIdentified = true;
			sb.append("ValueSet.url[").append(theValueSet.getUrl()).append("]");
		} else if (theValueSet.hasId()) {
			isIdentified = true;
			sb.append("ValueSet.id[").append(theValueSet.getId()).append("]");
		}

		if (!isIdentified) {
			sb.append("Unidentified ValueSet");
		}

		return sb.toString();
	}

	/**
	 * Returns true if there are potentially more results to process.
	 */
	private void expandValueSetHandleIncludeOrExclude(
			@Nullable ValueSetExpansionOptions theExpansionOptions,
			IValueSetConceptAccumulator theValueSetCodeAccumulator,
			Set<String> theAddedCodes,
			ValueSet.ConceptSetComponent theIncludeOrExclude,
			boolean theAdd,
			@Nonnull ExpansionFilter theExpansionFilter) {

		String system = theIncludeOrExclude.getSystem();
		boolean hasSystem = isNotBlank(system);
		boolean hasValueSet = !theIncludeOrExclude.getValueSet().isEmpty();

		if (hasSystem) {

			if (theExpansionFilter.hasCode()
					&& theExpansionFilter.getSystem() != null
					&& !system.equals(theExpansionFilter.getSystem())) {
				return;
			}

			ourLog.debug("Starting {} expansion around CodeSystem: {}", (theAdd ? "inclusion" : "exclusion"), system);

			Optional<TermCodeSystemVersion> termCodeSystemVersion =
					optionalFindTermCodeSystemVersion(theIncludeOrExclude);
			if (termCodeSystemVersion.isPresent()) {

				expandValueSetHandleIncludeOrExcludeUsingDatabase(
						theExpansionOptions,
						theValueSetCodeAccumulator,
						theAddedCodes,
						theIncludeOrExclude,
						theAdd,
						theExpansionFilter,
						system,
						termCodeSystemVersion.get());

			} else {

				if (!theIncludeOrExclude.getConcept().isEmpty() && theExpansionFilter.hasCode()) {
					if (defaultString(theIncludeOrExclude.getSystem()).equals(theExpansionFilter.getSystem())) {
						if (theIncludeOrExclude.getConcept().stream()
								.noneMatch(t -> t.getCode().equals(theExpansionFilter.getCode()))) {
							return;
						}
					}
				}

				Consumer<FhirVersionIndependentConcept> consumer = c -> addOrRemoveCode(
						theValueSetCodeAccumulator,
						theAddedCodes,
						theAdd,
						system,
						c.getCode(),
						c.getDisplay(),
						c.getSystemVersion());

				try {
					ConversionContext40_50.INSTANCE.init(
							new VersionConvertor_40_50(new BaseAdvisor_40_50()), "ValueSet");
					org.hl7.fhir.r5.model.ValueSet.ConceptSetComponent includeOrExclude =
							ValueSet40_50.convertConceptSetComponent(theIncludeOrExclude);
					myInMemoryTerminologyServerValidationSupport.expandValueSetIncludeOrExclude(
							new ValidationSupportContext(provideValidationSupport()), consumer, includeOrExclude);
				} catch (InMemoryTerminologyServerValidationSupport.ExpansionCouldNotBeCompletedInternallyException e) {
					if (theExpansionOptions != null
							&& !theExpansionOptions.isFailOnMissingCodeSystem()
							&& e.getFailureType()
									== InMemoryTerminologyServerValidationSupport.FailureType.UNKNOWN_CODE_SYSTEM) {
						return;
					}
					throw new InternalErrorException(Msg.code(888) + e);
				} finally {
					ConversionContext40_50.INSTANCE.close("ValueSet");
				}
			}

		} else if (hasValueSet) {

			for (CanonicalType nextValueSet : theIncludeOrExclude.getValueSet()) {
				String valueSetUrl = nextValueSet.getValueAsString();
				ourLog.debug(
						"Starting {} expansion around ValueSet: {}", (theAdd ? "inclusion" : "exclusion"), valueSetUrl);

				ExpansionFilter subExpansionFilter = new ExpansionFilter(
						theExpansionFilter,
						theIncludeOrExclude.getFilter(),
						theValueSetCodeAccumulator.getCapacityRemaining());

				// TODO: DM 2019-09-10 - This is problematic because an incorrect URL that matches ValueSet.id will not
				// be found in the terminology tables but will yield a ValueSet here. Depending on the ValueSet, the
				// expansion may time-out.

				ValueSet valueSet = fetchCanonicalValueSetFromCompleteContext(valueSetUrl);
				if (valueSet == null) {
					throw new ResourceNotFoundException(
							Msg.code(889) + "Unknown ValueSet: " + UrlUtil.escapeUrlParam(valueSetUrl));
				}

				expandValueSetIntoAccumulator(
						valueSet,
						theExpansionOptions,
						theValueSetCodeAccumulator,
						subExpansionFilter,
						theAdd,
						theAddedCodes);
			}

		} else {
			throw new InvalidRequestException(Msg.code(890) + "ValueSet contains " + (theAdd ? "include" : "exclude")
					+ " criteria with no system defined");
		}
	}

	private Optional<TermCodeSystemVersion> optionalFindTermCodeSystemVersion(
			ValueSet.ConceptSetComponent theIncludeOrExclude) {
		if (isEmpty(theIncludeOrExclude.getVersion())) {
			return Optional.ofNullable(myCodeSystemDao.findByCodeSystemUri(theIncludeOrExclude.getSystem()))
					.map(TermCodeSystem::getCurrentVersion);
		} else {
			return Optional.ofNullable(myCodeSystemVersionDao.findByCodeSystemUriAndVersion(
					theIncludeOrExclude.getSystem(), theIncludeOrExclude.getVersion()));
		}
	}

	private boolean isHibernateSearchEnabled() {
		return myFulltextSearchSvc != null && !ourForceDisableHibernateSearchForUnitTest;
	}

	private void expandValueSetHandleIncludeOrExcludeUsingDatabase(
			ValueSetExpansionOptions theExpansionOptions,
			IValueSetConceptAccumulator theValueSetCodeAccumulator,
			Set<String> theAddedCodes,
			ValueSet.ConceptSetComponent theIncludeOrExclude,
			boolean theAdd,
			@Nonnull ExpansionFilter theExpansionFilter,
			String theSystem,
			TermCodeSystemVersion theTermCodeSystemVersion) {

		StopWatch fullOperationSw = new StopWatch();
		String includeOrExcludeVersion = theIncludeOrExclude.getVersion();

		/*
		 * If FullText searching is not enabled, we can handle only basic expansions
		 * since we're going to do it without the database.
		 */
		if (!isHibernateSearchEnabled()) {
			expandWithoutHibernateSearch(
					theValueSetCodeAccumulator,
					theTermCodeSystemVersion,
					theAddedCodes,
					theIncludeOrExclude,
					theSystem,
					theAdd);
			return;
		}

		/*
		 * Ok, let's use hibernate search to build the expansion
		 */

		int count = 0;

		Optional<Integer> chunkSizeOpt = getScrollChunkSize(theAdd, theValueSetCodeAccumulator);
		if (chunkSizeOpt.isEmpty()) {
			return;
		}
		int chunkSize = chunkSizeOpt.get();

		/*
		 * Turn the filter into one or more Hibernate Search queries. Ideally we want it
		 * to be handled by a single query, but Lucene/ES don't like it when we exceed
		 * 1024 different terms in a single query. So if we have that many terms (which
		 * can happen if a ValueSet has a lot of explicitly enumerated codes that it's
		 * including) we split this into multiple searches. The method below builds these
		 * searches lazily, returning a Supplier that creates and executes the search
		 * when it's actually time to.
		 */
		SearchProperties searchProps = buildSearchScrolls(
				theTermCodeSystemVersion,
				theExpansionFilter,
				theSystem,
				theIncludeOrExclude,
				chunkSize,
				includeOrExcludeVersion);
		int accumulatedBatchesSoFar = 0;
		for (var next : searchProps.getSearchScroll()) {
			try (SearchScroll<EntityReference> scroll = next.get()) {

				ourLog.debug(
						"Beginning batch expansion for {} with max results per batch: {}",
						(theAdd ? "inclusion" : "exclusion"),
						chunkSize);
				for (SearchScrollResult<EntityReference> chunk = scroll.next();
						chunk.hasHits();
						chunk = scroll.next()) {
					int countForBatch = 0;

					List<Long> pids =
							chunk.hits().stream().map(t -> (Long) t.id()).collect(Collectors.toList());

					List<TermConcept> termConcepts = myTermConceptDao.fetchConceptsAndDesignationsByPid(pids);

					// If the include section had multiple codes, return the codes in the same order
					termConcepts = sortTermConcepts(searchProps, termConcepts);

					//	 int firstResult = theQueryIndex * maxResultsPerBatch;
					// TODO GGG HS we lose the ability to check the
					// index of the first result, so just best-guessing it here.
					int delta = 0;
					for (TermConcept concept : termConcepts) {
						count++;
						countForBatch++;
						if (theAdd && searchProps.hasIncludeOrExcludeCodes()) {
							ValueSet.ConceptReferenceComponent theIncludeConcept =
									getMatchedConceptIncludedInValueSet(theIncludeOrExclude, concept);
							if (theIncludeConcept != null && isNotBlank(theIncludeConcept.getDisplay())) {
								concept.setDisplay(theIncludeConcept.getDisplay());
							}
						}
						boolean added = addCodeIfNotAlreadyAdded(
								theExpansionOptions,
								theValueSetCodeAccumulator,
								theAddedCodes,
								concept,
								theAdd,
								includeOrExcludeVersion);
						if (added) {
							delta++;
						}
					}

					ourLog.debug(
							"Batch expansion scroll for {} with offset {} produced {} results in {}ms",
							(theAdd ? "inclusion" : "exclusion"),
							accumulatedBatchesSoFar,
							chunk.hits().size(),
							chunk.took().toMillis());

					theValueSetCodeAccumulator.incrementOrDecrementTotalConcepts(theAdd, delta);
					accumulatedBatchesSoFar += countForBatch;

					// keep session bounded
					myEntityManager.flush();
					myEntityManager.clear();
				}

				ourLog.debug(
						"Expansion for {} produced {} results in {}ms",
						(theAdd ? "inclusion" : "exclusion"),
						count,
						fullOperationSw.getMillis());
			}
		}
	}

	private List<TermConcept> sortTermConcepts(SearchProperties searchProps, List<TermConcept> termConcepts) {
		List<String> codes = searchProps.getIncludeOrExcludeCodes();
		if (codes.size() > 1) {
			termConcepts = new ArrayList<>(termConcepts);
			Map<String, Integer> codeToIndex = new HashMap<>(codes.size());
			for (int i = 0; i < codes.size(); i++) {
				codeToIndex.put(codes.get(i), i);
			}
			termConcepts.sort(((o1, o2) -> {
				Integer idx1 = codeToIndex.get(o1.getCode());
				Integer idx2 = codeToIndex.get(o2.getCode());
				return Comparators.nullsHigh().compare(idx1, idx2);
			}));
		}
		return termConcepts;
	}

	private Optional<Integer> getScrollChunkSize(
			boolean theAdd, IValueSetConceptAccumulator theValueSetCodeAccumulator) {
		int maxResultsPerBatch = SearchBuilder.getMaximumPageSize();

		/*
		 * If the accumulator is bounded, we may reduce the size of the query to
		 * Lucene in order to be more efficient.
		 */
		if (theAdd) {
			Integer accumulatorCapacityRemaining = theValueSetCodeAccumulator.getCapacityRemaining();
			if (accumulatorCapacityRemaining != null) {
				maxResultsPerBatch = Math.min(maxResultsPerBatch, accumulatorCapacityRemaining + 1);
			}
		}
		return maxResultsPerBatch > 0 ? Optional.of(maxResultsPerBatch) : Optional.empty();
	}

	private SearchProperties buildSearchScrolls(
			TermCodeSystemVersion theTermCodeSystemVersion,
			ExpansionFilter theExpansionFilter,
			String theSystem,
			ValueSet.ConceptSetComponent theIncludeOrExclude,
			Integer theScrollChunkSize,
			String theIncludeOrExcludeVersion) {
		SearchSession searchSession = Search.session(myEntityManager);
		// Manually building a predicate since we need to throw it around.
		SearchPredicateFactory predicate =
				searchSession.scope(TermConcept.class).predicate();

		List<String> allCodes = theIncludeOrExclude.getConcept().stream()
				.filter(Objects::nonNull)
				.map(ValueSet.ConceptReferenceComponent::getCode)
				.filter(StringUtils::isNotBlank)
				.collect(Collectors.toList());
		SearchProperties returnProps = new SearchProperties();
		returnProps.setIncludeOrExcludeCodes(allCodes);

		/*
		 * Lucene/ES can't typically handle more than 1024 clauses per search, so if
		 * we have more than that number (e.g. because of a ValueSet that explicitly
		 * includes thousands of codes), we break this up into multiple searches.
		 */
		List<List<String>> partitionedCodes = ListUtils.partition(allCodes, IndexSearcher.getMaxClauseCount() - 10);
		if (partitionedCodes.isEmpty()) {
			partitionedCodes = List.of(List.of());
		}

		for (List<String> nextCodePartition : partitionedCodes) {
			Supplier<SearchScroll<EntityReference>> nextScroll = () -> {
				// Build the top-level expansion on filters.
				PredicateFinalStep step = predicate.bool(b -> {
					b.must(predicate
							.match()
							.field("myCodeSystemVersionPid")
							.matching(theTermCodeSystemVersion.getPid()));

					if (theExpansionFilter.hasCode()) {
						b.must(predicate.match().field("myCode").matching(theExpansionFilter.getCode()));
					}

					String codeSystemUrlAndVersion =
							buildCodeSystemUrlAndVersion(theSystem, theIncludeOrExcludeVersion);
					for (ValueSet.ConceptSetFilterComponent nextFilter : theIncludeOrExclude.getFilter()) {
						handleFilter(codeSystemUrlAndVersion, predicate, b, nextFilter);
					}
					for (ValueSet.ConceptSetFilterComponent nextFilter : theExpansionFilter.getFilters()) {
						handleFilter(codeSystemUrlAndVersion, predicate, b, nextFilter);
					}
				});

				// Add a selector on any explicitly enumerated codes in the VS component
				final PredicateFinalStep finishedQuery;
				if (nextCodePartition.isEmpty()) {
					finishedQuery = step;
				} else {
					PredicateFinalStep expansionStep = buildExpansionPredicate(nextCodePartition, predicate);
					finishedQuery = predicate.bool().must(step).must(expansionStep);
				}

				SearchQuery<EntityReference> termConceptsQuery = searchSession
						.search(TermConcept.class)
						.selectEntityReference()
						.where(f -> finishedQuery)
						.toQuery();

				return termConceptsQuery.scroll(theScrollChunkSize);
			};

			returnProps.addSearchScroll(nextScroll);
		}

		return returnProps;
	}

	private ValueSet.ConceptReferenceComponent getMatchedConceptIncludedInValueSet(
			ValueSet.ConceptSetComponent theIncludeOrExclude, TermConcept concept) {
		return theIncludeOrExclude.getConcept().stream()
				.filter(includedConcept -> includedConcept.getCode().equalsIgnoreCase(concept.getCode()))
				.findFirst()
				.orElse(null);
	}

	/**
	 * Helper method which builds a predicate for the expansion
	 */
<<<<<<< HEAD
	private PredicateFinalStep buildExpansionPredicate(
			List<String> theCodes, SearchPredicateFactory thePredicate) {
		assert !theCodes.isEmpty();
=======
	private PredicateFinalStep buildExpansionPredicate(List<String> theCodes, SearchPredicateFactory thePredicate) {
>>>>>>> 80e9c571
		return thePredicate.simpleQueryString().field("myCode").matching(String.join(" | ", theCodes));
	}

	private String buildCodeSystemUrlAndVersion(String theSystem, String theIncludeOrExcludeVersion) {
		String codeSystemUrlAndVersion;
		if (theIncludeOrExcludeVersion != null) {
			codeSystemUrlAndVersion = theSystem + OUR_PIPE_CHARACTER + theIncludeOrExcludeVersion;
		} else {
			codeSystemUrlAndVersion = theSystem;
		}
		return codeSystemUrlAndVersion;
	}

	private @Nonnull ValueSetExpansionOptions provideExpansionOptions(
			@Nullable ValueSetExpansionOptions theExpansionOptions) {
		return Objects.requireNonNullElse(theExpansionOptions, DEFAULT_EXPANSION_OPTIONS);
	}

	private void addOrRemoveCode(
			IValueSetConceptAccumulator theValueSetCodeAccumulator,
			Set<String> theAddedCodes,
			boolean theAdd,
			String theSystem,
			String theCode,
			String theDisplay,
			String theSystemVersion) {
		if (theAdd && theAddedCodes.add(theSystem + OUR_PIPE_CHARACTER + theCode)) {
			theValueSetCodeAccumulator.includeConcept(theSystem, theCode, theDisplay, null, null, theSystemVersion);
		}
		if (!theAdd && theAddedCodes.remove(theSystem + OUR_PIPE_CHARACTER + theCode)) {
			theValueSetCodeAccumulator.excludeConcept(theSystem, theCode);
		}
	}

	private void handleFilter(
			String theCodeSystemIdentifier,
			SearchPredicateFactory theF,
			BooleanPredicateClausesStep<?> theB,
			ValueSet.ConceptSetFilterComponent theFilter) {
		if (isBlank(theFilter.getValue()) && theFilter.getOp() == null && isBlank(theFilter.getProperty())) {
			return;
		}

		if (isBlank(theFilter.getValue()) || theFilter.getOp() == null || isBlank(theFilter.getProperty())) {
			throw new InvalidRequestException(
					Msg.code(891) + "Invalid filter, must have fields populated: property op value");
		}

		switch (theFilter.getProperty()) {
			case "display:exact":
			case "display":
				handleFilterDisplay(theF, theB, theFilter);
				break;
			case "concept":
			case "code":
				handleFilterConceptAndCode(theCodeSystemIdentifier, theF, theB, theFilter);
				break;
			case "parent":
			case "child":
				isCodeSystemLoincOrThrowInvalidRequestException(theCodeSystemIdentifier, theFilter.getProperty());
				handleFilterLoincParentChild(theF, theB, theFilter);
				break;
			case "ancestor":
				isCodeSystemLoincOrThrowInvalidRequestException(theCodeSystemIdentifier, theFilter.getProperty());
				handleFilterLoincAncestor(theCodeSystemIdentifier, theF, theB, theFilter);
				break;
			case "descendant":
				isCodeSystemLoincOrThrowInvalidRequestException(theCodeSystemIdentifier, theFilter.getProperty());
				handleFilterLoincDescendant(theCodeSystemIdentifier, theF, theB, theFilter);
				break;
			case "copyright":
				isCodeSystemLoincOrThrowInvalidRequestException(theCodeSystemIdentifier, theFilter.getProperty());
				handleFilterLoincCopyright(theF, theB, theFilter);
				break;
			default:
				if (theFilter.getOp() == ValueSet.FilterOperator.REGEX) {
					handleFilterRegex(theF, theB, theFilter);
				} else {
					handleFilterPropertyDefault(theF, theB, theFilter);
				}
				break;
		}
	}

	private void handleFilterPropertyDefault(
			SearchPredicateFactory theF,
			BooleanPredicateClausesStep<?> theB,
			ValueSet.ConceptSetFilterComponent theFilter) {

		String value = theFilter.getValue();
		Term term = new Term(CONCEPT_PROPERTY_PREFIX_NAME + theFilter.getProperty(), value);
		theB.must(theF.match().field(term.field()).matching(term.text()));
	}

	private void handleFilterRegex(
			SearchPredicateFactory theF,
			BooleanPredicateClausesStep<?> theB,
			ValueSet.ConceptSetFilterComponent theFilter) {
		/*
		 * We treat the regex filter as a match on the regex
		 * anywhere in the property string. The spec does not
		 * say whether this is the right behaviour or not, but
		 * there are examples that seem to suggest that it is.
		 */
		String value = theFilter.getValue();
		if (value.endsWith("$")) {
			value = value.substring(0, value.length() - 1);
		} else if (!value.endsWith(".*")) {
			value = value + ".*";
		}
		if (!value.startsWith("^") && !value.startsWith(".*")) {
			value = ".*" + value;
		} else if (value.startsWith("^")) {
			value = value.substring(1);
		}

		theB.must(theF.regexp()
				.field(CONCEPT_PROPERTY_PREFIX_NAME + theFilter.getProperty())
				.matching(value));
	}

	private void handleFilterLoincCopyright(
			SearchPredicateFactory theF,
			BooleanPredicateClausesStep<?> theB,
			ValueSet.ConceptSetFilterComponent theFilter) {

		if (theFilter.getOp() == ValueSet.FilterOperator.EQUAL) {

			String copyrightFilterValue = defaultString(theFilter.getValue()).toLowerCase();
			switch (copyrightFilterValue) {
				case "3rdparty":
					logFilteringValueOnProperty(theFilter.getValue(), theFilter.getProperty());
					addFilterLoincCopyright3rdParty(theF, theB);
					break;
				case "loinc":
					logFilteringValueOnProperty(theFilter.getValue(), theFilter.getProperty());
					addFilterLoincCopyrightLoinc(theF, theB);
					break;
				default:
					throwInvalidRequestForValueOnProperty(theFilter.getValue(), theFilter.getProperty());
			}

		} else {
			throwInvalidRequestForOpOnProperty(theFilter.getOp(), theFilter.getProperty());
		}
	}

	private void addFilterLoincCopyrightLoinc(SearchPredicateFactory theF, BooleanPredicateClausesStep<?> theB) {
		theB.mustNot(theF.exists().field(CONCEPT_PROPERTY_PREFIX_NAME + "EXTERNAL_COPYRIGHT_NOTICE"));
	}

	private void addFilterLoincCopyright3rdParty(SearchPredicateFactory theF, BooleanPredicateClausesStep<?> theB) {
		theB.must(theF.exists().field(CONCEPT_PROPERTY_PREFIX_NAME + "EXTERNAL_COPYRIGHT_NOTICE"));
	}

	@SuppressWarnings("EnumSwitchStatementWhichMissesCases")
	private void handleFilterLoincAncestor(
			String theSystem,
			SearchPredicateFactory f,
			BooleanPredicateClausesStep<?> b,
			ValueSet.ConceptSetFilterComponent theFilter) {
		switch (theFilter.getOp()) {
			case EQUAL:
				addLoincFilterAncestorEqual(theSystem, f, b, theFilter);
				break;
			case IN:
				addLoincFilterAncestorIn(theSystem, f, b, theFilter);
				break;
			default:
				throw new InvalidRequestException(Msg.code(892) + "Don't know how to handle op=" + theFilter.getOp()
						+ " on property " + theFilter.getProperty());
		}
	}

	private void addLoincFilterAncestorEqual(
			String theSystem,
			SearchPredicateFactory f,
			BooleanPredicateClausesStep<?> b,
			ValueSet.ConceptSetFilterComponent theFilter) {
		addLoincFilterAncestorEqual(theSystem, f, b, theFilter.getProperty(), theFilter.getValue());
	}

	private void addLoincFilterAncestorEqual(
			String theSystem,
			SearchPredicateFactory f,
			BooleanPredicateClausesStep<?> b,
			String theProperty,
			String theValue) {
		List<Term> terms = getAncestorTerms(theSystem, theProperty, theValue);
		b.must(f.bool(innerB -> terms.forEach(
				term -> innerB.should(f.match().field(term.field()).matching(term.text())))));
	}

	private void addLoincFilterAncestorIn(
			String theSystem,
			SearchPredicateFactory f,
			BooleanPredicateClausesStep<?> b,
			ValueSet.ConceptSetFilterComponent theFilter) {
		String[] values = theFilter.getValue().split(",");
		List<Term> terms = new ArrayList<>();
		for (String value : values) {
			terms.addAll(getAncestorTerms(theSystem, theFilter.getProperty(), value));
		}
		b.must(f.bool(innerB -> terms.forEach(
				term -> innerB.should(f.match().field(term.field()).matching(term.text())))));
	}

	@SuppressWarnings("EnumSwitchStatementWhichMissesCases")
	private void handleFilterLoincParentChild(
			SearchPredicateFactory f, BooleanPredicateClausesStep<?> b, ValueSet.ConceptSetFilterComponent theFilter) {
		switch (theFilter.getOp()) {
			case EQUAL:
				addLoincFilterParentChildEqual(f, b, theFilter.getProperty(), theFilter.getValue());
				break;
			case IN:
				addLoincFilterParentChildIn(f, b, theFilter);
				break;
			default:
				throw new InvalidRequestException(Msg.code(893) + "Don't know how to handle op=" + theFilter.getOp()
						+ " on property " + theFilter.getProperty());
		}
	}

	private void addLoincFilterParentChildIn(
			SearchPredicateFactory f, BooleanPredicateClausesStep<?> b, ValueSet.ConceptSetFilterComponent theFilter) {
		String[] values = theFilter.getValue().split(",");
		List<Term> terms = new ArrayList<>();
		for (String value : values) {
			logFilteringValueOnProperty(value, theFilter.getProperty());
			terms.add(getPropertyTerm(theFilter.getProperty(), value));
		}

		b.must(f.bool(innerB -> terms.forEach(
				term -> innerB.should(f.match().field(term.field()).matching(term.text())))));
	}

	private void addLoincFilterParentChildEqual(
			SearchPredicateFactory f, BooleanPredicateClausesStep<?> b, String theProperty, String theValue) {
		logFilteringValueOnProperty(theValue, theProperty);
		b.must(f.match().field(CONCEPT_PROPERTY_PREFIX_NAME + theProperty).matching(theValue));
	}

	private void handleFilterConceptAndCode(
			String theSystem,
			SearchPredicateFactory f,
			BooleanPredicateClausesStep<?> b,
			ValueSet.ConceptSetFilterComponent theFilter) {
		TermConcept code = findCodeForFilterCriteria(theSystem, theFilter);

		if (theFilter.getOp() == ValueSet.FilterOperator.ISA) {
			ourLog.debug(
					" * Filtering on codes with a parent of {}/{}/{}", code.getId(), code.getCode(), code.getDisplay());

			b.must(f.match().field("myParentPids").matching("" + code.getId()));
		} else {
			throwInvalidFilter(theFilter, "");
		}
	}

	@Nonnull
	private TermConcept findCodeForFilterCriteria(String theSystem, ValueSet.ConceptSetFilterComponent theFilter) {
		return findCode(theSystem, theFilter.getValue())
				.orElseThrow(() ->
						new InvalidRequestException(Msg.code(2071) + "Invalid filter criteria - code does not exist: {"
								+ Constants.codeSystemWithDefaultDescription(theSystem) + "}" + theFilter.getValue()));
	}

	private void throwInvalidFilter(ValueSet.ConceptSetFilterComponent theFilter, String theErrorSuffix) {
		throw new InvalidRequestException(Msg.code(894) + "Don't know how to handle op=" + theFilter.getOp()
				+ " on property " + theFilter.getProperty() + theErrorSuffix);
	}

	private void isCodeSystemLoincOrThrowInvalidRequestException(String theSystemIdentifier, String theProperty) {
		String systemUrl = getUrlFromIdentifier(theSystemIdentifier);
		if (!isCodeSystemLoinc(systemUrl)) {
			throw new InvalidRequestException(Msg.code(895) + "Invalid filter, property " + theProperty
					+ " is LOINC-specific and cannot be used with system: " + systemUrl);
		}
	}

	private boolean isCodeSystemLoinc(String theSystem) {
		return LOINC_URI.equals(theSystem);
	}

	private void handleFilterDisplay(
			SearchPredicateFactory f, BooleanPredicateClausesStep<?> b, ValueSet.ConceptSetFilterComponent theFilter) {
		if (theFilter.getProperty().equals("display:exact") && theFilter.getOp() == ValueSet.FilterOperator.EQUAL) {
			addDisplayFilterExact(f, b, theFilter);
		} else if (theFilter.getProperty().equals("display") && theFilter.getOp() == ValueSet.FilterOperator.EQUAL) {
			if (theFilter.getValue().trim().contains(" ")) {
				addDisplayFilterExact(f, b, theFilter);
			} else {
				addDisplayFilterInexact(f, b, theFilter);
			}
		}
	}

	private void addDisplayFilterExact(
			SearchPredicateFactory f,
			BooleanPredicateClausesStep<?> bool,
			ValueSet.ConceptSetFilterComponent nextFilter) {
		bool.must(f.phrase().field("myDisplay").matching(nextFilter.getValue()));
	}

	private void addDisplayFilterInexact(
			SearchPredicateFactory f,
			BooleanPredicateClausesStep<?> bool,
			ValueSet.ConceptSetFilterComponent nextFilter) {
		bool.must(f.phrase()
				.field("myDisplay")
				.boost(4.0f)
				.field("myDisplayWordEdgeNGram")
				.boost(1.0f)
				.field("myDisplayEdgeNGram")
				.boost(1.0f)
				.matching(nextFilter.getValue().toLowerCase())
				.slop(2));
	}

	private Term getPropertyTerm(String theProperty, String theValue) {
		return new Term(CONCEPT_PROPERTY_PREFIX_NAME + theProperty, theValue);
	}

	private List<Term> getAncestorTerms(String theSystem, String theProperty, String theValue) {
		List<Term> retVal = new ArrayList<>();

		TermConcept code = findCode(theSystem, theValue)
				.orElseThrow(() -> new InvalidRequestException("Invalid filter criteria - code does not exist: {"
						+ Constants.codeSystemWithDefaultDescription(theSystem) + "}" + theValue));

		retVal.add(new Term("myParentPids", "" + code.getId()));
		logFilteringValueOnProperty(theValue, theProperty);

		return retVal;
	}

	@SuppressWarnings("EnumSwitchStatementWhichMissesCases")
	private void handleFilterLoincDescendant(
			String theSystem,
			SearchPredicateFactory f,
			BooleanPredicateClausesStep<?> b,
			ValueSet.ConceptSetFilterComponent theFilter) {
		switch (theFilter.getOp()) {
			case EQUAL:
				addLoincFilterDescendantEqual(theSystem, f, b, theFilter);
				break;
			case IN:
				addLoincFilterDescendantIn(theSystem, f, b, theFilter);
				break;
			default:
				throw new InvalidRequestException(Msg.code(896) + "Don't know how to handle op=" + theFilter.getOp()
						+ " on property " + theFilter.getProperty());
		}
	}

	private void addLoincFilterDescendantEqual(
			String theSystem,
			SearchPredicateFactory f,
			BooleanPredicateClausesStep<?> b,
			ValueSet.ConceptSetFilterComponent theFilter) {

		List<Long> parentPids = getCodeParentPids(theSystem, theFilter.getProperty(), theFilter.getValue());
		if (parentPids.isEmpty()) {
			// Can't return empty must, because it wil match according to other predicates.
			// Some day there will be a 'matchNone' predicate
			// (https://discourse.hibernate.org/t/fail-fast-predicate/6062)
			b.mustNot(f.matchAll());
			return;
		}

		b.must(f.bool(innerB -> {
			innerB.minimumShouldMatchNumber(1);
			parentPids.forEach(pid -> innerB.should(f.match().field("myId").matching(pid)));
		}));
	}

	/**
	 * We are looking for codes which have codes indicated in theFilter.getValue() as descendants.
	 * Strategy is to find codes which have their pId(s) in the list of the parentId(s) of all the TermConcept(s)
	 * representing the codes in theFilter.getValue()
	 */
	private void addLoincFilterDescendantIn(
			String theSystem,
			SearchPredicateFactory f,
			BooleanPredicateClausesStep<?> b,
			ValueSet.ConceptSetFilterComponent theFilter) {

		String[] values = theFilter.getValue().split(",");
		if (values.length == 0) {
			throw new InvalidRequestException(Msg.code(2062) + "Invalid filter criteria - no codes specified");
		}

		List<Long> descendantCodePidList = getMultipleCodeParentPids(theSystem, theFilter.getProperty(), values);

		b.must(f.bool(innerB -> descendantCodePidList.forEach(
				pId -> innerB.should(f.match().field("myId").matching(pId)))));
	}

	/**
	 * Returns the list of parentId(s) of the TermConcept representing theValue as a code
	 */
	private List<Long> getCodeParentPids(String theSystem, String theProperty, String theValue) {
		TermConcept code = findCode(theSystem, theValue)
				.orElseThrow(() -> new InvalidRequestException("Invalid filter criteria - code does not exist: {"
						+ Constants.codeSystemWithDefaultDescription(theSystem) + "}" + theValue));

		String[] parentPids = code.getParentPidsAsString().split(" ");
		List<Long> retVal = Arrays.stream(parentPids)
				.filter(pid -> !StringUtils.equals(pid, "NONE"))
				.map(Long::parseLong)
				.collect(Collectors.toList());
		logFilteringValueOnProperty(theValue, theProperty);
		return retVal;
	}

	/**
	 * Returns the list of parentId(s) of the TermConcept representing theValue as a code
	 */
	private List<Long> getMultipleCodeParentPids(String theSystem, String theProperty, String[] theValues) {
		List<String> valuesList = Arrays.asList(theValues);
		List<TermConcept> termConcepts = findCodes(theSystem, valuesList);
		if (valuesList.size() != termConcepts.size()) {
			String exMsg = getTermConceptsFetchExceptionMsg(termConcepts, valuesList);
			throw new InvalidRequestException(Msg.code(2064) + "Invalid filter criteria - {"
					+ Constants.codeSystemWithDefaultDescription(theSystem) + "}: " + exMsg);
		}

		List<Long> retVal = termConcepts.stream()
				.flatMap(tc -> Arrays.stream(tc.getParentPidsAsString().split(" ")))
				.filter(pid -> !StringUtils.equals(pid, "NONE"))
				.map(Long::parseLong)
				.collect(Collectors.toList());

		logFilteringValueOnProperties(valuesList, theProperty);

		return retVal;
	}

	/**
	 * Generate message indicating for which of theValues a TermConcept was not found
	 */
	private String getTermConceptsFetchExceptionMsg(List<TermConcept> theTermConcepts, List<String> theValues) {
		// case: more TermConcept(s) retrieved than codes queried
		if (theTermConcepts.size() > theValues.size()) {
			return "Invalid filter criteria - More TermConcepts were found than indicated codes. Queried codes: ["
					+ join(
							",",
							theValues + "]; Obtained TermConcept IDs, codes: ["
									+ theTermConcepts.stream()
											.map(tc -> tc.getId() + ", " + tc.getCode())
											.collect(joining("; "))
									+ "]");
		}

		// case: less TermConcept(s) retrieved than codes queried
		Set<String> matchedCodes =
				theTermConcepts.stream().map(TermConcept::getCode).collect(toSet());
		List<String> notMatchedValues =
				theValues.stream().filter(v -> !matchedCodes.contains(v)).collect(toList());

		return "Invalid filter criteria - No TermConcept(s) were found for the requested codes: ["
				+ join(",", notMatchedValues + "]");
	}

	private void logFilteringValueOnProperty(String theValue, String theProperty) {
		ourLog.debug(" * Filtering with value={} on property {}", theValue, theProperty);
	}

	private void logFilteringValueOnProperties(List<String> theValues, String theProperty) {
		ourLog.debug(" * Filtering with values={} on property {}", String.join(", ", theValues), theProperty);
	}

	private void throwInvalidRequestForOpOnProperty(ValueSet.FilterOperator theOp, String theProperty) {
		throw new InvalidRequestException(
				Msg.code(897) + "Don't know how to handle op=" + theOp + " on property " + theProperty);
	}

	private void throwInvalidRequestForValueOnProperty(String theValue, String theProperty) {
		throw new InvalidRequestException(
				Msg.code(898) + "Don't know how to handle value=" + theValue + " on property " + theProperty);
	}

	private void expandWithoutHibernateSearch(
			IValueSetConceptAccumulator theValueSetCodeAccumulator,
			TermCodeSystemVersion theVersion,
			Set<String> theAddedCodes,
			ValueSet.ConceptSetComponent theInclude,
			String theSystem,
			boolean theAdd) {
		ourLog.trace("Hibernate search is not enabled");

		if (theValueSetCodeAccumulator instanceof ValueSetExpansionComponentWithConceptAccumulator) {
			Validate.isTrue(
					((ValueSetExpansionComponentWithConceptAccumulator) theValueSetCodeAccumulator)
							.getParameter()
							.isEmpty(),
					"Can not expand ValueSet with parameters - Hibernate Search is not enabled on this server.");
		}

		Validate.isTrue(
				isNotBlank(theSystem),
				"Can not expand ValueSet without explicit system - Hibernate Search is not enabled on this server.");

		for (ValueSet.ConceptSetFilterComponent nextFilter : theInclude.getFilter()) {
			boolean handled = false;
			switch (nextFilter.getProperty()) {
				case "concept":
				case "code":
					if (nextFilter.getOp() == ValueSet.FilterOperator.ISA) {
						theValueSetCodeAccumulator.addMessage(
								"Processing IS-A filter in database - Note that Hibernate Search is not enabled on this server, so this operation can be inefficient.");
						TermConcept code = findCodeForFilterCriteria(theSystem, nextFilter);
						addConceptAndChildren(
								theValueSetCodeAccumulator, theAddedCodes, theInclude, theSystem, theAdd, code);
						handled = true;
					}
					break;
			}

			if (!handled) {
				throwInvalidFilter(
						nextFilter,
						" - Note that Hibernate Search is disabled on this server so not all ValueSet expansion functionality is available.");
			}
		}

		if (theInclude.getFilter().isEmpty() && theInclude.getConcept().isEmpty()) {
			Collection<TermConcept> concepts =
					myConceptDao.fetchConceptsAndDesignationsByVersionPid(theVersion.getPid());
			for (TermConcept next : concepts) {
				addCodeIfNotAlreadyAdded(
						theValueSetCodeAccumulator,
						theAddedCodes,
						theAdd,
						theSystem,
						theInclude.getVersion(),
						next.getCode(),
						next.getDisplay(),
						next.getId(),
						next.getParentPidsAsString(),
						next.getDesignations());
			}
		}

		for (ValueSet.ConceptReferenceComponent next : theInclude.getConcept()) {
			if (!theSystem.equals(theInclude.getSystem()) && isNotBlank(theSystem)) {
				continue;
			}
			Collection<TermConceptDesignation> designations = next.getDesignation().stream()
					.map(t -> new TermConceptDesignation()
							.setValue(t.getValue())
							.setLanguage(t.getLanguage())
							.setUseCode(t.getUse().getCode())
							.setUseSystem(t.getUse().getSystem())
							.setUseDisplay(t.getUse().getDisplay()))
					.collect(Collectors.toList());
			addCodeIfNotAlreadyAdded(
					theValueSetCodeAccumulator,
					theAddedCodes,
					theAdd,
					theSystem,
					theInclude.getVersion(),
					next.getCode(),
					next.getDisplay(),
					null,
					null,
					designations);
		}
	}

	private void addConceptAndChildren(
			IValueSetConceptAccumulator theValueSetCodeAccumulator,
			Set<String> theAddedCodes,
			ValueSet.ConceptSetComponent theInclude,
			String theSystem,
			boolean theAdd,
			TermConcept theConcept) {
		for (TermConcept nextChild : theConcept.getChildCodes()) {
			boolean added = addCodeIfNotAlreadyAdded(
					theValueSetCodeAccumulator,
					theAddedCodes,
					theAdd,
					theSystem,
					theInclude.getVersion(),
					nextChild.getCode(),
					nextChild.getDisplay(),
					nextChild.getId(),
					nextChild.getParentPidsAsString(),
					nextChild.getDesignations());
			if (added) {
				addConceptAndChildren(
						theValueSetCodeAccumulator, theAddedCodes, theInclude, theSystem, theAdd, nextChild);
			}
		}
	}

	@Override
	@Transactional
	public String invalidatePreCalculatedExpansion(IIdType theValueSetId, RequestDetails theRequestDetails) {
		IBaseResource valueSet = myDaoRegistry.getResourceDao("ValueSet").read(theValueSetId, theRequestDetails);
		ValueSet canonicalValueSet = myVersionCanonicalizer.valueSetToCanonical(valueSet);
		Optional<TermValueSet> optionalTermValueSet = fetchValueSetEntity(canonicalValueSet);
		if (optionalTermValueSet.isEmpty()) {
			return myContext
					.getLocalizer()
					.getMessage(TermReadSvcImpl.class, "valueSetNotFoundInTerminologyDatabase", theValueSetId);
		}

		ourLog.info(
				"Invalidating pre-calculated expansion on ValueSet {} / {}", theValueSetId, canonicalValueSet.getUrl());

		TermValueSet termValueSet = optionalTermValueSet.get();
		if (termValueSet.getExpansionStatus() == TermValueSetPreExpansionStatusEnum.NOT_EXPANDED) {
			return myContext
					.getLocalizer()
					.getMessage(
							TermReadSvcImpl.class,
							"valueSetCantInvalidateNotYetPrecalculated",
							termValueSet.getUrl(),
							termValueSet.getExpansionStatus());
		}

		Long totalConcepts = termValueSet.getTotalConcepts();

		deletePreCalculatedValueSetContents(termValueSet);

		termValueSet.setExpansionStatus(TermValueSetPreExpansionStatusEnum.NOT_EXPANDED);
		termValueSet.setExpansionTimestamp(null);
		myTermValueSetDao.save(termValueSet);

		afterValueSetExpansionStatusChange();

		return myContext
				.getLocalizer()
				.getMessage(
						TermReadSvcImpl.class, "valueSetPreExpansionInvalidated", termValueSet.getUrl(), totalConcepts);
	}

	@Override
	@Transactional
	public boolean isValueSetPreExpandedForCodeValidation(ValueSet theValueSet) {
		Optional<TermValueSet> optionalTermValueSet = fetchValueSetEntity(theValueSet);

		if (optionalTermValueSet.isEmpty()) {
			ourLog.warn(
					"ValueSet is not present in terminology tables. Will perform in-memory code validation. {}",
					getValueSetInfo(theValueSet));
			return false;
		}

		TermValueSet termValueSet = optionalTermValueSet.get();

		if (termValueSet.getExpansionStatus() != TermValueSetPreExpansionStatusEnum.EXPANDED) {
			ourLog.warn(
					"{} is present in terminology tables but not ready for persistence-backed invocation of operation $validation-code. Will perform in-memory code validation. Current status: {} | {}",
					getValueSetInfo(theValueSet),
					termValueSet.getExpansionStatus().name(),
					termValueSet.getExpansionStatus().getDescription());
			return false;
		}

		return true;
	}

	private Optional<TermValueSet> fetchValueSetEntity(ValueSet theValueSet) {
		JpaPid valueSetResourcePid = getValueSetResourcePersistentId(theValueSet);
		return myTermValueSetDao.findByResourcePid(valueSetResourcePid.getId());
	}

	private JpaPid getValueSetResourcePersistentId(ValueSet theValueSet) {
		return myIdHelperService.resolveResourcePersistentIds(
				RequestPartitionId.allPartitions(),
				theValueSet.getIdElement().getResourceType(),
				theValueSet.getIdElement().getIdPart());
	}

	protected IValidationSupport.CodeValidationResult validateCodeIsInPreExpandedValueSet(
			ConceptValidationOptions theValidationOptions,
			ValueSet theValueSet,
			String theSystem,
			String theCode,
			String theDisplay,
			Coding theCoding,
			CodeableConcept theCodeableConcept) {
		assert TransactionSynchronizationManager.isSynchronizationActive();

		ValidateUtil.isNotNullOrThrowUnprocessableEntity(theValueSet.hasId(), "ValueSet.id is required");
		JpaPid valueSetResourcePid = getValueSetResourcePersistentId(theValueSet);

		List<TermValueSetConcept> concepts = new ArrayList<>();
		if (isNotBlank(theCode)) {
			if (theValidationOptions.isInferSystem()) {
				concepts.addAll(
						myValueSetConceptDao.findByValueSetResourcePidAndCode(valueSetResourcePid.getId(), theCode));
			} else if (isNotBlank(theSystem)) {
				concepts.addAll(findByValueSetResourcePidSystemAndCode(valueSetResourcePid, theSystem, theCode));
			}
		} else if (theCoding != null) {
			if (theCoding.hasSystem() && theCoding.hasCode()) {
				concepts.addAll(findByValueSetResourcePidSystemAndCode(
						valueSetResourcePid, theCoding.getSystem(), theCoding.getCode()));
			}
		} else if (theCodeableConcept != null) {
			for (Coding coding : theCodeableConcept.getCoding()) {
				if (coding.hasSystem() && coding.hasCode()) {
					concepts.addAll(findByValueSetResourcePidSystemAndCode(
							valueSetResourcePid, coding.getSystem(), coding.getCode()));
					if (!concepts.isEmpty()) {
						break;
					}
				}
			}
		} else {
			return null;
		}

		TermValueSet valueSetEntity = myTermValueSetDao
				.findByResourcePid(valueSetResourcePid.getId())
				.orElseThrow(IllegalStateException::new);
		String timingDescription = toHumanReadableExpansionTimestamp(valueSetEntity);
		String preExpansionMessage = myContext
				.getLocalizer()
				.getMessage(TermReadSvcImpl.class, "validationPerformedAgainstPreExpansion", timingDescription);

		if (theValidationOptions.isValidateDisplay() && concepts.size() > 0) {
			String systemVersion = null;
			for (TermValueSetConcept concept : concepts) {
				systemVersion = concept.getSystemVersion();
				if (isBlank(theDisplay) || isBlank(concept.getDisplay()) || theDisplay.equals(concept.getDisplay())) {
					return new IValidationSupport.CodeValidationResult()
							.setCode(concept.getCode())
							.setDisplay(concept.getDisplay())
							.setCodeSystemVersion(concept.getSystemVersion())
							.setSourceDetails(preExpansionMessage);
				}
			}

			String expectedDisplay = concepts.get(0).getDisplay();
			return InMemoryTerminologyServerValidationSupport.createResultForDisplayMismatch(
					myContext,
					theCode,
					theDisplay,
					expectedDisplay,
					systemVersion,
					myStorageSettings.getIssueSeverityForCodeDisplayMismatch());
		}

		if (!concepts.isEmpty()) {
			return new IValidationSupport.CodeValidationResult()
					.setCode(concepts.get(0).getCode())
					.setDisplay(concepts.get(0).getDisplay())
					.setCodeSystemVersion(concepts.get(0).getSystemVersion())
					.setMessage(preExpansionMessage);
		}

		// Ok, we failed
		List<TermValueSetConcept> outcome = myValueSetConceptDao.findByTermValueSetIdSystemOnly(
				Pageable.ofSize(1), valueSetEntity.getId(), theSystem);
		String append;
		if (outcome.size() == 0) {
			append = " - No codes in ValueSet belong to CodeSystem with URL " + theSystem;
		} else {
			String unknownCodeMessage = myContext
					.getLocalizer()
					.getMessage(TermReadSvcImpl.class, "unknownCodeInSystem", theSystem, theCode);
			append = " - " + unknownCodeMessage + ". " + preExpansionMessage;
		}

		return createFailureCodeValidationResult(theSystem, theCode, null, append);
	}

	private CodeValidationResult createFailureCodeValidationResult(
			String theSystem, String theCode, String theCodeSystemVersion, String theAppend) {
		return new CodeValidationResult()
				.setSeverity(IssueSeverity.ERROR)
				.setCodeSystemVersion(theCodeSystemVersion)
				.setMessage("Unable to validate code " + theSystem + "#" + theCode + theAppend);
	}

	private List<TermValueSetConcept> findByValueSetResourcePidSystemAndCode(
			JpaPid theResourcePid, String theSystem, String theCode) {
		assert TransactionSynchronizationManager.isSynchronizationActive();

		List<TermValueSetConcept> retVal = new ArrayList<>();
		Optional<TermValueSetConcept> optionalTermValueSetConcept;
		int versionIndex = theSystem.indexOf(OUR_PIPE_CHARACTER);
		if (versionIndex >= 0) {
			String systemUrl = theSystem.substring(0, versionIndex);
			String systemVersion = theSystem.substring(versionIndex + 1);
			optionalTermValueSetConcept = myValueSetConceptDao.findByValueSetResourcePidSystemAndCodeWithVersion(
					theResourcePid.getId(), systemUrl, systemVersion, theCode);
		} else {
			optionalTermValueSetConcept = myValueSetConceptDao.findByValueSetResourcePidSystemAndCode(
					theResourcePid.getId(), theSystem, theCode);
		}
		optionalTermValueSetConcept.ifPresent(retVal::add);
		return retVal;
	}

	private void fetchChildren(TermConcept theConcept, Set<TermConcept> theSetToPopulate) {
		for (TermConceptParentChildLink nextChildLink : theConcept.getChildren()) {
			TermConcept nextChild = nextChildLink.getChild();
			if (addToSet(theSetToPopulate, nextChild)) {
				fetchChildren(nextChild, theSetToPopulate);
			}
		}
	}

	private Optional<TermConcept> fetchLoadedCode(Long theCodeSystemResourcePid, String theCode) {
		TermCodeSystemVersion codeSystem =
				myCodeSystemVersionDao.findCurrentVersionForCodeSystemResourcePid(theCodeSystemResourcePid);
		return myConceptDao.findByCodeSystemAndCode(codeSystem.getPid(), theCode);
	}

	private void fetchParents(TermConcept theConcept, Set<TermConcept> theSetToPopulate) {
		for (TermConceptParentChildLink nextChildLink : theConcept.getParents()) {
			TermConcept nextChild = nextChildLink.getParent();
			if (addToSet(theSetToPopulate, nextChild)) {
				fetchParents(nextChild, theSetToPopulate);
			}
		}
	}

	@Override
	public Optional<TermConcept> findCode(String theCodeSystem, String theCode) {
		/*
		 * Loading concepts without a transaction causes issues later on some
		 * platforms (e.g. PSQL) so this transactiontemplate is here to make
		 * sure that we always call this with an open transaction
		 */
		TransactionTemplate txTemplate = new TransactionTemplate(myTransactionManager);
		txTemplate.setPropagationBehavior(TransactionDefinition.PROPAGATION_MANDATORY);
		txTemplate.setReadOnly(true);

		return txTemplate.execute(t -> {
			TermCodeSystemVersionDetails csv = getCurrentCodeSystemVersion(theCodeSystem);
			if (csv == null) {
				return Optional.empty();
			}
			return myConceptDao.findByCodeSystemAndCode(csv.myPid, theCode);
		});
	}

	@Override
	@Transactional(propagation = Propagation.MANDATORY)
	public List<TermConcept> findCodes(String theCodeSystem, List<String> theCodeList) {
		TermCodeSystemVersionDetails csv = getCurrentCodeSystemVersion(theCodeSystem);
		if (csv == null) {
			return Collections.emptyList();
		}

		return myConceptDao.findByCodeSystemAndCodeList(csv.myPid, theCodeList);
	}

	@Nullable
	private TermCodeSystemVersionDetails getCurrentCodeSystemVersion(String theCodeSystemIdentifier) {
		String version = getVersionFromIdentifier(theCodeSystemIdentifier);
		TermCodeSystemVersionDetails retVal = myCodeSystemCurrentVersionCache.get(
				theCodeSystemIdentifier,
				t -> myTxTemplate.execute(tx -> {
					TermCodeSystemVersion csv = null;
					TermCodeSystem cs =
							myCodeSystemDao.findByCodeSystemUri(getUrlFromIdentifier(theCodeSystemIdentifier));
					if (cs != null) {
						if (version != null) {
							csv = myCodeSystemVersionDao.findByCodeSystemPidAndVersion(cs.getPid(), version);
						} else if (cs.getCurrentVersion() != null) {
							csv = cs.getCurrentVersion();
						}
					}
					if (csv != null) {
						return new TermCodeSystemVersionDetails(csv.getPid(), csv.getCodeSystemVersionId());
					} else {
						return NO_CURRENT_VERSION;
					}
				}));
		if (retVal == NO_CURRENT_VERSION) {
			return null;
		}
		return retVal;
	}

	private String getVersionFromIdentifier(String theUri) {
		String retVal = null;
		if (StringUtils.isNotEmpty((theUri))) {
			int versionSeparator = theUri.lastIndexOf('|');
			if (versionSeparator != -1) {
				retVal = theUri.substring(versionSeparator + 1);
			}
		}
		return retVal;
	}

	private String getUrlFromIdentifier(String theUri) {
		String retVal = theUri;
		if (StringUtils.isNotEmpty((theUri))) {
			int versionSeparator = theUri.lastIndexOf('|');
			if (versionSeparator != -1) {
				retVal = theUri.substring(0, versionSeparator);
			}
		}
		return retVal;
	}

	@Transactional(propagation = Propagation.REQUIRED)
	@Override
	public Set<TermConcept> findCodesAbove(
			Long theCodeSystemResourcePid, Long theCodeSystemVersionPid, String theCode) {
		StopWatch stopwatch = new StopWatch();

		Optional<TermConcept> concept = fetchLoadedCode(theCodeSystemResourcePid, theCode);
		if (concept.isEmpty()) {
			return Collections.emptySet();
		}

		Set<TermConcept> retVal = new HashSet<>();
		retVal.add(concept.get());

		fetchParents(concept.get(), retVal);

		ourLog.debug("Fetched {} codes above code {} in {}ms", retVal.size(), theCode, stopwatch.getMillis());
		return retVal;
	}

	@Transactional
	@Override
	public List<FhirVersionIndependentConcept> findCodesAbove(String theSystem, String theCode) {
		TermCodeSystem cs = getCodeSystem(theSystem);
		if (cs == null) {
			return findCodesAboveUsingBuiltInSystems(theSystem, theCode);
		}
		TermCodeSystemVersion csv = cs.getCurrentVersion();

		Set<TermConcept> codes = findCodesAbove(cs.getResource().getId(), csv.getPid(), theCode);
		return toVersionIndependentConcepts(theSystem, codes);
	}

	@Transactional(propagation = Propagation.REQUIRED)
	@Override
	public Set<TermConcept> findCodesBelow(
			Long theCodeSystemResourcePid, Long theCodeSystemVersionPid, String theCode) {
		Stopwatch stopwatch = Stopwatch.createStarted();

		Optional<TermConcept> concept = fetchLoadedCode(theCodeSystemResourcePid, theCode);
		if (concept.isEmpty()) {
			return Collections.emptySet();
		}

		Set<TermConcept> retVal = new HashSet<>();
		retVal.add(concept.get());

		fetchChildren(concept.get(), retVal);

		ourLog.debug(
				"Fetched {} codes below code {} in {}ms",
				retVal.size(),
				theCode,
				stopwatch.elapsed(TimeUnit.MILLISECONDS));
		return retVal;
	}

	@Transactional
	@Override
	public List<FhirVersionIndependentConcept> findCodesBelow(String theSystem, String theCode) {
		TermCodeSystem cs = getCodeSystem(theSystem);
		if (cs == null) {
			return findCodesBelowUsingBuiltInSystems(theSystem, theCode);
		}
		TermCodeSystemVersion csv = cs.getCurrentVersion();

		Set<TermConcept> codes = findCodesBelow(cs.getResource().getId(), csv.getPid(), theCode);
		return toVersionIndependentConcepts(theSystem, codes);
	}

	private TermCodeSystem getCodeSystem(String theSystem) {
		return myCodeSystemDao.findByCodeSystemUri(theSystem);
	}

	@PostConstruct
	public void start() {
		RuleBasedTransactionAttribute rules = new RuleBasedTransactionAttribute();
		rules.getRollbackRules().add(new NoRollbackRuleAttribute(ExpansionTooCostlyException.class));
		myTxTemplate = new TransactionTemplate(myTransactionManager, rules);
	}

	@Override
	public void scheduleJobs(ISchedulerService theSchedulerService) {
		// Register scheduled job to pre-expand ValueSets
		// In the future it would be great to make this a cluster-aware task somehow
		ScheduledJobDefinition vsJobDefinition = new ScheduledJobDefinition();
		vsJobDefinition.setId(getClass().getName());
		vsJobDefinition.setJobClass(Job.class);
		theSchedulerService.scheduleClusteredJob(10 * DateUtils.MILLIS_PER_MINUTE, vsJobDefinition);
	}

	@Override
	public synchronized void preExpandDeferredValueSetsToTerminologyTables() {
		if (!myStorageSettings.isEnableTaskPreExpandValueSets()) {
			return;
		}
		if (isNotSafeToPreExpandValueSets()) {
			ourLog.info("Skipping scheduled pre-expansion of ValueSets while deferred entities are being loaded.");
			return;
		}
		TransactionTemplate txTemplate = new TransactionTemplate(myTxManager);

		while (true) {
			StopWatch sw = new StopWatch();
			TermValueSet valueSetToExpand = txTemplate.execute(t -> {
				Optional<TermValueSet> optionalTermValueSet = getNextTermValueSetNotExpanded();
				if (optionalTermValueSet.isEmpty()) {
					return null;
				}

				TermValueSet termValueSet = optionalTermValueSet.get();
				termValueSet.setTotalConcepts(0L);
				termValueSet.setTotalConceptDesignations(0L);
				termValueSet.setExpansionStatus(TermValueSetPreExpansionStatusEnum.EXPANSION_IN_PROGRESS);
				return myTermValueSetDao.saveAndFlush(termValueSet);
			});
			if (valueSetToExpand == null) {
				return;
			}

			// We have a ValueSet to pre-expand.
			setPreExpandingValueSets(true);
			try {
				ValueSet valueSet = txTemplate.execute(t -> {
					TermValueSet refreshedValueSetToExpand = myTermValueSetDao
							.findById(valueSetToExpand.getId())
							.orElseThrow(() -> new IllegalStateException("Unknown VS ID: " + valueSetToExpand.getId()));
					return getValueSetFromResourceTable(refreshedValueSetToExpand.getResource());
				});
				assert valueSet != null;

				ValueSetConceptAccumulator accumulator = new ValueSetConceptAccumulator(
						valueSetToExpand, myTermValueSetDao, myValueSetConceptDao, myValueSetConceptDesignationDao);
				ValueSetExpansionOptions options = new ValueSetExpansionOptions();
				options.setIncludeHierarchy(true);
				expandValueSet(options, valueSet, accumulator);

				// We are done with this ValueSet.
				txTemplate.executeWithoutResult(t -> {
					valueSetToExpand.setExpansionStatus(TermValueSetPreExpansionStatusEnum.EXPANDED);
					valueSetToExpand.setExpansionTimestamp(new Date());
					myTermValueSetDao.saveAndFlush(valueSetToExpand);
				});

				afterValueSetExpansionStatusChange();

				ourLog.info(
						"Pre-expanded ValueSet[{}] with URL[{}] - Saved {} concepts in {}",
						valueSet.getId(),
						valueSet.getUrl(),
						accumulator.getConceptsSaved(),
						sw);

			} catch (Exception e) {
				ourLog.error(
						"Failed to pre-expand ValueSet with URL[{}]: {}", valueSetToExpand.getUrl(), e.getMessage(), e);
				txTemplate.executeWithoutResult(t -> {
					valueSetToExpand.setExpansionStatus(TermValueSetPreExpansionStatusEnum.FAILED_TO_EXPAND);
					myTermValueSetDao.saveAndFlush(valueSetToExpand);
				});

			} finally {
				setPreExpandingValueSets(false);
			}
		}
	}

	/*
	 * If a ValueSet has just finished pre-expanding, let's flush the caches. This is
	 * kind of a blunt tool, but it should ensure that users don't get unpredictable
	 * results while they test changes, which is probably a worthwhile sacrifice
	 */
	private void afterValueSetExpansionStatusChange() {
		// TODO: JA2 - Move this caching into the memorycacheservice, and only purge the
		// relevant individual cache
		myCachingValidationSupport.invalidateCaches();
	}

	private synchronized boolean isPreExpandingValueSets() {
		return myPreExpandingValueSets;
	}

	private synchronized void setPreExpandingValueSets(boolean thePreExpandingValueSets) {
		myPreExpandingValueSets = thePreExpandingValueSets;
	}

	private boolean isNotSafeToPreExpandValueSets() {
		return myDeferredStorageSvc != null && !myDeferredStorageSvc.isStorageQueueEmpty(true);
	}

	private Optional<TermValueSet> getNextTermValueSetNotExpanded() {
		Optional<TermValueSet> retVal = Optional.empty();
		Slice<TermValueSet> page = myTermValueSetDao.findByExpansionStatus(
				PageRequest.of(0, 1), TermValueSetPreExpansionStatusEnum.NOT_EXPANDED);

		if (!page.getContent().isEmpty()) {
			retVal = Optional.of(page.getContent().get(0));
		}

		return retVal;
	}

	@Override
	@Transactional
	public void storeTermValueSet(ResourceTable theResourceTable, ValueSet theValueSet) {

		ValidateUtil.isTrueOrThrowInvalidRequest(theResourceTable != null, "No resource supplied");
		if (isPlaceholder(theValueSet)) {
			ourLog.info(
					"Not storing TermValueSet for placeholder {}",
					theValueSet.getIdElement().toVersionless().getValueAsString());
			return;
		}

		ValidateUtil.isNotBlankOrThrowUnprocessableEntity(
				theValueSet.getUrl(), "ValueSet has no value for ValueSet.url");
		ourLog.info(
				"Storing TermValueSet for {}",
				theValueSet.getIdElement().toVersionless().getValueAsString());

		/*
		 * Get CodeSystem and validate CodeSystemVersion
		 */
		TermValueSet termValueSet = new TermValueSet();
		termValueSet.setResource(theResourceTable);
		termValueSet.setUrl(theValueSet.getUrl());
		termValueSet.setVersion(theValueSet.getVersion());
		termValueSet.setName(theValueSet.hasName() ? theValueSet.getName() : null);

		// Delete version being replaced
		deleteValueSetForResource(theResourceTable);

		/*
		 * Do the upload.
		 */
		String url = termValueSet.getUrl();
		String version = termValueSet.getVersion();
		Optional<TermValueSet> optionalExistingTermValueSetByUrl;
		if (version != null) {
			optionalExistingTermValueSetByUrl = myTermValueSetDao.findTermValueSetByUrlAndVersion(url, version);
		} else {
			optionalExistingTermValueSetByUrl = myTermValueSetDao.findTermValueSetByUrlAndNullVersion(url);
		}
		if (optionalExistingTermValueSetByUrl.isEmpty()) {

			myTermValueSetDao.save(termValueSet);

		} else {
			TermValueSet existingTermValueSet = optionalExistingTermValueSetByUrl.get();
			String msg;
			if (version != null) {
				msg = myContext
						.getLocalizer()
						.getMessage(
								TermReadSvcImpl.class,
								"cannotCreateDuplicateValueSetUrlAndVersion",
								url,
								version,
								existingTermValueSet
										.getResource()
										.getIdDt()
										.toUnqualifiedVersionless()
										.getValue());
			} else {
				msg = myContext
						.getLocalizer()
						.getMessage(
								TermReadSvcImpl.class,
								"cannotCreateDuplicateValueSetUrl",
								url,
								existingTermValueSet
										.getResource()
										.getIdDt()
										.toUnqualifiedVersionless()
										.getValue());
			}
			throw new UnprocessableEntityException(Msg.code(902) + msg);
		}
	}

	@Override
	@Transactional
	public IFhirResourceDaoCodeSystem.SubsumesResult subsumes(
			IPrimitiveType<String> theCodeA,
			IPrimitiveType<String> theCodeB,
			IPrimitiveType<String> theSystem,
			IBaseCoding theCodingA,
			IBaseCoding theCodingB) {
		FhirVersionIndependentConcept conceptA = toConcept(theCodeA, theSystem, theCodingA);
		FhirVersionIndependentConcept conceptB = toConcept(theCodeB, theSystem, theCodingB);

		if (!StringUtils.equals(conceptA.getSystem(), conceptB.getSystem())) {
			throw new InvalidRequestException(
					Msg.code(903) + "Unable to test subsumption across different code systems");
		}

		if (!StringUtils.equals(conceptA.getSystemVersion(), conceptB.getSystemVersion())) {
			throw new InvalidRequestException(
					Msg.code(904) + "Unable to test subsumption across different code system versions");
		}

		String codeASystemIdentifier;
		if (StringUtils.isNotEmpty(conceptA.getSystemVersion())) {
			codeASystemIdentifier = conceptA.getSystem() + OUR_PIPE_CHARACTER + conceptA.getSystemVersion();
		} else {
			codeASystemIdentifier = conceptA.getSystem();
		}
		TermConcept codeA = findCode(codeASystemIdentifier, conceptA.getCode())
				.orElseThrow(() -> new InvalidRequestException("Unknown code: " + conceptA));

		String codeBSystemIdentifier;
		if (StringUtils.isNotEmpty(conceptB.getSystemVersion())) {
			codeBSystemIdentifier = conceptB.getSystem() + OUR_PIPE_CHARACTER + conceptB.getSystemVersion();
		} else {
			codeBSystemIdentifier = conceptB.getSystem();
		}
		TermConcept codeB = findCode(codeBSystemIdentifier, conceptB.getCode())
				.orElseThrow(() -> new InvalidRequestException("Unknown code: " + conceptB));

		SearchSession searchSession = Search.session(myEntityManager);

		ConceptSubsumptionOutcome subsumes;
		subsumes = testForSubsumption(searchSession, codeA, codeB, ConceptSubsumptionOutcome.SUBSUMES);
		if (subsumes == null) {
			subsumes = testForSubsumption(searchSession, codeB, codeA, ConceptSubsumptionOutcome.SUBSUMEDBY);
		}
		if (subsumes == null) {
			subsumes = ConceptSubsumptionOutcome.NOTSUBSUMED;
		}

		return new IFhirResourceDaoCodeSystem.SubsumesResult(subsumes);
	}

	@Override
	public IValidationSupport.LookupCodeResult lookupCode(
			ValidationSupportContext theValidationSupportContext, @Nonnull LookupCodeRequest theLookupCodeRequest) {
		TransactionTemplate txTemplate = new TransactionTemplate(myTransactionManager);
		return txTemplate.execute(t -> {
			final String theSystem = theLookupCodeRequest.getSystem();
			final String theCode = theLookupCodeRequest.getCode();
			Optional<TermConcept> codeOpt = findCode(theSystem, theCode);
			if (codeOpt.isPresent()) {
				TermConcept code = codeOpt.get();

				IValidationSupport.LookupCodeResult result = new IValidationSupport.LookupCodeResult();
				result.setCodeSystemDisplayName(code.getCodeSystemVersion().getCodeSystemDisplayName());
				result.setCodeSystemVersion(code.getCodeSystemVersion().getCodeSystemVersionId());
				result.setSearchedForSystem(theSystem);
				result.setSearchedForCode(theCode);
				result.setFound(true);
				result.setCodeDisplay(code.getDisplay());

				for (TermConceptDesignation next : code.getDesignations()) {
					// filter out the designation based on displayLanguage if any
					if (isDisplayLanguageMatch(theLookupCodeRequest.getDisplayLanguage(), next.getLanguage())) {
						IValidationSupport.ConceptDesignation designation = new IValidationSupport.ConceptDesignation();
						designation.setLanguage(next.getLanguage());
						designation.setUseSystem(next.getUseSystem());
						designation.setUseCode(next.getUseCode());
						designation.setUseDisplay(next.getUseDisplay());
						designation.setValue(next.getValue());
						result.getDesignations().add(designation);
					}
				}

				final Collection<String> propertyNames = theLookupCodeRequest.getPropertyNames();
				for (TermConceptProperty next : code.getProperties()) {
					if (ObjectUtils.isNotEmpty(propertyNames) && !propertyNames.contains(next.getKey())) {
						continue;
					}
					if (next.getType() == TermConceptPropertyTypeEnum.CODING) {
						IValidationSupport.CodingConceptProperty property =
								new IValidationSupport.CodingConceptProperty(
										next.getKey(), next.getCodeSystem(), next.getValue(), next.getDisplay());
						result.getProperties().add(property);
					} else if (next.getType() == TermConceptPropertyTypeEnum.STRING) {
						IValidationSupport.StringConceptProperty property =
								new IValidationSupport.StringConceptProperty(next.getKey(), next.getValue());
						result.getProperties().add(property);
					} else {
						throw new InternalErrorException(Msg.code(905) + "Unknown type: " + next.getType());
					}
				}

				return result;

			} else {
				return new LookupCodeResult().setFound(false);
			}
		});
	}

	@Nullable
	private ConceptSubsumptionOutcome testForSubsumption(
			SearchSession theSearchSession,
			TermConcept theLeft,
			TermConcept theRight,
			ConceptSubsumptionOutcome theOutput) {
		List<TermConcept> fetch = theSearchSession
				.search(TermConcept.class)
				.where(f -> f.bool()
						.must(f.match().field("myId").matching(theRight.getId()))
						.must(f.match().field("myParentPids").matching(Long.toString(theLeft.getId()))))
				.fetchHits(1);

		if (fetch.size() > 0) {
			return theOutput;
		} else {
			return null;
		}
	}

	private ArrayList<FhirVersionIndependentConcept> toVersionIndependentConcepts(
			String theSystem, Set<TermConcept> codes) {
		ArrayList<FhirVersionIndependentConcept> retVal = new ArrayList<>(codes.size());
		for (TermConcept next : codes) {
			retVal.add(new FhirVersionIndependentConcept(theSystem, next.getCode()));
		}
		return retVal;
	}

	@Override
	@Transactional
	public CodeValidationResult validateCodeInValueSet(
			ValidationSupportContext theValidationSupportContext,
			ConceptValidationOptions theOptions,
			String theCodeSystem,
			String theCode,
			String theDisplay,
			@Nonnull IBaseResource theValueSet) {
		invokeRunnableForUnitTest();

		IPrimitiveType<?> urlPrimitive;
		if (theValueSet instanceof org.hl7.fhir.dstu2.model.ValueSet) {
			urlPrimitive = FhirContext.forDstu2Hl7OrgCached()
					.newTerser()
					.getSingleValueOrNull(theValueSet, "url", IPrimitiveType.class);
		} else {
			urlPrimitive = myContext.newTerser().getSingleValueOrNull(theValueSet, "url", IPrimitiveType.class);
		}
		String url = urlPrimitive.getValueAsString();
		if (isNotBlank(url)) {
			return validateCode(theValidationSupportContext, theOptions, theCodeSystem, theCode, theDisplay, url);
		}
		return null;
	}

	@CoverageIgnore
	@Override
	public IValidationSupport.CodeValidationResult validateCode(
			@Nonnull ValidationSupportContext theValidationSupportContext,
			@Nonnull ConceptValidationOptions theOptions,
			String theCodeSystemUrl,
			String theCode,
			String theDisplay,
			String theValueSetUrl) {
		// TODO GGG TRY TO JUST AUTO_PASS HERE AND SEE WHAT HAPPENS.
		invokeRunnableForUnitTest();
		theOptions.setValidateDisplay(isNotBlank(theDisplay));

		if (isNotBlank(theValueSetUrl)) {
			return validateCodeInValueSet(
					theValidationSupportContext, theOptions, theValueSetUrl, theCodeSystemUrl, theCode, theDisplay);
		}

		TransactionTemplate txTemplate = new TransactionTemplate(myTransactionManager);
		txTemplate.setPropagationBehavior(TransactionDefinition.PROPAGATION_REQUIRED);
		txTemplate.setReadOnly(true);
		Optional<FhirVersionIndependentConcept> codeOpt =
				txTemplate.execute(tx -> findCode(theCodeSystemUrl, theCode).map(c -> {
					String codeSystemVersionId = getCurrentCodeSystemVersion(theCodeSystemUrl).myCodeSystemVersionId;
					return new FhirVersionIndependentConcept(
							theCodeSystemUrl, c.getCode(), c.getDisplay(), codeSystemVersionId);
				}));

		if (codeOpt != null && codeOpt.isPresent()) {
			FhirVersionIndependentConcept code = codeOpt.get();
			if (!theOptions.isValidateDisplay()
					|| isBlank(code.getDisplay())
					|| isBlank(theDisplay)
					|| code.getDisplay().equals(theDisplay)) {
				return new CodeValidationResult().setCode(code.getCode()).setDisplay(code.getDisplay());
			} else {
				return InMemoryTerminologyServerValidationSupport.createResultForDisplayMismatch(
						myContext,
						theCode,
						theDisplay,
						code.getDisplay(),
						code.getSystemVersion(),
						myStorageSettings.getIssueSeverityForCodeDisplayMismatch());
			}
		}

		return createFailureCodeValidationResult(
				theCodeSystemUrl, theCode, null, createMessageAppendForCodeNotFoundInCodeSystem(theCodeSystemUrl));
	}

	IValidationSupport.CodeValidationResult validateCodeInValueSet(
			ValidationSupportContext theValidationSupportContext,
			ConceptValidationOptions theValidationOptions,
			String theValueSetUrl,
			String theCodeSystem,
			String theCode,
			String theDisplay) {
		IBaseResource valueSet =
				theValidationSupportContext.getRootValidationSupport().fetchValueSet(theValueSetUrl);
		CodeValidationResult retVal = null;

		// If we don't have a PID, this came from some source other than the JPA
		// database, so we don't need to check if it's pre-expanded or not
		if (valueSet instanceof IAnyResource) {
			Long pid = IDao.RESOURCE_PID.get((IAnyResource) valueSet);
			if (pid != null) {
				TransactionTemplate txTemplate = new TransactionTemplate(myTxManager);
				retVal = txTemplate.execute(tx -> {
					if (isValueSetPreExpandedForCodeValidation(valueSet)) {
						return validateCodeIsInPreExpandedValueSet(
								theValidationOptions, valueSet, theCodeSystem, theCode, theDisplay, null, null);
					} else {
						return null;
					}
				});
			}
		}

		if (retVal == null) {
			if (valueSet != null) {
				retVal = myInMemoryTerminologyServerValidationSupport.validateCodeInValueSet(
						theValidationSupportContext,
						theValidationOptions,
						theCodeSystem,
						theCode,
						theDisplay,
						valueSet);
			} else {
				String append = " - Unable to locate ValueSet[" + theValueSetUrl + "]";
				retVal = createFailureCodeValidationResult(theCodeSystem, theCode, null, append);
			}
		}

		// Check if someone is accidentally using a VS url where it should be a CS URL
		if (retVal != null
				&& retVal.getCode() == null
				&& theCodeSystem != null
				&& myContext.getVersion().getVersion().isNewerThan(FhirVersionEnum.DSTU2)) {
			if (isValueSetSupported(theValidationSupportContext, theCodeSystem)) {
				if (!isCodeSystemSupported(theValidationSupportContext, theCodeSystem)) {
					String newMessage = "Unable to validate code " + theCodeSystem + "#" + theCode
							+ " - Supplied system URL is a ValueSet URL and not a CodeSystem URL, check if it is correct: "
							+ theCodeSystem;
					retVal.setMessage(newMessage);
				}
			}
		}

		return retVal;
	}

	@Override
	public CodeSystem fetchCanonicalCodeSystemFromCompleteContext(String theSystem) {
		IValidationSupport validationSupport = provideValidationSupport();
		IBaseResource codeSystem = validationSupport.fetchCodeSystem(theSystem);
		if (codeSystem != null) {
			codeSystem = myVersionCanonicalizer.codeSystemToCanonical(codeSystem);
		}
		return (CodeSystem) codeSystem;
	}

	@Nonnull
	private IValidationSupport provideJpaValidationSupport() {
		IValidationSupport jpaValidationSupport = myJpaValidationSupport;
		if (jpaValidationSupport == null) {
			jpaValidationSupport = myApplicationContext.getBean("myJpaValidationSupport", IValidationSupport.class);
			myJpaValidationSupport = jpaValidationSupport;
		}
		return jpaValidationSupport;
	}

	@Nonnull
	protected IValidationSupport provideValidationSupport() {
		IValidationSupport validationSupport = myValidationSupport;
		if (validationSupport == null) {
			validationSupport = myApplicationContext.getBean(IValidationSupport.class);
			myValidationSupport = validationSupport;
		}
		return validationSupport;
	}

	public ValueSet fetchCanonicalValueSetFromCompleteContext(String theSystem) {
		IValidationSupport validationSupport = provideValidationSupport();
		IBaseResource valueSet = validationSupport.fetchValueSet(theSystem);
		if (valueSet != null) {
			valueSet = myVersionCanonicalizer.valueSetToCanonical(valueSet);
		}
		return (ValueSet) valueSet;
	}

	@Override
	public IBaseResource fetchValueSet(String theValueSetUrl) {
		return provideJpaValidationSupport().fetchValueSet(theValueSetUrl);
	}

	@Override
	public FhirContext getFhirContext() {
		return myContext;
	}

	private void findCodesAbove(
			CodeSystem theSystem,
			String theSystemString,
			String theCode,
			List<FhirVersionIndependentConcept> theListToPopulate) {
		List<CodeSystem.ConceptDefinitionComponent> conceptList = theSystem.getConcept();
		for (CodeSystem.ConceptDefinitionComponent next : conceptList) {
			addTreeIfItContainsCode(theSystemString, next, theCode, theListToPopulate);
		}
	}

	@Override
	public List<FhirVersionIndependentConcept> findCodesAboveUsingBuiltInSystems(String theSystem, String theCode) {
		ArrayList<FhirVersionIndependentConcept> retVal = new ArrayList<>();
		CodeSystem system = fetchCanonicalCodeSystemFromCompleteContext(theSystem);
		if (system != null) {
			findCodesAbove(system, theSystem, theCode, retVal);
		}
		return retVal;
	}

	private void findCodesBelow(
			CodeSystem theSystem,
			String theSystemString,
			String theCode,
			List<FhirVersionIndependentConcept> theListToPopulate) {
		List<CodeSystem.ConceptDefinitionComponent> conceptList = theSystem.getConcept();
		findCodesBelow(theSystemString, theCode, theListToPopulate, conceptList);
	}

	private void findCodesBelow(
			String theSystemString,
			String theCode,
			List<FhirVersionIndependentConcept> theListToPopulate,
			List<CodeSystem.ConceptDefinitionComponent> conceptList) {
		for (CodeSystem.ConceptDefinitionComponent next : conceptList) {
			if (theCode.equals(next.getCode())) {
				addAllChildren(theSystemString, next, theListToPopulate);
			} else {
				findCodesBelow(theSystemString, theCode, theListToPopulate, next.getConcept());
			}
		}
	}

	@Override
	public List<FhirVersionIndependentConcept> findCodesBelowUsingBuiltInSystems(String theSystem, String theCode) {
		ArrayList<FhirVersionIndependentConcept> retVal = new ArrayList<>();
		CodeSystem system = fetchCanonicalCodeSystemFromCompleteContext(theSystem);
		if (system != null) {
			findCodesBelow(system, theSystem, theCode, retVal);
		}
		return retVal;
	}

	private void addAllChildren(
			String theSystemString,
			CodeSystem.ConceptDefinitionComponent theCode,
			List<FhirVersionIndependentConcept> theListToPopulate) {
		if (isNotBlank(theCode.getCode())) {
			theListToPopulate.add(new FhirVersionIndependentConcept(theSystemString, theCode.getCode()));
		}
		for (CodeSystem.ConceptDefinitionComponent nextChild : theCode.getConcept()) {
			addAllChildren(theSystemString, nextChild, theListToPopulate);
		}
	}

	private boolean addTreeIfItContainsCode(
			String theSystemString,
			CodeSystem.ConceptDefinitionComponent theNext,
			String theCode,
			List<FhirVersionIndependentConcept> theListToPopulate) {
		boolean foundCodeInChild = false;
		for (CodeSystem.ConceptDefinitionComponent nextChild : theNext.getConcept()) {
			foundCodeInChild |= addTreeIfItContainsCode(theSystemString, nextChild, theCode, theListToPopulate);
		}

		if (theCode.equals(theNext.getCode()) || foundCodeInChild) {
			theListToPopulate.add(new FhirVersionIndependentConcept(theSystemString, theNext.getCode()));
			return true;
		}

		return false;
	}

	@Nonnull
	private FhirVersionIndependentConcept toConcept(
			IPrimitiveType<String> theCodeType,
			IPrimitiveType<String> theCodeSystemIdentifierType,
			IBaseCoding theCodingType) {
		String code = theCodeType != null ? theCodeType.getValueAsString() : null;
		String system = theCodeSystemIdentifierType != null
				? getUrlFromIdentifier(theCodeSystemIdentifierType.getValueAsString())
				: null;
		String systemVersion = theCodeSystemIdentifierType != null
				? getVersionFromIdentifier(theCodeSystemIdentifierType.getValueAsString())
				: null;
		if (theCodingType != null) {
			Coding canonicalizedCoding = myVersionCanonicalizer.codingToCanonical(theCodingType);
			assert canonicalizedCoding != null; // Shouldn't be null, since theCodingType isn't
			code = canonicalizedCoding.getCode();
			system = canonicalizedCoding.getSystem();
			systemVersion = canonicalizedCoding.getVersion();
		}
		return new FhirVersionIndependentConcept(system, code, null, systemVersion);
	}

	/**
	 * When the search is for unversioned loinc system it uses the forcedId to obtain the current
	 * version, as it is not necessarily the last  one anymore.
	 * For other cases it keeps on considering the last uploaded as the current
	 */
	@Override
	public Optional<TermValueSet> findCurrentTermValueSet(String theUrl) {
		if (TermReadSvcUtil.isLoincUnversionedValueSet(theUrl)) {
			Optional<String> vsIdOpt = TermReadSvcUtil.getValueSetId(theUrl);
			if (vsIdOpt.isEmpty()) {
				return Optional.empty();
			}

			return myTermValueSetDao.findTermValueSetByForcedId(vsIdOpt.get());
		}

		List<TermValueSet> termValueSetList = myTermValueSetDao.findTermValueSetByUrl(Pageable.ofSize(1), theUrl);
		if (termValueSetList.isEmpty()) {
			return Optional.empty();
		}

		return Optional.of(termValueSetList.get(0));
	}

	@Override
	public Optional<IBaseResource> readCodeSystemByForcedId(String theForcedId) {
		@SuppressWarnings("unchecked")
		List<ResourceTable> resultList = (List<ResourceTable>) myEntityManager
				.createQuery("select r from ResourceTable r "
						+ "where r.myResourceType = 'CodeSystem' and r.myFhirId = :fhirId")
				.setParameter("fhirId", theForcedId)
				.getResultList();
		if (resultList.isEmpty()) return Optional.empty();

		if (resultList.size() > 1)
			throw new NonUniqueResultException(Msg.code(911) + "More than one CodeSystem is pointed by forcedId: "
					+ theForcedId + ". Was constraint " + ResourceTable.IDX_RES_TYPE_FHIR_ID + " removed?");

		IFhirResourceDao<CodeSystem> csDao = myDaoRegistry.getResourceDao("CodeSystem");
		IBaseResource cs = myJpaStorageResourceParser.toResource(resultList.get(0), false);
		return Optional.of(cs);
	}

	@Transactional
	@Override
	public ReindexTerminologyResult reindexTerminology() throws InterruptedException {
		if (myFulltextSearchSvc == null) {
			return ReindexTerminologyResult.SEARCH_SVC_DISABLED;
		}

		if (isBatchTerminologyTasksRunning()) {
			return ReindexTerminologyResult.OTHER_BATCH_TERMINOLOGY_TASKS_RUNNING;
		}

		// disallow pre-expanding ValueSets while reindexing
		myDeferredStorageSvc.setProcessDeferred(false);

		int objectLoadingThreadNumber = calculateObjectLoadingThreadNumber();
		ourLog.info("Using {} threads to load objects", objectLoadingThreadNumber);

		try {
			SearchSession searchSession = getSearchSession();
			searchSession
					.massIndexer(TermConcept.class)
					.dropAndCreateSchemaOnStart(true)
					.purgeAllOnStart(false)
					.batchSizeToLoadObjects(100)
					.cacheMode(CacheMode.IGNORE)
					.threadsToLoadObjects(6)
					.transactionTimeout(60 * SECONDS_IN_MINUTE)
					.monitor(new PojoMassIndexingLoggingMonitor(INDEXED_ROOTS_LOGGING_COUNT))
					.startAndWait();
		} finally {
			myDeferredStorageSvc.setProcessDeferred(true);
		}

		return ReindexTerminologyResult.SUCCESS;
	}

	@VisibleForTesting
	boolean isBatchTerminologyTasksRunning() {
		return isNotSafeToPreExpandValueSets() || isPreExpandingValueSets();
	}

	@VisibleForTesting
	int calculateObjectLoadingThreadNumber() {
		IConnectionPoolInfoProvider connectionPoolInfoProvider =
				new ConnectionPoolInfoProvider(myHibernatePropertiesProvider.getDataSource());
		Optional<Integer> maxConnectionsOpt = connectionPoolInfoProvider.getTotalConnectionSize();
		if (maxConnectionsOpt.isEmpty()) {
			return DEFAULT_MASS_INDEXER_OBJECT_LOADING_THREADS;
		}

		int maxConnections = maxConnectionsOpt.get();
		int usableThreads = maxConnections < 6 ? 1 : maxConnections - 5;
		int objectThreads = Math.min(usableThreads, MAX_MASS_INDEXER_OBJECT_LOADING_THREADS);
		ourLog.debug(
				"Data source connection pool has {} connections allocated, so reindexing will use {} object "
						+ "loading threads (each using a connection)",
				maxConnections,
				objectThreads);
		return objectThreads;
	}

	@VisibleForTesting
	SearchSession getSearchSession() {
		return Search.session(myEntityManager);
	}

	@Override
	public ValueSetExpansionOutcome expandValueSet(
			ValidationSupportContext theValidationSupportContext,
			ValueSetExpansionOptions theExpansionOptions,
			@Nonnull IBaseResource theValueSetToExpand) {
		ValueSet canonicalInput = myVersionCanonicalizer.valueSetToCanonical(theValueSetToExpand);
		org.hl7.fhir.r4.model.ValueSet expandedR4 = expandValueSet(theExpansionOptions, canonicalInput);
		return new ValueSetExpansionOutcome(myVersionCanonicalizer.valueSetFromCanonical(expandedR4));
	}

	@Override
	public IBaseResource expandValueSet(ValueSetExpansionOptions theExpansionOptions, IBaseResource theInput) {
		org.hl7.fhir.r4.model.ValueSet valueSetToExpand = myVersionCanonicalizer.valueSetToCanonical(theInput);
		org.hl7.fhir.r4.model.ValueSet valueSetR4 = expandValueSet(theExpansionOptions, valueSetToExpand);
		return myVersionCanonicalizer.valueSetFromCanonical(valueSetR4);
	}

	@Override
	public void expandValueSet(
			ValueSetExpansionOptions theExpansionOptions,
			IBaseResource theValueSetToExpand,
			IValueSetConceptAccumulator theValueSetCodeAccumulator) {
		org.hl7.fhir.r4.model.ValueSet valueSetToExpand =
				myVersionCanonicalizer.valueSetToCanonical(theValueSetToExpand);
		expandValueSet(theExpansionOptions, valueSetToExpand, theValueSetCodeAccumulator);
	}

	private org.hl7.fhir.r4.model.ValueSet getValueSetFromResourceTable(ResourceTable theResourceTable) {
		Class<? extends IBaseResource> type =
				getFhirContext().getResourceDefinition("ValueSet").getImplementingClass();
		IBaseResource valueSet = myJpaStorageResourceParser.toResource(type, theResourceTable, null, false);
		return myVersionCanonicalizer.valueSetToCanonical(valueSet);
	}

	@Override
	public CodeValidationResult validateCodeIsInPreExpandedValueSet(
			ConceptValidationOptions theOptions,
			IBaseResource theValueSet,
			String theSystem,
			String theCode,
			String theDisplay,
			IBaseDatatype theCoding,
			IBaseDatatype theCodeableConcept) {
		ValidateUtil.isNotNullOrThrowUnprocessableEntity(theValueSet, "ValueSet must not be null");
		org.hl7.fhir.r4.model.ValueSet valueSetR4 = myVersionCanonicalizer.valueSetToCanonical(theValueSet);
		org.hl7.fhir.r4.model.Coding codingR4 = myVersionCanonicalizer.codingToCanonical((IBaseCoding) theCoding);
		org.hl7.fhir.r4.model.CodeableConcept codeableConcept =
				myVersionCanonicalizer.codeableConceptToCanonical(theCodeableConcept);

		return validateCodeIsInPreExpandedValueSet(
				theOptions, valueSetR4, theSystem, theCode, theDisplay, codingR4, codeableConcept);
	}

	@Override
	public boolean isValueSetPreExpandedForCodeValidation(IBaseResource theValueSet) {
		ValidateUtil.isNotNullOrThrowUnprocessableEntity(theValueSet, "ValueSet must not be null");
		org.hl7.fhir.r4.model.ValueSet valueSetR4 = myVersionCanonicalizer.valueSetToCanonical(theValueSet);
		return isValueSetPreExpandedForCodeValidation(valueSetR4);
	}

	private static class TermCodeSystemVersionDetails {

		private final long myPid;
		private final String myCodeSystemVersionId;

		public TermCodeSystemVersionDetails(long thePid, String theCodeSystemVersionId) {
			myPid = thePid;
			myCodeSystemVersionId = theCodeSystemVersionId;
		}
	}

	public static class Job implements HapiJob {
		@Autowired
		private ITermReadSvc myTerminologySvc;

		@Override
		public void execute(JobExecutionContext theContext) {
			myTerminologySvc.preExpandDeferredValueSetsToTerminologyTables();
		}
	}

	/**
	 * Properties returned from method buildSearchScroll
	 */
	private static final class SearchProperties {
		private List<Supplier<SearchScroll<EntityReference>>> mySearchScroll = new ArrayList<>();
		private List<String> myIncludeOrExcludeCodes;

		public List<Supplier<SearchScroll<EntityReference>>> getSearchScroll() {
			return mySearchScroll;
		}

		public void addSearchScroll(Supplier<SearchScroll<EntityReference>> theSearchScrollSupplier) {
			mySearchScroll.add(theSearchScrollSupplier);
		}

		public List<String> getIncludeOrExcludeCodes() {
			return myIncludeOrExcludeCodes;
		}

		public void setIncludeOrExcludeCodes(List<String> theIncludeOrExcludeCodes) {
			myIncludeOrExcludeCodes = theIncludeOrExcludeCodes;
		}

		public boolean hasIncludeOrExcludeCodes() {
			return !myIncludeOrExcludeCodes.isEmpty();
		}
	}

	static boolean isValueSetDisplayLanguageMatch(ValueSetExpansionOptions theExpansionOptions, String theStoredLang) {
		if (theExpansionOptions == null) {
			return true;
		}

		if (theExpansionOptions.getTheDisplayLanguage() == null || theStoredLang == null) {
			return true;
		}

		return theExpansionOptions.getTheDisplayLanguage().equalsIgnoreCase(theStoredLang);
	}

	@Nonnull
	private static String createMessageAppendForCodeNotFoundInCodeSystem(String theCodeSystemUrl) {
		return " - Code is not found in CodeSystem: " + theCodeSystemUrl;
	}

	@VisibleForTesting
	public static void setForceDisableHibernateSearchForUnitTest(boolean theForceDisableHibernateSearchForUnitTest) {
		ourForceDisableHibernateSearchForUnitTest = theForceDisableHibernateSearchForUnitTest;
	}

	static boolean isPlaceholder(DomainResource theResource) {
		boolean retVal = false;
		Extension extension = theResource.getExtensionByUrl(HapiExtensions.EXT_RESOURCE_PLACEHOLDER);
		if (extension != null && extension.hasValue() && extension.getValue() instanceof BooleanType) {
			retVal = ((BooleanType) extension.getValue()).booleanValue();
		}
		return retVal;
	}

	/**
	 * This is only used for unit tests to test failure conditions
	 */
	static void invokeRunnableForUnitTest() {
		if (myInvokeOnNextCallForUnitTest != null) {
			Runnable invokeOnNextCallForUnitTest = myInvokeOnNextCallForUnitTest;
			myInvokeOnNextCallForUnitTest = null;
			invokeOnNextCallForUnitTest.run();
		}
	}

	@VisibleForTesting
	public static void setInvokeOnNextCallForUnitTest(Runnable theInvokeOnNextCallForUnitTest) {
		myInvokeOnNextCallForUnitTest = theInvokeOnNextCallForUnitTest;
	}

	static List<TermConcept> toPersistedConcepts(
			List<CodeSystem.ConceptDefinitionComponent> theConcept, TermCodeSystemVersion theCodeSystemVersion) {
		ArrayList<TermConcept> retVal = new ArrayList<>();

		for (CodeSystem.ConceptDefinitionComponent next : theConcept) {
			if (isNotBlank(next.getCode())) {
				TermConcept termConcept = toTermConcept(next, theCodeSystemVersion);
				retVal.add(termConcept);
			}
		}

		return retVal;
	}

	@Nonnull
	static TermConcept toTermConcept(
			CodeSystem.ConceptDefinitionComponent theConceptDefinition, TermCodeSystemVersion theCodeSystemVersion) {
		TermConcept termConcept = new TermConcept();
		termConcept.setCode(theConceptDefinition.getCode());
		termConcept.setCodeSystemVersion(theCodeSystemVersion);
		termConcept.setDisplay(theConceptDefinition.getDisplay());
		termConcept.addChildren(
				toPersistedConcepts(theConceptDefinition.getConcept(), theCodeSystemVersion), RelationshipTypeEnum.ISA);

		for (CodeSystem.ConceptDefinitionDesignationComponent designationComponent :
				theConceptDefinition.getDesignation()) {
			if (isNotBlank(designationComponent.getValue())) {
				TermConceptDesignation designation = termConcept.addDesignation();
				designation.setLanguage(designationComponent.hasLanguage() ? designationComponent.getLanguage() : null);
				if (designationComponent.hasUse()) {
					designation.setUseSystem(
							designationComponent.getUse().hasSystem()
									? designationComponent.getUse().getSystem()
									: null);
					designation.setUseCode(
							designationComponent.getUse().hasCode()
									? designationComponent.getUse().getCode()
									: null);
					designation.setUseDisplay(
							designationComponent.getUse().hasDisplay()
									? designationComponent.getUse().getDisplay()
									: null);
				}
				designation.setValue(designationComponent.getValue());
			}
		}

		for (CodeSystem.ConceptPropertyComponent next : theConceptDefinition.getProperty()) {
			TermConceptProperty property = new TermConceptProperty();

			property.setKey(next.getCode());
			property.setConcept(termConcept);
			property.setCodeSystemVersion(theCodeSystemVersion);

			if (next.getValue() instanceof StringType) {
				property.setType(TermConceptPropertyTypeEnum.STRING);
				property.setValue(next.getValueStringType().getValue());
			} else if (next.getValue() instanceof Coding) {
				Coding nextCoding = next.getValueCoding();
				property.setType(TermConceptPropertyTypeEnum.CODING);
				property.setCodeSystem(nextCoding.getSystem());
				property.setValue(nextCoding.getCode());
				property.setDisplay(nextCoding.getDisplay());
			} else if (next.getValue() != null) {
				// TODO: LOINC has properties of type BOOLEAN that we should handle
				ourLog.warn("Don't know how to handle properties of type: "
						+ next.getValue().getClass());
				continue;
			}

			termConcept.getProperties().add(property);
		}
		return termConcept;
	}

	static boolean isDisplayLanguageMatch(String theReqLang, String theStoredLang) {
		// NOTE: return the designation when one of then is not specified.
		if (theReqLang == null || theStoredLang == null) return true;

		return theReqLang.equalsIgnoreCase(theStoredLang);
	}
}<|MERGE_RESOLUTION|>--- conflicted
+++ resolved
@@ -1344,13 +1344,9 @@
 	/**
 	 * Helper method which builds a predicate for the expansion
 	 */
-<<<<<<< HEAD
 	private PredicateFinalStep buildExpansionPredicate(
 			List<String> theCodes, SearchPredicateFactory thePredicate) {
 		assert !theCodes.isEmpty();
-=======
-	private PredicateFinalStep buildExpansionPredicate(List<String> theCodes, SearchPredicateFactory thePredicate) {
->>>>>>> 80e9c571
 		return thePredicate.simpleQueryString().field("myCode").matching(String.join(" | ", theCodes));
 	}
 
