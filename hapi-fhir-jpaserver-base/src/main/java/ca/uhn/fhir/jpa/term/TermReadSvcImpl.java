package ca.uhn.fhir.jpa.term;

/*
 * #%L
 * HAPI FHIR JPA Server
 * %%
 * Copyright (C) 2014 - 2022 Smile CDR, Inc.
 * %%
 * Licensed under the Apache License, Version 2.0 (the "License");
 * you may not use this file except in compliance with the License.
 * You may obtain a copy of the License at
 *
 * http://www.apache.org/licenses/LICENSE-2.0
 *
 * Unless required by applicable law or agreed to in writing, software
 * distributed under the License is distributed on an "AS IS" BASIS,
 * WITHOUT WARRANTIES OR CONDITIONS OF ANY KIND, either express or implied.
 * See the License for the specific language governing permissions and
 * limitations under the License.
 * #L%
 */

import ca.uhn.fhir.context.FhirContext;
import ca.uhn.fhir.context.FhirVersionEnum;
import ca.uhn.fhir.context.support.ConceptValidationOptions;
import ca.uhn.fhir.context.support.IValidationSupport;
import ca.uhn.fhir.context.support.ValidationSupportContext;
import ca.uhn.fhir.context.support.ValueSetExpansionOptions;
import ca.uhn.fhir.i18n.Msg;
import ca.uhn.fhir.interceptor.model.RequestPartitionId;
import ca.uhn.fhir.jpa.api.config.DaoConfig;
import ca.uhn.fhir.jpa.api.dao.DaoRegistry;
import ca.uhn.fhir.jpa.api.dao.IDao;
import ca.uhn.fhir.jpa.api.dao.IFhirResourceDao;
import ca.uhn.fhir.jpa.api.dao.IFhirResourceDaoCodeSystem;
import ca.uhn.fhir.jpa.api.svc.IIdHelperService;
import ca.uhn.fhir.jpa.config.HibernatePropertiesProvider;
import ca.uhn.fhir.jpa.config.util.ConnectionPoolInfoProvider;
import ca.uhn.fhir.jpa.config.util.IConnectionPoolInfoProvider;
import ca.uhn.fhir.jpa.dao.IFulltextSearchSvc;
import ca.uhn.fhir.jpa.dao.data.ITermCodeSystemDao;
import ca.uhn.fhir.jpa.dao.data.ITermCodeSystemVersionDao;
import ca.uhn.fhir.jpa.dao.data.ITermConceptDao;
import ca.uhn.fhir.jpa.dao.data.ITermConceptDesignationDao;
import ca.uhn.fhir.jpa.dao.data.ITermConceptPropertyDao;
import ca.uhn.fhir.jpa.dao.data.ITermValueSetConceptDao;
import ca.uhn.fhir.jpa.dao.data.ITermValueSetConceptDesignationDao;
import ca.uhn.fhir.jpa.dao.data.ITermValueSetConceptViewDao;
import ca.uhn.fhir.jpa.dao.data.ITermValueSetConceptViewOracleDao;
import ca.uhn.fhir.jpa.dao.data.ITermValueSetDao;
import ca.uhn.fhir.jpa.entity.ITermValueSetConceptView;
import ca.uhn.fhir.jpa.entity.TermCodeSystem;
import ca.uhn.fhir.jpa.entity.TermCodeSystemVersion;
import ca.uhn.fhir.jpa.entity.TermConcept;
import ca.uhn.fhir.jpa.entity.TermConceptDesignation;
import ca.uhn.fhir.jpa.entity.TermConceptParentChildLink;
import ca.uhn.fhir.jpa.entity.TermConceptParentChildLink.RelationshipTypeEnum;
import ca.uhn.fhir.jpa.entity.TermConceptProperty;
import ca.uhn.fhir.jpa.entity.TermConceptPropertyTypeEnum;
import ca.uhn.fhir.jpa.entity.TermValueSet;
import ca.uhn.fhir.jpa.entity.TermValueSetConcept;
import ca.uhn.fhir.jpa.entity.TermValueSetPreExpansionStatusEnum;
import ca.uhn.fhir.jpa.model.entity.ForcedId;
import ca.uhn.fhir.jpa.model.entity.ResourceTable;
import ca.uhn.fhir.jpa.model.sched.HapiJob;
import ca.uhn.fhir.jpa.model.sched.ISchedulerService;
import ca.uhn.fhir.jpa.model.sched.ScheduledJobDefinition;
import ca.uhn.fhir.jpa.model.util.JpaConstants;
import ca.uhn.fhir.jpa.search.builder.SearchBuilder;
import ca.uhn.fhir.jpa.term.api.ITermDeferredStorageSvc;
import ca.uhn.fhir.jpa.term.api.ITermReadSvc;
import ca.uhn.fhir.jpa.term.api.ReindexTerminologyResult;
import ca.uhn.fhir.jpa.term.ex.ExpansionTooCostlyException;
import ca.uhn.fhir.rest.api.Constants;
import ca.uhn.fhir.rest.api.server.RequestDetails;
import ca.uhn.fhir.rest.api.server.storage.ResourcePersistentId;
import ca.uhn.fhir.rest.server.exceptions.InternalErrorException;
import ca.uhn.fhir.rest.server.exceptions.InvalidRequestException;
import ca.uhn.fhir.rest.server.exceptions.ResourceNotFoundException;
import ca.uhn.fhir.rest.server.exceptions.UnprocessableEntityException;
import ca.uhn.fhir.sl.cache.Cache;
import ca.uhn.fhir.sl.cache.CacheFactory;
import ca.uhn.fhir.util.CoverageIgnore;
import ca.uhn.fhir.util.FhirVersionIndependentConcept;
import ca.uhn.fhir.util.HapiExtensions;
import ca.uhn.fhir.util.StopWatch;
import ca.uhn.fhir.util.UrlUtil;
import ca.uhn.fhir.util.ValidateUtil;
import ca.uhn.hapi.converters.canonical.VersionCanonicalizer;
import com.google.common.annotations.VisibleForTesting;
import com.google.common.base.Stopwatch;
import com.google.common.collect.ArrayListMultimap;
import org.apache.commons.collections4.ListUtils;
import org.apache.commons.lang3.ObjectUtils;
import org.apache.commons.lang3.StringUtils;
import org.apache.commons.lang3.Validate;
import org.apache.commons.lang3.time.DateUtils;
import org.apache.lucene.index.Term;
import org.apache.lucene.search.BooleanQuery;
import org.hibernate.CacheMode;
import org.hibernate.search.engine.search.predicate.dsl.BooleanPredicateClausesStep;
import org.hibernate.search.engine.search.predicate.dsl.PredicateFinalStep;
import org.hibernate.search.engine.search.predicate.dsl.SearchPredicateFactory;
import org.hibernate.search.engine.search.query.SearchQuery;
import org.hibernate.search.engine.search.query.SearchScroll;
import org.hibernate.search.engine.search.query.SearchScrollResult;
import org.hibernate.search.mapper.orm.Search;
import org.hibernate.search.mapper.orm.common.EntityReference;
import org.hibernate.search.mapper.orm.session.SearchSession;
import org.hibernate.search.mapper.pojo.massindexing.impl.PojoMassIndexingLoggingMonitor;
import org.hl7.fhir.common.hapi.validation.support.CachingValidationSupport;
import org.hl7.fhir.common.hapi.validation.support.InMemoryTerminologyServerValidationSupport;
import org.hl7.fhir.convertors.advisors.impl.BaseAdvisor_40_50;
import org.hl7.fhir.convertors.context.ConversionContext40_50;
import org.hl7.fhir.convertors.conv40_50.VersionConvertor_40_50;
import org.hl7.fhir.convertors.conv40_50.resources40_50.ValueSet40_50;
import org.hl7.fhir.instance.model.api.IAnyResource;
import org.hl7.fhir.instance.model.api.IBaseCoding;
import org.hl7.fhir.instance.model.api.IBaseDatatype;
import org.hl7.fhir.instance.model.api.IBaseResource;
import org.hl7.fhir.instance.model.api.IIdType;
import org.hl7.fhir.instance.model.api.IPrimitiveType;
import org.hl7.fhir.r4.model.BooleanType;
import org.hl7.fhir.r4.model.CanonicalType;
import org.hl7.fhir.r4.model.CodeSystem;
import org.hl7.fhir.r4.model.CodeableConcept;
import org.hl7.fhir.r4.model.Coding;
import org.hl7.fhir.r4.model.DomainResource;
import org.hl7.fhir.r4.model.Enumerations;
import org.hl7.fhir.r4.model.Extension;
import org.hl7.fhir.r4.model.InstantType;
import org.hl7.fhir.r4.model.IntegerType;
import org.hl7.fhir.r4.model.StringType;
import org.hl7.fhir.r4.model.ValueSet;
import org.hl7.fhir.r4.model.codesystems.ConceptSubsumptionOutcome;
import org.quartz.JobExecutionContext;
import org.springframework.beans.factory.annotation.Autowired;
import org.springframework.context.ApplicationContext;
import org.springframework.data.domain.PageRequest;
import org.springframework.data.domain.Pageable;
import org.springframework.data.domain.Slice;
import org.springframework.transaction.PlatformTransactionManager;
import org.springframework.transaction.TransactionDefinition;
import org.springframework.transaction.annotation.Propagation;
import org.springframework.transaction.annotation.Transactional;
import org.springframework.transaction.interceptor.NoRollbackRuleAttribute;
import org.springframework.transaction.interceptor.RuleBasedTransactionAttribute;
import org.springframework.transaction.support.TransactionSynchronizationManager;
import org.springframework.transaction.support.TransactionTemplate;
import org.springframework.util.CollectionUtils;
import org.springframework.util.comparator.Comparators;

import javax.annotation.Nonnull;
import javax.annotation.Nullable;
import javax.annotation.PostConstruct;
import javax.persistence.EntityManager;
import javax.persistence.NonUniqueResultException;
import javax.persistence.PersistenceContext;
import javax.persistence.PersistenceContextType;
import java.util.ArrayList;
import java.util.Arrays;
import java.util.Collection;
import java.util.Collections;
import java.util.Date;
import java.util.HashMap;
import java.util.HashSet;
import java.util.LinkedHashMap;
import java.util.List;
import java.util.Map;
import java.util.Objects;
import java.util.Optional;
import java.util.Set;
import java.util.StringTokenizer;
import java.util.UUID;
import java.util.concurrent.TimeUnit;
import java.util.function.Consumer;
import java.util.stream.Collectors;

import static ca.uhn.fhir.jpa.entity.TermConceptPropertyBinder.CONCEPT_PROPERTY_PREFIX_NAME;
import static ca.uhn.fhir.jpa.term.api.ITermLoaderSvc.LOINC_URI;
import static java.lang.String.join;
import static java.util.stream.Collectors.joining;
import static java.util.stream.Collectors.toList;
import static java.util.stream.Collectors.toSet;
import static org.apache.commons.lang3.ObjectUtils.defaultIfNull;
import static org.apache.commons.lang3.StringUtils.defaultString;
import static org.apache.commons.lang3.StringUtils.isBlank;
import static org.apache.commons.lang3.StringUtils.isEmpty;
import static org.apache.commons.lang3.StringUtils.isNoneBlank;
import static org.apache.commons.lang3.StringUtils.isNotBlank;
import static org.apache.commons.lang3.StringUtils.lowerCase;
import static org.apache.commons.lang3.StringUtils.startsWithIgnoreCase;

public class TermReadSvcImpl implements ITermReadSvc {
	public static final int DEFAULT_FETCH_SIZE = 250;
	public static final int DEFAULT_MASS_INDEXER_OBJECT_LOADING_THREADS = 2;
	// doesn't seem to be much gain by using more threads than this value
	public static final int MAX_MASS_INDEXER_OBJECT_LOADING_THREADS = 6;
	private static final int SINGLE_FETCH_SIZE = 1;
	private static final org.slf4j.Logger ourLog = org.slf4j.LoggerFactory.getLogger(TermReadSvcImpl.class);
	private static final ValueSetExpansionOptions DEFAULT_EXPANSION_OPTIONS = new ValueSetExpansionOptions();
<<<<<<< HEAD
	private static final TermCodeSystemVersion NO_CURRENT_VERSION = new TermCodeSystemVersion().setId(-1L);
=======
	private static final TermCodeSystemVersionDetails NO_CURRENT_VERSION = new TermCodeSystemVersionDetails(-1L, null);
	private static Runnable myInvokeOnNextCallForUnitTest;
	private static boolean ourForceDisableHibernateSearchForUnitTest;

>>>>>>> b3ebbe79
	private static final String IDX_PROPERTIES = "myProperties";
	private static final String IDX_PROP_KEY = IDX_PROPERTIES + ".myKey";
	private static final String IDX_PROP_VALUE_STRING = IDX_PROPERTIES + ".myValueString";
	private static final String IDX_PROP_DISPLAY_STRING = IDX_PROPERTIES + ".myDisplayString";
<<<<<<< HEAD
	private static final int SECONDS_IN_MINUTE = 60;
	private static final int INDEXED_ROOTS_LOGGING_COUNT = 50_000;
	private static Runnable myInvokeOnNextCallForUnitTest;
	private static boolean ourForceDisableHibernateSearchForUnitTest;
	private final Cache<String, TermCodeSystemVersion> myCodeSystemCurrentVersionCache = CacheFactory.build(TimeUnit.MINUTES.toMillis(1));
=======

	public static final int DEFAULT_MASS_INDEXER_OBJECT_LOADING_THREADS = 2;
	// doesn't seem to be much gain by using more threads than this value
	public static final int MAX_MASS_INDEXER_OBJECT_LOADING_THREADS = 6;

	private boolean myPreExpandingValueSets = false;

	private final Cache<String, TermCodeSystemVersionDetails> myCodeSystemCurrentVersionCache = Caffeine.newBuilder().expireAfterWrite(1, TimeUnit.MINUTES).build();
>>>>>>> b3ebbe79
	@Autowired
	protected DaoRegistry myDaoRegistry;
	@Autowired
	protected ITermCodeSystemDao myCodeSystemDao;
	@Autowired
	protected ITermConceptDao myConceptDao;
	@Autowired
	protected ITermConceptPropertyDao myConceptPropertyDao;
	@Autowired
	protected ITermConceptDesignationDao myConceptDesignationDao;
	@Autowired
	protected ITermValueSetDao myTermValueSetDao;
	@Autowired
	protected ITermValueSetConceptDao myValueSetConceptDao;
	@Autowired
	protected ITermValueSetConceptDesignationDao myValueSetConceptDesignationDao;
	@Autowired
	protected FhirContext myContext;
	@PersistenceContext(type = PersistenceContextType.TRANSACTION)
	protected EntityManager myEntityManager;
	private boolean myPreExpandingValueSets = false;
	@Autowired
	private ITermCodeSystemVersionDao myCodeSystemVersionDao;
	@Autowired
	private DaoConfig myDaoConfig;
	private TransactionTemplate myTxTemplate;
	@Autowired
	private PlatformTransactionManager myTransactionManager;
	@Autowired(required = false)
	private IFulltextSearchSvc myFulltextSearchSvc;
	@Autowired
	private PlatformTransactionManager myTxManager;
	@Autowired
	private ITermConceptDao myTermConceptDao;
	@Autowired
	private ITermValueSetConceptViewDao myTermValueSetConceptViewDao;
	@Autowired
	private ITermValueSetConceptViewOracleDao myTermValueSetConceptViewOracleDao;
	@Autowired
	private ISchedulerService mySchedulerService;
	@Autowired(required = false)
	private ITermDeferredStorageSvc myDeferredStorageSvc;
	@Autowired
	private IIdHelperService myIdHelperService;
	@Autowired
	private ApplicationContext myApplicationContext;
	private volatile IValidationSupport myJpaValidationSupport;
	private volatile IValidationSupport myValidationSupport;
	//We need this bean so we can tell which mode hibernate search is running in.
	@Autowired
	private HibernatePropertiesProvider myHibernatePropertiesProvider;
	@Autowired
<<<<<<< HEAD
	private VersionCanonicalizer myVersionCanonicalizer;
=======
	private CachingValidationSupport myCachingValidationSupport;

>>>>>>> b3ebbe79

	@Override
	public boolean isCodeSystemSupported(ValidationSupportContext theValidationSupportContext, String theSystem) {
		TermCodeSystemVersionDetails cs = getCurrentCodeSystemVersion(theSystem);
		return cs != null;
	}

	@Override
	public boolean isValueSetSupported(ValidationSupportContext theValidationSupportContext, String theValueSetUrl) {
		return fetchValueSet(theValueSetUrl) != null;
	}

	private boolean addCodeIfNotAlreadyAdded(@Nullable ValueSetExpansionOptions theExpansionOptions, IValueSetConceptAccumulator theValueSetCodeAccumulator, Set<String> theAddedCodes, TermConcept theConcept, boolean theAdd, String theValueSetIncludeVersion) {
		String codeSystem = theConcept.getCodeSystemVersion().getCodeSystem().getCodeSystemUri();
		String codeSystemVersion = theConcept.getCodeSystemVersion().getCodeSystemVersionId();
		String code = theConcept.getCode();
		String display = theConcept.getDisplay();
		Long sourceConceptPid = theConcept.getId();
		String directParentPids = "";

		if (theExpansionOptions != null && theExpansionOptions.isIncludeHierarchy()) {
			directParentPids = theConcept
				.getParents()
				.stream()
				.map(t -> t.getParent().getId().toString())
				.collect(joining(" "));
		}


		Collection<TermConceptDesignation> designations = theConcept.getDesignations();
		if (StringUtils.isNotEmpty(theValueSetIncludeVersion)) {
			return addCodeIfNotAlreadyAdded(theValueSetCodeAccumulator, theAddedCodes, designations, theAdd, codeSystem + "|" + theValueSetIncludeVersion, code, display, sourceConceptPid, directParentPids, codeSystemVersion);
		} else {
			return addCodeIfNotAlreadyAdded(theValueSetCodeAccumulator, theAddedCodes, designations, theAdd, codeSystem, code, display, sourceConceptPid, directParentPids, codeSystemVersion);
		}
	}

	private boolean addCodeIfNotAlreadyAdded(IValueSetConceptAccumulator theValueSetCodeAccumulator, Set<String> theAddedCodes, boolean theAdd, String theCodeSystem, String theCodeSystemVersion, String theCode, String theDisplay, Long theSourceConceptPid, String theSourceConceptDirectParentPids, Collection<TermConceptDesignation> theDesignations) {
		if (StringUtils.isNotEmpty(theCodeSystemVersion)) {
			if (isNoneBlank(theCodeSystem, theCode)) {
				if (theAdd && theAddedCodes.add(theCodeSystem + "|" + theCode)) {
					theValueSetCodeAccumulator.includeConceptWithDesignations(theCodeSystem + "|" + theCodeSystemVersion, theCode, theDisplay, theDesignations, theSourceConceptPid, theSourceConceptDirectParentPids, theCodeSystemVersion);
					return true;
				}

				if (!theAdd && theAddedCodes.remove(theCodeSystem + "|" + theCode)) {
					theValueSetCodeAccumulator.excludeConcept(theCodeSystem + "|" + theCodeSystemVersion, theCode);
					return true;
				}
			}
		} else {
			if (theAdd && theAddedCodes.add(theCodeSystem + "|" + theCode)) {
				theValueSetCodeAccumulator.includeConceptWithDesignations(theCodeSystem, theCode, theDisplay, theDesignations, theSourceConceptPid, theSourceConceptDirectParentPids, theCodeSystemVersion);
				return true;
			}

			if (!theAdd && theAddedCodes.remove(theCodeSystem + "|" + theCode)) {
				theValueSetCodeAccumulator.excludeConcept(theCodeSystem, theCode);
				return true;
			}
		}

		return false;
	}

	private boolean addCodeIfNotAlreadyAdded(IValueSetConceptAccumulator theValueSetCodeAccumulator, Set<String> theAddedCodes, Collection<TermConceptDesignation> theDesignations, boolean theAdd, String theCodeSystem, String theCode, String theDisplay, Long theSourceConceptPid, String theSourceConceptDirectParentPids, String theSystemVersion) {
		if (isNoneBlank(theCodeSystem, theCode)) {
			if (theAdd && theAddedCodes.add(theCodeSystem + "|" + theCode)) {
				theValueSetCodeAccumulator.includeConceptWithDesignations(theCodeSystem, theCode, theDisplay, theDesignations, theSourceConceptPid, theSourceConceptDirectParentPids, theSystemVersion);
				return true;
			}

			if (!theAdd && theAddedCodes.remove(theCodeSystem + "|" + theCode)) {
				theValueSetCodeAccumulator.excludeConcept(theCodeSystem, theCode);
				return true;
			}
		}

		return false;
	}

	private boolean addToSet(Set<TermConcept> theSetToPopulate, TermConcept theConcept) {
		boolean retVal = theSetToPopulate.add(theConcept);
		if (retVal) {
			if (theSetToPopulate.size() >= myDaoConfig.getMaximumExpansionSize()) {
				String msg = myContext.getLocalizer().getMessage(TermReadSvcImpl.class, "expansionTooLarge", myDaoConfig.getMaximumExpansionSize());
				throw new ExpansionTooCostlyException(Msg.code(885) + msg);
			}
		}
		return retVal;
	}

	/**
	 * This method is present only for unit tests, do not call from client code
	 */
	@VisibleForTesting
	public void clearCaches() {
		myCodeSystemCurrentVersionCache.invalidateAll();
	}

	public void deleteValueSetForResource(ResourceTable theResourceTable) {
		// Get existing entity so it can be deleted.
		Optional<TermValueSet> optionalExistingTermValueSetById = myTermValueSetDao.findByResourcePid(theResourceTable.getId());

		if (optionalExistingTermValueSetById.isPresent()) {
			TermValueSet existingTermValueSet = optionalExistingTermValueSetById.get();

			ourLog.info("Deleting existing TermValueSet[{}] and its children...", existingTermValueSet.getId());
			deletePreCalculatedValueSetContents(existingTermValueSet);
			myTermValueSetDao.deleteById(existingTermValueSet.getId());
			ourLog.info("Done deleting existing TermValueSet[{}] and its children.", existingTermValueSet.getId());
		}
	}

	private void deletePreCalculatedValueSetContents(TermValueSet theValueSet) {
		myValueSetConceptDesignationDao.deleteByTermValueSetId(theValueSet.getId());
		myValueSetConceptDao.deleteByTermValueSetId(theValueSet.getId());
	}

	@Override
	@Transactional
	public void deleteValueSetAndChildren(ResourceTable theResourceTable) {
		deleteValueSetForResource(theResourceTable);
	}

	@Override
	@Transactional
	public List<FhirVersionIndependentConcept> expandValueSetIntoConceptList(@Nullable ValueSetExpansionOptions theExpansionOptions, @Nonnull String theValueSetCanonicalUrl) {
		// TODO: DM 2019-09-10 - This is problematic because an incorrect URL that matches ValueSet.id will not be found in the terminology tables but will yield a ValueSet here. Depending on the ValueSet, the expansion may time-out.

		ValueSet expanded = expandValueSet(theExpansionOptions, theValueSetCanonicalUrl);

		ArrayList<FhirVersionIndependentConcept> retVal = new ArrayList<>();
		for (ValueSet.ValueSetExpansionContainsComponent nextContains : expanded.getExpansion().getContains()) {
			retVal.add(new FhirVersionIndependentConcept(nextContains.getSystem(), nextContains.getCode(), nextContains.getDisplay(), nextContains.getVersion()));
		}
		return retVal;
	}

	@Override
	public ValueSet expandValueSet(@Nullable ValueSetExpansionOptions theExpansionOptions, @Nonnull String theValueSetCanonicalUrl) {
		ValueSet valueSet = fetchCanonicalValueSetFromCompleteContext(theValueSetCanonicalUrl);
		if (valueSet == null) {
			throw new ResourceNotFoundException(Msg.code(886) + "Unknown ValueSet: " + UrlUtil.escapeUrlParam(theValueSetCanonicalUrl));
		}

		return expandValueSet(theExpansionOptions, valueSet);
	}

	@Override
	public ValueSet expandValueSet(@Nullable ValueSetExpansionOptions theExpansionOptions, @Nonnull ValueSet theValueSetToExpand) {
		String filter = null;
		if (theExpansionOptions != null) {
			filter = theExpansionOptions.getFilter();
		}
		return doExpandValueSet(theExpansionOptions, theValueSetToExpand, ExpansionFilter.fromFilterString(filter));
	}

	private ValueSet doExpandValueSet(@Nullable ValueSetExpansionOptions theExpansionOptions, ValueSet theValueSetToExpand, ExpansionFilter theFilter) {
		ValidateUtil.isNotNullOrThrowUnprocessableEntity(theValueSetToExpand, "ValueSet to expand can not be null");

		ValueSetExpansionOptions expansionOptions = provideExpansionOptions(theExpansionOptions);
		int offset = expansionOptions.getOffset();
		int count = expansionOptions.getCount();

		ValueSetExpansionComponentWithConceptAccumulator accumulator = new ValueSetExpansionComponentWithConceptAccumulator(myContext, count, expansionOptions.isIncludeHierarchy());
		accumulator.setHardExpansionMaximumSize(myDaoConfig.getMaximumExpansionSize());
		accumulator.setSkipCountRemaining(offset);
		accumulator.setIdentifier(UUID.randomUUID().toString());
		accumulator.setTimestamp(new Date());
		accumulator.setOffset(offset);

		if (theExpansionOptions != null && isHibernateSearchEnabled()) {
			accumulator.addParameter().setName("offset").setValue(new IntegerType(offset));
			accumulator.addParameter().setName("count").setValue(new IntegerType(count));
		}

		myTxTemplate.executeWithoutResult(tx -> {
			expandValueSetIntoAccumulator(theValueSetToExpand, theExpansionOptions, accumulator, theFilter, true);
		});

		if (accumulator.getTotalConcepts() != null) {
			accumulator.setTotal(accumulator.getTotalConcepts());
		}

		ValueSet valueSet = new ValueSet();
		valueSet.setUrl(theValueSetToExpand.getUrl());
		valueSet.setId(theValueSetToExpand.getId());
		valueSet.setStatus(Enumerations.PublicationStatus.ACTIVE);
		valueSet.setCompose(theValueSetToExpand.getCompose());
		valueSet.setExpansion(accumulator);

		for (String next : accumulator.getMessages()) {
			valueSet.getMeta().addExtension()
				.setUrl(HapiExtensions.EXT_VALUESET_EXPANSION_MESSAGE)
				.setValue(new StringType(next));
		}

		if (expansionOptions.isIncludeHierarchy()) {
			accumulator.applyHierarchy();
		}

		return valueSet;
	}

	private void expandValueSetIntoAccumulator(ValueSet theValueSetToExpand, ValueSetExpansionOptions theExpansionOptions, IValueSetConceptAccumulator theAccumulator, ExpansionFilter theFilter, boolean theAdd) {
		Optional<TermValueSet> optionalTermValueSet;
		if (theValueSetToExpand.hasUrl()) {
			if (theValueSetToExpand.hasVersion()) {
				optionalTermValueSet = myTermValueSetDao.findTermValueSetByUrlAndVersion(theValueSetToExpand.getUrl(), theValueSetToExpand.getVersion());
			} else {
				optionalTermValueSet = findCurrentTermValueSet(theValueSetToExpand.getUrl());
			}
		} else {
			optionalTermValueSet = Optional.empty();
		}

		/*
		 * ValueSet doesn't exist in pre-expansion database, so perform in-memory expansion
		 */
		if (optionalTermValueSet.isEmpty()) {
			ourLog.debug("ValueSet is not present in terminology tables. Will perform in-memory expansion without parameters. {}", getValueSetInfo(theValueSetToExpand));
			String msg = myContext.getLocalizer().getMessage(TermReadSvcImpl.class, "valueSetExpandedUsingInMemoryExpansion", getValueSetInfo(theValueSetToExpand));
			theAccumulator.addMessage(msg);
			doExpandValueSet(theExpansionOptions, theValueSetToExpand, theAccumulator, theFilter);
			return;
		}

		/*
		 * ValueSet exists in pre-expansion database, but pre-expansion is not yet complete so perform in-memory expansion
		 */
		TermValueSet termValueSet = optionalTermValueSet.get();
		if (termValueSet.getExpansionStatus() != TermValueSetPreExpansionStatusEnum.EXPANDED) {
			String msg = myContext.getLocalizer().getMessage(TermReadSvcImpl.class, "valueSetNotYetExpanded", getValueSetInfo(theValueSetToExpand), termValueSet.getExpansionStatus().name(), termValueSet.getExpansionStatus().getDescription());
			theAccumulator.addMessage(msg);
			doExpandValueSet(theExpansionOptions, theValueSetToExpand, theAccumulator, theFilter);
			return;
		}

		/*
		 * ValueSet is pre-expanded in database so let's use that
		 */
		String expansionTimestamp = toHumanReadableExpansionTimestamp(termValueSet);
		String msg = myContext.getLocalizer().getMessage(TermReadSvcImpl.class, "valueSetExpandedUsingPreExpansion", expansionTimestamp);
		theAccumulator.addMessage(msg);
		expandConcepts(theExpansionOptions, theAccumulator, termValueSet, theFilter, theAdd, isOracleDialect());
	}

	@Nonnull
	private String toHumanReadableExpansionTimestamp(TermValueSet termValueSet) {
		String expansionTimestamp = "(unknown)";
		if (termValueSet.getExpansionTimestamp() != null) {
			String timeElapsed = StopWatch.formatMillis(System.currentTimeMillis() - termValueSet.getExpansionTimestamp().getTime());
			expansionTimestamp = new InstantType(termValueSet.getExpansionTimestamp()).getValueAsString() + " (" + timeElapsed + " ago)";
		}
		return expansionTimestamp;
	}

	private boolean isOracleDialect() {
		return myHibernatePropertiesProvider.getDialect() instanceof org.hibernate.dialect.Oracle12cDialect;
	}

	private void expandConcepts(ValueSetExpansionOptions theExpansionOptions, IValueSetConceptAccumulator theAccumulator, TermValueSet theTermValueSet, ExpansionFilter theFilter, boolean theAdd, boolean theOracle) {
		// NOTE: if you modifiy the logic here, look to `expandConceptsOracle` and see if your new code applies to its copy pasted sibling
		Integer offset = theAccumulator.getSkipCountRemaining();
		offset = ObjectUtils.defaultIfNull(offset, 0);
		offset = Math.min(offset, theTermValueSet.getTotalConcepts().intValue());

		Integer count = theAccumulator.getCapacityRemaining();
		count = defaultIfNull(count, myDaoConfig.getMaximumExpansionSize());

		int conceptsExpanded = 0;
		int designationsExpanded = 0;
		int toIndex = offset + count;

		Collection<? extends ITermValueSetConceptView> conceptViews;
		boolean wasFilteredResult = false;
		String filterDisplayValue = null;
		if (!theFilter.getFilters().isEmpty() && JpaConstants.VALUESET_FILTER_DISPLAY.equals(theFilter.getFilters().get(0).getProperty()) && theFilter.getFilters().get(0).getOp() == ValueSet.FilterOperator.EQUAL) {
			filterDisplayValue = lowerCase(theFilter.getFilters().get(0).getValue().replace("%", "[%]"));
			String displayValue = "%" + lowerCase(filterDisplayValue) + "%";
			if (theOracle) {
				conceptViews = myTermValueSetConceptViewOracleDao.findByTermValueSetId(theTermValueSet.getId(), displayValue);
			} else {
				conceptViews = myTermValueSetConceptViewDao.findByTermValueSetId(theTermValueSet.getId(), displayValue);
			}
			wasFilteredResult = true;
		} else {
			// TODO JA HS: I'm pretty sure we are overfetching here.  test says offset 3, count 4, but we are fetching index 3 -> 10 here, grabbing 7 concepts.
			//Specifically this test testExpandInline_IncludePreExpandedValueSetByUri_FilterOnDisplay_LeftMatch_SelectRange
			if (theOracle) {
				conceptViews = myTermValueSetConceptViewOracleDao.findByTermValueSetId(offset, toIndex, theTermValueSet.getId());
			} else {
				conceptViews = myTermValueSetConceptViewDao.findByTermValueSetId(offset, toIndex, theTermValueSet.getId());
			}
			theAccumulator.consumeSkipCount(offset);
			if (theAdd) {
				theAccumulator.incrementOrDecrementTotalConcepts(true, theTermValueSet.getTotalConcepts().intValue());
			}
		}

		if (conceptViews.isEmpty()) {
			logConceptsExpanded("No concepts to expand. ", theTermValueSet, conceptsExpanded);
			return;
		}

		Map<Long, FhirVersionIndependentConcept> pidToConcept = new LinkedHashMap<>();
		ArrayListMultimap<Long, TermConceptDesignation> pidToDesignations = ArrayListMultimap.create();
		Map<Long, Long> pidToSourcePid = new HashMap<>();
		Map<Long, String> pidToSourceDirectParentPids = new HashMap<>();

		for (ITermValueSetConceptView conceptView : conceptViews) {

			String system = conceptView.getConceptSystemUrl();
			String code = conceptView.getConceptCode();
			String display = conceptView.getConceptDisplay();
			String systemVersion = conceptView.getConceptSystemVersion();

			//-- this is quick solution, may need to revisit
			if (!applyFilter(display, filterDisplayValue)) {
				continue;
			}

			Long conceptPid = conceptView.getConceptPid();
			if (!pidToConcept.containsKey(conceptPid)) {
				FhirVersionIndependentConcept concept = new FhirVersionIndependentConcept(system, code, display, systemVersion);
				pidToConcept.put(conceptPid, concept);
			}

			// TODO: DM 2019-08-17 - Implement includeDesignations parameter for $expand operation to designations optional.
			if (conceptView.getDesignationPid() != null) {
				TermConceptDesignation designation = new TermConceptDesignation();

				if (isValueSetDisplayLanguageMatch(theExpansionOptions, conceptView.getDesignationLang())) {
					designation.setUseSystem(conceptView.getDesignationUseSystem());
					designation.setUseCode(conceptView.getDesignationUseCode());
					designation.setUseDisplay(conceptView.getDesignationUseDisplay());
					designation.setValue(conceptView.getDesignationVal());
					designation.setLanguage(conceptView.getDesignationLang());
					pidToDesignations.put(conceptPid, designation);
				}

				if (++designationsExpanded % 250 == 0) {
					logDesignationsExpanded("Expansion of designations in progress. ", theTermValueSet, designationsExpanded);
				}
			}

			if (theAccumulator.isTrackingHierarchy()) {
				pidToSourcePid.put(conceptPid, conceptView.getSourceConceptPid());
				pidToSourceDirectParentPids.put(conceptPid, conceptView.getSourceConceptDirectParentPids());
			}

			if (++conceptsExpanded % 250 == 0) {
				logConceptsExpanded("Expansion of concepts in progress. ", theTermValueSet, conceptsExpanded);
			}
		}

		for (Long nextPid : pidToConcept.keySet()) {
			FhirVersionIndependentConcept concept = pidToConcept.get(nextPid);
			List<TermConceptDesignation> designations = pidToDesignations.get(nextPid);
			String system = concept.getSystem();
			String code = concept.getCode();
			String display = concept.getDisplay();
			String systemVersion = concept.getSystemVersion();

			if (theAdd) {
				if (theAccumulator.getCapacityRemaining() != null) {
					if (theAccumulator.getCapacityRemaining() == 0) {
						break;
					}
				}

				Long sourceConceptPid = pidToSourcePid.get(nextPid);
				String sourceConceptDirectParentPids = pidToSourceDirectParentPids.get(nextPid);
				theAccumulator.includeConceptWithDesignations(system, code, display, designations, sourceConceptPid, sourceConceptDirectParentPids, systemVersion);
			} else {
				boolean removed = theAccumulator.excludeConcept(system, code);
				if (removed) {
					theAccumulator.incrementOrDecrementTotalConcepts(false, 1);
				}
			}
		}

		if (wasFilteredResult && theAdd) {
			theAccumulator.incrementOrDecrementTotalConcepts(true, pidToConcept.size());
		}

		logDesignationsExpanded("Finished expanding designations. ", theTermValueSet, designationsExpanded);
		logConceptsExpanded("Finished expanding concepts. ", theTermValueSet, conceptsExpanded);
	}

	private void logConceptsExpanded(String theLogDescriptionPrefix, TermValueSet theTermValueSet, int theConceptsExpanded) {
		if (theConceptsExpanded > 0) {
			ourLog.debug("{}Have expanded {} concepts in ValueSet[{}]", theLogDescriptionPrefix, theConceptsExpanded, theTermValueSet.getUrl());
		}
	}

	private void logDesignationsExpanded(String theLogDescriptionPrefix, TermValueSet theTermValueSet, int theDesignationsExpanded) {
		if (theDesignationsExpanded > 0) {
			ourLog.debug("{}Have expanded {} designations in ValueSet[{}]", theLogDescriptionPrefix, theDesignationsExpanded, theTermValueSet.getUrl());
		}
	}

	public boolean applyFilter(final String theDisplay, final String theFilterDisplay) {

		//-- safety check only, no need to apply filter
		if (theDisplay == null || theFilterDisplay == null)
			return true;

		// -- sentence case
		if (startsWithIgnoreCase(theDisplay, theFilterDisplay))
			return true;

		//-- token case
		return startsWithByWordBoundaries(theDisplay, theFilterDisplay);
	}

	private boolean startsWithByWordBoundaries(String theDisplay, String theFilterDisplay) {
		// return true only e.g. the input is 'Body height', theFilterDisplay is "he", or 'bo'
		StringTokenizer tok = new StringTokenizer(theDisplay);
		List<String> tokens = new ArrayList<>();
		while (tok.hasMoreTokens()) {
			String token = tok.nextToken();
			if (startsWithIgnoreCase(token, theFilterDisplay))
				return true;
			tokens.add(token);
		}

		// Allow to search by the end of the phrase.  E.g.  "working proficiency" will match "Limited working proficiency"
		for (int start = 0; start <= tokens.size() - 1; ++start) {
			for (int end = start + 1; end <= tokens.size(); ++end) {
				String sublist = String.join(" ", tokens.subList(start, end));
				if (startsWithIgnoreCase(sublist, theFilterDisplay))
					return true;
			}
		}
		return false;
	}

	@Override
	public void expandValueSet(ValueSetExpansionOptions theExpansionOptions, ValueSet theValueSetToExpand, IValueSetConceptAccumulator theValueSetCodeAccumulator) {
		doExpandValueSet(theExpansionOptions, theValueSetToExpand, theValueSetCodeAccumulator, ExpansionFilter.NO_FILTER);
	}

	/**
	 * Note: Not transactional because specific calls within this method
	 * get executed in a transaction
	 */
	@SuppressWarnings("ConstantConditions")
	private void doExpandValueSet(ValueSetExpansionOptions theExpansionOptions, ValueSet theValueSetToExpand, IValueSetConceptAccumulator theValueSetCodeAccumulator, @Nonnull ExpansionFilter theExpansionFilter) {
		Set<String> addedCodes = new HashSet<>();

		StopWatch sw = new StopWatch();
		String valueSetInfo = getValueSetInfo(theValueSetToExpand);
		ourLog.debug("Working with {}", valueSetInfo);

		// Offset can't be combined with excludes
		Integer skipCountRemaining = theValueSetCodeAccumulator.getSkipCountRemaining();
		if (skipCountRemaining != null && skipCountRemaining > 0) {
			if (theValueSetToExpand.getCompose().getExclude().size() > 0) {
				String msg = myContext.getLocalizer().getMessage(TermReadSvcImpl.class, "valueSetNotYetExpanded_OffsetNotAllowed", valueSetInfo);
				throw new InvalidRequestException(Msg.code(887) + msg);
			}
		}

		// Handle includes
		ourLog.debug("Handling includes");
		for (ValueSet.ConceptSetComponent include : theValueSetToExpand.getCompose().getInclude()) {
			myTxTemplate.executeWithoutResult(tx ->
				expandValueSetHandleIncludeOrExclude(theExpansionOptions, theValueSetCodeAccumulator, addedCodes,
					include, true, theExpansionFilter));
		}

		// Handle excludes
		ourLog.debug("Handling excludes");
		for (ValueSet.ConceptSetComponent exclude : theValueSetToExpand.getCompose().getExclude()) {
			myTxTemplate.executeWithoutResult(tx ->
				expandValueSetHandleIncludeOrExclude(theExpansionOptions, theValueSetCodeAccumulator, addedCodes,
					exclude, false, ExpansionFilter.NO_FILTER));
		}

		if (theValueSetCodeAccumulator instanceof ValueSetConceptAccumulator) {
			myTxTemplate.execute(t -> ((ValueSetConceptAccumulator) theValueSetCodeAccumulator).removeGapsFromConceptOrder());
		}

		ourLog.debug("Done working with {} in {}ms", valueSetInfo, sw.getMillis());
	}

	private String getValueSetInfo(ValueSet theValueSet) {
		StringBuilder sb = new StringBuilder();
		boolean isIdentified = false;
		if (theValueSet.hasUrl()) {
			isIdentified = true;
			sb
				.append("ValueSet.url[")
				.append(theValueSet.getUrl())
				.append("]");
		} else if (theValueSet.hasId()) {
			isIdentified = true;
			sb
				.append("ValueSet.id[")
				.append(theValueSet.getId())
				.append("]");
		}

		if (!isIdentified) {
			sb.append("Unidentified ValueSet");
		}

		return sb.toString();
	}

	/**
	 * Returns true if there are potentially more results to process.
	 */
	private void expandValueSetHandleIncludeOrExclude(@Nullable ValueSetExpansionOptions theExpansionOptions,
																	  IValueSetConceptAccumulator theValueSetCodeAccumulator,
																	  Set<String> theAddedCodes,
																	  ValueSet.ConceptSetComponent theIncludeOrExclude,
																	  boolean theAdd,
																	  @Nonnull ExpansionFilter theExpansionFilter) {

		String system = theIncludeOrExclude.getSystem();
		boolean hasSystem = isNotBlank(system);
		boolean hasValueSet = theIncludeOrExclude.getValueSet().size() > 0;

		if (hasSystem) {

			if (theExpansionFilter.hasCode() && theExpansionFilter.getSystem() != null && !system.equals(theExpansionFilter.getSystem())) {
				return;
			}

			ourLog.debug("Starting {} expansion around CodeSystem: {}", (theAdd ? "inclusion" : "exclusion"), system);

			TermCodeSystem cs = myCodeSystemDao.findByCodeSystemUri(system);
			if (cs != null) {

				expandValueSetHandleIncludeOrExcludeUsingDatabase(theExpansionOptions, theValueSetCodeAccumulator,
					theAddedCodes, theIncludeOrExclude, theAdd, theExpansionFilter, system, cs);

			} else {

				if (theIncludeOrExclude.getConcept().size() > 0 && theExpansionFilter.hasCode()) {
					if (defaultString(theIncludeOrExclude.getSystem()).equals(theExpansionFilter.getSystem())) {
						if (theIncludeOrExclude.getConcept().stream().noneMatch(t -> t.getCode().equals(theExpansionFilter.getCode()))) {
							return;
						}
					}
				}

				Consumer<FhirVersionIndependentConcept> consumer = c ->
					addOrRemoveCode(theValueSetCodeAccumulator, theAddedCodes, theAdd, system, c.getCode(), c.getDisplay(), c.getSystemVersion());

				try {
					ConversionContext40_50.INSTANCE.init(new VersionConvertor_40_50(new BaseAdvisor_40_50()), "ValueSet");
					org.hl7.fhir.r5.model.ValueSet.ConceptSetComponent includeOrExclude = ValueSet40_50.convertConceptSetComponent(theIncludeOrExclude);
					new InMemoryTerminologyServerValidationSupport(myContext).expandValueSetIncludeOrExclude(new ValidationSupportContext(provideValidationSupport()), consumer, includeOrExclude);
				} catch (InMemoryTerminologyServerValidationSupport.ExpansionCouldNotBeCompletedInternallyException e) {
					if (!theExpansionOptions.isFailOnMissingCodeSystem() && e.getFailureType() == InMemoryTerminologyServerValidationSupport.FailureType.UNKNOWN_CODE_SYSTEM) {
						return;
					}
					throw new InternalErrorException(Msg.code(888) + e);
				} finally {
					ConversionContext40_50.INSTANCE.close("ValueSet");
				}
			}

		} else if (hasValueSet) {

			for (CanonicalType nextValueSet : theIncludeOrExclude.getValueSet()) {
				String valueSetUrl = nextValueSet.getValueAsString();
				ourLog.debug("Starting {} expansion around ValueSet: {}", (theAdd ? "inclusion" : "exclusion"), valueSetUrl);

				ExpansionFilter subExpansionFilter = new ExpansionFilter(theExpansionFilter, theIncludeOrExclude.getFilter(), theValueSetCodeAccumulator.getCapacityRemaining());

				// TODO: DM 2019-09-10 - This is problematic because an incorrect URL that matches ValueSet.id will not be found in the terminology tables but will yield a ValueSet here. Depending on the ValueSet, the expansion may time-out.

				ValueSet valueSet = fetchCanonicalValueSetFromCompleteContext(valueSetUrl);
				if (valueSet == null) {
					throw new ResourceNotFoundException(Msg.code(889) + "Unknown ValueSet: " + UrlUtil.escapeUrlParam(valueSetUrl));
				}

				expandValueSetIntoAccumulator(valueSet, theExpansionOptions, theValueSetCodeAccumulator, subExpansionFilter, theAdd);

			}

		} else {
			throw new InvalidRequestException(Msg.code(890) + "ValueSet contains " + (theAdd ? "include" : "exclude") + " criteria with no system defined");
		}


	}

	private boolean isHibernateSearchEnabled() {
		return myFulltextSearchSvc != null && !ourForceDisableHibernateSearchForUnitTest;
	}

	private void expandValueSetHandleIncludeOrExcludeUsingDatabase(
		ValueSetExpansionOptions theExpansionOptions,
		IValueSetConceptAccumulator theValueSetCodeAccumulator,
		Set<String> theAddedCodes,
		ValueSet.ConceptSetComponent theIncludeOrExclude,
		boolean theAdd,
		@Nonnull ExpansionFilter theExpansionFilter,
		String theSystem,
		TermCodeSystem theCs) {

		StopWatch fullOperationSw = new StopWatch();

		String includeOrExcludeVersion = theIncludeOrExclude.getVersion();
		TermCodeSystemVersion termCodeSystemVersion = isEmpty(includeOrExcludeVersion)
			? theCs.getCurrentVersion()
			: myCodeSystemVersionDao.findByCodeSystemPidAndVersion(theCs.getPid(), includeOrExcludeVersion);

		/*
		 * If FullText searching is not enabled, we can handle only basic expansions
		 * since we're going to do it without the database.
		 */
		if (!isHibernateSearchEnabled()) {
			expandWithoutHibernateSearch(theValueSetCodeAccumulator, termCodeSystemVersion, theAddedCodes, theIncludeOrExclude, theSystem, theAdd);
			return;
		}

		/*
		 * Ok, let's use hibernate search to build the expansion
		 */

		int count = 0;

		Optional<Integer> chunkSizeOpt = getScrollChunkSize(theAdd, theValueSetCodeAccumulator);
		if (chunkSizeOpt.isEmpty()) {
			return;
		}
		int chunkSize = chunkSizeOpt.get();

		SearchProperties searchProps = buildSearchScroll(termCodeSystemVersion, theExpansionFilter, theSystem,
			theIncludeOrExclude, chunkSize, includeOrExcludeVersion);

		int accumulatedBatchesSoFar = 0;
		try (SearchScroll<EntityReference> scroll = searchProps.getSearchScroll()) {

			ourLog.debug("Beginning batch expansion for {} with max results per batch: {}", (theAdd ? "inclusion" : "exclusion"), chunkSize);
			for (SearchScrollResult<EntityReference> chunk = scroll.next(); chunk.hasHits(); chunk = scroll.next()) {
				int countForBatch = 0;

				List<Long> pids = chunk.hits()
					.stream()
					.map(t -> (Long) t.id())
					.collect(Collectors.toList());

				List<TermConcept> termConcepts = myTermConceptDao.fetchConceptsAndDesignationsByPid(pids);

				// If the include section had multiple codes, return the codes in the same order
				termConcepts = sortTermConcepts(searchProps, termConcepts);

				//	 int firstResult = theQueryIndex * maxResultsPerBatch;// TODO GGG HS we lose the ability to check the index of the first result, so just best-guessing it here.
				Optional<PredicateFinalStep> expansionStepOpt = searchProps.getExpansionStepOpt();
				int delta = 0;
				for (TermConcept concept : termConcepts) {
					count++;
					countForBatch++;
					if (theAdd && expansionStepOpt.isPresent()) {
						ValueSet.ConceptReferenceComponent theIncludeConcept = getMatchedConceptIncludedInValueSet(theIncludeOrExclude, concept);
						if (theIncludeConcept != null && isNotBlank(theIncludeConcept.getDisplay())) {
							concept.setDisplay(theIncludeConcept.getDisplay());
						}
					}
					boolean added = addCodeIfNotAlreadyAdded(theExpansionOptions, theValueSetCodeAccumulator, theAddedCodes, concept, theAdd, includeOrExcludeVersion);
					if (added) {
						delta++;
					}
				}

				ourLog.debug("Batch expansion scroll for {} with offset {} produced {} results in {}ms",
					(theAdd ? "inclusion" : "exclusion"), accumulatedBatchesSoFar, chunk.hits().size(), chunk.took().toMillis());

				theValueSetCodeAccumulator.incrementOrDecrementTotalConcepts(theAdd, delta);
				accumulatedBatchesSoFar += countForBatch;

				// keep session bounded
				myEntityManager.flush();
				myEntityManager.clear();
			}

			ourLog.debug("Expansion for {} produced {} results in {}ms",
				(theAdd ? "inclusion" : "exclusion"), count, fullOperationSw.getMillis());
		}
	}

	private List<TermConcept> sortTermConcepts(SearchProperties searchProps, List<TermConcept> termConcepts) {
		List<String> codes = searchProps.getIncludeOrExcludeCodes();
		if (codes.size() > 1) {
			termConcepts = new ArrayList<>(termConcepts);
			Map<String, Integer> codeToIndex = new HashMap<>(codes.size());
			for (int i = 0; i < codes.size(); i++) {
				codeToIndex.put(codes.get(i), i);
			}
			termConcepts.sort(((o1, o2) -> {
				Integer idx1 = codeToIndex.get(o1.getCode());
				Integer idx2 = codeToIndex.get(o2.getCode());
				return Comparators.nullsHigh().compare(idx1, idx2);
			}));
		}
		return termConcepts;
	}

	private Optional<Integer> getScrollChunkSize(boolean theAdd, IValueSetConceptAccumulator theValueSetCodeAccumulator) {
		int maxResultsPerBatch = SearchBuilder.getMaximumPageSize();

		/*
		 * If the accumulator is bounded, we may reduce the size of the query to
		 * Lucene in order to be more efficient.
		 */
		if (theAdd) {
			Integer accumulatorCapacityRemaining = theValueSetCodeAccumulator.getCapacityRemaining();
			if (accumulatorCapacityRemaining != null) {
				maxResultsPerBatch = Math.min(maxResultsPerBatch, accumulatorCapacityRemaining + 1);
			}
		}
		return maxResultsPerBatch > 0 ? Optional.of(maxResultsPerBatch) : Optional.empty();
	}

	private SearchProperties buildSearchScroll(TermCodeSystemVersion theTermCodeSystemVersion,
															 ExpansionFilter theExpansionFilter,
															 String theSystem,
															 ValueSet.ConceptSetComponent theIncludeOrExclude,
															 Integer theScrollChunkSize, String theIncludeOrExcludeVersion) {
		SearchSession searchSession = Search.session(myEntityManager);
		//Manually building a predicate since we need to throw it around.
		SearchPredicateFactory predicate = searchSession.scope(TermConcept.class).predicate();

		//Build the top-level expansion on filters.
		PredicateFinalStep step = predicate.bool(b -> {
			b.must(predicate.match().field("myCodeSystemVersionPid").matching(theTermCodeSystemVersion.getPid()));

			if (theExpansionFilter.hasCode()) {
				b.must(predicate.match().field("myCode").matching(theExpansionFilter.getCode()));
			}

			String codeSystemUrlAndVersion = buildCodeSystemUrlAndVersion(theSystem, theIncludeOrExcludeVersion);
			for (ValueSet.ConceptSetFilterComponent nextFilter : theIncludeOrExclude.getFilter()) {
				handleFilter(codeSystemUrlAndVersion, predicate, b, nextFilter);
			}
			for (ValueSet.ConceptSetFilterComponent nextFilter : theExpansionFilter.getFilters()) {
				handleFilter(codeSystemUrlAndVersion, predicate, b, nextFilter);
			}
		});

		SearchProperties returnProps = new SearchProperties();

		List<String> codes = theIncludeOrExclude
			.getConcept()
			.stream()
			.filter(Objects::nonNull)
			.map(ValueSet.ConceptReferenceComponent::getCode)
			.filter(StringUtils::isNotBlank)
			.collect(Collectors.toList());
		returnProps.setIncludeOrExcludeCodes(codes);

		Optional<PredicateFinalStep> expansionStepOpt = buildExpansionPredicate(codes, predicate);
		final PredicateFinalStep finishedQuery = expansionStepOpt.isPresent()
			? predicate.bool().must(step).must(expansionStepOpt.get()) : step;
		returnProps.setExpansionStepOpt(expansionStepOpt);

		/*
		 * DM 2019-08-21 - Processing slows after any ValueSets with many codes explicitly identified. This might
		 * be due to the dark arts that is memory management. Will monitor but not do anything about this right now.
		 */

		//BooleanQuery.setMaxClauseCount(SearchBuilder.getMaximumPageSize());
		//TODO GGG HS looks like we can't set max clause count, but it can be set server side.
		//BooleanQuery.setMaxClauseCount(10000);
		// JM 22-02-15 - Hopefully increasing maxClauseCount should be not needed anymore

		SearchQuery<EntityReference> termConceptsQuery = searchSession
			.search(TermConcept.class)
			.selectEntityReference()
			.where(f -> finishedQuery)
			.toQuery();

		returnProps.setSearchScroll(termConceptsQuery.scroll(theScrollChunkSize));
		return returnProps;
	}

	private ValueSet.ConceptReferenceComponent getMatchedConceptIncludedInValueSet(ValueSet.ConceptSetComponent theIncludeOrExclude, TermConcept concept) {
		return theIncludeOrExclude
			.getConcept()
			.stream().filter(includedConcept -> includedConcept.getCode().equalsIgnoreCase(concept.getCode()))
			.findFirst()
			.orElse(null);
	}

	/**
	 * Helper method which builds a predicate for the expansion
	 */
	private Optional<PredicateFinalStep> buildExpansionPredicate(List<String> theCodes, SearchPredicateFactory thePredicate) {
		if (CollectionUtils.isEmpty(theCodes)) {
			return Optional.empty();
		}

		if (theCodes.size() < BooleanQuery.getMaxClauseCount()) {
			return Optional.of(thePredicate.simpleQueryString()
				.field("myCode").matching(String.join(" | ", theCodes)));
		}

		// Number of codes is larger than maxClauseCount, so we split the query in several clauses

		// partition codes in lists of BooleanQuery.getMaxClauseCount() size
		List<List<String>> listOfLists = ListUtils.partition(theCodes, BooleanQuery.getMaxClauseCount());

		PredicateFinalStep step = thePredicate.bool(b -> {
			b.minimumShouldMatchNumber(1);
			for (List<String> codeList : listOfLists) {
				b.should(p -> p.simpleQueryString().field("myCode").matching(String.join(" | ", codeList)));
			}
		});

		return Optional.of(step);
	}

	private String buildCodeSystemUrlAndVersion(String theSystem, String theIncludeOrExcludeVersion) {
		String codeSystemUrlAndVersion;
		if (theIncludeOrExcludeVersion != null) {
			codeSystemUrlAndVersion = theSystem + "|" + theIncludeOrExcludeVersion;
		} else {
			codeSystemUrlAndVersion = theSystem;
		}
		return codeSystemUrlAndVersion;
	}

	private @Nonnull
	ValueSetExpansionOptions provideExpansionOptions(@Nullable ValueSetExpansionOptions theExpansionOptions) {
		return Objects.requireNonNullElse(theExpansionOptions, DEFAULT_EXPANSION_OPTIONS);
	}

	private void addOrRemoveCode(IValueSetConceptAccumulator theValueSetCodeAccumulator, Set<String> theAddedCodes, boolean theAdd, String theSystem, String theCode, String theDisplay, String theSystemVersion) {
		if (theAdd && theAddedCodes.add(theSystem + "|" + theCode)) {
			theValueSetCodeAccumulator.includeConcept(theSystem, theCode, theDisplay, null, null, theSystemVersion);
		}
		if (!theAdd && theAddedCodes.remove(theSystem + "|" + theCode)) {
			theValueSetCodeAccumulator.excludeConcept(theSystem, theCode);
		}
	}

	private void handleFilter(String theCodeSystemIdentifier, SearchPredicateFactory theF, BooleanPredicateClausesStep<?> theB, ValueSet.ConceptSetFilterComponent theFilter) {
		if (isBlank(theFilter.getValue()) && theFilter.getOp() == null && isBlank(theFilter.getProperty())) {
			return;
		}

		if (isBlank(theFilter.getValue()) || theFilter.getOp() == null || isBlank(theFilter.getProperty())) {
			throw new InvalidRequestException(Msg.code(891) + "Invalid filter, must have fields populated: property op value");
		}

		switch (theFilter.getProperty()) {
			case "display:exact":
			case "display":
				handleFilterDisplay(theF, theB, theFilter);
				break;
			case "concept":
			case "code":
				handleFilterConceptAndCode(theCodeSystemIdentifier, theF, theB, theFilter);
				break;
			case "parent":
			case "child":
				isCodeSystemLoincOrThrowInvalidRequestException(theCodeSystemIdentifier, theFilter.getProperty());
				handleFilterLoincParentChild(theF, theB, theFilter);
				break;
			case "ancestor":
				isCodeSystemLoincOrThrowInvalidRequestException(theCodeSystemIdentifier, theFilter.getProperty());
				handleFilterLoincAncestor(theCodeSystemIdentifier, theF, theB, theFilter);
				break;
			case "descendant":
				isCodeSystemLoincOrThrowInvalidRequestException(theCodeSystemIdentifier, theFilter.getProperty());
				handleFilterLoincDescendant(theCodeSystemIdentifier, theF, theB, theFilter);
				break;
			case "copyright":
				isCodeSystemLoincOrThrowInvalidRequestException(theCodeSystemIdentifier, theFilter.getProperty());
				handleFilterLoincCopyright(theF, theB, theFilter);
				break;
			default:
				if (theFilter.getOp() == ValueSet.FilterOperator.REGEX) {
					handleFilterRegex(theF, theB, theFilter);
				} else {
					handleFilterPropertyDefault(theF, theB, theFilter);
				}
				break;
		}
	}

	private void handleFilterPropertyDefault(SearchPredicateFactory theF,
														  BooleanPredicateClausesStep<?> theB, ValueSet.ConceptSetFilterComponent theFilter) {

		String value = theFilter.getValue();
		Term term = new Term(CONCEPT_PROPERTY_PREFIX_NAME + theFilter.getProperty(), value);
		theB.must(theF.match().field(term.field()).matching(term.text()));
	}

	private void handleFilterRegex(SearchPredicateFactory theF, BooleanPredicateClausesStep<?> theB, ValueSet.ConceptSetFilterComponent theFilter) {
		/*
		 * We treat the regex filter as a match on the regex
		 * anywhere in the property string. The spec does not
		 * say whether this is the right behaviour or not, but
		 * there are examples that seem to suggest that it is.
		 */
		String value = theFilter.getValue();
		if (value.endsWith("$")) {
			value = value.substring(0, value.length() - 1);
		} else if (!value.endsWith(".*")) {
			value = value + ".*";
		}
		if (!value.startsWith("^") && !value.startsWith(".*")) {
			value = ".*" + value;
		} else if (value.startsWith("^")) {
			value = value.substring(1);
		}

		theB.must(theF.regexp()
			.field(CONCEPT_PROPERTY_PREFIX_NAME + theFilter.getProperty())
			.matching(value));
	}

	private void handleFilterLoincCopyright(SearchPredicateFactory theF, BooleanPredicateClausesStep<?> theB,
														 ValueSet.ConceptSetFilterComponent theFilter) {

		if (theFilter.getOp() == ValueSet.FilterOperator.EQUAL) {

			String copyrightFilterValue = defaultString(theFilter.getValue()).toLowerCase();
			switch (copyrightFilterValue) {
				case "3rdparty":
					logFilteringValueOnProperty(theFilter.getValue(), theFilter.getProperty());
					addFilterLoincCopyright3rdParty(theF, theB);
					break;
				case "loinc":
					logFilteringValueOnProperty(theFilter.getValue(), theFilter.getProperty());
					addFilterLoincCopyrightLoinc(theF, theB);
					break;
				default:
					throwInvalidRequestForValueOnProperty(theFilter.getValue(), theFilter.getProperty());
			}

		} else {
			throwInvalidRequestForOpOnProperty(theFilter.getOp(), theFilter.getProperty());
		}
	}

	private void addFilterLoincCopyrightLoinc(SearchPredicateFactory theF, BooleanPredicateClausesStep<?> theB) {
		theB.mustNot(theF.exists().field(CONCEPT_PROPERTY_PREFIX_NAME + "EXTERNAL_COPYRIGHT_NOTICE"));
	}

	private void addFilterLoincCopyright3rdParty(SearchPredicateFactory theF, BooleanPredicateClausesStep<?> theB) {
		theB.must(theF.exists().field(CONCEPT_PROPERTY_PREFIX_NAME + "EXTERNAL_COPYRIGHT_NOTICE"));
	}

	@SuppressWarnings("EnumSwitchStatementWhichMissesCases")
	private void handleFilterLoincAncestor(String theSystem, SearchPredicateFactory f, BooleanPredicateClausesStep<?> b, ValueSet.ConceptSetFilterComponent theFilter) {
		switch (theFilter.getOp()) {
			case EQUAL:
				addLoincFilterAncestorEqual(theSystem, f, b, theFilter);
				break;
			case IN:
				addLoincFilterAncestorIn(theSystem, f, b, theFilter);
				break;
			default:
				throw new InvalidRequestException(Msg.code(892) + "Don't know how to handle op=" + theFilter.getOp() + " on property " + theFilter.getProperty());
		}

	}

	private void addLoincFilterAncestorEqual(String theSystem, SearchPredicateFactory f, BooleanPredicateClausesStep<?> b, ValueSet.ConceptSetFilterComponent theFilter) {
		addLoincFilterAncestorEqual(theSystem, f, b, theFilter.getProperty(), theFilter.getValue());
	}

	private void addLoincFilterAncestorEqual(String theSystem, SearchPredicateFactory f, BooleanPredicateClausesStep<?> b, String theProperty, String theValue) {
		List<Term> terms = getAncestorTerms(theSystem, theProperty, theValue);
		b.must(f.bool(innerB -> terms.forEach(term -> innerB.should(f.match().field(term.field()).matching(term.text())))));
	}

	private void addLoincFilterAncestorIn(String theSystem, SearchPredicateFactory f, BooleanPredicateClausesStep<?> b, ValueSet.ConceptSetFilterComponent theFilter) {
		String[] values = theFilter.getValue().split(",");
		List<Term> terms = new ArrayList<>();
		for (String value : values) {
			terms.addAll(getAncestorTerms(theSystem, theFilter.getProperty(), value));
		}
		b.must(f.bool(innerB -> terms.forEach(term -> innerB.should(f.match().field(term.field()).matching(term.text())))));
	}

	@SuppressWarnings("EnumSwitchStatementWhichMissesCases")
	private void handleFilterLoincParentChild(SearchPredicateFactory f, BooleanPredicateClausesStep<?> b, ValueSet.ConceptSetFilterComponent theFilter) {
		switch (theFilter.getOp()) {
			case EQUAL:
				addLoincFilterParentChildEqual(f, b, theFilter.getProperty(), theFilter.getValue());
				break;
			case IN:
				addLoincFilterParentChildIn(f, b, theFilter);
				break;
			default:
				throw new InvalidRequestException(Msg.code(893) + "Don't know how to handle op=" + theFilter.getOp() + " on property " + theFilter.getProperty());
		}
	}

	private void addLoincFilterParentChildIn(SearchPredicateFactory f, BooleanPredicateClausesStep<?> b, ValueSet.ConceptSetFilterComponent theFilter) {
		String[] values = theFilter.getValue().split(",");
		List<Term> terms = new ArrayList<>();
		for (String value : values) {
			logFilteringValueOnProperty(value, theFilter.getProperty());
			terms.add(getPropertyTerm(theFilter.getProperty(), value));
		}

		b.must(f.bool(innerB -> terms.forEach(term -> innerB.should(f.match().field(term.field()).matching(term.text())))));
	}

	private void addLoincFilterParentChildEqual(SearchPredicateFactory f, BooleanPredicateClausesStep<?> b, String theProperty, String theValue) {
		logFilteringValueOnProperty(theValue, theProperty);
		b.must(f.match().field(CONCEPT_PROPERTY_PREFIX_NAME + theProperty).matching(theValue));
	}

	private void handleFilterConceptAndCode(String theSystem, SearchPredicateFactory f, BooleanPredicateClausesStep<?> b, ValueSet.ConceptSetFilterComponent theFilter) {
		TermConcept code = findCodeForFilterCriteria(theSystem, theFilter);

		if (theFilter.getOp() == ValueSet.FilterOperator.ISA) {
			ourLog.debug(" * Filtering on codes with a parent of {}/{}/{}", code.getId(), code.getCode(), code.getDisplay());

			b.must(f.match().field("myParentPids").matching("" + code.getId()));
		} else {
			throwInvalidFilter(theFilter, "");
		}
	}

	@Nonnull
	private TermConcept findCodeForFilterCriteria(String theSystem, ValueSet.ConceptSetFilterComponent theFilter) {
		return findCode(theSystem, theFilter.getValue())
			.orElseThrow(() -> new InvalidRequestException(Msg.code(2071) + "Invalid filter criteria - code does not exist: {" + Constants.codeSystemWithDefaultDescription(theSystem) + "}" + theFilter.getValue()));
	}

	private void throwInvalidFilter(ValueSet.ConceptSetFilterComponent theFilter, String theErrorSuffix) {
		throw new InvalidRequestException(Msg.code(894) + "Don't know how to handle op=" + theFilter.getOp() + " on property " + theFilter.getProperty() + theErrorSuffix);
	}

	private void isCodeSystemLoincOrThrowInvalidRequestException(String theSystemIdentifier, String theProperty) {
		String systemUrl = getUrlFromIdentifier(theSystemIdentifier);
		if (!isCodeSystemLoinc(systemUrl)) {
			throw new InvalidRequestException(Msg.code(895) + "Invalid filter, property " + theProperty + " is LOINC-specific and cannot be used with system: " + systemUrl);
		}
	}

	private boolean isCodeSystemLoinc(String theSystem) {
		return LOINC_URI.equals(theSystem);
	}

	private void handleFilterDisplay(SearchPredicateFactory f, BooleanPredicateClausesStep<?> b, ValueSet.ConceptSetFilterComponent theFilter) {
		if (theFilter.getProperty().equals("display:exact") && theFilter.getOp() == ValueSet.FilterOperator.EQUAL) {
			addDisplayFilterExact(f, b, theFilter);
		} else if (theFilter.getProperty().equals("display") && theFilter.getOp() == ValueSet.FilterOperator.EQUAL) {
			if (theFilter.getValue().trim().contains(" ")) {
				addDisplayFilterExact(f, b, theFilter);
			} else {
				addDisplayFilterInexact(f, b, theFilter);
			}
		}
	}

	private void addDisplayFilterExact(SearchPredicateFactory f, BooleanPredicateClausesStep<?> bool, ValueSet.ConceptSetFilterComponent nextFilter) {
		bool.must(f.phrase().field("myDisplay").matching(nextFilter.getValue()));
	}

	private void addDisplayFilterInexact(SearchPredicateFactory f, BooleanPredicateClausesStep<?> bool, ValueSet.ConceptSetFilterComponent nextFilter) {
		bool.must(f.phrase()
			.field("myDisplay").boost(4.0f)
			.field("myDisplayWordEdgeNGram").boost(1.0f)
			.field("myDisplayEdgeNGram").boost(1.0f)
			.matching(nextFilter.getValue().toLowerCase())
			.slop(2)
		);
	}

	private Term getPropertyTerm(String theProperty, String theValue) {
		return new Term(CONCEPT_PROPERTY_PREFIX_NAME + theProperty, theValue);
	}

	private List<Term> getAncestorTerms(String theSystem, String theProperty, String theValue) {
		List<Term> retVal = new ArrayList<>();

		TermConcept code = findCode(theSystem, theValue)
			.orElseThrow(() -> new InvalidRequestException("Invalid filter criteria - code does not exist: {" + Constants.codeSystemWithDefaultDescription(theSystem) + "}" + theValue));

		retVal.add(new Term("myParentPids", "" + code.getId()));
		logFilteringValueOnProperty(theValue, theProperty);

		return retVal;
	}

	@SuppressWarnings("EnumSwitchStatementWhichMissesCases")
	private void handleFilterLoincDescendant(String theSystem, SearchPredicateFactory f, BooleanPredicateClausesStep<?> b, ValueSet.ConceptSetFilterComponent theFilter) {
		switch (theFilter.getOp()) {
			case EQUAL:
				addLoincFilterDescendantEqual(theSystem, f, b, theFilter);
				break;
			case IN:
				addLoincFilterDescendantIn(theSystem, f, b, theFilter);
				break;
			default:
				throw new InvalidRequestException(Msg.code(896) + "Don't know how to handle op=" + theFilter.getOp() + " on property " + theFilter.getProperty());
		}
	}

	private void addLoincFilterDescendantEqual(String theSystem, SearchPredicateFactory f,
															 BooleanPredicateClausesStep<?> b, ValueSet.ConceptSetFilterComponent theFilter) {

		List<Long> parentPids = getCodeParentPids(theSystem, theFilter.getProperty(), theFilter.getValue());
		if (parentPids.isEmpty()) {
			// Can't return empty must, because it wil match according to other predicates.
			// Some day there will be a 'matchNone' predicate (https://discourse.hibernate.org/t/fail-fast-predicate/6062)
			b.mustNot(f.matchAll());
			return;
		}

		b.must(f.bool(innerB -> {
			innerB.minimumShouldMatchNumber(1);
			parentPids.forEach(pid -> innerB.should(f.match().field("myId").matching(pid)));
		}));

	}

	/**
	 * We are looking for codes which have codes indicated in theFilter.getValue() as descendants.
	 * Strategy is to find codes which have their pId(s) in the list of the parentId(s) of all the TermConcept(s)
	 * representing the codes in theFilter.getValue()
	 */
	private void addLoincFilterDescendantIn(String theSystem, SearchPredicateFactory f,
														 BooleanPredicateClausesStep<?> b, ValueSet.ConceptSetFilterComponent theFilter) {

		String[] values = theFilter.getValue().split(",");
		if (values.length == 0) {
			throw new InvalidRequestException(Msg.code(2062) + "Invalid filter criteria - no codes specified");
		}

		List<Long> descendantCodePidList = getMultipleCodeParentPids(theSystem, theFilter.getProperty(), values);

		b.must(f.bool(innerB -> descendantCodePidList.forEach(
			pId -> innerB.should(f.match().field("myId").matching(pId))
		)));
	}

	/**
	 * Returns the list of parentId(s) of the TermConcept representing theValue as a code
	 */
	private List<Long> getCodeParentPids(String theSystem, String theProperty, String theValue) {
		TermConcept code = findCode(theSystem, theValue)
			.orElseThrow(() -> new InvalidRequestException("Invalid filter criteria - code does not exist: {" +
				Constants.codeSystemWithDefaultDescription(theSystem) + "}" + theValue));

		String[] parentPids = code.getParentPidsAsString().split(" ");
		List<Long> retVal = Arrays.stream(parentPids)
			.filter(pid -> !StringUtils.equals(pid, "NONE"))
			.map(Long::parseLong)
			.collect(Collectors.toList());
		logFilteringValueOnProperty(theValue, theProperty);
		return retVal;
	}

	/**
	 * Returns the list of parentId(s) of the TermConcept representing theValue as a code
	 */
	private List<Long> getMultipleCodeParentPids(String theSystem, String theProperty, String[] theValues) {
		List<String> valuesList = Arrays.asList(theValues);
		List<TermConcept> termConcepts = findCodes(theSystem, valuesList);
		if (valuesList.size() != termConcepts.size()) {
			String exMsg = getTermConceptsFetchExceptionMsg(termConcepts, valuesList);
			throw new InvalidRequestException(Msg.code(2064) + "Invalid filter criteria - {" +
				Constants.codeSystemWithDefaultDescription(theSystem) + "}: " + exMsg);
		}

		List<Long> retVal = termConcepts.stream()
			.flatMap(tc -> Arrays.stream(tc.getParentPidsAsString().split(" ")))
			.filter(pid -> !StringUtils.equals(pid, "NONE"))
			.map(Long::parseLong)
			.collect(Collectors.toList());

		logFilteringValueOnProperties(valuesList, theProperty);

		return retVal;
	}

	/**
	 * Generate message indicating for which of theValues a TermConcept was not found
	 */
	private String getTermConceptsFetchExceptionMsg(List<TermConcept> theTermConcepts, List<String> theValues) {
		// case: more TermConcept(s) retrieved than codes queried
		if (theTermConcepts.size() > theValues.size()) {
			return "Invalid filter criteria - More TermConcepts were found than indicated codes. Queried codes: [" +
				join(",", theValues + "]; Obtained TermConcept IDs, codes: [" +
					theTermConcepts.stream().map(tc -> tc.getId() + ", " + tc.getCode())
						.collect(joining("; ")) + "]");
		}

		// case: less TermConcept(s) retrieved than codes queried
		Set<String> matchedCodes = theTermConcepts.stream().map(TermConcept::getCode).collect(toSet());
		List<String> notMatchedValues = theValues.stream()
			.filter(v -> !matchedCodes.contains(v)).collect(toList());

		return "Invalid filter criteria - No TermConcept(s) were found for the requested codes: [" +
			join(",", notMatchedValues + "]");
	}

	private void logFilteringValueOnProperty(String theValue, String theProperty) {
		ourLog.debug(" * Filtering with value={} on property {}", theValue, theProperty);
	}

	private void logFilteringValueOnProperties(List<String> theValues, String theProperty) {
		ourLog.debug(" * Filtering with values={} on property {}", String.join(", ", theValues), theProperty);
	}

	private void throwInvalidRequestForOpOnProperty(ValueSet.FilterOperator theOp, String theProperty) {
		throw new InvalidRequestException(Msg.code(897) + "Don't know how to handle op=" + theOp + " on property " + theProperty);
	}

	private void throwInvalidRequestForValueOnProperty(String theValue, String theProperty) {
		throw new InvalidRequestException(Msg.code(898) + "Don't know how to handle value=" + theValue + " on property " + theProperty);
	}

	private void expandWithoutHibernateSearch(IValueSetConceptAccumulator theValueSetCodeAccumulator, TermCodeSystemVersion theVersion, Set<String> theAddedCodes, ValueSet.ConceptSetComponent theInclude, String theSystem, boolean theAdd) {
		ourLog.trace("Hibernate search is not enabled");

		if (theValueSetCodeAccumulator instanceof ValueSetExpansionComponentWithConceptAccumulator) {
			Validate.isTrue(((ValueSetExpansionComponentWithConceptAccumulator) theValueSetCodeAccumulator).getParameter().isEmpty(), "Can not expand ValueSet with parameters - Hibernate Search is not enabled on this server.");
		}

		Validate.isTrue(isNotBlank(theSystem), "Can not expand ValueSet without explicit system - Hibernate Search is not enabled on this server.");

		for (ValueSet.ConceptSetFilterComponent nextFilter : theInclude.getFilter()) {
			boolean handled = false;
			switch (nextFilter.getProperty()) {
				case "concept":
				case "code":
					if (nextFilter.getOp() == ValueSet.FilterOperator.ISA) {
						theValueSetCodeAccumulator.addMessage("Processing IS-A filter in database - Note that Hibernate Search is not enabled on this server, so this operation can be inefficient.");
						TermConcept code = findCodeForFilterCriteria(theSystem, nextFilter);
						addConceptAndChildren(theValueSetCodeAccumulator, theAddedCodes, theInclude, theSystem, theAdd, code);
						handled = true;
					}
					break;
			}

			if (!handled) {
				throwInvalidFilter(nextFilter, " - Note that Hibernate Search is disabled on this server so not all ValueSet expansion funtionality is available.");
			}
		}

		if (theInclude.getConcept().isEmpty()) {

			Collection<TermConcept> concepts = myConceptDao.fetchConceptsAndDesignationsByVersionPid(theVersion.getPid());
			for (TermConcept next : concepts) {
				addCodeIfNotAlreadyAdded(theValueSetCodeAccumulator, theAddedCodes, theAdd, theSystem, theInclude.getVersion(), next.getCode(), next.getDisplay(), next.getId(), next.getParentPidsAsString(), next.getDesignations());
			}
		}

		for (ValueSet.ConceptReferenceComponent next : theInclude.getConcept()) {
			if (!theSystem.equals(theInclude.getSystem()) && isNotBlank(theSystem)) {
				continue;
			}
			Collection<TermConceptDesignation> designations = next
				.getDesignation()
				.stream()
				.map(t -> new TermConceptDesignation()
					.setValue(t.getValue())
					.setLanguage(t.getLanguage())
					.setUseCode(t.getUse().getCode())
					.setUseSystem(t.getUse().getSystem())
					.setUseDisplay(t.getUse().getDisplay())
				)
				.collect(Collectors.toList());
			addCodeIfNotAlreadyAdded(theValueSetCodeAccumulator, theAddedCodes, theAdd, theSystem, theInclude.getVersion(), next.getCode(), next.getDisplay(), null, null, designations);
		}


	}

	private void addConceptAndChildren(IValueSetConceptAccumulator theValueSetCodeAccumulator, Set<String> theAddedCodes, ValueSet.ConceptSetComponent theInclude, String theSystem, boolean theAdd, TermConcept theConcept) {
		for (TermConcept nextChild : theConcept.getChildCodes()) {
			boolean added = addCodeIfNotAlreadyAdded(theValueSetCodeAccumulator, theAddedCodes, theAdd, theSystem, theInclude.getVersion(), nextChild.getCode(), nextChild.getDisplay(), nextChild.getId(), nextChild.getParentPidsAsString(), nextChild.getDesignations());
			if (added) {
				addConceptAndChildren(theValueSetCodeAccumulator, theAddedCodes, theInclude, theSystem, theAdd, nextChild);
			}
		}
	}

	@Override
	@Transactional
	public String invalidatePreCalculatedExpansion(IIdType theValueSetId, RequestDetails theRequestDetails) {
		IBaseResource valueSet = myDaoRegistry.getResourceDao("ValueSet").read(theValueSetId, theRequestDetails);
		ValueSet canonicalValueSet = myVersionCanonicalizer.valueSetToCanonical(valueSet);
		Optional<TermValueSet> optionalTermValueSet = fetchValueSetEntity(canonicalValueSet);
		if (optionalTermValueSet.isEmpty()) {
			return myContext.getLocalizer().getMessage(TermReadSvcImpl.class, "valueSetNotFoundInTerminologyDatabase", theValueSetId);
		}

		ourLog.info("Invalidating pre-calculated expansion on ValueSet {} / {}", theValueSetId, canonicalValueSet.getUrl());

		TermValueSet termValueSet = optionalTermValueSet.get();
		if (termValueSet.getExpansionStatus() == TermValueSetPreExpansionStatusEnum.NOT_EXPANDED) {
			return myContext.getLocalizer().getMessage(TermReadSvcImpl.class, "valueSetCantInvalidateNotYetPrecalculated", termValueSet.getUrl(), termValueSet.getExpansionStatus());
		}

		Long totalConcepts = termValueSet.getTotalConcepts();

		deletePreCalculatedValueSetContents(termValueSet);

		termValueSet.setExpansionStatus(TermValueSetPreExpansionStatusEnum.NOT_EXPANDED);
		termValueSet.setExpansionTimestamp(null);
		myTermValueSetDao.save(termValueSet);

		afterValueSetExpansionStatusChange();

		return myContext.getLocalizer().getMessage(TermReadSvcImpl.class, "valueSetPreExpansionInvalidated", termValueSet.getUrl(), totalConcepts);
	}

	@Override
	@Transactional
	public boolean isValueSetPreExpandedForCodeValidation(ValueSet theValueSet) {
		Optional<TermValueSet> optionalTermValueSet = fetchValueSetEntity(theValueSet);

		if (optionalTermValueSet.isEmpty()) {
			ourLog.warn("ValueSet is not present in terminology tables. Will perform in-memory code validation. {}", getValueSetInfo(theValueSet));
			return false;
		}

		TermValueSet termValueSet = optionalTermValueSet.get();

		if (termValueSet.getExpansionStatus() != TermValueSetPreExpansionStatusEnum.EXPANDED) {
			ourLog.warn("{} is present in terminology tables but not ready for persistence-backed invocation of operation $validation-code. Will perform in-memory code validation. Current status: {} | {}",
				getValueSetInfo(theValueSet), termValueSet.getExpansionStatus().name(), termValueSet.getExpansionStatus().getDescription());
			return false;
		}

		return true;
	}

	private Optional<TermValueSet> fetchValueSetEntity(ValueSet theValueSet) {
		ResourcePersistentId valueSetResourcePid = getValueSetResourcePersistentId(theValueSet);
		return myTermValueSetDao.findByResourcePid(valueSetResourcePid.getIdAsLong());
	}

	private ResourcePersistentId getValueSetResourcePersistentId(ValueSet theValueSet) {
		return myIdHelperService.resolveResourcePersistentIds(RequestPartitionId.allPartitions(), theValueSet.getIdElement().getResourceType(), theValueSet.getIdElement().getIdPart());
	}

	protected IValidationSupport.CodeValidationResult validateCodeIsInPreExpandedValueSet(
		ConceptValidationOptions theValidationOptions,
		ValueSet theValueSet, String theSystem, String theCode, String theDisplay, Coding theCoding, CodeableConcept theCodeableConcept) {
		assert TransactionSynchronizationManager.isSynchronizationActive();

		ValidateUtil.isNotNullOrThrowUnprocessableEntity(theValueSet.hasId(), "ValueSet.id is required");
		ResourcePersistentId valueSetResourcePid = getValueSetResourcePersistentId(theValueSet);


		List<TermValueSetConcept> concepts = new ArrayList<>();
		if (isNotBlank(theCode)) {
			if (theValidationOptions.isInferSystem()) {
				concepts.addAll(myValueSetConceptDao.findByValueSetResourcePidAndCode(valueSetResourcePid.getIdAsLong(), theCode));
			} else if (isNotBlank(theSystem)) {
				concepts.addAll(findByValueSetResourcePidSystemAndCode(valueSetResourcePid, theSystem, theCode));
			}
		} else if (theCoding != null) {
			if (theCoding.hasSystem() && theCoding.hasCode()) {
				concepts.addAll(findByValueSetResourcePidSystemAndCode(valueSetResourcePid, theCoding.getSystem(), theCoding.getCode()));
			}
		} else if (theCodeableConcept != null) {
			for (Coding coding : theCodeableConcept.getCoding()) {
				if (coding.hasSystem() && coding.hasCode()) {
					concepts.addAll(findByValueSetResourcePidSystemAndCode(valueSetResourcePid, coding.getSystem(), coding.getCode()));
					if (!concepts.isEmpty()) {
						break;
					}
				}
			}
		} else {
			return null;
		}

		TermValueSet valueSetEntity = myTermValueSetDao.findByResourcePid(valueSetResourcePid.getIdAsLong()).orElseThrow(IllegalStateException::new);
		String timingDescription = toHumanReadableExpansionTimestamp(valueSetEntity);
		String msg = myContext.getLocalizer().getMessage(TermReadSvcImpl.class, "validationPerformedAgainstPreExpansion", timingDescription);

		if (theValidationOptions.isValidateDisplay() && concepts.size() > 0) {
			String systemVersion = null;
			for (TermValueSetConcept concept : concepts) {
				systemVersion = concept.getSystemVersion();
				if (isBlank(theDisplay) || isBlank(concept.getDisplay()) || theDisplay.equals(concept.getDisplay())) {
					return new IValidationSupport.CodeValidationResult()
						.setCode(concept.getCode())
						.setDisplay(concept.getDisplay())
						.setCodeSystemVersion(concept.getSystemVersion())
						.setMessage(msg);
				}
			}

			String expectedDisplay = concepts.get(0).getDisplay();
			String append = createMessageAppendForDisplayMismatch(theSystem, theDisplay, expectedDisplay) + " - " + msg;
			return createFailureCodeValidationResult(theSystem, theCode, systemVersion, append).setDisplay(expectedDisplay);
		}

		if (!concepts.isEmpty()) {
			return new IValidationSupport.CodeValidationResult()
				.setCode(concepts.get(0).getCode())
				.setDisplay(concepts.get(0).getDisplay())
				.setCodeSystemVersion(concepts.get(0).getSystemVersion())
				.setMessage(msg);
		}

		// Ok, we failed
		List<TermValueSetConcept> outcome = myValueSetConceptDao.findByTermValueSetIdSystemOnly(Pageable.ofSize(1), valueSetEntity.getId(), theSystem);
		String append;
		if (outcome.size() == 0) {
			append = " - No codes in ValueSet belong to CodeSystem with URL " + theSystem;
		} else {
			append = " - Unknown code " + theSystem + "#" + theCode + ". " + msg;
		}

		return createFailureCodeValidationResult(theSystem, theCode, null, append);
	}

	private CodeValidationResult createFailureCodeValidationResult(String theSystem, String theCode, String theCodeSystemVersion, String theAppend) {
		return new CodeValidationResult()
			.setSeverity(IssueSeverity.ERROR)
			.setCodeSystemVersion(theCodeSystemVersion)
			.setMessage("Unable to validate code " + theSystem + "#" + theCode + theAppend);
	}

	private List<TermValueSetConcept> findByValueSetResourcePidSystemAndCode(ResourcePersistentId theResourcePid, String theSystem, String theCode) {
		assert TransactionSynchronizationManager.isSynchronizationActive();

		List<TermValueSetConcept> retVal = new ArrayList<>();
		Optional<TermValueSetConcept> optionalTermValueSetConcept;
		int versionIndex = theSystem.indexOf("|");
		if (versionIndex >= 0) {
			String systemUrl = theSystem.substring(0, versionIndex);
			String systemVersion = theSystem.substring(versionIndex + 1);
			optionalTermValueSetConcept = myValueSetConceptDao.findByValueSetResourcePidSystemAndCodeWithVersion(theResourcePid.getIdAsLong(), systemUrl, systemVersion, theCode);
		} else {
			optionalTermValueSetConcept = myValueSetConceptDao.findByValueSetResourcePidSystemAndCode(theResourcePid.getIdAsLong(), theSystem, theCode);
		}
		optionalTermValueSetConcept.ifPresent(retVal::add);
		return retVal;
	}

	private void fetchChildren(TermConcept theConcept, Set<TermConcept> theSetToPopulate) {
		for (TermConceptParentChildLink nextChildLink : theConcept.getChildren()) {
			TermConcept nextChild = nextChildLink.getChild();
			if (addToSet(theSetToPopulate, nextChild)) {
				fetchChildren(nextChild, theSetToPopulate);
			}
		}
	}

	private Optional<TermConcept> fetchLoadedCode(Long theCodeSystemResourcePid, String theCode) {
		TermCodeSystemVersion codeSystem = myCodeSystemVersionDao.findCurrentVersionForCodeSystemResourcePid(theCodeSystemResourcePid);
		return myConceptDao.findByCodeSystemAndCode(codeSystem.getPid(), theCode);
	}

	private void fetchParents(TermConcept theConcept, Set<TermConcept> theSetToPopulate) {
		for (TermConceptParentChildLink nextChildLink : theConcept.getParents()) {
			TermConcept nextChild = nextChildLink.getParent();
			if (addToSet(theSetToPopulate, nextChild)) {
				fetchParents(nextChild, theSetToPopulate);
			}
		}
	}

	@Override
	public Optional<TermConcept> findCode(String theCodeSystem, String theCode) {
		/*
		 * Loading concepts without a transaction causes issues later on some
		 * platforms (e.g. PSQL) so this transactiontemplate is here to make
		 * sure that we always call this with an open transaction
		 */
		TransactionTemplate txTemplate = new TransactionTemplate(myTransactionManager);
		txTemplate.setPropagationBehavior(TransactionDefinition.PROPAGATION_MANDATORY);
		txTemplate.setReadOnly(true);

		return txTemplate.execute(t -> {
			TermCodeSystemVersionDetails csv = getCurrentCodeSystemVersion(theCodeSystem);
			if (csv == null) {
				return Optional.empty();
			}
			return myConceptDao.findByCodeSystemAndCode(csv.myPid, theCode);
		});
	}

	@Override
	@Transactional(propagation = Propagation.MANDATORY)
	public List<TermConcept> findCodes(String theCodeSystem, List<String> theCodeList) {
<<<<<<< HEAD
		TermCodeSystemVersion csv = getCurrentCodeSystemVersion(theCodeSystem);
		if (csv == null) {
			return Collections.emptyList();
		}
=======
		TermCodeSystemVersionDetails csv = getCurrentCodeSystemVersion(theCodeSystem);
		if (csv == null) { return Collections.emptyList(); }
>>>>>>> b3ebbe79

		return myConceptDao.findByCodeSystemAndCodeList(csv.myPid, theCodeList);
	}

	@Nullable
	private TermCodeSystemVersionDetails getCurrentCodeSystemVersion(String theCodeSystemIdentifier) {
		String version = getVersionFromIdentifier(theCodeSystemIdentifier);
		TermCodeSystemVersionDetails retVal = myCodeSystemCurrentVersionCache.get(theCodeSystemIdentifier, t -> myTxTemplate.execute(tx -> {
			TermCodeSystemVersion csv = null;
			TermCodeSystem cs = myCodeSystemDao.findByCodeSystemUri(getUrlFromIdentifier(theCodeSystemIdentifier));
			if (cs != null) {
				if (version != null) {
					csv = myCodeSystemVersionDao.findByCodeSystemPidAndVersion(cs.getPid(), version);
				} else if (cs.getCurrentVersion() != null) {
					csv = cs.getCurrentVersion();
				}
			}
			if (csv != null) {
				return new TermCodeSystemVersionDetails(csv.getPid(), csv.getCodeSystemVersionId());
			} else {
				return NO_CURRENT_VERSION;
			}
		}));
		if (retVal == NO_CURRENT_VERSION) {
			return null;
		}
		return retVal;
	}


	private static class TermCodeSystemVersionDetails {


		private final long myPid;
		private final String myCodeSystemVersionId;

		public TermCodeSystemVersionDetails(long thePid, String theCodeSystemVersionId) {
			myPid = thePid;
			myCodeSystemVersionId = theCodeSystemVersionId;
		}
	}

	private String getVersionFromIdentifier(String theUri) {
		String retVal = null;
		if (StringUtils.isNotEmpty((theUri))) {
			int versionSeparator = theUri.lastIndexOf('|');
			if (versionSeparator != -1) {
				retVal = theUri.substring(versionSeparator + 1);
			}
		}
		return retVal;
	}

	private String getUrlFromIdentifier(String theUri) {
		String retVal = theUri;
		if (StringUtils.isNotEmpty((theUri))) {
			int versionSeparator = theUri.lastIndexOf('|');
			if (versionSeparator != -1) {
				retVal = theUri.substring(0, versionSeparator);
			}
		}
		return retVal;
	}

	@Transactional(propagation = Propagation.REQUIRED)
	@Override
	public Set<TermConcept> findCodesAbove(Long theCodeSystemResourcePid, Long theCodeSystemVersionPid, String theCode) {
		StopWatch stopwatch = new StopWatch();

		Optional<TermConcept> concept = fetchLoadedCode(theCodeSystemResourcePid, theCode);
		if (concept.isEmpty()) {
			return Collections.emptySet();
		}

		Set<TermConcept> retVal = new HashSet<>();
		retVal.add(concept.get());

		fetchParents(concept.get(), retVal);

		ourLog.debug("Fetched {} codes above code {} in {}ms", retVal.size(), theCode, stopwatch.getMillis());
		return retVal;
	}

	@Transactional
	@Override
	public List<FhirVersionIndependentConcept> findCodesAbove(String theSystem, String theCode) {
		TermCodeSystem cs = getCodeSystem(theSystem);
		if (cs == null) {
			return findCodesAboveUsingBuiltInSystems(theSystem, theCode);
		}
		TermCodeSystemVersion csv = cs.getCurrentVersion();

		Set<TermConcept> codes = findCodesAbove(cs.getResource().getId(), csv.getPid(), theCode);
		return toVersionIndependentConcepts(theSystem, codes);
	}

	@Transactional(propagation = Propagation.REQUIRED)
	@Override
	public Set<TermConcept> findCodesBelow(Long theCodeSystemResourcePid, Long theCodeSystemVersionPid, String theCode) {
		Stopwatch stopwatch = Stopwatch.createStarted();

		Optional<TermConcept> concept = fetchLoadedCode(theCodeSystemResourcePid, theCode);
		if (concept.isEmpty()) {
			return Collections.emptySet();
		}

		Set<TermConcept> retVal = new HashSet<>();
		retVal.add(concept.get());

		fetchChildren(concept.get(), retVal);

		ourLog.debug("Fetched {} codes below code {} in {}ms", retVal.size(), theCode, stopwatch.elapsed(TimeUnit.MILLISECONDS));
		return retVal;
	}

	@Transactional
	@Override
	public List<FhirVersionIndependentConcept> findCodesBelow(String theSystem, String theCode) {
		TermCodeSystem cs = getCodeSystem(theSystem);
		if (cs == null) {
			return findCodesBelowUsingBuiltInSystems(theSystem, theCode);
		}
		TermCodeSystemVersion csv = cs.getCurrentVersion();

		Set<TermConcept> codes = findCodesBelow(cs.getResource().getId(), csv.getPid(), theCode);
		return toVersionIndependentConcepts(theSystem, codes);
	}

	private TermCodeSystem getCodeSystem(String theSystem) {
		return myCodeSystemDao.findByCodeSystemUri(theSystem);
	}

	@PostConstruct
	public void start() {
		RuleBasedTransactionAttribute rules = new RuleBasedTransactionAttribute();
		rules.getRollbackRules().add(new NoRollbackRuleAttribute(ExpansionTooCostlyException.class));
		myTxTemplate = new TransactionTemplate(myTransactionManager, rules);
		scheduleJob();
	}

	public void scheduleJob() {
		// Register scheduled job to pre-expand ValueSets
		// In the future it would be great to make this a cluster-aware task somehow
		ScheduledJobDefinition vsJobDefinition = new ScheduledJobDefinition();
		vsJobDefinition.setId(getClass().getName());
		vsJobDefinition.setJobClass(Job.class);
		mySchedulerService.scheduleClusteredJob(10 * DateUtils.MILLIS_PER_MINUTE, vsJobDefinition);
	}

	@Override
	public synchronized void preExpandDeferredValueSetsToTerminologyTables() {
		if (!myDaoConfig.isEnableTaskPreExpandValueSets()) {
			return;
		}
		if (isNotSafeToPreExpandValueSets()) {
			ourLog.info("Skipping scheduled pre-expansion of ValueSets while deferred entities are being loaded.");
			return;
		}
		TransactionTemplate txTemplate = new TransactionTemplate(myTxManager);

		while (true) {
			StopWatch sw = new StopWatch();
			TermValueSet valueSetToExpand = txTemplate.execute(t -> {
				Optional<TermValueSet> optionalTermValueSet = getNextTermValueSetNotExpanded();
				if (optionalTermValueSet.isEmpty()) {
					return null;
				}

				TermValueSet termValueSet = optionalTermValueSet.get();
				termValueSet.setTotalConcepts(0L);
				termValueSet.setTotalConceptDesignations(0L);
				termValueSet.setExpansionStatus(TermValueSetPreExpansionStatusEnum.EXPANSION_IN_PROGRESS);
				return myTermValueSetDao.saveAndFlush(termValueSet);
			});
			if (valueSetToExpand == null) {
				return;
			}

			// We have a ValueSet to pre-expand.
			setPreExpandingValueSets(true);
			try {
				ValueSet valueSet = txTemplate.execute(t -> {
					TermValueSet refreshedValueSetToExpand = myTermValueSetDao.findById(valueSetToExpand.getId()).orElseThrow(() -> new IllegalStateException("Unknown VS ID: " + valueSetToExpand.getId()));
					return getValueSetFromResourceTable(refreshedValueSetToExpand.getResource());
				});
				assert valueSet != null;

				ValueSetConceptAccumulator accumulator = new ValueSetConceptAccumulator(valueSetToExpand, myTermValueSetDao, myValueSetConceptDao, myValueSetConceptDesignationDao);
				ValueSetExpansionOptions options = new ValueSetExpansionOptions();
				options.setIncludeHierarchy(true);
				expandValueSet(options, valueSet, accumulator);

				// We are done with this ValueSet.
				txTemplate.executeWithoutResult(t -> {
					valueSetToExpand.setExpansionStatus(TermValueSetPreExpansionStatusEnum.EXPANDED);
					valueSetToExpand.setExpansionTimestamp(new Date());
					myTermValueSetDao.saveAndFlush(valueSetToExpand);

				});

				afterValueSetExpansionStatusChange();

				ourLog.info("Pre-expanded ValueSet[{}] with URL[{}] - Saved {} concepts in {}", valueSet.getId(), valueSet.getUrl(), accumulator.getConceptsSaved(), sw);

			} catch (Exception e) {
				ourLog.error("Failed to pre-expand ValueSet: " + e.getMessage(), e);
				txTemplate.executeWithoutResult(t -> {
					valueSetToExpand.setExpansionStatus(TermValueSetPreExpansionStatusEnum.FAILED_TO_EXPAND);
					myTermValueSetDao.saveAndFlush(valueSetToExpand);

				});

			} finally {
				setPreExpandingValueSets(false);
			}
		}
	}

<<<<<<< HEAD
=======
	/*
	 * If a ValueSet has just finished pre-expanding, let's flush the caches. This is
	 * kind of a blunt tool, but it should ensure that users don't get unpredictable
	 * results while they test changes, which is probably a worthwhile sacrifice
	 */
	private void afterValueSetExpansionStatusChange() {
		// TODO: JA2 - Move this caching into the memorycacheservice, and only purge the
		// relevant individual cache
		myCachingValidationSupport.invalidateCaches();
	}

	private synchronized void setPreExpandingValueSets(boolean thePreExpandingValueSets) {
		myPreExpandingValueSets = thePreExpandingValueSets;
	}

>>>>>>> b3ebbe79
	private synchronized boolean isPreExpandingValueSets() {
		return myPreExpandingValueSets;
	}

<<<<<<< HEAD
	private synchronized void setPreExpandingValueSets(boolean thePreExpandingValueSets) {
		myPreExpandingValueSets = thePreExpandingValueSets;
	}

	@Override
	@Transactional
	public CodeValidationResult validateCode(ConceptValidationOptions theOptions, IIdType theValueSetId, String theValueSetIdentifier, String theCodeSystemIdentifierToValidate, String theCodeToValidate, String theDisplayToValidate, IBaseDatatype theCodingToValidate, IBaseDatatype theCodeableConceptToValidate) {

		CodeableConcept codeableConcept = myVersionCanonicalizer.codeableConceptToCanonical(theCodeableConceptToValidate);
		boolean haveCodeableConcept = codeableConcept != null && codeableConcept.getCoding().size() > 0;

		Coding canonicalCodingToValidate = myVersionCanonicalizer.codingToCanonical((IBaseCoding) theCodingToValidate);
		boolean haveCoding = canonicalCodingToValidate != null && !canonicalCodingToValidate.isEmpty();

		boolean haveCode = theCodeToValidate != null && !theCodeToValidate.isEmpty();

		if (!haveCodeableConcept && !haveCoding && !haveCode) {
			throw new InvalidRequestException(Msg.code(899) + "No code, coding, or codeableConcept provided to validate");
		}
		if (!LogicUtil.multiXor(haveCodeableConcept, haveCoding, haveCode)) {
			throw new InvalidRequestException(Msg.code(900) + "$validate-code can only validate (system AND code) OR (coding) OR (codeableConcept)");
		}

		boolean haveIdentifierParam = isNotBlank(theValueSetIdentifier);
		String valueSetIdentifier;
		if (theValueSetId != null) {
			IBaseResource valueSet = myDaoRegistry.getResourceDao("ValueSet").read(theValueSetId);
			StringBuilder valueSetIdentifierBuilder = new StringBuilder(CommonCodeSystemsTerminologyService.getValueSetUrl(valueSet));
			String valueSetVersion = CommonCodeSystemsTerminologyService.getValueSetVersion(valueSet);
			if (valueSetVersion != null) {
				valueSetIdentifierBuilder.append("|").append(valueSetVersion);
			}
			valueSetIdentifier = valueSetIdentifierBuilder.toString();

		} else if (haveIdentifierParam) {
			valueSetIdentifier = theValueSetIdentifier;
		} else {
			throw new InvalidRequestException(Msg.code(901) + "Either ValueSet ID or ValueSet identifier or system and code must be provided. Unable to validate.");
		}

		ValidationSupportContext validationContext = new ValidationSupportContext(provideValidationSupport());

		String codeValueToValidate = theCodeToValidate;
		String codeSystemIdentifierValueToValidate = theCodeSystemIdentifierToValidate;
		String codeDisplayValueToValidate = theDisplayToValidate;

		if (haveCodeableConcept) {
			for (int i = 0; i < codeableConcept.getCoding().size(); i++) {
				Coding nextCoding = codeableConcept.getCoding().get(i);
				String codeSystemIdentifier;
				if (nextCoding.hasVersion()) {
					codeSystemIdentifier = nextCoding.getSystem() + "|" + nextCoding.getVersion();
				} else {
					codeSystemIdentifier = nextCoding.getSystem();
				}
				CodeValidationResult nextValidation = validateCode(validationContext, theOptions, codeSystemIdentifier, nextCoding.getCode(), nextCoding.getDisplay(), valueSetIdentifier);
				if (nextValidation.isOk() || i == codeableConcept.getCoding().size() - 1) {
					return nextValidation;
				}
			}
		} else if (haveCoding) {
			if (canonicalCodingToValidate.hasVersion()) {
				codeSystemIdentifierValueToValidate = canonicalCodingToValidate.getSystem() + "|" + canonicalCodingToValidate.getVersion();
			} else {
				codeSystemIdentifierValueToValidate = canonicalCodingToValidate.getSystem();
			}
			codeValueToValidate = canonicalCodingToValidate.getCode();
			codeDisplayValueToValidate = canonicalCodingToValidate.getDisplay();
		}

		return validateCode(validationContext, theOptions, codeSystemIdentifierValueToValidate, codeValueToValidate, codeDisplayValueToValidate, valueSetIdentifier);
	}
=======
>>>>>>> b3ebbe79

	private boolean isNotSafeToPreExpandValueSets() {
		return myDeferredStorageSvc != null && !myDeferredStorageSvc.isStorageQueueEmpty(true);
	}

	private Optional<TermValueSet> getNextTermValueSetNotExpanded() {
		Optional<TermValueSet> retVal = Optional.empty();
		Slice<TermValueSet> page = myTermValueSetDao.findByExpansionStatus(PageRequest.of(0, 1), TermValueSetPreExpansionStatusEnum.NOT_EXPANDED);

		if (!page.getContent().isEmpty()) {
			retVal = Optional.of(page.getContent().get(0));
		}

		return retVal;
	}

	@Override
	@Transactional
	public void storeTermValueSet(ResourceTable theResourceTable, ValueSet theValueSet) {

		ValidateUtil.isTrueOrThrowInvalidRequest(theResourceTable != null, "No resource supplied");
		if (isPlaceholder(theValueSet)) {
			ourLog.info("Not storing TermValueSet for placeholder {}", theValueSet.getIdElement().toVersionless().getValueAsString());
			return;
		}

		ValidateUtil.isNotBlankOrThrowUnprocessableEntity(theValueSet.getUrl(), "ValueSet has no value for ValueSet.url");
		ourLog.info("Storing TermValueSet for {}", theValueSet.getIdElement().toVersionless().getValueAsString());

		/*
		 * Get CodeSystem and validate CodeSystemVersion
		 */
		TermValueSet termValueSet = new TermValueSet();
		termValueSet.setResource(theResourceTable);
		termValueSet.setUrl(theValueSet.getUrl());
		termValueSet.setVersion(theValueSet.getVersion());
		termValueSet.setName(theValueSet.hasName() ? theValueSet.getName() : null);

		// Delete version being replaced
		deleteValueSetForResource(theResourceTable);

		/*
		 * Do the upload.
		 */
		String url = termValueSet.getUrl();
		String version = termValueSet.getVersion();
		Optional<TermValueSet> optionalExistingTermValueSetByUrl;
		if (version != null) {
			optionalExistingTermValueSetByUrl = myTermValueSetDao.findTermValueSetByUrlAndVersion(url, version);
		} else {
			optionalExistingTermValueSetByUrl = myTermValueSetDao.findTermValueSetByUrlAndNullVersion(url);
		}
		if (optionalExistingTermValueSetByUrl.isEmpty()) {

			myTermValueSetDao.save(termValueSet);

		} else {
			TermValueSet existingTermValueSet = optionalExistingTermValueSetByUrl.get();
			String msg;
			if (version != null) {
				msg = myContext.getLocalizer().getMessage(
					TermReadSvcImpl.class,
					"cannotCreateDuplicateValueSetUrlAndVersion",
					url, version, existingTermValueSet.getResource().getIdDt().toUnqualifiedVersionless().getValue());
			} else {
				msg = myContext.getLocalizer().getMessage(
					TermReadSvcImpl.class,
					"cannotCreateDuplicateValueSetUrl",
					url, existingTermValueSet.getResource().getIdDt().toUnqualifiedVersionless().getValue());
			}
			throw new UnprocessableEntityException(Msg.code(902) + msg);
		}
	}

	@Override
	@Transactional
	public IFhirResourceDaoCodeSystem.SubsumesResult subsumes(IPrimitiveType<String> theCodeA, IPrimitiveType<String> theCodeB,
																				 IPrimitiveType<String> theSystem, IBaseCoding theCodingA, IBaseCoding theCodingB) {
		FhirVersionIndependentConcept conceptA = toConcept(theCodeA, theSystem, theCodingA);
		FhirVersionIndependentConcept conceptB = toConcept(theCodeB, theSystem, theCodingB);

		if (!StringUtils.equals(conceptA.getSystem(), conceptB.getSystem())) {
			throw new InvalidRequestException(Msg.code(903) + "Unable to test subsumption across different code systems");
		}

		if (!StringUtils.equals(conceptA.getSystemVersion(), conceptB.getSystemVersion())) {
			throw new InvalidRequestException(Msg.code(904) + "Unable to test subsumption across different code system versions");
		}

		String codeASystemIdentifier;
		if (StringUtils.isNotEmpty(conceptA.getSystemVersion())) {
			codeASystemIdentifier = conceptA.getSystem() + "|" + conceptA.getSystemVersion();
		} else {
			codeASystemIdentifier = conceptA.getSystem();
		}
		TermConcept codeA = findCode(codeASystemIdentifier, conceptA.getCode())
			.orElseThrow(() -> new InvalidRequestException("Unknown code: " + conceptA));

		String codeBSystemIdentifier;
		if (StringUtils.isNotEmpty(conceptB.getSystemVersion())) {
			codeBSystemIdentifier = conceptB.getSystem() + "|" + conceptB.getSystemVersion();
		} else {
			codeBSystemIdentifier = conceptB.getSystem();
		}
		TermConcept codeB = findCode(codeBSystemIdentifier, conceptB.getCode())
			.orElseThrow(() -> new InvalidRequestException("Unknown code: " + conceptB));

		SearchSession searchSession = Search.session(myEntityManager);

		ConceptSubsumptionOutcome subsumes;
		subsumes = testForSubsumption(searchSession, codeA, codeB, ConceptSubsumptionOutcome.SUBSUMES);
		if (subsumes == null) {
			subsumes = testForSubsumption(searchSession, codeB, codeA, ConceptSubsumptionOutcome.SUBSUMEDBY);
		}
		if (subsumes == null) {
			subsumes = ConceptSubsumptionOutcome.NOTSUBSUMED;
		}

		return new IFhirResourceDaoCodeSystem.SubsumesResult(subsumes);
	}

	protected IValidationSupport.LookupCodeResult lookupCode(String theSystem, String theCode, String theDisplayLanguage) {
		TransactionTemplate txTemplate = new TransactionTemplate(myTransactionManager);
		return txTemplate.execute(t -> {
			Optional<TermConcept> codeOpt = findCode(theSystem, theCode);
			if (codeOpt.isPresent()) {
				TermConcept code = codeOpt.get();

				IValidationSupport.LookupCodeResult result = new IValidationSupport.LookupCodeResult();
				result.setCodeSystemDisplayName(code.getCodeSystemVersion().getCodeSystemDisplayName());
				result.setCodeSystemVersion(code.getCodeSystemVersion().getCodeSystemVersionId());
				result.setSearchedForSystem(theSystem);
				result.setSearchedForCode(theCode);
				result.setFound(true);
				result.setCodeDisplay(code.getDisplay());

				for (TermConceptDesignation next : code.getDesignations()) {
					// filter out the designation based on displayLanguage if any
					if (isDisplayLanguageMatch(theDisplayLanguage, next.getLanguage())) {
						IValidationSupport.ConceptDesignation designation = new IValidationSupport.ConceptDesignation();
						designation.setLanguage(next.getLanguage());
						designation.setUseSystem(next.getUseSystem());
						designation.setUseCode(next.getUseCode());
						designation.setUseDisplay(next.getUseDisplay());
						designation.setValue(next.getValue());
						result.getDesignations().add(designation);
					}
				}

				for (TermConceptProperty next : code.getProperties()) {
					if (next.getType() == TermConceptPropertyTypeEnum.CODING) {
						IValidationSupport.CodingConceptProperty property = new IValidationSupport.CodingConceptProperty(next.getKey(), next.getCodeSystem(), next.getValue(), next.getDisplay());
						result.getProperties().add(property);
					} else if (next.getType() == TermConceptPropertyTypeEnum.STRING) {
						IValidationSupport.StringConceptProperty property = new IValidationSupport.StringConceptProperty(next.getKey(), next.getValue());
						result.getProperties().add(property);
					} else {
						throw new InternalErrorException(Msg.code(905) + "Unknown type: " + next.getType());
					}
				}

				return result;

			} else {
				return new LookupCodeResult()
					.setFound(false);
			}
		});
	}

	@Nullable
	private ConceptSubsumptionOutcome testForSubsumption(SearchSession theSearchSession, TermConcept theLeft, TermConcept theRight, ConceptSubsumptionOutcome theOutput) {
		List<TermConcept> fetch = theSearchSession.search(TermConcept.class)
			.where(f -> f.bool()
				.must(f.match().field("myId").matching(theRight.getId()))
				.must(f.match().field("myParentPids").matching(Long.toString(theLeft.getId())))
			).fetchHits(1);

		if (fetch.size() > 0) {
			return theOutput;
		} else {
			return null;
		}
	}

	private ArrayList<FhirVersionIndependentConcept> toVersionIndependentConcepts(String theSystem, Set<TermConcept> codes) {
		ArrayList<FhirVersionIndependentConcept> retVal = new ArrayList<>(codes.size());
		for (TermConcept next : codes) {
			retVal.add(new FhirVersionIndependentConcept(theSystem, next.getCode()));
		}
		return retVal;
	}

	@Override
	@Transactional
	public CodeValidationResult validateCodeInValueSet(ValidationSupportContext theValidationSupportContext, ConceptValidationOptions theOptions, String theCodeSystem, String theCode, String theDisplay, @Nonnull IBaseResource theValueSet) {
		invokeRunnableForUnitTest();

		IPrimitiveType<?> urlPrimitive;
		if (theValueSet instanceof org.hl7.fhir.dstu2.model.ValueSet) {
			urlPrimitive = FhirContext.forDstu2Hl7OrgCached().newTerser().getSingleValueOrNull(theValueSet, "url", IPrimitiveType.class);
		} else {
			urlPrimitive = myContext.newTerser().getSingleValueOrNull(theValueSet, "url", IPrimitiveType.class);
		}
		String url = urlPrimitive.getValueAsString();
		if (isNotBlank(url)) {
			return validateCode(theValidationSupportContext, theOptions, theCodeSystem, theCode, theDisplay, url);
		}
		return null;
	}

	@CoverageIgnore
	@Override
	public IValidationSupport.CodeValidationResult validateCode(@Nonnull ValidationSupportContext theValidationSupportContext, @Nonnull ConceptValidationOptions theOptions, String theCodeSystemUrl, String theCode, String theDisplay, String theValueSetUrl) {
		//TODO GGG TRY TO JUST AUTO_PASS HERE AND SEE WHAT HAPPENS.
		invokeRunnableForUnitTest();

		if (isNotBlank(theValueSetUrl)) {
			return validateCodeInValueSet(theValidationSupportContext, theOptions, theValueSetUrl, theCodeSystemUrl, theCode, theDisplay);
		}

		TransactionTemplate txTemplate = new TransactionTemplate(myTransactionManager);
		txTemplate.setPropagationBehavior(TransactionDefinition.PROPAGATION_REQUIRED);
		txTemplate.setReadOnly(true);
		Optional<FhirVersionIndependentConcept> codeOpt = txTemplate.execute(tx -> findCode(theCodeSystemUrl, theCode).map(c -> {
			String codeSystemVersionId = getCurrentCodeSystemVersion(theCodeSystemUrl).myCodeSystemVersionId;
			return new FhirVersionIndependentConcept(theCodeSystemUrl, c.getCode(), c.getDisplay(), codeSystemVersionId);
		}));

		if (codeOpt != null && codeOpt.isPresent()) {
			FhirVersionIndependentConcept code = codeOpt.get();
			if (!theOptions.isValidateDisplay() || isBlank(code.getDisplay()) || isBlank(theDisplay) || code.getDisplay().equals(theDisplay)) {
				return new CodeValidationResult()
					.setCode(code.getCode())
					.setDisplay(code.getDisplay());
			} else {
				String messageAppend = createMessageAppendForDisplayMismatch(theCodeSystemUrl, theDisplay, code.getDisplay());
				return createFailureCodeValidationResult(theCodeSystemUrl, theCode, code.getSystemVersion(), messageAppend).setDisplay(code.getDisplay());
			}
		}

		return createFailureCodeValidationResult(theCodeSystemUrl, theCode, null, createMessageAppendForCodeNotFoundInCodeSystem(theCodeSystemUrl));
	}

	IValidationSupport.CodeValidationResult validateCodeInValueSet(ValidationSupportContext theValidationSupportContext, ConceptValidationOptions theValidationOptions, String theValueSetUrl, String theCodeSystem, String theCode, String theDisplay) {
		IBaseResource valueSet = theValidationSupportContext.getRootValidationSupport().fetchValueSet(theValueSetUrl);
		CodeValidationResult retVal = null;

		// If we don't have a PID, this came from some source other than the JPA
		// database, so we don't need to check if it's pre-expanded or not
		if (valueSet instanceof IAnyResource) {
			Long pid = IDao.RESOURCE_PID.get((IAnyResource) valueSet);
			if (pid != null) {
				TransactionTemplate txTemplate = new TransactionTemplate(myTxManager);
				retVal = txTemplate.execute(tx -> {
					if (isValueSetPreExpandedForCodeValidation(valueSet)) {
						return validateCodeIsInPreExpandedValueSet(theValidationOptions, valueSet, theCodeSystem, theCode, theDisplay, null, null);
					} else {
						return null;
					}
				});
			}
		}

		if (retVal == null) {
			if (valueSet != null) {
				retVal = new InMemoryTerminologyServerValidationSupport(myContext).validateCodeInValueSet(theValidationSupportContext, theValidationOptions, theCodeSystem, theCode, theDisplay, valueSet);
			} else {
				String append = " - Unable to locate ValueSet[" + theValueSetUrl + "]";
				retVal = createFailureCodeValidationResult(theCodeSystem, theCode, null, append);
			}
		}

		// Check if someone is accidentally using a VS url where it should be a CS URL
		if (retVal != null && retVal.getCode() == null && theCodeSystem != null && myContext.getVersion().getVersion().isNewerThan(FhirVersionEnum.DSTU2)) {
			if (isValueSetSupported(theValidationSupportContext, theCodeSystem)) {
				if (!isCodeSystemSupported(theValidationSupportContext, theCodeSystem)) {
					String newMessage = "Unable to validate code " + theCodeSystem + "#" + theCode + " - Supplied system URL is a ValueSet URL and not a CodeSystem URL, check if it is correct: " + theCodeSystem;
					retVal.setMessage(newMessage);
				}
			}
		}

		return retVal;

	}

	@Override
	public CodeSystem fetchCanonicalCodeSystemFromCompleteContext(String theSystem) {
		IValidationSupport validationSupport = provideValidationSupport();
		IBaseResource codeSystem = validationSupport.fetchCodeSystem(theSystem);
		if (codeSystem != null) {
			codeSystem = myVersionCanonicalizer.codeSystemToCanonical(codeSystem);
		}
		return (CodeSystem) codeSystem;
	}

	@Nonnull
	private IValidationSupport provideJpaValidationSupport() {
		IValidationSupport jpaValidationSupport = myJpaValidationSupport;
		if (jpaValidationSupport == null) {
			jpaValidationSupport = myApplicationContext.getBean("myJpaValidationSupport", IValidationSupport.class);
			myJpaValidationSupport = jpaValidationSupport;
		}
		return jpaValidationSupport;
	}

	@Nonnull
	protected IValidationSupport provideValidationSupport() {
		IValidationSupport validationSupport = myValidationSupport;
		if (validationSupport == null) {
			validationSupport = myApplicationContext.getBean(IValidationSupport.class);
			myValidationSupport = validationSupport;
		}
		return validationSupport;
	}

	public ValueSet fetchCanonicalValueSetFromCompleteContext(String theSystem) {
		IValidationSupport validationSupport = provideValidationSupport();
		IBaseResource valueSet = validationSupport.fetchValueSet(theSystem);
		if (valueSet != null) {
			valueSet = myVersionCanonicalizer.valueSetToCanonical(valueSet);
		}
		return (ValueSet) valueSet;
	}

	@Override
	public IBaseResource fetchValueSet(String theValueSetUrl) {
		return provideJpaValidationSupport().fetchValueSet(theValueSetUrl);
	}

	@Override
	public FhirContext getFhirContext() {
		return myContext;
	}

	private void findCodesAbove(CodeSystem theSystem, String theSystemString, String theCode, List<FhirVersionIndependentConcept> theListToPopulate) {
		List<CodeSystem.ConceptDefinitionComponent> conceptList = theSystem.getConcept();
		for (CodeSystem.ConceptDefinitionComponent next : conceptList) {
			addTreeIfItContainsCode(theSystemString, next, theCode, theListToPopulate);
		}
	}

	@Override
	public List<FhirVersionIndependentConcept> findCodesAboveUsingBuiltInSystems(String theSystem, String theCode) {
		ArrayList<FhirVersionIndependentConcept> retVal = new ArrayList<>();
		CodeSystem system = fetchCanonicalCodeSystemFromCompleteContext(theSystem);
		if (system != null) {
			findCodesAbove(system, theSystem, theCode, retVal);
		}
		return retVal;
	}

	private void findCodesBelow(CodeSystem theSystem, String theSystemString, String theCode, List<FhirVersionIndependentConcept> theListToPopulate) {
		List<CodeSystem.ConceptDefinitionComponent> conceptList = theSystem.getConcept();
		findCodesBelow(theSystemString, theCode, theListToPopulate, conceptList);
	}

	private void findCodesBelow(String theSystemString, String theCode, List<FhirVersionIndependentConcept> theListToPopulate, List<CodeSystem.ConceptDefinitionComponent> conceptList) {
		for (CodeSystem.ConceptDefinitionComponent next : conceptList) {
			if (theCode.equals(next.getCode())) {
				addAllChildren(theSystemString, next, theListToPopulate);
			} else {
				findCodesBelow(theSystemString, theCode, theListToPopulate, next.getConcept());
			}
		}
	}

	@Override
	public List<FhirVersionIndependentConcept> findCodesBelowUsingBuiltInSystems(String theSystem, String theCode) {
		ArrayList<FhirVersionIndependentConcept> retVal = new ArrayList<>();
		CodeSystem system = fetchCanonicalCodeSystemFromCompleteContext(theSystem);
		if (system != null) {
			findCodesBelow(system, theSystem, theCode, retVal);
		}
		return retVal;
	}

	private void addAllChildren(String theSystemString, CodeSystem.ConceptDefinitionComponent theCode, List<FhirVersionIndependentConcept> theListToPopulate) {
		if (isNotBlank(theCode.getCode())) {
			theListToPopulate.add(new FhirVersionIndependentConcept(theSystemString, theCode.getCode()));
		}
		for (CodeSystem.ConceptDefinitionComponent nextChild : theCode.getConcept()) {
			addAllChildren(theSystemString, nextChild, theListToPopulate);
		}
	}

	private boolean addTreeIfItContainsCode(String theSystemString, CodeSystem.ConceptDefinitionComponent theNext, String theCode, List<FhirVersionIndependentConcept> theListToPopulate) {
		boolean foundCodeInChild = false;
		for (CodeSystem.ConceptDefinitionComponent nextChild : theNext.getConcept()) {
			foundCodeInChild |= addTreeIfItContainsCode(theSystemString, nextChild, theCode, theListToPopulate);
		}

		if (theCode.equals(theNext.getCode()) || foundCodeInChild) {
			theListToPopulate.add(new FhirVersionIndependentConcept(theSystemString, theNext.getCode()));
			return true;
		}

		return false;
	}

	@Nonnull
	private FhirVersionIndependentConcept toConcept(IPrimitiveType<String> theCodeType, IPrimitiveType<String> theCodeSystemIdentifierType, IBaseCoding theCodingType) {
		String code = theCodeType != null ? theCodeType.getValueAsString() : null;
		String system = theCodeSystemIdentifierType != null ? getUrlFromIdentifier(theCodeSystemIdentifierType.getValueAsString()) : null;
		String systemVersion = theCodeSystemIdentifierType != null ? getVersionFromIdentifier(theCodeSystemIdentifierType.getValueAsString()) : null;
		if (theCodingType != null) {
			Coding canonicalizedCoding = myVersionCanonicalizer.codingToCanonical(theCodingType);
			assert canonicalizedCoding != null; // Shouldn't be null, since theCodingType isn't
			code = canonicalizedCoding.getCode();
			system = canonicalizedCoding.getSystem();
			systemVersion = canonicalizedCoding.getVersion();
		}
		return new FhirVersionIndependentConcept(system, code, null, systemVersion);
	}


	/**
	 * When the search is for unversioned loinc system it uses the forcedId to obtain the current
	 * version, as it is not necessarily the last  one anymore.
	 * For other cases it keeps on considering the last uploaded as the current
	 */
	@Override
	public Optional<TermValueSet> findCurrentTermValueSet(String theUrl) {
		if (TermReadSvcUtil.isLoincUnversionedValueSet(theUrl)) {
			Optional<String> vsIdOpt = TermReadSvcUtil.getValueSetId(theUrl);
			if (vsIdOpt.isEmpty()) {
				return Optional.empty();
			}

			return myTermValueSetDao.findTermValueSetByForcedId(vsIdOpt.get());
		}

		List<TermValueSet> termValueSetList = myTermValueSetDao.findTermValueSetByUrl(Pageable.ofSize(1), theUrl);
		if (termValueSetList.isEmpty()) {
			return Optional.empty();
		}

		return Optional.of(termValueSetList.get(0));
	}

	@Nonnull
	private static String createMessageAppendForDisplayMismatch(String theCodeSystemUrl, String theDisplay, String theExpectedDisplay) {
		return " - Concept Display \"" + theDisplay + "\" does not match expected \"" + theExpectedDisplay + "\" for CodeSystem: " + theCodeSystemUrl;
	}

	@Nonnull
	private static String createMessageAppendForCodeNotFoundInCodeSystem(String theCodeSystemUrl) {
		return " - Code is not found in CodeSystem: " + theCodeSystemUrl;
	}

	@Override
	public Optional<IBaseResource> readCodeSystemByForcedId(String theForcedId) {
		@SuppressWarnings("unchecked")
		List<ResourceTable> resultList = (List<ResourceTable>) myEntityManager.createQuery(
			"select f.myResource from ForcedId f " +
				"where f.myResourceType = 'CodeSystem' and f.myForcedId = '" + theForcedId + "'").getResultList();
		if (resultList.isEmpty()) return Optional.empty();

		if (resultList.size() > 1)
			throw new NonUniqueResultException(Msg.code(911) + "More than one CodeSystem is pointed by forcedId: " + theForcedId + ". Was constraint "
				+ ForcedId.IDX_FORCEDID_TYPE_FID + " removed?");

		IFhirResourceDao<CodeSystem> csDao = myDaoRegistry.getResourceDao("CodeSystem");
		IBaseResource cs = csDao.toResource(resultList.get(0), false);
		return Optional.of(cs);
	}

	@Transactional
	@Override
	public ReindexTerminologyResult reindexTerminology() throws InterruptedException {
		if (myFulltextSearchSvc == null) {
			return ReindexTerminologyResult.SEARCH_SVC_DISABLED;
		}

		if (isBatchTerminologyTasksRunning()) {
			return ReindexTerminologyResult.OTHER_BATCH_TERMINOLOGY_TASKS_RUNNING;
		}

		// disallow pre-expanding ValueSets while reindexing
		myDeferredStorageSvc.setProcessDeferred(false);

		int objectLoadingThreadNumber = calculateObjectLoadingThreadNumber();
		ourLog.info("Using {} threads to load objects", objectLoadingThreadNumber);

		try {
			SearchSession searchSession = getSearchSession();
			searchSession
				.massIndexer(TermConcept.class)
				.dropAndCreateSchemaOnStart(true)
				.purgeAllOnStart(false)
				.batchSizeToLoadObjects(100)
				.cacheMode(CacheMode.IGNORE)
				.threadsToLoadObjects(6)
				.transactionTimeout(60 * SECONDS_IN_MINUTE)
				.monitor(new PojoMassIndexingLoggingMonitor(INDEXED_ROOTS_LOGGING_COUNT))
				.startAndWait();
		} finally {
			myDeferredStorageSvc.setProcessDeferred(true);
		}

		return ReindexTerminologyResult.SUCCESS;
	}


	@VisibleForTesting
	boolean isBatchTerminologyTasksRunning() {
		return isNotSafeToPreExpandValueSets() || isPreExpandingValueSets();
	}


	@VisibleForTesting
	int calculateObjectLoadingThreadNumber() {
		IConnectionPoolInfoProvider connectionPoolInfoProvider =
			new ConnectionPoolInfoProvider(myHibernatePropertiesProvider.getDataSource());
		Optional<Integer> maxConnectionsOpt = connectionPoolInfoProvider.getTotalConnectionSize();
		if (maxConnectionsOpt.isEmpty()) {
			return DEFAULT_MASS_INDEXER_OBJECT_LOADING_THREADS;
		}

		int maxConnections = maxConnectionsOpt.get();
		int usableThreads = maxConnections < 6 ? 1 : maxConnections - 5;
		int objectThreads = Math.min(usableThreads, MAX_MASS_INDEXER_OBJECT_LOADING_THREADS);
		ourLog.debug("Data source connection pool has {} connections allocated, so reindexing will use {} object " +
			"loading threads (each using a connection)", maxConnections, objectThreads);
		return objectThreads;
	}


	@VisibleForTesting
	SearchSession getSearchSession() {
		return Search.session(myEntityManager);
	}

	@Override
	public ValueSetExpansionOutcome expandValueSet(ValidationSupportContext theValidationSupportContext, ValueSetExpansionOptions theExpansionOptions, @Nonnull IBaseResource theValueSetToExpand) {
		ValueSet canonicalInput = myVersionCanonicalizer.valueSetToCanonical(theValueSetToExpand);
		org.hl7.fhir.r4.model.ValueSet expandedR4 = expandValueSet(theExpansionOptions, canonicalInput);
		return new ValueSetExpansionOutcome(myVersionCanonicalizer.valueSetFromCanonical(expandedR4));
	}

	@Override
	public IBaseResource expandValueSet(ValueSetExpansionOptions theExpansionOptions, IBaseResource theInput) {
		org.hl7.fhir.r4.model.ValueSet valueSetToExpand = myVersionCanonicalizer.valueSetToCanonical(theInput);
		org.hl7.fhir.r4.model.ValueSet valueSetR4 = expandValueSet(theExpansionOptions, valueSetToExpand);
		return myVersionCanonicalizer.valueSetFromCanonical(valueSetR4);
	}

	@Override
	public void expandValueSet(ValueSetExpansionOptions theExpansionOptions, IBaseResource theValueSetToExpand, IValueSetConceptAccumulator theValueSetCodeAccumulator) {
		org.hl7.fhir.r4.model.ValueSet valueSetToExpand = myVersionCanonicalizer.valueSetToCanonical(theValueSetToExpand);
		expandValueSet(theExpansionOptions, valueSetToExpand, theValueSetCodeAccumulator);
	}

	private org.hl7.fhir.r4.model.ValueSet getValueSetFromResourceTable(ResourceTable theResourceTable) {
		Class<? extends IBaseResource> type = getFhirContext().getResourceDefinition("ValueSet").getImplementingClass();
		IBaseResource valueSet = myDaoRegistry.getResourceDao("ValueSet").toResource(type, theResourceTable, null, false);
		return myVersionCanonicalizer.valueSetToCanonical(valueSet);
	}

	@Override
	public CodeValidationResult validateCodeIsInPreExpandedValueSet(ConceptValidationOptions theOptions, IBaseResource theValueSet, String theSystem, String theCode, String theDisplay, IBaseDatatype theCoding, IBaseDatatype theCodeableConcept) {
		ValidateUtil.isNotNullOrThrowUnprocessableEntity(theValueSet, "ValueSet must not be null");
		org.hl7.fhir.r4.model.ValueSet valueSetR4 = myVersionCanonicalizer.valueSetToCanonical(theValueSet);
		org.hl7.fhir.r4.model.Coding codingR4 = myVersionCanonicalizer.codingToCanonical((IBaseCoding) theCoding);
		org.hl7.fhir.r4.model.CodeableConcept codeableConcept = myVersionCanonicalizer.codeableConceptToCanonical(theCodeableConcept);

		return validateCodeIsInPreExpandedValueSet(theOptions, valueSetR4, theSystem, theCode, theDisplay, codingR4, codeableConcept);
	}

	@Override
	public boolean isValueSetPreExpandedForCodeValidation(IBaseResource theValueSet) {
		ValidateUtil.isNotNullOrThrowUnprocessableEntity(theValueSet, "ValueSet must not be null");
		org.hl7.fhir.r4.model.ValueSet valueSetR4 = myVersionCanonicalizer.valueSetToCanonical(theValueSet);
		return isValueSetPreExpandedForCodeValidation(valueSetR4);
	}

	@Override
	public LookupCodeResult lookupCode(ValidationSupportContext theValidationSupportContext, String theSystem, String theCode, String theDisplayLanguage) {
		return lookupCode(theSystem, theCode, theDisplayLanguage);
	}

	static boolean isValueSetDisplayLanguageMatch(ValueSetExpansionOptions theExpansionOptions, String theStoredLang) {
		if (theExpansionOptions == null) {
			return true;
		}

		if (theExpansionOptions.getTheDisplayLanguage() == null || theStoredLang == null) {
			return true;
		}

		return theExpansionOptions.getTheDisplayLanguage().equalsIgnoreCase(theStoredLang);

	}

	@VisibleForTesting
	public static void setForceDisableHibernateSearchForUnitTest(boolean theForceDisableHibernateSearchForUnitTest) {
		ourForceDisableHibernateSearchForUnitTest = theForceDisableHibernateSearchForUnitTest;
	}

	static boolean isPlaceholder(DomainResource theResource) {
		boolean retVal = false;
		Extension extension = theResource.getExtensionByUrl(HapiExtensions.EXT_RESOURCE_PLACEHOLDER);
		if (extension != null && extension.hasValue() && extension.getValue() instanceof BooleanType) {
			retVal = ((BooleanType) extension.getValue()).booleanValue();
		}
		return retVal;
	}

	/**
	 * This is only used for unit tests to test failure conditions
	 */
	static void invokeRunnableForUnitTest() {
		if (myInvokeOnNextCallForUnitTest != null) {
			Runnable invokeOnNextCallForUnitTest = myInvokeOnNextCallForUnitTest;
			myInvokeOnNextCallForUnitTest = null;
			invokeOnNextCallForUnitTest.run();
		}
	}

	@VisibleForTesting
	public static void setInvokeOnNextCallForUnitTest(Runnable theInvokeOnNextCallForUnitTest) {
		myInvokeOnNextCallForUnitTest = theInvokeOnNextCallForUnitTest;
	}

	static List<TermConcept> toPersistedConcepts(List<CodeSystem.ConceptDefinitionComponent> theConcept, TermCodeSystemVersion theCodeSystemVersion) {
		ArrayList<TermConcept> retVal = new ArrayList<>();

		for (CodeSystem.ConceptDefinitionComponent next : theConcept) {
			if (isNotBlank(next.getCode())) {
				TermConcept termConcept = toTermConcept(next, theCodeSystemVersion);
				retVal.add(termConcept);
			}
		}

		return retVal;
	}

	@Nonnull
	static TermConcept toTermConcept(CodeSystem.ConceptDefinitionComponent theConceptDefinition, TermCodeSystemVersion theCodeSystemVersion) {
		TermConcept termConcept = new TermConcept();
		termConcept.setCode(theConceptDefinition.getCode());
		termConcept.setCodeSystemVersion(theCodeSystemVersion);
		termConcept.setDisplay(theConceptDefinition.getDisplay());
		termConcept.addChildren(toPersistedConcepts(theConceptDefinition.getConcept(), theCodeSystemVersion), RelationshipTypeEnum.ISA);

		for (CodeSystem.ConceptDefinitionDesignationComponent designationComponent : theConceptDefinition.getDesignation()) {
			if (isNotBlank(designationComponent.getValue())) {
				TermConceptDesignation designation = termConcept.addDesignation();
				designation.setLanguage(designationComponent.hasLanguage() ? designationComponent.getLanguage() : null);
				if (designationComponent.hasUse()) {
					designation.setUseSystem(designationComponent.getUse().hasSystem() ? designationComponent.getUse().getSystem() : null);
					designation.setUseCode(designationComponent.getUse().hasCode() ? designationComponent.getUse().getCode() : null);
					designation.setUseDisplay(designationComponent.getUse().hasDisplay() ? designationComponent.getUse().getDisplay() : null);
				}
				designation.setValue(designationComponent.getValue());
			}
		}

		for (CodeSystem.ConceptPropertyComponent next : theConceptDefinition.getProperty()) {
			TermConceptProperty property = new TermConceptProperty();

			property.setKey(next.getCode());
			property.setConcept(termConcept);
			property.setCodeSystemVersion(theCodeSystemVersion);

			if (next.getValue() instanceof StringType) {
				property.setType(TermConceptPropertyTypeEnum.STRING);
				property.setValue(next.getValueStringType().getValue());
			} else if (next.getValue() instanceof Coding) {
				Coding nextCoding = next.getValueCoding();
				property.setType(TermConceptPropertyTypeEnum.CODING);
				property.setCodeSystem(nextCoding.getSystem());
				property.setValue(nextCoding.getCode());
				property.setDisplay(nextCoding.getDisplay());
			} else if (next.getValue() != null) {
				// TODO: LOINC has properties of type BOOLEAN that we should handle
				ourLog.warn("Don't know how to handle properties of type: " + next.getValue().getClass());
				continue;
			}

			termConcept.getProperties().add(property);
		}
		return termConcept;
	}

	static boolean isDisplayLanguageMatch(String theReqLang, String theStoredLang) {
		// NOTE: return the designation when one of then is not specified.
		if (theReqLang == null || theStoredLang == null)
			return true;

		return theReqLang.equalsIgnoreCase(theStoredLang);
	}

	public static class Job implements HapiJob {
		@Autowired
		private ITermReadSvc myTerminologySvc;

		@Override
		public void execute(JobExecutionContext theContext) {
			myTerminologySvc.preExpandDeferredValueSetsToTerminologyTables();
		}
	}

	/**
	 * Properties returned from method buildSearchScroll
	 */
	private static final class SearchProperties {
		private SearchScroll<EntityReference> mySearchScroll;
		private Optional<PredicateFinalStep> myExpansionStepOpt;
		private List<String> myIncludeOrExcludeCodes;

		public SearchScroll<EntityReference> getSearchScroll() {
			return mySearchScroll;
		}

		public void setSearchScroll(SearchScroll<EntityReference> theSearchScroll) {
			mySearchScroll = theSearchScroll;
		}

		public Optional<PredicateFinalStep> getExpansionStepOpt() {
			return myExpansionStepOpt;
		}

		public void setExpansionStepOpt(Optional<PredicateFinalStep> theExpansionStepOpt) {
			myExpansionStepOpt = theExpansionStepOpt;
		}

		public List<String> getIncludeOrExcludeCodes() {
			return myIncludeOrExcludeCodes;
		}

		public void setIncludeOrExcludeCodes(List<String> theIncludeOrExcludeCodes) {
			myIncludeOrExcludeCodes = theIncludeOrExcludeCodes;
		}
	}


}<|MERGE_RESOLUTION|>--- conflicted
+++ resolved
@@ -199,34 +199,16 @@
 	private static final int SINGLE_FETCH_SIZE = 1;
 	private static final org.slf4j.Logger ourLog = org.slf4j.LoggerFactory.getLogger(TermReadSvcImpl.class);
 	private static final ValueSetExpansionOptions DEFAULT_EXPANSION_OPTIONS = new ValueSetExpansionOptions();
-<<<<<<< HEAD
-	private static final TermCodeSystemVersion NO_CURRENT_VERSION = new TermCodeSystemVersion().setId(-1L);
-=======
 	private static final TermCodeSystemVersionDetails NO_CURRENT_VERSION = new TermCodeSystemVersionDetails(-1L, null);
-	private static Runnable myInvokeOnNextCallForUnitTest;
-	private static boolean ourForceDisableHibernateSearchForUnitTest;
-
->>>>>>> b3ebbe79
 	private static final String IDX_PROPERTIES = "myProperties";
 	private static final String IDX_PROP_KEY = IDX_PROPERTIES + ".myKey";
 	private static final String IDX_PROP_VALUE_STRING = IDX_PROPERTIES + ".myValueString";
 	private static final String IDX_PROP_DISPLAY_STRING = IDX_PROPERTIES + ".myDisplayString";
-<<<<<<< HEAD
 	private static final int SECONDS_IN_MINUTE = 60;
 	private static final int INDEXED_ROOTS_LOGGING_COUNT = 50_000;
 	private static Runnable myInvokeOnNextCallForUnitTest;
 	private static boolean ourForceDisableHibernateSearchForUnitTest;
-	private final Cache<String, TermCodeSystemVersion> myCodeSystemCurrentVersionCache = CacheFactory.build(TimeUnit.MINUTES.toMillis(1));
-=======
-
-	public static final int DEFAULT_MASS_INDEXER_OBJECT_LOADING_THREADS = 2;
-	// doesn't seem to be much gain by using more threads than this value
-	public static final int MAX_MASS_INDEXER_OBJECT_LOADING_THREADS = 6;
-
-	private boolean myPreExpandingValueSets = false;
-
-	private final Cache<String, TermCodeSystemVersionDetails> myCodeSystemCurrentVersionCache = Caffeine.newBuilder().expireAfterWrite(1, TimeUnit.MINUTES).build();
->>>>>>> b3ebbe79
+	private final Cache<String, TermCodeSystemVersionDetails> myCodeSystemCurrentVersionCache = CacheFactory.build(TimeUnit.MINUTES.toMillis(1));
 	@Autowired
 	protected DaoRegistry myDaoRegistry;
 	@Autowired
@@ -279,12 +261,9 @@
 	@Autowired
 	private HibernatePropertiesProvider myHibernatePropertiesProvider;
 	@Autowired
-<<<<<<< HEAD
+	private CachingValidationSupport myCachingValidationSupport;
+	@Autowired
 	private VersionCanonicalizer myVersionCanonicalizer;
-=======
-	private CachingValidationSupport myCachingValidationSupport;
-
->>>>>>> b3ebbe79
 
 	@Override
 	public boolean isCodeSystemSupported(ValidationSupportContext theValidationSupportContext, String theSystem) {
@@ -733,7 +712,6 @@
 	 * Note: Not transactional because specific calls within this method
 	 * get executed in a transaction
 	 */
-	@SuppressWarnings("ConstantConditions")
 	private void doExpandValueSet(ValueSetExpansionOptions theExpansionOptions, ValueSet theValueSetToExpand, IValueSetConceptAccumulator theValueSetCodeAccumulator, @Nonnull ExpansionFilter theExpansionFilter) {
 		Set<String> addedCodes = new HashSet<>();
 
@@ -843,7 +821,7 @@
 					org.hl7.fhir.r5.model.ValueSet.ConceptSetComponent includeOrExclude = ValueSet40_50.convertConceptSetComponent(theIncludeOrExclude);
 					new InMemoryTerminologyServerValidationSupport(myContext).expandValueSetIncludeOrExclude(new ValidationSupportContext(provideValidationSupport()), consumer, includeOrExclude);
 				} catch (InMemoryTerminologyServerValidationSupport.ExpansionCouldNotBeCompletedInternallyException e) {
-					if (!theExpansionOptions.isFailOnMissingCodeSystem() && e.getFailureType() == InMemoryTerminologyServerValidationSupport.FailureType.UNKNOWN_CODE_SYSTEM) {
+					if (theExpansionOptions != null && !theExpansionOptions.isFailOnMissingCodeSystem() && e.getFailureType() == InMemoryTerminologyServerValidationSupport.FailureType.UNKNOWN_CODE_SYSTEM) {
 						return;
 					}
 					throw new InternalErrorException(Msg.code(888) + e);
@@ -1776,15 +1754,10 @@
 	@Override
 	@Transactional(propagation = Propagation.MANDATORY)
 	public List<TermConcept> findCodes(String theCodeSystem, List<String> theCodeList) {
-<<<<<<< HEAD
-		TermCodeSystemVersion csv = getCurrentCodeSystemVersion(theCodeSystem);
+		TermCodeSystemVersionDetails csv = getCurrentCodeSystemVersion(theCodeSystem);
 		if (csv == null) {
 			return Collections.emptyList();
 		}
-=======
-		TermCodeSystemVersionDetails csv = getCurrentCodeSystemVersion(theCodeSystem);
-		if (csv == null) { return Collections.emptyList(); }
->>>>>>> b3ebbe79
 
 		return myConceptDao.findByCodeSystemAndCodeList(csv.myPid, theCodeList);
 	}
@@ -1814,19 +1787,6 @@
 		return retVal;
 	}
 
-
-	private static class TermCodeSystemVersionDetails {
-
-
-		private final long myPid;
-		private final String myCodeSystemVersionId;
-
-		public TermCodeSystemVersionDetails(long thePid, String theCodeSystemVersionId) {
-			myPid = thePid;
-			myCodeSystemVersionId = theCodeSystemVersionId;
-		}
-	}
-
 	private String getVersionFromIdentifier(String theUri) {
 		String retVal = null;
 		if (StringUtils.isNotEmpty((theUri))) {
@@ -2003,8 +1963,6 @@
 		}
 	}
 
-<<<<<<< HEAD
-=======
 	/*
 	 * If a ValueSet has just finished pre-expanding, let's flush the caches. This is
 	 * kind of a blunt tool, but it should ensure that users don't get unpredictable
@@ -2016,90 +1974,13 @@
 		myCachingValidationSupport.invalidateCaches();
 	}
 
+	private synchronized boolean isPreExpandingValueSets() {
+		return myPreExpandingValueSets;
+	}
+
 	private synchronized void setPreExpandingValueSets(boolean thePreExpandingValueSets) {
 		myPreExpandingValueSets = thePreExpandingValueSets;
 	}
-
->>>>>>> b3ebbe79
-	private synchronized boolean isPreExpandingValueSets() {
-		return myPreExpandingValueSets;
-	}
-
-<<<<<<< HEAD
-	private synchronized void setPreExpandingValueSets(boolean thePreExpandingValueSets) {
-		myPreExpandingValueSets = thePreExpandingValueSets;
-	}
-
-	@Override
-	@Transactional
-	public CodeValidationResult validateCode(ConceptValidationOptions theOptions, IIdType theValueSetId, String theValueSetIdentifier, String theCodeSystemIdentifierToValidate, String theCodeToValidate, String theDisplayToValidate, IBaseDatatype theCodingToValidate, IBaseDatatype theCodeableConceptToValidate) {
-
-		CodeableConcept codeableConcept = myVersionCanonicalizer.codeableConceptToCanonical(theCodeableConceptToValidate);
-		boolean haveCodeableConcept = codeableConcept != null && codeableConcept.getCoding().size() > 0;
-
-		Coding canonicalCodingToValidate = myVersionCanonicalizer.codingToCanonical((IBaseCoding) theCodingToValidate);
-		boolean haveCoding = canonicalCodingToValidate != null && !canonicalCodingToValidate.isEmpty();
-
-		boolean haveCode = theCodeToValidate != null && !theCodeToValidate.isEmpty();
-
-		if (!haveCodeableConcept && !haveCoding && !haveCode) {
-			throw new InvalidRequestException(Msg.code(899) + "No code, coding, or codeableConcept provided to validate");
-		}
-		if (!LogicUtil.multiXor(haveCodeableConcept, haveCoding, haveCode)) {
-			throw new InvalidRequestException(Msg.code(900) + "$validate-code can only validate (system AND code) OR (coding) OR (codeableConcept)");
-		}
-
-		boolean haveIdentifierParam = isNotBlank(theValueSetIdentifier);
-		String valueSetIdentifier;
-		if (theValueSetId != null) {
-			IBaseResource valueSet = myDaoRegistry.getResourceDao("ValueSet").read(theValueSetId);
-			StringBuilder valueSetIdentifierBuilder = new StringBuilder(CommonCodeSystemsTerminologyService.getValueSetUrl(valueSet));
-			String valueSetVersion = CommonCodeSystemsTerminologyService.getValueSetVersion(valueSet);
-			if (valueSetVersion != null) {
-				valueSetIdentifierBuilder.append("|").append(valueSetVersion);
-			}
-			valueSetIdentifier = valueSetIdentifierBuilder.toString();
-
-		} else if (haveIdentifierParam) {
-			valueSetIdentifier = theValueSetIdentifier;
-		} else {
-			throw new InvalidRequestException(Msg.code(901) + "Either ValueSet ID or ValueSet identifier or system and code must be provided. Unable to validate.");
-		}
-
-		ValidationSupportContext validationContext = new ValidationSupportContext(provideValidationSupport());
-
-		String codeValueToValidate = theCodeToValidate;
-		String codeSystemIdentifierValueToValidate = theCodeSystemIdentifierToValidate;
-		String codeDisplayValueToValidate = theDisplayToValidate;
-
-		if (haveCodeableConcept) {
-			for (int i = 0; i < codeableConcept.getCoding().size(); i++) {
-				Coding nextCoding = codeableConcept.getCoding().get(i);
-				String codeSystemIdentifier;
-				if (nextCoding.hasVersion()) {
-					codeSystemIdentifier = nextCoding.getSystem() + "|" + nextCoding.getVersion();
-				} else {
-					codeSystemIdentifier = nextCoding.getSystem();
-				}
-				CodeValidationResult nextValidation = validateCode(validationContext, theOptions, codeSystemIdentifier, nextCoding.getCode(), nextCoding.getDisplay(), valueSetIdentifier);
-				if (nextValidation.isOk() || i == codeableConcept.getCoding().size() - 1) {
-					return nextValidation;
-				}
-			}
-		} else if (haveCoding) {
-			if (canonicalCodingToValidate.hasVersion()) {
-				codeSystemIdentifierValueToValidate = canonicalCodingToValidate.getSystem() + "|" + canonicalCodingToValidate.getVersion();
-			} else {
-				codeSystemIdentifierValueToValidate = canonicalCodingToValidate.getSystem();
-			}
-			codeValueToValidate = canonicalCodingToValidate.getCode();
-			codeDisplayValueToValidate = canonicalCodingToValidate.getDisplay();
-		}
-
-		return validateCode(validationContext, theOptions, codeSystemIdentifierValueToValidate, codeValueToValidate, codeDisplayValueToValidate, valueSetIdentifier);
-	}
-=======
->>>>>>> b3ebbe79
 
 	private boolean isNotSafeToPreExpandValueSets() {
 		return myDeferredStorageSvc != null && !myDeferredStorageSvc.isStorageQueueEmpty(true);
@@ -2516,7 +2397,6 @@
 		return new FhirVersionIndependentConcept(system, code, null, systemVersion);
 	}
 
-
 	/**
 	 * When the search is for unversioned loinc system it uses the forcedId to obtain the current
 	 * version, as it is not necessarily the last  one anymore.
@@ -2539,16 +2419,6 @@
 		}
 
 		return Optional.of(termValueSetList.get(0));
-	}
-
-	@Nonnull
-	private static String createMessageAppendForDisplayMismatch(String theCodeSystemUrl, String theDisplay, String theExpectedDisplay) {
-		return " - Concept Display \"" + theDisplay + "\" does not match expected \"" + theExpectedDisplay + "\" for CodeSystem: " + theCodeSystemUrl;
-	}
-
-	@Nonnull
-	private static String createMessageAppendForCodeNotFoundInCodeSystem(String theCodeSystemUrl) {
-		return " - Code is not found in CodeSystem: " + theCodeSystemUrl;
 	}
 
 	@Override
@@ -2604,12 +2474,10 @@
 		return ReindexTerminologyResult.SUCCESS;
 	}
 
-
 	@VisibleForTesting
 	boolean isBatchTerminologyTasksRunning() {
 		return isNotSafeToPreExpandValueSets() || isPreExpandingValueSets();
 	}
-
 
 	@VisibleForTesting
 	int calculateObjectLoadingThreadNumber() {
@@ -2628,7 +2496,6 @@
 		return objectThreads;
 	}
 
-
 	@VisibleForTesting
 	SearchSession getSearchSession() {
 		return Search.session(myEntityManager);
@@ -2682,6 +2549,61 @@
 		return lookupCode(theSystem, theCode, theDisplayLanguage);
 	}
 
+	private static class TermCodeSystemVersionDetails {
+
+
+		private final long myPid;
+		private final String myCodeSystemVersionId;
+
+		public TermCodeSystemVersionDetails(long thePid, String theCodeSystemVersionId) {
+			myPid = thePid;
+			myCodeSystemVersionId = theCodeSystemVersionId;
+		}
+	}
+
+	public static class Job implements HapiJob {
+		@Autowired
+		private ITermReadSvc myTerminologySvc;
+
+		@Override
+		public void execute(JobExecutionContext theContext) {
+			myTerminologySvc.preExpandDeferredValueSetsToTerminologyTables();
+		}
+	}
+
+	/**
+	 * Properties returned from method buildSearchScroll
+	 */
+	private static final class SearchProperties {
+		private SearchScroll<EntityReference> mySearchScroll;
+		private Optional<PredicateFinalStep> myExpansionStepOpt;
+		private List<String> myIncludeOrExcludeCodes;
+
+		public SearchScroll<EntityReference> getSearchScroll() {
+			return mySearchScroll;
+		}
+
+		public void setSearchScroll(SearchScroll<EntityReference> theSearchScroll) {
+			mySearchScroll = theSearchScroll;
+		}
+
+		public Optional<PredicateFinalStep> getExpansionStepOpt() {
+			return myExpansionStepOpt;
+		}
+
+		public void setExpansionStepOpt(Optional<PredicateFinalStep> theExpansionStepOpt) {
+			myExpansionStepOpt = theExpansionStepOpt;
+		}
+
+		public List<String> getIncludeOrExcludeCodes() {
+			return myIncludeOrExcludeCodes;
+		}
+
+		public void setIncludeOrExcludeCodes(List<String> theIncludeOrExcludeCodes) {
+			myIncludeOrExcludeCodes = theIncludeOrExcludeCodes;
+		}
+	}
+
 	static boolean isValueSetDisplayLanguageMatch(ValueSetExpansionOptions theExpansionOptions, String theStoredLang) {
 		if (theExpansionOptions == null) {
 			return true;
@@ -2693,6 +2615,16 @@
 
 		return theExpansionOptions.getTheDisplayLanguage().equalsIgnoreCase(theStoredLang);
 
+	}
+
+	@Nonnull
+	private static String createMessageAppendForDisplayMismatch(String theCodeSystemUrl, String theDisplay, String theExpectedDisplay) {
+		return " - Concept Display \"" + theDisplay + "\" does not match expected \"" + theExpectedDisplay + "\" for CodeSystem: " + theCodeSystemUrl;
+	}
+
+	@Nonnull
+	private static String createMessageAppendForCodeNotFoundInCodeSystem(String theCodeSystemUrl) {
+		return " - Code is not found in CodeSystem: " + theCodeSystemUrl;
 	}
 
 	@VisibleForTesting
@@ -2794,48 +2726,5 @@
 		return theReqLang.equalsIgnoreCase(theStoredLang);
 	}
 
-	public static class Job implements HapiJob {
-		@Autowired
-		private ITermReadSvc myTerminologySvc;
-
-		@Override
-		public void execute(JobExecutionContext theContext) {
-			myTerminologySvc.preExpandDeferredValueSetsToTerminologyTables();
-		}
-	}
-
-	/**
-	 * Properties returned from method buildSearchScroll
-	 */
-	private static final class SearchProperties {
-		private SearchScroll<EntityReference> mySearchScroll;
-		private Optional<PredicateFinalStep> myExpansionStepOpt;
-		private List<String> myIncludeOrExcludeCodes;
-
-		public SearchScroll<EntityReference> getSearchScroll() {
-			return mySearchScroll;
-		}
-
-		public void setSearchScroll(SearchScroll<EntityReference> theSearchScroll) {
-			mySearchScroll = theSearchScroll;
-		}
-
-		public Optional<PredicateFinalStep> getExpansionStepOpt() {
-			return myExpansionStepOpt;
-		}
-
-		public void setExpansionStepOpt(Optional<PredicateFinalStep> theExpansionStepOpt) {
-			myExpansionStepOpt = theExpansionStepOpt;
-		}
-
-		public List<String> getIncludeOrExcludeCodes() {
-			return myIncludeOrExcludeCodes;
-		}
-
-		public void setIncludeOrExcludeCodes(List<String> theIncludeOrExcludeCodes) {
-			myIncludeOrExcludeCodes = theIncludeOrExcludeCodes;
-		}
-	}
-
 
 }