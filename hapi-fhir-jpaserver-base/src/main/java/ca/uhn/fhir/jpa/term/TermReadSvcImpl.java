/*
 * #%L
 * HAPI FHIR JPA Server
 * %%
 * Copyright (C) 2014 - 2024 Smile CDR, Inc.
 * %%
 * Licensed under the Apache License, Version 2.0 (the "License");
 * you may not use this file except in compliance with the License.
 * You may obtain a copy of the License at
 *
 * http://www.apache.org/licenses/LICENSE-2.0
 *
 * Unless required by applicable law or agreed to in writing, software
 * distributed under the License is distributed on an "AS IS" BASIS,
 * WITHOUT WARRANTIES OR CONDITIONS OF ANY KIND, either express or implied.
 * See the License for the specific language governing permissions and
 * limitations under the License.
 * #L%
 */
package ca.uhn.fhir.jpa.term;

import ca.uhn.fhir.context.FhirContext;
import ca.uhn.fhir.context.FhirVersionEnum;
import ca.uhn.fhir.context.support.ConceptValidationOptions;
import ca.uhn.fhir.context.support.IValidationSupport;
import ca.uhn.fhir.context.support.LookupCodeRequest;
import ca.uhn.fhir.context.support.ValidationSupportContext;
import ca.uhn.fhir.context.support.ValueSetExpansionOptions;
import ca.uhn.fhir.i18n.Msg;
import ca.uhn.fhir.interceptor.model.RequestPartitionId;
import ca.uhn.fhir.jpa.api.config.JpaStorageSettings;
import ca.uhn.fhir.jpa.api.dao.DaoRegistry;
import ca.uhn.fhir.jpa.api.dao.IDao;
import ca.uhn.fhir.jpa.api.dao.IFhirResourceDao;
import ca.uhn.fhir.jpa.api.dao.IFhirResourceDaoCodeSystem;
import ca.uhn.fhir.jpa.api.svc.IIdHelperService;
import ca.uhn.fhir.jpa.api.svc.ResolveIdentityMode;
import ca.uhn.fhir.jpa.config.HibernatePropertiesProvider;
import ca.uhn.fhir.jpa.config.util.ConnectionPoolInfoProvider;
import ca.uhn.fhir.jpa.config.util.IConnectionPoolInfoProvider;
import ca.uhn.fhir.jpa.dao.IFulltextSearchSvc;
import ca.uhn.fhir.jpa.dao.IJpaStorageResourceParser;
import ca.uhn.fhir.jpa.dao.data.ITermCodeSystemDao;
import ca.uhn.fhir.jpa.dao.data.ITermCodeSystemVersionDao;
import ca.uhn.fhir.jpa.dao.data.ITermConceptDao;
import ca.uhn.fhir.jpa.dao.data.ITermValueSetConceptDao;
import ca.uhn.fhir.jpa.dao.data.ITermValueSetConceptDesignationDao;
import ca.uhn.fhir.jpa.dao.data.ITermValueSetConceptViewDao;
import ca.uhn.fhir.jpa.dao.data.ITermValueSetConceptViewOracleDao;
import ca.uhn.fhir.jpa.dao.data.ITermValueSetDao;
import ca.uhn.fhir.jpa.dao.tx.HapiTransactionService;
import ca.uhn.fhir.jpa.entity.ITermValueSetConceptView;
import ca.uhn.fhir.jpa.entity.TermCodeSystem;
import ca.uhn.fhir.jpa.entity.TermCodeSystemVersion;
import ca.uhn.fhir.jpa.entity.TermConcept;
import ca.uhn.fhir.jpa.entity.TermConceptDesignation;
import ca.uhn.fhir.jpa.entity.TermConceptParentChildLink;
import ca.uhn.fhir.jpa.entity.TermConceptParentChildLink.RelationshipTypeEnum;
import ca.uhn.fhir.jpa.entity.TermConceptProperty;
import ca.uhn.fhir.jpa.entity.TermConceptPropertyTypeEnum;
import ca.uhn.fhir.jpa.entity.TermValueSet;
import ca.uhn.fhir.jpa.entity.TermValueSetConcept;
import ca.uhn.fhir.jpa.entity.TermValueSetPreExpansionStatusEnum;
import ca.uhn.fhir.jpa.model.config.PartitionSettings;
import ca.uhn.fhir.jpa.model.dao.JpaPid;
import ca.uhn.fhir.jpa.model.entity.ResourceTable;
import ca.uhn.fhir.jpa.model.sched.HapiJob;
import ca.uhn.fhir.jpa.model.sched.IHasScheduledJobs;
import ca.uhn.fhir.jpa.model.sched.ISchedulerService;
import ca.uhn.fhir.jpa.model.sched.ScheduledJobDefinition;
import ca.uhn.fhir.jpa.model.util.JpaConstants;
import ca.uhn.fhir.jpa.search.builder.SearchBuilder;
import ca.uhn.fhir.jpa.term.api.ITermDeferredStorageSvc;
import ca.uhn.fhir.jpa.term.api.ITermReadSvc;
import ca.uhn.fhir.jpa.term.api.ReindexTerminologyResult;
import ca.uhn.fhir.jpa.term.ex.ExpansionTooCostlyException;
import ca.uhn.fhir.rest.api.Constants;
import ca.uhn.fhir.rest.api.server.RequestDetails;
import ca.uhn.fhir.rest.server.exceptions.InternalErrorException;
import ca.uhn.fhir.rest.server.exceptions.InvalidRequestException;
import ca.uhn.fhir.rest.server.exceptions.ResourceNotFoundException;
import ca.uhn.fhir.rest.server.exceptions.UnprocessableEntityException;
import ca.uhn.fhir.util.CoverageIgnore;
import ca.uhn.fhir.util.FhirVersionIndependentConcept;
import ca.uhn.fhir.util.HapiExtensions;
import ca.uhn.fhir.util.StopWatch;
import ca.uhn.fhir.util.UrlUtil;
import ca.uhn.fhir.util.ValidateUtil;
import ca.uhn.hapi.converters.canonical.VersionCanonicalizer;
import com.google.common.annotations.VisibleForTesting;
import com.google.common.base.Stopwatch;
import com.google.common.collect.ArrayListMultimap;
import jakarta.annotation.Nonnull;
import jakarta.annotation.Nullable;
import jakarta.annotation.PostConstruct;
import jakarta.persistence.EntityManager;
import jakarta.persistence.NonUniqueResultException;
import jakarta.persistence.PersistenceContext;
import jakarta.persistence.PersistenceContextType;
import org.apache.commons.collections4.ListUtils;
import org.apache.commons.lang3.ObjectUtils;
import org.apache.commons.lang3.StringUtils;
import org.apache.commons.lang3.Validate;
import org.apache.commons.lang3.time.DateUtils;
import org.apache.lucene.index.Term;
import org.apache.lucene.search.IndexSearcher;
import org.hibernate.CacheMode;
import org.hibernate.search.engine.search.predicate.dsl.BooleanPredicateClausesStep;
import org.hibernate.search.engine.search.predicate.dsl.PredicateFinalStep;
import org.hibernate.search.engine.search.predicate.dsl.SearchPredicateFactory;
import org.hibernate.search.engine.search.query.SearchQuery;
import org.hibernate.search.engine.search.query.SearchScroll;
import org.hibernate.search.engine.search.query.SearchScrollResult;
import org.hibernate.search.mapper.orm.Search;
import org.hibernate.search.mapper.orm.common.EntityReference;
import org.hibernate.search.mapper.orm.session.SearchSession;
import org.hibernate.search.mapper.pojo.massindexing.impl.PojoMassIndexingLoggingMonitor;
import org.hl7.fhir.common.hapi.validation.support.InMemoryTerminologyServerValidationSupport;
import org.hl7.fhir.convertors.advisors.impl.BaseAdvisor_40_50;
import org.hl7.fhir.convertors.context.ConversionContext40_50;
import org.hl7.fhir.convertors.conv40_50.VersionConvertor_40_50;
import org.hl7.fhir.convertors.conv40_50.resources40_50.ValueSet40_50;
import org.hl7.fhir.instance.model.api.IAnyResource;
import org.hl7.fhir.instance.model.api.IBaseCoding;
import org.hl7.fhir.instance.model.api.IBaseDatatype;
import org.hl7.fhir.instance.model.api.IBaseResource;
import org.hl7.fhir.instance.model.api.IIdType;
import org.hl7.fhir.instance.model.api.IPrimitiveType;
import org.hl7.fhir.r4.model.BooleanType;
import org.hl7.fhir.r4.model.CanonicalType;
import org.hl7.fhir.r4.model.CodeSystem;
import org.hl7.fhir.r4.model.CodeableConcept;
import org.hl7.fhir.r4.model.Coding;
import org.hl7.fhir.r4.model.DateTimeType;
import org.hl7.fhir.r4.model.DecimalType;
import org.hl7.fhir.r4.model.DomainResource;
import org.hl7.fhir.r4.model.Enumerations;
import org.hl7.fhir.r4.model.Extension;
import org.hl7.fhir.r4.model.InstantType;
import org.hl7.fhir.r4.model.IntegerType;
import org.hl7.fhir.r4.model.StringType;
import org.hl7.fhir.r4.model.ValueSet;
import org.hl7.fhir.r4.model.codesystems.ConceptSubsumptionOutcome;
import org.quartz.JobExecutionContext;
import org.springframework.beans.factory.annotation.Autowired;
import org.springframework.context.ApplicationContext;
import org.springframework.data.domain.PageRequest;
import org.springframework.data.domain.Pageable;
import org.springframework.data.domain.Slice;
import org.springframework.transaction.PlatformTransactionManager;
import org.springframework.transaction.TransactionDefinition;
import org.springframework.transaction.annotation.Propagation;
import org.springframework.transaction.annotation.Transactional;
import org.springframework.transaction.interceptor.NoRollbackRuleAttribute;
import org.springframework.transaction.interceptor.RuleBasedTransactionAttribute;
import org.springframework.transaction.support.TransactionSynchronizationManager;
import org.springframework.transaction.support.TransactionTemplate;
import org.springframework.util.comparator.Comparators;

import java.util.ArrayList;
import java.util.Arrays;
import java.util.Collection;
import java.util.Collections;
import java.util.Date;
import java.util.HashMap;
import java.util.HashSet;
import java.util.LinkedHashMap;
import java.util.List;
import java.util.Map;
import java.util.Objects;
import java.util.Optional;
import java.util.Set;
import java.util.StringTokenizer;
import java.util.UUID;
import java.util.concurrent.TimeUnit;
import java.util.function.Consumer;
import java.util.function.Supplier;
import java.util.stream.Collectors;

import static ca.uhn.fhir.jpa.entity.TermConceptPropertyBinder.CONCEPT_PROPERTY_PREFIX_NAME;
import static ca.uhn.fhir.jpa.term.api.ITermLoaderSvc.LOINC_URI;
import static java.lang.String.join;
import static java.util.stream.Collectors.joining;
import static java.util.stream.Collectors.toList;
import static java.util.stream.Collectors.toSet;
import static org.apache.commons.lang3.ObjectUtils.defaultIfNull;
import static org.apache.commons.lang3.StringUtils.defaultString;
import static org.apache.commons.lang3.StringUtils.isBlank;
import static org.apache.commons.lang3.StringUtils.isEmpty;
import static org.apache.commons.lang3.StringUtils.isNoneBlank;
import static org.apache.commons.lang3.StringUtils.isNotBlank;
import static org.apache.commons.lang3.StringUtils.lowerCase;
import static org.apache.commons.lang3.StringUtils.startsWithIgnoreCase;

public class TermReadSvcImpl implements ITermReadSvc, IHasScheduledJobs {
	public static final int DEFAULT_FETCH_SIZE = 250;
	public static final int DEFAULT_MASS_INDEXER_OBJECT_LOADING_THREADS = 2;
	// doesn't seem to be much gain by using more threads than this value
	public static final int MAX_MASS_INDEXER_OBJECT_LOADING_THREADS = 6;
	private static final org.slf4j.Logger ourLog = org.slf4j.LoggerFactory.getLogger(TermReadSvcImpl.class);
	private static final ValueSetExpansionOptions DEFAULT_EXPANSION_OPTIONS = new ValueSetExpansionOptions();
	private static final TermCodeSystemVersionDetails NO_CURRENT_VERSION = new TermCodeSystemVersionDetails(-1L, null);
	private static final String OUR_PIPE_CHARACTER = "|";
	private static final int SECONDS_IN_MINUTE = 60;
	private static final int INDEXED_ROOTS_LOGGING_COUNT = 50_000;
	private static final String CS_USERDATA_CURRENT_VERSION = TermReadSvcImpl.class.getName() + "_CS_CURRENT_VERSION";
	private static final String VS_USERDATA_CURRENT_VERSION = TermReadSvcImpl.class.getName() + "_VS_CURRENT_VERSION";
	private static Runnable myInvokeOnNextCallForUnitTest;
	private static boolean ourForceDisableHibernateSearchForUnitTest;

	@Autowired
	protected DaoRegistry myDaoRegistry;

	@Autowired
	protected ITermCodeSystemDao myCodeSystemDao;

	@Autowired
	protected ITermConceptDao myConceptDao;

	@Autowired
	protected ITermValueSetDao myTermValueSetDao;

	@Autowired
	protected ITermValueSetConceptDao myValueSetConceptDao;

	@Autowired
	protected ITermValueSetConceptDesignationDao myValueSetConceptDesignationDao;

	@Autowired
	protected FhirContext myContext;

	@PersistenceContext(type = PersistenceContextType.TRANSACTION)
	protected EntityManager myEntityManager;

	private boolean myPreExpandingValueSets = false;

	@Autowired
	private ITermCodeSystemVersionDao myCodeSystemVersionDao;

	@Autowired
	private JpaStorageSettings myStorageSettings;

	private TransactionTemplate myTxTemplate;

	@Autowired
	private PlatformTransactionManager myTransactionManager;

	@Autowired(required = false)
	private IFulltextSearchSvc myFulltextSearchSvc;

	@Autowired
	private PlatformTransactionManager myTxManager;

	@Autowired
	private ITermConceptDao myTermConceptDao;

	@Autowired
	private ITermValueSetConceptViewDao myTermValueSetConceptViewDao;

	@Autowired
	private ITermValueSetConceptViewOracleDao myTermValueSetConceptViewOracleDao;

	@Autowired(required = false)
	private ITermDeferredStorageSvc myDeferredStorageSvc;

	@Autowired
	private IIdHelperService<JpaPid> myIdHelperService;

	@Autowired
	private ApplicationContext myApplicationContext;

	private volatile IValidationSupport myJpaValidationSupport;
	private volatile IValidationSupport myValidationSupport;
	// We need this bean so we can tell which mode hibernate search is running in.
	@Autowired
	private HibernatePropertiesProvider myHibernatePropertiesProvider;

	@Autowired
	private VersionCanonicalizer myVersionCanonicalizer;

	@Autowired
	private IJpaStorageResourceParser myJpaStorageResourceParser;

	@Autowired
	private InMemoryTerminologyServerValidationSupport myInMemoryTerminologyServerValidationSupport;

	@Autowired
	private ValueSetConceptAccumulatorFactory myValueSetConceptAccumulatorFactory;

	@Autowired
	private PartitionSettings myPartitionSettings;

	@Override
	public boolean isCodeSystemSupported(ValidationSupportContext theValidationSupportContext, String theSystem) {
		if (isBlank(theSystem)) {
			return false;
		}
		TermCodeSystemVersionDetails cs = getCurrentCodeSystemVersion(theValidationSupportContext, theSystem);
		return cs != null;
	}

	@Override
	public boolean isValueSetSupported(ValidationSupportContext theValidationSupportContext, String theValueSetUrl) {
		return fetchValueSet(theValueSetUrl) != null;
	}

	private boolean addCodeIfNotAlreadyAdded(
			@Nullable ValueSetExpansionOptions theExpansionOptions,
			IValueSetConceptAccumulator theValueSetCodeAccumulator,
			Set<String> theAddedCodes,
			TermConcept theConcept,
			boolean theAdd,
			String theValueSetIncludeVersion) {
		String codeSystem = theConcept.getCodeSystemVersion().getCodeSystem().getCodeSystemUri();
		String codeSystemVersion = theConcept.getCodeSystemVersion().getCodeSystemVersionId();
		String code = theConcept.getCode();
		String display = theConcept.getDisplay();
		Long sourceConceptPid = theConcept.getId();
		String directParentPids = "";

		if (theExpansionOptions != null && theExpansionOptions.isIncludeHierarchy()) {
			directParentPids = theConcept.getParents().stream()
					.map(t -> t.getParent().getId().toString())
					.collect(joining(" "));
		}

		Collection<TermConceptDesignation> designations = theConcept.getDesignations();
		if (StringUtils.isNotEmpty(theValueSetIncludeVersion)) {
			return addCodeIfNotAlreadyAdded(
					theValueSetCodeAccumulator,
					theAddedCodes,
					designations,
					theAdd,
					codeSystem + OUR_PIPE_CHARACTER + theValueSetIncludeVersion,
					code,
					display,
					sourceConceptPid,
					directParentPids,
					codeSystemVersion);
		} else {
			return addCodeIfNotAlreadyAdded(
					theValueSetCodeAccumulator,
					theAddedCodes,
					designations,
					theAdd,
					codeSystem,
					code,
					display,
					sourceConceptPid,
					directParentPids,
					codeSystemVersion);
		}
	}

	private boolean addCodeIfNotAlreadyAdded(
			IValueSetConceptAccumulator theValueSetCodeAccumulator,
			Set<String> theAddedCodes,
			boolean theAdd,
			String theCodeSystem,
			String theCodeSystemVersion,
			String theCode,
			String theDisplay,
			Long theSourceConceptPid,
			String theSourceConceptDirectParentPids,
			Collection<TermConceptDesignation> theDesignations) {
		if (StringUtils.isNotEmpty(theCodeSystemVersion)) {
			if (isNoneBlank(theCodeSystem, theCode)) {
				if (theAdd && theAddedCodes.add(theCodeSystem + OUR_PIPE_CHARACTER + theCode)) {
					theValueSetCodeAccumulator.includeConceptWithDesignations(
							theCodeSystem + OUR_PIPE_CHARACTER + theCodeSystemVersion,
							theCode,
							theDisplay,
							theDesignations,
							theSourceConceptPid,
							theSourceConceptDirectParentPids,
							theCodeSystemVersion);
					return true;
				}

				if (!theAdd && theAddedCodes.remove(theCodeSystem + OUR_PIPE_CHARACTER + theCode)) {
					theValueSetCodeAccumulator.excludeConcept(
							theCodeSystem + OUR_PIPE_CHARACTER + theCodeSystemVersion, theCode);
					return true;
				}
			}
		} else {
			if (theAdd && theAddedCodes.add(theCodeSystem + OUR_PIPE_CHARACTER + theCode)) {
				theValueSetCodeAccumulator.includeConceptWithDesignations(
						theCodeSystem,
						theCode,
						theDisplay,
						theDesignations,
						theSourceConceptPid,
						theSourceConceptDirectParentPids,
						theCodeSystemVersion);
				return true;
			}

			if (!theAdd && theAddedCodes.remove(theCodeSystem + OUR_PIPE_CHARACTER + theCode)) {
				theValueSetCodeAccumulator.excludeConcept(theCodeSystem, theCode);
				return true;
			}
		}

		return false;
	}

	private boolean addCodeIfNotAlreadyAdded(
			IValueSetConceptAccumulator theValueSetCodeAccumulator,
			Set<String> theAddedCodes,
			Collection<TermConceptDesignation> theDesignations,
			boolean theAdd,
			String theCodeSystem,
			String theCode,
			String theDisplay,
			Long theSourceConceptPid,
			String theSourceConceptDirectParentPids,
			String theSystemVersion) {
		if (isNoneBlank(theCodeSystem, theCode)) {
			if (theAdd && theAddedCodes.add(theCodeSystem + OUR_PIPE_CHARACTER + theCode)) {
				theValueSetCodeAccumulator.includeConceptWithDesignations(
						theCodeSystem,
						theCode,
						theDisplay,
						theDesignations,
						theSourceConceptPid,
						theSourceConceptDirectParentPids,
						theSystemVersion);
				return true;
			}

			if (!theAdd && theAddedCodes.remove(theCodeSystem + OUR_PIPE_CHARACTER + theCode)) {
				theValueSetCodeAccumulator.excludeConcept(theCodeSystem, theCode);
				return true;
			}
		}

		return false;
	}

	private boolean addToSet(Set<TermConcept> theSetToPopulate, TermConcept theConcept) {
		boolean retVal = theSetToPopulate.add(theConcept);
		if (retVal) {
			if (theSetToPopulate.size() >= myStorageSettings.getMaximumExpansionSize()) {
				String msg = myContext
						.getLocalizer()
						.getMessage(
								TermReadSvcImpl.class,
								"expansionTooLarge",
								myStorageSettings.getMaximumExpansionSize());
				throw new ExpansionTooCostlyException(Msg.code(885) + msg);
			}
		}
		return retVal;
	}

	public Optional<TermValueSet> deleteValueSetForResource(ResourceTable theResourceTable) {
		// Get existing entity so it can be deleted.
		Optional<TermValueSet> optionalExistingTermValueSetById =
				myTermValueSetDao.findByResourcePid(theResourceTable.getId());

		if (optionalExistingTermValueSetById.isPresent()) {
			TermValueSet existingTermValueSet = optionalExistingTermValueSetById.get();

			ourLog.info("Deleting existing TermValueSet[{}] and its children...", existingTermValueSet.getId());
			deletePreCalculatedValueSetContents(existingTermValueSet);
			myTermValueSetDao.deleteById(existingTermValueSet.getPartitionedId());

			/*
			 * If we're updating an existing ValueSet within a transaction, we need to make
			 * sure to manually flush now since otherwise we'll try to create a new
			 * TermValueSet entity and fail with a constraint error on the URL, since
			 * this one won't be deleted yet
			 */
			myTermValueSetDao.flush();

			ourLog.info("Done deleting existing TermValueSet[{}] and its children.", existingTermValueSet.getId());
		}

		return optionalExistingTermValueSetById;
	}

	private void deletePreCalculatedValueSetContents(TermValueSet theValueSet) {
		myValueSetConceptDesignationDao.deleteByTermValueSetId(theValueSet.getId());
		myValueSetConceptDao.deleteByTermValueSetId(theValueSet.getId());
	}

	@Override
	@Transactional
	public void deleteValueSetAndChildren(ResourceTable theResourceTable) {
		deleteValueSetForResource(theResourceTable);
	}

	@Override
	@Transactional
	public List<FhirVersionIndependentConcept> expandValueSetIntoConceptList(
			@Nullable ValueSetExpansionOptions theExpansionOptions, @Nonnull String theValueSetCanonicalUrl) {
		// TODO: DM 2019-09-10 - This is problematic because an incorrect URL that matches ValueSet.id will not be found
		// in the terminology tables but will yield a ValueSet here. Depending on the ValueSet, the expansion may
		// time-out.

		ValueSet expanded = expandValueSet(theExpansionOptions, theValueSetCanonicalUrl);

		ArrayList<FhirVersionIndependentConcept> retVal = new ArrayList<>();
		for (ValueSet.ValueSetExpansionContainsComponent nextContains :
				expanded.getExpansion().getContains()) {
			retVal.add(new FhirVersionIndependentConcept(
					nextContains.getSystem(),
					nextContains.getCode(),
					nextContains.getDisplay(),
					nextContains.getVersion()));
		}
		return retVal;
	}

	@Override
	public ValueSet expandValueSet(
			@Nullable ValueSetExpansionOptions theExpansionOptions, @Nonnull String theValueSetCanonicalUrl) {
		ValueSet valueSet = fetchCanonicalValueSetFromCompleteContext(theValueSetCanonicalUrl);
		if (valueSet == null) {
			throw new ResourceNotFoundException(
					Msg.code(886) + "Unknown ValueSet: " + UrlUtil.escapeUrlParam(theValueSetCanonicalUrl));
		}

		return expandValueSet(theExpansionOptions, valueSet);
	}

	@Override
	public ValueSet expandValueSet(
			@Nullable ValueSetExpansionOptions theExpansionOptions, @Nonnull ValueSet theValueSetToExpand) {
		String filter = null;
		if (theExpansionOptions != null) {
			filter = theExpansionOptions.getFilter();
		}
		return doExpandValueSet(theExpansionOptions, theValueSetToExpand, ExpansionFilter.fromFilterString(filter));
	}

	private ValueSet doExpandValueSet(
			@Nullable ValueSetExpansionOptions theExpansionOptions,
			ValueSet theValueSetToExpand,
			ExpansionFilter theFilter) {
		Set<String> addedCodes = new HashSet<>();
		ValidateUtil.isNotNullOrThrowUnprocessableEntity(theValueSetToExpand, "ValueSet to expand can not be null");

		ValueSetExpansionOptions expansionOptions = provideExpansionOptions(theExpansionOptions);
		int offset = expansionOptions.getOffset();
		int count = expansionOptions.getCount();

		ValueSetExpansionComponentWithConceptAccumulator accumulator =
				new ValueSetExpansionComponentWithConceptAccumulator(
						myContext, count, expansionOptions.isIncludeHierarchy());
		accumulator.setHardExpansionMaximumSize(myStorageSettings.getMaximumExpansionSize());
		accumulator.setSkipCountRemaining(offset);
		accumulator.setIdentifier(UUID.randomUUID().toString());
		accumulator.setTimestamp(new Date());
		accumulator.setOffset(offset);

		if (theExpansionOptions != null && isHibernateSearchEnabled()) {
			accumulator.addParameter().setName("offset").setValue(new IntegerType(offset));
			accumulator.addParameter().setName("count").setValue(new IntegerType(count));
		}

		myTxTemplate.executeWithoutResult(tx -> expandValueSetIntoAccumulator(
				theValueSetToExpand, theExpansionOptions, accumulator, theFilter, true, addedCodes));

		if (accumulator.getTotalConcepts() != null) {
			accumulator.setTotal(accumulator.getTotalConcepts());
		}

		ValueSet valueSet = new ValueSet();
		valueSet.setUrl(theValueSetToExpand.getUrl());
		valueSet.setId(theValueSetToExpand.getId());
		valueSet.setStatus(Enumerations.PublicationStatus.ACTIVE);
		valueSet.setCompose(theValueSetToExpand.getCompose());
		valueSet.setExpansion(accumulator);

		for (String next : accumulator.getMessages()) {
			valueSet.getMeta()
					.addExtension()
					.setUrl(HapiExtensions.EXT_VALUESET_EXPANSION_MESSAGE)
					.setValue(new StringType(next));
		}

		if (expansionOptions.isIncludeHierarchy()) {
			accumulator.applyHierarchy();
		}

		return valueSet;
	}

	private void expandValueSetIntoAccumulator(
			ValueSet theValueSetToExpand,
			ValueSetExpansionOptions theExpansionOptions,
			IValueSetConceptAccumulator theAccumulator,
			ExpansionFilter theFilter,
			boolean theAdd,
			Set<String> theAddedCodes) {
		Optional<TermValueSet> optionalTermValueSet;
		if (theValueSetToExpand.hasUrl()) {
			if (theValueSetToExpand.hasVersion()) {
				optionalTermValueSet = myTermValueSetDao.findTermValueSetByUrlAndVersion(
						theValueSetToExpand.getUrl(), theValueSetToExpand.getVersion());
			} else {
				optionalTermValueSet = findCurrentTermValueSet(theValueSetToExpand.getUrl());
			}
		} else {
			optionalTermValueSet = Optional.empty();
		}

		/*
		 * ValueSet doesn't exist in pre-expansion database, so perform in-memory expansion
		 */
		if (optionalTermValueSet.isEmpty()) {
			ourLog.debug(
					"ValueSet is not present in terminology tables. Will perform in-memory expansion without parameters. {}",
					getValueSetInfo(theValueSetToExpand));
			String msg = myContext
					.getLocalizer()
					.getMessage(
							TermReadSvcImpl.class,
							"valueSetExpandedUsingInMemoryExpansion",
							getValueSetInfo(theValueSetToExpand));
			theAccumulator.addMessage(msg);
			doExpandValueSet(theExpansionOptions, theValueSetToExpand, theAccumulator, theFilter, theAddedCodes);
			return;
		}

		/*
		 * ValueSet exists in pre-expansion database, but pre-expansion is not yet complete so perform in-memory expansion
		 */
		TermValueSet termValueSet = optionalTermValueSet.get();
		if (termValueSet.getExpansionStatus() != TermValueSetPreExpansionStatusEnum.EXPANDED) {
			String msg = myContext
					.getLocalizer()
					.getMessage(
							TermReadSvcImpl.class,
							"valueSetNotYetExpanded",
							getValueSetInfo(theValueSetToExpand),
							termValueSet.getExpansionStatus().name(),
							termValueSet.getExpansionStatus().getDescription());
			theAccumulator.addMessage(msg);
			doExpandValueSet(theExpansionOptions, theValueSetToExpand, theAccumulator, theFilter, theAddedCodes);
			return;
		}

		/*
		 * ValueSet is pre-expanded in database so let's use that
		 */
		String expansionTimestamp = toHumanReadableExpansionTimestamp(termValueSet);
		String msg = myContext
				.getLocalizer()
				.getMessage(TermReadSvcImpl.class, "valueSetExpandedUsingPreExpansion", expansionTimestamp);
		theAccumulator.addMessage(msg);
		expandConcepts(
				theExpansionOptions,
				theAccumulator,
				termValueSet,
				theFilter,
				theAdd,
				theAddedCodes,
				myHibernatePropertiesProvider.isOracleDialect());
	}

	@Nonnull
	private String toHumanReadableExpansionTimestamp(TermValueSet termValueSet) {
		String expansionTimestamp = "(unknown)";
		if (termValueSet.getExpansionTimestamp() != null) {
			// Note: We used to append "123ms ago" to the timestamp, but we cache the
			// results here, so it's just kind of weird to do that since the duration will
			// be out of date when the entry comes back from cache
			expansionTimestamp = new InstantType(termValueSet.getExpansionTimestamp()).getValueAsString();
		}
		return expansionTimestamp;
	}

	private void expandConcepts(
			ValueSetExpansionOptions theExpansionOptions,
			IValueSetConceptAccumulator theAccumulator,
			TermValueSet theTermValueSet,
			ExpansionFilter theFilter,
			boolean theAdd,
			Set<String> theAddedCodes,
			boolean theOracle) {
		// NOTE: if you modifiy the logic here, look to `expandConceptsOracle` and see if your new code applies to its
		// copy pasted sibling
		Integer offset = theAccumulator.getSkipCountRemaining();
		offset = ObjectUtils.defaultIfNull(offset, 0);
		offset = Math.min(offset, theTermValueSet.getTotalConcepts().intValue());

		Integer count = theAccumulator.getCapacityRemaining();
		count = defaultIfNull(count, myStorageSettings.getMaximumExpansionSize());

		int conceptsExpanded = 0;
		int designationsExpanded = 0;
		int toIndex = offset + count;

		Collection<? extends ITermValueSetConceptView> conceptViews;
		boolean wasFilteredResult = false;
		String filterDisplayValue = null;
		if (!theFilter.getFilters().isEmpty()
				&& JpaConstants.VALUESET_FILTER_DISPLAY.equals(
						theFilter.getFilters().get(0).getProperty())
				&& theFilter.getFilters().get(0).getOp() == ValueSet.FilterOperator.EQUAL) {
			filterDisplayValue =
					lowerCase(theFilter.getFilters().get(0).getValue().replace("%", "[%]"));
			String displayValue = "%" + lowerCase(filterDisplayValue) + "%";
			if (theOracle) {
				conceptViews =
						myTermValueSetConceptViewOracleDao.findByTermValueSetId(theTermValueSet.getId(), displayValue);
			} else {
				conceptViews = myTermValueSetConceptViewDao.findByTermValueSetId(theTermValueSet.getId(), displayValue);
			}
			wasFilteredResult = true;
		} else {
			if (theOracle) {
				conceptViews = myTermValueSetConceptViewOracleDao.findByTermValueSetId(
						offset, toIndex, theTermValueSet.getId());
			} else {
				conceptViews =
						myTermValueSetConceptViewDao.findByTermValueSetId(offset, toIndex, theTermValueSet.getId());
			}
			theAccumulator.consumeSkipCount(offset);
			if (theAdd) {
				theAccumulator.incrementOrDecrementTotalConcepts(
						true, theTermValueSet.getTotalConcepts().intValue());
			}
		}

		if (conceptViews.isEmpty()) {
			logConceptsExpanded("No concepts to expand. ", theTermValueSet, conceptsExpanded);
			return;
		}

		Map<Long, FhirVersionIndependentConcept> pidToConcept = new LinkedHashMap<>();
		ArrayListMultimap<Long, TermConceptDesignation> pidToDesignations = ArrayListMultimap.create();
		Map<Long, Long> pidToSourcePid = new HashMap<>();
		Map<Long, String> pidToSourceDirectParentPids = new HashMap<>();

		for (ITermValueSetConceptView conceptView : conceptViews) {

			String system = conceptView.getConceptSystemUrl();
			String code = conceptView.getConceptCode();
			String display = conceptView.getConceptDisplay();
			String systemVersion = conceptView.getConceptSystemVersion();

			// -- this is quick solution, may need to revisit
			if (!applyFilter(display, filterDisplayValue)) {
				continue;
			}

			Long conceptPid = conceptView.getConceptPid();
			if (!pidToConcept.containsKey(conceptPid)) {
				FhirVersionIndependentConcept concept =
						new FhirVersionIndependentConcept(system, code, display, systemVersion);
				pidToConcept.put(conceptPid, concept);
			}

			// TODO: DM 2019-08-17 - Implement includeDesignations parameter for $expand operation to designations
			// optional.
			if (conceptView.getDesignationPid() != null) {
				TermConceptDesignation designation = new TermConceptDesignation();

				if (isValueSetDisplayLanguageMatch(theExpansionOptions, conceptView.getDesignationLang())) {
					designation.setUseSystem(conceptView.getDesignationUseSystem());
					designation.setUseCode(conceptView.getDesignationUseCode());
					designation.setUseDisplay(conceptView.getDesignationUseDisplay());
					designation.setValue(conceptView.getDesignationVal());
					designation.setLanguage(conceptView.getDesignationLang());
					pidToDesignations.put(conceptPid, designation);
				}

				if (++designationsExpanded % 250 == 0) {
					logDesignationsExpanded(
							"Expansion of designations in progress. ", theTermValueSet, designationsExpanded);
				}
			}

			if (theAccumulator.isTrackingHierarchy()) {
				pidToSourcePid.put(conceptPid, conceptView.getSourceConceptPid());
				pidToSourceDirectParentPids.put(conceptPid, conceptView.getSourceConceptDirectParentPids());
			}

			if (++conceptsExpanded % 250 == 0) {
				logConceptsExpanded("Expansion of concepts in progress. ", theTermValueSet, conceptsExpanded);
			}
		}

		for (Long nextPid : pidToConcept.keySet()) {
			FhirVersionIndependentConcept concept = pidToConcept.get(nextPid);
			List<TermConceptDesignation> designations = pidToDesignations.get(nextPid);
			String system = concept.getSystem();
			String code = concept.getCode();
			String display = concept.getDisplay();
			String systemVersion = concept.getSystemVersion();

			if (theAdd) {
				if (theAccumulator.getCapacityRemaining() != null) {
					if (theAccumulator.getCapacityRemaining() == 0) {
						break;
					}
				}

				Long sourceConceptPid = pidToSourcePid.get(nextPid);
				String sourceConceptDirectParentPids = pidToSourceDirectParentPids.get(nextPid);
				if (theAddedCodes.add(system + OUR_PIPE_CHARACTER + code)) {
					theAccumulator.includeConceptWithDesignations(
							system,
							code,
							display,
							designations,
							sourceConceptPid,
							sourceConceptDirectParentPids,
							systemVersion);
					if (wasFilteredResult) {
						theAccumulator.incrementOrDecrementTotalConcepts(true, 1);
					}
				}
			} else {
				if (theAddedCodes.remove(system + OUR_PIPE_CHARACTER + code)) {
					theAccumulator.excludeConcept(system, code);
					theAccumulator.incrementOrDecrementTotalConcepts(false, 1);
				}
			}
		}

		logDesignationsExpanded("Finished expanding designations. ", theTermValueSet, designationsExpanded);
		logConceptsExpanded("Finished expanding concepts. ", theTermValueSet, conceptsExpanded);
	}

	private void logConceptsExpanded(
			String theLogDescriptionPrefix, TermValueSet theTermValueSet, int theConceptsExpanded) {
		if (theConceptsExpanded > 0) {
			ourLog.debug(
					"{}Have expanded {} concepts in ValueSet[{}]",
					theLogDescriptionPrefix,
					theConceptsExpanded,
					theTermValueSet.getUrl());
		}
	}

	private void logDesignationsExpanded(
			String theLogDescriptionPrefix, TermValueSet theTermValueSet, int theDesignationsExpanded) {
		if (theDesignationsExpanded > 0) {
			ourLog.debug(
					"{}Have expanded {} designations in ValueSet[{}]",
					theLogDescriptionPrefix,
					theDesignationsExpanded,
					theTermValueSet.getUrl());
		}
	}

	public boolean applyFilter(final String theDisplay, final String theFilterDisplay) {

		// -- safety check only, no need to apply filter
		if (theDisplay == null || theFilterDisplay == null) return true;

		// -- sentence case
		if (startsWithIgnoreCase(theDisplay, theFilterDisplay)) return true;

		// -- token case
		return startsWithByWordBoundaries(theDisplay, theFilterDisplay);
	}

	private boolean startsWithByWordBoundaries(String theDisplay, String theFilterDisplay) {
		// return true only e.g. the input is 'Body height', theFilterDisplay is "he", or 'bo'
		StringTokenizer tok = new StringTokenizer(theDisplay);
		List<String> tokens = new ArrayList<>();
		while (tok.hasMoreTokens()) {
			String token = tok.nextToken();
			if (startsWithIgnoreCase(token, theFilterDisplay)) return true;
			tokens.add(token);
		}

		// Allow to search by the end of the phrase.  E.g.  "working proficiency" will match "Limited working
		// proficiency"
		for (int start = 0; start <= tokens.size() - 1; ++start) {
			for (int end = start + 1; end <= tokens.size(); ++end) {
				String sublist = String.join(" ", tokens.subList(start, end));
				if (startsWithIgnoreCase(sublist, theFilterDisplay)) return true;
			}
		}
		return false;
	}

	@Override
	public void expandValueSet(
			ValueSetExpansionOptions theExpansionOptions,
			ValueSet theValueSetToExpand,
			IValueSetConceptAccumulator theValueSetCodeAccumulator) {
		Set<String> addedCodes = new HashSet<>();
		doExpandValueSet(
				theExpansionOptions,
				theValueSetToExpand,
				theValueSetCodeAccumulator,
				ExpansionFilter.NO_FILTER,
				addedCodes);
	}

	/**
	 * Note: Not transactional because specific calls within this method
	 * get executed in a transaction
	 */
	private void doExpandValueSet(
			ValueSetExpansionOptions theExpansionOptions,
			ValueSet theValueSetToExpand,
			IValueSetConceptAccumulator theValueSetCodeAccumulator,
			@Nonnull ExpansionFilter theExpansionFilter,
			Set<String> theAddedCodes) {

		StopWatch sw = new StopWatch();
		String valueSetInfo = getValueSetInfo(theValueSetToExpand);
		ourLog.debug("Working with {}", valueSetInfo);

		// Offset can't be combined with excludes
		Integer skipCountRemaining = theValueSetCodeAccumulator.getSkipCountRemaining();
		if (skipCountRemaining != null && skipCountRemaining > 0) {
			if (!theValueSetToExpand.getCompose().getExclude().isEmpty()) {
				String msg = myContext
						.getLocalizer()
						.getMessage(TermReadSvcImpl.class, "valueSetNotYetExpanded_OffsetNotAllowed", valueSetInfo);
				throw new InvalidRequestException(Msg.code(887) + msg);
			}
		}

		// Handle includes
		ourLog.debug("Handling includes");
		for (ValueSet.ConceptSetComponent include :
				theValueSetToExpand.getCompose().getInclude()) {
			myTxTemplate.executeWithoutResult(tx -> expandValueSetHandleIncludeOrExclude(
					theExpansionOptions, theValueSetCodeAccumulator, theAddedCodes, include, true, theExpansionFilter));
		}

		// Handle excludes
		ourLog.debug("Handling excludes");
		for (ValueSet.ConceptSetComponent exclude :
				theValueSetToExpand.getCompose().getExclude()) {
			myTxTemplate.executeWithoutResult(tx -> expandValueSetHandleIncludeOrExclude(
					theExpansionOptions,
					theValueSetCodeAccumulator,
					theAddedCodes,
					exclude,
					false,
					ExpansionFilter.NO_FILTER));
		}

		if (theValueSetCodeAccumulator instanceof ValueSetConceptAccumulator) {
			myTxTemplate.execute(
					t -> ((ValueSetConceptAccumulator) theValueSetCodeAccumulator).removeGapsFromConceptOrder());
		}

		ourLog.debug("Done working with {} in {}ms", valueSetInfo, sw.getMillis());
	}

	private String getValueSetInfo(ValueSet theValueSet) {
		StringBuilder sb = new StringBuilder();
		boolean isIdentified = false;
		if (theValueSet.hasUrl()) {
			isIdentified = true;
			sb.append("ValueSet.url[").append(theValueSet.getUrl()).append("]");
		} else if (theValueSet.hasId()) {
			isIdentified = true;
			sb.append("ValueSet.id[").append(theValueSet.getId()).append("]");
		}

		if (!isIdentified) {
			sb.append("Unidentified ValueSet");
		}

		return sb.toString();
	}

	/**
	 * Returns true if there are potentially more results to process.
	 */
	private void expandValueSetHandleIncludeOrExclude(
			@Nullable ValueSetExpansionOptions theExpansionOptions,
			IValueSetConceptAccumulator theValueSetCodeAccumulator,
			Set<String> theAddedCodes,
			ValueSet.ConceptSetComponent theIncludeOrExclude,
			boolean theAdd,
			@Nonnull ExpansionFilter theExpansionFilter) {

		String system = theIncludeOrExclude.getSystem();
		boolean hasSystem = isNotBlank(system);
		boolean hasValueSet = !theIncludeOrExclude.getValueSet().isEmpty();

		if (hasSystem) {

			if (theExpansionFilter.hasCode()
					&& theExpansionFilter.getSystem() != null
					&& !system.equals(theExpansionFilter.getSystem())) {
				return;
			}

			ourLog.debug("Starting {} expansion around CodeSystem: {}", (theAdd ? "inclusion" : "exclusion"), system);

			Optional<TermCodeSystemVersion> termCodeSystemVersion =
					optionalFindTermCodeSystemVersion(theIncludeOrExclude);
			if (termCodeSystemVersion.isPresent()) {

				expandValueSetHandleIncludeOrExcludeUsingDatabase(
						theExpansionOptions,
						theValueSetCodeAccumulator,
						theAddedCodes,
						theIncludeOrExclude,
						theAdd,
						theExpansionFilter,
						system,
						termCodeSystemVersion.get());

			} else {

				if (!theIncludeOrExclude.getConcept().isEmpty() && theExpansionFilter.hasCode()) {
					if (defaultString(theIncludeOrExclude.getSystem()).equals(theExpansionFilter.getSystem())) {
						if (theIncludeOrExclude.getConcept().stream()
								.noneMatch(t -> t.getCode().equals(theExpansionFilter.getCode()))) {
							return;
						}
					}
				}

				Consumer<FhirVersionIndependentConcept> consumer = c -> addOrRemoveCode(
						theValueSetCodeAccumulator,
						theAddedCodes,
						theAdd,
						system,
						c.getCode(),
						c.getDisplay(),
						c.getSystemVersion());

				try {
					ConversionContext40_50.INSTANCE.init(
							new VersionConvertor_40_50(new BaseAdvisor_40_50()), "ValueSet");
					org.hl7.fhir.r5.model.ValueSet.ConceptSetComponent includeOrExclude =
							ValueSet40_50.convertConceptSetComponent(theIncludeOrExclude);
					myInMemoryTerminologyServerValidationSupport.expandValueSetIncludeOrExclude(
							new ValidationSupportContext(provideValidationSupport()), consumer, includeOrExclude);
				} catch (InMemoryTerminologyServerValidationSupport.ExpansionCouldNotBeCompletedInternallyException e) {
					if (theExpansionOptions != null
							&& !theExpansionOptions.isFailOnMissingCodeSystem()
							// Code system is unknown, therefore NOT_FOUND
							&& e.getCodeValidationIssue()
									.hasIssueDetailCode(CodeValidationIssueCoding.NOT_FOUND.getCode())) {
						return;
					}
					throw new InternalErrorException(Msg.code(888) + e);
				} finally {
					ConversionContext40_50.INSTANCE.close("ValueSet");
				}
			}

		} else if (hasValueSet) {

			for (CanonicalType nextValueSet : theIncludeOrExclude.getValueSet()) {
				String valueSetUrl = nextValueSet.getValueAsString();
				ourLog.debug(
						"Starting {} expansion around ValueSet: {}", (theAdd ? "inclusion" : "exclusion"), valueSetUrl);

				ExpansionFilter subExpansionFilter = new ExpansionFilter(
						theExpansionFilter,
						theIncludeOrExclude.getFilter(),
						theValueSetCodeAccumulator.getCapacityRemaining());

				// TODO: DM 2019-09-10 - This is problematic because an incorrect URL that matches ValueSet.id will not
				// be found in the terminology tables but will yield a ValueSet here. Depending on the ValueSet, the
				// expansion may time-out.

				ValueSet valueSet = fetchCanonicalValueSetFromCompleteContext(valueSetUrl);
				if (valueSet == null) {
					throw new ResourceNotFoundException(
							Msg.code(889) + "Unknown ValueSet: " + UrlUtil.escapeUrlParam(valueSetUrl));
				}

				expandValueSetIntoAccumulator(
						valueSet,
						theExpansionOptions,
						theValueSetCodeAccumulator,
						subExpansionFilter,
						theAdd,
						theAddedCodes);
			}

		} else {
			throw new InvalidRequestException(Msg.code(890) + "ValueSet contains " + (theAdd ? "include" : "exclude")
					+ " criteria with no system defined");
		}
	}

	private Optional<TermCodeSystemVersion> optionalFindTermCodeSystemVersion(
			ValueSet.ConceptSetComponent theIncludeOrExclude) {
		if (isEmpty(theIncludeOrExclude.getVersion())) {
			return Optional.ofNullable(myCodeSystemDao.findByCodeSystemUri(theIncludeOrExclude.getSystem()))
					.map(TermCodeSystem::getCurrentVersion);
		} else {
			return Optional.ofNullable(myCodeSystemVersionDao.findByCodeSystemUriAndVersion(
					theIncludeOrExclude.getSystem(), theIncludeOrExclude.getVersion()));
		}
	}

	private boolean isHibernateSearchEnabled() {
		return myFulltextSearchSvc != null && !ourForceDisableHibernateSearchForUnitTest;
	}

	private void expandValueSetHandleIncludeOrExcludeUsingDatabase(
			ValueSetExpansionOptions theExpansionOptions,
			IValueSetConceptAccumulator theValueSetCodeAccumulator,
			Set<String> theAddedCodes,
			ValueSet.ConceptSetComponent theIncludeOrExclude,
			boolean theAdd,
			@Nonnull ExpansionFilter theExpansionFilter,
			String theSystem,
			TermCodeSystemVersion theTermCodeSystemVersion) {

		StopWatch fullOperationSw = new StopWatch();
		String includeOrExcludeVersion = theIncludeOrExclude.getVersion();

		/*
		 * If FullText searching is not enabled, we can handle only basic expansions
		 * since we're going to do it without the database.
		 */
		if (!isHibernateSearchEnabled()) {
			expandWithoutHibernateSearch(
					theValueSetCodeAccumulator,
					theTermCodeSystemVersion,
					theAddedCodes,
					theIncludeOrExclude,
					theSystem,
					theAdd);
			return;
		}

		/*
		 * Ok, let's use hibernate search to build the expansion
		 */

		int count = 0;

		Optional<Integer> chunkSizeOpt = getScrollChunkSize(theAdd, theValueSetCodeAccumulator);
		if (chunkSizeOpt.isEmpty()) {
			return;
		}
		int chunkSize = chunkSizeOpt.get();

		/*
		 * Turn the filter into one or more Hibernate Search queries. Ideally we want it
		 * to be handled by a single query, but Lucene/ES don't like it when we exceed
		 * 1024 different terms in a single query. So if we have that many terms (which
		 * can happen if a ValueSet has a lot of explicitly enumerated codes that it's
		 * including) we split this into multiple searches. The method below builds these
		 * searches lazily, returning a Supplier that creates and executes the search
		 * when it's actually time to.
		 */
		SearchProperties searchProps = buildSearchScrolls(
				theTermCodeSystemVersion,
				theExpansionFilter,
				theSystem,
				theIncludeOrExclude,
				chunkSize,
				includeOrExcludeVersion);
		int accumulatedBatchesSoFar = 0;
		for (var next : searchProps.getSearchScroll()) {
			try (SearchScroll<EntityReference> scroll = next.get()) {
				ourLog.debug(
						"Beginning batch expansion for {} with max results per batch: {}",
						(theAdd ? "inclusion" : "exclusion"),
						chunkSize);
				for (SearchScrollResult<EntityReference> chunk = scroll.next();
						chunk.hasHits();
						chunk = scroll.next()) {
					int countForBatch = 0;

					List<TermConcept.TermConceptPk> pids = chunk.hits().stream()
							.map(t -> (TermConcept.TermConceptPk) t.id())
							.collect(Collectors.toList());
<<<<<<< HEAD

					/*
					 * This is a (hopefully) temporary hack - we are pulling concepts
					 * out of ElasticSearch here and ES concepts aren't yet partition
					 * aware. So we'll assume that they meant the default partition. This
					 * will always work for now since terminology stuff is non-partitionable
					 * but that could change in the future.
					 */
					for (var pid : pids) {
						if (pid.getPartitionIdValue() == null) {
							pid.setPartitionIdValue(myPartitionSettings.getDefaultPartitionId());
						}
					}
=======
>>>>>>> a999cb32

					List<TermConcept> termConcepts = myTermConceptDao.fetchConceptsAndDesignationsByPid(pids);

					// If the include section had multiple codes, return the codes in the same order
					termConcepts = sortTermConcepts(searchProps, termConcepts);

					//	 int firstResult = theQueryIndex * maxResultsPerBatch;
					// TODO GGG HS we lose the ability to check the
					// index of the first result, so just best-guessing it here.
					int delta = 0;
					for (TermConcept concept : termConcepts) {
						count++;
						countForBatch++;
						if (theAdd && searchProps.hasIncludeOrExcludeCodes()) {
							ValueSet.ConceptReferenceComponent theIncludeConcept =
									getMatchedConceptIncludedInValueSet(theIncludeOrExclude, concept);
							if (theIncludeConcept != null && isNotBlank(theIncludeConcept.getDisplay())) {
								concept.setDisplay(theIncludeConcept.getDisplay());
							}
						}
						boolean added = addCodeIfNotAlreadyAdded(
								theExpansionOptions,
								theValueSetCodeAccumulator,
								theAddedCodes,
								concept,
								theAdd,
								includeOrExcludeVersion);
						if (added) {
							delta++;
						}
					}

					ourLog.debug(
							"Batch expansion scroll for {} with offset {} produced {} results in {}ms",
							(theAdd ? "inclusion" : "exclusion"),
							accumulatedBatchesSoFar,
							chunk.hits().size(),
							chunk.took().toMillis());

					theValueSetCodeAccumulator.incrementOrDecrementTotalConcepts(theAdd, delta);
					accumulatedBatchesSoFar += countForBatch;

					// keep session bounded
					myEntityManager.flush();
					myEntityManager.clear();
				}

				ourLog.debug(
						"Expansion for {} produced {} results in {}ms",
						(theAdd ? "inclusion" : "exclusion"),
						count,
						fullOperationSw.getMillis());
			}
		}
	}

	private List<TermConcept> sortTermConcepts(SearchProperties searchProps, List<TermConcept> termConcepts) {
		List<String> codes = searchProps.getIncludeOrExcludeCodes();
		if (codes.size() > 1) {
			termConcepts = new ArrayList<>(termConcepts);
			Map<String, Integer> codeToIndex = new HashMap<>(codes.size());
			for (int i = 0; i < codes.size(); i++) {
				codeToIndex.put(codes.get(i), i);
			}
			termConcepts.sort(((o1, o2) -> {
				Integer idx1 = codeToIndex.get(o1.getCode());
				Integer idx2 = codeToIndex.get(o2.getCode());
				return Comparators.nullsHigh().compare(idx1, idx2);
			}));
		}
		return termConcepts;
	}

	private Optional<Integer> getScrollChunkSize(
			boolean theAdd, IValueSetConceptAccumulator theValueSetCodeAccumulator) {
		int maxResultsPerBatch = SearchBuilder.getMaximumPageSize();

		/*
		 * If the accumulator is bounded, we may reduce the size of the query to
		 * Lucene in order to be more efficient.
		 */
		if (theAdd) {
			Integer accumulatorCapacityRemaining = theValueSetCodeAccumulator.getCapacityRemaining();
			if (accumulatorCapacityRemaining != null) {
				maxResultsPerBatch = Math.min(maxResultsPerBatch, accumulatorCapacityRemaining + 1);
			}
		}
		return maxResultsPerBatch > 0 ? Optional.of(maxResultsPerBatch) : Optional.empty();
	}

	private SearchProperties buildSearchScrolls(
			TermCodeSystemVersion theTermCodeSystemVersion,
			ExpansionFilter theExpansionFilter,
			String theSystem,
			ValueSet.ConceptSetComponent theIncludeOrExclude,
			Integer theScrollChunkSize,
			String theIncludeOrExcludeVersion) {
		SearchSession searchSession = Search.session(myEntityManager);
		// Manually building a predicate since we need to throw it around.
		SearchPredicateFactory predicate =
				searchSession.scope(TermConcept.class).predicate();

		List<String> allCodes = theIncludeOrExclude.getConcept().stream()
				.filter(Objects::nonNull)
				.map(ValueSet.ConceptReferenceComponent::getCode)
				.filter(StringUtils::isNotBlank)
				.collect(Collectors.toList());
		SearchProperties returnProps = new SearchProperties();
		returnProps.setIncludeOrExcludeCodes(allCodes);

		/*
		 * Lucene/ES can't typically handle more than 1024 clauses per search, so if
		 * we have more than that number (e.g. because of a ValueSet that explicitly
		 * includes thousands of codes), we break this up into multiple searches.
		 */
		List<List<String>> partitionedCodes = ListUtils.partition(allCodes, IndexSearcher.getMaxClauseCount() - 10);
		if (partitionedCodes.isEmpty()) {
			partitionedCodes = List.of(List.of());
		}

		for (List<String> nextCodePartition : partitionedCodes) {
			Supplier<SearchScroll<EntityReference>> nextScroll = () -> {
				// Build the top-level expansion on filters.
				PredicateFinalStep step = predicate.bool(b -> {
					b.must(predicate
							.match()
							.field("myCodeSystemVersionPid")
							.matching(theTermCodeSystemVersion.getPid()));

					if (theExpansionFilter.hasCode()) {
						b.must(predicate.match().field("myCode").matching(theExpansionFilter.getCode()));
					}

					String codeSystemUrlAndVersion =
							buildCodeSystemUrlAndVersion(theSystem, theIncludeOrExcludeVersion);
					for (ValueSet.ConceptSetFilterComponent nextFilter : theIncludeOrExclude.getFilter()) {
						handleFilter(codeSystemUrlAndVersion, predicate, b, nextFilter);
					}
					for (ValueSet.ConceptSetFilterComponent nextFilter : theExpansionFilter.getFilters()) {
						handleFilter(codeSystemUrlAndVersion, predicate, b, nextFilter);
					}
				});

				// Add a selector on any explicitly enumerated codes in the VS component
				final PredicateFinalStep finishedQuery;
				if (nextCodePartition.isEmpty()) {
					finishedQuery = step;
				} else {
					PredicateFinalStep expansionStep = buildExpansionPredicate(nextCodePartition, predicate);
					finishedQuery = predicate.bool().must(step).must(expansionStep);
				}

				SearchQuery<EntityReference> termConceptsQuery = searchSession
						.search(TermConcept.class)
						.selectEntityReference()
						.where(f -> finishedQuery)
						.toQuery();

				return termConceptsQuery.scroll(theScrollChunkSize);
			};

			returnProps.addSearchScroll(nextScroll);
		}

		return returnProps;
	}

	private ValueSet.ConceptReferenceComponent getMatchedConceptIncludedInValueSet(
			ValueSet.ConceptSetComponent theIncludeOrExclude, TermConcept concept) {
		return theIncludeOrExclude.getConcept().stream()
				.filter(includedConcept -> includedConcept.getCode().equalsIgnoreCase(concept.getCode()))
				.findFirst()
				.orElse(null);
	}

	/**
	 * Helper method which builds a predicate for the expansion
	 */
	private PredicateFinalStep buildExpansionPredicate(List<String> theCodes, SearchPredicateFactory thePredicate) {
		assert !theCodes.isEmpty();
		return thePredicate.simpleQueryString().field("myCode").matching(String.join(" | ", theCodes));
	}

	private String buildCodeSystemUrlAndVersion(String theSystem, String theIncludeOrExcludeVersion) {
		String codeSystemUrlAndVersion;
		if (theIncludeOrExcludeVersion != null) {
			codeSystemUrlAndVersion = theSystem + OUR_PIPE_CHARACTER + theIncludeOrExcludeVersion;
		} else {
			codeSystemUrlAndVersion = theSystem;
		}
		return codeSystemUrlAndVersion;
	}

	private @Nonnull ValueSetExpansionOptions provideExpansionOptions(
			@Nullable ValueSetExpansionOptions theExpansionOptions) {
		return Objects.requireNonNullElse(theExpansionOptions, DEFAULT_EXPANSION_OPTIONS);
	}

	private void addOrRemoveCode(
			IValueSetConceptAccumulator theValueSetCodeAccumulator,
			Set<String> theAddedCodes,
			boolean theAdd,
			String theSystem,
			String theCode,
			String theDisplay,
			String theSystemVersion) {
		if (theAdd && theAddedCodes.add(theSystem + OUR_PIPE_CHARACTER + theCode)) {
			theValueSetCodeAccumulator.includeConcept(theSystem, theCode, theDisplay, null, null, theSystemVersion);
		}
		if (!theAdd && theAddedCodes.remove(theSystem + OUR_PIPE_CHARACTER + theCode)) {
			theValueSetCodeAccumulator.excludeConcept(theSystem, theCode);
		}
	}

	private void handleFilter(
			String theCodeSystemIdentifier,
			SearchPredicateFactory theF,
			BooleanPredicateClausesStep<?> theB,
			ValueSet.ConceptSetFilterComponent theFilter) {
		if (isBlank(theFilter.getValue()) && theFilter.getOp() == null && isBlank(theFilter.getProperty())) {
			return;
		}

		// if filter type is EXISTS, there's no reason to worry about the value (we won't set it anyways)
		if ((isBlank(theFilter.getValue()) && theFilter.getOp() != ValueSet.FilterOperator.EXISTS)
				|| theFilter.getOp() == null
				|| isBlank(theFilter.getProperty())) {
			throw new InvalidRequestException(
					Msg.code(891) + "Invalid filter, must have fields populated: property op value");
		}

		switch (theFilter.getProperty()) {
			case "display:exact":
			case "display":
				handleFilterDisplay(theF, theB, theFilter);
				break;
			case "concept":
			case "code":
				handleFilterConceptAndCode(theCodeSystemIdentifier, theF, theB, theFilter);
				break;
			case "parent":
			case "child":
				isCodeSystemLoincOrThrowInvalidRequestException(theCodeSystemIdentifier, theFilter.getProperty());
				handleFilterLoincParentChild(theF, theB, theFilter);
				break;
			case "ancestor":
				isCodeSystemLoincOrThrowInvalidRequestException(theCodeSystemIdentifier, theFilter.getProperty());
				handleFilterLoincAncestor(theCodeSystemIdentifier, theF, theB, theFilter);
				break;
			case "descendant":
				isCodeSystemLoincOrThrowInvalidRequestException(theCodeSystemIdentifier, theFilter.getProperty());
				handleFilterLoincDescendant(theCodeSystemIdentifier, theF, theB, theFilter);
				break;
			case "copyright":
				isCodeSystemLoincOrThrowInvalidRequestException(theCodeSystemIdentifier, theFilter.getProperty());
				handleFilterLoincCopyright(theF, theB, theFilter);
				break;
			default:
				if (theFilter.getOp() == ValueSet.FilterOperator.REGEX) {
					handleFilterRegex(theF, theB, theFilter);
				} else {
					handleFilterPropertyDefault(theF, theB, theFilter);
				}
				break;
		}
	}

	private void handleFilterPropertyDefault(
			SearchPredicateFactory theF,
			BooleanPredicateClausesStep<?> theB,
			ValueSet.ConceptSetFilterComponent theFilter) {

		String value = theFilter.getValue();
		if (theFilter.getOp() == ValueSet.FilterOperator.EXISTS) {
			// EXISTS has no value and is thus handled differently
			Term term = new Term(CONCEPT_PROPERTY_PREFIX_NAME + theFilter.getProperty());
			theB.must(theF.exists().field(term.field()));
		} else {
			Term term = new Term(CONCEPT_PROPERTY_PREFIX_NAME + theFilter.getProperty(), value);
			switch (theFilter.getOp()) {
				case EQUAL:
					theB.must(theF.match().field(term.field()).matching(term.text()));
					break;
				case IN:
				case NOTIN:
					boolean isNotFilter = theFilter.getOp() == ValueSet.FilterOperator.NOTIN;
					// IN and NOTIN expect comma separated lists
					String[] values = term.text().split(",");
					Set<String> valueSet = new HashSet<>(Arrays.asList(values));
					if (isNotFilter) {
						theB.filter(theF.not(theF.terms().field(term.field()).matchingAny(valueSet)));
					} else {
						theB.filter(theF.terms().field(term.field()).matchingAny(valueSet));
					}
					break;
				case REGEX:
				case EXISTS:
				case NULL:
				case ISA:
				case ISNOTA:
				case DESCENDENTOF:
				case GENERALIZES:
				default:
					/*
					 * We do not need to handle REGEX, because that's handled in parent
					 * We also don't handle EXISTS because that's a separate area (with different term).
					 * We add a match-none filter because otherwise it matches everything (not desired).
					 */
					ourLog.error(
							"Unsupported property filter {}. This may affect expansion, but will not cause errors.",
							theFilter.getOp().getDisplay());
					theB.must(theF.matchNone());
					break;
			}
		}
	}

	private void handleFilterRegex(
			SearchPredicateFactory theF,
			BooleanPredicateClausesStep<?> theB,
			ValueSet.ConceptSetFilterComponent theFilter) {
		/*
		 * We treat the regex filter as a match on the regex
		 * anywhere in the property string. The spec does not
		 * say whether this is the right behaviour or not, but
		 * there are examples that seem to suggest that it is.
		 */
		String value = theFilter.getValue();
		if (value.endsWith("$")) {
			value = value.substring(0, value.length() - 1);
		} else if (!value.endsWith(".*")) {
			value = value + ".*";
		}
		if (!value.startsWith("^") && !value.startsWith(".*")) {
			value = ".*" + value;
		} else if (value.startsWith("^")) {
			value = value.substring(1);
		}

		theB.must(theF.regexp()
				.field(CONCEPT_PROPERTY_PREFIX_NAME + theFilter.getProperty())
				.matching(value));
	}

	private void handleFilterLoincCopyright(
			SearchPredicateFactory theF,
			BooleanPredicateClausesStep<?> theB,
			ValueSet.ConceptSetFilterComponent theFilter) {

		if (theFilter.getOp() == ValueSet.FilterOperator.EQUAL) {

			String copyrightFilterValue = defaultString(theFilter.getValue()).toLowerCase();
			switch (copyrightFilterValue) {
				case "3rdparty":
					logFilteringValueOnProperty(theFilter.getValue(), theFilter.getProperty());
					addFilterLoincCopyright3rdParty(theF, theB);
					break;
				case "loinc":
					logFilteringValueOnProperty(theFilter.getValue(), theFilter.getProperty());
					addFilterLoincCopyrightLoinc(theF, theB);
					break;
				default:
					throwInvalidRequestForValueOnProperty(theFilter.getValue(), theFilter.getProperty());
			}

		} else {
			throwInvalidRequestForOpOnProperty(theFilter.getOp(), theFilter.getProperty());
		}
	}

	private void addFilterLoincCopyrightLoinc(SearchPredicateFactory theF, BooleanPredicateClausesStep<?> theB) {
		theB.mustNot(theF.exists().field(CONCEPT_PROPERTY_PREFIX_NAME + "EXTERNAL_COPYRIGHT_NOTICE"));
	}

	private void addFilterLoincCopyright3rdParty(SearchPredicateFactory theF, BooleanPredicateClausesStep<?> theB) {
		theB.must(theF.exists().field(CONCEPT_PROPERTY_PREFIX_NAME + "EXTERNAL_COPYRIGHT_NOTICE"));
	}

	@SuppressWarnings("EnumSwitchStatementWhichMissesCases")
	private void handleFilterLoincAncestor(
			String theSystem,
			SearchPredicateFactory f,
			BooleanPredicateClausesStep<?> b,
			ValueSet.ConceptSetFilterComponent theFilter) {
		switch (theFilter.getOp()) {
			case EQUAL:
				addLoincFilterAncestorEqual(theSystem, f, b, theFilter);
				break;
			case IN:
				addLoincFilterAncestorIn(theSystem, f, b, theFilter);
				break;
			default:
				throw new InvalidRequestException(Msg.code(892) + "Don't know how to handle op=" + theFilter.getOp()
						+ " on property " + theFilter.getProperty());
		}
	}

	private void addLoincFilterAncestorEqual(
			String theSystem,
			SearchPredicateFactory f,
			BooleanPredicateClausesStep<?> b,
			ValueSet.ConceptSetFilterComponent theFilter) {
		addLoincFilterAncestorEqual(theSystem, f, b, theFilter.getProperty(), theFilter.getValue());
	}

	private void addLoincFilterAncestorEqual(
			String theSystem,
			SearchPredicateFactory f,
			BooleanPredicateClausesStep<?> b,
			String theProperty,
			String theValue) {
		List<Term> terms = getAncestorTerms(theSystem, theProperty, theValue);
		b.must(f.bool(innerB -> terms.forEach(
				term -> innerB.should(f.match().field(term.field()).matching(term.text())))));
	}

	private void addLoincFilterAncestorIn(
			String theSystem,
			SearchPredicateFactory f,
			BooleanPredicateClausesStep<?> b,
			ValueSet.ConceptSetFilterComponent theFilter) {
		String[] values = theFilter.getValue().split(",");
		List<Term> terms = new ArrayList<>();
		for (String value : values) {
			terms.addAll(getAncestorTerms(theSystem, theFilter.getProperty(), value));
		}
		b.must(f.bool(innerB -> terms.forEach(
				term -> innerB.should(f.match().field(term.field()).matching(term.text())))));
	}

	@SuppressWarnings("EnumSwitchStatementWhichMissesCases")
	private void handleFilterLoincParentChild(
			SearchPredicateFactory f, BooleanPredicateClausesStep<?> b, ValueSet.ConceptSetFilterComponent theFilter) {
		switch (theFilter.getOp()) {
			case EQUAL:
				addLoincFilterParentChildEqual(f, b, theFilter.getProperty(), theFilter.getValue());
				break;
			case IN:
				addLoincFilterParentChildIn(f, b, theFilter);
				break;
			default:
				throw new InvalidRequestException(Msg.code(893) + "Don't know how to handle op=" + theFilter.getOp()
						+ " on property " + theFilter.getProperty());
		}
	}

	private void addLoincFilterParentChildIn(
			SearchPredicateFactory f, BooleanPredicateClausesStep<?> b, ValueSet.ConceptSetFilterComponent theFilter) {
		String[] values = theFilter.getValue().split(",");
		List<Term> terms = new ArrayList<>();
		for (String value : values) {
			logFilteringValueOnProperty(value, theFilter.getProperty());
			terms.add(getPropertyTerm(theFilter.getProperty(), value));
		}

		b.must(f.bool(innerB -> terms.forEach(
				term -> innerB.should(f.match().field(term.field()).matching(term.text())))));
	}

	private void addLoincFilterParentChildEqual(
			SearchPredicateFactory f, BooleanPredicateClausesStep<?> b, String theProperty, String theValue) {
		logFilteringValueOnProperty(theValue, theProperty);
		b.must(f.match().field(CONCEPT_PROPERTY_PREFIX_NAME + theProperty).matching(theValue));
	}

	private void handleFilterConceptAndCode(
			String theSystem,
			SearchPredicateFactory f,
			BooleanPredicateClausesStep<?> b,
			ValueSet.ConceptSetFilterComponent theFilter) {
		TermConcept code = findCodeForFilterCriteriaCodeOrConcept(theSystem, theFilter);

		if (theFilter.getOp() == ValueSet.FilterOperator.ISA) {
			ourLog.debug(
					" * Filtering on specific code and codes with a parent of {}/{}/{}",
					code.getId(),
					code.getCode(),
					code.getDisplay());

			b.must(f.bool()
					.should(f.match().field("myParentPids").matching("" + code.getId()))
					.should(f.match().field("myId").matching(code.getPid())));
		} else if (theFilter.getOp() == ValueSet.FilterOperator.DESCENDENTOF) {
			ourLog.debug(
					" * Filtering on codes with a parent of {}/{}/{}", code.getId(), code.getCode(), code.getDisplay());

			b.must(f.match().field("myParentPids").matching("" + code.getId()));
		} else {
			throwInvalidFilter(theFilter, "");
		}
	}

	@Nonnull
	private TermConcept findCodeForFilterCriteriaCodeOrConcept(
			String theSystem, ValueSet.ConceptSetFilterComponent theFilter) {
		return findCode(theSystem, theFilter.getValue())
				.orElseThrow(() ->
						new InvalidRequestException(Msg.code(2071) + "Invalid filter criteria - code does not exist: {"
								+ Constants.codeSystemWithDefaultDescription(theSystem) + "}" + theFilter.getValue()));
	}

	private void throwInvalidFilter(ValueSet.ConceptSetFilterComponent theFilter, String theErrorSuffix) {
		throw new InvalidRequestException(Msg.code(894) + "Don't know how to handle op=" + theFilter.getOp()
				+ " on property " + theFilter.getProperty() + theErrorSuffix);
	}

	private void isCodeSystemLoincOrThrowInvalidRequestException(String theSystemIdentifier, String theProperty) {
		String systemUrl = getUrlFromIdentifier(theSystemIdentifier);
		if (!isCodeSystemLoinc(systemUrl)) {
			throw new InvalidRequestException(Msg.code(895) + "Invalid filter, property " + theProperty
					+ " is LOINC-specific and cannot be used with system: " + systemUrl);
		}
	}

	private boolean isCodeSystemLoinc(String theSystem) {
		return LOINC_URI.equals(theSystem);
	}

	private void handleFilterDisplay(
			SearchPredicateFactory f, BooleanPredicateClausesStep<?> b, ValueSet.ConceptSetFilterComponent theFilter) {
		if (theFilter.getProperty().equals("display:exact") && theFilter.getOp() == ValueSet.FilterOperator.EQUAL) {
			addDisplayFilterExact(f, b, theFilter);
		} else if (theFilter.getProperty().equals("display") && theFilter.getOp() == ValueSet.FilterOperator.EQUAL) {
			if (theFilter.getValue().trim().contains(" ")) {
				addDisplayFilterExact(f, b, theFilter);
			} else {
				addDisplayFilterInexact(f, b, theFilter);
			}
		}
	}

	private void addDisplayFilterExact(
			SearchPredicateFactory f,
			BooleanPredicateClausesStep<?> bool,
			ValueSet.ConceptSetFilterComponent nextFilter) {
		bool.must(f.phrase().field("myDisplay").matching(nextFilter.getValue()));
	}

	private void addDisplayFilterInexact(
			SearchPredicateFactory f,
			BooleanPredicateClausesStep<?> bool,
			ValueSet.ConceptSetFilterComponent nextFilter) {
		bool.must(f.phrase()
				.field("myDisplay")
				.boost(4.0f)
				.field("myDisplayWordEdgeNGram")
				.boost(1.0f)
				.field("myDisplayEdgeNGram")
				.boost(1.0f)
				.matching(nextFilter.getValue().toLowerCase())
				.slop(2));
	}

	private Term getPropertyTerm(String theProperty, String theValue) {
		return new Term(CONCEPT_PROPERTY_PREFIX_NAME + theProperty, theValue);
	}

	private List<Term> getAncestorTerms(String theSystem, String theProperty, String theValue) {
		List<Term> retVal = new ArrayList<>();

		TermConcept code = findCode(theSystem, theValue)
				.orElseThrow(() -> new InvalidRequestException("Invalid filter criteria - code does not exist: {"
						+ Constants.codeSystemWithDefaultDescription(theSystem) + "}" + theValue));

		retVal.add(new Term("myParentPids", "" + code.getId()));
		logFilteringValueOnProperty(theValue, theProperty);

		return retVal;
	}

	@SuppressWarnings("EnumSwitchStatementWhichMissesCases")
	private void handleFilterLoincDescendant(
			String theSystem,
			SearchPredicateFactory f,
			BooleanPredicateClausesStep<?> b,
			ValueSet.ConceptSetFilterComponent theFilter) {
		switch (theFilter.getOp()) {
			case EQUAL:
				addLoincFilterDescendantEqual(theSystem, f, b, theFilter);
				break;
			case IN:
				addLoincFilterDescendantIn(theSystem, f, b, theFilter);
				break;
			default:
				throw new InvalidRequestException(Msg.code(896) + "Don't know how to handle op=" + theFilter.getOp()
						+ " on property " + theFilter.getProperty());
		}
	}

	private void addLoincFilterDescendantEqual(
			String theSystem,
			SearchPredicateFactory f,
			BooleanPredicateClausesStep<?> b,
			ValueSet.ConceptSetFilterComponent theFilter) {

		List<TermConcept.TermConceptPk> parentPids =
				getCodeParentPids(theSystem, theFilter.getProperty(), theFilter.getValue());
		if (parentPids.isEmpty()) {
			// Can't return empty must, because it wil match according to other predicates.
			// Some day there will be a 'matchNone' predicate
			// (https://discourse.hibernate.org/t/fail-fast-predicate/6062)
			b.mustNot(f.matchAll());
			return;
		}

		b.must(f.bool(innerB -> {
			innerB.minimumShouldMatchNumber(1);
			parentPids.forEach(pid -> innerB.should(f.match().field("myId").matching(pid)));
		}));
	}

	/**
	 * We are looking for codes which have codes indicated in theFilter.getValue() as descendants.
	 * Strategy is to find codes which have their pId(s) in the list of the parentId(s) of all the TermConcept(s)
	 * representing the codes in theFilter.getValue()
	 */
	private void addLoincFilterDescendantIn(
			String theSystem,
			SearchPredicateFactory f,
			BooleanPredicateClausesStep<?> b,
			ValueSet.ConceptSetFilterComponent theFilter) {

		String[] values = theFilter.getValue().split(",");
		if (values.length == 0) {
			throw new InvalidRequestException(Msg.code(2062) + "Invalid filter criteria - no codes specified");
		}

		List<TermConcept.TermConceptPk> descendantCodePidList =
				getMultipleCodeParentPids(theSystem, theFilter.getProperty(), values);

		b.must(f.bool(innerB -> descendantCodePidList.forEach(
				pId -> innerB.should(f.match().field("myId").matching(pId)))));
	}

	/**
	 * Returns the list of parentId(s) of the TermConcept representing theValue as a code
	 */
	private List<TermConcept.TermConceptPk> getCodeParentPids(String theSystem, String theProperty, String theValue) {
		TermConcept code = findCode(theSystem, theValue)
				.orElseThrow(() -> new InvalidRequestException("Invalid filter criteria - code does not exist: {"
						+ Constants.codeSystemWithDefaultDescription(theSystem) + "}" + theValue));

		String[] parentPids = code.getParentPidsAsString().split(" ");
		List<TermConcept.TermConceptPk> retVal = Arrays.stream(parentPids)
				.filter(pid -> !StringUtils.equals(pid, "NONE"))
				.map(Long::parseLong)
				.map(t -> new TermConcept.TermConceptPk(t, myPartitionSettings.getDefaultPartitionId()))
				.collect(Collectors.toList());
		logFilteringValueOnProperty(theValue, theProperty);
		return retVal;
	}

	/**
	 * Returns the list of parentId(s) of the TermConcept representing theValue as a code
	 */
	private List<TermConcept.TermConceptPk> getMultipleCodeParentPids(
			String theSystem, String theProperty, String[] theValues) {
		List<String> valuesList = Arrays.asList(theValues);
		List<TermConcept> termConcepts = findCodes(theSystem, valuesList);
		if (valuesList.size() != termConcepts.size()) {
			String exMsg = getTermConceptsFetchExceptionMsg(termConcepts, valuesList);
			throw new InvalidRequestException(Msg.code(2064) + "Invalid filter criteria - {"
					+ Constants.codeSystemWithDefaultDescription(theSystem) + "}: " + exMsg);
		}

		List<TermConcept.TermConceptPk> retVal = termConcepts.stream()
				.flatMap(tc -> Arrays.stream(tc.getParentPidsAsString().split(" ")))
				.filter(pid -> !StringUtils.equals(pid, "NONE"))
				.map(Long::parseLong)
				.map(t -> new TermConcept.TermConceptPk(t, myPartitionSettings.getDefaultPartitionId()))
				.collect(Collectors.toList());

		logFilteringValueOnProperties(valuesList, theProperty);

		return retVal;
	}

	/**
	 * Generate message indicating for which of theValues a TermConcept was not found
	 */
	private String getTermConceptsFetchExceptionMsg(List<TermConcept> theTermConcepts, List<String> theValues) {
		// case: more TermConcept(s) retrieved than codes queried
		if (theTermConcepts.size() > theValues.size()) {
			return "Invalid filter criteria - More TermConcepts were found than indicated codes. Queried codes: ["
					+ join(
							",",
							theValues + "]; Obtained TermConcept IDs, codes: ["
									+ theTermConcepts.stream()
											.map(tc -> tc.getId() + ", " + tc.getCode())
											.collect(joining("; "))
									+ "]");
		}

		// case: less TermConcept(s) retrieved than codes queried
		Set<String> matchedCodes =
				theTermConcepts.stream().map(TermConcept::getCode).collect(toSet());
		List<String> notMatchedValues =
				theValues.stream().filter(v -> !matchedCodes.contains(v)).collect(toList());

		return "Invalid filter criteria - No TermConcept(s) were found for the requested codes: ["
				+ join(",", notMatchedValues + "]");
	}

	private void logFilteringValueOnProperty(String theValue, String theProperty) {
		ourLog.debug(" * Filtering with value={} on property {}", theValue, theProperty);
	}

	private void logFilteringValueOnProperties(List<String> theValues, String theProperty) {
		ourLog.debug(" * Filtering with values={} on property {}", String.join(", ", theValues), theProperty);
	}

	private void throwInvalidRequestForOpOnProperty(ValueSet.FilterOperator theOp, String theProperty) {
		throw new InvalidRequestException(
				Msg.code(897) + "Don't know how to handle op=" + theOp + " on property " + theProperty);
	}

	private void throwInvalidRequestForValueOnProperty(String theValue, String theProperty) {
		throw new InvalidRequestException(
				Msg.code(898) + "Don't know how to handle value=" + theValue + " on property " + theProperty);
	}

	private void expandWithoutHibernateSearch(
			IValueSetConceptAccumulator theValueSetCodeAccumulator,
			TermCodeSystemVersion theVersion,
			Set<String> theAddedCodes,
			ValueSet.ConceptSetComponent theInclude,
			String theSystem,
			boolean theAdd) {
		ourLog.trace("Hibernate search is not enabled");

		if (theValueSetCodeAccumulator instanceof ValueSetExpansionComponentWithConceptAccumulator) {
			Validate.isTrue(
					((ValueSetExpansionComponentWithConceptAccumulator) theValueSetCodeAccumulator)
							.getParameter()
							.isEmpty(),
					"Can not expand ValueSet with parameters - Hibernate Search is not enabled on this server.");
		}

		Validate.isTrue(
				isNotBlank(theSystem),
				"Can not expand ValueSet without explicit system - Hibernate Search is not enabled on this server.");

		for (ValueSet.ConceptSetFilterComponent nextFilter : theInclude.getFilter()) {
			boolean handled = false;
			switch (nextFilter.getProperty().toLowerCase()) {
				case "concept":
				case "code":
					if (nextFilter.getOp() == ValueSet.FilterOperator.ISA) {
						theValueSetCodeAccumulator.addMessage(
								"Processing IS-A filter in database - Note that Hibernate Search is not enabled on this server, so this operation can be inefficient.");
						TermConcept code = findCodeForFilterCriteriaCodeOrConcept(theSystem, nextFilter);
						addConceptAndChildren(
								theValueSetCodeAccumulator, theAddedCodes, theInclude, theSystem, theAdd, code);
						handled = true;
					}
					break;
				default:
					// TODO - we need to handle other properties (fields)
					// and other operations (not just is-a)
					// in some (preferably generic) way
					break;
			}

			if (!handled) {
				throwInvalidFilter(
						nextFilter,
						" - Note that Hibernate Search is disabled on this server so not all ValueSet expansion functionality is available.");
			}
		}

		if (theInclude.getFilter().isEmpty() && theInclude.getConcept().isEmpty()) {
			Collection<TermConcept> concepts =
					myConceptDao.fetchConceptsAndDesignationsByVersionPid(theVersion.getPid());
			for (TermConcept next : concepts) {
				addCodeIfNotAlreadyAdded(
						theValueSetCodeAccumulator,
						theAddedCodes,
						theAdd,
						theSystem,
						theInclude.getVersion(),
						next.getCode(),
						next.getDisplay(),
						next.getId(),
						next.getParentPidsAsString(),
						next.getDesignations());
			}
		}

		for (ValueSet.ConceptReferenceComponent next : theInclude.getConcept()) {
			if (!theSystem.equals(theInclude.getSystem()) && isNotBlank(theSystem)) {
				continue;
			}
			Collection<TermConceptDesignation> designations = next.getDesignation().stream()
					.map(t -> new TermConceptDesignation()
							.setValue(t.getValue())
							.setLanguage(t.getLanguage())
							.setUseCode(t.getUse().getCode())
							.setUseSystem(t.getUse().getSystem())
							.setUseDisplay(t.getUse().getDisplay()))
					.collect(Collectors.toList());
			addCodeIfNotAlreadyAdded(
					theValueSetCodeAccumulator,
					theAddedCodes,
					theAdd,
					theSystem,
					theInclude.getVersion(),
					next.getCode(),
					next.getDisplay(),
					null,
					null,
					designations);
		}
	}

	private void addConceptAndChildren(
			IValueSetConceptAccumulator theValueSetCodeAccumulator,
			Set<String> theAddedCodes,
			ValueSet.ConceptSetComponent theInclude,
			String theSystem,
			boolean theAdd,
			TermConcept theConcept) {
		for (TermConcept nextChild : theConcept.getChildCodes()) {
			boolean added = addCodeIfNotAlreadyAdded(
					theValueSetCodeAccumulator,
					theAddedCodes,
					theAdd,
					theSystem,
					theInclude.getVersion(),
					nextChild.getCode(),
					nextChild.getDisplay(),
					nextChild.getId(),
					nextChild.getParentPidsAsString(),
					nextChild.getDesignations());
			if (added) {
				addConceptAndChildren(
						theValueSetCodeAccumulator, theAddedCodes, theInclude, theSystem, theAdd, nextChild);
			}
		}
	}

	@Override
	@Transactional
	public String invalidatePreCalculatedExpansion(IIdType theValueSetId, RequestDetails theRequestDetails) {
		IBaseResource valueSet = myDaoRegistry.getResourceDao("ValueSet").read(theValueSetId, theRequestDetails);
		ValueSet canonicalValueSet = myVersionCanonicalizer.valueSetToCanonical(valueSet);
		Optional<TermValueSet> optionalTermValueSet = fetchValueSetEntity(canonicalValueSet);
		if (optionalTermValueSet.isEmpty()) {
			return myContext
					.getLocalizer()
					.getMessage(TermReadSvcImpl.class, "valueSetNotFoundInTerminologyDatabase", theValueSetId);
		}

		ourLog.info(
				"Invalidating pre-calculated expansion on ValueSet {} / {}", theValueSetId, canonicalValueSet.getUrl());

		TermValueSet termValueSet = optionalTermValueSet.get();
		if (termValueSet.getExpansionStatus() == TermValueSetPreExpansionStatusEnum.NOT_EXPANDED) {
			return myContext
					.getLocalizer()
					.getMessage(
							TermReadSvcImpl.class,
							"valueSetCantInvalidateNotYetPrecalculated",
							termValueSet.getUrl(),
							termValueSet.getExpansionStatus());
		}

		Long totalConcepts = termValueSet.getTotalConcepts();

		deletePreCalculatedValueSetContents(termValueSet);

		termValueSet.setExpansionStatus(TermValueSetPreExpansionStatusEnum.NOT_EXPANDED);
		termValueSet.setExpansionTimestamp(null);

		assert termValueSet.getId() != null;
		myEntityManager.merge(termValueSet);

		afterValueSetExpansionStatusChange();

		return myContext
				.getLocalizer()
				.getMessage(
						TermReadSvcImpl.class, "valueSetPreExpansionInvalidated", termValueSet.getUrl(), totalConcepts);
	}

	@Override
	@Transactional(readOnly = true)
	public boolean isValueSetPreExpandedForCodeValidation(ValueSet theValueSet) {
		Optional<TermValueSet> optionalTermValueSet = fetchValueSetEntity(theValueSet);

		if (optionalTermValueSet.isEmpty()) {
			ourLog.warn(
					"ValueSet is not present in terminology tables. Will perform in-memory code validation. {}",
					getValueSetInfo(theValueSet));
			return false;
		}

		TermValueSet termValueSet = optionalTermValueSet.get();

		if (termValueSet.getExpansionStatus() != TermValueSetPreExpansionStatusEnum.EXPANDED) {
			ourLog.warn(
					"{} is present in terminology tables but not ready for persistence-backed invocation of operation $validation-code. Will perform in-memory code validation. Current status: {} | {}",
					getValueSetInfo(theValueSet),
					termValueSet.getExpansionStatus().name(),
					termValueSet.getExpansionStatus().getDescription());
			return false;
		}

		return true;
	}

	@SuppressWarnings({"OptionalAssignedToNull", "unchecked"})
	private Optional<TermValueSet> fetchValueSetEntity(ValueSet theValueSet) {
		Optional<TermValueSet> retVal = (Optional<TermValueSet>) theValueSet.getUserData(VS_USERDATA_CURRENT_VERSION);
		if (retVal == null) {
			synchronized (theValueSet) {
				JpaPid valueSetResourcePid = getValueSetResourcePersistentId(theValueSet);
				retVal = myTermValueSetDao.findByResourcePid(valueSetResourcePid);
				theValueSet.setUserData(VS_USERDATA_CURRENT_VERSION, retVal);
			}
		}

		return retVal;
	}

	private JpaPid getValueSetResourcePersistentId(ValueSet theValueSet) {
		return myIdHelperService.resolveResourceIdentityPid(
				RequestPartitionId.allPartitions(),
				theValueSet.getIdElement().getResourceType(),
				theValueSet.getIdElement().getIdPart(),
				ResolveIdentityMode.includeDeleted().cacheOk());
	}

	protected IValidationSupport.CodeValidationResult validateCodeIsInPreExpandedValueSet(
			ValidationSupportContext theValidationSupportContext,
			ConceptValidationOptions theValidationOptions,
			ValueSet theValueSet,
			String theSystem,
			String theCode,
			String theDisplay,
			Coding theCoding,
			CodeableConcept theCodeableConcept) {
		assert TransactionSynchronizationManager.isSynchronizationActive();

		ValidateUtil.isNotNullOrThrowUnprocessableEntity(theValueSet.hasId(), "ValueSet.id is required");
		JpaPid valueSetResourcePid = getValueSetResourcePersistentId(theValueSet);

		List<TermValueSetConcept> concepts = new ArrayList<>();
		if (isNotBlank(theCode)) {
			if (theValidationOptions.isInferSystem()) {
				concepts.addAll(
						myValueSetConceptDao.findByValueSetResourcePidAndCode(valueSetResourcePid.getId(), theCode));
			} else if (isNotBlank(theSystem)) {
				concepts.addAll(findByValueSetResourcePidSystemAndCode(valueSetResourcePid, theSystem, theCode));
			}
		} else if (theCoding != null) {
			if (theCoding.hasSystem() && theCoding.hasCode()) {
				concepts.addAll(findByValueSetResourcePidSystemAndCode(
						valueSetResourcePid, theCoding.getSystem(), theCoding.getCode()));
			}
		} else if (theCodeableConcept != null) {
			for (Coding coding : theCodeableConcept.getCoding()) {
				if (coding.hasSystem() && coding.hasCode()) {
					concepts.addAll(findByValueSetResourcePidSystemAndCode(
							valueSetResourcePid, coding.getSystem(), coding.getCode()));
					if (!concepts.isEmpty()) {
						break;
					}
				}
			}
		} else {
			return null;
		}

		TermValueSet valueSetEntity = fetchValueSetEntity(theValueSet).orElseThrow(IllegalStateException::new);
		String timingDescription = toHumanReadableExpansionTimestamp(valueSetEntity);
		String preExpansionMessage = myContext
				.getLocalizer()
				.getMessage(TermReadSvcImpl.class, "validationPerformedAgainstPreExpansion", timingDescription);

		if (theValidationOptions.isValidateDisplay() && concepts.size() > 0) {
			String systemVersion = null;
			for (TermValueSetConcept concept : concepts) {
				systemVersion = concept.getSystemVersion();
				if (isBlank(theDisplay) || isBlank(concept.getDisplay()) || theDisplay.equals(concept.getDisplay())) {
					return new IValidationSupport.CodeValidationResult()
							.setCode(concept.getCode())
							.setDisplay(concept.getDisplay())
							.setCodeSystemVersion(concept.getSystemVersion())
							.setSourceDetails(preExpansionMessage);
				}
			}

			String expectedDisplay = concepts.get(0).getDisplay();
			return InMemoryTerminologyServerValidationSupport.createResultForDisplayMismatch(
					myContext,
					theCode,
					theDisplay,
					expectedDisplay,
					theSystem,
					systemVersion,
					myStorageSettings.getIssueSeverityForCodeDisplayMismatch());
		}

		if (!concepts.isEmpty()) {
			return new IValidationSupport.CodeValidationResult()
					.setCode(concepts.get(0).getCode())
					.setDisplay(concepts.get(0).getDisplay())
					.setCodeSystemVersion(concepts.get(0).getSystemVersion())
					.setMessage(preExpansionMessage);
		}

		// Ok, we failed
		List<TermValueSetConcept> outcome = myValueSetConceptDao.findByTermValueSetIdSystemOnly(
				Pageable.ofSize(1), valueSetEntity.getId(), theSystem);
		String append;
		if (outcome.size() == 0) {
			append = " - No codes in ValueSet belong to CodeSystem with URL " + theSystem;
		} else {
			String unknownCodeMessage = myContext
					.getLocalizer()
					.getMessage(TermReadSvcImpl.class, "unknownCodeInSystem", theSystem, theCode);
			append = " - " + unknownCodeMessage + ". " + preExpansionMessage;
		}

		return createFailureCodeValidationResult(theSystem, theCode, null, append);
	}

	private CodeValidationResult createFailureCodeValidationResult(
			String theSystem, String theCode, String theCodeSystemVersion, String theAppend) {
		String theMessage = "Unable to validate code " + theSystem + "#" + theCode + theAppend;
		return new CodeValidationResult()
				.setSeverity(IssueSeverity.ERROR)
				.setCodeSystemVersion(theCodeSystemVersion)
				.setMessage(theMessage)
				.addIssue(new CodeValidationIssue(
						theMessage,
						IssueSeverity.ERROR,
						CodeValidationIssueCode.CODE_INVALID,
						CodeValidationIssueCoding.INVALID_CODE));
	}

	private List<TermValueSetConcept> findByValueSetResourcePidSystemAndCode(
			JpaPid theResourcePid, String theSystem, String theCode) {
		assert TransactionSynchronizationManager.isSynchronizationActive();

		List<TermValueSetConcept> retVal = new ArrayList<>();
		Optional<TermValueSetConcept> optionalTermValueSetConcept;
		int versionIndex = theSystem.indexOf(OUR_PIPE_CHARACTER);
		if (versionIndex >= 0) {
			String systemUrl = theSystem.substring(0, versionIndex);
			String systemVersion = theSystem.substring(versionIndex + 1);
			optionalTermValueSetConcept = myValueSetConceptDao.findByValueSetResourcePidSystemAndCodeWithVersion(
					theResourcePid.getId(), systemUrl, systemVersion, theCode);
		} else {
			optionalTermValueSetConcept = myValueSetConceptDao.findByValueSetResourcePidSystemAndCode(
					theResourcePid.getId(), theSystem, theCode);
		}
		optionalTermValueSetConcept.ifPresent(retVal::add);
		return retVal;
	}

	private void fetchChildren(TermConcept theConcept, Set<TermConcept> theSetToPopulate) {
		for (TermConceptParentChildLink nextChildLink : theConcept.getChildren()) {
			TermConcept nextChild = nextChildLink.getChild();
			if (addToSet(theSetToPopulate, nextChild)) {
				fetchChildren(nextChild, theSetToPopulate);
			}
		}
	}

	private Optional<TermConcept> fetchLoadedCode(Long theCodeSystemResourcePid, String theCode) {
		TermCodeSystemVersion codeSystem =
				myCodeSystemVersionDao.findCurrentVersionForCodeSystemResourcePid(theCodeSystemResourcePid);
		return myConceptDao.findByCodeSystemAndCode(codeSystem.getPid(), theCode);
	}

	private void fetchParents(TermConcept theConcept, Set<TermConcept> theSetToPopulate) {
		for (TermConceptParentChildLink nextChildLink : theConcept.getParents()) {
			TermConcept nextChild = nextChildLink.getParent();
			if (addToSet(theSetToPopulate, nextChild)) {
				fetchParents(nextChild, theSetToPopulate);
			}
		}
	}

	@Override
	public Optional<TermConcept> findCode(String theCodeSystem, String theCode) {
		/*
		 * Loading concepts without a transaction causes issues later on some
		 * platforms (e.g. PSQL) so make sure that we always call this with an open transaction
		 */
		HapiTransactionService.requireTransaction();

		TermCodeSystemVersionDetails csv =
				getCurrentCodeSystemVersion(new ValidationSupportContext(provideValidationSupport()), theCodeSystem);
		if (csv == null) {
			return Optional.empty();
		}
		return myConceptDao.findByCodeSystemAndCode(csv.myPid, theCode);
	}

	@Override
	public List<TermConcept> findCodes(String theCodeSystem, List<String> theCodeList) {
		HapiTransactionService.requireTransaction();

		TermCodeSystemVersionDetails csv =
				getCurrentCodeSystemVersion(new ValidationSupportContext(provideValidationSupport()), theCodeSystem);
		if (csv == null) {
			return Collections.emptyList();
		}

		return myConceptDao.findByCodeSystemAndCodeList(csv.myPid, theCodeList);
	}

	@Nullable
	private TermCodeSystemVersionDetails getCurrentCodeSystemVersion(
			ValidationSupportContext theValidationSupportContext, String theCodeSystemIdentifier) {
		String version = getVersionFromIdentifier(theCodeSystemIdentifier);

		// Fetch the CodeSystem from ValidationSupport, which should return a cached copy. We
		// keep a copy of the current version entity in userData in that cached copy
		// to avoid repeated lookups
		TermCodeSystemVersionDetails retVal;
		IBaseResource codeSystem =
				theValidationSupportContext.getRootValidationSupport().fetchCodeSystem(theCodeSystemIdentifier);
		if (codeSystem != null) {

			synchronized (codeSystem) {
				retVal = (TermCodeSystemVersionDetails) codeSystem.getUserData(CS_USERDATA_CURRENT_VERSION);
				if (retVal == null) {
					retVal = getCurrentCodeSystemVersion(theCodeSystemIdentifier, version);
					codeSystem.setUserData(CS_USERDATA_CURRENT_VERSION, retVal);
				}
			}
		} else {
			retVal = getCurrentCodeSystemVersion(theCodeSystemIdentifier, version);
		}

		return retVal;
	}

	@Nullable
	private TermCodeSystemVersionDetails getCurrentCodeSystemVersion(String theCodeSystemIdentifier, String version) {
		TermCodeSystemVersionDetails retVal;
		retVal = myTxTemplate.execute(tx -> {
			TermCodeSystemVersion csv = null;
			TermCodeSystem cs = myCodeSystemDao.findByCodeSystemUri(getUrlFromIdentifier(theCodeSystemIdentifier));
			if (cs != null) {
				if (version != null) {
					csv = myCodeSystemVersionDao.findByCodeSystemPidAndVersion(cs.getPid(), version);
				} else if (cs.getCurrentVersion() != null) {
					csv = cs.getCurrentVersion();
				}
			}
			if (csv != null) {
				return new TermCodeSystemVersionDetails(csv.getPid(), csv.getCodeSystemVersionId());
			} else {
				return null;
			}
		});
		return retVal;
	}

	private String getVersionFromIdentifier(String theUri) {
		String retVal = null;
		if (StringUtils.isNotEmpty((theUri))) {
			int versionSeparator = theUri.lastIndexOf('|');
			if (versionSeparator != -1) {
				retVal = theUri.substring(versionSeparator + 1);
			}
		}
		return retVal;
	}

	private String getUrlFromIdentifier(String theUri) {
		String retVal = theUri;
		if (StringUtils.isNotEmpty((theUri))) {
			int versionSeparator = theUri.lastIndexOf('|');
			if (versionSeparator != -1) {
				retVal = theUri.substring(0, versionSeparator);
			}
		}
		return retVal;
	}

	@Transactional(propagation = Propagation.REQUIRED, readOnly = true)
	@Override
	public Set<TermConcept> findCodesAbove(
			Long theCodeSystemResourcePid, Long theCodeSystemVersionPid, String theCode) {
		StopWatch stopwatch = new StopWatch();

		Optional<TermConcept> concept = fetchLoadedCode(theCodeSystemResourcePid, theCode);
		if (concept.isEmpty()) {
			return Collections.emptySet();
		}

		Set<TermConcept> retVal = new HashSet<>();
		retVal.add(concept.get());

		fetchParents(concept.get(), retVal);

		ourLog.debug("Fetched {} codes above code {} in {}ms", retVal.size(), theCode, stopwatch.getMillis());
		return retVal;
	}

	@Transactional(readOnly = true)
	@Override
	public List<FhirVersionIndependentConcept> findCodesAbove(String theSystem, String theCode) {
		TermCodeSystem cs = getCodeSystem(theSystem);
		if (cs == null) {
			return findCodesAboveUsingBuiltInSystems(theSystem, theCode);
		}
		TermCodeSystemVersion csv = cs.getCurrentVersion();

		Set<TermConcept> codes = findCodesAbove(cs.getResource().getId().getId(), csv.getPid(), theCode);
		return toVersionIndependentConcepts(theSystem, codes);
	}

	@Transactional(propagation = Propagation.REQUIRED, readOnly = true)
	@Override
	public Set<TermConcept> findCodesBelow(
			Long theCodeSystemResourcePid, Long theCodeSystemVersionPid, String theCode) {
		Stopwatch stopwatch = Stopwatch.createStarted();

		Optional<TermConcept> concept = fetchLoadedCode(theCodeSystemResourcePid, theCode);
		if (concept.isEmpty()) {
			return Collections.emptySet();
		}

		Set<TermConcept> retVal = new HashSet<>();
		retVal.add(concept.get());

		fetchChildren(concept.get(), retVal);

		ourLog.debug(
				"Fetched {} codes below code {} in {}ms",
				retVal.size(),
				theCode,
				stopwatch.elapsed(TimeUnit.MILLISECONDS));
		return retVal;
	}

	@Transactional(readOnly = true)
	@Override
	public List<FhirVersionIndependentConcept> findCodesBelow(String theSystem, String theCode) {
		TermCodeSystem cs = getCodeSystem(theSystem);
		if (cs == null) {
			return findCodesBelowUsingBuiltInSystems(theSystem, theCode);
		}
		TermCodeSystemVersion csv = cs.getCurrentVersion();

		Set<TermConcept> codes = findCodesBelow(cs.getResource().getId().getId(), csv.getPid(), theCode);
		return toVersionIndependentConcepts(theSystem, codes);
	}

	private TermCodeSystem getCodeSystem(String theSystem) {
		return myCodeSystemDao.findByCodeSystemUri(theSystem);
	}

	@PostConstruct
	public void start() {
		RuleBasedTransactionAttribute rules = new RuleBasedTransactionAttribute();
		rules.getRollbackRules().add(new NoRollbackRuleAttribute(ExpansionTooCostlyException.class));
		myTxTemplate = new TransactionTemplate(myTransactionManager, rules);
	}

	@Override
	public void scheduleJobs(ISchedulerService theSchedulerService) {
		// Register scheduled job to pre-expand ValueSets
		// In the future it would be great to make this a cluster-aware task somehow
		ScheduledJobDefinition vsJobDefinition = new ScheduledJobDefinition();
		vsJobDefinition.setId(getClass().getName());
		vsJobDefinition.setJobClass(Job.class);
		theSchedulerService.scheduleClusteredJob(10 * DateUtils.MILLIS_PER_MINUTE, vsJobDefinition);
	}

	@Override
	public synchronized void preExpandDeferredValueSetsToTerminologyTables() {
		if (!myStorageSettings.isEnableTaskPreExpandValueSets()) {
			return;
		}
		if (isNotSafeToPreExpandValueSets()) {
			ourLog.info("Skipping scheduled pre-expansion of ValueSets while deferred entities are being loaded.");
			return;
		}
		TransactionTemplate txTemplate = new TransactionTemplate(myTxManager);

		while (true) {
			StopWatch sw = new StopWatch();
			TermValueSet valueSetToExpand = txTemplate.execute(t -> {
				Optional<TermValueSet> optionalTermValueSet = getNextTermValueSetNotExpanded();
				if (optionalTermValueSet.isEmpty()) {
					return null;
				}

				TermValueSet termValueSet = optionalTermValueSet.get();
				termValueSet.setTotalConcepts(0L);
				termValueSet.setTotalConceptDesignations(0L);
				termValueSet.setExpansionStatus(TermValueSetPreExpansionStatusEnum.EXPANSION_IN_PROGRESS);
				TermValueSet retVal = myEntityManager.merge(termValueSet);
				myEntityManager.flush();
				return retVal;
			});
			if (valueSetToExpand == null) {
				return;
			}

			// We have a ValueSet to pre-expand.
			setPreExpandingValueSets(true);
			try {
				ValueSet valueSet = txTemplate.execute(t -> {
					TermValueSet refreshedValueSetToExpand = myTermValueSetDao
							.findById(valueSetToExpand.getPartitionedId())
							.orElseThrow(() -> new IllegalStateException("Unknown VS ID: " + valueSetToExpand.getId()));
					return getValueSetFromResourceTable(refreshedValueSetToExpand.getResource());
				});
				assert valueSet != null;

				ValueSetConceptAccumulator valueSetConceptAccumulator =
						myValueSetConceptAccumulatorFactory.create(valueSetToExpand);
				ValueSetExpansionOptions options = new ValueSetExpansionOptions();
				options.setIncludeHierarchy(true);
				expandValueSet(options, valueSet, valueSetConceptAccumulator);

				// We are done with this ValueSet.
				txTemplate.executeWithoutResult(t -> {
					valueSetToExpand.setExpansionStatus(TermValueSetPreExpansionStatusEnum.EXPANDED);
					valueSetToExpand.setExpansionTimestamp(new Date());
					myEntityManager.merge(valueSetToExpand);
				});

				afterValueSetExpansionStatusChange();

				ourLog.info(
						"Pre-expanded ValueSet[{}] with URL[{}] - Saved {} concepts in {}",
						valueSet.getId(),
						valueSet.getUrl(),
						valueSetConceptAccumulator.getConceptsSaved(),
						sw);

			} catch (Exception e) {
				ourLog.error(
						"Failed to pre-expand ValueSet with URL[{}]: {}", valueSetToExpand.getUrl(), e.getMessage(), e);
				txTemplate.executeWithoutResult(t -> {
					valueSetToExpand.setExpansionStatus(TermValueSetPreExpansionStatusEnum.FAILED_TO_EXPAND);
					myEntityManager.merge(valueSetToExpand);
				});

			} finally {
				setPreExpandingValueSets(false);
			}
		}
	}

	/*
	 * If a ValueSet has just finished pre-expanding, let's flush the caches. This is
	 * kind of a blunt tool, but it should ensure that users don't get unpredictable
	 * results while they test changes, which is probably a worthwhile sacrifice
	 */
	private void afterValueSetExpansionStatusChange() {
		provideValidationSupport().invalidateCaches();
	}

	@SuppressWarnings("SynchronizationOnLocalVariableOrMethodParameter")
	@Override
	public void invalidateCaches() {
		/*
		 * Clear out anything left in the userdata caches. We do this mostly because it messes
		 * up unit tests to have these things stick around between test runs, since many of
		 * these resources come from DefaultProfileValidationSupport and therefore live beyond
		 * any single test execution.
		 */
		for (IBaseResource next : provideValidationSupport().fetchAllConformanceResources()) {
			if (next != null) {
				synchronized (next) {
					if (next.getUserData(CS_USERDATA_CURRENT_VERSION) != null) {
						next.setUserData(CS_USERDATA_CURRENT_VERSION, null);
					}
					if (next.getUserData(VS_USERDATA_CURRENT_VERSION) != null) {
						next.setUserData(VS_USERDATA_CURRENT_VERSION, null);
					}
				}
			}
		}
	}

	private synchronized boolean isPreExpandingValueSets() {
		return myPreExpandingValueSets;
	}

	private synchronized void setPreExpandingValueSets(boolean thePreExpandingValueSets) {
		myPreExpandingValueSets = thePreExpandingValueSets;
	}

	private boolean isNotSafeToPreExpandValueSets() {
		return myDeferredStorageSvc != null && !myDeferredStorageSvc.isStorageQueueEmpty(true);
	}

	private Optional<TermValueSet> getNextTermValueSetNotExpanded() {
		Optional<TermValueSet> retVal = Optional.empty();
		Slice<TermValueSet> page = myTermValueSetDao.findByExpansionStatus(
				PageRequest.of(0, 1), TermValueSetPreExpansionStatusEnum.NOT_EXPANDED);

		if (!page.getContent().isEmpty()) {
			retVal = Optional.of(page.getContent().get(0));
		}

		return retVal;
	}

	@Override
	@Transactional
	public void storeTermValueSet(ResourceTable theResourceTable, ValueSet theValueSet) {
		// If we're in a transaction, we need to flush now so that we can correctly detect
		// duplicates if there are multiple ValueSets in the same TX with the same URL
		// (which is an error, but we need to catch it). It'd be better to catch this by
		// inspecting the URLs in the bundle or something, since flushing hurts performance
		// but it's not expected that loading valuesets is going to be a huge high frequency
		// thing so it probably doesn't matter
		myEntityManager.flush();

		ValidateUtil.isTrueOrThrowInvalidRequest(theResourceTable != null, "No resource supplied");
		if (isPlaceholder(theValueSet)) {
			ourLog.info(
					"Not storing TermValueSet for placeholder {}",
					theValueSet.getIdElement().toVersionless().getValueAsString());
			return;
		}

		ValidateUtil.isNotBlankOrThrowUnprocessableEntity(
				theValueSet.getUrl(), "ValueSet has no value for ValueSet.url");
		ourLog.info(
				"Storing TermValueSet for {}",
				theValueSet.getIdElement().toVersionless().getValueAsString());

		/*
		 * Get CodeSystem and validate CodeSystemVersion
		 */
		TermValueSet termValueSet = new TermValueSet();
		termValueSet.setResource(theResourceTable);
		termValueSet.setUrl(theValueSet.getUrl());
		termValueSet.setVersion(theValueSet.getVersion());
		termValueSet.setName(theValueSet.hasName() ? theValueSet.getName() : null);

		// Delete version being replaced
		Optional<TermValueSet> deletedTrmValueSet = deleteValueSetForResource(theResourceTable);

		/*
		 * Do the upload.
		 */
		String url = termValueSet.getUrl();
		String version = termValueSet.getVersion();
		Optional<TermValueSet> optionalExistingTermValueSetByUrl;

		if (deletedTrmValueSet.isPresent()
				&& Objects.equals(deletedTrmValueSet.get().getUrl(), url)
				&& Objects.equals(deletedTrmValueSet.get().getVersion(), version)) {
			// If we just deleted the valueset marker, we don't need to check if it exists
			// in the database
			optionalExistingTermValueSetByUrl = Optional.empty();
		} else {
			optionalExistingTermValueSetByUrl = getTermValueSet(version, url);
		}

		if (optionalExistingTermValueSetByUrl.isEmpty()) {

			myEntityManager.persist(termValueSet);

		} else {
			TermValueSet existingTermValueSet = optionalExistingTermValueSetByUrl.get();
			String msg;
			if (version != null) {
				msg = myContext
						.getLocalizer()
						.getMessage(
								TermReadSvcImpl.class,
								"cannotCreateDuplicateValueSetUrlAndVersion",
								url,
								version,
								existingTermValueSet
										.getResource()
										.getIdDt()
										.toUnqualifiedVersionless()
										.getValue());
			} else {
				msg = myContext
						.getLocalizer()
						.getMessage(
								TermReadSvcImpl.class,
								"cannotCreateDuplicateValueSetUrl",
								url,
								existingTermValueSet
										.getResource()
										.getIdDt()
										.toUnqualifiedVersionless()
										.getValue());
			}
			throw new UnprocessableEntityException(Msg.code(902) + msg);
		}
	}

	private Optional<TermValueSet> getTermValueSet(String version, String url) {
		Optional<TermValueSet> optionalExistingTermValueSetByUrl;
		if (version != null) {
			optionalExistingTermValueSetByUrl = myTermValueSetDao.findTermValueSetByUrlAndVersion(url, version);
		} else {
			optionalExistingTermValueSetByUrl = myTermValueSetDao.findTermValueSetByUrlAndNullVersion(url);
		}
		return optionalExistingTermValueSetByUrl;
	}

	@Override
	@Transactional
	public IFhirResourceDaoCodeSystem.SubsumesResult subsumes(
			IPrimitiveType<String> theCodeA,
			IPrimitiveType<String> theCodeB,
			IPrimitiveType<String> theSystem,
			IBaseCoding theCodingA,
			IBaseCoding theCodingB) {
		FhirVersionIndependentConcept conceptA = toConcept(theCodeA, theSystem, theCodingA);
		FhirVersionIndependentConcept conceptB = toConcept(theCodeB, theSystem, theCodingB);

		if (!StringUtils.equals(conceptA.getSystem(), conceptB.getSystem())) {
			throw new InvalidRequestException(
					Msg.code(903) + "Unable to test subsumption across different code systems");
		}

		if (!StringUtils.equals(conceptA.getSystemVersion(), conceptB.getSystemVersion())) {
			throw new InvalidRequestException(
					Msg.code(904) + "Unable to test subsumption across different code system versions");
		}

		String codeASystemIdentifier;
		if (StringUtils.isNotEmpty(conceptA.getSystemVersion())) {
			codeASystemIdentifier = conceptA.getSystem() + OUR_PIPE_CHARACTER + conceptA.getSystemVersion();
		} else {
			codeASystemIdentifier = conceptA.getSystem();
		}
		TermConcept codeA = findCode(codeASystemIdentifier, conceptA.getCode())
				.orElseThrow(() -> new InvalidRequestException("Unknown code: " + conceptA));

		String codeBSystemIdentifier;
		if (StringUtils.isNotEmpty(conceptB.getSystemVersion())) {
			codeBSystemIdentifier = conceptB.getSystem() + OUR_PIPE_CHARACTER + conceptB.getSystemVersion();
		} else {
			codeBSystemIdentifier = conceptB.getSystem();
		}
		TermConcept codeB = findCode(codeBSystemIdentifier, conceptB.getCode())
				.orElseThrow(() -> new InvalidRequestException("Unknown code: " + conceptB));

		SearchSession searchSession = Search.session(myEntityManager);

		ConceptSubsumptionOutcome subsumes;
		subsumes = testForSubsumption(searchSession, codeA, codeB, ConceptSubsumptionOutcome.SUBSUMES);
		if (subsumes == null) {
			subsumes = testForSubsumption(searchSession, codeB, codeA, ConceptSubsumptionOutcome.SUBSUMEDBY);
		}
		if (subsumes == null) {
			subsumes = ConceptSubsumptionOutcome.NOTSUBSUMED;
		}

		return new IFhirResourceDaoCodeSystem.SubsumesResult(subsumes);
	}

	@Override
	public IValidationSupport.LookupCodeResult lookupCode(
			ValidationSupportContext theValidationSupportContext, @Nonnull LookupCodeRequest theLookupCodeRequest) {
		TransactionTemplate txTemplate = new TransactionTemplate(myTransactionManager);
		return txTemplate.execute(t -> {
			final String theSystem = theLookupCodeRequest.getSystem();
			final String theCode = theLookupCodeRequest.getCode();
			Optional<TermConcept> codeOpt = findCode(theSystem, theCode);
			if (codeOpt.isPresent()) {
				TermConcept code = codeOpt.get();

				IValidationSupport.LookupCodeResult result = new IValidationSupport.LookupCodeResult();
				result.setCodeSystemDisplayName(code.getCodeSystemVersion().getCodeSystemDisplayName());
				result.setCodeSystemVersion(code.getCodeSystemVersion().getCodeSystemVersionId());
				result.setSearchedForSystem(theSystem);
				result.setSearchedForCode(theCode);
				result.setFound(true);
				result.setCodeDisplay(code.getDisplay());

				for (TermConceptDesignation next : code.getDesignations()) {
					// filter out the designation based on displayLanguage if any
					if (isDisplayLanguageMatch(theLookupCodeRequest.getDisplayLanguage(), next.getLanguage())) {
						IValidationSupport.ConceptDesignation designation = new IValidationSupport.ConceptDesignation();
						designation.setLanguage(next.getLanguage());
						designation.setUseSystem(next.getUseSystem());
						designation.setUseCode(next.getUseCode());
						designation.setUseDisplay(next.getUseDisplay());
						designation.setValue(next.getValue());
						result.getDesignations().add(designation);
					}
				}

				final Collection<String> propertyNames = theLookupCodeRequest.getPropertyNames();
				for (TermConceptProperty next : code.getProperties()) {
					if (ObjectUtils.isNotEmpty(propertyNames) && !propertyNames.contains(next.getKey())) {
						continue;
					}
					if (next.getType() == TermConceptPropertyTypeEnum.CODING) {
						IValidationSupport.CodingConceptProperty property =
								new IValidationSupport.CodingConceptProperty(
										next.getKey(), next.getCodeSystem(), next.getValue(), next.getDisplay());
						result.getProperties().add(property);
					} else if (next.getType() == TermConceptPropertyTypeEnum.STRING) {
						IValidationSupport.StringConceptProperty property =
								new IValidationSupport.StringConceptProperty(next.getKey(), next.getValue());
						result.getProperties().add(property);
					} else {
						throw new InternalErrorException(Msg.code(905) + "Unknown type: " + next.getType());
					}
				}

				return result;

			} else {
				return new LookupCodeResult().setFound(false);
			}
		});
	}

	@Nullable
	private ConceptSubsumptionOutcome testForSubsumption(
			SearchSession theSearchSession,
			TermConcept theLeft,
			TermConcept theRight,
			ConceptSubsumptionOutcome theOutput) {
		List<TermConcept> fetch = theSearchSession
				.search(TermConcept.class)
				.where(f -> f.bool()
						.must(f.match().field("myId").matching(theRight.getPid()))
						.must(f.match().field("myParentPids").matching(Long.toString(theLeft.getId()))))
				.fetchHits(1);

		if (fetch.size() > 0) {
			return theOutput;
		} else {
			return null;
		}
	}

	private ArrayList<FhirVersionIndependentConcept> toVersionIndependentConcepts(
			String theSystem, Set<TermConcept> codes) {
		ArrayList<FhirVersionIndependentConcept> retVal = new ArrayList<>(codes.size());
		for (TermConcept next : codes) {
			retVal.add(new FhirVersionIndependentConcept(theSystem, next.getCode()));
		}
		return retVal;
	}

	@Override
	@Transactional
	public CodeValidationResult validateCodeInValueSet(
			ValidationSupportContext theValidationSupportContext,
			ConceptValidationOptions theOptions,
			String theCodeSystem,
			String theCode,
			String theDisplay,
			@Nonnull IBaseResource theValueSet) {
		invokeRunnableForUnitTest();

		IPrimitiveType<?> urlPrimitive;
		if (theValueSet instanceof org.hl7.fhir.dstu2.model.ValueSet) {
			urlPrimitive = FhirContext.forDstu2Hl7OrgCached()
					.newTerser()
					.getSingleValueOrNull(theValueSet, "url", IPrimitiveType.class);
		} else {
			urlPrimitive = myContext.newTerser().getSingleValueOrNull(theValueSet, "url", IPrimitiveType.class);
		}
		String url = urlPrimitive.getValueAsString();
		if (isNotBlank(url)) {
			return validateCode(theValidationSupportContext, theOptions, theCodeSystem, theCode, theDisplay, url);
		}
		return null;
	}

	@CoverageIgnore
	@Override
	public IValidationSupport.CodeValidationResult validateCode(
			@Nonnull ValidationSupportContext theValidationSupportContext,
			@Nonnull ConceptValidationOptions theOptions,
			String theCodeSystemUrl,
			String theCode,
			String theDisplay,
			String theValueSetUrl) {
		// TODO GGG TRY TO JUST AUTO_PASS HERE AND SEE WHAT HAPPENS.
		invokeRunnableForUnitTest();
		theOptions.setValidateDisplay(isNotBlank(theDisplay));

		if (isNotBlank(theValueSetUrl)) {
			return validateCodeInValueSet(
					theValidationSupportContext, theOptions, theValueSetUrl, theCodeSystemUrl, theCode, theDisplay);
		}

		TransactionTemplate txTemplate = new TransactionTemplate(myTransactionManager);
		txTemplate.setPropagationBehavior(TransactionDefinition.PROPAGATION_REQUIRED);
		txTemplate.setReadOnly(true);
		Optional<FhirVersionIndependentConcept> codeOpt =
				txTemplate.execute(tx -> findCode(theCodeSystemUrl, theCode).map(c -> {
					String codeSystemVersionId = getCurrentCodeSystemVersion(
									theValidationSupportContext, theCodeSystemUrl)
							.myCodeSystemVersionId;
					return new FhirVersionIndependentConcept(
							theCodeSystemUrl, c.getCode(), c.getDisplay(), codeSystemVersionId);
				}));

		if (codeOpt != null && codeOpt.isPresent()) {
			FhirVersionIndependentConcept code = codeOpt.get();
			if (!theOptions.isValidateDisplay()
					|| isBlank(code.getDisplay())
					|| isBlank(theDisplay)
					|| code.getDisplay().equals(theDisplay)) {
				return new CodeValidationResult().setCode(code.getCode()).setDisplay(code.getDisplay());
			} else {
				return InMemoryTerminologyServerValidationSupport.createResultForDisplayMismatch(
						myContext,
						theCode,
						theDisplay,
						code.getDisplay(),
						code.getSystem(),
						code.getSystemVersion(),
						myStorageSettings.getIssueSeverityForCodeDisplayMismatch());
			}
		}

		return createFailureCodeValidationResult(
				theCodeSystemUrl, theCode, null, createMessageAppendForCodeNotFoundInCodeSystem(theCodeSystemUrl));
	}

	IValidationSupport.CodeValidationResult validateCodeInValueSet(
			ValidationSupportContext theValidationSupportContext,
			ConceptValidationOptions theValidationOptions,
			String theValueSetUrl,
			String theCodeSystem,
			String theCode,
			String theDisplay) {
		IBaseResource valueSet =
				theValidationSupportContext.getRootValidationSupport().fetchValueSet(theValueSetUrl);
		CodeValidationResult retVal = null;

		// If we don't have a PID, this came from some source other than the JPA
		// database, so we don't need to check if it's pre-expanded or not
		if (valueSet instanceof IAnyResource) {
			JpaPid pid = IDao.RESOURCE_PID.get(valueSet);
			if (pid != null) {
				TransactionTemplate txTemplate = new TransactionTemplate(myTxManager);
				retVal = txTemplate.execute(tx -> {
					if (isValueSetPreExpandedForCodeValidation(valueSet)) {
						return validateCodeIsInPreExpandedValueSet(
								theValidationSupportContext,
								theValidationOptions,
								valueSet,
								theCodeSystem,
								theCode,
								theDisplay,
								null,
								null);
					} else {
						return null;
					}
				});
			}
		}

		if (retVal == null) {
			if (valueSet != null) {
				retVal = myInMemoryTerminologyServerValidationSupport.validateCodeInValueSet(
						theValidationSupportContext,
						theValidationOptions,
						theCodeSystem,
						theCode,
						theDisplay,
						valueSet);
			} else {
				String append = " - Unable to locate ValueSet[" + theValueSetUrl + "]";
				retVal = createFailureCodeValidationResult(theCodeSystem, theCode, null, append);
			}
		}

		// Check if someone is accidentally using a VS url where it should be a CS URL
		if (retVal != null
				&& retVal.getCode() == null
				&& theCodeSystem != null
				&& myContext.getVersion().getVersion().isNewerThan(FhirVersionEnum.DSTU2)) {
			if (isValueSetSupported(theValidationSupportContext, theCodeSystem)) {
				if (!isCodeSystemSupported(theValidationSupportContext, theCodeSystem)) {
					String newMessage = "Unable to validate code " + theCodeSystem + "#" + theCode
							+ " - Supplied system URL is a ValueSet URL and not a CodeSystem URL, check if it is correct: "
							+ theCodeSystem;
					retVal.setMessage(newMessage);
				}
			}
		}

		return retVal;
	}

	@Override
	public CodeSystem fetchCanonicalCodeSystemFromCompleteContext(String theSystem) {
		IValidationSupport validationSupport = provideValidationSupport();
		IBaseResource codeSystem = validationSupport.fetchCodeSystem(theSystem);
		if (codeSystem != null) {
			codeSystem = myVersionCanonicalizer.codeSystemToCanonical(codeSystem);
		}
		return (CodeSystem) codeSystem;
	}

	@Nonnull
	private IValidationSupport provideJpaValidationSupport() {
		IValidationSupport jpaValidationSupport = myJpaValidationSupport;
		if (jpaValidationSupport == null) {
			jpaValidationSupport = myApplicationContext.getBean("myJpaValidationSupport", IValidationSupport.class);
			myJpaValidationSupport = jpaValidationSupport;
		}
		return jpaValidationSupport;
	}

	@Nonnull
	protected IValidationSupport provideValidationSupport() {
		IValidationSupport validationSupport = myValidationSupport;
		if (validationSupport == null) {
			validationSupport = myApplicationContext.getBean(IValidationSupport.class);
			myValidationSupport = validationSupport;
		}
		return validationSupport;
	}

	public ValueSet fetchCanonicalValueSetFromCompleteContext(String theSystem) {
		IValidationSupport validationSupport = provideValidationSupport();
		IBaseResource valueSet = validationSupport.fetchValueSet(theSystem);
		if (valueSet != null) {
			valueSet = myVersionCanonicalizer.valueSetToCanonical(valueSet);
		}
		return (ValueSet) valueSet;
	}

	@Override
	public IBaseResource fetchValueSet(String theValueSetUrl) {
		return provideJpaValidationSupport().fetchValueSet(theValueSetUrl);
	}

	@Override
	public FhirContext getFhirContext() {
		return myContext;
	}

	private void findCodesAbove(
			CodeSystem theSystem,
			String theSystemString,
			String theCode,
			List<FhirVersionIndependentConcept> theListToPopulate) {
		List<CodeSystem.ConceptDefinitionComponent> conceptList = theSystem.getConcept();
		for (CodeSystem.ConceptDefinitionComponent next : conceptList) {
			addTreeIfItContainsCode(theSystemString, next, theCode, theListToPopulate);
		}
	}

	@Override
	public List<FhirVersionIndependentConcept> findCodesAboveUsingBuiltInSystems(String theSystem, String theCode) {
		ArrayList<FhirVersionIndependentConcept> retVal = new ArrayList<>();
		CodeSystem system = fetchCanonicalCodeSystemFromCompleteContext(theSystem);
		if (system != null) {
			findCodesAbove(system, theSystem, theCode, retVal);
		}
		return retVal;
	}

	private void findCodesBelow(
			CodeSystem theSystem,
			String theSystemString,
			String theCode,
			List<FhirVersionIndependentConcept> theListToPopulate) {
		List<CodeSystem.ConceptDefinitionComponent> conceptList = theSystem.getConcept();
		findCodesBelow(theSystemString, theCode, theListToPopulate, conceptList);
	}

	private void findCodesBelow(
			String theSystemString,
			String theCode,
			List<FhirVersionIndependentConcept> theListToPopulate,
			List<CodeSystem.ConceptDefinitionComponent> conceptList) {
		for (CodeSystem.ConceptDefinitionComponent next : conceptList) {
			if (theCode.equals(next.getCode())) {
				addAllChildren(theSystemString, next, theListToPopulate);
			} else {
				findCodesBelow(theSystemString, theCode, theListToPopulate, next.getConcept());
			}
		}
	}

	@Override
	public List<FhirVersionIndependentConcept> findCodesBelowUsingBuiltInSystems(String theSystem, String theCode) {
		ArrayList<FhirVersionIndependentConcept> retVal = new ArrayList<>();
		CodeSystem system = fetchCanonicalCodeSystemFromCompleteContext(theSystem);
		if (system != null) {
			findCodesBelow(system, theSystem, theCode, retVal);
		}
		return retVal;
	}

	private void addAllChildren(
			String theSystemString,
			CodeSystem.ConceptDefinitionComponent theCode,
			List<FhirVersionIndependentConcept> theListToPopulate) {
		if (isNotBlank(theCode.getCode())) {
			theListToPopulate.add(new FhirVersionIndependentConcept(theSystemString, theCode.getCode()));
		}
		for (CodeSystem.ConceptDefinitionComponent nextChild : theCode.getConcept()) {
			addAllChildren(theSystemString, nextChild, theListToPopulate);
		}
	}

	private boolean addTreeIfItContainsCode(
			String theSystemString,
			CodeSystem.ConceptDefinitionComponent theNext,
			String theCode,
			List<FhirVersionIndependentConcept> theListToPopulate) {
		boolean foundCodeInChild = false;
		for (CodeSystem.ConceptDefinitionComponent nextChild : theNext.getConcept()) {
			foundCodeInChild |= addTreeIfItContainsCode(theSystemString, nextChild, theCode, theListToPopulate);
		}

		if (theCode.equals(theNext.getCode()) || foundCodeInChild) {
			theListToPopulate.add(new FhirVersionIndependentConcept(theSystemString, theNext.getCode()));
			return true;
		}

		return false;
	}

	@Nonnull
	private FhirVersionIndependentConcept toConcept(
			IPrimitiveType<String> theCodeType,
			IPrimitiveType<String> theCodeSystemIdentifierType,
			IBaseCoding theCodingType) {
		String code = theCodeType != null ? theCodeType.getValueAsString() : null;
		String system = theCodeSystemIdentifierType != null
				? getUrlFromIdentifier(theCodeSystemIdentifierType.getValueAsString())
				: null;
		String systemVersion = theCodeSystemIdentifierType != null
				? getVersionFromIdentifier(theCodeSystemIdentifierType.getValueAsString())
				: null;
		if (theCodingType != null) {
			Coding canonicalizedCoding = myVersionCanonicalizer.codingToCanonical(theCodingType);
			assert canonicalizedCoding != null; // Shouldn't be null, since theCodingType isn't
			code = canonicalizedCoding.getCode();
			system = canonicalizedCoding.getSystem();
			systemVersion = canonicalizedCoding.getVersion();
		}
		return new FhirVersionIndependentConcept(system, code, null, systemVersion);
	}

	/**
	 * When the search is for unversioned loinc system it uses the forcedId to obtain the current
	 * version, as it is not necessarily the last  one anymore.
	 * For other cases it keeps on considering the last uploaded as the current
	 */
	@Override
	public Optional<TermValueSet> findCurrentTermValueSet(String theUrl) {
		if (TermReadSvcUtil.isLoincUnversionedValueSet(theUrl)) {
			Optional<String> vsIdOpt = TermReadSvcUtil.getValueSetId(theUrl);
			if (vsIdOpt.isEmpty()) {
				return Optional.empty();
			}

			return myTermValueSetDao.findTermValueSetByForcedId(vsIdOpt.get());
		}

		List<TermValueSet> termValueSetList = myTermValueSetDao.findTermValueSetByUrl(Pageable.ofSize(1), theUrl);
		if (termValueSetList.isEmpty()) {
			return Optional.empty();
		}

		return Optional.of(termValueSetList.get(0));
	}

	@Override
	public Optional<IBaseResource> readCodeSystemByForcedId(String theForcedId) {
		@SuppressWarnings("unchecked")
		List<ResourceTable> resultList = (List<ResourceTable>) myEntityManager
				.createQuery("select r from ResourceTable r "
						+ "where r.myResourceType = 'CodeSystem' and r.myFhirId = :fhirId")
				.setParameter("fhirId", theForcedId)
				.getResultList();
		if (resultList.isEmpty()) return Optional.empty();

		if (resultList.size() > 1)
			throw new NonUniqueResultException(Msg.code(911) + "More than one CodeSystem is pointed by forcedId: "
					+ theForcedId + ". Was constraint " + ResourceTable.IDX_RES_TYPE_FHIR_ID + " removed?");

		IFhirResourceDao<CodeSystem> csDao = myDaoRegistry.getResourceDao("CodeSystem");
		IBaseResource cs = myJpaStorageResourceParser.toResource(resultList.get(0), false);
		return Optional.of(cs);
	}

	@Transactional
	@Override
	public ReindexTerminologyResult reindexTerminology() throws InterruptedException {
		if (myFulltextSearchSvc == null) {
			return ReindexTerminologyResult.SEARCH_SVC_DISABLED;
		}

		if (isBatchTerminologyTasksRunning()) {
			return ReindexTerminologyResult.OTHER_BATCH_TERMINOLOGY_TASKS_RUNNING;
		}

		// disallow pre-expanding ValueSets while reindexing
		myDeferredStorageSvc.setProcessDeferred(false);

		int objectLoadingThreadNumber = calculateObjectLoadingThreadNumber();
		ourLog.info("Using {} threads to load objects", objectLoadingThreadNumber);

		try {
			SearchSession searchSession = getSearchSession();
			searchSession
					.massIndexer(TermConcept.class)
					.dropAndCreateSchemaOnStart(true)
					.purgeAllOnStart(false)
					.batchSizeToLoadObjects(100)
					.cacheMode(CacheMode.IGNORE)
					.threadsToLoadObjects(6)
					.transactionTimeout(60 * SECONDS_IN_MINUTE)
					.monitor(new PojoMassIndexingLoggingMonitor(INDEXED_ROOTS_LOGGING_COUNT))
					.startAndWait();
		} finally {
			myDeferredStorageSvc.setProcessDeferred(true);
		}

		return ReindexTerminologyResult.SUCCESS;
	}

	@VisibleForTesting
	boolean isBatchTerminologyTasksRunning() {
		return isNotSafeToPreExpandValueSets() || isPreExpandingValueSets();
	}

	@VisibleForTesting
	int calculateObjectLoadingThreadNumber() {
		IConnectionPoolInfoProvider connectionPoolInfoProvider =
				new ConnectionPoolInfoProvider(myHibernatePropertiesProvider.getDataSource());
		Optional<Integer> maxConnectionsOpt = connectionPoolInfoProvider.getTotalConnectionSize();
		if (maxConnectionsOpt.isEmpty()) {
			return DEFAULT_MASS_INDEXER_OBJECT_LOADING_THREADS;
		}

		int maxConnections = maxConnectionsOpt.get();
		int usableThreads = maxConnections < 6 ? 1 : maxConnections - 5;
		int objectThreads = Math.min(usableThreads, MAX_MASS_INDEXER_OBJECT_LOADING_THREADS);
		ourLog.debug(
				"Data source connection pool has {} connections allocated, so reindexing will use {} object "
						+ "loading threads (each using a connection)",
				maxConnections,
				objectThreads);
		return objectThreads;
	}

	@VisibleForTesting
	SearchSession getSearchSession() {
		return Search.session(myEntityManager);
	}

	@Override
	public ValueSetExpansionOutcome expandValueSet(
			ValidationSupportContext theValidationSupportContext,
			ValueSetExpansionOptions theExpansionOptions,
			@Nonnull IBaseResource theValueSetToExpand) {
		ValueSet canonicalInput = myVersionCanonicalizer.valueSetToCanonical(theValueSetToExpand);
		org.hl7.fhir.r4.model.ValueSet expandedR4 = expandValueSet(theExpansionOptions, canonicalInput);
		return new ValueSetExpansionOutcome(myVersionCanonicalizer.valueSetFromCanonical(expandedR4));
	}

	@Override
	public IBaseResource expandValueSet(ValueSetExpansionOptions theExpansionOptions, IBaseResource theInput) {
		org.hl7.fhir.r4.model.ValueSet valueSetToExpand = myVersionCanonicalizer.valueSetToCanonical(theInput);
		org.hl7.fhir.r4.model.ValueSet valueSetR4 = expandValueSet(theExpansionOptions, valueSetToExpand);
		return myVersionCanonicalizer.valueSetFromCanonical(valueSetR4);
	}

	@Override
	public void expandValueSet(
			ValueSetExpansionOptions theExpansionOptions,
			IBaseResource theValueSetToExpand,
			IValueSetConceptAccumulator theValueSetCodeAccumulator) {
		org.hl7.fhir.r4.model.ValueSet valueSetToExpand =
				myVersionCanonicalizer.valueSetToCanonical(theValueSetToExpand);
		expandValueSet(theExpansionOptions, valueSetToExpand, theValueSetCodeAccumulator);
	}

	private org.hl7.fhir.r4.model.ValueSet getValueSetFromResourceTable(ResourceTable theResourceTable) {
		Class<? extends IBaseResource> type =
				getFhirContext().getResourceDefinition("ValueSet").getImplementingClass();
		IBaseResource valueSet = myJpaStorageResourceParser.toResource(type, theResourceTable, null, false);
		return myVersionCanonicalizer.valueSetToCanonical(valueSet);
	}

	@Override
	public CodeValidationResult validateCodeIsInPreExpandedValueSet(
			ValidationSupportContext theValidationSupportContext,
			ConceptValidationOptions theOptions,
			IBaseResource theValueSet,
			String theSystem,
			String theCode,
			String theDisplay,
			IBaseDatatype theCoding,
			IBaseDatatype theCodeableConcept) {
		ValidateUtil.isNotNullOrThrowUnprocessableEntity(theValueSet, "ValueSet must not be null");
		org.hl7.fhir.r4.model.ValueSet valueSetR4 = myVersionCanonicalizer.valueSetToCanonical(theValueSet);
		org.hl7.fhir.r4.model.Coding codingR4 = myVersionCanonicalizer.codingToCanonical((IBaseCoding) theCoding);
		org.hl7.fhir.r4.model.CodeableConcept codeableConcept =
				myVersionCanonicalizer.codeableConceptToCanonical(theCodeableConcept);

		return validateCodeIsInPreExpandedValueSet(
				theValidationSupportContext,
				theOptions,
				valueSetR4,
				theSystem,
				theCode,
				theDisplay,
				codingR4,
				codeableConcept);
	}

	@Override
	public boolean isValueSetPreExpandedForCodeValidation(IBaseResource theValueSet) {
		ValidateUtil.isNotNullOrThrowUnprocessableEntity(theValueSet, "ValueSet must not be null");
		org.hl7.fhir.r4.model.ValueSet valueSetR4 = myVersionCanonicalizer.valueSetToCanonical(theValueSet);
		return isValueSetPreExpandedForCodeValidation(valueSetR4);
	}

	private static class TermCodeSystemVersionDetails {

		private final long myPid;
		private final String myCodeSystemVersionId;

		public TermCodeSystemVersionDetails(long thePid, String theCodeSystemVersionId) {
			myPid = thePid;
			myCodeSystemVersionId = theCodeSystemVersionId;
		}
	}

	public static class Job implements HapiJob {
		@Autowired
		private ITermReadSvc myTerminologySvc;

		@Override
		public void execute(JobExecutionContext theContext) {
			myTerminologySvc.preExpandDeferredValueSetsToTerminologyTables();
		}
	}

	/**
	 * Properties returned from method buildSearchScroll
	 */
	private static final class SearchProperties {
		private final List<Supplier<SearchScroll<EntityReference>>> mySearchScroll = new ArrayList<>();
		private List<String> myIncludeOrExcludeCodes;

		public List<Supplier<SearchScroll<EntityReference>>> getSearchScroll() {
			return mySearchScroll;
		}

		public void addSearchScroll(Supplier<SearchScroll<EntityReference>> theSearchScrollSupplier) {
			mySearchScroll.add(theSearchScrollSupplier);
		}

		public List<String> getIncludeOrExcludeCodes() {
			return myIncludeOrExcludeCodes;
		}

		public void setIncludeOrExcludeCodes(List<String> theIncludeOrExcludeCodes) {
			myIncludeOrExcludeCodes = theIncludeOrExcludeCodes;
		}

		public boolean hasIncludeOrExcludeCodes() {
			return !myIncludeOrExcludeCodes.isEmpty();
		}
	}

	static boolean isValueSetDisplayLanguageMatch(ValueSetExpansionOptions theExpansionOptions, String theStoredLang) {
		if (theExpansionOptions == null) {
			return true;
		}

		if (theExpansionOptions.getTheDisplayLanguage() == null || theStoredLang == null) {
			return true;
		}

		return theExpansionOptions.getTheDisplayLanguage().equalsIgnoreCase(theStoredLang);
	}

	@Nonnull
	private static String createMessageAppendForCodeNotFoundInCodeSystem(String theCodeSystemUrl) {
		return " - Code is not found in CodeSystem: " + theCodeSystemUrl;
	}

	@VisibleForTesting
	public static void setForceDisableHibernateSearchForUnitTest(boolean theForceDisableHibernateSearchForUnitTest) {
		ourForceDisableHibernateSearchForUnitTest = theForceDisableHibernateSearchForUnitTest;
	}

	static boolean isPlaceholder(DomainResource theResource) {
		boolean retVal = false;
		Extension extension = theResource.getExtensionByUrl(HapiExtensions.EXT_RESOURCE_PLACEHOLDER);
		if (extension != null && extension.hasValue() && extension.getValue() instanceof BooleanType) {
			retVal = ((BooleanType) extension.getValue()).booleanValue();
		}
		return retVal;
	}

	/**
	 * This is only used for unit tests to test failure conditions
	 */
	static void invokeRunnableForUnitTest() {
		if (myInvokeOnNextCallForUnitTest != null) {
			Runnable invokeOnNextCallForUnitTest = myInvokeOnNextCallForUnitTest;
			myInvokeOnNextCallForUnitTest = null;
			invokeOnNextCallForUnitTest.run();
		}
	}

	@VisibleForTesting
	public static void setInvokeOnNextCallForUnitTest(Runnable theInvokeOnNextCallForUnitTest) {
		myInvokeOnNextCallForUnitTest = theInvokeOnNextCallForUnitTest;
	}

	static List<TermConcept> toPersistedConcepts(
			List<CodeSystem.ConceptDefinitionComponent> theConcept, TermCodeSystemVersion theCodeSystemVersion) {
		ArrayList<TermConcept> retVal = new ArrayList<>();

		for (CodeSystem.ConceptDefinitionComponent next : theConcept) {
			if (isNotBlank(next.getCode())) {
				TermConcept termConcept = toTermConcept(next, theCodeSystemVersion);
				retVal.add(termConcept);
			}
		}

		return retVal;
	}

	@Nonnull
	static TermConcept toTermConcept(
			CodeSystem.ConceptDefinitionComponent theConceptDefinition, TermCodeSystemVersion theCodeSystemVersion) {
		TermConcept termConcept = new TermConcept();
		termConcept.setCode(theConceptDefinition.getCode());
		termConcept.setCodeSystemVersion(theCodeSystemVersion);
		termConcept.setDisplay(theConceptDefinition.getDisplay());

		termConcept.addChildren(
				toPersistedConcepts(theConceptDefinition.getConcept(), theCodeSystemVersion), RelationshipTypeEnum.ISA);

		for (CodeSystem.ConceptDefinitionDesignationComponent designationComponent :
				theConceptDefinition.getDesignation()) {
			if (isNotBlank(designationComponent.getValue())) {
				TermConceptDesignation designation = termConcept.addDesignation();
				designation.setLanguage(designationComponent.hasLanguage() ? designationComponent.getLanguage() : null);
				if (designationComponent.hasUse()) {
					designation.setUseSystem(
							designationComponent.getUse().hasSystem()
									? designationComponent.getUse().getSystem()
									: null);
					designation.setUseCode(
							designationComponent.getUse().hasCode()
									? designationComponent.getUse().getCode()
									: null);
					designation.setUseDisplay(
							designationComponent.getUse().hasDisplay()
									? designationComponent.getUse().getDisplay()
									: null);
				}
				designation.setValue(designationComponent.getValue());
			}
		}

		for (CodeSystem.ConceptPropertyComponent next : theConceptDefinition.getProperty()) {
			TermConceptProperty property = new TermConceptProperty();

			property.setKey(next.getCode());
			property.setConcept(termConcept);
			property.setCodeSystemVersion(theCodeSystemVersion);

			if (next.getValue() instanceof StringType) {
				property.setType(TermConceptPropertyTypeEnum.STRING);
				property.setValue(next.getValueStringType().getValue());
			} else if (next.getValue() instanceof BooleanType) {
				property.setType(TermConceptPropertyTypeEnum.BOOLEAN);
				property.setValue(((BooleanType) next.getValue()).getValueAsString());
			} else if (next.getValue() instanceof IntegerType) {
				property.setType(TermConceptPropertyTypeEnum.INTEGER);
				property.setValue(((IntegerType) next.getValue()).getValueAsString());
			} else if (next.getValue() instanceof DecimalType) {
				property.setType(TermConceptPropertyTypeEnum.DECIMAL);
				property.setValue(((DecimalType) next.getValue()).getValueAsString());
			} else if (next.getValue() instanceof DateTimeType) {
				// DateType is not supported because it's not
				// supported in CodeSystem.setValue
				property.setType(TermConceptPropertyTypeEnum.DATETIME);
				property.setValue(((DateTimeType) next.getValue()).getValueAsString());
			} else if (next.getValue() instanceof Coding) {
				Coding nextCoding = next.getValueCoding();
				property.setType(TermConceptPropertyTypeEnum.CODING);
				property.setCodeSystem(nextCoding.getSystem());
				property.setValue(nextCoding.getCode());
				property.setDisplay(nextCoding.getDisplay());
			} else if (next.getValue() != null) {
				ourLog.warn("Don't know how to handle properties of type: "
						+ next.getValue().getClass());
				continue;
			}

			termConcept.getProperties().add(property);
		}
		return termConcept;
	}

	static boolean isDisplayLanguageMatch(String theReqLang, String theStoredLang) {
		// NOTE: return the designation when one of then is not specified.
		if (theReqLang == null || theStoredLang == null) return true;

		return theReqLang.equalsIgnoreCase(theStoredLang);
	}
}<|MERGE_RESOLUTION|>--- conflicted
+++ resolved
@@ -1172,7 +1172,6 @@
 					List<TermConcept.TermConceptPk> pids = chunk.hits().stream()
 							.map(t -> (TermConcept.TermConceptPk) t.id())
 							.collect(Collectors.toList());
-<<<<<<< HEAD
 
 					/*
 					 * This is a (hopefully) temporary hack - we are pulling concepts
@@ -1186,8 +1185,6 @@
 							pid.setPartitionIdValue(myPartitionSettings.getDefaultPartitionId());
 						}
 					}
-=======
->>>>>>> a999cb32
 
 					List<TermConcept> termConcepts = myTermConceptDao.fetchConceptsAndDesignationsByPid(pids);
 
