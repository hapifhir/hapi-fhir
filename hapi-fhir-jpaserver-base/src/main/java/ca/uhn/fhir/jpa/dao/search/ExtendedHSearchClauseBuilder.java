--- conflicted
+++ resolved
@@ -665,7 +665,6 @@
 		}
 	}
 
-<<<<<<< HEAD
 
 	private void addCompositeOrClauses(String theParamName, IQueryParameterType theOrParam, BooleanPredicateClausesStep<?> theOrTerms) {
 		String fieldPath = NESTED_SEARCH_PARAM_ROOT + "." + theParamName + "." + COMPOS_PARAM_NAME;
@@ -697,6 +696,4 @@
 
 	}
 
-=======
->>>>>>> a5c4b075
 }