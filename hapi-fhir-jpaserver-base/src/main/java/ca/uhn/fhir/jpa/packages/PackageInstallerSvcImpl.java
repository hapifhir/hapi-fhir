/*-
 * #%L
 * HAPI FHIR JPA Server
 * %%
 * Copyright (C) 2014 - 2024 Smile CDR, Inc.
 * %%
 * Licensed under the Apache License, Version 2.0 (the "License");
 * you may not use this file except in compliance with the License.
 * You may obtain a copy of the License at
 *
 *      http://www.apache.org/licenses/LICENSE-2.0
 *
 * Unless required by applicable law or agreed to in writing, software
 * distributed under the License is distributed on an "AS IS" BASIS,
 * WITHOUT WARRANTIES OR CONDITIONS OF ANY KIND, either express or implied.
 * See the License for the specific language governing permissions and
 * limitations under the License.
 * #L%
 */
package ca.uhn.fhir.jpa.packages;

import ca.uhn.fhir.context.BaseRuntimeChildDefinition;
import ca.uhn.fhir.context.BaseRuntimeElementCompositeDefinition;
import ca.uhn.fhir.context.BaseRuntimeElementDefinition;
import ca.uhn.fhir.context.FhirContext;
import ca.uhn.fhir.context.FhirVersionEnum;
import ca.uhn.fhir.context.support.IValidationSupport;
import ca.uhn.fhir.context.support.ValidationSupportContext;
import ca.uhn.fhir.i18n.Msg;
import ca.uhn.fhir.interceptor.model.RequestPartitionId;
import ca.uhn.fhir.jpa.api.config.JpaStorageSettings;
import ca.uhn.fhir.jpa.api.dao.DaoRegistry;
import ca.uhn.fhir.jpa.api.dao.IFhirResourceDao;
import ca.uhn.fhir.jpa.api.model.DaoMethodOutcome;
import ca.uhn.fhir.jpa.dao.data.INpmPackageVersionDao;
import ca.uhn.fhir.jpa.dao.tx.IHapiTransactionService;
import ca.uhn.fhir.jpa.dao.validation.SearchParameterDaoValidator;
import ca.uhn.fhir.jpa.model.config.PartitionSettings;
import ca.uhn.fhir.jpa.model.entity.NpmPackageVersionEntity;
import ca.uhn.fhir.jpa.packages.loader.PackageResourceParsingSvc;
import ca.uhn.fhir.jpa.searchparam.SearchParameterMap;
import ca.uhn.fhir.jpa.searchparam.registry.ISearchParamRegistryController;
import ca.uhn.fhir.jpa.searchparam.util.SearchParameterHelper;
import ca.uhn.fhir.rest.api.server.IBundleProvider;
import ca.uhn.fhir.rest.api.server.RequestDetails;
import ca.uhn.fhir.rest.api.server.SystemRequestDetails;
import ca.uhn.fhir.rest.param.StringParam;
import ca.uhn.fhir.rest.param.TokenParam;
import ca.uhn.fhir.rest.param.UriParam;
import ca.uhn.fhir.rest.server.exceptions.ResourceVersionConflictException;
import ca.uhn.fhir.rest.server.exceptions.UnprocessableEntityException;
import ca.uhn.fhir.util.FhirTerser;
import ca.uhn.fhir.util.SearchParameterUtil;
import ca.uhn.hapi.converters.canonical.VersionCanonicalizer;
import com.google.common.annotations.VisibleForTesting;
import jakarta.annotation.PostConstruct;
import org.apache.commons.lang3.Validate;
import org.hl7.fhir.instance.model.api.IBase;
import org.hl7.fhir.instance.model.api.IBaseResource;
import org.hl7.fhir.instance.model.api.IIdType;
import org.hl7.fhir.instance.model.api.IPrimitiveType;
import org.hl7.fhir.r4.model.Identifier;
import org.hl7.fhir.r4.model.MetadataResource;
import org.hl7.fhir.utilities.json.model.JsonObject;
import org.hl7.fhir.utilities.npm.IPackageCacheManager;
import org.hl7.fhir.utilities.npm.NpmPackage;
import org.slf4j.Logger;
import org.slf4j.LoggerFactory;
import org.springframework.beans.factory.annotation.Autowired;

import java.io.IOException;
import java.util.Collection;
import java.util.HashSet;
import java.util.List;
import java.util.Optional;

import static ca.uhn.fhir.jpa.packages.util.PackageUtils.DEFAULT_INSTALL_TYPES;
import static ca.uhn.fhir.util.SearchParameterUtil.getBaseAsStrings;

/**
 * @since 5.1.0
 */
public class PackageInstallerSvcImpl implements IPackageInstallerSvc {

	private static final Logger ourLog = LoggerFactory.getLogger(PackageInstallerSvcImpl.class);

	boolean enabled = true;

	@Autowired
	private FhirContext myFhirContext;

	@Autowired
	private DaoRegistry myDaoRegistry;

	@Autowired
	private IValidationSupport validationSupport;

	@Autowired
	private IHapiPackageCacheManager myPackageCacheManager;

	@Autowired
	private IHapiTransactionService myTxService;

	@Autowired
	private INpmPackageVersionDao myPackageVersionDao;

	@Autowired
	private ISearchParamRegistryController mySearchParamRegistryController;

	@Autowired
	private PartitionSettings myPartitionSettings;

	@Autowired
	private SearchParameterHelper mySearchParameterHelper;

	@Autowired
	private PackageResourceParsingSvc myPackageResourceParsingSvc;

	@Autowired
	private JpaStorageSettings myStorageSettings;

	@Autowired
	private SearchParameterDaoValidator mySearchParameterDaoValidator;

	@Autowired
	private VersionCanonicalizer myVersionCanonicalizer;

	/**
	 * Constructor
	 */
	public PackageInstallerSvcImpl() {
		super();
	}

	@PostConstruct
	public void initialize() {
		switch (myFhirContext.getVersion().getVersion()) {
			case R5:
			case R4B:
			case R4:
			case DSTU3:
				break;

			case DSTU2:
			case DSTU2_HL7ORG:
			case DSTU2_1:
			default: {
				ourLog.info(
						"IG installation not supported for version: {}",
						myFhirContext.getVersion().getVersion());
				enabled = false;
			}
		}
	}

	@Override
	public PackageDeleteOutcomeJson uninstall(PackageInstallationSpec theInstallationSpec) {
		PackageDeleteOutcomeJson outcome =
				myPackageCacheManager.uninstallPackage(theInstallationSpec.getName(), theInstallationSpec.getVersion());
		validationSupport.invalidateCaches();
		return outcome;
	}

	/**
	 * Loads and installs an IG from a file on disk or the Simplifier repo using
	 * the {@link IPackageCacheManager}.
	 * <p>
	 * Installs the IG by persisting instances of the following types of resources:
	 * <p>
	 * - NamingSystem, CodeSystem, ValueSet, StructureDefinition (with snapshots),
	 * ConceptMap, SearchParameter, Subscription
	 * <p>
	 * Creates the resources if non-existent, updates them otherwise.
	 *
	 * @param theInstallationSpec The details about what should be installed
	 */
	@SuppressWarnings("ConstantConditions")
	@Override
	public PackageInstallOutcomeJson install(PackageInstallationSpec theInstallationSpec)
			throws ImplementationGuideInstallationException {
		PackageInstallOutcomeJson retVal = new PackageInstallOutcomeJson();
		if (enabled) {
			try {

				boolean exists = myTxService
						.withSystemRequest()
						.withRequestPartitionId(RequestPartitionId.defaultPartition())
						.execute(() -> {
							Optional<NpmPackageVersionEntity> existing = myPackageVersionDao.findByPackageIdAndVersion(
									theInstallationSpec.getName(), theInstallationSpec.getVersion());
							return existing.isPresent();
						});
				if (exists) {
					ourLog.info(
							"Package {}#{} is already installed",
							theInstallationSpec.getName(),
							theInstallationSpec.getVersion());
				}

				NpmPackage npmPackage = myPackageCacheManager.installPackage(theInstallationSpec);
				if (npmPackage == null) {
					throw new IOException(Msg.code(1284) + "Package not found");
				}

				retVal.getMessage().addAll(JpaPackageCache.getProcessingMessages(npmPackage));

				if (theInstallationSpec.isFetchDependencies()) {
					fetchAndInstallDependencies(npmPackage, theInstallationSpec, retVal);
				}

				if (theInstallationSpec.getInstallMode() == PackageInstallationSpec.InstallModeEnum.STORE_AND_INSTALL) {
					install(npmPackage, theInstallationSpec, retVal);

					// If any SearchParameters were installed, let's load them right away
					mySearchParamRegistryController.refreshCacheIfNecessary();
				}

				validationSupport.invalidateCaches();

			} catch (IOException e) {
				throw new ImplementationGuideInstallationException(
						Msg.code(1285) + "Could not load NPM package " + theInstallationSpec.getName() + "#"
								+ theInstallationSpec.getVersion(),
						e);
			}
		}

		return retVal;
	}

	/**
	 * Installs a package and its dependencies.
	 * <p>
	 * Fails fast if one of its dependencies could not be installed.
	 *
	 * @throws ImplementationGuideInstallationException if installation fails
	 */
	private void install(
			NpmPackage npmPackage, PackageInstallationSpec theInstallationSpec, PackageInstallOutcomeJson theOutcome)
			throws ImplementationGuideInstallationException {
		String name = npmPackage.getNpm().get("name").asJsonString().getValue();
		String version = npmPackage.getNpm().get("version").asJsonString().getValue();

		String fhirVersion = npmPackage.fhirVersion();
		String currentFhirVersion = myFhirContext.getVersion().getVersion().getFhirVersionString();
		assertFhirVersionsAreCompatible(fhirVersion, currentFhirVersion);

		List<String> installTypes;
		if (!theInstallationSpec.getInstallResourceTypes().isEmpty()) {
			installTypes = theInstallationSpec.getInstallResourceTypes();
		} else {
			installTypes = DEFAULT_INSTALL_TYPES;
		}

		ourLog.info("Installing package: {}#{}", name, version);
		int[] count = new int[installTypes.size()];

		for (int i = 0; i < installTypes.size(); i++) {
			String type = installTypes.get(i);

			Collection<IBaseResource> resources = myPackageResourceParsingSvc.parseResourcesOfType(type, npmPackage);
			count[i] = resources.size();

			for (IBaseResource next : resources) {
				try {
					next = isStructureDefinitionWithoutSnapshot(next) ? generateSnapshot(next) : next;
					install(next, theInstallationSpec, theOutcome);
				} catch (Exception e) {
					ourLog.warn(
							"Failed to upload resource of type {} with ID {} - Error: {}",
							myFhirContext.getResourceType(next),
							next.getIdElement().getValue(),
							e.toString());
					throw new ImplementationGuideInstallationException(
							Msg.code(1286) + String.format("Error installing IG %s#%s: %s", name, version, e), e);
				}
			}
		}
		ourLog.info(String.format("Finished installation of package %s#%s:", name, version));

		for (int i = 0; i < count.length; i++) {
			ourLog.info(String.format("-- Created or updated %s resources of type %s", count[i], installTypes.get(i)));
		}
	}

	private void fetchAndInstallDependencies(
			NpmPackage npmPackage, PackageInstallationSpec theInstallationSpec, PackageInstallOutcomeJson theOutcome)
			throws ImplementationGuideInstallationException {
		if (npmPackage.getNpm().has("dependencies")) {
			JsonObject dependenciesElement =
					npmPackage.getNpm().get("dependencies").asJsonObject();
			for (String id : dependenciesElement.getNames()) {
				String ver = dependenciesElement.getJsonString(id).asString();
				try {
					theOutcome
							.getMessage()
							.add("Package " + npmPackage.id() + "#" + npmPackage.version() + " depends on package " + id
									+ "#" + ver);

					boolean skip = false;
					for (String next : theInstallationSpec.getDependencyExcludes()) {
						if (id.matches(next)) {
							theOutcome
									.getMessage()
									.add("Not installing dependency " + id + " because it matches exclude criteria: "
											+ next);
							skip = true;
							break;
						}
					}
					if (skip) {
						continue;
					}

					// resolve in local cache or on packages.fhir.org
					NpmPackage dependency = myPackageCacheManager.loadPackage(id, ver);
					// recursive call to install dependencies of a package before
					// installing the package
					fetchAndInstallDependencies(dependency, theInstallationSpec, theOutcome);

					if (theInstallationSpec.getInstallMode()
							== PackageInstallationSpec.InstallModeEnum.STORE_AND_INSTALL) {
						install(dependency, theInstallationSpec, theOutcome);
					}

				} catch (IOException e) {
					throw new ImplementationGuideInstallationException(
							Msg.code(1287) + String.format("Cannot resolve dependency %s#%s", id, ver), e);
				}
			}
		}
	}

	/**
	 * Asserts if package FHIR version is compatible with current FHIR version
	 * by using semantic versioning rules.
	 */
	protected void assertFhirVersionsAreCompatible(String fhirVersion, String currentFhirVersion)
			throws ImplementationGuideInstallationException {

		FhirVersionEnum fhirVersionEnum = FhirVersionEnum.forVersionString(fhirVersion);
		FhirVersionEnum currentFhirVersionEnum = FhirVersionEnum.forVersionString(currentFhirVersion);
		Validate.notNull(fhirVersionEnum, "Invalid FHIR version string: %s", fhirVersion);
		Validate.notNull(currentFhirVersionEnum, "Invalid FHIR version string: %s", currentFhirVersion);
		boolean compatible = fhirVersionEnum.equals(currentFhirVersionEnum);
		if (!compatible && fhirVersion.startsWith("R4") && currentFhirVersion.startsWith("R4")) {
			compatible = true;
		}
		if (!compatible) {
			throw new ImplementationGuideInstallationException(Msg.code(1288)
					+ String.format(
							"Cannot install implementation guide: FHIR versions mismatch (expected <=%s, package uses %s)",
							currentFhirVersion, fhirVersion));
		}
	}

	/**
	 * ============================= Utility methods ===============================
	 */
	@VisibleForTesting
	void install(
			IBaseResource theResource,
			PackageInstallationSpec theInstallationSpec,
			PackageInstallOutcomeJson theOutcome) {

		if (!validForUpload(theResource)) {
			ourLog.warn(
					"Failed to upload resource of type {} with ID {} - Error: Resource failed validation",
					theResource.fhirType(),
					theResource.getIdElement().getValue());
			return;
		}

		IFhirResourceDao dao = myDaoRegistry.getResourceDao(theResource.getClass());
		SearchParameterMap map = createSearchParameterMapFor(theResource);
		IBundleProvider searchResult = searchResource(dao, map);

		String resourceQuery = map.toNormalizedQueryString(myFhirContext);
		if (!searchResult.isEmpty() && !theInstallationSpec.isReloadExisting()) {
			ourLog.info("Skipping update of existing resource matching {}", resourceQuery);
			return;
		}
		if (!searchResult.isEmpty()) {
			ourLog.info("Updating existing resource matching {}", resourceQuery);
		}
		IBaseResource existingResource =
				!searchResult.isEmpty() ? searchResult.getResources(0, 1).get(0) : null;
		boolean isInstalled = createOrUpdateResource(dao, theResource, existingResource);
		if (isInstalled) {
			theOutcome.incrementResourcesInstalled(myFhirContext.getResourceType(theResource));
		}
	}

	private Optional<IBaseResource> readResourceById(IFhirResourceDao dao, IIdType id) {
		try {
			return Optional.ofNullable(dao.read(id.toUnqualifiedVersionless(), createRequestDetails()));

		} catch (Exception exception) {
			// ignore because we're running this query to help build the log
			ourLog.warn("Exception when trying to read resource with ID: {}, message: {}", id, exception.getMessage());
		}

		return Optional.empty();
	}

	private IBundleProvider searchResource(IFhirResourceDao theDao, SearchParameterMap theMap) {
		return theDao.search(theMap, createRequestDetails());
	}

	protected boolean createOrUpdateResource(
			IFhirResourceDao theDao, IBaseResource theResource, IBaseResource theExistingResource) {
		final IIdType id = theResource.getIdElement();

		if (theExistingResource == null && id.isEmpty()) {
			ourLog.debug("Install resource without id will be created");
			theDao.create(theResource, createRequestDetails());
			return true;
		}

		if (theExistingResource == null && !id.isEmpty() && id.isIdPartValidLong()) {
			String newIdPart = "npm-" + id.getIdPart();
			id.setParts(id.getBaseUrl(), id.getResourceType(), newIdPart, id.getVersionIdPart());
		}

		boolean isExistingUpdated = updateExistingResourceIfNecessary(theDao, theResource, theExistingResource);
		boolean shouldOverrideId = theExistingResource != null && !isExistingUpdated;

		if (shouldOverrideId) {
			ourLog.debug(
					"Existing resource {} will be overridden with installed resource {}",
					theExistingResource.getIdElement(),
					id);
			theResource.setId(theExistingResource.getIdElement().toUnqualifiedVersionless());
		} else {
			ourLog.debug("Install resource {} will be created", id);
		}

		DaoMethodOutcome outcome = updateResource(theDao, theResource);
		return outcome != null && !outcome.isNop();
	}

	/*
	 * This function helps preserve the resource types in the base of an existing SP when an overriding SP's base
	 * covers only a subset of the existing base.
	 *
	 * For example, say for an existing SP,
	 *  -  the current base is: [ResourceTypeA, ResourceTypeB]
	 *   - the new base is: [ResourceTypeB]
	 *
	 * If we were to overwrite the existing SP's base to the new base ([ResourceTypeB]) then the
	 * SP would stop working on ResourceTypeA, which would be a loss of functionality.
	 *
	 * Instead, this function updates the existing SP's base by removing the resource types that
	 * are covered by the overriding SP.
	 * In our example, this function updates the existing SP's base to [ResourceTypeA], so that the existing SP
	 * still works on ResourceTypeA, and the caller then creates a new SP that covers ResourceTypeB.
	 * https://github.com/hapifhir/hapi-fhir/issues/5366
	 */
	private boolean updateExistingResourceIfNecessary(
			IFhirResourceDao theDao, IBaseResource theResource, IBaseResource theExistingResource) {
		if (!"SearchParameter".equals(theResource.getClass().getSimpleName())) {
			return false;
		}
		if (theExistingResource == null) {
			return false;
		}
		if (theExistingResource
				.getIdElement()
				.getIdPart()
				.equals(theResource.getIdElement().getIdPart())) {
			return false;
		}
		Collection<String> remainingBaseList = new HashSet<>(getBaseAsStrings(myFhirContext, theExistingResource));
		remainingBaseList.removeAll(getBaseAsStrings(myFhirContext, theResource));
		if (remainingBaseList.isEmpty()) {
			return false;
		}
		myFhirContext
				.getResourceDefinition(theExistingResource)
				.getChildByName("base")
				.getMutator()
				.setValue(theExistingResource, null);

		for (String baseResourceName : remainingBaseList) {
			myFhirContext.newTerser().addElement(theExistingResource, "base", baseResourceName);
		}
		ourLog.info(
				"Existing SearchParameter {} will be updated with base {}",
				theExistingResource.getIdElement().getIdPart(),
				remainingBaseList);
		updateResource(theDao, theExistingResource);
		return true;
	}

	private DaoMethodOutcome updateResource(IFhirResourceDao theDao, IBaseResource theResource) {
		DaoMethodOutcome outcome = null;

		IIdType id = theResource.getIdElement();
		RequestDetails requestDetails = createRequestDetails();

		try {
			outcome = theDao.update(theResource, requestDetails);
		} catch (ResourceVersionConflictException exception) {
			final Optional<IBaseResource> optResource = readResourceById(theDao, id);

			final String existingResourceUrlOrNull = optResource
					.filter(MetadataResource.class::isInstance)
					.map(MetadataResource.class::cast)
					.map(MetadataResource::getUrl)
					.orElse(null);
			final String newResourceUrlOrNull =
					(theResource instanceof MetadataResource) ? ((MetadataResource) theResource).getUrl() : null;

			ourLog.error(
					"Version conflict error: This is possibly due to a collision between ValueSets from different IGs that are coincidentally using the same resource ID: [{}] and new resource URL: [{}], with the exisitng resource having URL: [{}].  Ignoring this update and continuing:  The first IG wins.  ",
					id.getIdPart(),
					newResourceUrlOrNull,
					existingResourceUrlOrNull,
					exception);
		}
		return outcome;
	}

	private RequestDetails createRequestDetails() {
		SystemRequestDetails requestDetails = new SystemRequestDetails();
		if (myPartitionSettings.isPartitioningEnabled()) {
			requestDetails.setRequestPartitionId(RequestPartitionId.defaultPartition());
		}
		return requestDetails;
	}

	boolean validForUpload(IBaseResource theResource) {
		String resourceType = myFhirContext.getResourceType(theResource);
		if ("SearchParameter".equals(resourceType) && !isValidSearchParameter(theResource)) {
			// this is an invalid search parameter
			return false;
		}

		if (!isValidResourceStatusForPackageUpload(theResource)) {
			ourLog.warn(
					"Failed to validate resource of type {} with ID {} - Error: Resource status not accepted value.",
					theResource.fhirType(),
					theResource.getIdElement().getValue());
			return false;
		}

		return true;
	}

	private boolean isValidSearchParameter(IBaseResource theResource) {
		try {
			org.hl7.fhir.r5.model.SearchParameter searchParameter =
					myVersionCanonicalizer.searchParameterToCanonical(theResource);
			mySearchParameterDaoValidator.validate(searchParameter);
			return true;
		} catch (UnprocessableEntityException unprocessableEntityException) {
			ourLog.error(
					"The SearchParameter with URL {} is invalid. Validation Error: {}",
					SearchParameterUtil.getURL(myFhirContext, theResource),
					unprocessableEntityException.getMessage());
			return false;
		}
	}

	/**
	 * For resources like {@link org.hl7.fhir.r4.model.Subscription}, {@link org.hl7.fhir.r4.model.DocumentReference},
	 * and {@link org.hl7.fhir.r4.model.Communication}, the status field doesn't necessarily need to be set to 'active'
	 * for that resource to be eligible for upload via packages. For example, all {@link org.hl7.fhir.r4.model.Subscription}
	 * have a status of {@link org.hl7.fhir.r4.model.Subscription.SubscriptionStatus#REQUESTED} when they are originally
	 * inserted into the database, so we accept that value for {@link org.hl7.fhir.r4.model.Subscription} instead.
	 * Furthermore, {@link org.hl7.fhir.r4.model.DocumentReference} and {@link org.hl7.fhir.r4.model.Communication} can
	 * exist with a wide variety of values for status that include ones such as
	 * {@link org.hl7.fhir.r4.model.Communication.CommunicationStatus#ENTEREDINERROR},
	 * {@link org.hl7.fhir.r4.model.Communication.CommunicationStatus#UNKNOWN},
	 * {@link org.hl7.fhir.r4.model.DocumentReference.ReferredDocumentStatus#ENTEREDINERROR},
	 * {@link org.hl7.fhir.r4.model.DocumentReference.ReferredDocumentStatus#PRELIMINARY}, and others, which while not considered
	 * 'final' values, should still be uploaded for reference.
	 *
	 * @return {@link Boolean#TRUE} if the status value of this resource is acceptable for package upload.
	 */
	private boolean isValidResourceStatusForPackageUpload(IBaseResource theResource) {
		if (!myStorageSettings.isValidateResourceStatusForPackageUpload()) {
			return true;
		}
		List<IPrimitiveType> statusTypes =
				myFhirContext.newFhirPath().evaluate(theResource, "status", IPrimitiveType.class);
		// Resource does not have a status field
		if (statusTypes.isEmpty()) {
			return true;
		}
<<<<<<< HEAD
		// Resource has no status field, or an explicitly null one
		if (!statusTypes.get(0).hasValue() || statusTypes.get(0).getValue() == null) {
=======
		// Resource has a null status field
		if (statusTypes.get(0).isEmpty() || statusTypes.get(0).getValue() == null) {
>>>>>>> 402fa9d8
			return false;
		}
		// Resource has a status, and we need to check based on type
		switch (theResource.fhirType()) {
			case "Subscription":
				return (statusTypes.get(0).getValueAsString().equals("requested"));
			case "DocumentReference":
			case "Communication":
				return (statusTypes.get(0).isEmpty()
						|| !statusTypes.get(0).getValueAsString().equals("?"));
			default:
				return (statusTypes.get(0).getValueAsString().equals("active"));
		}
	}

	private boolean isStructureDefinitionWithoutSnapshot(IBaseResource r) {
		boolean retVal = false;
		FhirTerser terser = myFhirContext.newTerser();
		if (r.getClass().getSimpleName().equals("StructureDefinition")) {
			Optional<String> kind = terser.getSinglePrimitiveValue(r, "kind");
			if (kind.isPresent() && !(kind.get().equals("logical"))) {
				retVal = terser.getSingleValueOrNull(r, "snapshot") == null;
			}
		}
		return retVal;
	}

	private IBaseResource generateSnapshot(IBaseResource sd) {
		try {
			return validationSupport.generateSnapshot(
					new ValidationSupportContext(validationSupport), sd, null, null, null);
		} catch (Exception e) {
			throw new ImplementationGuideInstallationException(
					Msg.code(1290)
							+ String.format(
									"Failure when generating snapshot of StructureDefinition: %s", sd.getIdElement()),
					e);
		}
	}

	private SearchParameterMap createSearchParameterMapFor(IBaseResource theResource) {
		String resourceType = theResource.getClass().getSimpleName();
		if ("NamingSystem".equals(resourceType)) {
			String uniqueId = extractUniqeIdFromNamingSystem(theResource);
			return SearchParameterMap.newSynchronous().add("value", new StringParam(uniqueId).setExact(true));
		} else if ("Subscription".equals(resourceType)) {
			String id = extractSimpleValue(theResource, "id");
			return SearchParameterMap.newSynchronous().add("_id", new TokenParam(id));
		} else if ("SearchParameter".equals(resourceType)) {
			return buildSearchParameterMapForSearchParameter(theResource);
		} else if (resourceHasUrlElement(theResource)) {
			String url = extractSimpleValue(theResource, "url");
			return SearchParameterMap.newSynchronous().add("url", new UriParam(url));
		} else {
			TokenParam identifierToken = extractIdentifierFromOtherResourceTypes(theResource);
			return SearchParameterMap.newSynchronous().add("identifier", identifierToken);
		}
	}

	/**
	 * Strategy is to build a SearchParameterMap same way the SearchParamValidatingInterceptor does, to make sure that
	 * the loader search detects existing resources and routes process to 'update' path, to avoid treating it as a new
	 * upload which validator later rejects as duplicated.
	 * To achieve this, we try canonicalizing the SearchParameter first (as the validator does) and if that is not possible
	 * we cascade to building the map from 'url' or 'identifier'.
	 */
	private SearchParameterMap buildSearchParameterMapForSearchParameter(IBaseResource theResource) {
		Optional<SearchParameterMap> spmFromCanonicalized =
				mySearchParameterHelper.buildSearchParameterMapFromCanonical(theResource);
		if (spmFromCanonicalized.isPresent()) {
			return spmFromCanonicalized.get();
		}

		if (resourceHasUrlElement(theResource)) {
			String url = extractSimpleValue(theResource, "url");
			return SearchParameterMap.newSynchronous().add("url", new UriParam(url));
		} else {
			TokenParam identifierToken = extractIdentifierFromOtherResourceTypes(theResource);
			return SearchParameterMap.newSynchronous().add("identifier", identifierToken);
		}
	}

	private String extractUniqeIdFromNamingSystem(IBaseResource theResource) {
		IBase uniqueIdComponent = (IBase) extractValue(theResource, "uniqueId");
		if (uniqueIdComponent == null) {
			throw new ImplementationGuideInstallationException(
					Msg.code(1291) + "NamingSystem does not have uniqueId component.");
		}
		return extractSimpleValue(uniqueIdComponent, "value");
	}

	private TokenParam extractIdentifierFromOtherResourceTypes(IBaseResource theResource) {
		Identifier identifier = (Identifier) extractValue(theResource, "identifier");
		if (identifier != null) {
			return new TokenParam(identifier.getSystem(), identifier.getValue());
		} else {
			throw new UnsupportedOperationException(Msg.code(1292)
					+ "Resources in a package must have a url or identifier to be loaded by the package installer.");
		}
	}

	private Object extractValue(IBase theResource, String thePath) {
		return myFhirContext.newTerser().getSingleValueOrNull(theResource, thePath);
	}

	private String extractSimpleValue(IBase theResource, String thePath) {
		IPrimitiveType<?> asPrimitiveType = (IPrimitiveType<?>) extractValue(theResource, thePath);
		return (String) asPrimitiveType.getValue();
	}

	private boolean resourceHasUrlElement(IBaseResource resource) {
		BaseRuntimeElementDefinition<?> def = myFhirContext.getElementDefinition(resource.getClass());
		if (!(def instanceof BaseRuntimeElementCompositeDefinition)) {
			throw new IllegalArgumentException(Msg.code(1293) + "Resource is not a composite type: "
					+ resource.getClass().getName());
		}
		BaseRuntimeElementCompositeDefinition<?> currentDef = (BaseRuntimeElementCompositeDefinition<?>) def;
		BaseRuntimeChildDefinition nextDef = currentDef.getChildByName("url");
		return nextDef != null;
	}

	@VisibleForTesting
	void setFhirContextForUnitTest(FhirContext theCtx) {
		myFhirContext = theCtx;
	}
}<|MERGE_RESOLUTION|>--- conflicted
+++ resolved
@@ -588,13 +588,8 @@
 		if (statusTypes.isEmpty()) {
 			return true;
 		}
-<<<<<<< HEAD
 		// Resource has no status field, or an explicitly null one
 		if (!statusTypes.get(0).hasValue() || statusTypes.get(0).getValue() == null) {
-=======
-		// Resource has a null status field
-		if (statusTypes.get(0).isEmpty() || statusTypes.get(0).getValue() == null) {
->>>>>>> 402fa9d8
 			return false;
 		}
 		// Resource has a status, and we need to check based on type
