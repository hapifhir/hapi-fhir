--- conflicted
+++ resolved
@@ -58,11 +58,7 @@
 	@Nonnull
 	@Override
 	public List<IBaseResource> getResources(int theFromIndex, int theToIndex) {
-<<<<<<< HEAD
-		ensureSearchEntityLoaded(); // FIXME: remove?
-=======
 		ensureSearchEntityLoaded();
->>>>>>> 6eeeb706
 		QueryParameterUtils.verifySearchHasntFailedOrThrowInternalErrorException(getSearchEntity());
 
 		mySearchTask.awaitInitialSync();
@@ -82,12 +78,8 @@
 			.count();
 
 		if (totalCountMatch < totalCountWanted) {
-<<<<<<< HEAD
-			if (getSearchEntity().getStatus() == SearchStatusEnum.PASSCMPLET) {
-=======
 			if (getSearchEntity().getStatus() == SearchStatusEnum.PASSCMPLET
 				|| ((getSearchEntity().getStatus() == SearchStatusEnum.FINISHED && getSearchEntity().getNumFound() >= theToIndex))) {
->>>>>>> 6eeeb706
 
 				/*
 				 * This is a bit of complexity to account for the possibility that
@@ -125,10 +117,7 @@
 		Integer size = mySearchTask.awaitInitialSync();
 		ourLog.trace("size() - Finished waiting for local sync");
 
-<<<<<<< HEAD
-=======
 		ensureSearchEntityLoaded();
->>>>>>> 6eeeb706
 		QueryParameterUtils.verifySearchHasntFailedOrThrowInternalErrorException(getSearchEntity());
 		if (size != null) {
 			return size;
