--- conflicted
+++ resolved
@@ -133,15 +133,7 @@
 				Integer partitionId = theRequestPartitionId.getPartitionIds().get(i);
 				if (partition == null) {
 					Validate.isTrue(
-<<<<<<< HEAD
-							theRequestPartitionId.getPartitionIds().get(i) == null
-									|| theRequestPartitionId
-											.getPartitionIds()
-											.get(i)
-											.equals(myPartitionSettings.getDefaultPartitionId()),
-=======
 							partitionId == null || partitionId.equals(myPartitionSettings.getDefaultPartitionId()),
->>>>>>> b904aac3
 							"Partition %s must not have an ID",
 							JpaConstants.DEFAULT_PARTITION_NAME);
 				} else {
