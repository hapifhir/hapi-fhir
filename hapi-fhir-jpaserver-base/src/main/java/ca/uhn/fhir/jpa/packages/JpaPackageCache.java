--- conflicted
+++ resolved
@@ -28,13 +28,8 @@
 import ca.uhn.fhir.jpa.api.dao.DaoRegistry;
 import ca.uhn.fhir.jpa.api.dao.IFhirResourceDao;
 import ca.uhn.fhir.jpa.api.model.ExpungeOptions;
-<<<<<<< HEAD
-import ca.uhn.fhir.jpa.binstore.IBinaryStorageSvc;
-import ca.uhn.fhir.jpa.binstore.NullBinaryStorageSvcImpl;
-=======
 import ca.uhn.fhir.jpa.binary.api.IBinaryStorageSvc;
 import ca.uhn.fhir.jpa.binary.svc.NullBinaryStorageSvcImpl;
->>>>>>> 61d34ab6
 import ca.uhn.fhir.jpa.dao.data.INpmPackageDao;
 import ca.uhn.fhir.jpa.dao.data.INpmPackageVersionDao;
 import ca.uhn.fhir.jpa.dao.data.INpmPackageVersionResourceDao;
@@ -196,11 +191,7 @@
 				.setLastModified(thePackageVersion.getUpdatedTime());
 			return retVal;
 		} catch (IOException e) {
-<<<<<<< HEAD
-			throw new InternalErrorException("Failed to load package. There was a problem reading binaries", e);
-=======
 			throw new InternalErrorException(Msg.code(1295) + "Failed to load package. There was a problem reading binaries", e);
->>>>>>> 61d34ab6
 		}
 	}
 
@@ -218,11 +209,7 @@
 		} else {
 			byte[] value = BinaryUtil.getOrCreateData(myCtx, theBinary).getValue();
 			if (value == null) {
-<<<<<<< HEAD
-				throw new InternalErrorException("Failed to fetch blob from Binary/" + theBinary.getIdElement());
-=======
 				throw new InternalErrorException(Msg.code(1296) + "Failed to fetch blob from Binary/" + theBinary.getIdElement());
->>>>>>> 61d34ab6
 			}
 			return value;
 		}
