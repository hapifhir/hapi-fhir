package ca.uhn.fhir.jpa.packages;

/*-
 * #%L
 * HAPI FHIR JPA Server
 * %%
 * Copyright (C) 2014 - 2022 Smile CDR, Inc.
 * %%
 * Licensed under the Apache License, Version 2.0 (the "License");
 * you may not use this file except in compliance with the License.
 * You may obtain a copy of the License at
 *
 *      http://www.apache.org/licenses/LICENSE-2.0
 *
 * Unless required by applicable law or agreed to in writing, software
 * distributed under the License is distributed on an "AS IS" BASIS,
 * WITHOUT WARRANTIES OR CONDITIONS OF ANY KIND, either express or implied.
 * See the License for the specific language governing permissions and
 * limitations under the License.
 * #L%
 */

import ca.uhn.fhir.i18n.Msg;
import ca.uhn.fhir.context.BaseRuntimeChildDefinition;
import ca.uhn.fhir.context.FhirContext;
import ca.uhn.fhir.context.FhirVersionEnum;
import ca.uhn.fhir.interceptor.model.RequestPartitionId;
import ca.uhn.fhir.jpa.api.dao.DaoRegistry;
import ca.uhn.fhir.jpa.api.dao.IFhirResourceDao;
import ca.uhn.fhir.jpa.api.model.ExpungeOptions;
import ca.uhn.fhir.jpa.binstore.IBinaryStorageSvc;
import ca.uhn.fhir.jpa.binstore.NullBinaryStorageSvcImpl;
import ca.uhn.fhir.jpa.dao.data.INpmPackageDao;
import ca.uhn.fhir.jpa.dao.data.INpmPackageVersionDao;
import ca.uhn.fhir.jpa.dao.data.INpmPackageVersionResourceDao;
import ca.uhn.fhir.jpa.model.config.PartitionSettings;
import ca.uhn.fhir.jpa.model.entity.NpmPackageEntity;
import ca.uhn.fhir.jpa.model.entity.NpmPackageVersionEntity;
import ca.uhn.fhir.jpa.model.entity.NpmPackageVersionResourceEntity;
import ca.uhn.fhir.jpa.model.entity.ResourceTable;
import ca.uhn.fhir.jpa.model.util.JpaConstants;
import ca.uhn.fhir.jpa.partition.SystemRequestDetails;
import ca.uhn.fhir.rest.api.Constants;
import ca.uhn.fhir.rest.api.EncodingEnum;
import ca.uhn.fhir.rest.api.server.storage.ResourcePersistentId;
import ca.uhn.fhir.rest.server.exceptions.InternalErrorException;
import ca.uhn.fhir.rest.server.exceptions.InvalidRequestException;
import ca.uhn.fhir.rest.server.exceptions.ResourceNotFoundException;
import ca.uhn.fhir.util.BinaryUtil;
import ca.uhn.fhir.util.ClasspathUtil;
import ca.uhn.fhir.util.ResourceUtil;
import ca.uhn.fhir.util.StringUtil;
import org.apache.commons.collections4.comparators.ReverseComparator;
import org.apache.commons.io.IOUtils;
import org.apache.commons.lang3.Validate;
import org.apache.http.client.methods.CloseableHttpResponse;
import org.apache.http.client.methods.HttpGet;
import org.apache.http.conn.HttpClientConnectionManager;
import org.apache.http.impl.client.HttpClientBuilder;
import org.apache.http.impl.conn.BasicHttpClientConnectionManager;
import org.hl7.fhir.exceptions.FHIRException;
import org.hl7.fhir.instance.model.api.IBaseBinary;
import org.hl7.fhir.instance.model.api.IBaseResource;
import org.hl7.fhir.instance.model.api.IIdType;
import org.hl7.fhir.instance.model.api.IPrimitiveType;
import org.hl7.fhir.utilities.npm.BasePackageCacheManager;
import org.hl7.fhir.utilities.npm.NpmPackage;
import org.slf4j.Logger;
import org.slf4j.LoggerFactory;
import org.springframework.beans.factory.annotation.Autowired;
import org.springframework.data.domain.PageRequest;
import org.springframework.data.domain.Slice;
import org.springframework.transaction.PlatformTransactionManager;
import org.springframework.transaction.support.TransactionTemplate;

import javax.annotation.Nonnull;
import javax.annotation.Nullable;
import javax.persistence.EntityManager;
import javax.persistence.PersistenceContext;
import javax.persistence.TypedQuery;
import javax.persistence.criteria.CriteriaBuilder;
import javax.persistence.criteria.CriteriaQuery;
import javax.persistence.criteria.Join;
import javax.persistence.criteria.JoinType;
import javax.persistence.criteria.Predicate;
import javax.persistence.criteria.Root;
import javax.transaction.Transactional;
import java.io.ByteArrayInputStream;
import java.io.IOException;
import java.io.InputStream;
import java.net.URI;
import java.net.URISyntaxException;
import java.nio.charset.StandardCharsets;
import java.nio.file.Files;
import java.nio.file.Paths;
import java.util.ArrayList;
import java.util.Collection;
import java.util.Collections;
import java.util.Date;
import java.util.HashMap;
import java.util.List;
import java.util.Map;
import java.util.Optional;
import java.util.stream.Collectors;

import static ca.uhn.fhir.jpa.dao.LegacySearchBuilder.toPredicateArray;
import static ca.uhn.fhir.util.StringUtil.toUtf8String;
import static org.apache.commons.lang3.StringUtils.defaultString;
import static org.apache.commons.lang3.StringUtils.isNotBlank;

public class JpaPackageCache extends BasePackageCacheManager implements IHapiPackageCacheManager {

	public static final String UTF8_BOM = "\uFEFF";
	private static final Logger ourLog = LoggerFactory.getLogger(JpaPackageCache.class);
	private final Map<FhirVersionEnum, FhirContext> myVersionToContext = Collections.synchronizedMap(new HashMap<>());
	@PersistenceContext
	protected EntityManager myEntityManager;
	@Autowired
	private INpmPackageDao myPackageDao;
	@Autowired
	private INpmPackageVersionDao myPackageVersionDao;
	@Autowired
	private INpmPackageVersionResourceDao myPackageVersionResourceDao;
	@Autowired
	private DaoRegistry myDaoRegistry;
	@Autowired
	private FhirContext myCtx;
	@Autowired
	private PlatformTransactionManager myTxManager;
	@Autowired
	private PartitionSettings myPartitionSettings;

	@Autowired(required = false)//It is possible that some implementers will not create such a bean.
	private IBinaryStorageSvc myBinaryStorageSvc;

	@Override
	@Transactional
	public NpmPackage loadPackageFromCacheOnly(String theId, @Nullable String theVersion) {
		Optional<NpmPackageVersionEntity> packageVersion = loadPackageVersionEntity(theId, theVersion);
		if (!packageVersion.isPresent() && theVersion.endsWith(".x")) {
			String lookupVersion = theVersion;
			do {
				lookupVersion = lookupVersion.substring(0, lookupVersion.length() - 2);
			} while (lookupVersion.endsWith(".x"));

			List<String> candidateVersionIds = myPackageVersionDao.findVersionIdsByPackageIdAndLikeVersion(theId, lookupVersion + ".%");
			if (candidateVersionIds.size() > 0) {
				candidateVersionIds.sort(PackageVersionComparator.INSTANCE);
				packageVersion = loadPackageVersionEntity(theId, candidateVersionIds.get(candidateVersionIds.size() - 1));
			}

		}

		return packageVersion.map(t -> loadPackage(t)).orElse(null);
	}

	private Optional<NpmPackageVersionEntity> loadPackageVersionEntity(String theId, @Nullable String theVersion) {
		Validate.notBlank(theId, "theId must be populated");

		Optional<NpmPackageVersionEntity> packageVersion = Optional.empty();
		if (isNotBlank(theVersion) && !"latest".equals(theVersion)) {
			packageVersion = myPackageVersionDao.findByPackageIdAndVersion(theId, theVersion);
		} else {
			Optional<NpmPackageEntity> pkg = myPackageDao.findByPackageId(theId);
			if (pkg.isPresent()) {
				packageVersion = myPackageVersionDao.findByPackageIdAndVersion(theId, pkg.get().getCurrentVersionId());
			}
		}
		return packageVersion;
	}

	private NpmPackage loadPackage(NpmPackageVersionEntity thePackageVersion) {
		PackageContents content = loadPackageContents(thePackageVersion);
		ByteArrayInputStream inputStream = new ByteArrayInputStream(content.getBytes());
		try {
			return NpmPackage.fromPackage(inputStream);
		} catch (IOException e) {
			throw new InternalErrorException(Msg.code(1294) + e);
		}
	}

	private IHapiPackageCacheManager.PackageContents loadPackageContents(NpmPackageVersionEntity thePackageVersion) {
		IFhirResourceDao<? extends IBaseBinary> binaryDao = getBinaryDao();
		IBaseBinary binary = binaryDao.readByPid(new ResourcePersistentId(thePackageVersion.getPackageBinary().getId()));
		try {
			byte[] content = fetchBlobFromBinary(binary);
			PackageContents retVal = new PackageContents()
				.setBytes(content)
				.setPackageId(thePackageVersion.getPackageId())
				.setVersion(thePackageVersion.getVersionId())
				.setLastModified(thePackageVersion.getUpdatedTime());
			return retVal;
		} catch (IOException e) {
			throw new InternalErrorException(Msg.code(1295) + "Failed to load package. There was a problem reading binaries", e);
		}
	}

	/**
	 * Helper method which will attempt to use the IBinaryStorageSvc to resolve the binary blob if available. If
	 * the bean is unavailable, fallback to assuming we are using an embedded base64 in the data element.
	 * @param theBinary the Binary who's `data` blob you want to retrieve
	 * @return a byte array containing the blob.
	 *
	 * @throws IOException
	 */
	private byte[] fetchBlobFromBinary(IBaseBinary theBinary) throws IOException {
		if (myBinaryStorageSvc != null && !(myBinaryStorageSvc instanceof NullBinaryStorageSvcImpl)) {
			return myBinaryStorageSvc.fetchDataBlobFromBinary(theBinary);
		} else {
			byte[] value = BinaryUtil.getOrCreateData(myCtx, theBinary).getValue();
			if (value == null) {
				throw new InternalErrorException(Msg.code(1296) + "Failed to fetch blob from Binary/" + theBinary.getIdElement());
			}
			return value;
		}
	}

	@SuppressWarnings("unchecked")
	private IFhirResourceDao<IBaseBinary> getBinaryDao() {
		return myDaoRegistry.getResourceDao("Binary");
	}

	@Override
	public NpmPackage addPackageToCache(String thePackageId, String thePackageVersionId, InputStream thePackageTgzInputStream, String theSourceDesc) throws IOException {
		Validate.notBlank(thePackageId, "thePackageId must not be null");
		Validate.notBlank(thePackageVersionId, "thePackageVersionId must not be null");
		Validate.notNull(thePackageTgzInputStream, "thePackageTgzInputStream must not be null");

		byte[] bytes = IOUtils.toByteArray(thePackageTgzInputStream);

		ourLog.info("Parsing package .tar.gz ({} bytes) from {}", bytes.length, theSourceDesc);

		NpmPackage npmPackage = NpmPackage.fromPackage(new ByteArrayInputStream(bytes));
		if (!npmPackage.id().equalsIgnoreCase(thePackageId)) {
			throw new InvalidRequestException(Msg.code(1297) + "Package ID " + npmPackage.id() + " doesn't match expected: " + thePackageId);
		}
		if (!PackageVersionComparator.isEquivalent(thePackageVersionId, npmPackage.version())) {
			throw new InvalidRequestException(Msg.code(1298) + "Package ID " + npmPackage.version() + " doesn't match expected: " + thePackageVersionId);
		}

		String packageVersionId = npmPackage.version();
		FhirVersionEnum fhirVersion = FhirVersionEnum.forVersionString(npmPackage.fhirVersion());
		if (fhirVersion == null) {
			throw new InvalidRequestException(Msg.code(1299) + "Unknown FHIR version: " + npmPackage.fhirVersion());
		}
		FhirContext packageContext = getFhirContext(fhirVersion);

		IBaseBinary binary = createPackageBinary(bytes);

		return newTxTemplate().execute(tx -> {

			ResourceTable persistedPackage = createResourceBinary(binary);
			NpmPackageEntity pkg = myPackageDao.findByPackageId(thePackageId).orElseGet(() -> createPackage(npmPackage));
			NpmPackageVersionEntity packageVersion = myPackageVersionDao.findByPackageIdAndVersion(thePackageId, packageVersionId).orElse(null);
			if (packageVersion != null) {
				NpmPackage existingPackage = loadPackageFromCacheOnly(packageVersion.getPackageId(), packageVersion.getVersionId());
				String msg = "Package version already exists in local storage, no action taken: " + thePackageId + "#" + packageVersionId;
				getProcessingMessages(existingPackage).add(msg);
				ourLog.info(msg);
				return existingPackage;
			}

			boolean currentVersion = updateCurrentVersionFlagForAllPackagesBasedOnNewIncomingVersion(thePackageId, packageVersionId);
			String packageDesc = null;
			if (npmPackage.description() != null) {
				if (npmPackage.description().length() > NpmPackageVersionEntity.PACKAGE_DESC_LENGTH) {
					packageDesc = npmPackage.description().substring(0, NpmPackageVersionEntity.PACKAGE_DESC_LENGTH - 4) + "...";
				} else {
					packageDesc = npmPackage.description();
				}
			}
			if (currentVersion) {
				getProcessingMessages(npmPackage).add("Marking package " + thePackageId + "#" + thePackageVersionId + " as current version");
				pkg.setCurrentVersionId(packageVersionId);
				pkg.setDescription(packageDesc);
				myPackageDao.save(pkg);
			} else {
				getProcessingMessages(npmPackage).add("Package " + thePackageId + "#" + thePackageVersionId + " is not the newest version");
			}

			packageVersion = new NpmPackageVersionEntity();
			packageVersion.setPackageId(thePackageId);
			packageVersion.setVersionId(packageVersionId);
			packageVersion.setPackage(pkg);
			packageVersion.setPackageBinary(persistedPackage);
			packageVersion.setSavedTime(new Date());
			packageVersion.setDescription(packageDesc);
			packageVersion.setFhirVersionId(npmPackage.fhirVersion());
			packageVersion.setFhirVersion(fhirVersion);
			packageVersion.setCurrentVersion(currentVersion);
			packageVersion.setPackageSizeBytes(bytes.length);
			packageVersion = myPackageVersionDao.save(packageVersion);

			String dirName = "package";
			NpmPackage.NpmPackageFolder packageFolder = npmPackage.getFolders().get(dirName);
			for (Map.Entry<String, List<String>> nextTypeToFiles : packageFolder.getTypes().entrySet()) {
				String nextType = nextTypeToFiles.getKey();
				for (String nextFile : nextTypeToFiles.getValue()) {

					byte[] contents;
					String contentsString;
					try {
						contents = packageFolder.fetchFile(nextFile);
						contentsString = toUtf8String(contents);
					} catch (IOException e) {
						throw new InternalErrorException(Msg.code(1300) + e);
					}

					IBaseResource resource;
					if (nextFile.toLowerCase().endsWith(".xml")) {
						resource = packageContext.newXmlParser().parseResource(contentsString);
					} else if (nextFile.toLowerCase().endsWith(".json")) {
						resource = packageContext.newJsonParser().parseResource(contentsString);
					} else {
						getProcessingMessages(npmPackage).add("Not indexing file: " + nextFile);
						continue;
					}

					/*
					 * Re-encode the resource as JSON with the narrative removed in order to reduce the footprint.
					 * This is useful since we'll be loading these resources back and hopefully keeping lots of
					 * them in memory in order to speed up validation activities.
					 */
					String contentType = Constants.CT_FHIR_JSON_NEW;
					ResourceUtil.removeNarrative(packageContext, resource);
					byte[] minimizedContents = packageContext.newJsonParser().encodeResourceToString(resource).getBytes(StandardCharsets.UTF_8);

					IBaseBinary resourceBinary = createPackageResourceBinary(nextFile, minimizedContents, contentType);
					ResourceTable persistedResource = createResourceBinary(resourceBinary);

					NpmPackageVersionResourceEntity resourceEntity = new NpmPackageVersionResourceEntity();
					resourceEntity.setPackageVersion(packageVersion);
					resourceEntity.setResourceBinary(persistedResource);
					resourceEntity.setDirectory(dirName);
					resourceEntity.setFhirVersionId(npmPackage.fhirVersion());
					resourceEntity.setFhirVersion(fhirVersion);
					resourceEntity.setFilename(nextFile);
					resourceEntity.setResourceType(nextType);
					resourceEntity.setResSizeBytes(contents.length);
					BaseRuntimeChildDefinition urlChild = packageContext.getResourceDefinition(nextType).getChildByName("url");
					BaseRuntimeChildDefinition versionChild = packageContext.getResourceDefinition(nextType).getChildByName("version");
					String url = null;
					String version = null;
					if (urlChild != null) {
						url = urlChild.getAccessor().getFirstValueOrNull(resource).map(t -> ((IPrimitiveType<?>) t).getValueAsString()).orElse(null);
						resourceEntity.setCanonicalUrl(url);
						version = versionChild.getAccessor().getFirstValueOrNull(resource).map(t -> ((IPrimitiveType<?>) t).getValueAsString()).orElse(null);
						resourceEntity.setCanonicalVersion(version);
					}
					myPackageVersionResourceDao.save(resourceEntity);

					String resType = packageContext.getResourceType(resource);
					String msg = "Indexing " + resType + " Resource[" + dirName + '/' + nextFile + "] with URL: " + defaultString(url) + "|" + defaultString(version);
					getProcessingMessages(npmPackage).add(msg);
					ourLog.info("Package[{}#{}] " + msg, thePackageId, packageVersionId);
				}
			}

			getProcessingMessages(npmPackage).add("Successfully added package " + npmPackage.id() + "#" + npmPackage.version() + " to registry");

			return npmPackage;
		});

	}

	private ResourceTable createResourceBinary(IBaseBinary theResourceBinary) {

		if (myPartitionSettings.isPartitioningEnabled()) {
			SystemRequestDetails requestDetails = new SystemRequestDetails();
			if (myPartitionSettings.isUnnamedPartitionMode() && myPartitionSettings.getDefaultPartitionId() != null) {
				requestDetails.setRequestPartitionId(RequestPartitionId.fromPartitionId(myPartitionSettings.getDefaultPartitionId()));
			} else {
				requestDetails.setTenantId(JpaConstants.DEFAULT_PARTITION_NAME);
			}
			return (ResourceTable) getBinaryDao().create(theResourceBinary, requestDetails).getEntity();
		} else {
			return (ResourceTable) getBinaryDao().create(theResourceBinary).getEntity();
		}
	}

	private boolean updateCurrentVersionFlagForAllPackagesBasedOnNewIncomingVersion(String thePackageId, String thePackageVersion) {
		Collection<NpmPackageVersionEntity> existingVersions = myPackageVersionDao.findByPackageId(thePackageId);
		boolean retVal = true;

		for (NpmPackageVersionEntity next : existingVersions) {
			int cmp = PackageVersionComparator.INSTANCE.compare(next.getVersionId(), thePackageVersion);
			assert cmp != 0;
			if (cmp < 0) {
				if (next.isCurrentVersion()) {
					next.setCurrentVersion(false);
					myPackageVersionDao.save(next);
				}
			} else {
				retVal = false;
			}
		}

		return retVal;
	}

	@Nonnull
	public FhirContext getFhirContext(FhirVersionEnum theFhirVersion) {
		return myVersionToContext.computeIfAbsent(theFhirVersion, v -> new FhirContext(v));
	}

	private IBaseBinary createPackageBinary(byte[] theBytes) {
		IBaseBinary binary = BinaryUtil.newBinary(myCtx);
		BinaryUtil.setData(myCtx, binary, theBytes, Constants.CT_APPLICATION_GZIP);
		return binary;
	}

	private IBaseBinary createPackageResourceBinary(String theFileName, byte[] theBytes, String theContentType) {
		IBaseBinary binary = BinaryUtil.newBinary(myCtx);
		BinaryUtil.setData(myCtx, binary, theBytes, theContentType);
		return binary;
	}

	private NpmPackageEntity createPackage(NpmPackage theNpmPackage) {
		NpmPackageEntity entity = new NpmPackageEntity();
		entity.setPackageId(theNpmPackage.id());
		entity.setCurrentVersionId(theNpmPackage.version());
		return myPackageDao.save(entity);
	}

	@Override
	@Transactional
	public NpmPackage loadPackage(String thePackageId, String thePackageVersion) throws FHIRException, IOException {
		NpmPackage cachedPackage = loadPackageFromCacheOnly(thePackageId, thePackageVersion);
		if (cachedPackage != null) {
			return cachedPackage;
		}

		InputStreamWithSrc pkg = super.loadFromPackageServer(thePackageId, thePackageVersion);
		if (pkg == null) {
			throw new ResourceNotFoundException(Msg.code(1301) + "Unable to locate package " + thePackageId + "#" + thePackageVersion);
		}

		try {
			NpmPackage retVal = addPackageToCache(thePackageId, thePackageVersion == null ? pkg.version : thePackageVersion, pkg.stream, pkg.url);
			getProcessingMessages(retVal).add(0, "Package fetched from server at: " + pkg.url);
			return retVal;
		} finally {
			pkg.stream.close();
		}

	}

	private TransactionTemplate newTxTemplate() {
		return new TransactionTemplate(myTxManager);
	}

	@Override
	@Transactional(Transactional.TxType.NEVER)
	public NpmPackage installPackage(PackageInstallationSpec theInstallationSpec) throws IOException {
		Validate.notBlank(theInstallationSpec.getName(), "thePackageId must not be blank");
		Validate.notBlank(theInstallationSpec.getVersion(), "thePackageVersion must not be blank");

		String sourceDescription = "Embedded content";
		if (isNotBlank(theInstallationSpec.getPackageUrl())) {
			byte[] contents = loadPackageUrlContents(theInstallationSpec.getPackageUrl());
			theInstallationSpec.setPackageContents(contents);
			sourceDescription = theInstallationSpec.getPackageUrl();
		}

		if (theInstallationSpec.getPackageContents() != null) {
			return addPackageToCache(theInstallationSpec.getName(), theInstallationSpec.getVersion(), new ByteArrayInputStream(theInstallationSpec.getPackageContents()), sourceDescription);
		}

		return newTxTemplate().execute(tx -> {
			try {
				return loadPackage(theInstallationSpec.getName(), theInstallationSpec.getVersion());
			} catch (IOException e) {
				throw new InternalErrorException(Msg.code(1302) + e);
			}
		});
	}

	protected byte[] loadPackageUrlContents(String thePackageUrl) {
		if (thePackageUrl.startsWith("classpath:")) {
			return ClasspathUtil.loadResourceAsByteArray(thePackageUrl.substring("classpath:" .length()));
		} else if (thePackageUrl.startsWith("file:")) {
			try {
				byte[] bytes = Files.readAllBytes(Paths.get(new URI(thePackageUrl)));
				return bytes;
			} catch (IOException | URISyntaxException e) {
<<<<<<< HEAD
				throw new InternalErrorException(Msg.code(2029) + "Error loading \"" + thePackageUrl + "\": " + e.getMessage());
=======
				throw new InternalErrorException(Msg.code(2031) + "Error loading \"" + thePackageUrl + "\": " + e.getMessage());
>>>>>>> 0f2fc7a8
			}
		} else {
			HttpClientConnectionManager connManager = new BasicHttpClientConnectionManager();
			try (CloseableHttpResponse request = HttpClientBuilder
				.create()
				.setConnectionManager(connManager)
				.build()
				.execute(new HttpGet(thePackageUrl))) {
				if (request.getStatusLine().getStatusCode() != 200) {
					throw new ResourceNotFoundException(Msg.code(1303) + "Received HTTP " + request.getStatusLine().getStatusCode() + " from URL: " + thePackageUrl);
				}
				return IOUtils.toByteArray(request.getEntity().getContent());
			} catch (IOException e) {
				throw new InternalErrorException(Msg.code(1304) + "Error loading \"" + thePackageUrl + "\": " + e.getMessage());
			}
		}
	}

	@Override
	@Transactional
	public IBaseResource loadPackageAssetByUrl(FhirVersionEnum theFhirVersion, String theCanonicalUrl) {

		String canonicalUrl = theCanonicalUrl;

		int versionSeparator = canonicalUrl.lastIndexOf('|');
		Slice<NpmPackageVersionResourceEntity> slice;
		if (versionSeparator != -1) {
			String canonicalVersion = canonicalUrl.substring(versionSeparator + 1);
			canonicalUrl = canonicalUrl.substring(0, versionSeparator);
			slice = myPackageVersionResourceDao.findCurrentVersionByCanonicalUrlAndVersion(PageRequest.of(0, 1), theFhirVersion, canonicalUrl, canonicalVersion);
		} else {
			slice = myPackageVersionResourceDao.findCurrentVersionByCanonicalUrl(PageRequest.of(0, 1), theFhirVersion, canonicalUrl);
		}

		if (slice.isEmpty()) {
			return null;
		} else {
			NpmPackageVersionResourceEntity contents = slice.getContent().get(0);
			return loadPackageEntity(contents);
		}
	}

	private IBaseResource loadPackageEntity(NpmPackageVersionResourceEntity contents) {
		try {
			ResourcePersistentId binaryPid = new ResourcePersistentId(contents.getResourceBinary().getId());
			IBaseBinary binary = getBinaryDao().readByPid(binaryPid);
			byte[] resourceContentsBytes= fetchBlobFromBinary(binary);
			String resourceContents = new String(resourceContentsBytes, StandardCharsets.UTF_8);
			FhirContext packageContext = getFhirContext(contents.getFhirVersion());
			return EncodingEnum.detectEncoding(resourceContents).newParser(packageContext).parseResource(resourceContents);
		} catch (Exception e) {
			throw new RuntimeException(Msg.code(1305) + "Failed to load package resource " + contents, e);
		}
	}

	@Override
	@Transactional
	public NpmPackageMetadataJson loadPackageMetadata(String thePackageId) {
		NpmPackageMetadataJson retVal = new NpmPackageMetadataJson();

		Optional<NpmPackageEntity> pkg = myPackageDao.findByPackageId(thePackageId);
		if (!pkg.isPresent()) {
			throw new ResourceNotFoundException(Msg.code(1306) + "Unknown package ID: " + thePackageId);
		}

		List<NpmPackageVersionEntity> packageVersions = new ArrayList<>(myPackageVersionDao.findByPackageId(thePackageId));
		packageVersions.sort(new ReverseComparator<>((o1, o2) -> PackageVersionComparator.INSTANCE.compare(o1.getVersionId(), o2.getVersionId())));

		for (NpmPackageVersionEntity next : packageVersions) {
			if (next.isCurrentVersion()) {
				retVal.setDistTags(new NpmPackageMetadataJson.DistTags().setLatest(next.getVersionId()));
			}

			NpmPackageMetadataJson.Version version = new NpmPackageMetadataJson.Version();
			version.setFhirVersion(next.getFhirVersionId());
			version.setDescription(next.getDescription());
			version.setName(next.getPackageId());
			version.setVersion(next.getVersionId());
			version.setBytes(next.getPackageSizeBytes());
			retVal.addVersion(version);

		}

		return retVal;
	}

	@Override
	@Transactional
	public PackageContents loadPackageContents(String thePackageId, String theVersion) {
		Optional<NpmPackageVersionEntity> entity = loadPackageVersionEntity(thePackageId, theVersion);
		return entity.map(t -> loadPackageContents(t)).orElse(null);
	}

	@Override
	@Transactional
	public NpmPackageSearchResultJson search(PackageSearchSpec thePackageSearchSpec) {
		NpmPackageSearchResultJson retVal = new NpmPackageSearchResultJson();

		CriteriaBuilder cb = myEntityManager.getCriteriaBuilder();

		// Query for total
		{
			CriteriaQuery<Long> countCriteriaQuery = cb.createQuery(Long.class);
			Root<NpmPackageVersionEntity> countCriteriaRoot = countCriteriaQuery.from(NpmPackageVersionEntity.class);
			countCriteriaQuery.multiselect(cb.countDistinct(countCriteriaRoot.get("myPackageId")));

			List<Predicate> predicates = createSearchPredicates(thePackageSearchSpec, cb, countCriteriaRoot);

			countCriteriaQuery.where(toPredicateArray(predicates));
			Long total = myEntityManager.createQuery(countCriteriaQuery).getSingleResult();
			retVal.setTotal(Math.toIntExact(total));
		}

		// Query for results
		{
			CriteriaQuery<NpmPackageVersionEntity> criteriaQuery = cb.createQuery(NpmPackageVersionEntity.class);
			Root<NpmPackageVersionEntity> root = criteriaQuery.from(NpmPackageVersionEntity.class);

			List<Predicate> predicates = createSearchPredicates(thePackageSearchSpec, cb, root);

			criteriaQuery.where(toPredicateArray(predicates));
			criteriaQuery.orderBy(cb.asc(root.get("myPackageId")));
			TypedQuery<NpmPackageVersionEntity> query = myEntityManager.createQuery(criteriaQuery);
			query.setFirstResult(thePackageSearchSpec.getStart());
			query.setMaxResults(thePackageSearchSpec.getSize());

			List<NpmPackageVersionEntity> resultList = query.getResultList();
			for (NpmPackageVersionEntity next : resultList) {

				if (!retVal.hasPackageWithId(next.getPackageId())) {
					retVal
						.addObject()
						.getPackage()
						.setName(next.getPackageId())
						.setDescription(next.getPackage().getDescription())
						.setVersion(next.getVersionId())
						.addFhirVersion(next.getFhirVersionId())
						.setBytes(next.getPackageSizeBytes());
				} else {
					NpmPackageSearchResultJson.Package retPackage = retVal.getPackageWithId(next.getPackageId());
					retPackage.addFhirVersion(next.getFhirVersionId());

					int cmp = PackageVersionComparator.INSTANCE.compare(next.getVersionId(), retPackage.getVersion());
					if (cmp > 0) {
						retPackage.setVersion(next.getVersionId());
					}

				}
			}

		}


		return retVal;
	}

	@Override
	@Transactional
	public PackageDeleteOutcomeJson uninstallPackage(String thePackageId, String theVersion) {
		PackageDeleteOutcomeJson retVal = new PackageDeleteOutcomeJson();

		Optional<NpmPackageVersionEntity> packageVersion = myPackageVersionDao.findByPackageIdAndVersion(thePackageId, theVersion);
		if (packageVersion.isPresent()) {

			String msg = "Deleting package " + thePackageId + "#" + theVersion;
			ourLog.info(msg);
			retVal.getMessage().add(msg);

			for (NpmPackageVersionResourceEntity next : packageVersion.get().getResources()) {
				msg = "Deleting package +" + thePackageId + "#" + theVersion + "resource: " + next.getCanonicalUrl();
				ourLog.info(msg);
				retVal.getMessage().add(msg);

				myPackageVersionResourceDao.delete(next);

				ExpungeOptions options = new ExpungeOptions();
				options.setExpungeDeletedResources(true).setExpungeOldVersions(true);
				deleteAndExpungeResourceBinary(next.getResourceBinary().getIdDt().toVersionless(), options);
			}

			myPackageVersionDao.delete(packageVersion.get());

			ExpungeOptions options = new ExpungeOptions();
			options.setExpungeDeletedResources(true).setExpungeOldVersions(true);
			deleteAndExpungeResourceBinary(packageVersion.get().getPackageBinary().getIdDt().toVersionless(), options);

			Collection<NpmPackageVersionEntity> remainingVersions = myPackageVersionDao.findByPackageId(thePackageId);
			if (remainingVersions.size() == 0) {
				msg = "No versions of package " + thePackageId + " remain";
				ourLog.info(msg);
				retVal.getMessage().add(msg);
				Optional<NpmPackageEntity> pkgEntity = myPackageDao.findByPackageId(thePackageId);
				myPackageDao.delete(pkgEntity.get());
			} else {

				List<NpmPackageVersionEntity> versions = remainingVersions
					.stream()
					.sorted((o1, o2) -> PackageVersionComparator.INSTANCE.compare(o1.getVersionId(), o2.getVersionId()))
					.collect(Collectors.toList());
				for (int i = 0; i < versions.size(); i++) {
					boolean isCurrent = i == versions.size() - 1;
					if (isCurrent != versions.get(i).isCurrentVersion()) {
						versions.get(i).setCurrentVersion(isCurrent);
						myPackageVersionDao.save(versions.get(i));
					}
				}

			}

		} else {

			String msg = "No package found with the given ID";
			retVal.getMessage().add(msg);

		}

		return retVal;
	}

	@Override
	@Transactional
	public List<IBaseResource> loadPackageAssetsByType(FhirVersionEnum theFhirVersion, String theResourceType) {
//		List<NpmPackageVersionResourceEntity> outcome = myPackageVersionResourceDao.findAll();
		Slice<NpmPackageVersionResourceEntity> outcome = myPackageVersionResourceDao.findCurrentVersionByResourceType(PageRequest.of(0, 1000), theFhirVersion, theResourceType);
		return outcome.stream().map(t -> loadPackageEntity(t)).collect(Collectors.toList());
	}

	private void deleteAndExpungeResourceBinary(IIdType theResourceBinaryId, ExpungeOptions theOptions) {
		getBinaryDao().delete(theResourceBinaryId, new SystemRequestDetails()).getEntity();
		getBinaryDao().forceExpungeInExistingTransaction(theResourceBinaryId, theOptions, new SystemRequestDetails());
	}


	@Nonnull
	public List<Predicate> createSearchPredicates(PackageSearchSpec thePackageSearchSpec, CriteriaBuilder theCb, Root<NpmPackageVersionEntity> theRoot) {
		List<Predicate> predicates = new ArrayList<>();

		if (isNotBlank(thePackageSearchSpec.getResourceUrl())) {
			Join<NpmPackageVersionEntity, NpmPackageVersionResourceEntity> resources = theRoot.join("myResources", JoinType.LEFT);

			predicates.add(theCb.equal(resources.get("myCanonicalUrl").as(String.class), thePackageSearchSpec.getResourceUrl()));
		}

		if (isNotBlank(thePackageSearchSpec.getDescription())) {
			String searchTerm = "%" + thePackageSearchSpec.getDescription() + "%";
			searchTerm = StringUtil.normalizeStringForSearchIndexing(searchTerm);
			predicates.add(theCb.like(theRoot.get("myDescriptionUpper").as(String.class), searchTerm));
		}

		if (isNotBlank(thePackageSearchSpec.getFhirVersion())) {
			if (!thePackageSearchSpec.getFhirVersion().matches("([0-9]+\\.)+[0-9]+")) {
				FhirVersionEnum versionEnum = FhirVersionEnum.forVersionString(thePackageSearchSpec.getFhirVersion());
				if (versionEnum != null) {
					predicates.add(theCb.equal(theRoot.get("myFhirVersion").as(FhirVersionEnum.class), versionEnum));
				}
			} else {
				predicates.add(theCb.like(theRoot.get("myFhirVersionId").as(String.class), thePackageSearchSpec.getFhirVersion() + "%"));
			}
		}

		return predicates;
	}

	@SuppressWarnings("unchecked")
	public static List<String> getProcessingMessages(NpmPackage thePackage) {
		return (List<String>) thePackage.getUserData().computeIfAbsent("JpPackageCache_ProcessingMessages", t -> new ArrayList<>());
	}


}<|MERGE_RESOLUTION|>--- conflicted
+++ resolved
@@ -483,11 +483,7 @@
 				byte[] bytes = Files.readAllBytes(Paths.get(new URI(thePackageUrl)));
 				return bytes;
 			} catch (IOException | URISyntaxException e) {
-<<<<<<< HEAD
-				throw new InternalErrorException(Msg.code(2029) + "Error loading \"" + thePackageUrl + "\": " + e.getMessage());
-=======
 				throw new InternalErrorException(Msg.code(2031) + "Error loading \"" + thePackageUrl + "\": " + e.getMessage());
->>>>>>> 0f2fc7a8
 			}
 		} else {
 			HttpClientConnectionManager connManager = new BasicHttpClientConnectionManager();
