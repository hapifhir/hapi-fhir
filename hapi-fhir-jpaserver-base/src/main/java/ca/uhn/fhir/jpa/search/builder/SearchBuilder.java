--- conflicted
+++ resolved
@@ -1053,28 +1053,17 @@
 							}
 						}
 						//@formatter:off
-<<<<<<< HEAD
 						String resourceUrlBasedQuery = "SELECT " + fieldsToLoadFromSpidxUriTable +
-=======
-						StringBuilder resourceUrlBasedQuery = new StringBuilder("SELECT " + fieldsToLoadFromSpidxUriTable +
->>>>>>> ecf782d5
 							" FROM hfj_res_link r " +
 							" JOIN hfj_spidx_uri rUri ON ( " +
 							"   r.target_resource_url = rUri.sp_uri AND " +
 							"   rUri.sp_name = 'url' " +
-<<<<<<< HEAD
 							    (targetResourceType != null ? " AND rUri.res_type = :target_resource_type " : "") +
 							    (haveTargetTypesDefinedByParam ? " AND rUri.res_type IN (:target_resource_types) " : "") +
 							" ) " +
 							" WHERE r.src_path = :src_path AND " +
 							" r.target_resource_id IS NULL AND " +
 							" r." + searchPidFieldSqlColumn + " IN (:target_pids) ";
-=======
-							" ) " +
-							" WHERE r.src_path = :src_path AND " +
-							" r.target_resource_id IS NULL AND " +
-							" r." + searchPidFieldSqlColumn + " IN (:target_pids) ");
->>>>>>> ecf782d5
 						//@formatter:on
 
 						String sql = resourceIdBasedQuery + " UNION " + resourceUrlBasedQuery;
