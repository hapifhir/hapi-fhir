--- conflicted
+++ resolved
@@ -107,18 +107,6 @@
 import org.springframework.jdbc.core.SingleColumnRowMapper;
 import org.springframework.transaction.support.TransactionSynchronizationManager;
 
-<<<<<<< HEAD
-import javax.annotation.Nonnull;
-import javax.annotation.Nullable;
-import javax.persistence.EntityManager;
-import javax.persistence.PersistenceContext;
-import javax.persistence.PersistenceContextType;
-import javax.persistence.Query;
-import javax.persistence.Tuple;
-import javax.persistence.TypedQuery;
-import javax.persistence.criteria.CriteriaBuilder;
-=======
->>>>>>> 66f428d3
 import java.util.ArrayList;
 import java.util.Collection;
 import java.util.Collections;
@@ -1265,18 +1253,6 @@
 	 */
 	@Override
 	public Set<JpaPid> loadIncludes(
-<<<<<<< HEAD
-		FhirContext theContext,
-		EntityManager theEntityManager,
-		Collection<JpaPid> theMatches,
-		Collection<Include> theIncludes,
-		boolean theReverseMode,
-		DateRangeParam theLastUpdated,
-		String theSearchIdOrDescription,
-		RequestDetails theRequest,
-		Integer theMaxCount
-	) {
-=======
 			FhirContext theContext,
 			EntityManager theEntityManager,
 			Collection<JpaPid> theMatches,
@@ -1286,7 +1262,6 @@
 			String theSearchIdOrDescription,
 			RequestDetails theRequest,
 			Integer theMaxCount) {
->>>>>>> 66f428d3
 		SearchBuilderLoadIncludesParameters<JpaPid> parameters = new SearchBuilderLoadIncludesParameters<>();
 		parameters.setFhirContext(theContext);
 		parameters.setEntityManager(theEntityManager);
@@ -1313,14 +1288,10 @@
 		String searchIdOrDescription = theParameters.getSearchIdOrDescription();
 		List<String> desiredResourceTypes = theParameters.getDesiredResourceTypes();
 		boolean hasDesiredResourceTypes = desiredResourceTypes != null && !desiredResourceTypes.isEmpty();
-<<<<<<< HEAD
-
-=======
 		if (CompositeInterceptorBroadcaster.hasHooks(
 				Pointcut.JPA_PERFTRACE_RAW_SQL, myInterceptorBroadcaster, theParameters.getRequestDetails())) {
 			CurrentThreadCaptureQueriesListener.startCapturing();
 		}
->>>>>>> 66f428d3
 		if (matches.size() == 0) {
 			return new HashSet<>();
 		}
@@ -1395,12 +1366,7 @@
 					 * resource type than the one you are searching on.
 					 */
 					if (wantResourceType != null
-<<<<<<< HEAD
-						&& (reverseMode || (myParams != null && myParams.getEverythingMode() != null))
-					) {
-=======
 							&& (reverseMode || (myParams != null && myParams.getEverythingMode() != null))) {
->>>>>>> 66f428d3
 						// because mySourceResourceType is not part of the HFJ_RES_LINK
 						// index, this might not be the most optimal performance.
 						// but it is for an $everything operation (and maybe we should update the index)
@@ -1409,12 +1375,8 @@
 						wantResourceType = null;
 					}
 
-<<<<<<< HEAD
-					// When calling $everything on a Patient instance, we don't want to recurse into new Patient resources
-=======
 					// When calling $everything on a Patient instance, we don't want to recurse into new Patient
 					// resources
->>>>>>> 66f428d3
 					// (e.g. via Provenance, List, or Group) when in an $everything operation
 					if (myParams != null
 							&& myParams.getEverythingMode() == SearchParameterMap.EverythingModeEnum.PATIENT_INSTANCE) {
@@ -1493,22 +1455,14 @@
 					Set<String> targetResourceTypes = computeTargetResourceTypes(nextInclude, param);
 
 					for (String nextPath : paths) {
-<<<<<<< HEAD
-						String findPidFieldSqlColumn = findPidFieldName.equals(MY_SOURCE_RESOURCE_PID) ? "src_resource_id" : "target_resource_id";
-=======
 						String findPidFieldSqlColumn = findPidFieldName.equals(MY_SOURCE_RESOURCE_PID)
 								? "src_resource_id"
 								: "target_resource_id";
->>>>>>> 66f428d3
 						String fieldsToLoad = "r." + findPidFieldSqlColumn + " AS " + RESOURCE_ID_ALIAS;
 						if (findVersionFieldName != null) {
 							fieldsToLoad += ", r.target_resource_version AS " + RESOURCE_VERSION_ALIAS;
 						}
-<<<<<<< HEAD
-						
-=======
-
->>>>>>> 66f428d3
+
 						// Query for includes lookup has 2 cases
 						// Case 1: Where target_resource_id is available in hfj_res_link table for local references
 						// Case 2: Where target_resource_id is null in hfj_res_link table and referred by a canonical
@@ -1517,14 +1471,6 @@
 						// Case 1:
 						Map<String, Object> localReferenceQueryParams = new HashMap<>();
 
-<<<<<<< HEAD
-						String searchPidFieldSqlColumn = searchPidFieldName.equals(MY_TARGET_RESOURCE_PID) ? "target_resource_id" : "src_resource_id";
-						StringBuilder localReferenceQuery = new StringBuilder("SELECT " + fieldsToLoad +
-							" FROM hfj_res_link r " +
-							" WHERE r.src_path = :src_path AND " +
-							" r.target_resource_id IS NOT NULL AND " +
-							" r." + searchPidFieldSqlColumn + " IN (:target_pids) ");
-=======
 						String searchPidFieldSqlColumn = searchPidFieldName.equals(MY_TARGET_RESOURCE_PID)
 								? "target_resource_id"
 								: "src_resource_id";
@@ -1534,19 +1480,14 @@
 										+ " r.target_resource_id IS NOT NULL AND "
 										+ " r."
 										+ searchPidFieldSqlColumn + " IN (:target_pids) ");
->>>>>>> 66f428d3
 						localReferenceQueryParams.put("src_path", nextPath);
 						// we loop over target_pids later.
 						if (targetResourceTypes != null) {
 							if (targetResourceTypes.size() == 1) {
 								localReferenceQuery.append(" AND r.target_resource_type = :target_resource_type ");
-<<<<<<< HEAD
-								localReferenceQueryParams.put("target_resource_type", targetResourceTypes.iterator().next());
-=======
 								localReferenceQueryParams.put(
 										"target_resource_type",
 										targetResourceTypes.iterator().next());
->>>>>>> 66f428d3
 							} else {
 								localReferenceQuery.append(" AND r.target_resource_type in (:target_resource_types) ");
 								localReferenceQueryParams.put("target_resource_types", targetResourceTypes);
@@ -1554,16 +1495,10 @@
 						}
 
 						// Case 2:
-<<<<<<< HEAD
-						Pair<String, Map<String, Object>> canonicalQuery = buildCanonicalUrlQuery(findVersionFieldName, searchPidFieldSqlColumn, targetResourceTypes);
-
-						//@formatter:on
-=======
 						Pair<String, Map<String, Object>> canonicalQuery = buildCanonicalUrlQuery(
 								findVersionFieldName, searchPidFieldSqlColumn, targetResourceTypes);
 
 						// @formatter:on
->>>>>>> 66f428d3
 
 						String sql = localReferenceQuery + " UNION " + canonicalQuery.getLeft();
 
@@ -1598,11 +1533,7 @@
 
 			nextRoundMatches.clear();
 			for (JpaPid next : pidsToInclude) {
-<<<<<<< HEAD
-				if ( !original.contains(next) && !allAdded.contains(next) ) {
-=======
 				if (!original.contains(next) && !allAdded.contains(next)) {
->>>>>>> 66f428d3
 					nextRoundMatches.add(next);
 				}
 			}
@@ -1617,9 +1548,6 @@
 
 		allAdded.removeAll(original);
 
-<<<<<<< HEAD
-		ourLog.info("Loaded {} {} in {} rounds and {} ms for search {}", allAdded.size(), reverseMode ? "_revincludes" : "_includes", roundCounts, w.getMillisAndRestart(), searchIdOrDescription);
-=======
 		ourLog.info(
 				"Loaded {} {} in {} rounds and {} ms for search {}",
 				allAdded.size(),
@@ -1627,7 +1555,6 @@
 				roundCounts,
 				w.getMillisAndRestart(),
 				searchIdOrDescription);
->>>>>>> 66f428d3
 
 		if (CompositeInterceptorBroadcaster.hasHooks(
 				Pointcut.JPA_PERFTRACE_RAW_SQL, myInterceptorBroadcaster, request)) {
@@ -1638,28 +1565,17 @@
 		// the user has a chance to know that they were in the results
 		if (!allAdded.isEmpty()) {
 
-<<<<<<< HEAD
-			if (CompositeInterceptorBroadcaster.hasHooks(Pointcut.STORAGE_PREACCESS_RESOURCES, myInterceptorBroadcaster, request)) {
-=======
 			if (CompositeInterceptorBroadcaster.hasHooks(
 					Pointcut.STORAGE_PREACCESS_RESOURCES, myInterceptorBroadcaster, request)) {
->>>>>>> 66f428d3
 				List<JpaPid> includedPidList = new ArrayList<>(allAdded);
 				JpaPreResourceAccessDetails accessDetails =
 						new JpaPreResourceAccessDetails(includedPidList, () -> this);
 				HookParams params = new HookParams()
-<<<<<<< HEAD
-					.add(IPreResourceAccessDetails.class, accessDetails)
-					.add(RequestDetails.class, request)
-					.addIfMatchesType(ServletRequestDetails.class, request);
-				CompositeInterceptorBroadcaster.doCallHooks(myInterceptorBroadcaster, request, Pointcut.STORAGE_PREACCESS_RESOURCES, params);
-=======
 						.add(IPreResourceAccessDetails.class, accessDetails)
 						.add(RequestDetails.class, request)
 						.addIfMatchesType(ServletRequestDetails.class, request);
 				CompositeInterceptorBroadcaster.doCallHooks(
 						myInterceptorBroadcaster, request, Pointcut.STORAGE_PREACCESS_RESOURCES, params);
->>>>>>> 66f428d3
 
 				for (int i = includedPidList.size() - 1; i >= 0; i--) {
 					if (accessDetails.isDontReturnResourceAtIndex(i)) {
@@ -1675,8 +1591,6 @@
 		return allAdded;
 	}
 
-<<<<<<< HEAD
-=======
 	/**
 	 * Given a
 	 * @param request
@@ -1691,7 +1605,6 @@
 				myInterceptorBroadcaster, request, Pointcut.JPA_PERFTRACE_RAW_SQL, params);
 	}
 
->>>>>>> 66f428d3
 	@Nullable
 	private static Set<String> computeTargetResourceTypes(Include nextInclude, RuntimeSearchParam param) {
 		String targetResourceType = defaultString(nextInclude.getParamTargetType(), null);
@@ -1709,12 +1622,8 @@
 	}
 
 	@Nonnull
-<<<<<<< HEAD
-	private Pair<String, Map<String, Object>> buildCanonicalUrlQuery(String theVersionFieldName, String thePidFieldSqlColumn, Set<String> theTargetResourceTypes) {
-=======
 	private Pair<String, Map<String, Object>> buildCanonicalUrlQuery(
 			String theVersionFieldName, String thePidFieldSqlColumn, Set<String> theTargetResourceTypes) {
->>>>>>> 66f428d3
 		String fieldsToLoadFromSpidxUriTable = "rUri.res_id";
 		if (theVersionFieldName != null) {
 			// canonical-uri references aren't versioned, but we need to match the column count for the UNION
@@ -1729,20 +1638,6 @@
 		assert !theTargetResourceTypes.isEmpty();
 
 		Set<Long> identityHashesForTypes = theTargetResourceTypes.stream()
-<<<<<<< HEAD
-			.map(type-> BaseResourceIndexedSearchParam.calculateHashIdentity(myPartitionSettings, myRequestPartitionId, type, "url"))
-			.collect(Collectors.toSet());
-
-		Map<String, Object> canonicalUriQueryParams = new HashMap<>();
-		StringBuilder canonicalUrlQuery = new StringBuilder(
-			"SELECT " + fieldsToLoadFromSpidxUriTable +
-			" FROM hfj_res_link r " +
-			" JOIN hfj_spidx_uri rUri ON ( ");
-		// join on hash_identity and sp_uri - indexed in IDX_SP_URI_HASH_IDENTITY_V2
-		if (theTargetResourceTypes.size() == 1) {
-			canonicalUrlQuery.append("   rUri.hash_identity = :uri_identity_hash ");
-			canonicalUriQueryParams.put("uri_identity_hash", identityHashesForTypes.iterator().next());
-=======
 				.map(type -> BaseResourceIndexedSearchParam.calculateHashIdentity(
 						myPartitionSettings, myRequestPartitionId, type, "url"))
 				.collect(Collectors.toSet());
@@ -1755,23 +1650,15 @@
 			canonicalUrlQuery.append("   rUri.hash_identity = :uri_identity_hash ");
 			canonicalUriQueryParams.put(
 					"uri_identity_hash", identityHashesForTypes.iterator().next());
->>>>>>> 66f428d3
 		} else {
 			canonicalUrlQuery.append("   rUri.hash_identity in (:uri_identity_hashes) ");
 			canonicalUriQueryParams.put("uri_identity_hashes", identityHashesForTypes);
 		}
 
-<<<<<<< HEAD
-		canonicalUrlQuery.append("  AND r.target_resource_url = rUri.sp_uri  )" +
-			" WHERE r.src_path = :src_path AND " +
-				" r.target_resource_id IS NULL AND " +
-				" r." + thePidFieldSqlColumn + " IN (:target_pids) ");
-=======
 		canonicalUrlQuery.append("  AND r.target_resource_url = rUri.sp_uri  )" + " WHERE r.src_path = :src_path AND "
 				+ " r.target_resource_id IS NULL AND "
 				+ " r."
 				+ thePidFieldSqlColumn + " IN (:target_pids) ");
->>>>>>> 66f428d3
 		return Pair.of(canonicalUrlQuery.toString(), canonicalUriQueryParams);
 	}
 
@@ -1989,9 +1876,6 @@
 					if (includes.isEmpty()) {
 						includes.add(new Include("*", true));
 					}
-<<<<<<< HEAD
-					Set<JpaPid> newPids = loadIncludes(myContext, myEntityManager, myCurrentPids, includes, false, getParams().getLastUpdated(), mySearchUuid, myRequest, null);
-=======
 					Set<JpaPid> newPids = loadIncludes(
 							myContext,
 							myEntityManager,
@@ -2002,7 +1886,6 @@
 							mySearchUuid,
 							myRequest,
 							null);
->>>>>>> 66f428d3
 					myCurrentIterator = newPids.iterator();
 				}
 
@@ -2092,15 +1975,9 @@
 					}
 				}
 
-<<<<<<< HEAD
-
-				if (myNext == null) {
-					for (Iterator<JpaPid> myPreResultsIterator = myAlsoIncludePids.iterator(); myPreResultsIterator.hasNext(); ) {
-=======
 				if (myNext == null) {
 					for (Iterator<JpaPid> myPreResultsIterator = myAlsoIncludePids.iterator();
 							myPreResultsIterator.hasNext(); ) {
->>>>>>> 66f428d3
 						JpaPid next = myPreResultsIterator.next();
 						if (next != null)
 							if (myPidSet.add(next)) {
