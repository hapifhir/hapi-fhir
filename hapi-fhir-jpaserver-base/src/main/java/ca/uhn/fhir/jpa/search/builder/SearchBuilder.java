--- conflicted
+++ resolved
@@ -634,15 +634,8 @@
 
 	private void doCreateChunkedQueries(
 			SearchParameterMap theParams,
-<<<<<<< HEAD
 			List<Long> thePids,
 			SearchQueryProperties theSearchQueryProperties,
-=======
-			List<JpaPid> thePids,
-			Integer theOffset,
-			SortSpec sort,
-			boolean theCount,
->>>>>>> 744a0d70
 			RequestDetails theRequest,
 			ArrayList<ISearchQueryExecutor> theQueries) {
 
@@ -705,18 +698,7 @@
 			List<JpaPid> thePidList,
 			List<ISearchQueryExecutor> theSearchQueryExecutors) {
 		if (myParams.getEverythingMode() != null) {
-<<<<<<< HEAD
 			createChunkedQueryForEverythingSearch(theParams, theSearchProperties, thePidList, theSearchQueryExecutors);
-=======
-			createChunkedQueryForEverythingSearch(
-					theRequest,
-					theParams,
-					theOffset,
-					theMaximumResults,
-					theCountOnlyFlag,
-					thePidList,
-					theSearchQueryExecutors);
->>>>>>> 744a0d70
 		} else {
 			createChunkedQueryNormalSearch(
 					theParams, theSearchProperties, theRequest, thePidList, theSearchQueryExecutors);
@@ -859,15 +841,8 @@
 	private void createChunkedQueryForEverythingSearch(
 			RequestDetails theRequest,
 			SearchParameterMap theParams,
-<<<<<<< HEAD
 			SearchQueryProperties theSearchQueryProperties,
 			List<Long> thePidList,
-=======
-			Integer theOffset,
-			Integer theMaximumResults,
-			boolean theCountOnlyFlag,
-			List<JpaPid> thePidList,
->>>>>>> 744a0d70
 			List<ISearchQueryExecutor> theSearchQueryExecutors) {
 
 		SearchQueryBuilder sqlBuilder = new SearchQueryBuilder(
@@ -2761,11 +2736,8 @@
 							callPerformanceTracingHook(nextPid);
 						}
 
-<<<<<<< HEAD
 						if (nextLong != null) {
-							JpaPid next = JpaPid.fromId(nextLong);
-
-							if (!myPidSet.contains(next)) {
+							if (!myPidSet.contains(nextPid)) {
 								if (!mySearchProperties.isDeduplicateInDBFlag()) {
 									/*
 									 * We only add to the map if we aren't fetching "everything";
@@ -2773,20 +2745,13 @@
 									 * (see createChunkedQueryNormalSearch above), because it
 									 * saves memory that way.
 									 */
-									myPidSet.add(next);
+									myPidSet.add(nextPid);
 								}
 								if (doNotSkipNextPidForEverything()) {
-									myNext = next;
+									myNext = nextPid;
 									myNonSkipCount++;
 									break;
 								}
-=======
-						if (nextPid != null) {
-							if (myPidSet.add(nextPid) && doNotSkipNextPidForEverything()) {
-								myNext = nextPid;
-								myNonSkipCount++;
-								break;
->>>>>>> 744a0d70
 							} else {
 								mySkipCount++;
 							}
