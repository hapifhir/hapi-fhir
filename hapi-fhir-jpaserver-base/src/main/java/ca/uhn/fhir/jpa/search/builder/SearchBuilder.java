--- conflicted
+++ resolved
@@ -165,7 +165,7 @@
 	public static boolean myUseMaxPageSize50ForTest = false;
 	protected final IInterceptorBroadcaster myInterceptorBroadcaster;
 	protected final IResourceTagDao myResourceTagDao;
-	String myResourceName;
+	private String myResourceName;
 	private final Class<? extends IBaseResource> myResourceType;
 	private final HapiFhirLocalContainerEntityManagerFactoryBean myEntityManagerFactory;
 	private final SqlObjectFactory mySqlBuilderFactory;
@@ -1704,12 +1704,9 @@
 	}
 
 	/**
-<<<<<<< HEAD
 	 * Calls Performance Trace Hook
 	 * @param request the request deatils
-=======
 	 * Sends a raw SQL query to the Pointcut for raw SQL queries.
->>>>>>> 47d6e357
 	 */
 	private void callRawSqlHookWithCurrentThreadQueries(RequestDetails request) {
 		SqlQueryList capturedQueries = CurrentThreadCaptureQueriesListener.getCurrentQueueAndStopCapturing();
