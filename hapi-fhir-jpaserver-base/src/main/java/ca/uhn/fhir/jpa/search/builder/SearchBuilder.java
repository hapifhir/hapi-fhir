--- conflicted
+++ resolved
@@ -179,12 +179,9 @@
 	private static final String MY_TARGET_RESOURCE_PARTITION_ID = "myTargetResourcePartitionId";
 	private static final String MY_TARGET_RESOURCE_TYPE = "myTargetResourceType";
 	private static final String MY_TARGET_RESOURCE_VERSION = "myTargetResourceVersion";
-<<<<<<< HEAD
 	public static final JpaPid[] EMPTY_JPA_PID_ARRAY = new JpaPid[0];
 	public static boolean myUseMaxPageSize50ForTest = false;
-=======
 	public static Integer myMaxPageSizeForTests = null;
->>>>>>> 5b23e1bb
 	protected final IInterceptorBroadcaster myInterceptorBroadcaster;
 	protected final IResourceTagDao myResourceTagDao;
 	private String myResourceName;
