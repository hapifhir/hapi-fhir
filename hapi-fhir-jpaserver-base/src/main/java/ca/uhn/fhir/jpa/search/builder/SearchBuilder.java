/*
 * #%L
 * HAPI FHIR JPA Server
 * %%
 * Copyright (C) 2014 - 2024 Smile CDR, Inc.
 * %%
 * Licensed under the Apache License, Version 2.0 (the "License");
 * you may not use this file except in compliance with the License.
 * You may obtain a copy of the License at
 *
 * http://www.apache.org/licenses/LICENSE-2.0
 *
 * Unless required by applicable law or agreed to in writing, software
 * distributed under the License is distributed on an "AS IS" BASIS,
 * WITHOUT WARRANTIES OR CONDITIONS OF ANY KIND, either express or implied.
 * See the License for the specific language governing permissions and
 * limitations under the License.
 * #L%
 */
package ca.uhn.fhir.jpa.search.builder;

import ca.uhn.fhir.context.BaseRuntimeChildDefinition;
import ca.uhn.fhir.context.BaseRuntimeElementDefinition;
import ca.uhn.fhir.context.ComboSearchParamType;
import ca.uhn.fhir.context.FhirContext;
import ca.uhn.fhir.context.FhirVersionEnum;
import ca.uhn.fhir.context.RuntimeResourceDefinition;
import ca.uhn.fhir.context.RuntimeSearchParam;
import ca.uhn.fhir.i18n.Msg;
import ca.uhn.fhir.interceptor.api.HookParams;
import ca.uhn.fhir.interceptor.api.IInterceptorBroadcaster;
import ca.uhn.fhir.interceptor.api.Pointcut;
import ca.uhn.fhir.interceptor.model.RequestPartitionId;
import ca.uhn.fhir.jpa.api.config.JpaStorageSettings;
import ca.uhn.fhir.jpa.api.dao.DaoRegistry;
<<<<<<< HEAD
import ca.uhn.fhir.jpa.api.dao.IDao;
=======
>>>>>>> 744a0d70
import ca.uhn.fhir.jpa.api.svc.IIdHelperService;
import ca.uhn.fhir.jpa.api.svc.ResolveIdentityMode;
import ca.uhn.fhir.jpa.config.HapiFhirLocalContainerEntityManagerFactoryBean;
import ca.uhn.fhir.jpa.config.HibernatePropertiesProvider;
import ca.uhn.fhir.jpa.dao.BaseStorageDao;
import ca.uhn.fhir.jpa.dao.IFulltextSearchSvc;
import ca.uhn.fhir.jpa.dao.IJpaStorageResourceParser;
import ca.uhn.fhir.jpa.dao.IResultIterator;
import ca.uhn.fhir.jpa.dao.ISearchBuilder;
import ca.uhn.fhir.jpa.dao.data.IResourceHistoryTableDao;
import ca.uhn.fhir.jpa.dao.data.IResourceHistoryTagDao;
import ca.uhn.fhir.jpa.dao.data.IResourceTagDao;
import ca.uhn.fhir.jpa.dao.search.ResourceNotFoundInIndexException;
import ca.uhn.fhir.jpa.interceptor.JpaPreResourceAccessDetails;
import ca.uhn.fhir.jpa.model.config.PartitionSettings;
import ca.uhn.fhir.jpa.model.cross.IResourceLookup;
import ca.uhn.fhir.jpa.model.dao.JpaPid;
import ca.uhn.fhir.jpa.model.entity.BaseResourceIndexedSearchParam;
import ca.uhn.fhir.jpa.model.entity.BaseTag;
import ca.uhn.fhir.jpa.model.entity.ResourceHistoryTable;
<<<<<<< HEAD
import ca.uhn.fhir.jpa.model.entity.ResourceHistoryTablePk;
=======
>>>>>>> 744a0d70
import ca.uhn.fhir.jpa.model.entity.ResourceHistoryTag;
import ca.uhn.fhir.jpa.model.entity.ResourceTag;
import ca.uhn.fhir.jpa.model.search.SearchBuilderLoadIncludesParameters;
import ca.uhn.fhir.jpa.model.search.SearchRuntimeDetails;
import ca.uhn.fhir.jpa.model.search.StorageProcessingMessage;
import ca.uhn.fhir.jpa.partition.IRequestPartitionHelperSvc;
import ca.uhn.fhir.jpa.search.SearchConstants;
import ca.uhn.fhir.jpa.search.builder.models.ResolvedSearchQueryExecutor;
import ca.uhn.fhir.jpa.search.builder.sql.GeneratedSql;
import ca.uhn.fhir.jpa.search.builder.sql.SearchQueryBuilder;
import ca.uhn.fhir.jpa.search.builder.sql.SearchQueryExecutor;
import ca.uhn.fhir.jpa.search.builder.sql.SqlObjectFactory;
import ca.uhn.fhir.jpa.search.lastn.IElasticsearchSvc;
import ca.uhn.fhir.jpa.searchparam.SearchParameterMap;
import ca.uhn.fhir.jpa.searchparam.util.Dstu3DistanceHelper;
import ca.uhn.fhir.jpa.searchparam.util.JpaParamUtil;
import ca.uhn.fhir.jpa.searchparam.util.LastNParameterHelper;
import ca.uhn.fhir.jpa.util.BaseIterator;
import ca.uhn.fhir.jpa.util.CartesianProductUtil;
import ca.uhn.fhir.jpa.util.CurrentThreadCaptureQueriesListener;
import ca.uhn.fhir.jpa.util.QueryChunker;
import ca.uhn.fhir.jpa.util.SqlQueryList;
import ca.uhn.fhir.model.api.IQueryParameterType;
import ca.uhn.fhir.model.api.Include;
import ca.uhn.fhir.model.api.ResourceMetadataKeyEnum;
import ca.uhn.fhir.model.api.TemporalPrecisionEnum;
import ca.uhn.fhir.model.valueset.BundleEntrySearchModeEnum;
import ca.uhn.fhir.rest.api.Constants;
import ca.uhn.fhir.rest.api.RestSearchParameterTypeEnum;
import ca.uhn.fhir.rest.api.SearchContainedModeEnum;
import ca.uhn.fhir.rest.api.SortOrderEnum;
import ca.uhn.fhir.rest.api.SortSpec;
import ca.uhn.fhir.rest.api.server.IPreResourceAccessDetails;
import ca.uhn.fhir.rest.api.server.RequestDetails;
import ca.uhn.fhir.rest.api.server.storage.IResourcePersistentId;
import ca.uhn.fhir.rest.param.BaseParamWithPrefix;
import ca.uhn.fhir.rest.param.DateParam;
import ca.uhn.fhir.rest.param.DateRangeParam;
import ca.uhn.fhir.rest.param.ParameterUtil;
import ca.uhn.fhir.rest.param.ReferenceParam;
import ca.uhn.fhir.rest.param.StringParam;
import ca.uhn.fhir.rest.param.TokenParam;
import ca.uhn.fhir.rest.server.exceptions.InvalidRequestException;
import ca.uhn.fhir.rest.server.exceptions.ResourceNotFoundException;
import ca.uhn.fhir.rest.server.servlet.ServletRequestDetails;
import ca.uhn.fhir.rest.server.util.CompositeInterceptorBroadcaster;
import ca.uhn.fhir.rest.server.util.ISearchParamRegistry;
import ca.uhn.fhir.system.HapiSystemProperties;
import ca.uhn.fhir.util.StopWatch;
import ca.uhn.fhir.util.StringUtil;
import ca.uhn.fhir.util.UrlUtil;
import com.google.common.annotations.VisibleForTesting;
import com.google.common.collect.ListMultimap;
import com.google.common.collect.Lists;
import com.google.common.collect.MultimapBuilder;
import com.healthmarketscience.sqlbuilder.Condition;
import jakarta.annotation.Nonnull;
import jakarta.annotation.Nullable;
import jakarta.persistence.EntityManager;
import jakarta.persistence.PersistenceContext;
import jakarta.persistence.PersistenceContextType;
import jakarta.persistence.Query;
import jakarta.persistence.Tuple;
import jakarta.persistence.TypedQuery;
import jakarta.persistence.criteria.CriteriaBuilder;
import org.apache.commons.collections4.ListUtils;
import org.apache.commons.lang3.StringUtils;
import org.apache.commons.lang3.Validate;
import org.apache.commons.lang3.math.NumberUtils;
import org.apache.commons.lang3.tuple.Pair;
import org.hl7.fhir.instance.model.api.IAnyResource;
import org.hl7.fhir.instance.model.api.IBaseResource;
import org.hl7.fhir.instance.model.api.IIdType;
import org.slf4j.Logger;
import org.slf4j.LoggerFactory;
import org.springframework.beans.factory.annotation.Autowired;
import org.springframework.jdbc.core.JdbcTemplate;
import org.springframework.transaction.support.TransactionSynchronizationManager;

import java.util.ArrayList;
import java.util.Collection;
import java.util.Collections;
import java.util.Comparator;
import java.util.HashMap;
import java.util.HashSet;
import java.util.Iterator;
import java.util.LinkedList;
import java.util.List;
import java.util.Map;
import java.util.Objects;
import java.util.Set;
import java.util.stream.Collectors;

import static ca.uhn.fhir.jpa.model.util.JpaConstants.UNDESIRED_RESOURCE_LINKAGES_FOR_EVERYTHING_ON_PATIENT_INSTANCE;
import static ca.uhn.fhir.jpa.search.builder.QueryStack.LOCATION_POSITION;
import static ca.uhn.fhir.jpa.search.builder.QueryStack.SearchForIdsParams.with;
import static ca.uhn.fhir.jpa.util.InClauseNormalizer.normalizeIdListForInClause;
import static java.util.Objects.requireNonNull;
import static org.apache.commons.collections4.CollectionUtils.isNotEmpty;
import static org.apache.commons.lang3.StringUtils.defaultString;
import static org.apache.commons.lang3.StringUtils.isBlank;
import static org.apache.commons.lang3.StringUtils.isNotBlank;

/**
 * The SearchBuilder is responsible for actually forming the SQL query that handles
 * searches for resources
 */
public class SearchBuilder implements ISearchBuilder<JpaPid> {

	/**
	 * See loadResourcesByPid
	 * for an explanation of why we use the constant 800
	 */
	// NB: keep public
	@Deprecated
	public static final int MAXIMUM_PAGE_SIZE = SearchConstants.MAX_PAGE_SIZE;

	public static final String RESOURCE_ID_ALIAS = "resource_id";
	public static final String PARTITION_ID_ALIAS = "partition_id";
	public static final String RESOURCE_VERSION_ALIAS = "resource_version";
	private static final Logger ourLog = LoggerFactory.getLogger(SearchBuilder.class);
	private static final JpaPid NO_MORE = JpaPid.fromId(-1L);
	private static final String MY_SOURCE_RESOURCE_PID = "mySourceResourcePid";
	private static final String MY_SOURCE_RESOURCE_PARTITION_ID = "myPartitionIdValue";
	private static final String MY_SOURCE_RESOURCE_TYPE = "mySourceResourceType";
	private static final String MY_TARGET_RESOURCE_PID = "myTargetResourcePid";
	private static final String MY_TARGET_RESOURCE_PARTITION_ID = "myTargetResourcePartitionId";
	private static final String MY_TARGET_RESOURCE_TYPE = "myTargetResourceType";
	private static final String MY_TARGET_RESOURCE_VERSION = "myTargetResourceVersion";
	public static final JpaPid[] EMPTY_JPA_PID_ARRAY = new JpaPid[0];
	public static boolean myUseMaxPageSize50ForTest = false;
	public static Integer myMaxPageSizeForTests = null;
	protected final IInterceptorBroadcaster myInterceptorBroadcaster;
	protected final IResourceTagDao myResourceTagDao;
	private String myResourceName;
	private final Class<? extends IBaseResource> myResourceType;
	private final HapiFhirLocalContainerEntityManagerFactoryBean myEntityManagerFactory;
	private final SqlObjectFactory mySqlBuilderFactory;
	private final HibernatePropertiesProvider myDialectProvider;
	private final ISearchParamRegistry mySearchParamRegistry;
	private final PartitionSettings myPartitionSettings;
	private final DaoRegistry myDaoRegistry;
	private final FhirContext myContext;
	private final IIdHelperService<JpaPid> myIdHelperService;
	private final JpaStorageSettings myStorageSettings;

	@PersistenceContext(type = PersistenceContextType.TRANSACTION)
	protected EntityManager myEntityManager;

	private CriteriaBuilder myCriteriaBuilder;
	private SearchParameterMap myParams;
	private String mySearchUuid;
	private int myFetchSize;
	private Integer myMaxResultsToFetch;
	private Set<JpaPid> myPidSet;
	private boolean myHasNextIteratorQuery = false;
	private RequestPartitionId myRequestPartitionId;

	@Autowired(required = false)
	private IFulltextSearchSvc myFulltextSearchSvc;

	@Autowired(required = false)
	private IElasticsearchSvc myIElasticsearchSvc;

	@Autowired
	private IJpaStorageResourceParser myJpaStorageResourceParser;

	@Autowired
	private IResourceHistoryTableDao myResourceHistoryTableDao;

	@Autowired
	private IResourceHistoryTagDao myResourceHistoryTagDao;

	@Autowired
	private IRequestPartitionHelperSvc myPartitionHelperSvc;

	/**
	 * Constructor
	 */
	@SuppressWarnings({"rawtypes", "unchecked"})
	public SearchBuilder(
			String theResourceName,
			JpaStorageSettings theStorageSettings,
			HapiFhirLocalContainerEntityManagerFactoryBean theEntityManagerFactory,
			SqlObjectFactory theSqlBuilderFactory,
			HibernatePropertiesProvider theDialectProvider,
			ISearchParamRegistry theSearchParamRegistry,
			PartitionSettings thePartitionSettings,
			IInterceptorBroadcaster theInterceptorBroadcaster,
			IResourceTagDao theResourceTagDao,
			DaoRegistry theDaoRegistry,
			FhirContext theContext,
			IIdHelperService theIdHelperService,
			Class<? extends IBaseResource> theResourceType) {
		myResourceName = theResourceName;
		myResourceType = theResourceType;
		myStorageSettings = theStorageSettings;

		myEntityManagerFactory = theEntityManagerFactory;
		mySqlBuilderFactory = theSqlBuilderFactory;
		myDialectProvider = theDialectProvider;
		mySearchParamRegistry = theSearchParamRegistry;
		myPartitionSettings = thePartitionSettings;
		myInterceptorBroadcaster = theInterceptorBroadcaster;
		myResourceTagDao = theResourceTagDao;
		myDaoRegistry = theDaoRegistry;
		myContext = theContext;
		myIdHelperService = theIdHelperService;
	}

	@VisibleForTesting
	void setResourceName(String theName) {
		myResourceName = theName;
	}

	@Override
	public void setMaxResultsToFetch(Integer theMaxResultsToFetch) {
		myMaxResultsToFetch = theMaxResultsToFetch;
	}

	private void searchForIdsWithAndOr(
			SearchQueryBuilder theSearchSqlBuilder,
			QueryStack theQueryStack,
			@Nonnull SearchParameterMap theParams,
			RequestDetails theRequest) {
		myParams = theParams;

		// Remove any empty parameters
		theParams.clean();

		// For DSTU3, pull out near-distance first so when it comes time to evaluate near, we already know the distance
		if (myContext.getVersion().getVersion() == FhirVersionEnum.DSTU3) {
			Dstu3DistanceHelper.setNearDistance(myResourceType, theParams);
		}

		// Attempt to lookup via composite unique key.
		if (isCompositeUniqueSpCandidate()) {
			attemptComboUniqueSpProcessing(theQueryStack, theParams, theRequest);
		}

		// Handle _id and _tag last, since they can typically be tacked onto a different parameter
		List<String> paramNames = myParams.keySet().stream()
				.filter(t -> !t.equals(IAnyResource.SP_RES_ID))
				.filter(t -> !t.equals(Constants.PARAM_TAG))
				.collect(Collectors.toList());
		if (myParams.containsKey(IAnyResource.SP_RES_ID)) {
			paramNames.add(IAnyResource.SP_RES_ID);
		}
		if (myParams.containsKey(Constants.PARAM_TAG)) {
			paramNames.add(Constants.PARAM_TAG);
		}

		// Handle each parameter
		for (String nextParamName : paramNames) {
			if (myParams.isLastN() && LastNParameterHelper.isLastNParameter(nextParamName, myContext)) {
				// Skip parameters for Subject, Patient, Code and Category for LastN as these will be filtered by
				// Elasticsearch
				continue;
			}
			List<List<IQueryParameterType>> andOrParams = myParams.get(nextParamName);
			Condition predicate = theQueryStack.searchForIdsWithAndOr(
					theRequest,
					with().setResourceName(myResourceName)
							.setParamName(nextParamName)
							.setAndOrParams(andOrParams)
							.setRequest(theRequest)
							.setRequestPartitionId(myRequestPartitionId));
			if (predicate != null) {
				theSearchSqlBuilder.addPredicate(predicate);
			}
		}
	}

	/**
	 * A search is a candidate for Composite Unique SP if unique indexes are enabled, there is no EverythingMode, and the
	 * parameters all have no modifiers.
	 */
	private boolean isCompositeUniqueSpCandidate() {
		return myStorageSettings.isUniqueIndexesEnabled() && myParams.getEverythingMode() == null;
	}

	@SuppressWarnings("ConstantConditions")
	@Override
	public Long createCountQuery(
			SearchParameterMap theParams,
			String theSearchUuid,
			RequestDetails theRequest,
			@Nonnull RequestPartitionId theRequestPartitionId) {

		assert theRequestPartitionId != null;
		assert TransactionSynchronizationManager.isActualTransactionActive();

		init(theParams, theSearchUuid, theRequestPartitionId);

		if (checkUseHibernateSearch()) {
			return myFulltextSearchSvc.count(myResourceName, theParams.clone());
		}

		List<ISearchQueryExecutor> queries = createQuery(theParams.clone(), null, null, null, true, theRequest, null);
		if (queries.isEmpty()) {
			return 0L;
		} else {
			JpaPid jpaPid = queries.get(0).next();
			return jpaPid.getId();
		}
	}

	/**
	 * @param thePidSet May be null
	 */
	@Override
	public void setPreviouslyAddedResourcePids(@Nonnull List<JpaPid> thePidSet) {
		myPidSet = new HashSet<>(thePidSet);
	}

	@SuppressWarnings("ConstantConditions")
	@Override
	public IResultIterator<JpaPid> createQuery(
			SearchParameterMap theParams,
			SearchRuntimeDetails theSearchRuntimeDetails,
			RequestDetails theRequest,
			@Nonnull RequestPartitionId theRequestPartitionId) {
		assert theRequestPartitionId != null;
		assert TransactionSynchronizationManager.isActualTransactionActive();

		init(theParams, theSearchRuntimeDetails.getSearchUuid(), theRequestPartitionId);

		if (myPidSet == null) {
			myPidSet = new HashSet<>();
		}

		return new QueryIterator(theSearchRuntimeDetails, theRequest);
	}

	private void init(SearchParameterMap theParams, String theSearchUuid, RequestPartitionId theRequestPartitionId) {
		myCriteriaBuilder = myEntityManager.getCriteriaBuilder();
		// we mutate the params.  Make a private copy.
		myParams = theParams.clone();
		mySearchUuid = theSearchUuid;
		myRequestPartitionId = theRequestPartitionId;
	}

	private List<ISearchQueryExecutor> createQuery(
			SearchParameterMap theParams,
			SortSpec sort,
			Integer theOffset,
			Integer theMaximumResults,
			boolean theCountOnlyFlag,
			RequestDetails theRequest,
			SearchRuntimeDetails theSearchRuntimeDetails) {

		ArrayList<ISearchQueryExecutor> queries = new ArrayList<>();

		if (checkUseHibernateSearch()) {
			// we're going to run at least part of the search against the Fulltext service.

			// Ugh - we have two different return types for now
			ISearchQueryExecutor fulltextExecutor = null;
			List<JpaPid> fulltextMatchIds = null;
			int resultCount = 0;
			if (myParams.isLastN()) {
				fulltextMatchIds = executeLastNAgainstIndex(theRequest, theMaximumResults);
				resultCount = fulltextMatchIds.size();
			} else if (myParams.getEverythingMode() != null) {
				fulltextMatchIds = queryHibernateSearchForEverythingPids(theRequest);
				resultCount = fulltextMatchIds.size();
			} else {
				// todo performance MB - some queries must intersect with JPA (e.g. they have a chain, or we haven't
				// enabled SP indexing).
				// and some queries don't need JPA.  We only need the scroll when we need to intersect with JPA.
				// It would be faster to have a non-scrolled search in this case, since creating the scroll requires
				// extra work in Elastic.
				// if (eligibleToSkipJPAQuery) fulltextExecutor = myFulltextSearchSvc.searchNotScrolled( ...

				// we might need to intersect with JPA.  So we might need to traverse ALL results from lucene, not just
				// a page.
				fulltextExecutor = myFulltextSearchSvc.searchScrolled(myResourceName, myParams, theRequest);
			}

			if (fulltextExecutor == null) {
				fulltextExecutor =
						SearchQueryExecutors.from(fulltextMatchIds != null ? fulltextMatchIds : new ArrayList<>());
			}

			if (theSearchRuntimeDetails != null) {
				theSearchRuntimeDetails.setFoundIndexMatchesCount(resultCount);
				IInterceptorBroadcaster compositeBroadcaster =
						CompositeInterceptorBroadcaster.newCompositeBroadcaster(myInterceptorBroadcaster, theRequest);
				if (compositeBroadcaster.hasHooks(Pointcut.JPA_PERFTRACE_INDEXSEARCH_QUERY_COMPLETE)) {
					HookParams params = new HookParams()
							.add(RequestDetails.class, theRequest)
							.addIfMatchesType(ServletRequestDetails.class, theRequest)
							.add(SearchRuntimeDetails.class, theSearchRuntimeDetails);
					compositeBroadcaster.callHooks(Pointcut.JPA_PERFTRACE_INDEXSEARCH_QUERY_COMPLETE, params);
				}
			}

			// can we skip the database entirely and return the pid list from here?
			boolean canSkipDatabase =
					// if we processed an AND clause, and it returned nothing, then nothing can match.
					!fulltextExecutor.hasNext()
							||
							// Our hibernate search query doesn't respect partitions yet
							(!myPartitionSettings.isPartitioningEnabled()
									&&
									// were there AND terms left?  Then we still need the db.
									theParams.isEmpty()
									&&
									// not every param is a param. :-(
									theParams.getNearDistanceParam() == null
									&&
									// todo MB don't we support _lastUpdated and _offset now?
									theParams.getLastUpdated() == null
									&& theParams.getEverythingMode() == null
									&& theParams.getOffset() == null);

			if (canSkipDatabase) {
				ourLog.trace("Query finished after HSearch.  Skip db query phase");
				if (theMaximumResults != null) {
					fulltextExecutor = SearchQueryExecutors.limited(fulltextExecutor, theMaximumResults);
				}
				queries.add(fulltextExecutor);
			} else {
				ourLog.trace("Query needs db after HSearch.  Chunking.");
				// Finish the query in the database for the rest of the search parameters, sorting, partitioning, etc.
				// We break the pids into chunks that fit in the 1k limit for jdbc bind params.
				new QueryChunker<JpaPid>()
						.chunk(
								fulltextExecutor,
								SearchBuilder.getMaximumPageSize(),
								// for each list of (SearchBuilder.getMaximumPageSize())
								// we create a chunked query and add it to 'queries'
								t -> doCreateChunkedQueries(
										theParams, t, theOffset, sort, theCountOnlyFlag, theRequest, queries));
			}
		} else {
			// do everything in the database.
			createChunkedQuery(
					theParams, sort, theOffset, theMaximumResults, theCountOnlyFlag, theRequest, null, queries);
		}

		return queries;
	}

	/**
	 * Check to see if query should use Hibernate Search, and error if the query can't continue.
	 *
	 * @return true if the query should first be processed by Hibernate Search
	 * @throws InvalidRequestException if fulltext search is not enabled but the query requires it - _content or _text
	 */
	private boolean checkUseHibernateSearch() {
		boolean fulltextEnabled = (myFulltextSearchSvc != null) && !myFulltextSearchSvc.isDisabled();

		if (!fulltextEnabled) {
			failIfUsed(Constants.PARAM_TEXT);
			failIfUsed(Constants.PARAM_CONTENT);
		} else {
			for (SortSpec sortSpec : myParams.getAllChainsInOrder()) {
				final String paramName = sortSpec.getParamName();
				if (paramName.contains(".")) {
					failIfUsedWithChainedSort(Constants.PARAM_TEXT);
					failIfUsedWithChainedSort(Constants.PARAM_CONTENT);
				}
			}
		}

		// someday we'll want a query planner to figure out if we _should_ or _must_ use the ft index, not just if we
		// can.
		return fulltextEnabled
				&& myParams != null
				&& myParams.getSearchContainedMode() == SearchContainedModeEnum.FALSE
				&& myFulltextSearchSvc.canUseHibernateSearch(myResourceName, myParams)
				&& myFulltextSearchSvc.supportsAllSortTerms(myResourceName, myParams);
	}

	private void failIfUsed(String theParamName) {
		if (myParams.containsKey(theParamName)) {
			throw new InvalidRequestException(Msg.code(1192)
					+ "Fulltext search is not enabled on this service, can not process parameter: " + theParamName);
		}
	}

	private void failIfUsedWithChainedSort(String theParamName) {
		if (myParams.containsKey(theParamName)) {
			throw new InvalidRequestException(Msg.code(2524)
					+ "Fulltext search combined with chained sorts are not supported, can not process parameter: "
					+ theParamName);
		}
	}

	private List<JpaPid> executeLastNAgainstIndex(RequestDetails theRequestDetails, Integer theMaximumResults) {
		// Can we use our hibernate search generated index on resource to support lastN?:
		if (myStorageSettings.isAdvancedHSearchIndexing()) {
			if (myFulltextSearchSvc == null) {
				throw new InvalidRequestException(Msg.code(2027)
						+ "LastN operation is not enabled on this service, can not process this request");
			}
			List<IResourcePersistentId> persistentIds = myFulltextSearchSvc.lastN(myParams, theMaximumResults);
			return persistentIds.stream().map(t -> (JpaPid) t).collect(Collectors.toList());
		} else {
			throw new InvalidRequestException(
					Msg.code(2033) + "LastN operation is not enabled on this service, can not process this request");
		}
	}

	private List<JpaPid> queryHibernateSearchForEverythingPids(RequestDetails theRequestDetails) {
		JpaPid pid = null;
		if (myParams.get(IAnyResource.SP_RES_ID) != null) {
			String idParamValue;
			IQueryParameterType idParam =
					myParams.get(IAnyResource.SP_RES_ID).get(0).get(0);
			if (idParam instanceof TokenParam) {
				TokenParam idParm = (TokenParam) idParam;
				idParamValue = idParm.getValue();
			} else {
				StringParam idParm = (StringParam) idParam;
				idParamValue = idParm.getValue();
			}

			pid = myIdHelperService
					.resolveResourceIdentity(
							myRequestPartitionId,
							myResourceName,
							idParamValue,
							ResolveIdentityMode.includeDeleted().cacheOk())
					.getPersistentId();
		}
		return myFulltextSearchSvc.everything(myResourceName, myParams, pid, theRequestDetails);
	}

	private void doCreateChunkedQueries(
			SearchParameterMap theParams,
			List<JpaPid> thePids,
			Integer theOffset,
			SortSpec sort,
			boolean theCount,
			RequestDetails theRequest,
			ArrayList<ISearchQueryExecutor> theQueries) {

		if (thePids.size() < getMaximumPageSize()) {
			thePids = normalizeIdListForInClause(thePids);
		}
		createChunkedQuery(theParams, sort, theOffset, thePids.size(), theCount, theRequest, thePids, theQueries);
	}

	/**
	 * Combs through the params for any _id parameters and extracts the PIDs for them
	 */
<<<<<<< HEAD
	private void extractTargetPidsFromIdParams(RequestDetails theRequest, Set<JpaPid> theTargetPids) {
=======
	private void extractTargetPidsFromIdParams(Set<JpaPid> theTargetPids) {
>>>>>>> 744a0d70
		// get all the IQueryParameterType objects
		// for _id -> these should all be StringParam values
		HashSet<IIdType> ids = new HashSet<>();
		List<List<IQueryParameterType>> params = myParams.get(IAnyResource.SP_RES_ID);
		for (List<IQueryParameterType> paramList : params) {
			for (IQueryParameterType param : paramList) {
				String id;
				if (param instanceof StringParam) {
					// we expect all _id values to be StringParams
					id = ((StringParam) param).getValue();
				} else if (param instanceof TokenParam) {
					id = ((TokenParam) param).getValue();
				} else {
					// we do not expect the _id parameter to be a non-string value
					throw new IllegalArgumentException(
							Msg.code(1193) + "_id parameter must be a StringParam or TokenParam");
				}

				IIdType idType = myContext.getVersion().newIdType();
				if (id.contains("/")) {
					idType.setValue(id);
				} else {
					idType.setValue(myResourceName + "/" + id);
				}
				ids.add(idType);
			}
		}

		// fetch our target Pids
		// this will throw if an id is not found
		Map<IIdType, IResourceLookup<JpaPid>> idToIdentity = myIdHelperService.resolveResourceIdentities(
				myRequestPartitionId,
				new ArrayList<>(ids),
				ResolveIdentityMode.failOnDeleted().noCacheUnlessDeletesDisabled());

		// add the pids to targetPids
<<<<<<< HEAD
		theTargetPids.addAll(idToPid.values());
=======
		for (IResourceLookup<JpaPid> pid : idToIdentity.values()) {
			theTargetPids.add(pid.getPersistentId());
		}
>>>>>>> 744a0d70
	}

	private void createChunkedQuery(
			SearchParameterMap theParams,
			SortSpec sort,
			Integer theOffset,
			Integer theMaximumResults,
			boolean theCountOnlyFlag,
			RequestDetails theRequest,
			List<JpaPid> thePidList,
			List<ISearchQueryExecutor> theSearchQueryExecutors) {
		if (myParams.getEverythingMode() != null) {
			createChunkedQueryForEverythingSearch(
					theRequest,
					theParams,
					theOffset,
					theMaximumResults,
					theCountOnlyFlag,
					thePidList,
					theSearchQueryExecutors);
		} else {
			createChunkedQueryNormalSearch(
					theParams, sort, theOffset, theCountOnlyFlag, theRequest, thePidList, theSearchQueryExecutors);
		}
	}

	private void createChunkedQueryNormalSearch(
			SearchParameterMap theParams,
			SortSpec sort,
			Integer theOffset,
			boolean theCountOnlyFlag,
			RequestDetails theRequest,
			List<JpaPid> thePidList,
			List<ISearchQueryExecutor> theSearchQueryExecutors) {
		SearchQueryBuilder sqlBuilder = new SearchQueryBuilder(
				myContext,
				myStorageSettings,
				myPartitionSettings,
				myRequestPartitionId,
				myResourceName,
				mySqlBuilderFactory,
				myDialectProvider,
				theCountOnlyFlag);
		QueryStack queryStack3 = new QueryStack(
				theRequest,
				theParams,
				myStorageSettings,
				myContext,
				sqlBuilder,
				mySearchParamRegistry,
				myPartitionSettings);

		if (theParams.keySet().size() > 1
				|| theParams.getSort() != null
				|| theParams.keySet().contains(Constants.PARAM_HAS)
				|| isPotentiallyContainedReferenceParameterExistsAtRoot(theParams)) {
			List<RuntimeSearchParam> activeComboParams = mySearchParamRegistry.getActiveComboSearchParams(
					myResourceName, theParams.keySet(), ISearchParamRegistry.SearchParamLookupContextEnum.SEARCH);
			if (activeComboParams.isEmpty()) {
				sqlBuilder.setNeedResourceTableRoot(true);
			}
		}

		/*
		 * If we're doing a filter, always use the resource table as the root - This avoids the possibility of
		 * specific filters with ORs as their root from working around the natural resource type / deletion
		 * status / partition IDs built into queries.
		 */
		if (theParams.containsKey(Constants.PARAM_FILTER)) {
			Condition partitionIdPredicate = sqlBuilder
					.getOrCreateResourceTablePredicateBuilder()
					.createPartitionIdPredicate(myRequestPartitionId);
			if (partitionIdPredicate != null) {
				sqlBuilder.addPredicate(partitionIdPredicate);
			}
		}

		// Normal search
		searchForIdsWithAndOr(sqlBuilder, queryStack3, myParams, theRequest);

		// If we haven't added any predicates yet, we're doing a search for all resources. Make sure we add the
		// partition ID predicate in that case.
		if (!sqlBuilder.haveAtLeastOnePredicate()) {
			Condition partitionIdPredicate = sqlBuilder
					.getOrCreateResourceTablePredicateBuilder()
					.createPartitionIdPredicate(myRequestPartitionId);
			if (partitionIdPredicate != null) {
				sqlBuilder.addPredicate(partitionIdPredicate);
			}
		}

		// Add PID list predicate for full text search and/or lastn operation
		addPidListPredicate(thePidList, sqlBuilder);

		// Last updated
		addLastUpdatePredicate(sqlBuilder);

		/*
		 * Exclude the pids already in the previous iterator. This is an optimization, as opposed
		 * to something needed to guarantee correct results.
		 *
		 * Why do we need it? Suppose for example, a query like:
		 *    Observation?category=foo,bar,baz
		 * And suppose you have many resources that have all 3 of these category codes. In this case
		 * the SQL query will probably return the same PIDs multiple times, and if this happens enough
		 * we may exhaust the query results without getting enough distinct results back. When that
		 * happens we re-run the query with a larger limit. Excluding results we already know about
		 * tries to ensure that we get new unique results.
		 *
		 * The challenge with that though is that lots of DBs have an issue with too many
		 * parameters in one query. So we only do this optimization if there aren't too
		 * many results.
		 */
		if (myHasNextIteratorQuery) {
			if (myPidSet.size() + sqlBuilder.countBindVariables() < 900) {
				sqlBuilder.excludeResourceIdsPredicate(myPidSet);
			}
		}

		/*
		 * If offset is present, we want deduplicate the results by using GROUP BY
		 */
		if (theOffset != null) {
			queryStack3.addGrouping();
			queryStack3.setUseAggregate(true);
		}

		/*
		 * Sort
		 *
		 * If we have a sort, we wrap the criteria search (the search that actually
		 * finds the appropriate resources) in an outer search which is then sorted
		 */
		if (sort != null) {
			assert !theCountOnlyFlag;

			createSort(queryStack3, sort, theParams);
		}

		/*
		 * Now perform the search
		 */
		executeSearch(theOffset, theSearchQueryExecutors, sqlBuilder);
	}

	private void executeSearch(
			Integer theOffset, List<ISearchQueryExecutor> theSearchQueryExecutors, SearchQueryBuilder sqlBuilder) {
		GeneratedSql generatedSql = sqlBuilder.generate(theOffset, myMaxResultsToFetch);
		if (!generatedSql.isMatchNothing()) {
			SearchQueryExecutor executor =
					mySqlBuilderFactory.newSearchQueryExecutor(generatedSql, myMaxResultsToFetch);
			theSearchQueryExecutors.add(executor);
		}
	}

	private void createChunkedQueryForEverythingSearch(
			RequestDetails theRequest,
			SearchParameterMap theParams,
			Integer theOffset,
			Integer theMaximumResults,
			boolean theCountOnlyFlag,
			List<JpaPid> thePidList,
			List<ISearchQueryExecutor> theSearchQueryExecutors) {

		SearchQueryBuilder sqlBuilder = new SearchQueryBuilder(
				myContext,
				myStorageSettings,
				myPartitionSettings,
				myRequestPartitionId,
				null,
				mySqlBuilderFactory,
				myDialectProvider,
				theCountOnlyFlag);

		QueryStack queryStack3 = new QueryStack(
				theRequest,
				theParams,
				myStorageSettings,
				myContext,
				sqlBuilder,
				mySearchParamRegistry,
				myPartitionSettings);

		JdbcTemplate jdbcTemplate = initializeJdbcTemplate(theMaximumResults);

		Set<JpaPid> targetPids = new HashSet<>();
		if (myParams.get(IAnyResource.SP_RES_ID) != null) {

			extractTargetPidsFromIdParams(theRequest, targetPids);

			// add the target pids to our executors as the first
			// results iterator to go through
			theSearchQueryExecutors.add(new ResolvedSearchQueryExecutor(new ArrayList<>(targetPids)));
		} else {
			// For Everything queries, we make the query root by the ResourceLink table, since this query
			// is basically a reverse-include search. For type/Everything (as opposed to instance/Everything)
			// the one problem with this approach is that it doesn't catch Patients that have absolutely
			// nothing linked to them. So we do one additional query to make sure we catch those too.
			SearchQueryBuilder fetchPidsSqlBuilder = new SearchQueryBuilder(
					myContext,
					myStorageSettings,
					myPartitionSettings,
					myRequestPartitionId,
					myResourceName,
					mySqlBuilderFactory,
					myDialectProvider,
					theCountOnlyFlag);
			GeneratedSql allTargetsSql = fetchPidsSqlBuilder.generate(theOffset, myMaxResultsToFetch);
			String sql = allTargetsSql.getSql();
			Object[] args = allTargetsSql.getBindVariables().toArray(new Object[0]);

			List<JpaPid> output =
					jdbcTemplate.query(sql, args, new JpaPidRowMapper(myPartitionSettings.isPartitioningEnabled()));

			// we add a search executor to fetch unlinked patients first
			theSearchQueryExecutors.add(new ResolvedSearchQueryExecutor(output));
		}

		List<String> typeSourceResources = new ArrayList<>();
		if (myParams.get(Constants.PARAM_TYPE) != null) {
			typeSourceResources.addAll(extractTypeSourceResourcesFromParams());
		}

		queryStack3.addPredicateEverythingOperation(
				myResourceName, typeSourceResources, targetPids.toArray(EMPTY_JPA_PID_ARRAY));

		// Add PID list predicate for full text search and/or lastn operation
		addPidListPredicate(thePidList, sqlBuilder);

		/*
		 * If offset is present, we want deduplicate the results by using GROUP BY
		 * ORDER BY is required to make sure we return unique results for each page
		 */
		if (theOffset != null) {
			queryStack3.addGrouping();
			queryStack3.addOrdering();
			queryStack3.setUseAggregate(true);
		}

		/*
		 * Now perform the search
		 */
		executeSearch(theOffset, theSearchQueryExecutors, sqlBuilder);
	}

	private void addPidListPredicate(List<JpaPid> thePidList, SearchQueryBuilder theSqlBuilder) {
		if (thePidList != null && !thePidList.isEmpty()) {
			theSqlBuilder.addResourceIdsPredicate(thePidList);
		}
	}

	private void addLastUpdatePredicate(SearchQueryBuilder theSqlBuilder) {
		DateRangeParam lu = myParams.getLastUpdated();
		if (lu != null && !lu.isEmpty()) {
			Condition lastUpdatedPredicates = theSqlBuilder.addPredicateLastUpdated(lu);
			theSqlBuilder.addPredicate(lastUpdatedPredicates);
		}
	}

	private JdbcTemplate initializeJdbcTemplate(Integer theMaximumResults) {
		JdbcTemplate jdbcTemplate = new JdbcTemplate(myEntityManagerFactory.getDataSource());
		jdbcTemplate.setFetchSize(myFetchSize);
		if (theMaximumResults != null) {
			jdbcTemplate.setMaxRows(theMaximumResults);
		}
		return jdbcTemplate;
	}

	private Collection<String> extractTypeSourceResourcesFromParams() {

		List<List<IQueryParameterType>> listOfList = myParams.get(Constants.PARAM_TYPE);

		// first off, let's flatten the list of list
		List<IQueryParameterType> iQueryParameterTypesList =
				listOfList.stream().flatMap(List::stream).collect(Collectors.toList());

		// then, extract all elements of each CSV into one big list
		List<String> resourceTypes = iQueryParameterTypesList.stream()
				.map(param -> ((StringParam) param).getValue())
				.map(csvString -> List.of(csvString.split(",")))
				.flatMap(List::stream)
				.collect(Collectors.toList());

		Set<String> knownResourceTypes = myContext.getResourceTypes();

		// remove leading/trailing whitespaces if any and remove duplicates
		Set<String> retVal = new HashSet<>();

		for (String type : resourceTypes) {
			String trimmed = type.trim();
			if (!knownResourceTypes.contains(trimmed)) {
				throw new ResourceNotFoundException(
						Msg.code(2197) + "Unknown resource type '" + trimmed + "' in _type parameter.");
			}
			retVal.add(trimmed);
		}

		return retVal;
	}

	private boolean isPotentiallyContainedReferenceParameterExistsAtRoot(SearchParameterMap theParams) {
		return myStorageSettings.isIndexOnContainedResources()
				&& theParams.values().stream()
						.flatMap(Collection::stream)
						.flatMap(Collection::stream)
						.anyMatch(ReferenceParam.class::isInstance);
	}

	private void createSort(QueryStack theQueryStack, SortSpec theSort, SearchParameterMap theParams) {
		if (theSort == null || isBlank(theSort.getParamName())) {
			return;
		}

		boolean ascending = (theSort.getOrder() == null) || (theSort.getOrder() == SortOrderEnum.ASC);

		if (IAnyResource.SP_RES_ID.equals(theSort.getParamName())) {

			theQueryStack.addSortOnResourceId(ascending);

		} else if (Constants.PARAM_PID.equals(theSort.getParamName())) {

			theQueryStack.addSortOnResourcePID(ascending);

		} else if (Constants.PARAM_LASTUPDATED.equals(theSort.getParamName())) {

			theQueryStack.addSortOnLastUpdated(ascending);

		} else {
			RuntimeSearchParam param = mySearchParamRegistry.getActiveSearchParam(
					myResourceName, theSort.getParamName(), ISearchParamRegistry.SearchParamLookupContextEnum.SORT);

			/*
			 * If we have a sort like _sort=subject.name and we  have an
			 * uplifted refchain for that combination we can do it more efficiently
			 * by using the index associated with the uplifted refchain. In this case,
			 * we need to find the actual target search parameter (corresponding
			 * to "name" in this example) so that we know what datatype it is.
			 */
			String paramName = theSort.getParamName();
			if (param == null && myStorageSettings.isIndexOnUpliftedRefchains()) {
				String[] chains = StringUtils.split(paramName, '.');
				if (chains.length == 2) {

					// Given: Encounter?_sort=Patient:subject.name
					String referenceParam = chains[0]; // subject
					String referenceParamTargetType = null; // Patient
					String targetParam = chains[1]; // name

					int colonIdx = referenceParam.indexOf(':');
					if (colonIdx > -1) {
						referenceParamTargetType = referenceParam.substring(0, colonIdx);
						referenceParam = referenceParam.substring(colonIdx + 1);
					}
					RuntimeSearchParam outerParam = mySearchParamRegistry.getActiveSearchParam(
							myResourceName, referenceParam, ISearchParamRegistry.SearchParamLookupContextEnum.SORT);
					if (outerParam == null) {
						throwInvalidRequestExceptionForUnknownSortParameter(myResourceName, referenceParam);
					} else if (outerParam.hasUpliftRefchain(targetParam)) {
						for (String nextTargetType : outerParam.getTargets()) {
							if (referenceParamTargetType != null && !referenceParamTargetType.equals(nextTargetType)) {
								continue;
							}
							RuntimeSearchParam innerParam = mySearchParamRegistry.getActiveSearchParam(
									nextTargetType,
									targetParam,
									ISearchParamRegistry.SearchParamLookupContextEnum.SORT);
							if (innerParam != null) {
								param = innerParam;
								break;
							}
						}
					}
				}
			}

			int colonIdx = paramName.indexOf(':');
			String referenceTargetType = null;
			if (colonIdx > -1) {
				referenceTargetType = paramName.substring(0, colonIdx);
				paramName = paramName.substring(colonIdx + 1);
			}

			int dotIdx = paramName.indexOf('.');
			String chainName = null;
			if (param == null && dotIdx > -1) {
				chainName = paramName.substring(dotIdx + 1);
				paramName = paramName.substring(0, dotIdx);
				if (chainName.contains(".")) {
					String msg = myContext
							.getLocalizer()
							.getMessageSanitized(
									BaseStorageDao.class,
									"invalidSortParameterTooManyChains",
									paramName + "." + chainName);
					throw new InvalidRequestException(Msg.code(2286) + msg);
				}
			}

			if (param == null) {
				param = mySearchParamRegistry.getActiveSearchParam(
						myResourceName, paramName, ISearchParamRegistry.SearchParamLookupContextEnum.SORT);
			}

			if (param == null) {
				throwInvalidRequestExceptionForUnknownSortParameter(getResourceName(), paramName);
			}

			// param will never be null here (the above line throws if it does)
			// this is just to prevent the warning
			assert param != null;
			if (isNotBlank(chainName) && param.getParamType() != RestSearchParameterTypeEnum.REFERENCE) {
				throw new InvalidRequestException(
						Msg.code(2285) + "Invalid chain, " + paramName + " is not a reference SearchParameter");
			}

			switch (param.getParamType()) {
				case STRING:
					theQueryStack.addSortOnString(myResourceName, paramName, ascending);
					break;
				case DATE:
					theQueryStack.addSortOnDate(myResourceName, paramName, ascending);
					break;
				case REFERENCE:
					theQueryStack.addSortOnResourceLink(
							myResourceName, referenceTargetType, paramName, chainName, ascending, theParams);
					break;
				case TOKEN:
					theQueryStack.addSortOnToken(myResourceName, paramName, ascending);
					break;
				case NUMBER:
					theQueryStack.addSortOnNumber(myResourceName, paramName, ascending);
					break;
				case URI:
					theQueryStack.addSortOnUri(myResourceName, paramName, ascending);
					break;
				case QUANTITY:
					theQueryStack.addSortOnQuantity(myResourceName, paramName, ascending);
					break;
				case COMPOSITE:
					List<RuntimeSearchParam> compositeList =
							JpaParamUtil.resolveComponentParameters(mySearchParamRegistry, param);
					if (compositeList == null) {
						throw new InvalidRequestException(Msg.code(1195) + "The composite _sort parameter " + paramName
								+ " is not defined by the resource " + myResourceName);
					}
					if (compositeList.size() != 2) {
						throw new InvalidRequestException(Msg.code(1196) + "The composite _sort parameter " + paramName
								+ " must have 2 composite types declared in parameter annotation, found "
								+ compositeList.size());
					}
					RuntimeSearchParam left = compositeList.get(0);
					RuntimeSearchParam right = compositeList.get(1);

					createCompositeSort(theQueryStack, left.getParamType(), left.getName(), ascending);
					createCompositeSort(theQueryStack, right.getParamType(), right.getName(), ascending);

					break;
				case SPECIAL:
					if (LOCATION_POSITION.equals(param.getPath())) {
						theQueryStack.addSortOnCoordsNear(paramName, ascending, theParams);
						break;
					}
					throw new InvalidRequestException(
							Msg.code(2306) + "This server does not support _sort specifications of type "
									+ param.getParamType() + " - Can't serve _sort=" + paramName);

				case HAS:
				default:
					throw new InvalidRequestException(
							Msg.code(1197) + "This server does not support _sort specifications of type "
									+ param.getParamType() + " - Can't serve _sort=" + paramName);
			}
		}

		// Recurse
		createSort(theQueryStack, theSort.getChain(), theParams);
	}

	private void throwInvalidRequestExceptionForUnknownSortParameter(String theResourceName, String theParamName) {
		Collection<String> validSearchParameterNames = mySearchParamRegistry.getValidSearchParameterNamesIncludingMeta(
				theResourceName, ISearchParamRegistry.SearchParamLookupContextEnum.SORT);
		String msg = myContext
				.getLocalizer()
				.getMessageSanitized(
						BaseStorageDao.class,
						"invalidSortParameter",
						theParamName,
						theResourceName,
						validSearchParameterNames);
		throw new InvalidRequestException(Msg.code(1194) + msg);
	}

	private void createCompositeSort(
			QueryStack theQueryStack,
			RestSearchParameterTypeEnum theParamType,
			String theParamName,
			boolean theAscending) {

		switch (theParamType) {
			case STRING:
				theQueryStack.addSortOnString(myResourceName, theParamName, theAscending);
				break;
			case DATE:
				theQueryStack.addSortOnDate(myResourceName, theParamName, theAscending);
				break;
			case TOKEN:
				theQueryStack.addSortOnToken(myResourceName, theParamName, theAscending);
				break;
			case QUANTITY:
				theQueryStack.addSortOnQuantity(myResourceName, theParamName, theAscending);
				break;
			case NUMBER:
			case REFERENCE:
			case COMPOSITE:
			case URI:
			case HAS:
			case SPECIAL:
			default:
				throw new InvalidRequestException(
						Msg.code(1198) + "Don't know how to handle composite parameter with type of " + theParamType
								+ " on _sort=" + theParamName);
		}
	}

	private void doLoadPids(
			Collection<JpaPid> thePids,
			Collection<JpaPid> theIncludedPids,
			List<IBaseResource> theResourceListToPopulate,
			boolean theForHistoryOperation,
			Map<Long, Integer> thePosition) {

		Map<JpaPid, Long> resourcePidToVersion = null;
		for (JpaPid next : thePids) {
			if (next.getVersion() != null && myStorageSettings.isRespectVersionsForSearchIncludes()) {
				if (resourcePidToVersion == null) {
					resourcePidToVersion = new HashMap<>();
				}
				resourcePidToVersion.put(next, next.getVersion());
			}
		}

		List<JpaPid> versionlessPids = new ArrayList<>(thePids);
		if (versionlessPids.size() < getMaximumPageSize()) {
			versionlessPids = normalizeIdListForInClause(versionlessPids);
		}

		// Load the resource bodies
<<<<<<< HEAD
		Collection<ResourceHistoryTable> resourceSearchViewList =
				myResourceHistoryTableDao.findCurrentVersionsByResourcePidsAndFetchResourceTable(versionlessPids);
=======
		List<ResourceHistoryTable> resourceSearchViewList =
				myResourceHistoryTableDao.findCurrentVersionsByResourcePidsAndFetchResourceTable(
						JpaPid.toLongList(versionlessPids));

		/*
		 * If we have specific versions to load, replace the history entries with the
		 * correct ones
		 *
		 * TODO: this could definitely be made more efficient, probably by not loading the wrong
		 * version entity first, and by batching the fetches. But this is a fairly infrequently
		 * used feature, and loading history entities by PK is a very efficient query so it's
		 * not the end of the world
		 */
		if (resourcePidToVersion != null) {
			for (int i = 0; i < resourceSearchViewList.size(); i++) {
				ResourceHistoryTable next = resourceSearchViewList.get(i);
				JpaPid resourceId = next.getPersistentId();
				Long version = resourcePidToVersion.get(resourceId);
				resourceId.setVersion(version);
				if (version != null && !version.equals(next.getVersion())) {
					ResourceHistoryTable replacement =
							myResourceHistoryTableDao.findForIdAndVersion(next.getResourceId(), version);
					resourceSearchViewList.set(i, replacement);
				}
			}
		}
>>>>>>> 744a0d70

		// -- preload all tags with tag definition if any
		Map<JpaPid, Collection<BaseTag>> tagMap = getResourceTagMap(resourceSearchViewList);

		for (ResourceHistoryTable next : resourceSearchViewList) {
			if (next.getDeleted() != null) {
				continue;
			}

			Class<? extends IBaseResource> resourceType =
					myContext.getResourceDefinition(next.getResourceType()).getImplementingClass();

<<<<<<< HEAD
			JpaPid resourceId = next.getResourceId();
=======
			JpaPid resourceId = next.getPersistentId();
>>>>>>> 744a0d70

			if (resourcePidToVersion != null) {
				Long version = resourcePidToVersion.get(resourceId);
				resourceId.setVersion(version);
<<<<<<< HEAD
				if (version != null && !version.equals(next.getVersion())) {
					next = myResourceHistoryTableDao.findForIdAndVersion(next.getResourceId(), version);
				}
=======
>>>>>>> 744a0d70
			}

			IBaseResource resource = null;
			if (next != null) {
				resource = myJpaStorageResourceParser.toResource(
<<<<<<< HEAD
						resourceType, next, tagMap.get(next.getResourceId()), theForHistoryOperation);
=======
						resourceType, next, tagMap.get(JpaPid.fromId(next.getResourceId())), theForHistoryOperation);
>>>>>>> 744a0d70
			}
			if (resource == null) {
				if (next != null) {
					ourLog.warn(
							"Unable to find resource {}/{}/_history/{} in database",
							next.getResourceType(),
							next.getIdDt().getIdPart(),
							next.getVersion());
				} else {
					ourLog.warn("Unable to find resource in database.");
				}
				continue;
			}

			Integer index = thePosition.get(resourceId.getId());
			if (index == null) {
				ourLog.warn("Got back unexpected resource PID {}", resourceId);
				continue;
			}

			if (theIncludedPids.contains(resourceId)) {
				ResourceMetadataKeyEnum.ENTRY_SEARCH_MODE.put(resource, BundleEntrySearchModeEnum.INCLUDE);
			} else {
				ResourceMetadataKeyEnum.ENTRY_SEARCH_MODE.put(resource, BundleEntrySearchModeEnum.MATCH);
			}

			theResourceListToPopulate.set(index, resource);
		}
	}

	private Map<JpaPid, Collection<BaseTag>> getResourceTagMap(Collection<ResourceHistoryTable> theHistoryTables) {

		switch (myStorageSettings.getTagStorageMode()) {
			case VERSIONED:
				return getPidToTagMapVersioned(theHistoryTables);
			case NON_VERSIONED:
				return getPidToTagMapUnversioned(theHistoryTables);
			case INLINE:
			default:
				return Map.of();
		}
	}

	@Nonnull
	private Map<JpaPid, Collection<BaseTag>> getPidToTagMapVersioned(
			Collection<ResourceHistoryTable> theHistoryTables) {
<<<<<<< HEAD
		List<ResourceHistoryTablePk> idList = new ArrayList<>(theHistoryTables.size());
=======
		List<Long> idList = new ArrayList<>(theHistoryTables.size());
>>>>>>> 744a0d70

		// -- find all resource has tags
		for (ResourceHistoryTable resource : theHistoryTables) {
			if (resource.isHasTags()) {
				idList.add(resource.getId());
			}
<<<<<<< HEAD
		}

		Map<JpaPid, Collection<BaseTag>> tagMap = new HashMap<>();

		// -- no tags
		if (idList.isEmpty()) {
			return tagMap;
		}

=======
		}

		Map<JpaPid, Collection<BaseTag>> tagMap = new HashMap<>();

		// -- no tags
		if (idList.isEmpty()) {
			return tagMap;
		}

>>>>>>> 744a0d70
		// -- get all tags for the idList
		Collection<ResourceHistoryTag> tagList = myResourceHistoryTagDao.findByVersionIds(idList);

		// -- build the map, key = resourceId, value = list of ResourceTag
		JpaPid resourceId;
		Collection<BaseTag> tagCol;
		for (ResourceHistoryTag tag : tagList) {

<<<<<<< HEAD
			resourceId = tag.getResourcePid();
=======
			resourceId = JpaPid.fromId(tag.getResourceId());
>>>>>>> 744a0d70
			tagCol = tagMap.get(resourceId);
			if (tagCol == null) {
				tagCol = new ArrayList<>();
				tagCol.add(tag);
				tagMap.put(resourceId, tagCol);
			} else {
				tagCol.add(tag);
			}
		}

		return tagMap;
	}

	@Nonnull
	private Map<JpaPid, Collection<BaseTag>> getPidToTagMapUnversioned(
			Collection<ResourceHistoryTable> theHistoryTables) {
		List<JpaPid> idList = new ArrayList<>(theHistoryTables.size());

		// -- find all resource has tags
		for (ResourceHistoryTable resource : theHistoryTables) {
			if (resource.isHasTags()) {
<<<<<<< HEAD
				idList.add(resource.getResourceId());
=======
				idList.add(JpaPid.fromId(resource.getResourceId()));
>>>>>>> 744a0d70
			}
		}

		Map<JpaPid, Collection<BaseTag>> tagMap = new HashMap<>();

		// -- no tags
		if (idList.isEmpty()) {
			return tagMap;
		}

		// -- get all tags for the idList
<<<<<<< HEAD
		Collection<ResourceTag> tagList = myResourceTagDao.findByResourceIds(idList);
=======
		Collection<ResourceTag> tagList = myResourceTagDao.findByResourceIds(JpaPid.toLongList(idList));
>>>>>>> 744a0d70

		// -- build the map, key = resourceId, value = list of ResourceTag
		JpaPid resourceId;
		Collection<BaseTag> tagCol;
		for (ResourceTag tag : tagList) {

<<<<<<< HEAD
			resourceId = tag.getResourceId();
=======
			resourceId = JpaPid.fromId(tag.getResourceId());
>>>>>>> 744a0d70
			tagCol = tagMap.get(resourceId);
			if (tagCol == null) {
				tagCol = new ArrayList<>();
				tagCol.add(tag);
				tagMap.put(resourceId, tagCol);
			} else {
				tagCol.add(tag);
			}
		}

		return tagMap;
	}

	@Override
	public void loadResourcesByPid(
			Collection<JpaPid> thePids,
			Collection<JpaPid> theIncludedPids,
			List<IBaseResource> theResourceListToPopulate,
			boolean theForHistoryOperation,
			RequestDetails theDetails) {
		if (thePids.isEmpty()) {
			ourLog.debug("The include pids are empty");
		}

		// Dupes will cause a crash later anyhow, but this is expensive so only do it
		// when running asserts
		assert new HashSet<>(thePids).size() == thePids.size() : "PID list contains duplicates: " + thePids;

		Map<Long, Integer> position = new HashMap<>();
		for (JpaPid next : thePids) {
			position.put(next.getId(), theResourceListToPopulate.size());
			theResourceListToPopulate.add(null);
		}

		// Can we fast track this loading by checking elastic search?
		if (isLoadingFromElasticSearchSupported(thePids)) {
			try {
				theResourceListToPopulate.addAll(loadResourcesFromElasticSearch(thePids));
				return;

			} catch (ResourceNotFoundInIndexException theE) {
				// some resources were not found in index, so we will inform this and resort to JPA search
				ourLog.warn(
						"Some resources were not found in index. Make sure all resources were indexed. Resorting to database search.");
			}
		}

		// We only chunk because some jdbc drivers can't handle long param lists.
		new QueryChunker<JpaPid>()
				.chunk(
						thePids,
						t -> doLoadPids(
								t, theIncludedPids, theResourceListToPopulate, theForHistoryOperation, position));
	}

	/**
	 * Check if we can load the resources from Hibernate Search instead of the database.
	 * We assume this is faster.
	 * <p>
	 * Hibernate Search only stores the current version, and only if enabled.
	 *
	 * @param thePids the pids to check for versioned references
	 * @return can we fetch from Hibernate Search?
	 */
	private boolean isLoadingFromElasticSearchSupported(Collection<JpaPid> thePids) {
		// is storage enabled?
		return myStorageSettings.isStoreResourceInHSearchIndex()
				&& myStorageSettings.isAdvancedHSearchIndexing()
				&&
				// we don't support history
				thePids.stream().noneMatch(p -> p.getVersion() != null)
				&&
				// skip the complexity for metadata in dstu2
				myContext.getVersion().getVersion().isEqualOrNewerThan(FhirVersionEnum.DSTU3);
	}

	private List<IBaseResource> loadResourcesFromElasticSearch(Collection<JpaPid> thePids) {
		// Do we use the fulltextsvc via hibernate-search to load resources or be backwards compatible with older ES
		// only impl
		// to handle lastN?
		if (myStorageSettings.isAdvancedHSearchIndexing() && myStorageSettings.isStoreResourceInHSearchIndex()) {
			List<Long> pidList = thePids.stream().map(JpaPid::getId).collect(Collectors.toList());

			return myFulltextSearchSvc.getResources(pidList);
		} else if (!Objects.isNull(myParams) && myParams.isLastN()) {
			// legacy LastN implementation
			return myIElasticsearchSvc.getObservationResources(thePids);
		} else {
			return Collections.emptyList();
		}
	}

	/**
	 * THIS SHOULD RETURN HASHSET and not just Set because we add to it later
	 * so it can't be Collections.emptySet() or some such thing.
	 * The JpaPid returned will have resource type populated.
	 */
	@Override
	public Set<JpaPid> loadIncludes(
			FhirContext theContext,
			EntityManager theEntityManager,
			Collection<JpaPid> theMatches,
			Collection<Include> theIncludes,
			boolean theReverseMode,
			DateRangeParam theLastUpdated,
			String theSearchIdOrDescription,
			RequestDetails theRequest,
			Integer theMaxCount) {
		SearchBuilderLoadIncludesParameters<JpaPid> parameters = new SearchBuilderLoadIncludesParameters<>();
		parameters.setFhirContext(theContext);
		parameters.setEntityManager(theEntityManager);
		parameters.setMatches(theMatches);
		parameters.setIncludeFilters(theIncludes);
		parameters.setReverseMode(theReverseMode);
		parameters.setLastUpdated(theLastUpdated);
		parameters.setSearchIdOrDescription(theSearchIdOrDescription);
		parameters.setRequestDetails(theRequest);
		parameters.setMaxCount(theMaxCount);
		return loadIncludes(parameters);
	}

	@Override
	public Set<JpaPid> loadIncludes(SearchBuilderLoadIncludesParameters<JpaPid> theParameters) {
		Collection<JpaPid> matches = theParameters.getMatches();
		Collection<Include> currentIncludes = theParameters.getIncludeFilters();
		boolean reverseMode = theParameters.isReverseMode();
		EntityManager entityManager = theParameters.getEntityManager();
		Integer maxCount = theParameters.getMaxCount();
		FhirContext fhirContext = theParameters.getFhirContext();
		RequestDetails request = theParameters.getRequestDetails();
		String searchIdOrDescription = theParameters.getSearchIdOrDescription();
		List<String> desiredResourceTypes = theParameters.getDesiredResourceTypes();
		boolean hasDesiredResourceTypes = desiredResourceTypes != null && !desiredResourceTypes.isEmpty();
		IInterceptorBroadcaster compositeBroadcaster =
				CompositeInterceptorBroadcaster.newCompositeBroadcaster(myInterceptorBroadcaster, request);

		if (compositeBroadcaster.hasHooks(Pointcut.JPA_PERFTRACE_RAW_SQL)) {
			CurrentThreadCaptureQueriesListener.startCapturing();
		}
		if (matches.isEmpty()) {
			return new HashSet<>();
		}
		if (currentIncludes == null || currentIncludes.isEmpty()) {
			return new HashSet<>();
		}
		String searchPidFieldName = reverseMode ? MY_TARGET_RESOURCE_PID : MY_SOURCE_RESOURCE_PID;
		String searchPartitionIdFieldName =
				reverseMode ? MY_TARGET_RESOURCE_PARTITION_ID : MY_SOURCE_RESOURCE_PARTITION_ID;
		String findPidFieldName = reverseMode ? MY_SOURCE_RESOURCE_PID : MY_TARGET_RESOURCE_PID;
		String findPartitionIdFieldName =
				reverseMode ? MY_SOURCE_RESOURCE_PARTITION_ID : MY_TARGET_RESOURCE_PARTITION_ID;
		String findResourceTypeFieldName = reverseMode ? MY_SOURCE_RESOURCE_TYPE : MY_TARGET_RESOURCE_TYPE;
		String findVersionFieldName = null;
		if (!reverseMode && myStorageSettings.isRespectVersionsForSearchIncludes()) {
			findVersionFieldName = MY_TARGET_RESOURCE_VERSION;
		}

		List<JpaPid> nextRoundMatches = new ArrayList<>(matches);
		HashSet<JpaPid> allAdded = new HashSet<>();
		HashSet<JpaPid> original = new HashSet<>(matches);
		ArrayList<Include> includes = new ArrayList<>(currentIncludes);

		int roundCounts = 0;
		StopWatch w = new StopWatch();

		boolean addedSomeThisRound;
		do {
			roundCounts++;

			HashSet<JpaPid> pidsToInclude = new HashSet<>();

			for (Iterator<Include> iter = includes.iterator(); iter.hasNext(); ) {
				Include nextInclude = iter.next();
				if (!nextInclude.isRecurse()) {
					iter.remove();
				}

				// Account for _include=*
				boolean matchAll = "*".equals(nextInclude.getValue());

				// Account for _include=[resourceType]:*
				String wantResourceType = null;
				if (!matchAll) {
					if ("*".equals(nextInclude.getParamName())) {
						wantResourceType = nextInclude.getParamType();
						matchAll = true;
					}
				}

				if (matchAll) {
					loadIncludesMatchAll(
							findPidFieldName,
							findPartitionIdFieldName,
							findResourceTypeFieldName,
							findVersionFieldName,
							searchPidFieldName,
							searchPartitionIdFieldName,
							wantResourceType,
							reverseMode,
							hasDesiredResourceTypes,
							nextRoundMatches,
							entityManager,
							maxCount,
							desiredResourceTypes,
							pidsToInclude,
							request);
				} else {
					loadIncludesMatchSpecific(
							nextInclude,
							fhirContext,
							findPidFieldName,
							findPartitionIdFieldName,
							findVersionFieldName,
							searchPidFieldName,
							searchPartitionIdFieldName,
							reverseMode,
							nextRoundMatches,
							entityManager,
							maxCount,
							pidsToInclude,
							request);
				}
			}

			nextRoundMatches.clear();
			for (JpaPid next : pidsToInclude) {
				if (!original.contains(next) && !allAdded.contains(next)) {
					nextRoundMatches.add(next);
				}
			}

			addedSomeThisRound = allAdded.addAll(pidsToInclude);

			if (maxCount != null && allAdded.size() >= maxCount) {
				break;
			}

		} while (!includes.isEmpty() && !nextRoundMatches.isEmpty() && addedSomeThisRound);

		allAdded.removeAll(original);

		ourLog.info(
				"Loaded {} {} in {} rounds and {} ms for search {}",
				allAdded.size(),
				reverseMode ? "_revincludes" : "_includes",
				roundCounts,
				w.getMillisAndRestart(),
				searchIdOrDescription);

		if (compositeBroadcaster.hasHooks(Pointcut.JPA_PERFTRACE_RAW_SQL)) {
			callRawSqlHookWithCurrentThreadQueries(request, compositeBroadcaster);
		}

		// Interceptor call: STORAGE_PREACCESS_RESOURCES
		// This can be used to remove results from the search result details before
		// the user has a chance to know that they were in the results
		if (!allAdded.isEmpty()) {

			if (compositeBroadcaster.hasHooks(Pointcut.STORAGE_PREACCESS_RESOURCES)) {
				List<JpaPid> includedPidList = new ArrayList<>(allAdded);
				JpaPreResourceAccessDetails accessDetails =
						new JpaPreResourceAccessDetails(includedPidList, () -> this);
				HookParams params = new HookParams()
						.add(IPreResourceAccessDetails.class, accessDetails)
						.add(RequestDetails.class, request)
						.addIfMatchesType(ServletRequestDetails.class, request);
				compositeBroadcaster.callHooks(Pointcut.STORAGE_PREACCESS_RESOURCES, params);

				for (int i = includedPidList.size() - 1; i >= 0; i--) {
					if (accessDetails.isDontReturnResourceAtIndex(i)) {
						JpaPid value = includedPidList.remove(i);
						if (value != null) {
							allAdded.remove(value);
						}
					}
				}
			}
		}

		return allAdded;
	}

	private void loadIncludesMatchSpecific(
			Include nextInclude,
			FhirContext fhirContext,
			String findPidFieldName,
			String findPartitionFieldName,
			String findVersionFieldName,
			String searchPidFieldName,
			String searchPartitionFieldName,
			boolean reverseMode,
			List<JpaPid> nextRoundMatches,
			EntityManager entityManager,
			Integer maxCount,
			HashSet<JpaPid> pidsToInclude,
			RequestDetails theRequest) {
		List<String> paths;

		// Start replace
		RuntimeSearchParam param;
		String resType = nextInclude.getParamType();
		if (isBlank(resType)) {
			return;
		}
		RuntimeResourceDefinition def = fhirContext.getResourceDefinition(resType);
		if (def == null) {
			ourLog.warn("Unknown resource type in include/revinclude=" + nextInclude.getValue());
			return;
		}

		String paramName = nextInclude.getParamName();
		if (isNotBlank(paramName)) {
			param = mySearchParamRegistry.getActiveSearchParam(
					resType, paramName, ISearchParamRegistry.SearchParamLookupContextEnum.SEARCH);
		} else {
			param = null;
		}
		if (param == null) {
			ourLog.warn("Unknown param name in include/revinclude=" + nextInclude.getValue());
			return;
		}

		paths = param.getPathsSplitForResourceType(resType);
		// end replace

		Set<String> targetResourceTypes = computeTargetResourceTypes(nextInclude, param);

		for (String nextPath : paths) {
			String findPidFieldSqlColumn =
					findPidFieldName.equals(MY_SOURCE_RESOURCE_PID) ? "src_resource_id" : "target_resource_id";
			String fieldsToLoad = "r." + findPidFieldSqlColumn + " AS " + RESOURCE_ID_ALIAS;
			if (findVersionFieldName != null) {
				fieldsToLoad += ", r.target_resource_version AS " + RESOURCE_VERSION_ALIAS;
			}
			if (myPartitionSettings.isPartitionIdsInPrimaryKeys()) {
				fieldsToLoad += ", r.";
				fieldsToLoad += findPartitionFieldName.equals(MY_SOURCE_RESOURCE_PARTITION_ID)
						? "partition_id"
						: "target_res_partition_id";
				fieldsToLoad += " as " + PARTITION_ID_ALIAS;
			}

			// Query for includes lookup has 2 cases
			// Case 1: Where target_resource_id is available in hfj_res_link table for local references
			// Case 2: Where target_resource_id is null in hfj_res_link table and referred by a canonical
			// url in target_resource_url

			// Case 1:
			Map<String, Object> localReferenceQueryParams = new HashMap<>();

			String searchPidFieldSqlColumn =
					searchPidFieldName.equals(MY_TARGET_RESOURCE_PID) ? "target_resource_id" : "src_resource_id";
			StringBuilder localReferenceQuery = new StringBuilder();
			localReferenceQuery.append("SELECT ").append(fieldsToLoad);
			localReferenceQuery.append(" FROM hfj_res_link r ");
			localReferenceQuery.append("WHERE r.src_path = :src_path");
			if (!"target_resource_id".equals(searchPidFieldSqlColumn)) {
				localReferenceQuery.append(" AND r.target_resource_id IS NOT NULL");
			}
			localReferenceQuery
					.append(" AND r.")
					.append(searchPidFieldSqlColumn)
					.append(" IN (:target_pids) ");
			if (myPartitionSettings.isPartitionIdsInPrimaryKeys()) {
				String partitionFieldToSearch = findPartitionFieldName.equals(MY_SOURCE_RESOURCE_PARTITION_ID)
						? "target_res_partition_id"
						: "partition_id";
				localReferenceQuery
						.append("AND r.")
						.append(partitionFieldToSearch)
						.append(" = :search_partition_id ");
			}
			localReferenceQueryParams.put("src_path", nextPath);
			// we loop over target_pids later.
			if (targetResourceTypes != null) {
				if (targetResourceTypes.size() == 1) {
					localReferenceQuery.append("AND r.target_resource_type = :target_resource_type ");
					localReferenceQueryParams.put(
							"target_resource_type",
							targetResourceTypes.iterator().next());
				} else {
					localReferenceQuery.append("AND r.target_resource_type in (:target_resource_types) ");
					localReferenceQueryParams.put("target_resource_types", targetResourceTypes);
				}
			}

			// Case 2:
			Pair<String, Map<String, Object>> canonicalQuery =
					buildCanonicalUrlQuery(findVersionFieldName, targetResourceTypes, reverseMode, theRequest);

			String sql = localReferenceQuery + "UNION " + canonicalQuery.getLeft();

			Map<String, Object> limitParams = new HashMap<>();
			if (maxCount != null) {
				LinkedList<Object> bindVariables = new LinkedList<>();
				sql = SearchQueryBuilder.applyLimitToSql(
						myDialectProvider.getDialect(), null, maxCount, sql, null, bindVariables);

				// The dialect SQL limiter uses positional params, but we're using
				// named params here, so we need to replace the positional params
				// with equivalent named ones
				StringBuilder sb = new StringBuilder();
				for (int i = 0; i < sql.length(); i++) {
					char nextChar = sql.charAt(i);
					if (nextChar == '?') {
						String nextName = "limit" + i;
						sb.append(':').append(nextName);
						limitParams.put(nextName, bindVariables.removeFirst());
					} else {
						sb.append(nextChar);
					}
				}
				sql = sb.toString();
			}

			List<Collection<JpaPid>> partitions = partitionBySizeAndPartitionId(nextRoundMatches, getMaximumPageSize());
			for (Collection<JpaPid> nextPartition : partitions) {
				Query q = entityManager.createNativeQuery(sql, Tuple.class);
				q.setParameter("target_pids", JpaPid.toLongList(nextPartition));
				if (myPartitionSettings.isPartitionIdsInPrimaryKeys()) {
					q.setParameter(
							"search_partition_id",
							nextPartition.iterator().next().getPartitionId());
				}
				localReferenceQueryParams.forEach(q::setParameter);
				canonicalQuery.getRight().forEach(q::setParameter);
				limitParams.forEach(q::setParameter);

				@SuppressWarnings("unchecked")
				List<Tuple> results = q.getResultList();
				for (Tuple result : results) {
					if (result != null) {
						Long resourceId = NumberUtils.createLong(String.valueOf(result.get(RESOURCE_ID_ALIAS)));
						Long resourceVersion = null;
						if (findVersionFieldName != null && result.get(RESOURCE_VERSION_ALIAS) != null) {
							resourceVersion =
									NumberUtils.createLong(String.valueOf(result.get(RESOURCE_VERSION_ALIAS)));
						}
						Integer partitionId = null;
						if (myPartitionSettings.isPartitionIdsInPrimaryKeys()) {
							partitionId = result.get(PARTITION_ID_ALIAS, Integer.class);
						}

						JpaPid pid = JpaPid.fromIdAndVersion(resourceId, resourceVersion);
						pid.setPartitionId(partitionId);
						pidsToInclude.add(pid);
					}
				}
			}
		}
	}

	private void loadIncludesMatchAll(
			String findPidFieldName,
			String findPartitionFieldName,
			String findResourceTypeFieldName,
			String findVersionFieldName,
			String searchPidFieldName,
			String searchPartitionFieldName,
			String wantResourceType,
			boolean reverseMode,
			boolean hasDesiredResourceTypes,
			List<JpaPid> nextRoundMatches,
			EntityManager entityManager,
			Integer maxCount,
			List<String> desiredResourceTypes,
			HashSet<JpaPid> pidsToInclude,
			RequestDetails request) {
		StringBuilder sqlBuilder = new StringBuilder();
		sqlBuilder.append("SELECT r.").append(findPidFieldName);
		sqlBuilder.append(", r.").append(findResourceTypeFieldName);
		sqlBuilder.append(", r.myTargetResourceUrl");
		if (findVersionFieldName != null) {
			sqlBuilder.append(", r.").append(findVersionFieldName);
		}
		if (myPartitionSettings.isPartitionIdsInPrimaryKeys()) {
			sqlBuilder.append(", r.").append(findPartitionFieldName);
		}
		sqlBuilder.append(" FROM ResourceLink r WHERE ");

		if (myPartitionSettings.isPartitionIdsInPrimaryKeys()) {
			sqlBuilder.append("r.").append(searchPartitionFieldName);
			sqlBuilder.append(" = :target_partition_id AND ");
		}

		sqlBuilder.append("r.").append(searchPidFieldName);
		sqlBuilder.append(" IN (:target_pids)");

		/*
		 * We need to set the resource type in 2 cases only:
		 * 1) we are in $everything mode
		 * 		(where we only want to fetch specific resource types, regardless of what is
		 * 		available to fetch)
		 * 2) we are doing revincludes
		 *
		 *	Technically if the request is a qualified star (e.g. _include=Observation:*) we
		 * should always be checking the source resource type on the resource link. We don't
		 * actually index that column though by default, so in order to try and be efficient
		 * we don't actually include it for includes (but we do for revincludes). This is
		 * because for an include, it doesn't really make sense to include a different
		 * resource type than the one you are searching on.
		 */
		if (wantResourceType != null && (reverseMode || (myParams != null && myParams.getEverythingMode() != null))) {
			// because mySourceResourceType is not part of the HFJ_RES_LINK
			// index, this might not be the most optimal performance.
			// but it is for an $everything operation (and maybe we should update the index)
			sqlBuilder.append(" AND r.mySourceResourceType = :want_resource_type");
		} else {
			wantResourceType = null;
		}

		// When calling $everything on a Patient instance, we don't want to recurse into new Patient
		// resources
		// (e.g. via Provenance, List, or Group) when in an $everything operation
		if (myParams != null
				&& myParams.getEverythingMode() == SearchParameterMap.EverythingModeEnum.PATIENT_INSTANCE) {
			sqlBuilder.append(" AND r.myTargetResourceType != 'Patient'");
			sqlBuilder.append(UNDESIRED_RESOURCE_LINKAGES_FOR_EVERYTHING_ON_PATIENT_INSTANCE.stream()
					.collect(Collectors.joining("', '", " AND r.mySourceResourceType NOT IN ('", "')")));
		}
		if (hasDesiredResourceTypes) {
			sqlBuilder.append(" AND r.myTargetResourceType IN (:desired_target_resource_types)");
		}

		String sql = sqlBuilder.toString();
		List<Collection<JpaPid>> partitions = partitionBySizeAndPartitionId(nextRoundMatches, getMaximumPageSize());
		for (Collection<JpaPid> nextPartition : partitions) {
			TypedQuery<?> q = entityManager.createQuery(sql, Object[].class);
			q.setParameter("target_pids", JpaPid.toLongList(nextPartition));
			if (myPartitionSettings.isPartitionIdsInPrimaryKeys()) {
				q.setParameter(
						"target_partition_id", nextPartition.iterator().next().getPartitionId());
			}
			if (wantResourceType != null) {
				q.setParameter("want_resource_type", wantResourceType);
			}
			if (maxCount != null) {
				q.setMaxResults(maxCount);
			}
			if (hasDesiredResourceTypes) {
				q.setParameter("desired_target_resource_types", desiredResourceTypes);
			}
			List<?> results = q.getResultList();
			Set<String> canonicalUrls = null;
			for (Object nextRow : results) {
				if (nextRow == null) {
					// This can happen if there are outgoing references which are canonical or point to
					// other servers
					continue;
				}

				Long version = null;
				Long resourceId = (Long) ((Object[]) nextRow)[0];
				String resourceType = (String) ((Object[]) nextRow)[1];
				String resourceCanonicalUrl = (String) ((Object[]) nextRow)[2];
				Integer partitionId = null;
				int offset = 0;
				if (findVersionFieldName != null) {
					version = (Long) ((Object[]) nextRow)[3];
					offset++;
				}
				if (myPartitionSettings.isPartitionIdsInPrimaryKeys()) {
					partitionId = ((Integer) ((Object[]) nextRow)[3 + offset]);
				}

				if (resourceId != null) {
					JpaPid pid = JpaPid.fromIdAndVersionAndResourceType(resourceId, version, resourceType);
					pid.setPartitionId(partitionId);
					pidsToInclude.add(pid);
				} else if (resourceCanonicalUrl != null) {
					if (canonicalUrls == null) {
						canonicalUrls = new HashSet<>();
					}
					canonicalUrls.add(resourceCanonicalUrl);
				}
			}

			if (canonicalUrls != null) {
				String message =
						"Search with _include=* can be inefficient when references using canonical URLs are detected. Use more specific _include values instead.";
				firePerformanceWarning(request, message);
				loadCanonicalUrls(request, canonicalUrls, entityManager, pidsToInclude, reverseMode);
			}
		}
	}

	private void loadCanonicalUrls(
			RequestDetails theRequestDetails,
			Set<String> theCanonicalUrls,
			EntityManager theEntityManager,
			HashSet<JpaPid> thePidsToInclude,
			boolean theReverse) {
		// FIXME: what calls this? Need a keep test? Should include partition ID?
		StringBuilder sqlBuilder;
		CanonicalUrlTargets canonicalUrlTargets =
				calculateIndexUriIdentityHashesForResourceTypes(theRequestDetails, null, theReverse);
		List<List<String>> canonicalUrlPartitions = ListUtils.partition(
				List.copyOf(theCanonicalUrls), getMaximumPageSize() - canonicalUrlTargets.myHashIdentityValues.size());

		sqlBuilder = new StringBuilder();
		sqlBuilder.append("SELECT ");
		if (myPartitionSettings.isPartitioningEnabled()) {
			sqlBuilder.append("i.myPartitionIdValue, ");
		}
		sqlBuilder.append("i.myResourcePid ");

		sqlBuilder.append("FROM ResourceIndexedSearchParamUri i ");
		sqlBuilder.append("WHERE i.myHashIdentity IN (:hash_identity) ");
		sqlBuilder.append("AND i.myUri IN (:uris)");

		String canonicalResSql = sqlBuilder.toString();

		for (Collection<String> nextCanonicalUrlList : canonicalUrlPartitions) {
			TypedQuery<Object[]> canonicalResIdQuery = theEntityManager.createQuery(canonicalResSql, Object[].class);
			canonicalResIdQuery.setParameter("hash_identity", canonicalUrlTargets.myHashIdentityValues);
			canonicalResIdQuery.setParameter("uris", nextCanonicalUrlList);
			List<Object[]> results = canonicalResIdQuery.getResultList();
			for (var next : results) {
				if (next != null) {
					Integer partitionId = null;
					Long pid;
					if (next.length == 1) {
						pid = (Long) next[0];
					} else {
						partitionId = (Integer) ((Object[]) next)[0];
						pid = (Long) ((Object[]) next)[1];
					}
					if (pid != null) {
						thePidsToInclude.add(JpaPid.fromId(pid, partitionId));
					}
				}
			}
		}
	}

	/**
	 * Calls Performance Trace Hook
	 *
	 * @param request                 the request deatils
	 *                                Sends a raw SQL query to the Pointcut for raw SQL queries.
	 */
	private void callRawSqlHookWithCurrentThreadQueries(
			RequestDetails request, IInterceptorBroadcaster theCompositeBroadcaster) {
		SqlQueryList capturedQueries = CurrentThreadCaptureQueriesListener.getCurrentQueueAndStopCapturing();
		HookParams params = new HookParams()
				.add(RequestDetails.class, request)
				.addIfMatchesType(ServletRequestDetails.class, request)
				.add(SqlQueryList.class, capturedQueries);
		theCompositeBroadcaster.callHooks(Pointcut.JPA_PERFTRACE_RAW_SQL, params);
	}

	@Nullable
	private static Set<String> computeTargetResourceTypes(Include nextInclude, RuntimeSearchParam param) {
		String targetResourceType = defaultString(nextInclude.getParamTargetType(), null);
		boolean haveTargetTypesDefinedByParam = param.hasTargets();
		Set<String> targetResourceTypes;
		if (targetResourceType != null) {
			targetResourceTypes = Set.of(targetResourceType);
		} else if (haveTargetTypesDefinedByParam) {
			targetResourceTypes = param.getTargets();
		} else {
			// all types!
			targetResourceTypes = null;
		}
		return targetResourceTypes;
	}

	@Nonnull
	private Pair<String, Map<String, Object>> buildCanonicalUrlQuery(
			String theVersionFieldName,
			Set<String> theTargetResourceTypes,
			boolean theReverse,
			RequestDetails theRequest) {
		String fieldsToLoadFromSpidxUriTable = theReverse ? "r.src_resource_id" : "rUri.res_id";
		if (theVersionFieldName != null) {
			// canonical-uri references aren't versioned, but we need to match the column count for the UNION
			fieldsToLoadFromSpidxUriTable += ", NULL";
		}

		if (myPartitionSettings.isPartitionIdsInPrimaryKeys()) {
			if (theReverse) {
				fieldsToLoadFromSpidxUriTable += ", r.partition_id as " + PARTITION_ID_ALIAS;
			} else {
				fieldsToLoadFromSpidxUriTable += ", rUri.partition_id as " + PARTITION_ID_ALIAS;
			}
		}

		// The logical join will be by hfj_spidx_uri on sp_name='uri' and sp_uri=target_resource_url.
		// But sp_name isn't indexed, so we use hash_identity instead.
		CanonicalUrlTargets canonicalUrlTargets =
				calculateIndexUriIdentityHashesForResourceTypes(theRequest, theTargetResourceTypes, theReverse);

		Map<String, Object> canonicalUriQueryParams = new HashMap<>();
		StringBuilder canonicalUrlQuery = new StringBuilder();
		canonicalUrlQuery
				.append("SELECT ")
				.append(fieldsToLoadFromSpidxUriTable)
				.append(' ');
		canonicalUrlQuery.append("FROM hfj_res_link r ");

		// join on hash_identity and sp_uri - indexed in IDX_SP_URI_HASH_IDENTITY_V2
		canonicalUrlQuery.append("JOIN hfj_spidx_uri rUri ON (");
		if (myPartitionSettings.isPartitionIdsInPrimaryKeys()) {
			canonicalUrlQuery.append("rUri.partition_id IN (:uri_partition_id) AND ");
			canonicalUriQueryParams.put("uri_partition_id", canonicalUrlTargets.myPartitionIds);
		}
		if (canonicalUrlTargets.myHashIdentityValues.size() == 1) {
			canonicalUrlQuery.append("rUri.hash_identity = :uri_identity_hash");
			canonicalUriQueryParams.put(
					"uri_identity_hash",
					canonicalUrlTargets.myHashIdentityValues.iterator().next());
		} else {
			canonicalUrlQuery.append("rUri.hash_identity in (:uri_identity_hashes)");
			canonicalUriQueryParams.put("uri_identity_hashes", canonicalUrlTargets.myHashIdentityValues);
		}
		canonicalUrlQuery.append(" AND r.target_resource_url = rUri.sp_uri");
		canonicalUrlQuery.append(")");

		canonicalUrlQuery.append(" WHERE r.src_path = :src_path AND");
		canonicalUrlQuery.append(" r.target_resource_id IS NULL");
		canonicalUrlQuery.append(" AND");
		if (myPartitionSettings.isPartitionIdsInPrimaryKeys()) {
			if (theReverse) {
				canonicalUrlQuery.append(" rUri.partition_id");
			} else {
				canonicalUrlQuery.append(" r.partition_id");
			}
			canonicalUrlQuery.append(" = :search_partition_id");
			canonicalUrlQuery.append(" AND");
		}
		if (theReverse) {
			canonicalUrlQuery.append(" rUri.res_id");
		} else {
			canonicalUrlQuery.append(" r.src_resource_id");
		}
		canonicalUrlQuery.append(" IN (:target_pids)");

		return Pair.of(canonicalUrlQuery.toString(), canonicalUriQueryParams);
	}

	@Nonnull
	CanonicalUrlTargets calculateIndexUriIdentityHashesForResourceTypes(
			RequestDetails theRequestDetails, Set<String> theTargetResourceTypes, boolean theReverse) {
		Set<String> targetResourceTypes = theTargetResourceTypes;
		if (targetResourceTypes == null) {
			/*
			 * If we don't have a list of valid target types, we need to figure out a list of all
			 * possible target types in order to perform the search of the URI index table. This is
			 * because the hash_identity column encodes the resource type, so we'll need a hash
			 * value for each possible target type.
			 */
			targetResourceTypes = new HashSet<>();
			Set<String> possibleTypes = myDaoRegistry.getRegisteredDaoTypes();
			if (theReverse) {
				// For reverse includes, it is really hard to figure out what types
				// are actually potentially pointing to the type we're searching for
				// in this context, so let's just assume it could be anything.
				targetResourceTypes = possibleTypes;
			} else {
				for (var next : mySearchParamRegistry
						.getActiveSearchParams(myResourceName, ISearchParamRegistry.SearchParamLookupContextEnum.SEARCH)
						.values()
						.stream()
						.filter(t -> t.getParamType().equals(RestSearchParameterTypeEnum.REFERENCE))
						.collect(Collectors.toList())) {

					// If the reference points to a Reference (ie not a canonical or CanonicalReference)
					// then it doesn't matter here anyhow. The logic here only works for elements at the
					// root level of the document (e.g. QuestionnaireResponse.subject or
					// QuestionnaireResponse.subject.where(...)) but this is just an optimization
					// anyhow.
					if (next.getPath().startsWith(myResourceName + ".")) {
						String elementName =
								next.getPath().substring(next.getPath().indexOf('.') + 1);
						int secondDotIndex = elementName.indexOf('.');
						if (secondDotIndex != -1) {
							elementName = elementName.substring(0, secondDotIndex);
						}
						BaseRuntimeChildDefinition child =
								myContext.getResourceDefinition(myResourceName).getChildByName(elementName);
						if (child != null) {
							BaseRuntimeElementDefinition<?> childDef = child.getChildByName(elementName);
							if (childDef != null) {
								if (childDef.getName().equals("Reference")) {
									continue;
								}
							}
						}
					}

					if (!next.getTargets().isEmpty()) {
						// For each reference parameter on the resource type we're searching for,
						// add all the potential target types to the list of possible target
						// resource types we can look up.
						for (var nextTarget : next.getTargets()) {
							if (possibleTypes.contains(nextTarget)) {
								targetResourceTypes.add(nextTarget);
							}
						}
					} else {
						// If we have any references that don't define any target types, then
						// we need to assume that all enabled resource types are possible target
						// types
						targetResourceTypes.addAll(possibleTypes);
						break;
					}
				}
			}
		}
		assert !targetResourceTypes.isEmpty();

		Set<Long> hashIdentityValues = new HashSet<>();
		Set<Integer> partitionIds = new HashSet<>();
		for (String type : targetResourceTypes) {

			RequestPartitionId readPartition;
			if (myPartitionSettings.isPartitioningEnabled()) {
				readPartition =
						myPartitionHelperSvc.determineReadPartitionForRequestForSearchType(theRequestDetails, type);
			} else {
				readPartition = RequestPartitionId.defaultPartition();
			}
			if (readPartition.hasPartitionIds()) {
				partitionIds.addAll(readPartition.getPartitionIds());
			}

			Long hashIdentity = BaseResourceIndexedSearchParam.calculateHashIdentity(
					myPartitionSettings, readPartition, type, "url");
			hashIdentityValues.add(hashIdentity);
		}

		return new CanonicalUrlTargets(hashIdentityValues, partitionIds);
	}

	static class CanonicalUrlTargets {

		@Nonnull
		final Set<Long> myHashIdentityValues;

		@Nonnull
		final Set<Integer> myPartitionIds;
<<<<<<< HEAD

		public CanonicalUrlTargets(@Nonnull Set<Long> theHashIdentityValues, @Nonnull Set<Integer> thePartitionIds) {
			myHashIdentityValues = theHashIdentityValues;
			myPartitionIds = thePartitionIds;
		}
	}

	/**
	 * This method takes in a list of {@link JpaPid}'s and returns a series of sublists containing
	 * those pids where:
	 * <ul>
	 *     <li>No single list is most than {@literal theMaxLoad} entries</li>
	 *     <li>Each list only contains JpaPids with the same partition ID</li>
	 * </ul>
	 */
	static List<Collection<JpaPid>> partitionBySizeAndPartitionId(List<JpaPid> theNextRoundMatches, int theMaxLoad) {

=======

		public CanonicalUrlTargets(@Nonnull Set<Long> theHashIdentityValues, @Nonnull Set<Integer> thePartitionIds) {
			myHashIdentityValues = theHashIdentityValues;
			myPartitionIds = thePartitionIds;
		}
	}

	/**
	 * This method takes in a list of {@link JpaPid}'s and returns a series of sublists containing
	 * those pids where:
	 * <ul>
	 *     <li>No single list is most than {@literal theMaxLoad} entries</li>
	 *     <li>Each list only contains JpaPids with the same partition ID</li>
	 * </ul>
	 */
	static List<Collection<JpaPid>> partitionBySizeAndPartitionId(List<JpaPid> theNextRoundMatches, int theMaxLoad) {

>>>>>>> 744a0d70
		if (theNextRoundMatches.size() <= theMaxLoad) {
			boolean allSamePartition = true;
			for (int i = 1; i < theNextRoundMatches.size(); i++) {
				if (!Objects.equals(
						theNextRoundMatches.get(i - 1).getPartitionId(),
						theNextRoundMatches.get(i).getPartitionId())) {
					allSamePartition = false;
					break;
				}
			}
			if (allSamePartition) {
				return Collections.singletonList(theNextRoundMatches);
			}
		}

		// Break into partitioned sublists
		ListMultimap<String, JpaPid> lists =
				MultimapBuilder.hashKeys().arrayListValues().build();
		for (JpaPid nextRoundMatch : theNextRoundMatches) {
			String partitionId = nextRoundMatch.getPartitionId() != null
					? nextRoundMatch.getPartitionId().toString()
					: "";
			lists.put(partitionId, nextRoundMatch);
		}

		List<Collection<JpaPid>> retVal = new ArrayList<>();
		for (String key : lists.keySet()) {
			List<List<JpaPid>> nextPartition = Lists.partition(lists.get(key), theMaxLoad);
			retVal.addAll(nextPartition);
		}

		// In unit test mode, we sort the results just for unit test predictability
		if (HapiSystemProperties.isUnitTestModeEnabled()) {
			retVal = retVal.stream()
					.map(t -> t.stream().sorted().collect(Collectors.toList()))
					.collect(Collectors.toList());
		}

		return retVal;
	}

	private void attemptComboUniqueSpProcessing(
			QueryStack theQueryStack, @Nonnull SearchParameterMap theParams, RequestDetails theRequest) {
		RuntimeSearchParam comboParam = null;
		List<String> comboParamNames = null;
		List<RuntimeSearchParam> exactMatchParams = mySearchParamRegistry.getActiveComboSearchParams(
				myResourceName, theParams.keySet(), ISearchParamRegistry.SearchParamLookupContextEnum.SEARCH);
		if (!exactMatchParams.isEmpty()) {
			comboParam = exactMatchParams.get(0);
			comboParamNames = new ArrayList<>(theParams.keySet());
		}

		if (comboParam == null) {
			List<RuntimeSearchParam> candidateComboParams = mySearchParamRegistry.getActiveComboSearchParams(
					myResourceName, ISearchParamRegistry.SearchParamLookupContextEnum.SEARCH);
			for (RuntimeSearchParam nextCandidate : candidateComboParams) {
				List<String> nextCandidateParamNames =
						JpaParamUtil.resolveComponentParameters(mySearchParamRegistry, nextCandidate).stream()
								.map(RuntimeSearchParam::getName)
								.collect(Collectors.toList());
				if (theParams.keySet().containsAll(nextCandidateParamNames)) {
					comboParam = nextCandidate;
					comboParamNames = nextCandidateParamNames;
					break;
				}
			}
		}

		if (comboParam != null) {
			Collections.sort(comboParamNames);

			// Since we're going to remove elements below
			theParams.values().forEach(this::ensureSubListsAreWritable);

			/*
			 * Apply search against the combo param index in a loop:
			 *
			 * 1. First we check whether the actual parameter values in the
			 * parameter map are actually usable for searching against the combo
			 * param index. E.g. no search modifiers, date comparators, etc.,
			 * since these mean you can't use the combo index.
			 *
			 * 2. Apply and create the join SQl. We remove parameter values from
			 * the map as we apply them, so any parameter values remaining in the
			 * map after each loop haven't yet been factored into the SQL.
			 *
			 * The loop allows us to create multiple combo index joins if there
			 * are multiple AND expressions for the related parameters.
			 */
			while (validateParamValuesAreValidForComboParam(theRequest, theParams, comboParamNames, comboParam)) {
				applyComboSearchParam(theQueryStack, theParams, theRequest, comboParamNames, comboParam);
			}
		}
	}

	private void applyComboSearchParam(
			QueryStack theQueryStack,
			@Nonnull SearchParameterMap theParams,
			RequestDetails theRequest,
			List<String> theComboParamNames,
			RuntimeSearchParam theComboParam) {

		List<List<IQueryParameterType>> inputs = new ArrayList<>();
		for (String nextParamName : theComboParamNames) {
			List<IQueryParameterType> nextValues = theParams.get(nextParamName).remove(0);
			inputs.add(nextValues);
		}

		List<List<IQueryParameterType>> inputPermutations = Lists.cartesianProduct(inputs);
		List<String> indexStrings = new ArrayList<>(CartesianProductUtil.calculateCartesianProductSize(inputs));
		for (List<IQueryParameterType> nextPermutation : inputPermutations) {

			StringBuilder searchStringBuilder = new StringBuilder();
			searchStringBuilder.append(myResourceName);
			searchStringBuilder.append("?");

			boolean first = true;
			for (int paramIndex = 0; paramIndex < theComboParamNames.size(); paramIndex++) {

				String nextParamName = theComboParamNames.get(paramIndex);
				IQueryParameterType nextOr = nextPermutation.get(paramIndex);
				String nextOrValue = nextOr.getValueAsQueryToken(myContext);

				RuntimeSearchParam nextParamDef = mySearchParamRegistry.getActiveSearchParam(
						myResourceName, nextParamName, ISearchParamRegistry.SearchParamLookupContextEnum.SEARCH);
				if (theComboParam.getComboSearchParamType() == ComboSearchParamType.NON_UNIQUE) {
					if (nextParamDef.getParamType() == RestSearchParameterTypeEnum.STRING) {
						nextOrValue = StringUtil.normalizeStringForSearchIndexing(nextOrValue);
					}
				}

				if (first) {
					first = false;
				} else {
					searchStringBuilder.append('&');
				}

				nextParamName = UrlUtil.escapeUrlParam(nextParamName);
				nextOrValue = UrlUtil.escapeUrlParam(nextOrValue);

				searchStringBuilder.append(nextParamName).append('=').append(nextOrValue);
			}

			String indexString = searchStringBuilder.toString();
			ourLog.debug(
					"Checking for {} combo index for query: {}", theComboParam.getComboSearchParamType(), indexString);

			indexStrings.add(indexString);
		}

		// Just to make sure we're stable for tests
		indexStrings.sort(Comparator.naturalOrder());

		// Interceptor broadcast: JPA_PERFTRACE_INFO
		IInterceptorBroadcaster compositeBroadcaster =
				CompositeInterceptorBroadcaster.newCompositeBroadcaster(myInterceptorBroadcaster, theRequest);
		if (compositeBroadcaster.hasHooks(Pointcut.JPA_PERFTRACE_INFO)) {
			String indexStringForLog = indexStrings.size() > 1 ? indexStrings.toString() : indexStrings.get(0);
			StorageProcessingMessage msg = new StorageProcessingMessage()
					.setMessage("Using " + theComboParam.getComboSearchParamType() + " index(es) for query for search: "
							+ indexStringForLog);
			HookParams params = new HookParams()
					.add(RequestDetails.class, theRequest)
					.addIfMatchesType(ServletRequestDetails.class, theRequest)
					.add(StorageProcessingMessage.class, msg);
			compositeBroadcaster.callHooks(Pointcut.JPA_PERFTRACE_INFO, params);
		}

		switch (requireNonNull(theComboParam.getComboSearchParamType())) {
			case UNIQUE:
				theQueryStack.addPredicateCompositeUnique(indexStrings, myRequestPartitionId);
				break;
			case NON_UNIQUE:
				theQueryStack.addPredicateCompositeNonUnique(indexStrings, myRequestPartitionId);
				break;
		}

		// Remove any empty parameters remaining after this
		theParams.clean();
	}

	/**
	 * Returns {@literal true} if the actual parameter instances in a given query are actually usable for
	 * searching against a combo param with the given parameter names. This might be {@literal false} if
	 * parameters have modifiers (e.g. <code>?name:exact=SIMPSON</code>), prefixes
	 * (e.g. <code>?date=gt2024-02-01</code>), etc.
	 */
	private boolean validateParamValuesAreValidForComboParam(
			RequestDetails theRequest,
			@Nonnull SearchParameterMap theParams,
			List<String> theComboParamNames,
			RuntimeSearchParam theComboParam) {
		boolean paramValuesAreValidForCombo = true;
		List<List<IQueryParameterType>> paramOrValues = new ArrayList<>(theComboParamNames.size());

		for (String nextParamName : theComboParamNames) {
			List<List<IQueryParameterType>> nextValues = theParams.get(nextParamName);

			if (nextValues == null || nextValues.isEmpty()) {
				paramValuesAreValidForCombo = false;
				break;
			}

			List<IQueryParameterType> nextAndValue = nextValues.get(0);
			paramOrValues.add(nextAndValue);

			for (IQueryParameterType nextOrValue : nextAndValue) {
				if (nextOrValue instanceof DateParam) {
					DateParam dateParam = (DateParam) nextOrValue;
					if (dateParam.getPrecision() != TemporalPrecisionEnum.DAY) {
						String message = "Search with params " + theComboParamNames
								+ " is not a candidate for combo searching - Date search with non-DAY precision for parameter '"
								+ nextParamName + "'";
						firePerformanceInfo(theRequest, message);
						paramValuesAreValidForCombo = false;
						break;
					}
				}
				if (nextOrValue instanceof BaseParamWithPrefix) {
					BaseParamWithPrefix<?> paramWithPrefix = (BaseParamWithPrefix<?>) nextOrValue;
					if (paramWithPrefix.getPrefix() != null) {
						String message = "Search with params " + theComboParamNames
								+ " is not a candidate for combo searching - Parameter '" + nextParamName
								+ "' has prefix: '"
								+ paramWithPrefix.getPrefix().getValue() + "'";
						firePerformanceInfo(theRequest, message);
						paramValuesAreValidForCombo = false;
						break;
					}
				}
				if (isNotBlank(nextOrValue.getQueryParameterQualifier())) {
					String message = "Search with params " + theComboParamNames
							+ " is not a candidate for combo searching - Parameter '" + nextParamName
							+ "' has modifier: '" + nextOrValue.getQueryParameterQualifier() + "'";
					firePerformanceInfo(theRequest, message);
					paramValuesAreValidForCombo = false;
					break;
				}
			}

			// Reference params are only eligible for using a composite index if they
			// are qualified
			RuntimeSearchParam nextParamDef = mySearchParamRegistry.getActiveSearchParam(
					myResourceName, nextParamName, ISearchParamRegistry.SearchParamLookupContextEnum.SEARCH);
			if (nextParamDef.getParamType() == RestSearchParameterTypeEnum.REFERENCE) {
				ReferenceParam param = (ReferenceParam) nextValues.get(0).get(0);
				if (isBlank(param.getResourceType())) {
					ourLog.debug(
							"Search is not a candidate for unique combo searching - Reference with no type specified");
					paramValuesAreValidForCombo = false;
					break;
				}
			}

			// Date params are not eligible for using composite unique index
			// as index could contain date with different precision (e.g. DAY, SECOND)
			if (nextParamDef.getParamType() == RestSearchParameterTypeEnum.DATE
					&& theComboParam.getComboSearchParamType() == ComboSearchParamType.UNIQUE) {
				ourLog.debug(
						"Search with params {} is not a candidate for combo searching - "
								+ "Unique combo search parameter '{}' has DATE type",
						theComboParamNames,
						nextParamName);
				paramValuesAreValidForCombo = false;
				break;
			}
		}

		if (CartesianProductUtil.calculateCartesianProductSize(paramOrValues) > 500) {
			ourLog.debug(
					"Search is not a candidate for unique combo searching - Too many OR values would result in too many permutations");
			paramValuesAreValidForCombo = false;
		}

		return paramValuesAreValidForCombo;
	}

	private <T> void ensureSubListsAreWritable(List<List<T>> theListOfLists) {
		for (int i = 0; i < theListOfLists.size(); i++) {
			List<T> oldSubList = theListOfLists.get(i);
			if (!(oldSubList instanceof ArrayList)) {
				List<T> newSubList = new ArrayList<>(oldSubList);
				theListOfLists.set(i, newSubList);
			}
		}
	}

	@Override
	public void setFetchSize(int theFetchSize) {
		myFetchSize = theFetchSize;
	}

	public SearchParameterMap getParams() {
		return myParams;
	}

	public CriteriaBuilder getBuilder() {
		return myCriteriaBuilder;
	}

	public Class<? extends IBaseResource> getResourceType() {
		return myResourceType;
	}

	public String getResourceName() {
		return myResourceName;
	}

	/**
	 * IncludesIterator, used to recursively fetch resources from the provided list of PIDs
	 */
	public class IncludesIterator extends BaseIterator<JpaPid> implements Iterator<JpaPid> {

		private final RequestDetails myRequest;
		private final Set<JpaPid> myCurrentPids;
		private Iterator<JpaPid> myCurrentIterator;
		private JpaPid myNext;

		IncludesIterator(Set<JpaPid> thePidSet, RequestDetails theRequest) {
			myCurrentPids = new HashSet<>(thePidSet);
			myCurrentIterator = null;
			myRequest = theRequest;
		}

		private void fetchNext() {
			while (myNext == null) {

				if (myCurrentIterator == null) {
					Set<Include> includes = new HashSet<>();
					if (myParams.containsKey(Constants.PARAM_TYPE)) {
						for (List<IQueryParameterType> typeList : myParams.get(Constants.PARAM_TYPE)) {
							for (IQueryParameterType type : typeList) {
								String queryString = ParameterUtil.unescape(type.getValueAsQueryToken(myContext));
								for (String resourceType : queryString.split(",")) {
									String rt = resourceType.trim();
									if (isNotBlank(rt)) {
										includes.add(new Include(rt + ":*", true));
									}
								}
							}
						}
					}
					if (includes.isEmpty()) {
						includes.add(new Include("*", true));
					}
					Set<JpaPid> newPids = loadIncludes(
							myContext,
							myEntityManager,
							myCurrentPids,
							includes,
							false,
							getParams().getLastUpdated(),
							mySearchUuid,
							myRequest,
							null);
					myCurrentIterator = newPids.iterator();
				}

				if (myCurrentIterator.hasNext()) {
					myNext = myCurrentIterator.next();
				} else {
					myNext = NO_MORE;
				}
			}
		}

		@Override
		public boolean hasNext() {
			fetchNext();
			return !NO_MORE.equals(myNext);
		}

		@Override
		public JpaPid next() {
			fetchNext();
			JpaPid retVal = myNext;
			myNext = null;
			return retVal;
		}
	}

	/**
	 * Basic Query iterator, used to fetch the results of a query.
	 */
	private final class QueryIterator extends BaseIterator<JpaPid> implements IResultIterator<JpaPid> {

		private final SearchRuntimeDetails mySearchRuntimeDetails;
		private final RequestDetails myRequest;
		private final boolean myHaveRawSqlHooks;
		private final boolean myHavePerfTraceFoundIdHook;
		private final SortSpec mySort;
		private final Integer myOffset;
		private final IInterceptorBroadcaster myCompositeBroadcaster;
		private boolean myFirst = true;
		private IncludesIterator myIncludesIterator;
		/**
		 * The next JpaPid value of the next result in this query.
		 * Will not be null if fetched using getNext()
		 */
		private JpaPid myNext;
		/**
		 * The current query result iterator running sql and supplying PIDs
		 * @see #myQueryList
		 */
		private ISearchQueryExecutor myResultsIterator;

		private boolean myFetchIncludesForEverythingOperation;
		/**
		 * The count of resources skipped because they were seen in earlier results
		 */
		private int mySkipCount = 0;
		/**
		 * The count of resources that are new in this search
		 * (ie, not cached in previous searches)
		 */
		private int myNonSkipCount = 0;

		/**
		 * The list of queries to use to find all results.
		 * Normal JPA queries will normally have a single entry.
		 * Queries that involve Hibernate Search/Elastisearch may have
		 * multiple queries because of chunking.
		 * The $everything operation also jams some extra results in.
		 */
		private List<ISearchQueryExecutor> myQueryList = new ArrayList<>();

		private QueryIterator(SearchRuntimeDetails theSearchRuntimeDetails, RequestDetails theRequest) {
			mySearchRuntimeDetails = theSearchRuntimeDetails;
			mySort = myParams.getSort();
			myOffset = myParams.getOffset();
			myRequest = theRequest;
			myCompositeBroadcaster =
					CompositeInterceptorBroadcaster.newCompositeBroadcaster(myInterceptorBroadcaster, theRequest);

			// everything requires fetching recursively all related resources
			if (myParams.getEverythingMode() != null) {
				myFetchIncludesForEverythingOperation = true;
			}

			myHavePerfTraceFoundIdHook = myCompositeBroadcaster.hasHooks(Pointcut.JPA_PERFTRACE_SEARCH_FOUND_ID);
			myHaveRawSqlHooks = myCompositeBroadcaster.hasHooks(Pointcut.JPA_PERFTRACE_RAW_SQL);
		}

		private void fetchNext() {
			try {
				if (myHaveRawSqlHooks) {
					CurrentThreadCaptureQueriesListener.startCapturing();
				}

				// If we don't have a query yet, create one
				if (myResultsIterator == null) {
					if (myMaxResultsToFetch == null) {
						myMaxResultsToFetch = calculateMaxResultsToFetch();
					}

					/*
					 * assigns the results iterator
					 * and populates the myQueryList.
					 */
					initializeIteratorQuery(myOffset, myMaxResultsToFetch);
				}

				if (myNext == null) {
					// no next means we need a new query (if one is available)
					while (myResultsIterator.hasNext() || !myQueryList.isEmpty()) {
						/*
						 * Because we combine our DB searches with Lucene
						 * sometimes we can have multiple results iterators
						 * (with only some having data in them to extract).
						 *
						 * We'll iterate our results iterators until we
						 * either run out of results iterators, or we
						 * have one that actually has data in it.
						 */
						while (!myResultsIterator.hasNext() && !myQueryList.isEmpty()) {
							retrieveNextIteratorQuery();
						}

						if (!myResultsIterator.hasNext()) {
							// we couldn't find a results iterator;
							// we're done here
							break;
						}

						JpaPid nextPid = myResultsIterator.next();
						if (myHavePerfTraceFoundIdHook) {
							callPerformanceTracingHook(nextPid);
						}

						if (nextPid != null) {
							if (myPidSet.add(nextPid) && doNotSkipNextPidForEverything()) {
								myNext = nextPid;
								myNonSkipCount++;
								break;
							} else {
								mySkipCount++;
							}
						}

						if (!myResultsIterator.hasNext()) {
							if (myMaxResultsToFetch != null && (mySkipCount + myNonSkipCount == myMaxResultsToFetch)) {
								if (mySkipCount > 0 && myNonSkipCount == 0) {

									sendProcessingMsgAndFirePerformanceHook();

									myMaxResultsToFetch += 1000;
									initializeIteratorQuery(myOffset, myMaxResultsToFetch);
								}
							}
						}
					}
				}

				if (myNext == null) {
					// if we got here, it means the current JpaPid has already been processed,
					// and we will decide (here) if we need to fetch related resources recursively
					if (myFetchIncludesForEverythingOperation) {
						myIncludesIterator = new IncludesIterator(myPidSet, myRequest);
						myFetchIncludesForEverythingOperation = false;
					}
					if (myIncludesIterator != null) {
						while (myIncludesIterator.hasNext()) {
							JpaPid next = myIncludesIterator.next();
							if (next != null && myPidSet.add(next) && doNotSkipNextPidForEverything()) {
								myNext = next;
								break;
							}
						}
						if (myNext == null) {
							myNext = NO_MORE;
						}
					} else {
						myNext = NO_MORE;
					}
				}

				mySearchRuntimeDetails.setFoundMatchesCount(myPidSet.size());

			} finally {
				// search finished - fire hooks
				if (myHaveRawSqlHooks) {
					callRawSqlHookWithCurrentThreadQueries(myRequest, myCompositeBroadcaster);
				}
			}

			if (myFirst) {
				HookParams params = new HookParams()
						.add(RequestDetails.class, myRequest)
						.addIfMatchesType(ServletRequestDetails.class, myRequest)
						.add(SearchRuntimeDetails.class, mySearchRuntimeDetails);
				myCompositeBroadcaster.callHooks(Pointcut.JPA_PERFTRACE_SEARCH_FIRST_RESULT_LOADED, params);
				myFirst = false;
			}

			if (NO_MORE.equals(myNext)) {
				HookParams params = new HookParams()
						.add(RequestDetails.class, myRequest)
						.addIfMatchesType(ServletRequestDetails.class, myRequest)
						.add(SearchRuntimeDetails.class, mySearchRuntimeDetails);
				myCompositeBroadcaster.callHooks(Pointcut.JPA_PERFTRACE_SEARCH_SELECT_COMPLETE, params);
			}
		}

		private Integer calculateMaxResultsToFetch() {
			if (myParams.getLoadSynchronousUpTo() != null) {
				return myParams.getLoadSynchronousUpTo();
			} else if (myParams.getOffset() != null && myParams.getCount() != null) {
				return myParams.getEverythingMode() != null
						? myParams.getOffset() + myParams.getCount()
						: myParams.getCount();
			} else {
				return myStorageSettings.getFetchSizeDefaultMaximum();
			}
		}

		private boolean doNotSkipNextPidForEverything() {
			return !(myParams.getEverythingMode() != null && (myOffset != null && myOffset >= myPidSet.size()));
		}

		private void callPerformanceTracingHook(JpaPid theNextPid) {
			HookParams params = new HookParams()
					.add(Integer.class, System.identityHashCode(this))
					.add(Object.class, theNextPid);
<<<<<<< HEAD
			CompositeInterceptorBroadcaster.doCallHooks(
					myInterceptorBroadcaster, myRequest, Pointcut.JPA_PERFTRACE_SEARCH_FOUND_ID, params);
=======
			myCompositeBroadcaster.callHooks(Pointcut.JPA_PERFTRACE_SEARCH_FOUND_ID, params);
>>>>>>> 744a0d70
		}

		private void sendProcessingMsgAndFirePerformanceHook() {
			String msg = "Pass completed with no matching results seeking rows "
					+ myPidSet.size() + "-" + mySkipCount
					+ ". This indicates an inefficient query! Retrying with new max count of "
					+ myMaxResultsToFetch;
			firePerformanceWarning(myRequest, msg);
		}

		private void initializeIteratorQuery(Integer theOffset, Integer theMaxResultsToFetch) {
			Integer offset = theOffset;
			if (myQueryList.isEmpty()) {
				// Capture times for Lucene/Elasticsearch queries as well
				mySearchRuntimeDetails.setQueryStopwatch(new StopWatch());

				// setting offset to 0 to fetch all resource ids to guarantee
				// correct output result for everything operation during paging
				if (myParams.getEverythingMode() != null) {
					offset = 0;
				}
				myQueryList = createQuery(
						myParams, mySort, offset, theMaxResultsToFetch, false, myRequest, mySearchRuntimeDetails);
			}

			mySearchRuntimeDetails.setQueryStopwatch(new StopWatch());

			retrieveNextIteratorQuery();

			mySkipCount = 0;
			myNonSkipCount = 0;
		}

		private void retrieveNextIteratorQuery() {
			close();
			if (isNotEmpty(myQueryList)) {
				myResultsIterator = myQueryList.remove(0);
				myHasNextIteratorQuery = true;
			} else {
				myResultsIterator = SearchQueryExecutor.emptyExecutor();
				myHasNextIteratorQuery = false;
			}
		}

		@Override
		public boolean hasNext() {
			if (myNext == null) {
				fetchNext();
			}
			return !NO_MORE.equals(myNext);
		}

		@Override
		public JpaPid next() {
			fetchNext();
			JpaPid retVal = myNext;
			myNext = null;
			Validate.isTrue(!NO_MORE.equals(retVal), "No more elements");
			return retVal;
		}

		@Override
		public int getSkippedCount() {
			return mySkipCount;
		}

		@Override
		public int getNonSkippedCount() {
			return myNonSkipCount;
		}

		@Override
		public Collection<JpaPid> getNextResultBatch(long theBatchSize) {
			Collection<JpaPid> batch = new ArrayList<>();
			while (this.hasNext() && batch.size() < theBatchSize) {
				batch.add(this.next());
			}
			return batch;
		}

		@Override
		public void close() {
			if (myResultsIterator != null) {
				myResultsIterator.close();
			}
			myResultsIterator = null;
		}
	}

	private void firePerformanceInfo(RequestDetails theRequest, String theMessage) {
		// Only log at debug level since these messages aren't considered important enough
		// that we should be cluttering the system log, but they are important to the
		// specific query being executed to we'll INFO level them there
		ourLog.debug(theMessage);
		firePerformanceMessage(theRequest, theMessage, Pointcut.JPA_PERFTRACE_INFO);
	}

	private void firePerformanceWarning(RequestDetails theRequest, String theMessage) {
		ourLog.warn(theMessage);
		firePerformanceMessage(theRequest, theMessage, Pointcut.JPA_PERFTRACE_WARNING);
	}

	private void firePerformanceMessage(RequestDetails theRequest, String theMessage, Pointcut thePointcut) {
		IInterceptorBroadcaster compositeBroadcaster =
				CompositeInterceptorBroadcaster.newCompositeBroadcaster(myInterceptorBroadcaster, theRequest);
		if (compositeBroadcaster.hasHooks(thePointcut)) {
			StorageProcessingMessage message = new StorageProcessingMessage();
			message.setMessage(theMessage);
			HookParams params = new HookParams()
					.add(RequestDetails.class, theRequest)
					.addIfMatchesType(ServletRequestDetails.class, theRequest)
					.add(StorageProcessingMessage.class, message);
			compositeBroadcaster.callHooks(thePointcut, params);
		}
	}

	public static int getMaximumPageSize() {
		if (myMaxPageSizeForTests != null) {
			return myMaxPageSizeForTests;
		}
		return MAXIMUM_PAGE_SIZE;
	}

	public static void setMaxPageSizeForTest(Integer theTestSize) {
		myMaxPageSizeForTests = theTestSize;
	}
}<|MERGE_RESOLUTION|>--- conflicted
+++ resolved
@@ -33,10 +33,6 @@
 import ca.uhn.fhir.interceptor.model.RequestPartitionId;
 import ca.uhn.fhir.jpa.api.config.JpaStorageSettings;
 import ca.uhn.fhir.jpa.api.dao.DaoRegistry;
-<<<<<<< HEAD
-import ca.uhn.fhir.jpa.api.dao.IDao;
-=======
->>>>>>> 744a0d70
 import ca.uhn.fhir.jpa.api.svc.IIdHelperService;
 import ca.uhn.fhir.jpa.api.svc.ResolveIdentityMode;
 import ca.uhn.fhir.jpa.config.HapiFhirLocalContainerEntityManagerFactoryBean;
@@ -54,13 +50,11 @@
 import ca.uhn.fhir.jpa.model.config.PartitionSettings;
 import ca.uhn.fhir.jpa.model.cross.IResourceLookup;
 import ca.uhn.fhir.jpa.model.dao.JpaPid;
+import ca.uhn.fhir.jpa.model.dao.JpaPidNonPk;
 import ca.uhn.fhir.jpa.model.entity.BaseResourceIndexedSearchParam;
 import ca.uhn.fhir.jpa.model.entity.BaseTag;
 import ca.uhn.fhir.jpa.model.entity.ResourceHistoryTable;
-<<<<<<< HEAD
 import ca.uhn.fhir.jpa.model.entity.ResourceHistoryTablePk;
-=======
->>>>>>> 744a0d70
 import ca.uhn.fhir.jpa.model.entity.ResourceHistoryTag;
 import ca.uhn.fhir.jpa.model.entity.ResourceTag;
 import ca.uhn.fhir.jpa.model.search.SearchBuilderLoadIncludesParameters;
@@ -95,7 +89,6 @@
 import ca.uhn.fhir.rest.api.SortSpec;
 import ca.uhn.fhir.rest.api.server.IPreResourceAccessDetails;
 import ca.uhn.fhir.rest.api.server.RequestDetails;
-import ca.uhn.fhir.rest.api.server.storage.IResourcePersistentId;
 import ca.uhn.fhir.rest.param.BaseParamWithPrefix;
 import ca.uhn.fhir.rest.param.DateParam;
 import ca.uhn.fhir.rest.param.DateRangeParam;
@@ -558,8 +551,9 @@
 				throw new InvalidRequestException(Msg.code(2027)
 						+ "LastN operation is not enabled on this service, can not process this request");
 			}
-			List<IResourcePersistentId> persistentIds = myFulltextSearchSvc.lastN(myParams, theMaximumResults);
-			return persistentIds.stream().map(t -> (JpaPid) t).collect(Collectors.toList());
+			return myFulltextSearchSvc.lastN(myParams, theMaximumResults).stream()
+					.map(t -> (JpaPid) t)
+					.collect(Collectors.toList());
 		} else {
 			throw new InvalidRequestException(
 					Msg.code(2033) + "LastN operation is not enabled on this service, can not process this request");
@@ -609,11 +603,7 @@
 	/**
 	 * Combs through the params for any _id parameters and extracts the PIDs for them
 	 */
-<<<<<<< HEAD
-	private void extractTargetPidsFromIdParams(RequestDetails theRequest, Set<JpaPid> theTargetPids) {
-=======
 	private void extractTargetPidsFromIdParams(Set<JpaPid> theTargetPids) {
->>>>>>> 744a0d70
 		// get all the IQueryParameterType objects
 		// for _id -> these should all be StringParam values
 		HashSet<IIdType> ids = new HashSet<>();
@@ -650,13 +640,9 @@
 				ResolveIdentityMode.failOnDeleted().noCacheUnlessDeletesDisabled());
 
 		// add the pids to targetPids
-<<<<<<< HEAD
-		theTargetPids.addAll(idToPid.values());
-=======
 		for (IResourceLookup<JpaPid> pid : idToIdentity.values()) {
 			theTargetPids.add(pid.getPersistentId());
 		}
->>>>>>> 744a0d70
 	}
 
 	private void createChunkedQuery(
@@ -845,7 +831,7 @@
 		Set<JpaPid> targetPids = new HashSet<>();
 		if (myParams.get(IAnyResource.SP_RES_ID) != null) {
 
-			extractTargetPidsFromIdParams(theRequest, targetPids);
+			extractTargetPidsFromIdParams(targetPids);
 
 			// add the target pids to our executors as the first
 			// results iterator to go through
@@ -1204,13 +1190,9 @@
 		}
 
 		// Load the resource bodies
-<<<<<<< HEAD
-		Collection<ResourceHistoryTable> resourceSearchViewList =
-				myResourceHistoryTableDao.findCurrentVersionsByResourcePidsAndFetchResourceTable(versionlessPids);
-=======
 		List<ResourceHistoryTable> resourceSearchViewList =
 				myResourceHistoryTableDao.findCurrentVersionsByResourcePidsAndFetchResourceTable(
-						JpaPid.toLongList(versionlessPids));
+						JpaPidNonPk.fromPids(versionlessPids));
 
 		/*
 		 * If we have specific versions to load, replace the history entries with the
@@ -1228,13 +1210,12 @@
 				Long version = resourcePidToVersion.get(resourceId);
 				resourceId.setVersion(version);
 				if (version != null && !version.equals(next.getVersion())) {
-					ResourceHistoryTable replacement =
-							myResourceHistoryTableDao.findForIdAndVersion(next.getResourceId(), version);
+					ResourceHistoryTable replacement = myResourceHistoryTableDao.findForIdAndVersion(
+							JpaPidNonPk.fromPid(next.getResourceId()), version);
 					resourceSearchViewList.set(i, replacement);
 				}
 			}
 		}
->>>>>>> 744a0d70
 
 		// -- preload all tags with tag definition if any
 		Map<JpaPid, Collection<BaseTag>> tagMap = getResourceTagMap(resourceSearchViewList);
@@ -1247,31 +1228,17 @@
 			Class<? extends IBaseResource> resourceType =
 					myContext.getResourceDefinition(next.getResourceType()).getImplementingClass();
 
-<<<<<<< HEAD
-			JpaPid resourceId = next.getResourceId();
-=======
 			JpaPid resourceId = next.getPersistentId();
->>>>>>> 744a0d70
 
 			if (resourcePidToVersion != null) {
 				Long version = resourcePidToVersion.get(resourceId);
 				resourceId.setVersion(version);
-<<<<<<< HEAD
-				if (version != null && !version.equals(next.getVersion())) {
-					next = myResourceHistoryTableDao.findForIdAndVersion(next.getResourceId(), version);
-				}
-=======
->>>>>>> 744a0d70
 			}
 
 			IBaseResource resource = null;
 			if (next != null) {
 				resource = myJpaStorageResourceParser.toResource(
-<<<<<<< HEAD
 						resourceType, next, tagMap.get(next.getResourceId()), theForHistoryOperation);
-=======
-						resourceType, next, tagMap.get(JpaPid.fromId(next.getResourceId())), theForHistoryOperation);
->>>>>>> 744a0d70
 			}
 			if (resource == null) {
 				if (next != null) {
@@ -1318,18 +1285,13 @@
 	@Nonnull
 	private Map<JpaPid, Collection<BaseTag>> getPidToTagMapVersioned(
 			Collection<ResourceHistoryTable> theHistoryTables) {
-<<<<<<< HEAD
 		List<ResourceHistoryTablePk> idList = new ArrayList<>(theHistoryTables.size());
-=======
-		List<Long> idList = new ArrayList<>(theHistoryTables.size());
->>>>>>> 744a0d70
 
 		// -- find all resource has tags
 		for (ResourceHistoryTable resource : theHistoryTables) {
 			if (resource.isHasTags()) {
 				idList.add(resource.getId());
 			}
-<<<<<<< HEAD
 		}
 
 		Map<JpaPid, Collection<BaseTag>> tagMap = new HashMap<>();
@@ -1339,17 +1301,6 @@
 			return tagMap;
 		}
 
-=======
-		}
-
-		Map<JpaPid, Collection<BaseTag>> tagMap = new HashMap<>();
-
-		// -- no tags
-		if (idList.isEmpty()) {
-			return tagMap;
-		}
-
->>>>>>> 744a0d70
 		// -- get all tags for the idList
 		Collection<ResourceHistoryTag> tagList = myResourceHistoryTagDao.findByVersionIds(idList);
 
@@ -1358,11 +1309,7 @@
 		Collection<BaseTag> tagCol;
 		for (ResourceHistoryTag tag : tagList) {
 
-<<<<<<< HEAD
 			resourceId = tag.getResourcePid();
-=======
-			resourceId = JpaPid.fromId(tag.getResourceId());
->>>>>>> 744a0d70
 			tagCol = tagMap.get(resourceId);
 			if (tagCol == null) {
 				tagCol = new ArrayList<>();
@@ -1384,11 +1331,7 @@
 		// -- find all resource has tags
 		for (ResourceHistoryTable resource : theHistoryTables) {
 			if (resource.isHasTags()) {
-<<<<<<< HEAD
 				idList.add(resource.getResourceId());
-=======
-				idList.add(JpaPid.fromId(resource.getResourceId()));
->>>>>>> 744a0d70
 			}
 		}
 
@@ -1400,22 +1343,14 @@
 		}
 
 		// -- get all tags for the idList
-<<<<<<< HEAD
 		Collection<ResourceTag> tagList = myResourceTagDao.findByResourceIds(idList);
-=======
-		Collection<ResourceTag> tagList = myResourceTagDao.findByResourceIds(JpaPid.toLongList(idList));
->>>>>>> 744a0d70
 
 		// -- build the map, key = resourceId, value = list of ResourceTag
 		JpaPid resourceId;
 		Collection<BaseTag> tagCol;
 		for (ResourceTag tag : tagList) {
 
-<<<<<<< HEAD
 			resourceId = tag.getResourceId();
-=======
-			resourceId = JpaPid.fromId(tag.getResourceId());
->>>>>>> 744a0d70
 			tagCol = tagMap.get(resourceId);
 			if (tagCol == null) {
 				tagCol = new ArrayList<>();
@@ -1464,11 +1399,9 @@
 		}
 
 		// We only chunk because some jdbc drivers can't handle long param lists.
-		new QueryChunker<JpaPid>()
-				.chunk(
-						thePids,
-						t -> doLoadPids(
-								t, theIncludedPids, theResourceListToPopulate, theForHistoryOperation, position));
+		QueryChunker.chunk(
+				thePids,
+				t -> doLoadPids(t, theIncludedPids, theResourceListToPopulate, theForHistoryOperation, position));
 	}
 
 	/**
@@ -2008,7 +1941,6 @@
 			EntityManager theEntityManager,
 			HashSet<JpaPid> thePidsToInclude,
 			boolean theReverse) {
-		// FIXME: what calls this? Need a keep test? Should include partition ID?
 		StringBuilder sqlBuilder;
 		CanonicalUrlTargets canonicalUrlTargets =
 				calculateIndexUriIdentityHashesForResourceTypes(theRequestDetails, null, theReverse);
@@ -2257,7 +2189,6 @@
 
 		@Nonnull
 		final Set<Integer> myPartitionIds;
-<<<<<<< HEAD
 
 		public CanonicalUrlTargets(@Nonnull Set<Long> theHashIdentityValues, @Nonnull Set<Integer> thePartitionIds) {
 			myHashIdentityValues = theHashIdentityValues;
@@ -2275,25 +2206,6 @@
 	 */
 	static List<Collection<JpaPid>> partitionBySizeAndPartitionId(List<JpaPid> theNextRoundMatches, int theMaxLoad) {
 
-=======
-
-		public CanonicalUrlTargets(@Nonnull Set<Long> theHashIdentityValues, @Nonnull Set<Integer> thePartitionIds) {
-			myHashIdentityValues = theHashIdentityValues;
-			myPartitionIds = thePartitionIds;
-		}
-	}
-
-	/**
-	 * This method takes in a list of {@link JpaPid}'s and returns a series of sublists containing
-	 * those pids where:
-	 * <ul>
-	 *     <li>No single list is most than {@literal theMaxLoad} entries</li>
-	 *     <li>Each list only contains JpaPids with the same partition ID</li>
-	 * </ul>
-	 */
-	static List<Collection<JpaPid>> partitionBySizeAndPartitionId(List<JpaPid> theNextRoundMatches, int theMaxLoad) {
-
->>>>>>> 744a0d70
 		if (theNextRoundMatches.size() <= theMaxLoad) {
 			boolean allSamePartition = true;
 			for (int i = 1; i < theNextRoundMatches.size(); i++) {
@@ -2877,12 +2789,7 @@
 			HookParams params = new HookParams()
 					.add(Integer.class, System.identityHashCode(this))
 					.add(Object.class, theNextPid);
-<<<<<<< HEAD
-			CompositeInterceptorBroadcaster.doCallHooks(
-					myInterceptorBroadcaster, myRequest, Pointcut.JPA_PERFTRACE_SEARCH_FOUND_ID, params);
-=======
 			myCompositeBroadcaster.callHooks(Pointcut.JPA_PERFTRACE_SEARCH_FOUND_ID, params);
->>>>>>> 744a0d70
 		}
 
 		private void sendProcessingMsgAndFirePerformanceHook() {
