--- conflicted
+++ resolved
@@ -325,15 +325,10 @@
 			List<ResourcePersistentId> fulltextMatchIds;
 			if (myParams.isLastN()) {
 				fulltextMatchIds = executeLastNAgainstIndex(theMaximumResults);
-<<<<<<< HEAD
-			} else {
-				fulltextMatchIds = queryLuceneForPIDs(theRequest);
-=======
 			} else if (myParams.getEverythingMode() != null) {
 				fulltextMatchIds = queryHibernateSearchForEverythingPids();
 			} else {
 				fulltextMatchIds = myFulltextSearchSvc.search(myResourceName, myParams);
->>>>>>> 92db5267
 			}
 
 			if (theSearchRuntimeDetails != null) {
@@ -347,25 +342,11 @@
 
 			List<Long> rawPids = ResourcePersistentId.toLongList(fulltextMatchIds);
 
-<<<<<<< HEAD
-			// fixme fastpath!  Can we return here?
-			// fixme are there pointcuts to also call?
-			// fixme extract and test this.  Maybe to fulltext service?
-
-=======
->>>>>>> 92db5267
+			// wipmb extract
 			// can we skip the database entirely and return the pid list from here?
 			boolean canSkipDatabase =
 				// if we processed an AND clause, and it returned nothing, then nothing can match.
 				rawPids.isEmpty() ||
-<<<<<<< HEAD
-					// Our hibernate search query doesn't support partitions yet
-					(!myPartitionSettings.isPartitioningEnabled() &&
-					// were there AND terms left?  Then we still need the db.
-						theParams.isEmpty() &&
-						// or sorting?
-						theParams.getSort() == null);
-=======
 					// Our hibernate search query doesn't respect partitions yet
 					(!myPartitionSettings.isPartitioningEnabled() &&
 					// were there AND terms left?  Then we still need the db.
@@ -377,10 +358,7 @@
 						theParams.getOffset() == null &&
 						// or sorting?
 						theParams.getSort() == null
-						// todo MB Ugh - review with someone else
-						//theParams.toNormalizedQueryString(myContext).length() <= 1 &&
 					);
->>>>>>> 92db5267
 
 			if (canSkipDatabase) {
 				queries.add(ResolvedSearchQueryExecutor.from(rawPids));
@@ -939,13 +917,8 @@
 	 * @return can we fetch from Hibernate Search?
 	 */
 	private boolean isLoadingFromElasticSearchSupported(Collection<ResourcePersistentId> theIncludedPids) {
-<<<<<<< HEAD
-		// fixme mb we can be smarter here.
-		// fixme check if theIncludedPids has any with version not null.
-=======
-		// todo mb we can be smarter here.
-		// todo check if theIncludedPids has any with version not null.
->>>>>>> 92db5267
+		// wipmb mb we can be smarter here.
+		// wipmb check if theIncludedPids has any with version not null.
 
 		// is storage enabled?
 		return myDaoConfig.isStoreResourceInLuceneIndex() &&
@@ -953,11 +926,7 @@
 			myParams.isLastN() &&
 			// do we need to worry about versions?
 			theIncludedPids.isEmpty() &&
-<<<<<<< HEAD
-			// fixme What's this about Jaison?
-=======
 			// skip the complexity for metadata in dstu2
->>>>>>> 92db5267
 			myContext.getVersion().getVersion().isEqualOrNewerThan(FhirVersionEnum.DSTU3);
 	}
 
@@ -967,26 +936,13 @@
 		if (myDaoConfig.isAdvancedLuceneIndexing() && myDaoConfig.isStoreResourceInLuceneIndex()) {
 			List<Long> pidList = thePids.stream().map(ResourcePersistentId::getIdAsLong).collect(Collectors.toList());
 
-<<<<<<< HEAD
-			// fixme design?
-			//Map<Long, Collection<ResourceTag>> pidToTagMap = getPidToTagMap(pidList);
-			// fixme need to inject metadata - use profile to build resource, tags, and security labels
-=======
-			// todo need to inject metadata - use profile to build resource, tags, and security labels
-			//Map<Long, Collection<ResourceTag>> pidToTagMap = getPidToTagMap(pidList);
->>>>>>> 92db5267
+			// wipmb standardize on ResourcePersistentId
 			List<IBaseResource> resources = myFulltextSearchSvc.getResources(pidList);
 			return resources;
 		} else if (!Objects.isNull(myParams) && myParams.isLastN()) {
 			// legacy LastN implementation
 			return myIElasticsearchSvc.getObservationResources(thePids);
 		} else {
-<<<<<<< HEAD
-			// fixme I wonder if we should drop this path, and only support the new Hibernate Search path.
-=======
-			// TODO I wonder if we should drop this path, and only support the new Hibernate Search path.
->>>>>>> 92db5267
-			Validate.isTrue(false, "Unexpected");
 			return Collections.emptyList();
 		}
 	}
@@ -1430,12 +1386,9 @@
 		myDaoConfig = theDaoConfig;
 	}
 
-<<<<<<< HEAD
-=======
 	/**
-	 * Adapt simple Iterator to our internal query interface.
+	 * Adapt bare Iterator to our internal query interface.
 	 */
->>>>>>> 92db5267
 	static class ResolvedSearchQueryExecutor implements ISearchQueryExecutor {
 		private final Iterator<Long> myIterator;
 
