/*
 * #%L
 * HAPI FHIR JPA Server
 * %%
 * Copyright (C) 2014 - 2024 Smile CDR, Inc.
 * %%
 * Licensed under the Apache License, Version 2.0 (the "License");
 * you may not use this file except in compliance with the License.
 * You may obtain a copy of the License at
 *
 * http://www.apache.org/licenses/LICENSE-2.0
 *
 * Unless required by applicable law or agreed to in writing, software
 * distributed under the License is distributed on an "AS IS" BASIS,
 * WITHOUT WARRANTIES OR CONDITIONS OF ANY KIND, either express or implied.
 * See the License for the specific language governing permissions and
 * limitations under the License.
 * #L%
 */
package ca.uhn.fhir.jpa.search.builder;

import ca.uhn.fhir.context.BaseRuntimeChildDefinition;
import ca.uhn.fhir.context.BaseRuntimeElementDefinition;
import ca.uhn.fhir.context.ComboSearchParamType;
import ca.uhn.fhir.context.FhirContext;
import ca.uhn.fhir.context.FhirVersionEnum;
import ca.uhn.fhir.context.RuntimeResourceDefinition;
import ca.uhn.fhir.context.RuntimeSearchParam;
import ca.uhn.fhir.i18n.Msg;
import ca.uhn.fhir.interceptor.api.HookParams;
import ca.uhn.fhir.interceptor.api.IInterceptorBroadcaster;
import ca.uhn.fhir.interceptor.api.Pointcut;
import ca.uhn.fhir.interceptor.model.RequestPartitionId;
import ca.uhn.fhir.jpa.api.config.JpaStorageSettings;
import ca.uhn.fhir.jpa.api.dao.DaoRegistry;
import ca.uhn.fhir.jpa.api.dao.IDao;
import ca.uhn.fhir.jpa.api.dao.IFhirResourceDao;
import ca.uhn.fhir.jpa.api.svc.IIdHelperService;
import ca.uhn.fhir.jpa.config.HapiFhirLocalContainerEntityManagerFactoryBean;
import ca.uhn.fhir.jpa.config.HibernatePropertiesProvider;
import ca.uhn.fhir.jpa.dao.BaseStorageDao;
import ca.uhn.fhir.jpa.dao.IFulltextSearchSvc;
import ca.uhn.fhir.jpa.dao.IJpaStorageResourceParser;
import ca.uhn.fhir.jpa.dao.IResultIterator;
import ca.uhn.fhir.jpa.dao.ISearchBuilder;
import ca.uhn.fhir.jpa.dao.data.IResourceSearchViewDao;
import ca.uhn.fhir.jpa.dao.data.IResourceTagDao;
import ca.uhn.fhir.jpa.dao.search.ResourceNotFoundInIndexException;
import ca.uhn.fhir.jpa.entity.ResourceSearchView;
import ca.uhn.fhir.jpa.interceptor.JpaPreResourceAccessDetails;
import ca.uhn.fhir.jpa.model.config.PartitionSettings;
import ca.uhn.fhir.jpa.model.dao.JpaPid;
import ca.uhn.fhir.jpa.model.entity.BaseResourceIndexedSearchParam;
import ca.uhn.fhir.jpa.model.entity.IBaseResourceEntity;
import ca.uhn.fhir.jpa.model.entity.ResourceTag;
import ca.uhn.fhir.jpa.model.search.SearchBuilderLoadIncludesParameters;
import ca.uhn.fhir.jpa.model.search.SearchRuntimeDetails;
import ca.uhn.fhir.jpa.model.search.StorageProcessingMessage;
import ca.uhn.fhir.jpa.search.SearchConstants;
import ca.uhn.fhir.jpa.search.builder.models.ResolvedSearchQueryExecutor;
import ca.uhn.fhir.jpa.search.builder.sql.GeneratedSql;
import ca.uhn.fhir.jpa.search.builder.sql.SearchQueryBuilder;
import ca.uhn.fhir.jpa.search.builder.sql.SearchQueryExecutor;
import ca.uhn.fhir.jpa.search.builder.sql.SqlObjectFactory;
import ca.uhn.fhir.jpa.search.lastn.IElasticsearchSvc;
import ca.uhn.fhir.jpa.searchparam.SearchParameterMap;
import ca.uhn.fhir.jpa.searchparam.util.Dstu3DistanceHelper;
import ca.uhn.fhir.jpa.searchparam.util.JpaParamUtil;
import ca.uhn.fhir.jpa.searchparam.util.LastNParameterHelper;
import ca.uhn.fhir.jpa.util.BaseIterator;
import ca.uhn.fhir.jpa.util.CartesianProductUtil;
import ca.uhn.fhir.jpa.util.CurrentThreadCaptureQueriesListener;
import ca.uhn.fhir.jpa.util.PermutationBuilder;
import ca.uhn.fhir.jpa.util.QueryChunker;
import ca.uhn.fhir.jpa.util.SqlQueryList;
import ca.uhn.fhir.model.api.IQueryParameterType;
import ca.uhn.fhir.model.api.Include;
import ca.uhn.fhir.model.api.ResourceMetadataKeyEnum;
import ca.uhn.fhir.model.api.TemporalPrecisionEnum;
import ca.uhn.fhir.model.valueset.BundleEntrySearchModeEnum;
import ca.uhn.fhir.rest.api.Constants;
import ca.uhn.fhir.rest.api.RestSearchParameterTypeEnum;
import ca.uhn.fhir.rest.api.SearchContainedModeEnum;
import ca.uhn.fhir.rest.api.SortOrderEnum;
import ca.uhn.fhir.rest.api.SortSpec;
import ca.uhn.fhir.rest.api.server.IPreResourceAccessDetails;
import ca.uhn.fhir.rest.api.server.RequestDetails;
import ca.uhn.fhir.rest.param.BaseParamWithPrefix;
import ca.uhn.fhir.rest.param.DateParam;
import ca.uhn.fhir.rest.param.DateRangeParam;
import ca.uhn.fhir.rest.param.ParameterUtil;
import ca.uhn.fhir.rest.param.ReferenceParam;
import ca.uhn.fhir.rest.param.StringParam;
import ca.uhn.fhir.rest.param.TokenParam;
import ca.uhn.fhir.rest.server.exceptions.InvalidRequestException;
import ca.uhn.fhir.rest.server.exceptions.ResourceNotFoundException;
import ca.uhn.fhir.rest.server.servlet.ServletRequestDetails;
import ca.uhn.fhir.rest.server.util.CompositeInterceptorBroadcaster;
import ca.uhn.fhir.rest.server.util.ISearchParamRegistry;
import ca.uhn.fhir.util.StopWatch;
import ca.uhn.fhir.util.StringUtil;
import ca.uhn.fhir.util.UrlUtil;
import com.google.common.annotations.VisibleForTesting;
import com.google.common.collect.Lists;
import com.google.common.collect.Streams;
import com.healthmarketscience.sqlbuilder.Condition;
import jakarta.annotation.Nonnull;
import jakarta.annotation.Nullable;
import jakarta.persistence.EntityManager;
import jakarta.persistence.PersistenceContext;
import jakarta.persistence.PersistenceContextType;
import jakarta.persistence.Query;
import jakarta.persistence.Tuple;
import jakarta.persistence.TypedQuery;
import jakarta.persistence.criteria.CriteriaBuilder;
import org.apache.commons.lang3.StringUtils;
import org.apache.commons.lang3.Validate;
import org.apache.commons.lang3.math.NumberUtils;
import org.apache.commons.lang3.tuple.Pair;
import org.hl7.fhir.instance.model.api.IAnyResource;
import org.hl7.fhir.instance.model.api.IBaseResource;
import org.slf4j.Logger;
import org.slf4j.LoggerFactory;
import org.springframework.beans.factory.annotation.Autowired;
import org.springframework.jdbc.core.JdbcTemplate;
import org.springframework.jdbc.core.SingleColumnRowMapper;
import org.springframework.transaction.support.TransactionSynchronizationManager;

import java.util.ArrayList;
import java.util.Collection;
import java.util.Collections;
import java.util.Comparator;
import java.util.HashMap;
import java.util.HashSet;
import java.util.Iterator;
import java.util.List;
import java.util.Map;
import java.util.Objects;
import java.util.Set;
import java.util.stream.Collectors;

import static ca.uhn.fhir.jpa.model.util.JpaConstants.UNDESIRED_RESOURCE_LINKAGES_FOR_EVERYTHING_ON_PATIENT_INSTANCE;
import static ca.uhn.fhir.jpa.search.builder.QueryStack.LOCATION_POSITION;
import static ca.uhn.fhir.jpa.search.builder.QueryStack.SearchForIdsParams.with;
import static java.util.Objects.requireNonNull;
import static org.apache.commons.lang3.StringUtils.defaultString;
import static org.apache.commons.lang3.StringUtils.isBlank;
import static org.apache.commons.lang3.StringUtils.isNotBlank;

/**
 * The SearchBuilder is responsible for actually forming the SQL query that handles
 * searches for resources
 */
public class SearchBuilder implements ISearchBuilder<JpaPid> {

	/**
	 * See loadResourcesByPid
	 * for an explanation of why we use the constant 800
	 */
	// NB: keep public
	@Deprecated
	public static final int MAXIMUM_PAGE_SIZE = SearchConstants.MAX_PAGE_SIZE;

	public static final int MAXIMUM_PAGE_SIZE_FOR_TESTING = 50;
	public static final String RESOURCE_ID_ALIAS = "resource_id";
	public static final String RESOURCE_VERSION_ALIAS = "resource_version";
	private static final Logger ourLog = LoggerFactory.getLogger(SearchBuilder.class);
	private static final JpaPid NO_MORE = JpaPid.fromId(-1L);
	private static final String MY_TARGET_RESOURCE_PID = "myTargetResourcePid";
	private static final String MY_SOURCE_RESOURCE_PID = "mySourceResourcePid";
	private static final String MY_TARGET_RESOURCE_TYPE = "myTargetResourceType";
	private static final String MY_SOURCE_RESOURCE_TYPE = "mySourceResourceType";
	private static final String MY_TARGET_RESOURCE_VERSION = "myTargetResourceVersion";
	public static boolean myUseMaxPageSize50ForTest = false;
	protected final IInterceptorBroadcaster myInterceptorBroadcaster;
	protected final IResourceTagDao myResourceTagDao;
	private String myResourceName;
	private final Class<? extends IBaseResource> myResourceType;
	private final HapiFhirLocalContainerEntityManagerFactoryBean myEntityManagerFactory;
	private final SqlObjectFactory mySqlBuilderFactory;
	private final HibernatePropertiesProvider myDialectProvider;
	private final ISearchParamRegistry mySearchParamRegistry;
	private final PartitionSettings myPartitionSettings;
	private final DaoRegistry myDaoRegistry;
	private final IResourceSearchViewDao myResourceSearchViewDao;
	private final FhirContext myContext;
	private final IIdHelperService<JpaPid> myIdHelperService;
	private final JpaStorageSettings myStorageSettings;
	private final IDao myCallingDao;

	@PersistenceContext(type = PersistenceContextType.TRANSACTION)
	protected EntityManager myEntityManager;

	private CriteriaBuilder myCriteriaBuilder;
	private SearchParameterMap myParams;
	private String mySearchUuid;
	private int myFetchSize;
	private Integer myMaxResultsToFetch;
	private Set<JpaPid> myPidSet;
	private boolean myHasNextIteratorQuery = false;
	private RequestPartitionId myRequestPartitionId;

	@Autowired(required = false)
	private IFulltextSearchSvc myFulltextSearchSvc;

	@Autowired(required = false)
	private IElasticsearchSvc myIElasticsearchSvc;

	@Autowired
	private FhirContext myCtx;

	@Autowired
	private IJpaStorageResourceParser myJpaStorageResourceParser;

	/**
	 * Constructor
	 */
	@SuppressWarnings({"rawtypes", "unchecked"})
	public SearchBuilder(
			IDao theDao,
			String theResourceName,
			JpaStorageSettings theStorageSettings,
			HapiFhirLocalContainerEntityManagerFactoryBean theEntityManagerFactory,
			SqlObjectFactory theSqlBuilderFactory,
			HibernatePropertiesProvider theDialectProvider,
			ISearchParamRegistry theSearchParamRegistry,
			PartitionSettings thePartitionSettings,
			IInterceptorBroadcaster theInterceptorBroadcaster,
			IResourceTagDao theResourceTagDao,
			DaoRegistry theDaoRegistry,
			IResourceSearchViewDao theResourceSearchViewDao,
			FhirContext theContext,
			IIdHelperService theIdHelperService,
			Class<? extends IBaseResource> theResourceType) {
		myCallingDao = theDao;
		myResourceName = theResourceName;
		myResourceType = theResourceType;
		myStorageSettings = theStorageSettings;

		myEntityManagerFactory = theEntityManagerFactory;
		mySqlBuilderFactory = theSqlBuilderFactory;
		myDialectProvider = theDialectProvider;
		mySearchParamRegistry = theSearchParamRegistry;
		myPartitionSettings = thePartitionSettings;
		myInterceptorBroadcaster = theInterceptorBroadcaster;
		myResourceTagDao = theResourceTagDao;
		myDaoRegistry = theDaoRegistry;
		myResourceSearchViewDao = theResourceSearchViewDao;
		myContext = theContext;
		myIdHelperService = theIdHelperService;
	}

	@VisibleForTesting
	void setResourceName(String theName) {
		myResourceName = theName;
	}

	@Override
	public void setMaxResultsToFetch(Integer theMaxResultsToFetch) {
		myMaxResultsToFetch = theMaxResultsToFetch;
	}

	private void searchForIdsWithAndOr(
			SearchQueryBuilder theSearchSqlBuilder,
			QueryStack theQueryStack,
			@Nonnull SearchParameterMap theParams,
			RequestDetails theRequest) {
		myParams = theParams;

		// Remove any empty parameters
		theParams.clean();

		// For DSTU3, pull out near-distance first so when it comes time to evaluate near, we already know the distance
		if (myContext.getVersion().getVersion() == FhirVersionEnum.DSTU3) {
			Dstu3DistanceHelper.setNearDistance(myResourceType, theParams);
		}

		// Attempt to lookup via composite unique key.
		if (isCompositeUniqueSpCandidate()) {
			attemptComboUniqueSpProcessing(theQueryStack, theParams, theRequest);
		}

		// Handle _id and _tag last, since they can typically be tacked onto a different parameter
		List<String> paramNames = myParams.keySet().stream()
				.filter(t -> !t.equals(IAnyResource.SP_RES_ID))
				.filter(t -> !t.equals(Constants.PARAM_TAG))
				.collect(Collectors.toList());
		if (myParams.containsKey(IAnyResource.SP_RES_ID)) {
			paramNames.add(IAnyResource.SP_RES_ID);
		}
		if (myParams.containsKey(Constants.PARAM_TAG)) {
			paramNames.add(Constants.PARAM_TAG);
		}

		// Handle each parameter
		for (String nextParamName : paramNames) {
			if (myParams.isLastN() && LastNParameterHelper.isLastNParameter(nextParamName, myContext)) {
				// Skip parameters for Subject, Patient, Code and Category for LastN as these will be filtered by
				// Elasticsearch
				continue;
			}
			List<List<IQueryParameterType>> andOrParams = myParams.get(nextParamName);
			Condition predicate = theQueryStack.searchForIdsWithAndOr(with().setResourceName(myResourceName)
					.setParamName(nextParamName)
					.setAndOrParams(andOrParams)
					.setRequest(theRequest)
					.setRequestPartitionId(myRequestPartitionId));
			if (predicate != null) {
				theSearchSqlBuilder.addPredicate(predicate);
			}
		}
	}

	/**
	 * A search is a candidate for Composite Unique SP if unique indexes are enabled, there is no EverythingMode, and the
	 * parameters all have no modifiers.
	 */
	private boolean isCompositeUniqueSpCandidate() {
		return myStorageSettings.isUniqueIndexesEnabled() && myParams.getEverythingMode() == null;
	}

	@SuppressWarnings("ConstantConditions")
	@Override
	public Long createCountQuery(
			SearchParameterMap theParams,
			String theSearchUuid,
			RequestDetails theRequest,
			@Nonnull RequestPartitionId theRequestPartitionId) {

		assert theRequestPartitionId != null;
		assert TransactionSynchronizationManager.isActualTransactionActive();

		init(theParams, theSearchUuid, theRequestPartitionId);

		if (checkUseHibernateSearch()) {
			long count = myFulltextSearchSvc.count(myResourceName, theParams.clone());
			return count;
		}

		List<ISearchQueryExecutor> queries = createQuery(theParams.clone(), null, null, null, true, theRequest, null);
		if (queries.isEmpty()) {
			return 0L;
		} else {
			return queries.get(0).next();
		}
	}

	/**
	 * @param thePidSet May be null
	 */
	@Override
	public void setPreviouslyAddedResourcePids(@Nonnull List<JpaPid> thePidSet) {
		myPidSet = new HashSet<>(thePidSet);
	}

	@SuppressWarnings("ConstantConditions")
	@Override
	public IResultIterator<JpaPid> createQuery(
			SearchParameterMap theParams,
			SearchRuntimeDetails theSearchRuntimeDetails,
			RequestDetails theRequest,
			@Nonnull RequestPartitionId theRequestPartitionId) {
		assert theRequestPartitionId != null;
		assert TransactionSynchronizationManager.isActualTransactionActive();

		init(theParams, theSearchRuntimeDetails.getSearchUuid(), theRequestPartitionId);

		if (myPidSet == null) {
			myPidSet = new HashSet<>();
		}

		return new QueryIterator(theSearchRuntimeDetails, theRequest);
	}

	private void init(SearchParameterMap theParams, String theSearchUuid, RequestPartitionId theRequestPartitionId) {
		myCriteriaBuilder = myEntityManager.getCriteriaBuilder();
		// we mutate the params.  Make a private copy.
		myParams = theParams.clone();
		mySearchUuid = theSearchUuid;
		myRequestPartitionId = theRequestPartitionId;
	}

	private List<ISearchQueryExecutor> createQuery(
			SearchParameterMap theParams,
			SortSpec sort,
			Integer theOffset,
			Integer theMaximumResults,
			boolean theCountOnlyFlag,
			RequestDetails theRequest,
			SearchRuntimeDetails theSearchRuntimeDetails) {

		ArrayList<ISearchQueryExecutor> queries = new ArrayList<>();

		if (checkUseHibernateSearch()) {
			// we're going to run at least part of the search against the Fulltext service.

			// Ugh - we have two different return types for now
			ISearchQueryExecutor fulltextExecutor = null;
			List<JpaPid> fulltextMatchIds = null;
			int resultCount = 0;
			if (myParams.isLastN()) {
				fulltextMatchIds = executeLastNAgainstIndex(theMaximumResults);
				resultCount = fulltextMatchIds.size();
			} else if (myParams.getEverythingMode() != null) {
				fulltextMatchIds = queryHibernateSearchForEverythingPids(theRequest);
				resultCount = fulltextMatchIds.size();
			} else {
				fulltextExecutor = myFulltextSearchSvc.searchNotScrolled(
						myResourceName, myParams, myMaxResultsToFetch, theRequest);
			}

			if (fulltextExecutor == null) {
				fulltextExecutor =
						SearchQueryExecutors.from(fulltextMatchIds != null ? fulltextMatchIds : new ArrayList<>());
			}

			if (theSearchRuntimeDetails != null) {
				theSearchRuntimeDetails.setFoundIndexMatchesCount(resultCount);
				HookParams params = new HookParams()
						.add(RequestDetails.class, theRequest)
						.addIfMatchesType(ServletRequestDetails.class, theRequest)
						.add(SearchRuntimeDetails.class, theSearchRuntimeDetails);
				CompositeInterceptorBroadcaster.doCallHooks(
						myInterceptorBroadcaster,
						theRequest,
						Pointcut.JPA_PERFTRACE_INDEXSEARCH_QUERY_COMPLETE,
						params);
			}

			// can we skip the database entirely and return the pid list from here?
			boolean canSkipDatabase =
					// if we processed an AND clause, and it returned nothing, then nothing can match.
					!fulltextExecutor.hasNext()
							||
							// Our hibernate search query doesn't respect partitions yet
							(!myPartitionSettings.isPartitioningEnabled()
									&&
									// were there AND terms left?  Then we still need the db.
									theParams.isEmpty()
									&&
									// not every param is a param. :-(
									theParams.getNearDistanceParam() == null
									&&
									// todo MB don't we support _lastUpdated and _offset now?
									theParams.getLastUpdated() == null
									&& theParams.getEverythingMode() == null
									&& theParams.getOffset() == null);

			if (canSkipDatabase) {
				ourLog.trace("Query finished after HSearch.  Skip db query phase");
				if (theMaximumResults != null) {
					fulltextExecutor = SearchQueryExecutors.limited(fulltextExecutor, theMaximumResults);
				}
				queries.add(fulltextExecutor);
			} else {
				ourLog.trace("Query needs db after HSearch.  Chunking.");
				// Finish the query in the database for the rest of the search parameters, sorting, partitioning, etc.
				// We break the pids into chunks that fit in the 1k limit for jdbc bind params.
				new QueryChunker<Long>()
						.chunk(
								Streams.stream(fulltextExecutor).collect(Collectors.toList()),
								t -> doCreateChunkedQueries(
										theParams, t, theOffset, sort, theCountOnlyFlag, theRequest, queries));
			}
		} else {
			// do everything in the database.
			createChunkedQuery(
					theParams, sort, theOffset, theMaximumResults, theCountOnlyFlag, theRequest, null, queries);
		}

		return queries;
	}

	/**
	 * Check to see if query should use Hibernate Search, and error if the query can't continue.
	 *
	 * @return true if the query should first be processed by Hibernate Search
	 * @throws InvalidRequestException if fulltext search is not enabled but the query requires it - _content or _text
	 */
	private boolean checkUseHibernateSearch() {
		boolean fulltextEnabled = (myFulltextSearchSvc != null) && !myFulltextSearchSvc.isDisabled();

		if (!fulltextEnabled) {
			failIfUsed(Constants.PARAM_TEXT);
			failIfUsed(Constants.PARAM_CONTENT);
		} else {
			for (SortSpec sortSpec : myParams.getAllChainsInOrder()) {
				final String paramName = sortSpec.getParamName();
				if (paramName.contains(".")) {
					failIfUsedWithChainedSort(Constants.PARAM_TEXT);
					failIfUsedWithChainedSort(Constants.PARAM_CONTENT);
				}
			}
		}

		// someday we'll want a query planner to figure out if we _should_ or _must_ use the ft index, not just if we
		// can.
		return fulltextEnabled
				&& myParams != null
				&& myParams.getSearchContainedMode() == SearchContainedModeEnum.FALSE
				&& myFulltextSearchSvc.canUseHibernateSearch(myResourceName, myParams)
				&& myFulltextSearchSvc.supportsAllSortTerms(myResourceName, myParams);
	}

	private void failIfUsed(String theParamName) {
		if (myParams.containsKey(theParamName)) {
			throw new InvalidRequestException(Msg.code(1192)
					+ "Fulltext search is not enabled on this service, can not process parameter: " + theParamName);
		}
	}

	private void failIfUsedWithChainedSort(String theParamName) {
		if (myParams.containsKey(theParamName)) {
			throw new InvalidRequestException(Msg.code(2524)
					+ "Fulltext search combined with chained sorts are not supported, can not process parameter: "
					+ theParamName);
		}
	}

	private List<JpaPid> executeLastNAgainstIndex(Integer theMaximumResults) {
		// Can we use our hibernate search generated index on resource to support lastN?:
		if (myStorageSettings.isAdvancedHSearchIndexing()) {
			if (myFulltextSearchSvc == null) {
				throw new InvalidRequestException(Msg.code(2027)
						+ "LastN operation is not enabled on this service, can not process this request");
			}
			return myFulltextSearchSvc.lastN(myParams, theMaximumResults).stream()
					.map(lastNResourceId -> myIdHelperService.resolveResourcePersistentIds(
							myRequestPartitionId, myResourceName, String.valueOf(lastNResourceId)))
					.collect(Collectors.toList());
		} else {
			throw new InvalidRequestException(
					Msg.code(2033) + "LastN operation is not enabled on this service, can not process this request");
		}
	}

	private List<JpaPid> queryHibernateSearchForEverythingPids(RequestDetails theRequestDetails) {
		JpaPid pid = null;
		if (myParams.get(IAnyResource.SP_RES_ID) != null) {
			String idParamValue;
			IQueryParameterType idParam =
					myParams.get(IAnyResource.SP_RES_ID).get(0).get(0);
			if (idParam instanceof TokenParam) {
				TokenParam idParm = (TokenParam) idParam;
				idParamValue = idParm.getValue();
			} else {
				StringParam idParm = (StringParam) idParam;
				idParamValue = idParm.getValue();
			}

			pid = myIdHelperService.resolveResourcePersistentIds(myRequestPartitionId, myResourceName, idParamValue);
		}
		return myFulltextSearchSvc.everything(myResourceName, myParams, pid, theRequestDetails);
	}

	private void doCreateChunkedQueries(
			SearchParameterMap theParams,
			List<Long> thePids,
			Integer theOffset,
			SortSpec sort,
			boolean theCount,
			RequestDetails theRequest,
			ArrayList<ISearchQueryExecutor> theQueries) {
		if (thePids.size() < getMaximumPageSize()) {
			normalizeIdListForLastNInClause(thePids);
		}
		createChunkedQuery(theParams, sort, theOffset, thePids.size(), theCount, theRequest, thePids, theQueries);
	}

	/**
	 * Combs through the params for any _id parameters and extracts the PIDs for them
	 *
	 * @param theTargetPids
	 */
	private void extractTargetPidsFromIdParams(Set<Long> theTargetPids) {
		// get all the IQueryParameterType objects
		// for _id -> these should all be StringParam values
		HashSet<String> ids = new HashSet<>();
		List<List<IQueryParameterType>> params = myParams.get(IAnyResource.SP_RES_ID);
		for (List<IQueryParameterType> paramList : params) {
			for (IQueryParameterType param : paramList) {
				if (param instanceof StringParam) {
					// we expect all _id values to be StringParams
					ids.add(((StringParam) param).getValue());
				} else if (param instanceof TokenParam) {
					ids.add(((TokenParam) param).getValue());
				} else {
					// we do not expect the _id parameter to be a non-string value
					throw new IllegalArgumentException(
							Msg.code(1193) + "_id parameter must be a StringParam or TokenParam");
				}
			}
		}

		// fetch our target Pids
		// this will throw if an id is not found
		Map<String, JpaPid> idToPid = myIdHelperService.resolveResourcePersistentIds(
				myRequestPartitionId, myResourceName, new ArrayList<>(ids));

		// add the pids to targetPids
		for (JpaPid pid : idToPid.values()) {
			theTargetPids.add(pid.getId());
		}
	}

	private void createChunkedQuery(
			SearchParameterMap theParams,
			SortSpec sort,
			Integer theOffset,
			Integer theMaximumResults,
			boolean theCountOnlyFlag,
			RequestDetails theRequest,
			List<Long> thePidList,
			List<ISearchQueryExecutor> theSearchQueryExecutors) {
		if (myParams.getEverythingMode() != null) {
			createChunkedQueryForEverythingSearch(
					theParams, theOffset, theMaximumResults, theCountOnlyFlag, thePidList, theSearchQueryExecutors);
		} else {
			createChunkedQueryNormalSearch(
					theParams, sort, theOffset, theCountOnlyFlag, theRequest, thePidList, theSearchQueryExecutors);
		}
	}

	private void createChunkedQueryNormalSearch(
			SearchParameterMap theParams,
			SortSpec sort,
			Integer theOffset,
			boolean theCountOnlyFlag,
			RequestDetails theRequest,
			List<Long> thePidList,
			List<ISearchQueryExecutor> theSearchQueryExecutors) {
		SearchQueryBuilder sqlBuilder = new SearchQueryBuilder(
				myContext,
				myStorageSettings,
				myPartitionSettings,
				myRequestPartitionId,
				myResourceName,
				mySqlBuilderFactory,
				myDialectProvider,
				theCountOnlyFlag);
		QueryStack queryStack3 = new QueryStack(
				theParams, myStorageSettings, myContext, sqlBuilder, mySearchParamRegistry, myPartitionSettings);

		if (theParams.keySet().size() > 1
				|| theParams.getSort() != null
				|| theParams.keySet().contains(Constants.PARAM_HAS)
				|| isPotentiallyContainedReferenceParameterExistsAtRoot(theParams)) {
			List<RuntimeSearchParam> activeComboParams = mySearchParamRegistry.getActiveComboSearchParams(
					myResourceName, theParams.keySet(), ISearchParamRegistry.ContextEnum.SEARCH);
			if (activeComboParams.isEmpty()) {
				sqlBuilder.setNeedResourceTableRoot(true);
			}
		}

		/*
		 * If we're doing a filter, always use the resource table as the root - This avoids the possibility of
		 * specific filters with ORs as their root from working around the natural resource type / deletion
		 * status / partition IDs built into queries.
		 */
		if (theParams.containsKey(Constants.PARAM_FILTER)) {
			Condition partitionIdPredicate = sqlBuilder
					.getOrCreateResourceTablePredicateBuilder()
					.createPartitionIdPredicate(myRequestPartitionId);
			if (partitionIdPredicate != null) {
				sqlBuilder.addPredicate(partitionIdPredicate);
			}
		}

		// Normal search
		searchForIdsWithAndOr(sqlBuilder, queryStack3, myParams, theRequest);

		// If we haven't added any predicates yet, we're doing a search for all resources. Make sure we add the
		// partition ID predicate in that case.
		if (!sqlBuilder.haveAtLeastOnePredicate()) {
			Condition partitionIdPredicate = sqlBuilder
					.getOrCreateResourceTablePredicateBuilder()
					.createPartitionIdPredicate(myRequestPartitionId);
			if (partitionIdPredicate != null) {
				sqlBuilder.addPredicate(partitionIdPredicate);
			}
		}

		// Add PID list predicate for full text search and/or lastn operation
		addPidListPredicate(thePidList, sqlBuilder);

		// Last updated
		addLastUpdatePredicate(sqlBuilder);

		/*
		 * Exclude the pids already in the previous iterator. This is an optimization, as opposed
		 * to something needed to guarantee correct results.
		 *
		 * Why do we need it? Suppose for example, a query like:
		 *    Observation?category=foo,bar,baz
		 * And suppose you have many resources that have all 3 of these category codes. In this case
		 * the SQL query will probably return the same PIDs multiple times, and if this happens enough
		 * we may exhaust the query results without getting enough distinct results back. When that
		 * happens we re-run the query with a larger limit. Excluding results we already know about
		 * tries to ensure that we get new unique results.
		 *
		 * The challenge with that though is that lots of DBs have an issue with too many
		 * parameters in one query. So we only do this optimization if there aren't too
		 * many results.
		 */
		if (myHasNextIteratorQuery) {
			if (myPidSet.size() + sqlBuilder.countBindVariables() < 900) {
				sqlBuilder.excludeResourceIdsPredicate(myPidSet);
			}
		}

		/*
		 * If offset is present, we want deduplicate the results by using GROUP BY
		 */
		if (theOffset != null) {
			queryStack3.addGrouping();
			queryStack3.setUseAggregate(true);
		}

		/*
		 * Sort
		 *
		 * If we have a sort, we wrap the criteria search (the search that actually
		 * finds the appropriate resources) in an outer search which is then sorted
		 */
		if (sort != null) {
			assert !theCountOnlyFlag;

			createSort(queryStack3, sort, theParams);
		}

		/*
		 * Now perform the search
		 */
		executeSearch(theOffset, theSearchQueryExecutors, sqlBuilder);
	}

	private void executeSearch(
			Integer theOffset, List<ISearchQueryExecutor> theSearchQueryExecutors, SearchQueryBuilder sqlBuilder) {
		GeneratedSql generatedSql = sqlBuilder.generate(theOffset, myMaxResultsToFetch);
		if (!generatedSql.isMatchNothing()) {
			SearchQueryExecutor executor =
					mySqlBuilderFactory.newSearchQueryExecutor(generatedSql, myMaxResultsToFetch);
			theSearchQueryExecutors.add(executor);
		}
	}

	private void createChunkedQueryForEverythingSearch(
			SearchParameterMap theParams,
			Integer theOffset,
			Integer theMaximumResults,
			boolean theCountOnlyFlag,
			List<Long> thePidList,
			List<ISearchQueryExecutor> theSearchQueryExecutors) {

		SearchQueryBuilder sqlBuilder = new SearchQueryBuilder(
				myContext,
				myStorageSettings,
				myPartitionSettings,
				myRequestPartitionId,
				null,
				mySqlBuilderFactory,
				myDialectProvider,
				theCountOnlyFlag);

		QueryStack queryStack3 = new QueryStack(
				theParams, myStorageSettings, myContext, sqlBuilder, mySearchParamRegistry, myPartitionSettings);

		JdbcTemplate jdbcTemplate = initializeJdbcTemplate(theMaximumResults);

		Set<Long> targetPids = new HashSet<>();
		if (myParams.get(IAnyResource.SP_RES_ID) != null) {

			extractTargetPidsFromIdParams(targetPids);

			// add the target pids to our executors as the first
			// results iterator to go through
			theSearchQueryExecutors.add(new ResolvedSearchQueryExecutor(new ArrayList<>(targetPids)));
		} else {
			// For Everything queries, we make the query root by the ResourceLink table, since this query
			// is basically a reverse-include search. For type/Everything (as opposed to instance/Everything)
			// the one problem with this approach is that it doesn't catch Patients that have absolutely
			// nothing linked to them. So we do one additional query to make sure we catch those too.
			SearchQueryBuilder fetchPidsSqlBuilder = new SearchQueryBuilder(
					myContext,
					myStorageSettings,
					myPartitionSettings,
					myRequestPartitionId,
					myResourceName,
					mySqlBuilderFactory,
					myDialectProvider,
					theCountOnlyFlag);
			GeneratedSql allTargetsSql = fetchPidsSqlBuilder.generate(theOffset, myMaxResultsToFetch);
			String sql = allTargetsSql.getSql();
			Object[] args = allTargetsSql.getBindVariables().toArray(new Object[0]);

			List<Long> output = jdbcTemplate.query(sql, args, new SingleColumnRowMapper<>(Long.class));

			// we add a search executor to fetch unlinked patients first
			theSearchQueryExecutors.add(new ResolvedSearchQueryExecutor(output));
		}

		List<String> typeSourceResources = new ArrayList<>();
		if (myParams.get(Constants.PARAM_TYPE) != null) {
			typeSourceResources.addAll(extractTypeSourceResourcesFromParams());
		}

		queryStack3.addPredicateEverythingOperation(
				myResourceName, typeSourceResources, targetPids.toArray(new Long[0]));

		// Add PID list predicate for full text search and/or lastn operation
		addPidListPredicate(thePidList, sqlBuilder);

		/*
		 * If offset is present, we want deduplicate the results by using GROUP BY
		 * ORDER BY is required to make sure we return unique results for each page
		 */
		if (theOffset != null) {
			queryStack3.addGrouping();
			queryStack3.addOrdering();
			queryStack3.setUseAggregate(true);
		}

		/*
		 * Now perform the search
		 */
		executeSearch(theOffset, theSearchQueryExecutors, sqlBuilder);
	}

	private void addPidListPredicate(List<Long> thePidList, SearchQueryBuilder theSqlBuilder) {
		if (thePidList != null && !thePidList.isEmpty()) {
			theSqlBuilder.addResourceIdsPredicate(thePidList);
		}
	}

	private void addLastUpdatePredicate(SearchQueryBuilder theSqlBuilder) {
		DateRangeParam lu = myParams.getLastUpdated();
		if (lu != null && !lu.isEmpty()) {
			Condition lastUpdatedPredicates = theSqlBuilder.addPredicateLastUpdated(lu);
			theSqlBuilder.addPredicate(lastUpdatedPredicates);
		}
	}

	private JdbcTemplate initializeJdbcTemplate(Integer theMaximumResults) {
		JdbcTemplate jdbcTemplate = new JdbcTemplate(myEntityManagerFactory.getDataSource());
		jdbcTemplate.setFetchSize(myFetchSize);
		if (theMaximumResults != null) {
			jdbcTemplate.setMaxRows(theMaximumResults);
		}
		return jdbcTemplate;
	}

	private Collection<String> extractTypeSourceResourcesFromParams() {

		List<List<IQueryParameterType>> listOfList = myParams.get(Constants.PARAM_TYPE);

		// first off, let's flatten the list of list
		List<IQueryParameterType> iQueryParameterTypesList =
				listOfList.stream().flatMap(List::stream).collect(Collectors.toList());

		// then, extract all elements of each CSV into one big list
		List<String> resourceTypes = iQueryParameterTypesList.stream()
				.map(param -> ((StringParam) param).getValue())
				.map(csvString -> List.of(csvString.split(",")))
				.flatMap(List::stream)
				.collect(Collectors.toList());

		Set<String> knownResourceTypes = myContext.getResourceTypes();

		// remove leading/trailing whitespaces if any and remove duplicates
		Set<String> retVal = new HashSet<>();

		for (String type : resourceTypes) {
			String trimmed = type.trim();
			if (!knownResourceTypes.contains(trimmed)) {
				throw new ResourceNotFoundException(
						Msg.code(2197) + "Unknown resource type '" + trimmed + "' in _type parameter.");
			}
			retVal.add(trimmed);
		}

		return retVal;
	}

	private boolean isPotentiallyContainedReferenceParameterExistsAtRoot(SearchParameterMap theParams) {
		return myStorageSettings.isIndexOnContainedResources()
				&& theParams.values().stream()
						.flatMap(Collection::stream)
						.flatMap(Collection::stream)
						.anyMatch(t -> t instanceof ReferenceParam);
	}

	private List<Long> normalizeIdListForLastNInClause(List<Long> lastnResourceIds) {
		/*
		The following is a workaround to a known issue involving Hibernate. If queries are used with "in" clauses with large and varying
		numbers of parameters, this can overwhelm Hibernate's QueryPlanCache and deplete heap space. See the following link for more info:
		https://stackoverflow.com/questions/31557076/spring-hibernate-query-plan-cache-memory-usage.

		Normalizing the number of parameters in the "in" clause stabilizes the size of the QueryPlanCache, so long as the number of
		arguments never exceeds the maximum specified below.
		*/
		int listSize = lastnResourceIds.size();

		if (listSize > 1 && listSize < 10) {
			padIdListWithPlaceholders(lastnResourceIds, 10);
		} else if (listSize > 10 && listSize < 50) {
			padIdListWithPlaceholders(lastnResourceIds, 50);
		} else if (listSize > 50 && listSize < 100) {
			padIdListWithPlaceholders(lastnResourceIds, 100);
		} else if (listSize > 100 && listSize < 200) {
			padIdListWithPlaceholders(lastnResourceIds, 200);
		} else if (listSize > 200 && listSize < 500) {
			padIdListWithPlaceholders(lastnResourceIds, 500);
		} else if (listSize > 500 && listSize < 800) {
			padIdListWithPlaceholders(lastnResourceIds, 800);
		}

		return lastnResourceIds;
	}

	private void padIdListWithPlaceholders(List<Long> theIdList, int preferredListSize) {
		while (theIdList.size() < preferredListSize) {
			theIdList.add(-1L);
		}
	}

	private void createSort(QueryStack theQueryStack, SortSpec theSort, SearchParameterMap theParams) {
		if (theSort == null || isBlank(theSort.getParamName())) {
			return;
		}

		boolean ascending = (theSort.getOrder() == null) || (theSort.getOrder() == SortOrderEnum.ASC);

		if (IAnyResource.SP_RES_ID.equals(theSort.getParamName())) {

			theQueryStack.addSortOnResourceId(ascending);

		} else if (Constants.PARAM_PID.equals(theSort.getParamName())) {

			theQueryStack.addSortOnResourcePID(ascending);

		} else if (Constants.PARAM_LASTUPDATED.equals(theSort.getParamName())) {

			theQueryStack.addSortOnLastUpdated(ascending);

		} else {
			// FIXME: test for activation
			RuntimeSearchParam param = mySearchParamRegistry.getActiveSearchParam(
					myResourceName, theSort.getParamName(), ISearchParamRegistry.ContextEnum.SORT);

			/*
			 * If we have a sort like _sort=subject.name and we  have an
			 * uplifted refchain for that combination we can do it more efficiently
			 * by using the index associated with the uplifted refchain. In this case,
			 * we need to find the actual target search parameter (corresponding
			 * to "name" in this example) so that we know what datatype it is.
			 */
			String paramName = theSort.getParamName();
			if (param == null && myStorageSettings.isIndexOnUpliftedRefchains()) {
				String[] chains = StringUtils.split(paramName, '.');
				if (chains.length == 2) {

					// Given: Encounter?_sort=Patient:subject.name
					String referenceParam = chains[0]; // subject
					String referenceParamTargetType = null; // Patient
					String targetParam = chains[1]; // name

					int colonIdx = referenceParam.indexOf(':');
					if (colonIdx > -1) {
						referenceParamTargetType = referenceParam.substring(0, colonIdx);
						referenceParam = referenceParam.substring(colonIdx + 1);
					}
					RuntimeSearchParam outerParam = mySearchParamRegistry.getActiveSearchParam(
							myResourceName, referenceParam, ISearchParamRegistry.ContextEnum.SORT);
					if (outerParam == null) {
						throwInvalidRequestExceptionForUnknownSortParameter(myResourceName, referenceParam);
					} else if (outerParam.hasUpliftRefchain(targetParam)) {
						for (String nextTargetType : outerParam.getTargets()) {
							if (referenceParamTargetType != null && !referenceParamTargetType.equals(nextTargetType)) {
								continue;
							}
							RuntimeSearchParam innerParam = mySearchParamRegistry.getActiveSearchParam(
									nextTargetType, targetParam, ISearchParamRegistry.ContextEnum.SORT);
							if (innerParam != null) {
								param = innerParam;
								break;
							}
						}
					}
				}
			}

			int colonIdx = paramName.indexOf(':');
			String referenceTargetType = null;
			if (colonIdx > -1) {
				referenceTargetType = paramName.substring(0, colonIdx);
				paramName = paramName.substring(colonIdx + 1);
			}

			int dotIdx = paramName.indexOf('.');
			String chainName = null;
			if (param == null && dotIdx > -1) {
				chainName = paramName.substring(dotIdx + 1);
				paramName = paramName.substring(0, dotIdx);
				if (chainName.contains(".")) {
					String msg = myContext
							.getLocalizer()
							.getMessageSanitized(
									BaseStorageDao.class,
									"invalidSortParameterTooManyChains",
									paramName + "." + chainName);
					throw new InvalidRequestException(Msg.code(2286) + msg);
				}
			}

			if (param == null) {
				param = mySearchParamRegistry.getActiveSearchParam(
						myResourceName, paramName, ISearchParamRegistry.ContextEnum.SORT);
			}

			if (param == null) {
				throwInvalidRequestExceptionForUnknownSortParameter(getResourceName(), paramName);
			}

			// param will never be null here (the above line throws if it does)
			// this is just to prevent the warning
			assert param != null;
			if (isNotBlank(chainName) && param.getParamType() != RestSearchParameterTypeEnum.REFERENCE) {
				throw new InvalidRequestException(
						Msg.code(2285) + "Invalid chain, " + paramName + " is not a reference SearchParameter");
			}

			switch (param.getParamType()) {
				case STRING:
					theQueryStack.addSortOnString(myResourceName, paramName, ascending);
					break;
				case DATE:
					theQueryStack.addSortOnDate(myResourceName, paramName, ascending);
					break;
				case REFERENCE:
					theQueryStack.addSortOnResourceLink(
							myResourceName, referenceTargetType, paramName, chainName, ascending, theParams);
					break;
				case TOKEN:
					theQueryStack.addSortOnToken(myResourceName, paramName, ascending);
					break;
				case NUMBER:
					theQueryStack.addSortOnNumber(myResourceName, paramName, ascending);
					break;
				case URI:
					theQueryStack.addSortOnUri(myResourceName, paramName, ascending);
					break;
				case QUANTITY:
					theQueryStack.addSortOnQuantity(myResourceName, paramName, ascending);
					break;
				case COMPOSITE:
					List<RuntimeSearchParam> compositeList =
							JpaParamUtil.resolveComponentParameters(mySearchParamRegistry, param);
					if (compositeList == null) {
						throw new InvalidRequestException(Msg.code(1195) + "The composite _sort parameter " + paramName
								+ " is not defined by the resource " + myResourceName);
					}
					if (compositeList.size() != 2) {
						throw new InvalidRequestException(Msg.code(1196) + "The composite _sort parameter " + paramName
								+ " must have 2 composite types declared in parameter annotation, found "
								+ compositeList.size());
					}
					RuntimeSearchParam left = compositeList.get(0);
					RuntimeSearchParam right = compositeList.get(1);

					createCompositeSort(theQueryStack, left.getParamType(), left.getName(), ascending);
					createCompositeSort(theQueryStack, right.getParamType(), right.getName(), ascending);

					break;
				case SPECIAL:
					if (LOCATION_POSITION.equals(param.getPath())) {
						theQueryStack.addSortOnCoordsNear(paramName, ascending, theParams);
						break;
					}
					throw new InvalidRequestException(
							Msg.code(2306) + "This server does not support _sort specifications of type "
									+ param.getParamType() + " - Can't serve _sort=" + paramName);

				case HAS:
				default:
					throw new InvalidRequestException(
							Msg.code(1197) + "This server does not support _sort specifications of type "
									+ param.getParamType() + " - Can't serve _sort=" + paramName);
			}
		}

		// Recurse
		createSort(theQueryStack, theSort.getChain(), theParams);
	}

	private void throwInvalidRequestExceptionForUnknownSortParameter(String theResourceName, String theParamName) {
		Collection<String> validSearchParameterNames = mySearchParamRegistry.getValidSearchParameterNamesIncludingMeta(
				theResourceName, ISearchParamRegistry.ContextEnum.SORT);
		String msg = myContext
				.getLocalizer()
				.getMessageSanitized(
						BaseStorageDao.class,
						"invalidSortParameter",
						theParamName,
						theResourceName,
						validSearchParameterNames);
		throw new InvalidRequestException(Msg.code(1194) + msg);
	}

	private void createCompositeSort(
			QueryStack theQueryStack,
			RestSearchParameterTypeEnum theParamType,
			String theParamName,
			boolean theAscending) {

		switch (theParamType) {
			case STRING:
				theQueryStack.addSortOnString(myResourceName, theParamName, theAscending);
				break;
			case DATE:
				theQueryStack.addSortOnDate(myResourceName, theParamName, theAscending);
				break;
			case TOKEN:
				theQueryStack.addSortOnToken(myResourceName, theParamName, theAscending);
				break;
			case QUANTITY:
				theQueryStack.addSortOnQuantity(myResourceName, theParamName, theAscending);
				break;
			case NUMBER:
			case REFERENCE:
			case COMPOSITE:
			case URI:
			case HAS:
			case SPECIAL:
			default:
				throw new InvalidRequestException(
						Msg.code(1198) + "Don't know how to handle composite parameter with type of " + theParamType
								+ " on _sort=" + theParamName);
		}
	}

	private void doLoadPids(
			Collection<JpaPid> thePids,
			Collection<JpaPid> theIncludedPids,
			List<IBaseResource> theResourceListToPopulate,
			boolean theForHistoryOperation,
			Map<JpaPid, Integer> thePosition) {

		Map<Long, Long> resourcePidToVersion = null;
		for (JpaPid next : thePids) {
			if (next.getVersion() != null && myStorageSettings.isRespectVersionsForSearchIncludes()) {
				if (resourcePidToVersion == null) {
					resourcePidToVersion = new HashMap<>();
				}
				resourcePidToVersion.put((next).getId(), next.getVersion());
			}
		}

		List<Long> versionlessPids = JpaPid.toLongList(thePids);
		if (versionlessPids.size() < getMaximumPageSize()) {
			versionlessPids = normalizeIdListForLastNInClause(versionlessPids);
		}

		// -- get the resource from the searchView
		Collection<ResourceSearchView> resourceSearchViewList =
				myResourceSearchViewDao.findByResourceIds(versionlessPids);

		// -- preload all tags with tag definition if any
		Map<Long, Collection<ResourceTag>> tagMap = getResourceTagMap(resourceSearchViewList);

		for (IBaseResourceEntity next : resourceSearchViewList) {
			if (next.getDeleted() != null) {
				continue;
			}

			Class<? extends IBaseResource> resourceType =
					myContext.getResourceDefinition(next.getResourceType()).getImplementingClass();

			JpaPid resourceId = JpaPid.fromId(next.getResourceId());

			/*
			 * If a specific version is requested via an include, we'll replace the current version
			 * with the specific desired version. This is not the most efficient thing, given that
			 * we're loading the current version and then turning around and throwing it away again.
			 * This could be optimized and probably should be, but it's not critical given that
			 * this only applies to includes, which don't tend to be massive in numbers.
			 */
			if (resourcePidToVersion != null) {
				Long version = resourcePidToVersion.get(next.getResourceId());
				resourceId.setVersion(version);
				if (version != null && !version.equals(next.getVersion())) {
					IFhirResourceDao<? extends IBaseResource> dao = myDaoRegistry.getResourceDao(resourceType);
					next = (IBaseResourceEntity)
							dao.readEntity(next.getIdDt().withVersion(Long.toString(version)), null);
				}
			}

			IBaseResource resource = null;
			if (next != null) {
				resource = myJpaStorageResourceParser.toResource(
						resourceType, next, tagMap.get(next.getId()), theForHistoryOperation);
			}
			if (resource == null) {
				if (next != null) {
					ourLog.warn(
							"Unable to find resource {}/{}/_history/{} in database",
							next.getResourceType(),
							next.getIdDt().getIdPart(),
							next.getVersion());
				} else {
					ourLog.warn("Unable to find resource in database.");
				}
				continue;
			}

			Integer index = thePosition.get(resourceId);
			if (index == null) {
				ourLog.warn("Got back unexpected resource PID {}", resourceId);
				continue;
			}

			if (theIncludedPids.contains(resourceId)) {
				ResourceMetadataKeyEnum.ENTRY_SEARCH_MODE.put(resource, BundleEntrySearchModeEnum.INCLUDE);
			} else {
				ResourceMetadataKeyEnum.ENTRY_SEARCH_MODE.put(resource, BundleEntrySearchModeEnum.MATCH);
			}

			theResourceListToPopulate.set(index, resource);
		}
	}

	private Map<Long, Collection<ResourceTag>> getResourceTagMap(
			Collection<? extends IBaseResourceEntity> theResourceSearchViewList) {

		List<Long> idList = new ArrayList<>(theResourceSearchViewList.size());

		// -- find all resource has tags
		for (IBaseResourceEntity resource : theResourceSearchViewList) {
			if (resource.isHasTags()) idList.add(resource.getId());
		}

		return getPidToTagMap(idList);
	}

	@Nonnull
	private Map<Long, Collection<ResourceTag>> getPidToTagMap(List<Long> thePidList) {
		Map<Long, Collection<ResourceTag>> tagMap = new HashMap<>();

		// -- no tags
		if (thePidList.size() == 0) return tagMap;

		// -- get all tags for the idList
		Collection<ResourceTag> tagList = myResourceTagDao.findByResourceIds(thePidList);

		// -- build the map, key = resourceId, value = list of ResourceTag
		JpaPid resourceId;
		Collection<ResourceTag> tagCol;
		for (ResourceTag tag : tagList) {

			resourceId = JpaPid.fromId(tag.getResourceId());
			tagCol = tagMap.get(resourceId.getId());
			if (tagCol == null) {
				tagCol = new ArrayList<>();
				tagCol.add(tag);
				tagMap.put(resourceId.getId(), tagCol);
			} else {
				tagCol.add(tag);
			}
		}

		return tagMap;
	}

	@Override
	public void loadResourcesByPid(
			Collection<JpaPid> thePids,
			Collection<JpaPid> theIncludedPids,
			List<IBaseResource> theResourceListToPopulate,
			boolean theForHistoryOperation,
			RequestDetails theDetails) {
		if (thePids.isEmpty()) {
			ourLog.debug("The include pids are empty");
		}

		// Dupes will cause a crash later anyhow, but this is expensive so only do it
		// when running asserts
		assert new HashSet<>(thePids).size() == thePids.size() : "PID list contains duplicates: " + thePids;

		Map<JpaPid, Integer> position = new HashMap<>();
		for (JpaPid next : thePids) {
			position.put(next, theResourceListToPopulate.size());
			theResourceListToPopulate.add(null);
		}

		// Can we fast track this loading by checking elastic search?
		if (isLoadingFromElasticSearchSupported(thePids)) {
			try {
				theResourceListToPopulate.addAll(loadResourcesFromElasticSearch(thePids));
				return;

			} catch (ResourceNotFoundInIndexException theE) {
				// some resources were not found in index, so we will inform this and resort to JPA search
				ourLog.warn(
						"Some resources were not found in index. Make sure all resources were indexed. Resorting to database search.");
			}
		}

		// We only chunk because some jdbc drivers can't handle long param lists.
		new QueryChunker<JpaPid>()
				.chunk(
						thePids,
						t -> doLoadPids(
								t, theIncludedPids, theResourceListToPopulate, theForHistoryOperation, position));
	}

	/**
	 * Check if we can load the resources from Hibernate Search instead of the database.
	 * We assume this is faster.
	 * <p>
	 * Hibernate Search only stores the current version, and only if enabled.
	 *
	 * @param thePids the pids to check for versioned references
	 * @return can we fetch from Hibernate Search?
	 */
	private boolean isLoadingFromElasticSearchSupported(Collection<JpaPid> thePids) {
		// is storage enabled?
		return myStorageSettings.isStoreResourceInHSearchIndex()
				&& myStorageSettings.isAdvancedHSearchIndexing()
				&&
				// we don't support history
				thePids.stream().noneMatch(p -> p.getVersion() != null)
				&&
				// skip the complexity for metadata in dstu2
				myContext.getVersion().getVersion().isEqualOrNewerThan(FhirVersionEnum.DSTU3);
	}

	private List<IBaseResource> loadResourcesFromElasticSearch(Collection<JpaPid> thePids) {
		// Do we use the fulltextsvc via hibernate-search to load resources or be backwards compatible with older ES
		// only impl
		// to handle lastN?
		if (myStorageSettings.isAdvancedHSearchIndexing() && myStorageSettings.isStoreResourceInHSearchIndex()) {
			List<Long> pidList = thePids.stream().map(JpaPid::getId).collect(Collectors.toList());

			return myFulltextSearchSvc.getResources(pidList);
		} else if (!Objects.isNull(myParams) && myParams.isLastN()) {
			// legacy LastN implementation
			return myIElasticsearchSvc.getObservationResources(thePids);
		} else {
			return Collections.emptyList();
		}
	}

	/**
	 * THIS SHOULD RETURN HASHSET and not just Set because we add to it later
	 * so it can't be Collections.emptySet() or some such thing.
	 * The JpaPid returned will have resource type populated.
	 */
	@Override
	public Set<JpaPid> loadIncludes(
			FhirContext theContext,
			EntityManager theEntityManager,
			Collection<JpaPid> theMatches,
			Collection<Include> theIncludes,
			boolean theReverseMode,
			DateRangeParam theLastUpdated,
			String theSearchIdOrDescription,
			RequestDetails theRequest,
			Integer theMaxCount) {
		SearchBuilderLoadIncludesParameters<JpaPid> parameters = new SearchBuilderLoadIncludesParameters<>();
		parameters.setFhirContext(theContext);
		parameters.setEntityManager(theEntityManager);
		parameters.setMatches(theMatches);
		parameters.setIncludeFilters(theIncludes);
		parameters.setReverseMode(theReverseMode);
		parameters.setLastUpdated(theLastUpdated);
		parameters.setSearchIdOrDescription(theSearchIdOrDescription);
		parameters.setRequestDetails(theRequest);
		parameters.setMaxCount(theMaxCount);
		return loadIncludes(parameters);
	}

	@Override
	public Set<JpaPid> loadIncludes(SearchBuilderLoadIncludesParameters<JpaPid> theParameters) {
		Collection<JpaPid> matches = theParameters.getMatches();
		Collection<Include> currentIncludes = theParameters.getIncludeFilters();
		boolean reverseMode = theParameters.isReverseMode();
		EntityManager entityManager = theParameters.getEntityManager();
		Integer maxCount = theParameters.getMaxCount();
		FhirContext fhirContext = theParameters.getFhirContext();
		DateRangeParam lastUpdated = theParameters.getLastUpdated();
		RequestDetails request = theParameters.getRequestDetails();
		String searchIdOrDescription = theParameters.getSearchIdOrDescription();
		List<String> desiredResourceTypes = theParameters.getDesiredResourceTypes();
		boolean hasDesiredResourceTypes = desiredResourceTypes != null && !desiredResourceTypes.isEmpty();
		if (CompositeInterceptorBroadcaster.hasHooks(
				Pointcut.JPA_PERFTRACE_RAW_SQL, myInterceptorBroadcaster, theParameters.getRequestDetails())) {
			CurrentThreadCaptureQueriesListener.startCapturing();
		}
		if (matches.isEmpty()) {
			return new HashSet<>();
		}
		if (currentIncludes == null || currentIncludes.isEmpty()) {
			return new HashSet<>();
		}
		String searchPidFieldName = reverseMode ? MY_TARGET_RESOURCE_PID : MY_SOURCE_RESOURCE_PID;
		String findPidFieldName = reverseMode ? MY_SOURCE_RESOURCE_PID : MY_TARGET_RESOURCE_PID;
		String findResourceTypeFieldName = reverseMode ? MY_SOURCE_RESOURCE_TYPE : MY_TARGET_RESOURCE_TYPE;
		String findVersionFieldName = null;
		if (!reverseMode && myStorageSettings.isRespectVersionsForSearchIncludes()) {
			findVersionFieldName = MY_TARGET_RESOURCE_VERSION;
		}

		List<JpaPid> nextRoundMatches = new ArrayList<>(matches);
		HashSet<JpaPid> allAdded = new HashSet<>();
		HashSet<JpaPid> original = new HashSet<>(matches);
		ArrayList<Include> includes = new ArrayList<>(currentIncludes);

		int roundCounts = 0;
		StopWatch w = new StopWatch();

		boolean addedSomeThisRound;
		do {
			roundCounts++;

			HashSet<JpaPid> pidsToInclude = new HashSet<>();

			for (Iterator<Include> iter = includes.iterator(); iter.hasNext(); ) {
				Include nextInclude = iter.next();
				if (!nextInclude.isRecurse()) {
					iter.remove();
				}

				// Account for _include=*
				boolean matchAll = "*".equals(nextInclude.getValue());

				// Account for _include=[resourceType]:*
				String wantResourceType = null;
				if (!matchAll) {
					if ("*".equals(nextInclude.getParamName())) {
						wantResourceType = nextInclude.getParamType();
						matchAll = true;
					}
				}

				if (matchAll) {
					loadIncludesMatchAll(
							findPidFieldName,
							findResourceTypeFieldName,
							findVersionFieldName,
							searchPidFieldName,
							wantResourceType,
							reverseMode,
							hasDesiredResourceTypes,
							nextRoundMatches,
							entityManager,
							maxCount,
							desiredResourceTypes,
							pidsToInclude,
							request);
				} else {
					loadIncludesMatchSpecific(
							nextInclude,
							fhirContext,
							findPidFieldName,
							findVersionFieldName,
							searchPidFieldName,
							reverseMode,
							nextRoundMatches,
							entityManager,
							maxCount,
							pidsToInclude);
				}
			}

			nextRoundMatches.clear();
			for (JpaPid next : pidsToInclude) {
				if (!original.contains(next) && !allAdded.contains(next)) {
					nextRoundMatches.add(next);
				}
			}

			addedSomeThisRound = allAdded.addAll(pidsToInclude);

			if (maxCount != null && allAdded.size() >= maxCount) {
				break;
			}

		} while (!includes.isEmpty() && !nextRoundMatches.isEmpty() && addedSomeThisRound);

		allAdded.removeAll(original);

		ourLog.info(
				"Loaded {} {} in {} rounds and {} ms for search {}",
				allAdded.size(),
				reverseMode ? "_revincludes" : "_includes",
				roundCounts,
				w.getMillisAndRestart(),
				searchIdOrDescription);

		if (CompositeInterceptorBroadcaster.hasHooks(
				Pointcut.JPA_PERFTRACE_RAW_SQL, myInterceptorBroadcaster, request)) {
			callRawSqlHookWithCurrentThreadQueries(request);
		}
		// Interceptor call: STORAGE_PREACCESS_RESOURCES
		// This can be used to remove results from the search result details before
		// the user has a chance to know that they were in the results
		if (!allAdded.isEmpty()) {

			if (CompositeInterceptorBroadcaster.hasHooks(
					Pointcut.STORAGE_PREACCESS_RESOURCES, myInterceptorBroadcaster, request)) {
				List<JpaPid> includedPidList = new ArrayList<>(allAdded);
				JpaPreResourceAccessDetails accessDetails =
						new JpaPreResourceAccessDetails(includedPidList, () -> this);
				HookParams params = new HookParams()
						.add(IPreResourceAccessDetails.class, accessDetails)
						.add(RequestDetails.class, request)
						.addIfMatchesType(ServletRequestDetails.class, request);
				CompositeInterceptorBroadcaster.doCallHooks(
						myInterceptorBroadcaster, request, Pointcut.STORAGE_PREACCESS_RESOURCES, params);

				for (int i = includedPidList.size() - 1; i >= 0; i--) {
					if (accessDetails.isDontReturnResourceAtIndex(i)) {
						JpaPid value = includedPidList.remove(i);
						if (value != null) {
							allAdded.remove(value);
						}
					}
				}
			}
		}

		return allAdded;
	}

	private void loadIncludesMatchSpecific(
			Include nextInclude,
			FhirContext fhirContext,
			String findPidFieldName,
			String findVersionFieldName,
			String searchPidFieldName,
			boolean reverseMode,
			List<JpaPid> nextRoundMatches,
			EntityManager entityManager,
			Integer maxCount,
			HashSet<JpaPid> pidsToInclude) {
		List<String> paths;

		// Start replace
		RuntimeSearchParam param;
		String resType = nextInclude.getParamType();
		if (isBlank(resType)) {
			return;
		}
		RuntimeResourceDefinition def = fhirContext.getResourceDefinition(resType);
		if (def == null) {
			ourLog.warn("Unknown resource type in include/revinclude=" + nextInclude.getValue());
			return;
		}

		String paramName = nextInclude.getParamName();
		if (isNotBlank(paramName)) {
			param = mySearchParamRegistry.getActiveSearchParam(
					resType, paramName, ISearchParamRegistry.ContextEnum.SEARCH);
		} else {
			param = null;
		}
		if (param == null) {
			ourLog.warn("Unknown param name in include/revinclude=" + nextInclude.getValue());
			return;
		}

		paths = param.getPathsSplitForResourceType(resType);
		// end replace

		Set<String> targetResourceTypes = computeTargetResourceTypes(nextInclude, param);

		for (String nextPath : paths) {
			String findPidFieldSqlColumn =
					findPidFieldName.equals(MY_SOURCE_RESOURCE_PID) ? "src_resource_id" : "target_resource_id";
			String fieldsToLoad = "r." + findPidFieldSqlColumn + " AS " + RESOURCE_ID_ALIAS;
			if (findVersionFieldName != null) {
				fieldsToLoad += ", r.target_resource_version AS " + RESOURCE_VERSION_ALIAS;
			}

			// Query for includes lookup has 2 cases
			// Case 1: Where target_resource_id is available in hfj_res_link table for local references
			// Case 2: Where target_resource_id is null in hfj_res_link table and referred by a canonical
			// url in target_resource_url

			// Case 1:
			Map<String, Object> localReferenceQueryParams = new HashMap<>();

			String searchPidFieldSqlColumn =
					searchPidFieldName.equals(MY_TARGET_RESOURCE_PID) ? "target_resource_id" : "src_resource_id";
			StringBuilder localReferenceQuery = new StringBuilder("SELECT " + fieldsToLoad + " FROM hfj_res_link r "
					+ " WHERE r.src_path = :src_path AND "
					+ " r.target_resource_id IS NOT NULL AND "
					+ " r."
					+ searchPidFieldSqlColumn + " IN (:target_pids) ");
			localReferenceQueryParams.put("src_path", nextPath);
			// we loop over target_pids later.
			if (targetResourceTypes != null) {
				if (targetResourceTypes.size() == 1) {
					localReferenceQuery.append(" AND r.target_resource_type = :target_resource_type ");
					localReferenceQueryParams.put(
							"target_resource_type",
							targetResourceTypes.iterator().next());
				} else {
					localReferenceQuery.append(" AND r.target_resource_type in (:target_resource_types) ");
					localReferenceQueryParams.put("target_resource_types", targetResourceTypes);
				}
			}

			// Case 2:
			Pair<String, Map<String, Object>> canonicalQuery =
					buildCanonicalUrlQuery(findVersionFieldName, targetResourceTypes, reverseMode);

			String sql = localReferenceQuery + " UNION " + canonicalQuery.getLeft();

			List<Collection<JpaPid>> partitions = partition(nextRoundMatches, getMaximumPageSize());
			for (Collection<JpaPid> nextPartition : partitions) {
				Query q = entityManager.createNativeQuery(sql, Tuple.class);
				q.setParameter("target_pids", JpaPid.toLongList(nextPartition));
				localReferenceQueryParams.forEach(q::setParameter);
				canonicalQuery.getRight().forEach(q::setParameter);

				if (maxCount != null) {
					q.setMaxResults(maxCount);
				}
				@SuppressWarnings("unchecked")
				List<Tuple> results = q.getResultList();
				for (Tuple result : results) {
					if (result != null) {
						Long resourceId = NumberUtils.createLong(String.valueOf(result.get(RESOURCE_ID_ALIAS)));
						Long resourceVersion = null;
						if (findVersionFieldName != null && result.get(RESOURCE_VERSION_ALIAS) != null) {
							resourceVersion =
									NumberUtils.createLong(String.valueOf(result.get(RESOURCE_VERSION_ALIAS)));
						}
						pidsToInclude.add(JpaPid.fromIdAndVersion(resourceId, resourceVersion));
					}
				}
			}
		}
	}

	private void loadIncludesMatchAll(
			String findPidFieldName,
			String findResourceTypeFieldName,
			String findVersionFieldName,
			String searchPidFieldName,
			String wantResourceType,
			boolean reverseMode,
			boolean hasDesiredResourceTypes,
			List<JpaPid> nextRoundMatches,
			EntityManager entityManager,
			Integer maxCount,
			List<String> desiredResourceTypes,
			HashSet<JpaPid> pidsToInclude,
			RequestDetails request) {
		StringBuilder sqlBuilder = new StringBuilder();
		sqlBuilder.append("SELECT r.").append(findPidFieldName);
		sqlBuilder.append(", r.").append(findResourceTypeFieldName);
		sqlBuilder.append(", r.myTargetResourceUrl");
		if (findVersionFieldName != null) {
			sqlBuilder.append(", r.").append(findVersionFieldName);
		}
		sqlBuilder.append(" FROM ResourceLink r WHERE ");

		sqlBuilder.append("r.");
		sqlBuilder.append(searchPidFieldName); // (rev mode) target_resource_id | source_resource_id
		sqlBuilder.append(" IN (:target_pids)");

		/*
		 * We need to set the resource type in 2 cases only:
		 * 1) we are in $everything mode
		 * 		(where we only want to fetch specific resource types, regardless of what is
		 * 		available to fetch)
		 * 2) we are doing revincludes
		 *
		 *	Technically if the request is a qualified star (e.g. _include=Observation:*) we
		 * should always be checking the source resource type on the resource link. We don't
		 * actually index that column though by default, so in order to try and be efficient
		 * we don't actually include it for includes (but we do for revincludes). This is
		 * because for an include, it doesn't really make sense to include a different
		 * resource type than the one you are searching on.
		 */
		if (wantResourceType != null && (reverseMode || (myParams != null && myParams.getEverythingMode() != null))) {
			// because mySourceResourceType is not part of the HFJ_RES_LINK
			// index, this might not be the most optimal performance.
			// but it is for an $everything operation (and maybe we should update the index)
			sqlBuilder.append(" AND r.mySourceResourceType = :want_resource_type");
		} else {
			wantResourceType = null;
		}

		// When calling $everything on a Patient instance, we don't want to recurse into new Patient
		// resources
		// (e.g. via Provenance, List, or Group) when in an $everything operation
		if (myParams != null
				&& myParams.getEverythingMode() == SearchParameterMap.EverythingModeEnum.PATIENT_INSTANCE) {
			sqlBuilder.append(" AND r.myTargetResourceType != 'Patient'");
			sqlBuilder.append(UNDESIRED_RESOURCE_LINKAGES_FOR_EVERYTHING_ON_PATIENT_INSTANCE.stream()
					.collect(Collectors.joining("', '", " AND r.mySourceResourceType NOT IN ('", "')")));
		}
		if (hasDesiredResourceTypes) {
			sqlBuilder.append(" AND r.myTargetResourceType IN (:desired_target_resource_types)");
		}

		String sql = sqlBuilder.toString();
		List<Collection<JpaPid>> partitions = partition(nextRoundMatches, getMaximumPageSize());
		for (Collection<JpaPid> nextPartition : partitions) {
			TypedQuery<?> q = entityManager.createQuery(sql, Object[].class);
			q.setParameter("target_pids", JpaPid.toLongList(nextPartition));
			if (wantResourceType != null) {
				q.setParameter("want_resource_type", wantResourceType);
			}
			if (maxCount != null) {
				q.setMaxResults(maxCount);
			}
			if (hasDesiredResourceTypes) {
				q.setParameter("desired_target_resource_types", desiredResourceTypes);
			}
			List<?> results = q.getResultList();
			Set<String> canonicalUrls = null;
			for (Object nextRow : results) {
				if (nextRow == null) {
					// This can happen if there are outgoing references which are canonical or point to
					// other servers
					continue;
				}

				Long version = null;
				Long resourceId = (Long) ((Object[]) nextRow)[0];
				String resourceType = (String) ((Object[]) nextRow)[1];
				String resourceCanonicalUrl = (String) ((Object[]) nextRow)[2];
				if (findVersionFieldName != null) {
					version = (Long) ((Object[]) nextRow)[3];
				}

				if (resourceId != null) {
					JpaPid pid = JpaPid.fromIdAndVersionAndResourceType(resourceId, version, resourceType);
					pidsToInclude.add(pid);
				} else if (resourceCanonicalUrl != null) {
					if (canonicalUrls == null) {
						canonicalUrls = new HashSet<>();
					}
					canonicalUrls.add(resourceCanonicalUrl);
				}
			}

			if (canonicalUrls != null) {
				String message =
						"Search with _include=* can be inefficient when references using canonical URLs are detected. Use more specific _include values instead.";
				firePerformanceWarning(request, message);
				loadCanonicalUrls(canonicalUrls, entityManager, pidsToInclude, reverseMode);
			}
		}
	}

	private void loadCanonicalUrls(
			Set<String> theCanonicalUrls,
			EntityManager theEntityManager,
			HashSet<JpaPid> thePidsToInclude,
			boolean theReverse) {
		StringBuilder sqlBuilder;
		Set<Long> identityHashesForTypes = calculateIndexUriIdentityHashesForResourceTypes(null, theReverse);
		List<Collection<String>> canonicalUrlPartitions =
				partition(theCanonicalUrls, getMaximumPageSize() - identityHashesForTypes.size());

		sqlBuilder = new StringBuilder();
		sqlBuilder.append("SELECT i.myResourcePid ");
		sqlBuilder.append("FROM ResourceIndexedSearchParamUri i ");
		sqlBuilder.append("WHERE i.myHashIdentity IN (:hash_identity) ");
		sqlBuilder.append("AND i.myUri IN (:uris)");

		String canonicalResSql = sqlBuilder.toString();

		for (Collection<String> nextCanonicalUrlList : canonicalUrlPartitions) {
			TypedQuery<Long> canonicalResIdQuery = theEntityManager.createQuery(canonicalResSql, Long.class);
			canonicalResIdQuery.setParameter("hash_identity", identityHashesForTypes);
			canonicalResIdQuery.setParameter("uris", nextCanonicalUrlList);
			List<Long> resIds = canonicalResIdQuery.getResultList();
			for (var next : resIds) {
				if (next != null) {
					thePidsToInclude.add(JpaPid.fromId(next));
				}
			}
		}
	}

	/**
	 * Calls Performance Trace Hook
	 * @param request the request deatils
	 * Sends a raw SQL query to the Pointcut for raw SQL queries.
	 */
	private void callRawSqlHookWithCurrentThreadQueries(RequestDetails request) {
		SqlQueryList capturedQueries = CurrentThreadCaptureQueriesListener.getCurrentQueueAndStopCapturing();
		HookParams params = new HookParams()
				.add(RequestDetails.class, request)
				.addIfMatchesType(ServletRequestDetails.class, request)
				.add(SqlQueryList.class, capturedQueries);
		CompositeInterceptorBroadcaster.doCallHooks(
				myInterceptorBroadcaster, request, Pointcut.JPA_PERFTRACE_RAW_SQL, params);
	}

	@Nullable
	private static Set<String> computeTargetResourceTypes(Include nextInclude, RuntimeSearchParam param) {
		String targetResourceType = defaultString(nextInclude.getParamTargetType(), null);
		boolean haveTargetTypesDefinedByParam = param.hasTargets();
		Set<String> targetResourceTypes;
		if (targetResourceType != null) {
			targetResourceTypes = Set.of(targetResourceType);
		} else if (haveTargetTypesDefinedByParam) {
			targetResourceTypes = param.getTargets();
		} else {
			// all types!
			targetResourceTypes = null;
		}
		return targetResourceTypes;
	}

	@Nonnull
	private Pair<String, Map<String, Object>> buildCanonicalUrlQuery(
			String theVersionFieldName, Set<String> theTargetResourceTypes, boolean theReverse) {
		String fieldsToLoadFromSpidxUriTable = theReverse ? "r.src_resource_id" : "rUri.res_id";
		if (theVersionFieldName != null) {
			// canonical-uri references aren't versioned, but we need to match the column count for the UNION
			fieldsToLoadFromSpidxUriTable += ", NULL";
		}
		// The logical join will be by hfj_spidx_uri on sp_name='uri' and sp_uri=target_resource_url.
		// But sp_name isn't indexed, so we use hash_identity instead.
		Set<Long> identityHashesForTypes =
				calculateIndexUriIdentityHashesForResourceTypes(theTargetResourceTypes, theReverse);

		Map<String, Object> canonicalUriQueryParams = new HashMap<>();
		StringBuilder canonicalUrlQuery = new StringBuilder(
				"SELECT " + fieldsToLoadFromSpidxUriTable + " FROM hfj_res_link r " + " JOIN hfj_spidx_uri rUri ON ( ");
		// join on hash_identity and sp_uri - indexed in IDX_SP_URI_HASH_IDENTITY_V2
		if (theTargetResourceTypes != null && theTargetResourceTypes.size() == 1) {
			canonicalUrlQuery.append("   rUri.hash_identity = :uri_identity_hash ");
			canonicalUriQueryParams.put(
					"uri_identity_hash", identityHashesForTypes.iterator().next());
		} else {
			canonicalUrlQuery.append("   rUri.hash_identity in (:uri_identity_hashes) ");
			canonicalUriQueryParams.put("uri_identity_hashes", identityHashesForTypes);
		}

		canonicalUrlQuery.append(" AND r.target_resource_url = rUri.sp_uri  )");
		canonicalUrlQuery.append(" WHERE r.src_path = :src_path AND ");
		canonicalUrlQuery.append(" r.target_resource_id IS NULL ");
		canonicalUrlQuery.append(" AND ");
		if (theReverse) {
			canonicalUrlQuery.append("rUri.res_id");
		} else {
			canonicalUrlQuery.append("r.src_resource_id");
		}
		canonicalUrlQuery.append(" IN (:target_pids) ");

		return Pair.of(canonicalUrlQuery.toString(), canonicalUriQueryParams);
	}

	@Nonnull
	Set<Long> calculateIndexUriIdentityHashesForResourceTypes(Set<String> theTargetResourceTypes, boolean theReverse) {
		Set<String> targetResourceTypes = theTargetResourceTypes;
		if (targetResourceTypes == null) {
			/*
			 * If we don't have a list of valid target types, we need to figure out a list of all
			 * possible target types in order to perform the search of the URI index table. This is
			 * because the hash_identity column encodes the resource type, so we'll need a hash
			 * value for each possible target type.
			 */
			targetResourceTypes = new HashSet<>();
			Set<String> possibleTypes = myDaoRegistry.getRegisteredDaoTypes();
			if (theReverse) {
				// For reverse includes, it is really hard to figure out what types
				// are actually potentially pointing to the type we're searching for
				// in this context, so let's just assume it could be anything.
				targetResourceTypes = possibleTypes;
			} else {
				for (var next : mySearchParamRegistry
						.getActiveSearchParams(myResourceName, ISearchParamRegistry.ContextEnum.SEARCH)
						.values()
						.stream()
						.filter(t -> t.getParamType().equals(RestSearchParameterTypeEnum.REFERENCE))
						.collect(Collectors.toList())) {

					// If the reference points to a Reference (ie not a canonical or CanonicalReference)
					// then it doesn't matter here anyhow. The logic here only works for elements at the
					// root level of the document (e.g. QuestionnaireResponse.subject or
					// QuestionnaireResponse.subject.where(...)) but this is just an optimization
					// anyhow.
					if (next.getPath().startsWith(myResourceName + ".")) {
						String elementName =
								next.getPath().substring(next.getPath().indexOf('.') + 1);
						int secondDotIndex = elementName.indexOf('.');
						if (secondDotIndex != -1) {
							elementName = elementName.substring(0, secondDotIndex);
						}
						BaseRuntimeChildDefinition child =
								myContext.getResourceDefinition(myResourceName).getChildByName(elementName);
						if (child != null) {
							BaseRuntimeElementDefinition<?> childDef = child.getChildByName(elementName);
							if (childDef != null) {
								if (childDef.getName().equals("Reference")) {
									continue;
								}
							}
						}
					}

					if (!next.getTargets().isEmpty()) {
						// For each reference parameter on the resource type we're searching for,
						// add all the potential target types to the list of possible target
						// resource types we can look up.
						for (var nextTarget : next.getTargets()) {
							if (possibleTypes.contains(nextTarget)) {
								targetResourceTypes.add(nextTarget);
							}
						}
					} else {
						// If we have any references that don't define any target types, then
						// we need to assume that all enabled resource types are possible target
						// types
						targetResourceTypes.addAll(possibleTypes);
						break;
					}
				}
			}
		}
		assert !targetResourceTypes.isEmpty();

		Set<Long> identityHashesForTypes = targetResourceTypes.stream()
				.map(type -> BaseResourceIndexedSearchParam.calculateHashIdentity(
						myPartitionSettings, myRequestPartitionId, type, "url"))
				.collect(Collectors.toSet());
		return identityHashesForTypes;
	}

	private <T> List<Collection<T>> partition(Collection<T> theNextRoundMatches, int theMaxLoad) {
		if (theNextRoundMatches.size() <= theMaxLoad) {
			return Collections.singletonList(theNextRoundMatches);
		} else {

			List<Collection<T>> retVal = new ArrayList<>();
			Collection<T> current = null;
			for (T next : theNextRoundMatches) {
				if (current == null) {
					current = new ArrayList<>(theMaxLoad);
					retVal.add(current);
				}

				current.add(next);

				if (current.size() >= theMaxLoad) {
					current = null;
				}
			}

			return retVal;
		}
	}

	private void attemptComboUniqueSpProcessing(
			QueryStack theQueryStack, @Nonnull SearchParameterMap theParams, RequestDetails theRequest) {
		RuntimeSearchParam comboParam = null;
		List<String> comboParamNames = null;
		List<RuntimeSearchParam> exactMatchParams = mySearchParamRegistry.getActiveComboSearchParams(
				myResourceName, theParams.keySet(), ISearchParamRegistry.ContextEnum.SEARCH);
		if (!exactMatchParams.isEmpty()) {
			comboParam = exactMatchParams.get(0);
			comboParamNames = new ArrayList<>(theParams.keySet());
		}

		if (comboParam == null) {
			List<RuntimeSearchParam> candidateComboParams = mySearchParamRegistry.getActiveComboSearchParams(
					myResourceName, ISearchParamRegistry.ContextEnum.SEARCH);
			for (RuntimeSearchParam nextCandidate : candidateComboParams) {
				List<String> nextCandidateParamNames =
						JpaParamUtil.resolveComponentParameters(mySearchParamRegistry, nextCandidate).stream()
								.map(RuntimeSearchParam::getName)
								.collect(Collectors.toList());
				if (theParams.keySet().containsAll(nextCandidateParamNames)) {
					comboParam = nextCandidate;
					comboParamNames = nextCandidateParamNames;
					break;
				}
			}
		}

		if (comboParam != null) {
			Collections.sort(comboParamNames);

			// Since we're going to remove elements below
			theParams.values().forEach(this::ensureSubListsAreWritable);

<<<<<<< HEAD
=======
			/*
			 * Apply search against the combo param index in a loop:
			 *
			 * 1. First we check whether the actual parameter values in the
			 * parameter map are actually usable for searching against the combo
			 * param index. E.g. no search modifiers, date comparators, etc.,
			 * since these mean you can't use the combo index.
			 *
			 * 2. Apply and create the join SQl. We remove parameter values from
			 * the map as we apply them, so any parameter values remaining in the
			 * map after each loop haven't yet been factored into the SQL.
			 *
			 * The loop allows us to create multiple combo index joins if there
			 * are multiple AND expressions for the related parameters.
			 */
>>>>>>> b6bcb292
			while (validateParamValuesAreValidForComboParam(theRequest, theParams, comboParamNames)) {
				applyComboSearchParam(theQueryStack, theParams, theRequest, comboParamNames, comboParam);
			}
		}
	}

	private void applyComboSearchParam(
			QueryStack theQueryStack,
			@Nonnull SearchParameterMap theParams,
			RequestDetails theRequest,
			List<String> theComboParamNames,
			RuntimeSearchParam theComboParam) {

		List<List<IQueryParameterType>> inputs = new ArrayList<>();
		for (String nextParamName : theComboParamNames) {
			List<IQueryParameterType> nextValues = theParams.get(nextParamName).remove(0);
			inputs.add(nextValues);
		}

<<<<<<< HEAD
		List<List<IQueryParameterType>> inputPermutations = PermutationBuilder.calculatePermutations(inputs);
		List<String> indexStrings = new ArrayList<>(PermutationBuilder.calculatePermutationCount(inputs));
		for (List<IQueryParameterType> nextPermutation : inputPermutations) {

			StringBuilder searchStringBuilder = new StringBuilder();
			searchStringBuilder.append(myResourceName);
			searchStringBuilder.append("?");

			boolean first = true;
			for (int paramIndex = 0; paramIndex < theComboParamNames.size(); paramIndex++) {

=======
		List<List<IQueryParameterType>> inputPermutations = Lists.cartesianProduct(inputs);
		List<String> indexStrings = new ArrayList<>(CartesianProductUtil.calculateCartesianProductSize(inputs));
		for (List<IQueryParameterType> nextPermutation : inputPermutations) {

			StringBuilder searchStringBuilder = new StringBuilder();
			searchStringBuilder.append(myResourceName);
			searchStringBuilder.append("?");

			boolean first = true;
			for (int paramIndex = 0; paramIndex < theComboParamNames.size(); paramIndex++) {

>>>>>>> b6bcb292
				String nextParamName = theComboParamNames.get(paramIndex);
				IQueryParameterType nextOr = nextPermutation.get(paramIndex);
				String nextOrValue = nextOr.getValueAsQueryToken(myContext);

<<<<<<< HEAD
				RuntimeSearchParam nextParamDef = mySearchParamRegistry.getActiveSearchParam(
						myResourceName, nextParamName, ISearchParamRegistry.ContextEnum.SEARCH);
=======
				RuntimeSearchParam nextParamDef =
						mySearchParamRegistry.getActiveSearchParam(myResourceName, nextParamName);
>>>>>>> b6bcb292
				if (theComboParam.getComboSearchParamType() == ComboSearchParamType.NON_UNIQUE) {
					if (nextParamDef.getParamType() == RestSearchParameterTypeEnum.STRING) {
						nextOrValue = StringUtil.normalizeStringForSearchIndexing(nextOrValue);
					}
				}

				if (first) {
					first = false;
				} else {
					searchStringBuilder.append('&');
				}

				nextParamName = UrlUtil.escapeUrlParam(nextParamName);
				nextOrValue = UrlUtil.escapeUrlParam(nextOrValue);

				searchStringBuilder.append(nextParamName).append('=').append(nextOrValue);
			}

			String indexString = searchStringBuilder.toString();
			ourLog.debug(
					"Checking for {} combo index for query: {}", theComboParam.getComboSearchParamType(), indexString);

			indexStrings.add(indexString);
		}

		// Just to make sure we're stable for tests
		indexStrings.sort(Comparator.naturalOrder());

		// Interceptor broadcast: JPA_PERFTRACE_INFO
		String indexStringForLog = indexStrings.size() > 1 ? indexStrings.toString() : indexStrings.get(0);
		StorageProcessingMessage msg = new StorageProcessingMessage()
				.setMessage("Using " + theComboParam.getComboSearchParamType() + " index(es) for query for search: "
						+ indexStringForLog);
		HookParams params = new HookParams()
				.add(RequestDetails.class, theRequest)
				.addIfMatchesType(ServletRequestDetails.class, theRequest)
				.add(StorageProcessingMessage.class, msg);
		CompositeInterceptorBroadcaster.doCallHooks(
				myInterceptorBroadcaster, theRequest, Pointcut.JPA_PERFTRACE_INFO, params);

		switch (requireNonNull(theComboParam.getComboSearchParamType())) {
			case UNIQUE:
				theQueryStack.addPredicateCompositeUnique(indexStrings, myRequestPartitionId);
				break;
			case NON_UNIQUE:
				theQueryStack.addPredicateCompositeNonUnique(indexStrings, myRequestPartitionId);
				break;
		}

		// Remove any empty parameters remaining after this
		theParams.clean();
	}

	/**
	 * Returns {@literal true} if the actual parameter instances in a given query are actually usable for
	 * searching against a combo param with the given parameter names. This might be {@literal false} if
	 * parameters have modifiers (e.g. <code>?name:exact=SIMPSON</code>), prefixes
	 * (e.g. <code>?date=gt2024-02-01</code>), etc.
	 */
	private boolean validateParamValuesAreValidForComboParam(
			RequestDetails theRequest, @Nonnull SearchParameterMap theParams, List<String> theComboParamNames) {
		boolean paramValuesAreValidForCombo = true;
		List<List<IQueryParameterType>> paramOrValues = new ArrayList<>(theComboParamNames.size());

		for (String nextParamName : theComboParamNames) {
			List<List<IQueryParameterType>> nextValues = theParams.get(nextParamName);

			if (nextValues == null || nextValues.isEmpty()) {
				paramValuesAreValidForCombo = false;
				break;
			}

			List<IQueryParameterType> nextAndValue = nextValues.get(0);
			paramOrValues.add(nextAndValue);

			for (IQueryParameterType nextOrValue : nextAndValue) {
				if (nextOrValue instanceof DateParam) {
					DateParam dateParam = (DateParam) nextOrValue;
					if (dateParam.getPrecision() != TemporalPrecisionEnum.DAY) {
						String message = "Search with params " + theComboParamNames
								+ " is not a candidate for combo searching - Date search with non-DAY precision for parameter '"
								+ nextParamName + "'";
						firePerformanceInfo(theRequest, message);
						paramValuesAreValidForCombo = false;
						break;
					}
				}
				if (nextOrValue instanceof BaseParamWithPrefix) {
					BaseParamWithPrefix<?> paramWithPrefix = (BaseParamWithPrefix<?>) nextOrValue;
					if (paramWithPrefix.getPrefix() != null) {
						String message = "Search with params " + theComboParamNames
								+ " is not a candidate for combo searching - Parameter '" + nextParamName
								+ "' has prefix: '"
								+ paramWithPrefix.getPrefix().getValue() + "'";
						firePerformanceInfo(theRequest, message);
						paramValuesAreValidForCombo = false;
						break;
					}
				}
				if (isNotBlank(nextOrValue.getQueryParameterQualifier())) {
					String message = "Search with params " + theComboParamNames
							+ " is not a candidate for combo searching - Parameter '" + nextParamName
							+ "' has modifier: '" + nextOrValue.getQueryParameterQualifier() + "'";
					firePerformanceInfo(theRequest, message);
					paramValuesAreValidForCombo = false;
					break;
				}
			}

			// Reference params are only eligible for using a composite index if they
			// are qualified
			RuntimeSearchParam nextParamDef = mySearchParamRegistry.getActiveSearchParam(
					myResourceName, nextParamName, ISearchParamRegistry.ContextEnum.SEARCH);
			if (nextParamDef.getParamType() == RestSearchParameterTypeEnum.REFERENCE) {
				ReferenceParam param = (ReferenceParam) nextValues.get(0).get(0);
				if (isBlank(param.getResourceType())) {
					ourLog.debug(
							"Search is not a candidate for unique combo searching - Reference with no type specified");
					paramValuesAreValidForCombo = false;
					break;
				}
			}
		}

<<<<<<< HEAD
		if (PermutationBuilder.calculatePermutationCount(paramOrValues) > 500) {
=======
		if (CartesianProductUtil.calculateCartesianProductSize(paramOrValues) > 500) {
>>>>>>> b6bcb292
			ourLog.debug(
					"Search is not a candidate for unique combo searching - Too many OR values would result in too many permutations");
			paramValuesAreValidForCombo = false;
		}

		return paramValuesAreValidForCombo;
	}

	private <T> void ensureSubListsAreWritable(List<List<T>> theListOfLists) {
		for (int i = 0; i < theListOfLists.size(); i++) {
			List<T> oldSubList = theListOfLists.get(i);
			if (!(oldSubList instanceof ArrayList)) {
				List<T> newSubList = new ArrayList<>(oldSubList);
				theListOfLists.set(i, newSubList);
			}
		}
	}

	@Override
	public void setFetchSize(int theFetchSize) {
		myFetchSize = theFetchSize;
	}

	public SearchParameterMap getParams() {
		return myParams;
	}

	public CriteriaBuilder getBuilder() {
		return myCriteriaBuilder;
	}

	public Class<? extends IBaseResource> getResourceType() {
		return myResourceType;
	}

	public String getResourceName() {
		return myResourceName;
	}

	/**
	 * IncludesIterator, used to recursively fetch resources from the provided list of PIDs
	 */
	public class IncludesIterator extends BaseIterator<JpaPid> implements Iterator<JpaPid> {

		private final RequestDetails myRequest;
		private final Set<JpaPid> myCurrentPids;
		private Iterator<JpaPid> myCurrentIterator;
		private JpaPid myNext;

		IncludesIterator(Set<JpaPid> thePidSet, RequestDetails theRequest) {
			myCurrentPids = new HashSet<>(thePidSet);
			myCurrentIterator = null;
			myRequest = theRequest;
		}

		private void fetchNext() {
			while (myNext == null) {

				if (myCurrentIterator == null) {
					Set<Include> includes = new HashSet<>();
					if (myParams.containsKey(Constants.PARAM_TYPE)) {
						for (List<IQueryParameterType> typeList : myParams.get(Constants.PARAM_TYPE)) {
							for (IQueryParameterType type : typeList) {
								String queryString = ParameterUtil.unescape(type.getValueAsQueryToken(myContext));
								for (String resourceType : queryString.split(",")) {
									String rt = resourceType.trim();
									if (isNotBlank(rt)) {
										includes.add(new Include(rt + ":*", true));
									}
								}
							}
						}
					}
					if (includes.isEmpty()) {
						includes.add(new Include("*", true));
					}
					Set<JpaPid> newPids = loadIncludes(
							myContext,
							myEntityManager,
							myCurrentPids,
							includes,
							false,
							getParams().getLastUpdated(),
							mySearchUuid,
							myRequest,
							null);
					myCurrentIterator = newPids.iterator();
				}

				if (myCurrentIterator.hasNext()) {
					myNext = myCurrentIterator.next();
				} else {
					myNext = NO_MORE;
				}
			}
		}

		@Override
		public boolean hasNext() {
			fetchNext();
			return !NO_MORE.equals(myNext);
		}

		@Override
		public JpaPid next() {
			fetchNext();
			JpaPid retVal = myNext;
			myNext = null;
			return retVal;
		}
	}

	/**
	 * Basic Query iterator, used to fetch the results of a query.
	 */
	private final class QueryIterator extends BaseIterator<JpaPid> implements IResultIterator<JpaPid> {

		private final SearchRuntimeDetails mySearchRuntimeDetails;
		private final RequestDetails myRequest;
		private final boolean myHaveRawSqlHooks;
		private final boolean myHavePerfTraceFoundIdHook;
		private final SortSpec mySort;
		private final Integer myOffset;
		private boolean myFirst = true;
		private IncludesIterator myIncludesIterator;
		/**
		 * The next JpaPid value of the next result in this query.
		 * Will not be null if fetched using getNext()
		 */
		private JpaPid myNext;
		/**
		 * The current query result iterator running sql and supplying PIDs
		 * @see #myQueryList
		 */
		private ISearchQueryExecutor myResultsIterator;

		private boolean myFetchIncludesForEverythingOperation;
		/**
		 * The count of resources skipped because they were seen in earlier results
		 */
		private int mySkipCount = 0;
		/**
		 * The count of resources that are new in this search
		 * (ie, not cached in previous searches)
		 */
		private int myNonSkipCount = 0;

		/**
		 * The list of queries to use to find all results.
		 * Normal JPA queries will normally have a single entry.
		 * Queries that involve Hibernate Search/Elastisearch may have
		 * multiple queries because of chunking.
		 * The $everything operation also jams some extra results in.
		 */
		private List<ISearchQueryExecutor> myQueryList = new ArrayList<>();

		private QueryIterator(SearchRuntimeDetails theSearchRuntimeDetails, RequestDetails theRequest) {
			mySearchRuntimeDetails = theSearchRuntimeDetails;
			mySort = myParams.getSort();
			myOffset = myParams.getOffset();
			myRequest = theRequest;

			// everything requires fetching recursively all related resources
			if (myParams.getEverythingMode() != null) {
				myFetchIncludesForEverythingOperation = true;
			}

			myHavePerfTraceFoundIdHook = CompositeInterceptorBroadcaster.hasHooks(
					Pointcut.JPA_PERFTRACE_SEARCH_FOUND_ID, myInterceptorBroadcaster, myRequest);
			myHaveRawSqlHooks = CompositeInterceptorBroadcaster.hasHooks(
					Pointcut.JPA_PERFTRACE_RAW_SQL, myInterceptorBroadcaster, myRequest);
		}

		private void fetchNext() {
			try {
				if (myHaveRawSqlHooks) {
					CurrentThreadCaptureQueriesListener.startCapturing();
				}

				// If we don't have a query yet, create one
				if (myResultsIterator == null) {
					if (myMaxResultsToFetch == null) {
						myMaxResultsToFetch = calculateMaxResultsToFetch();
					}

					/*
					 * assigns the results iterator
					 * and populates the myQueryList.
					 */
					initializeIteratorQuery(myOffset, myMaxResultsToFetch);
				}

				if (myNext == null) {
					// no next means we need a new query (if one is available)
					while (myResultsIterator.hasNext() || !myQueryList.isEmpty()) {
						// Update iterator with next chunk if necessary.
						if (!myResultsIterator.hasNext()) {
							retrieveNextIteratorQuery();

							// if our new results iterator is also empty
							// we're done here
							if (!myResultsIterator.hasNext()) {
								break;
							}
						}

						Long nextLong = myResultsIterator.next();
						if (myHavePerfTraceFoundIdHook) {
							callPerformanceTracingHook(nextLong);
						}

						if (nextLong != null) {
							JpaPid next = JpaPid.fromId(nextLong);
							if (myPidSet.add(next) && doNotSkipNextPidForEverything()) {
								myNext = next;
								myNonSkipCount++;
								break;
							} else {
								mySkipCount++;
							}
						}

						if (!myResultsIterator.hasNext()) {
							if (myMaxResultsToFetch != null && (mySkipCount + myNonSkipCount == myMaxResultsToFetch)) {
								if (mySkipCount > 0 && myNonSkipCount == 0) {

									sendProcessingMsgAndFirePerformanceHook();

									myMaxResultsToFetch += 1000;
									initializeIteratorQuery(myOffset, myMaxResultsToFetch);
								}
							}
						}
					}
				}

				if (myNext == null) {
					// if we got here, it means the current JpaPid has already been processed,
					// and we will decide (here) if we need to fetch related resources recursively
					if (myFetchIncludesForEverythingOperation) {
						myIncludesIterator = new IncludesIterator(myPidSet, myRequest);
						myFetchIncludesForEverythingOperation = false;
					}
					if (myIncludesIterator != null) {
						while (myIncludesIterator.hasNext()) {
							JpaPid next = myIncludesIterator.next();
							if (next != null && myPidSet.add(next) && doNotSkipNextPidForEverything()) {
								myNext = next;
								break;
							}
						}
						if (myNext == null) {
							myNext = NO_MORE;
						}
					} else {
						myNext = NO_MORE;
					}
				}

				mySearchRuntimeDetails.setFoundMatchesCount(myPidSet.size());

			} finally {
				// search finished - fire hooks
				if (myHaveRawSqlHooks) {
					callRawSqlHookWithCurrentThreadQueries(myRequest);
				}
			}

			if (myFirst) {
				HookParams params = new HookParams()
						.add(RequestDetails.class, myRequest)
						.addIfMatchesType(ServletRequestDetails.class, myRequest)
						.add(SearchRuntimeDetails.class, mySearchRuntimeDetails);
				CompositeInterceptorBroadcaster.doCallHooks(
						myInterceptorBroadcaster, myRequest, Pointcut.JPA_PERFTRACE_SEARCH_FIRST_RESULT_LOADED, params);
				myFirst = false;
			}

			if (NO_MORE.equals(myNext)) {
				HookParams params = new HookParams()
						.add(RequestDetails.class, myRequest)
						.addIfMatchesType(ServletRequestDetails.class, myRequest)
						.add(SearchRuntimeDetails.class, mySearchRuntimeDetails);
				CompositeInterceptorBroadcaster.doCallHooks(
						myInterceptorBroadcaster, myRequest, Pointcut.JPA_PERFTRACE_SEARCH_SELECT_COMPLETE, params);
			}
		}

		private Integer calculateMaxResultsToFetch() {
			if (myParams.getLoadSynchronousUpTo() != null) {
				return myParams.getLoadSynchronousUpTo();
			} else if (myParams.getOffset() != null && myParams.getCount() != null) {
				return myParams.getEverythingMode() != null
						? myParams.getOffset() + myParams.getCount()
						: myParams.getCount();
			} else {
				return myStorageSettings.getFetchSizeDefaultMaximum();
			}
		}

		private boolean doNotSkipNextPidForEverything() {
			return !(myParams.getEverythingMode() != null && (myOffset != null && myOffset >= myPidSet.size()));
		}

		private void callPerformanceTracingHook(Long theNextLong) {
			HookParams params = new HookParams()
					.add(Integer.class, System.identityHashCode(this))
					.add(Object.class, theNextLong);
			CompositeInterceptorBroadcaster.doCallHooks(
					myInterceptorBroadcaster, myRequest, Pointcut.JPA_PERFTRACE_SEARCH_FOUND_ID, params);
		}

		private void sendProcessingMsgAndFirePerformanceHook() {
			String msg = "Pass completed with no matching results seeking rows "
					+ myPidSet.size() + "-" + mySkipCount
					+ ". This indicates an inefficient query! Retrying with new max count of "
					+ myMaxResultsToFetch;
			firePerformanceWarning(myRequest, msg);
		}

		private void initializeIteratorQuery(Integer theOffset, Integer theMaxResultsToFetch) {
			Integer offset = theOffset;
			if (myQueryList.isEmpty()) {
				// Capture times for Lucene/Elasticsearch queries as well
				mySearchRuntimeDetails.setQueryStopwatch(new StopWatch());

				// setting offset to 0 to fetch all resource ids to guarantee
				// correct output result for everything operation during paging
				if (myParams.getEverythingMode() != null) {
					offset = 0;
				}
				myQueryList = createQuery(
						myParams, mySort, offset, theMaxResultsToFetch, false, myRequest, mySearchRuntimeDetails);
			}

			mySearchRuntimeDetails.setQueryStopwatch(new StopWatch());

			retrieveNextIteratorQuery();

			mySkipCount = 0;
			myNonSkipCount = 0;
		}

		private void retrieveNextIteratorQuery() {
			close();
			if (myQueryList != null && !myQueryList.isEmpty()) {
				myResultsIterator = myQueryList.remove(0);
				myHasNextIteratorQuery = true;
			} else {
				myResultsIterator = SearchQueryExecutor.emptyExecutor();
				myHasNextIteratorQuery = false;
			}
		}

		@Override
		public boolean hasNext() {
			if (myNext == null) {
				fetchNext();
			}
			return !NO_MORE.equals(myNext);
		}

		@Override
		public JpaPid next() {
			fetchNext();
			JpaPid retVal = myNext;
			myNext = null;
			Validate.isTrue(!NO_MORE.equals(retVal), "No more elements");
			return retVal;
		}

		@Override
		public int getSkippedCount() {
			return mySkipCount;
		}

		@Override
		public int getNonSkippedCount() {
			return myNonSkipCount;
		}

		@Override
		public Collection<JpaPid> getNextResultBatch(long theBatchSize) {
			Collection<JpaPid> batch = new ArrayList<>();
			while (this.hasNext() && batch.size() < theBatchSize) {
				batch.add(this.next());
			}
			return batch;
		}

		@Override
		public void close() {
			if (myResultsIterator != null) {
				myResultsIterator.close();
			}
			myResultsIterator = null;
		}
	}

	private void firePerformanceInfo(RequestDetails theRequest, String theMessage) {
		// Only log at debug level since these messages aren't considered important enough
		// that we should be cluttering the system log, but they are important to the
		// specific query being executed to we'll INFO level them there
		ourLog.debug(theMessage);
		firePerformanceMessage(theRequest, theMessage, Pointcut.JPA_PERFTRACE_INFO);
	}

	private void firePerformanceWarning(RequestDetails theRequest, String theMessage) {
		ourLog.warn(theMessage);
		firePerformanceMessage(theRequest, theMessage, Pointcut.JPA_PERFTRACE_WARNING);
	}

	private void firePerformanceMessage(RequestDetails theRequest, String theMessage, Pointcut pointcut) {
		StorageProcessingMessage message = new StorageProcessingMessage();
		message.setMessage(theMessage);
		HookParams params = new HookParams()
				.add(RequestDetails.class, theRequest)
				.addIfMatchesType(ServletRequestDetails.class, theRequest)
				.add(StorageProcessingMessage.class, message);
		CompositeInterceptorBroadcaster.doCallHooks(myInterceptorBroadcaster, theRequest, pointcut, params);
	}

	public static int getMaximumPageSize() {
		if (myUseMaxPageSize50ForTest) {
			return MAXIMUM_PAGE_SIZE_FOR_TESTING;
		} else {
			return MAXIMUM_PAGE_SIZE;
		}
	}

	public static void setMaxPageSize50ForTest(boolean theIsTest) {
		myUseMaxPageSize50ForTest = theIsTest;
	}
}<|MERGE_RESOLUTION|>--- conflicted
+++ resolved
@@ -1993,8 +1993,6 @@
 			// Since we're going to remove elements below
 			theParams.values().forEach(this::ensureSubListsAreWritable);
 
-<<<<<<< HEAD
-=======
 			/*
 			 * Apply search against the combo param index in a loop:
 			 *
@@ -2010,7 +2008,6 @@
 			 * The loop allows us to create multiple combo index joins if there
 			 * are multiple AND expressions for the related parameters.
 			 */
->>>>>>> b6bcb292
 			while (validateParamValuesAreValidForComboParam(theRequest, theParams, comboParamNames)) {
 				applyComboSearchParam(theQueryStack, theParams, theRequest, comboParamNames, comboParam);
 			}
@@ -2030,9 +2027,8 @@
 			inputs.add(nextValues);
 		}
 
-<<<<<<< HEAD
-		List<List<IQueryParameterType>> inputPermutations = PermutationBuilder.calculatePermutations(inputs);
-		List<String> indexStrings = new ArrayList<>(PermutationBuilder.calculatePermutationCount(inputs));
+		List<List<IQueryParameterType>> inputPermutations = Lists.cartesianProduct(inputs);
+		List<String> indexStrings = new ArrayList<>(CartesianProductUtil.calculateCartesianProductSize(inputs));
 		for (List<IQueryParameterType> nextPermutation : inputPermutations) {
 
 			StringBuilder searchStringBuilder = new StringBuilder();
@@ -2042,30 +2038,12 @@
 			boolean first = true;
 			for (int paramIndex = 0; paramIndex < theComboParamNames.size(); paramIndex++) {
 
-=======
-		List<List<IQueryParameterType>> inputPermutations = Lists.cartesianProduct(inputs);
-		List<String> indexStrings = new ArrayList<>(CartesianProductUtil.calculateCartesianProductSize(inputs));
-		for (List<IQueryParameterType> nextPermutation : inputPermutations) {
-
-			StringBuilder searchStringBuilder = new StringBuilder();
-			searchStringBuilder.append(myResourceName);
-			searchStringBuilder.append("?");
-
-			boolean first = true;
-			for (int paramIndex = 0; paramIndex < theComboParamNames.size(); paramIndex++) {
-
->>>>>>> b6bcb292
 				String nextParamName = theComboParamNames.get(paramIndex);
 				IQueryParameterType nextOr = nextPermutation.get(paramIndex);
 				String nextOrValue = nextOr.getValueAsQueryToken(myContext);
 
-<<<<<<< HEAD
-				RuntimeSearchParam nextParamDef = mySearchParamRegistry.getActiveSearchParam(
-						myResourceName, nextParamName, ISearchParamRegistry.ContextEnum.SEARCH);
-=======
 				RuntimeSearchParam nextParamDef =
 						mySearchParamRegistry.getActiveSearchParam(myResourceName, nextParamName);
->>>>>>> b6bcb292
 				if (theComboParam.getComboSearchParamType() == ComboSearchParamType.NON_UNIQUE) {
 					if (nextParamDef.getParamType() == RestSearchParameterTypeEnum.STRING) {
 						nextOrValue = StringUtil.normalizeStringForSearchIndexing(nextOrValue);
@@ -2190,11 +2168,7 @@
 			}
 		}
 
-<<<<<<< HEAD
-		if (PermutationBuilder.calculatePermutationCount(paramOrValues) > 500) {
-=======
 		if (CartesianProductUtil.calculateCartesianProductSize(paramOrValues) > 500) {
->>>>>>> b6bcb292
 			ourLog.debug(
 					"Search is not a candidate for unique combo searching - Too many OR values would result in too many permutations");
 			paramValuesAreValidForCombo = false;
