/*
 * #%L
 * HAPI FHIR JPA Server
 * %%
 * Copyright (C) 2014 - 2023 Smile CDR, Inc.
 * %%
 * Licensed under the Apache License, Version 2.0 (the "License");
 * you may not use this file except in compliance with the License.
 * You may obtain a copy of the License at
 *
 * http://www.apache.org/licenses/LICENSE-2.0
 *
 * Unless required by applicable law or agreed to in writing, software
 * distributed under the License is distributed on an "AS IS" BASIS,
 * WITHOUT WARRANTIES OR CONDITIONS OF ANY KIND, either express or implied.
 * See the License for the specific language governing permissions and
 * limitations under the License.
 * #L%
 */
package ca.uhn.fhir.jpa.search.builder;

import ca.uhn.fhir.context.ComboSearchParamType;
import ca.uhn.fhir.context.FhirContext;
import ca.uhn.fhir.context.FhirVersionEnum;
import ca.uhn.fhir.context.RuntimeResourceDefinition;
import ca.uhn.fhir.context.RuntimeSearchParam;
import ca.uhn.fhir.i18n.Msg;
import ca.uhn.fhir.interceptor.api.HookParams;
import ca.uhn.fhir.interceptor.api.IInterceptorBroadcaster;
import ca.uhn.fhir.interceptor.api.Pointcut;
import ca.uhn.fhir.interceptor.model.RequestPartitionId;
import ca.uhn.fhir.jpa.api.config.JpaStorageSettings;
import ca.uhn.fhir.jpa.api.dao.DaoRegistry;
import ca.uhn.fhir.jpa.api.dao.IDao;
import ca.uhn.fhir.jpa.api.dao.IFhirResourceDao;
import ca.uhn.fhir.jpa.api.svc.IIdHelperService;
import ca.uhn.fhir.jpa.config.HapiFhirLocalContainerEntityManagerFactoryBean;
import ca.uhn.fhir.jpa.config.HibernatePropertiesProvider;
import ca.uhn.fhir.jpa.dao.BaseStorageDao;
import ca.uhn.fhir.jpa.dao.IFulltextSearchSvc;
import ca.uhn.fhir.jpa.dao.IJpaStorageResourceParser;
import ca.uhn.fhir.jpa.dao.IResultIterator;
import ca.uhn.fhir.jpa.dao.ISearchBuilder;
import ca.uhn.fhir.jpa.dao.data.IResourceSearchViewDao;
import ca.uhn.fhir.jpa.dao.data.IResourceTagDao;
import ca.uhn.fhir.jpa.dao.search.ResourceNotFoundInIndexException;
import ca.uhn.fhir.jpa.entity.ResourceSearchView;
import ca.uhn.fhir.jpa.interceptor.JpaPreResourceAccessDetails;
import ca.uhn.fhir.jpa.model.config.PartitionSettings;
import ca.uhn.fhir.jpa.model.dao.JpaPid;
import ca.uhn.fhir.jpa.model.entity.BaseResourceIndexedSearchParam;
import ca.uhn.fhir.jpa.model.entity.IBaseResourceEntity;
import ca.uhn.fhir.jpa.model.entity.ResourceTag;
import ca.uhn.fhir.jpa.model.search.SearchBuilderLoadIncludesParameters;
import ca.uhn.fhir.jpa.model.search.SearchRuntimeDetails;
import ca.uhn.fhir.jpa.model.search.StorageProcessingMessage;
import ca.uhn.fhir.jpa.search.SearchConstants;
import ca.uhn.fhir.jpa.search.builder.models.ResolvedSearchQueryExecutor;
import ca.uhn.fhir.jpa.search.builder.sql.GeneratedSql;
import ca.uhn.fhir.jpa.search.builder.sql.SearchQueryBuilder;
import ca.uhn.fhir.jpa.search.builder.sql.SearchQueryExecutor;
import ca.uhn.fhir.jpa.search.builder.sql.SqlObjectFactory;
import ca.uhn.fhir.jpa.search.lastn.IElasticsearchSvc;
import ca.uhn.fhir.jpa.searchparam.SearchParameterMap;
import ca.uhn.fhir.jpa.searchparam.util.Dstu3DistanceHelper;
import ca.uhn.fhir.jpa.searchparam.util.JpaParamUtil;
import ca.uhn.fhir.jpa.searchparam.util.LastNParameterHelper;
import ca.uhn.fhir.jpa.util.BaseIterator;
import ca.uhn.fhir.jpa.util.CurrentThreadCaptureQueriesListener;
import ca.uhn.fhir.jpa.util.QueryChunker;
import ca.uhn.fhir.jpa.util.SqlQueryList;
import ca.uhn.fhir.model.api.IQueryParameterType;
import ca.uhn.fhir.model.api.Include;
import ca.uhn.fhir.model.api.ResourceMetadataKeyEnum;
import ca.uhn.fhir.model.valueset.BundleEntrySearchModeEnum;
import ca.uhn.fhir.rest.api.Constants;
import ca.uhn.fhir.rest.api.RestSearchParameterTypeEnum;
import ca.uhn.fhir.rest.api.SearchContainedModeEnum;
import ca.uhn.fhir.rest.api.SortOrderEnum;
import ca.uhn.fhir.rest.api.SortSpec;
import ca.uhn.fhir.rest.api.server.IPreResourceAccessDetails;
import ca.uhn.fhir.rest.api.server.RequestDetails;
import ca.uhn.fhir.rest.param.DateRangeParam;
import ca.uhn.fhir.rest.param.ParameterUtil;
import ca.uhn.fhir.rest.param.ReferenceParam;
import ca.uhn.fhir.rest.param.StringParam;
import ca.uhn.fhir.rest.param.TokenParam;
import ca.uhn.fhir.rest.server.exceptions.InvalidRequestException;
import ca.uhn.fhir.rest.server.exceptions.ResourceNotFoundException;
import ca.uhn.fhir.rest.server.servlet.ServletRequestDetails;
import ca.uhn.fhir.rest.server.util.CompositeInterceptorBroadcaster;
import ca.uhn.fhir.rest.server.util.ISearchParamRegistry;
import ca.uhn.fhir.util.StopWatch;
import ca.uhn.fhir.util.StringUtil;
import ca.uhn.fhir.util.UrlUtil;
import com.google.common.collect.Streams;
import com.healthmarketscience.sqlbuilder.Condition;
import org.apache.commons.lang3.StringUtils;
import org.apache.commons.lang3.Validate;
import org.apache.commons.lang3.math.NumberUtils;
import org.apache.commons.lang3.tuple.Pair;
import org.hl7.fhir.instance.model.api.IAnyResource;
import org.hl7.fhir.instance.model.api.IBaseResource;
import org.slf4j.Logger;
import org.slf4j.LoggerFactory;
import org.springframework.beans.factory.annotation.Autowired;
import org.springframework.jdbc.core.JdbcTemplate;
import org.springframework.jdbc.core.SingleColumnRowMapper;
import org.springframework.transaction.support.TransactionSynchronizationManager;

import java.util.ArrayList;
import java.util.Collection;
import java.util.Collections;
import java.util.HashMap;
import java.util.HashSet;
import java.util.Iterator;
import java.util.List;
import java.util.Map;
import java.util.Objects;
import java.util.Set;
import java.util.stream.Collectors;
import javax.annotation.Nonnull;
import javax.annotation.Nullable;
import javax.persistence.EntityManager;
import javax.persistence.PersistenceContext;
import javax.persistence.PersistenceContextType;
import javax.persistence.Query;
import javax.persistence.Tuple;
import javax.persistence.TypedQuery;
import javax.persistence.criteria.CriteriaBuilder;

import static ca.uhn.fhir.jpa.search.builder.QueryStack.LOCATION_POSITION;
import static org.apache.commons.lang3.StringUtils.defaultString;
import static org.apache.commons.lang3.StringUtils.isBlank;
import static org.apache.commons.lang3.StringUtils.isNotBlank;

/**
 * The SearchBuilder is responsible for actually forming the SQL query that handles
 * searches for resources
 */
public class SearchBuilder implements ISearchBuilder<JpaPid> {

	/**
	 * See loadResourcesByPid
	 * for an explanation of why we use the constant 800
	 */
	// NB: keep public
	@Deprecated
	public static final int MAXIMUM_PAGE_SIZE = SearchConstants.MAX_PAGE_SIZE;

	public static final int MAXIMUM_PAGE_SIZE_FOR_TESTING = 50;
	public static final String RESOURCE_ID_ALIAS = "resource_id";
	public static final String RESOURCE_VERSION_ALIAS = "resource_version";
	private static final Logger ourLog = LoggerFactory.getLogger(SearchBuilder.class);
	private static final JpaPid NO_MORE = JpaPid.fromId(-1L);
	private static final String MY_TARGET_RESOURCE_PID = "myTargetResourcePid";
	private static final String MY_SOURCE_RESOURCE_PID = "mySourceResourcePid";
	private static final String MY_TARGET_RESOURCE_TYPE = "myTargetResourceType";
	private static final String MY_SOURCE_RESOURCE_TYPE = "mySourceResourceType";
	private static final String MY_TARGET_RESOURCE_VERSION = "myTargetResourceVersion";
	public static boolean myUseMaxPageSize50ForTest = false;
	protected final IInterceptorBroadcaster myInterceptorBroadcaster;
	protected final IResourceTagDao myResourceTagDao;
	private final String myResourceName;
	private final Class<? extends IBaseResource> myResourceType;
	private final HapiFhirLocalContainerEntityManagerFactoryBean myEntityManagerFactory;
	private final SqlObjectFactory mySqlBuilderFactory;
	private final HibernatePropertiesProvider myDialectProvider;
	private final ISearchParamRegistry mySearchParamRegistry;
	private final PartitionSettings myPartitionSettings;
	private final DaoRegistry myDaoRegistry;
	private final IResourceSearchViewDao myResourceSearchViewDao;
	private final FhirContext myContext;
	private final IIdHelperService<JpaPid> myIdHelperService;
	private final JpaStorageSettings myStorageSettings;
	private final IDao myCallingDao;

	@PersistenceContext(type = PersistenceContextType.TRANSACTION)
	protected EntityManager myEntityManager;

	private CriteriaBuilder myCriteriaBuilder;
	private SearchParameterMap myParams;
	private String mySearchUuid;
	private int myFetchSize;
	private Integer myMaxResultsToFetch;
	private Set<JpaPid> myPidSet;
	private boolean myHasNextIteratorQuery = false;
	private RequestPartitionId myRequestPartitionId;

	@Autowired(required = false)
	private IFulltextSearchSvc myFulltextSearchSvc;

	@Autowired(required = false)
	private IElasticsearchSvc myIElasticsearchSvc;

	@Autowired
	private IJpaStorageResourceParser myJpaStorageResourceParser;

	/**
	 * Constructor
	 */
	public SearchBuilder(
			IDao theDao,
			String theResourceName,
			JpaStorageSettings theStorageSettings,
			HapiFhirLocalContainerEntityManagerFactoryBean theEntityManagerFactory,
			SqlObjectFactory theSqlBuilderFactory,
			HibernatePropertiesProvider theDialectProvider,
			ISearchParamRegistry theSearchParamRegistry,
			PartitionSettings thePartitionSettings,
			IInterceptorBroadcaster theInterceptorBroadcaster,
			IResourceTagDao theResourceTagDao,
			DaoRegistry theDaoRegistry,
			IResourceSearchViewDao theResourceSearchViewDao,
			FhirContext theContext,
			IIdHelperService theIdHelperService,
			Class<? extends IBaseResource> theResourceType) {
		myCallingDao = theDao;
		myResourceName = theResourceName;
		myResourceType = theResourceType;
		myStorageSettings = theStorageSettings;

		myEntityManagerFactory = theEntityManagerFactory;
		mySqlBuilderFactory = theSqlBuilderFactory;
		myDialectProvider = theDialectProvider;
		mySearchParamRegistry = theSearchParamRegistry;
		myPartitionSettings = thePartitionSettings;
		myInterceptorBroadcaster = theInterceptorBroadcaster;
		myResourceTagDao = theResourceTagDao;
		myDaoRegistry = theDaoRegistry;
		myResourceSearchViewDao = theResourceSearchViewDao;
		myContext = theContext;
		myIdHelperService = theIdHelperService;
	}

	@Override
	public void setMaxResultsToFetch(Integer theMaxResultsToFetch) {
		myMaxResultsToFetch = theMaxResultsToFetch;
	}

	private void searchForIdsWithAndOr(
			SearchQueryBuilder theSearchSqlBuilder,
			QueryStack theQueryStack,
			@Nonnull SearchParameterMap theParams,
			RequestDetails theRequest) {
		myParams = theParams;

		// Remove any empty parameters
		theParams.clean();

		// For DSTU3, pull out near-distance first so when it comes time to evaluate near, we already know the distance
		if (myContext.getVersion().getVersion() == FhirVersionEnum.DSTU3) {
			Dstu3DistanceHelper.setNearDistance(myResourceType, theParams);
		}

		// Attempt to lookup via composite unique key.
		if (isCompositeUniqueSpCandidate()) {
			attemptComboUniqueSpProcessing(theQueryStack, theParams, theRequest);
		}

		SearchContainedModeEnum searchContainedMode = theParams.getSearchContainedMode();

		// Handle _id and _tag last, since they can typically be tacked onto a different parameter
		List<String> paramNames = myParams.keySet().stream()
				.filter(t -> !t.equals(IAnyResource.SP_RES_ID))
				.filter(t -> !t.equals(Constants.PARAM_TAG))
				.collect(Collectors.toList());
		if (myParams.containsKey(IAnyResource.SP_RES_ID)) {
			paramNames.add(IAnyResource.SP_RES_ID);
		}
		if (myParams.containsKey(Constants.PARAM_TAG)) {
			paramNames.add(Constants.PARAM_TAG);
		}

		// Handle each parameter
		for (String nextParamName : paramNames) {
			if (myParams.isLastN() && LastNParameterHelper.isLastNParameter(nextParamName, myContext)) {
				// Skip parameters for Subject, Patient, Code and Category for LastN as these will be filtered by
				// Elasticsearch
				continue;
			}
			List<List<IQueryParameterType>> andOrParams = myParams.get(nextParamName);
			Condition predicate = theQueryStack.searchForIdsWithAndOr(
					null,
					myResourceName,
					nextParamName,
					andOrParams,
					theRequest,
					myRequestPartitionId,
					searchContainedMode);
			if (predicate != null) {
				theSearchSqlBuilder.addPredicate(predicate);
			}
		}
	}

	/**
	 * A search is a candidate for Composite Unique SP if unique indexes are enabled, there is no EverythingMode, and the
	 * parameters all have no modifiers.
	 */
	private boolean isCompositeUniqueSpCandidate() {
		return myStorageSettings.isUniqueIndexesEnabled()
				&& myParams.getEverythingMode() == null
				&& myParams.isAllParametersHaveNoModifier();
	}

	@SuppressWarnings("ConstantConditions")
	@Override
	public Long createCountQuery(
			SearchParameterMap theParams,
			String theSearchUuid,
			RequestDetails theRequest,
			@Nonnull RequestPartitionId theRequestPartitionId) {

		assert theRequestPartitionId != null;
		assert TransactionSynchronizationManager.isActualTransactionActive();

		init(theParams, theSearchUuid, theRequestPartitionId);

		if (checkUseHibernateSearch()) {
			long count = myFulltextSearchSvc.count(myResourceName, theParams.clone());
			return count;
		}

		List<ISearchQueryExecutor> queries = createQuery(theParams.clone(), null, null, null, true, theRequest, null);
		if (queries.isEmpty()) {
			return 0L;
		} else {
			return queries.get(0).next();
		}
	}

	/**
	 * @param thePidSet May be null
	 */
	@Override
	public void setPreviouslyAddedResourcePids(@Nonnull List<JpaPid> thePidSet) {
		myPidSet = new HashSet<>(thePidSet);
	}

	@SuppressWarnings("ConstantConditions")
	@Override
	public IResultIterator createQuery(
			SearchParameterMap theParams,
			SearchRuntimeDetails theSearchRuntimeDetails,
			RequestDetails theRequest,
			@Nonnull RequestPartitionId theRequestPartitionId) {
		assert theRequestPartitionId != null;
		assert TransactionSynchronizationManager.isActualTransactionActive();

		init(theParams, theSearchRuntimeDetails.getSearchUuid(), theRequestPartitionId);

		if (myPidSet == null) {
			myPidSet = new HashSet<>();
		}

		return new QueryIterator(theSearchRuntimeDetails, theRequest);
	}

	private void init(SearchParameterMap theParams, String theSearchUuid, RequestPartitionId theRequestPartitionId) {
		myCriteriaBuilder = myEntityManager.getCriteriaBuilder();
		// we mutate the params.  Make a private copy.
		myParams = theParams.clone();
		mySearchUuid = theSearchUuid;
		myRequestPartitionId = theRequestPartitionId;
	}

	private List<ISearchQueryExecutor> createQuery(
			SearchParameterMap theParams,
			SortSpec sort,
			Integer theOffset,
			Integer theMaximumResults,
			boolean theCountOnlyFlag,
			RequestDetails theRequest,
			SearchRuntimeDetails theSearchRuntimeDetails) {

		ArrayList<ISearchQueryExecutor> queries = new ArrayList<>();

		if (checkUseHibernateSearch()) {
			// we're going to run at least part of the search against the Fulltext service.

			// Ugh - we have two different return types for now
			ISearchQueryExecutor fulltextExecutor = null;
			List<JpaPid> fulltextMatchIds = null;
			int resultCount = 0;
			if (myParams.isLastN()) {
				fulltextMatchIds = executeLastNAgainstIndex(theMaximumResults);
				resultCount = fulltextMatchIds.size();
			} else if (myParams.getEverythingMode() != null) {
				fulltextMatchIds = queryHibernateSearchForEverythingPids(theRequest);
				resultCount = fulltextMatchIds.size();
			} else {
				fulltextExecutor = myFulltextSearchSvc.searchNotScrolled(
						myResourceName, myParams, myMaxResultsToFetch, theRequest);
			}

			if (fulltextExecutor == null) {
				fulltextExecutor = SearchQueryExecutors.from(fulltextMatchIds);
			}

			if (theSearchRuntimeDetails != null) {
				theSearchRuntimeDetails.setFoundIndexMatchesCount(resultCount);
				HookParams params = new HookParams()
						.add(RequestDetails.class, theRequest)
						.addIfMatchesType(ServletRequestDetails.class, theRequest)
						.add(SearchRuntimeDetails.class, theSearchRuntimeDetails);
				CompositeInterceptorBroadcaster.doCallHooks(
						myInterceptorBroadcaster,
						theRequest,
						Pointcut.JPA_PERFTRACE_INDEXSEARCH_QUERY_COMPLETE,
						params);
			}

			// can we skip the database entirely and return the pid list from here?
			boolean canSkipDatabase =
					// if we processed an AND clause, and it returned nothing, then nothing can match.
					!fulltextExecutor.hasNext()
							||
							// Our hibernate search query doesn't respect partitions yet
							(!myPartitionSettings.isPartitioningEnabled()
									&&
									// were there AND terms left?  Then we still need the db.
									theParams.isEmpty()
									&&
									// not every param is a param. :-(
									theParams.getNearDistanceParam() == null
									&&
									// todo MB don't we support _lastUpdated and _offset now?
									theParams.getLastUpdated() == null
									&& theParams.getEverythingMode() == null
									&& theParams.getOffset() == null);

			if (canSkipDatabase) {
				ourLog.trace("Query finished after HSearch.  Skip db query phase");
				if (theMaximumResults != null) {
					fulltextExecutor = SearchQueryExecutors.limited(fulltextExecutor, theMaximumResults);
				}
				queries.add(fulltextExecutor);
			} else {
				ourLog.trace("Query needs db after HSearch.  Chunking.");
				// Finish the query in the database for the rest of the search parameters, sorting, partitioning, etc.
				// We break the pids into chunks that fit in the 1k limit for jdbc bind params.
				new QueryChunker<Long>()
						.chunk(
								Streams.stream(fulltextExecutor).collect(Collectors.toList()),
								t -> doCreateChunkedQueries(
										theParams, t, theOffset, sort, theCountOnlyFlag, theRequest, queries));
			}
		} else {
			// do everything in the database.
			createChunkedQuery(
					theParams, sort, theOffset, theMaximumResults, theCountOnlyFlag, theRequest, null, queries);
		}

		return queries;
	}

	/**
	 * Check to see if query should use Hibernate Search, and error if the query can't continue.
	 *
	 * @return true if the query should first be processed by Hibernate Search
	 * @throws InvalidRequestException if fulltext search is not enabled but the query requires it - _content or _text
	 */
	private boolean checkUseHibernateSearch() {
		boolean fulltextEnabled = (myFulltextSearchSvc != null) && !myFulltextSearchSvc.isDisabled();

		if (!fulltextEnabled) {
			failIfUsed(Constants.PARAM_TEXT);
			failIfUsed(Constants.PARAM_CONTENT);
		}

		// someday we'll want a query planner to figure out if we _should_ or _must_ use the ft index, not just if we
		// can.
		return fulltextEnabled
				&& myParams != null
				&& myParams.getSearchContainedMode() == SearchContainedModeEnum.FALSE
				&& myFulltextSearchSvc.supportsSomeOf(myParams);
	}

	private void failIfUsed(String theParamName) {
		if (myParams.containsKey(theParamName)) {
			throw new InvalidRequestException(Msg.code(1192)
					+ "Fulltext search is not enabled on this service, can not process parameter: " + theParamName);
		}
	}

	private List<JpaPid> executeLastNAgainstIndex(Integer theMaximumResults) {
		// Can we use our hibernate search generated index on resource to support lastN?:
		if (myStorageSettings.isAdvancedHSearchIndexing()) {
			if (myFulltextSearchSvc == null) {
				throw new InvalidRequestException(Msg.code(2027)
						+ "LastN operation is not enabled on this service, can not process this request");
			}
			return myFulltextSearchSvc.lastN(myParams, theMaximumResults).stream()
					.map(lastNResourceId -> myIdHelperService.resolveResourcePersistentIds(
							myRequestPartitionId, myResourceName, String.valueOf(lastNResourceId)))
					.collect(Collectors.toList());
		} else {
			if (myIElasticsearchSvc == null) {
				throw new InvalidRequestException(Msg.code(2033)
						+ "LastN operation is not enabled on this service, can not process this request");
			}
			// use the dedicated observation ES/Lucene index to support lastN query
			return myIElasticsearchSvc.executeLastN(myParams, myContext, theMaximumResults).stream()
					.map(lastnResourceId -> myIdHelperService.resolveResourcePersistentIds(
							myRequestPartitionId, myResourceName, lastnResourceId))
					.collect(Collectors.toList());
		}
	}

	private List<JpaPid> queryHibernateSearchForEverythingPids(RequestDetails theRequestDetails) {
		JpaPid pid = null;
		if (myParams.get(IAnyResource.SP_RES_ID) != null) {
			String idParamValue;
			IQueryParameterType idParam =
					myParams.get(IAnyResource.SP_RES_ID).get(0).get(0);
			if (idParam instanceof TokenParam) {
				TokenParam idParm = (TokenParam) idParam;
				idParamValue = idParm.getValue();
			} else {
				StringParam idParm = (StringParam) idParam;
				idParamValue = idParm.getValue();
			}

			pid = myIdHelperService.resolveResourcePersistentIds(myRequestPartitionId, myResourceName, idParamValue);
		}
		List<JpaPid> pids = myFulltextSearchSvc.everything(myResourceName, myParams, pid, theRequestDetails);
		return pids;
	}

	private void doCreateChunkedQueries(
			SearchParameterMap theParams,
			List<Long> thePids,
			Integer theOffset,
			SortSpec sort,
			boolean theCount,
			RequestDetails theRequest,
			ArrayList<ISearchQueryExecutor> theQueries) {
		if (thePids.size() < getMaximumPageSize()) {
			normalizeIdListForLastNInClause(thePids);
		}
		createChunkedQuery(theParams, sort, theOffset, thePids.size(), theCount, theRequest, thePids, theQueries);
	}

	/**
	 * Combs through the params for any _id parameters and extracts the PIDs for them
	 *
	 * @param theTargetPids
	 */
	private void extractTargetPidsFromIdParams(
			HashSet<Long> theTargetPids, List<ISearchQueryExecutor> theSearchQueryExecutors) {
		// get all the IQueryParameterType objects
		// for _id -> these should all be StringParam values
		HashSet<String> ids = new HashSet<>();
		List<List<IQueryParameterType>> params = myParams.get(IAnyResource.SP_RES_ID);
		for (List<IQueryParameterType> paramList : params) {
			for (IQueryParameterType param : paramList) {
				if (param instanceof StringParam) {
					// we expect all _id values to be StringParams
					ids.add(((StringParam) param).getValue());
				} else if (param instanceof TokenParam) {
					ids.add(((TokenParam) param).getValue());
				} else {
					// we do not expect the _id parameter to be a non-string value
					throw new IllegalArgumentException(
							Msg.code(1193) + "_id parameter must be a StringParam or TokenParam");
				}
			}
		}

		// fetch our target Pids
		// this will throw if an id is not found
		Map<String, JpaPid> idToPid = myIdHelperService.resolveResourcePersistentIds(
				myRequestPartitionId, myResourceName, new ArrayList<>(ids));

		// add the pids to targetPids
		for (JpaPid pid : idToPid.values()) {
			theTargetPids.add(pid.getId());
		}

		// add the target pids to our executors as the first
		// results iterator to go through
		theSearchQueryExecutors.add(new ResolvedSearchQueryExecutor(new ArrayList<>(theTargetPids)));
	}

	private void createChunkedQuery(
			SearchParameterMap theParams,
			SortSpec sort,
			Integer theOffset,
			Integer theMaximumResults,
			boolean theCountOnlyFlag,
			RequestDetails theRequest,
			List<Long> thePidList,
			List<ISearchQueryExecutor> theSearchQueryExecutors) {
		String sqlBuilderResourceName = myParams.getEverythingMode() == null ? myResourceName : null;
		SearchQueryBuilder sqlBuilder = new SearchQueryBuilder(
				myContext,
				myStorageSettings,
				myPartitionSettings,
				myRequestPartitionId,
				sqlBuilderResourceName,
				mySqlBuilderFactory,
				myDialectProvider,
				theCountOnlyFlag);
		QueryStack queryStack3 = new QueryStack(
				theParams, myStorageSettings, myContext, sqlBuilder, mySearchParamRegistry, myPartitionSettings);

		if (theParams.keySet().size() > 1
				|| theParams.getSort() != null
				|| theParams.keySet().contains(Constants.PARAM_HAS)
				|| isPotentiallyContainedReferenceParameterExistsAtRoot(theParams)) {
			List<RuntimeSearchParam> activeComboParams =
					mySearchParamRegistry.getActiveComboSearchParams(myResourceName, theParams.keySet());
			if (activeComboParams.isEmpty()) {
				sqlBuilder.setNeedResourceTableRoot(true);
			}
		}

		JdbcTemplate jdbcTemplate = new JdbcTemplate(myEntityManagerFactory.getDataSource());
		jdbcTemplate.setFetchSize(myFetchSize);
		if (theMaximumResults != null) {
			jdbcTemplate.setMaxRows(theMaximumResults);
		}

		if (myParams.getEverythingMode() != null) {
			HashSet<Long> targetPids = new HashSet<>();
			if (myParams.get(IAnyResource.SP_RES_ID) != null) {
				// will add an initial search executor for
				// _id params
				extractTargetPidsFromIdParams(targetPids, theSearchQueryExecutors);
			} else {
				// For Everything queries, we make the query root by the ResourceLink table, since this query
				// is basically a reverse-include search. For type/Everything (as opposed to instance/Everything)
				// the one problem with this approach is that it doesn't catch Patients that have absolutely
				// nothing linked to them. So we do one additional query to make sure we catch those too.
				SearchQueryBuilder fetchPidsSqlBuilder = new SearchQueryBuilder(
						myContext,
						myStorageSettings,
						myPartitionSettings,
						myRequestPartitionId,
						myResourceName,
						mySqlBuilderFactory,
						myDialectProvider,
						theCountOnlyFlag);
				GeneratedSql allTargetsSql = fetchPidsSqlBuilder.generate(theOffset, myMaxResultsToFetch);
				String sql = allTargetsSql.getSql();
				Object[] args = allTargetsSql.getBindVariables().toArray(new Object[0]);

				List<Long> output = jdbcTemplate.query(sql, args, new SingleColumnRowMapper<>(Long.class));

				// we add a search executor to fetch unlinked patients first
				theSearchQueryExecutors.add(new ResolvedSearchQueryExecutor(output));
			}

			List<String> typeSourceResources = new ArrayList<>();
			if (myParams.get(Constants.PARAM_TYPE) != null) {
				typeSourceResources.addAll(extractTypeSourceResourcesFromParams());
			}

			queryStack3.addPredicateEverythingOperation(
					myResourceName, typeSourceResources, targetPids.toArray(new Long[0]));
		} else {
			/*
			 * If we're doing a filter, always use the resource table as the root - This avoids the possibility of
			 * specific filters with ORs as their root from working around the natural resource type / deletion
			 * status / partition IDs built into queries.
			 */
			if (theParams.containsKey(Constants.PARAM_FILTER)) {
				Condition partitionIdPredicate = sqlBuilder
						.getOrCreateResourceTablePredicateBuilder()
						.createPartitionIdPredicate(myRequestPartitionId);
				if (partitionIdPredicate != null) {
					sqlBuilder.addPredicate(partitionIdPredicate);
				}
			}

			// Normal search
			searchForIdsWithAndOr(sqlBuilder, queryStack3, myParams, theRequest);
		}

		// If we haven't added any predicates yet, we're doing a search for all resources. Make sure we add the
		// partition ID predicate in that case.
		if (!sqlBuilder.haveAtLeastOnePredicate()) {
			Condition partitionIdPredicate = sqlBuilder
					.getOrCreateResourceTablePredicateBuilder()
					.createPartitionIdPredicate(myRequestPartitionId);
			if (partitionIdPredicate != null) {
				sqlBuilder.addPredicate(partitionIdPredicate);
			}
		}

		// Add PID list predicate for full text search and/or lastn operation
		if (thePidList != null && thePidList.size() > 0) {
			sqlBuilder.addResourceIdsPredicate(thePidList);
		}

		// Last updated
		DateRangeParam lu = myParams.getLastUpdated();
		if (lu != null && !lu.isEmpty()) {
			Condition lastUpdatedPredicates = sqlBuilder.addPredicateLastUpdated(lu);
			sqlBuilder.addPredicate(lastUpdatedPredicates);
		}

		/*
		 * Exclude the pids already in the previous iterator. This is an optimization, as opposed
		 * to something needed to guarantee correct results.
		 *
		 * Why do we need it? Suppose for example, a query like:
		 *    Observation?category=foo,bar,baz
		 * And suppose you have many resources that have all 3 of these category codes. In this case
		 * the SQL query will probably return the same PIDs multiple times, and if this happens enough
		 * we may exhaust the query results without getting enough distinct results back. When that
		 * happens we re-run the query with a larger limit. Excluding results we already know about
		 * tries to ensure that we get new unique results.
		 *
		 * The challenge with that though is that lots of DBs have an issue with too many
		 * parameters in one query. So we only do this optimization if there aren't too
		 * many results.
		 */
		if (myHasNextIteratorQuery) {
			if (myPidSet.size() + sqlBuilder.countBindVariables() < 900) {
				sqlBuilder.excludeResourceIdsPredicate(myPidSet);
			}
		}

		/*
		 * If offset is present, we want deduplicate the results by using GROUP BY
		 */
		if (theOffset != null) {
			queryStack3.addGrouping();
			queryStack3.setUseAggregate(true);
		}

		/*
		 * Sort
		 *
		 * If we have a sort, we wrap the criteria search (the search that actually
		 * finds the appropriate resources) in an outer search which is then sorted
		 */
		if (sort != null) {
			assert !theCountOnlyFlag;

			createSort(queryStack3, sort, theParams);
		}

		/*
		 * Now perform the search
		 */
		GeneratedSql generatedSql = sqlBuilder.generate(theOffset, myMaxResultsToFetch);
		if (!generatedSql.isMatchNothing()) {
			SearchQueryExecutor executor =
					mySqlBuilderFactory.newSearchQueryExecutor(generatedSql, myMaxResultsToFetch);
			theSearchQueryExecutors.add(executor);
		}
	}

	private Collection<String> extractTypeSourceResourcesFromParams() {

		List<List<IQueryParameterType>> listOfList = myParams.get(Constants.PARAM_TYPE);

		// first off, let's flatten the list of list
		List<IQueryParameterType> iQueryParameterTypesList =
				listOfList.stream().flatMap(List::stream).collect(Collectors.toList());

		// then, extract all elements of each CSV into one big list
		List<String> resourceTypes = iQueryParameterTypesList.stream()
				.map(param -> ((StringParam) param).getValue())
				.map(csvString -> List.of(csvString.split(",")))
				.flatMap(List::stream)
				.collect(Collectors.toList());

		Set<String> knownResourceTypes = myContext.getResourceTypes();

		// remove leading/trailing whitespaces if any and remove duplicates
		Set<String> retVal = new HashSet<>();

		for (String type : resourceTypes) {
			String trimmed = type.trim();
			if (!knownResourceTypes.contains(trimmed)) {
				throw new ResourceNotFoundException(
						Msg.code(2197) + "Unknown resource type '" + trimmed + "' in _type parameter.");
			}
			retVal.add(trimmed);
		}

		return retVal;
	}

	private boolean isPotentiallyContainedReferenceParameterExistsAtRoot(SearchParameterMap theParams) {
		return myStorageSettings.isIndexOnContainedResources()
				&& theParams.values().stream()
						.flatMap(Collection::stream)
						.flatMap(Collection::stream)
						.anyMatch(t -> t instanceof ReferenceParam);
	}

	private List<Long> normalizeIdListForLastNInClause(List<Long> lastnResourceIds) {
		/*
		The following is a workaround to a known issue involving Hibernate. If queries are used with "in" clauses with large and varying
		numbers of parameters, this can overwhelm Hibernate's QueryPlanCache and deplete heap space. See the following link for more info:
		https://stackoverflow.com/questions/31557076/spring-hibernate-query-plan-cache-memory-usage.

		Normalizing the number of parameters in the "in" clause stabilizes the size of the QueryPlanCache, so long as the number of
		arguments never exceeds the maximum specified below.
		*/
		int listSize = lastnResourceIds.size();

		if (listSize > 1 && listSize < 10) {
			padIdListWithPlaceholders(lastnResourceIds, 10);
		} else if (listSize > 10 && listSize < 50) {
			padIdListWithPlaceholders(lastnResourceIds, 50);
		} else if (listSize > 50 && listSize < 100) {
			padIdListWithPlaceholders(lastnResourceIds, 100);
		} else if (listSize > 100 && listSize < 200) {
			padIdListWithPlaceholders(lastnResourceIds, 200);
		} else if (listSize > 200 && listSize < 500) {
			padIdListWithPlaceholders(lastnResourceIds, 500);
		} else if (listSize > 500 && listSize < 800) {
			padIdListWithPlaceholders(lastnResourceIds, 800);
		}

		return lastnResourceIds;
	}

	private void padIdListWithPlaceholders(List<Long> theIdList, int preferredListSize) {
		while (theIdList.size() < preferredListSize) {
			theIdList.add(-1L);
		}
	}

	private void createSort(QueryStack theQueryStack, SortSpec theSort, SearchParameterMap theParams) {
		if (theSort == null || isBlank(theSort.getParamName())) {
			return;
		}

		boolean ascending = (theSort.getOrder() == null) || (theSort.getOrder() == SortOrderEnum.ASC);

		if (IAnyResource.SP_RES_ID.equals(theSort.getParamName())) {

			theQueryStack.addSortOnResourceId(ascending);

		} else if (Constants.PARAM_LASTUPDATED.equals(theSort.getParamName())) {

			theQueryStack.addSortOnLastUpdated(ascending);

		} else {

			RuntimeSearchParam param = null;

			/*
			 * If we have a sort like _sort=subject.name and we  have an
			 * uplifted refchain for that combination we can do it more efficiently
			 * by using the index associated with the uplifted refchain. In this case,
			 * we need to find the actual target search parameter (corresponding
			 * to "name" in this example) so that we know what datatype it is.
			 */
			String paramName = theSort.getParamName();
			if (myStorageSettings.isIndexOnUpliftedRefchains()) {
				String[] chains = StringUtils.split(paramName, '.');
				if (chains.length == 2) {

					// Given: Encounter?_sort=Patient:subject.name
					String referenceParam = chains[0]; // subject
					String referenceParamTargetType = null; // Patient
					String targetParam = chains[1]; // name

					int colonIdx = referenceParam.indexOf(':');
					if (colonIdx > -1) {
						referenceParamTargetType = referenceParam.substring(0, colonIdx);
						referenceParam = referenceParam.substring(colonIdx + 1);
					}
					RuntimeSearchParam outerParam =
							mySearchParamRegistry.getActiveSearchParam(myResourceName, referenceParam);
					if (outerParam == null) {
						throwInvalidRequestExceptionForUnknownSortParameter(myResourceName, referenceParam);
					}

					if (outerParam.hasUpliftRefchain(targetParam)) {
						for (String nextTargetType : outerParam.getTargets()) {
							if (referenceParamTargetType != null && !referenceParamTargetType.equals(nextTargetType)) {
								continue;
							}
							RuntimeSearchParam innerParam =
									mySearchParamRegistry.getActiveSearchParam(nextTargetType, targetParam);
							if (innerParam != null) {
								param = innerParam;
								break;
							}
						}
					}
				}
			}

			int colonIdx = paramName.indexOf(':');
			String referenceTargetType = null;
			if (colonIdx > -1) {
				referenceTargetType = paramName.substring(0, colonIdx);
				paramName = paramName.substring(colonIdx + 1);
			}

			int dotIdx = paramName.indexOf('.');
			String chainName = null;
			if (param == null && dotIdx > -1) {
				chainName = paramName.substring(dotIdx + 1);
				paramName = paramName.substring(0, dotIdx);
				if (chainName.contains(".")) {
					String msg = myContext
							.getLocalizer()
							.getMessageSanitized(
									BaseStorageDao.class,
									"invalidSortParameterTooManyChains",
									paramName + "." + chainName);
					throw new InvalidRequestException(Msg.code(2286) + msg);
				}
			}

			if (param == null) {
				param = mySearchParamRegistry.getActiveSearchParam(myResourceName, paramName);
			}

			if (param == null) {
				throwInvalidRequestExceptionForUnknownSortParameter(getResourceName(), paramName);
			}

			if (isNotBlank(chainName) && param.getParamType() != RestSearchParameterTypeEnum.REFERENCE) {
				throw new InvalidRequestException(
						Msg.code(2285) + "Invalid chain, " + paramName + " is not a reference SearchParameter");
			}

			switch (param.getParamType()) {
				case STRING:
					theQueryStack.addSortOnString(myResourceName, paramName, ascending);
					break;
				case DATE:
					theQueryStack.addSortOnDate(myResourceName, paramName, ascending);
					break;
				case REFERENCE:
					theQueryStack.addSortOnResourceLink(
							myResourceName, referenceTargetType, paramName, chainName, ascending);
					break;
				case TOKEN:
					theQueryStack.addSortOnToken(myResourceName, paramName, ascending);
					break;
				case NUMBER:
					theQueryStack.addSortOnNumber(myResourceName, paramName, ascending);
					break;
				case URI:
					theQueryStack.addSortOnUri(myResourceName, paramName, ascending);
					break;
				case QUANTITY:
					theQueryStack.addSortOnQuantity(myResourceName, paramName, ascending);
					break;
				case COMPOSITE:
					List<RuntimeSearchParam> compositeList =
							JpaParamUtil.resolveComponentParameters(mySearchParamRegistry, param);
					if (compositeList == null) {
						throw new InvalidRequestException(Msg.code(1195) + "The composite _sort parameter " + paramName
								+ " is not defined by the resource " + myResourceName);
					}
					if (compositeList.size() != 2) {
						throw new InvalidRequestException(Msg.code(1196) + "The composite _sort parameter " + paramName
								+ " must have 2 composite types declared in parameter annotation, found "
								+ compositeList.size());
					}
					RuntimeSearchParam left = compositeList.get(0);
					RuntimeSearchParam right = compositeList.get(1);

					createCompositeSort(theQueryStack, left.getParamType(), left.getName(), ascending);
					createCompositeSort(theQueryStack, right.getParamType(), right.getName(), ascending);

					break;
				case SPECIAL:
					if (LOCATION_POSITION.equals(param.getPath())) {
						theQueryStack.addSortOnCoordsNear(paramName, ascending, theParams);
						break;
					}
					throw new InvalidRequestException(
							Msg.code(2306) + "This server does not support _sort specifications of type "
									+ param.getParamType() + " - Can't serve _sort=" + paramName);

				case HAS:
				default:
					throw new InvalidRequestException(
							Msg.code(1197) + "This server does not support _sort specifications of type "
									+ param.getParamType() + " - Can't serve _sort=" + paramName);
			}
		}

		// Recurse
		createSort(theQueryStack, theSort.getChain(), theParams);
	}

	private void throwInvalidRequestExceptionForUnknownSortParameter(String theResourceName, String theParamName) {
		Collection<String> validSearchParameterNames =
				mySearchParamRegistry.getValidSearchParameterNamesIncludingMeta(theResourceName);
		String msg = myContext
				.getLocalizer()
				.getMessageSanitized(
						BaseStorageDao.class,
						"invalidSortParameter",
						theParamName,
						theResourceName,
						validSearchParameterNames);
		throw new InvalidRequestException(Msg.code(1194) + msg);
	}

	private void createCompositeSort(
			QueryStack theQueryStack,
			RestSearchParameterTypeEnum theParamType,
			String theParamName,
			boolean theAscending) {

		switch (theParamType) {
			case STRING:
				theQueryStack.addSortOnString(myResourceName, theParamName, theAscending);
				break;
			case DATE:
				theQueryStack.addSortOnDate(myResourceName, theParamName, theAscending);
				break;
			case TOKEN:
				theQueryStack.addSortOnToken(myResourceName, theParamName, theAscending);
				break;
			case QUANTITY:
				theQueryStack.addSortOnQuantity(myResourceName, theParamName, theAscending);
				break;
			case NUMBER:
			case REFERENCE:
			case COMPOSITE:
			case URI:
			case HAS:
			case SPECIAL:
			default:
				throw new InvalidRequestException(
						Msg.code(1198) + "Don't know how to handle composite parameter with type of " + theParamType
								+ " on _sort=" + theParamName);
		}
	}

	private void doLoadPids(
			Collection<JpaPid> thePids,
			Collection<JpaPid> theIncludedPids,
			List<IBaseResource> theResourceListToPopulate,
			boolean theForHistoryOperation,
			Map<JpaPid, Integer> thePosition) {

		Map<Long, Long> resourcePidToVersion = null;
		for (JpaPid next : thePids) {
			if (next.getVersion() != null && myStorageSettings.isRespectVersionsForSearchIncludes()) {
				if (resourcePidToVersion == null) {
					resourcePidToVersion = new HashMap<>();
				}
				resourcePidToVersion.put((next).getId(), next.getVersion());
			}
		}

		List<Long> versionlessPids = JpaPid.toLongList(thePids);
		if (versionlessPids.size() < getMaximumPageSize()) {
			versionlessPids = normalizeIdListForLastNInClause(versionlessPids);
		}

		// -- get the resource from the searchView
		Collection<ResourceSearchView> resourceSearchViewList =
				myResourceSearchViewDao.findByResourceIds(versionlessPids);

		// -- preload all tags with tag definition if any
		Map<Long, Collection<ResourceTag>> tagMap = getResourceTagMap(resourceSearchViewList);

		for (IBaseResourceEntity next : resourceSearchViewList) {
			if (next.getDeleted() != null) {
				continue;
			}

			Class<? extends IBaseResource> resourceType =
					myContext.getResourceDefinition(next.getResourceType()).getImplementingClass();

			JpaPid resourceId = JpaPid.fromId(next.getResourceId());

			/*
			 * If a specific version is requested via an include, we'll replace the current version
			 * with the specific desired version. This is not the most efficient thing, given that
			 * we're loading the current version and then turning around and throwing it away again.
			 * This could be optimized and probably should be, but it's not critical given that
			 * this only applies to includes, which don't tend to be massive in numbers.
			 */
			if (resourcePidToVersion != null) {
				Long version = resourcePidToVersion.get(next.getResourceId());
				resourceId.setVersion(version);
				if (version != null && !version.equals(next.getVersion())) {
					IFhirResourceDao<? extends IBaseResource> dao = myDaoRegistry.getResourceDao(resourceType);
					next = (IBaseResourceEntity)
							dao.readEntity(next.getIdDt().withVersion(Long.toString(version)), null);
				}
			}

			IBaseResource resource = null;
			if (next != null) {
				resource = myJpaStorageResourceParser.toResource(
						resourceType, next, tagMap.get(next.getId()), theForHistoryOperation);
			}
			if (resource == null) {
				ourLog.warn(
						"Unable to find resource {}/{}/_history/{} in database",
						next.getResourceType(),
						next.getIdDt().getIdPart(),
						next.getVersion());
				continue;
			}

			Integer index = thePosition.get(resourceId);
			if (index == null) {
				ourLog.warn("Got back unexpected resource PID {}", resourceId);
				continue;
			}

			if (theIncludedPids.contains(resourceId)) {
				ResourceMetadataKeyEnum.ENTRY_SEARCH_MODE.put(resource, BundleEntrySearchModeEnum.INCLUDE);
			} else {
				ResourceMetadataKeyEnum.ENTRY_SEARCH_MODE.put(resource, BundleEntrySearchModeEnum.MATCH);
			}

			theResourceListToPopulate.set(index, resource);
		}
	}

	private Map<Long, Collection<ResourceTag>> getResourceTagMap(
			Collection<? extends IBaseResourceEntity> theResourceSearchViewList) {

		List<Long> idList = new ArrayList<>(theResourceSearchViewList.size());

		// -- find all resource has tags
		for (IBaseResourceEntity resource : theResourceSearchViewList) {
			if (resource.isHasTags()) idList.add(resource.getId());
		}

		return getPidToTagMap(idList);
	}

	@Nonnull
	private Map<Long, Collection<ResourceTag>> getPidToTagMap(List<Long> thePidList) {
		Map<Long, Collection<ResourceTag>> tagMap = new HashMap<>();

		// -- no tags
		if (thePidList.size() == 0) return tagMap;

		// -- get all tags for the idList
		Collection<ResourceTag> tagList = myResourceTagDao.findByResourceIds(thePidList);

		// -- build the map, key = resourceId, value = list of ResourceTag
		JpaPid resourceId;
		Collection<ResourceTag> tagCol;
		for (ResourceTag tag : tagList) {

			resourceId = JpaPid.fromId(tag.getResourceId());
			tagCol = tagMap.get(resourceId.getId());
			if (tagCol == null) {
				tagCol = new ArrayList<>();
				tagCol.add(tag);
				tagMap.put(resourceId.getId(), tagCol);
			} else {
				tagCol.add(tag);
			}
		}

		return tagMap;
	}

	@Override
	public void loadResourcesByPid(
			Collection<JpaPid> thePids,
			Collection<JpaPid> theIncludedPids,
			List<IBaseResource> theResourceListToPopulate,
			boolean theForHistoryOperation,
			RequestDetails theDetails) {
		if (thePids.isEmpty()) {
			ourLog.debug("The include pids are empty");
			// return;
		}

		// Dupes will cause a crash later anyhow, but this is expensive so only do it
		// when running asserts
		assert new HashSet<>(thePids).size() == thePids.size() : "PID list contains duplicates: " + thePids;

		Map<JpaPid, Integer> position = new HashMap<>();
		for (JpaPid next : thePids) {
			position.put(next, theResourceListToPopulate.size());
			theResourceListToPopulate.add(null);
		}

		// Can we fast track this loading by checking elastic search?
		if (isLoadingFromElasticSearchSupported(thePids)) {
			try {
				theResourceListToPopulate.addAll(loadResourcesFromElasticSearch(thePids));
				return;

			} catch (ResourceNotFoundInIndexException theE) {
				// some resources were not found in index, so we will inform this and resort to JPA search
				ourLog.warn(
						"Some resources were not found in index. Make sure all resources were indexed. Resorting to database search.");
			}
		}

		// We only chunk because some jdbc drivers can't handle long param lists.
		new QueryChunker<JpaPid>()
				.chunk(
						thePids,
						t -> doLoadPids(
								t, theIncludedPids, theResourceListToPopulate, theForHistoryOperation, position));
	}

	/**
	 * Check if we can load the resources from Hibernate Search instead of the database.
	 * We assume this is faster.
	 * <p>
	 * Hibernate Search only stores the current version, and only if enabled.
	 *
	 * @param thePids the pids to check for versioned references
	 * @return can we fetch from Hibernate Search?
	 */
	private boolean isLoadingFromElasticSearchSupported(Collection<JpaPid> thePids) {
		// is storage enabled?
		return myStorageSettings.isStoreResourceInHSearchIndex()
				&& myStorageSettings.isAdvancedHSearchIndexing()
				&&
				// we don't support history
				thePids.stream().noneMatch(p -> p.getVersion() != null)
				&&
				// skip the complexity for metadata in dstu2
				myContext.getVersion().getVersion().isEqualOrNewerThan(FhirVersionEnum.DSTU3);
	}

	private List<IBaseResource> loadResourcesFromElasticSearch(Collection<JpaPid> thePids) {
		// Do we use the fulltextsvc via hibernate-search to load resources or be backwards compatible with older ES
		// only impl
		// to handle lastN?
		if (myStorageSettings.isAdvancedHSearchIndexing() && myStorageSettings.isStoreResourceInHSearchIndex()) {
			List<Long> pidList = thePids.stream().map(pid -> (pid).getId()).collect(Collectors.toList());

			List<IBaseResource> resources = myFulltextSearchSvc.getResources(pidList);
			return resources;
		} else if (!Objects.isNull(myParams) && myParams.isLastN()) {
			// legacy LastN implementation
			return myIElasticsearchSvc.getObservationResources(thePids);
		} else {
			return Collections.emptyList();
		}
	}

	/**
	 * THIS SHOULD RETURN HASHSET and not just Set because we add to it later
	 * so it can't be Collections.emptySet() or some such thing.
	 * The JpaPid returned will have resource type populated.
	 */
	@Override
	public Set<JpaPid> loadIncludes(
			FhirContext theContext,
			EntityManager theEntityManager,
			Collection<JpaPid> theMatches,
			Collection<Include> theIncludes,
			boolean theReverseMode,
			DateRangeParam theLastUpdated,
			String theSearchIdOrDescription,
			RequestDetails theRequest,
			Integer theMaxCount) {
		SearchBuilderLoadIncludesParameters<JpaPid> parameters = new SearchBuilderLoadIncludesParameters<>();
		parameters.setFhirContext(theContext);
		parameters.setEntityManager(theEntityManager);
		parameters.setMatches(theMatches);
		parameters.setIncludeFilters(theIncludes);
		parameters.setReverseMode(theReverseMode);
		parameters.setLastUpdated(theLastUpdated);
		parameters.setSearchIdOrDescription(theSearchIdOrDescription);
		parameters.setRequestDetails(theRequest);
		parameters.setMaxCount(theMaxCount);
		return loadIncludes(parameters);
	}

	@Override
	public Set<JpaPid> loadIncludes(SearchBuilderLoadIncludesParameters<JpaPid> theParameters) {
		Collection<JpaPid> matches = theParameters.getMatches();
		Collection<Include> currentIncludes = theParameters.getIncludeFilters();
		boolean reverseMode = theParameters.isReverseMode();
		EntityManager entityManager = theParameters.getEntityManager();
		Integer maxCount = theParameters.getMaxCount();
		FhirContext fhirContext = theParameters.getFhirContext();
		DateRangeParam lastUpdated = theParameters.getLastUpdated();
		RequestDetails request = theParameters.getRequestDetails();
		String searchIdOrDescription = theParameters.getSearchIdOrDescription();
		List<String> desiredResourceTypes = theParameters.getDesiredResourceTypes();
		boolean hasDesiredResourceTypes = desiredResourceTypes != null && !desiredResourceTypes.isEmpty();
		if (CompositeInterceptorBroadcaster.hasHooks(
				Pointcut.JPA_PERFTRACE_RAW_SQL, myInterceptorBroadcaster, theParameters.getRequestDetails())) {
			CurrentThreadCaptureQueriesListener.startCapturing();
		}
		if (matches.size() == 0) {
			return new HashSet<>();
		}
		if (currentIncludes == null || currentIncludes.isEmpty()) {
			return new HashSet<>();
		}
		String searchPidFieldName = reverseMode ? MY_TARGET_RESOURCE_PID : MY_SOURCE_RESOURCE_PID;
		String findPidFieldName = reverseMode ? MY_SOURCE_RESOURCE_PID : MY_TARGET_RESOURCE_PID;
		String findResourceTypeFieldName = reverseMode ? MY_SOURCE_RESOURCE_TYPE : MY_TARGET_RESOURCE_TYPE;
		String findVersionFieldName = null;
		if (!reverseMode && myStorageSettings.isRespectVersionsForSearchIncludes()) {
			findVersionFieldName = MY_TARGET_RESOURCE_VERSION;
		}

		List<JpaPid> nextRoundMatches = new ArrayList<>(matches);
		HashSet<JpaPid> allAdded = new HashSet<>();
		HashSet<JpaPid> original = new HashSet<>(matches);
		ArrayList<Include> includes = new ArrayList<>(currentIncludes);

		int roundCounts = 0;
		StopWatch w = new StopWatch();

		boolean addedSomeThisRound;
		do {
			roundCounts++;

			HashSet<JpaPid> pidsToInclude = new HashSet<>();

			for (Iterator<Include> iter = includes.iterator(); iter.hasNext(); ) {
				Include nextInclude = iter.next();
				if (nextInclude.isRecurse() == false) {
					iter.remove();
				}

				// Account for _include=*
				boolean matchAll = "*".equals(nextInclude.getValue());

				// Account for _include=[resourceType]:*
				String wantResourceType = null;
				if (!matchAll) {
					if ("*".equals(nextInclude.getParamName())) {
						wantResourceType = nextInclude.getParamType();
						matchAll = true;
					}
				}

				if (matchAll) {
					StringBuilder sqlBuilder = new StringBuilder();
					sqlBuilder.append("SELECT r.").append(findPidFieldName);
					sqlBuilder.append(", r.").append(findResourceTypeFieldName);
					if (findVersionFieldName != null) {
						sqlBuilder.append(", r.").append(findVersionFieldName);
					}
					sqlBuilder.append(" FROM ResourceLink r WHERE ");

					sqlBuilder.append("r.");
					sqlBuilder.append(searchPidFieldName); // (rev mode) target_resource_id | source_resource_id
					sqlBuilder.append(" IN (:target_pids)");

					/*
					 * We need to set the resource type in 2 cases only:
					 * 1) we are in $everything mode
					 * 		(where we only want to fetch specific resource types, regardless of what is
					 * 		available to fetch)
					 * 2) we are doing revincludes
					 *
					 *	Technically if the request is a qualified star (e.g. _include=Observation:*) we
					 * should always be checking the source resource type on the resource link. We don't
					 * actually index that column though by default, so in order to try and be efficient
					 * we don't actually include it for includes (but we do for revincludes). This is
					 * because for an include, it doesn't really make sense to include a different
					 * resource type than the one you are searching on.
					 */
					if (wantResourceType != null
							&& (reverseMode || (myParams != null && myParams.getEverythingMode() != null))) {
						// because mySourceResourceType is not part of the HFJ_RES_LINK
						// index, this might not be the most optimal performance.
						// but it is for an $everything operation (and maybe we should update the index)
						sqlBuilder.append(" AND r.mySourceResourceType = :want_resource_type");
					} else {
						wantResourceType = null;
					}

					// When calling $everything on a Patient instance, we don't want to recurse into new Patient
					// resources
					// (e.g. via Provenance, List, or Group) when in an $everything operation
					if (myParams != null
							&& myParams.getEverythingMode() == SearchParameterMap.EverythingModeEnum.PATIENT_INSTANCE) {
						sqlBuilder.append(" AND r.myTargetResourceType != 'Patient'");
						sqlBuilder.append(" AND r.mySourceResourceType != 'Provenance'");
					}
					if (hasDesiredResourceTypes) {
						sqlBuilder.append(" AND r.myTargetResourceType IN (:desired_target_resource_types)");
					}

					String sql = sqlBuilder.toString();
					List<Collection<JpaPid>> partitions = partition(nextRoundMatches, getMaximumPageSize());
					for (Collection<JpaPid> nextPartition : partitions) {
						TypedQuery<?> q = entityManager.createQuery(sql, Object[].class);
						q.setParameter("target_pids", JpaPid.toLongList(nextPartition));
						if (wantResourceType != null) {
							q.setParameter("want_resource_type", wantResourceType);
						}
						if (maxCount != null) {
							q.setMaxResults(maxCount);
						}
						if (hasDesiredResourceTypes) {
							q.setParameter("desired_target_resource_types", String.join(", ", desiredResourceTypes));
						}
						List<?> results = q.getResultList();
						for (Object nextRow : results) {
							if (nextRow == null) {
								// This can happen if there are outgoing references which are canonical or point to
								// other servers
								continue;
							}

							Long version = null;
							Long resourceLink = (Long) ((Object[]) nextRow)[0];
							String resourceType = (String) ((Object[]) nextRow)[1];
							if (findVersionFieldName != null) {
								version = (Long) ((Object[]) nextRow)[2];
							}

							if (resourceLink != null) {
								JpaPid pid =
										JpaPid.fromIdAndVersionAndResourceType(resourceLink, version, resourceType);
								pidsToInclude.add(pid);
							}
						}
					}
				} else {
					List<String> paths;

					// Start replace
					RuntimeSearchParam param;
					String resType = nextInclude.getParamType();
					if (isBlank(resType)) {
						continue;
					}
					RuntimeResourceDefinition def = fhirContext.getResourceDefinition(resType);
					if (def == null) {
						ourLog.warn("Unknown resource type in include/revinclude=" + nextInclude.getValue());
						continue;
					}

					String paramName = nextInclude.getParamName();
					if (isNotBlank(paramName)) {
						param = mySearchParamRegistry.getActiveSearchParam(resType, paramName);
					} else {
						param = null;
					}
					if (param == null) {
						ourLog.warn("Unknown param name in include/revinclude=" + nextInclude.getValue());
						continue;
					}

					paths = param.getPathsSplitForResourceType(resType);
					// end replace

					Set<String> targetResourceTypes = computeTargetResourceTypes(nextInclude, param);

					for (String nextPath : paths) {
						String findPidFieldSqlColumn = findPidFieldName.equals(MY_SOURCE_RESOURCE_PID)
								? "src_resource_id"
								: "target_resource_id";
						String fieldsToLoad = "r." + findPidFieldSqlColumn + " AS " + RESOURCE_ID_ALIAS;
						if (findVersionFieldName != null) {
							fieldsToLoad += ", r.target_resource_version AS " + RESOURCE_VERSION_ALIAS;
						}

						// Query for includes lookup has 2 cases
						// Case 1: Where target_resource_id is available in hfj_res_link table for local references
						// Case 2: Where target_resource_id is null in hfj_res_link table and referred by a canonical
						// url in target_resource_url

						// Case 1:
						Map<String, Object> localReferenceQueryParams = new HashMap<>();

						String searchPidFieldSqlColumn = searchPidFieldName.equals(MY_TARGET_RESOURCE_PID)
								? "target_resource_id"
								: "src_resource_id";
						StringBuilder localReferenceQuery =
								new StringBuilder("SELECT " + fieldsToLoad + " FROM hfj_res_link r "
										+ " WHERE r.src_path = :src_path AND "
										+ " r.target_resource_id IS NOT NULL AND "
										+ " r."
										+ searchPidFieldSqlColumn + " IN (:target_pids) ");
						localReferenceQueryParams.put("src_path", nextPath);
						// we loop over target_pids later.
						if (targetResourceTypes != null) {
							if (targetResourceTypes.size() == 1) {
								localReferenceQuery.append(" AND r.target_resource_type = :target_resource_type ");
								localReferenceQueryParams.put(
										"target_resource_type",
										targetResourceTypes.iterator().next());
							} else {
								localReferenceQuery.append(" AND r.target_resource_type in (:target_resource_types) ");
								localReferenceQueryParams.put("target_resource_types", targetResourceTypes);
							}
						}

						// Case 2:
						Pair<String, Map<String, Object>> canonicalQuery = buildCanonicalUrlQuery(
								findVersionFieldName, searchPidFieldSqlColumn, targetResourceTypes);

						// @formatter:on

						String sql = localReferenceQuery + " UNION " + canonicalQuery.getLeft();

						List<Collection<JpaPid>> partitions = partition(nextRoundMatches, getMaximumPageSize());
						for (Collection<JpaPid> nextPartition : partitions) {
							Query q = entityManager.createNativeQuery(sql, Tuple.class);
							q.setParameter("target_pids", JpaPid.toLongList(nextPartition));
							localReferenceQueryParams.forEach(q::setParameter);
							canonicalQuery.getRight().forEach(q::setParameter);

							if (maxCount != null) {
								q.setMaxResults(maxCount);
							}
							@SuppressWarnings("unchecked")
							List<Tuple> results = q.getResultList();
							for (Tuple result : results) {
								if (result != null) {
									Long resourceId =
											NumberUtils.createLong(String.valueOf(result.get(RESOURCE_ID_ALIAS)));
									Long resourceVersion = null;
									if (findVersionFieldName != null && result.get(RESOURCE_VERSION_ALIAS) != null) {
										resourceVersion = NumberUtils.createLong(
												String.valueOf(result.get(RESOURCE_VERSION_ALIAS)));
									}
									pidsToInclude.add(JpaPid.fromIdAndVersion(resourceId, resourceVersion));
								}
							}
						}
					}
				}
			}

			nextRoundMatches.clear();
			for (JpaPid next : pidsToInclude) {
				if (!original.contains(next) && !allAdded.contains(next)) {
					nextRoundMatches.add(next);
				}
			}

			addedSomeThisRound = allAdded.addAll(pidsToInclude);

			if (maxCount != null && allAdded.size() >= maxCount) {
				break;
			}

		} while (!includes.isEmpty() && !nextRoundMatches.isEmpty() && addedSomeThisRound);

		allAdded.removeAll(original);

		ourLog.info(
				"Loaded {} {} in {} rounds and {} ms for search {}",
				allAdded.size(),
				reverseMode ? "_revincludes" : "_includes",
				roundCounts,
				w.getMillisAndRestart(),
				searchIdOrDescription);

		if (CompositeInterceptorBroadcaster.hasHooks(
				Pointcut.JPA_PERFTRACE_RAW_SQL, myInterceptorBroadcaster, request)) {
			callRawSqlHookWithCurrentThreadQueries(request);
		}
		// Interceptor call: STORAGE_PREACCESS_RESOURCES
		// This can be used to remove results from the search result details before
		// the user has a chance to know that they were in the results
		if (!allAdded.isEmpty()) {

			if (CompositeInterceptorBroadcaster.hasHooks(
					Pointcut.STORAGE_PREACCESS_RESOURCES, myInterceptorBroadcaster, request)) {
				List<JpaPid> includedPidList = new ArrayList<>(allAdded);
				JpaPreResourceAccessDetails accessDetails =
						new JpaPreResourceAccessDetails(includedPidList, () -> this);
				HookParams params = new HookParams()
						.add(IPreResourceAccessDetails.class, accessDetails)
						.add(RequestDetails.class, request)
						.addIfMatchesType(ServletRequestDetails.class, request);
				CompositeInterceptorBroadcaster.doCallHooks(
						myInterceptorBroadcaster, request, Pointcut.STORAGE_PREACCESS_RESOURCES, params);

				for (int i = includedPidList.size() - 1; i >= 0; i--) {
					if (accessDetails.isDontReturnResourceAtIndex(i)) {
						JpaPid value = includedPidList.remove(i);
						if (value != null) {
							allAdded.remove(value);
						}
					}
				}
			}
		}

		return allAdded;
	}

	/**
	 * Given a
	 * @param request
	 */
	private void callRawSqlHookWithCurrentThreadQueries(RequestDetails request) {
		SqlQueryList capturedQueries = CurrentThreadCaptureQueriesListener.getCurrentQueueAndStopCapturing();
		HookParams params = new HookParams()
				.add(RequestDetails.class, request)
				.addIfMatchesType(ServletRequestDetails.class, request)
				.add(SqlQueryList.class, capturedQueries);
		CompositeInterceptorBroadcaster.doCallHooks(
				myInterceptorBroadcaster, request, Pointcut.JPA_PERFTRACE_RAW_SQL, params);
	}

	@Nullable
	private static Set<String> computeTargetResourceTypes(Include nextInclude, RuntimeSearchParam param) {
		String targetResourceType = defaultString(nextInclude.getParamTargetType(), null);
		boolean haveTargetTypesDefinedByParam = param.hasTargets();
		Set<String> targetResourceTypes;
		if (targetResourceType != null) {
			targetResourceTypes = Set.of(targetResourceType);
		} else if (haveTargetTypesDefinedByParam) {
			targetResourceTypes = param.getTargets();
		} else {
			// all types!
			targetResourceTypes = null;
		}
		return targetResourceTypes;
	}

	@Nonnull
	private Pair<String, Map<String, Object>> buildCanonicalUrlQuery(
			String theVersionFieldName, String thePidFieldSqlColumn, Set<String> theTargetResourceTypes) {
		String fieldsToLoadFromSpidxUriTable = "rUri.res_id";
		if (theVersionFieldName != null) {
			// canonical-uri references aren't versioned, but we need to match the column count for the UNION
			fieldsToLoadFromSpidxUriTable += ", NULL";
		}
		// The logical join will be by hfj_spidx_uri on sp_name='uri' and sp_uri=target_resource_url.
		// But sp_name isn't indexed, so we use hash_identity instead.
		if (theTargetResourceTypes == null) {
			// hash_identity includes the resource type.  So a null wildcard must be replaced with a list of all types.
			theTargetResourceTypes = myDaoRegistry.getRegisteredDaoTypes();
		}
		assert !theTargetResourceTypes.isEmpty();

		Set<Long> identityHashesForTypes = theTargetResourceTypes.stream()
				.map(type -> BaseResourceIndexedSearchParam.calculateHashIdentity(
						myPartitionSettings, myRequestPartitionId, type, "url"))
				.collect(Collectors.toSet());

		Map<String, Object> canonicalUriQueryParams = new HashMap<>();
		StringBuilder canonicalUrlQuery = new StringBuilder(
				"SELECT " + fieldsToLoadFromSpidxUriTable + " FROM hfj_res_link r " + " JOIN hfj_spidx_uri rUri ON ( ");
		// join on hash_identity and sp_uri - indexed in IDX_SP_URI_HASH_IDENTITY_V2
		if (theTargetResourceTypes.size() == 1) {
			canonicalUrlQuery.append("   rUri.hash_identity = :uri_identity_hash ");
			canonicalUriQueryParams.put(
					"uri_identity_hash", identityHashesForTypes.iterator().next());
		} else {
			canonicalUrlQuery.append("   rUri.hash_identity in (:uri_identity_hashes) ");
			canonicalUriQueryParams.put("uri_identity_hashes", identityHashesForTypes);
		}

		canonicalUrlQuery.append("  AND r.target_resource_url = rUri.sp_uri  )" + " WHERE r.src_path = :src_path AND "
				+ " r.target_resource_id IS NULL AND "
				+ " r."
				+ thePidFieldSqlColumn + " IN (:target_pids) ");
		return Pair.of(canonicalUrlQuery.toString(), canonicalUriQueryParams);
	}

	private List<Collection<JpaPid>> partition(Collection<JpaPid> theNextRoundMatches, int theMaxLoad) {
		if (theNextRoundMatches.size() <= theMaxLoad) {
			return Collections.singletonList(theNextRoundMatches);
		} else {

			List<Collection<JpaPid>> retVal = new ArrayList<>();
			Collection<JpaPid> current = null;
			for (JpaPid next : theNextRoundMatches) {
				if (current == null) {
					current = new ArrayList<>(theMaxLoad);
					retVal.add(current);
				}

				current.add(next);

				if (current.size() >= theMaxLoad) {
					current = null;
				}
			}

			return retVal;
		}
	}

	private void attemptComboUniqueSpProcessing(
			QueryStack theQueryStack3, @Nonnull SearchParameterMap theParams, RequestDetails theRequest) {
		RuntimeSearchParam comboParam = null;
		List<String> comboParamNames = null;
		List<RuntimeSearchParam> exactMatchParams =
				mySearchParamRegistry.getActiveComboSearchParams(myResourceName, theParams.keySet());
		if (exactMatchParams.size() > 0) {
			comboParam = exactMatchParams.get(0);
			comboParamNames = new ArrayList<>(theParams.keySet());
		}

		if (comboParam == null) {
			List<RuntimeSearchParam> candidateComboParams =
					mySearchParamRegistry.getActiveComboSearchParams(myResourceName);
			for (RuntimeSearchParam nextCandidate : candidateComboParams) {
				List<String> nextCandidateParamNames =
						JpaParamUtil.resolveComponentParameters(mySearchParamRegistry, nextCandidate).stream()
								.map(t -> t.getName())
								.collect(Collectors.toList());
				if (theParams.keySet().containsAll(nextCandidateParamNames)) {
					comboParam = nextCandidate;
					comboParamNames = nextCandidateParamNames;
					break;
				}
			}
		}

		if (comboParam != null) {
			// Since we're going to remove elements below
			theParams.values().forEach(nextAndList -> ensureSubListsAreWritable(nextAndList));

			StringBuilder sb = new StringBuilder();
			sb.append(myResourceName);
			sb.append("?");

			boolean first = true;

			Collections.sort(comboParamNames);
			for (String nextParamName : comboParamNames) {
				List<List<IQueryParameterType>> nextValues = theParams.get(nextParamName);

				// TODO Hack to fix weird IOOB on the next stanza until James comes back and makes sense of this.
				if (nextValues.isEmpty()) {
					ourLog.error(
							"query parameter {} is unexpectedly empty. Encountered while considering {} index for {}",
							nextParamName,
							comboParam.getName(),
							theRequest.getCompleteUrl());
					sb = null;
					break;
				}

				if (nextValues.get(0).size() != 1) {
					sb = null;
					break;
				}

				// Reference params are only eligible for using a composite index if they
				// are qualified
				RuntimeSearchParam nextParamDef =
						mySearchParamRegistry.getActiveSearchParam(myResourceName, nextParamName);
				if (nextParamDef.getParamType() == RestSearchParameterTypeEnum.REFERENCE) {
					ReferenceParam param = (ReferenceParam) nextValues.get(0).get(0);
					if (isBlank(param.getResourceType())) {
						sb = null;
						break;
					}
				}

				List<? extends IQueryParameterType> nextAnd = nextValues.remove(0);
				IQueryParameterType nextOr = nextAnd.remove(0);
				String nextOrValue = nextOr.getValueAsQueryToken(myContext);

				if (comboParam.getComboSearchParamType() == ComboSearchParamType.NON_UNIQUE) {
					if (nextParamDef.getParamType() == RestSearchParameterTypeEnum.STRING) {
						nextOrValue = StringUtil.normalizeStringForSearchIndexing(nextOrValue);
					}
				}

				if (first) {
					first = false;
				} else {
					sb.append('&');
				}

				nextParamName = UrlUtil.escapeUrlParam(nextParamName);
				nextOrValue = UrlUtil.escapeUrlParam(nextOrValue);

				sb.append(nextParamName).append('=').append(nextOrValue);
			}

			if (sb != null) {
				String indexString = sb.toString();
				ourLog.debug(
						"Checking for {} combo index for query: {}", comboParam.getComboSearchParamType(), indexString);

				// Interceptor broadcast: JPA_PERFTRACE_INFO
				StorageProcessingMessage msg = new StorageProcessingMessage()
						.setMessage("Using " + comboParam.getComboSearchParamType() + " index for query for search: "
								+ indexString);
				HookParams params = new HookParams()
						.add(RequestDetails.class, theRequest)
						.addIfMatchesType(ServletRequestDetails.class, theRequest)
						.add(StorageProcessingMessage.class, msg);
				CompositeInterceptorBroadcaster.doCallHooks(
						myInterceptorBroadcaster, theRequest, Pointcut.JPA_PERFTRACE_INFO, params);

				switch (comboParam.getComboSearchParamType()) {
					case UNIQUE:
						theQueryStack3.addPredicateCompositeUnique(indexString, myRequestPartitionId);
						break;
					case NON_UNIQUE:
						theQueryStack3.addPredicateCompositeNonUnique(indexString, myRequestPartitionId);
						break;
				}

				// Remove any empty parameters remaining after this
				theParams.clean();
			}
		}
	}

	private <T> void ensureSubListsAreWritable(List<List<T>> theListOfLists) {
		for (int i = 0; i < theListOfLists.size(); i++) {
			List<T> oldSubList = theListOfLists.get(i);
			if (!(oldSubList instanceof ArrayList)) {
				List<T> newSubList = new ArrayList<>(oldSubList);
				theListOfLists.set(i, newSubList);
			}
		}
	}

	@Override
	public void setFetchSize(int theFetchSize) {
		myFetchSize = theFetchSize;
	}

	public SearchParameterMap getParams() {
		return myParams;
	}

	public CriteriaBuilder getBuilder() {
		return myCriteriaBuilder;
	}

	public Class<? extends IBaseResource> getResourceType() {
		return myResourceType;
	}

	public String getResourceName() {
		return myResourceName;
	}

	/**
	 * IncludesIterator, used to recursively fetch resources from the provided list of PIDs
	 */
	public class IncludesIterator extends BaseIterator<JpaPid> implements Iterator<JpaPid> {

		private final RequestDetails myRequest;
		private final Set<JpaPid> myCurrentPids;
		private Iterator<JpaPid> myCurrentIterator;
		private JpaPid myNext;

		IncludesIterator(Set<JpaPid> thePidSet, RequestDetails theRequest) {
			myCurrentPids = new HashSet<>(thePidSet);
			myCurrentIterator = null;
			myRequest = theRequest;
		}

		private void fetchNext() {
			while (myNext == null) {

				if (myCurrentIterator == null) {
					Set<Include> includes = new HashSet<>();
					if (myParams.containsKey(Constants.PARAM_TYPE)) {
						for (List<IQueryParameterType> typeList : myParams.get(Constants.PARAM_TYPE)) {
							for (IQueryParameterType type : typeList) {
								String queryString = ParameterUtil.unescape(type.getValueAsQueryToken(myContext));
								for (String resourceType : queryString.split(",")) {
									String rt = resourceType.trim();
									if (isNotBlank(rt)) {
										includes.add(new Include(rt + ":*", true));
									}
								}
							}
						}
					}
					if (includes.isEmpty()) {
						includes.add(new Include("*", true));
					}
					Set<JpaPid> newPids = loadIncludes(
							myContext,
							myEntityManager,
							myCurrentPids,
							includes,
							false,
							getParams().getLastUpdated(),
							mySearchUuid,
							myRequest,
							null);
					myCurrentIterator = newPids.iterator();
				}

				if (myCurrentIterator.hasNext()) {
					myNext = myCurrentIterator.next();
				} else {
					myNext = NO_MORE;
				}
			}
		}

		@Override
		public boolean hasNext() {
			fetchNext();
			return !NO_MORE.equals(myNext);
		}

		@Override
		public JpaPid next() {
			fetchNext();
			JpaPid retVal = myNext;
			myNext = null;
			return retVal;
		}
	}

	/**
	 * Basic Query iterator, used to fetch the results of a query.
	 */
	private final class QueryIterator extends BaseIterator<JpaPid> implements IResultIterator<JpaPid> {

		private final SearchRuntimeDetails mySearchRuntimeDetails;
		private final RequestDetails myRequest;
		private final boolean myHaveRawSqlHooks;
		private final boolean myHavePerfTraceFoundIdHook;
		private final SortSpec mySort;
		private final Integer myOffset;
		private boolean myFirst = true;
		private IncludesIterator myIncludesIterator;
		/**
		 * The next JpaPid value of the next result in this query.
		 * Will not be null if fetched using getNext()
		 */
		private JpaPid myNext;
		/**
<<<<<<< HEAD
		 * ResultsIterator is the QueryExecutor that runs the sql
		 * and fetches data from the db.
=======
		 * The current query result iterator running sql and supplying PIDs
		 * @see #myQueryList
>>>>>>> fdfda37f
		 */
		private ISearchQueryExecutor myResultsIterator;

		private boolean myFetchIncludesForEverythingOperation;
		/**
<<<<<<< HEAD
		 * The count of resources found in the cached search
=======
		 * The count of resources skipped because they were seen in earlier results
>>>>>>> fdfda37f
		 */
		private int mySkipCount = 0;
		/**
		 * The count of resources that are new in this search
		 * (ie, not cached in previous searches)
		 */
		private int myNonSkipCount = 0;

<<<<<<< HEAD
=======
		/**
		 * The list of queries to use to find all results.
		 * Normal JPA queries will normally have a single entry.
		 * Queries that involve Hibernate Search/Elastisearch may have
		 * multiple queries because of chunking.
		 * The $everything operation also jams some extra results in.
		 */
>>>>>>> fdfda37f
		private List<ISearchQueryExecutor> myQueryList = new ArrayList<>();

		private QueryIterator(SearchRuntimeDetails theSearchRuntimeDetails, RequestDetails theRequest) {
			mySearchRuntimeDetails = theSearchRuntimeDetails;
			mySort = myParams.getSort();
			myOffset = myParams.getOffset();
			myRequest = theRequest;

			// everything requires fetching recursively all related resources
			if (myParams.getEverythingMode() != null) {
				myFetchIncludesForEverythingOperation = true;
			}

			myHavePerfTraceFoundIdHook = CompositeInterceptorBroadcaster.hasHooks(
					Pointcut.JPA_PERFTRACE_SEARCH_FOUND_ID, myInterceptorBroadcaster, myRequest);
			myHaveRawSqlHooks = CompositeInterceptorBroadcaster.hasHooks(
					Pointcut.JPA_PERFTRACE_RAW_SQL, myInterceptorBroadcaster, myRequest);
		}

		private void fetchNext() {
			try {
				if (myHaveRawSqlHooks) {
					CurrentThreadCaptureQueriesListener.startCapturing();
				}

				// If we don't have a query yet, create one
				if (myResultsIterator == null) {
					if (myMaxResultsToFetch == null) {
						if (myParams.getLoadSynchronousUpTo() != null) {
							myMaxResultsToFetch = myParams.getLoadSynchronousUpTo();
						} else if (myParams.getOffset() != null && myParams.getCount() != null) {
							myMaxResultsToFetch = myParams.getCount();
						} else {
							myMaxResultsToFetch = myStorageSettings.getFetchSizeDefaultMaximum();
						}
					}

					/*
					 * assigns the results iterator
					 * and populates the myQueryList.
					 */
					initializeIteratorQuery(myOffset, myMaxResultsToFetch);
				}

				if (myNext == null) {
					// no next means we need a new query (if one is available)
					while (myResultsIterator.hasNext() || !myQueryList.isEmpty()) {
						// Update iterator with next chunk if necessary.
						if (!myResultsIterator.hasNext()) {
							retrieveNextIteratorQuery();

							// if our new results iterator is also empty
							// we're done here
							if (!myResultsIterator.hasNext()) {
								break;
							}
						}
<<<<<<< HEAD

						Long nextLong = myResultsIterator.next();
						if (myHavePerfTraceFoundIdHook) {
							HookParams params = new HookParams()
									.add(Integer.class, System.identityHashCode(this))
									.add(Object.class, nextLong);
							CompositeInterceptorBroadcaster.doCallHooks(
									myInterceptorBroadcaster,
									myRequest,
									Pointcut.JPA_PERFTRACE_SEARCH_FOUND_ID,
									params);
						}

						if (nextLong != null) {
							JpaPid next = JpaPid.fromId(nextLong);
							if (myPidSet.add(next)) {
								myNext = next;
								myNonSkipCount++;
								break;
							} else {
								mySkipCount++;
							}
						}

						if (!myResultsIterator.hasNext()) {
							if (myMaxResultsToFetch != null && (mySkipCount + myNonSkipCount == myMaxResultsToFetch)) {
								if (mySkipCount > 0 && myNonSkipCount == 0) {

									StorageProcessingMessage message = new StorageProcessingMessage();
									String msg = "Pass completed with no matching results seeking rows "
											+ myPidSet.size() + "-" + mySkipCount
											+ ". This indicates an inefficient query! Retrying with new max count of "
											+ myMaxResultsToFetch;
									ourLog.warn(msg);
									message.setMessage(msg);
									HookParams params = new HookParams()
											.add(RequestDetails.class, myRequest)
											.addIfMatchesType(ServletRequestDetails.class, myRequest)
											.add(StorageProcessingMessage.class, message);
									CompositeInterceptorBroadcaster.doCallHooks(
											myInterceptorBroadcaster,
											myRequest,
											Pointcut.JPA_PERFTRACE_WARNING,
											params);
=======

						Long nextLong = myResultsIterator.next();
						if (myHavePerfTraceFoundIdHook) {
							HookParams params = new HookParams()
									.add(Integer.class, System.identityHashCode(this))
									.add(Object.class, nextLong);
							CompositeInterceptorBroadcaster.doCallHooks(
									myInterceptorBroadcaster,
									myRequest,
									Pointcut.JPA_PERFTRACE_SEARCH_FOUND_ID,
									params);
						}

						if (nextLong != null) {
							JpaPid next = JpaPid.fromId(nextLong);
							if (myPidSet.add(next)) {
								myNext = next;
								myNonSkipCount++;
								break;
							} else {
								mySkipCount++;
							}
						}

						if (!myResultsIterator.hasNext()) {
							if (myMaxResultsToFetch != null && (mySkipCount + myNonSkipCount == myMaxResultsToFetch)) {
								if (mySkipCount > 0 && myNonSkipCount == 0) {

									sendProcessingMsgAndFirePerformanceHook();
>>>>>>> fdfda37f

									myMaxResultsToFetch += 1000;
									initializeIteratorQuery(myOffset, myMaxResultsToFetch);
								}
							}
						}
					}
				}

				if (myNext == null) {
					// if we got here, it means the current PjaPid has already been processed
					// and we will decide (here) if we need to fetch related resources recursively
					if (myFetchIncludesForEverythingOperation) {
						myIncludesIterator = new IncludesIterator(myPidSet, myRequest);
						myFetchIncludesForEverythingOperation = false;
					}
					if (myIncludesIterator != null) {
						while (myIncludesIterator.hasNext()) {
							JpaPid next = myIncludesIterator.next();
							if (next != null)
								if (myPidSet.add(next)) {
									myNext = next;
									break;
								}
						}
						if (myNext == null) {
							myNext = NO_MORE;
						}
					} else {
						myNext = NO_MORE;
					}
				}

				mySearchRuntimeDetails.setFoundMatchesCount(myPidSet.size());

			} finally {
				// search finished - fire hooks
				if (myHaveRawSqlHooks) {
					callRawSqlHookWithCurrentThreadQueries(myRequest);
				}
			}

			if (myFirst) {
				HookParams params = new HookParams()
						.add(RequestDetails.class, myRequest)
						.addIfMatchesType(ServletRequestDetails.class, myRequest)
						.add(SearchRuntimeDetails.class, mySearchRuntimeDetails);
				CompositeInterceptorBroadcaster.doCallHooks(
						myInterceptorBroadcaster, myRequest, Pointcut.JPA_PERFTRACE_SEARCH_FIRST_RESULT_LOADED, params);
				myFirst = false;
			}

			if (NO_MORE.equals(myNext)) {
				HookParams params = new HookParams()
						.add(RequestDetails.class, myRequest)
						.addIfMatchesType(ServletRequestDetails.class, myRequest)
						.add(SearchRuntimeDetails.class, mySearchRuntimeDetails);
				CompositeInterceptorBroadcaster.doCallHooks(
						myInterceptorBroadcaster, myRequest, Pointcut.JPA_PERFTRACE_SEARCH_SELECT_COMPLETE, params);
			}
		}

		private void sendProcessingMsgAndFirePerformanceHook() {
			StorageProcessingMessage message = new StorageProcessingMessage();
			String msg = "Pass completed with no matching results seeking rows "
					+ myPidSet.size() + "-" + mySkipCount
					+ ". This indicates an inefficient query! Retrying with new max count of "
					+ myMaxResultsToFetch;
			ourLog.warn(msg);
			message.setMessage(msg);
			HookParams params = new HookParams()
					.add(RequestDetails.class, myRequest)
					.addIfMatchesType(ServletRequestDetails.class, myRequest)
					.add(StorageProcessingMessage.class, message);
			CompositeInterceptorBroadcaster.doCallHooks(
					myInterceptorBroadcaster, myRequest, Pointcut.JPA_PERFTRACE_WARNING, params);
		}

		private void initializeIteratorQuery(Integer theOffset, Integer theMaxResultsToFetch) {
			if (myQueryList.isEmpty()) {
				// Capture times for Lucene/Elasticsearch queries as well
				mySearchRuntimeDetails.setQueryStopwatch(new StopWatch());
				myQueryList = createQuery(
						myParams, mySort, theOffset, theMaxResultsToFetch, false, myRequest, mySearchRuntimeDetails);
			}

			mySearchRuntimeDetails.setQueryStopwatch(new StopWatch());

			retrieveNextIteratorQuery();

			mySkipCount = 0;
			myNonSkipCount = 0;
		}

		private void retrieveNextIteratorQuery() {
			close();
			if (myQueryList != null && myQueryList.size() > 0) {
				myResultsIterator = myQueryList.remove(0);
				myHasNextIteratorQuery = true;
			} else {
				myResultsIterator = SearchQueryExecutor.emptyExecutor();
				myHasNextIteratorQuery = false;
			}
		}

		@Override
		public boolean hasNext() {
			if (myNext == null) {
				fetchNext();
			}
			return !NO_MORE.equals(myNext);
		}

		@Override
		public JpaPid next() {
			fetchNext();
			JpaPid retVal = myNext;
			myNext = null;
			Validate.isTrue(!NO_MORE.equals(retVal), "No more elements");
			return retVal;
		}

		@Override
		public int getSkippedCount() {
			return mySkipCount;
		}

		@Override
		public int getNonSkippedCount() {
			return myNonSkipCount;
		}

		@Override
		public Collection<JpaPid> getNextResultBatch(long theBatchSize) {
			Collection<JpaPid> batch = new ArrayList<>();
			while (this.hasNext() && batch.size() < theBatchSize) {
				batch.add(this.next());
			}
			return batch;
		}

		@Override
		public void close() {
			if (myResultsIterator != null) {
				myResultsIterator.close();
			}
			myResultsIterator = null;
		}
	}

	public static int getMaximumPageSize() {
		if (myUseMaxPageSize50ForTest) {
			return MAXIMUM_PAGE_SIZE_FOR_TESTING;
		} else {
			return MAXIMUM_PAGE_SIZE;
		}
	}

	public static void setMaxPageSize50ForTest(boolean theIsTest) {
		myUseMaxPageSize50ForTest = theIsTest;
	}
}<|MERGE_RESOLUTION|>--- conflicted
+++ resolved
@@ -108,6 +108,15 @@
 import org.springframework.jdbc.core.SingleColumnRowMapper;
 import org.springframework.transaction.support.TransactionSynchronizationManager;
 
+import javax.annotation.Nonnull;
+import javax.annotation.Nullable;
+import javax.persistence.EntityManager;
+import javax.persistence.PersistenceContext;
+import javax.persistence.PersistenceContextType;
+import javax.persistence.Query;
+import javax.persistence.Tuple;
+import javax.persistence.TypedQuery;
+import javax.persistence.criteria.CriteriaBuilder;
 import java.util.ArrayList;
 import java.util.Collection;
 import java.util.Collections;
@@ -119,15 +128,6 @@
 import java.util.Objects;
 import java.util.Set;
 import java.util.stream.Collectors;
-import javax.annotation.Nonnull;
-import javax.annotation.Nullable;
-import javax.persistence.EntityManager;
-import javax.persistence.PersistenceContext;
-import javax.persistence.PersistenceContextType;
-import javax.persistence.Query;
-import javax.persistence.Tuple;
-import javax.persistence.TypedQuery;
-import javax.persistence.criteria.CriteriaBuilder;
 
 import static ca.uhn.fhir.jpa.search.builder.QueryStack.LOCATION_POSITION;
 import static org.apache.commons.lang3.StringUtils.defaultString;
@@ -1930,23 +1930,14 @@
 		 */
 		private JpaPid myNext;
 		/**
-<<<<<<< HEAD
-		 * ResultsIterator is the QueryExecutor that runs the sql
-		 * and fetches data from the db.
-=======
 		 * The current query result iterator running sql and supplying PIDs
 		 * @see #myQueryList
->>>>>>> fdfda37f
 		 */
 		private ISearchQueryExecutor myResultsIterator;
 
 		private boolean myFetchIncludesForEverythingOperation;
 		/**
-<<<<<<< HEAD
-		 * The count of resources found in the cached search
-=======
 		 * The count of resources skipped because they were seen in earlier results
->>>>>>> fdfda37f
 		 */
 		private int mySkipCount = 0;
 		/**
@@ -1955,8 +1946,6 @@
 		 */
 		private int myNonSkipCount = 0;
 
-<<<<<<< HEAD
-=======
 		/**
 		 * The list of queries to use to find all results.
 		 * Normal JPA queries will normally have a single entry.
@@ -1964,7 +1953,6 @@
 		 * multiple queries because of chunking.
 		 * The $everything operation also jams some extra results in.
 		 */
->>>>>>> fdfda37f
 		private List<ISearchQueryExecutor> myQueryList = new ArrayList<>();
 
 		private QueryIterator(SearchRuntimeDetails theSearchRuntimeDetails, RequestDetails theRequest) {
@@ -2022,7 +2010,6 @@
 								break;
 							}
 						}
-<<<<<<< HEAD
 
 						Long nextLong = myResultsIterator.next();
 						if (myHavePerfTraceFoundIdHook) {
@@ -2051,53 +2038,7 @@
 							if (myMaxResultsToFetch != null && (mySkipCount + myNonSkipCount == myMaxResultsToFetch)) {
 								if (mySkipCount > 0 && myNonSkipCount == 0) {
 
-									StorageProcessingMessage message = new StorageProcessingMessage();
-									String msg = "Pass completed with no matching results seeking rows "
-											+ myPidSet.size() + "-" + mySkipCount
-											+ ". This indicates an inefficient query! Retrying with new max count of "
-											+ myMaxResultsToFetch;
-									ourLog.warn(msg);
-									message.setMessage(msg);
-									HookParams params = new HookParams()
-											.add(RequestDetails.class, myRequest)
-											.addIfMatchesType(ServletRequestDetails.class, myRequest)
-											.add(StorageProcessingMessage.class, message);
-									CompositeInterceptorBroadcaster.doCallHooks(
-											myInterceptorBroadcaster,
-											myRequest,
-											Pointcut.JPA_PERFTRACE_WARNING,
-											params);
-=======
-
-						Long nextLong = myResultsIterator.next();
-						if (myHavePerfTraceFoundIdHook) {
-							HookParams params = new HookParams()
-									.add(Integer.class, System.identityHashCode(this))
-									.add(Object.class, nextLong);
-							CompositeInterceptorBroadcaster.doCallHooks(
-									myInterceptorBroadcaster,
-									myRequest,
-									Pointcut.JPA_PERFTRACE_SEARCH_FOUND_ID,
-									params);
-						}
-
-						if (nextLong != null) {
-							JpaPid next = JpaPid.fromId(nextLong);
-							if (myPidSet.add(next)) {
-								myNext = next;
-								myNonSkipCount++;
-								break;
-							} else {
-								mySkipCount++;
-							}
-						}
-
-						if (!myResultsIterator.hasNext()) {
-							if (myMaxResultsToFetch != null && (mySkipCount + myNonSkipCount == myMaxResultsToFetch)) {
-								if (mySkipCount > 0 && myNonSkipCount == 0) {
-
 									sendProcessingMsgAndFirePerformanceHook();
->>>>>>> fdfda37f
 
 									myMaxResultsToFetch += 1000;
 									initializeIteratorQuery(myOffset, myMaxResultsToFetch);
