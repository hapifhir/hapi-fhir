/*
 * #%L
 * HAPI FHIR JPA Server
 * %%
 * Copyright (C) 2014 - 2023 Smile CDR, Inc.
 * %%
 * Licensed under the Apache License, Version 2.0 (the "License");
 * you may not use this file except in compliance with the License.
 * You may obtain a copy of the License at
 *
 * http://www.apache.org/licenses/LICENSE-2.0
 *
 * Unless required by applicable law or agreed to in writing, software
 * distributed under the License is distributed on an "AS IS" BASIS,
 * WITHOUT WARRANTIES OR CONDITIONS OF ANY KIND, either express or implied.
 * See the License for the specific language governing permissions and
 * limitations under the License.
 * #L%
 */
package ca.uhn.fhir.jpa.search.builder;

import ca.uhn.fhir.context.ComboSearchParamType;
import ca.uhn.fhir.context.FhirContext;
import ca.uhn.fhir.context.FhirVersionEnum;
import ca.uhn.fhir.context.RuntimeResourceDefinition;
import ca.uhn.fhir.context.RuntimeSearchParam;
import ca.uhn.fhir.i18n.Msg;
import ca.uhn.fhir.interceptor.api.HookParams;
import ca.uhn.fhir.interceptor.api.IInterceptorBroadcaster;
import ca.uhn.fhir.interceptor.api.Pointcut;
import ca.uhn.fhir.interceptor.model.RequestPartitionId;
import ca.uhn.fhir.jpa.api.config.JpaStorageSettings;
import ca.uhn.fhir.jpa.api.dao.DaoRegistry;
import ca.uhn.fhir.jpa.api.dao.IDao;
import ca.uhn.fhir.jpa.api.dao.IFhirResourceDao;
import ca.uhn.fhir.jpa.api.svc.IIdHelperService;
import ca.uhn.fhir.jpa.config.HapiFhirLocalContainerEntityManagerFactoryBean;
import ca.uhn.fhir.jpa.config.HibernatePropertiesProvider;
import ca.uhn.fhir.jpa.dao.BaseStorageDao;
import ca.uhn.fhir.jpa.dao.IFulltextSearchSvc;
import ca.uhn.fhir.jpa.dao.IJpaStorageResourceParser;
import ca.uhn.fhir.jpa.dao.IResultIterator;
import ca.uhn.fhir.jpa.dao.ISearchBuilder;
import ca.uhn.fhir.jpa.dao.data.IResourceSearchViewDao;
import ca.uhn.fhir.jpa.dao.data.IResourceTagDao;
import ca.uhn.fhir.jpa.dao.search.ResourceNotFoundInIndexException;
import ca.uhn.fhir.jpa.entity.ResourceSearchView;
import ca.uhn.fhir.jpa.interceptor.JpaPreResourceAccessDetails;
import ca.uhn.fhir.jpa.model.config.PartitionSettings;
import ca.uhn.fhir.jpa.model.dao.JpaPid;
import ca.uhn.fhir.jpa.model.entity.IBaseResourceEntity;
import ca.uhn.fhir.jpa.model.entity.ResourceTag;
import ca.uhn.fhir.jpa.model.search.SearchBuilderLoadIncludesParameters;
import ca.uhn.fhir.jpa.model.search.SearchRuntimeDetails;
import ca.uhn.fhir.jpa.model.search.StorageProcessingMessage;
import ca.uhn.fhir.jpa.search.SearchConstants;
import ca.uhn.fhir.jpa.search.builder.sql.GeneratedSql;
import ca.uhn.fhir.jpa.search.builder.sql.SearchQueryBuilder;
import ca.uhn.fhir.jpa.search.builder.sql.SearchQueryExecutor;
import ca.uhn.fhir.jpa.search.builder.sql.SqlObjectFactory;
import ca.uhn.fhir.jpa.search.lastn.IElasticsearchSvc;
import ca.uhn.fhir.jpa.searchparam.SearchParameterMap;
import ca.uhn.fhir.jpa.searchparam.util.Dstu3DistanceHelper;
import ca.uhn.fhir.jpa.searchparam.util.JpaParamUtil;
import ca.uhn.fhir.jpa.searchparam.util.LastNParameterHelper;
import ca.uhn.fhir.jpa.util.BaseIterator;
import ca.uhn.fhir.jpa.util.CurrentThreadCaptureQueriesListener;
import ca.uhn.fhir.jpa.util.QueryChunker;
import ca.uhn.fhir.jpa.util.QueryParameterUtils;
import ca.uhn.fhir.jpa.util.SqlQueryList;
import ca.uhn.fhir.model.api.IQueryParameterType;
import ca.uhn.fhir.model.api.Include;
import ca.uhn.fhir.model.api.ResourceMetadataKeyEnum;
import ca.uhn.fhir.model.valueset.BundleEntrySearchModeEnum;
import ca.uhn.fhir.rest.api.Constants;
import ca.uhn.fhir.rest.api.RestSearchParameterTypeEnum;
import ca.uhn.fhir.rest.api.SearchContainedModeEnum;
import ca.uhn.fhir.rest.api.SortOrderEnum;
import ca.uhn.fhir.rest.api.SortSpec;
import ca.uhn.fhir.rest.api.server.IPreResourceAccessDetails;
import ca.uhn.fhir.rest.api.server.RequestDetails;
import ca.uhn.fhir.rest.param.DateRangeParam;
import ca.uhn.fhir.rest.param.ParameterUtil;
import ca.uhn.fhir.rest.param.ReferenceParam;
import ca.uhn.fhir.rest.param.StringParam;
import ca.uhn.fhir.rest.param.TokenParam;
import ca.uhn.fhir.rest.server.exceptions.InvalidRequestException;
import ca.uhn.fhir.rest.server.exceptions.ResourceNotFoundException;
import ca.uhn.fhir.rest.server.servlet.ServletRequestDetails;
import ca.uhn.fhir.rest.server.util.CompositeInterceptorBroadcaster;
import ca.uhn.fhir.rest.server.util.ISearchParamRegistry;
import ca.uhn.fhir.util.StopWatch;
import ca.uhn.fhir.util.StringUtil;
import ca.uhn.fhir.util.UrlUtil;
import com.google.common.collect.Streams;
import com.healthmarketscience.sqlbuilder.Condition;
import org.apache.commons.lang3.StringUtils;
import org.apache.commons.lang3.Validate;
import org.apache.commons.lang3.math.NumberUtils;
import org.hl7.fhir.instance.model.api.IAnyResource;
import org.hl7.fhir.instance.model.api.IBaseResource;
import org.slf4j.Logger;
import org.slf4j.LoggerFactory;
import org.springframework.beans.factory.annotation.Autowired;
import org.springframework.jdbc.core.JdbcTemplate;
import org.springframework.jdbc.core.SingleColumnRowMapper;
import org.springframework.transaction.support.TransactionSynchronizationManager;

import javax.annotation.Nonnull;
import javax.persistence.EntityManager;
import javax.persistence.PersistenceContext;
import javax.persistence.PersistenceContextType;
import javax.persistence.Query;
import javax.persistence.Tuple;
import javax.persistence.TypedQuery;
import javax.persistence.criteria.CriteriaBuilder;
import java.util.ArrayList;
import java.util.Collection;
import java.util.Collections;
import java.util.HashMap;
import java.util.HashSet;
import java.util.Iterator;
import java.util.List;
import java.util.Map;
import java.util.Objects;
import java.util.Optional;
import java.util.Set;
import java.util.stream.Collectors;

import static ca.uhn.fhir.jpa.search.builder.QueryStack.LOCATION_POSITION;
import static org.apache.commons.lang3.StringUtils.defaultString;
import static org.apache.commons.lang3.StringUtils.isBlank;
import static org.apache.commons.lang3.StringUtils.isNotBlank;

/**
 * The SearchBuilder is responsible for actually forming the SQL query that handles
 * searches for resources
 */
public class SearchBuilder implements ISearchBuilder<JpaPid> {

	/**
	 * See loadResourcesByPid
	 * for an explanation of why we use the constant 800
	 */
	// NB: keep public
	@Deprecated
	public static final int MAXIMUM_PAGE_SIZE = SearchConstants.MAX_PAGE_SIZE;
	public static final int MAXIMUM_PAGE_SIZE_FOR_TESTING = 50;
	public static final String RESOURCE_ID_ALIAS = "resource_id";
	public static final String RESOURCE_VERSION_ALIAS = "resource_version";
	private static final Logger ourLog = LoggerFactory.getLogger(SearchBuilder.class);
	private static final JpaPid NO_MORE = JpaPid.fromId(-1L);
	private static final String MY_TARGET_RESOURCE_PID = "myTargetResourcePid";
	private static final String MY_SOURCE_RESOURCE_PID = "mySourceResourcePid";
	private static final String MY_TARGET_RESOURCE_TYPE = "myTargetResourceType";
	private static final String MY_SOURCE_RESOURCE_TYPE = "mySourceResourceType";
	private static final String MY_TARGET_RESOURCE_VERSION = "myTargetResourceVersion";
	public static boolean myUseMaxPageSize50ForTest = false;
	protected final IInterceptorBroadcaster myInterceptorBroadcaster;
	protected final IResourceTagDao myResourceTagDao;
	private final String myResourceName;
	private final Class<? extends IBaseResource> myResourceType;
	private final HapiFhirLocalContainerEntityManagerFactoryBean myEntityManagerFactory;
	private final SqlObjectFactory mySqlBuilderFactory;
	private final HibernatePropertiesProvider myDialectProvider;
	private final ISearchParamRegistry mySearchParamRegistry;
	private final PartitionSettings myPartitionSettings;
	private final DaoRegistry myDaoRegistry;
	private final IResourceSearchViewDao myResourceSearchViewDao;
	private final FhirContext myContext;
	private final IIdHelperService<JpaPid> myIdHelperService;
	private final JpaStorageSettings myStorageSettings;
	private final IDao myCallingDao;
	@PersistenceContext(type = PersistenceContextType.TRANSACTION)
	protected EntityManager myEntityManager;
	private List<JpaPid> myAlsoIncludePids;
	private CriteriaBuilder myCriteriaBuilder;
	private SearchParameterMap myParams;
	private String mySearchUuid;
	private int myFetchSize;
	private Integer myMaxResultsToFetch;
	private Set<JpaPid> myPidSet;
	private boolean myHasNextIteratorQuery = false;
	private RequestPartitionId myRequestPartitionId;
	@Autowired(required = false)
	private IFulltextSearchSvc myFulltextSearchSvc;
	@Autowired(required = false)
	private IElasticsearchSvc myIElasticsearchSvc;
	@Autowired
	private IJpaStorageResourceParser myJpaStorageResourceParser;

	/**
	 * Constructor
	 */
	public SearchBuilder(
		IDao theDao,
		String theResourceName,
		JpaStorageSettings theStorageSettings,
		HapiFhirLocalContainerEntityManagerFactoryBean theEntityManagerFactory,
		SqlObjectFactory theSqlBuilderFactory,
		HibernatePropertiesProvider theDialectProvider,
		ISearchParamRegistry theSearchParamRegistry,
		PartitionSettings thePartitionSettings,
		IInterceptorBroadcaster theInterceptorBroadcaster,
		IResourceTagDao theResourceTagDao,
		DaoRegistry theDaoRegistry,
		IResourceSearchViewDao theResourceSearchViewDao,
		FhirContext theContext,
		IIdHelperService theIdHelperService,
		Class<? extends IBaseResource> theResourceType
	) {
		myCallingDao = theDao;
		myResourceName = theResourceName;
		myResourceType = theResourceType;
		myStorageSettings = theStorageSettings;

		myEntityManagerFactory = theEntityManagerFactory;
		mySqlBuilderFactory = theSqlBuilderFactory;
		myDialectProvider = theDialectProvider;
		mySearchParamRegistry = theSearchParamRegistry;
		myPartitionSettings = thePartitionSettings;
		myInterceptorBroadcaster = theInterceptorBroadcaster;
		myResourceTagDao = theResourceTagDao;
		myDaoRegistry = theDaoRegistry;
		myResourceSearchViewDao = theResourceSearchViewDao;
		myContext = theContext;
		myIdHelperService = theIdHelperService;
	}

	@Override
	public void setMaxResultsToFetch(Integer theMaxResultsToFetch) {
		myMaxResultsToFetch = theMaxResultsToFetch;
	}

	private void searchForIdsWithAndOr(SearchQueryBuilder theSearchSqlBuilder, QueryStack theQueryStack, @Nonnull SearchParameterMap theParams, RequestDetails theRequest) {
		myParams = theParams;

		// Remove any empty parameters
		theParams.clean();

		// For DSTU3, pull out near-distance first so when it comes time to evaluate near, we already know the distance
		if (myContext.getVersion().getVersion() == FhirVersionEnum.DSTU3) {
			Dstu3DistanceHelper.setNearDistance(myResourceType, theParams);
		}

		// Attempt to lookup via composite unique key.
		if (isCompositeUniqueSpCandidate()) {
			attemptComboUniqueSpProcessing(theQueryStack, theParams, theRequest);
		}

		SearchContainedModeEnum searchContainedMode = theParams.getSearchContainedMode();

		// Handle _id and _tag last, since they can typically be tacked onto a different parameter
		List<String> paramNames = myParams.keySet().stream().filter(t -> !t.equals(IAnyResource.SP_RES_ID))
			.filter(t -> !t.equals(Constants.PARAM_TAG)).collect(Collectors.toList());
		if (myParams.containsKey(IAnyResource.SP_RES_ID)) {
			paramNames.add(IAnyResource.SP_RES_ID);
		}
		if (myParams.containsKey(Constants.PARAM_TAG)) {
			paramNames.add(Constants.PARAM_TAG);
		}

		// Handle each parameter
		for (String nextParamName : paramNames) {
			if (myParams.isLastN() && LastNParameterHelper.isLastNParameter(nextParamName, myContext)) {
				// Skip parameters for Subject, Patient, Code and Category for LastN as these will be filtered by Elasticsearch
				continue;
			}
			List<List<IQueryParameterType>> andOrParams = myParams.get(nextParamName);
			Condition predicate = theQueryStack.searchForIdsWithAndOr(null, myResourceName, nextParamName, andOrParams, theRequest, myRequestPartitionId, searchContainedMode);
			if (predicate != null) {
				theSearchSqlBuilder.addPredicate(predicate);
			}
		}
	}

	/**
	 * A search is a candidate for Composite Unique SP if unique indexes are enabled, there is no EverythingMode, and the
	 * parameters all have no modifiers.
	 */
	private boolean isCompositeUniqueSpCandidate() {
		return myStorageSettings.isUniqueIndexesEnabled() &&
			myParams.getEverythingMode() == null &&
			myParams.isAllParametersHaveNoModifier();
	}

	@SuppressWarnings("ConstantConditions")
	@Override
	public Long createCountQuery(SearchParameterMap theParams, String theSearchUuid,
										  RequestDetails theRequest, @Nonnull RequestPartitionId theRequestPartitionId) {

		assert theRequestPartitionId != null;
		assert TransactionSynchronizationManager.isActualTransactionActive();

		init(theParams, theSearchUuid, theRequestPartitionId);

		if (checkUseHibernateSearch()) {
			long count = myFulltextSearchSvc.count(myResourceName, theParams.clone());
			return count;
		}

		List<ISearchQueryExecutor> queries = createQuery(theParams.clone(), null, null, null, true, theRequest, null);
		if (queries.isEmpty()) {
			return 0L;
		} else {
			return queries.get(0).next();
		}
	}

	/**
	 * @param thePidSet May be null
	 */
	@Override
	public void setPreviouslyAddedResourcePids(@Nonnull List<JpaPid> thePidSet) {
		myPidSet = new HashSet<>(thePidSet);
	}

	@SuppressWarnings("ConstantConditions")
	@Override
	public IResultIterator createQuery(SearchParameterMap theParams, SearchRuntimeDetails theSearchRuntimeDetails, RequestDetails theRequest, @Nonnull RequestPartitionId theRequestPartitionId) {
		assert theRequestPartitionId != null;
		assert TransactionSynchronizationManager.isActualTransactionActive();

		init(theParams, theSearchRuntimeDetails.getSearchUuid(), theRequestPartitionId);

		if (myPidSet == null) {
			myPidSet = new HashSet<>();
		}

		return new QueryIterator(theSearchRuntimeDetails, theRequest);
	}


	private void init(SearchParameterMap theParams, String theSearchUuid, RequestPartitionId theRequestPartitionId) {
		myCriteriaBuilder = myEntityManager.getCriteriaBuilder();
		// we mutate the params.  Make a private copy.
		myParams = theParams.clone();
		mySearchUuid = theSearchUuid;
		myRequestPartitionId = theRequestPartitionId;
	}

	private List<ISearchQueryExecutor> createQuery(SearchParameterMap theParams, SortSpec sort, Integer theOffset, Integer theMaximumResults, boolean theCountOnlyFlag, RequestDetails theRequest,
																  SearchRuntimeDetails theSearchRuntimeDetails) {

		ArrayList<ISearchQueryExecutor> queries = new ArrayList<>();

		if (checkUseHibernateSearch()) {
			// we're going to run at least part of the search against the Fulltext service.

			// Ugh - we have two different return types for now
			ISearchQueryExecutor fulltextExecutor = null;
			List<JpaPid> fulltextMatchIds = null;
			int resultCount = 0;
			if (myParams.isLastN()) {
				fulltextMatchIds = executeLastNAgainstIndex(theMaximumResults);
				resultCount = fulltextMatchIds.size();
			} else if (myParams.getEverythingMode() != null) {
				fulltextMatchIds = queryHibernateSearchForEverythingPids();
				resultCount = fulltextMatchIds.size();
			} else {
				fulltextExecutor = myFulltextSearchSvc.searchNotScrolled(myResourceName, myParams, myMaxResultsToFetch);
			}

			if (fulltextExecutor == null) {
				fulltextExecutor = SearchQueryExecutors.from(fulltextMatchIds);
			}

			if (theSearchRuntimeDetails != null) {
				theSearchRuntimeDetails.setFoundIndexMatchesCount(resultCount);
				HookParams params = new HookParams()
					.add(RequestDetails.class, theRequest)
					.addIfMatchesType(ServletRequestDetails.class, theRequest)
					.add(SearchRuntimeDetails.class, theSearchRuntimeDetails);
				CompositeInterceptorBroadcaster.doCallHooks(myInterceptorBroadcaster, theRequest, Pointcut.JPA_PERFTRACE_INDEXSEARCH_QUERY_COMPLETE, params);
			}

			// can we skip the database entirely and return the pid list from here?
			boolean canSkipDatabase =
				// if we processed an AND clause, and it returned nothing, then nothing can match.
				!fulltextExecutor.hasNext() ||
					// Our hibernate search query doesn't respect partitions yet
					(!myPartitionSettings.isPartitioningEnabled() &&
						// were there AND terms left?  Then we still need the db.
						theParams.isEmpty() &&
						// not every param is a param. :-(
						theParams.getNearDistanceParam() == null &&
						// todo MB don't we support _lastUpdated and _offset now?
						theParams.getLastUpdated() == null &&
						theParams.getEverythingMode() == null &&
						theParams.getOffset() == null
					);

			if (canSkipDatabase) {
				ourLog.trace("Query finished after HSearch.  Skip db query phase");
				if (theMaximumResults != null) {
					fulltextExecutor = SearchQueryExecutors.limited(fulltextExecutor, theMaximumResults);
				}
				queries.add(fulltextExecutor);
			} else {
				ourLog.trace("Query needs db after HSearch.  Chunking.");
				// Finish the query in the database for the rest of the search parameters, sorting, partitioning, etc.
				// We break the pids into chunks that fit in the 1k limit for jdbc bind params.
				new QueryChunker<Long>()
					.chunk(Streams.stream(fulltextExecutor).collect(Collectors.toList()), t -> doCreateChunkedQueries(theParams, t, theOffset, sort, theCountOnlyFlag, theRequest, queries));
			}
		} else {
			// do everything in the database.
			Optional<SearchQueryExecutor> query = createChunkedQuery(theParams, sort, theOffset, theMaximumResults, theCountOnlyFlag, theRequest, null);
			query.ifPresent(queries::add);
		}

		return queries;
	}

	/**
	 * Check to see if query should use Hibernate Search, and error if the query can't continue.
	 *
	 * @return true if the query should first be processed by Hibernate Search
	 * @throws InvalidRequestException if fulltext search is not enabled but the query requires it - _content or _text
	 */
	private boolean checkUseHibernateSearch() {
		boolean fulltextEnabled = (myFulltextSearchSvc != null) && !myFulltextSearchSvc.isDisabled();

		if (!fulltextEnabled) {
			failIfUsed(Constants.PARAM_TEXT);
			failIfUsed(Constants.PARAM_CONTENT);
		}

		// someday we'll want a query planner to figure out if we _should_ or _must_ use the ft index, not just if we can.
		return fulltextEnabled && myParams != null &&
			myParams.getSearchContainedMode() == SearchContainedModeEnum.FALSE &&
			myFulltextSearchSvc.supportsSomeOf(myParams);
	}

	private void failIfUsed(String theParamName) {
		if (myParams.containsKey(theParamName)) {
			throw new InvalidRequestException(Msg.code(1192) + "Fulltext search is not enabled on this service, can not process parameter: " + theParamName);
		}
	}

	private List<JpaPid> executeLastNAgainstIndex(Integer theMaximumResults) {
		// Can we use our hibernate search generated index on resource to support lastN?:
		if (myStorageSettings.isAdvancedHSearchIndexing()) {
			if (myFulltextSearchSvc == null) {
				throw new InvalidRequestException(Msg.code(2027) + "LastN operation is not enabled on this service, can not process this request");
			}
			return myFulltextSearchSvc.lastN(myParams, theMaximumResults)
				.stream().map(lastNResourceId -> myIdHelperService.resolveResourcePersistentIds(myRequestPartitionId, myResourceName, String.valueOf(lastNResourceId)))
				.collect(Collectors.toList());
		} else {
			if (myIElasticsearchSvc == null) {
				throw new InvalidRequestException(Msg.code(2033) + "LastN operation is not enabled on this service, can not process this request");
			}
			// use the dedicated observation ES/Lucene index to support lastN query
			return myIElasticsearchSvc.executeLastN(myParams, myContext, theMaximumResults).stream()
				.map(lastnResourceId -> myIdHelperService.resolveResourcePersistentIds(myRequestPartitionId, myResourceName, lastnResourceId))
				.collect(Collectors.toList());
		}
	}

	private List<JpaPid> queryHibernateSearchForEverythingPids() {
		JpaPid pid = null;
		if (myParams.get(IAnyResource.SP_RES_ID) != null) {
			String idParamValue;
			IQueryParameterType idParam = myParams.get(IAnyResource.SP_RES_ID).get(0).get(0);
			if (idParam instanceof TokenParam) {
				TokenParam idParm = (TokenParam) idParam;
				idParamValue = idParm.getValue();
			} else {
				StringParam idParm = (StringParam) idParam;
				idParamValue = idParm.getValue();
			}

			pid = myIdHelperService.resolveResourcePersistentIds(myRequestPartitionId, myResourceName, idParamValue);
		}
		List<JpaPid> pids = myFulltextSearchSvc.everything(myResourceName, myParams, pid);
		return pids;
	}

	private void doCreateChunkedQueries(SearchParameterMap theParams, List<Long> thePids, Integer theOffset, SortSpec sort, boolean theCount, RequestDetails theRequest, ArrayList<ISearchQueryExecutor> theQueries) {
		if (thePids.size() < getMaximumPageSize()) {
			normalizeIdListForLastNInClause(thePids);
		}
		Optional<SearchQueryExecutor> query = createChunkedQuery(theParams, sort, theOffset, thePids.size(), theCount, theRequest, thePids);
		query.ifPresent(t -> theQueries.add(t));
	}

	/**
	 * Combs through the params for any _id parameters and extracts the PIDs for them
	 *
	 * @param theTargetPids
	 */
	private void extractTargetPidsFromIdParams(HashSet<Long> theTargetPids) {
		// get all the IQueryParameterType objects
		// for _id -> these should all be StringParam values
		HashSet<String> ids = new HashSet<>();
		List<List<IQueryParameterType>> params = myParams.get(IAnyResource.SP_RES_ID);
		for (List<IQueryParameterType> paramList : params) {
			for (IQueryParameterType param : paramList) {
				if (param instanceof StringParam) {
					// we expect all _id values to be StringParams
					ids.add(((StringParam) param).getValue());
				} else if (param instanceof TokenParam) {
					ids.add(((TokenParam) param).getValue());
				} else {
					// we do not expect the _id parameter to be a non-string value
					throw new IllegalArgumentException(Msg.code(1193) + "_id parameter must be a StringParam or TokenParam");
				}
			}
		}

		// fetch our target Pids
		// this will throw if an id is not found
		Map<String, JpaPid> idToPid = myIdHelperService.resolveResourcePersistentIds(myRequestPartitionId,
			myResourceName,
			new ArrayList<>(ids));
		if (myAlsoIncludePids == null) {
			myAlsoIncludePids = new ArrayList<>();
		}

		// add the pids to targetPids
		for (JpaPid pid : idToPid.values()) {
			myAlsoIncludePids.add(pid);
			theTargetPids.add(pid.getId());
		}
	}

	private Optional<SearchQueryExecutor> createChunkedQuery(SearchParameterMap theParams, SortSpec sort, Integer theOffset, Integer theMaximumResults, boolean theCountOnlyFlag, RequestDetails theRequest, List<Long> thePidList) {
		String sqlBuilderResourceName = myParams.getEverythingMode() == null ? myResourceName : null;
		SearchQueryBuilder sqlBuilder = new SearchQueryBuilder(myContext, myStorageSettings, myPartitionSettings, myRequestPartitionId, sqlBuilderResourceName, mySqlBuilderFactory, myDialectProvider, theCountOnlyFlag);
		QueryStack queryStack3 = new QueryStack(theParams, myStorageSettings, myContext, sqlBuilder, mySearchParamRegistry, myPartitionSettings);

		if (theParams.keySet().size() > 1 || theParams.getSort() != null || theParams.keySet().contains(Constants.PARAM_HAS) || isPotentiallyContainedReferenceParameterExistsAtRoot(theParams)) {
			List<RuntimeSearchParam> activeComboParams = mySearchParamRegistry.getActiveComboSearchParams(myResourceName, theParams.keySet());
			if (activeComboParams.isEmpty()) {
				sqlBuilder.setNeedResourceTableRoot(true);
			}
		}

		JdbcTemplate jdbcTemplate = new JdbcTemplate(myEntityManagerFactory.getDataSource());
		jdbcTemplate.setFetchSize(myFetchSize);
		if (theMaximumResults != null) {
			jdbcTemplate.setMaxRows(theMaximumResults);
		}

		if (myParams.getEverythingMode() != null) {
			HashSet<Long> targetPids = new HashSet<>();
			if (myParams.get(IAnyResource.SP_RES_ID) != null) {
				extractTargetPidsFromIdParams(targetPids);
			} else {
				// For Everything queries, we make the query root by the ResourceLink table, since this query
				// is basically a reverse-include search. For type/Everything (as opposed to instance/Everything)
				// the one problem with this approach is that it doesn't catch Patients that have absolutely
				// nothing linked to them. So we do one additional query to make sure we catch those too.
				SearchQueryBuilder fetchPidsSqlBuilder = new SearchQueryBuilder(myContext, myStorageSettings, myPartitionSettings, myRequestPartitionId, myResourceName, mySqlBuilderFactory, myDialectProvider, theCountOnlyFlag);
				GeneratedSql allTargetsSql = fetchPidsSqlBuilder.generate(theOffset, myMaxResultsToFetch);
				String sql = allTargetsSql.getSql();
				Object[] args = allTargetsSql.getBindVariables().toArray(new Object[0]);
				List<Long> output = jdbcTemplate.query(sql, args, new SingleColumnRowMapper<>(Long.class));
				if (myAlsoIncludePids == null) {
					myAlsoIncludePids = new ArrayList<>(output.size());
				}
				myAlsoIncludePids.addAll(JpaPid.fromLongList(output));

			}

			List<String> typeSourceResources = new ArrayList<>();
			if (myParams.get(Constants.PARAM_TYPE) != null) {
				typeSourceResources.addAll(extractTypeSourceResourcesFromParams());
			}

			queryStack3.addPredicateEverythingOperation(myResourceName, typeSourceResources, targetPids.toArray(new Long[0]));
		} else {
			/*
			 * If we're doing a filter, always use the resource table as the root - This avoids the possibility of
			 * specific filters with ORs as their root from working around the natural resource type / deletion
			 * status / partition IDs built into queries.
			 */
			if (theParams.containsKey(Constants.PARAM_FILTER)) {
				Condition partitionIdPredicate = sqlBuilder.getOrCreateResourceTablePredicateBuilder().createPartitionIdPredicate(myRequestPartitionId);
				if (partitionIdPredicate != null) {
					sqlBuilder.addPredicate(partitionIdPredicate);
				}
			}

			// Normal search
			searchForIdsWithAndOr(sqlBuilder, queryStack3, myParams, theRequest);
		}

		// If we haven't added any predicates yet, we're doing a search for all resources. Make sure we add the
		// partition ID predicate in that case.
		if (!sqlBuilder.haveAtLeastOnePredicate()) {
			Condition partitionIdPredicate = sqlBuilder.getOrCreateResourceTablePredicateBuilder().createPartitionIdPredicate(myRequestPartitionId);
			if (partitionIdPredicate != null) {
				sqlBuilder.addPredicate(partitionIdPredicate);
			}
		}

		// Add PID list predicate for full text search and/or lastn operation
		if (thePidList != null && thePidList.size() > 0) {
			sqlBuilder.addResourceIdsPredicate(thePidList);
		}

		// Last updated
		DateRangeParam lu = myParams.getLastUpdated();
		if (lu != null && !lu.isEmpty()) {
			Condition lastUpdatedPredicates = sqlBuilder.addPredicateLastUpdated(lu);
			sqlBuilder.addPredicate(lastUpdatedPredicates);
		}

		/*
		 * Exclude the pids already in the previous iterator. This is an optimization, as opposed
		 * to something needed to guarantee correct results.
		 *
		 * Why do we need it? Suppose for example, a query like:
		 *    Observation?category=foo,bar,baz
		 * And suppose you have many resources that have all 3 of these category codes. In this case
		 * the SQL query will probably return the same PIDs multiple times, and if this happens enough
		 * we may exhaust the query results without getting enough distinct results back. When that
		 * happens we re-run the query with a larger limit. Excluding results we already know about
		 * tries to ensure that we get new unique results.
		 *
		 * The challenge with that though is that lots of DBs have an issue with too many
		 * parameters in one query. So we only do this optimization if there aren't too
		 * many results.
		 */
		if (myHasNextIteratorQuery) {
			if (myPidSet.size() + sqlBuilder.countBindVariables() < 900) {
				sqlBuilder.excludeResourceIdsPredicate(myPidSet);
			}
		}

		/*
		 * If offset is present, we want deduplicate the results by using GROUP BY
		 */
		if (theOffset != null) {
			queryStack3.addGrouping();
			queryStack3.setUseAggregate(true);
		}

		/*
		 * Sort
		 *
		 * If we have a sort, we wrap the criteria search (the search that actually
		 * finds the appropriate resources) in an outer search which is then sorted
		 */
		if (sort != null) {
			assert !theCountOnlyFlag;

			createSort(queryStack3, sort, theParams);
		}


		/*
		 * Now perform the search
		 */
		GeneratedSql generatedSql = sqlBuilder.generate(theOffset, myMaxResultsToFetch);
		if (generatedSql.isMatchNothing()) {
			return Optional.empty();
		}

		SearchQueryExecutor executor = mySqlBuilderFactory.newSearchQueryExecutor(generatedSql, myMaxResultsToFetch);
		return Optional.of(executor);
	}

	private Collection<String> extractTypeSourceResourcesFromParams() {

		List<List<IQueryParameterType>> listOfList = myParams.get(Constants.PARAM_TYPE);

		// first off, let's flatten the list of list
		List<IQueryParameterType> iQueryParameterTypesList = listOfList.stream().flatMap(List::stream).collect(Collectors.toList());

		// then, extract all elements of each CSV into one big list
		List<String> resourceTypes = iQueryParameterTypesList
			.stream()
			.map(param -> ((StringParam) param).getValue())
			.map(csvString -> List.of(csvString.split(",")))
			.flatMap(List::stream).collect(Collectors.toList());

		Set<String> knownResourceTypes = myContext.getResourceTypes();

		// remove leading/trailing whitespaces if any and remove duplicates
		Set<String> retVal = new HashSet<>();

		for (String type : resourceTypes) {
			String trimmed = type.trim();
			if (!knownResourceTypes.contains(trimmed)) {
				throw new ResourceNotFoundException(Msg.code(2197) + "Unknown resource type '" + trimmed + "' in _type parameter.");
			}
			retVal.add(trimmed);
		}

		return retVal;
	}

	private boolean isPotentiallyContainedReferenceParameterExistsAtRoot(SearchParameterMap theParams) {
		return myStorageSettings.isIndexOnContainedResources() && theParams.values().stream()
			.flatMap(Collection::stream)
			.flatMap(Collection::stream)
			.anyMatch(t -> t instanceof ReferenceParam);
	}

	private List<Long> normalizeIdListForLastNInClause(List<Long> lastnResourceIds) {
		/*
			The following is a workaround to a known issue involving Hibernate. If queries are used with "in" clauses with large and varying
			numbers of parameters, this can overwhelm Hibernate's QueryPlanCache and deplete heap space. See the following link for more info:
			https://stackoverflow.com/questions/31557076/spring-hibernate-query-plan-cache-memory-usage.

			Normalizing the number of parameters in the "in" clause stabilizes the size of the QueryPlanCache, so long as the number of
			arguments never exceeds the maximum specified below.
		 */
		int listSize = lastnResourceIds.size();

		if (listSize > 1 && listSize < 10) {
			padIdListWithPlaceholders(lastnResourceIds, 10);
		} else if (listSize > 10 && listSize < 50) {
			padIdListWithPlaceholders(lastnResourceIds, 50);
		} else if (listSize > 50 && listSize < 100) {
			padIdListWithPlaceholders(lastnResourceIds, 100);
		} else if (listSize > 100 && listSize < 200) {
			padIdListWithPlaceholders(lastnResourceIds, 200);
		} else if (listSize > 200 && listSize < 500) {
			padIdListWithPlaceholders(lastnResourceIds, 500);
		} else if (listSize > 500 && listSize < 800) {
			padIdListWithPlaceholders(lastnResourceIds, 800);
		}

		return lastnResourceIds;
	}

	private void padIdListWithPlaceholders(List<Long> theIdList, int preferredListSize) {
		while (theIdList.size() < preferredListSize) {
			theIdList.add(-1L);
		}
	}

	private void createSort(QueryStack theQueryStack, SortSpec theSort, SearchParameterMap theParams) {
		if (theSort == null || isBlank(theSort.getParamName())) {
			return;
		}

		boolean ascending = (theSort.getOrder() == null) || (theSort.getOrder() == SortOrderEnum.ASC);

		if (IAnyResource.SP_RES_ID.equals(theSort.getParamName())) {

			theQueryStack.addSortOnResourceId(ascending);

		} else if (Constants.PARAM_LASTUPDATED.equals(theSort.getParamName())) {

			theQueryStack.addSortOnLastUpdated(ascending);

		} else {

			RuntimeSearchParam param = null;

			/*
			 * If we have a sort like _sort=subject.name and we  have an
			 * uplifted refchain for that combination we can do it more efficiently
			 * by using the index associated with the uplifted refchain. In this case,
			 * we need to find the actual target search parameter (corresponding
			 * to "name" in this example) so that we know what datatype it is.
			 */
			String paramName = theSort.getParamName();
			if (myStorageSettings.isIndexOnUpliftedRefchains()) {
				String[] chains = StringUtils.split(paramName, '.');
				if (chains.length == 2) {

					// Given: Encounter?_sort=Patient:subject.name
					String referenceParam = chains[0]; // subject
					String referenceParamTargetType = null; // Patient
					String targetParam = chains[1]; // name

					int colonIdx = referenceParam.indexOf(':');
					if (colonIdx > -1) {
						referenceParamTargetType = referenceParam.substring(0, colonIdx);
						referenceParam = referenceParam.substring(colonIdx + 1);
					}
					RuntimeSearchParam outerParam = mySearchParamRegistry.getActiveSearchParam(myResourceName, referenceParam);
					if (outerParam == null) {
						throwInvalidRequestExceptionForUnknownSortParameter(myResourceName, referenceParam);
					}

					if (outerParam.hasUpliftRefchain(targetParam)) {
						for (String nextTargetType : outerParam.getTargets()) {
							if (referenceParamTargetType != null && !referenceParamTargetType.equals(nextTargetType)) {
								continue;
							}
							RuntimeSearchParam innerParam = mySearchParamRegistry.getActiveSearchParam(nextTargetType, targetParam);
							if (innerParam != null) {
								param = innerParam;
								break;
							}
						}
					}
				}
			}

			int colonIdx = paramName.indexOf(':');
			String referenceTargetType = null;
			if (colonIdx > -1) {
				referenceTargetType = paramName.substring(0, colonIdx);
				paramName = paramName.substring(colonIdx + 1);
			}

			int dotIdx = paramName.indexOf('.');
			String chainName = null;
			if (param == null && dotIdx > -1) {
				chainName = paramName.substring(dotIdx + 1);
				paramName = paramName.substring(0, dotIdx);
				if (chainName.contains(".")) {
					String msg = myContext
						.getLocalizer()
						.getMessageSanitized(BaseStorageDao.class, "invalidSortParameterTooManyChains", paramName + "." + chainName);
					throw new InvalidRequestException(Msg.code(2286) + msg);
				}
			}

			if (param == null) {
				param = mySearchParamRegistry.getActiveSearchParam(myResourceName, paramName);
			}

			if (param == null) {
				throwInvalidRequestExceptionForUnknownSortParameter(getResourceName(), paramName);
			}

			if (isNotBlank(chainName) && param.getParamType() != RestSearchParameterTypeEnum.REFERENCE) {
				throw new InvalidRequestException(Msg.code(2285) + "Invalid chain, " + paramName + " is not a reference SearchParameter");
			}

			switch (param.getParamType()) {
				case STRING:
					theQueryStack.addSortOnString(myResourceName, paramName, ascending);
					break;
				case DATE:
					theQueryStack.addSortOnDate(myResourceName, paramName, ascending);
					break;
				case REFERENCE:
					theQueryStack.addSortOnResourceLink(myResourceName, referenceTargetType, paramName, chainName, ascending);
					break;
				case TOKEN:
					theQueryStack.addSortOnToken(myResourceName, paramName, ascending);
					break;
				case NUMBER:
					theQueryStack.addSortOnNumber(myResourceName, paramName, ascending);
					break;
				case URI:
					theQueryStack.addSortOnUri(myResourceName, paramName, ascending);
					break;
				case QUANTITY:
					theQueryStack.addSortOnQuantity(myResourceName, paramName, ascending);
					break;
				case COMPOSITE:
					List<RuntimeSearchParam> compositeList = JpaParamUtil.resolveComponentParameters(mySearchParamRegistry, param);
					if (compositeList == null) {
						throw new InvalidRequestException(Msg.code(1195) + "The composite _sort parameter " + paramName + " is not defined by the resource " + myResourceName);
					}
					if (compositeList.size() != 2) {
						throw new InvalidRequestException(Msg.code(1196) + "The composite _sort parameter " + paramName
							+ " must have 2 composite types declared in parameter annotation, found "
							+ compositeList.size());
					}
					RuntimeSearchParam left = compositeList.get(0);
					RuntimeSearchParam right = compositeList.get(1);

					createCompositeSort(theQueryStack, left.getParamType(), left.getName(), ascending);
					createCompositeSort(theQueryStack, right.getParamType(), right.getName(), ascending);

					break;
				case SPECIAL:
					if (LOCATION_POSITION.equals(param.getPath())) {
						theQueryStack.addSortOnCoordsNear(paramName, ascending, theParams);
						break;
					}
					throw new InvalidRequestException(Msg.code(2306) + "This server does not support _sort specifications of type " + param.getParamType() + " - Can't serve _sort=" + paramName);

				case HAS:
				default:
					throw new InvalidRequestException(Msg.code(1197) + "This server does not support _sort specifications of type " + param.getParamType() + " - Can't serve _sort=" + paramName);
			}

		}

		// Recurse
		createSort(theQueryStack, theSort.getChain(), theParams);

	}

	private void throwInvalidRequestExceptionForUnknownSortParameter(String theResourceName, String theParamName) {
		Collection<String> validSearchParameterNames = mySearchParamRegistry.getValidSearchParameterNamesIncludingMeta(theResourceName);
		String msg = myContext.getLocalizer().getMessageSanitized(BaseStorageDao.class, "invalidSortParameter", theParamName, theResourceName, validSearchParameterNames);
		throw new InvalidRequestException(Msg.code(1194) + msg);
	}

	private void createCompositeSort(QueryStack theQueryStack, RestSearchParameterTypeEnum theParamType, String theParamName, boolean theAscending) {

		switch (theParamType) {
			case STRING:
				theQueryStack.addSortOnString(myResourceName, theParamName, theAscending);
				break;
			case DATE:
				theQueryStack.addSortOnDate(myResourceName, theParamName, theAscending);
				break;
			case TOKEN:
				theQueryStack.addSortOnToken(myResourceName, theParamName, theAscending);
				break;
			case QUANTITY:
				theQueryStack.addSortOnQuantity(myResourceName, theParamName, theAscending);
				break;
			case NUMBER:
			case REFERENCE:
			case COMPOSITE:
			case URI:
			case HAS:
			case SPECIAL:
			default:
				throw new InvalidRequestException(Msg.code(1198) + "Don't know how to handle composite parameter with type of " + theParamType + " on _sort=" + theParamName);
		}

	}

	private void doLoadPids(Collection<JpaPid> thePids, Collection<JpaPid> theIncludedPids, List<IBaseResource> theResourceListToPopulate, boolean theForHistoryOperation,
									Map<JpaPid, Integer> thePosition) {

		Map<Long, Long> resourcePidToVersion = null;
		for (JpaPid next : thePids) {
			if (next.getVersion() != null && myStorageSettings.isRespectVersionsForSearchIncludes()) {
				if (resourcePidToVersion == null) {
					resourcePidToVersion = new HashMap<>();
				}
				resourcePidToVersion.put((next).getId(), next.getVersion());
			}
		}

		List<Long> versionlessPids = JpaPid.toLongList(thePids);
		if (versionlessPids.size() < getMaximumPageSize()) {
			versionlessPids = normalizeIdListForLastNInClause(versionlessPids);
		}

		// -- get the resource from the searchView
		Collection<ResourceSearchView> resourceSearchViewList = myResourceSearchViewDao.findByResourceIds(versionlessPids);

		//-- preload all tags with tag definition if any
		Map<Long, Collection<ResourceTag>> tagMap = getResourceTagMap(resourceSearchViewList);

		for (IBaseResourceEntity next : resourceSearchViewList) {
			if (next.getDeleted() != null) {
				continue;
			}

			Class<? extends IBaseResource> resourceType = myContext.getResourceDefinition(next.getResourceType()).getImplementingClass();

			JpaPid resourceId = JpaPid.fromId(next.getResourceId());

			/*
			 * If a specific version is requested via an include, we'll replace the current version
			 * with the specific desired version. This is not the most efficient thing, given that
			 * we're loading the current version and then turning around and throwing it away again.
			 * This could be optimized and probably should be, but it's not critical given that
			 * this only applies to includes, which don't tend to be massive in numbers.
			 */
			if (resourcePidToVersion != null) {
				Long version = resourcePidToVersion.get(next.getResourceId());
				resourceId.setVersion(version);
				if (version != null && !version.equals(next.getVersion())) {
					IFhirResourceDao<? extends IBaseResource> dao = myDaoRegistry.getResourceDao(resourceType);
					next = (IBaseResourceEntity) dao.readEntity(next.getIdDt().withVersion(Long.toString(version)), null);
				}
			}

			IBaseResource resource = null;
			if (next != null) {
				resource = myJpaStorageResourceParser.toResource(resourceType, next, tagMap.get(next.getId()), theForHistoryOperation);
			}
			if (resource == null) {
				ourLog.warn("Unable to find resource {}/{}/_history/{} in database", next.getResourceType(), next.getIdDt().getIdPart(), next.getVersion());
				continue;
			}

			Integer index = thePosition.get(resourceId);
			if (index == null) {
				ourLog.warn("Got back unexpected resource PID {}", resourceId);
				continue;
			}

			if (theIncludedPids.contains(resourceId)) {
				ResourceMetadataKeyEnum.ENTRY_SEARCH_MODE.put(resource, BundleEntrySearchModeEnum.INCLUDE);
			} else {
				ResourceMetadataKeyEnum.ENTRY_SEARCH_MODE.put(resource, BundleEntrySearchModeEnum.MATCH);
			}

			theResourceListToPopulate.set(index, resource);
		}
	}

	private Map<Long, Collection<ResourceTag>> getResourceTagMap(Collection<? extends IBaseResourceEntity> theResourceSearchViewList) {

		List<Long> idList = new ArrayList<>(theResourceSearchViewList.size());

		//-- find all resource has tags
		for (IBaseResourceEntity resource : theResourceSearchViewList) {
			if (resource.isHasTags())
				idList.add(resource.getId());
		}

		return getPidToTagMap(idList);
	}

	@Nonnull
	private Map<Long, Collection<ResourceTag>> getPidToTagMap(List<Long> thePidList) {
		Map<Long, Collection<ResourceTag>> tagMap = new HashMap<>();

		//-- no tags
		if (thePidList.size() == 0)
			return tagMap;

		//-- get all tags for the idList
		Collection<ResourceTag> tagList = myResourceTagDao.findByResourceIds(thePidList);

		//-- build the map, key = resourceId, value = list of ResourceTag
		JpaPid resourceId;
		Collection<ResourceTag> tagCol;
		for (ResourceTag tag : tagList) {

			resourceId = JpaPid.fromId(tag.getResourceId());
			tagCol = tagMap.get(resourceId.getId());
			if (tagCol == null) {
				tagCol = new ArrayList<>();
				tagCol.add(tag);
				tagMap.put(resourceId.getId(), tagCol);
			} else {
				tagCol.add(tag);
			}
		}

		return tagMap;
	}

	@Override
	public void loadResourcesByPid(Collection<JpaPid> thePids, Collection<JpaPid> theIncludedPids, List<IBaseResource> theResourceListToPopulate, boolean theForHistoryOperation, RequestDetails theDetails) {
		if (thePids.isEmpty()) {
			ourLog.debug("The include pids are empty");
			// return;
		}

		// Dupes will cause a crash later anyhow, but this is expensive so only do it
		// when running asserts
		assert new HashSet<>(thePids).size() == thePids.size() : "PID list contains duplicates: " + thePids;

		Map<JpaPid, Integer> position = new HashMap<>();
		for (JpaPid next : thePids) {
			position.put(next, theResourceListToPopulate.size());
			theResourceListToPopulate.add(null);
		}

		// Can we fast track this loading by checking elastic search?
		if (isLoadingFromElasticSearchSupported(thePids)) {
			try {
				theResourceListToPopulate.addAll(loadResourcesFromElasticSearch(thePids));
				return;

			} catch (ResourceNotFoundInIndexException theE) {
				// some resources were not found in index, so we will inform this and resort to JPA search
				ourLog.warn("Some resources were not found in index. Make sure all resources were indexed. Resorting to database search.");
			}
		}

		// We only chunk because some jdbc drivers can't handle long param lists.
		new QueryChunker<JpaPid>().chunk(thePids, t -> doLoadPids(t, theIncludedPids, theResourceListToPopulate, theForHistoryOperation, position));
	}

	/**
	 * Check if we can load the resources from Hibernate Search instead of the database.
	 * We assume this is faster.
	 * <p>
	 * Hibernate Search only stores the current version, and only if enabled.
	 *
	 * @param thePids the pids to check for versioned references
	 * @return can we fetch from Hibernate Search?
	 */
	private boolean isLoadingFromElasticSearchSupported(Collection<JpaPid> thePids) {
		// is storage enabled?
		return myStorageSettings.isStoreResourceInHSearchIndex() &&
			myStorageSettings.isAdvancedHSearchIndexing() &&
			// we don't support history
			thePids.stream().noneMatch(p -> p.getVersion() != null) &&
			// skip the complexity for metadata in dstu2
			myContext.getVersion().getVersion().isEqualOrNewerThan(FhirVersionEnum.DSTU3);
	}

	private List<IBaseResource> loadResourcesFromElasticSearch(Collection<JpaPid> thePids) {
		// Do we use the fulltextsvc via hibernate-search to load resources or be backwards compatible with older ES only impl
		// to handle lastN?
		if (myStorageSettings.isAdvancedHSearchIndexing() && myStorageSettings.isStoreResourceInHSearchIndex()) {
			List<Long> pidList = thePids.stream().map(pid -> (pid).getId()).collect(Collectors.toList());

			List<IBaseResource> resources = myFulltextSearchSvc.getResources(pidList);
			return resources;
		} else if (!Objects.isNull(myParams) && myParams.isLastN()) {
			// legacy LastN implementation
			return myIElasticsearchSvc.getObservationResources(thePids);
		} else {
			return Collections.emptyList();
		}
	}

	/**
	 * THIS SHOULD RETURN HASHSET and not just Set because we add to it later
	 * so it can't be Collections.emptySet() or some such thing.
	 * The JpaPid returned will have resource type populated.
	 */
	@Override
	public Set<JpaPid> loadIncludes(
		FhirContext theContext,
		EntityManager theEntityManager,
		Collection<JpaPid> theMatches,
		Collection<Include> theIncludes,
		boolean theReverseMode,
		DateRangeParam theLastUpdated,
		String theSearchIdOrDescription,
		RequestDetails theRequest,
		Integer theMaxCount
	) {
		SearchBuilderLoadIncludesParameters<JpaPid> parameters = new SearchBuilderLoadIncludesParameters<>();
		parameters.setFhirContext(theContext);
		parameters.setEntityManager(theEntityManager);
		parameters.setMatches(theMatches);
		parameters.setIncludeFilters(theIncludes);
		parameters.setReverseMode(theReverseMode);
		parameters.setLastUpdated(theLastUpdated);
		parameters.setSearchIdOrDescription(theSearchIdOrDescription);
		parameters.setRequestDetails(theRequest);
		parameters.setMaxCount(theMaxCount);
		return loadIncludes(parameters);
	}

	@Override
	public Set<JpaPid> loadIncludes(SearchBuilderLoadIncludesParameters<JpaPid> theParameters) {
		Collection<JpaPid> matches = theParameters.getMatches();
		Collection<Include> currentIncludes = theParameters.getIncludeFilters();
		boolean reverseMode = theParameters.isReverseMode();
		EntityManager entityManager = theParameters.getEntityManager();
		Integer maxCount = theParameters.getMaxCount();
		FhirContext fhirContext = theParameters.getFhirContext();
		DateRangeParam lastUpdated = theParameters.getLastUpdated();
		RequestDetails request = theParameters.getRequestDetails();
		String searchIdOrDescription = theParameters.getSearchIdOrDescription();
		List<String> desiredResourceTypes = theParameters.getDesiredResourceTypes();
		boolean hasDesiredResourceTypes = desiredResourceTypes != null && !desiredResourceTypes.isEmpty();

		if (matches.size() == 0) {
			return new HashSet<>();
		}
		if (currentIncludes == null || currentIncludes.isEmpty()) {
			return new HashSet<>();
		}
		String searchPidFieldName = reverseMode ? MY_TARGET_RESOURCE_PID : MY_SOURCE_RESOURCE_PID;
		String findPidFieldName = reverseMode ? MY_SOURCE_RESOURCE_PID : MY_TARGET_RESOURCE_PID;
		String findResourceTypeFieldName = reverseMode ? MY_SOURCE_RESOURCE_TYPE : MY_TARGET_RESOURCE_TYPE;
		String findVersionFieldName = null;
		if (!reverseMode && myStorageSettings.isRespectVersionsForSearchIncludes()) {
			findVersionFieldName = MY_TARGET_RESOURCE_VERSION;
		}

		List<JpaPid> nextRoundMatches = new ArrayList<>(matches);
		HashSet<JpaPid> allAdded = new HashSet<>();
		HashSet<JpaPid> original = new HashSet<>(matches);
		ArrayList<Include> includes = new ArrayList<>(currentIncludes);

		int roundCounts = 0;
		StopWatch w = new StopWatch();

		boolean addedSomeThisRound;
		do {
			roundCounts++;

			HashSet<JpaPid> pidsToInclude = new HashSet<>();

			for (Iterator<Include> iter = includes.iterator(); iter.hasNext(); ) {
				Include nextInclude = iter.next();
				if (nextInclude.isRecurse() == false) {
					iter.remove();
				}

				// Account for _include=*
				boolean matchAll = "*".equals(nextInclude.getValue());

				// Account for _include=[resourceType]:*
				String wantResourceType = null;
				if (!matchAll) {
					if ("*".equals(nextInclude.getParamName())) {
						wantResourceType = nextInclude.getParamType();
						matchAll = true;
					}
				}

				if (matchAll) {
					StringBuilder sqlBuilder = new StringBuilder();
					sqlBuilder.append("SELECT r.").append(findPidFieldName);
					sqlBuilder.append(", r.").append(findResourceTypeFieldName);
					if (findVersionFieldName != null) {
						sqlBuilder.append(", r.").append(findVersionFieldName);
					}
					sqlBuilder.append(" FROM ResourceLink r WHERE ");

					sqlBuilder.append("r.");
					sqlBuilder.append(searchPidFieldName); // (rev mode) target_resource_id | source_resource_id
					sqlBuilder.append(" IN (:target_pids)");

					/*
					 * We need to set the resource type in 2 cases only:
					 * 1) we are in $everything mode
					 * 		(where we only want to fetch specific resource types, regardless of what is
					 * 		available to fetch)
					 * 2) we are doing revincludes
					 *
					 *	Technically if the request is a qualified star (e.g. _include=Observation:*) we
					 * should always be checking the source resource type on the resource link. We don't
					 * actually index that column though by default, so in order to try and be efficient
					 * we don't actually include it for includes (but we do for revincludes). This is
					 * because for an include, it doesn't really make sense to include a different
					 * resource type than the one you are searching on.
					 */
					if (wantResourceType != null
						&& (reverseMode || (myParams != null && myParams.getEverythingMode() != null))
					) {
						// because mySourceResourceType is not part of the HFJ_RES_LINK
						// index, this might not be the most optimal performance.
						// but it is for an $everything operation (and maybe we should update the index)
						sqlBuilder.append(" AND r.mySourceResourceType = :want_resource_type");
					} else {
						wantResourceType = null;
					}

					// When calling $everything on a Patient instance, we don't want to recurse into new Patient resources
					// (e.g. via Provenance, List, or Group) when in an $everything operation
					if (myParams != null && myParams.getEverythingMode() == SearchParameterMap.EverythingModeEnum.PATIENT_INSTANCE) {
						sqlBuilder.append(" AND r.myTargetResourceType != 'Patient'");
						sqlBuilder.append(" AND r.mySourceResourceType != 'Provenance'");
					}
					if (hasDesiredResourceTypes) {
						sqlBuilder.append(" AND r.myTargetResourceType IN (:desired_target_resource_types)");
					}

					String sql = sqlBuilder.toString();
					List<Collection<JpaPid>> partitions = partition(nextRoundMatches, getMaximumPageSize());
					for (Collection<JpaPid> nextPartition : partitions) {
						TypedQuery<?> q = entityManager.createQuery(sql, Object[].class);
						q.setParameter("target_pids", JpaPid.toLongList(nextPartition));
						if (wantResourceType != null) {
							q.setParameter("want_resource_type", wantResourceType);
						}
						if (maxCount != null) {
							q.setMaxResults(maxCount);
						}
						if (hasDesiredResourceTypes) {
							q.setParameter("desired_target_resource_types", String.join(", ", desiredResourceTypes));
						}
						List<?> results = q.getResultList();
						for (Object nextRow : results) {
							if (nextRow == null) {
								// This can happen if there are outgoing references which are canonical or point to
								// other servers
								continue;
							}

							Long version = null;
							Long resourceLink = (Long) ((Object[]) nextRow)[0];
							String resourceType = (String) ((Object[]) nextRow)[1];
							if (findVersionFieldName != null) {
								version = (Long) ((Object[]) nextRow)[2];
							}

							if (resourceLink != null) {
								JpaPid pid = JpaPid.fromIdAndVersionAndResourceType(resourceLink, version, resourceType);
								pidsToInclude.add(pid);
							}
						}
					}
				} else {
					List<String> paths;

					// Start replace
					RuntimeSearchParam param;
					String resType = nextInclude.getParamType();
					if (isBlank(resType)) {
						continue;
					}
					RuntimeResourceDefinition def = fhirContext.getResourceDefinition(resType);
					if (def == null) {
						ourLog.warn("Unknown resource type in include/revinclude=" + nextInclude.getValue());
						continue;
					}

					String paramName = nextInclude.getParamName();
					if (isNotBlank(paramName)) {
						param = mySearchParamRegistry.getActiveSearchParam(resType, paramName);
					} else {
						param = null;
					}
					if (param == null) {
						ourLog.warn("Unknown param name in include/revinclude=" + nextInclude.getValue());
						continue;
					}

					paths = param.getPathsSplitForResourceType(resType);
					// end replace

					String targetResourceType = defaultString(nextInclude.getParamTargetType(), null);
					for (String nextPath : paths) {
						boolean haveTargetTypesDefinedByParam = param.hasTargets();
						String findPidFieldSqlColumn = findPidFieldName.equals(MY_SOURCE_RESOURCE_PID) ? "src_resource_id" : "target_resource_id";
						String fieldsToLoad = "r." + findPidFieldSqlColumn + " AS " + RESOURCE_ID_ALIAS;
						if (findVersionFieldName != null) {
							fieldsToLoad += ", r.target_resource_version AS " + RESOURCE_VERSION_ALIAS;
						}

						// Query for includes lookup has consider 2 cases
						// Case 1: Where target_resource_id is available in hfj_res_link table for local references
						// Case 2: Where target_resource_id is null in hfj_res_link table and referred by a canonical url in target_resource_url

						// Case 1:
						String searchPidFieldSqlColumn = searchPidFieldName.equals(MY_TARGET_RESOURCE_PID) ? "target_resource_id" : "src_resource_id";
						StringBuilder resourceIdBasedQuery = new StringBuilder("SELECT " + fieldsToLoad +
							" FROM hfj_res_link r " +
							" WHERE r.src_path = :src_path AND " +
							" r.target_resource_id IS NOT NULL AND " +
							" r." + searchPidFieldSqlColumn + " IN (:target_pids) ");
						if (targetResourceType != null) {
							resourceIdBasedQuery.append(" AND r.target_resource_type = :target_resource_type ");
						} else if (haveTargetTypesDefinedByParam) {
							resourceIdBasedQuery.append(" AND r.target_resource_type in (:target_resource_types) ");
						}

						// Case 2:
						String fieldsToLoadFromSpidxUriTable = "rUri.res_id";
						// to match the fields loaded in union
						if (fieldsToLoad.split(",").length > 1) {
							for (int i = 0; i < fieldsToLoad.split(",").length - 1; i++) {
								fieldsToLoadFromSpidxUriTable += ", NULL";
							}
						}
						//@formatter:off
						StringBuilder resourceUrlBasedQuery = new StringBuilder("SELECT " + fieldsToLoadFromSpidxUriTable +
							" FROM hfj_res_link r " +
							" JOIN hfj_spidx_uri rUri ON ( " +
							"   r.target_resource_url = rUri.sp_uri AND " +
							"   rUri.sp_name = 'url' ");

						if (targetResourceType != null) {
							resourceUrlBasedQuery.append(" AND rUri.res_type = :target_resource_type ");

						} else if (haveTargetTypesDefinedByParam) {
							resourceUrlBasedQuery.append(" AND rUri.res_type IN (:target_resource_types) ");
						}

						resourceUrlBasedQuery.append(" ) ");
						resourceUrlBasedQuery.append(
							" WHERE r.src_path = :src_path AND " +
								" r.target_resource_id IS NULL AND " +
								" r." + searchPidFieldSqlColumn + " IN (:target_pids) ");
						//@formatter:on

						String sql = resourceIdBasedQuery + " UNION " + resourceUrlBasedQuery;

						List<Collection<JpaPid>> partitions = partition(nextRoundMatches, getMaximumPageSize());
						for (Collection<JpaPid> nextPartition : partitions) {
							Query q = entityManager.createNativeQuery(sql, Tuple.class);
							q.setParameter("src_path", nextPath);
							q.setParameter("target_pids", JpaPid.toLongList(nextPartition));
							if (targetResourceType != null) {
								q.setParameter("target_resource_type", targetResourceType);
							} else if (haveTargetTypesDefinedByParam) {
								q.setParameter("target_resource_types", param.getTargets());
							}

							if (maxCount != null) {
								q.setMaxResults(maxCount);
							}
							@SuppressWarnings("unchecked")
							List<Tuple> results = q.getResultList();
							for (Tuple result : results) {
								if (result != null) {
									Long resourceId = NumberUtils.createLong(String.valueOf(result.get(RESOURCE_ID_ALIAS)));
									Long resourceVersion = null;
									if (findVersionFieldName != null && result.get(RESOURCE_VERSION_ALIAS) != null) {
										resourceVersion = NumberUtils.createLong(String.valueOf(result.get(RESOURCE_VERSION_ALIAS)));
									}
									pidsToInclude.add(JpaPid.fromIdAndVersion(resourceId, resourceVersion));
								}
							}
						}
					}
				}
			}

<<<<<<< HEAD
=======
			if (reverseMode) {
				if (lastUpdated != null && (lastUpdated.getLowerBoundAsInstant() != null || lastUpdated.getUpperBoundAsInstant() != null)) {
					pidsToInclude = new HashSet<>(QueryParameterUtils.filterResourceIdsByLastUpdated(entityManager, lastUpdated, pidsToInclude));
				}
			}

>>>>>>> dba51a3b
			nextRoundMatches.clear();
			for (JpaPid next : pidsToInclude) {
				if (original.contains(next) == false && allAdded.contains(next) == false) {
					nextRoundMatches.add(next);
				}
			}

			addedSomeThisRound = allAdded.addAll(pidsToInclude);

			if (maxCount != null && allAdded.size() >= maxCount) {
				break;
			}

		} while (includes.size() > 0 && nextRoundMatches.size() > 0 && addedSomeThisRound);

		allAdded.removeAll(original);

		ourLog.info("Loaded {} {} in {} rounds and {} ms for search {}", allAdded.size(), reverseMode ? "_revincludes" : "_includes", roundCounts, w.getMillisAndRestart(), searchIdOrDescription);

		// Interceptor call: STORAGE_PREACCESS_RESOURCES
		// This can be used to remove results from the search result details before
		// the user has a chance to know that they were in the results
		if (allAdded.size() > 0) {

			if (CompositeInterceptorBroadcaster.hasHooks(Pointcut.STORAGE_PREACCESS_RESOURCES, myInterceptorBroadcaster, request)) {
				List<JpaPid> includedPidList = new ArrayList<>(allAdded);
				JpaPreResourceAccessDetails accessDetails = new JpaPreResourceAccessDetails(includedPidList, () -> this);
				HookParams params = new HookParams()
					.add(IPreResourceAccessDetails.class, accessDetails)
					.add(RequestDetails.class, request)
					.addIfMatchesType(ServletRequestDetails.class, request);
				CompositeInterceptorBroadcaster.doCallHooks(myInterceptorBroadcaster, request, Pointcut.STORAGE_PREACCESS_RESOURCES, params);

				for (int i = includedPidList.size() - 1; i >= 0; i--) {
					if (accessDetails.isDontReturnResourceAtIndex(i)) {
						JpaPid value = includedPidList.remove(i);
						if (value != null) {
							allAdded.remove(value);
						}
					}
				}
			}
		}

		return allAdded;
	}

	private List<Collection<JpaPid>> partition(Collection<JpaPid> theNextRoundMatches, int theMaxLoad) {
		if (theNextRoundMatches.size() <= theMaxLoad) {
			return Collections.singletonList(theNextRoundMatches);
		} else {

			List<Collection<JpaPid>> retVal = new ArrayList<>();
			Collection<JpaPid> current = null;
			for (JpaPid next : theNextRoundMatches) {
				if (current == null) {
					current = new ArrayList<>(theMaxLoad);
					retVal.add(current);
				}

				current.add(next);

				if (current.size() >= theMaxLoad) {
					current = null;
				}
			}

			return retVal;
		}
	}

	private void attemptComboUniqueSpProcessing(QueryStack theQueryStack3, @Nonnull SearchParameterMap theParams, RequestDetails theRequest) {
		RuntimeSearchParam comboParam = null;
		List<String> comboParamNames = null;
		List<RuntimeSearchParam> exactMatchParams = mySearchParamRegistry.getActiveComboSearchParams(myResourceName, theParams.keySet());
		if (exactMatchParams.size() > 0) {
			comboParam = exactMatchParams.get(0);
			comboParamNames = new ArrayList<>(theParams.keySet());
		}

		if (comboParam == null) {
			List<RuntimeSearchParam> candidateComboParams = mySearchParamRegistry.getActiveComboSearchParams(myResourceName);
			for (RuntimeSearchParam nextCandidate : candidateComboParams) {
				List<String> nextCandidateParamNames = JpaParamUtil
					.resolveComponentParameters(mySearchParamRegistry, nextCandidate)
					.stream()
					.map(t -> t.getName())
					.collect(Collectors.toList());
				if (theParams.keySet().containsAll(nextCandidateParamNames)) {
					comboParam = nextCandidate;
					comboParamNames = nextCandidateParamNames;
					break;
				}
			}
		}

		if (comboParam != null) {
			// Since we're going to remove elements below
			theParams.values().forEach(nextAndList -> ensureSubListsAreWritable(nextAndList));

			StringBuilder sb = new StringBuilder();
			sb.append(myResourceName);
			sb.append("?");

			boolean first = true;

			Collections.sort(comboParamNames);
			for (String nextParamName : comboParamNames) {
				List<List<IQueryParameterType>> nextValues = theParams.get(nextParamName);

				// TODO Hack to fix weird IOOB on the next stanza until James comes back and makes sense of this.
				if (nextValues.isEmpty()) {
					ourLog.error("query parameter {} is unexpectedly empty. Encountered while considering {} index for {}", nextParamName, comboParam.getName(), theRequest.getCompleteUrl());
					sb = null;
					break;
				}

				if (nextValues.get(0).size() != 1) {
					sb = null;
					break;
				}

				// Reference params are only eligible for using a composite index if they
				// are qualified
				RuntimeSearchParam nextParamDef = mySearchParamRegistry.getActiveSearchParam(myResourceName, nextParamName);
				if (nextParamDef.getParamType() == RestSearchParameterTypeEnum.REFERENCE) {
					ReferenceParam param = (ReferenceParam) nextValues.get(0).get(0);
					if (isBlank(param.getResourceType())) {
						sb = null;
						break;
					}
				}

				List<? extends IQueryParameterType> nextAnd = nextValues.remove(0);
				IQueryParameterType nextOr = nextAnd.remove(0);
				String nextOrValue = nextOr.getValueAsQueryToken(myContext);

				if (comboParam.getComboSearchParamType() == ComboSearchParamType.NON_UNIQUE) {
					if (nextParamDef.getParamType() == RestSearchParameterTypeEnum.STRING) {
						nextOrValue = StringUtil.normalizeStringForSearchIndexing(nextOrValue);
					}
				}

				if (first) {
					first = false;
				} else {
					sb.append('&');
				}

				nextParamName = UrlUtil.escapeUrlParam(nextParamName);
				nextOrValue = UrlUtil.escapeUrlParam(nextOrValue);

				sb.append(nextParamName).append('=').append(nextOrValue);

			}

			if (sb != null) {
				String indexString = sb.toString();
				ourLog.debug("Checking for {} combo index for query: {}", comboParam.getComboSearchParamType(), indexString);

				// Interceptor broadcast: JPA_PERFTRACE_INFO
				StorageProcessingMessage msg = new StorageProcessingMessage()
					.setMessage("Using " + comboParam.getComboSearchParamType() + " index for query for search: " + indexString);
				HookParams params = new HookParams()
					.add(RequestDetails.class, theRequest)
					.addIfMatchesType(ServletRequestDetails.class, theRequest)
					.add(StorageProcessingMessage.class, msg);
				CompositeInterceptorBroadcaster.doCallHooks(myInterceptorBroadcaster, theRequest, Pointcut.JPA_PERFTRACE_INFO, params);

				switch (comboParam.getComboSearchParamType()) {
					case UNIQUE:
						theQueryStack3.addPredicateCompositeUnique(indexString, myRequestPartitionId);
						break;
					case NON_UNIQUE:
						theQueryStack3.addPredicateCompositeNonUnique(indexString, myRequestPartitionId);
						break;
				}

				// Remove any empty parameters remaining after this
				theParams.clean();
			}
		}
	}

	private <T> void ensureSubListsAreWritable(List<List<T>> theListOfLists) {
		for (int i = 0; i < theListOfLists.size(); i++) {
			List<T> oldSubList = theListOfLists.get(i);
			if (!(oldSubList instanceof ArrayList)) {
				List<T> newSubList = new ArrayList<>(oldSubList);
				theListOfLists.set(i, newSubList);
			}
		}
	}

	@Override
	public void setFetchSize(int theFetchSize) {
		myFetchSize = theFetchSize;
	}

	public SearchParameterMap getParams() {
		return myParams;
	}

	public CriteriaBuilder getBuilder() {
		return myCriteriaBuilder;
	}

	public Class<? extends IBaseResource> getResourceType() {
		return myResourceType;
	}

	public String getResourceName() {
		return myResourceName;
	}

	/**
	 * IncludesIterator, used to recursively fetch resources from the provided list of PIDs
	 */
	public class IncludesIterator extends BaseIterator<JpaPid> implements Iterator<JpaPid> {

		private final RequestDetails myRequest;
		private final Set<JpaPid> myCurrentPids;
		private Iterator<JpaPid> myCurrentIterator;
		private JpaPid myNext;

		IncludesIterator(Set<JpaPid> thePidSet, RequestDetails theRequest) {
			myCurrentPids = new HashSet<>(thePidSet);
			myCurrentIterator = null;
			myRequest = theRequest;
		}

		private void fetchNext() {
			while (myNext == null) {

				if (myCurrentIterator == null) {
					Set<Include> includes = new HashSet<>();
					if (myParams.containsKey(Constants.PARAM_TYPE)) {
						for (List<IQueryParameterType> typeList : myParams.get(Constants.PARAM_TYPE)) {
							for (IQueryParameterType type : typeList) {
								String queryString = ParameterUtil.unescape(type.getValueAsQueryToken(myContext));
								for (String resourceType : queryString.split(",")) {
									String rt = resourceType.trim();
									if (isNotBlank(rt)) {
										includes.add(new Include(rt + ":*", true));
									}
								}
							}
						}
					}
					if (includes.isEmpty()) {
						includes.add(new Include("*", true));
					}
					Set<JpaPid> newPids = loadIncludes(myContext, myEntityManager, myCurrentPids, includes, false, getParams().getLastUpdated(), mySearchUuid, myRequest, null);
					myCurrentIterator = newPids.iterator();
				}

				if (myCurrentIterator.hasNext()) {
					myNext = myCurrentIterator.next();
				} else {
					myNext = NO_MORE;
				}

			}
		}

		@Override
		public boolean hasNext() {
			fetchNext();
			return !NO_MORE.equals(myNext);
		}

		@Override
		public JpaPid next() {
			fetchNext();
			JpaPid retVal = myNext;
			myNext = null;
			return retVal;
		}

	}

	/**
	 * Basic Query iterator, used to fetch the results of a query.
	 */
	private final class QueryIterator extends BaseIterator<JpaPid> implements IResultIterator<JpaPid> {

		private final SearchRuntimeDetails mySearchRuntimeDetails;
		private final RequestDetails myRequest;
		private final boolean myHaveRawSqlHooks;
		private final boolean myHavePerfTraceFoundIdHook;
		private final SortSpec mySort;
		private final Integer myOffset;
		private boolean myFirst = true;
		private IncludesIterator myIncludesIterator;
		private JpaPid myNext;
		private ISearchQueryExecutor myResultsIterator;
		private boolean myFetchIncludesForEverythingOperation;
		private int mySkipCount = 0;
		private int myNonSkipCount = 0;
		private List<ISearchQueryExecutor> myQueryList = new ArrayList<>();

		private QueryIterator(SearchRuntimeDetails theSearchRuntimeDetails, RequestDetails theRequest) {
			mySearchRuntimeDetails = theSearchRuntimeDetails;
			mySort = myParams.getSort();
			myOffset = myParams.getOffset();
			myRequest = theRequest;

			// everything requires fetching recursively all related resources
			if (myParams.getEverythingMode() != null) {
				myFetchIncludesForEverythingOperation = true;
			}

			myHavePerfTraceFoundIdHook = CompositeInterceptorBroadcaster.hasHooks(Pointcut.JPA_PERFTRACE_SEARCH_FOUND_ID, myInterceptorBroadcaster, myRequest);
			myHaveRawSqlHooks = CompositeInterceptorBroadcaster.hasHooks(Pointcut.JPA_PERFTRACE_RAW_SQL, myInterceptorBroadcaster, myRequest);

		}

		private void fetchNext() {
			try {
				if (myHaveRawSqlHooks) {
					CurrentThreadCaptureQueriesListener.startCapturing();
				}

				// If we don't have a query yet, create one
				if (myResultsIterator == null) {
					if (myMaxResultsToFetch == null) {
						if (myParams.getLoadSynchronousUpTo() != null) {
							myMaxResultsToFetch = myParams.getLoadSynchronousUpTo();
						} else if (myParams.getOffset() != null && myParams.getCount() != null) {
							myMaxResultsToFetch = myParams.getCount();
						} else {
							myMaxResultsToFetch = myStorageSettings.getFetchSizeDefaultMaximum();
						}
					}

					// assigns the results iterator
					initializeIteratorQuery(myOffset, myMaxResultsToFetch);

					if (myAlsoIncludePids == null) {
						myAlsoIncludePids = new ArrayList<>();
					}
				}


				if (myNext == null) {
					for (Iterator<JpaPid> myPreResultsIterator = myAlsoIncludePids.iterator(); myPreResultsIterator.hasNext(); ) {
						JpaPid next = myPreResultsIterator.next();
						if (next != null)
							if (myPidSet.add(next)) {
								myNext = next;
								break;
							}
					}

					if (myNext == null) {
						while (myResultsIterator.hasNext() || !myQueryList.isEmpty()) {
							// Update iterator with next chunk if necessary.
							if (!myResultsIterator.hasNext()) {
								retrieveNextIteratorQuery();
							}

							Long nextLong = myResultsIterator.next();
							if (myHavePerfTraceFoundIdHook) {
								HookParams params = new HookParams()
									.add(Integer.class, System.identityHashCode(this))
									.add(Object.class, nextLong);
								CompositeInterceptorBroadcaster.doCallHooks(myInterceptorBroadcaster, myRequest, Pointcut.JPA_PERFTRACE_SEARCH_FOUND_ID, params);
							}

							if (nextLong != null) {
								JpaPid next = JpaPid.fromId(nextLong);
								if (myPidSet.add(next)) {
									myNext = next;
									myNonSkipCount++;
									break;
								} else {
									mySkipCount++;
								}
							}

							if (!myResultsIterator.hasNext()) {
								if (myMaxResultsToFetch != null && (mySkipCount + myNonSkipCount == myMaxResultsToFetch)) {
									if (mySkipCount > 0 && myNonSkipCount == 0) {

										StorageProcessingMessage message = new StorageProcessingMessage();
										String msg = "Pass completed with no matching results seeking rows " + myPidSet.size() + "-" + mySkipCount + ". This indicates an inefficient query! Retrying with new max count of " + myMaxResultsToFetch;
										ourLog.warn(msg);
										message.setMessage(msg);
										HookParams params = new HookParams()
											.add(RequestDetails.class, myRequest)
											.addIfMatchesType(ServletRequestDetails.class, myRequest)
											.add(StorageProcessingMessage.class, message);
										CompositeInterceptorBroadcaster.doCallHooks(myInterceptorBroadcaster, myRequest, Pointcut.JPA_PERFTRACE_WARNING, params);

										myMaxResultsToFetch += 1000;
										initializeIteratorQuery(myOffset, myMaxResultsToFetch);
									}
								}
							}
						}
					}

					if (myNext == null) {
						// if we got here, it means the current PjaPid has already been processed
						// and we will decide (here) if we need to fetch related resources recursively
						if (myFetchIncludesForEverythingOperation) {
							myIncludesIterator = new IncludesIterator(myPidSet, myRequest);
							myFetchIncludesForEverythingOperation = false;
						}
						if (myIncludesIterator != null) {
							while (myIncludesIterator.hasNext()) {
								JpaPid next = myIncludesIterator.next();
								if (next != null)
									if (myPidSet.add(next)) {
										myNext = next;
										break;
									}
							}
							if (myNext == null) {
								myNext = NO_MORE;
							}
						} else {
							myNext = NO_MORE;
						}
					}

				} // if we need to fetch the next result

				mySearchRuntimeDetails.setFoundMatchesCount(myPidSet.size());

			} finally {
				// search finished - fire hooks
				if (myHaveRawSqlHooks) {
					SqlQueryList capturedQueries = CurrentThreadCaptureQueriesListener.getCurrentQueueAndStopCapturing();
					HookParams params = new HookParams()
						.add(RequestDetails.class, myRequest)
						.addIfMatchesType(ServletRequestDetails.class, myRequest)
						.add(SqlQueryList.class, capturedQueries);
					CompositeInterceptorBroadcaster.doCallHooks(myInterceptorBroadcaster, myRequest, Pointcut.JPA_PERFTRACE_RAW_SQL, params);
				}
			}

			if (myFirst) {
				HookParams params = new HookParams()
					.add(RequestDetails.class, myRequest)
					.addIfMatchesType(ServletRequestDetails.class, myRequest)
					.add(SearchRuntimeDetails.class, mySearchRuntimeDetails);
				CompositeInterceptorBroadcaster.doCallHooks(myInterceptorBroadcaster, myRequest, Pointcut.JPA_PERFTRACE_SEARCH_FIRST_RESULT_LOADED, params);
				myFirst = false;
			}

			if (NO_MORE.equals(myNext)) {
				HookParams params = new HookParams()
					.add(RequestDetails.class, myRequest)
					.addIfMatchesType(ServletRequestDetails.class, myRequest)
					.add(SearchRuntimeDetails.class, mySearchRuntimeDetails);
				CompositeInterceptorBroadcaster.doCallHooks(myInterceptorBroadcaster, myRequest, Pointcut.JPA_PERFTRACE_SEARCH_SELECT_COMPLETE, params);
			}

		}

		private void initializeIteratorQuery(Integer theOffset, Integer theMaxResultsToFetch) {
			if (myQueryList.isEmpty()) {
				// Capture times for Lucene/Elasticsearch queries as well
				mySearchRuntimeDetails.setQueryStopwatch(new StopWatch());
				myQueryList = createQuery(myParams, mySort, theOffset, theMaxResultsToFetch, false, myRequest, mySearchRuntimeDetails);
			}

			mySearchRuntimeDetails.setQueryStopwatch(new StopWatch());

			retrieveNextIteratorQuery();

			mySkipCount = 0;
			myNonSkipCount = 0;
		}

		private void retrieveNextIteratorQuery() {
			close();
			if (myQueryList != null && myQueryList.size() > 0) {
				myResultsIterator = myQueryList.remove(0);
				myHasNextIteratorQuery = true;
			} else {
				myResultsIterator = SearchQueryExecutor.emptyExecutor();
				myHasNextIteratorQuery = false;
			}

		}

		@Override
		public boolean hasNext() {
			if (myNext == null) {
				fetchNext();
			}
			return !NO_MORE.equals(myNext);
		}

		@Override
		public JpaPid next() {
			fetchNext();
			JpaPid retVal = myNext;
			myNext = null;
			Validate.isTrue(!NO_MORE.equals(retVal), "No more elements");
			return retVal;
		}

		@Override
		public int getSkippedCount() {
			return mySkipCount;
		}

		@Override
		public int getNonSkippedCount() {
			return myNonSkipCount;
		}

		@Override
		public Collection<JpaPid> getNextResultBatch(long theBatchSize) {
			Collection<JpaPid> batch = new ArrayList<>();
			while (this.hasNext() && batch.size() < theBatchSize) {
				batch.add(this.next());
			}
			return batch;
		}

		@Override
		public void close() {
			if (myResultsIterator != null) {
				myResultsIterator.close();
			}
			myResultsIterator = null;
		}

	}

	public static int getMaximumPageSize() {
		if (myUseMaxPageSize50ForTest) {
			return MAXIMUM_PAGE_SIZE_FOR_TESTING;
		} else {
			return MAXIMUM_PAGE_SIZE;
		}
	}

	public static void setMaxPageSize50ForTest(boolean theIsTest) {
		myUseMaxPageSize50ForTest = theIsTest;
	}

}<|MERGE_RESOLUTION|>--- conflicted
+++ resolved
@@ -1393,15 +1393,6 @@
 				}
 			}
 
-<<<<<<< HEAD
-=======
-			if (reverseMode) {
-				if (lastUpdated != null && (lastUpdated.getLowerBoundAsInstant() != null || lastUpdated.getUpperBoundAsInstant() != null)) {
-					pidsToInclude = new HashSet<>(QueryParameterUtils.filterResourceIdsByLastUpdated(entityManager, lastUpdated, pidsToInclude));
-				}
-			}
-
->>>>>>> dba51a3b
 			nextRoundMatches.clear();
 			for (JpaPid next : pidsToInclude) {
 				if (original.contains(next) == false && allAdded.contains(next) == false) {
