/*
 * #%L
 * HAPI FHIR JPA Server
 * %%
 * Copyright (C) 2014 - 2024 Smile CDR, Inc.
 * %%
 * Licensed under the Apache License, Version 2.0 (the "License");
 * you may not use this file except in compliance with the License.
 * You may obtain a copy of the License at
 *
 * http://www.apache.org/licenses/LICENSE-2.0
 *
 * Unless required by applicable law or agreed to in writing, software
 * distributed under the License is distributed on an "AS IS" BASIS,
 * WITHOUT WARRANTIES OR CONDITIONS OF ANY KIND, either express or implied.
 * See the License for the specific language governing permissions and
 * limitations under the License.
 * #L%
 */
package ca.uhn.fhir.jpa.search.builder;

import ca.uhn.fhir.context.BaseRuntimeChildDefinition;
import ca.uhn.fhir.context.BaseRuntimeElementDefinition;
import ca.uhn.fhir.context.ComboSearchParamType;
import ca.uhn.fhir.context.FhirContext;
import ca.uhn.fhir.context.FhirVersionEnum;
import ca.uhn.fhir.context.RuntimeResourceDefinition;
import ca.uhn.fhir.context.RuntimeSearchParam;
import ca.uhn.fhir.i18n.Msg;
import ca.uhn.fhir.interceptor.api.HookParams;
import ca.uhn.fhir.interceptor.api.IInterceptorBroadcaster;
import ca.uhn.fhir.interceptor.api.Pointcut;
import ca.uhn.fhir.interceptor.model.RequestPartitionId;
import ca.uhn.fhir.jpa.api.config.JpaStorageSettings;
import ca.uhn.fhir.jpa.api.dao.DaoRegistry;
import ca.uhn.fhir.jpa.api.dao.IDao;
import ca.uhn.fhir.jpa.api.dao.IFhirResourceDao;
import ca.uhn.fhir.jpa.api.svc.IIdHelperService;
import ca.uhn.fhir.jpa.config.HapiFhirLocalContainerEntityManagerFactoryBean;
import ca.uhn.fhir.jpa.config.HibernatePropertiesProvider;
import ca.uhn.fhir.jpa.dao.BaseStorageDao;
import ca.uhn.fhir.jpa.dao.IFulltextSearchSvc;
import ca.uhn.fhir.jpa.dao.IJpaStorageResourceParser;
import ca.uhn.fhir.jpa.dao.IResultIterator;
import ca.uhn.fhir.jpa.dao.ISearchBuilder;
import ca.uhn.fhir.jpa.dao.data.IResourceSearchViewDao;
import ca.uhn.fhir.jpa.dao.data.IResourceTagDao;
import ca.uhn.fhir.jpa.dao.search.ResourceNotFoundInIndexException;
import ca.uhn.fhir.jpa.entity.ResourceSearchView;
import ca.uhn.fhir.jpa.interceptor.JpaPreResourceAccessDetails;
import ca.uhn.fhir.jpa.model.config.PartitionSettings;
import ca.uhn.fhir.jpa.model.dao.JpaPid;
import ca.uhn.fhir.jpa.model.entity.BaseResourceIndexedSearchParam;
import ca.uhn.fhir.jpa.model.entity.IBaseResourceEntity;
import ca.uhn.fhir.jpa.model.entity.ResourceTag;
import ca.uhn.fhir.jpa.model.search.SearchBuilderLoadIncludesParameters;
import ca.uhn.fhir.jpa.model.search.SearchRuntimeDetails;
import ca.uhn.fhir.jpa.model.search.StorageProcessingMessage;
import ca.uhn.fhir.jpa.search.SearchConstants;
import ca.uhn.fhir.jpa.search.builder.models.ResolvedSearchQueryExecutor;
import ca.uhn.fhir.jpa.search.builder.sql.GeneratedSql;
import ca.uhn.fhir.jpa.search.builder.sql.SearchQueryBuilder;
import ca.uhn.fhir.jpa.search.builder.sql.SearchQueryExecutor;
import ca.uhn.fhir.jpa.search.builder.sql.SqlObjectFactory;
import ca.uhn.fhir.jpa.search.lastn.IElasticsearchSvc;
import ca.uhn.fhir.jpa.searchparam.SearchParameterMap;
import ca.uhn.fhir.jpa.searchparam.util.Dstu3DistanceHelper;
import ca.uhn.fhir.jpa.searchparam.util.JpaParamUtil;
import ca.uhn.fhir.jpa.searchparam.util.LastNParameterHelper;
import ca.uhn.fhir.jpa.util.BaseIterator;
import ca.uhn.fhir.jpa.util.CartesianProductUtil;
import ca.uhn.fhir.jpa.util.CurrentThreadCaptureQueriesListener;
import ca.uhn.fhir.jpa.util.QueryChunker;
import ca.uhn.fhir.jpa.util.SqlQueryList;
import ca.uhn.fhir.model.api.IQueryParameterType;
import ca.uhn.fhir.model.api.Include;
import ca.uhn.fhir.model.api.ResourceMetadataKeyEnum;
import ca.uhn.fhir.model.api.TemporalPrecisionEnum;
import ca.uhn.fhir.model.valueset.BundleEntrySearchModeEnum;
import ca.uhn.fhir.rest.api.Constants;
import ca.uhn.fhir.rest.api.RestSearchParameterTypeEnum;
import ca.uhn.fhir.rest.api.SearchContainedModeEnum;
import ca.uhn.fhir.rest.api.SortOrderEnum;
import ca.uhn.fhir.rest.api.SortSpec;
import ca.uhn.fhir.rest.api.server.IPreResourceAccessDetails;
import ca.uhn.fhir.rest.api.server.RequestDetails;
import ca.uhn.fhir.rest.param.BaseParamWithPrefix;
import ca.uhn.fhir.rest.param.DateParam;
import ca.uhn.fhir.rest.param.DateRangeParam;
import ca.uhn.fhir.rest.param.ParameterUtil;
import ca.uhn.fhir.rest.param.ReferenceParam;
import ca.uhn.fhir.rest.param.StringParam;
import ca.uhn.fhir.rest.param.TokenParam;
import ca.uhn.fhir.rest.server.exceptions.InvalidRequestException;
import ca.uhn.fhir.rest.server.exceptions.ResourceNotFoundException;
import ca.uhn.fhir.rest.server.servlet.ServletRequestDetails;
import ca.uhn.fhir.rest.server.util.CompositeInterceptorBroadcaster;
import ca.uhn.fhir.rest.server.util.ISearchParamRegistry;
import ca.uhn.fhir.util.StopWatch;
import ca.uhn.fhir.util.StringUtil;
import ca.uhn.fhir.util.UrlUtil;
import com.google.common.annotations.VisibleForTesting;
import com.google.common.collect.Lists;
import com.healthmarketscience.sqlbuilder.Condition;
import jakarta.annotation.Nonnull;
import jakarta.annotation.Nullable;
import jakarta.persistence.EntityManager;
import jakarta.persistence.PersistenceContext;
import jakarta.persistence.PersistenceContextType;
import jakarta.persistence.Query;
import jakarta.persistence.Tuple;
import jakarta.persistence.TypedQuery;
import jakarta.persistence.criteria.CriteriaBuilder;
import org.apache.commons.lang3.StringUtils;
import org.apache.commons.lang3.Validate;
import org.apache.commons.lang3.math.NumberUtils;
import org.apache.commons.lang3.tuple.Pair;
import org.hl7.fhir.instance.model.api.IAnyResource;
import org.hl7.fhir.instance.model.api.IBaseResource;
import org.slf4j.Logger;
import org.slf4j.LoggerFactory;
import org.springframework.beans.factory.annotation.Autowired;
import org.springframework.jdbc.core.JdbcTemplate;
import org.springframework.jdbc.core.SingleColumnRowMapper;
import org.springframework.transaction.support.TransactionSynchronizationManager;

import java.util.ArrayList;
import java.util.Collection;
import java.util.Collections;
import java.util.Comparator;
import java.util.HashMap;
import java.util.HashSet;
import java.util.Iterator;
import java.util.List;
import java.util.Map;
import java.util.Objects;
import java.util.Set;
import java.util.stream.Collectors;

import static ca.uhn.fhir.jpa.model.util.JpaConstants.UNDESIRED_RESOURCE_LINKAGES_FOR_EVERYTHING_ON_PATIENT_INSTANCE;
import static ca.uhn.fhir.jpa.search.builder.QueryStack.LOCATION_POSITION;
import static ca.uhn.fhir.jpa.search.builder.QueryStack.SearchForIdsParams.with;
import static ca.uhn.fhir.jpa.util.InClauseNormalizer.*;
import static java.util.Objects.requireNonNull;
import static org.apache.commons.collections4.CollectionUtils.isNotEmpty;
import static org.apache.commons.lang3.StringUtils.defaultString;
import static org.apache.commons.lang3.StringUtils.isBlank;
import static org.apache.commons.lang3.StringUtils.isNotBlank;

/**
 * The SearchBuilder is responsible for actually forming the SQL query that handles
 * searches for resources
 */
public class SearchBuilder implements ISearchBuilder<JpaPid> {

	/**
	 * See loadResourcesByPid
	 * for an explanation of why we use the constant 800
	 */
	// NB: keep public
	@Deprecated
	public static final int MAXIMUM_PAGE_SIZE = SearchConstants.MAX_PAGE_SIZE;

	public static final int MAXIMUM_PAGE_SIZE_FOR_TESTING = 50;
	public static final String RESOURCE_ID_ALIAS = "resource_id";
	public static final String RESOURCE_VERSION_ALIAS = "resource_version";
	private static final Logger ourLog = LoggerFactory.getLogger(SearchBuilder.class);
	private static final JpaPid NO_MORE = JpaPid.fromId(-1L);
	private static final String MY_TARGET_RESOURCE_PID = "myTargetResourcePid";
	private static final String MY_SOURCE_RESOURCE_PID = "mySourceResourcePid";
	private static final String MY_TARGET_RESOURCE_TYPE = "myTargetResourceType";
	private static final String MY_SOURCE_RESOURCE_TYPE = "mySourceResourceType";
	private static final String MY_TARGET_RESOURCE_VERSION = "myTargetResourceVersion";
	public static boolean myUseMaxPageSize50ForTest = false;
	protected final IInterceptorBroadcaster myInterceptorBroadcaster;
	protected final IResourceTagDao myResourceTagDao;
	private String myResourceName;
	private final Class<? extends IBaseResource> myResourceType;
	private final HapiFhirLocalContainerEntityManagerFactoryBean myEntityManagerFactory;
	private final SqlObjectFactory mySqlBuilderFactory;
	private final HibernatePropertiesProvider myDialectProvider;
	private final ISearchParamRegistry mySearchParamRegistry;
	private final PartitionSettings myPartitionSettings;
	private final DaoRegistry myDaoRegistry;
	private final IResourceSearchViewDao myResourceSearchViewDao;
	private final FhirContext myContext;
	private final IIdHelperService<JpaPid> myIdHelperService;
	private final JpaStorageSettings myStorageSettings;
	private final IDao myCallingDao;

	@PersistenceContext(type = PersistenceContextType.TRANSACTION)
	protected EntityManager myEntityManager;

	private CriteriaBuilder myCriteriaBuilder;
	private SearchParameterMap myParams;
	private String mySearchUuid;
	private int myFetchSize;
	private Integer myMaxResultsToFetch;
	private Set<JpaPid> myPidSet;
	private boolean myHasNextIteratorQuery = false;
	private RequestPartitionId myRequestPartitionId;

	@Autowired(required = false)
	private IFulltextSearchSvc myFulltextSearchSvc;

	@Autowired(required = false)
	private IElasticsearchSvc myIElasticsearchSvc;

	@Autowired
	private IJpaStorageResourceParser myJpaStorageResourceParser;

	/**
	 * Constructor
	 */
	@SuppressWarnings({"rawtypes", "unchecked"})
	public SearchBuilder(
			IDao theDao,
			String theResourceName,
			JpaStorageSettings theStorageSettings,
			HapiFhirLocalContainerEntityManagerFactoryBean theEntityManagerFactory,
			SqlObjectFactory theSqlBuilderFactory,
			HibernatePropertiesProvider theDialectProvider,
			ISearchParamRegistry theSearchParamRegistry,
			PartitionSettings thePartitionSettings,
			IInterceptorBroadcaster theInterceptorBroadcaster,
			IResourceTagDao theResourceTagDao,
			DaoRegistry theDaoRegistry,
			IResourceSearchViewDao theResourceSearchViewDao,
			FhirContext theContext,
			IIdHelperService theIdHelperService,
			Class<? extends IBaseResource> theResourceType) {
		myCallingDao = theDao;
		myResourceName = theResourceName;
		myResourceType = theResourceType;
		myStorageSettings = theStorageSettings;

		myEntityManagerFactory = theEntityManagerFactory;
		mySqlBuilderFactory = theSqlBuilderFactory;
		myDialectProvider = theDialectProvider;
		mySearchParamRegistry = theSearchParamRegistry;
		myPartitionSettings = thePartitionSettings;
		myInterceptorBroadcaster = theInterceptorBroadcaster;
		myResourceTagDao = theResourceTagDao;
		myDaoRegistry = theDaoRegistry;
		myResourceSearchViewDao = theResourceSearchViewDao;
		myContext = theContext;
		myIdHelperService = theIdHelperService;
	}

	@VisibleForTesting
	void setResourceName(String theName) {
		myResourceName = theName;
	}

	@Override
	public void setMaxResultsToFetch(Integer theMaxResultsToFetch) {
		myMaxResultsToFetch = theMaxResultsToFetch;
	}

	private void searchForIdsWithAndOr(
			SearchQueryBuilder theSearchSqlBuilder,
			QueryStack theQueryStack,
			@Nonnull SearchParameterMap theParams,
			RequestDetails theRequest) {
		myParams = theParams;

		// Remove any empty parameters
		theParams.clean();

		// For DSTU3, pull out near-distance first so when it comes time to evaluate near, we already know the distance
		if (myContext.getVersion().getVersion() == FhirVersionEnum.DSTU3) {
			Dstu3DistanceHelper.setNearDistance(myResourceType, theParams);
		}

		// Attempt to lookup via composite unique key.
		if (isCompositeUniqueSpCandidate()) {
			attemptComboUniqueSpProcessing(theQueryStack, theParams, theRequest);
		}

		// Handle _id and _tag last, since they can typically be tacked onto a different parameter
		List<String> paramNames = myParams.keySet().stream()
				.filter(t -> !t.equals(IAnyResource.SP_RES_ID))
				.filter(t -> !t.equals(Constants.PARAM_TAG))
				.collect(Collectors.toList());
		if (myParams.containsKey(IAnyResource.SP_RES_ID)) {
			paramNames.add(IAnyResource.SP_RES_ID);
		}
		if (myParams.containsKey(Constants.PARAM_TAG)) {
			paramNames.add(Constants.PARAM_TAG);
		}

		// Handle each parameter
		for (String nextParamName : paramNames) {
			if (myParams.isLastN() && LastNParameterHelper.isLastNParameter(nextParamName, myContext)) {
				// Skip parameters for Subject, Patient, Code and Category for LastN as these will be filtered by
				// Elasticsearch
				continue;
			}
			List<List<IQueryParameterType>> andOrParams = myParams.get(nextParamName);
			Condition predicate = theQueryStack.searchForIdsWithAndOr(with().setResourceName(myResourceName)
					.setParamName(nextParamName)
					.setAndOrParams(andOrParams)
					.setRequest(theRequest)
					.setRequestPartitionId(myRequestPartitionId));
			if (predicate != null) {
				theSearchSqlBuilder.addPredicate(predicate);
			}
		}
	}

	/**
	 * A search is a candidate for Composite Unique SP if unique indexes are enabled, there is no EverythingMode, and the
	 * parameters all have no modifiers.
	 */
	private boolean isCompositeUniqueSpCandidate() {
		return myStorageSettings.isUniqueIndexesEnabled() && myParams.getEverythingMode() == null;
	}

	@SuppressWarnings("ConstantConditions")
	@Override
	public Long createCountQuery(
			SearchParameterMap theParams,
			String theSearchUuid,
			RequestDetails theRequest,
			@Nonnull RequestPartitionId theRequestPartitionId) {

		assert theRequestPartitionId != null;
		assert TransactionSynchronizationManager.isActualTransactionActive();

		init(theParams, theSearchUuid, theRequestPartitionId);

		if (checkUseHibernateSearch()) {
			return myFulltextSearchSvc.count(myResourceName, theParams.clone());
		}

		List<ISearchQueryExecutor> queries = createQuery(theParams.clone(), null, null, null, true, theRequest, null);
		if (queries.isEmpty()) {
			return 0L;
		} else {
			return queries.get(0).next();
		}
	}

	/**
	 * @param thePidSet May be null
	 */
	@Override
	public void setPreviouslyAddedResourcePids(@Nonnull List<JpaPid> thePidSet) {
		myPidSet = new HashSet<>(thePidSet);
	}

	@SuppressWarnings("ConstantConditions")
	@Override
	public IResultIterator<JpaPid> createQuery(
			SearchParameterMap theParams,
			SearchRuntimeDetails theSearchRuntimeDetails,
			RequestDetails theRequest,
			@Nonnull RequestPartitionId theRequestPartitionId) {
		assert theRequestPartitionId != null;
		assert TransactionSynchronizationManager.isActualTransactionActive();

		init(theParams, theSearchRuntimeDetails.getSearchUuid(), theRequestPartitionId);

		if (myPidSet == null) {
			myPidSet = new HashSet<>();
		}

		return new QueryIterator(theSearchRuntimeDetails, theRequest);
	}

	private void init(SearchParameterMap theParams, String theSearchUuid, RequestPartitionId theRequestPartitionId) {
		myCriteriaBuilder = myEntityManager.getCriteriaBuilder();
		// we mutate the params.  Make a private copy.
		myParams = theParams.clone();
		mySearchUuid = theSearchUuid;
		myRequestPartitionId = theRequestPartitionId;
	}

	private List<ISearchQueryExecutor> createQuery(
			SearchParameterMap theParams,
			SortSpec sort,
			Integer theOffset,
			Integer theMaximumResults,
			boolean theCountOnlyFlag,
			RequestDetails theRequest,
			SearchRuntimeDetails theSearchRuntimeDetails) {

		ArrayList<ISearchQueryExecutor> queries = new ArrayList<>();

		if (checkUseHibernateSearch()) {
			// we're going to run at least part of the search against the Fulltext service.

			// Ugh - we have two different return types for now
			ISearchQueryExecutor fulltextExecutor = null;
			List<JpaPid> fulltextMatchIds = null;
			int resultCount = 0;
			if (myParams.isLastN()) {
				fulltextMatchIds = executeLastNAgainstIndex(theMaximumResults);
				resultCount = fulltextMatchIds.size();
			} else if (myParams.getEverythingMode() != null) {
				fulltextMatchIds = queryHibernateSearchForEverythingPids(theRequest);
				resultCount = fulltextMatchIds.size();
			} else {
				// todo performance MB - some queries must intersect with JPA (e.g. they have a chain, or we haven't
				// enabled SP indexing).
				// and some queries don't need JPA.  We only need the scroll when we need to intersect with JPA.
				// It would be faster to have a non-scrolled search in this case, since creating the scroll requires
				// extra work in Elastic.
				// if (eligibleToSkipJPAQuery) fulltextExecutor = myFulltextSearchSvc.searchNotScrolled( ...

				// we might need to intersect with JPA.  So we might need to traverse ALL results from lucene, not just
				// a page.
				fulltextExecutor = myFulltextSearchSvc.searchScrolled(myResourceName, myParams, theRequest);
			}

			if (fulltextExecutor == null) {
				fulltextExecutor =
						SearchQueryExecutors.from(fulltextMatchIds != null ? fulltextMatchIds : new ArrayList<>());
			}

			if (theSearchRuntimeDetails != null) {
				theSearchRuntimeDetails.setFoundIndexMatchesCount(resultCount);
				HookParams params = new HookParams()
						.add(RequestDetails.class, theRequest)
						.addIfMatchesType(ServletRequestDetails.class, theRequest)
						.add(SearchRuntimeDetails.class, theSearchRuntimeDetails);
				CompositeInterceptorBroadcaster.doCallHooks(
						myInterceptorBroadcaster,
						theRequest,
						Pointcut.JPA_PERFTRACE_INDEXSEARCH_QUERY_COMPLETE,
						params);
			}

			// can we skip the database entirely and return the pid list from here?
			boolean canSkipDatabase =
					// if we processed an AND clause, and it returned nothing, then nothing can match.
					!fulltextExecutor.hasNext()
							||
							// Our hibernate search query doesn't respect partitions yet
							(!myPartitionSettings.isPartitioningEnabled()
									&&
									// were there AND terms left?  Then we still need the db.
									theParams.isEmpty()
									&&
									// not every param is a param. :-(
									theParams.getNearDistanceParam() == null
									&&
									// todo MB don't we support _lastUpdated and _offset now?
									theParams.getLastUpdated() == null
									&& theParams.getEverythingMode() == null
									&& theParams.getOffset() == null);

			if (canSkipDatabase) {
				ourLog.trace("Query finished after HSearch.  Skip db query phase");
				if (theMaximumResults != null) {
					fulltextExecutor = SearchQueryExecutors.limited(fulltextExecutor, theMaximumResults);
				}
				queries.add(fulltextExecutor);
			} else {
				ourLog.trace("Query needs db after HSearch.  Chunking.");
				// Finish the query in the database for the rest of the search parameters, sorting, partitioning, etc.
				// We break the pids into chunks that fit in the 1k limit for jdbc bind params.
				new QueryChunker<Long>()
						.chunk(
								fulltextExecutor,
								SearchBuilder.getMaximumPageSize(),
								t -> doCreateChunkedQueries(
										theParams, t, theOffset, sort, theCountOnlyFlag, theRequest, queries));
			}
		} else {
			// do everything in the database.
			createChunkedQuery(
					theParams, sort, theOffset, theMaximumResults, theCountOnlyFlag, theRequest, null, queries);
		}

		return queries;
	}

	/**
	 * Check to see if query should use Hibernate Search, and error if the query can't continue.
	 *
	 * @return true if the query should first be processed by Hibernate Search
	 * @throws InvalidRequestException if fulltext search is not enabled but the query requires it - _content or _text
	 */
	private boolean checkUseHibernateSearch() {
		boolean fulltextEnabled = (myFulltextSearchSvc != null) && !myFulltextSearchSvc.isDisabled();

		if (!fulltextEnabled) {
			failIfUsed(Constants.PARAM_TEXT);
			failIfUsed(Constants.PARAM_CONTENT);
		} else {
			for (SortSpec sortSpec : myParams.getAllChainsInOrder()) {
				final String paramName = sortSpec.getParamName();
				if (paramName.contains(".")) {
					failIfUsedWithChainedSort(Constants.PARAM_TEXT);
					failIfUsedWithChainedSort(Constants.PARAM_CONTENT);
				}
			}
		}

		// someday we'll want a query planner to figure out if we _should_ or _must_ use the ft index, not just if we
		// can.
		return fulltextEnabled
				&& myParams != null
				&& myParams.getSearchContainedMode() == SearchContainedModeEnum.FALSE
				&& myFulltextSearchSvc.canUseHibernateSearch(myResourceName, myParams)
				&& myFulltextSearchSvc.supportsAllSortTerms(myResourceName, myParams);
	}

	private void failIfUsed(String theParamName) {
		if (myParams.containsKey(theParamName)) {
			throw new InvalidRequestException(Msg.code(1192)
					+ "Fulltext search is not enabled on this service, can not process parameter: " + theParamName);
		}
	}

	private void failIfUsedWithChainedSort(String theParamName) {
		if (myParams.containsKey(theParamName)) {
			throw new InvalidRequestException(Msg.code(2524)
					+ "Fulltext search combined with chained sorts are not supported, can not process parameter: "
					+ theParamName);
		}
	}

	private List<JpaPid> executeLastNAgainstIndex(Integer theMaximumResults) {
		// Can we use our hibernate search generated index on resource to support lastN?:
		if (myStorageSettings.isAdvancedHSearchIndexing()) {
			if (myFulltextSearchSvc == null) {
				throw new InvalidRequestException(Msg.code(2027)
						+ "LastN operation is not enabled on this service, can not process this request");
			}
			return myFulltextSearchSvc.lastN(myParams, theMaximumResults).stream()
					.map(lastNResourceId -> myIdHelperService.resolveResourcePersistentIds(
							myRequestPartitionId, myResourceName, String.valueOf(lastNResourceId)))
					.collect(Collectors.toList());
		} else {
			throw new InvalidRequestException(
					Msg.code(2033) + "LastN operation is not enabled on this service, can not process this request");
		}
	}

	private List<JpaPid> queryHibernateSearchForEverythingPids(RequestDetails theRequestDetails) {
		JpaPid pid = null;
		if (myParams.get(IAnyResource.SP_RES_ID) != null) {
			String idParamValue;
			IQueryParameterType idParam =
					myParams.get(IAnyResource.SP_RES_ID).get(0).get(0);
			if (idParam instanceof TokenParam) {
				TokenParam idParm = (TokenParam) idParam;
				idParamValue = idParm.getValue();
			} else {
				StringParam idParm = (StringParam) idParam;
				idParamValue = idParm.getValue();
			}

			pid = myIdHelperService.resolveResourcePersistentIds(myRequestPartitionId, myResourceName, idParamValue);
		}
		return myFulltextSearchSvc.everything(myResourceName, myParams, pid, theRequestDetails);
	}

	private void doCreateChunkedQueries(
			SearchParameterMap theParams,
			List<Long> thePids,
			Integer theOffset,
			SortSpec sort,
			boolean theCount,
			RequestDetails theRequest,
			ArrayList<ISearchQueryExecutor> theQueries) {

		if (thePids.size() < getMaximumPageSize()) {
			thePids = normalizeIdListForInClause(thePids);
		}
		createChunkedQuery(theParams, sort, theOffset, thePids.size(), theCount, theRequest, thePids, theQueries);
	}

	/**
	 * Combs through the params for any _id parameters and extracts the PIDs for them
	 *
	 * @param theTargetPids
	 */
	private void extractTargetPidsFromIdParams(Set<Long> theTargetPids) {
		// get all the IQueryParameterType objects
		// for _id -> these should all be StringParam values
		HashSet<String> ids = new HashSet<>();
		List<List<IQueryParameterType>> params = myParams.get(IAnyResource.SP_RES_ID);
		for (List<IQueryParameterType> paramList : params) {
			for (IQueryParameterType param : paramList) {
				if (param instanceof StringParam) {
					// we expect all _id values to be StringParams
					ids.add(((StringParam) param).getValue());
				} else if (param instanceof TokenParam) {
					ids.add(((TokenParam) param).getValue());
				} else {
					// we do not expect the _id parameter to be a non-string value
					throw new IllegalArgumentException(
							Msg.code(1193) + "_id parameter must be a StringParam or TokenParam");
				}
			}
		}

		// fetch our target Pids
		// this will throw if an id is not found
		Map<String, JpaPid> idToPid = myIdHelperService.resolveResourcePersistentIds(
				myRequestPartitionId, myResourceName, new ArrayList<>(ids));

		// add the pids to targetPids
		for (JpaPid pid : idToPid.values()) {
			theTargetPids.add(pid.getId());
		}
	}

	private void createChunkedQuery(
			SearchParameterMap theParams,
			SortSpec sort,
			Integer theOffset,
			Integer theMaximumResults,
			boolean theCountOnlyFlag,
			RequestDetails theRequest,
			List<Long> thePidList,
			List<ISearchQueryExecutor> theSearchQueryExecutors) {
		if (myParams.getEverythingMode() != null) {
			createChunkedQueryForEverythingSearch(
					theParams, theOffset, theMaximumResults, theCountOnlyFlag, thePidList, theSearchQueryExecutors);
		} else {
			createChunkedQueryNormalSearch(
					theParams, sort, theOffset, theCountOnlyFlag, theRequest, thePidList, theSearchQueryExecutors);
		}
	}

	private void createChunkedQueryNormalSearch(
			SearchParameterMap theParams,
			SortSpec sort,
			Integer theOffset,
			boolean theCountOnlyFlag,
			RequestDetails theRequest,
			List<Long> thePidList,
			List<ISearchQueryExecutor> theSearchQueryExecutors) {
		SearchQueryBuilder sqlBuilder = new SearchQueryBuilder(
				myContext,
				myStorageSettings,
				myPartitionSettings,
				myRequestPartitionId,
				myResourceName,
				mySqlBuilderFactory,
				myDialectProvider,
				theCountOnlyFlag);
		QueryStack queryStack3 = new QueryStack(
				theParams, myStorageSettings, myContext, sqlBuilder, mySearchParamRegistry, myPartitionSettings);

		if (theParams.keySet().size() > 1
				|| theParams.getSort() != null
				|| theParams.keySet().contains(Constants.PARAM_HAS)
				|| isPotentiallyContainedReferenceParameterExistsAtRoot(theParams)) {
			List<RuntimeSearchParam> activeComboParams = mySearchParamRegistry.getActiveComboSearchParams(
					myResourceName, theParams.keySet(), ISearchParamRegistry.ContextEnum.SEARCH);
			if (activeComboParams.isEmpty()) {
				sqlBuilder.setNeedResourceTableRoot(true);
			}
		}

		/*
		 * If we're doing a filter, always use the resource table as the root - This avoids the possibility of
		 * specific filters with ORs as their root from working around the natural resource type / deletion
		 * status / partition IDs built into queries.
		 */
		if (theParams.containsKey(Constants.PARAM_FILTER)) {
			Condition partitionIdPredicate = sqlBuilder
					.getOrCreateResourceTablePredicateBuilder()
					.createPartitionIdPredicate(myRequestPartitionId);
			if (partitionIdPredicate != null) {
				sqlBuilder.addPredicate(partitionIdPredicate);
			}
		}

		// Normal search
		searchForIdsWithAndOr(sqlBuilder, queryStack3, myParams, theRequest);

		// If we haven't added any predicates yet, we're doing a search for all resources. Make sure we add the
		// partition ID predicate in that case.
		if (!sqlBuilder.haveAtLeastOnePredicate()) {
			Condition partitionIdPredicate = sqlBuilder
					.getOrCreateResourceTablePredicateBuilder()
					.createPartitionIdPredicate(myRequestPartitionId);
			if (partitionIdPredicate != null) {
				sqlBuilder.addPredicate(partitionIdPredicate);
			}
		}

		// Add PID list predicate for full text search and/or lastn operation
		addPidListPredicate(thePidList, sqlBuilder);

		// Last updated
		addLastUpdatePredicate(sqlBuilder);

		/*
		 * Exclude the pids already in the previous iterator. This is an optimization, as opposed
		 * to something needed to guarantee correct results.
		 *
		 * Why do we need it? Suppose for example, a query like:
		 *    Observation?category=foo,bar,baz
		 * And suppose you have many resources that have all 3 of these category codes. In this case
		 * the SQL query will probably return the same PIDs multiple times, and if this happens enough
		 * we may exhaust the query results without getting enough distinct results back. When that
		 * happens we re-run the query with a larger limit. Excluding results we already know about
		 * tries to ensure that we get new unique results.
		 *
		 * The challenge with that though is that lots of DBs have an issue with too many
		 * parameters in one query. So we only do this optimization if there aren't too
		 * many results.
		 */
		if (myHasNextIteratorQuery) {
			if (myPidSet.size() + sqlBuilder.countBindVariables() < 900) {
				sqlBuilder.excludeResourceIdsPredicate(myPidSet);
			}
		}

		/*
		 * If offset is present, we want deduplicate the results by using GROUP BY
		 */
		if (theOffset != null) {
			queryStack3.addGrouping();
			queryStack3.setUseAggregate(true);
		}

		/*
		 * Sort
		 *
		 * If we have a sort, we wrap the criteria search (the search that actually
		 * finds the appropriate resources) in an outer search which is then sorted
		 */
		if (sort != null) {
			assert !theCountOnlyFlag;

			createSort(queryStack3, sort, theParams);
		}

		/*
		 * Now perform the search
		 */
		executeSearch(theOffset, theSearchQueryExecutors, sqlBuilder);
	}

	private void executeSearch(
			Integer theOffset, List<ISearchQueryExecutor> theSearchQueryExecutors, SearchQueryBuilder sqlBuilder) {
		GeneratedSql generatedSql = sqlBuilder.generate(theOffset, myMaxResultsToFetch);
		if (!generatedSql.isMatchNothing()) {
			SearchQueryExecutor executor =
					mySqlBuilderFactory.newSearchQueryExecutor(generatedSql, myMaxResultsToFetch);
			theSearchQueryExecutors.add(executor);
		}
	}

	private void createChunkedQueryForEverythingSearch(
			SearchParameterMap theParams,
			Integer theOffset,
			Integer theMaximumResults,
			boolean theCountOnlyFlag,
			List<Long> thePidList,
			List<ISearchQueryExecutor> theSearchQueryExecutors) {

		SearchQueryBuilder sqlBuilder = new SearchQueryBuilder(
				myContext,
				myStorageSettings,
				myPartitionSettings,
				myRequestPartitionId,
				null,
				mySqlBuilderFactory,
				myDialectProvider,
				theCountOnlyFlag);

		QueryStack queryStack3 = new QueryStack(
				theParams, myStorageSettings, myContext, sqlBuilder, mySearchParamRegistry, myPartitionSettings);

		JdbcTemplate jdbcTemplate = initializeJdbcTemplate(theMaximumResults);

		Set<Long> targetPids = new HashSet<>();
		if (myParams.get(IAnyResource.SP_RES_ID) != null) {

			extractTargetPidsFromIdParams(targetPids);

			// add the target pids to our executors as the first
			// results iterator to go through
			theSearchQueryExecutors.add(new ResolvedSearchQueryExecutor(new ArrayList<>(targetPids)));
		} else {
			// For Everything queries, we make the query root by the ResourceLink table, since this query
			// is basically a reverse-include search. For type/Everything (as opposed to instance/Everything)
			// the one problem with this approach is that it doesn't catch Patients that have absolutely
			// nothing linked to them. So we do one additional query to make sure we catch those too.
			SearchQueryBuilder fetchPidsSqlBuilder = new SearchQueryBuilder(
					myContext,
					myStorageSettings,
					myPartitionSettings,
					myRequestPartitionId,
					myResourceName,
					mySqlBuilderFactory,
					myDialectProvider,
					theCountOnlyFlag);
			GeneratedSql allTargetsSql = fetchPidsSqlBuilder.generate(theOffset, myMaxResultsToFetch);
			String sql = allTargetsSql.getSql();
			Object[] args = allTargetsSql.getBindVariables().toArray(new Object[0]);

			List<Long> output = jdbcTemplate.query(sql, args, new SingleColumnRowMapper<>(Long.class));

			// we add a search executor to fetch unlinked patients first
			theSearchQueryExecutors.add(new ResolvedSearchQueryExecutor(output));
		}

		List<String> typeSourceResources = new ArrayList<>();
		if (myParams.get(Constants.PARAM_TYPE) != null) {
			typeSourceResources.addAll(extractTypeSourceResourcesFromParams());
		}

		queryStack3.addPredicateEverythingOperation(
				myResourceName, typeSourceResources, targetPids.toArray(new Long[0]));

		// Add PID list predicate for full text search and/or lastn operation
		addPidListPredicate(thePidList, sqlBuilder);

		/*
		 * If offset is present, we want deduplicate the results by using GROUP BY
		 * ORDER BY is required to make sure we return unique results for each page
		 */
		if (theOffset != null) {
			queryStack3.addGrouping();
			queryStack3.addOrdering();
			queryStack3.setUseAggregate(true);
		}

		/*
		 * Now perform the search
		 */
		executeSearch(theOffset, theSearchQueryExecutors, sqlBuilder);
	}

	private void addPidListPredicate(List<Long> thePidList, SearchQueryBuilder theSqlBuilder) {
		if (thePidList != null && !thePidList.isEmpty()) {
			theSqlBuilder.addResourceIdsPredicate(thePidList);
		}
	}

	private void addLastUpdatePredicate(SearchQueryBuilder theSqlBuilder) {
		DateRangeParam lu = myParams.getLastUpdated();
		if (lu != null && !lu.isEmpty()) {
			Condition lastUpdatedPredicates = theSqlBuilder.addPredicateLastUpdated(lu);
			theSqlBuilder.addPredicate(lastUpdatedPredicates);
		}
	}

	private JdbcTemplate initializeJdbcTemplate(Integer theMaximumResults) {
		JdbcTemplate jdbcTemplate = new JdbcTemplate(myEntityManagerFactory.getDataSource());
		jdbcTemplate.setFetchSize(myFetchSize);
		if (theMaximumResults != null) {
			jdbcTemplate.setMaxRows(theMaximumResults);
		}
		return jdbcTemplate;
	}

	private Collection<String> extractTypeSourceResourcesFromParams() {

		List<List<IQueryParameterType>> listOfList = myParams.get(Constants.PARAM_TYPE);

		// first off, let's flatten the list of list
		List<IQueryParameterType> iQueryParameterTypesList =
				listOfList.stream().flatMap(List::stream).collect(Collectors.toList());

		// then, extract all elements of each CSV into one big list
		List<String> resourceTypes = iQueryParameterTypesList.stream()
				.map(param -> ((StringParam) param).getValue())
				.map(csvString -> List.of(csvString.split(",")))
				.flatMap(List::stream)
				.collect(Collectors.toList());

		Set<String> knownResourceTypes = myContext.getResourceTypes();

		// remove leading/trailing whitespaces if any and remove duplicates
		Set<String> retVal = new HashSet<>();

		for (String type : resourceTypes) {
			String trimmed = type.trim();
			if (!knownResourceTypes.contains(trimmed)) {
				throw new ResourceNotFoundException(
						Msg.code(2197) + "Unknown resource type '" + trimmed + "' in _type parameter.");
			}
			retVal.add(trimmed);
		}

		return retVal;
	}

	private boolean isPotentiallyContainedReferenceParameterExistsAtRoot(SearchParameterMap theParams) {
		return myStorageSettings.isIndexOnContainedResources()
				&& theParams.values().stream()
						.flatMap(Collection::stream)
						.flatMap(Collection::stream)
						.anyMatch(ReferenceParam.class::isInstance);
	}

	private void createSort(QueryStack theQueryStack, SortSpec theSort, SearchParameterMap theParams) {
		if (theSort == null || isBlank(theSort.getParamName())) {
			return;
		}

		boolean ascending = (theSort.getOrder() == null) || (theSort.getOrder() == SortOrderEnum.ASC);

		if (IAnyResource.SP_RES_ID.equals(theSort.getParamName())) {

			theQueryStack.addSortOnResourceId(ascending);

		} else if (Constants.PARAM_PID.equals(theSort.getParamName())) {

			theQueryStack.addSortOnResourcePID(ascending);

		} else if (Constants.PARAM_LASTUPDATED.equals(theSort.getParamName())) {

			theQueryStack.addSortOnLastUpdated(ascending);

		} else {
			RuntimeSearchParam param = mySearchParamRegistry.getActiveSearchParam(
					myResourceName, theSort.getParamName(), ISearchParamRegistry.ContextEnum.SORT);

			/*
			 * If we have a sort like _sort=subject.name and we  have an
			 * uplifted refchain for that combination we can do it more efficiently
			 * by using the index associated with the uplifted refchain. In this case,
			 * we need to find the actual target search parameter (corresponding
			 * to "name" in this example) so that we know what datatype it is.
			 */
			String paramName = theSort.getParamName();
			if (param == null && myStorageSettings.isIndexOnUpliftedRefchains()) {
				String[] chains = StringUtils.split(paramName, '.');
				if (chains.length == 2) {

					// Given: Encounter?_sort=Patient:subject.name
					String referenceParam = chains[0]; // subject
					String referenceParamTargetType = null; // Patient
					String targetParam = chains[1]; // name

					int colonIdx = referenceParam.indexOf(':');
					if (colonIdx > -1) {
						referenceParamTargetType = referenceParam.substring(0, colonIdx);
						referenceParam = referenceParam.substring(colonIdx + 1);
					}
					RuntimeSearchParam outerParam = mySearchParamRegistry.getActiveSearchParam(
							myResourceName, referenceParam, ISearchParamRegistry.ContextEnum.SORT);
					if (outerParam == null) {
						throwInvalidRequestExceptionForUnknownSortParameter(myResourceName, referenceParam);
					} else if (outerParam.hasUpliftRefchain(targetParam)) {
						for (String nextTargetType : outerParam.getTargets()) {
							if (referenceParamTargetType != null && !referenceParamTargetType.equals(nextTargetType)) {
								continue;
							}
							RuntimeSearchParam innerParam = mySearchParamRegistry.getActiveSearchParam(
									nextTargetType, targetParam, ISearchParamRegistry.ContextEnum.SORT);
							if (innerParam != null) {
								param = innerParam;
								break;
							}
						}
					}
				}
			}

			int colonIdx = paramName.indexOf(':');
			String referenceTargetType = null;
			if (colonIdx > -1) {
				referenceTargetType = paramName.substring(0, colonIdx);
				paramName = paramName.substring(colonIdx + 1);
			}

			int dotIdx = paramName.indexOf('.');
			String chainName = null;
			if (param == null && dotIdx > -1) {
				chainName = paramName.substring(dotIdx + 1);
				paramName = paramName.substring(0, dotIdx);
				if (chainName.contains(".")) {
					String msg = myContext
							.getLocalizer()
							.getMessageSanitized(
									BaseStorageDao.class,
									"invalidSortParameterTooManyChains",
									paramName + "." + chainName);
					throw new InvalidRequestException(Msg.code(2286) + msg);
				}
			}

			if (param == null) {
				param = mySearchParamRegistry.getActiveSearchParam(
						myResourceName, paramName, ISearchParamRegistry.ContextEnum.SORT);
			}

			if (param == null) {
				throwInvalidRequestExceptionForUnknownSortParameter(getResourceName(), paramName);
			}

			// param will never be null here (the above line throws if it does)
			// this is just to prevent the warning
			assert param != null;
			if (isNotBlank(chainName) && param.getParamType() != RestSearchParameterTypeEnum.REFERENCE) {
				throw new InvalidRequestException(
						Msg.code(2285) + "Invalid chain, " + paramName + " is not a reference SearchParameter");
			}

			switch (param.getParamType()) {
				case STRING:
					theQueryStack.addSortOnString(myResourceName, paramName, ascending);
					break;
				case DATE:
					theQueryStack.addSortOnDate(myResourceName, paramName, ascending);
					break;
				case REFERENCE:
					theQueryStack.addSortOnResourceLink(
							myResourceName, referenceTargetType, paramName, chainName, ascending, theParams);
					break;
				case TOKEN:
					theQueryStack.addSortOnToken(myResourceName, paramName, ascending);
					break;
				case NUMBER:
					theQueryStack.addSortOnNumber(myResourceName, paramName, ascending);
					break;
				case URI:
					theQueryStack.addSortOnUri(myResourceName, paramName, ascending);
					break;
				case QUANTITY:
					theQueryStack.addSortOnQuantity(myResourceName, paramName, ascending);
					break;
				case COMPOSITE:
					List<RuntimeSearchParam> compositeList =
							JpaParamUtil.resolveComponentParameters(mySearchParamRegistry, param);
					if (compositeList == null) {
						throw new InvalidRequestException(Msg.code(1195) + "The composite _sort parameter " + paramName
								+ " is not defined by the resource " + myResourceName);
					}
					if (compositeList.size() != 2) {
						throw new InvalidRequestException(Msg.code(1196) + "The composite _sort parameter " + paramName
								+ " must have 2 composite types declared in parameter annotation, found "
								+ compositeList.size());
					}
					RuntimeSearchParam left = compositeList.get(0);
					RuntimeSearchParam right = compositeList.get(1);

					createCompositeSort(theQueryStack, left.getParamType(), left.getName(), ascending);
					createCompositeSort(theQueryStack, right.getParamType(), right.getName(), ascending);

					break;
				case SPECIAL:
					if (LOCATION_POSITION.equals(param.getPath())) {
						theQueryStack.addSortOnCoordsNear(paramName, ascending, theParams);
						break;
					}
					throw new InvalidRequestException(
							Msg.code(2306) + "This server does not support _sort specifications of type "
									+ param.getParamType() + " - Can't serve _sort=" + paramName);

				case HAS:
				default:
					throw new InvalidRequestException(
							Msg.code(1197) + "This server does not support _sort specifications of type "
									+ param.getParamType() + " - Can't serve _sort=" + paramName);
			}
		}

		// Recurse
		createSort(theQueryStack, theSort.getChain(), theParams);
	}

	private void throwInvalidRequestExceptionForUnknownSortParameter(String theResourceName, String theParamName) {
		Collection<String> validSearchParameterNames = mySearchParamRegistry.getValidSearchParameterNamesIncludingMeta(
				theResourceName, ISearchParamRegistry.ContextEnum.SORT);
		String msg = myContext
				.getLocalizer()
				.getMessageSanitized(
						BaseStorageDao.class,
						"invalidSortParameter",
						theParamName,
						theResourceName,
						validSearchParameterNames);
		throw new InvalidRequestException(Msg.code(1194) + msg);
	}

	private void createCompositeSort(
			QueryStack theQueryStack,
			RestSearchParameterTypeEnum theParamType,
			String theParamName,
			boolean theAscending) {

		switch (theParamType) {
			case STRING:
				theQueryStack.addSortOnString(myResourceName, theParamName, theAscending);
				break;
			case DATE:
				theQueryStack.addSortOnDate(myResourceName, theParamName, theAscending);
				break;
			case TOKEN:
				theQueryStack.addSortOnToken(myResourceName, theParamName, theAscending);
				break;
			case QUANTITY:
				theQueryStack.addSortOnQuantity(myResourceName, theParamName, theAscending);
				break;
			case NUMBER:
			case REFERENCE:
			case COMPOSITE:
			case URI:
			case HAS:
			case SPECIAL:
			default:
				throw new InvalidRequestException(
						Msg.code(1198) + "Don't know how to handle composite parameter with type of " + theParamType
								+ " on _sort=" + theParamName);
		}
	}

	private void doLoadPids(
			Collection<JpaPid> thePids,
			Collection<JpaPid> theIncludedPids,
			List<IBaseResource> theResourceListToPopulate,
			boolean theForHistoryOperation,
			Map<JpaPid, Integer> thePosition) {

		Map<Long, Long> resourcePidToVersion = null;
		for (JpaPid next : thePids) {
			if (next.getVersion() != null && myStorageSettings.isRespectVersionsForSearchIncludes()) {
				if (resourcePidToVersion == null) {
					resourcePidToVersion = new HashMap<>();
				}
				resourcePidToVersion.put((next).getId(), next.getVersion());
			}
		}

		List<Long> versionlessPids = JpaPid.toLongList(thePids);
		if (versionlessPids.size() < getMaximumPageSize()) {
			versionlessPids = normalizeIdListForInClause(versionlessPids);
		}

		// -- get the resource from the searchView
		Collection<ResourceSearchView> resourceSearchViewList =
				myResourceSearchViewDao.findByResourceIds(versionlessPids);

		// -- preload all tags with tag definition if any
		Map<Long, Collection<ResourceTag>> tagMap = getResourceTagMap(resourceSearchViewList);

		for (IBaseResourceEntity next : resourceSearchViewList) {
			if (next.getDeleted() != null) {
				continue;
			}

			Class<? extends IBaseResource> resourceType =
					myContext.getResourceDefinition(next.getResourceType()).getImplementingClass();

			JpaPid resourceId = JpaPid.fromId(next.getResourceId());

			/*
			 * If a specific version is requested via an include, we'll replace the current version
			 * with the specific desired version. This is not the most efficient thing, given that
			 * we're loading the current version and then turning around and throwing it away again.
			 * This could be optimized and probably should be, but it's not critical given that
			 * this only applies to includes, which don't tend to be massive in numbers.
			 */
			if (resourcePidToVersion != null) {
				Long version = resourcePidToVersion.get(next.getResourceId());
				resourceId.setVersion(version);
				if (version != null && !version.equals(next.getVersion())) {
					IFhirResourceDao<? extends IBaseResource> dao = myDaoRegistry.getResourceDao(resourceType);
					next = (IBaseResourceEntity)
							dao.readEntity(next.getIdDt().withVersion(Long.toString(version)), null);
				}
			}

			IBaseResource resource = null;
			if (next != null) {
				resource = myJpaStorageResourceParser.toResource(
						resourceType, next, tagMap.get(next.getId()), theForHistoryOperation);
			}
			if (resource == null) {
				if (next != null) {
					ourLog.warn(
							"Unable to find resource {}/{}/_history/{} in database",
							next.getResourceType(),
							next.getIdDt().getIdPart(),
							next.getVersion());
				} else {
					ourLog.warn("Unable to find resource in database.");
				}
				continue;
			}

			Integer index = thePosition.get(resourceId);
			if (index == null) {
				ourLog.warn("Got back unexpected resource PID {}", resourceId);
				continue;
			}

			if (theIncludedPids.contains(resourceId)) {
				ResourceMetadataKeyEnum.ENTRY_SEARCH_MODE.put(resource, BundleEntrySearchModeEnum.INCLUDE);
			} else {
				ResourceMetadataKeyEnum.ENTRY_SEARCH_MODE.put(resource, BundleEntrySearchModeEnum.MATCH);
			}

			theResourceListToPopulate.set(index, resource);
		}
	}

	private Map<Long, Collection<ResourceTag>> getResourceTagMap(
			Collection<? extends IBaseResourceEntity> theResourceSearchViewList) {

		List<Long> idList = new ArrayList<>(theResourceSearchViewList.size());

		// -- find all resource has tags
		for (IBaseResourceEntity resource : theResourceSearchViewList) {
			if (resource.isHasTags()) idList.add(resource.getId());
		}

		return getPidToTagMap(idList);
	}

	@Nonnull
	private Map<Long, Collection<ResourceTag>> getPidToTagMap(List<Long> thePidList) {
		Map<Long, Collection<ResourceTag>> tagMap = new HashMap<>();

		// -- no tags
		if (thePidList.isEmpty()) return tagMap;

		// -- get all tags for the idList
		Collection<ResourceTag> tagList = myResourceTagDao.findByResourceIds(thePidList);

		// -- build the map, key = resourceId, value = list of ResourceTag
		JpaPid resourceId;
		Collection<ResourceTag> tagCol;
		for (ResourceTag tag : tagList) {

			resourceId = JpaPid.fromId(tag.getResourceId());
			tagCol = tagMap.get(resourceId.getId());
			if (tagCol == null) {
				tagCol = new ArrayList<>();
				tagCol.add(tag);
				tagMap.put(resourceId.getId(), tagCol);
			} else {
				tagCol.add(tag);
			}
		}

		return tagMap;
	}

	@Override
	public void loadResourcesByPid(
			Collection<JpaPid> thePids,
			Collection<JpaPid> theIncludedPids,
			List<IBaseResource> theResourceListToPopulate,
			boolean theForHistoryOperation,
			RequestDetails theDetails) {
		if (thePids.isEmpty()) {
			ourLog.debug("The include pids are empty");
		}

		// Dupes will cause a crash later anyhow, but this is expensive so only do it
		// when running asserts
		assert new HashSet<>(thePids).size() == thePids.size() : "PID list contains duplicates: " + thePids;

		Map<JpaPid, Integer> position = new HashMap<>();
		for (JpaPid next : thePids) {
			position.put(next, theResourceListToPopulate.size());
			theResourceListToPopulate.add(null);
		}

		// Can we fast track this loading by checking elastic search?
		if (isLoadingFromElasticSearchSupported(thePids)) {
			try {
				theResourceListToPopulate.addAll(loadResourcesFromElasticSearch(thePids));
				return;

			} catch (ResourceNotFoundInIndexException theE) {
				// some resources were not found in index, so we will inform this and resort to JPA search
				ourLog.warn(
						"Some resources were not found in index. Make sure all resources were indexed. Resorting to database search.");
			}
		}

		// We only chunk because some jdbc drivers can't handle long param lists.
		new QueryChunker<JpaPid>()
				.chunk(
						thePids,
						t -> doLoadPids(
								t, theIncludedPids, theResourceListToPopulate, theForHistoryOperation, position));
	}

	/**
	 * Check if we can load the resources from Hibernate Search instead of the database.
	 * We assume this is faster.
	 * <p>
	 * Hibernate Search only stores the current version, and only if enabled.
	 *
	 * @param thePids the pids to check for versioned references
	 * @return can we fetch from Hibernate Search?
	 */
	private boolean isLoadingFromElasticSearchSupported(Collection<JpaPid> thePids) {
		// is storage enabled?
		return myStorageSettings.isStoreResourceInHSearchIndex()
				&& myStorageSettings.isAdvancedHSearchIndexing()
				&&
				// we don't support history
				thePids.stream().noneMatch(p -> p.getVersion() != null)
				&&
				// skip the complexity for metadata in dstu2
				myContext.getVersion().getVersion().isEqualOrNewerThan(FhirVersionEnum.DSTU3);
	}

	private List<IBaseResource> loadResourcesFromElasticSearch(Collection<JpaPid> thePids) {
		// Do we use the fulltextsvc via hibernate-search to load resources or be backwards compatible with older ES
		// only impl
		// to handle lastN?
		if (myStorageSettings.isAdvancedHSearchIndexing() && myStorageSettings.isStoreResourceInHSearchIndex()) {
			List<Long> pidList = thePids.stream().map(JpaPid::getId).collect(Collectors.toList());

			return myFulltextSearchSvc.getResources(pidList);
		} else if (!Objects.isNull(myParams) && myParams.isLastN()) {
			// legacy LastN implementation
			return myIElasticsearchSvc.getObservationResources(thePids);
		} else {
			return Collections.emptyList();
		}
	}

	/**
	 * THIS SHOULD RETURN HASHSET and not just Set because we add to it later
	 * so it can't be Collections.emptySet() or some such thing.
	 * The JpaPid returned will have resource type populated.
	 */
	@Override
	public Set<JpaPid> loadIncludes(
			FhirContext theContext,
			EntityManager theEntityManager,
			Collection<JpaPid> theMatches,
			Collection<Include> theIncludes,
			boolean theReverseMode,
			DateRangeParam theLastUpdated,
			String theSearchIdOrDescription,
			RequestDetails theRequest,
			Integer theMaxCount) {
		SearchBuilderLoadIncludesParameters<JpaPid> parameters = new SearchBuilderLoadIncludesParameters<>();
		parameters.setFhirContext(theContext);
		parameters.setEntityManager(theEntityManager);
		parameters.setMatches(theMatches);
		parameters.setIncludeFilters(theIncludes);
		parameters.setReverseMode(theReverseMode);
		parameters.setLastUpdated(theLastUpdated);
		parameters.setSearchIdOrDescription(theSearchIdOrDescription);
		parameters.setRequestDetails(theRequest);
		parameters.setMaxCount(theMaxCount);
		return loadIncludes(parameters);
	}

	@Override
	public Set<JpaPid> loadIncludes(SearchBuilderLoadIncludesParameters<JpaPid> theParameters) {
		Collection<JpaPid> matches = theParameters.getMatches();
		Collection<Include> currentIncludes = theParameters.getIncludeFilters();
		boolean reverseMode = theParameters.isReverseMode();
		EntityManager entityManager = theParameters.getEntityManager();
		Integer maxCount = theParameters.getMaxCount();
		FhirContext fhirContext = theParameters.getFhirContext();
		RequestDetails request = theParameters.getRequestDetails();
		String searchIdOrDescription = theParameters.getSearchIdOrDescription();
		List<String> desiredResourceTypes = theParameters.getDesiredResourceTypes();
		boolean hasDesiredResourceTypes = desiredResourceTypes != null && !desiredResourceTypes.isEmpty();
		if (CompositeInterceptorBroadcaster.hasHooks(
				Pointcut.JPA_PERFTRACE_RAW_SQL, myInterceptorBroadcaster, theParameters.getRequestDetails())) {
			CurrentThreadCaptureQueriesListener.startCapturing();
		}
		if (matches.isEmpty()) {
			return new HashSet<>();
		}
		if (currentIncludes == null || currentIncludes.isEmpty()) {
			return new HashSet<>();
		}
		String searchPidFieldName = reverseMode ? MY_TARGET_RESOURCE_PID : MY_SOURCE_RESOURCE_PID;
		String findPidFieldName = reverseMode ? MY_SOURCE_RESOURCE_PID : MY_TARGET_RESOURCE_PID;
		String findResourceTypeFieldName = reverseMode ? MY_SOURCE_RESOURCE_TYPE : MY_TARGET_RESOURCE_TYPE;
		String findVersionFieldName = null;
		if (!reverseMode && myStorageSettings.isRespectVersionsForSearchIncludes()) {
			findVersionFieldName = MY_TARGET_RESOURCE_VERSION;
		}

		List<JpaPid> nextRoundMatches = new ArrayList<>(matches);
		HashSet<JpaPid> allAdded = new HashSet<>();
		HashSet<JpaPid> original = new HashSet<>(matches);
		ArrayList<Include> includes = new ArrayList<>(currentIncludes);

		int roundCounts = 0;
		StopWatch w = new StopWatch();

		boolean addedSomeThisRound;
		do {
			roundCounts++;

			HashSet<JpaPid> pidsToInclude = new HashSet<>();

			for (Iterator<Include> iter = includes.iterator(); iter.hasNext(); ) {
				Include nextInclude = iter.next();
				if (!nextInclude.isRecurse()) {
					iter.remove();
				}

				// Account for _include=*
				boolean matchAll = "*".equals(nextInclude.getValue());

				// Account for _include=[resourceType]:*
				String wantResourceType = null;
				if (!matchAll) {
					if ("*".equals(nextInclude.getParamName())) {
						wantResourceType = nextInclude.getParamType();
						matchAll = true;
					}
				}

				if (matchAll) {
					loadIncludesMatchAll(
							findPidFieldName,
							findResourceTypeFieldName,
							findVersionFieldName,
							searchPidFieldName,
							wantResourceType,
							reverseMode,
							hasDesiredResourceTypes,
							nextRoundMatches,
							entityManager,
							maxCount,
							desiredResourceTypes,
							pidsToInclude,
							request);
				} else {
					loadIncludesMatchSpecific(
							nextInclude,
							fhirContext,
							findPidFieldName,
							findVersionFieldName,
							searchPidFieldName,
							reverseMode,
							nextRoundMatches,
							entityManager,
							maxCount,
							pidsToInclude);
				}
			}

			nextRoundMatches.clear();
			for (JpaPid next : pidsToInclude) {
				if (!original.contains(next) && !allAdded.contains(next)) {
					nextRoundMatches.add(next);
				}
			}

			addedSomeThisRound = allAdded.addAll(pidsToInclude);

			if (maxCount != null && allAdded.size() >= maxCount) {
				break;
			}

		} while (!includes.isEmpty() && !nextRoundMatches.isEmpty() && addedSomeThisRound);

		allAdded.removeAll(original);

		ourLog.info(
				"Loaded {} {} in {} rounds and {} ms for search {}",
				allAdded.size(),
				reverseMode ? "_revincludes" : "_includes",
				roundCounts,
				w.getMillisAndRestart(),
				searchIdOrDescription);

		if (CompositeInterceptorBroadcaster.hasHooks(
				Pointcut.JPA_PERFTRACE_RAW_SQL, myInterceptorBroadcaster, request)) {
			callRawSqlHookWithCurrentThreadQueries(request);
		}
		// Interceptor call: STORAGE_PREACCESS_RESOURCES
		// This can be used to remove results from the search result details before
		// the user has a chance to know that they were in the results
		if (!allAdded.isEmpty()) {

			if (CompositeInterceptorBroadcaster.hasHooks(
					Pointcut.STORAGE_PREACCESS_RESOURCES, myInterceptorBroadcaster, request)) {
				List<JpaPid> includedPidList = new ArrayList<>(allAdded);
				JpaPreResourceAccessDetails accessDetails =
						new JpaPreResourceAccessDetails(includedPidList, () -> this);
				HookParams params = new HookParams()
						.add(IPreResourceAccessDetails.class, accessDetails)
						.add(RequestDetails.class, request)
						.addIfMatchesType(ServletRequestDetails.class, request);
				CompositeInterceptorBroadcaster.doCallHooks(
						myInterceptorBroadcaster, request, Pointcut.STORAGE_PREACCESS_RESOURCES, params);

				for (int i = includedPidList.size() - 1; i >= 0; i--) {
					if (accessDetails.isDontReturnResourceAtIndex(i)) {
						JpaPid value = includedPidList.remove(i);
						if (value != null) {
							allAdded.remove(value);
						}
					}
				}
			}
		}

		return allAdded;
	}

	private void loadIncludesMatchSpecific(
			Include nextInclude,
			FhirContext fhirContext,
			String findPidFieldName,
			String findVersionFieldName,
			String searchPidFieldName,
			boolean reverseMode,
			List<JpaPid> nextRoundMatches,
			EntityManager entityManager,
			Integer maxCount,
			HashSet<JpaPid> pidsToInclude) {
		List<String> paths;

		// Start replace
		RuntimeSearchParam param;
		String resType = nextInclude.getParamType();
		if (isBlank(resType)) {
			return;
		}
		RuntimeResourceDefinition def = fhirContext.getResourceDefinition(resType);
		if (def == null) {
			ourLog.warn("Unknown resource type in include/revinclude=" + nextInclude.getValue());
			return;
		}

		String paramName = nextInclude.getParamName();
		if (isNotBlank(paramName)) {
			param = mySearchParamRegistry.getActiveSearchParam(
					resType, paramName, ISearchParamRegistry.ContextEnum.SEARCH);
		} else {
			param = null;
		}
		if (param == null) {
			ourLog.warn("Unknown param name in include/revinclude=" + nextInclude.getValue());
			return;
		}

		paths = param.getPathsSplitForResourceType(resType);
		// end replace

		Set<String> targetResourceTypes = computeTargetResourceTypes(nextInclude, param);

		for (String nextPath : paths) {
			String findPidFieldSqlColumn =
					findPidFieldName.equals(MY_SOURCE_RESOURCE_PID) ? "src_resource_id" : "target_resource_id";
			String fieldsToLoad = "r." + findPidFieldSqlColumn + " AS " + RESOURCE_ID_ALIAS;
			if (findVersionFieldName != null) {
				fieldsToLoad += ", r.target_resource_version AS " + RESOURCE_VERSION_ALIAS;
			}

			// Query for includes lookup has 2 cases
			// Case 1: Where target_resource_id is available in hfj_res_link table for local references
			// Case 2: Where target_resource_id is null in hfj_res_link table and referred by a canonical
			// url in target_resource_url

			// Case 1:
			Map<String, Object> localReferenceQueryParams = new HashMap<>();

			String searchPidFieldSqlColumn =
					searchPidFieldName.equals(MY_TARGET_RESOURCE_PID) ? "target_resource_id" : "src_resource_id";
			StringBuilder localReferenceQuery = new StringBuilder("SELECT " + fieldsToLoad + " FROM hfj_res_link r "
					+ " WHERE r.src_path = :src_path AND "
					+ " r.target_resource_id IS NOT NULL AND "
					+ " r."
					+ searchPidFieldSqlColumn + " IN (:target_pids) ");
			localReferenceQueryParams.put("src_path", nextPath);
			// we loop over target_pids later.
			if (targetResourceTypes != null) {
				if (targetResourceTypes.size() == 1) {
					localReferenceQuery.append(" AND r.target_resource_type = :target_resource_type ");
					localReferenceQueryParams.put(
							"target_resource_type",
							targetResourceTypes.iterator().next());
				} else {
					localReferenceQuery.append(" AND r.target_resource_type in (:target_resource_types) ");
					localReferenceQueryParams.put("target_resource_types", targetResourceTypes);
				}
			}

			// Case 2:
			Pair<String, Map<String, Object>> canonicalQuery =
					buildCanonicalUrlQuery(findVersionFieldName, targetResourceTypes, reverseMode);

			String sql = localReferenceQuery + " UNION " + canonicalQuery.getLeft();

			List<Collection<JpaPid>> partitions = partition(nextRoundMatches, getMaximumPageSize());
			for (Collection<JpaPid> nextPartition : partitions) {
				Query q = entityManager.createNativeQuery(sql, Tuple.class);
				q.setParameter("target_pids", JpaPid.toLongList(nextPartition));
				localReferenceQueryParams.forEach(q::setParameter);
				canonicalQuery.getRight().forEach(q::setParameter);

				if (maxCount != null) {
					q.setMaxResults(maxCount);
				}
				@SuppressWarnings("unchecked")
				List<Tuple> results = q.getResultList();
				for (Tuple result : results) {
					if (result != null) {
						Long resourceId = NumberUtils.createLong(String.valueOf(result.get(RESOURCE_ID_ALIAS)));
						Long resourceVersion = null;
						if (findVersionFieldName != null && result.get(RESOURCE_VERSION_ALIAS) != null) {
							resourceVersion =
									NumberUtils.createLong(String.valueOf(result.get(RESOURCE_VERSION_ALIAS)));
						}
						pidsToInclude.add(JpaPid.fromIdAndVersion(resourceId, resourceVersion));
					}
				}
			}
		}
	}

	private void loadIncludesMatchAll(
			String findPidFieldName,
			String findResourceTypeFieldName,
			String findVersionFieldName,
			String searchPidFieldName,
			String wantResourceType,
			boolean reverseMode,
			boolean hasDesiredResourceTypes,
			List<JpaPid> nextRoundMatches,
			EntityManager entityManager,
			Integer maxCount,
			List<String> desiredResourceTypes,
			HashSet<JpaPid> pidsToInclude,
			RequestDetails request) {
		StringBuilder sqlBuilder = new StringBuilder();
		sqlBuilder.append("SELECT r.").append(findPidFieldName);
		sqlBuilder.append(", r.").append(findResourceTypeFieldName);
		sqlBuilder.append(", r.myTargetResourceUrl");
		if (findVersionFieldName != null) {
			sqlBuilder.append(", r.").append(findVersionFieldName);
		}
		sqlBuilder.append(" FROM ResourceLink r WHERE ");

		sqlBuilder.append("r.");
		sqlBuilder.append(searchPidFieldName); // (rev mode) target_resource_id | source_resource_id
		sqlBuilder.append(" IN (:target_pids)");

		/*
		 * We need to set the resource type in 2 cases only:
		 * 1) we are in $everything mode
		 * 		(where we only want to fetch specific resource types, regardless of what is
		 * 		available to fetch)
		 * 2) we are doing revincludes
		 *
		 *	Technically if the request is a qualified star (e.g. _include=Observation:*) we
		 * should always be checking the source resource type on the resource link. We don't
		 * actually index that column though by default, so in order to try and be efficient
		 * we don't actually include it for includes (but we do for revincludes). This is
		 * because for an include, it doesn't really make sense to include a different
		 * resource type than the one you are searching on.
		 */
		if (wantResourceType != null && (reverseMode || (myParams != null && myParams.getEverythingMode() != null))) {
			// because mySourceResourceType is not part of the HFJ_RES_LINK
			// index, this might not be the most optimal performance.
			// but it is for an $everything operation (and maybe we should update the index)
			sqlBuilder.append(" AND r.mySourceResourceType = :want_resource_type");
		} else {
			wantResourceType = null;
		}

		// When calling $everything on a Patient instance, we don't want to recurse into new Patient
		// resources
		// (e.g. via Provenance, List, or Group) when in an $everything operation
		if (myParams != null
				&& myParams.getEverythingMode() == SearchParameterMap.EverythingModeEnum.PATIENT_INSTANCE) {
			sqlBuilder.append(" AND r.myTargetResourceType != 'Patient'");
			sqlBuilder.append(UNDESIRED_RESOURCE_LINKAGES_FOR_EVERYTHING_ON_PATIENT_INSTANCE.stream()
					.collect(Collectors.joining("', '", " AND r.mySourceResourceType NOT IN ('", "')")));
		}
		if (hasDesiredResourceTypes) {
			sqlBuilder.append(" AND r.myTargetResourceType IN (:desired_target_resource_types)");
		}

		String sql = sqlBuilder.toString();
		List<Collection<JpaPid>> partitions = partition(nextRoundMatches, getMaximumPageSize());
		for (Collection<JpaPid> nextPartition : partitions) {
			TypedQuery<?> q = entityManager.createQuery(sql, Object[].class);
			q.setParameter("target_pids", JpaPid.toLongList(nextPartition));
			if (wantResourceType != null) {
				q.setParameter("want_resource_type", wantResourceType);
			}
			if (maxCount != null) {
				q.setMaxResults(maxCount);
			}
			if (hasDesiredResourceTypes) {
				q.setParameter("desired_target_resource_types", desiredResourceTypes);
			}
			List<?> results = q.getResultList();
			Set<String> canonicalUrls = null;
			for (Object nextRow : results) {
				if (nextRow == null) {
					// This can happen if there are outgoing references which are canonical or point to
					// other servers
					continue;
				}

				Long version = null;
				Long resourceId = (Long) ((Object[]) nextRow)[0];
				String resourceType = (String) ((Object[]) nextRow)[1];
				String resourceCanonicalUrl = (String) ((Object[]) nextRow)[2];
				if (findVersionFieldName != null) {
					version = (Long) ((Object[]) nextRow)[3];
				}

				if (resourceId != null) {
					JpaPid pid = JpaPid.fromIdAndVersionAndResourceType(resourceId, version, resourceType);
					pidsToInclude.add(pid);
				} else if (resourceCanonicalUrl != null) {
					if (canonicalUrls == null) {
						canonicalUrls = new HashSet<>();
					}
					canonicalUrls.add(resourceCanonicalUrl);
				}
			}

			if (canonicalUrls != null) {
				String message =
						"Search with _include=* can be inefficient when references using canonical URLs are detected. Use more specific _include values instead.";
				firePerformanceWarning(request, message);
				loadCanonicalUrls(canonicalUrls, entityManager, pidsToInclude, reverseMode);
			}
		}
	}

	private void loadCanonicalUrls(
			Set<String> theCanonicalUrls,
			EntityManager theEntityManager,
			HashSet<JpaPid> thePidsToInclude,
			boolean theReverse) {
		StringBuilder sqlBuilder;
		Set<Long> identityHashesForTypes = calculateIndexUriIdentityHashesForResourceTypes(null, theReverse);
		List<Collection<String>> canonicalUrlPartitions =
				partition(theCanonicalUrls, getMaximumPageSize() - identityHashesForTypes.size());

		sqlBuilder = new StringBuilder();
		sqlBuilder.append("SELECT i.myResourcePid ");
		sqlBuilder.append("FROM ResourceIndexedSearchParamUri i ");
		sqlBuilder.append("WHERE i.myHashIdentity IN (:hash_identity) ");
		sqlBuilder.append("AND i.myUri IN (:uris)");

		String canonicalResSql = sqlBuilder.toString();

		for (Collection<String> nextCanonicalUrlList : canonicalUrlPartitions) {
			TypedQuery<Long> canonicalResIdQuery = theEntityManager.createQuery(canonicalResSql, Long.class);
			canonicalResIdQuery.setParameter("hash_identity", identityHashesForTypes);
			canonicalResIdQuery.setParameter("uris", nextCanonicalUrlList);
			List<Long> resIds = canonicalResIdQuery.getResultList();
			for (var next : resIds) {
				if (next != null) {
					thePidsToInclude.add(JpaPid.fromId(next));
				}
			}
		}
	}

	/**
	 * Calls Performance Trace Hook
	 * @param request the request deatils
	 * Sends a raw SQL query to the Pointcut for raw SQL queries.
	 */
	private void callRawSqlHookWithCurrentThreadQueries(RequestDetails request) {
		SqlQueryList capturedQueries = CurrentThreadCaptureQueriesListener.getCurrentQueueAndStopCapturing();
		HookParams params = new HookParams()
				.add(RequestDetails.class, request)
				.addIfMatchesType(ServletRequestDetails.class, request)
				.add(SqlQueryList.class, capturedQueries);
		CompositeInterceptorBroadcaster.doCallHooks(
				myInterceptorBroadcaster, request, Pointcut.JPA_PERFTRACE_RAW_SQL, params);
	}

	@Nullable
	private static Set<String> computeTargetResourceTypes(Include nextInclude, RuntimeSearchParam param) {
		String targetResourceType = defaultString(nextInclude.getParamTargetType(), null);
		boolean haveTargetTypesDefinedByParam = param.hasTargets();
		Set<String> targetResourceTypes;
		if (targetResourceType != null) {
			targetResourceTypes = Set.of(targetResourceType);
		} else if (haveTargetTypesDefinedByParam) {
			targetResourceTypes = param.getTargets();
		} else {
			// all types!
			targetResourceTypes = null;
		}
		return targetResourceTypes;
	}

	@Nonnull
	private Pair<String, Map<String, Object>> buildCanonicalUrlQuery(
			String theVersionFieldName, Set<String> theTargetResourceTypes, boolean theReverse) {
		String fieldsToLoadFromSpidxUriTable = theReverse ? "r.src_resource_id" : "rUri.res_id";
		if (theVersionFieldName != null) {
			// canonical-uri references aren't versioned, but we need to match the column count for the UNION
			fieldsToLoadFromSpidxUriTable += ", NULL";
		}
		// The logical join will be by hfj_spidx_uri on sp_name='uri' and sp_uri=target_resource_url.
		// But sp_name isn't indexed, so we use hash_identity instead.
		Set<Long> identityHashesForTypes =
				calculateIndexUriIdentityHashesForResourceTypes(theTargetResourceTypes, theReverse);

		Map<String, Object> canonicalUriQueryParams = new HashMap<>();
		StringBuilder canonicalUrlQuery = new StringBuilder(
				"SELECT " + fieldsToLoadFromSpidxUriTable + " FROM hfj_res_link r " + " JOIN hfj_spidx_uri rUri ON ( ");
		// join on hash_identity and sp_uri - indexed in IDX_SP_URI_HASH_IDENTITY_V2
		if (theTargetResourceTypes != null && theTargetResourceTypes.size() == 1) {
			canonicalUrlQuery.append("   rUri.hash_identity = :uri_identity_hash ");
			canonicalUriQueryParams.put(
					"uri_identity_hash", identityHashesForTypes.iterator().next());
		} else {
			canonicalUrlQuery.append("   rUri.hash_identity in (:uri_identity_hashes) ");
			canonicalUriQueryParams.put("uri_identity_hashes", identityHashesForTypes);
		}

		canonicalUrlQuery.append(" AND r.target_resource_url = rUri.sp_uri  )");
		canonicalUrlQuery.append(" WHERE r.src_path = :src_path AND ");
		canonicalUrlQuery.append(" r.target_resource_id IS NULL ");
		canonicalUrlQuery.append(" AND ");
		if (theReverse) {
			canonicalUrlQuery.append("rUri.res_id");
		} else {
			canonicalUrlQuery.append("r.src_resource_id");
		}
		canonicalUrlQuery.append(" IN (:target_pids) ");

		return Pair.of(canonicalUrlQuery.toString(), canonicalUriQueryParams);
	}

	@Nonnull
	Set<Long> calculateIndexUriIdentityHashesForResourceTypes(Set<String> theTargetResourceTypes, boolean theReverse) {
		Set<String> targetResourceTypes = theTargetResourceTypes;
		if (targetResourceTypes == null) {
			/*
			 * If we don't have a list of valid target types, we need to figure out a list of all
			 * possible target types in order to perform the search of the URI index table. This is
			 * because the hash_identity column encodes the resource type, so we'll need a hash
			 * value for each possible target type.
			 */
			targetResourceTypes = new HashSet<>();
			Set<String> possibleTypes = myDaoRegistry.getRegisteredDaoTypes();
			if (theReverse) {
				// For reverse includes, it is really hard to figure out what types
				// are actually potentially pointing to the type we're searching for
				// in this context, so let's just assume it could be anything.
				targetResourceTypes = possibleTypes;
			} else {
				for (var next : mySearchParamRegistry
						.getActiveSearchParams(myResourceName, ISearchParamRegistry.ContextEnum.SEARCH)
						.values()
						.stream()
						.filter(t -> t.getParamType().equals(RestSearchParameterTypeEnum.REFERENCE))
						.collect(Collectors.toList())) {

					// If the reference points to a Reference (ie not a canonical or CanonicalReference)
					// then it doesn't matter here anyhow. The logic here only works for elements at the
					// root level of the document (e.g. QuestionnaireResponse.subject or
					// QuestionnaireResponse.subject.where(...)) but this is just an optimization
					// anyhow.
					if (next.getPath().startsWith(myResourceName + ".")) {
						String elementName =
								next.getPath().substring(next.getPath().indexOf('.') + 1);
						int secondDotIndex = elementName.indexOf('.');
						if (secondDotIndex != -1) {
							elementName = elementName.substring(0, secondDotIndex);
						}
						BaseRuntimeChildDefinition child =
								myContext.getResourceDefinition(myResourceName).getChildByName(elementName);
						if (child != null) {
							BaseRuntimeElementDefinition<?> childDef = child.getChildByName(elementName);
							if (childDef != null) {
								if (childDef.getName().equals("Reference")) {
									continue;
								}
							}
						}
					}

					if (!next.getTargets().isEmpty()) {
						// For each reference parameter on the resource type we're searching for,
						// add all the potential target types to the list of possible target
						// resource types we can look up.
						for (var nextTarget : next.getTargets()) {
							if (possibleTypes.contains(nextTarget)) {
								targetResourceTypes.add(nextTarget);
							}
						}
					} else {
						// If we have any references that don't define any target types, then
						// we need to assume that all enabled resource types are possible target
						// types
						targetResourceTypes.addAll(possibleTypes);
						break;
					}
				}
			}
		}
		assert !targetResourceTypes.isEmpty();

		return targetResourceTypes.stream()
				.map(type -> BaseResourceIndexedSearchParam.calculateHashIdentity(
						myPartitionSettings, myRequestPartitionId, type, "url"))
				.collect(Collectors.toSet());
	}

	private <T> List<Collection<T>> partition(Collection<T> theNextRoundMatches, int theMaxLoad) {
		if (theNextRoundMatches.size() <= theMaxLoad) {
			return Collections.singletonList(theNextRoundMatches);
		} else {

			List<Collection<T>> retVal = new ArrayList<>();
			Collection<T> current = null;
			for (T next : theNextRoundMatches) {
				if (current == null) {
					current = new ArrayList<>(theMaxLoad);
					retVal.add(current);
				}

				current.add(next);

				if (current.size() >= theMaxLoad) {
					current = null;
				}
			}

			return retVal;
		}
	}

	private void attemptComboUniqueSpProcessing(
			QueryStack theQueryStack, @Nonnull SearchParameterMap theParams, RequestDetails theRequest) {
		RuntimeSearchParam comboParam = null;
		List<String> comboParamNames = null;
		List<RuntimeSearchParam> exactMatchParams = mySearchParamRegistry.getActiveComboSearchParams(
				myResourceName, theParams.keySet(), ISearchParamRegistry.ContextEnum.SEARCH);
		if (!exactMatchParams.isEmpty()) {
			comboParam = exactMatchParams.get(0);
			comboParamNames = new ArrayList<>(theParams.keySet());
		}

		if (comboParam == null) {
			List<RuntimeSearchParam> candidateComboParams = mySearchParamRegistry.getActiveComboSearchParams(
					myResourceName, ISearchParamRegistry.ContextEnum.SEARCH);
			for (RuntimeSearchParam nextCandidate : candidateComboParams) {
				List<String> nextCandidateParamNames =
						JpaParamUtil.resolveComponentParameters(mySearchParamRegistry, nextCandidate).stream()
								.map(RuntimeSearchParam::getName)
								.collect(Collectors.toList());
				if (theParams.keySet().containsAll(nextCandidateParamNames)) {
					comboParam = nextCandidate;
					comboParamNames = nextCandidateParamNames;
					break;
				}
			}
		}

		if (comboParam != null) {
			Collections.sort(comboParamNames);

			// Since we're going to remove elements below
			theParams.values().forEach(this::ensureSubListsAreWritable);

			/*
			 * Apply search against the combo param index in a loop:
			 *
			 * 1. First we check whether the actual parameter values in the
			 * parameter map are actually usable for searching against the combo
			 * param index. E.g. no search modifiers, date comparators, etc.,
			 * since these mean you can't use the combo index.
			 *
			 * 2. Apply and create the join SQl. We remove parameter values from
			 * the map as we apply them, so any parameter values remaining in the
			 * map after each loop haven't yet been factored into the SQL.
			 *
			 * The loop allows us to create multiple combo index joins if there
			 * are multiple AND expressions for the related parameters.
			 */
			while (validateParamValuesAreValidForComboParam(theRequest, theParams, comboParamNames)) {
				applyComboSearchParam(theQueryStack, theParams, theRequest, comboParamNames, comboParam);
			}
		}
	}

	private void applyComboSearchParam(
			QueryStack theQueryStack,
			@Nonnull SearchParameterMap theParams,
			RequestDetails theRequest,
			List<String> theComboParamNames,
			RuntimeSearchParam theComboParam) {

		List<List<IQueryParameterType>> inputs = new ArrayList<>();
		for (String nextParamName : theComboParamNames) {
			List<IQueryParameterType> nextValues = theParams.get(nextParamName).remove(0);
			inputs.add(nextValues);
		}

		List<List<IQueryParameterType>> inputPermutations = Lists.cartesianProduct(inputs);
		List<String> indexStrings = new ArrayList<>(CartesianProductUtil.calculateCartesianProductSize(inputs));
		for (List<IQueryParameterType> nextPermutation : inputPermutations) {

			StringBuilder searchStringBuilder = new StringBuilder();
			searchStringBuilder.append(myResourceName);
			searchStringBuilder.append("?");

			boolean first = true;
			for (int paramIndex = 0; paramIndex < theComboParamNames.size(); paramIndex++) {

				String nextParamName = theComboParamNames.get(paramIndex);
				IQueryParameterType nextOr = nextPermutation.get(paramIndex);
				String nextOrValue = nextOr.getValueAsQueryToken(myContext);

				RuntimeSearchParam nextParamDef =
						mySearchParamRegistry.getActiveSearchParam(myResourceName, nextParamName, ISearchParamRegistry.ContextEnum.SEARCH);
				if (theComboParam.getComboSearchParamType() == ComboSearchParamType.NON_UNIQUE) {
					if (nextParamDef.getParamType() == RestSearchParameterTypeEnum.STRING) {
						nextOrValue = StringUtil.normalizeStringForSearchIndexing(nextOrValue);
					}
				}

				if (first) {
					first = false;
				} else {
					searchStringBuilder.append('&');
				}

				nextParamName = UrlUtil.escapeUrlParam(nextParamName);
				nextOrValue = UrlUtil.escapeUrlParam(nextOrValue);

				searchStringBuilder.append(nextParamName).append('=').append(nextOrValue);
			}

			String indexString = searchStringBuilder.toString();
			ourLog.debug(
					"Checking for {} combo index for query: {}", theComboParam.getComboSearchParamType(), indexString);

			indexStrings.add(indexString);
		}

		// Just to make sure we're stable for tests
		indexStrings.sort(Comparator.naturalOrder());

		// Interceptor broadcast: JPA_PERFTRACE_INFO
		String indexStringForLog = indexStrings.size() > 1 ? indexStrings.toString() : indexStrings.get(0);
		StorageProcessingMessage msg = new StorageProcessingMessage()
				.setMessage("Using " + theComboParam.getComboSearchParamType() + " index(es) for query for search: "
						+ indexStringForLog);
		HookParams params = new HookParams()
				.add(RequestDetails.class, theRequest)
				.addIfMatchesType(ServletRequestDetails.class, theRequest)
				.add(StorageProcessingMessage.class, msg);
		CompositeInterceptorBroadcaster.doCallHooks(
				myInterceptorBroadcaster, theRequest, Pointcut.JPA_PERFTRACE_INFO, params);

		switch (requireNonNull(theComboParam.getComboSearchParamType())) {
			case UNIQUE:
				theQueryStack.addPredicateCompositeUnique(indexStrings, myRequestPartitionId);
				break;
			case NON_UNIQUE:
				theQueryStack.addPredicateCompositeNonUnique(indexStrings, myRequestPartitionId);
				break;
		}

		// Remove any empty parameters remaining after this
		theParams.clean();
	}

	/**
	 * Returns {@literal true} if the actual parameter instances in a given query are actually usable for
	 * searching against a combo param with the given parameter names. This might be {@literal false} if
	 * parameters have modifiers (e.g. <code>?name:exact=SIMPSON</code>), prefixes
	 * (e.g. <code>?date=gt2024-02-01</code>), etc.
	 */
	private boolean validateParamValuesAreValidForComboParam(
			RequestDetails theRequest, @Nonnull SearchParameterMap theParams, List<String> theComboParamNames) {
		boolean paramValuesAreValidForCombo = true;
		List<List<IQueryParameterType>> paramOrValues = new ArrayList<>(theComboParamNames.size());

		for (String nextParamName : theComboParamNames) {
			List<List<IQueryParameterType>> nextValues = theParams.get(nextParamName);

			if (nextValues == null || nextValues.isEmpty()) {
				paramValuesAreValidForCombo = false;
				break;
			}

			List<IQueryParameterType> nextAndValue = nextValues.get(0);
			paramOrValues.add(nextAndValue);

			for (IQueryParameterType nextOrValue : nextAndValue) {
				if (nextOrValue instanceof DateParam) {
					DateParam dateParam = (DateParam) nextOrValue;
					if (dateParam.getPrecision() != TemporalPrecisionEnum.DAY) {
						String message = "Search with params " + theComboParamNames
								+ " is not a candidate for combo searching - Date search with non-DAY precision for parameter '"
								+ nextParamName + "'";
						firePerformanceInfo(theRequest, message);
						paramValuesAreValidForCombo = false;
						break;
					}
				}
				if (nextOrValue instanceof BaseParamWithPrefix) {
					BaseParamWithPrefix<?> paramWithPrefix = (BaseParamWithPrefix<?>) nextOrValue;
					if (paramWithPrefix.getPrefix() != null) {
						String message = "Search with params " + theComboParamNames
								+ " is not a candidate for combo searching - Parameter '" + nextParamName
								+ "' has prefix: '"
								+ paramWithPrefix.getPrefix().getValue() + "'";
						firePerformanceInfo(theRequest, message);
						paramValuesAreValidForCombo = false;
						break;
					}
				}
				if (isNotBlank(nextOrValue.getQueryParameterQualifier())) {
					String message = "Search with params " + theComboParamNames
							+ " is not a candidate for combo searching - Parameter '" + nextParamName
							+ "' has modifier: '" + nextOrValue.getQueryParameterQualifier() + "'";
					firePerformanceInfo(theRequest, message);
					paramValuesAreValidForCombo = false;
					break;
				}
			}

			// Reference params are only eligible for using a composite index if they
			// are qualified
			RuntimeSearchParam nextParamDef = mySearchParamRegistry.getActiveSearchParam(
					myResourceName, nextParamName, ISearchParamRegistry.ContextEnum.SEARCH);
			if (nextParamDef.getParamType() == RestSearchParameterTypeEnum.REFERENCE) {
				ReferenceParam param = (ReferenceParam) nextValues.get(0).get(0);
				if (isBlank(param.getResourceType())) {
					ourLog.debug(
							"Search is not a candidate for unique combo searching - Reference with no type specified");
					paramValuesAreValidForCombo = false;
					break;
				}
			}
		}

		if (CartesianProductUtil.calculateCartesianProductSize(paramOrValues) > 500) {
			ourLog.debug(
					"Search is not a candidate for unique combo searching - Too many OR values would result in too many permutations");
			paramValuesAreValidForCombo = false;
		}

		return paramValuesAreValidForCombo;
	}

	private <T> void ensureSubListsAreWritable(List<List<T>> theListOfLists) {
		for (int i = 0; i < theListOfLists.size(); i++) {
			List<T> oldSubList = theListOfLists.get(i);
			if (!(oldSubList instanceof ArrayList)) {
				List<T> newSubList = new ArrayList<>(oldSubList);
				theListOfLists.set(i, newSubList);
			}
		}
	}

	@Override
	public void setFetchSize(int theFetchSize) {
		myFetchSize = theFetchSize;
	}

	public SearchParameterMap getParams() {
		return myParams;
	}

	public CriteriaBuilder getBuilder() {
		return myCriteriaBuilder;
	}

	public Class<? extends IBaseResource> getResourceType() {
		return myResourceType;
	}

	public String getResourceName() {
		return myResourceName;
	}

	/**
	 * IncludesIterator, used to recursively fetch resources from the provided list of PIDs
	 */
	public class IncludesIterator extends BaseIterator<JpaPid> implements Iterator<JpaPid> {

		private final RequestDetails myRequest;
		private final Set<JpaPid> myCurrentPids;
		private Iterator<JpaPid> myCurrentIterator;
		private JpaPid myNext;

		IncludesIterator(Set<JpaPid> thePidSet, RequestDetails theRequest) {
			myCurrentPids = new HashSet<>(thePidSet);
			myCurrentIterator = null;
			myRequest = theRequest;
		}

		private void fetchNext() {
			while (myNext == null) {

				if (myCurrentIterator == null) {
					Set<Include> includes = new HashSet<>();
					if (myParams.containsKey(Constants.PARAM_TYPE)) {
						for (List<IQueryParameterType> typeList : myParams.get(Constants.PARAM_TYPE)) {
							for (IQueryParameterType type : typeList) {
								String queryString = ParameterUtil.unescape(type.getValueAsQueryToken(myContext));
								for (String resourceType : queryString.split(",")) {
									String rt = resourceType.trim();
									if (isNotBlank(rt)) {
										includes.add(new Include(rt + ":*", true));
									}
								}
							}
						}
					}
					if (includes.isEmpty()) {
						includes.add(new Include("*", true));
					}
					Set<JpaPid> newPids = loadIncludes(
							myContext,
							myEntityManager,
							myCurrentPids,
							includes,
							false,
							getParams().getLastUpdated(),
							mySearchUuid,
							myRequest,
							null);
					myCurrentIterator = newPids.iterator();
				}

				if (myCurrentIterator.hasNext()) {
					myNext = myCurrentIterator.next();
				} else {
					myNext = NO_MORE;
				}
			}
		}

		@Override
		public boolean hasNext() {
			fetchNext();
			return !NO_MORE.equals(myNext);
		}

		@Override
		public JpaPid next() {
			fetchNext();
			JpaPid retVal = myNext;
			myNext = null;
			return retVal;
		}
	}

	/**
	 * Basic Query iterator, used to fetch the results of a query.
	 */
	private final class QueryIterator extends BaseIterator<JpaPid> implements IResultIterator<JpaPid> {

		private final SearchRuntimeDetails mySearchRuntimeDetails;
		private final RequestDetails myRequest;
		private final boolean myHaveRawSqlHooks;
		private final boolean myHavePerfTraceFoundIdHook;
		private final SortSpec mySort;
		private final Integer myOffset;
		private boolean myFirst = true;
		private IncludesIterator myIncludesIterator;
		/**
		 * The next JpaPid value of the next result in this query.
		 * Will not be null if fetched using getNext()
		 */
		private JpaPid myNext;
		/**
		 * The current query result iterator running sql and supplying PIDs
		 * @see #myQueryList
		 */
		private ISearchQueryExecutor myResultsIterator;

		private boolean myFetchIncludesForEverythingOperation;
		/**
		 * The count of resources skipped because they were seen in earlier results
		 */
		private int mySkipCount = 0;
		/**
		 * The count of resources that are new in this search
		 * (ie, not cached in previous searches)
		 */
		private int myNonSkipCount = 0;

		/**
		 * The list of queries to use to find all results.
		 * Normal JPA queries will normally have a single entry.
		 * Queries that involve Hibernate Search/Elastisearch may have
		 * multiple queries because of chunking.
		 * The $everything operation also jams some extra results in.
		 */
		private List<ISearchQueryExecutor> myQueryList = new ArrayList<>();

		private QueryIterator(SearchRuntimeDetails theSearchRuntimeDetails, RequestDetails theRequest) {
			mySearchRuntimeDetails = theSearchRuntimeDetails;
			mySort = myParams.getSort();
			myOffset = myParams.getOffset();
			myRequest = theRequest;

			// everything requires fetching recursively all related resources
			if (myParams.getEverythingMode() != null) {
				myFetchIncludesForEverythingOperation = true;
			}

			myHavePerfTraceFoundIdHook = CompositeInterceptorBroadcaster.hasHooks(
					Pointcut.JPA_PERFTRACE_SEARCH_FOUND_ID, myInterceptorBroadcaster, myRequest);
			myHaveRawSqlHooks = CompositeInterceptorBroadcaster.hasHooks(
					Pointcut.JPA_PERFTRACE_RAW_SQL, myInterceptorBroadcaster, myRequest);
		}

		private void fetchNext() {
			try {
				if (myHaveRawSqlHooks) {
					CurrentThreadCaptureQueriesListener.startCapturing();
				}

				// If we don't have a query yet, create one
				if (myResultsIterator == null) {
					if (myMaxResultsToFetch == null) {
						myMaxResultsToFetch = calculateMaxResultsToFetch();
					}

					/*
					 * assigns the results iterator
					 * and populates the myQueryList.
					 */
					initializeIteratorQuery(myOffset, myMaxResultsToFetch);
				}

				if (myNext == null) {
					// no next means we need a new query (if one is available)
					while (myResultsIterator.hasNext() || !myQueryList.isEmpty()) {
						// Update iterator with next chunk if necessary.
						if (!myResultsIterator.hasNext()) {
							retrieveNextIteratorQuery();

							// if our new results iterator is also empty
							// we're done here
							if (!myResultsIterator.hasNext()) {
								break;
							}
						}

						Long nextLong = myResultsIterator.next();
						if (myHavePerfTraceFoundIdHook) {
							callPerformanceTracingHook(nextLong);
						}

						if (nextLong != null) {
							JpaPid next = JpaPid.fromId(nextLong);
							if (myPidSet.add(next) && doNotSkipNextPidForEverything()) {
								myNext = next;
								myNonSkipCount++;
								break;
							} else {
								mySkipCount++;
							}
						}

						if (!myResultsIterator.hasNext()) {
							if (myMaxResultsToFetch != null && (mySkipCount + myNonSkipCount == myMaxResultsToFetch)) {
								if (mySkipCount > 0 && myNonSkipCount == 0) {

									sendProcessingMsgAndFirePerformanceHook();

									myMaxResultsToFetch += 1000;
									initializeIteratorQuery(myOffset, myMaxResultsToFetch);
								}
							}
						}
					}
				}

				if (myNext == null) {
					// if we got here, it means the current JpaPid has already been processed,
					// and we will decide (here) if we need to fetch related resources recursively
					if (myFetchIncludesForEverythingOperation) {
						myIncludesIterator = new IncludesIterator(myPidSet, myRequest);
						myFetchIncludesForEverythingOperation = false;
					}
					if (myIncludesIterator != null) {
						while (myIncludesIterator.hasNext()) {
							JpaPid next = myIncludesIterator.next();
							if (next != null && myPidSet.add(next) && doNotSkipNextPidForEverything()) {
								myNext = next;
								break;
							}
						}
						if (myNext == null) {
							myNext = NO_MORE;
						}
					} else {
						myNext = NO_MORE;
					}
				}

				mySearchRuntimeDetails.setFoundMatchesCount(myPidSet.size());

			} finally {
				// search finished - fire hooks
				if (myHaveRawSqlHooks) {
					callRawSqlHookWithCurrentThreadQueries(myRequest);
				}
			}

			if (myFirst) {
				HookParams params = new HookParams()
						.add(RequestDetails.class, myRequest)
						.addIfMatchesType(ServletRequestDetails.class, myRequest)
						.add(SearchRuntimeDetails.class, mySearchRuntimeDetails);
				CompositeInterceptorBroadcaster.doCallHooks(
						myInterceptorBroadcaster, myRequest, Pointcut.JPA_PERFTRACE_SEARCH_FIRST_RESULT_LOADED, params);
				myFirst = false;
			}

			if (NO_MORE.equals(myNext)) {
				HookParams params = new HookParams()
						.add(RequestDetails.class, myRequest)
						.addIfMatchesType(ServletRequestDetails.class, myRequest)
						.add(SearchRuntimeDetails.class, mySearchRuntimeDetails);
				CompositeInterceptorBroadcaster.doCallHooks(
						myInterceptorBroadcaster, myRequest, Pointcut.JPA_PERFTRACE_SEARCH_SELECT_COMPLETE, params);
			}
		}

		private Integer calculateMaxResultsToFetch() {
			if (myParams.getLoadSynchronousUpTo() != null) {
				return myParams.getLoadSynchronousUpTo();
			} else if (myParams.getOffset() != null && myParams.getCount() != null) {
				return myParams.getEverythingMode() != null
						? myParams.getOffset() + myParams.getCount()
						: myParams.getCount();
			} else {
				return myStorageSettings.getFetchSizeDefaultMaximum();
			}
		}

		private boolean doNotSkipNextPidForEverything() {
			return !(myParams.getEverythingMode() != null && (myOffset != null && myOffset >= myPidSet.size()));
		}

		private void callPerformanceTracingHook(Long theNextLong) {
			HookParams params = new HookParams()
					.add(Integer.class, System.identityHashCode(this))
					.add(Object.class, theNextLong);
			CompositeInterceptorBroadcaster.doCallHooks(
					myInterceptorBroadcaster, myRequest, Pointcut.JPA_PERFTRACE_SEARCH_FOUND_ID, params);
		}

		private void sendProcessingMsgAndFirePerformanceHook() {
			String msg = "Pass completed with no matching results seeking rows "
					+ myPidSet.size() + "-" + mySkipCount
					+ ". This indicates an inefficient query! Retrying with new max count of "
					+ myMaxResultsToFetch;
			firePerformanceWarning(myRequest, msg);
		}

		private void initializeIteratorQuery(Integer theOffset, Integer theMaxResultsToFetch) {
			Integer offset = theOffset;
			if (myQueryList.isEmpty()) {
				// Capture times for Lucene/Elasticsearch queries as well
				mySearchRuntimeDetails.setQueryStopwatch(new StopWatch());

				// setting offset to 0 to fetch all resource ids to guarantee
				// correct output result for everything operation during paging
				if (myParams.getEverythingMode() != null) {
					offset = 0;
				}
				myQueryList = createQuery(
						myParams, mySort, offset, theMaxResultsToFetch, false, myRequest, mySearchRuntimeDetails);
			}

			mySearchRuntimeDetails.setQueryStopwatch(new StopWatch());

			retrieveNextIteratorQuery();

			mySkipCount = 0;
			myNonSkipCount = 0;
		}

		private void retrieveNextIteratorQuery() {
			close();
<<<<<<< HEAD
			if (myQueryList != null && !myQueryList.isEmpty()) {
=======
			if (isNotEmpty(myQueryList)) {
>>>>>>> 19af077c
				myResultsIterator = myQueryList.remove(0);
				myHasNextIteratorQuery = true;
			} else {
				myResultsIterator = SearchQueryExecutor.emptyExecutor();
				myHasNextIteratorQuery = false;
			}
		}

		@Override
		public boolean hasNext() {
			if (myNext == null) {
				fetchNext();
			}
			return !NO_MORE.equals(myNext);
		}

		@Override
		public JpaPid next() {
			fetchNext();
			JpaPid retVal = myNext;
			myNext = null;
			Validate.isTrue(!NO_MORE.equals(retVal), "No more elements");
			return retVal;
		}

		@Override
		public int getSkippedCount() {
			return mySkipCount;
		}

		@Override
		public int getNonSkippedCount() {
			return myNonSkipCount;
		}

		@Override
		public Collection<JpaPid> getNextResultBatch(long theBatchSize) {
			Collection<JpaPid> batch = new ArrayList<>();
			while (this.hasNext() && batch.size() < theBatchSize) {
				batch.add(this.next());
			}
			return batch;
		}

		@Override
		public void close() {
			if (myResultsIterator != null) {
				myResultsIterator.close();
			}
			myResultsIterator = null;
		}
	}

	private void firePerformanceInfo(RequestDetails theRequest, String theMessage) {
		// Only log at debug level since these messages aren't considered important enough
		// that we should be cluttering the system log, but they are important to the
		// specific query being executed to we'll INFO level them there
		ourLog.debug(theMessage);
		firePerformanceMessage(theRequest, theMessage, Pointcut.JPA_PERFTRACE_INFO);
	}

	private void firePerformanceWarning(RequestDetails theRequest, String theMessage) {
		ourLog.warn(theMessage);
		firePerformanceMessage(theRequest, theMessage, Pointcut.JPA_PERFTRACE_WARNING);
	}

	private void firePerformanceMessage(RequestDetails theRequest, String theMessage, Pointcut pointcut) {
		StorageProcessingMessage message = new StorageProcessingMessage();
		message.setMessage(theMessage);
		HookParams params = new HookParams()
				.add(RequestDetails.class, theRequest)
				.addIfMatchesType(ServletRequestDetails.class, theRequest)
				.add(StorageProcessingMessage.class, message);
		CompositeInterceptorBroadcaster.doCallHooks(myInterceptorBroadcaster, theRequest, pointcut, params);
	}

	public static int getMaximumPageSize() {
		if (myUseMaxPageSize50ForTest) {
			return MAXIMUM_PAGE_SIZE_FOR_TESTING;
		} else {
			return MAXIMUM_PAGE_SIZE;
		}
	}

	public static void setMaxPageSize50ForTest(boolean theIsTest) {
		myUseMaxPageSize50ForTest = theIsTest;
	}
}<|MERGE_RESOLUTION|>--- conflicted
+++ resolved
@@ -2011,8 +2011,8 @@
 				IQueryParameterType nextOr = nextPermutation.get(paramIndex);
 				String nextOrValue = nextOr.getValueAsQueryToken(myContext);
 
-				RuntimeSearchParam nextParamDef =
-						mySearchParamRegistry.getActiveSearchParam(myResourceName, nextParamName, ISearchParamRegistry.ContextEnum.SEARCH);
+				RuntimeSearchParam nextParamDef = mySearchParamRegistry.getActiveSearchParam(
+						myResourceName, nextParamName, ISearchParamRegistry.ContextEnum.SEARCH);
 				if (theComboParam.getComboSearchParamType() == ComboSearchParamType.NON_UNIQUE) {
 					if (nextParamDef.getParamType() == RestSearchParameterTypeEnum.STRING) {
 						nextOrValue = StringUtil.normalizeStringForSearchIndexing(nextOrValue);
@@ -2483,11 +2483,7 @@
 
 		private void retrieveNextIteratorQuery() {
 			close();
-<<<<<<< HEAD
-			if (myQueryList != null && !myQueryList.isEmpty()) {
-=======
 			if (isNotEmpty(myQueryList)) {
->>>>>>> 19af077c
 				myResultsIterator = myQueryList.remove(0);
 				myHasNextIteratorQuery = true;
 			} else {
