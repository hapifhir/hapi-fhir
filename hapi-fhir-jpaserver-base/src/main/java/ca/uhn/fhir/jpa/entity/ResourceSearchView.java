--- conflicted
+++ resolved
@@ -23,12 +23,8 @@
 import ca.uhn.fhir.jpa.model.entity.IBaseResourceEntity;
 import ca.uhn.fhir.jpa.model.entity.PartitionablePartitionId;
 import ca.uhn.fhir.jpa.model.entity.ResourceEncodingEnum;
-<<<<<<< HEAD
 import ca.uhn.fhir.jpa.model.entity.ResourceHistoryProvenanceEntity;
 import ca.uhn.fhir.jpa.model.entity.ResourceTable;
-=======
-import ca.uhn.fhir.jpa.model.entity.ResourceHistoryTable;
->>>>>>> 25ce7d0b
 import ca.uhn.fhir.model.primitive.IdDt;
 import ca.uhn.fhir.model.primitive.InstantDt;
 import ca.uhn.fhir.rest.api.Constants;
@@ -50,7 +46,6 @@
 @SuppressWarnings("SqlDialectInspection")
 @Entity
 @Immutable
-<<<<<<< HEAD
 @Subselect("SELECT h.pid               as pid,            " +
 	"               r.res_id            as res_id,         " +
 	"               h.res_type          as res_type,       " +
@@ -70,29 +65,6 @@
 	"FROM HFJ_RESOURCE r "
 	+ "    INNER JOIN HFJ_RES_VER h ON r.res_id = h.res_id and r.res_ver = h.res_ver"
 	+ "    LEFT OUTER JOIN HFJ_RES_VER_PROV p ON p.res_ver_pid = h.pid ")
-=======
-@Subselect("SELECT h.pid               as pid,            " + "               r.res_id            as res_id,         "
-		+ "               h.res_type          as res_type,       "
-		+ "               h.res_version       as res_version,    "
-		+ // FHIR version
-		"               h.res_ver           as res_ver,        "
-		+ // resource version
-		"               h.has_tags          as has_tags,       "
-		+ "               h.res_deleted_at    as res_deleted_at, "
-		+ "               h.res_published     as res_published,  "
-		+ "               h.res_updated       as res_updated,    "
-		+ "               h.res_text          as res_text,       "
-		+ "               h.res_text_vc       as res_text_vc,    "
-		+ "               h.res_encoding      as res_encoding,   "
-		+ "               h.PARTITION_ID      as PARTITION_ID,   "
-		+ "               p.SOURCE_URI        as PROV_SOURCE_URI,"
-		+ "               p.REQUEST_ID        as PROV_REQUEST_ID,"
-		+ "               f.forced_id         as FORCED_PID      "
-		+ "FROM HFJ_RES_VER h "
-		+ "    LEFT OUTER JOIN HFJ_FORCED_ID f ON f.resource_pid = h.res_id "
-		+ "    LEFT OUTER JOIN HFJ_RES_VER_PROV p ON p.res_ver_pid = h.pid "
-		+ "    INNER JOIN HFJ_RESOURCE r       ON r.res_id = h.res_id and r.res_ver = h.res_ver")
->>>>>>> 25ce7d0b
 public class ResourceSearchView implements IBaseResourceEntity, Serializable {
 
 	private static final long serialVersionUID = 1L;
@@ -145,12 +117,7 @@
 	@Column(name = "RES_ENCODING")
 	@Enumerated(EnumType.STRING)
 	private ResourceEncodingEnum myEncoding;
-<<<<<<< HEAD
 	@Column(name = "FORCED_PID", length = ResourceTable.MAX_FORCED_ID_LENGTH)
-=======
-
-	@Column(name = "FORCED_PID", length = ForcedId.MAX_FORCED_ID_LENGTH)
->>>>>>> 25ce7d0b
 	private String myForcedPid;
 
 	@Column(name = "PARTITION_ID")
