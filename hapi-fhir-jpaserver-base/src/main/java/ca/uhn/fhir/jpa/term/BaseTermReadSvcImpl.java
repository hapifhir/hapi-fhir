package ca.uhn.fhir.jpa.term;

/*
 * #%L
 * HAPI FHIR JPA Server
 * %%
 * Copyright (C) 2014 - 2019 University Health Network
 * %%
 * Licensed under the Apache License, Version 2.0 (the "License");
 * you may not use this file except in compliance with the License.
 * You may obtain a copy of the License at
 *
 * http://www.apache.org/licenses/LICENSE-2.0
 *
 * Unless required by applicable law or agreed to in writing, software
 * distributed under the License is distributed on an "AS IS" BASIS,
 * WITHOUT WARRANTIES OR CONDITIONS OF ANY KIND, either express or implied.
 * See the License for the specific language governing permissions and
 * limitations under the License.
 * #L%
 */

import ca.uhn.fhir.context.FhirContext;
import ca.uhn.fhir.context.FhirVersionEnum;
import ca.uhn.fhir.context.support.IContextValidationSupport;
import ca.uhn.fhir.jpa.dao.DaoConfig;
import ca.uhn.fhir.jpa.dao.DaoRegistry;
import ca.uhn.fhir.jpa.dao.IDao;
import ca.uhn.fhir.jpa.dao.IFhirResourceDaoCodeSystem;
import ca.uhn.fhir.jpa.dao.IFhirResourceDaoValueSet;
import ca.uhn.fhir.jpa.dao.IFhirResourceDaoValueSet.ValidateCodeResult;
import ca.uhn.fhir.jpa.dao.IFulltextSearchSvc;
import ca.uhn.fhir.jpa.dao.data.*;
import ca.uhn.fhir.jpa.entity.*;
import ca.uhn.fhir.jpa.entity.TermConceptParentChildLink.RelationshipTypeEnum;
import ca.uhn.fhir.jpa.model.cross.ResourcePersistentId;
import ca.uhn.fhir.jpa.model.entity.ResourceTable;
import ca.uhn.fhir.jpa.model.sched.ISchedulerService;
import ca.uhn.fhir.jpa.model.sched.ScheduledJobDefinition;
import ca.uhn.fhir.jpa.term.api.ITermCodeSystemStorageSvc;
import ca.uhn.fhir.jpa.term.api.ITermDeferredStorageSvc;
import ca.uhn.fhir.jpa.term.api.ITermLoaderSvc;
import ca.uhn.fhir.jpa.term.api.ITermReadSvc;
import ca.uhn.fhir.jpa.term.ex.ExpansionTooCostlyException;
import ca.uhn.fhir.jpa.util.ScrollableResultsIterator;
import ca.uhn.fhir.rest.api.Constants;
import ca.uhn.fhir.rest.server.exceptions.InternalErrorException;
import ca.uhn.fhir.rest.server.exceptions.InvalidRequestException;
import ca.uhn.fhir.rest.server.exceptions.ResourceNotFoundException;
import ca.uhn.fhir.rest.server.exceptions.UnprocessableEntityException;
import ca.uhn.fhir.util.StopWatch;
import ca.uhn.fhir.util.UrlUtil;
import ca.uhn.fhir.util.ValidateUtil;
import com.github.benmanes.caffeine.cache.Cache;
import com.github.benmanes.caffeine.cache.Caffeine;
import com.google.common.annotations.VisibleForTesting;
import com.google.common.base.Stopwatch;
import org.apache.commons.lang3.StringUtils;
import org.apache.commons.lang3.Validate;
import org.apache.commons.lang3.time.DateUtils;
import org.apache.lucene.index.Term;
import org.apache.lucene.queries.TermsQuery;
import org.apache.lucene.search.BooleanClause;
import org.apache.lucene.search.BooleanQuery;
import org.apache.lucene.search.MultiPhraseQuery;
import org.apache.lucene.search.Query;
import org.apache.lucene.search.RegexpQuery;
import org.hibernate.ScrollMode;
import org.hibernate.ScrollableResults;
import org.hibernate.search.jpa.FullTextEntityManager;
import org.hibernate.search.jpa.FullTextQuery;
import org.hibernate.search.query.dsl.BooleanJunction;
import org.hibernate.search.query.dsl.QueryBuilder;
import org.hl7.fhir.exceptions.FHIRException;
import org.hl7.fhir.instance.model.api.IAnyResource;
import org.hl7.fhir.instance.model.api.IBaseCoding;
import org.hl7.fhir.instance.model.api.IBaseResource;
import org.hl7.fhir.instance.model.api.IPrimitiveType;
import org.hl7.fhir.r4.model.*;
import org.hl7.fhir.r4.model.codesystems.ConceptSubsumptionOutcome;
import org.quartz.Job;
import org.quartz.JobExecutionContext;
import org.springframework.beans.BeansException;
import org.springframework.beans.factory.annotation.Autowired;
import org.springframework.context.ApplicationContext;
import org.springframework.context.ApplicationContextAware;
import org.springframework.data.domain.PageRequest;
import org.springframework.data.domain.Slice;
import org.springframework.transaction.PlatformTransactionManager;
import org.springframework.transaction.TransactionDefinition;
import org.springframework.transaction.annotation.Propagation;
import org.springframework.transaction.annotation.Transactional;
import org.springframework.transaction.interceptor.NoRollbackRuleAttribute;
import org.springframework.transaction.interceptor.RuleBasedTransactionAttribute;
import org.springframework.transaction.support.TransactionTemplate;

import javax.annotation.Nonnull;
import javax.annotation.Nullable;
import javax.annotation.PostConstruct;
import javax.persistence.EntityManager;
import javax.persistence.PersistenceContext;
import javax.persistence.PersistenceContextType;
import javax.persistence.TypedQuery;
import javax.persistence.criteria.CriteriaBuilder;
import javax.persistence.criteria.CriteriaQuery;
import javax.persistence.criteria.Join;
import javax.persistence.criteria.Predicate;
import javax.persistence.criteria.Root;
import javax.validation.constraints.NotNull;
import java.util.*;
import java.util.concurrent.TimeUnit;
import java.util.concurrent.atomic.AtomicInteger;
import java.util.stream.Collectors;

import static org.apache.commons.lang3.StringUtils.defaultString;
import static org.apache.commons.lang3.StringUtils.isBlank;
import static org.apache.commons.lang3.StringUtils.isNoneBlank;
import static org.apache.commons.lang3.StringUtils.isNotBlank;

public abstract class BaseTermReadSvcImpl implements ITermReadSvc, ApplicationContextAware {
	public static final int DEFAULT_FETCH_SIZE = 250;
	public static final String VALUESET_LANGUAGES = "http://hl7.org/fhir/ValueSet/languages";
	public static final String VALUESET_MIMETYPES = "http://hl7.org/fhir/ValueSet/mimetypes";
	private static final org.slf4j.Logger ourLog = org.slf4j.LoggerFactory.getLogger(BaseTermReadSvcImpl.class);
	private static boolean ourLastResultsFromTranslationCache; // For testing.
	private static boolean ourLastResultsFromTranslationWithReverseCache; // For testing.
	@Autowired
	protected DaoRegistry myDaoRegistry;
	@Autowired
	protected ITermCodeSystemDao myCodeSystemDao;
	@Autowired
	protected ITermConceptDao myConceptDao;
	@Autowired
	protected ITermConceptMapDao myConceptMapDao;
	@Autowired
	protected ITermConceptMapGroupDao myConceptMapGroupDao;
	@Autowired
	protected ITermConceptMapGroupElementDao myConceptMapGroupElementDao;
	@Autowired
	protected ITermConceptMapGroupElementTargetDao myConceptMapGroupElementTargetDao;
	@Autowired
	protected ITermConceptPropertyDao myConceptPropertyDao;
	@Autowired
	protected ITermConceptDesignationDao myConceptDesignationDao;
	@Autowired
	protected ITermValueSetDao myValueSetDao;
	@Autowired
	protected ITermValueSetConceptDao myValueSetConceptDao;
	@Autowired
	protected ITermValueSetConceptDesignationDao myValueSetConceptDesignationDao;
	@Autowired
	protected FhirContext myContext;
	@PersistenceContext(type = PersistenceContextType.TRANSACTION)
	protected EntityManager myEntityManager;
	@Autowired
	private ITermCodeSystemVersionDao myCodeSystemVersionDao;
	@Autowired
	private DaoConfig myDaoConfig;
	private IFhirResourceDaoValueSet<?, ?, ?> myValueSetResourceDao;
	private Cache<TranslationQuery, List<TermConceptMapGroupElementTarget>> myTranslationCache;
	private Cache<TranslationQuery, List<TermConceptMapGroupElement>> myTranslationWithReverseCache;
	private int myFetchSize = DEFAULT_FETCH_SIZE;
	private ApplicationContext myApplicationContext;
	private TransactionTemplate myTxTemplate;
	@Autowired
	private PlatformTransactionManager myTransactionManager;
	@Autowired(required = false)
	private IFulltextSearchSvc myFulltextSearchSvc;
	@Autowired
	private PlatformTransactionManager myTxManager;
	@Autowired
	private ITermValueSetConceptViewDao myTermValueSetConceptViewDao;
	@Autowired
	private ISchedulerService mySchedulerService;
	@Autowired(required = false)
	private ITermDeferredStorageSvc myDeferredStorageSvc;
	@Autowired(required = false)
	private ITermCodeSystemStorageSvc myConceptStorageSvc;
	private IContextValidationSupport myValidationSupport;

	private void addCodeIfNotAlreadyAdded(IValueSetConceptAccumulator theValueSetCodeAccumulator, Set<String> theAddedCodes, TermConcept theConcept, boolean theAdd, AtomicInteger theCodeCounter) {
		String codeSystem = theConcept.getCodeSystemVersion().getCodeSystem().getCodeSystemUri();
		String code = theConcept.getCode();
		String display = theConcept.getDisplay();
		Collection<TermConceptDesignation> designations = theConcept.getDesignations();
		addCodeIfNotAlreadyAdded(theValueSetCodeAccumulator, theAddedCodes, designations, theAdd, theCodeCounter, codeSystem, code, display);
	}

	private void addCodeIfNotAlreadyAdded(IValueSetConceptAccumulator theValueSetCodeAccumulator, Set<String> theAddedCodes, Collection<TermConceptDesignation> theDesignations, boolean theAdd, AtomicInteger theCodeCounter, String theCodeSystem, String theCode, String theDisplay) {
		if (isNoneBlank(theCodeSystem, theCode)) {
			if (theAdd && theAddedCodes.add(theCodeSystem + "|" + theCode)) {
				theValueSetCodeAccumulator.includeConceptWithDesignations(theCodeSystem, theCode, theDisplay, theDesignations);
				theCodeCounter.incrementAndGet();
			}

			if (!theAdd && theAddedCodes.remove(theCodeSystem + "|" + theCode)) {
				theValueSetCodeAccumulator.excludeConcept(theCodeSystem, theCode);
				theCodeCounter.decrementAndGet();
			}
		}
	}

	private void addConceptsToList(IValueSetConceptAccumulator theValueSetCodeAccumulator, Set<String> theAddedCodes, String theSystem, List<CodeSystem.ConceptDefinitionComponent> theConcept, boolean theAdd, VersionIndependentConcept theWantConceptOrNull) {
		for (CodeSystem.ConceptDefinitionComponent next : theConcept) {
			if (isNoneBlank(theSystem, next.getCode())) {
				if (theWantConceptOrNull == null || theWantConceptOrNull.getCode().equals(next.getCode())) {
					addOrRemoveCode(theValueSetCodeAccumulator, theAddedCodes, theAdd, theSystem, next.getCode(), next.getDisplay());
				}
			}
			addConceptsToList(theValueSetCodeAccumulator, theAddedCodes, theSystem, next.getConcept(), theAdd, theWantConceptOrNull);
		}
	}

	private boolean addToSet(Set<TermConcept> theSetToPopulate, TermConcept theConcept) {
		boolean retVal = theSetToPopulate.add(theConcept);
		if (retVal) {
			if (theSetToPopulate.size() >= myDaoConfig.getMaximumExpansionSize()) {
				String msg = myContext.getLocalizer().getMessage(BaseTermReadSvcImpl.class, "expansionTooLarge", myDaoConfig.getMaximumExpansionSize());
				throw new ExpansionTooCostlyException(msg);
			}
		}
		return retVal;
	}

	@PostConstruct
	public void buildTranslationCaches() {
		Long timeout = myDaoConfig.getTranslationCachesExpireAfterWriteInMinutes();

		myTranslationCache =
			Caffeine.newBuilder()
				.maximumSize(10000)
				.expireAfterWrite(timeout, TimeUnit.MINUTES)
				.build();

		myTranslationWithReverseCache =
			Caffeine.newBuilder()
				.maximumSize(10000)
				.expireAfterWrite(timeout, TimeUnit.MINUTES)
				.build();
	}

	/**
	 * This method is present only for unit tests, do not call from client code
	 */
	@VisibleForTesting
	public void clearTranslationCache() {
		myTranslationCache.invalidateAll();
	}

	/**
	 * This method is present only for unit tests, do not call from client code
	 */
	@VisibleForTesting()
	public void clearTranslationWithReverseCache() {
		myTranslationWithReverseCache.invalidateAll();
	}

	public void deleteConceptMap(ResourceTable theResourceTable) {
		// Get existing entity so it can be deleted.
		Optional<TermConceptMap> optionalExistingTermConceptMapById = myConceptMapDao.findTermConceptMapByResourcePid(theResourceTable.getId());

		if (optionalExistingTermConceptMapById.isPresent()) {
			TermConceptMap existingTermConceptMap = optionalExistingTermConceptMapById.get();

			ourLog.info("Deleting existing TermConceptMap[{}] and its children...", existingTermConceptMap.getId());
			for (TermConceptMapGroup group : existingTermConceptMap.getConceptMapGroups()) {

				for (TermConceptMapGroupElement element : group.getConceptMapGroupElements()) {

					for (TermConceptMapGroupElementTarget target : element.getConceptMapGroupElementTargets()) {

						myConceptMapGroupElementTargetDao.deleteTermConceptMapGroupElementTargetById(target.getId());
					}

					myConceptMapGroupElementDao.deleteTermConceptMapGroupElementById(element.getId());
				}

				myConceptMapGroupDao.deleteTermConceptMapGroupById(group.getId());
			}

			myConceptMapDao.deleteTermConceptMapById(existingTermConceptMap.getId());
			ourLog.info("Done deleting existing TermConceptMap[{}] and its children.", existingTermConceptMap.getId());
		}
	}

	@Override
	@Transactional
	public void deleteConceptMapAndChildren(ResourceTable theResourceTable) {
		deleteConceptMap(theResourceTable);
	}

	public void deleteValueSet(ResourceTable theResourceTable) {
		// Get existing entity so it can be deleted.
		Optional<TermValueSet> optionalExistingTermValueSetById = myValueSetDao.findByResourcePid(theResourceTable.getId());

		if (optionalExistingTermValueSetById.isPresent()) {
			TermValueSet existingTermValueSet = optionalExistingTermValueSetById.get();

			ourLog.info("Deleting existing TermValueSet[{}] and its children...", existingTermValueSet.getId());
			myValueSetConceptDesignationDao.deleteByTermValueSetId(existingTermValueSet.getId());
			myValueSetConceptDao.deleteByTermValueSetId(existingTermValueSet.getId());
			myValueSetDao.deleteById(existingTermValueSet.getId());
			ourLog.info("Done deleting existing TermValueSet[{}] and its children.", existingTermValueSet.getId());
		}
	}

	@Override
	@Transactional
	public void deleteValueSetAndChildren(ResourceTable theResourceTable) {
		deleteValueSet(theResourceTable);
	}

	@Override
	@Transactional(propagation = Propagation.REQUIRED)
	public ValueSet expandValueSetInMemory(ValueSet theValueSetToExpand, VersionIndependentConcept theWantConceptOrNull) {

		int maxCapacity = myDaoConfig.getMaximumExpansionSize();
		ValueSetExpansionComponentWithConceptAccumulator expansionComponent = new ValueSetExpansionComponentWithConceptAccumulator(myContext, maxCapacity);
		expansionComponent.setIdentifier(UUID.randomUUID().toString());
		expansionComponent.setTimestamp(new Date());

		AtomicInteger codeCounter = new AtomicInteger(0);

		expandValueSet(theValueSetToExpand, expansionComponent, codeCounter, theWantConceptOrNull);

		expansionComponent.setTotal(codeCounter.get());

		ValueSet valueSet = new ValueSet();
		valueSet.setStatus(Enumerations.PublicationStatus.ACTIVE);
		valueSet.setCompose(theValueSetToExpand.getCompose());
		valueSet.setExpansion(expansionComponent);
		return valueSet;
	}

	@Override
	@Transactional(propagation = Propagation.REQUIRED)
	public ValueSet expandValueSet(ValueSet theValueSetToExpand, int theOffset, int theCount) {
		ValidateUtil.isNotNullOrThrowUnprocessableEntity(theValueSetToExpand, "ValueSet to expand can not be null");

		Optional<TermValueSet> optionalTermValueSet;
		if (theValueSetToExpand.hasId()) {
			ResourcePersistentId valueSetResourcePid = myConceptStorageSvc.getValueSetResourcePid(theValueSetToExpand.getIdElement());
			optionalTermValueSet = myValueSetDao.findByResourcePid(valueSetResourcePid.getIdAsLong());
		} else if (theValueSetToExpand.hasUrl()) {
			optionalTermValueSet = myValueSetDao.findByUrl(theValueSetToExpand.getUrl());
		} else {
			throw new UnprocessableEntityException("ValueSet to be expanded must provide either ValueSet.id or ValueSet.url");
		}

		if (!optionalTermValueSet.isPresent()) {
			ourLog.warn("ValueSet is not present in terminology tables. Will perform in-memory expansion without parameters. {}", getValueSetInfo(theValueSetToExpand));
			return expandValueSetInMemory(theValueSetToExpand, null); // In-memory expansion.
		}

		TermValueSet termValueSet = optionalTermValueSet.get();

		if (termValueSet.getExpansionStatus() != TermValueSetPreExpansionStatusEnum.EXPANDED) {
			ourLog.warn("{} is present in terminology tables but not ready for persistence-backed invocation of operation $expand. Will perform in-memory expansion without parameters. Current status: {} | {}",
				getValueSetInfo(theValueSetToExpand), termValueSet.getExpansionStatus().name(), termValueSet.getExpansionStatus().getDescription());
			return expandValueSetInMemory(theValueSetToExpand, null); // In-memory expansion.
		}

		ValueSet.ValueSetExpansionComponent expansionComponent = new ValueSet.ValueSetExpansionComponent();
		expansionComponent.setIdentifier(UUID.randomUUID().toString());
		expansionComponent.setTimestamp(new Date());

		populateExpansionComponent(expansionComponent, termValueSet, theOffset, theCount);

		ValueSet valueSet = new ValueSet();
		valueSet.setStatus(Enumerations.PublicationStatus.ACTIVE);
		valueSet.setCompose(theValueSetToExpand.getCompose());
		valueSet.setExpansion(expansionComponent);
		return valueSet;
	}

	private void populateExpansionComponent(ValueSet.ValueSetExpansionComponent theExpansionComponent, TermValueSet theTermValueSet, int theOffset, int theCount) {
		int total = theTermValueSet.getTotalConcepts().intValue();
		theExpansionComponent.setTotal(total);
		theExpansionComponent.setOffset(theOffset);
		theExpansionComponent.addParameter().setName("offset").setValue(new IntegerType(theOffset));
		theExpansionComponent.addParameter().setName("count").setValue(new IntegerType(theCount));

		if (theCount == 0) {
			return;
		}

		expandConcepts(theExpansionComponent, theTermValueSet, theOffset, theCount);
	}

	private void expandConcepts(ValueSet.ValueSetExpansionComponent theExpansionComponent, TermValueSet theTermValueSet, int theOffset, int theCount) {
		int conceptsExpanded = 0;
		int designationsExpanded = 0;
		int toIndex = theOffset + theCount;
		Collection<TermValueSetConceptView> conceptViews = myTermValueSetConceptViewDao.findByTermValueSetId(theOffset, toIndex, theTermValueSet.getId());

		if (conceptViews.isEmpty()) {
			logConceptsExpanded("No concepts to expand. ", theTermValueSet, conceptsExpanded);
			return;
		}

		Map<Long, ValueSet.ValueSetExpansionContainsComponent> pidToConcept = new HashMap<>();
		for (TermValueSetConceptView conceptView : conceptViews) {

			Long conceptPid = conceptView.getConceptPid();
			ValueSet.ValueSetExpansionContainsComponent containsComponent;

			if (!pidToConcept.containsKey(conceptPid)) {
				containsComponent = theExpansionComponent.addContains();
				containsComponent.setSystem(conceptView.getConceptSystemUrl());
				containsComponent.setCode(conceptView.getConceptCode());
				containsComponent.setDisplay(conceptView.getConceptDisplay());
				pidToConcept.put(conceptPid, containsComponent);
			} else {
				containsComponent = pidToConcept.get(conceptPid);
			}

			// TODO: DM 2019-08-17 - Implement includeDesignations parameter for $expand operation to designations optional.
			if (conceptView.getDesignationPid() != null) {
				ValueSet.ConceptReferenceDesignationComponent designationComponent = containsComponent.addDesignation();
				designationComponent.setLanguage(conceptView.getDesignationLang());
				designationComponent.setUse(new Coding(
					conceptView.getDesignationUseSystem(),
					conceptView.getDesignationUseCode(),
					conceptView.getDesignationUseDisplay()));
				designationComponent.setValue(conceptView.getDesignationVal());

				if (++designationsExpanded % 250 == 0) {
					logDesignationsExpanded("Expansion of designations in progress. ", theTermValueSet, designationsExpanded);
				}
			}

			if (++conceptsExpanded % 250 == 0) {
				logConceptsExpanded("Expansion of concepts in progress. ", theTermValueSet, conceptsExpanded);
			}
		}

		logDesignationsExpanded("Finished expanding designations. ", theTermValueSet, designationsExpanded);
		logConceptsExpanded("Finished expanding concepts. ", theTermValueSet, conceptsExpanded);
	}

	private void logConceptsExpanded(String theLogDescriptionPrefix, TermValueSet theTermValueSet, int theConceptsExpanded) {
		if (theConceptsExpanded > 0) {
			ourLog.debug("{}Have expanded {} concepts in ValueSet[{}]", theLogDescriptionPrefix, theConceptsExpanded, theTermValueSet.getUrl());
		}
	}

	private void logDesignationsExpanded(String theLogDescriptionPrefix, TermValueSet theTermValueSet, int theDesignationsExpanded) {
		if (theDesignationsExpanded > 0) {
			ourLog.debug("{}Have expanded {} designations in ValueSet[{}]", theLogDescriptionPrefix, theDesignationsExpanded, theTermValueSet.getUrl());
		}
	}

	@Override
	@Transactional(propagation = Propagation.REQUIRED)
	public void expandValueSet(ValueSet theValueSetToExpand, IValueSetConceptAccumulator theValueSetCodeAccumulator) {
		expandValueSet(theValueSetToExpand, theValueSetCodeAccumulator, new AtomicInteger(0), null);
	}

	@SuppressWarnings("ConstantConditions")
	private void expandValueSet(ValueSet theValueSetToExpand, IValueSetConceptAccumulator theValueSetCodeAccumulator, AtomicInteger theCodeCounter, VersionIndependentConcept theWantConceptOrNull) {
		Set<String> addedCodes = new HashSet<>();

		StopWatch sw = new StopWatch();
		String valueSetInfo = getValueSetInfo(theValueSetToExpand);
		ourLog.debug("Working with {}", valueSetInfo);

		// Handle includes
		ourLog.debug("Handling includes");
		for (ValueSet.ConceptSetComponent include : theValueSetToExpand.getCompose().getInclude()) {
			for (int i = 0; ; i++) {
				int queryIndex = i;
				Boolean shouldContinue = myTxTemplate.execute(t -> {
					boolean add = true;
					return expandValueSetHandleIncludeOrExclude(theValueSetCodeAccumulator, addedCodes, include, add, theCodeCounter, queryIndex, theWantConceptOrNull);
				});
				if (!shouldContinue) {
					break;
				}
			}
		}

		// If the accumulator filled up, abort
		if (theValueSetCodeAccumulator.getCapacityRemaining() != null && theValueSetCodeAccumulator.getCapacityRemaining() <= 0) {
			String msg = myContext.getLocalizer().getMessage(BaseTermReadSvcImpl.class, "expansionTooLarge", myDaoConfig.getMaximumExpansionSize());
			throw new ExpansionTooCostlyException(msg);
		}

		// Handle excludes
		ourLog.debug("Handling excludes");
		for (ValueSet.ConceptSetComponent exclude : theValueSetToExpand.getCompose().getExclude()) {
			for (int i = 0; ; i++) {
				int queryIndex = i;
				Boolean shouldContinue = myTxTemplate.execute(t -> {
					boolean add = false;
					return expandValueSetHandleIncludeOrExclude(theValueSetCodeAccumulator, addedCodes, exclude, add, theCodeCounter, queryIndex, null);
				});
				if (!shouldContinue) {
					break;
				}
			}
		}

		if (theValueSetCodeAccumulator instanceof ValueSetConceptAccumulator) {
			myTxTemplate.execute(t -> ((ValueSetConceptAccumulator) theValueSetCodeAccumulator).removeGapsFromConceptOrder());
		}

		ourLog.debug("Done working with {} in {}ms", valueSetInfo, sw.getMillis());
	}

	private String getValueSetInfo(ValueSet theValueSet) {
		StringBuilder sb = new StringBuilder();
		boolean isIdentified = false;
		sb
			.append("ValueSet:");
		if (theValueSet.hasId()) {
			isIdentified = true;
			sb
				.append(" ValueSet.id[")
				.append(theValueSet.getId())
				.append("]");
		}
		if (theValueSet.hasUrl()) {
			isIdentified = true;
			sb
				.append(" ValueSet.url[")
				.append(theValueSet.getUrl())
				.append("]");
		}
		if (theValueSet.hasIdentifier()) {
			isIdentified = true;
			sb
				.append(" ValueSet.identifier[")
				.append(theValueSet.getIdentifierFirstRep().getSystem())
				.append("|")
				.append(theValueSet.getIdentifierFirstRep().getValue())
				.append("]");
		}

		if (!isIdentified) {
			sb.append(" None of ValueSet.id, ValueSet.url, and ValueSet.identifier are provided.");
		}

		return sb.toString();
	}

	protected List<VersionIndependentConcept> expandValueSetAndReturnVersionIndependentConcepts(org.hl7.fhir.r4.model.ValueSet theValueSetToExpandR4, VersionIndependentConcept theWantConceptOrNull) {
		org.hl7.fhir.r4.model.ValueSet.ValueSetExpansionComponent expandedR4 = expandValueSetInMemory(theValueSetToExpandR4, theWantConceptOrNull).getExpansion();

		ArrayList<VersionIndependentConcept> retVal = new ArrayList<>();
		for (org.hl7.fhir.r4.model.ValueSet.ValueSetExpansionContainsComponent nextContains : expandedR4.getContains()) {
			retVal.add(
				new VersionIndependentConcept(nextContains.getSystem(), nextContains.getCode()));
		}
		return retVal;
	}

	/**
	 * @return Returns true if there are potentially more results to process.
	 */
	private Boolean expandValueSetHandleIncludeOrExclude(IValueSetConceptAccumulator theValueSetCodeAccumulator, Set<String> theAddedCodes, ValueSet.ConceptSetComponent theIncludeOrExclude, boolean theAdd, AtomicInteger theCodeCounter, int theQueryIndex, VersionIndependentConcept theWantConceptOrNull) {

		String system = theIncludeOrExclude.getSystem();
		boolean hasSystem = isNotBlank(system);
		boolean hasValueSet = theIncludeOrExclude.getValueSet().size() > 0;

		if (hasSystem) {

			if (theWantConceptOrNull != null && theWantConceptOrNull.getSystem() != null && !Constants.codeSystemNotNeeded(theWantConceptOrNull.getSystem()) && !system.equals(theWantConceptOrNull.getSystem())) {
				return false;
			}

			ourLog.debug("Starting {} expansion around CodeSystem: {}", (theAdd ? "inclusion" : "exclusion"), system);

			TermCodeSystem cs = myCodeSystemDao.findByCodeSystemUri(system);
			if (cs != null) {

				TermCodeSystemVersion csv = cs.getCurrentVersion();
				FullTextEntityManager em = org.hibernate.search.jpa.Search.getFullTextEntityManager(myEntityManager);

				/*
				 * If FullText searching is not enabled, we can handle only basic expansions
				 * since we're going to do it without the database.
				 */
				if (myFulltextSearchSvc == null) {
					expandWithoutHibernateSearch(theValueSetCodeAccumulator, csv, theAddedCodes, theIncludeOrExclude, system, theAdd, theCodeCounter);
					return false;
				}

				/*
				 * Ok, let's use hibernate search to build the expansion
				 */
				QueryBuilder qb = em.getSearchFactory().buildQueryBuilder().forEntity(TermConcept.class).get();
				BooleanJunction<?> bool = qb.bool();

				bool.must(qb.keyword().onField("myCodeSystemVersionPid").matching(csv.getPid()).createQuery());

				if (theWantConceptOrNull != null) {
					bool.must(qb.keyword().onField("myCode").matching(theWantConceptOrNull.getCode()).createQuery());
				}

				/*
				 * Filters
				 */
				handleFilters(bool, system, qb, theIncludeOrExclude);

				Query luceneQuery = bool.createQuery();

				/*
				 * Include/Exclude Concepts
				 */
				List<Term> codes = theIncludeOrExclude
					.getConcept()
					.stream()
					.filter(Objects::nonNull)
					.map(ValueSet.ConceptReferenceComponent::getCode)
					.filter(StringUtils::isNotBlank)
					.map(t -> new Term("myCode", t))
					.collect(Collectors.toList());
				if (codes.size() > 0) {
					MultiPhraseQuery query = new MultiPhraseQuery();
					query.add(codes.toArray(new Term[0]));
					luceneQuery = new BooleanQuery.Builder()
						.add(luceneQuery, BooleanClause.Occur.MUST)
						.add(query, BooleanClause.Occur.MUST)
						.build();
				}

				/*
				 * Execute the query
				 */
				FullTextQuery jpaQuery = em.createFullTextQuery(luceneQuery, TermConcept.class);

				/*
				 * DM 2019-08-21 - Processing slows after any ValueSets with many codes explicitly identified. This might
				 * be due to the dark arts that is memory management. Will monitor but not do anything about this right now.
				 */
				BooleanQuery.setMaxClauseCount(10000);

				StopWatch sw = new StopWatch();
				AtomicInteger count = new AtomicInteger(0);

				int maxResultsPerBatch = 10000;

				/*
				 * If the accumulator is bounded, we may reduce the size of the query to
				 * Lucene in order to be more efficient.
				 */
				if (theAdd) {
					Integer accumulatorCapacityRemaining = theValueSetCodeAccumulator.getCapacityRemaining();
					if (accumulatorCapacityRemaining != null) {
						maxResultsPerBatch = Math.min(maxResultsPerBatch, accumulatorCapacityRemaining + 1);
					}
					if (maxResultsPerBatch <= 0) {
						return false;
					}
				}

				jpaQuery.setMaxResults(maxResultsPerBatch);
				jpaQuery.setFirstResult(theQueryIndex * maxResultsPerBatch);

				ourLog.debug("Beginning batch expansion for {} with max results per batch: {}", (theAdd ? "inclusion" : "exclusion"), maxResultsPerBatch);

				StopWatch swForBatch = new StopWatch();
				AtomicInteger countForBatch = new AtomicInteger(0);

				List resultList = jpaQuery.getResultList();
				int resultsInBatch = resultList.size();
				int firstResult = jpaQuery.getFirstResult();
				for (Object next : resultList) {
					count.incrementAndGet();
					countForBatch.incrementAndGet();
					TermConcept concept = (TermConcept) next;
					try {
						addCodeIfNotAlreadyAdded(theValueSetCodeAccumulator, theAddedCodes, concept, theAdd, theCodeCounter);
					} catch (ExpansionTooCostlyException e) {
						return false;
					}
				}

				ourLog.debug("Batch expansion for {} with starting index of {} produced {} results in {}ms", (theAdd ? "inclusion" : "exclusion"), firstResult, countForBatch, swForBatch.getMillis());

				if (resultsInBatch < maxResultsPerBatch) {
					ourLog.debug("Expansion for {} produced {} results in {}ms", (theAdd ? "inclusion" : "exclusion"), count, sw.getMillis());
					return false;
				} else {
					return true;
				}

			} else {
				// No CodeSystem matching the URL found in the database.

				CodeSystem codeSystemFromContext = getCodeSystemFromContext(system);

				if (!theIncludeOrExclude.getConcept().isEmpty()) {
					for (ValueSet.ConceptReferenceComponent next : theIncludeOrExclude.getConcept()) {
						String nextCode = next.getCode();
						if (theWantConceptOrNull == null || theWantConceptOrNull.getCode().equals(nextCode)) {
							if (isNoneBlank(system, nextCode) && !theAddedCodes.contains(system + "|" + nextCode)) {

								if (codeSystemFromContext != null) {
									CodeSystem.ConceptDefinitionComponent code = findCode(codeSystemFromContext.getConcept(), nextCode);
									if (code != null) {
										String display = code.getDisplay();
										addOrRemoveCode(theValueSetCodeAccumulator, theAddedCodes, theAdd, system, nextCode, display);
									}
								} else {

									// This code just plain doesn't exist in any known codesystem, but the valueset
									// explicitly includes it. We'll trust the valueset in this case. This happens for
									// codesytems such a USPS. There is probably a better way to handle this...
									addOrRemoveCode(theValueSetCodeAccumulator, theAddedCodes, theAdd, system, nextCode, null);
								}
							}
						}
					}
				} else {
					if (codeSystemFromContext == null) {
						String msg = myContext.getLocalizer().getMessage(BaseTermReadSvcImpl.class, "expansionRefersToUnknownCs", system);
						ourLog.warn(msg);
						theValueSetCodeAccumulator.addMessage(msg);
						return false;
					}

					List<CodeSystem.ConceptDefinitionComponent> concept = codeSystemFromContext.getConcept();
					addConceptsToList(theValueSetCodeAccumulator, theAddedCodes, system, concept, theAdd, theWantConceptOrNull);
				}

				return false;
			}
		} else if (hasValueSet) {

			for (CanonicalType nextValueSet : theIncludeOrExclude.getValueSet()) {
				ourLog.debug("Starting {} expansion around ValueSet: {}", (theAdd ? "inclusion" : "exclusion"), nextValueSet.getValueAsString());

				List<VersionIndependentConcept> expanded = expandValueSet(nextValueSet.getValueAsString());
				Map<String, TermCodeSystem> uriToCodeSystem = new HashMap<>();

				for (VersionIndependentConcept nextConcept : expanded) {
					if (theAdd) {

						if (!uriToCodeSystem.containsKey(nextConcept.getSystem())) {
							TermCodeSystem codeSystem = myCodeSystemDao.findByCodeSystemUri(nextConcept.getSystem());
							uriToCodeSystem.put(nextConcept.getSystem(), codeSystem);
						}

						TermCodeSystem codeSystem = uriToCodeSystem.get(nextConcept.getSystem());
						if (codeSystem != null) {
							myConceptDao
								.findByCodeSystemAndCode(codeSystem.getCurrentVersion(), nextConcept.getCode())
								.ifPresent(concept ->
									addCodeIfNotAlreadyAdded(theValueSetCodeAccumulator, theAddedCodes, concept, theAdd, theCodeCounter)
								);
						} else {
							// This will happen if we're expanding against a built-in (part of FHIR) ValueSet that
							// isn't actually in the database anywhere
							Collection<TermConceptDesignation> emptyCollection = Collections.emptyList();
							addCodeIfNotAlreadyAdded(theValueSetCodeAccumulator, theAddedCodes, emptyCollection, theAdd, theCodeCounter, nextConcept.getSystem(), nextConcept.getCode(), null);
						}
					}
					if (isNoneBlank(nextConcept.getSystem(), nextConcept.getCode()) && !theAdd && theAddedCodes.remove(nextConcept.getSystem() + "|" + nextConcept.getCode())) {
						theValueSetCodeAccumulator.excludeConcept(nextConcept.getSystem(), nextConcept.getCode());
					}
				}

			}

			return false;

		} else {
			throw new InvalidRequestException("ValueSet contains " + (theAdd ? "include" : "exclude") + " criteria with no system defined");
		}


	}

	private void addOrRemoveCode(IValueSetConceptAccumulator theValueSetCodeAccumulator, Set<String> theAddedCodes, boolean theAdd, String theSystem, String theCode, String theDisplay) {
		if (theAdd && theAddedCodes.add(theSystem + "|" + theCode)) {
			theValueSetCodeAccumulator.includeConcept(theSystem, theCode, theDisplay);
		}
		if (!theAdd && theAddedCodes.remove(theSystem + "|" + theCode)) {
			theValueSetCodeAccumulator.excludeConcept(theSystem, theCode);
		}
	}

	private void handleFilters(BooleanJunction<?> theBool, String theSystem, QueryBuilder theQb, ValueSet.ConceptSetComponent theIncludeOrExclude) {
		if (theIncludeOrExclude.getFilter().size() > 0) {
			for (ValueSet.ConceptSetFilterComponent nextFilter : theIncludeOrExclude.getFilter()) {
				handleFilter(theSystem, theQb, theBool, nextFilter);
			}
		}
	}

	private void handleFilter(String theSystem, QueryBuilder theQb, BooleanJunction<?> theBool, ValueSet.ConceptSetFilterComponent theFilter) {
		if (isBlank(theFilter.getValue()) && theFilter.getOp() == null && isBlank(theFilter.getProperty())) {
			return;
		}

		if (isBlank(theFilter.getValue()) || theFilter.getOp() == null || isBlank(theFilter.getProperty())) {
			throw new InvalidRequestException("Invalid filter, must have fields populated: property op value");
		}

		switch (theFilter.getProperty()) {
			case "display:exact":
			case "display":
				handleFilterDisplay(theQb, theBool, theFilter);
				break;
			case "concept":
			case "code":
				handleFilterConceptAndCode(theSystem, theQb, theBool, theFilter);
				break;
			case "parent":
			case "child":
				isCodeSystemLoingOrThrowInvalidRequestException(theSystem, theFilter.getProperty());
				handleFilterLoincParentChild(theQb, theBool, theFilter);
				break;
			case "ancestor":
				isCodeSystemLoingOrThrowInvalidRequestException(theSystem, theFilter.getProperty());
				handleFilterLoincAncestor(theSystem, theQb, theBool, theFilter);
				break;
			case "descendant":
				isCodeSystemLoingOrThrowInvalidRequestException(theSystem, theFilter.getProperty());
				handleFilterLoincDescendant(theSystem, theQb, theBool, theFilter);
				break;
			case "copyright":
				isCodeSystemLoingOrThrowInvalidRequestException(theSystem, theFilter.getProperty());
				handleFilterLoincCopyright(theQb, theBool, theFilter);
				break;
			default:
				handleFilterRegex(theBool, theFilter);
				break;
		}
	}

	private boolean isCodeSystemLoingOrThrowInvalidRequestException(String theSystem, String theProperty) {
		if (!isCodeSystemLoinc(theSystem)) {
			throw new InvalidRequestException("Invalid filter, property " + theProperty + " is LOINC-specific and cannot be used with system: " + theSystem);
		}
		return true;
	}

	private boolean isCodeSystemLoinc(String theSystem) {
		return ITermLoaderSvc.LOINC_URI.equals(theSystem);
	}

	private void handleFilterDisplay(QueryBuilder theQb, BooleanJunction<?> theBool, ValueSet.ConceptSetFilterComponent theFilter) {
		if (theFilter.getProperty().equals("display:exact") && theFilter.getOp() == ValueSet.FilterOperator.EQUAL) {
			addDisplayFilterExact(theQb, theBool, theFilter);
		} else if (theFilter.getProperty().equals("display") && theFilter.getOp() == ValueSet.FilterOperator.EQUAL) {
			if (theFilter.getValue().trim().contains(" ")) {
				addDisplayFilterExact(theQb, theBool, theFilter);
			} else {
				addDisplayFilterInexact(theQb, theBool, theFilter);
			}
		}
	}

	private void addDisplayFilterExact(QueryBuilder qb, BooleanJunction<?> bool, ValueSet.ConceptSetFilterComponent nextFilter) {
		bool.must(qb.phrase().onField("myDisplay").sentence(nextFilter.getValue()).createQuery());
	}

	private void addDisplayFilterInexact(QueryBuilder qb, BooleanJunction<?> bool, ValueSet.ConceptSetFilterComponent nextFilter) {
		Query textQuery = qb
			.phrase()
			.withSlop(2)
			.onField("myDisplay").boostedTo(4.0f)
			.andField("myDisplayEdgeNGram").boostedTo(2.0f)
			// .andField("myDisplayNGram").boostedTo(1.0f)
			// .andField("myDisplayPhonetic").boostedTo(0.5f)
			.sentence(nextFilter.getValue().toLowerCase()).createQuery();
		bool.must(textQuery);
	}

	private void handleFilterConceptAndCode(String theSystem, QueryBuilder theQb, BooleanJunction<?> theBool, ValueSet.ConceptSetFilterComponent theFilter) {
		TermConcept code = findCode(theSystem, theFilter.getValue())
			.orElseThrow(() -> new InvalidRequestException("Invalid filter criteria - code does not exist: {" + Constants.codeSystemWithDefaultDescription(theSystem) + "}" + theFilter.getValue()));

		if (theFilter.getOp() == ValueSet.FilterOperator.ISA) {
			ourLog.debug(" * Filtering on codes with a parent of {}/{}/{}", code.getId(), code.getCode(), code.getDisplay());
			theBool.must(theQb.keyword().onField("myParentPids").matching("" + code.getId()).createQuery());
		} else {
			throw new InvalidRequestException("Don't know how to handle op=" + theFilter.getOp() + " on property " + theFilter.getProperty());
		}
	}

	@SuppressWarnings("EnumSwitchStatementWhichMissesCases")
	private void handleFilterLoincParentChild(QueryBuilder theQb, BooleanJunction<?> theBool, ValueSet.ConceptSetFilterComponent theFilter) {
		switch (theFilter.getOp()) {
			case EQUAL:
				addLoincFilterParentChildEqual(theBool, theFilter.getProperty(), theFilter.getValue());
				break;
			case IN:
				addLoincFilterParentChildIn(theBool, theFilter);
				break;
			default:
				throw new InvalidRequestException("Don't know how to handle op=" + theFilter.getOp() + " on property " + theFilter.getProperty());
		}
	}

	private void addLoincFilterParentChildEqual(BooleanJunction<?> theBool, String theProperty, String theValue) {
		logFilteringValueOnProperty(theValue, theProperty);
		theBool.must(new TermsQuery(getPropertyTerm(theProperty, theValue)));
	}

	private void addLoincFilterParentChildIn(BooleanJunction<?> theBool, ValueSet.ConceptSetFilterComponent theFilter) {
		String[] values = theFilter.getValue().split(",");
		List<Term> terms = new ArrayList<>();
		for (String value : values) {
			logFilteringValueOnProperty(value, theFilter.getProperty());
			terms.add(getPropertyTerm(theFilter.getProperty(), value));
		}
		theBool.must(new TermsQuery(terms));
	}

	private Term getPropertyTerm(String theProperty, String theValue) {
		return new Term(TermConceptPropertyFieldBridge.CONCEPT_FIELD_PROPERTY_PREFIX + theProperty, theValue);
	}

	@SuppressWarnings("EnumSwitchStatementWhichMissesCases")
	private void handleFilterLoincAncestor(String theSystem, QueryBuilder theQb, BooleanJunction<?> theBool, ValueSet.ConceptSetFilterComponent theFilter) {
		switch (theFilter.getOp()) {
			case EQUAL:
				addLoincFilterAncestorEqual(theSystem, theQb, theBool, theFilter);
				break;
			case IN:
				addLoincFilterAncestorIn(theSystem, theQb, theBool, theFilter);
				break;
			default:
				throw new InvalidRequestException("Don't know how to handle op=" + theFilter.getOp() + " on property " + theFilter.getProperty());
		}
	}

	private void addLoincFilterAncestorEqual(String theSystem, QueryBuilder theQb, BooleanJunction<?> theBool, ValueSet.ConceptSetFilterComponent theFilter) {
		addLoincFilterAncestorEqual(theSystem, theQb, theBool, theFilter.getProperty(), theFilter.getValue());
	}

	private void addLoincFilterAncestorEqual(String theSystem, QueryBuilder theQb, BooleanJunction<?> theBool, String theProperty, String theValue) {
		List<Term> terms = getAncestorTerms(theSystem, theProperty, theValue);
		theBool.must(new TermsQuery(terms));
	}

	private void addLoincFilterAncestorIn(String theSystem, QueryBuilder theQb, BooleanJunction<?> theBool, ValueSet.ConceptSetFilterComponent theFilter) {
		String[] values = theFilter.getValue().split(",");
		List<Term> terms = new ArrayList<>();
		for (String value : values) {
			terms.addAll(getAncestorTerms(theSystem, theFilter.getProperty(), value));
		}
		theBool.must(new TermsQuery(terms));
	}

	private List<Term> getAncestorTerms(String theSystem, String theProperty, String theValue) {
		List<Term> retVal = new ArrayList<>();

		TermConcept code = findCode(theSystem, theValue)
			.orElseThrow(() -> new InvalidRequestException("Invalid filter criteria - code does not exist: {" + Constants.codeSystemWithDefaultDescription(theSystem) + "}" + theValue));

		retVal.add(new Term("myParentPids", "" + code.getId()));
		logFilteringValueOnProperty(theValue, theProperty);

		return retVal;
	}

	@SuppressWarnings("EnumSwitchStatementWhichMissesCases")
	private void handleFilterLoincDescendant(String theSystem, QueryBuilder theQb, BooleanJunction<?> theBool, ValueSet.ConceptSetFilterComponent theFilter) {
		switch (theFilter.getOp()) {
			case EQUAL:
				addLoincFilterDescendantEqual(theSystem, theBool, theFilter);
				break;
			case IN:
				addLoincFilterDescendantIn(theSystem, theQb, theBool, theFilter);
				break;
			default:
				throw new InvalidRequestException("Don't know how to handle op=" + theFilter.getOp() + " on property " + theFilter.getProperty());
		}
	}

	private void addLoincFilterDescendantEqual(String theSystem, BooleanJunction<?> theBool, ValueSet.ConceptSetFilterComponent theFilter) {
		addLoincFilterDescendantEqual(theSystem, theBool, theFilter.getProperty(), theFilter.getValue());
	}

	private void addLoincFilterDescendantEqual(String theSystem, BooleanJunction<?> theBool, String theProperty, String theValue) {
		List<Term> terms = getDescendantTerms(theSystem, theProperty, theValue);
		theBool.must(new TermsQuery(terms));
	}

	private void addLoincFilterDescendantIn(String theSystem, QueryBuilder theQb, BooleanJunction<?> theBool, ValueSet.ConceptSetFilterComponent theFilter) {
		String[] values = theFilter.getValue().split(",");
		List<Term> terms = new ArrayList<>();
		for (String value : values) {
			terms.addAll(getDescendantTerms(theSystem, theFilter.getProperty(), value));
		}
		theBool.must(new TermsQuery(terms));
	}

	private List<Term> getDescendantTerms(String theSystem, String theProperty, String theValue) {
		List<Term> retVal = new ArrayList<>();

		TermConcept code = findCode(theSystem, theValue)
			.orElseThrow(() -> new InvalidRequestException("Invalid filter criteria - code does not exist: {" + Constants.codeSystemWithDefaultDescription(theSystem) + "}" + theValue));

		String[] parentPids = code.getParentPidsAsString().split(" ");
		for (String parentPid : parentPids) {
			retVal.add(new Term("myId", parentPid));
		}
		logFilteringValueOnProperty(theValue, theProperty);

		return retVal;
	}

	private void handleFilterLoincCopyright(QueryBuilder theQb, BooleanJunction<?> theBool, ValueSet.ConceptSetFilterComponent theFilter) {
		if (theFilter.getOp() == ValueSet.FilterOperator.EQUAL) {

			String copyrightFilterValue = defaultString(theFilter.getValue()).toLowerCase();
			switch (copyrightFilterValue) {
				case "3rdparty":
					logFilteringValueOnProperty(theFilter.getValue(), theFilter.getProperty());
					addFilterLoincCopyright3rdParty(theBool);
					break;
				case "loinc":
					logFilteringValueOnProperty(theFilter.getValue(), theFilter.getProperty());
					addFilterLoincCopyrightLoinc(theBool);
					break;
				default:
					throwInvalidRequestForValueOnProperty(theFilter.getValue(), theFilter.getProperty());
			}

		} else {
			throwInvalidRequestForOpOnProperty(theFilter.getOp(), theFilter.getProperty());
		}
	}

	private void addFilterLoincCopyright3rdParty(BooleanJunction<?> theBool) {
		theBool.must(getRegexQueryForFilterLoincCopyright());
	}

	private void addFilterLoincCopyrightLoinc(BooleanJunction<?> theBool) {
		theBool.must(getRegexQueryForFilterLoincCopyright()).not();
	}

	private RegexpQuery getRegexQueryForFilterLoincCopyright() {
		Term term = new Term(TermConceptPropertyFieldBridge.CONCEPT_FIELD_PROPERTY_PREFIX + "EXTERNAL_COPYRIGHT_NOTICE", ".*");
		return new RegexpQuery(term);
	}

	private void logFilteringValueOnProperty(String theValue, String theProperty) {
		ourLog.debug(" * Filtering with value={} on property {}", theValue, theProperty);
	}

	private void throwInvalidRequestForOpOnProperty(ValueSet.FilterOperator theOp, String theProperty) {
		throw new InvalidRequestException("Don't know how to handle op=" + theOp + " on property " + theProperty);
	}

	private void throwInvalidRequestForValueOnProperty(String theValue, String theProperty) {
		throw new InvalidRequestException("Don't know how to handle value=" + theValue + " on property " + theProperty);
	}

	private void handleFilterRegex(BooleanJunction<?> theBool, ValueSet.ConceptSetFilterComponent theFilter) {
		if (theFilter.getOp() == ValueSet.FilterOperator.REGEX) {

			/*
			 * We treat the regex filter as a match on the regex
			 * anywhere in the property string. The spec does not
			 * say whether or not this is the right behaviour, but
			 * there are examples that seem to suggest that it is.
			 */
			String value = theFilter.getValue();
			if (value.endsWith("$")) {
				value = value.substring(0, value.length() - 1);
			} else if (!value.endsWith(".*")) {
				value = value + ".*";
			}
			if (!value.startsWith("^") && !value.startsWith(".*")) {
				value = ".*" + value;
			} else if (value.startsWith("^")) {
				value = value.substring(1);
			}

			Term term = new Term(TermConceptPropertyFieldBridge.CONCEPT_FIELD_PROPERTY_PREFIX + theFilter.getProperty(), value);
			RegexpQuery query = new RegexpQuery(term);
			theBool.must(query);

		} else {

			String value = theFilter.getValue();
			Term term = new Term(TermConceptPropertyFieldBridge.CONCEPT_FIELD_PROPERTY_PREFIX + theFilter.getProperty(), value);
			theBool.must(new TermsQuery(term));

		}
	}

	private void expandWithoutHibernateSearch(IValueSetConceptAccumulator theValueSetCodeAccumulator, TermCodeSystemVersion theVersion, Set<String> theAddedCodes, ValueSet.ConceptSetComponent theInclude, String theSystem, boolean theAdd, AtomicInteger theCodeCounter) {
		ourLog.trace("Hibernate search is not enabled");
		if (theValueSetCodeAccumulator instanceof ValueSetExpansionComponentWithConceptAccumulator) {
			Validate.isTrue(((ValueSetExpansionComponentWithConceptAccumulator) theValueSetCodeAccumulator).getParameter().isEmpty(), "Can not expand ValueSet with parameters - Hibernate Search is not enabled on this server.");
		}
		Validate.isTrue(theInclude.getFilter().isEmpty(), "Can not expand ValueSet with filters - Hibernate Search is not enabled on this server.");
		Validate.isTrue(isNotBlank(theSystem), "Can not expand ValueSet without explicit system - Hibernate Search is not enabled on this server.");


		if (theInclude.getConcept().isEmpty()) {
			for (TermConcept next : theVersion.getConcepts()) {
				addCodeIfNotAlreadyAdded(theValueSetCodeAccumulator, theAddedCodes, null, theAdd, theCodeCounter, theSystem, next.getCode(), next.getDisplay());
			}
		}

		for (ValueSet.ConceptReferenceComponent next : theInclude.getConcept()) {
			if (!theSystem.equals(theInclude.getSystem()) && !Constants.codeSystemNotNeeded(theSystem)) {
				continue;
			}
			addCodeIfNotAlreadyAdded(theValueSetCodeAccumulator, theAddedCodes, null, theAdd, theCodeCounter, theSystem, next.getCode(), next.getDisplay());
		}


	}

	@Override
	public boolean isValueSetPreExpandedForCodeValidation(ValueSet theValueSet) {
		ResourcePersistentId valueSetResourcePid = myConceptStorageSvc.getValueSetResourcePid(theValueSet.getIdElement());
		Optional<TermValueSet> optionalTermValueSet = myValueSetDao.findByResourcePid(valueSetResourcePid.getIdAsLong());

		if (!optionalTermValueSet.isPresent()) {
			ourLog.warn("ValueSet is not present in terminology tables. Will perform in-memory code validation. {}", getValueSetInfo(theValueSet));
			return false;
		}

		TermValueSet termValueSet = optionalTermValueSet.get();

		if (termValueSet.getExpansionStatus() != TermValueSetPreExpansionStatusEnum.EXPANDED) {
			ourLog.warn("{} is present in terminology tables but not ready for persistence-backed invocation of operation $validation-code. Will perform in-memory code validation. Current status: {} | {}",
				getValueSetInfo(theValueSet), termValueSet.getExpansionStatus().name(), termValueSet.getExpansionStatus().getDescription());
			return false;
		}

		return true;
	}

	protected ValidateCodeResult validateCodeIsInPreExpandedValueSet(
		ValueSet theValueSet, String theSystem, String theCode, String theDisplay, Coding theCoding, CodeableConcept theCodeableConcept) {

		ValidateUtil.isNotNullOrThrowUnprocessableEntity(theValueSet.hasId(), "ValueSet.id is required");
		ResourcePersistentId valueSetResourcePid = myConceptStorageSvc.getValueSetResourcePid(theValueSet.getIdElement());

		List<TermValueSetConcept> concepts = new ArrayList<>();
		if (isNotBlank(theCode)) {
			if (isNotBlank(theSystem)) {
				concepts.addAll(findByValueSetResourcePidSystemAndCode(valueSetResourcePid, theSystem, theCode));
<<<<<<< HEAD
			} else {
				concepts.addAll(myValueSetConceptDao.findByValueSetResourcePidAndCode(valueSetResourcePid.getIdAsLong(), theCode));
=======
			} if (Constants.codeSystemNotNeeded(theSystem)) {
				concepts.addAll(myValueSetConceptDao.findByValueSetResourcePidAndCode(valueSetResourcePid, theCode));
>>>>>>> 93b8d2fb
			}
		} else if (theCoding != null) {
			if (theCoding.hasSystem() && theCoding.hasCode()) {
				concepts.addAll(findByValueSetResourcePidSystemAndCode(valueSetResourcePid, theCoding.getSystem(), theCoding.getCode()));
			}
		} else if (theCodeableConcept != null) {
			for (Coding coding : theCodeableConcept.getCoding()) {
				if (coding.hasSystem() && coding.hasCode()) {
					concepts.addAll(findByValueSetResourcePidSystemAndCode(valueSetResourcePid, coding.getSystem(), coding.getCode()));
					if (!concepts.isEmpty()) {
						break;
					}
				}
			}
		}

		for (TermValueSetConcept concept : concepts) {
			if (isNotBlank(theDisplay) && theDisplay.equals(concept.getDisplay())) {
				return new ValidateCodeResult(true, "Validation succeeded", concept.getDisplay());
			}
		}

		if (!concepts.isEmpty()) {
			return new ValidateCodeResult(true, "Validation succeeded", concepts.get(0).getDisplay());
		}

		return null;
	}

	private List<TermValueSetConcept> findByValueSetResourcePidSystemAndCode(ResourcePersistentId theResourcePid, String theSystem, String theCode) {
		List<TermValueSetConcept> retVal = new ArrayList<>();
		Optional<TermValueSetConcept> optionalTermValueSetConcept = myValueSetConceptDao.findByValueSetResourcePidSystemAndCode(theResourcePid.getIdAsLong(), theSystem, theCode);
		optionalTermValueSetConcept.ifPresent(retVal::add);
		return retVal;
	}

	private void fetchChildren(TermConcept theConcept, Set<TermConcept> theSetToPopulate) {
		for (TermConceptParentChildLink nextChildLink : theConcept.getChildren()) {
			TermConcept nextChild = nextChildLink.getChild();
			if (addToSet(theSetToPopulate, nextChild)) {
				fetchChildren(nextChild, theSetToPopulate);
			}
		}
	}

	private Optional<TermConcept> fetchLoadedCode(Long theCodeSystemResourcePid, String theCode) {
		TermCodeSystemVersion codeSystem = myCodeSystemVersionDao.findCurrentVersionForCodeSystemResourcePid(theCodeSystemResourcePid);
		return myConceptDao.findByCodeSystemAndCode(codeSystem, theCode);
	}

	private void fetchParents(TermConcept theConcept, Set<TermConcept> theSetToPopulate) {
		for (TermConceptParentChildLink nextChildLink : theConcept.getParents()) {
			TermConcept nextChild = nextChildLink.getParent();
			if (addToSet(theSetToPopulate, nextChild)) {
				fetchParents(nextChild, theSetToPopulate);
			}
		}
	}

	private CodeSystem.ConceptDefinitionComponent findCode(List<CodeSystem.ConceptDefinitionComponent> theConcepts, String theCode) {
		for (CodeSystem.ConceptDefinitionComponent next : theConcepts) {
			if (theCode.equals(next.getCode())) {
				return next;
			}
			CodeSystem.ConceptDefinitionComponent val = findCode(next.getConcept(), theCode);
			if (val != null) {
				return val;
			}
		}
		return null;
	}

	@Override
	public Optional<TermConcept> findCode(String theCodeSystem, String theCode) {
		/*
		 * Loading concepts without a transaction causes issues later on some
		 * platforms (e.g. PSQL) so this transactiontemplate is here to make
		 * sure that we always call this with an open transaction
		 */
		TransactionTemplate txTemplate = new TransactionTemplate(myTransactionManager);
		txTemplate.setPropagationBehavior(TransactionDefinition.PROPAGATION_MANDATORY);
		return txTemplate.execute(t -> {
			TermCodeSystemVersion csv = null;
			TermCodeSystem cs = myCodeSystemDao.findByCodeSystemUri(theCodeSystem);
			if (cs != null && cs.getCurrentVersion() != null) {
				csv = cs.getCurrentVersion();
			}
			return myConceptDao.findByCodeSystemAndCode(csv, theCode);
		});
	}

	@Transactional(propagation = Propagation.REQUIRED)
	@Override
	public Set<TermConcept> findCodesAbove(Long theCodeSystemResourcePid, Long theCodeSystemVersionPid, String theCode) {
		StopWatch stopwatch = new StopWatch();

		Optional<TermConcept> concept = fetchLoadedCode(theCodeSystemResourcePid, theCode);
		if (!concept.isPresent()) {
			return Collections.emptySet();
		}

		Set<TermConcept> retVal = new HashSet<>();
		retVal.add(concept.get());

		fetchParents(concept.get(), retVal);

		ourLog.debug("Fetched {} codes above code {} in {}ms", retVal.size(), theCode, stopwatch.getMillis());
		return retVal;
	}

	@Override
	public List<VersionIndependentConcept> findCodesAbove(String theSystem, String theCode) {
		TermCodeSystem cs = getCodeSystem(theSystem);
		if (cs == null) {
			return findCodesAboveUsingBuiltInSystems(theSystem, theCode);
		}
		TermCodeSystemVersion csv = cs.getCurrentVersion();

		Set<TermConcept> codes = findCodesAbove(cs.getResource().getId(), csv.getPid(), theCode);
		return toVersionIndependentConcepts(theSystem, codes);
	}

	@Transactional(propagation = Propagation.REQUIRED)
	@Override
	public Set<TermConcept> findCodesBelow(Long theCodeSystemResourcePid, Long theCodeSystemVersionPid, String theCode) {
		Stopwatch stopwatch = Stopwatch.createStarted();

		Optional<TermConcept> concept = fetchLoadedCode(theCodeSystemResourcePid, theCode);
		if (!concept.isPresent()) {
			return Collections.emptySet();
		}

		Set<TermConcept> retVal = new HashSet<>();
		retVal.add(concept.get());

		fetchChildren(concept.get(), retVal);

		ourLog.debug("Fetched {} codes below code {} in {}ms", retVal.size(), theCode, stopwatch.elapsed(TimeUnit.MILLISECONDS));
		return retVal;
	}

	@Override
	public List<VersionIndependentConcept> findCodesBelow(String theSystem, String theCode) {
		TermCodeSystem cs = getCodeSystem(theSystem);
		if (cs == null) {
			return findCodesBelowUsingBuiltInSystems(theSystem, theCode);
		}
		TermCodeSystemVersion csv = cs.getCurrentVersion();

		Set<TermConcept> codes = findCodesBelow(cs.getResource().getId(), csv.getPid(), theCode);
		return toVersionIndependentConcepts(theSystem, codes);
	}

	private TermCodeSystem getCodeSystem(String theSystem) {
		return myCodeSystemDao.findByCodeSystemUri(theSystem);
	}

	@Override
	public void setApplicationContext(ApplicationContext theApplicationContext) throws BeansException {
		myApplicationContext = theApplicationContext;
	}

	@PostConstruct
	public void start() {
		myValueSetResourceDao = myApplicationContext.getBean(IFhirResourceDaoValueSet.class);
		if (myContext.getVersion().getVersion().isEqualOrNewerThan(FhirVersionEnum.DSTU3)) {
			myValidationSupport = myApplicationContext.getBean(IContextValidationSupport.class);
		}
		RuleBasedTransactionAttribute rules = new RuleBasedTransactionAttribute();
		rules.getRollbackRules().add(new NoRollbackRuleAttribute(ExpansionTooCostlyException.class));
		myTxTemplate = new TransactionTemplate(myTransactionManager, rules);
	}

	@PostConstruct
	public void registerScheduledJob() {
		// Register scheduled job to pre-expand ValueSets
		// In the future it would be great to make this a cluster-aware task somehow
		ScheduledJobDefinition vsJobDefinition = new ScheduledJobDefinition();
		vsJobDefinition.setId(BaseTermReadSvcImpl.class.getName() + "_preExpandValueSets");
		vsJobDefinition.setJobClass(PreExpandValueSetsJob.class);
		mySchedulerService.scheduleFixedDelay(10 * DateUtils.MILLIS_PER_MINUTE, true, vsJobDefinition);
	}

	@Override
	@Transactional
	public void storeTermConceptMapAndChildren(ResourceTable theResourceTable, ConceptMap theConceptMap) {
		ourLog.debug("Storing TermConceptMap for {}", theConceptMap.getIdElement().toVersionless().getValueAsString());

		ValidateUtil.isTrueOrThrowInvalidRequest(theResourceTable != null, "No resource supplied");
		ValidateUtil.isNotBlankOrThrowUnprocessableEntity(theConceptMap.getUrl(), "ConceptMap has no value for ConceptMap.url");

		TermConceptMap termConceptMap = new TermConceptMap();
		termConceptMap.setResource(theResourceTable);
		termConceptMap.setUrl(theConceptMap.getUrl());

		String source = theConceptMap.hasSourceUriType() ? theConceptMap.getSourceUriType().getValueAsString() : null;
		String target = theConceptMap.hasTargetUriType() ? theConceptMap.getTargetUriType().getValueAsString() : null;

		/*
		 * If this is a mapping between "resources" instead of purely between
		 * "concepts" (this is a weird concept that is technically possible, at least as of
		 * FHIR R4), don't try to store the mappings.
		 *
		 * See here for a description of what that is:
		 * http://hl7.org/fhir/conceptmap.html#bnr
		 */
		if ("StructureDefinition".equals(new IdType(source).getResourceType()) ||
			"StructureDefinition".equals(new IdType(target).getResourceType())) {
			return;
		}

		/*
		 * For now we always delete old versions. At some point, it would be nice to allow configuration to keep old versions.
		 */
		deleteConceptMap(theResourceTable);

		/*
		 * Do the upload.
		 */
		String conceptMapUrl = termConceptMap.getUrl();
		Optional<TermConceptMap> optionalExistingTermConceptMapByUrl = myConceptMapDao.findTermConceptMapByUrl(conceptMapUrl);
		if (!optionalExistingTermConceptMapByUrl.isPresent()) {
			try {
				if (isNotBlank(source)) {
					termConceptMap.setSource(source);
				}
				if (isNotBlank(target)) {
					termConceptMap.setTarget(target);
				}
			} catch (FHIRException fe) {
				throw new InternalErrorException(fe);
			}
			termConceptMap = myConceptMapDao.save(termConceptMap);
			int codesSaved = 0;

			if (theConceptMap.hasGroup()) {
				TermConceptMapGroup termConceptMapGroup;
				for (ConceptMap.ConceptMapGroupComponent group : theConceptMap.getGroup()) {
					if (isBlank(group.getSource())) {
						throw new UnprocessableEntityException("ConceptMap[url='" + theConceptMap.getUrl() + "'] contains at least one group without a value in ConceptMap.group.source");
					}
					if (isBlank(group.getTarget())) {
						throw new UnprocessableEntityException("ConceptMap[url='" + theConceptMap.getUrl() + "'] contains at least one group without a value in ConceptMap.group.target");
					}
					termConceptMapGroup = new TermConceptMapGroup();
					termConceptMapGroup.setConceptMap(termConceptMap);
					termConceptMapGroup.setSource(group.getSource());
					termConceptMapGroup.setSourceVersion(group.getSourceVersion());
					termConceptMapGroup.setTarget(group.getTarget());
					termConceptMapGroup.setTargetVersion(group.getTargetVersion());
					myConceptMapGroupDao.save(termConceptMapGroup);

					if (group.hasElement()) {
						TermConceptMapGroupElement termConceptMapGroupElement;
						for (ConceptMap.SourceElementComponent element : group.getElement()) {
							if (isBlank(element.getCode())) {
								// FIXME: JA - send this to an interceptor message so it can be output
								continue;
							}
							termConceptMapGroupElement = new TermConceptMapGroupElement();
							termConceptMapGroupElement.setConceptMapGroup(termConceptMapGroup);
							termConceptMapGroupElement.setCode(element.getCode());
							termConceptMapGroupElement.setDisplay(element.getDisplay());
							myConceptMapGroupElementDao.save(termConceptMapGroupElement);

							if (element.hasTarget()) {
								TermConceptMapGroupElementTarget termConceptMapGroupElementTarget;
								for (ConceptMap.TargetElementComponent elementTarget : element.getTarget()) {
									termConceptMapGroupElementTarget = new TermConceptMapGroupElementTarget();
									termConceptMapGroupElementTarget.setConceptMapGroupElement(termConceptMapGroupElement);
									termConceptMapGroupElementTarget.setCode(elementTarget.getCode());
									termConceptMapGroupElementTarget.setDisplay(elementTarget.getDisplay());
									termConceptMapGroupElementTarget.setEquivalence(elementTarget.getEquivalence());
									myConceptMapGroupElementTargetDao.save(termConceptMapGroupElementTarget);

									if (++codesSaved % 250 == 0) {
										ourLog.info("Have saved {} codes in ConceptMap", codesSaved);
										myConceptMapGroupElementTargetDao.flush();
									}
								}
							}
						}
					}
				}
			}
		} else {
			TermConceptMap existingTermConceptMap = optionalExistingTermConceptMapByUrl.get();

			String msg = myContext.getLocalizer().getMessage(
				BaseTermReadSvcImpl.class,
				"cannotCreateDuplicateConceptMapUrl",
				conceptMapUrl,
				existingTermConceptMap.getResource().getIdDt().toUnqualifiedVersionless().getValue());

			throw new UnprocessableEntityException(msg);
		}

		ourLog.info("Done storing TermConceptMap[{}] for {}", termConceptMap.getId(), theConceptMap.getIdElement().toVersionless().getValueAsString());
	}

	@Override
	public synchronized void preExpandDeferredValueSetsToTerminologyTables() {
		if (isNotSafeToPreExpandValueSets()) {
			ourLog.info("Skipping scheduled pre-expansion of ValueSets while deferred entities are being loaded.");
			return;
		}
		TransactionTemplate txTemplate = new TransactionTemplate(myTxManager);

		while (true) {
			TermValueSet valueSetToExpand = txTemplate.execute(t -> {
				Optional<TermValueSet> optionalTermValueSet = getNextTermValueSetNotExpanded();
				if (!optionalTermValueSet.isPresent()) {
					return null;
				}

				TermValueSet termValueSet = optionalTermValueSet.get();
				termValueSet.setExpansionStatus(TermValueSetPreExpansionStatusEnum.EXPANSION_IN_PROGRESS);
				return myValueSetDao.saveAndFlush(termValueSet);
			});
			if (valueSetToExpand == null) {
				return;
			}

			// We have a ValueSet to pre-expand.
			try {
				ValueSet valueSet = txTemplate.execute(t -> {
					TermValueSet refreshedValueSetToExpand = myValueSetDao.findById(valueSetToExpand.getId()).get();
					return getValueSetFromResourceTable(refreshedValueSetToExpand.getResource());
				});
				expandValueSet(valueSet, new ValueSetConceptAccumulator(valueSetToExpand, myValueSetDao, myValueSetConceptDao, myValueSetConceptDesignationDao));

				// We are done with this ValueSet.
				txTemplate.execute(t -> {
					valueSetToExpand.setExpansionStatus(TermValueSetPreExpansionStatusEnum.EXPANDED);
					myValueSetDao.saveAndFlush(valueSetToExpand);
					return null;
				});

			} catch (Exception e) {
				ourLog.error("Failed to pre-expand ValueSet: " + e.getMessage(), e);
				txTemplate.execute(t -> {
					valueSetToExpand.setExpansionStatus(TermValueSetPreExpansionStatusEnum.FAILED_TO_EXPAND);
					myValueSetDao.saveAndFlush(valueSetToExpand);
					return null;
				});
			}
		}
	}

	private boolean isNotSafeToPreExpandValueSets() {
		return !myDeferredStorageSvc.isStorageQueueEmpty();
	}

	protected abstract ValueSet getValueSetFromResourceTable(ResourceTable theResourceTable);

	private Optional<TermValueSet> getNextTermValueSetNotExpanded() {
		Optional<TermValueSet> retVal = Optional.empty();
		Slice<TermValueSet> page = myValueSetDao.findByExpansionStatus(PageRequest.of(0, 1), TermValueSetPreExpansionStatusEnum.NOT_EXPANDED);

		if (!page.getContent().isEmpty()) {
			retVal = Optional.of(page.getContent().get(0));
		}

		return retVal;
	}

	@Override
	@Transactional
	public void storeTermValueSet(ResourceTable theResourceTable, ValueSet theValueSet) {
		ourLog.info("Storing TermValueSet for {}", theValueSet.getIdElement().toVersionless().getValueAsString());

		ValidateUtil.isTrueOrThrowInvalidRequest(theResourceTable != null, "No resource supplied");
		ValidateUtil.isNotBlankOrThrowUnprocessableEntity(theValueSet.getUrl(), "ValueSet has no value for ValueSet.url");

		TermValueSet termValueSet = new TermValueSet();
		termValueSet.setResource(theResourceTable);
		termValueSet.setUrl(theValueSet.getUrl());
		termValueSet.setName(theValueSet.hasName() ? theValueSet.getName() : null);

		// We delete old versions; we don't support versioned ValueSets.
		deleteValueSet(theResourceTable);

		/*
		 * Do the upload.
		 */
		String url = termValueSet.getUrl();
		Optional<TermValueSet> optionalExistingTermValueSetByUrl = myValueSetDao.findByUrl(url);
		if (!optionalExistingTermValueSetByUrl.isPresent()) {

			termValueSet = myValueSetDao.save(termValueSet);

		} else {
			TermValueSet existingTermValueSet = optionalExistingTermValueSetByUrl.get();

			String msg = myContext.getLocalizer().getMessage(
				BaseTermReadSvcImpl.class,
				"cannotCreateDuplicateValueSetUrl",
				url,
				existingTermValueSet.getResource().getIdDt().toUnqualifiedVersionless().getValue());

			throw new UnprocessableEntityException(msg);
		}

		ourLog.info("Done storing TermValueSet[{}] for {}", termValueSet.getId(), theValueSet.getIdElement().toVersionless().getValueAsString());
	}

	@Override
	@Transactional
	public IFhirResourceDaoCodeSystem.SubsumesResult subsumes(IPrimitiveType<String> theCodeA, IPrimitiveType<String> theCodeB, IPrimitiveType<String> theSystem, IBaseCoding theCodingA, IBaseCoding theCodingB) {
		VersionIndependentConcept conceptA = toConcept(theCodeA, theSystem, theCodingA);
		VersionIndependentConcept conceptB = toConcept(theCodeB, theSystem, theCodingB);

		if (!StringUtils.equals(conceptA.getSystem(), conceptB.getSystem())) {
			throw new InvalidRequestException("Unable to test subsumption across different code systems");
		}

		TermConcept codeA = findCode(conceptA.getSystem(), conceptA.getCode())
			.orElseThrow(() -> new InvalidRequestException("Unknown code: " + conceptA));

		TermConcept codeB = findCode(conceptB.getSystem(), conceptB.getCode())
			.orElseThrow(() -> new InvalidRequestException("Unknown code: " + conceptB));

		FullTextEntityManager em = org.hibernate.search.jpa.Search.getFullTextEntityManager(myEntityManager);

		ConceptSubsumptionOutcome subsumes;
		subsumes = testForSubsumption(em, codeA, codeB, ConceptSubsumptionOutcome.SUBSUMES);
		if (subsumes == null) {
			subsumes = testForSubsumption(em, codeB, codeA, ConceptSubsumptionOutcome.SUBSUMEDBY);
		}
		if (subsumes == null) {
			subsumes = ConceptSubsumptionOutcome.NOTSUBSUMED;
		}

		return new IFhirResourceDaoCodeSystem.SubsumesResult(subsumes);
	}

	protected abstract ValueSet toCanonicalValueSet(IBaseResource theValueSet);

	protected IContextValidationSupport.LookupCodeResult lookupCode(FhirContext theContext, String theSystem, String theCode) {
		TransactionTemplate txTemplate = new TransactionTemplate(myTransactionManager);
		return txTemplate.execute(t -> {
			Optional<TermConcept> codeOpt = findCode(theSystem, theCode);
			if (codeOpt.isPresent()) {
				TermConcept code = codeOpt.get();

				IContextValidationSupport.LookupCodeResult result = new IContextValidationSupport.LookupCodeResult();
				result.setCodeSystemDisplayName(code.getCodeSystemVersion().getCodeSystemDisplayName());
				result.setCodeSystemVersion(code.getCodeSystemVersion().getCodeSystemVersionId());
				result.setSearchedForSystem(theSystem);
				result.setSearchedForCode(theCode);
				result.setFound(true);
				result.setCodeDisplay(code.getDisplay());

				for (TermConceptDesignation next : code.getDesignations()) {
					IContextValidationSupport.ConceptDesignation designation = new IContextValidationSupport.ConceptDesignation();
					designation.setLanguage(next.getLanguage());
					designation.setUseSystem(next.getUseSystem());
					designation.setUseCode(next.getUseCode());
					designation.setUseDisplay(next.getUseDisplay());
					designation.setValue(next.getValue());
					result.getDesignations().add(designation);
				}

				for (TermConceptProperty next : code.getProperties()) {
					if (next.getType() == TermConceptPropertyTypeEnum.CODING) {
						IContextValidationSupport.CodingConceptProperty property = new IContextValidationSupport.CodingConceptProperty(next.getKey(), next.getCodeSystem(), next.getValue(), next.getDisplay());
						result.getProperties().add(property);
					} else if (next.getType() == TermConceptPropertyTypeEnum.STRING) {
						IContextValidationSupport.StringConceptProperty property = new IContextValidationSupport.StringConceptProperty(next.getKey(), next.getValue());
						result.getProperties().add(property);
					} else {
						throw new InternalErrorException("Unknown type: " + next.getType());
					}
				}

				return result;

			} else {
				return null;
			}
		});
	}

	private @Nullable
	ConceptSubsumptionOutcome testForSubsumption(FullTextEntityManager theEntityManager, TermConcept theLeft, TermConcept theRight, ConceptSubsumptionOutcome theOutput) {
		QueryBuilder qb = theEntityManager.getSearchFactory().buildQueryBuilder().forEntity(TermConcept.class).get();
		BooleanJunction<?> bool = qb.bool();
		bool.must(qb.keyword().onField("myId").matching(Long.toString(theLeft.getId())).createQuery());
		bool.must(qb.keyword().onField("myParentPids").matching(Long.toString(theRight.getId())).createQuery());
		Query luceneQuery = bool.createQuery();
		FullTextQuery jpaQuery = theEntityManager.createFullTextQuery(luceneQuery, TermConcept.class);
		jpaQuery.setMaxResults(1);
		if (jpaQuery.getResultList().size() > 0) {
			return theOutput;
		}
		return null;
	}

	@Override
	public boolean supportsSystem(String theSystem) {

		// Validation with only a code but no system can happen when validating against a
		// valueset, which only the full term service can handle
		if (theSystem == null || Constants.codeSystemNotNeeded(theSystem)) {
			return true;
		}

		TermCodeSystem cs = getCodeSystem(theSystem);
		return cs != null;
	}

	private ArrayList<VersionIndependentConcept> toVersionIndependentConcepts(String theSystem, Set<TermConcept> codes) {
		ArrayList<VersionIndependentConcept> retVal = new ArrayList<>(codes.size());
		for (TermConcept next : codes) {
			retVal.add(new VersionIndependentConcept(theSystem, next.getCode()));
		}
		return retVal;
	}

	@Override
	@Transactional(propagation = Propagation.REQUIRED)
	public List<TermConceptMapGroupElementTarget> translate(TranslationRequest theTranslationRequest) {
		List<TermConceptMapGroupElementTarget> retVal = new ArrayList<>();

		CriteriaBuilder criteriaBuilder = myEntityManager.getCriteriaBuilder();
		CriteriaQuery<TermConceptMapGroupElementTarget> query = criteriaBuilder.createQuery(TermConceptMapGroupElementTarget.class);
		Root<TermConceptMapGroupElementTarget> root = query.from(TermConceptMapGroupElementTarget.class);

		Join<TermConceptMapGroupElementTarget, TermConceptMapGroupElement> elementJoin = root.join("myConceptMapGroupElement");
		Join<TermConceptMapGroupElement, TermConceptMapGroup> groupJoin = elementJoin.join("myConceptMapGroup");
		Join<TermConceptMapGroup, TermConceptMap> conceptMapJoin = groupJoin.join("myConceptMap");

		List<TranslationQuery> translationQueries = theTranslationRequest.getTranslationQueries();
		List<TermConceptMapGroupElementTarget> cachedTargets;
		ArrayList<Predicate> predicates;
		Coding coding;
		for (TranslationQuery translationQuery : translationQueries) {
			cachedTargets = myTranslationCache.getIfPresent(translationQuery);
			if (cachedTargets == null) {
				final List<TermConceptMapGroupElementTarget> targets = new ArrayList<>();

				predicates = new ArrayList<>();

				coding = translationQuery.getCoding();
				if (coding.hasCode()) {
					predicates.add(criteriaBuilder.equal(elementJoin.get("myCode"), coding.getCode()));
				} else {
					throw new InvalidRequestException("A code must be provided for translation to occur.");
				}

				if (coding.hasSystem()) {
					predicates.add(criteriaBuilder.equal(groupJoin.get("mySource"), coding.getSystem()));
				}

				if (coding.hasVersion()) {
					predicates.add(criteriaBuilder.equal(groupJoin.get("mySourceVersion"), coding.getVersion()));
				}

				if (translationQuery.hasTargetSystem()) {
					predicates.add(criteriaBuilder.equal(groupJoin.get("myTarget"), translationQuery.getTargetSystem().getValueAsString()));
				}

				if (translationQuery.hasSource()) {
					predicates.add(criteriaBuilder.equal(conceptMapJoin.get("mySource"), translationQuery.getSource().getValueAsString()));
				}

				if (translationQuery.hasTarget()) {
					predicates.add(criteriaBuilder.equal(conceptMapJoin.get("myTarget"), translationQuery.getTarget().getValueAsString()));
				}

				if (translationQuery.hasResourceId()) {
					predicates.add(criteriaBuilder.equal(conceptMapJoin.get("myResourcePid"), translationQuery.getResourceId()));
				}

				Predicate outerPredicate = criteriaBuilder.and(predicates.toArray(new Predicate[0]));
				query.where(outerPredicate);

				// Use scrollable results.
				final TypedQuery<TermConceptMapGroupElementTarget> typedQuery = myEntityManager.createQuery(query.select(root));
				org.hibernate.query.Query<TermConceptMapGroupElementTarget> hibernateQuery = (org.hibernate.query.Query<TermConceptMapGroupElementTarget>) typedQuery;
				hibernateQuery.setFetchSize(myFetchSize);
				ScrollableResults scrollableResults = hibernateQuery.scroll(ScrollMode.FORWARD_ONLY);
				try (ScrollableResultsIterator<TermConceptMapGroupElementTarget> scrollableResultsIterator = new ScrollableResultsIterator<>(scrollableResults)) {

					while (scrollableResultsIterator.hasNext()) {
						targets.add(scrollableResultsIterator.next());
					}

				}

				ourLastResultsFromTranslationCache = false; // For testing.
				myTranslationCache.get(translationQuery, k -> targets);
				retVal.addAll(targets);
			} else {
				ourLastResultsFromTranslationCache = true; // For testing.
				retVal.addAll(cachedTargets);
			}
		}

		return retVal;
	}

	@Override
	@Transactional(propagation = Propagation.REQUIRED)
	public List<TermConceptMapGroupElement> translateWithReverse(TranslationRequest theTranslationRequest) {
		List<TermConceptMapGroupElement> retVal = new ArrayList<>();

		CriteriaBuilder criteriaBuilder = myEntityManager.getCriteriaBuilder();
		CriteriaQuery<TermConceptMapGroupElement> query = criteriaBuilder.createQuery(TermConceptMapGroupElement.class);
		Root<TermConceptMapGroupElement> root = query.from(TermConceptMapGroupElement.class);

		Join<TermConceptMapGroupElement, TermConceptMapGroupElementTarget> targetJoin = root.join("myConceptMapGroupElementTargets");
		Join<TermConceptMapGroupElement, TermConceptMapGroup> groupJoin = root.join("myConceptMapGroup");
		Join<TermConceptMapGroup, TermConceptMap> conceptMapJoin = groupJoin.join("myConceptMap");

		List<TranslationQuery> translationQueries = theTranslationRequest.getTranslationQueries();
		List<TermConceptMapGroupElement> cachedElements;
		ArrayList<Predicate> predicates;
		Coding coding;
		for (TranslationQuery translationQuery : translationQueries) {
			cachedElements = myTranslationWithReverseCache.getIfPresent(translationQuery);
			if (cachedElements == null) {
				final List<TermConceptMapGroupElement> elements = new ArrayList<>();

				predicates = new ArrayList<>();

				coding = translationQuery.getCoding();
				String targetCode;
				String targetCodeSystem = null;
				if (coding.hasCode()) {
					predicates.add(criteriaBuilder.equal(targetJoin.get("myCode"), coding.getCode()));
					targetCode = coding.getCode();
				} else {
					throw new InvalidRequestException("A code must be provided for translation to occur.");
				}

				if (coding.hasSystem()) {
					predicates.add(criteriaBuilder.equal(groupJoin.get("myTarget"), coding.getSystem()));
					targetCodeSystem = coding.getSystem();
				}

				if (coding.hasVersion()) {
					predicates.add(criteriaBuilder.equal(groupJoin.get("myTargetVersion"), coding.getVersion()));
				}

				if (translationQuery.hasTargetSystem()) {
					predicates.add(criteriaBuilder.equal(groupJoin.get("mySource"), translationQuery.getTargetSystem().getValueAsString()));
				}

				if (translationQuery.hasSource()) {
					predicates.add(criteriaBuilder.equal(conceptMapJoin.get("myTarget"), translationQuery.getSource().getValueAsString()));
				}

				if (translationQuery.hasTarget()) {
					predicates.add(criteriaBuilder.equal(conceptMapJoin.get("mySource"), translationQuery.getTarget().getValueAsString()));
				}

				if (translationQuery.hasResourceId()) {
					predicates.add(criteriaBuilder.equal(conceptMapJoin.get("myResourcePid"), translationQuery.getResourceId()));
				}

				Predicate outerPredicate = criteriaBuilder.and(predicates.toArray(new Predicate[0]));
				query.where(outerPredicate);

				// Use scrollable results.
				final TypedQuery<TermConceptMapGroupElement> typedQuery = myEntityManager.createQuery(query.select(root));
				org.hibernate.query.Query<TermConceptMapGroupElement> hibernateQuery = (org.hibernate.query.Query<TermConceptMapGroupElement>) typedQuery;
				hibernateQuery.setFetchSize(myFetchSize);
				ScrollableResults scrollableResults = hibernateQuery.scroll(ScrollMode.FORWARD_ONLY);
				try (ScrollableResultsIterator<TermConceptMapGroupElement> scrollableResultsIterator = new ScrollableResultsIterator<>(scrollableResults)) {

					while (scrollableResultsIterator.hasNext()) {
						TermConceptMapGroupElement nextElement = scrollableResultsIterator.next();
						nextElement.getConceptMapGroupElementTargets().size();
						myEntityManager.detach(nextElement);

						if (isNotBlank(targetCode) && isNotBlank(targetCodeSystem)) {
							for (Iterator<TermConceptMapGroupElementTarget> iter = nextElement.getConceptMapGroupElementTargets().iterator(); iter.hasNext(); ) {
								TermConceptMapGroupElementTarget next = iter.next();
								if (targetCodeSystem.equals(next.getSystem())) {
									if (targetCode.equals(next.getCode())) {
										continue;
									}
								}

								iter.remove();
							}
						}

						elements.add(nextElement);
					}

				}

				ourLastResultsFromTranslationWithReverseCache = false; // For testing.
				myTranslationWithReverseCache.get(translationQuery, k -> elements);
				retVal.addAll(elements);
			} else {
				ourLastResultsFromTranslationWithReverseCache = true; // For testing.
				retVal.addAll(cachedElements);
			}
		}

		return retVal;
	}

	void throwInvalidValueSet(String theValueSet) {
		throw new ResourceNotFoundException("Unknown ValueSet: " + UrlUtil.escapeUrlParam(theValueSet));
	}

	Optional<VersionIndependentConcept> validateCodeInValueSet(String theValueSetUrl, String theCodeSystem, String theCode) {
		IBaseResource valueSet = myValidationSupport.fetchValueSet(myContext, theValueSetUrl);

		// If we don't have a PID, this came from some source other than the JPA
		// database, so we don't need to check if it's pre-expanded or not
		if (valueSet instanceof IAnyResource) {
			Long pid = IDao.RESOURCE_PID.get((IAnyResource) valueSet);
			if (pid != null) {
				if (isValueSetPreExpandedForCodeValidation(valueSet)) {
					ValidateCodeResult outcome = validateCodeIsInPreExpandedValueSet(valueSet, theCodeSystem, theCode, null, null, null);
					if (outcome != null && outcome.isResult()) {
						return Optional.of(new VersionIndependentConcept(theCodeSystem, theCode));
					}
				}
			}
		}

		ValueSet canonicalValueSet = toCanonicalValueSet(valueSet);
		VersionIndependentConcept wantConcept = new VersionIndependentConcept(theCodeSystem, theCode);
		List<VersionIndependentConcept> expansionOutcome = expandValueSetAndReturnVersionIndependentConcepts(canonicalValueSet, wantConcept);
		return expansionOutcome
			.stream()
			.filter(t -> (Constants.codeSystemNotNeeded(theCodeSystem) || t.getSystem().equals(theCodeSystem)) && t.getCode().equals(theCode))
			.findFirst();
	}

	public static class PreExpandValueSetsJob implements Job {

		@Autowired
		private ITermReadSvc myTerminologySvc;

		@Override
		public void execute(JobExecutionContext theContext) {
			myTerminologySvc.preExpandDeferredValueSetsToTerminologyTables();
		}
	}

	static List<TermConcept> toPersistedConcepts(List<CodeSystem.ConceptDefinitionComponent> theConcept, TermCodeSystemVersion theCodeSystemVersion) {
		ArrayList<TermConcept> retVal = new ArrayList<>();

		for (CodeSystem.ConceptDefinitionComponent next : theConcept) {
			if (isNotBlank(next.getCode())) {
				TermConcept termConcept = toTermConcept(next, theCodeSystemVersion);
				retVal.add(termConcept);
			}
		}

		return retVal;
	}

	@Nonnull
	static TermConcept toTermConcept(CodeSystem.ConceptDefinitionComponent theConceptDefinition, TermCodeSystemVersion theCodeSystemVersion) {
		TermConcept termConcept = new TermConcept();
		termConcept.setCode(theConceptDefinition.getCode());
		termConcept.setCodeSystemVersion(theCodeSystemVersion);
		termConcept.setDisplay(theConceptDefinition.getDisplay());
		termConcept.addChildren(toPersistedConcepts(theConceptDefinition.getConcept(), theCodeSystemVersion), RelationshipTypeEnum.ISA);

		for (CodeSystem.ConceptDefinitionDesignationComponent designationComponent : theConceptDefinition.getDesignation()) {
			if (isNotBlank(designationComponent.getValue())) {
				TermConceptDesignation designation = termConcept.addDesignation();
				designation.setLanguage(designationComponent.hasLanguage() ? designationComponent.getLanguage() : null);
				if (designationComponent.hasUse()) {
					designation.setUseSystem(designationComponent.getUse().hasSystem() ? designationComponent.getUse().getSystem() : null);
					designation.setUseCode(designationComponent.getUse().hasCode() ? designationComponent.getUse().getCode() : null);
					designation.setUseDisplay(designationComponent.getUse().hasDisplay() ? designationComponent.getUse().getDisplay() : null);
				}
				designation.setValue(designationComponent.getValue());
			}
		}

		for (CodeSystem.ConceptPropertyComponent next : theConceptDefinition.getProperty()) {
			TermConceptProperty property = new TermConceptProperty();

			property.setKey(next.getCode());
			property.setConcept(termConcept);
			property.setCodeSystemVersion(theCodeSystemVersion);

			if (next.getValue() instanceof StringType) {
				property.setType(TermConceptPropertyTypeEnum.STRING);
				property.setValue(next.getValueStringType().getValue());
			} else if (next.getValue() instanceof Coding) {
				Coding nextCoding = next.getValueCoding();
				property.setType(TermConceptPropertyTypeEnum.CODING);
				property.setCodeSystem(nextCoding.getSystem());
				property.setValue(nextCoding.getCode());
				property.setDisplay(nextCoding.getDisplay());
			} else if (next.getValue() != null) {
				// TODO: LOINC has properties of type BOOLEAN that we should handle
				ourLog.warn("Don't know how to handle properties of type: " + next.getValue().getClass());
				continue;
			}

			termConcept.getProperties().add(property);
		}
		return termConcept;
	}

	private static void extractLinksFromConceptAndChildren(TermConcept theConcept, List<TermConceptParentChildLink> theLinks) {
		theLinks.addAll(theConcept.getParents());
		for (TermConceptParentChildLink child : theConcept.getChildren()) {
			extractLinksFromConceptAndChildren(child.getChild(), theLinks);
		}
	}

	@NotNull
	private static VersionIndependentConcept toConcept(IPrimitiveType<String> theCodeType, IPrimitiveType<String> theSystemType, IBaseCoding theCodingType) {
		String code = theCodeType != null ? theCodeType.getValueAsString() : null;
		String system = theSystemType != null ? theSystemType.getValueAsString() : null;
		if (theCodingType != null) {
			code = theCodingType.getCode();
			system = theCodingType.getSystem();
		}
		return new VersionIndependentConcept(system, code);
	}

	/**
	 * This method is present only for unit tests, do not call from client code
	 */
	@VisibleForTesting
	public static void clearOurLastResultsFromTranslationCache() {
		ourLastResultsFromTranslationCache = false;
	}

	/**
	 * This method is present only for unit tests, do not call from client code
	 */
	@VisibleForTesting
	public static void clearOurLastResultsFromTranslationWithReverseCache() {
		ourLastResultsFromTranslationWithReverseCache = false;
	}

	/**
	 * This method is present only for unit tests, do not call from client code
	 */
	@VisibleForTesting
	static boolean isOurLastResultsFromTranslationCache() {
		return ourLastResultsFromTranslationCache;
	}

	/**
	 * This method is present only for unit tests, do not call from client code
	 */
	@VisibleForTesting
	static boolean isOurLastResultsFromTranslationWithReverseCache() {
		return ourLastResultsFromTranslationWithReverseCache;
	}


}<|MERGE_RESOLUTION|>--- conflicted
+++ resolved
@@ -1143,13 +1143,8 @@
 		if (isNotBlank(theCode)) {
 			if (isNotBlank(theSystem)) {
 				concepts.addAll(findByValueSetResourcePidSystemAndCode(valueSetResourcePid, theSystem, theCode));
-<<<<<<< HEAD
-			} else {
-				concepts.addAll(myValueSetConceptDao.findByValueSetResourcePidAndCode(valueSetResourcePid.getIdAsLong(), theCode));
-=======
-			} if (Constants.codeSystemNotNeeded(theSystem)) {
+			} else if (Constants.codeSystemNotNeeded(theSystem)) {
 				concepts.addAll(myValueSetConceptDao.findByValueSetResourcePidAndCode(valueSetResourcePid, theCode));
->>>>>>> 93b8d2fb
 			}
 		} else if (theCoding != null) {
 			if (theCoding.hasSystem() && theCoding.hasCode()) {
