package ca.uhn.fhir.jpa.term;

/*
 * #%L
 * HAPI FHIR JPA Server
 * %%
 * Copyright (C) 2014 - 2021 Smile CDR, Inc.
 * %%
 * Licensed under the Apache License, Version 2.0 (the "License");
 * you may not use this file except in compliance with the License.
 * You may obtain a copy of the License at
 *
 * http://www.apache.org/licenses/LICENSE-2.0
 *
 * Unless required by applicable law or agreed to in writing, software
 * distributed under the License is distributed on an "AS IS" BASIS,
 * WITHOUT WARRANTIES OR CONDITIONS OF ANY KIND, either express or implied.
 * See the License for the specific language governing permissions and
 * limitations under the License.
 * #L%
 */

import ca.uhn.fhir.context.FhirContext;
import ca.uhn.fhir.context.support.ConceptValidationOptions;
import ca.uhn.fhir.context.support.IValidationSupport;
import ca.uhn.fhir.context.support.ValidationSupportContext;
import ca.uhn.fhir.context.support.ValueSetExpansionOptions;
import ca.uhn.fhir.jpa.api.config.DaoConfig;
import ca.uhn.fhir.jpa.api.dao.DaoRegistry;
import ca.uhn.fhir.jpa.api.dao.IDao;
import ca.uhn.fhir.jpa.api.dao.IFhirResourceDaoCodeSystem;
import ca.uhn.fhir.jpa.api.model.TranslationQuery;
import ca.uhn.fhir.jpa.api.model.TranslationRequest;
import ca.uhn.fhir.jpa.config.HibernatePropertiesProvider;
import ca.uhn.fhir.jpa.dao.IFulltextSearchSvc;
import ca.uhn.fhir.jpa.dao.data.ITermCodeSystemDao;
import ca.uhn.fhir.jpa.dao.data.ITermCodeSystemVersionDao;
import ca.uhn.fhir.jpa.dao.data.ITermConceptDao;
import ca.uhn.fhir.jpa.dao.data.ITermConceptDesignationDao;
import ca.uhn.fhir.jpa.dao.data.ITermConceptMapDao;
import ca.uhn.fhir.jpa.dao.data.ITermConceptMapGroupDao;
import ca.uhn.fhir.jpa.dao.data.ITermConceptMapGroupElementDao;
import ca.uhn.fhir.jpa.dao.data.ITermConceptMapGroupElementTargetDao;
import ca.uhn.fhir.jpa.dao.data.ITermConceptPropertyDao;
import ca.uhn.fhir.jpa.dao.data.ITermValueSetConceptDao;
import ca.uhn.fhir.jpa.dao.data.ITermValueSetConceptDesignationDao;
import ca.uhn.fhir.jpa.dao.data.ITermValueSetConceptViewDao;
import ca.uhn.fhir.jpa.dao.data.ITermValueSetDao;
import ca.uhn.fhir.jpa.entity.TermCodeSystem;
import ca.uhn.fhir.jpa.entity.TermCodeSystemVersion;
import ca.uhn.fhir.jpa.entity.TermConcept;
import ca.uhn.fhir.jpa.entity.TermConceptDesignation;
import ca.uhn.fhir.jpa.entity.TermConceptMap;
import ca.uhn.fhir.jpa.entity.TermConceptMapGroup;
import ca.uhn.fhir.jpa.entity.TermConceptMapGroupElement;
import ca.uhn.fhir.jpa.entity.TermConceptMapGroupElementTarget;
import ca.uhn.fhir.jpa.entity.TermConceptParentChildLink;
import ca.uhn.fhir.jpa.entity.TermConceptParentChildLink.RelationshipTypeEnum;
import ca.uhn.fhir.jpa.entity.TermConceptProperty;
import ca.uhn.fhir.jpa.entity.TermConceptPropertyBinder;
import ca.uhn.fhir.jpa.entity.TermConceptPropertyTypeEnum;
import ca.uhn.fhir.jpa.entity.TermValueSet;
import ca.uhn.fhir.jpa.entity.TermValueSetConcept;
import ca.uhn.fhir.jpa.entity.TermValueSetConceptView;
import ca.uhn.fhir.jpa.entity.TermValueSetPreExpansionStatusEnum;
import ca.uhn.fhir.jpa.model.entity.ResourceTable;
import ca.uhn.fhir.jpa.model.sched.HapiJob;
import ca.uhn.fhir.jpa.model.sched.ISchedulerService;
import ca.uhn.fhir.jpa.model.sched.ScheduledJobDefinition;
import ca.uhn.fhir.jpa.model.util.JpaConstants;
import ca.uhn.fhir.jpa.search.builder.SearchBuilder;
import ca.uhn.fhir.jpa.term.api.ITermCodeSystemStorageSvc;
import ca.uhn.fhir.jpa.term.api.ITermDeferredStorageSvc;
import ca.uhn.fhir.jpa.term.api.ITermLoaderSvc;
import ca.uhn.fhir.jpa.term.api.ITermReadSvc;
import ca.uhn.fhir.jpa.term.ex.ExpansionTooCostlyException;
import ca.uhn.fhir.jpa.util.LogicUtil;
import ca.uhn.fhir.jpa.util.ScrollableResultsIterator;
import ca.uhn.fhir.rest.api.Constants;
import ca.uhn.fhir.rest.api.server.storage.ResourcePersistentId;
import ca.uhn.fhir.rest.server.exceptions.InternalErrorException;
import ca.uhn.fhir.rest.server.exceptions.InvalidRequestException;
import ca.uhn.fhir.rest.server.exceptions.PreconditionFailedException;
import ca.uhn.fhir.rest.server.exceptions.ResourceNotFoundException;
import ca.uhn.fhir.rest.server.exceptions.UnprocessableEntityException;
import ca.uhn.fhir.util.CoverageIgnore;
import ca.uhn.fhir.util.FhirVersionIndependentConcept;
import ca.uhn.fhir.util.HapiExtensions;
import ca.uhn.fhir.util.StopWatch;
import ca.uhn.fhir.util.UrlUtil;
import ca.uhn.fhir.util.ValidateUtil;
import com.github.benmanes.caffeine.cache.Cache;
import com.github.benmanes.caffeine.cache.Caffeine;
import com.google.common.annotations.VisibleForTesting;
import com.google.common.base.Stopwatch;
import com.google.common.collect.ArrayListMultimap;
import org.apache.commons.lang3.ObjectUtils;
import org.apache.commons.lang3.StringUtils;
import org.apache.commons.lang3.Validate;
import org.apache.commons.lang3.time.DateUtils;
import org.apache.lucene.index.Term;
import org.apache.lucene.search.RegexpQuery;
import org.hibernate.ScrollMode;
import org.hibernate.ScrollableResults;
import org.hibernate.search.backend.elasticsearch.ElasticsearchExtension;
import org.hibernate.search.backend.lucene.LuceneExtension;
import org.hibernate.search.engine.search.predicate.dsl.BooleanPredicateClausesStep;
import org.hibernate.search.engine.search.predicate.dsl.PredicateFinalStep;
import org.hibernate.search.engine.search.predicate.dsl.SearchPredicateFactory;
import org.hibernate.search.engine.search.query.SearchQuery;
import org.hibernate.search.mapper.orm.Search;
import org.hibernate.search.mapper.orm.session.SearchSession;
import org.hl7.fhir.common.hapi.validation.support.CommonCodeSystemsTerminologyService;
import org.hl7.fhir.common.hapi.validation.support.InMemoryTerminologyServerValidationSupport;
import org.hl7.fhir.exceptions.FHIRException;
import org.hl7.fhir.instance.model.api.IAnyResource;
import org.hl7.fhir.instance.model.api.IBaseCoding;
import org.hl7.fhir.instance.model.api.IBaseDatatype;
import org.hl7.fhir.instance.model.api.IBaseResource;
import org.hl7.fhir.instance.model.api.IIdType;
import org.hl7.fhir.instance.model.api.IPrimitiveType;
import org.hl7.fhir.r4.model.CanonicalType;
import org.hl7.fhir.r4.model.CodeSystem;
import org.hl7.fhir.r4.model.CodeableConcept;
import org.hl7.fhir.r4.model.Coding;
import org.hl7.fhir.r4.model.ConceptMap;
import org.hl7.fhir.r4.model.Enumerations;
import org.hl7.fhir.r4.model.IdType;
import org.hl7.fhir.r4.model.IntegerType;
import org.hl7.fhir.r4.model.StringType;
import org.hl7.fhir.r4.model.ValueSet;
import org.hl7.fhir.r4.model.codesystems.ConceptSubsumptionOutcome;
import org.quartz.JobExecutionContext;
import org.springframework.beans.factory.annotation.Autowired;
import org.springframework.context.ApplicationContext;
import org.springframework.data.domain.PageRequest;
import org.springframework.data.domain.Pageable;
import org.springframework.data.domain.Slice;
import org.springframework.transaction.PlatformTransactionManager;
import org.springframework.transaction.TransactionDefinition;
import org.springframework.transaction.annotation.Propagation;
import org.springframework.transaction.annotation.Transactional;
import org.springframework.transaction.interceptor.NoRollbackRuleAttribute;
import org.springframework.transaction.interceptor.RuleBasedTransactionAttribute;
import org.springframework.transaction.support.TransactionSynchronizationManager;
import org.springframework.transaction.support.TransactionTemplate;

import javax.annotation.Nonnull;
import javax.annotation.Nullable;
import javax.annotation.PostConstruct;
import javax.persistence.EntityManager;
import javax.persistence.PersistenceContext;
import javax.persistence.PersistenceContextType;
import javax.persistence.TypedQuery;
import javax.persistence.criteria.CriteriaBuilder;
import javax.persistence.criteria.CriteriaQuery;
import javax.persistence.criteria.Fetch;
import javax.persistence.criteria.Join;
import javax.persistence.criteria.JoinType;
import javax.persistence.criteria.Predicate;
import javax.persistence.criteria.Root;
import javax.validation.constraints.NotNull;
import java.util.ArrayList;
import java.util.Collection;
import java.util.Collections;
import java.util.Date;
import java.util.HashSet;
import java.util.Iterator;
import java.util.LinkedHashMap;
import java.util.List;
import java.util.Map;
import java.util.Objects;
import java.util.Optional;
import java.util.Set;
import java.util.StringTokenizer;
import java.util.UUID;
import java.util.concurrent.TimeUnit;
import java.util.concurrent.atomic.AtomicInteger;
import java.util.function.Supplier;
import java.util.stream.Collectors;

import static org.apache.commons.lang3.ObjectUtils.defaultIfNull;
import static org.apache.commons.lang3.StringUtils.defaultString;
import static org.apache.commons.lang3.StringUtils.isBlank;
import static org.apache.commons.lang3.StringUtils.isEmpty;
import static org.apache.commons.lang3.StringUtils.isNoneBlank;
import static org.apache.commons.lang3.StringUtils.isNotBlank;
import static org.apache.commons.lang3.StringUtils.lowerCase;
import static org.apache.commons.lang3.StringUtils.startsWithIgnoreCase;

public abstract class BaseTermReadSvcImpl implements ITermReadSvc {
	public static final int DEFAULT_FETCH_SIZE = 250;
	private static final int SINGLE_FETCH_SIZE = 1;
	private static final org.slf4j.Logger ourLog = org.slf4j.LoggerFactory.getLogger(BaseTermReadSvcImpl.class);
	private static final ValueSetExpansionOptions DEFAULT_EXPANSION_OPTIONS = new ValueSetExpansionOptions();
	private static final TermCodeSystemVersion NO_CURRENT_VERSION = new TermCodeSystemVersion().setId(-1L);
	private static boolean ourLastResultsFromTranslationCache; // For testing.
	private static boolean ourLastResultsFromTranslationWithReverseCache; // For testing.
	private static Runnable myInvokeOnNextCallForUnitTest;
	private final int myFetchSize = DEFAULT_FETCH_SIZE;
	private final Cache<String, TermCodeSystemVersion> myCodeSystemCurrentVersionCache = Caffeine.newBuilder().expireAfterWrite(1, TimeUnit.MINUTES).build();
	@Autowired
	protected DaoRegistry myDaoRegistry;
	@Autowired
	protected ITermCodeSystemDao myCodeSystemDao;
	@Autowired
	protected ITermConceptDao myConceptDao;
	@Autowired
	protected ITermConceptMapDao myConceptMapDao;
	@Autowired
	protected ITermConceptMapGroupDao myConceptMapGroupDao;
	@Autowired
	protected ITermConceptMapGroupElementDao myConceptMapGroupElementDao;
	@Autowired
	protected ITermConceptMapGroupElementTargetDao myConceptMapGroupElementTargetDao;
	@Autowired
	protected ITermConceptPropertyDao myConceptPropertyDao;
	@Autowired
	protected ITermConceptDesignationDao myConceptDesignationDao;
	@Autowired
	protected ITermValueSetDao myValueSetDao;
	@Autowired
	protected ITermValueSetConceptDao myValueSetConceptDao;
	@Autowired
	protected ITermValueSetConceptDesignationDao myValueSetConceptDesignationDao;
	@Autowired
	protected FhirContext myContext;
	@PersistenceContext(type = PersistenceContextType.TRANSACTION)
	protected EntityManager myEntityManager;
	@Autowired
	private ITermCodeSystemVersionDao myCodeSystemVersionDao;
	@Autowired
	private DaoConfig myDaoConfig;
	private Cache<TranslationQuery, List<TermConceptMapGroupElementTarget>> myTranslationCache;
	private Cache<TranslationQuery, List<TermConceptMapGroupElement>> myTranslationWithReverseCache;
	private TransactionTemplate myTxTemplate;
	@Autowired
	private PlatformTransactionManager myTransactionManager;
	@Autowired(required = false)
	private IFulltextSearchSvc myFulltextSearchSvc;
	@Autowired
	private PlatformTransactionManager myTxManager;
	@Autowired
	private ITermValueSetConceptViewDao myTermValueSetConceptViewDao;
	@Autowired
	private ISchedulerService mySchedulerService;
	@Autowired(required = false)
	private ITermDeferredStorageSvc myDeferredStorageSvc;
	@Autowired(required = false)
	private ITermCodeSystemStorageSvc myConceptStorageSvc;
	@Autowired
	private ApplicationContext myApplicationContext;
	private volatile IValidationSupport myJpaValidationSupport;
	private volatile IValidationSupport myValidationSupport;

	//We need this bean so we can tell which mode hibernate search is running in.
	@Autowired
	private HibernatePropertiesProvider myHibernatePropertiesProvider;

	private boolean isFullTextSetToUseElastic() {
		return "elasticsearch".equalsIgnoreCase(myHibernatePropertiesProvider.getHibernateSearchBackend());
	}

	@Override
	public boolean isCodeSystemSupported(ValidationSupportContext theValidationSupportContext, String theSystem) {
		TermCodeSystemVersion cs = getCurrentCodeSystemVersion(theSystem);
		return cs != null;
	}

	private boolean addCodeIfNotAlreadyAdded(IValueSetConceptAccumulator theValueSetCodeAccumulator, Set<String> theAddedCodes, TermConcept theConcept, boolean theAdd, String theValueSetIncludeVersion) {
		String codeSystem = theConcept.getCodeSystemVersion().getCodeSystem().getCodeSystemUri();
		String code = theConcept.getCode();
		String display = theConcept.getDisplay();
		Collection<TermConceptDesignation> designations = theConcept.getDesignations();
		if (StringUtils.isNotEmpty(theValueSetIncludeVersion)) {
			return addCodeIfNotAlreadyAdded(theValueSetCodeAccumulator, theAddedCodes, designations, theAdd, codeSystem + "|" + theValueSetIncludeVersion, code, display);
		} else {
			return addCodeIfNotAlreadyAdded(theValueSetCodeAccumulator, theAddedCodes, designations, theAdd, codeSystem, code, display);
		}
	}

	private void addCodeIfNotAlreadyAdded(IValueSetConceptAccumulator theValueSetCodeAccumulator, Set<String> theAddedCodes, boolean theAdd, String theCodeSystem, String theCodeSystemVersion, String theCode, String theDisplay) {
		if (StringUtils.isNotEmpty(theCodeSystemVersion)) {
			if (isNoneBlank(theCodeSystem, theCode)) {
				if (theAdd && theAddedCodes.add(theCodeSystem + "|" + theCode)) {
					theValueSetCodeAccumulator.includeConceptWithDesignations(theCodeSystem + "|" + theCodeSystemVersion, theCode, theDisplay, null);
				}

				if (!theAdd && theAddedCodes.remove(theCodeSystem + "|" + theCode)) {
					theValueSetCodeAccumulator.excludeConcept(theCodeSystem + "|" + theCodeSystemVersion, theCode);
				}
			}
		} else {
			if (theAdd && theAddedCodes.add(theCodeSystem + "|" + theCode)) {
				theValueSetCodeAccumulator.includeConceptWithDesignations(theCodeSystem, theCode, theDisplay, null);
			}

			if (!theAdd && theAddedCodes.remove(theCodeSystem + "|" + theCode)) {
				theValueSetCodeAccumulator.excludeConcept(theCodeSystem, theCode);
			}
		}
	}

	private boolean addCodeIfNotAlreadyAdded(IValueSetConceptAccumulator theValueSetCodeAccumulator, Set<String> theAddedCodes, Collection<TermConceptDesignation> theDesignations, boolean theAdd, String theCodeSystem, String theCode, String theDisplay) {
		if (isNoneBlank(theCodeSystem, theCode)) {
			if (theAdd && theAddedCodes.add(theCodeSystem + "|" + theCode)) {
				theValueSetCodeAccumulator.includeConceptWithDesignations(theCodeSystem, theCode, theDisplay, theDesignations);
				return true;
			}

			if (!theAdd && theAddedCodes.remove(theCodeSystem + "|" + theCode)) {
				theValueSetCodeAccumulator.excludeConcept(theCodeSystem, theCode);
				return true;
			}
		}

		return false;
	}

	private void addConceptsToList(IValueSetConceptAccumulator theValueSetCodeAccumulator, Set<String> theAddedCodes, String theSystem, List<CodeSystem.ConceptDefinitionComponent> theConcept, boolean theAdd, @Nonnull ExpansionFilter theExpansionFilter) {
		for (CodeSystem.ConceptDefinitionComponent next : theConcept) {
			if (isNoneBlank(theSystem, next.getCode())) {
				if (!theExpansionFilter.hasCode() || theExpansionFilter.getCode().equals(next.getCode())) {
					addOrRemoveCode(theValueSetCodeAccumulator, theAddedCodes, theAdd, theSystem, next.getCode(), next.getDisplay());
				}
			}
			addConceptsToList(theValueSetCodeAccumulator, theAddedCodes, theSystem, next.getConcept(), theAdd, theExpansionFilter);
		}
	}

	private boolean addToSet(Set<TermConcept> theSetToPopulate, TermConcept theConcept) {
		boolean retVal = theSetToPopulate.add(theConcept);
		if (retVal) {
			if (theSetToPopulate.size() >= myDaoConfig.getMaximumExpansionSize()) {
				String msg = myContext.getLocalizer().getMessage(BaseTermReadSvcImpl.class, "expansionTooLarge", myDaoConfig.getMaximumExpansionSize());
				throw new ExpansionTooCostlyException(msg);
			}
		}
		return retVal;
	}

	/**
	 * This method is present only for unit tests, do not call from client code
	 */
	@VisibleForTesting
	public void clearCaches() {
		myTranslationCache.invalidateAll();
		myTranslationWithReverseCache.invalidateAll();
		myCodeSystemCurrentVersionCache.invalidateAll();
	}

	public void deleteConceptMap(ResourceTable theResourceTable) {
		// Get existing entity so it can be deleted.
		Optional<TermConceptMap> optionalExistingTermConceptMapById = myConceptMapDao.findTermConceptMapByResourcePid(theResourceTable.getId());

		if (optionalExistingTermConceptMapById.isPresent()) {
			TermConceptMap existingTermConceptMap = optionalExistingTermConceptMapById.get();

			ourLog.info("Deleting existing TermConceptMap[{}] and its children...", existingTermConceptMap.getId());
			for (TermConceptMapGroup group : existingTermConceptMap.getConceptMapGroups()) {

				for (TermConceptMapGroupElement element : group.getConceptMapGroupElements()) {

					for (TermConceptMapGroupElementTarget target : element.getConceptMapGroupElementTargets()) {

						myConceptMapGroupElementTargetDao.deleteTermConceptMapGroupElementTargetById(target.getId());
					}

					myConceptMapGroupElementDao.deleteTermConceptMapGroupElementById(element.getId());
				}

				myConceptMapGroupDao.deleteTermConceptMapGroupById(group.getId());
			}

			myConceptMapDao.deleteTermConceptMapById(existingTermConceptMap.getId());
			ourLog.info("Done deleting existing TermConceptMap[{}] and its children.", existingTermConceptMap.getId());
		}
	}

	@Override
	@Transactional
	public void deleteConceptMapAndChildren(ResourceTable theResourceTable) {
		deleteConceptMap(theResourceTable);
	}

	public void deleteValueSetForResource(ResourceTable theResourceTable) {
		// Get existing entity so it can be deleted.
		Optional<TermValueSet> optionalExistingTermValueSetById = myValueSetDao.findByResourcePid(theResourceTable.getId());

		if (optionalExistingTermValueSetById.isPresent()) {
			TermValueSet existingTermValueSet = optionalExistingTermValueSetById.get();

			ourLog.info("Deleting existing TermValueSet[{}] and its children...", existingTermValueSet.getId());
			myValueSetConceptDesignationDao.deleteByTermValueSetId(existingTermValueSet.getId());
			myValueSetConceptDao.deleteByTermValueSetId(existingTermValueSet.getId());
			myValueSetDao.deleteById(existingTermValueSet.getId());
			ourLog.info("Done deleting existing TermValueSet[{}] and its children.", existingTermValueSet.getId());
		}
	}

	@Override
	@Transactional
	public void deleteValueSetAndChildren(ResourceTable theResourceTable) {
		deleteValueSetForResource(theResourceTable);
	}


	@Override
	@Transactional
	public List<FhirVersionIndependentConcept> expandValueSetIntoConceptList(@Nullable ValueSetExpansionOptions theExpansionOptions, @Nonnull String theValueSetCanonicalUrl) {
		String expansionFilter = null;
		// TODO: DM 2019-09-10 - This is problematic because an incorrect URL that matches ValueSet.id will not be found in the terminology tables but will yield a ValueSet here. Depending on the ValueSet, the expansion may time-out.

		ValueSet expanded = expandValueSet(theExpansionOptions, theValueSetCanonicalUrl, expansionFilter);

		ArrayList<FhirVersionIndependentConcept> retVal = new ArrayList<>();
		for (ValueSet.ValueSetExpansionContainsComponent nextContains : expanded.getExpansion().getContains()) {
			retVal.add(new FhirVersionIndependentConcept(nextContains.getSystem(), nextContains.getCode(), nextContains.getDisplay(), nextContains.getVersion()));
		}
		return retVal;
	}

	@Override
	@Transactional
	public ValueSet expandValueSet(@Nullable ValueSetExpansionOptions theExpansionOptions, @Nonnull String theValueSetCanonicalUrl, @Nullable String theExpansionFilter) {
		ValueSet valueSet = fetchCanonicalValueSetFromCompleteContext(theValueSetCanonicalUrl);
		if (valueSet == null) {
			throw new ResourceNotFoundException("Unknown ValueSet: " + UrlUtil.escapeUrlParam(theValueSetCanonicalUrl));
		}

		return expandValueSet(theExpansionOptions, valueSet, theExpansionFilter);
	}

	@Override
	@Transactional(propagation = Propagation.REQUIRED)
	public ValueSet expandValueSet(@Nullable ValueSetExpansionOptions theExpansionOptions, @Nonnull ValueSet theValueSetToExpand) {
		return expandValueSet(theExpansionOptions, theValueSetToExpand, (String) null);
	}

	@Override
	@Transactional(propagation = Propagation.REQUIRED)
	public ValueSet expandValueSet(@Nullable ValueSetExpansionOptions theExpansionOptions, @Nonnull ValueSet theValueSetToExpand, @Nullable String theFilter) {
		return expandValueSet(theExpansionOptions, theValueSetToExpand, ExpansionFilter.fromFilterString(theFilter));
	}

	private ValueSet expandValueSet(@Nullable ValueSetExpansionOptions theExpansionOptions, ValueSet theValueSetToExpand, ExpansionFilter theFilter) {
		ValidateUtil.isNotNullOrThrowUnprocessableEntity(theValueSetToExpand, "ValueSet to expand can not be null");

		ValueSetExpansionOptions expansionOptions = provideExpansionOptions(theExpansionOptions);
		int offset = expansionOptions.getOffset();
		int count = expansionOptions.getCount();

		ValueSetExpansionComponentWithConceptAccumulator accumulator = new ValueSetExpansionComponentWithConceptAccumulator(myContext, count);
		accumulator.setHardExpansionMaximumSize(myDaoConfig.getMaximumExpansionSize());
		accumulator.setSkipCountRemaining(offset);
		accumulator.setIdentifier(UUID.randomUUID().toString());
		accumulator.setTimestamp(new Date());
		accumulator.setOffset(offset);

		if (theExpansionOptions != null && isHibernateSearchEnabled()) {
			accumulator.addParameter().setName("offset").setValue(new IntegerType(offset));
			accumulator.addParameter().setName("count").setValue(new IntegerType(count));
		}


		expandValueSetIntoAccumulator(theValueSetToExpand, theExpansionOptions, accumulator, theFilter, true);

		if (accumulator.getTotalConcepts() != null) {
			accumulator.setTotal(accumulator.getTotalConcepts());
		}

		ValueSet valueSet = new ValueSet();
		valueSet.setStatus(Enumerations.PublicationStatus.ACTIVE);
		valueSet.setCompose(theValueSetToExpand.getCompose());
		valueSet.setExpansion(accumulator);

		for (String next : accumulator.getMessages()) {
			valueSet.getMeta().addExtension()
				.setUrl(HapiExtensions.EXT_VALUESET_EXPANSION_MESSAGE)
				.setValue(new StringType(next));
		}
		return valueSet;
	}

	private void expandValueSetIntoAccumulator(ValueSet theValueSetToExpand, ValueSetExpansionOptions theExpansionOptions, IValueSetConceptAccumulator theAccumulator, ExpansionFilter theFilter, boolean theAdd) {
		Optional<TermValueSet> optionalTermValueSet;
		if (theValueSetToExpand.hasUrl()) {
			if (theValueSetToExpand.hasVersion()) {
				optionalTermValueSet = myValueSetDao.findTermValueSetByUrlAndVersion(theValueSetToExpand.getUrl(), theValueSetToExpand.getVersion());
			} else {
				List<TermValueSet> termValueSets = myValueSetDao.findTermValueSetByUrl(PageRequest.of(0, 1), theValueSetToExpand.getUrl());
				if (termValueSets.size() > 0) {
					optionalTermValueSet = Optional.of(termValueSets.get(0));
				} else {
					optionalTermValueSet = Optional.empty();
				}
			}
		} else {
			optionalTermValueSet = Optional.empty();
		}

		/*
		 * ValueSet doesn't exist in pre-expansion database, so perform in-memory expansion
		 */
		if (!optionalTermValueSet.isPresent()) {
			ourLog.debug("ValueSet is not present in terminology tables. Will perform in-memory expansion without parameters. {}", getValueSetInfo(theValueSetToExpand));
			expandValueSet(theExpansionOptions, theValueSetToExpand, theAccumulator, theFilter);
			return;
		}

		/*
		 * ValueSet exists in pre-expansion database, but pre-expansion is not yet complete so perform in-memory expansion
		 */
		TermValueSet termValueSet = optionalTermValueSet.get();
		if (termValueSet.getExpansionStatus() != TermValueSetPreExpansionStatusEnum.EXPANDED) {
			String msg = myContext.getLocalizer().getMessage(BaseTermReadSvcImpl.class, "valueSetNotYetExpanded", getValueSetInfo(theValueSetToExpand), termValueSet.getExpansionStatus().name(), termValueSet.getExpansionStatus().getDescription());
			theAccumulator.addMessage(msg);
			expandValueSet(theExpansionOptions, theValueSetToExpand, theAccumulator, theFilter);
			return;
		}

		/*
		 * ValueSet is pre-expanded in database so let's use that
		 */
		String msg = myContext.getLocalizer().getMessage(BaseTermReadSvcImpl.class, "valueSetExpandedUsingPreExpansion");
		theAccumulator.addMessage(msg);
		expandConcepts(theAccumulator, termValueSet, theFilter, theAdd);
	}


	private void expandConcepts(IValueSetConceptAccumulator theAccumulator, TermValueSet theTermValueSet, ExpansionFilter theFilter, boolean theAdd) {
		Integer offset = theAccumulator.getSkipCountRemaining();
		offset = ObjectUtils.defaultIfNull(offset, 0);
		offset = Math.min(offset, theTermValueSet.getTotalConcepts().intValue());

		Integer count = theAccumulator.getCapacityRemaining();
		count = defaultIfNull(count, myDaoConfig.getMaximumExpansionSize());

		int conceptsExpanded = 0;
		int designationsExpanded = 0;
		int toIndex = offset + count;

		Collection<TermValueSetConceptView> conceptViews;
		boolean wasFilteredResult = false;
		String filterDisplayValue = null;
		if (!theFilter.getFilters().isEmpty() && JpaConstants.VALUESET_FILTER_DISPLAY.equals(theFilter.getFilters().get(0).getProperty()) && theFilter.getFilters().get(0).getOp() == ValueSet.FilterOperator.EQUAL) {
			filterDisplayValue = lowerCase(theFilter.getFilters().get(0).getValue().replace("%", "[%]"));
			String displayValue = "%" + lowerCase(filterDisplayValue) + "%";
			conceptViews = myTermValueSetConceptViewDao.findByTermValueSetId(theTermValueSet.getId(), displayValue);
			wasFilteredResult = true;
		} else {
			// TODO JA HS: I'm pretty sure we are overfetching here.  test says offset 3, count 4, but we are fetching index 3 -> 10 here, grabbing 7 concepts.
			//Specifically this test testExpandInline_IncludePreExpandedValueSetByUri_FilterOnDisplay_LeftMatch_SelectRange
			conceptViews = myTermValueSetConceptViewDao.findByTermValueSetId(offset, toIndex, theTermValueSet.getId());
			theAccumulator.consumeSkipCount(offset);
			if (theAdd) {
				theAccumulator.incrementOrDecrementTotalConcepts(true, theTermValueSet.getTotalConcepts().intValue());
			}
		}

		if (conceptViews.isEmpty()) {
			logConceptsExpanded("No concepts to expand. ", theTermValueSet, conceptsExpanded);
			return;
		}

		Map<Long, FhirVersionIndependentConcept> pidToConcept = new LinkedHashMap<>();
		ArrayListMultimap<Long, TermConceptDesignation> pidToDesignations = ArrayListMultimap.create();

		for (TermValueSetConceptView conceptView : conceptViews) {

			String system = conceptView.getConceptSystemUrl();
			String code = conceptView.getConceptCode();
			String display = conceptView.getConceptDisplay();

			//-- this is quick solution, may need to revisit
			if (!applyFilter(display, filterDisplayValue))
				continue;

			Long conceptPid = conceptView.getConceptPid();
			if (!pidToConcept.containsKey(conceptPid)) {
				FhirVersionIndependentConcept concept = new FhirVersionIndependentConcept(system, code, display);
				pidToConcept.put(conceptPid, concept);
			}

			// TODO: DM 2019-08-17 - Implement includeDesignations parameter for $expand operation to designations optional.
			if (conceptView.getDesignationPid() != null) {
				TermConceptDesignation designation = new TermConceptDesignation();
				designation.setUseSystem(conceptView.getDesignationUseSystem());
				designation.setUseCode(conceptView.getDesignationUseCode());
				designation.setUseDisplay(conceptView.getDesignationUseDisplay());
				designation.setValue(conceptView.getDesignationVal());
				designation.setLanguage(conceptView.getDesignationLang());
				pidToDesignations.put(conceptPid, designation);

				if (++designationsExpanded % 250 == 0) {
					logDesignationsExpanded("Expansion of designations in progress. ", theTermValueSet, designationsExpanded);
				}
			}

			if (++conceptsExpanded % 250 == 0) {
				logConceptsExpanded("Expansion of concepts in progress. ", theTermValueSet, conceptsExpanded);
			}
		}

		for (Long nextPid : pidToConcept.keySet()) {
			FhirVersionIndependentConcept concept = pidToConcept.get(nextPid);
			List<TermConceptDesignation> designations = pidToDesignations.get(nextPid);
			String system = concept.getSystem();
			String code = concept.getCode();
			String display = concept.getDisplay();

			if (theAdd) {
				if (theAccumulator.getCapacityRemaining() != null) {
					if (theAccumulator.getCapacityRemaining() == 0) {
						break;
					}
				}

				theAccumulator.includeConceptWithDesignations(system, code, display, designations);
			} else {
				boolean removed = theAccumulator.excludeConcept(system, code);
				if (removed) {
					theAccumulator.incrementOrDecrementTotalConcepts(false, 1);
				}
			}
		}

		if (wasFilteredResult && theAdd) {
			theAccumulator.incrementOrDecrementTotalConcepts(true, pidToConcept.size());
		}

		logDesignationsExpanded("Finished expanding designations. ", theTermValueSet, designationsExpanded);
		logConceptsExpanded("Finished expanding concepts. ", theTermValueSet, conceptsExpanded);
	}

	private void logConceptsExpanded(String theLogDescriptionPrefix, TermValueSet theTermValueSet, int theConceptsExpanded) {
		if (theConceptsExpanded > 0) {
			ourLog.debug("{}Have expanded {} concepts in ValueSet[{}]", theLogDescriptionPrefix, theConceptsExpanded, theTermValueSet.getUrl());
		}
	}

	private void logDesignationsExpanded(String theLogDescriptionPrefix, TermValueSet theTermValueSet, int theDesignationsExpanded) {
		if (theDesignationsExpanded > 0) {
			ourLog.debug("{}Have expanded {} designations in ValueSet[{}]", theLogDescriptionPrefix, theDesignationsExpanded, theTermValueSet.getUrl());
		}
	}

<<<<<<< HEAD
	public boolean applyFilter(final String theDisplay, final String theFilterDisplay) {
		
=======
	public boolean applyFilter(final String theInput, final String thePrefixToken) {

>>>>>>> 00691b0d
		//-- safety check only, no need to apply filter
		if (theDisplay == null || theFilterDisplay == null)
			return true;

		// -- sentence case
		if (startsWithIgnoreCase(theDisplay, theFilterDisplay))
			return true;

		//-- token case
<<<<<<< HEAD
		if (startsWithByWordBoundaries(theDisplay, theFilterDisplay)) return true;

		return false;
	}

	private boolean startsWithByWordBoundaries(String theDisplay, String theFilterDisplay) {
		// return true only e.g. the input is 'Body height', theFilterDisplay is "he", or 'bo'
		StringTokenizer tok = new StringTokenizer(theDisplay);
		List<String> tokens = new ArrayList<>();
=======
		// return true only e.g. the input is 'Body height', thePrefixToken is "he", or 'bo'
		StringTokenizer tok = new StringTokenizer(theInput);
>>>>>>> 00691b0d
		while (tok.hasMoreTokens()) {
			String token = tok.nextToken();
			if (startsWithIgnoreCase(token, theFilterDisplay))
				return true;
			tokens.add(token);
		}

		// Allow to search by the end of the phrase.  E.g.  "working proficiency" will match "Limited working proficiency"
		for (int start = 0; start <= tokens.size() - 1; ++ start) {
			for (int end = start + 1; end <= tokens.size(); ++end) {
				String sublist = String.join(" ", tokens.subList(start, end));
				if (startsWithIgnoreCase(sublist, theFilterDisplay))
					return true;
			}
		}
<<<<<<< HEAD
=======

>>>>>>> 00691b0d
		return false;
	}

	@Override
	@Transactional(propagation = Propagation.REQUIRED)
	public void expandValueSet(ValueSetExpansionOptions theExpansionOptions, ValueSet theValueSetToExpand, IValueSetConceptAccumulator theValueSetCodeAccumulator) {
		expandValueSet(theExpansionOptions, theValueSetToExpand, theValueSetCodeAccumulator, ExpansionFilter.NO_FILTER);
	}

	@SuppressWarnings("ConstantConditions")
	private void expandValueSet(ValueSetExpansionOptions theExpansionOptions, ValueSet theValueSetToExpand, IValueSetConceptAccumulator theValueSetCodeAccumulator, @Nonnull ExpansionFilter theExpansionFilter) {
		Set<String> addedCodes = new HashSet<>();

		StopWatch sw = new StopWatch();
		String valueSetInfo = getValueSetInfo(theValueSetToExpand);
		ourLog.debug("Working with {}", valueSetInfo);

		// Offset can't be combined with excludes
		Integer skipCountRemaining = theValueSetCodeAccumulator.getSkipCountRemaining();
		if (skipCountRemaining != null && skipCountRemaining > 0) {
			if (theValueSetToExpand.getCompose().getExclude().size() > 0) {
				String msg = myContext.getLocalizer().getMessage(BaseTermReadSvcImpl.class, "valueSetNotYetExpanded_OffsetNotAllowed", valueSetInfo);
				throw new InvalidRequestException(msg);
			}
		}

		// Handle includes
		ourLog.debug("Handling includes");
		for (ValueSet.ConceptSetComponent include : theValueSetToExpand.getCompose().getInclude()) {
			for (int i = 0; ; i++) {
				int queryIndex = i;
				Boolean shouldContinue = executeInNewTransactionIfNeeded(() -> {
					boolean add = true;
					return expandValueSetHandleIncludeOrExclude(theExpansionOptions, theValueSetCodeAccumulator, addedCodes, include, add, queryIndex, theExpansionFilter);
				});
				if (!shouldContinue) {
					break;
				}
			}
		}

		// Handle excludes
		ourLog.debug("Handling excludes");
		for (ValueSet.ConceptSetComponent exclude : theValueSetToExpand.getCompose().getExclude()) {
			for (int i = 0; ; i++) {
				int queryIndex = i;
				Boolean shouldContinue = executeInNewTransactionIfNeeded(() -> {
					boolean add = false;
					ExpansionFilter expansionFilter = ExpansionFilter.NO_FILTER;
					return expandValueSetHandleIncludeOrExclude(theExpansionOptions, theValueSetCodeAccumulator, addedCodes, exclude, add, queryIndex, expansionFilter);
				});
				if (!shouldContinue) {
					break;
				}
			}
		}

		if (theValueSetCodeAccumulator instanceof ValueSetConceptAccumulator) {
			myTxTemplate.execute(t -> ((ValueSetConceptAccumulator) theValueSetCodeAccumulator).removeGapsFromConceptOrder());
		}

		ourLog.debug("Done working with {} in {}ms", valueSetInfo, sw.getMillis());
	}

	/**
	 * Execute in a new transaction only if we aren't already in one. We do this because in some cases
	 * when performing a VS expansion we throw an {@link ExpansionTooCostlyException} and we don't want
	 * this to cause the TX to be marked a rollback prematurely.
	 */
	private <T> T executeInNewTransactionIfNeeded(Supplier<T> theAction) {
		if (TransactionSynchronizationManager.isSynchronizationActive()) {
			return theAction.get();
		}
		return myTxTemplate.execute(t -> theAction.get());
	}

	private String getValueSetInfo(ValueSet theValueSet) {
		StringBuilder sb = new StringBuilder();
		boolean isIdentified = false;
		if (theValueSet.hasUrl()) {
			isIdentified = true;
			sb
				.append("ValueSet.url[")
				.append(theValueSet.getUrl())
				.append("]");
		} else if (theValueSet.hasId()) {
			isIdentified = true;
			sb
				.append("ValueSet.id[")
				.append(theValueSet.getId())
				.append("]");
		}

		if (!isIdentified) {
			sb.append("Unidentified ValueSet");
		}

		return sb.toString();
	}

	/**
	 * @return Returns true if there are potentially more results to process.
	 */
	private Boolean expandValueSetHandleIncludeOrExclude(@Nullable ValueSetExpansionOptions theExpansionOptions, IValueSetConceptAccumulator theValueSetCodeAccumulator, Set<String> theAddedCodes, ValueSet.ConceptSetComponent theIncludeOrExclude, boolean theAdd, int theQueryIndex, @Nonnull ExpansionFilter theExpansionFilter) {

		String system = theIncludeOrExclude.getSystem();
		boolean hasSystem = isNotBlank(system);
		boolean hasValueSet = theIncludeOrExclude.getValueSet().size() > 0;

		if (hasSystem) {

			if (theExpansionFilter.hasCode() && theExpansionFilter.getSystem() != null && !system.equals(theExpansionFilter.getSystem())) {
				return false;
			}

			ourLog.debug("Starting {} expansion around CodeSystem: {}", (theAdd ? "inclusion" : "exclusion"), system);

			TermCodeSystem cs = myCodeSystemDao.findByCodeSystemUri(system);
			if (cs != null) {

				return expandValueSetHandleIncludeOrExcludeUsingDatabase(theValueSetCodeAccumulator, theAddedCodes, theIncludeOrExclude, theAdd, theQueryIndex, theExpansionFilter, system, cs);

			} else {

				if (theIncludeOrExclude.getConcept().size() > 0 && theExpansionFilter.hasCode()) {
					if (defaultString(theIncludeOrExclude.getSystem()).equals(theExpansionFilter.getSystem())) {
						if (theIncludeOrExclude.getConcept().stream().noneMatch(t -> t.getCode().equals(theExpansionFilter.getCode()))) {
							return false;
						}
					}
				}

				// No CodeSystem matching the URL found in the database.
				CodeSystem codeSystemFromContext = fetchCanonicalCodeSystemFromCompleteContext(system);
				if (codeSystemFromContext == null) {

					// This is a last ditch effort.. We don't have a CodeSystem resource for the desired CS, and we don't have
					// anything at all in the database that matches it. So let's try asking the validation support context
					// just in case there is a registered service that knows how to handle this. This can happen, for example,
					// if someone creates a valueset that includes UCUM codes, since we don't have a CodeSystem resource for those
					// but CommonCodeSystemsTerminologyService can validate individual codes.
					List<FhirVersionIndependentConcept> includedConcepts = null;
					if (theExpansionFilter.hasCode()) {
						includedConcepts = new ArrayList<>();
						includedConcepts.add(theExpansionFilter.toFhirVersionIndependentConcept());
					} else if (!theIncludeOrExclude.getConcept().isEmpty()) {
						includedConcepts = theIncludeOrExclude
							.getConcept()
							.stream()
							.map(t -> new FhirVersionIndependentConcept(theIncludeOrExclude.getSystem(), t.getCode()))
							.collect(Collectors.toList());
					}

					if (includedConcepts != null) {
						int foundCount = 0;
						for (FhirVersionIndependentConcept next : includedConcepts) {
							String nextSystem = next.getSystem();
							if (nextSystem == null) {
								nextSystem = system;
							}

							LookupCodeResult lookup = myValidationSupport.lookupCode(new ValidationSupportContext(provideValidationSupport()), nextSystem, next.getCode());
							if (lookup != null && lookup.isFound()) {
								addOrRemoveCode(theValueSetCodeAccumulator, theAddedCodes, theAdd, nextSystem, next.getCode(), lookup.getCodeDisplay());
								foundCount++;
							}
						}

						if (foundCount == includedConcepts.size()) {
							return false;
							// ELSE, we'll continue below and throw an exception
						}
					}

					String msg = myContext.getLocalizer().getMessage(BaseTermReadSvcImpl.class, "expansionRefersToUnknownCs", system);
					if (provideExpansionOptions(theExpansionOptions).isFailOnMissingCodeSystem()) {
						throw new PreconditionFailedException(msg);
					} else {
						ourLog.warn(msg);
						theValueSetCodeAccumulator.addMessage(msg);
						return false;
					}

				}

				if (!theIncludeOrExclude.getConcept().isEmpty()) {
					for (ValueSet.ConceptReferenceComponent next : theIncludeOrExclude.getConcept()) {
						String nextCode = next.getCode();
						if (!theExpansionFilter.hasCode() || theExpansionFilter.getCode().equals(nextCode)) {
							if (isNoneBlank(system, nextCode) && !theAddedCodes.contains(system + "|" + nextCode)) {

								CodeSystem.ConceptDefinitionComponent code = findCode(codeSystemFromContext.getConcept(), nextCode);
								if (code != null) {
									String display = code.getDisplay();
									addOrRemoveCode(theValueSetCodeAccumulator, theAddedCodes, theAdd, system, nextCode, display);
								}

							}
						}
					}
				} else {
					List<CodeSystem.ConceptDefinitionComponent> concept = codeSystemFromContext.getConcept();
					addConceptsToList(theValueSetCodeAccumulator, theAddedCodes, system, concept, theAdd, theExpansionFilter);
				}

				return false;
			}

		} else if (hasValueSet) {

			for (CanonicalType nextValueSet : theIncludeOrExclude.getValueSet()) {
				String valueSetUrl = nextValueSet.getValueAsString();
				ourLog.debug("Starting {} expansion around ValueSet: {}", (theAdd ? "inclusion" : "exclusion"), valueSetUrl);

				ExpansionFilter subExpansionFilter = new ExpansionFilter(theExpansionFilter, theIncludeOrExclude.getFilter(), theValueSetCodeAccumulator.getCapacityRemaining());

				// TODO: DM 2019-09-10 - This is problematic because an incorrect URL that matches ValueSet.id will not be found in the terminology tables but will yield a ValueSet here. Depending on the ValueSet, the expansion may time-out.

				ValueSet valueSet = fetchCanonicalValueSetFromCompleteContext(valueSetUrl);
				if (valueSet == null) {
					throw new ResourceNotFoundException("Unknown ValueSet: " + UrlUtil.escapeUrlParam(valueSetUrl));
				}

				expandValueSetIntoAccumulator(valueSet, theExpansionOptions, theValueSetCodeAccumulator, subExpansionFilter, theAdd);

			}

			return false;

		} else {
			throw new InvalidRequestException("ValueSet contains " + (theAdd ? "include" : "exclude") + " criteria with no system defined");
		}


	}

	private boolean isHibernateSearchEnabled() {
		return myFulltextSearchSvc != null;
	}

	@Nonnull
	private Boolean expandValueSetHandleIncludeOrExcludeUsingDatabase(IValueSetConceptAccumulator theValueSetCodeAccumulator, Set<String> theAddedCodes, ValueSet.ConceptSetComponent theIncludeOrExclude, boolean theAdd, int theQueryIndex, @Nonnull ExpansionFilter theExpansionFilter, String theSystem, TermCodeSystem theCs) {
		String includeOrExcludeVersion = theIncludeOrExclude.getVersion();
		TermCodeSystemVersion csv;
		if (isEmpty(includeOrExcludeVersion)) {
			csv = theCs.getCurrentVersion();
		} else {
			csv = myCodeSystemVersionDao.findByCodeSystemPidAndVersion(theCs.getPid(), includeOrExcludeVersion);
		}

		SearchSession searchSession = Search.session(myEntityManager);
		/*
		 * If FullText searching is not enabled, we can handle only basic expansions
		 * since we're going to do it without the database.
		 */
		if (!isHibernateSearchEnabled()) {
			expandWithoutHibernateSearch(theValueSetCodeAccumulator, csv, theAddedCodes, theIncludeOrExclude, theSystem, theAdd);
			return false;
		}

		/*
		 * Ok, let's use hibernate search to build the expansion
		 */
		//Manually building a predicate since we need to throw it around.
		SearchPredicateFactory predicate = searchSession.scope(TermConcept.class).predicate();

		//Build the top-level expansion on filters.
		PredicateFinalStep step = predicate.bool(b -> {
			b.must(predicate.match().field("myCodeSystemVersionPid").matching(csv.getPid()));

			if (theExpansionFilter.hasCode()) {
				b.must(predicate.match().field("myCode").matching(theExpansionFilter.getCode()));
			}

			String codeSystemUrlAndVersion = buildCodeSystemUrlAndVersion(theSystem, includeOrExcludeVersion);
			for (ValueSet.ConceptSetFilterComponent nextFilter : theIncludeOrExclude.getFilter()) {
				handleFilter(codeSystemUrlAndVersion, predicate, b, nextFilter);
			}
			for (ValueSet.ConceptSetFilterComponent nextFilter : theExpansionFilter.getFilters()) {
				handleFilter(codeSystemUrlAndVersion, predicate, b, nextFilter);
			}
		});

		PredicateFinalStep expansionStep = buildExpansionPredicate(theIncludeOrExclude, predicate);
		final PredicateFinalStep finishedQuery;
		if (expansionStep == null) {
			finishedQuery = step;
		} else {
			finishedQuery = predicate.bool().must(step).must(expansionStep);
		}

		/*
		 * DM 2019-08-21 - Processing slows after any ValueSets with many codes explicitly identified. This might
		 * be due to the dark arts that is memory management. Will monitor but not do anything about this right now.
		 */
		//BooleanQuery.setMaxClauseCount(SearchBuilder.getMaximumPageSize());
		//TODO GGG HS looks like we can't set max clause count, but it can be set server side.
		//BooleanQuery.setMaxClauseCount(10000);

		StopWatch sw = new StopWatch();
		AtomicInteger count = new AtomicInteger(0);

		int maxResultsPerBatch = SearchBuilder.getMaximumPageSize();

		/*
		 * If the accumulator is bounded, we may reduce the size of the query to
		 * Lucene in order to be more efficient.
		 */
		if (theAdd) {
			Integer accumulatorCapacityRemaining = theValueSetCodeAccumulator.getCapacityRemaining();
			if (accumulatorCapacityRemaining != null) {
				maxResultsPerBatch = Math.min(maxResultsPerBatch, accumulatorCapacityRemaining + 1);
			}
			if (maxResultsPerBatch <= 0) {
				return false;
			}
		}

//		jpaQuery.setMaxResults(maxResultsPerBatch);
//		jpaQuery.setFirstResult(theQueryIndex * maxResultsPerBatch);

		ourLog.debug("Beginning batch expansion for {} with max results per batch: {}", (theAdd ? "inclusion" : "exclusion"), maxResultsPerBatch);

		StopWatch swForBatch = new StopWatch();
		AtomicInteger countForBatch = new AtomicInteger(0);

		SearchQuery<TermConcept> termConceptsQuery = searchSession.search(TermConcept.class)
			.where(f -> finishedQuery).toQuery();

		System.out.println("About to query:" +  termConceptsQuery.queryString());
		List<TermConcept> termConcepts = termConceptsQuery.fetchHits(theQueryIndex * maxResultsPerBatch, maxResultsPerBatch);


		int resultsInBatch = termConcepts.size();
		int firstResult = theQueryIndex * maxResultsPerBatch;// TODO GGG HS we lose the ability to check the index of the first result, so just best-guessing it here.
		int delta = 0;
		for (TermConcept concept: termConcepts) {
			count.incrementAndGet();
			countForBatch.incrementAndGet();
			if (theAdd && expansionStep != null) {
				ValueSet.ConceptReferenceComponent theIncludeConcept = getMatchedConceptIncludedInValueSet(theIncludeOrExclude, concept);
				if (theIncludeConcept != null && isNotBlank(theIncludeConcept.getDisplay())) {
					concept.setDisplay(theIncludeConcept.getDisplay());
				}
			}
			boolean added = addCodeIfNotAlreadyAdded(theValueSetCodeAccumulator, theAddedCodes, concept, theAdd, includeOrExcludeVersion);
			if (added) {
				delta++;
			}
		}

		ourLog.debug("Batch expansion for {} with starting index of {} produced {} results in {}ms", (theAdd ? "inclusion" : "exclusion"), firstResult, countForBatch, swForBatch.getMillis());
		theValueSetCodeAccumulator.incrementOrDecrementTotalConcepts(theAdd, delta);

		if (resultsInBatch < maxResultsPerBatch) {
			ourLog.debug("Expansion for {} produced {} results in {}ms", (theAdd ? "inclusion" : "exclusion"), count, sw.getMillis());
			return false;
		} else {
			return true;
		}
	}

	private ValueSet.ConceptReferenceComponent getMatchedConceptIncludedInValueSet(ValueSet.ConceptSetComponent theIncludeOrExclude, TermConcept concept) {
		ValueSet.ConceptReferenceComponent theIncludeConcept = theIncludeOrExclude.getConcept().stream().filter(includedConcept ->
			includedConcept.getCode().equalsIgnoreCase(concept.getCode())
		).findFirst().orElse(null);
		return theIncludeConcept;
	}

	/**
	 * Helper method which builds a predicate for the expansion
	 */
	private PredicateFinalStep buildExpansionPredicate(ValueSet.ConceptSetComponent theTheIncludeOrExclude, SearchPredicateFactory thePredicate) {
		PredicateFinalStep expansionStep;
		/*
		 * Include/Exclude Concepts
		 */
		List<Term> codes = theTheIncludeOrExclude
			.getConcept()
			.stream()
			.filter(Objects::nonNull)
			.map(ValueSet.ConceptReferenceComponent::getCode)
			.filter(StringUtils::isNotBlank)
			.map(t -> new Term("myCode", t))
			.collect(Collectors.toList());

		if (codes.size() > 0) {
			expansionStep = thePredicate.bool(b -> {
				b.minimumShouldMatchNumber(1);
				for (Term code : codes) {
					b.should(thePredicate.match().field(code.field()).matching(code.text()));
				}
			});
			return expansionStep;
		} else {
			return null;
		}
	}

	private String buildCodeSystemUrlAndVersion(String theSystem, String theIncludeOrExcludeVersion) {
		String codeSystemUrlAndVersion;
		if (theIncludeOrExcludeVersion != null) {
			codeSystemUrlAndVersion = theSystem + "|" + theIncludeOrExcludeVersion;
		} else {
			codeSystemUrlAndVersion = theSystem;
		}
		return codeSystemUrlAndVersion;
	}

	private @Nonnull
	ValueSetExpansionOptions provideExpansionOptions(@Nullable ValueSetExpansionOptions theExpansionOptions) {
		if (theExpansionOptions != null) {
			return theExpansionOptions;
		} else {
			return DEFAULT_EXPANSION_OPTIONS;
		}
	}

	private void addOrRemoveCode(IValueSetConceptAccumulator theValueSetCodeAccumulator, Set<String> theAddedCodes, boolean theAdd, String theSystem, String theCode, String theDisplay) {
		if (theAdd && theAddedCodes.add(theSystem + "|" + theCode)) {
			theValueSetCodeAccumulator.includeConcept(theSystem, theCode, theDisplay);
		}
		if (!theAdd && theAddedCodes.remove(theSystem + "|" + theCode)) {
			theValueSetCodeAccumulator.excludeConcept(theSystem, theCode);
		}
	}

	private void handleFilter(String theCodeSystemIdentifier, SearchPredicateFactory theF, BooleanPredicateClausesStep<?> theB, ValueSet.ConceptSetFilterComponent theFilter) {
		if (isBlank(theFilter.getValue()) && theFilter.getOp() == null && isBlank(theFilter.getProperty())) {
			return;
		}

		if (isBlank(theFilter.getValue()) || theFilter.getOp() == null || isBlank(theFilter.getProperty())) {
			throw new InvalidRequestException("Invalid filter, must have fields populated: property op value");
		}

		switch (theFilter.getProperty()) {
			case "display:exact":
			case "display":
				handleFilterDisplay(theF, theB, theFilter);
				break;
			case "concept":
			case "code":
				handleFilterConceptAndCode(theCodeSystemIdentifier, theF, theB, theFilter);
				break;
			case "parent":
			case "child":
				isCodeSystemLoincOrThrowInvalidRequestException(theCodeSystemIdentifier, theFilter.getProperty());
				handleFilterLoincParentChild(theF, theB, theFilter);
				break;
			case "ancestor":
				isCodeSystemLoincOrThrowInvalidRequestException(theCodeSystemIdentifier, theFilter.getProperty());
				handleFilterLoincAncestor2(theCodeSystemIdentifier, theF, theB, theFilter);
				break;
			case "descendant":
				isCodeSystemLoincOrThrowInvalidRequestException(theCodeSystemIdentifier, theFilter.getProperty());
				handleFilterLoincDescendant(theCodeSystemIdentifier, theF, theB, theFilter);
				break;
			case "copyright":
				isCodeSystemLoincOrThrowInvalidRequestException(theCodeSystemIdentifier, theFilter.getProperty());
				handleFilterLoincCopyright(theF, theB, theFilter);
				break;
			default:
				handleFilterRegex(theF, theB, theFilter);
				break;
		}
	}

	private void handleFilterRegex(SearchPredicateFactory theF, BooleanPredicateClausesStep<?> theB, ValueSet.ConceptSetFilterComponent theFilter) {
		if (theFilter.getOp() == ValueSet.FilterOperator.REGEX) {

			/*
			 * We treat the regex filter as a match on the regex
			 * anywhere in the property string. The spec does not
			 * say whether or not this is the right behaviour, but
			 * there are examples that seem to suggest that it is.
			 */
			String value = theFilter.getValue();
			if (value.endsWith("$")) {
				value = value.substring(0, value.length() - 1);
			} else if (!value.endsWith(".*")) {
				value = value + ".*";
			}
			if (!value.startsWith("^") && !value.startsWith(".*")) {
				value = ".*" + value;
			} else if (value.startsWith("^")) {
				value = value.substring(1);
			}

			Term term = new Term(TermConceptPropertyBinder.CONCEPT_FIELD_PROPERTY_PREFIX + theFilter.getProperty(), value);

			if (isFullTextSetToUseElastic()) {
				String regexpQuery = "{'regexp':{'" + term.field() + "':{'value':'" + term.text() + "'}}}";
				ourLog.debug("Build Elasticsearch Regexp Query: {}", regexpQuery);
				theB.must(theF.extension(ElasticsearchExtension.get()).fromJson(regexpQuery));
			} else {
				RegexpQuery query = new RegexpQuery(term);
				theB.must(theF.extension(LuceneExtension.get()).fromLuceneQuery(query));
			}
		} else {
			String value = theFilter.getValue();
			Term term = new Term(TermConceptPropertyBinder.CONCEPT_FIELD_PROPERTY_PREFIX + theFilter.getProperty(), value);
			theB.must(theF.match().field(term.field()).matching(term.text()));

		}
	}

	private void handleFilterLoincCopyright(SearchPredicateFactory theF, BooleanPredicateClausesStep<?> theB, ValueSet.ConceptSetFilterComponent theFilter) {
		if (theFilter.getOp() == ValueSet.FilterOperator.EQUAL) {

			String copyrightFilterValue = defaultString(theFilter.getValue()).toLowerCase();
			switch (copyrightFilterValue) {
				case "3rdparty":
					logFilteringValueOnProperty(theFilter.getValue(), theFilter.getProperty());
					addFilterLoincCopyright3rdParty(theF, theB);
					break;
				case "loinc":
					logFilteringValueOnProperty(theFilter.getValue(), theFilter.getProperty());
					addFilterLoincCopyrightLoinc(theF, theB);
					break;
				default:
					throwInvalidRequestForValueOnProperty(theFilter.getValue(), theFilter.getProperty());
			}

		} else {
			throwInvalidRequestForOpOnProperty(theFilter.getOp(), theFilter.getProperty());
		}
	}

	private void addFilterLoincCopyrightLoinc(SearchPredicateFactory thePredicateFactory, BooleanPredicateClausesStep<?> theBooleanClause) {
		theBooleanClause.mustNot(thePredicateFactory.exists().field(TermConceptPropertyBinder.CONCEPT_FIELD_PROPERTY_PREFIX + "EXTERNAL_COPYRIGHT_NOTICE"));
	}

	private void addFilterLoincCopyright3rdParty(SearchPredicateFactory thePredicateFactory, BooleanPredicateClausesStep<?> theBooleanClause) {
		//TODO GGG HS These used to be Term term = new Term(TermConceptPropertyBinder.CONCEPT_FIELD_PROPERTY_PREFIX + "EXTERNAL_COPYRIGHT_NOTICE", ".*");, which was lucene-specific.
		//TODO GGG HS ask diederik if this is equivalent.
		//This old .* regex is the same as an existence check on a field, which I've implemented here.
		theBooleanClause.must(thePredicateFactory.exists().field(TermConceptPropertyBinder.CONCEPT_FIELD_PROPERTY_PREFIX + "EXTERNAL_COPYRIGHT_NOTICE"));
	}

	private void handleFilterLoincAncestor2(String theSystem, SearchPredicateFactory f, BooleanPredicateClausesStep<?> b, ValueSet.ConceptSetFilterComponent theFilter) {
		switch (theFilter.getOp()) {
			case EQUAL:
				addLoincFilterAncestorEqual(theSystem, f, b, theFilter);
				break;
			case IN:
				addLoincFilterAncestorIn(theSystem, f, b, theFilter);
				break;
			default:
				throw new InvalidRequestException("Don't know how to handle op=" + theFilter.getOp() + " on property " + theFilter.getProperty());
		}

	}

	private void addLoincFilterAncestorEqual(String theSystem, SearchPredicateFactory f, BooleanPredicateClausesStep<?> b, ValueSet.ConceptSetFilterComponent theFilter) {
		addLoincFilterAncestorEqual(theSystem, f, b, theFilter.getProperty(), theFilter.getValue());
	}

	private void addLoincFilterAncestorEqual(String theSystem, SearchPredicateFactory f, BooleanPredicateClausesStep<?> b, String theProperty, String theValue) {
		List<Term> terms = getAncestorTerms(theSystem, theProperty, theValue);
		b.must(f.bool(innerB -> terms.forEach(term -> innerB.should(f.match().field(term.field()).matching(term.text())))));
	}

	private void addLoincFilterAncestorIn(String theSystem, SearchPredicateFactory f, BooleanPredicateClausesStep<?> b, ValueSet.ConceptSetFilterComponent theFilter) {
		String[] values = theFilter.getValue().split(",");
		List<Term> terms = new ArrayList<>();
		for (String value : values) {
			terms.addAll(getAncestorTerms(theSystem, theFilter.getProperty(), value));
		}
		b.must(f.bool(innerB -> terms.forEach(term -> innerB.should(f.match().field(term.field()).matching(term.text())))));

	}

	private void handleFilterLoincParentChild(SearchPredicateFactory f, BooleanPredicateClausesStep<?> b, ValueSet.ConceptSetFilterComponent theFilter) {
		switch (theFilter.getOp()) {
			case EQUAL:
				addLoincFilterParentChildEqual(f, b, theFilter.getProperty(), theFilter.getValue());
				break;
			case IN:
				addLoincFilterParentChildIn(f, b, theFilter);
				break;
			default:
				throw new InvalidRequestException("Don't know how to handle op=" + theFilter.getOp() + " on property " + theFilter.getProperty());
		}
	}

	private void addLoincFilterParentChildIn(SearchPredicateFactory f, BooleanPredicateClausesStep<?> b, ValueSet.ConceptSetFilterComponent theFilter) {
		String[] values = theFilter.getValue().split(",");
		List<Term> terms = new ArrayList<>();
		for (String value : values) {
			logFilteringValueOnProperty(value, theFilter.getProperty());
			terms.add(getPropertyTerm(theFilter.getProperty(), value));
		}

		//TODO GGG HS: Not sure if this is the right equivalent...seems to be no equivalent to `TermsQuery` in HS6.
		//Far as I'm aware, this is a single element of a MUST portion of a bool, which itself should contain a list of OR'ed options, e.g.
		// shape == round && color == (green || blue)
		b.must(f.bool(innerB -> terms.forEach(term -> innerB.should(f.match().field(term.field()).matching(term.text())))));
	}

	private void addLoincFilterParentChildEqual(SearchPredicateFactory f, BooleanPredicateClausesStep<?> b, String theProperty, String theValue) {
		logFilteringValueOnProperty(theValue, theProperty);
		//TODO GGG HS: Not sure if this is the right equivalent...seems to be no equivalent to `TermsQuery` in HS6.
		//b.must(new TermsQuery(getPropertyTerm(theProperty, theValue)));
		//According to the DSL migration reference (https://docs.jboss.org/hibernate/search/6.0/migration/html_single/#queries-reference),
		//Since this property is handled with a specific analyzer, I'm not sure a terms match here is actually correct. The analyzer is literally just a whitespace tokenizer here.

		b.must(f.match().field(TermConceptPropertyBinder.CONCEPT_FIELD_PROPERTY_PREFIX + theProperty).matching(theValue));
	}

	private void handleFilterConceptAndCode(String theSystem, SearchPredicateFactory f, BooleanPredicateClausesStep<?> b, ValueSet.ConceptSetFilterComponent theFilter) {


		TermConcept code = findCode(theSystem, theFilter.getValue())
			.orElseThrow(() -> new InvalidRequestException("Invalid filter criteria - code does not exist: {" + Constants.codeSystemWithDefaultDescription(theSystem) + "}" + theFilter.getValue()));

		if (theFilter.getOp() == ValueSet.FilterOperator.ISA) {
			ourLog.debug(" * Filtering on codes with a parent of {}/{}/{}", code.getId(), code.getCode(), code.getDisplay());

			b.must(f.match().field("myParentPids").matching("" + code.getId()));
		} else {
			throw new InvalidRequestException("Don't know how to handle op=" + theFilter.getOp() + " on property " + theFilter.getProperty());
		}
	}


	private void isCodeSystemLoincOrThrowInvalidRequestException(String theSystemIdentifier, String theProperty) {
		String systemUrl = getUrlFromIdentifier(theSystemIdentifier);
		if (!isCodeSystemLoinc(systemUrl)) {
			throw new InvalidRequestException("Invalid filter, property " + theProperty + " is LOINC-specific and cannot be used with system: " + systemUrl);
		}
	}

	private boolean isCodeSystemLoinc(String theSystem) {
		return ITermLoaderSvc.LOINC_URI.equals(theSystem);
	}

	private void handleFilterDisplay(SearchPredicateFactory f, BooleanPredicateClausesStep<?> b, ValueSet.ConceptSetFilterComponent theFilter) {
		if (theFilter.getProperty().equals("display:exact") && theFilter.getOp() == ValueSet.FilterOperator.EQUAL) {
			addDisplayFilterExact(f, b, theFilter);
		} else if (theFilter.getProperty().equals("display") && theFilter.getOp() == ValueSet.FilterOperator.EQUAL) {
			if (theFilter.getValue().trim().contains(" ")) {
				addDisplayFilterExact(f, b, theFilter);
			} else {
				addDisplayFilterInexact(f, b, theFilter);
			}
		}
	}

	private void addDisplayFilterExact(SearchPredicateFactory f, BooleanPredicateClausesStep<?> bool, ValueSet.ConceptSetFilterComponent nextFilter) {
		bool.must(f.phrase().field("myDisplay").matching(nextFilter.getValue()));
	}



	private void addDisplayFilterInexact(SearchPredicateFactory f, BooleanPredicateClausesStep<?> bool, ValueSet.ConceptSetFilterComponent nextFilter) {
		bool.must(f.phrase()
			.field("myDisplay").boost(4.0f)
			.field("myDisplayWordEdgeNGram").boost(1.0f)
			.field("myDisplayEdgeNGram").boost(1.0f)
			.matching(nextFilter.getValue().toLowerCase())
			.slop(2)
		);
	}

	private Term getPropertyTerm(String theProperty, String theValue) {
		return new Term(TermConceptPropertyBinder.CONCEPT_FIELD_PROPERTY_PREFIX + theProperty, theValue);
	}

	private List<Term> getAncestorTerms(String theSystem, String theProperty, String theValue) {
		List<Term> retVal = new ArrayList<>();

		TermConcept code = findCode(theSystem, theValue)
			.orElseThrow(() -> new InvalidRequestException("Invalid filter criteria - code does not exist: {" + Constants.codeSystemWithDefaultDescription(theSystem) + "}" + theValue));

		retVal.add(new Term("myParentPids", "" + code.getId()));
		logFilteringValueOnProperty(theValue, theProperty);

		return retVal;
	}

	@SuppressWarnings("EnumSwitchStatementWhichMissesCases")
	private void handleFilterLoincDescendant(String theSystem, SearchPredicateFactory f, BooleanPredicateClausesStep<?> b, ValueSet.ConceptSetFilterComponent theFilter) {
		switch (theFilter.getOp()) {
			case EQUAL:
				addLoincFilterDescendantEqual(theSystem, f, b, theFilter);
				break;
			case IN:
				addLoincFilterDescendantIn(theSystem, f,b , theFilter);
				break;
			default:
				throw new InvalidRequestException("Don't know how to handle op=" + theFilter.getOp() + " on property " + theFilter.getProperty());
		}
	}


	private void addLoincFilterDescendantEqual(String theSystem, SearchPredicateFactory f, BooleanPredicateClausesStep<?> b, ValueSet.ConceptSetFilterComponent theFilter) {
		addLoincFilterDescendantEqual(theSystem, f, b, theFilter.getProperty(), theFilter.getValue());
	}

	private void addLoincFilterDescendantIn(String theSystem, SearchPredicateFactory f, BooleanPredicateClausesStep<?> b, ValueSet.ConceptSetFilterComponent theFilter) {
		String[] values = theFilter.getValue().split(",");
		List<Term> terms = new ArrayList<>();
		for (String value : values) {
			terms.addAll(getDescendantTerms(theSystem, theFilter.getProperty(), value));
		}
		searchByParentPids(f, b, terms);
	}

	private void addLoincFilterDescendantEqual(String theSystem, SearchPredicateFactory f, BooleanPredicateClausesStep<?> b, String theProperty, String theValue) {
		List<Term> terms = getDescendantTerms(theSystem, theProperty, theValue);
		searchByParentPids(f, b, terms);
	}

	private void searchByParentPids(SearchPredicateFactory f, BooleanPredicateClausesStep<?> b, List<Term> theTerms) {
		List<Long> parentPids = convertTermsToParentPids(theTerms);
		b.must(f.bool(innerB -> {
			parentPids.forEach(pid -> innerB.should(f.match().field(theTerms.get(0).field()).matching(pid)));
		}));
	}

	private List<Long> convertTermsToParentPids(List<Term> theTerms) {
		return theTerms.stream().map(Term::text).map(Long::valueOf).collect(Collectors.toList());
	}


	private List<Term> getDescendantTerms(String theSystem, String theProperty, String theValue) {
		List<Term> retVal = new ArrayList<>();

		TermConcept code = findCode(theSystem, theValue)
			.orElseThrow(() -> new InvalidRequestException("Invalid filter criteria - code does not exist: {" + Constants.codeSystemWithDefaultDescription(theSystem) + "}" + theValue));

		String[] parentPids = code.getParentPidsAsString().split(" ");
		for (String parentPid : parentPids) {
			if (!StringUtils.equals(parentPid, "NONE")) {
				retVal.add(new Term("myId", parentPid));
			}
		}
		logFilteringValueOnProperty(theValue, theProperty);

		return retVal;
	}



	private void logFilteringValueOnProperty(String theValue, String theProperty) {
		ourLog.debug(" * Filtering with value={} on property {}", theValue, theProperty);
	}

	private void throwInvalidRequestForOpOnProperty(ValueSet.FilterOperator theOp, String theProperty) {
		throw new InvalidRequestException("Don't know how to handle op=" + theOp + " on property " + theProperty);
	}

	private void throwInvalidRequestForValueOnProperty(String theValue, String theProperty) {
		throw new InvalidRequestException("Don't know how to handle value=" + theValue + " on property " + theProperty);
	}

	private void expandWithoutHibernateSearch(IValueSetConceptAccumulator theValueSetCodeAccumulator, TermCodeSystemVersion theVersion, Set<String> theAddedCodes, ValueSet.ConceptSetComponent theInclude, String theSystem, boolean theAdd) {
		ourLog.trace("Hibernate search is not enabled");

		if (theValueSetCodeAccumulator instanceof ValueSetExpansionComponentWithConceptAccumulator) {
			Validate.isTrue(((ValueSetExpansionComponentWithConceptAccumulator) theValueSetCodeAccumulator).getParameter().isEmpty(), "Can not expand ValueSet with parameters - Hibernate Search is not enabled on this server.");
		}

		Validate.isTrue(theInclude.getFilter().isEmpty(), "Can not expand ValueSet with filters - Hibernate Search is not enabled on this server.");
		Validate.isTrue(isNotBlank(theSystem), "Can not expand ValueSet without explicit system - Hibernate Search is not enabled on this server.");


		if (theInclude.getConcept().isEmpty()) {
			for (TermConcept next : theVersion.getConcepts()) {
				addCodeIfNotAlreadyAdded(theValueSetCodeAccumulator, theAddedCodes, theAdd, theSystem, theInclude.getVersion(), next.getCode(), next.getDisplay());
			}
		}

		for (ValueSet.ConceptReferenceComponent next : theInclude.getConcept()) {
			if (!theSystem.equals(theInclude.getSystem()) && isNotBlank(theSystem)) {
				continue;
			}
			addCodeIfNotAlreadyAdded(theValueSetCodeAccumulator, theAddedCodes, theAdd, theSystem, theInclude.getVersion(), next.getCode(), next.getDisplay());
		}


	}

	@Override
	public boolean isValueSetPreExpandedForCodeValidation(ValueSet theValueSet) {
		ResourcePersistentId valueSetResourcePid = myConceptStorageSvc.getValueSetResourcePid(theValueSet.getIdElement());
		Optional<TermValueSet> optionalTermValueSet = myValueSetDao.findByResourcePid(valueSetResourcePid.getIdAsLong());

		if (!optionalTermValueSet.isPresent()) {
			ourLog.warn("ValueSet is not present in terminology tables. Will perform in-memory code validation. {}", getValueSetInfo(theValueSet));
			return false;
		}

		TermValueSet termValueSet = optionalTermValueSet.get();

		if (termValueSet.getExpansionStatus() != TermValueSetPreExpansionStatusEnum.EXPANDED) {
			ourLog.warn("{} is present in terminology tables but not ready for persistence-backed invocation of operation $validation-code. Will perform in-memory code validation. Current status: {} | {}",
				getValueSetInfo(theValueSet), termValueSet.getExpansionStatus().name(), termValueSet.getExpansionStatus().getDescription());
			return false;
		}

		return true;
	}

	protected IValidationSupport.CodeValidationResult validateCodeIsInPreExpandedValueSet(
		ConceptValidationOptions theValidationOptions,
		ValueSet theValueSet, String theSystem, String theCode, String theDisplay, Coding theCoding, CodeableConcept theCodeableConcept) {

		ValidateUtil.isNotNullOrThrowUnprocessableEntity(theValueSet.hasId(), "ValueSet.id is required");
		ResourcePersistentId valueSetResourcePid = myConceptStorageSvc.getValueSetResourcePid(theValueSet.getIdElement());

		List<TermValueSetConcept> concepts = new ArrayList<>();
		if (isNotBlank(theCode)) {
			if (theValidationOptions.isInferSystem()) {
				concepts.addAll(myValueSetConceptDao.findByValueSetResourcePidAndCode(valueSetResourcePid.getIdAsLong(), theCode));
			} else if (isNotBlank(theSystem)) {
				concepts.addAll(findByValueSetResourcePidSystemAndCode(valueSetResourcePid, theSystem, theCode));
			}
		} else if (theCoding != null) {
			if (theCoding.hasSystem() && theCoding.hasCode()) {
				concepts.addAll(findByValueSetResourcePidSystemAndCode(valueSetResourcePid, theCoding.getSystem(), theCoding.getCode()));
			}
		} else if (theCodeableConcept != null) {
			for (Coding coding : theCodeableConcept.getCoding()) {
				if (coding.hasSystem() && coding.hasCode()) {
					concepts.addAll(findByValueSetResourcePidSystemAndCode(valueSetResourcePid, coding.getSystem(), coding.getCode()));
					if (!concepts.isEmpty()) {
						break;
					}
				}
			}
		} else {
			return null;
		}

		if (theValidationOptions.isValidateDisplay() && concepts.size() > 0) {
			for (TermValueSetConcept concept : concepts) {
				if (isBlank(theDisplay) || isBlank(concept.getDisplay()) || theDisplay.equals(concept.getDisplay())) {
					return new IValidationSupport.CodeValidationResult()
						.setCode(concept.getCode())
						.setDisplay(concept.getDisplay());
				}
			}

			return createFailureCodeValidationResult(theSystem, theCode, " - Concept Display \"" + theDisplay + "\" does not match expected \"" + concepts.get(0).getDisplay() + "\"").setDisplay(concepts.get(0).getDisplay());
		}

		if (!concepts.isEmpty()) {
			return new IValidationSupport.CodeValidationResult()
				.setCode(concepts.get(0).getCode())
				.setDisplay(concepts.get(0).getDisplay());
		}

		return createFailureCodeValidationResult(theSystem, theCode);
	}

	private CodeValidationResult createFailureCodeValidationResult(String theSystem, String theCode) {
		String append = "";
		return createFailureCodeValidationResult(theSystem, theCode, append);
	}

	private CodeValidationResult createFailureCodeValidationResult(String theSystem, String theCode, String theAppend) {
		return new CodeValidationResult()
			.setSeverity(IssueSeverity.ERROR)
			.setMessage("Unknown code {" + theSystem + "}" + theCode + theAppend);
	}

	private List<TermValueSetConcept> findByValueSetResourcePidSystemAndCode(ResourcePersistentId theResourcePid, String theSystem, String theCode) {
		List<TermValueSetConcept> retVal = new ArrayList<>();
		Optional<TermValueSetConcept> optionalTermValueSetConcept;
		int versionIndex = theSystem.indexOf("|");
		if (versionIndex >= 0) {
			String systemUrl = theSystem.substring(0, versionIndex);
			String systemVersion = theSystem.substring(versionIndex + 1);
			optionalTermValueSetConcept = myValueSetConceptDao.findByValueSetResourcePidSystemAndCodeWithVersion(theResourcePid.getIdAsLong(), systemUrl, systemVersion, theCode);
		} else {
			optionalTermValueSetConcept = myValueSetConceptDao.findByValueSetResourcePidSystemAndCode(theResourcePid.getIdAsLong(), theSystem, theCode);
		}
		optionalTermValueSetConcept.ifPresent(retVal::add);
		return retVal;
	}

	private void fetchChildren(TermConcept theConcept, Set<TermConcept> theSetToPopulate) {
		for (TermConceptParentChildLink nextChildLink : theConcept.getChildren()) {
			TermConcept nextChild = nextChildLink.getChild();
			if (addToSet(theSetToPopulate, nextChild)) {
				fetchChildren(nextChild, theSetToPopulate);
			}
		}
	}

	private Optional<TermConcept> fetchLoadedCode(Long theCodeSystemResourcePid, String theCode) {
		TermCodeSystemVersion codeSystem = myCodeSystemVersionDao.findCurrentVersionForCodeSystemResourcePid(theCodeSystemResourcePid);
		return myConceptDao.findByCodeSystemAndCode(codeSystem, theCode);
	}

	private void fetchParents(TermConcept theConcept, Set<TermConcept> theSetToPopulate) {
		for (TermConceptParentChildLink nextChildLink : theConcept.getParents()) {
			TermConcept nextChild = nextChildLink.getParent();
			if (addToSet(theSetToPopulate, nextChild)) {
				fetchParents(nextChild, theSetToPopulate);
			}
		}
	}

	private CodeSystem.ConceptDefinitionComponent findCode(List<CodeSystem.ConceptDefinitionComponent> theConcepts, String theCode) {
		for (CodeSystem.ConceptDefinitionComponent next : theConcepts) {
			if (theCode.equals(next.getCode())) {
				return next;
			}
			CodeSystem.ConceptDefinitionComponent val = findCode(next.getConcept(), theCode);
			if (val != null) {
				return val;
			}
		}
		return null;
	}

	@Override
	public Optional<TermConcept> findCode(String theCodeSystem, String theCode) {
		/*
		 * Loading concepts without a transaction causes issues later on some
		 * platforms (e.g. PSQL) so this transactiontemplate is here to make
		 * sure that we always call this with an open transaction
		 */
		TransactionTemplate txTemplate = new TransactionTemplate(myTransactionManager);
		txTemplate.setPropagationBehavior(TransactionDefinition.PROPAGATION_MANDATORY);

		return txTemplate.execute(t -> {
			TermCodeSystemVersion csv = getCurrentCodeSystemVersion(theCodeSystem);
			if (csv == null) {
				return Optional.empty();
			}
			return myConceptDao.findByCodeSystemAndCode(csv, theCode);
		});
	}

	@Nullable
	private TermCodeSystemVersion getCurrentCodeSystemVersion(String theCodeSystemIdentifier) {
		String version = getVersionFromIdentifier(theCodeSystemIdentifier);
		TermCodeSystemVersion retVal = myCodeSystemCurrentVersionCache.get(theCodeSystemIdentifier, t -> myTxTemplate.execute(tx -> {
			TermCodeSystemVersion csv = null;
			TermCodeSystem cs = myCodeSystemDao.findByCodeSystemUri(getUrlFromIdentifier(theCodeSystemIdentifier));
			if (cs != null) {
				if (version != null) {
					csv = myCodeSystemVersionDao.findByCodeSystemPidAndVersion(cs.getPid(), version);
				} else if (cs.getCurrentVersion() != null) {
					csv = cs.getCurrentVersion();
				}
			}
			if (csv != null) {
				return csv;
			} else {
				return NO_CURRENT_VERSION;
			}
		}));
		if (retVal == NO_CURRENT_VERSION) {
			return null;
		}
		return retVal;
	}

	private String getVersionFromIdentifier(String theUri) {
		String retVal = null;
		if (StringUtils.isNotEmpty((theUri))) {
			int versionSeparator = theUri.lastIndexOf('|');
			if (versionSeparator != -1) {
				retVal = theUri.substring(versionSeparator + 1);
			}
		}
		return retVal;
	}

	private String getUrlFromIdentifier(String theUri) {
		String retVal = theUri;
		if (StringUtils.isNotEmpty((theUri))) {
			int versionSeparator = theUri.lastIndexOf('|');
			if (versionSeparator != -1) {
				retVal = theUri.substring(0, versionSeparator);
			}
		}
		return retVal;
	}

	@Transactional(propagation = Propagation.REQUIRED)
	@Override
	public Set<TermConcept> findCodesAbove(Long theCodeSystemResourcePid, Long theCodeSystemVersionPid, String theCode) {
		StopWatch stopwatch = new StopWatch();

		Optional<TermConcept> concept = fetchLoadedCode(theCodeSystemResourcePid, theCode);
		if (!concept.isPresent()) {
			return Collections.emptySet();
		}

		Set<TermConcept> retVal = new HashSet<>();
		retVal.add(concept.get());

		fetchParents(concept.get(), retVal);

		ourLog.debug("Fetched {} codes above code {} in {}ms", retVal.size(), theCode, stopwatch.getMillis());
		return retVal;
	}

	@Transactional
	@Override
	public List<FhirVersionIndependentConcept> findCodesAbove(String theSystem, String theCode) {
		TermCodeSystem cs = getCodeSystem(theSystem);
		if (cs == null) {
			return findCodesAboveUsingBuiltInSystems(theSystem, theCode);
		}
		TermCodeSystemVersion csv = cs.getCurrentVersion();

		Set<TermConcept> codes = findCodesAbove(cs.getResource().getId(), csv.getPid(), theCode);
		return toVersionIndependentConcepts(theSystem, codes);
	}

	@Transactional(propagation = Propagation.REQUIRED)
	@Override
	public Set<TermConcept> findCodesBelow(Long theCodeSystemResourcePid, Long theCodeSystemVersionPid, String theCode) {
		Stopwatch stopwatch = Stopwatch.createStarted();

		Optional<TermConcept> concept = fetchLoadedCode(theCodeSystemResourcePid, theCode);
		if (!concept.isPresent()) {
			return Collections.emptySet();
		}

		Set<TermConcept> retVal = new HashSet<>();
		retVal.add(concept.get());

		fetchChildren(concept.get(), retVal);

		ourLog.debug("Fetched {} codes below code {} in {}ms", retVal.size(), theCode, stopwatch.elapsed(TimeUnit.MILLISECONDS));
		return retVal;
	}

	@Transactional
	@Override
	public List<FhirVersionIndependentConcept> findCodesBelow(String theSystem, String theCode) {
		TermCodeSystem cs = getCodeSystem(theSystem);
		if (cs == null) {
			return findCodesBelowUsingBuiltInSystems(theSystem, theCode);
		}
		TermCodeSystemVersion csv = cs.getCurrentVersion();

		Set<TermConcept> codes = findCodesBelow(cs.getResource().getId(), csv.getPid(), theCode);
		return toVersionIndependentConcepts(theSystem, codes);
	}

	private TermCodeSystem getCodeSystem(String theSystem) {
		return myCodeSystemDao.findByCodeSystemUri(theSystem);
	}

	@PostConstruct
	public void start() {
		RuleBasedTransactionAttribute rules = new RuleBasedTransactionAttribute();
		rules.getRollbackRules().add(new NoRollbackRuleAttribute(ExpansionTooCostlyException.class));
		myTxTemplate = new TransactionTemplate(myTransactionManager, rules);
		buildTranslationCaches();
		scheduleJob();
	}

	private void buildTranslationCaches() {
		Long timeout = myDaoConfig.getTranslationCachesExpireAfterWriteInMinutes();

		myTranslationCache =
			Caffeine.newBuilder()
				.maximumSize(10000)
				.expireAfterWrite(timeout, TimeUnit.MINUTES)
				.build();

		myTranslationWithReverseCache =
			Caffeine.newBuilder()
				.maximumSize(10000)
				.expireAfterWrite(timeout, TimeUnit.MINUTES)
				.build();
	}

	public void scheduleJob() {
		// Register scheduled job to pre-expand ValueSets
		// In the future it would be great to make this a cluster-aware task somehow
		ScheduledJobDefinition vsJobDefinition = new ScheduledJobDefinition();
		vsJobDefinition.setId(getClass().getName());
		vsJobDefinition.setJobClass(Job.class);
		mySchedulerService.scheduleClusteredJob(10 * DateUtils.MILLIS_PER_MINUTE, vsJobDefinition);
	}

	@Override
	@Transactional
	public void storeTermConceptMapAndChildren(ResourceTable theResourceTable, ConceptMap theConceptMap) {
		ourLog.debug("Storing TermConceptMap for {}", theConceptMap.getIdElement().toVersionless().getValueAsString());

		ValidateUtil.isTrueOrThrowInvalidRequest(theResourceTable != null, "No resource supplied");
		ValidateUtil.isNotBlankOrThrowUnprocessableEntity(theConceptMap.getUrl(), "ConceptMap has no value for ConceptMap.url");

		TermConceptMap termConceptMap = new TermConceptMap();
		termConceptMap.setResource(theResourceTable);
		termConceptMap.setUrl(theConceptMap.getUrl());
		termConceptMap.setVersion(theConceptMap.getVersion());

		String source = theConceptMap.hasSourceUriType() ? theConceptMap.getSourceUriType().getValueAsString() : null;
		String target = theConceptMap.hasTargetUriType() ? theConceptMap.getTargetUriType().getValueAsString() : null;

		/*
		 * If this is a mapping between "resources" instead of purely between
		 * "concepts" (this is a weird concept that is technically possible, at least as of
		 * FHIR R4), don't try to store the mappings.
		 *
		 * See here for a description of what that is:
		 * http://hl7.org/fhir/conceptmap.html#bnr
		 */
		if ("StructureDefinition".equals(new IdType(source).getResourceType()) ||
			"StructureDefinition".equals(new IdType(target).getResourceType())) {
			return;
		}

		if (source == null && theConceptMap.hasSourceCanonicalType()) {
			source = theConceptMap.getSourceCanonicalType().getValueAsString();
		}
		if (target == null && theConceptMap.hasTargetCanonicalType()) {
			target = theConceptMap.getTargetCanonicalType().getValueAsString();
		}

		/*
		 * For now we always delete old versions. At some point, it would be nice to allow configuration to keep old versions.
		 */
		deleteConceptMap(theResourceTable);

		/*
		 * Do the upload.
		 */
		String conceptMapUrl = termConceptMap.getUrl();
		String conceptMapVersion = termConceptMap.getVersion();
		Optional<TermConceptMap> optionalExistingTermConceptMapByUrl;
		if (isBlank(conceptMapVersion)) {
			optionalExistingTermConceptMapByUrl = myConceptMapDao.findTermConceptMapByUrlAndNullVersion(conceptMapUrl);
		} else {
			optionalExistingTermConceptMapByUrl = myConceptMapDao.findTermConceptMapByUrlAndVersion(conceptMapUrl, conceptMapVersion);
		}
		if (!optionalExistingTermConceptMapByUrl.isPresent()) {
			try {
				if (isNotBlank(source)) {
					termConceptMap.setSource(source);
				}
				if (isNotBlank(target)) {
					termConceptMap.setTarget(target);
				}
			} catch (FHIRException fe) {
				throw new InternalErrorException(fe);
			}
			termConceptMap = myConceptMapDao.save(termConceptMap);
			int codesSaved = 0;

			if (theConceptMap.hasGroup()) {
				TermConceptMapGroup termConceptMapGroup;
				for (ConceptMap.ConceptMapGroupComponent group : theConceptMap.getGroup()) {

					String groupSource = group.getSource();
					if (isBlank(groupSource)) {
						groupSource = source;
					}
					if (isBlank(groupSource)) {
						throw new UnprocessableEntityException("ConceptMap[url='" + theConceptMap.getUrl() + "'] contains at least one group without a value in ConceptMap.group.source");
					}

					String groupTarget = group.getTarget();
					if (isBlank(groupTarget)) {
						groupTarget = target;
					}
					if (isBlank(groupTarget)) {
						throw new UnprocessableEntityException("ConceptMap[url='" + theConceptMap.getUrl() + "'] contains at least one group without a value in ConceptMap.group.target");
					}

					termConceptMapGroup = new TermConceptMapGroup();
					termConceptMapGroup.setConceptMap(termConceptMap);
					termConceptMapGroup.setSource(groupSource);
					termConceptMapGroup.setSourceVersion(group.getSourceVersion());
					termConceptMapGroup.setTarget(groupTarget);
					termConceptMapGroup.setTargetVersion(group.getTargetVersion());
					myConceptMapGroupDao.save(termConceptMapGroup);

					if (group.hasElement()) {
						TermConceptMapGroupElement termConceptMapGroupElement;
						for (ConceptMap.SourceElementComponent element : group.getElement()) {
							if (isBlank(element.getCode())) {
								continue;
							}
							termConceptMapGroupElement = new TermConceptMapGroupElement();
							termConceptMapGroupElement.setConceptMapGroup(termConceptMapGroup);
							termConceptMapGroupElement.setCode(element.getCode());
							termConceptMapGroupElement.setDisplay(element.getDisplay());
							myConceptMapGroupElementDao.save(termConceptMapGroupElement);

							if (element.hasTarget()) {
								TermConceptMapGroupElementTarget termConceptMapGroupElementTarget;
								for (ConceptMap.TargetElementComponent elementTarget : element.getTarget()) {
									if (isBlank(elementTarget.getCode())) {
										continue;
									}
									termConceptMapGroupElementTarget = new TermConceptMapGroupElementTarget();
									termConceptMapGroupElementTarget.setConceptMapGroupElement(termConceptMapGroupElement);
									termConceptMapGroupElementTarget.setCode(elementTarget.getCode());
									termConceptMapGroupElementTarget.setDisplay(elementTarget.getDisplay());
									termConceptMapGroupElementTarget.setEquivalence(elementTarget.getEquivalence());
									myConceptMapGroupElementTargetDao.save(termConceptMapGroupElementTarget);

									if (++codesSaved % 250 == 0) {
										ourLog.info("Have saved {} codes in ConceptMap", codesSaved);
										myConceptMapGroupElementTargetDao.flush();
									}
								}
							}
						}
					}
				}
			}
		} else {
			TermConceptMap existingTermConceptMap = optionalExistingTermConceptMapByUrl.get();

			if (isBlank(conceptMapVersion)) {
				String msg = myContext.getLocalizer().getMessage(
					BaseTermReadSvcImpl.class,
					"cannotCreateDuplicateConceptMapUrl",
					conceptMapUrl,
					existingTermConceptMap.getResource().getIdDt().toUnqualifiedVersionless().getValue());
				throw new UnprocessableEntityException(msg);

			} else {
				String msg = myContext.getLocalizer().getMessage(
					BaseTermReadSvcImpl.class,
					"cannotCreateDuplicateConceptMapUrlAndVersion",
					conceptMapUrl, conceptMapVersion,
					existingTermConceptMap.getResource().getIdDt().toUnqualifiedVersionless().getValue());
				throw new UnprocessableEntityException(msg);
			}
		}

		ourLog.info("Done storing TermConceptMap[{}] for {}", termConceptMap.getId(), theConceptMap.getIdElement().toVersionless().getValueAsString());
	}

	@Override
	public synchronized void preExpandDeferredValueSetsToTerminologyTables() {
		if (isNotSafeToPreExpandValueSets()) {
			ourLog.info("Skipping scheduled pre-expansion of ValueSets while deferred entities are being loaded.");
			return;
		}
		TransactionTemplate txTemplate = new TransactionTemplate(myTxManager);

		while (true) {
			StopWatch sw = new StopWatch();
			TermValueSet valueSetToExpand = txTemplate.execute(t -> {
				Optional<TermValueSet> optionalTermValueSet = getNextTermValueSetNotExpanded();
				if (!optionalTermValueSet.isPresent()) {
					return null;
				}

				TermValueSet termValueSet = optionalTermValueSet.get();
				termValueSet.setExpansionStatus(TermValueSetPreExpansionStatusEnum.EXPANSION_IN_PROGRESS);
				return myValueSetDao.saveAndFlush(termValueSet);
			});
			if (valueSetToExpand == null) {
				return;
			}

			// We have a ValueSet to pre-expand.
			try {
				ValueSet valueSet = txTemplate.execute(t -> {
					TermValueSet refreshedValueSetToExpand = myValueSetDao.findById(valueSetToExpand.getId()).orElseThrow(() -> new IllegalStateException("Unknown VS ID: " + valueSetToExpand.getId()));
					return getValueSetFromResourceTable(refreshedValueSetToExpand.getResource());
				});
				assert valueSet != null;

				ValueSetConceptAccumulator accumulator = new ValueSetConceptAccumulator(valueSetToExpand, myValueSetDao, myValueSetConceptDao, myValueSetConceptDesignationDao);
				expandValueSet(null, valueSet, accumulator);

				// We are done with this ValueSet.
				txTemplate.execute(t -> {
					valueSetToExpand.setExpansionStatus(TermValueSetPreExpansionStatusEnum.EXPANDED);
					myValueSetDao.saveAndFlush(valueSetToExpand);
					return null;
				});

				ourLog.info("Pre-expanded ValueSet[{}] with URL[{}] - Saved {} concepts in {}", valueSet.getId(), valueSet.getUrl(), accumulator.getConceptsSaved(), sw.toString());

			} catch (Exception e) {
				ourLog.error("Failed to pre-expand ValueSet: " + e.getMessage(), e);
				txTemplate.execute(t -> {
					valueSetToExpand.setExpansionStatus(TermValueSetPreExpansionStatusEnum.FAILED_TO_EXPAND);
					myValueSetDao.saveAndFlush(valueSetToExpand);
					return null;
				});
			}
		}
	}

	@Override
	public CodeValidationResult validateCode(ConceptValidationOptions theOptions, IIdType theValueSetId, String theValueSetIdentifier, String theCodeSystemIdentifierToValidate, String theCodeToValidate, String theDisplayToValidate, IBaseDatatype theCodingToValidate, IBaseDatatype theCodeableConceptToValidate) {

		CodeableConcept codeableConcept = toCanonicalCodeableConcept(theCodeableConceptToValidate);
		boolean haveCodeableConcept = codeableConcept != null && codeableConcept.getCoding().size() > 0;

		Coding canonicalCodingToValidate = toCanonicalCoding(theCodingToValidate);
		boolean haveCoding = canonicalCodingToValidate != null && canonicalCodingToValidate.isEmpty() == false;

		boolean haveCode = theCodeToValidate != null && theCodeToValidate.isEmpty() == false;

		if (!haveCodeableConcept && !haveCoding && !haveCode) {
			throw new InvalidRequestException("No code, coding, or codeableConcept provided to validate");
		}
		if (!LogicUtil.multiXor(haveCodeableConcept, haveCoding, haveCode)) {
			throw new InvalidRequestException("$validate-code can only validate (system AND code) OR (coding) OR (codeableConcept)");
		}

		boolean haveIdentifierParam = isNotBlank(theValueSetIdentifier);
		String valueSetIdentifier;
		if (theValueSetId != null) {
			IBaseResource valueSet = myDaoRegistry.getResourceDao("ValueSet").read(theValueSetId);
			StringBuilder valueSetIdentifierBuilder = new StringBuilder(CommonCodeSystemsTerminologyService.getValueSetUrl(valueSet));
			String valueSetVersion = CommonCodeSystemsTerminologyService.getValueSetVersion(valueSet);
			if (valueSetVersion != null) {
				valueSetIdentifierBuilder.append("|").append(valueSetVersion);
			}
			valueSetIdentifier = valueSetIdentifierBuilder.toString();

		} else if (haveIdentifierParam) {
			valueSetIdentifier = theValueSetIdentifier;
		} else {
			throw new InvalidRequestException("Either ValueSet ID or ValueSet identifier or system and code must be provided. Unable to validate.");
		}

		ValidationSupportContext validationContext = new ValidationSupportContext(provideValidationSupport());

		String codeValueToValidate = theCodeToValidate;
		String codeSystemIdentifierValueToValidate = theCodeSystemIdentifierToValidate;
		String codeDisplayValueToValidate = theDisplayToValidate;

		if (haveCodeableConcept) {
			for (int i = 0; i < codeableConcept.getCoding().size(); i++) {
				Coding nextCoding = codeableConcept.getCoding().get(i);
				String codeSystemIdentifier;
				if (nextCoding.hasVersion()) {
					codeSystemIdentifier = nextCoding.getSystem() + "|" + nextCoding.getVersion();
				} else {
					codeSystemIdentifier = nextCoding.getSystem();
				}
				CodeValidationResult nextValidation = validateCode(validationContext, theOptions, codeSystemIdentifier, nextCoding.getCode(), nextCoding.getDisplay(), valueSetIdentifier);
				if (nextValidation.isOk() || i == codeableConcept.getCoding().size() - 1) {
					return nextValidation;
				}
			}
		} else if (haveCoding) {
			if (canonicalCodingToValidate.hasVersion()) {
				codeSystemIdentifierValueToValidate = canonicalCodingToValidate.getSystem() + "|" + canonicalCodingToValidate.getVersion();
			} else {
				codeSystemIdentifierValueToValidate = canonicalCodingToValidate.getSystem();
			}
			codeValueToValidate = canonicalCodingToValidate.getCode();
			codeDisplayValueToValidate = canonicalCodingToValidate.getDisplay();
		}

		return validateCode(validationContext, theOptions, codeSystemIdentifierValueToValidate, codeValueToValidate, codeDisplayValueToValidate, valueSetIdentifier);
	}

	private boolean isNotSafeToPreExpandValueSets() {
		return myDeferredStorageSvc != null && !myDeferredStorageSvc.isStorageQueueEmpty();
	}

	protected abstract ValueSet getValueSetFromResourceTable(ResourceTable theResourceTable);

	private Optional<TermValueSet> getNextTermValueSetNotExpanded() {
		Optional<TermValueSet> retVal = Optional.empty();
		Slice<TermValueSet> page = myValueSetDao.findByExpansionStatus(PageRequest.of(0, 1), TermValueSetPreExpansionStatusEnum.NOT_EXPANDED);

		if (!page.getContent().isEmpty()) {
			retVal = Optional.of(page.getContent().get(0));
		}

		return retVal;
	}

	@Override
	@Transactional
	public void storeTermValueSet(ResourceTable theResourceTable, ValueSet theValueSet) {
		ourLog.info("Storing TermValueSet for {}", theValueSet.getIdElement().toVersionless().getValueAsString());

		ValidateUtil.isTrueOrThrowInvalidRequest(theResourceTable != null, "No resource supplied");
		ValidateUtil.isNotBlankOrThrowUnprocessableEntity(theValueSet.getUrl(), "ValueSet has no value for ValueSet.url");

		/*
		 * Get CodeSystem and validate CodeSystemVersion
		 */
		TermValueSet termValueSet = new TermValueSet();
		termValueSet.setResource(theResourceTable);
		termValueSet.setUrl(theValueSet.getUrl());
		termValueSet.setVersion(theValueSet.getVersion());
		termValueSet.setName(theValueSet.hasName() ? theValueSet.getName() : null);

		// Delete version being replaced
		deleteValueSetForResource(theResourceTable);

		/*
		 * Do the upload.
		 */
		String url = termValueSet.getUrl();
		String version = termValueSet.getVersion();
		Optional<TermValueSet> optionalExistingTermValueSetByUrl;
		if (version != null) {
			optionalExistingTermValueSetByUrl = myValueSetDao.findTermValueSetByUrlAndVersion(url, version);
		} else {
			optionalExistingTermValueSetByUrl = myValueSetDao.findTermValueSetByUrlAndNullVersion(url);
		}
		if (!optionalExistingTermValueSetByUrl.isPresent()) {

			myValueSetDao.save(termValueSet);

		} else {
			TermValueSet existingTermValueSet = optionalExistingTermValueSetByUrl.get();
			String msg;
			if (version != null) {
				msg = myContext.getLocalizer().getMessage(
					BaseTermReadSvcImpl.class,
					"cannotCreateDuplicateValueSetUrlAndVersion",
					url, version, existingTermValueSet.getResource().getIdDt().toUnqualifiedVersionless().getValue());
			} else {
				msg = myContext.getLocalizer().getMessage(
					BaseTermReadSvcImpl.class,
					"cannotCreateDuplicateValueSetUrl",
					url, existingTermValueSet.getResource().getIdDt().toUnqualifiedVersionless().getValue());
			}
			throw new UnprocessableEntityException(msg);
		}
	}


	@Override
	@Transactional
	public IFhirResourceDaoCodeSystem.SubsumesResult subsumes(IPrimitiveType<String> theCodeA, IPrimitiveType<String> theCodeB,
																				 IPrimitiveType<String> theSystem, IBaseCoding theCodingA, IBaseCoding theCodingB) {
		FhirVersionIndependentConcept conceptA = toConcept(theCodeA, theSystem, theCodingA);
		FhirVersionIndependentConcept conceptB = toConcept(theCodeB, theSystem, theCodingB);

		if (!StringUtils.equals(conceptA.getSystem(), conceptB.getSystem())) {
			throw new InvalidRequestException("Unable to test subsumption across different code systems");
		}

		if (!StringUtils.equals(conceptA.getSystemVersion(), conceptB.getSystemVersion())) {
			throw new InvalidRequestException("Unable to test subsumption across different code system versions");
		}

		String codeASystemIdentifier;
		if (StringUtils.isNotEmpty(conceptA.getSystemVersion())) {
			codeASystemIdentifier = conceptA.getSystem() + "|" + conceptA.getSystemVersion();
		} else {
			codeASystemIdentifier = conceptA.getSystem();
		}
		TermConcept codeA = findCode(codeASystemIdentifier, conceptA.getCode())
			.orElseThrow(() -> new InvalidRequestException("Unknown code: " + conceptA));

		String codeBSystemIdentifier;
		if (StringUtils.isNotEmpty(conceptB.getSystemVersion())) {
			codeBSystemIdentifier = conceptB.getSystem() + "|" + conceptB.getSystemVersion();
		} else {
			codeBSystemIdentifier = conceptB.getSystem();
		}
		TermConcept codeB = findCode(codeBSystemIdentifier, conceptB.getCode())
			.orElseThrow(() -> new InvalidRequestException("Unknown code: " + conceptB));

		SearchSession searchSession = Search.session(myEntityManager);

		ConceptSubsumptionOutcome subsumes;
		subsumes = testForSubsumption(searchSession, codeA, codeB, ConceptSubsumptionOutcome.SUBSUMES);
		if (subsumes == null) {
			subsumes = testForSubsumption(searchSession, codeB, codeA, ConceptSubsumptionOutcome.SUBSUMEDBY);
		}
		if (subsumes == null) {
			subsumes = ConceptSubsumptionOutcome.NOTSUBSUMED;
		}

		return new IFhirResourceDaoCodeSystem.SubsumesResult(subsumes);
	}

	protected abstract ValueSet toCanonicalValueSet(IBaseResource theValueSet);

	protected IValidationSupport.LookupCodeResult lookupCode(String theSystem, String theCode) {
		TransactionTemplate txTemplate = new TransactionTemplate(myTransactionManager);
		return txTemplate.execute(t -> {
			Optional<TermConcept> codeOpt = findCode(theSystem, theCode);
			if (codeOpt.isPresent()) {
				TermConcept code = codeOpt.get();

				IValidationSupport.LookupCodeResult result = new IValidationSupport.LookupCodeResult();
				result.setCodeSystemDisplayName(code.getCodeSystemVersion().getCodeSystemDisplayName());
				result.setCodeSystemVersion(code.getCodeSystemVersion().getCodeSystemVersionId());
				result.setSearchedForSystem(theSystem);
				result.setSearchedForCode(theCode);
				result.setFound(true);
				result.setCodeDisplay(code.getDisplay());

				for (TermConceptDesignation next : code.getDesignations()) {
					IValidationSupport.ConceptDesignation designation = new IValidationSupport.ConceptDesignation();
					designation.setLanguage(next.getLanguage());
					designation.setUseSystem(next.getUseSystem());
					designation.setUseCode(next.getUseCode());
					designation.setUseDisplay(next.getUseDisplay());
					designation.setValue(next.getValue());
					result.getDesignations().add(designation);
				}

				for (TermConceptProperty next : code.getProperties()) {
					if (next.getType() == TermConceptPropertyTypeEnum.CODING) {
						IValidationSupport.CodingConceptProperty property = new IValidationSupport.CodingConceptProperty(next.getKey(), next.getCodeSystem(), next.getValue(), next.getDisplay());
						result.getProperties().add(property);
					} else if (next.getType() == TermConceptPropertyTypeEnum.STRING) {
						IValidationSupport.StringConceptProperty property = new IValidationSupport.StringConceptProperty(next.getKey(), next.getValue());
						result.getProperties().add(property);
					} else {
						throw new InternalErrorException("Unknown type: " + next.getType());
					}
				}

				return result;

			} else {
				return null;
			}
		});
	}

	@Nullable
	private ConceptSubsumptionOutcome testForSubsumption(SearchSession theSearchSession, TermConcept theLeft, TermConcept theRight, ConceptSubsumptionOutcome theOutput) {
		List<TermConcept> fetch = theSearchSession.search(TermConcept.class)
			.where(f -> f.bool()
				.must(f.match().field("myId").matching(theRight.getId()))
				.must(f.match().field("myParentPids").matching(Long.toString(theLeft.getId())))
			).fetchHits(1);

		if (fetch.size() > 0) {
			return theOutput;
		} else {
			return null;
		}
	}


	private ArrayList<FhirVersionIndependentConcept> toVersionIndependentConcepts(String theSystem, Set<TermConcept> codes) {
		ArrayList<FhirVersionIndependentConcept> retVal = new ArrayList<>(codes.size());
		for (TermConcept next : codes) {
			retVal.add(new FhirVersionIndependentConcept(theSystem, next.getCode()));
		}
		return retVal;
	}

	@Override
	@Transactional(propagation = Propagation.REQUIRED)
	public List<TermConceptMapGroupElementTarget> translate(TranslationRequest theTranslationRequest) {
		List<TermConceptMapGroupElementTarget> retVal = new ArrayList<>();

		CriteriaBuilder criteriaBuilder = myEntityManager.getCriteriaBuilder();
		CriteriaQuery<TermConceptMapGroupElementTarget> query = criteriaBuilder.createQuery(TermConceptMapGroupElementTarget.class);
		Root<TermConceptMapGroupElementTarget> root = query.from(TermConceptMapGroupElementTarget.class);

		Join<TermConceptMapGroupElementTarget, TermConceptMapGroupElement> elementJoin = root.join("myConceptMapGroupElement");
		Join<TermConceptMapGroupElement, TermConceptMapGroup> groupJoin = elementJoin.join("myConceptMapGroup");
		Join<TermConceptMapGroup, TermConceptMap> conceptMapJoin = groupJoin.join("myConceptMap");

		List<TranslationQuery> translationQueries = theTranslationRequest.getTranslationQueries();
		List<TermConceptMapGroupElementTarget> cachedTargets;
		ArrayList<Predicate> predicates;
		Coding coding;

		//-- get the latest ConceptMapVersion if theTranslationRequest has ConceptMap url but no ConceptMap version
		String latestConceptMapVersion = null;
		if (theTranslationRequest.hasUrl() && !theTranslationRequest.hasConceptMapVersion())
			latestConceptMapVersion = getLatestConceptMapVersion(theTranslationRequest);

		for (TranslationQuery translationQuery : translationQueries) {
			cachedTargets = myTranslationCache.getIfPresent(translationQuery);
			if (cachedTargets == null) {
				final List<TermConceptMapGroupElementTarget> targets = new ArrayList<>();

				predicates = new ArrayList<>();

				coding = translationQuery.getCoding();
				if (coding.hasCode()) {
					predicates.add(criteriaBuilder.equal(elementJoin.get("myCode"), coding.getCode()));
				} else {
					throw new InvalidRequestException("A code must be provided for translation to occur.");
				}

				if (coding.hasSystem()) {
					predicates.add(criteriaBuilder.equal(groupJoin.get("mySource"), coding.getSystem()));
				}

				if (coding.hasVersion()) {
					predicates.add(criteriaBuilder.equal(groupJoin.get("mySourceVersion"), coding.getVersion()));
				}

				if (translationQuery.hasTargetSystem()) {
					predicates.add(criteriaBuilder.equal(groupJoin.get("myTarget"), translationQuery.getTargetSystem().getValueAsString()));
				}

				if (translationQuery.hasUrl()) {
					predicates.add(criteriaBuilder.equal(conceptMapJoin.get("myUrl"), translationQuery.getUrl().getValueAsString()));
					if (translationQuery.hasConceptMapVersion()) {
						// both url and conceptMapVersion
						predicates.add(criteriaBuilder.equal(conceptMapJoin.get("myVersion"), translationQuery.getConceptMapVersion().getValueAsString()));
					} else {
						if (StringUtils.isNotBlank(latestConceptMapVersion)) {
							// only url and use latestConceptMapVersion
							predicates.add(criteriaBuilder.equal(conceptMapJoin.get("myVersion"), latestConceptMapVersion));
						} else {
							predicates.add(criteriaBuilder.isNull(conceptMapJoin.get("myVersion")));
						}
					}
				}

				if (translationQuery.hasSource()) {
					predicates.add(criteriaBuilder.equal(conceptMapJoin.get("mySource"), translationQuery.getSource().getValueAsString()));
				}

				if (translationQuery.hasTarget()) {
					predicates.add(criteriaBuilder.equal(conceptMapJoin.get("myTarget"), translationQuery.getTarget().getValueAsString()));
				}

				if (translationQuery.hasResourceId()) {
					predicates.add(criteriaBuilder.equal(conceptMapJoin.get("myResourcePid"), translationQuery.getResourceId()));
				}

				Predicate outerPredicate = criteriaBuilder.and(predicates.toArray(new Predicate[0]));
				query.where(outerPredicate);

				// Use scrollable results.
				final TypedQuery<TermConceptMapGroupElementTarget> typedQuery = myEntityManager.createQuery(query.select(root));
				org.hibernate.query.Query<TermConceptMapGroupElementTarget> hibernateQuery = (org.hibernate.query.Query<TermConceptMapGroupElementTarget>) typedQuery;
				hibernateQuery.setFetchSize(myFetchSize);
				ScrollableResults scrollableResults = hibernateQuery.scroll(ScrollMode.FORWARD_ONLY);
				try (ScrollableResultsIterator<TermConceptMapGroupElementTarget> scrollableResultsIterator = new ScrollableResultsIterator<>(scrollableResults)) {

					while (scrollableResultsIterator.hasNext()) {
						targets.add(scrollableResultsIterator.next());
					}

				}

				ourLastResultsFromTranslationCache = false; // For testing.
				myTranslationCache.get(translationQuery, k -> targets);
				retVal.addAll(targets);
			} else {
				ourLastResultsFromTranslationCache = true; // For testing.
				retVal.addAll(cachedTargets);
			}
		}

		return retVal;
	}

	@Override
	@Transactional(propagation = Propagation.REQUIRED)
	public List<TermConceptMapGroupElement> translateWithReverse(TranslationRequest theTranslationRequest) {
		List<TermConceptMapGroupElement> retVal = new ArrayList<>();

		CriteriaBuilder criteriaBuilder = myEntityManager.getCriteriaBuilder();
		CriteriaQuery<TermConceptMapGroupElement> query = criteriaBuilder.createQuery(TermConceptMapGroupElement.class);
		Root<TermConceptMapGroupElement> root = query.from(TermConceptMapGroupElement.class);

		Join<TermConceptMapGroupElement, TermConceptMapGroupElementTarget> targetJoin = root.join("myConceptMapGroupElementTargets");
		Join<TermConceptMapGroupElement, TermConceptMapGroup> groupJoin = root.join("myConceptMapGroup");
		Join<TermConceptMapGroup, TermConceptMap> conceptMapJoin = groupJoin.join("myConceptMap");

		List<TranslationQuery> translationQueries = theTranslationRequest.getTranslationQueries();
		List<TermConceptMapGroupElement> cachedElements;
		ArrayList<Predicate> predicates;
		Coding coding;

		//-- get the latest ConceptMapVersion if theTranslationRequest has ConceptMap url but no ConceptMap version
		String latestConceptMapVersion = null;
		if (theTranslationRequest.hasUrl() && !theTranslationRequest.hasConceptMapVersion())
			latestConceptMapVersion = getLatestConceptMapVersion(theTranslationRequest);

		for (TranslationQuery translationQuery : translationQueries) {
			cachedElements = myTranslationWithReverseCache.getIfPresent(translationQuery);
			if (cachedElements == null) {
				final List<TermConceptMapGroupElement> elements = new ArrayList<>();

				predicates = new ArrayList<>();

				coding = translationQuery.getCoding();
				String targetCode;
				String targetCodeSystem = null;
				if (coding.hasCode()) {
					predicates.add(criteriaBuilder.equal(targetJoin.get("myCode"), coding.getCode()));
					targetCode = coding.getCode();
				} else {
					throw new InvalidRequestException("A code must be provided for translation to occur.");
				}

				if (coding.hasSystem()) {
					predicates.add(criteriaBuilder.equal(groupJoin.get("myTarget"), coding.getSystem()));
					targetCodeSystem = coding.getSystem();
				}

				if (coding.hasVersion()) {
					predicates.add(criteriaBuilder.equal(groupJoin.get("myTargetVersion"), coding.getVersion()));
				}

				if (translationQuery.hasUrl()) {
					predicates.add(criteriaBuilder.equal(conceptMapJoin.get("myUrl"), translationQuery.getUrl().getValueAsString()));
					if (translationQuery.hasConceptMapVersion()) {
						// both url and conceptMapVersion
						predicates.add(criteriaBuilder.equal(conceptMapJoin.get("myVersion"), translationQuery.getConceptMapVersion().getValueAsString()));
					} else {
						if (StringUtils.isNotBlank(latestConceptMapVersion)) {
							// only url and use latestConceptMapVersion
							predicates.add(criteriaBuilder.equal(conceptMapJoin.get("myVersion"), latestConceptMapVersion));
						} else {
							predicates.add(criteriaBuilder.isNull(conceptMapJoin.get("myVersion")));
						}
					}
				}

				if (translationQuery.hasTargetSystem()) {
					predicates.add(criteriaBuilder.equal(groupJoin.get("mySource"), translationQuery.getTargetSystem().getValueAsString()));
				}

				if (translationQuery.hasSource()) {
					predicates.add(criteriaBuilder.equal(conceptMapJoin.get("myTarget"), translationQuery.getSource().getValueAsString()));
				}

				if (translationQuery.hasTarget()) {
					predicates.add(criteriaBuilder.equal(conceptMapJoin.get("mySource"), translationQuery.getTarget().getValueAsString()));
				}

				if (translationQuery.hasResourceId()) {
					predicates.add(criteriaBuilder.equal(conceptMapJoin.get("myResourcePid"), translationQuery.getResourceId()));
				}

				Predicate outerPredicate = criteriaBuilder.and(predicates.toArray(new Predicate[0]));
				query.where(outerPredicate);

				// Use scrollable results.
				final TypedQuery<TermConceptMapGroupElement> typedQuery = myEntityManager.createQuery(query.select(root));
				org.hibernate.query.Query<TermConceptMapGroupElement> hibernateQuery = (org.hibernate.query.Query<TermConceptMapGroupElement>) typedQuery;
				hibernateQuery.setFetchSize(myFetchSize);
				ScrollableResults scrollableResults = hibernateQuery.scroll(ScrollMode.FORWARD_ONLY);
				try (ScrollableResultsIterator<TermConceptMapGroupElement> scrollableResultsIterator = new ScrollableResultsIterator<>(scrollableResults)) {

					while (scrollableResultsIterator.hasNext()) {
						TermConceptMapGroupElement nextElement = scrollableResultsIterator.next();
						// TODO: The invocation of the size() below does not seem to be necessary but for some reason, removing it causes tests in TerminologySvcImplR4Test to fail.
						nextElement.getConceptMapGroupElementTargets().size();
						myEntityManager.detach(nextElement);

						if (isNotBlank(targetCode) && isNotBlank(targetCodeSystem)) {
							for (Iterator<TermConceptMapGroupElementTarget> iter = nextElement.getConceptMapGroupElementTargets().iterator(); iter.hasNext(); ) {
								TermConceptMapGroupElementTarget next = iter.next();
								if (StringUtils.equals(targetCodeSystem, next.getSystem())) {
									if (StringUtils.equals(targetCode, next.getCode())) {
										continue;
									}
								}

								iter.remove();
							}
						}

						elements.add(nextElement);
					}

				}

				ourLastResultsFromTranslationWithReverseCache = false; // For testing.
				myTranslationWithReverseCache.get(translationQuery, k -> elements);
				retVal.addAll(elements);
			} else {
				ourLastResultsFromTranslationWithReverseCache = true; // For testing.
				retVal.addAll(cachedElements);
			}
		}

		return retVal;
	}

	void throwInvalidValueSet(String theValueSet) {
		throw new ResourceNotFoundException("Unknown ValueSet: " + UrlUtil.escapeUrlParam(theValueSet));
	}

	// Special case for the translate operation with url and without
	// conceptMapVersion, find the latest conecptMapVersion
	private String getLatestConceptMapVersion(TranslationRequest theTranslationRequest) {

		Pageable page = PageRequest.of(0, 1);
		List<TermConceptMap> theConceptMapList = myConceptMapDao.getTermConceptMapEntitiesByUrlOrderByMostRecentUpdate(page,
			theTranslationRequest.getUrl().asStringValue());
		if (!theConceptMapList.isEmpty()) {
			return theConceptMapList.get(0).getVersion();
		}

		return null;
	}

	@Override
	@Transactional
	public CodeValidationResult validateCodeInValueSet(ValidationSupportContext theValidationSupportContext, ConceptValidationOptions theOptions, String theCodeSystem, String theCode, String theDisplay, @Nonnull IBaseResource theValueSet) {
		invokeRunnableForUnitTest();

		IPrimitiveType<?> urlPrimitive = myContext.newTerser().getSingleValueOrNull(theValueSet, "url", IPrimitiveType.class);
		String url = urlPrimitive.getValueAsString();
		if (isNotBlank(url)) {
			return validateCode(theValidationSupportContext, theOptions, theCodeSystem, theCode, theDisplay, url);
		}
		return null;
	}

	@CoverageIgnore
	@Override
	public IValidationSupport.CodeValidationResult validateCode(ValidationSupportContext theValidationSupportContext, ConceptValidationOptions theOptions, String theCodeSystem, String theCode, String theDisplay, String theValueSetUrl) {
		invokeRunnableForUnitTest();

		if (isNotBlank(theValueSetUrl)) {
			return validateCodeInValueSet(theValidationSupportContext, theOptions, theValueSetUrl, theCodeSystem, theCode, theDisplay);
		}

		TransactionTemplate txTemplate = new TransactionTemplate(myTransactionManager);
		txTemplate.setPropagationBehavior(TransactionDefinition.PROPAGATION_REQUIRED);
		Optional<FhirVersionIndependentConcept> codeOpt = txTemplate.execute(t -> findCode(theCodeSystem, theCode).map(c -> new FhirVersionIndependentConcept(theCodeSystem, c.getCode())));

		if (codeOpt != null && codeOpt.isPresent()) {
			FhirVersionIndependentConcept code = codeOpt.get();
			if (!theOptions.isValidateDisplay() || (isNotBlank(code.getDisplay()) && isNotBlank(theDisplay) && code.getDisplay().equals(theDisplay))) {
				return new CodeValidationResult()
					.setCode(code.getCode())
					.setDisplay(code.getDisplay());
			} else {
				return createFailureCodeValidationResult(theCodeSystem, theCode, " - Concept Display \"" + code.getDisplay() + "\" does not match expected \"" + code.getDisplay() + "\"").setDisplay(code.getDisplay());
			}
		}

		return createFailureCodeValidationResult(theCodeSystem, theCode);
	}


	IValidationSupport.CodeValidationResult validateCodeInValueSet(ValidationSupportContext theValidationSupportContext, ConceptValidationOptions theValidationOptions, String theValueSetUrl, String theCodeSystem, String theCode, String theDisplay) {
		IBaseResource valueSet = theValidationSupportContext.getRootValidationSupport().fetchValueSet(theValueSetUrl);

		// If we don't have a PID, this came from some source other than the JPA
		// database, so we don't need to check if it's pre-expanded or not
		if (valueSet instanceof IAnyResource) {
			Long pid = IDao.RESOURCE_PID.get((IAnyResource) valueSet);
			if (pid != null) {
				if (isValueSetPreExpandedForCodeValidation(valueSet)) {
					return validateCodeIsInPreExpandedValueSet(theValidationOptions, valueSet, theCodeSystem, theCode, null, null, null);
				}
			}
		}

		CodeValidationResult retVal;
		if (valueSet != null) {
			retVal = new InMemoryTerminologyServerValidationSupport(myContext).validateCodeInValueSet(theValidationSupportContext, theValidationOptions, theCodeSystem, theCode, theDisplay, valueSet);
		} else {
			String append = " - Unable to locate ValueSet[" + theValueSetUrl + "]";
			retVal = createFailureCodeValidationResult(theCodeSystem, theCode, append);
		}

		if (retVal == null) {
			String append = " - Unable to expand ValueSet[" + theValueSetUrl + "]";
			retVal = createFailureCodeValidationResult(theCodeSystem, theCode, append);
		}

		return retVal;

	}

	@Override
	public IBaseResource fetchCodeSystem(String theSystem) {
		IValidationSupport jpaValidationSupport = provideJpaValidationSupport();
		return jpaValidationSupport.fetchCodeSystem(theSystem);
	}

	@Override
	public CodeSystem fetchCanonicalCodeSystemFromCompleteContext(String theSystem) {
		IValidationSupport validationSupport = provideValidationSupport();
		IBaseResource codeSystem = validationSupport.fetchCodeSystem(theSystem);
		if (codeSystem != null) {
			codeSystem = toCanonicalCodeSystem(codeSystem);
		}
		return (CodeSystem) codeSystem;
	}

	@Nonnull
	private IValidationSupport provideJpaValidationSupport() {
		IValidationSupport jpaValidationSupport = myJpaValidationSupport;
		if (jpaValidationSupport == null) {
			jpaValidationSupport = myApplicationContext.getBean("myJpaValidationSupport", IValidationSupport.class);
			myJpaValidationSupport = jpaValidationSupport;
		}
		return jpaValidationSupport;
	}

	@Nonnull
	private IValidationSupport provideValidationSupport() {
		IValidationSupport validationSupport = myValidationSupport;
		if (validationSupport == null) {
			validationSupport = myApplicationContext.getBean(IValidationSupport.class);
			myValidationSupport = validationSupport;
		}
		return validationSupport;
	}

	public ValueSet fetchCanonicalValueSetFromCompleteContext(String theSystem) {
		IValidationSupport validationSupport = provideValidationSupport();
		IBaseResource valueSet = validationSupport.fetchValueSet(theSystem);
		if (valueSet != null) {
			valueSet = toCanonicalValueSet(valueSet);
		}
		return (ValueSet) valueSet;
	}

	protected abstract CodeSystem toCanonicalCodeSystem(IBaseResource theCodeSystem);

	@Override
	public IBaseResource fetchValueSet(String theValueSetUrl) {
		return provideJpaValidationSupport().fetchValueSet(theValueSetUrl);
	}

	@Override
	public FhirContext getFhirContext() {
		return myContext;
	}

	private void findCodesAbove(CodeSystem theSystem, String theSystemString, String theCode, List<FhirVersionIndependentConcept> theListToPopulate) {
		List<CodeSystem.ConceptDefinitionComponent> conceptList = theSystem.getConcept();
		for (CodeSystem.ConceptDefinitionComponent next : conceptList) {
			addTreeIfItContainsCode(theSystemString, next, theCode, theListToPopulate);
		}
	}

	@Override
	public List<FhirVersionIndependentConcept> findCodesAboveUsingBuiltInSystems(String theSystem, String theCode) {
		ArrayList<FhirVersionIndependentConcept> retVal = new ArrayList<>();
		CodeSystem system = fetchCanonicalCodeSystemFromCompleteContext(theSystem);
		if (system != null) {
			findCodesAbove(system, theSystem, theCode, retVal);
		}
		return retVal;
	}

	private void findCodesBelow(CodeSystem theSystem, String theSystemString, String theCode, List<FhirVersionIndependentConcept> theListToPopulate) {
		List<CodeSystem.ConceptDefinitionComponent> conceptList = theSystem.getConcept();
		findCodesBelow(theSystemString, theCode, theListToPopulate, conceptList);
	}

	private void findCodesBelow(String theSystemString, String theCode, List<FhirVersionIndependentConcept> theListToPopulate, List<CodeSystem.ConceptDefinitionComponent> conceptList) {
		for (CodeSystem.ConceptDefinitionComponent next : conceptList) {
			if (theCode.equals(next.getCode())) {
				addAllChildren(theSystemString, next, theListToPopulate);
			} else {
				findCodesBelow(theSystemString, theCode, theListToPopulate, next.getConcept());
			}
		}
	}

	@Override
	public List<FhirVersionIndependentConcept> findCodesBelowUsingBuiltInSystems(String theSystem, String theCode) {
		ArrayList<FhirVersionIndependentConcept> retVal = new ArrayList<>();
		CodeSystem system = fetchCanonicalCodeSystemFromCompleteContext(theSystem);
		if (system != null) {
			findCodesBelow(system, theSystem, theCode, retVal);
		}
		return retVal;
	}

	private void addAllChildren(String theSystemString, CodeSystem.ConceptDefinitionComponent theCode, List<FhirVersionIndependentConcept> theListToPopulate) {
		if (isNotBlank(theCode.getCode())) {
			theListToPopulate.add(new FhirVersionIndependentConcept(theSystemString, theCode.getCode()));
		}
		for (CodeSystem.ConceptDefinitionComponent nextChild : theCode.getConcept()) {
			addAllChildren(theSystemString, nextChild, theListToPopulate);
		}
	}

	private boolean addTreeIfItContainsCode(String theSystemString, CodeSystem.ConceptDefinitionComponent theNext, String theCode, List<FhirVersionIndependentConcept> theListToPopulate) {
		boolean foundCodeInChild = false;
		for (CodeSystem.ConceptDefinitionComponent nextChild : theNext.getConcept()) {
			foundCodeInChild |= addTreeIfItContainsCode(theSystemString, nextChild, theCode, theListToPopulate);
		}

		if (theCode.equals(theNext.getCode()) || foundCodeInChild) {
			theListToPopulate.add(new FhirVersionIndependentConcept(theSystemString, theNext.getCode()));
			return true;
		}

		return false;
	}

	@Nullable
	protected abstract Coding toCanonicalCoding(@Nullable IBaseDatatype theCoding);

	@Nullable
	protected abstract Coding toCanonicalCoding(@Nullable IBaseCoding theCoding);

	@Nullable
	protected abstract CodeableConcept toCanonicalCodeableConcept(@Nullable IBaseDatatype theCodeableConcept);

	@NotNull
	private FhirVersionIndependentConcept toConcept(IPrimitiveType<String> theCodeType, IPrimitiveType<String> theCodeSystemIdentifierType, IBaseCoding theCodingType) {
		String code = theCodeType != null ? theCodeType.getValueAsString() : null;
		String system = theCodeSystemIdentifierType != null ? getUrlFromIdentifier(theCodeSystemIdentifierType.getValueAsString()) : null;
		String systemVersion = theCodeSystemIdentifierType != null ? getVersionFromIdentifier(theCodeSystemIdentifierType.getValueAsString()) : null;
		if (theCodingType != null) {
			Coding canonicalizedCoding = toCanonicalCoding(theCodingType);
			assert canonicalizedCoding != null; // Shouldn't be null, since theCodingType isn't
			code = canonicalizedCoding.getCode();
			system = canonicalizedCoding.getSystem();
			systemVersion = canonicalizedCoding.getVersion();
		}
		return new FhirVersionIndependentConcept(system, code, null, systemVersion);
	}

	@Override
	@Transactional
	public CodeValidationResult codeSystemValidateCode(IIdType theCodeSystemId, String theCodeSystemUrl, String theVersion, String theCode, String theDisplay, IBaseDatatype theCoding, IBaseDatatype theCodeableConcept) {

		CodeableConcept codeableConcept = toCanonicalCodeableConcept(theCodeableConcept);
		boolean haveCodeableConcept = codeableConcept != null && codeableConcept.getCoding().size() > 0;

		Coding coding = toCanonicalCoding(theCoding);
		boolean haveCoding = coding != null && coding.isEmpty() == false;

		boolean haveCode = theCode != null && theCode.isEmpty() == false;

		if (!haveCodeableConcept && !haveCoding && !haveCode) {
			throw new InvalidRequestException("No code, coding, or codeableConcept provided to validate.");
		}
		if (!LogicUtil.multiXor(haveCodeableConcept, haveCoding, haveCode)) {
			throw new InvalidRequestException("$validate-code can only validate (code) OR (coding) OR (codeableConcept)");
		}

		boolean haveIdentifierParam = isNotBlank(theCodeSystemUrl);
		String codeSystemUrl;
		if (theCodeSystemId != null) {
			IBaseResource codeSystem = myDaoRegistry.getResourceDao("CodeSystem").read(theCodeSystemId);
			codeSystemUrl = CommonCodeSystemsTerminologyService.getCodeSystemUrl(codeSystem);
		} else if (haveIdentifierParam) {
			codeSystemUrl = theCodeSystemUrl;
		} else {
			throw new InvalidRequestException("Either CodeSystem ID or CodeSystem identifier must be provided. Unable to validate.");
		}


		String code = theCode;
		String display = theDisplay;

		if (haveCodeableConcept) {
			for (int i = 0; i < codeableConcept.getCoding().size(); i++) {
				Coding nextCoding = codeableConcept.getCoding().get(i);
				if (nextCoding.hasSystem()) {
					if (!codeSystemUrl.equalsIgnoreCase(nextCoding.getSystem())) {
						throw new InvalidRequestException("Coding.system '" + nextCoding.getSystem() + "' does not equal with CodeSystem.url '" + theCodeSystemUrl + "'. Unable to validate.");
					}
					codeSystemUrl = nextCoding.getSystem();
				}
				code = nextCoding.getCode();
				display = nextCoding.getDisplay();
				CodeValidationResult nextValidation = codeSystemValidateCode(codeSystemUrl, theVersion, code, display);
				if (nextValidation.isOk() || i == codeableConcept.getCoding().size() - 1) {
					return nextValidation;
				}
			}
		} else if (haveCoding) {
			if (coding.hasSystem()) {
				if (!codeSystemUrl.equalsIgnoreCase(coding.getSystem())) {
					throw new InvalidRequestException("Coding.system '" + coding.getSystem() + "' does not equal with CodeSystem.url '" + theCodeSystemUrl + "'. Unable to validate.");
				}
				codeSystemUrl = coding.getSystem();
			}
			code = coding.getCode();
			display = coding.getDisplay();
		}

		return codeSystemValidateCode(codeSystemUrl, theVersion, code, display);
	}

	@SuppressWarnings("unchecked")
	private CodeValidationResult codeSystemValidateCode(String theCodeSystemUrl, String theCodeSystemVersion, String theCode, String theDisplay) {

		CriteriaBuilder criteriaBuilder = myEntityManager.getCriteriaBuilder();
		CriteriaQuery<TermConcept> query = criteriaBuilder.createQuery(TermConcept.class);
		Root<TermConcept> root = query.from(TermConcept.class);

		Fetch<TermCodeSystemVersion, TermConcept> systemVersionFetch = root.fetch("myCodeSystem", JoinType.INNER);
		Join<TermCodeSystemVersion, TermConcept> systemVersionJoin = (Join<TermCodeSystemVersion, TermConcept>) systemVersionFetch;
		Fetch<TermCodeSystem, TermCodeSystemVersion> systemFetch = systemVersionFetch.fetch("myCodeSystem", JoinType.INNER);
		Join<TermCodeSystem, TermCodeSystemVersion> systemJoin = (Join<TermCodeSystem, TermCodeSystemVersion>) systemFetch;

		ArrayList<Predicate> predicates = new ArrayList<>();

		if (isNotBlank(theCode)) {
			predicates.add(criteriaBuilder.equal(root.get("myCode"), theCode));
		}

		if (isNotBlank(theDisplay)) {
			predicates.add(criteriaBuilder.equal(root.get("myDisplay"), theDisplay));
		}

		if (isNoneBlank(theCodeSystemUrl)) {
			predicates.add(criteriaBuilder.equal(systemJoin.get("myCodeSystemUri"), theCodeSystemUrl));
		}

		if (isNoneBlank(theCodeSystemVersion)) {
			predicates.add(criteriaBuilder.equal(systemVersionJoin.get("myCodeSystemVersionId"), theCodeSystemVersion));
		} else {
			query.orderBy(criteriaBuilder.desc(root.get("myUpdated")));
		}

		Predicate outerPredicate = criteriaBuilder.and(predicates.toArray(new Predicate[0]));
		query.where(outerPredicate);

		final TypedQuery<TermConcept> typedQuery = myEntityManager.createQuery(query.select(root));
		org.hibernate.query.Query<TermConcept> hibernateQuery = (org.hibernate.query.Query<TermConcept>) typedQuery;
		hibernateQuery.setFetchSize(SINGLE_FETCH_SIZE);
		List<TermConcept> resultsList = hibernateQuery.getResultList();

		if (!resultsList.isEmpty()) {
			TermConcept concept = resultsList.get(0);
			return new CodeValidationResult().setCode(concept.getCode()).setDisplay(concept.getDisplay());
		}

		if (isBlank(theDisplay))
			return createFailureCodeValidationResult(theCodeSystemUrl, theCode);
		else
			return createFailureCodeValidationResult(theCodeSystemUrl, theCode, " - Concept Display : " + theDisplay);
	}

	public static class Job implements HapiJob {
		@Autowired
		private ITermReadSvc myTerminologySvc;

		@Override
		public void execute(JobExecutionContext theContext) {
			myTerminologySvc.preExpandDeferredValueSetsToTerminologyTables();
		}
	}

	/**
	 * This is only used for unit tests to test failure conditions
	 */
	static void invokeRunnableForUnitTest() {
		if (myInvokeOnNextCallForUnitTest != null) {
			Runnable invokeOnNextCallForUnitTest = myInvokeOnNextCallForUnitTest;
			myInvokeOnNextCallForUnitTest = null;
			invokeOnNextCallForUnitTest.run();
		}
	}

	@VisibleForTesting
	public static void setInvokeOnNextCallForUnitTest(Runnable theInvokeOnNextCallForUnitTest) {
		myInvokeOnNextCallForUnitTest = theInvokeOnNextCallForUnitTest;
	}

	static List<TermConcept> toPersistedConcepts(List<CodeSystem.ConceptDefinitionComponent> theConcept, TermCodeSystemVersion theCodeSystemVersion) {
		ArrayList<TermConcept> retVal = new ArrayList<>();

		for (CodeSystem.ConceptDefinitionComponent next : theConcept) {
			if (isNotBlank(next.getCode())) {
				TermConcept termConcept = toTermConcept(next, theCodeSystemVersion);
				retVal.add(termConcept);
			}
		}

		return retVal;
	}

	@Nonnull
	static TermConcept toTermConcept(CodeSystem.ConceptDefinitionComponent theConceptDefinition, TermCodeSystemVersion theCodeSystemVersion) {
		TermConcept termConcept = new TermConcept();
		termConcept.setCode(theConceptDefinition.getCode());
		termConcept.setCodeSystemVersion(theCodeSystemVersion);
		termConcept.setDisplay(theConceptDefinition.getDisplay());
		termConcept.addChildren(toPersistedConcepts(theConceptDefinition.getConcept(), theCodeSystemVersion), RelationshipTypeEnum.ISA);

		for (CodeSystem.ConceptDefinitionDesignationComponent designationComponent : theConceptDefinition.getDesignation()) {
			if (isNotBlank(designationComponent.getValue())) {
				TermConceptDesignation designation = termConcept.addDesignation();
				designation.setLanguage(designationComponent.hasLanguage() ? designationComponent.getLanguage() : null);
				if (designationComponent.hasUse()) {
					designation.setUseSystem(designationComponent.getUse().hasSystem() ? designationComponent.getUse().getSystem() : null);
					designation.setUseCode(designationComponent.getUse().hasCode() ? designationComponent.getUse().getCode() : null);
					designation.setUseDisplay(designationComponent.getUse().hasDisplay() ? designationComponent.getUse().getDisplay() : null);
				}
				designation.setValue(designationComponent.getValue());
			}
		}

		for (CodeSystem.ConceptPropertyComponent next : theConceptDefinition.getProperty()) {
			TermConceptProperty property = new TermConceptProperty();

			property.setKey(next.getCode());
			property.setConcept(termConcept);
			property.setCodeSystemVersion(theCodeSystemVersion);

			if (next.getValue() instanceof StringType) {
				property.setType(TermConceptPropertyTypeEnum.STRING);
				property.setValue(next.getValueStringType().getValue());
			} else if (next.getValue() instanceof Coding) {
				Coding nextCoding = next.getValueCoding();
				property.setType(TermConceptPropertyTypeEnum.CODING);
				property.setCodeSystem(nextCoding.getSystem());
				property.setValue(nextCoding.getCode());
				property.setDisplay(nextCoding.getDisplay());
			} else if (next.getValue() != null) {
				// TODO: LOINC has properties of type BOOLEAN that we should handle
				ourLog.warn("Don't know how to handle properties of type: " + next.getValue().getClass());
				continue;
			}

			termConcept.getProperties().add(property);
		}
		return termConcept;
	}

	/**
	 * This method is present only for unit tests, do not call from client code
	 */
	@VisibleForTesting
	public static void clearOurLastResultsFromTranslationCache() {
		ourLastResultsFromTranslationCache = false;
	}

	/**
	 * This method is present only for unit tests, do not call from client code
	 */
	@VisibleForTesting
	public static void clearOurLastResultsFromTranslationWithReverseCache() {
		ourLastResultsFromTranslationWithReverseCache = false;
	}

	/**
	 * This method is present only for unit tests, do not call from client code
	 */
	@VisibleForTesting
	static boolean isOurLastResultsFromTranslationCache() {
		return ourLastResultsFromTranslationCache;
	}

	/**
	 * This method is present only for unit tests, do not call from client code
	 */
	@VisibleForTesting
	static boolean isOurLastResultsFromTranslationWithReverseCache() {
		return ourLastResultsFromTranslationWithReverseCache;
	}
}<|MERGE_RESOLUTION|>--- conflicted
+++ resolved
@@ -186,7 +186,6 @@
 import static org.apache.commons.lang3.StringUtils.isNoneBlank;
 import static org.apache.commons.lang3.StringUtils.isNotBlank;
 import static org.apache.commons.lang3.StringUtils.lowerCase;
-import static org.apache.commons.lang3.StringUtils.startsWithIgnoreCase;
 
 public abstract class BaseTermReadSvcImpl implements ITermReadSvc {
 	public static final int DEFAULT_FETCH_SIZE = 250;
@@ -645,55 +644,24 @@
 		}
 	}
 
-<<<<<<< HEAD
-	public boolean applyFilter(final String theDisplay, final String theFilterDisplay) {
-		
-=======
 	public boolean applyFilter(final String theInput, final String thePrefixToken) {
 
->>>>>>> 00691b0d
 		//-- safety check only, no need to apply filter
-		if (theDisplay == null || theFilterDisplay == null)
+		if (theInput == null || thePrefixToken == null)
 			return true;
 
 		// -- sentence case
-		if (startsWithIgnoreCase(theDisplay, theFilterDisplay))
+		if (org.apache.commons.lang3.StringUtils.startsWithIgnoreCase(theInput, thePrefixToken))
 			return true;
 
 		//-- token case
-<<<<<<< HEAD
-		if (startsWithByWordBoundaries(theDisplay, theFilterDisplay)) return true;
-
-		return false;
-	}
-
-	private boolean startsWithByWordBoundaries(String theDisplay, String theFilterDisplay) {
-		// return true only e.g. the input is 'Body height', theFilterDisplay is "he", or 'bo'
-		StringTokenizer tok = new StringTokenizer(theDisplay);
-		List<String> tokens = new ArrayList<>();
-=======
 		// return true only e.g. the input is 'Body height', thePrefixToken is "he", or 'bo'
 		StringTokenizer tok = new StringTokenizer(theInput);
->>>>>>> 00691b0d
 		while (tok.hasMoreTokens()) {
-			String token = tok.nextToken();
-			if (startsWithIgnoreCase(token, theFilterDisplay))
+			if (org.apache.commons.lang3.StringUtils.startsWithIgnoreCase(tok.nextToken(), thePrefixToken))
 				return true;
-			tokens.add(token);
-		}
-
-		// Allow to search by the end of the phrase.  E.g.  "working proficiency" will match "Limited working proficiency"
-		for (int start = 0; start <= tokens.size() - 1; ++ start) {
-			for (int end = start + 1; end <= tokens.size(); ++end) {
-				String sublist = String.join(" ", tokens.subList(start, end));
-				if (startsWithIgnoreCase(sublist, theFilterDisplay))
-					return true;
-			}
-		}
-<<<<<<< HEAD
-=======
-
->>>>>>> 00691b0d
+		}
+
 		return false;
 	}
 
