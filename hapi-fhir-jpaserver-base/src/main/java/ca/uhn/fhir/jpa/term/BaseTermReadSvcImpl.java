--- conflicted
+++ resolved
@@ -348,14 +348,8 @@
 			TermValueSet existingTermValueSet = optionalExistingTermValueSetById.get();
 
 			ourLog.info("Deleting existing TermValueSet[{}] and its children...", existingTermValueSet.getId());
-<<<<<<< HEAD
 			deletePreCalculatedValueSetContents(existingTermValueSet);
-			myValueSetDao.deleteById(existingTermValueSet.getId());
-=======
-			myValueSetConceptDesignationDao.deleteByTermValueSetId(existingTermValueSet.getId());
-			myValueSetConceptDao.deleteByTermValueSetId(existingTermValueSet.getId());
 			myTermValueSetDao.deleteById(existingTermValueSet.getId());
->>>>>>> 79a3fb19
 			ourLog.info("Done deleting existing TermValueSet[{}] and its children.", existingTermValueSet.getId());
 		}
 	}
@@ -1451,12 +1445,7 @@
 
 	@Override
 	public boolean isValueSetPreExpandedForCodeValidation(ValueSet theValueSet) {
-<<<<<<< HEAD
 		Optional<TermValueSet> optionalTermValueSet = fetchValueSetEntity(theValueSet);
-=======
-		ResourcePersistentId valueSetResourcePid = myConceptStorageSvc.getValueSetResourcePid(theValueSet.getIdElement());
-		Optional<TermValueSet> optionalTermValueSet = myTermValueSetDao.findByResourcePid(valueSetResourcePid.getIdAsLong());
->>>>>>> 79a3fb19
 
 		if (!optionalTermValueSet.isPresent()) {
 			ourLog.warn("ValueSet is not present in terminology tables. Will perform in-memory code validation. {}", getValueSetInfo(theValueSet));
@@ -1476,7 +1465,7 @@
 
 	private Optional<TermValueSet> fetchValueSetEntity(ValueSet theValueSet) {
 		ResourcePersistentId valueSetResourcePid = myConceptStorageSvc.getValueSetResourcePid(theValueSet.getIdElement());
-		Optional<TermValueSet> optionalTermValueSet = myValueSetDao.findByResourcePid(valueSetResourcePid.getIdAsLong());
+		Optional<TermValueSet> optionalTermValueSet = myTermValueSetDao.findByResourcePid(valueSetResourcePid.getIdAsLong());
 		return optionalTermValueSet;
 	}
 
@@ -1793,12 +1782,8 @@
 				// We are done with this ValueSet.
 				txTemplate.execute(t -> {
 					valueSetToExpand.setExpansionStatus(TermValueSetPreExpansionStatusEnum.EXPANDED);
-<<<<<<< HEAD
 					valueSetToExpand.setExpansionTimestamp(new Date());
-					myValueSetDao.saveAndFlush(valueSetToExpand);
-=======
 					myTermValueSetDao.saveAndFlush(valueSetToExpand);
->>>>>>> 79a3fb19
 					return null;
 				});
 
@@ -2531,15 +2516,12 @@
 		return termConcept;
 	}
 
-	static boolean isDisplayLanguageMatch(String theReqLang, String theStoredLang) {
+    static boolean isDisplayLanguageMatch(String theReqLang, String theStoredLang) {
 		// NOTE: return the designation when one of then is not specified.
 		if (theReqLang == null || theStoredLang == null)
 			return true;
 
 		return theReqLang.equalsIgnoreCase(theStoredLang);
-<<<<<<< HEAD
-	}
-=======
     }
 
 
@@ -2560,5 +2542,4 @@
 		return Optional.of(cs );
 	}
 
->>>>>>> 79a3fb19
 }