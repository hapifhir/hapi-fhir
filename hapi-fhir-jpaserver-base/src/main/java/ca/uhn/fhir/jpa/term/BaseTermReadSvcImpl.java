--- conflicted
+++ resolved
@@ -2349,21 +2349,10 @@
 	@Override
 	public Optional<TermValueSet> findCurrentTermValueSet(String theUrl) {
 		if (TermReadSvcUtil.isLoincNotGenericUnversionedValueSet(theUrl)) {
-<<<<<<< HEAD
-			if (TermReadSvcUtil.mustReturnEmptyValueSet(theUrl)) return Optional.empty();
-
-			if (theUrl.startsWith(LOINC_GENERIC_VALUESET_URL_PLUS_SLASH)) {
-				return Optional.empty();
-			}
-
-			String forcedId = theUrl.substring(LOINC_GENERIC_VALUESET_URL_PLUS_SLASH.length());
-			if (StringUtils.isBlank(forcedId)) return Optional.empty();
-=======
 			Optional<String> vsIdOpt = TermReadSvcUtil.getValueSetId(theUrl);
 			if (! vsIdOpt.isPresent()) {
 				return Optional.empty();
 			}
->>>>>>> 53a2d3c1
 
 			return myTermValueSetDao.findTermValueSetByForcedId(vsIdOpt.get());
 		}
@@ -2546,12 +2535,12 @@
 		return termConcept;
 	}
 
-	static boolean isDisplayLanguageMatch(String theReqLang, String theStoredLang) {
+    static boolean isDisplayLanguageMatch(String theReqLang, String theStoredLang) {
 		// NOTE: return the designation when one of then is not specified.
 		if (theReqLang == null || theStoredLang == null)
 			return true;
 
 		return theReqLang.equalsIgnoreCase(theStoredLang);
-	}
+    }
 
 }