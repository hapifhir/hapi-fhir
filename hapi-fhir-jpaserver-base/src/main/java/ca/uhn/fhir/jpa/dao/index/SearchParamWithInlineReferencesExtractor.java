--- conflicted
+++ resolved
@@ -203,16 +203,11 @@
 	 * Handle references within the resource that are match URLs, for example references like "Patient?identifier=foo".
 	 * These match URLs are resolved and replaced with the ID of the
 	 * matching resource.
-	 *
+	 * <p>
 	 * This method is *only* called from UPDATE path
 	 */
-<<<<<<< HEAD
-	public void extractInlineReferences(IBaseResource theResource, TransactionDetails theTransactionDetails, RequestDetails theRequest) {
+	public void extractInlineReferences(ExtractInlineReferenceParams theParams) {
 		if (!myStorageSettings.isAllowInlineMatchUrlReferences()) {
-=======
-	public void extractInlineReferences(ExtractInlineReferenceParams theParams) {
-		if (!myDaoConfig.isAllowInlineMatchUrlReferences()) {
->>>>>>> 794e4510
 			return;
 		}
 		IBaseResource resource = theParams.getResource();
