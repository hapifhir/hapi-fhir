--- conflicted
+++ resolved
@@ -89,17 +89,11 @@
 		mySearchParamRegistry = theSearchParamRegistry;
 	}
 
-<<<<<<< HEAD
-	public void populateFromResource(RequestPartitionId theRequestPartitionId, ResourceIndexedSearchParams theParams, TransactionDetails theTransactionDetails, ResourceTable theEntity, IBaseResource theResource, ResourceIndexedSearchParams theExistingParams, RequestDetails theRequest, boolean theFailOnInvalidReference) {
-		// Perform inline match URL substitution
-		extractInlineReferences(theRequest, theResource, theTransactionDetails);
-=======
 	public void populateFromResource(RequestPartitionId theRequestPartitionId, ResourceIndexedSearchParams theParams, TransactionDetails theTransactionDetails, ResourceTable theEntity, IBaseResource theResource, ResourceIndexedSearchParams theExistingParams, RequestDetails theRequest, boolean thePerformIndexing) {
 		if (thePerformIndexing) {
-			ExtractInlineReferenceParams extractParams = new ExtractInlineReferenceParams(theResource, theTransactionDetails, theRequest);
-			extractInlineReferences(extractParams);
+			// Perform inline match URL substitution
+			extractInlineReferences(theRequest, theResource, theTransactionDetails);
 		}
->>>>>>> cf5470ae
 
 		mySearchParamExtractorService.extractFromResource(theRequestPartitionId, theRequest, theParams, theExistingParams, theEntity, theResource, theTransactionDetails, thePerformIndexing);
 
@@ -165,116 +159,6 @@
 	}
 
 	@VisibleForTesting
-<<<<<<< HEAD
-=======
-	public void setStorageSettings(JpaStorageSettings theStorageSettings) {
-		myStorageSettings = theStorageSettings;
-	}
-
-	@VisibleForTesting
-	public void setContext(FhirContext theContext) {
-		myContext = theContext;
-	}
-
-	@Deprecated
-	public void extractInlineReferences(
-		IBaseResource theResource,
-		TransactionDetails theTransactionDetails,
-		RequestDetails theRequest
-	) {
-		extractInlineReferences(new ExtractInlineReferenceParams(theResource, theTransactionDetails, theRequest));
-	}
-
-	/**
-	 * Handle references within the resource that are match URLs, for example references like "Patient?identifier=foo".
-	 * These match URLs are resolved and replaced with the ID of the
-	 * matching resource.
-	 * <p>
-	 * This method is *only* called from UPDATE path
-	 */
-	public void extractInlineReferences(ExtractInlineReferenceParams theParams) {
-		if (!myStorageSettings.isAllowInlineMatchUrlReferences()) {
-			return;
-		}
-		IBaseResource resource = theParams.getResource();
-		RequestDetails theRequest = theParams.getRequestDetails();
-		TransactionDetails theTransactionDetails = theParams.getTransactionDetails();
-
-		FhirTerser terser = myContext.newTerser();
-		List<IBaseReference> allRefs = terser.getAllPopulatedChildElementsOfType(resource, IBaseReference.class);
-		for (IBaseReference nextRef : allRefs) {
-			IIdType nextId = nextRef.getReferenceElement();
-			String nextIdText = nextId.getValue();
-			if (nextIdText == null) {
-				continue;
-			}
-			int qmIndex = nextIdText.indexOf('?');
-			if (qmIndex != -1) {
-				for (int i = qmIndex - 1; i >= 0; i--) {
-					if (nextIdText.charAt(i) == '/') {
-						if (i < nextIdText.length() - 1 && nextIdText.charAt(i + 1) == '?') {
-							// Just in case the URL is in the form Patient/?foo=bar
-							continue;
-						}
-						nextIdText = nextIdText.substring(i + 1);
-						break;
-					}
-				}
-				String resourceTypeString = nextIdText.substring(0, nextIdText.indexOf('?')).replace("/", "");
-				RuntimeResourceDefinition matchResourceDef = myContext.getResourceDefinition(resourceTypeString);
-				if (matchResourceDef == null) {
-					String msg = myContext.getLocalizer().getMessage(BaseStorageDao.class, "invalidMatchUrlInvalidResourceType", nextId.getValue(), resourceTypeString);
-					throw new InvalidRequestException(Msg.code(1090) + msg);
-				}
-				Class<? extends IBaseResource> matchResourceType = matchResourceDef.getImplementingClass();
-
-				JpaPid resolvedMatch = null;
-				if (theTransactionDetails != null) {
-					resolvedMatch = (JpaPid) theTransactionDetails.getResolvedMatchUrls().get(nextIdText);
-				}
-
-				//Attempt to find the target reference before creating a placeholder
-				Set<JpaPid> matches;
-				if (resolvedMatch != null && !IResourcePersistentId.NOT_FOUND.equals(resolvedMatch)) {
-					matches = Set.of(resolvedMatch);
-				} else {
-					matches = myMatchResourceUrlService.processMatchUrl(nextIdText, matchResourceType, theTransactionDetails, theRequest);
-				}
-
-				JpaPid match;
-				if (matches.isEmpty()) {
-					Optional<IBasePersistedResource> placeholderOpt = myDaoResourceLinkResolver.createPlaceholderTargetIfConfiguredToDoSo(matchResourceType, nextRef, null, theRequest, theTransactionDetails);
-					if (placeholderOpt.isPresent()) {
-						match = (JpaPid) placeholderOpt.get().getPersistentId();
-						match.setAssociatedResourceId(placeholderOpt.get().getIdDt());
-						theTransactionDetails.addResolvedMatchUrl(nextIdText, match);
-						myMemoryCacheService.putAfterCommit(MemoryCacheService.CacheEnum.MATCH_URL, nextIdText, match);
-					} else {
-						String msg = myContext.getLocalizer().getMessage(BaseStorageDao.class, "invalidMatchUrlNoMatches", nextId.getValue());
-						throw new ResourceNotFoundException(Msg.code(1091) + msg);
-					}
-
-				} else if (matches.size() > 1) {
-					String msg = myContext.getLocalizer().getMessage(BaseHapiFhirDao.class, "invalidMatchUrlMultipleMatches", nextId.getValue());
-					throw new PreconditionFailedException(Msg.code(1092) + msg);
-				} else {
-					match = matches.iterator().next();
-				}
-
-				IIdType newId = myIdHelperService.translatePidIdToForcedId(myContext, resourceTypeString, match);
-				ourLog.debug("Replacing inline match URL[{}] with ID[{}}", nextId.getValue(), newId);
-
-				if (theTransactionDetails != null) {
-					String previousReference = nextRef.getReferenceElement().getValue();
-					theTransactionDetails.addRollbackUndoAction(()->nextRef.setReference(previousReference));
-				}
-				nextRef.setReference(newId.getValue());
-			}
-		}
-	}
-
-	@VisibleForTesting
->>>>>>> cf5470ae
 	public void setDaoSearchParamSynchronizer(DaoSearchParamSynchronizer theDaoSearchParamSynchronizer) {
 		myDaoSearchParamSynchronizer = theDaoSearchParamSynchronizer;
 	}
