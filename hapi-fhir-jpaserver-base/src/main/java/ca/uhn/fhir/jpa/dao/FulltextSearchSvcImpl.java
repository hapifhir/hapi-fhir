--- conflicted
+++ resolved
@@ -44,7 +44,6 @@
 import ca.uhn.fhir.model.api.IQueryParameterType;
 import ca.uhn.fhir.parser.IParser;
 import ca.uhn.fhir.rest.api.Constants;
-import ca.uhn.fhir.rest.api.SortOrderEnum;
 import ca.uhn.fhir.rest.api.server.storage.ResourcePersistentId;
 import ca.uhn.fhir.rest.server.util.ISearchParamRegistry;
 import ca.uhn.fhir.rest.server.util.ResourceSearchParams;
@@ -56,8 +55,6 @@
 import org.hibernate.search.engine.search.projection.dsl.SearchProjectionFactory;
 import org.hibernate.search.engine.search.query.SearchScroll;
 import org.hibernate.search.engine.search.query.dsl.SearchQueryOptionsStep;
-import org.hibernate.search.engine.search.sort.dsl.SearchSortFactory;
-import org.hibernate.search.engine.search.sort.dsl.SortFinalStep;
 import org.hibernate.search.mapper.orm.Search;
 import org.hibernate.search.mapper.orm.common.EntityReference;
 import org.hibernate.search.mapper.orm.search.loading.dsl.SearchLoadingOptionsStep;
@@ -109,14 +106,11 @@
 	@Autowired
 	private IHSearchSortHelper myExtendedFulltextSortHelper;
 
-<<<<<<< HEAD
+	final private ExtendedHSearchSearchBuilder myAdvancedIndexQueryBuilder = new ExtendedHSearchSearchBuilder();
+
 	@Autowired
 	private IHSearchEventListener myHSearchEventListener;
-=======
-	final private ExtendedHSearchSearchBuilder myAdvancedIndexQueryBuilder = new ExtendedHSearchSearchBuilder();
->>>>>>> 069f20a5
-
-	final private ExtendedLuceneSearchBuilder myAdvancedIndexQueryBuilder = new ExtendedLuceneSearchBuilder();
+
 	private Boolean ourDisabled;
 
 	/**
@@ -195,51 +189,7 @@
 					f.documentReference())
 			)
 			.where(
-<<<<<<< HEAD
 				f -> buildWhereClause(f, theResourceType, theParams, theReferencingPid)
-=======
-				f -> f.bool(b -> {
-					ExtendedHSearchClauseBuilder builder = new ExtendedHSearchClauseBuilder(myFhirContext, myModelConfig, b, f);
-
-					/*
-					 * Handle _content parameter (resource body content)
-					 *
-					 * Posterity:
-					 * We do not want the HAPI-FHIR dao's to process the
-					 * _content parameter, so we remove it from the map here
-					 */
-					List<List<IQueryParameterType>> contentAndTerms = theParams.remove(Constants.PARAM_CONTENT);
-					builder.addStringTextSearch(Constants.PARAM_CONTENT, contentAndTerms);
-
-					/*
-					 * Handle _text parameter (resource narrative content)
-					 *
-					 * Posterity:
-					 * We do not want the HAPI-FHIR dao's to process the
-					 * _text parameter, so we remove it from the map here
-					 */
-					List<List<IQueryParameterType>> textAndTerms = theParams.remove(Constants.PARAM_TEXT);
-					builder.addStringTextSearch(Constants.PARAM_TEXT, textAndTerms);
-
-					if (theReferencingPid != null) {
-						b.must(f.match().field("myResourceLinksField").matching(theReferencingPid.toString()));
-					}
-
-					if (isNotBlank(theResourceType)) {
-						builder.addResourceTypeClause(theResourceType);
-					}
-
-					/*
-					 * Handle other supported parameters
-					 */
-					if (myDaoConfig.isAdvancedHSearchIndexing() && theParams.getEverythingMode() == null) {
-						myAdvancedIndexQueryBuilder.addAndConsumeAdvancedQueryClauses(builder, theResourceType, theParams, mySearchParamRegistry);
-					}
-
-					//DROP EARLY HERE IF BOOL IS EMPTY?
-
-				})
->>>>>>> 069f20a5
 			);
 
 		if (theParams.getSort() != null) {
@@ -257,7 +207,7 @@
 	private PredicateFinalStep buildWhereClause(SearchPredicateFactory f, String theResourceType,
 															  SearchParameterMap theParams, ResourcePersistentId theReferencingPid) {
 		return f.bool(b -> {
-			ExtendedLuceneClauseBuilder builder = new ExtendedLuceneClauseBuilder(myFhirContext, myModelConfig, b, f);
+			ExtendedHSearchClauseBuilder builder = new ExtendedHSearchClauseBuilder(myFhirContext, myModelConfig, b, f);
 
 			/*
 			 * Handle _content parameter (resource body content)
@@ -290,7 +240,7 @@
 			/*
 			 * Handle other supported parameters
 			 */
-			if (myDaoConfig.isAdvancedLuceneIndexing() && theParams.getEverythingMode() == null) {
+			if (myDaoConfig.isAdvancedHSearchIndexing() && theParams.getEverythingMode() == null) {
 				myAdvancedIndexQueryBuilder.addAndConsumeAdvancedQueryClauses(builder, theResourceType, theParams, mySearchParamRegistry);
 			}
 			//DROP EARLY HERE IF BOOL IS EMPTY?
@@ -406,20 +356,10 @@
 		}
 
 		SearchSession session = getSearchSession();
-<<<<<<< HEAD
 		myHSearchEventListener.hsearchEvent(IHSearchEventListener.HSearchEventType.SEARCH);
-		List<ExtendedLuceneResourceProjection> rawResourceDataList = session.search(ResourceTable.class)
+		List<ExtendedHSearchResourceProjection> rawResourceDataList = session.search(ResourceTable.class)
 			.select(
 				f -> buildResourceSelectClause(f)
-=======
-		List<ExtendedHSearchResourceProjection> rawResourceDataList = session.search(ResourceTable.class)
-			.select(
-				f -> f.composite(
-					ExtendedHSearchResourceProjection::new,
-					f.field("myId", Long.class),
-					f.field("myForcedId", String.class),
-					f.field("myRawResource", String.class))
->>>>>>> 069f20a5
 			)
 			.where(
 				f -> f.id().matchingAny(thePids) // matches '_id' from resource index
@@ -427,44 +367,31 @@
 
 		// order resource projections as per thePids
 		ArrayList<Long> pidList = new ArrayList<>(thePids);
-<<<<<<< HEAD
-		List<ExtendedLuceneResourceProjection> orderedResourceDataList = rawResourceDataList.stream()
-			.sorted( Ordering.explicit(pidList).onResultOf(ExtendedLuceneResourceProjection::getPid) ).collect( Collectors.toList() );
-=======
 		List<ExtendedHSearchResourceProjection> orderedAsPidsResourceDataList = rawResourceDataList.stream()
 			.sorted( Ordering.explicit(pidList).onResultOf(ExtendedHSearchResourceProjection::getPid) ).collect( Collectors.toList() );
->>>>>>> 069f20a5
-
-		return resourceProjectionsToResources(orderedResourceDataList);
+
+		return resourceProjectionsToResources(orderedAsPidsResourceDataList);
 	}
 
 
 	@Nonnull
-	private List<IBaseResource> resourceProjectionsToResources(List<ExtendedLuceneResourceProjection> rawResourceDataList) {
+	private List<IBaseResource> resourceProjectionsToResources(List<ExtendedHSearchResourceProjection> theResourceDataList) {
 		IParser parser = myFhirContext.newJsonParser();
-		return rawResourceDataList.stream()
+		return theResourceDataList.stream()
 			.map(p -> p.toResource(parser))
 			.collect(Collectors.toList());
 	}
 
-	private CompositeProjectionOptionsStep<?, ExtendedLuceneResourceProjection> buildResourceSelectClause(SearchProjectionFactory<EntityReference, ResourceTable> f) {
+
+	private CompositeProjectionOptionsStep<?, ExtendedHSearchResourceProjection> buildResourceSelectClause(
+							SearchProjectionFactory<EntityReference, ResourceTable> f) {
 		return f.composite(
-			ExtendedLuceneResourceProjection::new,
+			ExtendedHSearchResourceProjection::new,
 			f.field("myId", Long.class),
 			f.field("myForcedId", String.class),
 			f.field("myRawResource", String.class));
 	}
 
-	private SortFinalStep getSortOrder(SearchSortFactory theF, SortOrderEnum theOrder) {
-		var finalSortStep = theF.field("myId");
-		if (theOrder == SortOrderEnum.DESC) {
-			finalSortStep.desc();
-		} else {
-			finalSortStep.asc();
-		}
-		return finalSortStep;
-	}
-
 
 	@Override
 	public long count(String theResourceName, SearchParameterMap theParams) {
@@ -473,6 +400,7 @@
 
 		return queryOptionsStep.fetchTotalHitCount();
 	}
+
 
 	@Override
 	public List<IBaseResource> searchForResources(String theResourceType, SearchParameterMap theParams) {
@@ -495,10 +423,11 @@
 				f -> myExtendedFulltextSortHelper.getSortClauses(f, theParams.getSort(), theResourceType) );
 		}
 
-		List<ExtendedLuceneResourceProjection> extendedLuceneResourceProjections = query.fetchHits(offset, limit);
+		List<ExtendedHSearchResourceProjection> extendedLuceneResourceProjections = query.fetchHits(offset, limit);
 
 		return resourceProjectionsToResources(extendedLuceneResourceProjections);
 	}
+
 
 	@Override
 	public boolean supportsAllOf(SearchParameterMap theParams) {
