--- conflicted
+++ resolved
@@ -24,18 +24,11 @@
 import ca.uhn.fhir.i18n.Msg;
 import ca.uhn.fhir.jpa.api.config.DaoConfig;
 import ca.uhn.fhir.jpa.api.svc.IIdHelperService;
-<<<<<<< HEAD
-import ca.uhn.fhir.jpa.dao.search.ExtendedLuceneIndexExtractor;
-import ca.uhn.fhir.jpa.dao.search.ExtendedLuceneResourceProjection;
-import ca.uhn.fhir.jpa.dao.search.ExtendedLuceneSearchBuilder;
-import ca.uhn.fhir.jpa.dao.search.HSearchClauseProvider;
-import ca.uhn.fhir.jpa.dao.search.IHSearchParamHelperProvider;
-=======
-import ca.uhn.fhir.jpa.dao.search.ExtendedHSearchClauseBuilder;
 import ca.uhn.fhir.jpa.dao.search.ExtendedHSearchIndexExtractor;
 import ca.uhn.fhir.jpa.dao.search.ExtendedHSearchResourceProjection;
 import ca.uhn.fhir.jpa.dao.search.ExtendedHSearchSearchBuilder;
->>>>>>> fb4dce7a
+import ca.uhn.fhir.jpa.dao.search.HSearchClauseProvider;
+import ca.uhn.fhir.jpa.dao.search.IHSearchParamHelperProvider;
 import ca.uhn.fhir.jpa.dao.search.IHSearchSortHelper;
 import ca.uhn.fhir.jpa.dao.search.LastNOperation;
 import ca.uhn.fhir.jpa.dao.search.SearchScrollQueryExecutorAdaptor;
@@ -112,11 +105,7 @@
 	@Autowired
 	private IHSearchSortHelper myExtendedFulltextSortHelper;
 
-<<<<<<< HEAD
-	final private ExtendedLuceneSearchBuilder myAdvancedIndexQueryBuilder = new ExtendedLuceneSearchBuilder();
-=======
 	final private ExtendedHSearchSearchBuilder myAdvancedIndexQueryBuilder = new ExtendedHSearchSearchBuilder();
->>>>>>> fb4dce7a
 
 	private Boolean ourDisabled;
 
@@ -196,31 +185,7 @@
 			)
 			.where(
 				f -> f.bool(b -> {
-<<<<<<< HEAD
 					HSearchClauseProvider clauseProvider = new HSearchClauseProvider(myHSearchParamHelperProvider, f, b);
-=======
-					ExtendedHSearchClauseBuilder builder = new ExtendedHSearchClauseBuilder(myFhirContext, myModelConfig, b, f);
-
-					/*
-					 * Handle _content parameter (resource body content)
-					 *
-					 * Posterity:
-					 * We do not want the HAPI-FHIR dao's to process the
-					 * _content parameter, so we remove it from the map here
-					 */
-					List<List<IQueryParameterType>> contentAndTerms = theParams.remove(Constants.PARAM_CONTENT);
-					builder.addStringTextSearch(Constants.PARAM_CONTENT, contentAndTerms);
-
-					/*
-					 * Handle _text parameter (resource narrative content)
-					 *
-					 * Posterity:
-					 * We do not want the HAPI-FHIR dao's to process the
-					 * _text parameter, so we remove it from the map here
-					 */
-					List<List<IQueryParameterType>> textAndTerms = theParams.remove(Constants.PARAM_TEXT);
-					builder.addStringTextSearch(Constants.PARAM_TEXT, textAndTerms);
->>>>>>> fb4dce7a
 
 					if (theReferencingPid != null) {
 						b.must(f.match().field("myResourceLinksField").matching(theReferencingPid.toString()));
@@ -233,13 +198,8 @@
 					/*
 					 * Handle other supported parameters
 					 */
-<<<<<<< HEAD
-					if (myDaoConfig.isAdvancedLuceneIndexing() && theParams.getEverythingMode() == null) {
+					if (myDaoConfig.isAdvancedHSearchIndexing() && theParams.getEverythingMode() == null) {
 						myAdvancedIndexQueryBuilder.addAndConsumeAdvancedQueryClauses(clauseProvider, theResourceType, theParams, mySearchParamRegistry);
-=======
-					if (myDaoConfig.isAdvancedHSearchIndexing() && theParams.getEverythingMode() == null) {
-						myAdvancedIndexQueryBuilder.addAndConsumeAdvancedQueryClauses(builder, theResourceType, theParams, mySearchParamRegistry);
->>>>>>> fb4dce7a
 					}
 
 					//DROP EARLY HERE IF BOOL IS EMPTY?
@@ -378,13 +338,8 @@
 			.fetchAllHits(); // matches '_id' from resource index
 
 		ArrayList<Long> pidList = new ArrayList<>(thePids);
-<<<<<<< HEAD
-		List<ExtendedLuceneResourceProjection> orderedAsPidsResourceDataList = rawResourceDataList.stream()
-			.sorted( Ordering.explicit(pidList).onResultOf(ExtendedLuceneResourceProjection::getPid) ).collect( Collectors.toList() );
-=======
 		List<ExtendedHSearchResourceProjection> orderedAsPidsResourceDataList = rawResourceDataList.stream()
 			.sorted( Ordering.explicit(pidList).onResultOf(ExtendedHSearchResourceProjection::getPid) ).collect( Collectors.toList() );
->>>>>>> fb4dce7a
 
 		IParser parser = myFhirContext.newJsonParser();
 		return orderedAsPidsResourceDataList.stream()
