--- conflicted
+++ resolved
@@ -225,11 +225,7 @@
 				StringParam idParm = (StringParam) idParam;
 				idParamValue = idParm.getValue();
 			}
-<<<<<<< HEAD
-			pid = IdHelperService.translateForcedIdToPid(theResourceName, idParamValue, myForcedIdDao);
-=======
-			pid = BaseHapiFhirDao.translateForcedIdToPid(myDaoConfig, theResourceName, idParamValue, myForcedIdDao);
->>>>>>> 9ba60bf2
+			pid = IdHelperService.translateForcedIdToPid(myDaoConfig, theResourceName, idParamValue, myForcedIdDao);
 		}
 
 		Long referencingPid = pid;
@@ -282,11 +278,7 @@
 		if (contextParts.length != 3 || "Patient".equals(contextParts[0]) == false || "$everything".equals(contextParts[2]) == false) {
 			throw new InvalidRequestException("Invalid context: " + theContext);
 		}
-<<<<<<< HEAD
-		Long pid = IdHelperService.translateForcedIdToPid(contextParts[0], contextParts[1], myForcedIdDao);
-=======
-		Long pid = BaseHapiFhirDao.translateForcedIdToPid( myDaoConfig, contextParts[0], contextParts[1], myForcedIdDao);
->>>>>>> 9ba60bf2
+		Long pid = IdHelperService.translateForcedIdToPid(myDaoConfig, contextParts[0], contextParts[1], myForcedIdDao);
 
 		FullTextEntityManager em = org.hibernate.search.jpa.Search.getFullTextEntityManager(myEntityManager);
 
