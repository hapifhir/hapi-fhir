package ca.uhn.fhir.jpa.dao;

/*
 * #%L
 * HAPI FHIR JPA Server
 * %%
 * Copyright (C) 2014 - 2022 Smile CDR, Inc.
 * %%
 * Licensed under the Apache License, Version 2.0 (the "License");
 * you may not use this file except in compliance with the License.
 * You may obtain a copy of the License at
 *
 *      http://www.apache.org/licenses/LICENSE-2.0
 *
 * Unless required by applicable law or agreed to in writing, software
 * distributed under the License is distributed on an "AS IS" BASIS,
 * WITHOUT WARRANTIES OR CONDITIONS OF ANY KIND, either express or implied.
 * See the License for the specific language governing permissions and
 * limitations under the License.
 * #L%
 */

import ca.uhn.fhir.context.FhirContext;
import ca.uhn.fhir.i18n.Msg;
import ca.uhn.fhir.jpa.api.config.DaoConfig;
import ca.uhn.fhir.jpa.api.svc.IIdHelperService;
import ca.uhn.fhir.jpa.dao.search.ExtendedLuceneClauseBuilder;
import ca.uhn.fhir.jpa.dao.search.ExtendedLuceneIndexExtractor;
import ca.uhn.fhir.jpa.dao.search.ExtendedLuceneResourceProjection;
import ca.uhn.fhir.jpa.dao.search.ExtendedLuceneSearchBuilder;
import ca.uhn.fhir.jpa.dao.search.IHSearchSortHelper;
import ca.uhn.fhir.jpa.dao.search.LastNOperation;
import ca.uhn.fhir.jpa.dao.search.SearchScrollQueryExecutorAdaptor;
import ca.uhn.fhir.jpa.model.entity.ModelConfig;
import ca.uhn.fhir.jpa.model.entity.ResourceTable;
import ca.uhn.fhir.jpa.model.search.ExtendedLuceneIndexData;
import ca.uhn.fhir.jpa.search.autocomplete.ValueSetAutocompleteOptions;
import ca.uhn.fhir.jpa.search.autocomplete.ValueSetAutocompleteSearch;
import ca.uhn.fhir.jpa.search.builder.ISearchQueryExecutor;
import ca.uhn.fhir.jpa.search.builder.SearchQueryExecutors;
import ca.uhn.fhir.jpa.searchparam.SearchParameterMap;
import ca.uhn.fhir.jpa.searchparam.extractor.ISearchParamExtractor;
import ca.uhn.fhir.jpa.searchparam.extractor.ResourceIndexedSearchParams;
import ca.uhn.fhir.model.api.IQueryParameterType;
import ca.uhn.fhir.parser.IParser;
import ca.uhn.fhir.rest.api.Constants;
import ca.uhn.fhir.rest.api.SortOrderEnum;
import ca.uhn.fhir.rest.api.server.storage.ResourcePersistentId;
import ca.uhn.fhir.rest.server.util.ISearchParamRegistry;
import ca.uhn.fhir.rest.server.util.ResourceSearchParams;
import com.google.common.collect.Ordering;
import org.hibernate.search.backend.elasticsearch.ElasticsearchExtension;
import org.hibernate.search.engine.search.predicate.dsl.PredicateFinalStep;
import org.hibernate.search.engine.search.predicate.dsl.SearchPredicateFactory;
import org.hibernate.search.engine.search.projection.dsl.CompositeProjectionOptionsStep;
import org.hibernate.search.engine.search.projection.dsl.SearchProjectionFactory;
import org.hibernate.search.engine.search.query.SearchScroll;
import org.hibernate.search.engine.search.query.dsl.SearchQueryOptionsStep;
import org.hibernate.search.engine.search.sort.dsl.SearchSortFactory;
import org.hibernate.search.engine.search.sort.dsl.SortFinalStep;
import org.hibernate.search.mapper.orm.Search;
import org.hibernate.search.mapper.orm.common.EntityReference;
import org.hibernate.search.mapper.orm.search.loading.dsl.SearchLoadingOptionsStep;
import org.hibernate.search.mapper.orm.session.SearchSession;
import org.hibernate.search.mapper.orm.work.SearchIndexingPlan;
import org.hibernate.search.util.common.SearchException;
import org.hl7.fhir.instance.model.api.IBaseResource;
import org.springframework.beans.factory.annotation.Autowired;
import org.springframework.transaction.PlatformTransactionManager;
import org.springframework.transaction.annotation.Transactional;
import org.springframework.transaction.support.TransactionTemplate;

import javax.annotation.Nonnull;
import javax.persistence.EntityManager;
import javax.persistence.PersistenceContext;
import javax.persistence.PersistenceContextType;
import java.util.ArrayList;
import java.util.Collection;
import java.util.Collections;
import java.util.List;
import java.util.Spliterators;
import java.util.stream.Collectors;
import java.util.stream.StreamSupport;

import static org.apache.commons.lang3.StringUtils.isNotBlank;

public class FulltextSearchSvcImpl implements IFulltextSearchSvc {
	private static final org.slf4j.Logger ourLog = org.slf4j.LoggerFactory.getLogger(FulltextSearchSvcImpl.class);

	public static final int RSRC_SEARCH_LIMIT_DEFAULT = 50;

	@PersistenceContext(type = PersistenceContextType.TRANSACTION)
	private EntityManager myEntityManager;
	@Autowired
	private PlatformTransactionManager myTxManager;
	@Autowired
	private FhirContext myFhirContext;
	@Autowired
	private ISearchParamRegistry mySearchParamRegistry;
	@Autowired
	private DaoConfig myDaoConfig;
	@Autowired
	ISearchParamExtractor mySearchParamExtractor;
	@Autowired
	IIdHelperService myIdHelperService;

	@Autowired
	ModelConfig myModelConfig;

	@Autowired
	private IHSearchSortHelper myExtendedFulltextSortHelper;

	final private ExtendedLuceneSearchBuilder myAdvancedIndexQueryBuilder = new ExtendedLuceneSearchBuilder();
	private Boolean ourDisabled;
	private int mySearchCount = 0;

	/**
	 * Constructor
	 */
	public FulltextSearchSvcImpl() {
		super();
	}

	public ExtendedLuceneIndexData extractLuceneIndexData(IBaseResource theResource, ResourceIndexedSearchParams theNewParams) {
		String resourceType = myFhirContext.getResourceType(theResource);
		ResourceSearchParams activeSearchParams = mySearchParamRegistry.getActiveSearchParams(resourceType);
		ExtendedLuceneIndexExtractor extractor = new ExtendedLuceneIndexExtractor(
			myDaoConfig, myFhirContext, activeSearchParams, mySearchParamExtractor, myModelConfig);
		return extractor.extract(theResource,theNewParams);
	}

	@Override
	public boolean supportsSomeOf(SearchParameterMap myParams) {
		// keep this in sync with the guts of doSearch
		boolean requiresHibernateSearchAccess = myParams.containsKey(Constants.PARAM_CONTENT) || myParams.containsKey(Constants.PARAM_TEXT) || myParams.isLastN();

		requiresHibernateSearchAccess |= myDaoConfig.isAdvancedLuceneIndexing() && myAdvancedIndexQueryBuilder.isSupportsSomeOf(myParams);

		return requiresHibernateSearchAccess;
	}

	@Override
	public void reindex(ResourceTable theEntity) {
		SearchIndexingPlan plan = getSearchSession().indexingPlan();
		plan.addOrUpdate(theEntity);
	}

	@Override
	public ISearchQueryExecutor searchAsync(String theResourceName, SearchParameterMap theParams) {
		return doSearch(theResourceName, theParams, null);
	}

	private ISearchQueryExecutor doSearch(String theResourceType, SearchParameterMap theParams, ResourcePersistentId theReferencingPid) {
		// keep this in sync with supportsSomeOf();
		if (theParams.getOffset() != null && theParams.getOffset() != 0) {
			// perform an offset search instead of a scroll one, which doesn't allow for offset
			List<Long> queryFetchResult = getSearchQueryOptionsStep(
					theResourceType, theParams, theReferencingPid).fetchHits(theParams.getOffset(), theParams.getCount());
			// indicate param was already processed, otherwise queries DB to process it
			theParams.setOffset(null);
			return SearchQueryExecutors.from(queryFetchResult);
		}

		SearchScroll<Long> esResult = getSearchScroll(theResourceType, theParams, theReferencingPid);
		return new SearchScrollQueryExecutorAdaptor(esResult);
	}


	private SearchScroll<Long> getSearchScroll(String theResourceType, SearchParameterMap theParams, ResourcePersistentId theReferencingPid) {
		// disallow scroll size lees than 50 until we fix scrolling performance
		int scrollSize = theParams.getCount() == null ? 50 : Math.max(50, theParams.getCount());
		if (theParams.getCount()!=null) {
			scrollSize = theParams.getCount();
		}

		return getSearchQueryOptionsStep(theResourceType, theParams, theReferencingPid).scroll(scrollSize);
	}


	private SearchQueryOptionsStep<?, Long, SearchLoadingOptionsStep, ?, ?> getSearchQueryOptionsStep(
			String theResourceType, SearchParameterMap theParams, ResourcePersistentId theReferencingPid) {

<<<<<<< HEAD
		mySearchCount++;
		return getSearchSession().search(ResourceTable.class)
=======
		var query= getSearchSession().search(ResourceTable.class)
>>>>>>> f4629822
			// The document id is the PK which is pid.  We use this instead of _myId to avoid fetching the doc body.
			.select(
				// adapt the String docRef.id() to the Long that it really is.
				f -> f.composite(
					docRef -> Long.valueOf(docRef.id()),
					f.documentReference())
			)
			.where(
<<<<<<< HEAD
				f -> buildWhereClause(f, theResourceType, theParams, theReferencingPid)
=======
				f -> f.bool(b -> {
					ExtendedLuceneClauseBuilder builder = new ExtendedLuceneClauseBuilder(myFhirContext, myModelConfig, b, f);

					/*
					 * Handle _content parameter (resource body content)
					 *
					 * Posterity:
					 * We do not want the HAPI-FHIR dao's to process the
					 * _content parameter, so we remove it from the map here
					 */
					List<List<IQueryParameterType>> contentAndTerms = theParams.remove(Constants.PARAM_CONTENT);
					builder.addStringTextSearch(Constants.PARAM_CONTENT, contentAndTerms);

					/*
					 * Handle _text parameter (resource narrative content)
					 *
					 * Posterity:
					 * We do not want the HAPI-FHIR dao's to process the
					 * _text parameter, so we remove it from the map here
					 */
					List<List<IQueryParameterType>> textAndTerms = theParams.remove(Constants.PARAM_TEXT);
					builder.addStringTextSearch(Constants.PARAM_TEXT, textAndTerms);

					if (theReferencingPid != null) {
						b.must(f.match().field("myResourceLinksField").matching(theReferencingPid.toString()));
					}

					if (isNotBlank(theResourceType)) {
						builder.addResourceTypeClause(theResourceType);
					}

					/*
					 * Handle other supported parameters
					 */
					if (myDaoConfig.isAdvancedLuceneIndexing() && theParams.getEverythingMode() == null) {
						myAdvancedIndexQueryBuilder.addAndConsumeAdvancedQueryClauses(builder, theResourceType, theParams, mySearchParamRegistry);
					}

					//DROP EARLY HERE IF BOOL IS EMPTY?

				})
>>>>>>> f4629822
			);

<<<<<<< HEAD
	private PredicateFinalStep buildWhereClause(SearchPredicateFactory f, String theResourceType,
															  SearchParameterMap theParams, ResourcePersistentId theReferencingPid) {
		return f.bool(b -> {
			ExtendedLuceneClauseBuilder builder = new ExtendedLuceneClauseBuilder(myFhirContext, myModelConfig, b, f);

			/*
			 * Handle _content parameter (resource body content)
			 *
			 * Posterity:
			 * We do not want the HAPI-FHIR dao's to process the
			 * _content parameter, so we remove it from the map here
			 */
			List<List<IQueryParameterType>> contentAndTerms = theParams.remove(Constants.PARAM_CONTENT);
			builder.addStringTextSearch(Constants.PARAM_CONTENT, contentAndTerms);

			/*
			 * Handle _text parameter (resource narrative content)
			 *
			 * Posterity:
			 * We do not want the HAPI-FHIR dao's to process the
			 * _text parameter, so we remove it from the map here
			 */
			List<List<IQueryParameterType>> textAndTerms = theParams.remove(Constants.PARAM_TEXT);
			builder.addStringTextSearch(Constants.PARAM_TEXT, textAndTerms);

			if (theReferencingPid != null) {
				b.must(f.match().field("myResourceLinksField").matching(theReferencingPid.toString()));
			}

			if (isNotBlank(theResourceType)) {
				builder.addResourceTypeClause(theResourceType);
			}

			/*
			 * Handle other supported parameters
			 */
			if (myDaoConfig.isAdvancedLuceneIndexing() && theParams.getEverythingMode() == null) {
				myAdvancedIndexQueryBuilder.addAndConsumeAdvancedQueryClauses(builder, theResourceType, theParams, mySearchParamRegistry);
			}
			//DROP EARLY HERE IF BOOL IS EMPTY?

		});
=======
		if (theParams.getSort() != null) {
			query.sort( f -> myExtendedFulltextSortHelper.getSortClauses(f, theParams.getSort(), theResourceType) );

			// indicate parameter was processed
			theParams.setSort(null);
		}

		return query;
>>>>>>> f4629822
	}


	@Nonnull
	private SearchSession getSearchSession() {
		return Search.session(myEntityManager);
	}

	private List<ResourcePersistentId> convertLongsToResourcePersistentIds(List<Long> theLongPids) {
		return theLongPids.stream()
			.map(ResourcePersistentId::new)
			.collect(Collectors.toList());
	}

	@Override
	public List<ResourcePersistentId> everything(String theResourceName, SearchParameterMap theParams, ResourcePersistentId theReferencingPid) {


		// wipmb what about max results here?
		List<ResourcePersistentId> retVal = toList(doSearch(null, theParams, theReferencingPid), 10000);
		if (theReferencingPid != null) {
			retVal.add(theReferencingPid);
		}
		return retVal;
	}

	@Override
	public boolean isDisabled() {
		Boolean retVal = ourDisabled;

		if (retVal == null) {
			retVal = new TransactionTemplate(myTxManager).execute(t -> {
				try {
					SearchSession searchSession = getSearchSession();
					searchSession.search(ResourceTable.class);
					return Boolean.FALSE;
				} catch (Exception e) {
					ourLog.trace("FullText test failed", e);
					ourLog.debug("Hibernate Search (Lucene) appears to be disabled on this server, fulltext will be disabled");
					return Boolean.TRUE;
				}
			});
			ourDisabled = retVal;
		}

		assert retVal != null;
		return retVal;
	}

	@Transactional()
	@Override
	public List<ResourcePersistentId> search(String theResourceName, SearchParameterMap theParams) {
		return toList(doSearch(theResourceName, theParams, null), 500);
	}

	/**
	 * Adapt our async interface to the legacy concrete List
	 */
	private List<ResourcePersistentId> toList(ISearchQueryExecutor theSearchResultStream, long theMaxSize) {
		return StreamSupport.stream(Spliterators.spliteratorUnknownSize(theSearchResultStream, 0), false)
			.map(ResourcePersistentId::new)
			.limit(theMaxSize)
			.collect(Collectors.toList());
	}

	@Transactional()
	@Override
	public IBaseResource tokenAutocompleteValueSetSearch(ValueSetAutocompleteOptions theOptions) {
		ensureElastic();

		ValueSetAutocompleteSearch autocomplete = new ValueSetAutocompleteSearch(myFhirContext, myModelConfig, getSearchSession());

		mySearchCount++;
		return autocomplete.search(theOptions);
	}

	/**
	 * Throws an error if configured with Lucene.
	 *
	 * Some features only work with Elasticsearch.
	 * Lastn and the autocomplete search use nested aggregations which are Elasticsearch-only
	 */
	private void ensureElastic() {
		//String hibernateSearchBackend = (String) myEntityManager.g.getJpaPropertyMap().get(BackendSettings.backendKey(BackendSettings.TYPE));
		try {
			getSearchSession().scope( ResourceTable.class )
				.aggregation()
				.extension(ElasticsearchExtension.get());
		} catch (SearchException e) {
			// unsupported.  we are probably running Lucene.
			throw new IllegalStateException(Msg.code(2070) + "This operation requires Elasticsearch.  Lucene is not supported.");
		}

	}

	@Override
	public List<ResourcePersistentId> lastN(SearchParameterMap theParams, Integer theMaximumResults) {
		ensureElastic();
		mySearchCount++;
		List<Long> pidList = new LastNOperation(getSearchSession(), myFhirContext, myModelConfig, mySearchParamRegistry)
			.executeLastN(theParams, theMaximumResults);
		return convertLongsToResourcePersistentIds(pidList);
	}

	@Override
	public List<IBaseResource> getResources(Collection<Long> thePids) {
		if (thePids.isEmpty()) {
			return Collections.emptyList();
		}

		SearchSession session = getSearchSession();
		mySearchCount++;
		List<ExtendedLuceneResourceProjection> rawResourceDataList = session.search(ResourceTable.class)
			.select(
				f -> buildResourceSelectClause(f)
			)
			.where(
<<<<<<< HEAD
				f -> f.id().matchingAny(thePids) // matches '_id' from resource index
			).fetchAllHits();
		return resourceProjectionsToResources(rawResourceDataList);
	}

	@Nonnull
	private List<IBaseResource> resourceProjectionsToResources(List<ExtendedLuceneResourceProjection> rawResourceDataList) {
=======
				f -> f.id().matchingAny(thePids))
			.fetchAllHits(); // matches '_id' from resource index

		ArrayList<Long> pidList = new ArrayList<>(thePids);
		List<ExtendedLuceneResourceProjection> orderedAsPidsResourceDataList = rawResourceDataList.stream()
			.sorted( Ordering.explicit(pidList).onResultOf(ExtendedLuceneResourceProjection::getPid) ).collect( Collectors.toList() );

>>>>>>> f4629822
		IParser parser = myFhirContext.newJsonParser();
		return orderedAsPidsResourceDataList.stream()
			.map(p -> p.toResource(parser))
			.collect(Collectors.toList());
	}

	private CompositeProjectionOptionsStep<?, ExtendedLuceneResourceProjection> buildResourceSelectClause(SearchProjectionFactory<EntityReference, ResourceTable> f) {
		return f.composite(
			ExtendedLuceneResourceProjection::new,
			f.field("myId", Long.class),
			f.field("myForcedId", String.class),
			f.field("myRawResource", String.class));
	}

	private SortFinalStep getSortOrder(SearchSortFactory theF, SortOrderEnum theOrder) {
		var finalSortStep = theF.field("myId");
		if (theOrder == SortOrderEnum.DESC) {
			finalSortStep.desc();
		} else {
			finalSortStep.asc();
		}
		return finalSortStep;
	}


	@Override
	public long count(String theResourceName, SearchParameterMap theParams) {
		SearchQueryOptionsStep<?, Long, SearchLoadingOptionsStep, ?, ?> queryOptionsStep =
			getSearchQueryOptionsStep(theResourceName, theParams, null);

		return queryOptionsStep.fetchTotalHitCount();
	}

	@Override
	public List<IBaseResource> searchForResources(String theResourceType, SearchParameterMap theParams) {
		int offset = 0; int limit = RSRC_SEARCH_LIMIT_DEFAULT;
		if (theParams.getOffset() != null && theParams.getOffset() != 0) {
			offset = theParams.getOffset();
			limit = theParams.getCount();
			// indicate param was already processed, otherwise queries DB to process it
			theParams.setOffset(null);
		}

		mySearchCount++;
		List<ExtendedLuceneResourceProjection> extendedLuceneResourceProjections =
			getSearchSession().search(ResourceTable.class)
				.select(this::buildResourceSelectClause)
				.where(f -> buildWhereClause(f, theResourceType, theParams, null))
				.fetchHits(offset, limit);

		return resourceProjectionsToResources(extendedLuceneResourceProjections);
	}

	@Override
	public boolean supportsAllOf(SearchParameterMap theParams) {
		return myAdvancedIndexQueryBuilder.isSupportsAllOf(theParams);
	}

	@Override
	public int getSearchCount() { return mySearchCount; }

	@Override
	public void resetSearchCount() { mySearchCount = 0; }

}<|MERGE_RESOLUTION|>--- conflicted
+++ resolved
@@ -155,7 +155,7 @@
 		if (theParams.getOffset() != null && theParams.getOffset() != 0) {
 			// perform an offset search instead of a scroll one, which doesn't allow for offset
 			List<Long> queryFetchResult = getSearchQueryOptionsStep(
-					theResourceType, theParams, theReferencingPid).fetchHits(theParams.getOffset(), theParams.getCount());
+				theResourceType, theParams, theReferencingPid).fetchHits(theParams.getOffset(), theParams.getCount());
 			// indicate param was already processed, otherwise queries DB to process it
 			theParams.setOffset(null);
 			return SearchQueryExecutors.from(queryFetchResult);
@@ -180,12 +180,8 @@
 	private SearchQueryOptionsStep<?, Long, SearchLoadingOptionsStep, ?, ?> getSearchQueryOptionsStep(
 			String theResourceType, SearchParameterMap theParams, ResourcePersistentId theReferencingPid) {
 
-<<<<<<< HEAD
 		mySearchCount++;
-		return getSearchSession().search(ResourceTable.class)
-=======
 		var query= getSearchSession().search(ResourceTable.class)
->>>>>>> f4629822
 			// The document id is the PK which is pid.  We use this instead of _myId to avoid fetching the doc body.
 			.select(
 				// adapt the String docRef.id() to the Long that it really is.
@@ -194,54 +190,10 @@
 					f.documentReference())
 			)
 			.where(
-<<<<<<< HEAD
 				f -> buildWhereClause(f, theResourceType, theParams, theReferencingPid)
-=======
-				f -> f.bool(b -> {
-					ExtendedLuceneClauseBuilder builder = new ExtendedLuceneClauseBuilder(myFhirContext, myModelConfig, b, f);
-
-					/*
-					 * Handle _content parameter (resource body content)
-					 *
-					 * Posterity:
-					 * We do not want the HAPI-FHIR dao's to process the
-					 * _content parameter, so we remove it from the map here
-					 */
-					List<List<IQueryParameterType>> contentAndTerms = theParams.remove(Constants.PARAM_CONTENT);
-					builder.addStringTextSearch(Constants.PARAM_CONTENT, contentAndTerms);
-
-					/*
-					 * Handle _text parameter (resource narrative content)
-					 *
-					 * Posterity:
-					 * We do not want the HAPI-FHIR dao's to process the
-					 * _text parameter, so we remove it from the map here
-					 */
-					List<List<IQueryParameterType>> textAndTerms = theParams.remove(Constants.PARAM_TEXT);
-					builder.addStringTextSearch(Constants.PARAM_TEXT, textAndTerms);
-
-					if (theReferencingPid != null) {
-						b.must(f.match().field("myResourceLinksField").matching(theReferencingPid.toString()));
-					}
-
-					if (isNotBlank(theResourceType)) {
-						builder.addResourceTypeClause(theResourceType);
-					}
-
-					/*
-					 * Handle other supported parameters
-					 */
-					if (myDaoConfig.isAdvancedLuceneIndexing() && theParams.getEverythingMode() == null) {
-						myAdvancedIndexQueryBuilder.addAndConsumeAdvancedQueryClauses(builder, theResourceType, theParams, mySearchParamRegistry);
-					}
-
-					//DROP EARLY HERE IF BOOL IS EMPTY?
-
-				})
->>>>>>> f4629822
 			);
-
-<<<<<<< HEAD
+	}
+
 	private PredicateFinalStep buildWhereClause(SearchPredicateFactory f, String theResourceType,
 															  SearchParameterMap theParams, ResourcePersistentId theReferencingPid) {
 		return f.bool(b -> {
@@ -283,8 +235,9 @@
 			}
 			//DROP EARLY HERE IF BOOL IS EMPTY?
 
-		});
-=======
+			})
+		);
+
 		if (theParams.getSort() != null) {
 			query.sort( f -> myExtendedFulltextSortHelper.getSortClauses(f, theParams.getSort(), theResourceType) );
 
@@ -293,7 +246,6 @@
 		}
 
 		return query;
->>>>>>> f4629822
 	}
 
 
@@ -411,7 +363,6 @@
 				f -> buildResourceSelectClause(f)
 			)
 			.where(
-<<<<<<< HEAD
 				f -> f.id().matchingAny(thePids) // matches '_id' from resource index
 			).fetchAllHits();
 		return resourceProjectionsToResources(rawResourceDataList);
@@ -419,17 +370,8 @@
 
 	@Nonnull
 	private List<IBaseResource> resourceProjectionsToResources(List<ExtendedLuceneResourceProjection> rawResourceDataList) {
-=======
-				f -> f.id().matchingAny(thePids))
-			.fetchAllHits(); // matches '_id' from resource index
-
-		ArrayList<Long> pidList = new ArrayList<>(thePids);
-		List<ExtendedLuceneResourceProjection> orderedAsPidsResourceDataList = rawResourceDataList.stream()
-			.sorted( Ordering.explicit(pidList).onResultOf(ExtendedLuceneResourceProjection::getPid) ).collect( Collectors.toList() );
-
->>>>>>> f4629822
 		IParser parser = myFhirContext.newJsonParser();
-		return orderedAsPidsResourceDataList.stream()
+		return rawResourceDataList.stream()
 			.map(p -> p.toResource(parser))
 			.collect(Collectors.toList());
 	}
