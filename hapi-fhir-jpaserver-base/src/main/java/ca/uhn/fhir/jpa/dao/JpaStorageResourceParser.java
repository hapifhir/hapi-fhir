--- conflicted
+++ resolved
@@ -34,6 +34,7 @@
 import ca.uhn.fhir.jpa.model.config.PartitionSettings;
 import ca.uhn.fhir.jpa.model.cross.IBasePersistedResource;
 import ca.uhn.fhir.jpa.model.dao.JpaPid;
+import ca.uhn.fhir.jpa.model.dao.JpaPidNonPk;
 import ca.uhn.fhir.jpa.model.entity.BaseTag;
 import ca.uhn.fhir.jpa.model.entity.IBaseResourceEntity;
 import ca.uhn.fhir.jpa.model.entity.PartitionablePartitionId;
@@ -119,11 +120,7 @@
 	@Override
 	public <R extends IBaseResource> R toResource(
 			Class<R> theResourceType,
-<<<<<<< HEAD
 			IBaseResourceEntity<?> theEntity,
-=======
-			IBaseResourceEntity theEntity,
->>>>>>> 744a0d70
 			Collection<BaseTag> theTagList,
 			boolean theForHistoryOperation) {
 
@@ -169,13 +166,8 @@
 			provenanceRequestId = history.getRequestId();
 			if (isBlank(provenanceSourceUri) && isBlank(provenanceRequestId)) {
 				if (myStorageSettings.isAccessMetaSourceInformationFromProvenanceTable()) {
-<<<<<<< HEAD
 					Optional<ResourceHistoryProvenanceEntity> provenanceOpt = myResourceHistoryProvenanceDao.findById(
 							history.getId().asIdAndPartitionId());
-=======
-					Optional<ResourceHistoryProvenanceEntity> provenanceOpt =
-							myResourceHistoryProvenanceDao.findById(history.getId());
->>>>>>> 744a0d70
 					if (provenanceOpt.isPresent()) {
 						ResourceHistoryProvenanceEntity provenance = provenanceOpt.get();
 						provenanceRequestId = provenance.getRequestId();
@@ -190,13 +182,15 @@
 				history = resource.getCurrentVersionEntity();
 			} else {
 				version = theEntity.getVersion();
-				history = myResourceHistoryTableDao.findForIdAndVersion(theEntity.getResourceId(), version);
+				history = myResourceHistoryTableDao.findForIdAndVersion(
+						JpaPidNonPk.fromPid(theEntity.getResourceId()), version);
 				((ResourceTable) theEntity).setCurrentVersionEntity(history);
 
 				while (history == null) {
 					if (version > 1L) {
 						version--;
-						history = myResourceHistoryTableDao.findForIdAndVersion(theEntity.getResourceId(), version);
+						history = myResourceHistoryTableDao.findForIdAndVersion(
+								JpaPidNonPk.fromPid(theEntity.getResourceId()), version);
 					} else {
 						return null;
 					}
@@ -225,13 +219,8 @@
 			provenanceRequestId = history.getRequestId();
 			if (isBlank(provenanceSourceUri) && isBlank(provenanceRequestId)) {
 				if (myStorageSettings.isAccessMetaSourceInformationFromProvenanceTable()) {
-<<<<<<< HEAD
 					Optional<ResourceHistoryProvenanceEntity> provenanceOpt = myResourceHistoryProvenanceDao.findById(
 							history.getId().asIdAndPartitionId());
-=======
-					Optional<ResourceHistoryProvenanceEntity> provenanceOpt =
-							myResourceHistoryProvenanceDao.findById(history.getId());
->>>>>>> 744a0d70
 					if (provenanceOpt.isPresent()) {
 						ResourceHistoryProvenanceEntity provenance = provenanceOpt.get();
 						provenanceRequestId = provenance.getRequestId();
