package ca.uhn.fhir.jpa.migrate.tasks;

/*-
 * #%L
 * HAPI FHIR JPA Server
 * %%
 * Copyright (C) 2014 - 2023 Smile CDR, Inc.
 * %%
 * Licensed under the Apache License, Version 2.0 (the "License");
 * you may not use this file except in compliance with the License.
 * You may obtain a copy of the License at
 *
 *      http://www.apache.org/licenses/LICENSE-2.0
 *
 * Unless required by applicable law or agreed to in writing, software
 * distributed under the License is distributed on an "AS IS" BASIS,
 * WITHOUT WARRANTIES OR CONDITIONS OF ANY KIND, either express or implied.
 * See the License for the specific language governing permissions and
 * limitations under the License.
 * #L%
 */

import ca.uhn.fhir.interceptor.model.RequestPartitionId;
import ca.uhn.fhir.jpa.entity.BulkExportJobEntity;
import ca.uhn.fhir.jpa.entity.BulkImportJobEntity;
import ca.uhn.fhir.jpa.entity.Search;
import ca.uhn.fhir.jpa.migrate.DriverTypeEnum;
import ca.uhn.fhir.jpa.migrate.taskdef.ArbitrarySqlTask;
import ca.uhn.fhir.jpa.migrate.taskdef.CalculateHashesTask;
import ca.uhn.fhir.jpa.migrate.taskdef.CalculateOrdinalDatesTask;
import ca.uhn.fhir.jpa.migrate.taskdef.ColumnTypeEnum;
import ca.uhn.fhir.jpa.migrate.tasks.api.BaseMigrationTasks;
import ca.uhn.fhir.jpa.migrate.tasks.api.Builder;
import ca.uhn.fhir.jpa.model.config.PartitionSettings;
import ca.uhn.fhir.jpa.model.entity.BaseResourceIndexedSearchParam;
import ca.uhn.fhir.jpa.model.entity.ResourceIndexedSearchParamDate;
import ca.uhn.fhir.jpa.model.entity.ResourceIndexedSearchParamQuantity;
import ca.uhn.fhir.jpa.model.entity.ResourceIndexedSearchParamString;
import ca.uhn.fhir.jpa.model.entity.ResourceIndexedSearchParamToken;
import ca.uhn.fhir.jpa.model.entity.ResourceIndexedSearchParamUri;
import ca.uhn.fhir.jpa.model.entity.SearchParamPresentEntity;
import ca.uhn.fhir.jpa.model.entity.StorageSettings;
import ca.uhn.fhir.util.VersionEnum;

import java.util.Arrays;
import java.util.HashMap;
import java.util.List;
import java.util.Map;
import java.util.Optional;
import java.util.Set;
import java.util.stream.Collectors;

import static ca.uhn.fhir.rest.api.Constants.UUID_LENGTH;

@SuppressWarnings({"SqlNoDataSourceInspection", "SpellCheckingInspection"})
public class HapiFhirJpaMigrationTasks extends BaseMigrationTasks<VersionEnum> {

	// H2, Derby, MariaDB, and MySql automatically add indexes to foreign keys
	public static final DriverTypeEnum[] NON_AUTOMATIC_FK_INDEX_PLATFORMS = new DriverTypeEnum[]{
		DriverTypeEnum.POSTGRES_9_4, DriverTypeEnum.ORACLE_12C, DriverTypeEnum.MSSQL_2012};
	private final Set<FlagEnum> myFlags;


	/**
	 * Constructor
	 */
	public HapiFhirJpaMigrationTasks(Set<String> theFlags) {
		myFlags = theFlags
			.stream()
			.map(FlagEnum::fromCommandLineValue)
			.collect(Collectors.toSet());

		init330(); // 20180114 - 20180329
		init340(); // 20180401 - 20180528
		init350(); // 20180601 - 20180917
		init360(); // 20180918 - 20181112
		init400(); // 20190401 - 20190814
		init410(); // 20190815 - 20191014
		init420(); // 20191015 - 20200217
		init430(); // Replaced by 5.0.0
		init500(); // 20200218 - 20200513
		init501(); // 20200514 - 20200515
		init510(); // 20200516 - 20201028
		init520(); // 20201029 -
		init530();
		init540(); // 20210218 - 20210520
		init550(); // 20210520 -
		init560(); // 20211027 -
		init570(); // 20211102 -
		init600(); // 20211102 -
		init610();
		init620();
		init640();
		init660();
	}

	protected void init660() {
		Builder version = forVersion(VersionEnum.V6_6_0);

		// fix Postgres clob types - that stupid oid driver problem is still there
		// BT2_JOB_INSTANCE.PARAMS_JSON_LOB
		version.onTable("BT2_JOB_INSTANCE")
			.migratePostgresTextClobToBinaryClob("20230208.1", "PARAMS_JSON_LOB");
		// BT2_JOB_INSTANCE.REPORT
		version.onTable("BT2_JOB_INSTANCE")
			.migratePostgresTextClobToBinaryClob("20230208.2", "REPORT");
		// BT2_WORK_CHUNK.CHUNK_DATA
		version.onTable("BT2_WORK_CHUNK")
			.migratePostgresTextClobToBinaryClob("20230208.3", "CHUNK_DATA");
<<<<<<< HEAD

		// add warning message to batch job instance
		version.onTable("BT2_WORK_CHUNK")
			.addColumn("20230220.1", "WARNING_MSG")
			.nullable()
			.type(ColumnTypeEnum.STRING, 500);

		version.onTable("BT2_JOB_INSTANCE")
			.addColumn("20230220.2", "WARNING_MSG")
			.nullable()
			.type(ColumnTypeEnum.STRING, 500);
	}

	protected void init640() {
=======
>>>>>>> bfa8ca95

		version
			.onTable(Search.HFJ_SEARCH)
			.addColumn("20230215.1", Search.SEARCH_UUID)
			.nullable()
			.type(ColumnTypeEnum.STRING, Search.SEARCH_UUID_COLUMN_LENGTH);
		version
			.onTable(BulkImportJobEntity.HFJ_BLK_IMPORT_JOB)
			.addColumn("20230215.2", BulkImportJobEntity.JOB_ID)
			.nullable()
			.type(ColumnTypeEnum.STRING, UUID_LENGTH);
		version
			.onTable(BulkExportJobEntity.HFJ_BLK_EXPORT_JOB)
			.addColumn("20230215.3", BulkExportJobEntity.JOB_ID)
			.nullable()
			.type(ColumnTypeEnum.STRING, UUID_LENGTH);
	}

	protected void init640() {
		Builder version = forVersion(VersionEnum.V6_3_0);

		// start forced_id inline migration
		version
			.onTable("HFJ_RESOURCE")
			.addColumn("20221108.1", "FHIR_ID")
			.nullable()
			// FHIR ids contain a subset of ascii, limited to 64 chars.
			.type(ColumnTypeEnum.STRING, 64);

		// Add new Index to HFJ_SEARCH_INCLUDE on SEARCH_PID
		version
			.onTable("HFJ_SEARCH_INCLUDE")
			.addIndex("20221207.1", "FK_SEARCHINC_SEARCH")
			.unique(false)
			.online(true)
			.withColumns("SEARCH_PID")
			.onlyAppliesToPlatforms(NON_AUTOMATIC_FK_INDEX_PLATFORMS);
<<<<<<< HEAD

=======
>>>>>>> bfa8ca95
	}

	private void init620() {
		Builder version = forVersion(VersionEnum.V6_2_0);

		// add new REPORT column to BATCH2 tables
		version
			.onTable("BT2_JOB_INSTANCE")
			.addColumn("20220830.1", "FAST_TRACKING")
			.nullable()
			.type(ColumnTypeEnum.BOOLEAN);

		version
			.onTable("HFJ_BINARY_STORAGE_BLOB")
			.modifyColumn("20221017.1", "BLOB_SIZE")
			.nullable()
			.withType(ColumnTypeEnum.LONG);

		version.onTable("HFJ_SPIDX_URI")
			.modifyColumn("20221103.1", "SP_URI")
			.nullable()
			.withType(ColumnTypeEnum.STRING, 500);

		version.onTable("BT2_JOB_INSTANCE")
			.addColumn("20230110.1", "UPDATE_TIME")
			.nullable()
			.type(ColumnTypeEnum.DATE_TIMESTAMP);

		version.onTable("BT2_WORK_CHUNK")
			.addColumn("20230110.2", "UPDATE_TIME")
			.nullable()
			.type(ColumnTypeEnum.DATE_TIMESTAMP);


	}

	private void init610() {
		Builder version = forVersion(VersionEnum.V6_1_0);

		// add new REPORT column to BATCH2 tables
		version
			.onTable("BT2_JOB_INSTANCE")
			.addColumn("20220601.1", "REPORT")
			.nullable()
			.type(ColumnTypeEnum.CLOB);
	}

	private void init600() {
		Builder version = forVersion(VersionEnum.V6_0_0);

		/**
		 * New indexing for the core SPIDX tables.
		 * Ensure all queries can be satisfied by the index directly,
		 * either as left or right table in a hash or sort join.
		 *
		 * new date search indexing
		 * @see ca.uhn.fhir.jpa.search.builder.predicate.DatePredicateBuilder
		 * @see ResourceIndexedSearchParamDate
		 */
		{
			Builder.BuilderWithTableName dateTable = version.onTable("HFJ_SPIDX_DATE");

			// replace and drop IDX_SP_DATE_HASH
			dateTable
				.addIndex("20220207.1", "IDX_SP_DATE_HASH_V2")
				.unique(false)
				.online(true)
				.withColumns("HASH_IDENTITY", "SP_VALUE_LOW", "SP_VALUE_HIGH", "RES_ID", "PARTITION_ID");
			dateTable.dropIndexOnline("20220207.2", "IDX_SP_DATE_HASH");

			// drop redundant
			dateTable.dropIndexOnline("20220207.3", "IDX_SP_DATE_HASH_LOW");

			// replace and drop IDX_SP_DATE_HASH_HIGH
			dateTable
				.addIndex("20220207.4", "IDX_SP_DATE_HASH_HIGH_V2")
				.unique(false)
				.online(true)
				.withColumns("HASH_IDENTITY", "SP_VALUE_HIGH", "RES_ID", "PARTITION_ID");
			dateTable.dropIndexOnline("20220207.5", "IDX_SP_DATE_HASH_HIGH");

			// replace and drop IDX_SP_DATE_ORD_HASH
			dateTable
				.addIndex("20220207.6", "IDX_SP_DATE_ORD_HASH_V2")
				.unique(false)
				.online(true)
				.withColumns("HASH_IDENTITY", "SP_VALUE_LOW_DATE_ORDINAL", "SP_VALUE_HIGH_DATE_ORDINAL", "RES_ID", "PARTITION_ID");
			dateTable.dropIndexOnline("20220207.7", "IDX_SP_DATE_ORD_HASH");

			// replace and drop IDX_SP_DATE_ORD_HASH_HIGH
			dateTable
				.addIndex("20220207.8", "IDX_SP_DATE_ORD_HASH_HIGH_V2")
				.unique(false)
				.online(true)
				.withColumns("HASH_IDENTITY", "SP_VALUE_HIGH_DATE_ORDINAL", "RES_ID", "PARTITION_ID");
			dateTable.dropIndexOnline("20220207.9", "IDX_SP_DATE_ORD_HASH_HIGH");

			// drop redundant
			dateTable.dropIndexOnline("20220207.10", "IDX_SP_DATE_ORD_HASH_LOW");

			// replace and drop IDX_SP_DATE_RESID
			dateTable
				.addIndex("20220207.11", "IDX_SP_DATE_RESID_V2")
				.unique(false)
				.online(true)
				.withColumns("RES_ID", "HASH_IDENTITY", "SP_VALUE_LOW", "SP_VALUE_HIGH", "SP_VALUE_LOW_DATE_ORDINAL", "SP_VALUE_HIGH_DATE_ORDINAL", "PARTITION_ID");
			// some engines tie the FK constraint to a particular index.
			// So we need to drop and recreate the constraint to drop the old RES_ID index.
			// Rename it while we're at it.  FK17s70oa59rm9n61k9thjqrsqm was not a pretty name.
			dateTable.dropForeignKey("20220207.12", "FK17S70OA59RM9N61K9THJQRSQM", "HFJ_RESOURCE");
			dateTable.dropIndexOnline("20220207.13", "IDX_SP_DATE_RESID");
			dateTable.dropIndexOnline("20220207.14", "FK17S70OA59RM9N61K9THJQRSQM");

			dateTable.addForeignKey("20220207.15", "FK_SP_DATE_RES")
				.toColumn("RES_ID").references("HFJ_RESOURCE", "RES_ID");

			// drop obsolete
			dateTable.dropIndexOnline("20220207.16", "IDX_SP_DATE_UPDATED");
		}

		/**
		 * new token search indexing
		 * @see ca.uhn.fhir.jpa.search.builder.predicate.TokenPredicateBuilder
		 * @see ResourceIndexedSearchParamToken
		 */
		{
			Builder.BuilderWithTableName tokenTable = version.onTable("HFJ_SPIDX_TOKEN");

			// replace and drop IDX_SP_TOKEN_HASH for sorting
			tokenTable
				.addIndex("20220208.1", "IDX_SP_TOKEN_HASH_V2")
				.unique(false).online(true)
				.withColumns("HASH_IDENTITY", "SP_SYSTEM", "SP_VALUE", "RES_ID", "PARTITION_ID");

			tokenTable.dropIndexOnline("20220208.2", "IDX_SP_TOKEN_HASH");

			// for search by system
			tokenTable
				.addIndex("20220208.3", "IDX_SP_TOKEN_HASH_S_V2")
				.unique(false).online(true)
				.withColumns("HASH_SYS", "RES_ID", "PARTITION_ID");

			tokenTable.dropIndexOnline("20220208.4", "IDX_SP_TOKEN_HASH_S");

			// for search by system+value
			tokenTable
				.addIndex("20220208.5", "IDX_SP_TOKEN_HASH_SV_V2")
				.unique(false).online(true)
				.withColumns("HASH_SYS_AND_VALUE", "RES_ID", "PARTITION_ID");

			tokenTable.dropIndexOnline("20220208.6", "IDX_SP_TOKEN_HASH_SV");

			// for search by value
			tokenTable
				.addIndex("20220208.7", "IDX_SP_TOKEN_HASH_V_V2")
				.unique(false).online(true)
				.withColumns("HASH_VALUE", "RES_ID", "PARTITION_ID");

			tokenTable.dropIndexOnline("20220208.8", "IDX_SP_TOKEN_HASH_V");

			// obsolete.  We're dropping this column.
			tokenTable.dropIndexOnline("20220208.9", "IDX_SP_TOKEN_UPDATED");

			// for joining as second table:
			{
				// replace and drop IDX_SP_TOKEN_RESID, and the associated fk constraint
				tokenTable
					.addIndex("20220208.10", "IDX_SP_TOKEN_RESID_V2")
					.unique(false).online(true)
					.withColumns("RES_ID", "HASH_SYS_AND_VALUE", "HASH_VALUE", "HASH_SYS", "HASH_IDENTITY", "PARTITION_ID");

				// some engines tie the FK constraint to a particular index.
				// So we need to drop and recreate the constraint to drop the old RES_ID index.
				// Rename it while we're at it.  FK7ULX3J1GG3V7MAQREJGC7YBC4 was not a pretty name.
				tokenTable.dropForeignKey("20220208.11", "FK7ULX3J1GG3V7MAQREJGC7YBC4", "HFJ_RESOURCE");
				tokenTable.dropIndexOnline("20220208.12", "IDX_SP_TOKEN_RESID");
				tokenTable.dropIndexOnline("20220208.13", "FK7ULX3J1GG3V7MAQREJGC7YBC4");

				tokenTable.addForeignKey("20220208.14", "FK_SP_TOKEN_RES")
					.toColumn("RES_ID").references("HFJ_RESOURCE", "RES_ID");
			}
		}

		// fix for https://github.com/hapifhir/hapi-fhir/issues/3316
		// index must have same name that indexed FK or SchemaMigrationTest complains because H2 sets this index automatically

		version.onTable("TRM_VALUESET_C_DESIGNATION")
			.addIndex("20220223.1", "FK_TRM_VALUESET_CONCEPT_PID")
			.unique(false)
			.withColumns("VALUESET_CONCEPT_PID")
			.onlyAppliesToPlatforms(NON_AUTOMATIC_FK_INDEX_PLATFORMS);

		// Batch2 Framework

		Builder.BuilderAddTableByColumns batchInstance = version.addTableByColumns("20220227.1", "BT2_JOB_INSTANCE", "ID");
		batchInstance.addColumn("ID").nonNullable().type(ColumnTypeEnum.STRING, 100);
		batchInstance.addColumn("CREATE_TIME").nonNullable().type(ColumnTypeEnum.DATE_TIMESTAMP);
		batchInstance.addColumn("START_TIME").nullable().type(ColumnTypeEnum.DATE_TIMESTAMP);
		batchInstance.addColumn("END_TIME").nullable().type(ColumnTypeEnum.DATE_TIMESTAMP);
		batchInstance.addColumn("DEFINITION_ID").nonNullable().type(ColumnTypeEnum.STRING, 100);
		batchInstance.addColumn("DEFINITION_VER").nonNullable().type(ColumnTypeEnum.INT);
		batchInstance.addColumn("STAT").nonNullable().type(ColumnTypeEnum.STRING, 20);
		batchInstance.addColumn("JOB_CANCELLED").nonNullable().type(ColumnTypeEnum.BOOLEAN);
		batchInstance.addColumn("PARAMS_JSON").nullable().type(ColumnTypeEnum.STRING, 2000);
		batchInstance.addColumn("PARAMS_JSON_LOB").nullable().type(ColumnTypeEnum.CLOB);
		batchInstance.addColumn("CMB_RECS_PROCESSED").nullable().type(ColumnTypeEnum.INT);
		batchInstance.addColumn("CMB_RECS_PER_SEC").nullable().type(ColumnTypeEnum.DOUBLE);
		batchInstance.addColumn("TOT_ELAPSED_MILLIS").nullable().type(ColumnTypeEnum.INT);
		batchInstance.addColumn("WORK_CHUNKS_PURGED").nonNullable().type(ColumnTypeEnum.BOOLEAN);
		batchInstance.addColumn("PROGRESS_PCT").nullable().type(ColumnTypeEnum.DOUBLE);
		batchInstance.addColumn("ERROR_MSG").nullable().type(ColumnTypeEnum.STRING, 500);
		batchInstance.addColumn("ERROR_COUNT").nullable().type(ColumnTypeEnum.INT);
		batchInstance.addColumn("EST_REMAINING").nullable().type(ColumnTypeEnum.STRING, 100);
		batchInstance.addIndex("20220227.2", "IDX_BT2JI_CT").unique(false).withColumns("CREATE_TIME");

		Builder.BuilderAddTableByColumns batchChunk = version.addTableByColumns("20220227.3", "BT2_WORK_CHUNK", "ID");
		batchChunk.addColumn("ID").nonNullable().type(ColumnTypeEnum.STRING, 100);
		batchChunk.addColumn("SEQ").nonNullable().type(ColumnTypeEnum.INT);
		batchChunk.addColumn("CREATE_TIME").nonNullable().type(ColumnTypeEnum.DATE_TIMESTAMP);
		batchChunk.addColumn("START_TIME").nullable().type(ColumnTypeEnum.DATE_TIMESTAMP);
		batchChunk.addColumn("END_TIME").nullable().type(ColumnTypeEnum.DATE_TIMESTAMP);
		batchChunk.addColumn("DEFINITION_ID").nonNullable().type(ColumnTypeEnum.STRING, 100);
		batchChunk.addColumn("DEFINITION_VER").nonNullable().type(ColumnTypeEnum.INT);
		batchChunk.addColumn("STAT").nonNullable().type(ColumnTypeEnum.STRING, 20);
		batchChunk.addColumn("RECORDS_PROCESSED").nullable().type(ColumnTypeEnum.INT);
		batchChunk.addColumn("TGT_STEP_ID").nonNullable().type(ColumnTypeEnum.STRING, 100);
		batchChunk.addColumn("CHUNK_DATA").nullable().type(ColumnTypeEnum.CLOB);
		batchChunk.addColumn("INSTANCE_ID").nonNullable().type(ColumnTypeEnum.STRING, 100);
		batchChunk.addColumn("ERROR_MSG").nullable().type(ColumnTypeEnum.STRING, 500);
		batchChunk.addColumn("ERROR_COUNT").nonNullable().type(ColumnTypeEnum.INT);
		batchChunk.addIndex("20220227.4", "IDX_BT2WC_II_SEQ").unique(false).withColumns("INSTANCE_ID", "SEQ");
		batchChunk.addForeignKey("20220227.5", "FK_BT2WC_INSTANCE").toColumn("INSTANCE_ID").references("BT2_JOB_INSTANCE", "ID");

		replaceNumericSPIndices(version);
		replaceQuantitySPIndices(version);

		// Drop Index on HFJ_RESOURCE.INDEX_STATUS
		version
			.onTable("HFJ_RESOURCE")
			.dropIndex("20220314.1", "IDX_INDEXSTATUS");

		version
			.onTable("BT2_JOB_INSTANCE")
			.addColumn("20220416.1", "CUR_GATED_STEP_ID")
			.nullable()
			.type(ColumnTypeEnum.STRING, 100);

		//Make Job expiry nullable so that we can prevent job expiry by using a null value.
		version
			.onTable("HFJ_BLK_EXPORT_JOB").modifyColumn("20220423.1", "EXP_TIME").nullable().withType(ColumnTypeEnum.DATE_TIMESTAMP);

		// New Index on HFJ_RESOURCE for $reindex Operation - hapi-fhir #3534
		{
			version.onTable("HFJ_RESOURCE")
				.addIndex("20220425.1", "IDX_RES_TYPE_DEL_UPDATED")
				.unique(false)
				.online(true)
				.withColumns("RES_TYPE", "RES_DELETED_AT", "RES_UPDATED", "PARTITION_ID", "RES_ID");

			// Drop existing Index on HFJ_RESOURCE.RES_TYPE since the new Index will meet the overall Index Demand
			version
				.onTable("HFJ_RESOURCE")
				.dropIndexOnline("20220425.2", "IDX_RES_TYPE");
		}

		/**
		 * Update string indexing
		 * @see ca.uhn.fhir.jpa.search.builder.predicate.StringPredicateBuilder
		 * @see ResourceIndexedSearchParamString
		 */
		{
			Builder.BuilderWithTableName tokenTable = version.onTable("HFJ_SPIDX_STRING");

			// add res_id, and partition_id so queries are covered without row-reads.
			tokenTable
				.addIndex("20220428.1", "IDX_SP_STRING_HASH_NRM_V2")
				.unique(false)
				.online(true)
				.withColumns("HASH_NORM_PREFIX", "SP_VALUE_NORMALIZED", "RES_ID", "PARTITION_ID");
			tokenTable.dropIndexOnline("20220428.2", "IDX_SP_STRING_HASH_NRM");

			tokenTable
				.addIndex("20220428.3", "IDX_SP_STRING_HASH_EXCT_V2")
				.unique(false)
				.online(true)
				.withColumns("HASH_EXACT", "RES_ID", "PARTITION_ID");
			tokenTable.dropIndexOnline("20220428.4", "IDX_SP_STRING_HASH_EXCT");

			// we will drop the updated column.  Start with the index.
			tokenTable.dropIndexOnline("20220428.5", "IDX_SP_STRING_UPDATED");
		}

		// Update tag indexing
		{
			Builder.BuilderWithTableName resTagTable = version.onTable("HFJ_RES_TAG");

			// add res_id, and partition_id so queries are covered without row-reads.
			resTagTable
				.addIndex("20220429.1", "IDX_RES_TAG_RES_TAG")
				.unique(false)
				.online(true)
				.withColumns("RES_ID", "TAG_ID", "PARTITION_ID");
			resTagTable
				.addIndex("20220429.2", "IDX_RES_TAG_TAG_RES")
				.unique(false)
				.online(true)
				.withColumns("TAG_ID", "RES_ID", "PARTITION_ID");

			resTagTable.dropIndex("20220429.4", "IDX_RESTAG_TAGID");
			// Weird that we don't have addConstraint.  No time to do it today.
			Map<DriverTypeEnum, String> addResTagConstraint = new HashMap<>();
			addResTagConstraint.put(DriverTypeEnum.H2_EMBEDDED, "ALTER TABLE HFJ_RES_TAG ADD CONSTRAINT IDX_RESTAG_TAGID UNIQUE (RES_ID, TAG_ID)");
			addResTagConstraint.put(DriverTypeEnum.MARIADB_10_1, "ALTER TABLE HFJ_RES_TAG ADD CONSTRAINT IDX_RESTAG_TAGID UNIQUE (RES_ID, TAG_ID)");
			addResTagConstraint.put(DriverTypeEnum.MSSQL_2012, "ALTER TABLE HFJ_RES_TAG ADD CONSTRAINT IDX_RESTAG_TAGID UNIQUE (RES_ID, TAG_ID)");
			addResTagConstraint.put(DriverTypeEnum.MYSQL_5_7, "ALTER TABLE HFJ_RES_TAG ADD CONSTRAINT IDX_RESTAG_TAGID UNIQUE (RES_ID, TAG_ID)");
			addResTagConstraint.put(DriverTypeEnum.ORACLE_12C, "ALTER TABLE HFJ_RES_TAG ADD CONSTRAINT IDX_RESTAG_TAGID UNIQUE (RES_ID, TAG_ID)");
			addResTagConstraint.put(DriverTypeEnum.POSTGRES_9_4, "ALTER TABLE HFJ_RES_TAG ADD CONSTRAINT IDX_RESTAG_TAGID UNIQUE (RES_ID, TAG_ID)");
			version.executeRawSql("20220429.5", addResTagConstraint);

			Builder.BuilderWithTableName tagTable = version.onTable("HFJ_TAG_DEF");
			tagTable
				.addIndex("20220429.6", "IDX_TAG_DEF_TP_CD_SYS")
				.unique(false)
				.online(false)
				.withColumns("TAG_TYPE", "TAG_CODE", "TAG_SYSTEM", "TAG_ID");
			// move constraint to new index
			// Ugh.  Only oracle supports using IDX_TAG_DEF_TP_CD_SYS to enforce this constraint.  The others will create another index.
			// For Sql Server, should change the index to be unique with include columns.  Do this in 6.1
			tagTable.dropIndex("20220429.8", "IDX_TAGDEF_TYPESYSCODE");
			Map<DriverTypeEnum, String> addTagDefConstraint = new HashMap<>();
			addTagDefConstraint.put(DriverTypeEnum.H2_EMBEDDED, "ALTER TABLE HFJ_TAG_DEF ADD CONSTRAINT IDX_TAGDEF_TYPESYSCODE UNIQUE (TAG_TYPE, TAG_CODE, TAG_SYSTEM)");
			addTagDefConstraint.put(DriverTypeEnum.MARIADB_10_1, "ALTER TABLE HFJ_TAG_DEF ADD CONSTRAINT IDX_TAGDEF_TYPESYSCODE UNIQUE (TAG_TYPE, TAG_CODE, TAG_SYSTEM)");
			addTagDefConstraint.put(DriverTypeEnum.MSSQL_2012, "ALTER TABLE HFJ_TAG_DEF ADD CONSTRAINT IDX_TAGDEF_TYPESYSCODE UNIQUE (TAG_TYPE, TAG_CODE, TAG_SYSTEM)");
			addTagDefConstraint.put(DriverTypeEnum.MYSQL_5_7, "ALTER TABLE HFJ_TAG_DEF ADD CONSTRAINT IDX_TAGDEF_TYPESYSCODE UNIQUE (TAG_TYPE, TAG_CODE, TAG_SYSTEM)");
			addTagDefConstraint.put(DriverTypeEnum.ORACLE_12C, "ALTER TABLE HFJ_TAG_DEF ADD CONSTRAINT IDX_TAGDEF_TYPESYSCODE UNIQUE (TAG_TYPE, TAG_CODE, TAG_SYSTEM)");
			addTagDefConstraint.put(DriverTypeEnum.POSTGRES_9_4, "ALTER TABLE HFJ_TAG_DEF ADD CONSTRAINT IDX_TAGDEF_TYPESYSCODE UNIQUE (TAG_TYPE, TAG_CODE, TAG_SYSTEM)");
			version.executeRawSql("20220429.9", addTagDefConstraint);

		}


		// Fix for https://github.com/hapifhir/hapi-fhir-jpaserver-starter/issues/328
		version.onTable("NPM_PACKAGE_VER")
			.modifyColumn("20220501.1", "FHIR_VERSION_ID").nonNullable().withType(ColumnTypeEnum.STRING, 20);

		version.onTable("NPM_PACKAGE_VER_RES")
			.modifyColumn("20220501.2", "FHIR_VERSION_ID").nonNullable().withType(ColumnTypeEnum.STRING, 20);

		// Fix for https://gitlab.com/simpatico.ai/cdr/-/issues/3166
		version.onTable("MPI_LINK")
			.addIndex("20220613.1", "IDX_EMPI_MATCH_TGT_VER")
			.unique(false)
			.online(true)
			.withColumns("MATCH_RESULT", "TARGET_PID", "VERSION");
	}

	/**
	 * new numeric search indexing
	 *
	 * @see ca.uhn.fhir.jpa.search.builder.predicate.NumberPredicateBuilder
	 * @see ca.uhn.fhir.jpa.model.entity.ResourceIndexedSearchParamNumber
	 */
	private void replaceNumericSPIndices(Builder theVersion) {
		Builder.BuilderWithTableName numberTable = theVersion.onTable("HFJ_SPIDX_NUMBER");

		// Main query index
		numberTable
			.addIndex("20220304.1", "IDX_SP_NUMBER_HASH_VAL_V2")
			.unique(false)
			.online(true)
			.withColumns("HASH_IDENTITY", "SP_VALUE", "RES_ID", "PARTITION_ID");

		numberTable.dropIndexOnline("20220304.2", "IDX_SP_NUMBER_HASH_VAL");

		// for joining to other queries
		{
			numberTable
				.addIndex("20220304.3", "IDX_SP_NUMBER_RESID_V2")
				.unique(false).online(true)
				.withColumns("RES_ID", "HASH_IDENTITY", "SP_VALUE", "PARTITION_ID");

			// some engines tie the FK constraint to a particular index.
			// So we need to drop and recreate the constraint to drop the old RES_ID index.
			// Rename it while we're at it.  FK7ULX3J1GG3V7MAQREJGC7YBC4 was not a pretty name.
			numberTable.dropForeignKey("20220304.4", "FKCLTIHNC5TGPRJ9BHPT7XI5OTB", "HFJ_RESOURCE");
			numberTable.dropIndexOnline("20220304.5", "IDX_SP_NUMBER_RESID");
			numberTable.dropIndexOnline("20220304.6", "FKCLTIHNC5TGPRJ9BHPT7XI5OTB");

			numberTable.addForeignKey("20220304.7", "FK_SP_NUMBER_RES")
				.toColumn("RES_ID").references("HFJ_RESOURCE", "RES_ID");
		}
		// obsolete
		numberTable.dropIndexOnline("20220304.8", "IDX_SP_NUMBER_UPDATED");
	}

	/**
	 * new quantity search indexing
	 *
	 * @see ca.uhn.fhir.jpa.search.builder.predicate.QuantityPredicateBuilder
	 * @see ca.uhn.fhir.jpa.model.entity.ResourceIndexedSearchParamQuantity
	 * @see ca.uhn.fhir.jpa.model.entity.ResourceIndexedSearchParamQuantityNormalized
	 */
	private void replaceQuantitySPIndices(Builder theVersion) {
		{
			Builder.BuilderWithTableName quantityTable = theVersion.onTable("HFJ_SPIDX_QUANTITY");

			// bare quantity
			quantityTable
				.addIndex("20220304.11", "IDX_SP_QUANTITY_HASH_V2")
				.unique(false)
				.online(true)
				.withColumns("HASH_IDENTITY", "SP_VALUE", "RES_ID", "PARTITION_ID");

			quantityTable.dropIndexOnline("20220304.12", "IDX_SP_QUANTITY_HASH");

			// quantity with system+units
			quantityTable
				.addIndex("20220304.13", "IDX_SP_QUANTITY_HASH_SYSUN_V2")
				.unique(false)
				.online(true)
				.withColumns("HASH_IDENTITY_SYS_UNITS", "SP_VALUE", "RES_ID", "PARTITION_ID");

			quantityTable.dropIndexOnline("20220304.14", "IDX_SP_QUANTITY_HASH_SYSUN");

			// quantity with units
			quantityTable
				.addIndex("20220304.15", "IDX_SP_QUANTITY_HASH_UN_V2")
				.unique(false)
				.online(true)
				.withColumns("HASH_IDENTITY_AND_UNITS", "SP_VALUE", "RES_ID", "PARTITION_ID");

			quantityTable.dropIndexOnline("20220304.16", "IDX_SP_QUANTITY_HASH_UN");

			// for joining to other queries and sorts
			{
				quantityTable
					.addIndex("20220304.17", "IDX_SP_QUANTITY_RESID_V2")
					.unique(false).online(true)
					.withColumns("RES_ID", "HASH_IDENTITY", "HASH_IDENTITY_SYS_UNITS", "HASH_IDENTITY_AND_UNITS", "SP_VALUE", "PARTITION_ID");

				// some engines tie the FK constraint to a particular index.
				// So we need to drop and recreate the constraint to drop the old RES_ID index.
				// Rename it while we're at it.  FK7ULX3J1GG3V7MAQREJGC7YBC4 was not a pretty name.
				quantityTable.dropForeignKey("20220304.18", "FKN603WJJOI1A6ASEWXBBD78BI5", "HFJ_RESOURCE");
				quantityTable.dropIndexOnline("20220304.19", "IDX_SP_QUANTITY_RESID");
				quantityTable.dropIndexOnline("20220304.20", "FKN603WJJOI1A6ASEWXBBD78BI5");

				quantityTable.addForeignKey("20220304.21", "FK_SP_QUANTITY_RES")
					.toColumn("RES_ID").references("HFJ_RESOURCE", "RES_ID");
			}
			// obsolete
			quantityTable.dropIndexOnline("20220304.22", "IDX_SP_QUANTITY_UPDATED");
		}

		{
			Builder.BuilderWithTableName quantityNormTable = theVersion.onTable("HFJ_SPIDX_QUANTITY_NRML");

			// bare quantity
			quantityNormTable
				.addIndex("20220304.23", "IDX_SP_QNTY_NRML_HASH_V2")
				.unique(false)
				.online(true)
				.withColumns("HASH_IDENTITY", "SP_VALUE", "RES_ID", "PARTITION_ID");

			quantityNormTable.dropIndexOnline("20220304.24", "IDX_SP_QNTY_NRML_HASH");

			// quantity with system+units
			quantityNormTable
				.addIndex("20220304.25", "IDX_SP_QNTY_NRML_HASH_SYSUN_V2")
				.unique(false)
				.online(true)
				.withColumns("HASH_IDENTITY_SYS_UNITS", "SP_VALUE", "RES_ID", "PARTITION_ID");

			quantityNormTable.dropIndexOnline("20220304.26", "IDX_SP_QNTY_NRML_HASH_SYSUN");

			// quantity with units
			quantityNormTable
				.addIndex("20220304.27", "IDX_SP_QNTY_NRML_HASH_UN_V2")
				.unique(false)
				.online(true)
				.withColumns("HASH_IDENTITY_AND_UNITS", "SP_VALUE", "RES_ID", "PARTITION_ID");

			quantityNormTable.dropIndexOnline("20220304.28", "IDX_SP_QNTY_NRML_HASH_UN");

			// for joining to other queries and sorts
			{
				quantityNormTable
					.addIndex("20220304.29", "IDX_SP_QNTY_NRML_RESID_V2")
					.unique(false).online(true)
					.withColumns("RES_ID", "HASH_IDENTITY", "HASH_IDENTITY_SYS_UNITS", "HASH_IDENTITY_AND_UNITS", "SP_VALUE", "PARTITION_ID");

				// some engines tie the FK constraint to a particular index.
				// So we need to drop and recreate the constraint to drop the old RES_ID index.
				// Rename it while we're at it.  FK7ULX3J1GG3V7MAQREJGC7YBC4 was not a pretty name.
				quantityNormTable.dropForeignKey("20220304.30", "FKRCJOVMUH5KC0O6FVBLE319PYV", "HFJ_RESOURCE");
				quantityNormTable.dropIndexOnline("20220304.31", "IDX_SP_QNTY_NRML_RESID");
				quantityNormTable.dropIndexOnline("20220304.32", "FKRCJOVMUH5KC0O6FVBLE319PYV");

				quantityNormTable.addForeignKey("20220304.33", "FK_SP_QUANTITYNM_RES")
					.toColumn("RES_ID").references("HFJ_RESOURCE", "RES_ID");
			}
			// obsolete
			quantityNormTable.dropIndexOnline("20220304.34", "IDX_SP_QNTY_NRML_UPDATED");

		}
	}

	/**
	 * See https://github.com/hapifhir/hapi-fhir/issues/3237 for reasoning for these indexes.
	 * This adds indexes to various tables to enhance delete-expunge performance, which deletes by PID.
	 */
	private void addIndexesForDeleteExpunge(Builder theVersion) {

		theVersion.onTable("HFJ_HISTORY_TAG")
			.addIndex("20211210.2", "IDX_RESHISTTAG_RESID")
			.unique(false)
			.withColumns("RES_ID");


		theVersion.onTable("HFJ_RES_VER_PROV")
			.addIndex("20211210.3", "FK_RESVERPROV_RES_PID")
			.unique(false)
			.withColumns("RES_PID")
			.onlyAppliesToPlatforms(NON_AUTOMATIC_FK_INDEX_PLATFORMS);

		theVersion.onTable("HFJ_FORCED_ID")
			.addIndex("20211210.4", "FK_FORCEDID_RESOURCE")
			.unique(true)
			.withColumns("RESOURCE_PID")
			.doNothing()//This migration was added in error, as this table already has a unique constraint on RESOURCE_PID and every database creates an index on anything that is unique.
			.onlyAppliesToPlatforms(NON_AUTOMATIC_FK_INDEX_PLATFORMS);
	}

	private void init570() {
		Builder version = forVersion(VersionEnum.V5_7_0);

		// both indexes must have same name that indexed FK or SchemaMigrationTest complains because H2 sets this index automatically

		version.onTable("TRM_CONCEPT_PROPERTY")
			.addIndex("20211102.1", "FK_CONCEPTPROP_CONCEPT")
			.unique(false)
			.withColumns("CONCEPT_PID")
			.onlyAppliesToPlatforms(NON_AUTOMATIC_FK_INDEX_PLATFORMS);

		version.onTable("TRM_CONCEPT_DESIG")
			.addIndex("20211102.2", "FK_CONCEPTDESIG_CONCEPT")
			.unique(false)
			.withColumns("CONCEPT_PID")
			// H2, Derby, MariaDB, and MySql automatically add indexes to foreign keys
			.onlyAppliesToPlatforms(NON_AUTOMATIC_FK_INDEX_PLATFORMS);

		version.onTable("TRM_CONCEPT_PC_LINK")
			.addIndex("20211102.3", "FK_TERM_CONCEPTPC_CHILD")
			.unique(false)
			.withColumns("CHILD_PID")
			// H2, Derby, MariaDB, and MySql automatically add indexes to foreign keys
			.onlyAppliesToPlatforms(NON_AUTOMATIC_FK_INDEX_PLATFORMS);

		version.onTable("TRM_CONCEPT_PC_LINK")
			.addIndex("20211102.4", "FK_TERM_CONCEPTPC_PARENT")
			.unique(false)
			.withColumns("PARENT_PID")
			// H2, Derby, MariaDB, and MySql automatically add indexes to foreign keys
			.onlyAppliesToPlatforms(NON_AUTOMATIC_FK_INDEX_PLATFORMS);

		addIndexesForDeleteExpunge(version);

		// Add inline resource text column
		version.onTable("HFJ_RES_VER")
			.addColumn("20220102.1", "RES_TEXT_VC")
			.nullable()
			.type(ColumnTypeEnum.STRING, 4000);

		// Add partition id column for mdm
		Builder.BuilderWithTableName empiLink = version.onTable("MPI_LINK");

		empiLink.addColumn("20220324.1", "PARTITION_ID")
			.nullable()
			.type(ColumnTypeEnum.INT);
		empiLink.addColumn("20220324.2", "PARTITION_DATE")
			.nullable()
			.type(ColumnTypeEnum.DATE_ONLY);
	}


	private void init560() {
		init560_20211027();
	}

	/**
	 * Mirgation for the batch job parameter size change. Overriding purposes only.
	 */
	protected void init560_20211027() {
		// nothing
	}

	private void init550() {

		Builder version = forVersion(VersionEnum.V5_5_0);

		// For MSSQL only - Replace ForcedId index with a version that has an INCLUDE clause
		Builder.BuilderWithTableName forcedId = version.onTable("HFJ_FORCED_ID");
		forcedId.dropIndex("20210516.1", "IDX_FORCEDID_TYPE_FID").onlyAppliesToPlatforms(DriverTypeEnum.MSSQL_2012).runEvenDuringSchemaInitialization();
		forcedId.addIndex("20210516.2", "IDX_FORCEDID_TYPE_FID").unique(true).includeColumns("RESOURCE_PID").withColumns("RESOURCE_TYPE", "FORCED_ID").onlyAppliesToPlatforms(DriverTypeEnum.MSSQL_2012).runEvenDuringSchemaInitialization();

		// Add bulk import file description
		version.onTable("HFJ_BLK_IMPORT_JOBFILE")
			.addColumn("20210528.1", "FILE_DESCRIPTION").nullable().type(ColumnTypeEnum.STRING, 500);

		// Bump ConceptMap display lengths
		version.onTable("TRM_CONCEPT_MAP_GRP_ELM_TGT")
			.modifyColumn("20210617.1", "TARGET_DISPLAY").nullable().withType(ColumnTypeEnum.STRING, 500);
		version.onTable("TRM_CONCEPT_MAP_GRP_ELEMENT")
			.modifyColumn("20210617.2", "SOURCE_DISPLAY").nullable().withType(ColumnTypeEnum.STRING, 500);

		version.onTable("HFJ_BLK_EXPORT_JOB")
			.modifyColumn("20210624.1", "REQUEST").nonNullable().withType(ColumnTypeEnum.STRING, 1024);

		version.onTable("HFJ_IDX_CMP_STRING_UNIQ")
			.modifyColumn("20210713.1", "IDX_STRING").nonNullable().withType(ColumnTypeEnum.STRING, 500);

		version.onTable("HFJ_RESOURCE")
			.addColumn("20210720.1", "SP_CMPTOKS_PRESENT").nullable().type(ColumnTypeEnum.BOOLEAN);

		version.addIdGenerator("20210720.2", "SEQ_IDXCMBTOKNU_ID");

		Builder.BuilderAddTableByColumns cmpToks = version
			.addTableByColumns("20210720.3", "HFJ_IDX_CMB_TOK_NU", "PID");
		cmpToks.addColumn("PID").nonNullable().type(ColumnTypeEnum.LONG);
		cmpToks.addColumn("RES_ID").nonNullable().type(ColumnTypeEnum.LONG);
		cmpToks.addColumn("HASH_COMPLETE").nonNullable().type(ColumnTypeEnum.LONG);
		cmpToks.addColumn("IDX_STRING").nonNullable().type(ColumnTypeEnum.STRING, 500);
		cmpToks.addForeignKey("20210720.4", "FK_IDXCMBTOKNU_RES_ID").toColumn("RES_ID").references("HFJ_RESOURCE", "RES_ID");
		cmpToks.addIndex("20210720.5", "IDX_IDXCMBTOKNU_STR").unique(false).withColumns("IDX_STRING");
		cmpToks.addIndex("20210720.6", "IDX_IDXCMBTOKNU_RES").unique(false).withColumns("RES_ID");

		Builder.BuilderWithTableName cmbTokNuTable = version.onTable("HFJ_IDX_CMB_TOK_NU");

		cmbTokNuTable.addColumn("20210722.1", "PARTITION_ID").nullable().type(ColumnTypeEnum.INT);
		cmbTokNuTable.addColumn("20210722.2", "PARTITION_DATE").nullable().type(ColumnTypeEnum.DATE_ONLY);
		cmbTokNuTable.modifyColumn("20210722.3", "RES_ID").nullable().withType(ColumnTypeEnum.LONG);

		// Dropping index on the language column, as it's no longer in use.
		// TODO: After 2 releases from 5.5.0, drop the column too
		version.onTable("HFJ_RESOURCE")
			.dropIndex("20210908.1", "IDX_RES_LANG");

		version.onTable("TRM_VALUESET")
			.addColumn("20210915.1", "EXPANDED_AT")
			.nullable()
			.type(ColumnTypeEnum.DATE_TIMESTAMP);

		/*
		 * Replace CLOB columns with BLOB columns
		 */

		// TRM_VALUESET_CONCEPT.SOURCE_DIRECT_PARENT_PIDS
		version.onTable("TRM_VALUESET_CONCEPT")
			.migratePostgresTextClobToBinaryClob("20211003.1", "SOURCE_DIRECT_PARENT_PIDS");

		// TRM_CONCEPT.PARENT_PIDS
		version.onTable("TRM_CONCEPT")
			.migratePostgresTextClobToBinaryClob("20211003.2", "PARENT_PIDS");

		// HFJ_SEARCH.SEARCH_QUERY_STRING
		version.onTable("HFJ_SEARCH")
			.migratePostgresTextClobToBinaryClob("20211003.3", "SEARCH_QUERY_STRING");

	}

	private void init540() {

		Builder version = forVersion(VersionEnum.V5_4_0);

		//-- add index on HFJ_SPIDX_DATE
		version.onTable("HFJ_SPIDX_DATE").addIndex("20210309.1", "IDX_SP_DATE_HASH_HIGH")
			.unique(false).withColumns("HASH_IDENTITY", "SP_VALUE_HIGH")
			.doNothing();

		//-- add index on HFJ_FORCED_ID
		version.onTable("HFJ_FORCED_ID").addIndex("20210309.2", "IDX_FORCEID_FID")
			.unique(false).withColumns("FORCED_ID");

		//-- ValueSet Concept Fulltext Indexing
		version.onTable("TRM_VALUESET_CONCEPT").addColumn("20210406.1", "INDEX_STATUS").nullable().type(ColumnTypeEnum.LONG);
		version.onTable("TRM_VALUESET_CONCEPT").addColumn("20210406.2", "SOURCE_DIRECT_PARENT_PIDS").nullable().type(ColumnTypeEnum.CLOB);
		version.onTable("TRM_VALUESET_CONCEPT").addColumn("20210406.3", "SOURCE_PID").nullable().type(ColumnTypeEnum.LONG);

		// Bulk Import Job
		Builder.BuilderAddTableByColumns blkImportJobTable = version.addTableByColumns("20210410.1", "HFJ_BLK_IMPORT_JOB", "PID");
		blkImportJobTable.addColumn("PID").nonNullable().type(ColumnTypeEnum.LONG);
		blkImportJobTable.addColumn("JOB_ID").nonNullable().type(ColumnTypeEnum.STRING, UUID_LENGTH);
		blkImportJobTable.addColumn("JOB_STATUS").nonNullable().type(ColumnTypeEnum.STRING, 10);
		blkImportJobTable.addColumn("STATUS_TIME").nonNullable().type(ColumnTypeEnum.DATE_TIMESTAMP);
		blkImportJobTable.addColumn("STATUS_MESSAGE").nullable().type(ColumnTypeEnum.STRING, 500);
		blkImportJobTable.addColumn("JOB_DESC").nullable().type(ColumnTypeEnum.STRING, 500);
		blkImportJobTable.addColumn("OPTLOCK").nonNullable().type(ColumnTypeEnum.INT);
		blkImportJobTable.addColumn("FILE_COUNT").nonNullable().type(ColumnTypeEnum.INT);
		blkImportJobTable.addColumn("ROW_PROCESSING_MODE").nonNullable().type(ColumnTypeEnum.STRING, 20);
		blkImportJobTable.addColumn("BATCH_SIZE").nonNullable().type(ColumnTypeEnum.INT);
		blkImportJobTable.addIndex("20210410.2", "IDX_BLKIM_JOB_ID").unique(true).withColumns("JOB_ID");
		version.addIdGenerator("20210410.3", "SEQ_BLKIMJOB_PID");

		// Bulk Import Job File
		Builder.BuilderAddTableByColumns blkImportJobFileTable = version.addTableByColumns("20210410.4", "HFJ_BLK_IMPORT_JOBFILE", "PID");
		blkImportJobFileTable.addColumn("PID").nonNullable().type(ColumnTypeEnum.LONG);
		blkImportJobFileTable.addColumn("JOB_PID").nonNullable().type(ColumnTypeEnum.LONG);
		blkImportJobFileTable.addColumn("JOB_CONTENTS").nonNullable().type(ColumnTypeEnum.BLOB);
		blkImportJobFileTable.addColumn("FILE_SEQ").nonNullable().type(ColumnTypeEnum.INT);
		blkImportJobFileTable.addColumn("TENANT_NAME").nullable().type(ColumnTypeEnum.STRING, 200);
		blkImportJobFileTable.addIndex("20210410.5", "IDX_BLKIM_JOBFILE_JOBID").unique(false).withColumns("JOB_PID");
		blkImportJobFileTable.addForeignKey("20210410.6", "FK_BLKIMJOBFILE_JOB").toColumn("JOB_PID").references("HFJ_BLK_IMPORT_JOB", "PID");
		version.addIdGenerator("20210410.7", "SEQ_BLKIMJOBFILE_PID");

		//Increase ResourceLink path length
		version.onTable("HFJ_RES_LINK").modifyColumn("20210505.1", "SRC_PATH").nonNullable().failureAllowed().withType(ColumnTypeEnum.STRING, 500);
	}

	private void init530() {
		Builder version = forVersion(VersionEnum.V5_3_0);

		//-- TRM
		version
			.onTable("TRM_VALUESET_CONCEPT")
			.dropIndex("20210104.1", "IDX_VS_CONCEPT_CS_CODE");

		version
			.onTable("TRM_VALUESET_CONCEPT")
			.addIndex("20210104.2", "IDX_VS_CONCEPT_CSCD").unique(true).withColumns("VALUESET_PID", "SYSTEM_URL", "CODEVAL");

		//-- Add new Table, HFJ_SPIDX_QUANTITY_NRML
		version.addIdGenerator("20210109.1", "SEQ_SPIDX_QUANTITY_NRML");
		Builder.BuilderAddTableByColumns pkg = version.addTableByColumns("20210109.2", "HFJ_SPIDX_QUANTITY_NRML", "SP_ID");
		pkg.addColumn("RES_ID").nonNullable().type(ColumnTypeEnum.LONG);
		pkg.addColumn("RES_TYPE").nonNullable().type(ColumnTypeEnum.STRING, 100);
		pkg.addColumn("SP_UPDATED").nullable().type(ColumnTypeEnum.DATE_TIMESTAMP);
		pkg.addColumn("SP_MISSING").nonNullable().type(ColumnTypeEnum.BOOLEAN);
		pkg.addColumn("SP_NAME").nonNullable().type(ColumnTypeEnum.STRING, 100);
		pkg.addColumn("SP_ID").nonNullable().type(ColumnTypeEnum.LONG);
		pkg.addColumn("SP_SYSTEM").nullable().type(ColumnTypeEnum.STRING, 200);
		pkg.addColumn("SP_UNITS").nullable().type(ColumnTypeEnum.STRING, 200);
		pkg.addColumn("HASH_IDENTITY_AND_UNITS").nullable().type(ColumnTypeEnum.LONG);
		pkg.addColumn("HASH_IDENTITY_SYS_UNITS").nullable().type(ColumnTypeEnum.LONG);
		pkg.addColumn("HASH_IDENTITY").nullable().type(ColumnTypeEnum.LONG);
		pkg.addColumn("SP_VALUE").nullable().type(ColumnTypeEnum.FLOAT);
		pkg.addIndex("20210109.3", "IDX_SP_QNTY_NRML_HASH").unique(false).withColumns("HASH_IDENTITY", "SP_VALUE");
		pkg.addIndex("20210109.4", "IDX_SP_QNTY_NRML_HASH_UN").unique(false).withColumns("HASH_IDENTITY_AND_UNITS", "SP_VALUE");
		pkg.addIndex("20210109.5", "IDX_SP_QNTY_NRML_HASH_SYSUN").unique(false).withColumns("HASH_IDENTITY_SYS_UNITS", "SP_VALUE");
		pkg.addIndex("20210109.6", "IDX_SP_QNTY_NRML_UPDATED").unique(false).withColumns("SP_UPDATED");
		pkg.addIndex("20210109.7", "IDX_SP_QNTY_NRML_RESID").unique(false).withColumns("RES_ID");

		//-- Link to the resourceTable
		version.onTable("HFJ_RESOURCE").addColumn("20210109.10", "SP_QUANTITY_NRML_PRESENT").nullable().type(ColumnTypeEnum.BOOLEAN);

		//-- Fixed the partition and fk
		Builder.BuilderWithTableName nrmlTable = version.onTable("HFJ_SPIDX_QUANTITY_NRML");
		nrmlTable.addColumn("20210111.1", "PARTITION_ID").nullable().type(ColumnTypeEnum.INT);
		nrmlTable.addColumn("20210111.2", "PARTITION_DATE").nullable().type(ColumnTypeEnum.DATE_ONLY);
		// - The fk name is generated from Hibernate, have to use this name here
		nrmlTable
			.addForeignKey("20210111.3", "FKRCJOVMUH5KC0O6FVBLE319PYV")
			.toColumn("RES_ID")
			.references("HFJ_RESOURCE", "RES_ID");

		Builder.BuilderWithTableName quantityTable = version.onTable("HFJ_SPIDX_QUANTITY");
		quantityTable.modifyColumn("20210116.1", "SP_VALUE").nullable().failureAllowed().withType(ColumnTypeEnum.DOUBLE);

		// HFJ_RES_LINK
		version.onTable("HFJ_RES_LINK")
			.addColumn("20210126.1", "TARGET_RESOURCE_VERSION").nullable().type(ColumnTypeEnum.LONG);

	}

	protected void init520() {
		Builder version = forVersion(VersionEnum.V5_2_0);

		Builder.BuilderWithTableName mdmLink = version.onTable("MPI_LINK");
		mdmLink.addColumn("20201029.1", "GOLDEN_RESOURCE_PID").nonNullable().type(ColumnTypeEnum.LONG);
		mdmLink.addColumn("20201029.2", "RULE_COUNT").nullable().type(ColumnTypeEnum.LONG);
		mdmLink
			.addForeignKey("20201029.3", "FK_EMPI_LINK_GOLDEN_RESOURCE")
			.toColumn("GOLDEN_RESOURCE_PID")
			.references("HFJ_RESOURCE", "RES_ID");
	}

	protected void init510() {
		Builder version = forVersion(VersionEnum.V5_1_0);

		// NPM Packages
		version.addIdGenerator("20200610.1", "SEQ_NPM_PACK");
		Builder.BuilderAddTableByColumns pkg = version.addTableByColumns("20200610.2", "NPM_PACKAGE", "PID");
		pkg.addColumn("PID").nonNullable().type(ColumnTypeEnum.LONG);
		pkg.addColumn("PACKAGE_ID").nonNullable().type(ColumnTypeEnum.STRING, 200);
		pkg.addColumn("CUR_VERSION_ID").nullable().type(ColumnTypeEnum.STRING, 200);
		pkg.addColumn("UPDATED_TIME").nonNullable().type(ColumnTypeEnum.DATE_TIMESTAMP);
		pkg.addColumn("PACKAGE_DESC").nullable().type(ColumnTypeEnum.STRING, 200);
		pkg.addIndex("20200610.3", "IDX_PACK_ID").unique(true).withColumns("PACKAGE_ID");

		version.addIdGenerator("20200610.4", "SEQ_NPM_PACKVER");
		Builder.BuilderAddTableByColumns pkgVer = version.addTableByColumns("20200610.5", "NPM_PACKAGE_VER", "PID");
		pkgVer.addColumn("PID").nonNullable().type(ColumnTypeEnum.LONG);
		pkgVer.addColumn("PACKAGE_ID").nonNullable().type(ColumnTypeEnum.STRING, 200);
		pkgVer.addColumn("VERSION_ID").nonNullable().type(ColumnTypeEnum.STRING, 200);
		pkgVer.addColumn("PACKAGE_PID").nonNullable().type(ColumnTypeEnum.LONG);
		pkgVer.addColumn("BINARY_RES_ID").nonNullable().type(ColumnTypeEnum.LONG);
		pkgVer.addColumn("SAVED_TIME").nonNullable().type(ColumnTypeEnum.DATE_TIMESTAMP);
		pkgVer.addColumn("PKG_DESC").nonNullable().type(ColumnTypeEnum.STRING, 200);
		pkgVer.addColumn("DESC_UPPER").nonNullable().type(ColumnTypeEnum.STRING, 200);
		pkgVer.addColumn("CURRENT_VERSION").nonNullable().type(ColumnTypeEnum.BOOLEAN);
		pkgVer.addColumn("FHIR_VERSION_ID").nonNullable().type(ColumnTypeEnum.STRING, 10);
		pkgVer.addColumn("FHIR_VERSION").nonNullable().type(ColumnTypeEnum.STRING, 10);
		pkgVer.addColumn("PACKAGE_SIZE_BYTES").nonNullable().type(ColumnTypeEnum.LONG);
		pkgVer.addColumn("UPDATED_TIME").nonNullable().type(ColumnTypeEnum.DATE_TIMESTAMP);
		pkgVer.addForeignKey("20200610.6", "FK_NPM_PKV_PKG").toColumn("PACKAGE_PID").references("NPM_PACKAGE", "PID");
		pkgVer.addForeignKey("20200610.7", "FK_NPM_PKV_RESID").toColumn("BINARY_RES_ID").references("HFJ_RESOURCE", "RES_ID");
		pkgVer.addIndex("20200610.8", "IDX_PACKVER").unique(true).withColumns("PACKAGE_ID", "VERSION_ID");

		version.addIdGenerator("20200610.9", "SEQ_NPM_PACKVERRES");
		Builder.BuilderAddTableByColumns pkgVerResAdd = version.addTableByColumns("20200610.10", "NPM_PACKAGE_VER_RES", "PID");
		pkgVerResAdd.addColumn("PID").nonNullable().type(ColumnTypeEnum.LONG);
		pkgVerResAdd.addColumn("PACKVER_PID").nonNullable().type(ColumnTypeEnum.LONG);
		pkgVerResAdd.addColumn("BINARY_RES_ID").nonNullable().type(ColumnTypeEnum.LONG);
		pkgVerResAdd.addColumn("FILE_DIR").nullable().type(ColumnTypeEnum.STRING, 200);
		pkgVerResAdd.addColumn("FILE_NAME").nullable().type(ColumnTypeEnum.STRING, 200);
		pkgVerResAdd.addColumn("RES_TYPE").nonNullable().type(ColumnTypeEnum.STRING, 40);
		pkgVerResAdd.addColumn("CANONICAL_URL").nullable().type(ColumnTypeEnum.STRING, 200);
		pkgVerResAdd.addColumn("CANONICAL_VERSION").nullable().type(ColumnTypeEnum.STRING, 200);
		pkgVerResAdd.addColumn("FHIR_VERSION_ID").nonNullable().type(ColumnTypeEnum.STRING, 10);
		pkgVerResAdd.addColumn("FHIR_VERSION").nonNullable().type(ColumnTypeEnum.STRING, 10);
		pkgVerResAdd.addColumn("RES_SIZE_BYTES").nonNullable().type(ColumnTypeEnum.LONG);
		pkgVerResAdd.addColumn("UPDATED_TIME").nonNullable().type(ColumnTypeEnum.DATE_TIMESTAMP);
		pkgVerResAdd.addForeignKey("20200610.11", "FK_NPM_PACKVERRES_PACKVER").toColumn("PACKVER_PID").references("NPM_PACKAGE_VER", "PID");
		pkgVerResAdd.addForeignKey("20200610.12", "FK_NPM_PKVR_RESID").toColumn("BINARY_RES_ID").references("HFJ_RESOURCE", "RES_ID");
		pkgVerResAdd.addIndex("20200610.13", "IDX_PACKVERRES_URL").unique(false).withColumns("CANONICAL_URL");

		init510_20200610();

		Builder.BuilderWithTableName pkgVerMod = version.onTable("NPM_PACKAGE_VER");
		pkgVerMod.modifyColumn("20200629.1", "PKG_DESC").nullable().withType(ColumnTypeEnum.STRING, 200);
		pkgVerMod.modifyColumn("20200629.2", "DESC_UPPER").nullable().withType(ColumnTypeEnum.STRING, 200);

		init510_20200706_to_20200714();

		Builder.BuilderWithTableName empiLink = version.onTable("MPI_LINK");
		empiLink.addColumn("20200715.1", "VERSION").nonNullable().type(ColumnTypeEnum.STRING, 16);
		empiLink.addColumn("20200715.2", "EID_MATCH").nullable().type(ColumnTypeEnum.BOOLEAN);
		empiLink.addColumn("20200715.3", "NEW_PERSON").nullable().type(ColumnTypeEnum.BOOLEAN);
		empiLink.addColumn("20200715.4", "VECTOR").nullable().type(ColumnTypeEnum.LONG);
		empiLink.addColumn("20200715.5", "SCORE").nullable().type(ColumnTypeEnum.FLOAT);


		init510_20200725();

		//EMPI Target Type
		empiLink.addColumn("20200727.1", "TARGET_TYPE").nullable().type(ColumnTypeEnum.STRING, 40);

		//ConceptMap add version for search
		Builder.BuilderWithTableName trmConceptMap = version.onTable("TRM_CONCEPT_MAP");
		trmConceptMap.addColumn("20200910.1", "VER").nullable().type(ColumnTypeEnum.STRING, 200);
		trmConceptMap.dropIndex("20200910.2", "IDX_CONCEPT_MAP_URL").failureAllowed();
		trmConceptMap.addIndex("20200910.3", "IDX_CONCEPT_MAP_URL").unique(true).withColumns("URL", "VER");

		//Term CodeSystem Version and Term ValueSet Version
		Builder.BuilderWithTableName trmCodeSystemVer = version.onTable("TRM_CODESYSTEM_VER");
		trmCodeSystemVer.addIndex("20200923.1", "IDX_CODESYSTEM_AND_VER").unique(true).withColumns("CODESYSTEM_PID", "CS_VERSION_ID");
		Builder.BuilderWithTableName trmValueSet = version.onTable("TRM_VALUESET");
		trmValueSet.addColumn("20200923.2", "VER").nullable().type(ColumnTypeEnum.STRING, 200);
		trmValueSet.dropIndex("20200923.3", "IDX_VALUESET_URL").failureAllowed();
		trmValueSet.addIndex("20200923.4", "IDX_VALUESET_URL").unique(true).withColumns("URL", "VER");

		//Term ValueSet Component add system version
		Builder.BuilderWithTableName trmValueSetComp = version.onTable("TRM_VALUESET_CONCEPT");
		trmValueSetComp.addColumn("20201028.1", "SYSTEM_VER").nullable().type(ColumnTypeEnum.STRING, 200);
		trmValueSetComp.dropIndex("20201028.2", "IDX_VS_CONCEPT_CS_CD").failureAllowed();
		trmValueSetComp.addIndex("20201028.3", "IDX_VS_CONCEPT_CS_CODE").unique(true).withColumns("VALUESET_PID", "SYSTEM_URL", "SYSTEM_VER", "CODEVAL").doNothing();
	}

	protected void init510_20200725() {
		// nothing
	}

	protected void init510_20200610() {
		// nothing
	}

	protected void init510_20200706_to_20200714() {
		// nothing
	}

	private void init501() { //20200514 - present
		Builder version = forVersion(VersionEnum.V5_0_1);

		Builder.BuilderWithTableName spidxDate = version.onTable("HFJ_SPIDX_DATE");
		spidxDate.addIndex("20200514.1", "IDX_SP_DATE_HASH_LOW").unique(false).withColumns("HASH_IDENTITY", "SP_VALUE_LOW")
			.doNothing();
		spidxDate.addIndex("20200514.2", "IDX_SP_DATE_ORD_HASH").unique(false).withColumns("HASH_IDENTITY", "SP_VALUE_LOW_DATE_ORDINAL", "SP_VALUE_HIGH_DATE_ORDINAL")
			.doNothing();
		spidxDate.addIndex("20200514.3", "IDX_SP_DATE_ORD_HASH_LOW").unique(false).withColumns("HASH_IDENTITY", "SP_VALUE_LOW_DATE_ORDINAL")
			.doNothing();

		// MPI_LINK
		version.addIdGenerator("20200517.1", "SEQ_EMPI_LINK_ID");
		Builder.BuilderAddTableByColumns empiLink = version.addTableByColumns("20200517.2", "MPI_LINK", "PID");
		empiLink.addColumn("PID").nonNullable().type(ColumnTypeEnum.LONG);

		empiLink.addColumn("PERSON_PID").nonNullable().type(ColumnTypeEnum.LONG);
		empiLink
			.addForeignKey("20200517.3", "FK_EMPI_LINK_PERSON")
			.toColumn("PERSON_PID")
			.references("HFJ_RESOURCE", "RES_ID");

		empiLink.addColumn("TARGET_PID").nonNullable().type(ColumnTypeEnum.LONG);
		empiLink
			.addForeignKey("20200517.4", "FK_EMPI_LINK_TARGET")
			.toColumn("TARGET_PID")
			.references("HFJ_RESOURCE", "RES_ID");

		empiLink.addColumn("MATCH_RESULT").nonNullable().type(ColumnTypeEnum.INT);
		empiLink.addColumn("LINK_SOURCE").nonNullable().type(ColumnTypeEnum.INT);
		empiLink.addColumn("CREATED").nonNullable().type(ColumnTypeEnum.DATE_TIMESTAMP);
		empiLink.addColumn("UPDATED").nonNullable().type(ColumnTypeEnum.DATE_TIMESTAMP);


		empiLink.addIndex("20200517.5", "IDX_EMPI_PERSON_TGT").unique(true).withColumns("PERSON_PID", "TARGET_PID");

	}

	protected void init500() { // 20200218 - 20200519
		Builder version = forVersion(VersionEnum.V5_0_0);

		// Eliminate circular dependency.
		version.onTable("HFJ_RESOURCE").dropColumn("20200218.1", "FORCED_ID_PID");
		version.onTable("HFJ_RES_VER").dropColumn("20200218.2", "FORCED_ID_PID");
		version.onTable("HFJ_RES_VER").addForeignKey("20200218.3", "FK_RESOURCE_HISTORY_RESOURCE").toColumn("RES_ID").references("HFJ_RESOURCE", "RES_ID");
		version.onTable("HFJ_RES_VER").modifyColumn("20200220.1", "RES_ID").nonNullable().failureAllowed().withType(ColumnTypeEnum.LONG);
		//

		// Drop unused column
		version.onTable("HFJ_RESOURCE").dropIndex("20200419.1", "IDX_RES_PROFILE");
		version.onTable("HFJ_RESOURCE").dropColumn("20200419.2", "RES_PROFILE").failureAllowed();

		// Add Partitioning
		Builder.BuilderAddTableByColumns partition = version.addTableByColumns("20200420.0", "HFJ_PARTITION", "PART_ID");
		partition.addColumn("PART_ID").nonNullable().type(ColumnTypeEnum.INT);
		partition.addColumn("PART_NAME").nonNullable().type(ColumnTypeEnum.STRING, 200);
		partition.addColumn("PART_DESC").nullable().type(ColumnTypeEnum.STRING, 200);
		partition.addIndex("20200420.1", "IDX_PART_NAME").unique(true).withColumns("PART_NAME");

		// Partition columns on individual tables
		version.onTable("HFJ_RESOURCE").addColumn("20200420.2", "PARTITION_ID").nullable().type(ColumnTypeEnum.INT);
		version.onTable("HFJ_RESOURCE").addColumn("20200420.3", "PARTITION_DATE").nullable().type(ColumnTypeEnum.DATE_ONLY);
		version.onTable("HFJ_RES_VER").addColumn("20200420.4", "PARTITION_ID").nullable().type(ColumnTypeEnum.INT);
		version.onTable("HFJ_RES_VER").addColumn("20200420.5", "PARTITION_DATE").nullable().type(ColumnTypeEnum.DATE_ONLY);
		version.onTable("HFJ_IDX_CMP_STRING_UNIQ").addColumn("20200420.6", "PARTITION_ID").nullable().type(ColumnTypeEnum.INT);
		version.onTable("HFJ_IDX_CMP_STRING_UNIQ").addColumn("20200420.7", "PARTITION_DATE").nullable().type(ColumnTypeEnum.DATE_ONLY);
		version.onTable("HFJ_IDX_CMP_STRING_UNIQ").addColumn("20200420.8", "PARTITION_ID").nullable().type(ColumnTypeEnum.INT);
		version.onTable("HFJ_IDX_CMP_STRING_UNIQ").addColumn("20200420.9", "PARTITION_DATE").nullable().type(ColumnTypeEnum.DATE_ONLY);
		version.onTable("HFJ_HISTORY_TAG").addColumn("20200420.10", "PARTITION_ID").nullable().type(ColumnTypeEnum.INT);
		version.onTable("HFJ_HISTORY_TAG").addColumn("20200420.11", "PARTITION_DATE").nullable().type(ColumnTypeEnum.DATE_ONLY);
		version.onTable("HFJ_RES_TAG").addColumn("20200420.12", "PARTITION_ID").nullable().type(ColumnTypeEnum.INT);
		version.onTable("HFJ_RES_TAG").addColumn("20200420.13", "PARTITION_DATE").nullable().type(ColumnTypeEnum.DATE_ONLY);
		version.onTable("HFJ_FORCED_ID").addColumn("20200420.14", "PARTITION_ID").nullable().type(ColumnTypeEnum.INT);
		version.onTable("HFJ_FORCED_ID").addColumn("20200420.15", "PARTITION_DATE").nullable().type(ColumnTypeEnum.DATE_ONLY);
		version.onTable("HFJ_RES_LINK").addColumn("20200420.16", "PARTITION_ID").nullable().type(ColumnTypeEnum.INT);
		version.onTable("HFJ_RES_LINK").addColumn("20200420.17", "PARTITION_DATE").nullable().type(ColumnTypeEnum.DATE_ONLY);
		version.onTable("HFJ_SPIDX_STRING").addColumn("20200420.18", "PARTITION_ID").nullable().type(ColumnTypeEnum.INT);
		version.onTable("HFJ_SPIDX_STRING").addColumn("20200420.19", "PARTITION_DATE").nullable().type(ColumnTypeEnum.DATE_ONLY);
		version.onTable("HFJ_SPIDX_COORDS").addColumn("20200420.20", "PARTITION_ID").nullable().type(ColumnTypeEnum.INT);
		version.onTable("HFJ_SPIDX_COORDS").addColumn("20200420.21", "PARTITION_DATE").nullable().type(ColumnTypeEnum.DATE_ONLY);
		version.onTable("HFJ_SPIDX_NUMBER").addColumn("20200420.22", "PARTITION_ID").nullable().type(ColumnTypeEnum.INT);
		version.onTable("HFJ_SPIDX_NUMBER").addColumn("20200420.23", "PARTITION_DATE").nullable().type(ColumnTypeEnum.DATE_ONLY);
		version.onTable("HFJ_SPIDX_TOKEN").addColumn("20200420.24", "PARTITION_ID").nullable().type(ColumnTypeEnum.INT);
		version.onTable("HFJ_SPIDX_TOKEN").addColumn("20200420.25", "PARTITION_DATE").nullable().type(ColumnTypeEnum.DATE_ONLY);
		version.onTable("HFJ_SPIDX_DATE").addColumn("20200420.26", "PARTITION_ID").nullable().type(ColumnTypeEnum.INT);
		version.onTable("HFJ_SPIDX_DATE").addColumn("20200420.27", "PARTITION_DATE").nullable().type(ColumnTypeEnum.DATE_ONLY);
		version.onTable("HFJ_SPIDX_URI").addColumn("20200420.28", "PARTITION_ID").nullable().type(ColumnTypeEnum.INT);
		version.onTable("HFJ_SPIDX_URI").addColumn("20200420.29", "PARTITION_DATE").nullable().type(ColumnTypeEnum.DATE_ONLY);
		version.onTable("HFJ_SPIDX_QUANTITY").addColumn("20200420.30", "PARTITION_ID").nullable().type(ColumnTypeEnum.INT);
		version.onTable("HFJ_SPIDX_QUANTITY").addColumn("20200420.31", "PARTITION_DATE").nullable().type(ColumnTypeEnum.DATE_ONLY);
		version.onTable("HFJ_RES_VER_PROV").addColumn("20200420.32", "PARTITION_ID").nullable().type(ColumnTypeEnum.INT);
		version.onTable("HFJ_RES_VER_PROV").addColumn("20200420.33", "PARTITION_DATE").nullable().type(ColumnTypeEnum.DATE_ONLY);
		version.onTable("HFJ_RES_PARAM_PRESENT").addColumn("20200420.34", "PARTITION_ID").nullable().type(ColumnTypeEnum.INT);
		version.onTable("HFJ_RES_PARAM_PRESENT").addColumn("20200420.35", "PARTITION_DATE").nullable().type(ColumnTypeEnum.DATE_ONLY);

		version.onTable("HFJ_SPIDX_STRING").modifyColumn("20200420.36", "SP_MISSING").nonNullable().failureAllowed().withType(ColumnTypeEnum.BOOLEAN);
		version.onTable("HFJ_SPIDX_COORDS").modifyColumn("20200420.37", "SP_MISSING").nonNullable().failureAllowed().withType(ColumnTypeEnum.BOOLEAN);
		version.onTable("HFJ_SPIDX_NUMBER").modifyColumn("20200420.38", "SP_MISSING").nonNullable().failureAllowed().withType(ColumnTypeEnum.BOOLEAN);
		version.onTable("HFJ_SPIDX_TOKEN").modifyColumn("20200420.39", "SP_MISSING").nonNullable().failureAllowed().withType(ColumnTypeEnum.BOOLEAN);
		version.onTable("HFJ_SPIDX_DATE").modifyColumn("20200420.40", "SP_MISSING").nonNullable().failureAllowed().withType(ColumnTypeEnum.BOOLEAN);
		version.onTable("HFJ_SPIDX_URI").modifyColumn("20200420.41", "SP_MISSING").nonNullable().failureAllowed().withType(ColumnTypeEnum.BOOLEAN);
		version.onTable("HFJ_SPIDX_QUANTITY").modifyColumn("20200420.42", "SP_MISSING").nonNullable().failureAllowed().withType(ColumnTypeEnum.BOOLEAN);

		// Add support for integer comparisons during day-precision date search.
		Builder.BuilderWithTableName spidxDate = version.onTable("HFJ_SPIDX_DATE");
		spidxDate.addColumn("20200501.1", "SP_VALUE_LOW_DATE_ORDINAL").nullable().type(ColumnTypeEnum.INT);
		spidxDate.addColumn("20200501.2", "SP_VALUE_HIGH_DATE_ORDINAL").nullable().type(ColumnTypeEnum.INT);

		spidxDate.addTask(new CalculateOrdinalDatesTask(VersionEnum.V5_0_0, "20200501.3")
			.addCalculator("SP_VALUE_LOW_DATE_ORDINAL", t -> ResourceIndexedSearchParamDate.calculateOrdinalValue(t.getDate("SP_VALUE_LOW")))
			.addCalculator("SP_VALUE_HIGH_DATE_ORDINAL", t -> ResourceIndexedSearchParamDate.calculateOrdinalValue(t.getDate("SP_VALUE_HIGH")))
			.setColumnName("SP_VALUE_LOW_DATE_ORDINAL") //It doesn't matter which of the two we choose as they will both be null.
		);

	}

	/**
	 * Partway through the 4.3.0 releaase cycle we renumbered to
	 * 5.0.0 - We have a bunch of NOP tasks here to avoid breakage for anyone
	 * who installed a prerelease before we made the switch
	 */
	@SuppressWarnings("deprecation")
	private void init430() {
		Builder version = forVersion(VersionEnum.V4_3_0);
		version.addNop("20200218.1");
		version.addNop("20200218.2");
		version.addNop("20200218.3");
		version.addNop("20200220.1");
		version.addNop("20200419.1");
		version.addNop("20200419.2");
		version.addNop("20200420.0");
		version.addNop("20200420.1");
		version.addNop("20200420.2");
		version.addNop("20200420.3");
		version.addNop("20200420.4");
		version.addNop("20200420.5");
		version.addNop("20200420.6");
		version.addNop("20200420.7");
		version.addNop("20200420.8");
		version.addNop("20200420.9");
		version.addNop("20200420.10");
		version.addNop("20200420.11");
		version.addNop("20200420.12");
		version.addNop("20200420.13");
		version.addNop("20200420.14");
		version.addNop("20200420.15");
		version.addNop("20200420.16");
		version.addNop("20200420.17");
		version.addNop("20200420.18");
		version.addNop("20200420.19");
		version.addNop("20200420.20");
		version.addNop("20200420.21");
		version.addNop("20200420.22");
		version.addNop("20200420.23");
		version.addNop("20200420.24");
		version.addNop("20200420.25");
		version.addNop("20200420.26");
		version.addNop("20200420.27");
		version.addNop("20200420.28");
		version.addNop("20200420.29");
		version.addNop("20200420.30");
		version.addNop("20200420.31");
		version.addNop("20200420.32");
		version.addNop("20200420.33");
		version.addNop("20200420.34");
		version.addNop("20200420.35");
		version.addNop("20200420.36");
		version.addNop("20200420.37");
		version.addNop("20200420.38");
		version.addNop("20200420.39");
		version.addNop("20200420.40");
		version.addNop("20200420.41");
		version.addNop("20200420.42");
	}

	protected void init420() { // 20191015 - 20200217
		Builder version = forVersion(VersionEnum.V4_2_0);

		// TermValueSetConceptDesignation
		version.onTable("TRM_VALUESET_C_DESIGNATION").dropIndex("20200202.1", "IDX_VALUESET_C_DSGNTN_VAL").failureAllowed();
		Builder.BuilderWithTableName searchTable = version.onTable("HFJ_SEARCH");
		searchTable.dropIndex("20200203.1", "IDX_SEARCH_LASTRETURNED");
		searchTable.dropColumn("20200203.2", "SEARCH_LAST_RETURNED");
		searchTable.addIndex("20200203.3", "IDX_SEARCH_CREATED").unique(false).withColumns("CREATED");
	}

	protected void init410() { // 20190815 - 20191014
		Builder version = forVersion(VersionEnum.V4_1_0);

		/*
		 * Note: The following tasks are markes as failure allowed - This is because all we're
		 * doing is setting a not-null on a column that will never be null anyway. Setting not null
		 * fails on SQL Server because there is an index on this column... Which is dumb, but hey.
		 */
		version.onTable("HFJ_SPIDX_NUMBER").modifyColumn("20190920.1", "RES_ID").nonNullable().failureAllowed().withType(ColumnTypeEnum.LONG);
		version.onTable("HFJ_SPIDX_COORDS").modifyColumn("20190920.2", "RES_ID").nonNullable().failureAllowed().withType(ColumnTypeEnum.LONG);
		version.onTable("HFJ_SPIDX_TOKEN").modifyColumn("20190920.3", "RES_ID").nonNullable().failureAllowed().withType(ColumnTypeEnum.LONG);
		version.onTable("HFJ_SPIDX_STRING").modifyColumn("20190920.4", "RES_ID").nonNullable().failureAllowed().withType(ColumnTypeEnum.LONG);
		version.onTable("HFJ_SPIDX_DATE").modifyColumn("20190920.5", "RES_ID").nonNullable().failureAllowed().withType(ColumnTypeEnum.LONG);
		version.onTable("HFJ_SPIDX_QUANTITY").modifyColumn("20190920.6", "RES_ID").nonNullable().failureAllowed().withType(ColumnTypeEnum.LONG);
		version.onTable("HFJ_SPIDX_URI").modifyColumn("20190920.7", "RES_ID").nonNullable().failureAllowed().withType(ColumnTypeEnum.LONG);

		// HFJ_SEARCH
		version.onTable("HFJ_SEARCH").addColumn("20190921.1", "EXPIRY_OR_NULL").nullable().type(ColumnTypeEnum.DATE_TIMESTAMP);
		version.onTable("HFJ_SEARCH").addColumn("20190921.2", "NUM_BLOCKED").nullable().type(ColumnTypeEnum.INT);

		// HFJ_BLK_EXPORT_JOB
		version.addIdGenerator("20190921.3", "SEQ_BLKEXJOB_PID");
		Builder.BuilderAddTableByColumns bulkExportJob = version.addTableByColumns("20190921.4", "HFJ_BLK_EXPORT_JOB", "PID");
		bulkExportJob.addColumn("PID").nonNullable().type(ColumnTypeEnum.LONG);
		bulkExportJob.addColumn("JOB_ID").nonNullable().type(ColumnTypeEnum.STRING, 36);
		bulkExportJob.addColumn("JOB_STATUS").nonNullable().type(ColumnTypeEnum.STRING, 10);
		bulkExportJob.addColumn("CREATED_TIME").nonNullable().type(ColumnTypeEnum.DATE_TIMESTAMP);
		bulkExportJob.addColumn("STATUS_TIME").nonNullable().type(ColumnTypeEnum.DATE_TIMESTAMP);
		bulkExportJob.addColumn("EXP_TIME").nonNullable().type(ColumnTypeEnum.DATE_TIMESTAMP);
		bulkExportJob.addColumn("REQUEST").nonNullable().type(ColumnTypeEnum.STRING, 500);
		bulkExportJob.addColumn("OPTLOCK").nonNullable().type(ColumnTypeEnum.INT);
		bulkExportJob.addColumn("EXP_SINCE").nullable().type(ColumnTypeEnum.DATE_TIMESTAMP);
		bulkExportJob.addColumn("STATUS_MESSAGE").nullable().type(ColumnTypeEnum.STRING, 500);
		bulkExportJob.addIndex("20190921.5", "IDX_BLKEX_EXPTIME").unique(false).withColumns("EXP_TIME");
		bulkExportJob.addIndex("20190921.6", "IDX_BLKEX_JOB_ID").unique(true).withColumns("JOB_ID");

		// HFJ_BLK_EXPORT_COLLECTION
		version.addIdGenerator("20190921.7", "SEQ_BLKEXCOL_PID");
		Builder.BuilderAddTableByColumns bulkExportCollection = version.addTableByColumns("20190921.8", "HFJ_BLK_EXPORT_COLLECTION", "PID");
		bulkExportCollection.addColumn("PID").nonNullable().type(ColumnTypeEnum.LONG);
		bulkExportCollection.addColumn("JOB_PID").nonNullable().type(ColumnTypeEnum.LONG);
		bulkExportCollection.addForeignKey("20190921.9", "FK_BLKEXCOL_JOB").toColumn("JOB_PID").references("HFJ_BLK_EXPORT_JOB", "PID");
		bulkExportCollection.addColumn("RES_TYPE").nonNullable().type(ColumnTypeEnum.STRING, 40);
		bulkExportCollection.addColumn("TYPE_FILTER").nullable().type(ColumnTypeEnum.STRING, 1000);
		bulkExportCollection.addColumn("OPTLOCK").nonNullable().type(ColumnTypeEnum.INT);

		// HFJ_BLK_EXPORT_COLFILE
		version.addIdGenerator("20190921.10", "SEQ_BLKEXCOLFILE_PID");
		Builder.BuilderAddTableByColumns bulkExportCollectionFile = version.addTableByColumns("20190921.11", "HFJ_BLK_EXPORT_COLFILE", "PID");
		bulkExportCollectionFile.addColumn("PID").nonNullable().type(ColumnTypeEnum.LONG);
		bulkExportCollectionFile.addColumn("COLLECTION_PID").nonNullable().type(ColumnTypeEnum.LONG);
		bulkExportCollectionFile.addColumn("RES_ID").nonNullable().type(ColumnTypeEnum.STRING, 100);
		bulkExportCollectionFile.addForeignKey("20190921.12", "FK_BLKEXCOLFILE_COLLECT").toColumn("COLLECTION_PID").references("HFJ_BLK_EXPORT_COLLECTION", "PID");

		// HFJ_RES_VER_PROV
		version.startSectionWithMessage("Processing bulkExportCollectionFile: HFJ_RES_VER_PROV");
		Builder.BuilderAddTableByColumns resVerProv = version.addTableByColumns("20190921.13", "HFJ_RES_VER_PROV", "RES_VER_PID");
		resVerProv.addColumn("RES_VER_PID").nonNullable().type(ColumnTypeEnum.LONG);
		resVerProv
			.addForeignKey("20190921.14", "FK_RESVERPROV_RESVER_PID")
			.toColumn("RES_VER_PID")
			.references("HFJ_RES_VER", "PID");
		resVerProv.addColumn("RES_PID").nonNullable().type(ColumnTypeEnum.LONG);
		resVerProv
			.addForeignKey("20190921.15", "FK_RESVERPROV_RES_PID")
			.toColumn("RES_PID")
			.references("HFJ_RESOURCE", "RES_ID");
		resVerProv.addColumn("SOURCE_URI").nullable().type(ColumnTypeEnum.STRING, 100);
		resVerProv.addColumn("REQUEST_ID").nullable().type(ColumnTypeEnum.STRING, 16);
		resVerProv.addIndex("20190921.16", "IDX_RESVERPROV_SOURCEURI").unique(false).withColumns("SOURCE_URI");
		resVerProv.addIndex("20190921.17", "IDX_RESVERPROV_REQUESTID").unique(false).withColumns("REQUEST_ID");

		// TermValueSetConceptDesignation
		version.startSectionWithMessage("Processing bulkExportCollectionFile: TRM_VALUESET_C_DESIGNATION");
		Builder.BuilderWithTableName termValueSetConceptDesignationTable = version.onTable("TRM_VALUESET_C_DESIGNATION");
		termValueSetConceptDesignationTable.addColumn("20190921.18", "VALUESET_PID").nonNullable().type(ColumnTypeEnum.LONG);
		termValueSetConceptDesignationTable
			.addForeignKey("20190921.19", "FK_TRM_VSCD_VS_PID")
			.toColumn("VALUESET_PID")
			.references("TRM_VALUESET", "PID");

		// Drop HFJ_SEARCH_RESULT foreign keys
		version.onTable("HFJ_SEARCH_RESULT").dropForeignKey("20190921.20", "FK_SEARCHRES_RES", "HFJ_RESOURCE");
		version.onTable("HFJ_SEARCH_RESULT").dropForeignKey("20190921.21", "FK_SEARCHRES_SEARCH", "HFJ_SEARCH");

		// TermValueSet
		version.startSectionWithMessage("Processing bulkExportCollectionFile: TRM_VALUESET");
		Builder.BuilderWithTableName termValueSetTable = version.onTable("TRM_VALUESET");
		termValueSetTable.addColumn("20190921.22", "TOTAL_CONCEPTS").nonNullable().type(ColumnTypeEnum.LONG);
		termValueSetTable.addColumn("20190921.23", "TOTAL_CONCEPT_DESIGNATIONS").nonNullable().type(ColumnTypeEnum.LONG);
		termValueSetTable
			.dropIndex("20190921.24", "IDX_VALUESET_EXP_STATUS");

		version.dropIdGenerator("20190921.25", "SEQ_SEARCHPARM_ID");

		// TermValueSetConcept
		version.startSectionWithMessage("Processing bulkExportCollectionFile: TRM_VALUESET_CONCEPT");
		Builder.BuilderWithTableName termValueSetConceptTable = version.onTable("TRM_VALUESET_CONCEPT");
		termValueSetConceptTable.addColumn("20190921.26", "VALUESET_ORDER").nonNullable().type(ColumnTypeEnum.INT);
		termValueSetConceptTable
			.addIndex("20190921.27", "IDX_VS_CONCEPT_ORDER")
			.unique(true)
			.withColumns("VALUESET_PID", "VALUESET_ORDER");

		// Account for RESTYPE_LEN column increasing from 30 to 40
		version.onTable("HFJ_RESOURCE").modifyColumn("20191002.1", "RES_TYPE").nonNullable().failureAllowed().withType(ColumnTypeEnum.STRING, 40);
		version.onTable("HFJ_RES_VER").modifyColumn("20191002.2", "RES_TYPE").nonNullable().failureAllowed().withType(ColumnTypeEnum.STRING, 40);
		version.onTable("HFJ_HISTORY_TAG").modifyColumn("20191002.3", "RES_TYPE").nonNullable().failureAllowed().withType(ColumnTypeEnum.STRING, 40);
		version.onTable("HFJ_RES_LINK").modifyColumn("20191002.4", "SOURCE_RESOURCE_TYPE").nonNullable().failureAllowed().withType(ColumnTypeEnum.STRING, 40);
		version.onTable("HFJ_RES_LINK").modifyColumn("20191002.5", "TARGET_RESOURCE_TYPE").nonNullable().failureAllowed().withType(ColumnTypeEnum.STRING, 40);
		version.onTable("HFJ_RES_TAG").modifyColumn("20191002.6", "RES_TYPE").nonNullable().failureAllowed().withType(ColumnTypeEnum.STRING, 40);

		// TermConceptDesignation
		version.startSectionWithMessage("Processing table: TRM_CONCEPT_DESIG");
		version.onTable("TRM_CONCEPT_DESIG").modifyColumn("20191002.7", "VAL").nonNullable().withType(ColumnTypeEnum.STRING, 2000);

		// TermValueSetConceptDesignation
		version.startSectionWithMessage("Processing table: TRM_VALUESET_C_DESIGNATION");
		version.onTable("TRM_VALUESET_C_DESIGNATION").modifyColumn("20191002.8", "VAL").nonNullable().withType(ColumnTypeEnum.STRING, 2000);

		// TermConceptProperty
		version.startSectionWithMessage("Processing table: TRM_CONCEPT_PROPERTY");
		version.onTable("TRM_CONCEPT_PROPERTY").addColumn("20191002.9", "PROP_VAL_LOB").nullable().type(ColumnTypeEnum.BLOB);
	}

	protected void init400() { // 20190401 - 20190814
		Builder version = forVersion(VersionEnum.V4_0_0);

		// BinaryStorageEntity
		Builder.BuilderAddTableByColumns binaryBlob = version.addTableByColumns("20190722.1", "HFJ_BINARY_STORAGE_BLOB", "BLOB_ID");
		binaryBlob.addColumn("BLOB_ID").nonNullable().type(ColumnTypeEnum.STRING, 200);
		binaryBlob.addColumn("RESOURCE_ID").nonNullable().type(ColumnTypeEnum.STRING, 100);
		binaryBlob.addColumn("BLOB_SIZE").nullable().type(ColumnTypeEnum.INT);
		binaryBlob.addColumn("CONTENT_TYPE").nonNullable().type(ColumnTypeEnum.STRING, 100);
		binaryBlob.addColumn("BLOB_DATA").nonNullable().type(ColumnTypeEnum.BLOB);
		binaryBlob.addColumn("PUBLISHED_DATE").nonNullable().type(ColumnTypeEnum.DATE_TIMESTAMP);
		binaryBlob.addColumn("BLOB_HASH").nullable().type(ColumnTypeEnum.STRING, 128);

		// Interim builds used this name
		version.onTable("TRM_VALUESET_CODE").dropThisTable("20190722.2");

		version.onTable("TRM_CONCEPT_MAP_GROUP")
			.renameColumn("20190722.3", "myConceptMapUrl", "CONCEPT_MAP_URL", false, true)
			.renameColumn("20190722.4", "mySourceValueSet", "SOURCE_VS", false, true)
			.renameColumn("20190722.5", "myTargetValueSet", "TARGET_VS", false, true);
		version.onTable("TRM_CONCEPT_MAP_GROUP")
			.modifyColumn("20190722.6", "CONCEPT_MAP_URL").nullable().withType(ColumnTypeEnum.STRING, 200);
		version.onTable("TRM_CONCEPT_MAP_GROUP")
			.modifyColumn("20190722.7", "SOURCE_VERSION").nullable().withType(ColumnTypeEnum.STRING, 200);
		version.onTable("TRM_CONCEPT_MAP_GROUP")
			.modifyColumn("20190722.8", "SOURCE_VS").nullable().withType(ColumnTypeEnum.STRING, 200);
		version.onTable("TRM_CONCEPT_MAP_GROUP")
			.modifyColumn("20190722.9", "TARGET_VERSION").nullable().withType(ColumnTypeEnum.STRING, 200);
		version.onTable("TRM_CONCEPT_MAP_GROUP")
			.modifyColumn("20190722.10", "TARGET_VS").nullable().withType(ColumnTypeEnum.STRING, 200);

		version.onTable("TRM_CONCEPT_MAP_GRP_ELEMENT")
			.renameColumn("20190722.11", "myConceptMapUrl", "CONCEPT_MAP_URL", false, true)
			.renameColumn("20190722.12", "mySystem", "SYSTEM_URL", false, true)
			.renameColumn("20190722.13", "mySystemVersion", "SYSTEM_VERSION", false, true)
			.renameColumn("20190722.14", "myValueSet", "VALUESET_URL", false, true);
		version.onTable("TRM_CONCEPT_MAP_GRP_ELEMENT")
			.modifyColumn("20190722.15", "CONCEPT_MAP_URL").nullable().withType(ColumnTypeEnum.STRING, 200);
		version.onTable("TRM_CONCEPT_MAP_GRP_ELEMENT")
			.modifyColumn("20190722.16", "SOURCE_CODE").nonNullable().withType(ColumnTypeEnum.STRING, 500);
		version.onTable("TRM_CONCEPT_MAP_GRP_ELEMENT")
			.modifyColumn("20190722.17", "SYSTEM_URL").nullable().withType(ColumnTypeEnum.STRING, 200);
		version.onTable("TRM_CONCEPT_MAP_GRP_ELEMENT")
			.modifyColumn("20190722.18", "SYSTEM_VERSION").nullable().withType(ColumnTypeEnum.STRING, 200);
		version.onTable("TRM_CONCEPT_MAP_GRP_ELEMENT")
			.modifyColumn("20190722.19", "VALUESET_URL").nullable().withType(ColumnTypeEnum.STRING, 200);

		version.onTable("TRM_CONCEPT_MAP_GRP_ELM_TGT")
			.renameColumn("20190722.20", "myConceptMapUrl", "CONCEPT_MAP_URL", false, true)
			.renameColumn("20190722.21", "mySystem", "SYSTEM_URL", false, true)
			.renameColumn("20190722.22", "mySystemVersion", "SYSTEM_VERSION", false, true)
			.renameColumn("20190722.23", "myValueSet", "VALUESET_URL", false, true);
		version.onTable("TRM_CONCEPT_MAP_GRP_ELM_TGT")
			.modifyColumn("20190722.24", "CONCEPT_MAP_URL").nullable().withType(ColumnTypeEnum.STRING, 200);
		version.onTable("TRM_CONCEPT_MAP_GRP_ELM_TGT")
			.modifyColumn("20190722.25", "SYSTEM_URL").nullable().withType(ColumnTypeEnum.STRING, 200);
		version.onTable("TRM_CONCEPT_MAP_GRP_ELM_TGT")
			.modifyColumn("20190722.26", "SYSTEM_VERSION").nullable().withType(ColumnTypeEnum.STRING, 200);
		version.onTable("TRM_CONCEPT_MAP_GRP_ELM_TGT")
			.modifyColumn("20190722.27", "TARGET_CODE").nonNullable().withType(ColumnTypeEnum.STRING, 500);
		version.onTable("TRM_CONCEPT_MAP_GRP_ELM_TGT")
			.modifyColumn("20190722.28", "VALUESET_URL").nullable().withType(ColumnTypeEnum.STRING, 200);

		version.onTable("TRM_CONCEPT")
			.renameColumn("20190722.29", "CODE", "CODEVAL", false, true);


		// TermValueSet
		version.startSectionWithMessage("Processing table: TRM_VALUESET");
		version.addIdGenerator("20190722.30", "SEQ_VALUESET_PID");
		Builder.BuilderAddTableByColumns termValueSetTable = version.addTableByColumns("20190722.31", "TRM_VALUESET", "PID");
		termValueSetTable.addColumn("PID").nonNullable().type(ColumnTypeEnum.LONG);
		termValueSetTable.addColumn("URL").nonNullable().type(ColumnTypeEnum.STRING, 200);
		termValueSetTable
			.addIndex("20190722.32", "IDX_VALUESET_URL")
			.unique(true)
			.withColumns("URL");
		termValueSetTable.addColumn("RES_ID").nonNullable().type(ColumnTypeEnum.LONG);
		termValueSetTable
			.addForeignKey("20190722.33", "FK_TRMVALUESET_RES")
			.toColumn("RES_ID")
			.references("HFJ_RESOURCE", "RES_ID");
		termValueSetTable.addColumn("NAME").nullable().type(ColumnTypeEnum.STRING, 200);

		version.onTable("TRM_VALUESET")
			.renameColumn("20190722.34", "NAME", "VSNAME", true, true);
		version.onTable("TRM_VALUESET")
			.modifyColumn("20190722.35", "RES_ID").nullable().withType(ColumnTypeEnum.LONG);

		Builder.BuilderWithTableName termValueSetTableChange = version.onTable("TRM_VALUESET");
		termValueSetTableChange.addColumn("20190722.36", "EXPANSION_STATUS").nonNullable().type(ColumnTypeEnum.STRING, 50);
		termValueSetTableChange
			.addIndex("20190722.37", "IDX_VALUESET_EXP_STATUS")
			.unique(false)
			.withColumns("EXPANSION_STATUS");

		// TermValueSetConcept
		version.startSectionWithMessage("Processing table: TRM_VALUESET_CONCEPT");
		version.addIdGenerator("20190722.38", "SEQ_VALUESET_CONCEPT_PID");
		Builder.BuilderAddTableByColumns termValueSetConceptTable = version.addTableByColumns("20190722.39", "TRM_VALUESET_CONCEPT", "PID");
		termValueSetConceptTable.addColumn("PID").nonNullable().type(ColumnTypeEnum.LONG);
		termValueSetConceptTable.addColumn("VALUESET_PID").nonNullable().type(ColumnTypeEnum.LONG);
		termValueSetConceptTable
			.addForeignKey("20190722.40", "FK_TRM_VALUESET_PID")
			.toColumn("VALUESET_PID")
			.references("TRM_VALUESET", "PID");
		termValueSetConceptTable.addColumn("SYSTEM_URL").nonNullable().type(ColumnTypeEnum.STRING, 200);
		termValueSetConceptTable.addColumn("CODEVAL").nonNullable().type(ColumnTypeEnum.STRING, 500);
		termValueSetConceptTable.addColumn("DISPLAY").nullable().type(ColumnTypeEnum.STRING, 400);
		version.onTable("TRM_VALUESET_CONCEPT")
			.renameColumn("20190722.41", "CODE", "CODEVAL", true, true)
			.renameColumn("20190722.42", "SYSTEM", "SYSTEM_URL", true, true);

		version.startSectionWithMessage("Processing table: TRM_VALUESET_CONCEPT, swapping index for unique constraint");
		termValueSetConceptTable.dropIndex("20190801.1", "IDX_VALUESET_CONCEPT_CS_CD");
		// This index has been renamed in later versions. As such, allowing failure here as some DBs disallow
		// multiple indexes referencing the same set of columns.
		termValueSetConceptTable
			.addIndex("20190801.2", "IDX_VS_CONCEPT_CS_CD")
			.unique(true)
			.withColumns("VALUESET_PID", "SYSTEM_URL", "CODEVAL").failureAllowed();

		// TermValueSetConceptDesignation
		version.startSectionWithMessage("Processing table: TRM_VALUESET_C_DESIGNATION");
		version.addIdGenerator("20190801.3", "SEQ_VALUESET_C_DSGNTN_PID");
		Builder.BuilderAddTableByColumns termValueSetConceptDesignationTable = version.addTableByColumns("20190801.4", "TRM_VALUESET_C_DESIGNATION", "PID");
		termValueSetConceptDesignationTable.addColumn("PID").nonNullable().type(ColumnTypeEnum.LONG);
		termValueSetConceptDesignationTable.addColumn("VALUESET_CONCEPT_PID").nonNullable().type(ColumnTypeEnum.LONG);
		termValueSetConceptDesignationTable
			.addForeignKey("20190801.5", "FK_TRM_VALUESET_CONCEPT_PID")
			.toColumn("VALUESET_CONCEPT_PID")
			.references("TRM_VALUESET_CONCEPT", "PID");
		termValueSetConceptDesignationTable.addColumn("LANG").nullable().type(ColumnTypeEnum.STRING, 500);
		termValueSetConceptDesignationTable.addColumn("USE_SYSTEM").nullable().type(ColumnTypeEnum.STRING, 500);
		termValueSetConceptDesignationTable.addColumn("USE_CODE").nullable().type(ColumnTypeEnum.STRING, 500);
		termValueSetConceptDesignationTable.addColumn("USE_DISPLAY").nullable().type(ColumnTypeEnum.STRING, 500);
		termValueSetConceptDesignationTable.addColumn("VAL").nonNullable().type(ColumnTypeEnum.STRING, 500);

		// This index turned out not to be needed so it is disabled
		termValueSetConceptDesignationTable
			.addIndex("20190801.6", "IDX_VALUESET_C_DSGNTN_VAL")
			.unique(false)
			.withColumns("VAL")
			.doNothing();

		// TermCodeSystemVersion
		version.startSectionWithMessage("Processing table: TRM_CODESYSTEM_VER");
		Builder.BuilderWithTableName termCodeSystemVersionTable = version.onTable("TRM_CODESYSTEM_VER");
		termCodeSystemVersionTable.addColumn("20190814.1", "CS_DISPLAY").nullable().type(ColumnTypeEnum.STRING, 200);

		// ResourceReindexJobEntry
		version.addIdGenerator("20190814.2", "SEQ_RES_REINDEX_JOB");
		Builder.BuilderAddTableByColumns reindex = version.addTableByColumns("20190814.3", "HFJ_RES_REINDEX_JOB", "PID");
		reindex.addColumn("PID").nonNullable().type(ColumnTypeEnum.LONG);
		reindex.addColumn("RES_TYPE").nullable().type(ColumnTypeEnum.STRING, 100);
		reindex.addColumn("UPDATE_THRESHOLD_HIGH").nonNullable().type(ColumnTypeEnum.DATE_TIMESTAMP);
		reindex.addColumn("JOB_DELETED").nonNullable().type(ColumnTypeEnum.BOOLEAN);
		reindex.addColumn("UPDATE_THRESHOLD_LOW").nullable().type(ColumnTypeEnum.DATE_TIMESTAMP);
		reindex.addColumn("SUSPENDED_UNTIL").nullable().type(ColumnTypeEnum.DATE_TIMESTAMP);
		reindex.addColumn("REINDEX_COUNT").nullable().type(ColumnTypeEnum.INT);

		// Search
		version.onTable("HFJ_SEARCH")
			.addColumn("20190814.4", "SEARCH_DELETED").nullable().type(ColumnTypeEnum.BOOLEAN);
		version.onTable("HFJ_SEARCH")
			.modifyColumn("20190814.5", "SEARCH_LAST_RETURNED").nonNullable().withType(ColumnTypeEnum.DATE_TIMESTAMP);
		version.onTable("HFJ_SEARCH")
			.addColumn("20190814.6", "SEARCH_PARAM_MAP").nullable().type(ColumnTypeEnum.BLOB);
		version.onTable("HFJ_SEARCH")
			.modifyColumn("20190814.7", "SEARCH_UUID").nonNullable().withType(ColumnTypeEnum.STRING, Search.SEARCH_UUID_COLUMN_LENGTH);

		version.onTable("HFJ_SEARCH_PARM").dropThisTable("20190814.8");

		// Make some columns non-nullable that were previously nullable - These are marked as failure allowed, since
		// SQL Server won't let us change nullability on columns with indexes pointing to them
		version.onTable("HFJ_SPIDX_COORDS").modifyColumn("20190814.9", "RES_TYPE").nonNullable().failureAllowed().withType(ColumnTypeEnum.STRING, 100);
		version.onTable("HFJ_SPIDX_DATE").modifyColumn("20190814.10", "RES_TYPE").nonNullable().failureAllowed().withType(ColumnTypeEnum.STRING, 100);
		version.onTable("HFJ_SPIDX_STRING").modifyColumn("20190814.11", "RES_TYPE").nonNullable().failureAllowed().withType(ColumnTypeEnum.STRING, 100);
		version.onTable("HFJ_SPIDX_STRING").addColumn("20190814.12", "HASH_IDENTITY").nullable().type(ColumnTypeEnum.LONG);
		version.onTable("HFJ_SPIDX_STRING").addIndex("20190814.13", "IDX_SP_STRING_HASH_IDENT").unique(false).withColumns("HASH_IDENTITY");
		version.onTable("HFJ_SPIDX_COORDS").modifyColumn("20190814.14", "RES_TYPE").nonNullable().failureAllowed().withType(ColumnTypeEnum.STRING, 100);
		version.onTable("HFJ_SPIDX_QUANTITY").modifyColumn("20190814.15", "RES_TYPE").nonNullable().failureAllowed().withType(ColumnTypeEnum.STRING, 100);
		version.onTable("HFJ_SPIDX_QUANTITY").dropColumn("20190814.16", "HASH_UNITS_AND_VALPREFIX");
		version.onTable("HFJ_SPIDX_QUANTITY").dropColumn("20190814.17", "HASH_VALPREFIX");
		version.onTable("HFJ_SPIDX_NUMBER").modifyColumn("20190814.18", "RES_TYPE").nonNullable().failureAllowed().withType(ColumnTypeEnum.STRING, 100);
		version.onTable("HFJ_SPIDX_TOKEN").modifyColumn("20190814.19", "RES_TYPE").nonNullable().failureAllowed().withType(ColumnTypeEnum.STRING, 100);
		version.onTable("HFJ_SPIDX_URI").modifyColumn("20190814.20", "RES_TYPE").nonNullable().failureAllowed().withType(ColumnTypeEnum.STRING, 100);
		version.onTable("HFJ_SPIDX_URI").modifyColumn("20190814.21", "SP_URI").nullable().failureAllowed().withType(ColumnTypeEnum.STRING, 254);
		version.onTable("TRM_CODESYSTEM").modifyColumn("20190814.22", "CODE_SYSTEM_URI").nonNullable().failureAllowed().withType(ColumnTypeEnum.STRING, 200);
		version.onTable("TRM_CODESYSTEM").modifyColumn("20190814.23", "CS_NAME").nullable().failureAllowed().withType(ColumnTypeEnum.STRING, 200);
		version.onTable("TRM_CODESYSTEM_VER").modifyColumn("20190814.24", "CS_VERSION_ID").nullable().failureAllowed().withType(ColumnTypeEnum.STRING, 200);
	}


	private void init360() { // 20180918 - 20181112
		Builder version = forVersion(VersionEnum.V3_6_0);

		// Resource Link
		Builder.BuilderWithTableName resourceLink = version.onTable("HFJ_RES_LINK");
		version.startSectionWithMessage("Starting work on table: " + resourceLink.getTableName());
		resourceLink
			.modifyColumn("20180929.1", "SRC_PATH")
			.nonNullable()
			.withType(ColumnTypeEnum.STRING, 200);

		// Search
		Builder.BuilderWithTableName search = version.onTable("HFJ_SEARCH");
		version.startSectionWithMessage("Starting work on table: " + search.getTableName());
		search
			.addColumn("20181001.1", "OPTLOCK_VERSION")
			.nullable()
			.type(ColumnTypeEnum.INT);

		version.addTableRawSql("20181104.1", "HFJ_RES_REINDEX_JOB")
			.addSql(DriverTypeEnum.MSSQL_2012, "create table HFJ_RES_REINDEX_JOB (PID bigint not null, JOB_DELETED bit not null, RES_TYPE varchar(255), SUSPENDED_UNTIL datetime2, UPDATE_THRESHOLD_HIGH datetime2 not null, UPDATE_THRESHOLD_LOW datetime2, primary key (PID))")
			.addSql(DriverTypeEnum.DERBY_EMBEDDED, "create table HFJ_RES_REINDEX_JOB (PID bigint not null, JOB_DELETED boolean not null, RES_TYPE varchar(255), SUSPENDED_UNTIL timestamp, UPDATE_THRESHOLD_HIGH timestamp not null, UPDATE_THRESHOLD_LOW timestamp, primary key (PID))")
			.addSql(DriverTypeEnum.MARIADB_10_1, "create table HFJ_RES_REINDEX_JOB (PID bigint not null, JOB_DELETED bit not null, RES_TYPE varchar(255), SUSPENDED_UNTIL datetime(6), UPDATE_THRESHOLD_HIGH datetime(6) not null, UPDATE_THRESHOLD_LOW datetime(6), primary key (PID))")
			.addSql(DriverTypeEnum.POSTGRES_9_4, "create table HFJ_RES_REINDEX_JOB (PID int8 not null, JOB_DELETED boolean not null, RES_TYPE varchar(255), SUSPENDED_UNTIL timestamp, UPDATE_THRESHOLD_HIGH timestamp not null, UPDATE_THRESHOLD_LOW timestamp, primary key (PID))")
			.addSql(DriverTypeEnum.MYSQL_5_7, " create table HFJ_RES_REINDEX_JOB (PID bigint not null, JOB_DELETED bit not null, RES_TYPE varchar(255), SUSPENDED_UNTIL datetime(6), UPDATE_THRESHOLD_HIGH datetime(6) not null, UPDATE_THRESHOLD_LOW datetime(6), primary key (PID))")
			.addSql(DriverTypeEnum.ORACLE_12C, "create table HFJ_RES_REINDEX_JOB (PID number(19,0) not null, JOB_DELETED number(1,0) not null, RES_TYPE varchar2(255 char), SUSPENDED_UNTIL timestamp, UPDATE_THRESHOLD_HIGH timestamp not null, UPDATE_THRESHOLD_LOW timestamp, primary key (PID))");

		version.onTable("TRM_CONCEPT_DESIG").addColumn("20181104.2", "CS_VER_PID").nullable().type(ColumnTypeEnum.LONG);
		version.onTable("TRM_CONCEPT_DESIG").addForeignKey("20181104.3", "FK_CONCEPTDESIG_CSV").toColumn("CS_VER_PID").references("TRM_CODESYSTEM_VER", "PID");

		version.onTable("TRM_CONCEPT_PROPERTY").addColumn("20181104.4", "CS_VER_PID").nullable().type(ColumnTypeEnum.LONG);
		version.onTable("TRM_CONCEPT_PROPERTY").addForeignKey("20181104.5", "FK_CONCEPTPROP_CSV").toColumn("CS_VER_PID").references("TRM_CODESYSTEM_VER", "PID");

		version.onTable("TRM_CONCEPT").addColumn("20181104.6", "PARENT_PIDS").nullable().type(ColumnTypeEnum.CLOB);

	}

	private void init350() { // 20180601 - 20180917
		Builder version = forVersion(VersionEnum.V3_5_0);

		// Forced ID changes
		Builder.BuilderWithTableName forcedId = version.onTable("HFJ_FORCED_ID");
		version.startSectionWithMessage("Starting work on table: " + forcedId.getTableName());

		forcedId
			.dropIndex("20180827.1", "IDX_FORCEDID_TYPE_FORCEDID");
		forcedId
			.dropIndex("20180827.2", "IDX_FORCEDID_TYPE_RESID");

		forcedId
			.addIndex("20180827.3", "IDX_FORCEDID_TYPE_FID")
			.unique(true)
			.withColumns("RESOURCE_TYPE", "FORCED_ID");

		// Indexes - Coords
		Builder.BuilderWithTableName spidxCoords = version.onTable("HFJ_SPIDX_COORDS");
		version.startSectionWithMessage("Starting work on table: " + spidxCoords.getTableName());
		spidxCoords
			.addColumn("20180903.1", "HASH_IDENTITY")
			.nullable()
			.type(ColumnTypeEnum.LONG);
		if (!myFlags.contains(FlagEnum.NO_MIGRATE_HASHES)) {
			spidxCoords
				.dropIndex("20180903.2", "IDX_SP_COORDS");
			spidxCoords
				.addIndex("20180903.4", "IDX_SP_COORDS_HASH")
				.unique(false)
				.withColumns("HASH_IDENTITY", "SP_LATITUDE", "SP_LONGITUDE");
			spidxCoords
				.addTask(new CalculateHashesTask(VersionEnum.V3_5_0, "20180903.5")
					.addCalculator("HASH_IDENTITY", t -> BaseResourceIndexedSearchParam.calculateHashIdentity(new PartitionSettings(), RequestPartitionId.defaultPartition(), t.getResourceType(), t.getString("SP_NAME")))
					.setColumnName("HASH_IDENTITY")
				);
		}

		// Indexes - Date
		Builder.BuilderWithTableName spidxDate = version.onTable("HFJ_SPIDX_DATE");
		version.startSectionWithMessage("Starting work on table: " + spidxDate.getTableName());
		spidxDate
			.addColumn("20180903.6", "HASH_IDENTITY")
			.nullable()
			.type(ColumnTypeEnum.LONG);
		if (!myFlags.contains(FlagEnum.NO_MIGRATE_HASHES)) {
			spidxDate
				.dropIndex("20180903.7", "IDX_SP_TOKEN");
			spidxDate
				.addIndex("20180903.8", "IDX_SP_DATE_HASH")
				.unique(false)
				.withColumns("HASH_IDENTITY", "SP_VALUE_LOW", "SP_VALUE_HIGH")
				.doNothing();
			spidxDate
				.dropIndex("20180903.9", "IDX_SP_DATE");
			spidxDate
				.addTask(new CalculateHashesTask(VersionEnum.V3_5_0, "20180903.10")
					.addCalculator("HASH_IDENTITY", t -> BaseResourceIndexedSearchParam.calculateHashIdentity(new PartitionSettings(), RequestPartitionId.defaultPartition(), t.getResourceType(), t.getString("SP_NAME")))
					.setColumnName("HASH_IDENTITY")
				);
		}

		// Indexes - Number
		Builder.BuilderWithTableName spidxNumber = version.onTable("HFJ_SPIDX_NUMBER");
		version.startSectionWithMessage("Starting work on table: " + spidxNumber.getTableName());
		spidxNumber
			.addColumn("20180903.11", "HASH_IDENTITY")
			.nullable()
			.type(ColumnTypeEnum.LONG);
		if (!myFlags.contains(FlagEnum.NO_MIGRATE_HASHES)) {
			spidxNumber
				.dropIndex("20180903.12", "IDX_SP_NUMBER");
			spidxNumber
				.addIndex("20180903.13", "IDX_SP_NUMBER_HASH_VAL")
				.unique(false)
				.withColumns("HASH_IDENTITY", "SP_VALUE")
				.doNothing();
			spidxNumber
				.addTask(new CalculateHashesTask(VersionEnum.V3_5_0, "20180903.14")
					.addCalculator("HASH_IDENTITY", t -> BaseResourceIndexedSearchParam.calculateHashIdentity(new PartitionSettings(), RequestPartitionId.defaultPartition(), t.getResourceType(), t.getString("SP_NAME")))
					.setColumnName("HASH_IDENTITY")
				);
		}

		// Indexes - Quantity
		Builder.BuilderWithTableName spidxQuantity = version.onTable("HFJ_SPIDX_QUANTITY");
		version.startSectionWithMessage("Starting work on table: " + spidxQuantity.getTableName());
		spidxQuantity
			.addColumn("20180903.15", "HASH_IDENTITY")
			.nullable()
			.type(ColumnTypeEnum.LONG);
		spidxQuantity
			.addColumn("20180903.16", "HASH_IDENTITY_SYS_UNITS")
			.nullable()
			.type(ColumnTypeEnum.LONG);
		spidxQuantity
			.addColumn("20180903.17", "HASH_IDENTITY_AND_UNITS")
			.nullable()
			.type(ColumnTypeEnum.LONG);
		if (!myFlags.contains(FlagEnum.NO_MIGRATE_HASHES)) {
			spidxQuantity
				.dropIndex("20180903.18", "IDX_SP_QUANTITY");
			spidxQuantity
				.addIndex("20180903.19", "IDX_SP_QUANTITY_HASH")
				.unique(false)
				.withColumns("HASH_IDENTITY", "SP_VALUE");
			spidxQuantity
				.addIndex("20180903.20", "IDX_SP_QUANTITY_HASH_UN")
				.unique(false)
				.withColumns("HASH_IDENTITY_AND_UNITS", "SP_VALUE");
			spidxQuantity
				.addIndex("20180903.21", "IDX_SP_QUANTITY_HASH_SYSUN")
				.unique(false)
				.withColumns("HASH_IDENTITY_SYS_UNITS", "SP_VALUE");
			spidxQuantity
				.addTask(new CalculateHashesTask(VersionEnum.V3_5_0, "20180903.22")
					.addCalculator("HASH_IDENTITY", t -> BaseResourceIndexedSearchParam.calculateHashIdentity(new PartitionSettings(), RequestPartitionId.defaultPartition(), t.getResourceType(), t.getString("SP_NAME")))
					.addCalculator("HASH_IDENTITY_AND_UNITS", t -> ResourceIndexedSearchParamQuantity.calculateHashUnits(new PartitionSettings(), RequestPartitionId.defaultPartition(), t.getResourceType(), t.getString("SP_NAME"), t.getString("SP_UNITS")))
					.addCalculator("HASH_IDENTITY_SYS_UNITS", t -> ResourceIndexedSearchParamQuantity.calculateHashSystemAndUnits(new PartitionSettings(), RequestPartitionId.defaultPartition(), t.getResourceType(), t.getString("SP_NAME"), t.getString("SP_SYSTEM"), t.getString("SP_UNITS")))
					.setColumnName("HASH_IDENTITY")
				);
		}

		// Indexes - String
		Builder.BuilderWithTableName spidxString = version.onTable("HFJ_SPIDX_STRING");
		version.startSectionWithMessage("Starting work on table: " + spidxString.getTableName());
		spidxString
			.addColumn("20180903.23", "HASH_NORM_PREFIX")
			.nullable()
			.type(ColumnTypeEnum.LONG);
		if (!myFlags.contains(FlagEnum.NO_MIGRATE_HASHES)) {
			spidxString
				.dropIndex("20180903.24", "IDX_SP_STRING");
			spidxString
				.addIndex("20180903.25", "IDX_SP_STRING_HASH_NRM")
				.unique(false)
				.withColumns("HASH_NORM_PREFIX", "SP_VALUE_NORMALIZED");
			spidxString
				.addColumn("20180903.26", "HASH_EXACT")
				.nullable()
				.type(ColumnTypeEnum.LONG);
			spidxString
				.addIndex("20180903.27", "IDX_SP_STRING_HASH_EXCT")
				.unique(false)
				.withColumns("HASH_EXACT");
			spidxString
				.addTask(new CalculateHashesTask(VersionEnum.V3_5_0, "20180903.28")
					.setColumnName("HASH_NORM_PREFIX")
					.addCalculator("HASH_NORM_PREFIX", t -> ResourceIndexedSearchParamString.calculateHashNormalized(new PartitionSettings(), RequestPartitionId.defaultPartition(), new StorageSettings(), t.getResourceType(), t.getString("SP_NAME"), t.getString("SP_VALUE_NORMALIZED")))
					.addCalculator("HASH_EXACT", t -> ResourceIndexedSearchParamString.calculateHashExact(new PartitionSettings(), (ca.uhn.fhir.jpa.model.entity.PartitionablePartitionId) null, t.getResourceType(), t.getParamName(), t.getString("SP_VALUE_EXACT")))
				);
		}

		// Indexes - Token
		Builder.BuilderWithTableName spidxToken = version.onTable("HFJ_SPIDX_TOKEN");
		version.startSectionWithMessage("Starting work on table: " + spidxToken.getTableName());
		spidxToken
			.addColumn("20180903.29", "HASH_IDENTITY")
			.nullable()
			.type(ColumnTypeEnum.LONG);
		spidxToken
			.addColumn("20180903.30", "HASH_SYS")
			.nullable()
			.type(ColumnTypeEnum.LONG);
		spidxToken
			.addColumn("20180903.31", "HASH_SYS_AND_VALUE")
			.nullable()
			.type(ColumnTypeEnum.LONG);
		spidxToken
			.addColumn("20180903.32", "HASH_VALUE")
			.nullable()
			.type(ColumnTypeEnum.LONG);
		if (!myFlags.contains(FlagEnum.NO_MIGRATE_HASHES)) {
			spidxToken
				.dropIndex("20180903.33", "IDX_SP_TOKEN");
			spidxToken
				.dropIndex("20180903.34", "IDX_SP_TOKEN_UNQUAL");
			spidxToken
				.addIndex("20180903.35", "IDX_SP_TOKEN_HASH")
				.unique(false)
				.withColumns("HASH_IDENTITY")
				.doNothing();
			spidxToken
				.addIndex("20180903.36", "IDX_SP_TOKEN_HASH_S")
				.unique(false)
				.withColumns("HASH_SYS")
				.doNothing();
			spidxToken
				.addIndex("20180903.37", "IDX_SP_TOKEN_HASH_SV")
				.unique(false)
				.withColumns("HASH_SYS_AND_VALUE")
				.doNothing();
			spidxToken
				.addIndex("20180903.38", "IDX_SP_TOKEN_HASH_V")
				.unique(false)
				.withColumns("HASH_VALUE")
				.doNothing();
			spidxToken
				.addTask(new CalculateHashesTask(VersionEnum.V3_5_0, "20180903.39")
					.setColumnName("HASH_IDENTITY")
					.addCalculator("HASH_IDENTITY", t -> BaseResourceIndexedSearchParam.calculateHashIdentity(new PartitionSettings(), RequestPartitionId.defaultPartition(), t.getResourceType(), t.getString("SP_NAME")))
					.addCalculator("HASH_SYS", t -> ResourceIndexedSearchParamToken.calculateHashSystem(new PartitionSettings(), RequestPartitionId.defaultPartition(), t.getResourceType(), t.getParamName(), t.getString("SP_SYSTEM")))
					.addCalculator("HASH_SYS_AND_VALUE", t -> ResourceIndexedSearchParamToken.calculateHashSystemAndValue(new PartitionSettings(), RequestPartitionId.defaultPartition(), t.getResourceType(), t.getParamName(), t.getString("SP_SYSTEM"), t.getString("SP_VALUE")))
					.addCalculator("HASH_VALUE", t -> ResourceIndexedSearchParamToken.calculateHashValue(new PartitionSettings(), RequestPartitionId.defaultPartition(), t.getResourceType(), t.getParamName(), t.getString("SP_VALUE")))
				);
		}

		// Indexes - URI
		Builder.BuilderWithTableName spidxUri = version.onTable("HFJ_SPIDX_URI");
		version.startSectionWithMessage("Starting work on table: " + spidxUri.getTableName());
		spidxUri
			.addColumn("20180903.40", "HASH_IDENTITY")
			.nullable()
			.type(ColumnTypeEnum.LONG);
		if (!myFlags.contains(FlagEnum.NO_MIGRATE_HASHES)) {
			spidxUri
				.addIndex("20180903.41", "IDX_SP_URI_HASH_IDENTITY")
				.unique(false)
				.withColumns("HASH_IDENTITY", "SP_URI");
			spidxUri
				.addColumn("20180903.42", "HASH_URI")
				.nullable()
				.type(ColumnTypeEnum.LONG);
			spidxUri
				.addIndex("20180903.43", "IDX_SP_URI_HASH_URI")
				.unique(false)
				.withColumns("HASH_URI");
			spidxUri
				.addTask(new CalculateHashesTask(VersionEnum.V3_5_0, "20180903.44")
					.setColumnName("HASH_IDENTITY")
					.addCalculator("HASH_IDENTITY", t -> BaseResourceIndexedSearchParam.calculateHashIdentity(new PartitionSettings(), (RequestPartitionId) null, t.getResourceType(), t.getString("SP_NAME")))
					.addCalculator("HASH_URI", t -> ResourceIndexedSearchParamUri.calculateHashUri(new PartitionSettings(), (RequestPartitionId) null, t.getResourceType(), t.getString("SP_NAME"), t.getString("SP_URI")))
				);
		}

		// Search Parameter Presence
		Builder.BuilderWithTableName spp = version.onTable("HFJ_RES_PARAM_PRESENT");
		version.startSectionWithMessage("Starting work on table: " + spp.getTableName());
		spp.dropIndex("20180903.45", "IDX_RESPARMPRESENT_SPID_RESID");
		spp
			.addColumn("20180903.46", "HASH_PRESENCE")
			.nullable()
			.type(ColumnTypeEnum.LONG);
		spp
			.addIndex("20180903.47", "IDX_RESPARMPRESENT_HASHPRES")
			.unique(false)
			.withColumns("HASH_PRESENCE");

		ArbitrarySqlTask consolidateSearchParamPresenceIndexesTask = new ArbitrarySqlTask(VersionEnum.V3_5_0, "20180903.48", "HFJ_SEARCH_PARM", "Consolidate search parameter presence indexes");
		consolidateSearchParamPresenceIndexesTask.setExecuteOnlyIfTableExists("HFJ_SEARCH_PARM");
		consolidateSearchParamPresenceIndexesTask.setBatchSize(1);

		String sql = "SELECT " +
			"HFJ_SEARCH_PARM.RES_TYPE RES_TYPE, HFJ_SEARCH_PARM.PARAM_NAME PARAM_NAME, " +
			"HFJ_RES_PARAM_PRESENT.PID PID, HFJ_RES_PARAM_PRESENT.SP_ID SP_ID, HFJ_RES_PARAM_PRESENT.SP_PRESENT SP_PRESENT, HFJ_RES_PARAM_PRESENT.HASH_PRESENCE HASH_PRESENCE " +
			"from HFJ_RES_PARAM_PRESENT " +
			"join HFJ_SEARCH_PARM ON (HFJ_SEARCH_PARM.PID = HFJ_RES_PARAM_PRESENT.SP_ID) " +
			"where HFJ_RES_PARAM_PRESENT.HASH_PRESENCE is null";
		consolidateSearchParamPresenceIndexesTask.addExecuteOnlyIfColumnExists("HFJ_RES_PARAM_PRESENT", "SP_ID");
		consolidateSearchParamPresenceIndexesTask.addQuery(sql, ArbitrarySqlTask.QueryModeEnum.BATCH_UNTIL_NO_MORE, t -> {
			Number pid = (Number) t.get("PID");
			Boolean present = columnToBoolean(t.get("SP_PRESENT"));
			String resType = (String) t.get("RES_TYPE");
			String paramName = (String) t.get("PARAM_NAME");
			Long hash = SearchParamPresentEntity.calculateHashPresence(new PartitionSettings(), (RequestPartitionId) null, resType, paramName, present);
			consolidateSearchParamPresenceIndexesTask.executeSql("HFJ_RES_PARAM_PRESENT", "update HFJ_RES_PARAM_PRESENT set HASH_PRESENCE = ? where PID = ?", hash, pid);
		});
		version.addTask(consolidateSearchParamPresenceIndexesTask);

		// SP_ID is no longer needed
		spp.dropColumn("20180903.49", "SP_ID");

		// Concept
		Builder.BuilderWithTableName trmConcept = version.onTable("TRM_CONCEPT");
		version.startSectionWithMessage("Starting work on table: " + trmConcept.getTableName());
		trmConcept
			.addColumn("20180903.50", "CONCEPT_UPDATED")
			.nullable()
			.type(ColumnTypeEnum.DATE_TIMESTAMP);
		trmConcept
			.addIndex("20180903.51", "IDX_CONCEPT_UPDATED")
			.unique(false)
			.withColumns("CONCEPT_UPDATED");
		trmConcept
			.modifyColumn("20180903.52", "CODE")
			.nonNullable()
			.withType(ColumnTypeEnum.STRING, 500);

		// Concept Designation
		version.startSectionWithMessage("Starting work on table: TRM_CONCEPT_DESIG");
		version
			.addTableRawSql("20180907.1", "TRM_CONCEPT_DESIG")
			.addSql(DriverTypeEnum.H2_EMBEDDED, "create table TRM_CONCEPT_DESIG (PID bigint not null, LANG varchar(500), USE_CODE varchar(500), USE_DISPLAY varchar(500), USE_SYSTEM varchar(500), VAL varchar(500) not null, CS_VER_PID bigint, CONCEPT_PID bigint, primary key (PID))")
			.addSql(DriverTypeEnum.H2_EMBEDDED, "alter table TRM_CONCEPT_DESIG add constraint FK_CONCEPTDESIG_CSV foreign key (CS_VER_PID) references TRM_CODESYSTEM_VER")
			.addSql(DriverTypeEnum.H2_EMBEDDED, "alter table TRM_CONCEPT_DESIG add constraint FK_CONCEPTDESIG_CONCEPT foreign key (CONCEPT_PID) references TRM_CONCEPT")
			.addSql(DriverTypeEnum.DERBY_EMBEDDED, "create table TRM_CONCEPT_DESIG (PID bigint not null, LANG varchar(500), USE_CODE varchar(500), USE_DISPLAY varchar(500), USE_SYSTEM varchar(500), VAL varchar(500) not null, CS_VER_PID bigint, CONCEPT_PID bigint, primary key (PID))")
			.addSql(DriverTypeEnum.DERBY_EMBEDDED, "alter table TRM_CONCEPT_DESIG add constraint FK_CONCEPTDESIG_CSV foreign key (CS_VER_PID) references TRM_CODESYSTEM_VER")
			.addSql(DriverTypeEnum.DERBY_EMBEDDED, "alter table TRM_CONCEPT_DESIG add constraint FK_CONCEPTDESIG_CONCEPT foreign key (CONCEPT_PID) references TRM_CONCEPT")
			.addSql(DriverTypeEnum.MYSQL_5_7, "create table TRM_CONCEPT_DESIG (PID bigint not null, LANG varchar(500), USE_CODE varchar(500), USE_DISPLAY varchar(500), USE_SYSTEM varchar(500), VAL varchar(500) not null, CS_VER_PID bigint, CONCEPT_PID bigint, primary key (PID)) ENGINE=InnoDB")
			.addSql(DriverTypeEnum.MYSQL_5_7, "alter table TRM_CONCEPT_DESIG add constraint FK_CONCEPTDESIG_CSV foreign key (CS_VER_PID) references TRM_CODESYSTEM_VER (PID)")
			.addSql(DriverTypeEnum.MYSQL_5_7, "alter table TRM_CONCEPT_DESIG add constraint FK_CONCEPTDESIG_CONCEPT foreign key (CONCEPT_PID) references TRM_CONCEPT (PID)")
			.addSql(DriverTypeEnum.MARIADB_10_1, "create table TRM_CONCEPT_DESIG (PID bigint not null, LANG varchar(500), USE_CODE varchar(500), USE_DISPLAY varchar(500), USE_SYSTEM varchar(500), VAL varchar(500) not null, CS_VER_PID bigint, CONCEPT_PID bigint, primary key (PID))")
			.addSql(DriverTypeEnum.MARIADB_10_1, "alter table TRM_CONCEPT_DESIG add constraint FK_CONCEPTDESIG_CSV foreign key (CS_VER_PID) references TRM_CODESYSTEM_VER (PID)")
			.addSql(DriverTypeEnum.MARIADB_10_1, "alter table TRM_CONCEPT_DESIG add constraint FK_CONCEPTDESIG_CONCEPT foreign key (CONCEPT_PID) references TRM_CONCEPT (PID)")
			.addSql(DriverTypeEnum.ORACLE_12C, "create table TRM_CONCEPT_DESIG (PID number(19,0) not null, LANG varchar2(500 char), USE_CODE varchar2(500 char), USE_DISPLAY varchar2(500 char), USE_SYSTEM varchar2(500 char), VAL varchar2(500 char) not null, CS_VER_PID number(19,0), CONCEPT_PID number(19,0), primary key (PID))")
			.addSql(DriverTypeEnum.ORACLE_12C, "alter table TRM_CONCEPT_DESIG add constraint FK_CONCEPTDESIG_CSV foreign key (CS_VER_PID) references TRM_CODESYSTEM_VER")
			.addSql(DriverTypeEnum.ORACLE_12C, "alter table TRM_CONCEPT_DESIG add constraint FK_CONCEPTDESIG_CONCEPT foreign key (CONCEPT_PID) references TRM_CONCEPT")
			.addSql(DriverTypeEnum.POSTGRES_9_4, "create table TRM_CONCEPT_DESIG (PID int8 not null, LANG varchar(500), USE_CODE varchar(500), USE_DISPLAY varchar(500), USE_SYSTEM varchar(500), VAL varchar(500) not null, CS_VER_PID int8, CONCEPT_PID int8, primary key (PID))")
			.addSql(DriverTypeEnum.POSTGRES_9_4, "alter table TRM_CONCEPT_DESIG add constraint FK_CONCEPTDESIG_CSV foreign key (CS_VER_PID) references TRM_CODESYSTEM_VER")
			.addSql(DriverTypeEnum.POSTGRES_9_4, "alter table TRM_CONCEPT_DESIG add constraint FK_CONCEPTDESIG_CONCEPT foreign key (CONCEPT_PID) references TRM_CONCEPT")
			.addSql(DriverTypeEnum.MSSQL_2012, "create table TRM_CONCEPT_DESIG (PID bigint not null, LANG varchar(500), USE_CODE varchar(500), USE_DISPLAY varchar(500), USE_SYSTEM varchar(500), VAL varchar(500) not null, CS_VER_PID bigint, CONCEPT_PID bigint, primary key (PID))")
			.addSql(DriverTypeEnum.MSSQL_2012, "alter table TRM_CONCEPT_DESIG add constraint FK_CONCEPTDESIG_CSV foreign key (CS_VER_PID) references TRM_CODESYSTEM_VER")
			.addSql(DriverTypeEnum.MSSQL_2012, "alter table TRM_CONCEPT_DESIG add constraint FK_CONCEPTDESIG_CONCEPT foreign key (CONCEPT_PID) references TRM_CONCEPT");

		// Concept Property
		version.startSectionWithMessage("Starting work on table: TRM_CONCEPT_PROPERTY");
		version
			.addTableRawSql("20180907.2", "TRM_CONCEPT_PROPERTY")
			.addSql(DriverTypeEnum.DERBY_EMBEDDED, "create table TRM_CONCEPT_PROPERTY (PID bigint not null, PROP_CODESYSTEM varchar(500), PROP_DISPLAY varchar(500), PROP_KEY varchar(500) not null, PROP_TYPE integer not null, PROP_VAL varchar(500), CS_VER_PID bigint, CONCEPT_PID bigint, primary key (PID))")
			.addSql(DriverTypeEnum.DERBY_EMBEDDED, "alter table TRM_CONCEPT_PROPERTY add constraint FK_CONCEPTPROP_CSV foreign key (CS_VER_PID) references TRM_CODESYSTEM_VER")
			.addSql(DriverTypeEnum.DERBY_EMBEDDED, "alter table TRM_CONCEPT_PROPERTY add constraint FK_CONCEPTPROP_CONCEPT foreign key (CONCEPT_PID) references TRM_CONCEPT")
			.addSql(DriverTypeEnum.MARIADB_10_1, "create table TRM_CONCEPT_PROPERTY (PID bigint not null, PROP_CODESYSTEM varchar(500), PROP_DISPLAY varchar(500), PROP_KEY varchar(500) not null, PROP_TYPE integer not null, PROP_VAL varchar(500), CS_VER_PID bigint, CONCEPT_PID bigint, primary key (PID))")
			.addSql(DriverTypeEnum.MARIADB_10_1, "alter table TRM_CONCEPT_PROPERTY add constraint FK_CONCEPTPROP_CSV foreign key (CS_VER_PID) references TRM_CODESYSTEM_VER (PID)")
			.addSql(DriverTypeEnum.MARIADB_10_1, "alter table TRM_CONCEPT_PROPERTY add constraint FK_CONCEPTPROP_CONCEPT foreign key (CONCEPT_PID) references TRM_CONCEPT (PID)")
			.addSql(DriverTypeEnum.MYSQL_5_7, "create table TRM_CONCEPT_PROPERTY (PID bigint not null, PROP_CODESYSTEM varchar(500), PROP_DISPLAY varchar(500), PROP_KEY varchar(500) not null, PROP_TYPE integer not null, PROP_VAL varchar(500), CS_VER_PID bigint, CONCEPT_PID bigint, primary key (PID))")
			.addSql(DriverTypeEnum.MYSQL_5_7, "alter table TRM_CONCEPT_PROPERTY add constraint FK_CONCEPTPROP_CSV foreign key (CS_VER_PID) references TRM_CODESYSTEM_VER (PID)")
			.addSql(DriverTypeEnum.MYSQL_5_7, "alter table TRM_CONCEPT_PROPERTY add constraint FK_CONCEPTPROP_CONCEPT foreign key (CONCEPT_PID) references TRM_CONCEPT (PID)")
			.addSql(DriverTypeEnum.ORACLE_12C, "create table TRM_CONCEPT_PROPERTY (PID number(19,0) not null, PROP_CODESYSTEM varchar2(500 char), PROP_DISPLAY varchar2(500 char), PROP_KEY varchar2(500 char) not null, PROP_TYPE number(10,0) not null, PROP_VAL varchar2(500 char), CS_VER_PID number(19,0), CONCEPT_PID number(19,0), primary key (PID))")
			.addSql(DriverTypeEnum.ORACLE_12C, "alter table TRM_CONCEPT_PROPERTY add constraint FK_CONCEPTPROP_CSV foreign key (CS_VER_PID) references TRM_CODESYSTEM_VER")
			.addSql(DriverTypeEnum.ORACLE_12C, "alter table TRM_CONCEPT_PROPERTY add constraint FK_CONCEPTPROP_CONCEPT foreign key (CONCEPT_PID) references TRM_CONCEPT")
			.addSql(DriverTypeEnum.POSTGRES_9_4, "create table TRM_CONCEPT_PROPERTY (PID int8 not null, PROP_CODESYSTEM varchar(500), PROP_DISPLAY varchar(500), PROP_KEY varchar(500) not null, PROP_TYPE int4 not null, PROP_VAL varchar(500), CS_VER_PID int8, CONCEPT_PID int8, primary key (PID))")
			.addSql(DriverTypeEnum.POSTGRES_9_4, "alter table TRM_CONCEPT_PROPERTY add constraint FK_CONCEPTPROP_CSV foreign key (CS_VER_PID) references TRM_CODESYSTEM_VER")
			.addSql(DriverTypeEnum.POSTGRES_9_4, "alter table TRM_CONCEPT_PROPERTY add constraint FK_CONCEPTPROP_CONCEPT foreign key (CONCEPT_PID) references TRM_CONCEPT")
			.addSql(DriverTypeEnum.MSSQL_2012, "create table TRM_CONCEPT_PROPERTY (PID bigint not null, PROP_CODESYSTEM varchar(500), PROP_DISPLAY varchar(500), PROP_KEY varchar(500) not null, PROP_TYPE int not null, PROP_VAL varchar(500), CS_VER_PID bigint, CONCEPT_PID bigint, primary key (PID))")
			.addSql(DriverTypeEnum.MSSQL_2012, "alter table TRM_CONCEPT_PROPERTY add constraint FK_CONCEPTPROP_CSV foreign key (CS_VER_PID) references TRM_CODESYSTEM_VER")
			.addSql(DriverTypeEnum.MSSQL_2012, "alter table TRM_CONCEPT_PROPERTY add constraint FK_CONCEPTPROP_CONCEPT foreign key (CONCEPT_PID) references TRM_CONCEPT");

		// Concept Map - Map
		version.startSectionWithMessage("Starting work on table: TRM_CONCEPT_MAP");
		version
			.addTableRawSql("20180907.3", "TRM_CONCEPT_MAP")
			.addSql(DriverTypeEnum.DERBY_EMBEDDED, "create table TRM_CONCEPT_MAP (PID bigint not null, RES_ID bigint, SOURCE_URL varchar(200), TARGET_URL varchar(200), URL varchar(200) not null, primary key (PID))")
			.addSql(DriverTypeEnum.DERBY_EMBEDDED, "alter table TRM_CONCEPT_MAP add constraint FK_TRMCONCEPTMAP_RES foreign key (RES_ID) references HFJ_RESOURCE")
			.addSql(DriverTypeEnum.MYSQL_5_7, "create table TRM_CONCEPT_MAP (PID bigint not null, RES_ID bigint, SOURCE_URL varchar(200), TARGET_URL varchar(200), URL varchar(200) not null, primary key (PID))")
			.addSql(DriverTypeEnum.MYSQL_5_7, "alter table TRM_CONCEPT_MAP add constraint IDX_CONCEPT_MAP_URL unique (URL)")
			.addSql(DriverTypeEnum.MYSQL_5_7, "alter table TRM_CONCEPT_MAP add constraint FK_TRMCONCEPTMAP_RES foreign key (RES_ID) references HFJ_RESOURCE (RES_ID)")
			.addSql(DriverTypeEnum.ORACLE_12C, "create table TRM_CONCEPT_MAP (PID number(19,0) not null, RES_ID number(19,0), SOURCE_URL varchar2(200 char), TARGET_URL varchar2(200 char), URL varchar2(200 char) not null, primary key (PID))")
			.addSql(DriverTypeEnum.ORACLE_12C, "alter table TRM_CONCEPT_MAP add constraint IDX_CONCEPT_MAP_URL unique (URL)")
			.addSql(DriverTypeEnum.ORACLE_12C, "alter table TRM_CONCEPT_MAP add constraint FK_TRMCONCEPTMAP_RES foreign key (RES_ID) references HFJ_RESOURCE")
			.addSql(DriverTypeEnum.POSTGRES_9_4, "create table TRM_CONCEPT_MAP (PID int8 not null, RES_ID int8, SOURCE_URL varchar(200), TARGET_URL varchar(200), URL varchar(200) not null, primary key (PID))")
			.addSql(DriverTypeEnum.POSTGRES_9_4, "alter table TRM_CONCEPT_MAP add constraint FK_TRMCONCEPTMAP_RES foreign key (RES_ID) references HFJ_RESOURCE")
			.addSql(DriverTypeEnum.POSTGRES_9_4, "alter table TRM_CONCEPT_MAP add constraint IDX_CONCEPT_MAP_URL unique (URL)")
			.addSql(DriverTypeEnum.MSSQL_2012, "create table TRM_CONCEPT_MAP (PID bigint not null, RES_ID bigint, SOURCE_URL varchar(200), TARGET_URL varchar(200), URL varchar(200) not null, primary key (PID))")
			.addSql(DriverTypeEnum.MSSQL_2012, "alter table TRM_CONCEPT_MAP add constraint IDX_CONCEPT_MAP_URL unique (URL)")
			.addSql(DriverTypeEnum.MSSQL_2012, "alter table TRM_CONCEPT_MAP add constraint FK_TRMCONCEPTMAP_RES foreign key (RES_ID) references HFJ_RESOURCE")
			.addSql(DriverTypeEnum.MARIADB_10_1, "create table TRM_CONCEPT_MAP (PID bigint not null, RES_ID bigint, SOURCE_URL varchar(200), TARGET_URL varchar(200), URL varchar(200) not null, primary key (PID))")
			.addSql(DriverTypeEnum.MARIADB_10_1, "alter table TRM_CONCEPT_MAP add constraint FK_TRMCONCEPTMAP_RES foreign key (RES_ID) references HFJ_RESOURCE (RES_ID)")
			.addSql(DriverTypeEnum.MARIADB_10_1, "alter table TRM_CONCEPT_MAP add constraint IDX_CONCEPT_MAP_URL unique (URL)");

		// Concept Map - Group
		version.startSectionWithMessage("Starting work on table: TRM_CONCEPT_MAP_GROUP");
		version
			.addTableRawSql("20180907.4", "TRM_CONCEPT_MAP_GROUP")
			.addSql(DriverTypeEnum.DERBY_EMBEDDED, "create table TRM_CONCEPT_MAP_GROUP (PID bigint not null, myConceptMapUrl varchar(255), SOURCE_URL varchar(200) not null, mySourceValueSet varchar(255), SOURCE_VERSION varchar(100), TARGET_URL varchar(200) not null, myTargetValueSet varchar(255), TARGET_VERSION varchar(100), CONCEPT_MAP_PID bigint not null, primary key (PID))")
			.addSql(DriverTypeEnum.DERBY_EMBEDDED, "alter table TRM_CONCEPT_MAP_GROUP add constraint FK_TCMGROUP_CONCEPTMAP foreign key (CONCEPT_MAP_PID) references TRM_CONCEPT_MAP")
			.addSql(DriverTypeEnum.DERBY_EMBEDDED, "create unique index IDX_CONCEPT_MAP_URL on TRM_CONCEPT_MAP (URL)")
			.addSql(DriverTypeEnum.ORACLE_12C, "create table TRM_CONCEPT_MAP_GROUP (PID number(19,0) not null, myConceptMapUrl varchar2(255 char), SOURCE_URL varchar2(200 char) not null, mySourceValueSet varchar2(255 char), SOURCE_VERSION varchar2(100 char), TARGET_URL varchar2(200 char) not null, myTargetValueSet varchar2(255 char), TARGET_VERSION varchar2(100 char), CONCEPT_MAP_PID number(19,0) not null, primary key (PID))")
			.addSql(DriverTypeEnum.ORACLE_12C, "alter table TRM_CONCEPT_MAP_GROUP add constraint FK_TCMGROUP_CONCEPTMAP foreign key (CONCEPT_MAP_PID) references TRM_CONCEPT_MAP")
			.addSql(DriverTypeEnum.MARIADB_10_1, "create table TRM_CONCEPT_MAP_GROUP (PID bigint not null, myConceptMapUrl varchar(255), SOURCE_URL varchar(200) not null, mySourceValueSet varchar(255), SOURCE_VERSION varchar(100), TARGET_URL varchar(200) not null, myTargetValueSet varchar(255), TARGET_VERSION varchar(100), CONCEPT_MAP_PID bigint not null, primary key (PID))")
			.addSql(DriverTypeEnum.MARIADB_10_1, "alter table TRM_CONCEPT_MAP_GROUP add constraint FK_TCMGROUP_CONCEPTMAP foreign key (CONCEPT_MAP_PID) references TRM_CONCEPT_MAP (PID)")
			.addSql(DriverTypeEnum.MYSQL_5_7, "create table TRM_CONCEPT_MAP_GROUP (PID bigint not null, myConceptMapUrl varchar(255), SOURCE_URL varchar(200) not null, mySourceValueSet varchar(255), SOURCE_VERSION varchar(100), TARGET_URL varchar(200) not null, myTargetValueSet varchar(255), TARGET_VERSION varchar(100), CONCEPT_MAP_PID bigint not null, primary key (PID))")
			.addSql(DriverTypeEnum.MYSQL_5_7, "alter table TRM_CONCEPT_MAP_GROUP add constraint FK_TCMGROUP_CONCEPTMAP foreign key (CONCEPT_MAP_PID) references TRM_CONCEPT_MAP (PID)")
			.addSql(DriverTypeEnum.MSSQL_2012, "create table TRM_CONCEPT_MAP_GROUP (PID bigint not null, myConceptMapUrl varchar(255), SOURCE_URL varchar(200) not null, mySourceValueSet varchar(255), SOURCE_VERSION varchar(100), TARGET_URL varchar(200) not null, myTargetValueSet varchar(255), TARGET_VERSION varchar(100), CONCEPT_MAP_PID bigint not null, primary key (PID))")
			.addSql(DriverTypeEnum.MSSQL_2012, "alter table TRM_CONCEPT_MAP_GROUP add constraint FK_TCMGROUP_CONCEPTMAP foreign key (CONCEPT_MAP_PID) references TRM_CONCEPT_MAP")
			.addSql(DriverTypeEnum.POSTGRES_9_4, "create table TRM_CONCEPT_MAP_GROUP (PID int8 not null, myConceptMapUrl varchar(255), SOURCE_URL varchar(200) not null, mySourceValueSet varchar(255), SOURCE_VERSION varchar(100), TARGET_URL varchar(200) not null, myTargetValueSet varchar(255), TARGET_VERSION varchar(100), CONCEPT_MAP_PID int8 not null, primary key (PID))")
			.addSql(DriverTypeEnum.POSTGRES_9_4, "alter table TRM_CONCEPT_MAP_GROUP add constraint FK_TCMGROUP_CONCEPTMAP foreign key (CONCEPT_MAP_PID) references TRM_CONCEPT_MAP");

		// Concept Map - Group Element
		version.startSectionWithMessage("Starting work on table: TRM_CONCEPT_MAP_GRP_ELEMENT");
		version
			.addTableRawSql("20180907.5", "TRM_CONCEPT_MAP_GRP_ELEMENT")
			.addSql(DriverTypeEnum.DERBY_EMBEDDED, "create table TRM_CONCEPT_MAP_GRP_ELEMENT (PID bigint not null, SOURCE_CODE varchar(500) not null, myConceptMapUrl varchar(255), SOURCE_DISPLAY varchar(400), mySystem varchar(255), mySystemVersion varchar(255), myValueSet varchar(255), CONCEPT_MAP_GROUP_PID bigint not null, primary key (PID))")
			.addSql(DriverTypeEnum.DERBY_EMBEDDED, "alter table TRM_CONCEPT_MAP_GRP_ELEMENT add constraint FK_TCMGELEMENT_GROUP foreign key (CONCEPT_MAP_GROUP_PID) references TRM_CONCEPT_MAP_GROUP")
			.addSql(DriverTypeEnum.MARIADB_10_1, "create table TRM_CONCEPT_MAP_GRP_ELEMENT (PID bigint not null, SOURCE_CODE varchar(500) not null, myConceptMapUrl varchar(255), SOURCE_DISPLAY varchar(400), mySystem varchar(255), mySystemVersion varchar(255), myValueSet varchar(255), CONCEPT_MAP_GROUP_PID bigint not null, primary key (PID))")
			.addSql(DriverTypeEnum.MARIADB_10_1, "alter table TRM_CONCEPT_MAP_GRP_ELEMENT add constraint FK_TCMGELEMENT_GROUP foreign key (CONCEPT_MAP_GROUP_PID) references TRM_CONCEPT_MAP_GROUP (PID)")
			.addSql(DriverTypeEnum.MARIADB_10_1, "create index IDX_CNCPT_MAP_GRP_CD on TRM_CONCEPT_MAP_GRP_ELEMENT (SOURCE_CODE)")
			.addSql(DriverTypeEnum.DERBY_EMBEDDED, "create index IDX_CNCPT_MAP_GRP_CD on TRM_CONCEPT_MAP_GRP_ELEMENT (SOURCE_CODE)")
			.addSql(DriverTypeEnum.MYSQL_5_7, "create table TRM_CONCEPT_MAP_GRP_ELEMENT (PID bigint not null, SOURCE_CODE varchar(500) not null, myConceptMapUrl varchar(255), SOURCE_DISPLAY varchar(400), mySystem varchar(255), mySystemVersion varchar(255), myValueSet varchar(255), CONCEPT_MAP_GROUP_PID bigint not null, primary key (PID))")
			.addSql(DriverTypeEnum.MYSQL_5_7, "create index IDX_CNCPT_MAP_GRP_CD on TRM_CONCEPT_MAP_GRP_ELEMENT (SOURCE_CODE)")
			.addSql(DriverTypeEnum.MYSQL_5_7, "alter table TRM_CONCEPT_MAP_GRP_ELEMENT add constraint FK_TCMGELEMENT_GROUP foreign key (CONCEPT_MAP_GROUP_PID) references TRM_CONCEPT_MAP_GROUP (PID)")
			.addSql(DriverTypeEnum.POSTGRES_9_4, "create table TRM_CONCEPT_MAP_GRP_ELEMENT (PID int8 not null, SOURCE_CODE varchar(500) not null, myConceptMapUrl varchar(255), SOURCE_DISPLAY varchar(400), mySystem varchar(255), mySystemVersion varchar(255), myValueSet varchar(255), CONCEPT_MAP_GROUP_PID int8 not null, primary key (PID))")
			.addSql(DriverTypeEnum.POSTGRES_9_4, "alter table TRM_CONCEPT_MAP_GRP_ELEMENT add constraint FK_TCMGELEMENT_GROUP foreign key (CONCEPT_MAP_GROUP_PID) references TRM_CONCEPT_MAP_GROUP")
			.addSql(DriverTypeEnum.POSTGRES_9_4, "create index IDX_CNCPT_MAP_GRP_CD on TRM_CONCEPT_MAP_GRP_ELEMENT (SOURCE_CODE)")
			.addSql(DriverTypeEnum.ORACLE_12C, "create table TRM_CONCEPT_MAP_GRP_ELEMENT (PID number(19,0) not null, SOURCE_CODE varchar2(500 char) not null, myConceptMapUrl varchar2(255 char), SOURCE_DISPLAY varchar2(400 char), mySystem varchar2(255 char), mySystemVersion varchar2(255 char), myValueSet varchar2(255 char), CONCEPT_MAP_GROUP_PID number(19,0) not null, primary key (PID))")
			.addSql(DriverTypeEnum.ORACLE_12C, "alter table TRM_CONCEPT_MAP_GRP_ELEMENT add constraint FK_TCMGELEMENT_GROUP foreign key (CONCEPT_MAP_GROUP_PID) references TRM_CONCEPT_MAP_GROUP")
			.addSql(DriverTypeEnum.ORACLE_12C, "create index IDX_CNCPT_MAP_GRP_CD on TRM_CONCEPT_MAP_GRP_ELEMENT (SOURCE_CODE)")
			.addSql(DriverTypeEnum.MSSQL_2012, "create table TRM_CONCEPT_MAP_GRP_ELEMENT (PID bigint not null, SOURCE_CODE varchar(500) not null, myConceptMapUrl varchar(255), SOURCE_DISPLAY varchar(400), mySystem varchar(255), mySystemVersion varchar(255), myValueSet varchar(255), CONCEPT_MAP_GROUP_PID bigint not null, primary key (PID))")
			.addSql(DriverTypeEnum.MSSQL_2012, "create index IDX_CNCPT_MAP_GRP_CD on TRM_CONCEPT_MAP_GRP_ELEMENT (SOURCE_CODE)")
			.addSql(DriverTypeEnum.MSSQL_2012, "alter table TRM_CONCEPT_MAP_GRP_ELEMENT add constraint FK_TCMGELEMENT_GROUP foreign key (CONCEPT_MAP_GROUP_PID) references TRM_CONCEPT_MAP_GROUP");

		// Concept Map - Group Element Target
		version.startSectionWithMessage("Starting work on table: TRM_CONCEPT_MAP_GRP_ELM_TGT");
		version
			.addTableRawSql("20180907.6", "TRM_CONCEPT_MAP_GRP_ELM_TGT")
			.addSql(DriverTypeEnum.DERBY_EMBEDDED, "create table TRM_CONCEPT_MAP_GRP_ELM_TGT (PID bigint not null, TARGET_CODE varchar(500) not null, myConceptMapUrl varchar(255), TARGET_DISPLAY varchar(400), TARGET_EQUIVALENCE varchar(50), mySystem varchar(255), mySystemVersion varchar(255), myValueSet varchar(255), CONCEPT_MAP_GRP_ELM_PID bigint not null, primary key (PID))")
			.addSql(DriverTypeEnum.DERBY_EMBEDDED, "alter table TRM_CONCEPT_MAP_GRP_ELM_TGT add constraint FK_TCMGETARGET_ELEMENT foreign key (CONCEPT_MAP_GRP_ELM_PID) references TRM_CONCEPT_MAP_GRP_ELEMENT")
			.addSql(DriverTypeEnum.DERBY_EMBEDDED, "create index IDX_CNCPT_MP_GRP_ELM_TGT_CD on TRM_CONCEPT_MAP_GRP_ELM_TGT (TARGET_CODE)")
			.addSql(DriverTypeEnum.MARIADB_10_1, "create table TRM_CONCEPT_MAP_GRP_ELM_TGT (PID bigint not null, TARGET_CODE varchar(500) not null, myConceptMapUrl varchar(255), TARGET_DISPLAY varchar(400), TARGET_EQUIVALENCE varchar(50), mySystem varchar(255), mySystemVersion varchar(255), myValueSet varchar(255), CONCEPT_MAP_GRP_ELM_PID bigint not null, primary key (PID))")
			.addSql(DriverTypeEnum.MARIADB_10_1, "alter table TRM_CONCEPT_MAP_GRP_ELM_TGT add constraint FK_TCMGETARGET_ELEMENT foreign key (CONCEPT_MAP_GRP_ELM_PID) references TRM_CONCEPT_MAP_GRP_ELEMENT (PID)")
			.addSql(DriverTypeEnum.MARIADB_10_1, "create index IDX_CNCPT_MP_GRP_ELM_TGT_CD on TRM_CONCEPT_MAP_GRP_ELM_TGT (TARGET_CODE)")
			.addSql(DriverTypeEnum.MYSQL_5_7, "create table TRM_CONCEPT_MAP_GRP_ELM_TGT (PID bigint not null, TARGET_CODE varchar(500) not null, myConceptMapUrl varchar(255), TARGET_DISPLAY varchar(400), TARGET_EQUIVALENCE varchar(50), mySystem varchar(255), mySystemVersion varchar(255), myValueSet varchar(255), CONCEPT_MAP_GRP_ELM_PID bigint not null, primary key (PID))")
			.addSql(DriverTypeEnum.MYSQL_5_7, "alter table TRM_CONCEPT_MAP_GRP_ELM_TGT add constraint FK_TCMGETARGET_ELEMENT foreign key (CONCEPT_MAP_GRP_ELM_PID) references TRM_CONCEPT_MAP_GRP_ELEMENT (PID)")
			.addSql(DriverTypeEnum.MYSQL_5_7, "create index IDX_CNCPT_MP_GRP_ELM_TGT_CD on TRM_CONCEPT_MAP_GRP_ELM_TGT (TARGET_CODE)")
			.addSql(DriverTypeEnum.ORACLE_12C, "create table TRM_CONCEPT_MAP_GRP_ELM_TGT (PID number(19,0) not null, TARGET_CODE varchar2(500 char) not null, myConceptMapUrl varchar2(255 char), TARGET_DISPLAY varchar2(400 char), TARGET_EQUIVALENCE varchar2(50 char), mySystem varchar2(255 char), mySystemVersion varchar2(255 char), myValueSet varchar2(255 char), CONCEPT_MAP_GRP_ELM_PID number(19,0) not null, primary key (PID))")
			.addSql(DriverTypeEnum.ORACLE_12C, "alter table TRM_CONCEPT_MAP_GRP_ELM_TGT add constraint FK_TCMGETARGET_ELEMENT foreign key (CONCEPT_MAP_GRP_ELM_PID) references TRM_CONCEPT_MAP_GRP_ELEMENT")
			.addSql(DriverTypeEnum.ORACLE_12C, "create index IDX_CNCPT_MP_GRP_ELM_TGT_CD on TRM_CONCEPT_MAP_GRP_ELM_TGT (TARGET_CODE)")
			.addSql(DriverTypeEnum.POSTGRES_9_4, "create table TRM_CONCEPT_MAP_GRP_ELM_TGT (PID int8 not null, TARGET_CODE varchar(500) not null, myConceptMapUrl varchar(255), TARGET_DISPLAY varchar(400), TARGET_EQUIVALENCE varchar(50), mySystem varchar(255), mySystemVersion varchar(255), myValueSet varchar(255), CONCEPT_MAP_GRP_ELM_PID int8 not null, primary key (PID))")
			.addSql(DriverTypeEnum.POSTGRES_9_4, "alter table TRM_CONCEPT_MAP_GRP_ELM_TGT add constraint FK_TCMGETARGET_ELEMENT foreign key (CONCEPT_MAP_GRP_ELM_PID) references TRM_CONCEPT_MAP_GRP_ELEMENT")
			.addSql(DriverTypeEnum.POSTGRES_9_4, "create index IDX_CNCPT_MP_GRP_ELM_TGT_CD on TRM_CONCEPT_MAP_GRP_ELM_TGT (TARGET_CODE)")
			.addSql(DriverTypeEnum.MSSQL_2012, "create table TRM_CONCEPT_MAP_GRP_ELM_TGT (PID bigint not null, TARGET_CODE varchar(500) not null, myConceptMapUrl varchar(255), TARGET_DISPLAY varchar(400), TARGET_EQUIVALENCE varchar(50), mySystem varchar(255), mySystemVersion varchar(255), myValueSet varchar(255), CONCEPT_MAP_GRP_ELM_PID bigint not null, primary key (PID))")
			.addSql(DriverTypeEnum.MSSQL_2012, "create index IDX_CNCPT_MP_GRP_ELM_TGT_CD on TRM_CONCEPT_MAP_GRP_ELM_TGT (TARGET_CODE)")
			.addSql(DriverTypeEnum.MSSQL_2012, "alter table TRM_CONCEPT_MAP_GRP_ELM_TGT add constraint FK_TCMGETARGET_ELEMENT foreign key (CONCEPT_MAP_GRP_ELM_PID) references TRM_CONCEPT_MAP_GRP_ELEMENT");

		version.onTable("HFJ_IDX_CMP_STRING_UNIQ").modifyColumn("20180907.7", "IDX_STRING").nonNullable().withType(ColumnTypeEnum.STRING, 200);


	}

	private Boolean columnToBoolean(Object theValue) {
		if (theValue == null) {
			return null;
		}
		if (theValue instanceof Boolean) {
			return (Boolean) theValue;
		}

		long longValue = ((Number) theValue).longValue();
		return longValue == 1L;
	}

	private void init340() { // 20180401 - 20180528
		Builder version = forVersion(VersionEnum.V3_4_0);

		// CodeSystem Version
		Builder.BuilderWithTableName resourceLink = version.onTable("TRM_CODESYSTEM_VER");
		version.startSectionWithMessage("Starting work on table: " + resourceLink.getTableName());
		resourceLink
			.dropIndex("20180401.1", "IDX_CSV_RESOURCEPID_AND_VER");
		resourceLink
			.dropColumn("20180401.2", "RES_VERSION_ID");
		resourceLink
			.addColumn("20180401.3", "CS_VERSION_ID")
			.nullable()
			.type(ColumnTypeEnum.STRING, 255);
		resourceLink
			.addColumn("20180401.4", "CODESYSTEM_PID")
			.nullable()
			.type(ColumnTypeEnum.LONG);
		resourceLink
			.addForeignKey("20180401.5", "FK_CODESYSVER_CS_ID")
			.toColumn("CODESYSTEM_PID")
			.references("TRM_CODESYSTEM", "PID");

		// Concept
		Builder.BuilderWithTableName concept = version.onTable("TRM_CONCEPT");
		version.startSectionWithMessage("Starting work on table: " + concept.getTableName());
		concept
			.addColumn("20180401.6", "CODE_SEQUENCE")
			.nullable()
			.type(ColumnTypeEnum.INT);


	}

	protected void init330() { // 20180114 - 20180329
		Builder version = forVersion(VersionEnum.V3_3_0);

		version.initializeSchema("20180115.0", new SchemaInitializationProvider("HAPI FHIR", "/ca/uhn/hapi/fhir/jpa/docs/database", "HFJ_RESOURCE", true));

		Builder.BuilderWithTableName hfjResource = version.onTable("HFJ_RESOURCE");
		version.startSectionWithMessage("Starting work on table: " + hfjResource.getTableName());
		hfjResource.dropColumn("20180115.1", "RES_TEXT");
		hfjResource.dropColumn("20180115.2", "RES_ENCODING");

		Builder.BuilderWithTableName hfjResVer = version.onTable("HFJ_RES_VER");
		version.startSectionWithMessage("Starting work on table: " + hfjResVer.getTableName());
		hfjResVer.modifyColumn("20180115.3", "RES_ENCODING")
			.nullable();
		hfjResVer.modifyColumn("20180115.4", "RES_TEXT")
			.nullable();
	}

	public enum FlagEnum {
		NO_MIGRATE_HASHES("no-migrate-350-hashes");

		private final String myCommandLineValue;

		FlagEnum(String theCommandLineValue) {
			myCommandLineValue = theCommandLineValue;
		}

		public static FlagEnum fromCommandLineValue(String theCommandLineValue) {
			Optional<FlagEnum> retVal = Arrays.stream(values()).filter(t -> t.myCommandLineValue.equals(theCommandLineValue)).findFirst();
			return retVal.orElseThrow(() -> {
				List<String> validValues = Arrays.stream(values()).map(t -> t.myCommandLineValue).sorted().collect(Collectors.toList());
				return new IllegalArgumentException("Invalid flag \"" + theCommandLineValue + "\". Valid values: " + validValues);
			});
		}
	}


}<|MERGE_RESOLUTION|>--- conflicted
+++ resolved
@@ -107,7 +107,6 @@
 		// BT2_WORK_CHUNK.CHUNK_DATA
 		version.onTable("BT2_WORK_CHUNK")
 			.migratePostgresTextClobToBinaryClob("20230208.3", "CHUNK_DATA");
-<<<<<<< HEAD
 
 		// add warning message to batch job instance
 		version.onTable("BT2_WORK_CHUNK")
@@ -119,11 +118,7 @@
 			.addColumn("20230220.2", "WARNING_MSG")
 			.nullable()
 			.type(ColumnTypeEnum.STRING, 500);
-	}
-
-	protected void init640() {
-=======
->>>>>>> bfa8ca95
+
 
 		version
 			.onTable(Search.HFJ_SEARCH)
@@ -161,10 +156,6 @@
 			.online(true)
 			.withColumns("SEARCH_PID")
 			.onlyAppliesToPlatforms(NON_AUTOMATIC_FK_INDEX_PLATFORMS);
-<<<<<<< HEAD
-
-=======
->>>>>>> bfa8ca95
 	}
 
 	private void init620() {
