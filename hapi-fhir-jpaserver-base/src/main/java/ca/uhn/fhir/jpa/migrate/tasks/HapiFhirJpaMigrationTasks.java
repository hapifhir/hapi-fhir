/*-
 * #%L
 * HAPI FHIR JPA Server
 * %%
 * Copyright (C) 2014 - 2024 Smile CDR, Inc.
 * %%
 * Licensed under the Apache License, Version 2.0 (the "License");
 * you may not use this file except in compliance with the License.
 * You may obtain a copy of the License at
 *
 *      http://www.apache.org/licenses/LICENSE-2.0
 *
 * Unless required by applicable law or agreed to in writing, software
 * distributed under the License is distributed on an "AS IS" BASIS,
 * WITHOUT WARRANTIES OR CONDITIONS OF ANY KIND, either express or implied.
 * See the License for the specific language governing permissions and
 * limitations under the License.
 * #L%
 */
package ca.uhn.fhir.jpa.migrate.tasks;

import ca.uhn.fhir.interceptor.model.RequestPartitionId;
import ca.uhn.fhir.jpa.entity.BulkExportJobEntity;
import ca.uhn.fhir.jpa.entity.BulkImportJobEntity;
import ca.uhn.fhir.jpa.entity.Search;
import ca.uhn.fhir.jpa.migrate.DriverTypeEnum;
import ca.uhn.fhir.jpa.migrate.taskdef.ArbitrarySqlTask;
import ca.uhn.fhir.jpa.migrate.taskdef.CalculateHashesTask;
import ca.uhn.fhir.jpa.migrate.taskdef.CalculateOrdinalDatesTask;
import ca.uhn.fhir.jpa.migrate.taskdef.ColumnTypeEnum;
import ca.uhn.fhir.jpa.migrate.taskdef.ForceIdMigrationCopyTask;
import ca.uhn.fhir.jpa.migrate.taskdef.ForceIdMigrationFixTask;
import ca.uhn.fhir.jpa.migrate.tasks.api.BaseMigrationTasks;
import ca.uhn.fhir.jpa.migrate.tasks.api.Builder;
import ca.uhn.fhir.jpa.migrate.tasks.api.TaskFlagEnum;
import ca.uhn.fhir.jpa.model.config.PartitionSettings;
import ca.uhn.fhir.jpa.model.entity.BaseResourceIndexedSearchParam;
import ca.uhn.fhir.jpa.model.entity.ResourceHistoryTable;
import ca.uhn.fhir.jpa.model.entity.ResourceIndexedSearchParamDate;
import ca.uhn.fhir.jpa.model.entity.ResourceIndexedSearchParamQuantity;
import ca.uhn.fhir.jpa.model.entity.ResourceIndexedSearchParamString;
import ca.uhn.fhir.jpa.model.entity.ResourceIndexedSearchParamToken;
import ca.uhn.fhir.jpa.model.entity.ResourceIndexedSearchParamUri;
import ca.uhn.fhir.jpa.model.entity.ResourceTable;
import ca.uhn.fhir.jpa.model.entity.SearchParamPresentEntity;
import ca.uhn.fhir.jpa.model.entity.StorageSettings;
import ca.uhn.fhir.util.ClasspathUtil;
import ca.uhn.fhir.util.VersionEnum;
import org.apache.commons.lang3.StringUtils;

import java.util.Arrays;
import java.util.HashMap;
import java.util.List;
import java.util.Map;
import java.util.Optional;
import java.util.Set;
import java.util.stream.Collectors;

import static ca.uhn.fhir.rest.api.Constants.UUID_LENGTH;

@SuppressWarnings({"SqlNoDataSourceInspection", "SpellCheckingInspection", "java:S1192"})
public class HapiFhirJpaMigrationTasks extends BaseMigrationTasks<VersionEnum> {

	// H2, Derby, MariaDB, and MySql automatically add indexes to foreign keys
	public static final DriverTypeEnum[] NON_AUTOMATIC_FK_INDEX_PLATFORMS =
			new DriverTypeEnum[] {DriverTypeEnum.POSTGRES_9_4, DriverTypeEnum.ORACLE_12C, DriverTypeEnum.MSSQL_2012};
	private static final String QUERY_FOR_COLUMN_COLLATION_TEMPLATE = "WITH defcoll AS (\n"
			+ "	SELECT datcollate AS coll\n"
			+ "	FROM pg_database\n"
			+ "	WHERE datname = current_database())\n"
			+ ", collation_by_column AS (\n"
			+ "	SELECT a.attname,\n"
			+ "		CASE WHEN c.collname = 'default'\n"
			+ "			THEN defcoll.coll\n"
			+ "			ELSE c.collname\n"
			+ "		END AS my_collation\n"
			+ "	FROM pg_attribute AS a\n"
			+ "		CROSS JOIN defcoll\n"
			+ "		LEFT JOIN pg_collation AS c ON a.attcollation = c.oid\n"
			+ "	WHERE a.attrelid = '%s'::regclass\n"
			+ "		AND a.attnum > 0\n"
			+ "		AND attname = '%s'\n"
			+ ")\n"
			+ "SELECT TRUE as result\n"
			+ "FROM collation_by_column\n"
			+ "WHERE EXISTS (SELECT 1\n"
			+ "	FROM collation_by_column\n"
			+ "	WHERE my_collation != 'C')";
	private final Set<FlagEnum> myFlags;

	/**
	 * Constructor
	 */
	public HapiFhirJpaMigrationTasks(Set<String> theFlags) {
		myFlags = theFlags.stream().map(FlagEnum::fromCommandLineValue).collect(Collectors.toSet());

		init330(); // 20180114 - 20180329
		init340(); // 20180401 - 20180528
		init350(); // 20180601 - 20180917
		init360(); // 20180918 - 20181112
		init400(); // 20190401 - 20190814
		init410(); // 20190815 - 20191014
		init420(); // 20191015 - 20200217
		init430(); // Replaced by 5.0.0
		init500(); // 20200218 - 20200513
		init501(); // 20200514 - 20200515
		init510(); // 20200516 - 20201028
		init520(); // 20201029 -
		init530();
		init540(); // 20210218 - 20210520
		init550(); // 20210520 -
		init560(); // 20211027 -
		init570(); // 20211102 -
		init600(); // 20211102 -
		init610();
		init620();
		init640();
		init640_after_20230126();
		init660();
		init680();
		init680_Part2();
		init700();
		init720();
		init740();
	}

	protected void init740() {
		// Start of migrations from 7.2 to 7.4

		Builder version = forVersion(VersionEnum.V7_4_0);

		{
			version.onTable("HFJ_RES_SEARCH_URL")
					.addForeignKey("20240515.1", "FK_RES_SEARCH_URL_RESOURCE")
					.toColumn("RES_ID")
					.references("HFJ_RESOURCE", "RES_ID");
		}

<<<<<<< HEAD
		// Allow null values in SP_NAME, RES_TYPE columns for all HFJ_SPIDX_* tables. These are marked as failure
		// allowed, since SQL Server won't let us change nullability on columns with indexes pointing to them.
		{
			Builder.BuilderWithTableName spidxCoords = version.onTable("HFJ_SPIDX_COORDS");
			spidxCoords
					.modifyColumn("20240527.1", "SP_NAME")
					.nullable()
					.failureAllowed()
					.withType(ColumnTypeEnum.STRING, 100);
			spidxCoords
					.modifyColumn("20240527.2", "RES_TYPE")
					.nullable()
					.failureAllowed()
					.withType(ColumnTypeEnum.STRING, 100);

			Builder.BuilderWithTableName spidxDate = version.onTable("HFJ_SPIDX_DATE");
			spidxDate
					.modifyColumn("20240527.3", "SP_NAME")
					.nullable()
					.failureAllowed()
					.withType(ColumnTypeEnum.STRING, 100);
			spidxDate
					.modifyColumn("20240527.4", "RES_TYPE")
					.nullable()
					.failureAllowed()
					.withType(ColumnTypeEnum.STRING, 100);

			Builder.BuilderWithTableName spidxNumber = version.onTable("HFJ_SPIDX_NUMBER");
			spidxNumber
					.modifyColumn("20240527.5", "SP_NAME")
					.nullable()
					.failureAllowed()
					.withType(ColumnTypeEnum.STRING, 100);
			spidxNumber
					.modifyColumn("20240527.6", "RES_TYPE")
					.nullable()
					.failureAllowed()
					.withType(ColumnTypeEnum.STRING, 100);

			Builder.BuilderWithTableName spidxQuantity = version.onTable("HFJ_SPIDX_QUANTITY");
			spidxQuantity
					.modifyColumn("20240527.7", "SP_NAME")
					.nullable()
					.failureAllowed()
					.withType(ColumnTypeEnum.STRING, 100);
			spidxQuantity
					.modifyColumn("20240527.8", "RES_TYPE")
					.nullable()
					.failureAllowed()
					.withType(ColumnTypeEnum.STRING, 100);

			Builder.BuilderWithTableName spidxQuantityNorm = version.onTable("HFJ_SPIDX_QUANTITY_NRML");
			spidxQuantityNorm
					.modifyColumn("20240527.9", "SP_NAME")
					.nullable()
					.failureAllowed()
					.withType(ColumnTypeEnum.STRING, 100);
			spidxQuantityNorm
					.modifyColumn("20240527.10", "RES_TYPE")
					.nullable()
					.failureAllowed()
					.withType(ColumnTypeEnum.STRING, 100);

			Builder.BuilderWithTableName spidxString = version.onTable("HFJ_SPIDX_STRING");
			spidxString
					.modifyColumn("20240527.11", "SP_NAME")
					.nullable()
					.failureAllowed()
					.withType(ColumnTypeEnum.STRING, 100);
			spidxString
					.modifyColumn("20240527.12", "RES_TYPE")
					.nullable()
					.failureAllowed()
					.withType(ColumnTypeEnum.STRING, 100);

			Builder.BuilderWithTableName spidxToken = version.onTable("HFJ_SPIDX_TOKEN");
			spidxToken
					.modifyColumn("20240527.13", "SP_NAME")
					.nullable()
					.failureAllowed()
					.withType(ColumnTypeEnum.STRING, 100);
			spidxToken
					.modifyColumn("20240527.14", "RES_TYPE")
					.nullable()
					.failureAllowed()
					.withType(ColumnTypeEnum.STRING, 100);

			Builder.BuilderWithTableName spidxUri = version.onTable("HFJ_SPIDX_URI");
			spidxUri.modifyColumn("20240527.15", "SP_NAME")
					.nullable()
					.failureAllowed()
					.withType(ColumnTypeEnum.STRING, 100);
			spidxUri.modifyColumn("20240527.16", "RES_TYPE")
					.nullable()
					.failureAllowed()
					.withType(ColumnTypeEnum.STRING, 100);
		}
=======
		/*
		 * Make a bunch of columns non-nullable. Note that we won't actually apply this migration
		 * on the live system as it would take a loooooong time to execute these on heavily loaded
		 * databases.
		 */
		// Skipping numbers 20240601.1 and 20240601.2 as they were found to not
		// be needed during code review.
		version.onTable("HFJ_RESOURCE")
				.modifyColumn("20240601.3", "SP_HAS_LINKS")
				.nonNullable()
				.withType(ColumnTypeEnum.BOOLEAN)
				.heavyweightSkipByDefault()
				.failureAllowed();
		version.onTable("HFJ_RESOURCE")
				.modifyColumn("20240601.4", "SP_COORDS_PRESENT")
				.nonNullable()
				.withType(ColumnTypeEnum.BOOLEAN)
				.heavyweightSkipByDefault()
				.failureAllowed();
		version.onTable("HFJ_RESOURCE")
				.modifyColumn("20240601.5", "SP_DATE_PRESENT")
				.nonNullable()
				.withType(ColumnTypeEnum.BOOLEAN)
				.heavyweightSkipByDefault()
				.failureAllowed();
		version.onTable("HFJ_RESOURCE")
				.modifyColumn("20240601.6", "SP_NUMBER_PRESENT")
				.nonNullable()
				.withType(ColumnTypeEnum.BOOLEAN)
				.heavyweightSkipByDefault()
				.failureAllowed();
		version.onTable("HFJ_RESOURCE")
				.modifyColumn("20240601.7", "SP_QUANTITY_PRESENT")
				.nonNullable()
				.withType(ColumnTypeEnum.BOOLEAN)
				.heavyweightSkipByDefault()
				.failureAllowed();
		version.onTable("HFJ_RESOURCE")
				.modifyColumn("20240601.8", "SP_QUANTITY_NRML_PRESENT")
				.nonNullable()
				.withType(ColumnTypeEnum.BOOLEAN)
				.heavyweightSkipByDefault()
				.failureAllowed();
		version.onTable("HFJ_RESOURCE")
				.modifyColumn("20240601.9", "SP_STRING_PRESENT")
				.nonNullable()
				.withType(ColumnTypeEnum.BOOLEAN)
				.heavyweightSkipByDefault()
				.failureAllowed();
		version.onTable("HFJ_RESOURCE")
				.modifyColumn("20240601.10", "SP_TOKEN_PRESENT")
				.nonNullable()
				.withType(ColumnTypeEnum.BOOLEAN)
				.heavyweightSkipByDefault()
				.failureAllowed();
		version.onTable("HFJ_RESOURCE")
				.modifyColumn("20240601.11", "SP_URI_PRESENT")
				.nonNullable()
				.withType(ColumnTypeEnum.BOOLEAN)
				.heavyweightSkipByDefault()
				.failureAllowed();
		version.onTable("HFJ_RESOURCE")
				.modifyColumn("20240601.12", "RES_VER")
				.nonNullable()
				.withType(ColumnTypeEnum.LONG)
				.heavyweightSkipByDefault()
				.failureAllowed();
		version.onTable("TRM_CONCEPT")
				.modifyColumn("20240601.13", "CODESYSTEM_PID")
				.nonNullable()
				.withType(ColumnTypeEnum.LONG)
				.heavyweightSkipByDefault()
				.failureAllowed();
		version.onTable("BT2_JOB_INSTANCE")
				.modifyColumn("20240601.14", "PROGRESS_PCT")
				.nonNullable()
				.withType(ColumnTypeEnum.DOUBLE)
				.heavyweightSkipByDefault()
				.failureAllowed();
		version.onTable("BT2_JOB_INSTANCE")
				.modifyColumn("20240601.15", "ERROR_COUNT")
				.nonNullable()
				.withType(ColumnTypeEnum.INT)
				.heavyweightSkipByDefault()
				.failureAllowed();
		version.onTable("HFJ_BINARY_STORAGE_BLOB")
				.modifyColumn("20240601.16", "BLOB_SIZE")
				.nonNullable()
				.withType(ColumnTypeEnum.LONG)
				.heavyweightSkipByDefault()
				.failureAllowed();

		/*
		 * Add RES_ID to two indexes on HFJ_RES_VER which support history operations.
		 * This makes server and type level _history work properly on large databases
		 * on postgres. These are both marked as heavyweightSkipByDefault because the
		 * necessary reindexing would be very expensive for a rarely used FHIR feature.
		 */
		version.onTable("HFJ_RES_VER")
				.dropIndex("20240601.17", "IDX_RESVER_TYPE_DATE")
				.heavyweightSkipByDefault();
		version.onTable("HFJ_RES_VER")
				.addIndex("20240601.18", "IDX_RESVER_TYPE_DATE")
				.unique(false)
				.withColumns("RES_TYPE", "RES_UPDATED", "RES_ID")
				.heavyweightSkipByDefault();
		version.onTable("HFJ_RES_VER")
				.dropIndex("20240601.19", "IDX_RESVER_DATE")
				.heavyweightSkipByDefault();
		version.onTable("HFJ_RES_VER")
				.addIndex("20240601.20", "IDX_RESVER_DATE")
				.unique(false)
				.withColumns("RES_UPDATED", "RES_ID")
				.heavyweightSkipByDefault();
>>>>>>> 47d6e357
	}

	protected void init720() {
		// Start of migrations from 7.0 to 7.2

		Builder version = forVersion(VersionEnum.V7_2_0);

		// allow null codes in concept map targets (see comment on "20190722.27" if you are going to change this)
		version.onTable("TRM_CONCEPT_MAP_GRP_ELM_TGT")
				.modifyColumn("20240327.1", "TARGET_CODE")
				.nullable()
				.withType(ColumnTypeEnum.STRING, 500);

		// Stop writing to hfj_forced_id https://github.com/hapifhir/hapi-fhir/pull/5817
		Builder.BuilderWithTableName forcedId = version.onTable("HFJ_FORCED_ID");
		forcedId.dropForeignKey("20240402.1", "FK_FORCEDID_RESOURCE", "HFJ_RESOURCE");
		forcedId.dropIndex("20240402.2", "IDX_FORCEDID_RESID");
		forcedId.dropIndex("20240402.3", "IDX_FORCEDID_TYPE_FID");
		forcedId.dropIndex("20240402.4", "IDX_FORCEID_FID");

		// Migration from LOB
		{
			Builder.BuilderWithTableName binaryStorageBlobTable = version.onTable("HFJ_BINARY_STORAGE_BLOB");

			binaryStorageBlobTable
					.renameColumn("20240404.1", "BLOB_ID", "CONTENT_ID")
					.getLastAddedTask()
					.ifPresent(t -> t.addFlag(TaskFlagEnum.DO_NOTHING));
			binaryStorageBlobTable
					.renameColumn("20240404.2", "BLOB_SIZE", "CONTENT_SIZE")
					.getLastAddedTask()
					.ifPresent(t -> t.addFlag(TaskFlagEnum.DO_NOTHING));
			binaryStorageBlobTable
					.renameColumn("20240404.3", "BLOB_HASH", "CONTENT_HASH")
					.getLastAddedTask()
					.ifPresent(t -> t.addFlag(TaskFlagEnum.DO_NOTHING));

			binaryStorageBlobTable
					.modifyColumn("20240404.4", "BLOB_DATA")
					.nullable()
					.withType(ColumnTypeEnum.BLOB);

			binaryStorageBlobTable
					.addColumn("20240404.5", "STORAGE_CONTENT_BIN")
					.nullable()
					.type(ColumnTypeEnum.BINARY);

			binaryStorageBlobTable
					.migrateBlobToBinary("20240404.6", "BLOB_DATA", "STORAGE_CONTENT_BIN")
					.doNothing();

			binaryStorageBlobTable
					.renameTable("20240404.7", "HFJ_BINARY_STORAGE")
					.doNothing();

			Builder.BuilderWithTableName binaryStorageTableFix = version.onTable("HFJ_BINARY_STORAGE");

			binaryStorageTableFix.renameColumn("20240404.10", "CONTENT_ID", "BLOB_ID", true, true);
			binaryStorageTableFix.renameColumn("20240404.20", "CONTENT_SIZE", "BLOB_SIZE", true, true);
			binaryStorageTableFix.renameColumn("20240404.30", "CONTENT_HASH", "BLOB_HASH", true, true);

			binaryStorageTableFix
					.renameTable("20240404.40", "HFJ_BINARY_STORAGE_BLOB")
					.failureAllowed();
		}

		{
			Builder.BuilderWithTableName termConceptPropertyTable = version.onTable("TRM_CONCEPT_PROPERTY");

			termConceptPropertyTable
					.addColumn("20240409.1", "PROP_VAL_BIN")
					.nullable()
					.type(ColumnTypeEnum.BINARY);

			termConceptPropertyTable
					.migrateBlobToBinary("20240409.2", "PROP_VAL_LOB", "PROP_VAL_BIN")
					.doNothing();
		}

		{
			Builder.BuilderWithTableName termValueSetConceptTable = version.onTable("TRM_VALUESET_CONCEPT");
			termValueSetConceptTable
					.addColumn("20240409.3", "SOURCE_DIRECT_PARENT_PIDS_VC")
					.nullable()
					.type(ColumnTypeEnum.TEXT);

			termValueSetConceptTable
					.migrateClobToText("20240409.4", "SOURCE_DIRECT_PARENT_PIDS", "SOURCE_DIRECT_PARENT_PIDS_VC")
					.doNothing();
		}

		{
			Builder.BuilderWithTableName termConceptTable = version.onTable("TRM_CONCEPT");
			termConceptTable
					.addColumn("20240410.1", "PARENT_PIDS_VC")
					.nullable()
					.type(ColumnTypeEnum.TEXT);

			termConceptTable
					.migrateClobToText("20240410.2", "PARENT_PIDS", "PARENT_PIDS_VC")
					.doNothing();
		}
	}

	protected void init700() {
		/* ************************************************
		 * Start of 6.10 migrations
		 *********************************************** */

		Builder version = forVersion(VersionEnum.V7_0_0);

		// new indices on MdmLink
		Builder.BuilderWithTableName mdmLinkTable = version.onTable("MPI_LINK");

		mdmLinkTable
				.addIndex("20230911.1", "IDX_EMPI_TGT_MR_LS")
				.unique(false)
				.online(true)
				.withColumns("TARGET_TYPE", "MATCH_RESULT", "LINK_SOURCE");
		mdmLinkTable
				.addIndex("20230911.2", "IDX_EMPi_TGT_MR_SCore")
				.unique(false)
				.online(true)
				.withColumns("TARGET_TYPE", "MATCH_RESULT", "SCORE");

		// Move forced_id constraints to hfj_resource and the new fhir_id column
		// Note: we leave the HFJ_FORCED_ID.IDX_FORCEDID_TYPE_FID index in place to support old writers for a while.
		version.addTask(
				new ForceIdMigrationCopyTask(version.getRelease(), "20231018.1").addFlag(TaskFlagEnum.DO_NOTHING));

		Builder.BuilderWithTableName hfjResource = version.onTable("HFJ_RESOURCE");
		// commented out to make numeric space for the fix task below.
		// This constraint can't be enabled until the column is fully populated, and the shipped version of 20231018.1
		// was broken.
		// hfjResource.modifyColumn("20231018.2", "FHIR_ID").nonNullable();

		// this was inserted after the release.
		version.addTask(new ForceIdMigrationFixTask(version.getRelease(), "20231018.3"));

		// added back in place of 20231018.2.  If 20231018.2 already ran, this is a no-op.
		hfjResource.modifyColumn("20231018.4", "FHIR_ID").nonNullable();

		hfjResource.dropIndex("20231027.1", "IDX_RES_FHIR_ID");
		hfjResource
				.addIndex("20231027.2", "IDX_RES_TYPE_FHIR_ID")
				.unique(true)
				.online(true)
				// include res_id and our deleted flag so we can satisfy Observation?_sort=_id from the index on
				// platforms that support it.
				.includeColumns("RES_ID, RES_DELETED_AT")
				.withColumns("RES_TYPE", "FHIR_ID");

		// For resolving references that don't supply the type.
		hfjResource
				.addIndex("20231027.3", "IDX_RES_FHIR_ID")
				.unique(false)
				.online(true)
				.withColumns("FHIR_ID");

		Builder.BuilderWithTableName batch2JobInstanceTable = version.onTable("BT2_JOB_INSTANCE");

		batch2JobInstanceTable.addColumn("20231128.1", "USER_NAME").nullable().type(ColumnTypeEnum.STRING, 200);

		batch2JobInstanceTable.addColumn("20231128.2", "CLIENT_ID").nullable().type(ColumnTypeEnum.STRING, 200);

		{
			version.executeRawSql(
							"20231212.1",
							"CREATE INDEX CONCURRENTLY idx_sp_string_hash_nrm_pattern_ops ON hfj_spidx_string USING btree (hash_norm_prefix, sp_value_normalized varchar_pattern_ops, res_id, partition_id)")
					.setTransactional(false)
					.onlyAppliesToPlatforms(DriverTypeEnum.POSTGRES_9_4)
					.onlyIf(
							String.format(
									QUERY_FOR_COLUMN_COLLATION_TEMPLATE,
									"HFJ_SPIDX_STRING".toLowerCase(),
									"SP_VALUE_NORMALIZED".toLowerCase()),
							"Column HFJ_SPIDX_STRING.SP_VALUE_NORMALIZED already has a collation of 'C' so doing nothing")
					.onlyIf(
							"SELECT NOT EXISTS(select 1 from pg_indexes where indexname='idx_sp_string_hash_nrm_pattern_ops')",
							"Index idx_sp_string_hash_nrm_pattern_ops already exists");
			version.executeRawSql(
							"20231212.2",
							"CREATE UNIQUE INDEX CONCURRENTLY idx_sp_uri_hash_identity_pattern_ops ON hfj_spidx_uri USING btree (hash_identity, sp_uri varchar_pattern_ops, res_id, partition_id)")
					.setTransactional(false)
					.onlyAppliesToPlatforms(DriverTypeEnum.POSTGRES_9_4)
					.onlyIf(
							String.format(
									QUERY_FOR_COLUMN_COLLATION_TEMPLATE,
									"HFJ_SPIDX_URI".toLowerCase(),
									"SP_URI".toLowerCase()),
							"Column HFJ_SPIDX_STRING.SP_VALUE_NORMALIZED already has a collation of 'C' so doing nothing")
					.onlyIf(
							"SELECT NOT EXISTS(select 1 from pg_indexes where indexname='idx_sp_uri_hash_identity_pattern_ops')",
							"Index idx_sp_uri_hash_identity_pattern_ops already exists.");
		}

		// This fix was bad for MSSQL, it has been set to do nothing.
		version.addTask(
				new ForceIdMigrationFixTask(version.getRelease(), "20231213.1").addFlag(TaskFlagEnum.DO_NOTHING));

		// This fix will work for MSSQL or Oracle.
		version.addTask(new ForceIdMigrationFixTask(version.getRelease(), "20231222.1"));

		// add index to Batch2WorkChunkEntity
		Builder.BuilderWithTableName workChunkTable = version.onTable("BT2_WORK_CHUNK");

		workChunkTable
				.addIndex("20240321.1", "IDX_BT2WC_II_SI_S_SEQ_ID")
				.unique(false)
				.withColumns("INSTANCE_ID", "TGT_STEP_ID", "STAT", "SEQ", "ID");

		// add columns to Batch2WorkChunkEntity
		Builder.BuilderWithTableName batch2WorkChunkTable = version.onTable("BT2_WORK_CHUNK");

		batch2WorkChunkTable
				.addColumn("20240322.1", "NEXT_POLL_TIME")
				.nullable()
				.type(ColumnTypeEnum.DATE_TIMESTAMP);
		batch2WorkChunkTable.addColumn("20240322.2", "POLL_ATTEMPTS").nullable().type(ColumnTypeEnum.INT);
	}

	private void init680_Part2() {
		Builder version = forVersion(VersionEnum.V6_8_0);

		// Add additional LOB migration columns
		version.onTable("BT2_JOB_INSTANCE")
				.addColumn("20240227.1", "REPORT_VC")
				.nullable()
				.type(ColumnTypeEnum.TEXT);
		version.onTable("BT2_JOB_INSTANCE")
				.addColumn("20240227.2", "PARAMS_JSON_VC")
				.nullable()
				.type(ColumnTypeEnum.TEXT);

		version.onTable("BT2_WORK_CHUNK")
				.addColumn("20240227.3", "CHUNK_DATA_VC")
				.nullable()
				.type(ColumnTypeEnum.TEXT);

		version.onTable("HFJ_SEARCH")
				.addColumn("20240227.4", "SEARCH_QUERY_STRING_VC")
				.nullable()
				.type(ColumnTypeEnum.TEXT);
		version.onTable("HFJ_SEARCH")
				.addColumn("20240227.5", "SEARCH_PARAM_MAP_BIN")
				.nullable()
				.type(ColumnTypeEnum.BINARY);

		version.onTable("HFJ_BLK_IMPORT_JOBFILE")
				.addColumn("20240227.6", "JOB_CONTENTS_VC")
				.nullable()
				.type(ColumnTypeEnum.TEXT);

		version.onTable("HFJ_BLK_IMPORT_JOBFILE")
				.modifyColumn("20240227.7", "JOB_CONTENTS")
				.nullable()
				.withType(ColumnTypeEnum.BLOB);
	}

	protected void init680() {
		Builder version = forVersion(VersionEnum.V6_8_0);
		// HAPI-FHIR #4801 - Add New Index On HFJ_RESOURCE
		Builder.BuilderWithTableName resourceTable = version.onTable("HFJ_RESOURCE");

		resourceTable
				.addIndex("20230502.1", "IDX_RES_RESID_UPDATED")
				.unique(false)
				.online(true)
				.withColumns("RES_ID", "RES_UPDATED", "PARTITION_ID");

		Builder.BuilderWithTableName tagDefTable = version.onTable("HFJ_TAG_DEF");
		tagDefTable.dropIndex("20230505.1", "IDX_TAGDEF_TYPESYSCODEVERUS");

		tagDefTable.dropIndex("20230505.2", "IDX_TAG_DEF_TP_CD_SYS");
		tagDefTable
				.addIndex("20230505.3", "IDX_TAG_DEF_TP_CD_SYS")
				.unique(false)
				.online(false)
				.withColumns("TAG_TYPE", "TAG_CODE", "TAG_SYSTEM", "TAG_ID", "TAG_VERSION", "TAG_USER_SELECTED");

		// This migration is failing in Oracle because there is already an index created on column RES_VER_PID since it
		// is a primary key.
		// IDX_RESVERPROV_RESVER_PID is removed in 20230523.1
		version.onTable("HFJ_RES_VER_PROV")
				.addIndex("20230510.1", "IDX_RESVERPROV_RESVER_PID")
				.unique(false)
				.withColumns("RES_VER_PID")
				.failureAllowed();

		// drop the index for any database that has RES_PID column already indexed from previous migrations
		version.onTable("HFJ_RES_VER_PROV")
				.dropIndex("20230510.2", "FK_RESVERPROV_RES_PID")
				.failureAllowed();

		version.onTable("HFJ_RES_VER_PROV")
				.addIndex("20230510.3", "IDX_RESVERPROV_RES_PID")
				.unique(false)
				.withColumns("RES_PID");

		version.onTable(ResourceHistoryTable.HFJ_RES_VER)
				.addColumn("20230510.4", "SOURCE_URI")
				.nullable()
				.type(ColumnTypeEnum.STRING, 100);
		version.onTable(ResourceHistoryTable.HFJ_RES_VER)
				.addColumn("20230510.5", "REQUEST_ID")
				.nullable()
				.type(ColumnTypeEnum.STRING, 16);

		version.onTable("HFJ_RES_VER_PROV")
				.addForeignKey("20230510.6", "FK_RESVERPROV_RES_PID")
				.toColumn("RES_PID")
				.references("HFJ_RESOURCE", "RES_ID");

		version.onTable("HFJ_RES_VER_PROV").dropIndex("20230523.1", "IDX_RESVERPROV_RESVER_PID");

		// add warning message to batch job instance
		version.onTable("BT2_WORK_CHUNK")
				.addColumn("20230524.1", "WARNING_MSG")
				.nullable()
				.type(ColumnTypeEnum.CLOB)
				.doNothing(); // the migration below is the better implementation

		version.onTable("BT2_JOB_INSTANCE")
				.addColumn("20230524.2", "WARNING_MSG")
				.nullable()
				.type(ColumnTypeEnum.CLOB)
				.doNothing(); // the migration below is the better implementation

		// adding indexes to foreign keys
		// this makes our table scans more efficient,
		// but it also makes us more stable
		// Oracle does not like unindexed foreign keys
		version.onTable("NPM_PACKAGE_VER")
				.addIndex("20230609.3", "FK_NPM_PKV_PKG")
				.unique(false)
				.withColumns("PACKAGE_PID")
				.onlyAppliesToPlatforms(NON_AUTOMATIC_FK_INDEX_PLATFORMS);
		version.onTable("NPM_PACKAGE_VER")
				.addIndex("20230609.4", "FK_NPM_PKV_RESID")
				.unique(false)
				.withColumns("BINARY_RES_ID")
				.onlyAppliesToPlatforms(NON_AUTOMATIC_FK_INDEX_PLATFORMS);

		version.onTable("NPM_PACKAGE_VER_RES")
				.addIndex("20230609.5", "FK_NPM_PACKVERRES_PACKVER")
				.unique(false)
				.withColumns("PACKVER_PID")
				.onlyAppliesToPlatforms(NON_AUTOMATIC_FK_INDEX_PLATFORMS);
		version.onTable("NPM_PACKAGE_VER_RES")
				.addIndex("20230609.6", "FK_NPM_PKVR_RESID")
				.unique(false)
				.withColumns("BINARY_RES_ID")
				.onlyAppliesToPlatforms(NON_AUTOMATIC_FK_INDEX_PLATFORMS);

		version.onTable("MPI_LINK")
				.addIndex("20230609.7", "FK_EMPI_LINK_TARGET")
				.unique(false)
				.withColumns("TARGET_PID")
				.onlyAppliesToPlatforms(NON_AUTOMATIC_FK_INDEX_PLATFORMS);

		version.onTable("TRM_CODESYSTEM")
				.addIndex("20230609.8", "FK_TRMCODESYSTEM_RES")
				.unique(false)
				.withColumns("RES_ID")
				.onlyAppliesToPlatforms(NON_AUTOMATIC_FK_INDEX_PLATFORMS);
		version.onTable("TRM_CODESYSTEM")
				.addIndex("20230609.9", "FK_TRMCODESYSTEM_CURVER")
				.unique(false)
				.withColumns("CURRENT_VERSION_PID")
				.onlyAppliesToPlatforms(NON_AUTOMATIC_FK_INDEX_PLATFORMS);

		version.onTable("TRM_CODESYSTEM_VER")
				.addIndex("20230609.10", "FK_CODESYSVER_RES_ID")
				.unique(false)
				.withColumns("RES_ID")
				.onlyAppliesToPlatforms(NON_AUTOMATIC_FK_INDEX_PLATFORMS);
		version.onTable("TRM_CODESYSTEM_VER")
				.addIndex("20230609.11", "FK_CODESYSVER_CS_ID")
				.unique(false)
				.withColumns("CODESYSTEM_PID")
				.onlyAppliesToPlatforms(NON_AUTOMATIC_FK_INDEX_PLATFORMS);

		version.onTable("TRM_CONCEPT_PC_LINK")
				.addIndex("20230609.12", "FK_TERM_CONCEPTPC_CS")
				.unique(false)
				.withColumns("CODESYSTEM_PID")
				.onlyAppliesToPlatforms(NON_AUTOMATIC_FK_INDEX_PLATFORMS);

		version.onTable("TRM_CONCEPT_PROPERTY")
				.addIndex("20230609.13", "FK_CONCEPTPROP_CSV")
				.unique(false)
				.withColumns("CS_VER_PID")
				.onlyAppliesToPlatforms(NON_AUTOMATIC_FK_INDEX_PLATFORMS);

		version.onTable("TRM_VALUESET")
				.addIndex("20230609.14", "FK_TRMVALUESET_RES")
				.unique(false)
				.withColumns("RES_ID")
				.onlyAppliesToPlatforms(NON_AUTOMATIC_FK_INDEX_PLATFORMS);

		version.onTable("TRM_VALUESET_C_DESIGNATION")
				.addIndex("20230609.15", "FK_TRM_VSCD_VS_PID")
				.unique(false)
				.withColumns("VALUESET_PID")
				.onlyAppliesToPlatforms(NON_AUTOMATIC_FK_INDEX_PLATFORMS);

		version.onTable("TRM_CONCEPT_MAP")
				.addIndex("20230609.17", "FK_TRMCONCEPTMAP_RES")
				.unique(false)
				.withColumns("RES_ID")
				.onlyAppliesToPlatforms(NON_AUTOMATIC_FK_INDEX_PLATFORMS);

		version.onTable("TRM_CONCEPT_DESIG")
				.addIndex("20230609.18", "FK_CONCEPTDESIG_CSV")
				.unique(false)
				.withColumns("CS_VER_PID")
				.onlyAppliesToPlatforms(NON_AUTOMATIC_FK_INDEX_PLATFORMS);

		version.onTable("TRM_CONCEPT_MAP_GROUP")
				.addIndex("20230609.19", "FK_TCMGROUP_CONCEPTMAP")
				.unique(false)
				.withColumns("CONCEPT_MAP_PID")
				.onlyAppliesToPlatforms(NON_AUTOMATIC_FK_INDEX_PLATFORMS);

		version.onTable("TRM_CONCEPT_MAP_GRP_ELEMENT")
				.addIndex("20230609.20", "FK_TCMGELEMENT_GROUP")
				.unique(false)
				.withColumns("CONCEPT_MAP_GROUP_PID")
				.onlyAppliesToPlatforms(NON_AUTOMATIC_FK_INDEX_PLATFORMS);

		version.onTable("TRM_CONCEPT_MAP_GRP_ELM_TGT")
				.addIndex("20230609.21", "FK_TCMGETARGET_ELEMENT")
				.unique(false)
				.withColumns("CONCEPT_MAP_GRP_ELM_PID")
				.onlyAppliesToPlatforms(NON_AUTOMATIC_FK_INDEX_PLATFORMS);

		// add warning message to batch job instance using limited varchar column to store
		version.onTable("BT2_WORK_CHUNK")
				.dropColumn("20230622.1", "WARNING_MSG")
				.failureAllowed();

		version.onTable("BT2_WORK_CHUNK")
				.addColumn("20230622.2", "WARNING_MSG")
				.nullable()
				.type(ColumnTypeEnum.STRING, 4000);

		version.onTable("BT2_JOB_INSTANCE")
				.dropColumn("20230622.3", "WARNING_MSG")
				.failureAllowed();

		version.onTable("BT2_JOB_INSTANCE")
				.addColumn("20230622.4", "WARNING_MSG")
				.nullable()
				.type(ColumnTypeEnum.STRING, 4000);
	}

	protected void init660() {
		Builder version = forVersion(VersionEnum.V6_6_0);

		// fix Postgres clob types - that stupid oid driver problem is still there
		// BT2_JOB_INSTANCE.PARAMS_JSON_LOB
		version.onTable("BT2_JOB_INSTANCE").migratePostgresTextClobToBinaryClob("20230208.1", "PARAMS_JSON_LOB");
		// BT2_JOB_INSTANCE.REPORT
		version.onTable("BT2_JOB_INSTANCE").migratePostgresTextClobToBinaryClob("20230208.2", "REPORT");
		// BT2_WORK_CHUNK.CHUNK_DATA
		version.onTable("BT2_WORK_CHUNK").migratePostgresTextClobToBinaryClob("20230208.3", "CHUNK_DATA");

		{
			Builder.BuilderWithTableName tagDefTable = version.onTable("HFJ_TAG_DEF");

			// add columns
			tagDefTable.addColumn("20230209.1", "TAG_VERSION").nullable().type(ColumnTypeEnum.STRING, 30);
			tagDefTable.addColumn("20230209.2", "TAG_USER_SELECTED").nullable().type(ColumnTypeEnum.BOOLEAN);

			// Update indexing
			tagDefTable.dropIndex("20230209.3", "IDX_TAGDEF_TYPESYSCODE");

			tagDefTable.dropIndex("20230209.4", "IDX_TAGDEF_TYPESYSCODEVERUS");
			Map<DriverTypeEnum, String> addTagDefConstraint = new HashMap<>();
			addTagDefConstraint.put(
					DriverTypeEnum.H2_EMBEDDED,
					"ALTER TABLE HFJ_TAG_DEF ADD CONSTRAINT IDX_TAGDEF_TYPESYSCODEVERUS UNIQUE (TAG_TYPE, TAG_CODE, TAG_SYSTEM, TAG_VERSION, TAG_USER_SELECTED)");
			addTagDefConstraint.put(
					DriverTypeEnum.MARIADB_10_1,
					"ALTER TABLE HFJ_TAG_DEF ADD CONSTRAINT IDX_TAGDEF_TYPESYSCODEVERUS UNIQUE (TAG_TYPE, TAG_CODE, TAG_SYSTEM, TAG_VERSION, TAG_USER_SELECTED)");
			addTagDefConstraint.put(
					DriverTypeEnum.MSSQL_2012,
					"ALTER TABLE HFJ_TAG_DEF ADD CONSTRAINT IDX_TAGDEF_TYPESYSCODEVERUS UNIQUE (TAG_TYPE, TAG_CODE, TAG_SYSTEM, TAG_VERSION, TAG_USER_SELECTED)");
			addTagDefConstraint.put(
					DriverTypeEnum.MYSQL_5_7,
					"ALTER TABLE HFJ_TAG_DEF ADD CONSTRAINT IDX_TAGDEF_TYPESYSCODEVERUS UNIQUE (TAG_TYPE, TAG_CODE, TAG_SYSTEM, TAG_VERSION, TAG_USER_SELECTED)");
			addTagDefConstraint.put(
					DriverTypeEnum.ORACLE_12C,
					"ALTER TABLE HFJ_TAG_DEF ADD CONSTRAINT IDX_TAGDEF_TYPESYSCODEVERUS UNIQUE (TAG_TYPE, TAG_CODE, TAG_SYSTEM, TAG_VERSION, TAG_USER_SELECTED)");
			addTagDefConstraint.put(
					DriverTypeEnum.POSTGRES_9_4,
					"ALTER TABLE HFJ_TAG_DEF ADD CONSTRAINT IDX_TAGDEF_TYPESYSCODEVERUS UNIQUE (TAG_TYPE, TAG_CODE, TAG_SYSTEM, TAG_VERSION, TAG_USER_SELECTED)");
			version.executeRawSql("20230209.5", addTagDefConstraint);
		}

		version.onTable(Search.HFJ_SEARCH)
				.addColumn("20230215.1", Search.SEARCH_UUID)
				.nullable()
				.type(ColumnTypeEnum.STRING, Search.SEARCH_UUID_COLUMN_LENGTH);
		version.onTable(BulkImportJobEntity.HFJ_BLK_IMPORT_JOB)
				.addColumn("20230215.2", BulkImportJobEntity.JOB_ID)
				.nullable()
				.type(ColumnTypeEnum.STRING, UUID_LENGTH);
		version.onTable(BulkExportJobEntity.HFJ_BLK_EXPORT_JOB)
				.addColumn("20230215.3", BulkExportJobEntity.JOB_ID)
				.nullable()
				.type(ColumnTypeEnum.STRING, UUID_LENGTH);

		Builder.BuilderAddTableByColumns resSearchUrlTable =
				version.addTableByColumns("20230227.1", "HFJ_RES_SEARCH_URL", "RES_SEARCH_URL");

		resSearchUrlTable.addColumn("RES_SEARCH_URL").nonNullable().type(ColumnTypeEnum.STRING, 768);
		resSearchUrlTable.addColumn("RES_ID").nonNullable().type(ColumnTypeEnum.LONG);

		resSearchUrlTable.addColumn("CREATED_TIME").nonNullable().type(ColumnTypeEnum.DATE_TIMESTAMP);

		resSearchUrlTable
				.addIndex("20230227.2", "IDX_RESSEARCHURL_RES")
				.unique(false)
				.withColumns("RES_ID");
		resSearchUrlTable
				.addIndex("20230227.3", "IDX_RESSEARCHURL_TIME")
				.unique(false)
				.withColumns("CREATED_TIME");

		{
			// string search index
			Builder.BuilderWithTableName stringTable = version.onTable("HFJ_SPIDX_STRING");

			// add res_id to indentity to speed up sorts.
			stringTable
					.addIndex("20230303.1", "IDX_SP_STRING_HASH_IDENT_V2")
					.unique(false)
					.online(true)
					.withColumns("HASH_IDENTITY", "RES_ID", "PARTITION_ID");
			stringTable.dropIndexOnline("20230303.2", "IDX_SP_STRING_HASH_IDENT");

			// add hash_norm to res_id to speed up joins on a second string.
			stringTable
					.addIndex("20230303.3", "IDX_SP_STRING_RESID_V2")
					.unique(false)
					.online(true)
					.withColumns("RES_ID", "HASH_NORM_PREFIX", "PARTITION_ID");

			// drop and recreate FK_SPIDXSTR_RESOURCE since it will be useing the old IDX_SP_STRING_RESID
			stringTable.dropForeignKey("20230303.4", "FK_SPIDXSTR_RESOURCE", "HFJ_RESOURCE");
			stringTable.dropIndexOnline("20230303.5", "IDX_SP_STRING_RESID");
			stringTable
					.addForeignKey("20230303.6", "FK_SPIDXSTR_RESOURCE")
					.toColumn("RES_ID")
					.references("HFJ_RESOURCE", "RES_ID");
		}

		final String revColumnName = "REV";
		final String enversRevisionTable = "HFJ_REVINFO";
		final String enversMpiLinkAuditTable = "MPI_LINK_AUD";
		final String revTstmpColumnName = "REVTSTMP";

		{
			version.addIdGenerator("20230306.1", "SEQ_HFJ_REVINFO");

			final Builder.BuilderAddTableByColumns enversRevInfo =
					version.addTableByColumns("20230306.2", enversRevisionTable, revColumnName);

			enversRevInfo.addColumn(revColumnName).nonNullable().type(ColumnTypeEnum.LONG);
			enversRevInfo.addColumn(revTstmpColumnName).nullable().type(ColumnTypeEnum.LONG);

			final Builder.BuilderAddTableByColumns empiLink =
					version.addTableByColumns("20230306.6", enversMpiLinkAuditTable, "PID", revColumnName);

			empiLink.addColumn("PID").nonNullable().type(ColumnTypeEnum.LONG);
			empiLink.addColumn("REV").nonNullable().type(ColumnTypeEnum.LONG);
			empiLink.addColumn("REVTYPE").nullable().type(ColumnTypeEnum.TINYINT);
			empiLink.addColumn("PERSON_PID").nullable().type(ColumnTypeEnum.LONG);
			empiLink.addColumn("GOLDEN_RESOURCE_PID").nullable().type(ColumnTypeEnum.LONG);
			empiLink.addColumn("TARGET_TYPE").nullable().type(ColumnTypeEnum.STRING, 40);
			empiLink.addColumn("RULE_COUNT").nullable().type(ColumnTypeEnum.LONG);
			empiLink.addColumn("TARGET_PID").nullable().type(ColumnTypeEnum.LONG);
			empiLink.addColumn("MATCH_RESULT").nullable().type(ColumnTypeEnum.INT);
			empiLink.addColumn("LINK_SOURCE").nullable().type(ColumnTypeEnum.INT);
			empiLink.addColumn("CREATED").nullable().type(ColumnTypeEnum.DATE_TIMESTAMP);
			empiLink.addColumn("UPDATED").nullable().type(ColumnTypeEnum.DATE_TIMESTAMP);
			empiLink.addColumn("VERSION").nullable().type(ColumnTypeEnum.STRING, 16);
			empiLink.addColumn("EID_MATCH").nullable().type(ColumnTypeEnum.BOOLEAN);
			empiLink.addColumn("NEW_PERSON").nullable().type(ColumnTypeEnum.BOOLEAN);
			empiLink.addColumn("VECTOR").nullable().type(ColumnTypeEnum.LONG);
			empiLink.addColumn("SCORE").nullable().type(ColumnTypeEnum.FLOAT);

			// N.B.  It's impossible to rename a foreign key in a Hibernate Envers audit table, and the schema migration
			// unit test will fail if we try to drop and recreate it
			empiLink.addForeignKey("20230306.7", "FKAOW7NXNCLOEC419ARS0FPP58M")
					.toColumn(revColumnName)
					.references(enversRevisionTable, revColumnName);
		}

		{
			Builder.BuilderAddTableByColumns resourceModifiedTable =
					version.addTableByColumns("20230315.1", "HFJ_RESOURCE_MODIFIED", "RES_ID", "RES_VER");
			resourceModifiedTable.addColumn("RES_ID").nonNullable().type(ColumnTypeEnum.STRING, 256);
			resourceModifiedTable.addColumn("RES_VER").nonNullable().type(ColumnTypeEnum.STRING, 8);
			resourceModifiedTable.addColumn("CREATED_TIME").nonNullable().type(ColumnTypeEnum.DATE_TIMESTAMP);
			resourceModifiedTable.addColumn("SUMMARY_MESSAGE").nonNullable().type(ColumnTypeEnum.STRING, 4000);
			resourceModifiedTable.addColumn("RESOURCE_TYPE").nonNullable().type(ColumnTypeEnum.STRING, 40);
		}

		{
			// The pre-release already contains the long version of this column
			// We do this becausea doing a modifyColumn on Postgres (and possibly other RDBMS's) will fail with a nasty
			// error:
			// column "revtstmp" cannot be cast automatically to type timestamp without time zone Hint: You might need
			// to specify "USING revtstmp::timestamp without time zone".
			version.onTable(enversRevisionTable).dropColumn("20230316.1", revTstmpColumnName);

			version.onTable(enversRevisionTable)
					.addColumn("20230316.2", revTstmpColumnName)
					.nullable()
					.type(ColumnTypeEnum.DATE_TIMESTAMP);

			// New columns from AuditableBasePartitionable
			version.onTable(enversMpiLinkAuditTable)
					.addColumn("20230316.3", "PARTITION_ID")
					.nullable()
					.type(ColumnTypeEnum.INT);

			version.onTable(enversMpiLinkAuditTable)
					.addColumn("20230316.4", "PARTITION_DATE")
					.nullable()
					.type(ColumnTypeEnum.DATE_ONLY);
		}

		version.onTable(ResourceTable.HFJ_RESOURCE)
				.addColumn("20230323.1", "SEARCH_URL_PRESENT")
				.nullable()
				.type(ColumnTypeEnum.BOOLEAN);

		{
			Builder.BuilderWithTableName uriTable = version.onTable("HFJ_SPIDX_URI");
			uriTable.addIndex("20230324.1", "IDX_SP_URI_HASH_URI_V2")
					.unique(true)
					.online(true)
					.withColumns("HASH_URI", "RES_ID", "PARTITION_ID");
			uriTable.addIndex("20230324.2", "IDX_SP_URI_HASH_IDENTITY_V2")
					.unique(true)
					.online(true)
					.withColumns("HASH_IDENTITY", "SP_URI", "RES_ID", "PARTITION_ID");
			uriTable.dropIndex("20230324.3", "IDX_SP_URI_RESTYPE_NAME");
			uriTable.dropIndex("20230324.4", "IDX_SP_URI_UPDATED");
			uriTable.dropIndex("20230324.5", "IDX_SP_URI");
			uriTable.dropIndex("20230324.6", "IDX_SP_URI_HASH_URI");
			uriTable.dropIndex("20230324.7", "IDX_SP_URI_HASH_IDENTITY");
		}

		version.onTable("HFJ_SPIDX_COORDS").dropIndex("20230325.1", "IDX_SP_COORDS_HASH");
		version.onTable("HFJ_SPIDX_COORDS")
				.addIndex("20230325.2", "IDX_SP_COORDS_HASH_V2")
				.unique(false)
				.online(true)
				.withColumns("HASH_IDENTITY", "SP_LATITUDE", "SP_LONGITUDE", "RES_ID", "PARTITION_ID");

		// Postgres tuning.
		String postgresTuningStatementsAll =
				ClasspathUtil.loadResource("ca/uhn/fhir/jpa/docs/database/hapifhirpostgres94-init01.sql");
		List<String> postgresTuningStatements = Arrays.stream(postgresTuningStatementsAll.split("\\n"))
				.map(StringUtils::trim)
				.filter(StringUtils::isNotBlank)
				.filter(t -> !t.startsWith("--"))
				.collect(Collectors.toList());
		version.executeRawSqls("20230402.1", Map.of(DriverTypeEnum.POSTGRES_9_4, postgresTuningStatements));

		// Use an unlimited length text column for RES_TEXT_VC
		// N.B. This will FAIL SILENTLY on Oracle due to the fact that Oracle does not support an ALTER TABLE from
		// VARCHAR to
		// CLOB.  Because of failureAllowed() this won't halt the migration
		version.onTable("HFJ_RES_VER")
				.modifyColumn("20230421.1", "RES_TEXT_VC")
				.nullable()
				.withType(ColumnTypeEnum.TEXT)
				.failureAllowed();

		{
			// add hash_norm to res_id to speed up joins on a second string.
			Builder.BuilderWithTableName linkTable = version.onTable("HFJ_RES_LINK");
			linkTable
					.addIndex("20230424.1", "IDX_RL_TGT_v2")
					.unique(false)
					.online(true)
					.withColumns(
							"TARGET_RESOURCE_ID",
							"SRC_PATH",
							"SRC_RESOURCE_ID",
							"TARGET_RESOURCE_TYPE",
							"PARTITION_ID");

			// drop and recreate FK_SPIDXSTR_RESOURCE since it will be useing the old IDX_SP_STRING_RESID
			linkTable.dropForeignKey("20230424.2", "FK_RESLINK_TARGET", "HFJ_RESOURCE");
			linkTable.dropIndexOnline("20230424.3", "IDX_RL_TPATHRES");
			linkTable.dropIndexOnline("20230424.4", "IDX_RL_DEST");
			linkTable
					.addForeignKey("20230424.5", "FK_RESLINK_TARGET")
					.toColumn("TARGET_RESOURCE_ID")
					.references("HFJ_RESOURCE", "RES_ID");
		}

		{
			version.onTable("MPI_LINK")
					.addIndex("20230504.1", "IDX_EMPI_GR_TGT")
					.unique(false)
					.withColumns("GOLDEN_RESOURCE_PID", "TARGET_PID");
		}
	}

	protected void init640() {
		Builder version = forVersion(VersionEnum.V6_3_0);

		// start forced_id inline migration
		version.onTable("HFJ_RESOURCE")
				.addColumn("20221108.1", "FHIR_ID")
				.nullable()
				// FHIR ids contain a subset of ascii, limited to 64 chars.
				.type(ColumnTypeEnum.STRING, 64);

		// Add new Index to HFJ_SEARCH_INCLUDE on SEARCH_PID
		version.onTable("HFJ_SEARCH_INCLUDE")
				.addIndex("20221207.1", "FK_SEARCHINC_SEARCH")
				.unique(false)
				.online(true)
				.withColumns("SEARCH_PID")
				.onlyAppliesToPlatforms(NON_AUTOMATIC_FK_INDEX_PLATFORMS);
	}

	protected void init640_after_20230126() {
		Builder version = forVersion(VersionEnum.V6_3_0);
		{ // We added this constraint when userSelected and Version were added. It is no longer necessary.
			Builder.BuilderWithTableName tagDefTable = version.onTable("HFJ_TAG_DEF");
			tagDefTable.dropIndex("20230503.1", "IDX_TAGDEF_TYPESYSCODEVERUS");
		}
	}

	private void init620() {
		Builder version = forVersion(VersionEnum.V6_2_0);

		// add new REPORT column to BATCH2 tables
		version.onTable("BT2_JOB_INSTANCE")
				.addColumn("20220830.1", "FAST_TRACKING")
				.nullable()
				.type(ColumnTypeEnum.BOOLEAN);

		version.onTable("HFJ_BINARY_STORAGE_BLOB")
				.modifyColumn("20221017.1", "BLOB_SIZE")
				.nullable()
				.withType(ColumnTypeEnum.LONG);

		version.onTable("HFJ_SPIDX_URI")
				.modifyColumn("20221103.1", "SP_URI")
				.nullable()
				.withType(ColumnTypeEnum.STRING, 500);

		version.onTable("BT2_JOB_INSTANCE")
				.addColumn("20230110.1", "UPDATE_TIME")
				.nullable()
				.type(ColumnTypeEnum.DATE_TIMESTAMP);

		version.onTable("BT2_WORK_CHUNK")
				.addColumn("20230110.2", "UPDATE_TIME")
				.nullable()
				.type(ColumnTypeEnum.DATE_TIMESTAMP);

		Map<DriverTypeEnum, String> updateBatch2JobInstance = new HashMap<>();
		updateBatch2JobInstance.put(
				DriverTypeEnum.H2_EMBEDDED,
				"update BT2_JOB_INSTANCE set UPDATE_TIME = coalesce(end_time, start_time, create_time, TIMESTAMP '2023-01-01 00:00:00') where UPDATE_TIME is null");
		updateBatch2JobInstance.put(
				DriverTypeEnum.MARIADB_10_1,
				"update BT2_JOB_INSTANCE set UPDATE_TIME = coalesce(end_time, start_time, create_time, TIMESTAMP '2023-01-01 00:00:00') where UPDATE_TIME is null");
		updateBatch2JobInstance.put(
				DriverTypeEnum.MYSQL_5_7,
				"update BT2_JOB_INSTANCE set UPDATE_TIME = coalesce(end_time, start_time, create_time, TIMESTAMP '2023-01-01 00:00:00') where UPDATE_TIME is null");
		updateBatch2JobInstance.put(
				DriverTypeEnum.ORACLE_12C,
				"update BT2_JOB_INSTANCE set UPDATE_TIME = coalesce(end_time, start_time, create_time, TIMESTAMP '2023-01-01 00:00:00') where UPDATE_TIME is null");
		updateBatch2JobInstance.put(
				DriverTypeEnum.POSTGRES_9_4,
				"update BT2_JOB_INSTANCE set UPDATE_TIME = coalesce(end_time, start_time, create_time, TIMESTAMP '2023-01-01 00:00:00') where UPDATE_TIME is null");
		updateBatch2JobInstance.put(
				DriverTypeEnum.MSSQL_2012,
				"update BT2_JOB_INSTANCE set UPDATE_TIME = coalesce(end_time, start_time, create_time, CONVERT(DATETIME,'2023-01-01 00:00:00')) where UPDATE_TIME is null");
		version.executeRawSql("20230397.1", updateBatch2JobInstance);

		Map<DriverTypeEnum, String> updateBatch2WorkChunk = new HashMap<>();
		updateBatch2WorkChunk.put(
				DriverTypeEnum.H2_EMBEDDED,
				"update bt2_work_chunk set UPDATE_TIME = coalesce(end_time, start_time, create_time, TIMESTAMP '2023-01-01 00:00:00') where UPDATE_TIME is null");
		updateBatch2WorkChunk.put(
				DriverTypeEnum.MARIADB_10_1,
				"update bt2_work_chunk set UPDATE_TIME = coalesce(end_time, start_time, create_time, TIMESTAMP '2023-01-01 00:00:00') where UPDATE_TIME is null");
		updateBatch2WorkChunk.put(
				DriverTypeEnum.MYSQL_5_7,
				"update bt2_work_chunk set UPDATE_TIME = coalesce(end_time, start_time, create_time, TIMESTAMP '2023-01-01 00:00:00') where UPDATE_TIME is null");
		updateBatch2WorkChunk.put(
				DriverTypeEnum.ORACLE_12C,
				"update bt2_work_chunk set UPDATE_TIME = coalesce(end_time, start_time, create_time, TIMESTAMP '2023-01-01 00:00:00') where UPDATE_TIME is null");
		updateBatch2WorkChunk.put(
				DriverTypeEnum.POSTGRES_9_4,
				"update bt2_work_chunk set UPDATE_TIME = coalesce(end_time, start_time, create_time, TIMESTAMP '2023-01-01 00:00:00') where UPDATE_TIME is null");
		updateBatch2WorkChunk.put(
				DriverTypeEnum.MSSQL_2012,
				"update bt2_work_chunk set UPDATE_TIME = coalesce(end_time, start_time, create_time, CONVERT(DATETIME,'2023-01-01 00:00:00')) where UPDATE_TIME is null");
		version.executeRawSql("20230397.2", updateBatch2WorkChunk);
	}

	private void init610() {
		Builder version = forVersion(VersionEnum.V6_1_0);

		// add new REPORT column to BATCH2 tables
		version.onTable("BT2_JOB_INSTANCE")
				.addColumn("20220601.1", "REPORT")
				.nullable()
				.type(ColumnTypeEnum.CLOB);
	}

	private void init600() {
		Builder version = forVersion(VersionEnum.V6_0_0);

		/**
		 * New indexing for the core SPIDX tables.
		 * Ensure all queries can be satisfied by the index directly,
		 * either as left or right table in a hash or sort join.
		 *
		 * new date search indexing
		 * @see ca.uhn.fhir.jpa.search.builder.predicate.DatePredicateBuilder
		 * @see ResourceIndexedSearchParamDate
		 */
		{
			Builder.BuilderWithTableName dateTable = version.onTable("HFJ_SPIDX_DATE");

			// replace and drop IDX_SP_DATE_HASH
			dateTable
					.addIndex("20220207.1", "IDX_SP_DATE_HASH_V2")
					.unique(false)
					.online(true)
					.withColumns("HASH_IDENTITY", "SP_VALUE_LOW", "SP_VALUE_HIGH", "RES_ID", "PARTITION_ID");
			dateTable.dropIndexOnline("20220207.2", "IDX_SP_DATE_HASH");

			// drop redundant
			dateTable.dropIndexOnline("20220207.3", "IDX_SP_DATE_HASH_LOW");

			// replace and drop IDX_SP_DATE_HASH_HIGH
			dateTable
					.addIndex("20220207.4", "IDX_SP_DATE_HASH_HIGH_V2")
					.unique(false)
					.online(true)
					.withColumns("HASH_IDENTITY", "SP_VALUE_HIGH", "RES_ID", "PARTITION_ID");
			dateTable.dropIndexOnline("20220207.5", "IDX_SP_DATE_HASH_HIGH");

			// replace and drop IDX_SP_DATE_ORD_HASH
			dateTable
					.addIndex("20220207.6", "IDX_SP_DATE_ORD_HASH_V2")
					.unique(false)
					.online(true)
					.withColumns(
							"HASH_IDENTITY",
							"SP_VALUE_LOW_DATE_ORDINAL",
							"SP_VALUE_HIGH_DATE_ORDINAL",
							"RES_ID",
							"PARTITION_ID");
			dateTable.dropIndexOnline("20220207.7", "IDX_SP_DATE_ORD_HASH");

			// replace and drop IDX_SP_DATE_ORD_HASH_HIGH
			dateTable
					.addIndex("20220207.8", "IDX_SP_DATE_ORD_HASH_HIGH_V2")
					.unique(false)
					.online(true)
					.withColumns("HASH_IDENTITY", "SP_VALUE_HIGH_DATE_ORDINAL", "RES_ID", "PARTITION_ID");
			dateTable.dropIndexOnline("20220207.9", "IDX_SP_DATE_ORD_HASH_HIGH");

			// drop redundant
			dateTable.dropIndexOnline("20220207.10", "IDX_SP_DATE_ORD_HASH_LOW");

			// replace and drop IDX_SP_DATE_RESID
			dateTable
					.addIndex("20220207.11", "IDX_SP_DATE_RESID_V2")
					.unique(false)
					.online(true)
					.withColumns(
							"RES_ID",
							"HASH_IDENTITY",
							"SP_VALUE_LOW",
							"SP_VALUE_HIGH",
							"SP_VALUE_LOW_DATE_ORDINAL",
							"SP_VALUE_HIGH_DATE_ORDINAL",
							"PARTITION_ID");
			// some engines tie the FK constraint to a particular index.
			// So we need to drop and recreate the constraint to drop the old RES_ID index.
			// Rename it while we're at it.  FK17s70oa59rm9n61k9thjqrsqm was not a pretty name.
			dateTable.dropForeignKey("20220207.12", "FK17S70OA59RM9N61K9THJQRSQM", "HFJ_RESOURCE");
			dateTable.dropIndexOnline("20220207.13", "IDX_SP_DATE_RESID");
			dateTable.dropIndexOnline("20220207.14", "FK17S70OA59RM9N61K9THJQRSQM");

			dateTable
					.addForeignKey("20220207.15", "FK_SP_DATE_RES")
					.toColumn("RES_ID")
					.references("HFJ_RESOURCE", "RES_ID");

			// drop obsolete
			dateTable.dropIndexOnline("20220207.16", "IDX_SP_DATE_UPDATED");
		}

		/**
		 * new token search indexing
		 * @see ca.uhn.fhir.jpa.search.builder.predicate.TokenPredicateBuilder
		 * @see ResourceIndexedSearchParamToken
		 */
		{
			Builder.BuilderWithTableName tokenTable = version.onTable("HFJ_SPIDX_TOKEN");

			// replace and drop IDX_SP_TOKEN_HASH for sorting
			tokenTable
					.addIndex("20220208.1", "IDX_SP_TOKEN_HASH_V2")
					.unique(false)
					.online(true)
					.withColumns("HASH_IDENTITY", "SP_SYSTEM", "SP_VALUE", "RES_ID", "PARTITION_ID");

			tokenTable.dropIndexOnline("20220208.2", "IDX_SP_TOKEN_HASH");

			// for search by system
			tokenTable
					.addIndex("20220208.3", "IDX_SP_TOKEN_HASH_S_V2")
					.unique(false)
					.online(true)
					.withColumns("HASH_SYS", "RES_ID", "PARTITION_ID");

			tokenTable.dropIndexOnline("20220208.4", "IDX_SP_TOKEN_HASH_S");

			// for search by system+value
			tokenTable
					.addIndex("20220208.5", "IDX_SP_TOKEN_HASH_SV_V2")
					.unique(false)
					.online(true)
					.withColumns("HASH_SYS_AND_VALUE", "RES_ID", "PARTITION_ID");

			tokenTable.dropIndexOnline("20220208.6", "IDX_SP_TOKEN_HASH_SV");

			// for search by value
			tokenTable
					.addIndex("20220208.7", "IDX_SP_TOKEN_HASH_V_V2")
					.unique(false)
					.online(true)
					.withColumns("HASH_VALUE", "RES_ID", "PARTITION_ID");

			tokenTable.dropIndexOnline("20220208.8", "IDX_SP_TOKEN_HASH_V");

			// obsolete.  We're dropping this column.
			tokenTable.dropIndexOnline("20220208.9", "IDX_SP_TOKEN_UPDATED");

			// for joining as second table:
			{
				// replace and drop IDX_SP_TOKEN_RESID, and the associated fk constraint
				tokenTable
						.addIndex("20220208.10", "IDX_SP_TOKEN_RESID_V2")
						.unique(false)
						.online(true)
						.withColumns(
								"RES_ID",
								"HASH_SYS_AND_VALUE",
								"HASH_VALUE",
								"HASH_SYS",
								"HASH_IDENTITY",
								"PARTITION_ID");

				// some engines tie the FK constraint to a particular index.
				// So we need to drop and recreate the constraint to drop the old RES_ID index.
				// Rename it while we're at it.  FK7ULX3J1GG3V7MAQREJGC7YBC4 was not a pretty name.
				tokenTable.dropForeignKey("20220208.11", "FK7ULX3J1GG3V7MAQREJGC7YBC4", "HFJ_RESOURCE");
				tokenTable.dropIndexOnline("20220208.12", "IDX_SP_TOKEN_RESID");
				tokenTable.dropIndexOnline("20220208.13", "FK7ULX3J1GG3V7MAQREJGC7YBC4");

				tokenTable
						.addForeignKey("20220208.14", "FK_SP_TOKEN_RES")
						.toColumn("RES_ID")
						.references("HFJ_RESOURCE", "RES_ID");
			}
		}

		// fix for https://github.com/hapifhir/hapi-fhir/issues/3316
		// index must have same name that indexed FK or SchemaMigrationTest complains because H2 sets this index
		// automatically

		version.onTable("TRM_VALUESET_C_DESIGNATION")
				.addIndex("20220223.1", "FK_TRM_VALUESET_CONCEPT_PID")
				.unique(false)
				.withColumns("VALUESET_CONCEPT_PID")
				.onlyAppliesToPlatforms(NON_AUTOMATIC_FK_INDEX_PLATFORMS);

		// Batch2 Framework

		Builder.BuilderAddTableByColumns batchInstance =
				version.addTableByColumns("20220227.1", "BT2_JOB_INSTANCE", "ID");
		batchInstance.addColumn("ID").nonNullable().type(ColumnTypeEnum.STRING, 100);
		batchInstance.addColumn("CREATE_TIME").nonNullable().type(ColumnTypeEnum.DATE_TIMESTAMP);
		batchInstance.addColumn("START_TIME").nullable().type(ColumnTypeEnum.DATE_TIMESTAMP);
		batchInstance.addColumn("END_TIME").nullable().type(ColumnTypeEnum.DATE_TIMESTAMP);
		batchInstance.addColumn("DEFINITION_ID").nonNullable().type(ColumnTypeEnum.STRING, 100);
		batchInstance.addColumn("DEFINITION_VER").nonNullable().type(ColumnTypeEnum.INT);
		batchInstance.addColumn("STAT").nonNullable().type(ColumnTypeEnum.STRING, 20);
		batchInstance.addColumn("JOB_CANCELLED").nonNullable().type(ColumnTypeEnum.BOOLEAN);
		batchInstance.addColumn("PARAMS_JSON").nullable().type(ColumnTypeEnum.STRING, 2000);
		batchInstance.addColumn("PARAMS_JSON_LOB").nullable().type(ColumnTypeEnum.CLOB);
		batchInstance.addColumn("CMB_RECS_PROCESSED").nullable().type(ColumnTypeEnum.INT);
		batchInstance.addColumn("CMB_RECS_PER_SEC").nullable().type(ColumnTypeEnum.DOUBLE);
		batchInstance.addColumn("TOT_ELAPSED_MILLIS").nullable().type(ColumnTypeEnum.INT);
		batchInstance.addColumn("WORK_CHUNKS_PURGED").nonNullable().type(ColumnTypeEnum.BOOLEAN);
		batchInstance.addColumn("PROGRESS_PCT").nullable().type(ColumnTypeEnum.DOUBLE);
		batchInstance.addColumn("ERROR_MSG").nullable().type(ColumnTypeEnum.STRING, 500);
		batchInstance.addColumn("ERROR_COUNT").nullable().type(ColumnTypeEnum.INT);
		batchInstance.addColumn("EST_REMAINING").nullable().type(ColumnTypeEnum.STRING, 100);
		batchInstance.addIndex("20220227.2", "IDX_BT2JI_CT").unique(false).withColumns("CREATE_TIME");

		Builder.BuilderAddTableByColumns batchChunk = version.addTableByColumns("20220227.3", "BT2_WORK_CHUNK", "ID");
		batchChunk.addColumn("ID").nonNullable().type(ColumnTypeEnum.STRING, 100);
		batchChunk.addColumn("SEQ").nonNullable().type(ColumnTypeEnum.INT);
		batchChunk.addColumn("CREATE_TIME").nonNullable().type(ColumnTypeEnum.DATE_TIMESTAMP);
		batchChunk.addColumn("START_TIME").nullable().type(ColumnTypeEnum.DATE_TIMESTAMP);
		batchChunk.addColumn("END_TIME").nullable().type(ColumnTypeEnum.DATE_TIMESTAMP);
		batchChunk.addColumn("DEFINITION_ID").nonNullable().type(ColumnTypeEnum.STRING, 100);
		batchChunk.addColumn("DEFINITION_VER").nonNullable().type(ColumnTypeEnum.INT);
		batchChunk.addColumn("STAT").nonNullable().type(ColumnTypeEnum.STRING, 20);
		batchChunk.addColumn("RECORDS_PROCESSED").nullable().type(ColumnTypeEnum.INT);
		batchChunk.addColumn("TGT_STEP_ID").nonNullable().type(ColumnTypeEnum.STRING, 100);
		batchChunk.addColumn("CHUNK_DATA").nullable().type(ColumnTypeEnum.CLOB);
		batchChunk.addColumn("INSTANCE_ID").nonNullable().type(ColumnTypeEnum.STRING, 100);
		batchChunk.addColumn("ERROR_MSG").nullable().type(ColumnTypeEnum.STRING, 500);
		batchChunk.addColumn("ERROR_COUNT").nonNullable().type(ColumnTypeEnum.INT);
		batchChunk.addIndex("20220227.4", "IDX_BT2WC_II_SEQ").unique(false).withColumns("INSTANCE_ID", "SEQ");
		batchChunk
				.addForeignKey("20220227.5", "FK_BT2WC_INSTANCE")
				.toColumn("INSTANCE_ID")
				.references("BT2_JOB_INSTANCE", "ID");

		replaceNumericSPIndices(version);
		replaceQuantitySPIndices(version);

		// Drop Index on HFJ_RESOURCE.INDEX_STATUS
		version.onTable("HFJ_RESOURCE").dropIndex("20220314.1", "IDX_INDEXSTATUS");

		version.onTable("BT2_JOB_INSTANCE")
				.addColumn("20220416.1", "CUR_GATED_STEP_ID")
				.nullable()
				.type(ColumnTypeEnum.STRING, 100);

		// Make Job expiry nullable so that we can prevent job expiry by using a null value.
		version.onTable("HFJ_BLK_EXPORT_JOB")
				.modifyColumn("20220423.1", "EXP_TIME")
				.nullable()
				.withType(ColumnTypeEnum.DATE_TIMESTAMP);

		// New Index on HFJ_RESOURCE for $reindex Operation - hapi-fhir #3534
		{
			version.onTable("HFJ_RESOURCE")
					.addIndex("20220425.1", "IDX_RES_TYPE_DEL_UPDATED")
					.unique(false)
					.online(true)
					.withColumns("RES_TYPE", "RES_DELETED_AT", "RES_UPDATED", "PARTITION_ID", "RES_ID");

			// Drop existing Index on HFJ_RESOURCE.RES_TYPE since the new Index will meet the overall Index Demand
			version.onTable("HFJ_RESOURCE").dropIndexOnline("20220425.2", "IDX_RES_TYPE");
		}

		/**
		 * Update string indexing
		 * @see ca.uhn.fhir.jpa.search.builder.predicate.StringPredicateBuilder
		 * @see ResourceIndexedSearchParamString
		 */
		{
			Builder.BuilderWithTableName tokenTable = version.onTable("HFJ_SPIDX_STRING");

			// add res_id, and partition_id so queries are covered without row-reads.
			tokenTable
					.addIndex("20220428.1", "IDX_SP_STRING_HASH_NRM_V2")
					.unique(false)
					.online(true)
					.withColumns("HASH_NORM_PREFIX", "SP_VALUE_NORMALIZED", "RES_ID", "PARTITION_ID");
			tokenTable.dropIndexOnline("20220428.2", "IDX_SP_STRING_HASH_NRM");

			tokenTable
					.addIndex("20220428.3", "IDX_SP_STRING_HASH_EXCT_V2")
					.unique(false)
					.online(true)
					.withColumns("HASH_EXACT", "RES_ID", "PARTITION_ID");
			tokenTable.dropIndexOnline("20220428.4", "IDX_SP_STRING_HASH_EXCT");

			// we will drop the updated column.  Start with the index.
			tokenTable.dropIndexOnline("20220428.5", "IDX_SP_STRING_UPDATED");
		}

		// Update tag indexing
		{
			Builder.BuilderWithTableName resTagTable = version.onTable("HFJ_RES_TAG");

			// add res_id, and partition_id so queries are covered without row-reads.
			resTagTable
					.addIndex("20220429.1", "IDX_RES_TAG_RES_TAG")
					.unique(false)
					.online(true)
					.withColumns("RES_ID", "TAG_ID", "PARTITION_ID");
			resTagTable
					.addIndex("20220429.2", "IDX_RES_TAG_TAG_RES")
					.unique(false)
					.online(true)
					.withColumns("TAG_ID", "RES_ID", "PARTITION_ID");

			resTagTable.dropIndex("20220429.4", "IDX_RESTAG_TAGID");
			// Weird that we don't have addConstraint.  No time to do it today.
			Map<DriverTypeEnum, String> addResTagConstraint = new HashMap<>();
			addResTagConstraint.put(
					DriverTypeEnum.H2_EMBEDDED,
					"ALTER TABLE HFJ_RES_TAG ADD CONSTRAINT IDX_RESTAG_TAGID UNIQUE (RES_ID, TAG_ID)");
			addResTagConstraint.put(
					DriverTypeEnum.MARIADB_10_1,
					"ALTER TABLE HFJ_RES_TAG ADD CONSTRAINT IDX_RESTAG_TAGID UNIQUE (RES_ID, TAG_ID)");
			addResTagConstraint.put(
					DriverTypeEnum.MSSQL_2012,
					"ALTER TABLE HFJ_RES_TAG ADD CONSTRAINT IDX_RESTAG_TAGID UNIQUE (RES_ID, TAG_ID)");
			addResTagConstraint.put(
					DriverTypeEnum.MYSQL_5_7,
					"ALTER TABLE HFJ_RES_TAG ADD CONSTRAINT IDX_RESTAG_TAGID UNIQUE (RES_ID, TAG_ID)");
			addResTagConstraint.put(
					DriverTypeEnum.ORACLE_12C,
					"ALTER TABLE HFJ_RES_TAG ADD CONSTRAINT IDX_RESTAG_TAGID UNIQUE (RES_ID, TAG_ID)");
			addResTagConstraint.put(
					DriverTypeEnum.POSTGRES_9_4,
					"ALTER TABLE HFJ_RES_TAG ADD CONSTRAINT IDX_RESTAG_TAGID UNIQUE (RES_ID, TAG_ID)");
			version.executeRawSql("20220429.5", addResTagConstraint);

			Builder.BuilderWithTableName tagTable = version.onTable("HFJ_TAG_DEF");
			tagTable.addIndex("20220429.6", "IDX_TAG_DEF_TP_CD_SYS")
					.unique(false)
					.online(false)
					.withColumns("TAG_TYPE", "TAG_CODE", "TAG_SYSTEM", "TAG_ID");
			// move constraint to new index
			// Ugh.  Only oracle supports using IDX_TAG_DEF_TP_CD_SYS to enforce this constraint.  The others will
			// create another index.
			// For Sql Server, should change the index to be unique with include columns.  Do this in 6.1
			//			tagTable.dropIndex("20220429.8", "IDX_TAGDEF_TYPESYSCODE");
			//			Map<DriverTypeEnum, String> addTagDefConstraint = new HashMap<>();
			//			addTagDefConstraint.put(
			//					DriverTypeEnum.H2_EMBEDDED,
			//					"ALTER TABLE HFJ_TAG_DEF ADD CONSTRAINT IDX_TAGDEF_TYPESYSCODE UNIQUE (TAG_TYPE, TAG_CODE,
			// TAG_SYSTEM)");
			//			addTagDefConstraint.put(
			//					DriverTypeEnum.MARIADB_10_1,
			//					"ALTER TABLE HFJ_TAG_DEF ADD CONSTRAINT IDX_TAGDEF_TYPESYSCODE UNIQUE (TAG_TYPE, TAG_CODE,
			// TAG_SYSTEM)");
			//			addTagDefConstraint.put(
			//					DriverTypeEnum.MSSQL_2012,
			//					"ALTER TABLE HFJ_TAG_DEF ADD CONSTRAINT IDX_TAGDEF_TYPESYSCODE UNIQUE (TAG_TYPE, TAG_CODE,
			// TAG_SYSTEM)");
			//			addTagDefConstraint.put(
			//					DriverTypeEnum.MYSQL_5_7,
			//					"ALTER TABLE HFJ_TAG_DEF ADD CONSTRAINT IDX_TAGDEF_TYPESYSCODE UNIQUE (TAG_TYPE, TAG_CODE,
			// TAG_SYSTEM)");
			//			addTagDefConstraint.put(
			//					DriverTypeEnum.ORACLE_12C,
			//					"ALTER TABLE HFJ_TAG_DEF ADD CONSTRAINT IDX_TAGDEF_TYPESYSCODE UNIQUE (TAG_TYPE, TAG_CODE,
			// TAG_SYSTEM)");
			//			addTagDefConstraint.put(
			//					DriverTypeEnum.POSTGRES_9_4,
			//					"ALTER TABLE HFJ_TAG_DEF ADD CONSTRAINT IDX_TAGDEF_TYPESYSCODE UNIQUE (TAG_TYPE, TAG_CODE,
			// TAG_SYSTEM)");
			//			version.executeRawSql("20220429.9", addTagDefConstraint);
			version.addNop("20220429.9");
		}

		// Fix for https://github.com/hapifhir/hapi-fhir-jpaserver-starter/issues/328
		version.onTable("NPM_PACKAGE_VER")
				.modifyColumn("20220501.1", "FHIR_VERSION_ID")
				.nonNullable()
				.withType(ColumnTypeEnum.STRING, 20);

		version.onTable("NPM_PACKAGE_VER_RES")
				.modifyColumn("20220501.2", "FHIR_VERSION_ID")
				.nonNullable()
				.withType(ColumnTypeEnum.STRING, 20);

		// Fix for https://gitlab.com/simpatico.ai/cdr/-/issues/3166
		version.onTable("MPI_LINK")
				.addIndex("20220613.1", "IDX_EMPI_MATCH_TGT_VER")
				.unique(false)
				.online(true)
				.withColumns("MATCH_RESULT", "TARGET_PID", "VERSION");
	}

	/**
	 * new numeric search indexing
	 *
	 * @see ca.uhn.fhir.jpa.search.builder.predicate.NumberPredicateBuilder
	 * @see ca.uhn.fhir.jpa.model.entity.ResourceIndexedSearchParamNumber
	 */
	private void replaceNumericSPIndices(Builder theVersion) {
		Builder.BuilderWithTableName numberTable = theVersion.onTable("HFJ_SPIDX_NUMBER");

		// Main query index
		numberTable
				.addIndex("20220304.1", "IDX_SP_NUMBER_HASH_VAL_V2")
				.unique(false)
				.online(true)
				.withColumns("HASH_IDENTITY", "SP_VALUE", "RES_ID", "PARTITION_ID");

		numberTable.dropIndexOnline("20220304.2", "IDX_SP_NUMBER_HASH_VAL");

		// for joining to other queries
		{
			numberTable
					.addIndex("20220304.3", "IDX_SP_NUMBER_RESID_V2")
					.unique(false)
					.online(true)
					.withColumns("RES_ID", "HASH_IDENTITY", "SP_VALUE", "PARTITION_ID");

			// some engines tie the FK constraint to a particular index.
			// So we need to drop and recreate the constraint to drop the old RES_ID index.
			// Rename it while we're at it.  FK7ULX3J1GG3V7MAQREJGC7YBC4 was not a pretty name.
			numberTable.dropForeignKey("20220304.4", "FKCLTIHNC5TGPRJ9BHPT7XI5OTB", "HFJ_RESOURCE");
			numberTable.dropIndexOnline("20220304.5", "IDX_SP_NUMBER_RESID");
			numberTable.dropIndexOnline("20220304.6", "FKCLTIHNC5TGPRJ9BHPT7XI5OTB");

			numberTable
					.addForeignKey("20220304.7", "FK_SP_NUMBER_RES")
					.toColumn("RES_ID")
					.references("HFJ_RESOURCE", "RES_ID");
		}
		// obsolete
		numberTable.dropIndexOnline("20220304.8", "IDX_SP_NUMBER_UPDATED");
	}

	/**
	 * new quantity search indexing
	 *
	 * @see ca.uhn.fhir.jpa.search.builder.predicate.QuantityPredicateBuilder
	 * @see ca.uhn.fhir.jpa.model.entity.ResourceIndexedSearchParamQuantity
	 * @see ca.uhn.fhir.jpa.model.entity.ResourceIndexedSearchParamQuantityNormalized
	 */
	private void replaceQuantitySPIndices(Builder theVersion) {
		{
			Builder.BuilderWithTableName quantityTable = theVersion.onTable("HFJ_SPIDX_QUANTITY");

			// bare quantity
			quantityTable
					.addIndex("20220304.11", "IDX_SP_QUANTITY_HASH_V2")
					.unique(false)
					.online(true)
					.withColumns("HASH_IDENTITY", "SP_VALUE", "RES_ID", "PARTITION_ID");

			quantityTable.dropIndexOnline("20220304.12", "IDX_SP_QUANTITY_HASH");

			// quantity with system+units
			quantityTable
					.addIndex("20220304.13", "IDX_SP_QUANTITY_HASH_SYSUN_V2")
					.unique(false)
					.online(true)
					.withColumns("HASH_IDENTITY_SYS_UNITS", "SP_VALUE", "RES_ID", "PARTITION_ID");

			quantityTable.dropIndexOnline("20220304.14", "IDX_SP_QUANTITY_HASH_SYSUN");

			// quantity with units
			quantityTable
					.addIndex("20220304.15", "IDX_SP_QUANTITY_HASH_UN_V2")
					.unique(false)
					.online(true)
					.withColumns("HASH_IDENTITY_AND_UNITS", "SP_VALUE", "RES_ID", "PARTITION_ID");

			quantityTable.dropIndexOnline("20220304.16", "IDX_SP_QUANTITY_HASH_UN");

			// for joining to other queries and sorts
			{
				quantityTable
						.addIndex("20220304.17", "IDX_SP_QUANTITY_RESID_V2")
						.unique(false)
						.online(true)
						.withColumns(
								"RES_ID",
								"HASH_IDENTITY",
								"HASH_IDENTITY_SYS_UNITS",
								"HASH_IDENTITY_AND_UNITS",
								"SP_VALUE",
								"PARTITION_ID");

				// some engines tie the FK constraint to a particular index.
				// So we need to drop and recreate the constraint to drop the old RES_ID index.
				// Rename it while we're at it.  FK7ULX3J1GG3V7MAQREJGC7YBC4 was not a pretty name.
				quantityTable.dropForeignKey("20220304.18", "FKN603WJJOI1A6ASEWXBBD78BI5", "HFJ_RESOURCE");
				quantityTable.dropIndexOnline("20220304.19", "IDX_SP_QUANTITY_RESID");
				quantityTable.dropIndexOnline("20220304.20", "FKN603WJJOI1A6ASEWXBBD78BI5");

				quantityTable
						.addForeignKey("20220304.21", "FK_SP_QUANTITY_RES")
						.toColumn("RES_ID")
						.references("HFJ_RESOURCE", "RES_ID");
			}
			// obsolete
			quantityTable.dropIndexOnline("20220304.22", "IDX_SP_QUANTITY_UPDATED");
		}

		{
			Builder.BuilderWithTableName quantityNormTable = theVersion.onTable("HFJ_SPIDX_QUANTITY_NRML");

			// bare quantity
			quantityNormTable
					.addIndex("20220304.23", "IDX_SP_QNTY_NRML_HASH_V2")
					.unique(false)
					.online(true)
					.withColumns("HASH_IDENTITY", "SP_VALUE", "RES_ID", "PARTITION_ID");

			quantityNormTable.dropIndexOnline("20220304.24", "IDX_SP_QNTY_NRML_HASH");

			// quantity with system+units
			quantityNormTable
					.addIndex("20220304.25", "IDX_SP_QNTY_NRML_HASH_SYSUN_V2")
					.unique(false)
					.online(true)
					.withColumns("HASH_IDENTITY_SYS_UNITS", "SP_VALUE", "RES_ID", "PARTITION_ID");

			quantityNormTable.dropIndexOnline("20220304.26", "IDX_SP_QNTY_NRML_HASH_SYSUN");

			// quantity with units
			quantityNormTable
					.addIndex("20220304.27", "IDX_SP_QNTY_NRML_HASH_UN_V2")
					.unique(false)
					.online(true)
					.withColumns("HASH_IDENTITY_AND_UNITS", "SP_VALUE", "RES_ID", "PARTITION_ID");

			quantityNormTable.dropIndexOnline("20220304.28", "IDX_SP_QNTY_NRML_HASH_UN");

			// for joining to other queries and sorts
			{
				quantityNormTable
						.addIndex("20220304.29", "IDX_SP_QNTY_NRML_RESID_V2")
						.unique(false)
						.online(true)
						.withColumns(
								"RES_ID",
								"HASH_IDENTITY",
								"HASH_IDENTITY_SYS_UNITS",
								"HASH_IDENTITY_AND_UNITS",
								"SP_VALUE",
								"PARTITION_ID");

				// some engines tie the FK constraint to a particular index.
				// So we need to drop and recreate the constraint to drop the old RES_ID index.
				// Rename it while we're at it.  FK7ULX3J1GG3V7MAQREJGC7YBC4 was not a pretty name.
				quantityNormTable.dropForeignKey("20220304.30", "FKRCJOVMUH5KC0O6FVBLE319PYV", "HFJ_RESOURCE");
				quantityNormTable.dropIndexOnline("20220304.31", "IDX_SP_QNTY_NRML_RESID");
				quantityNormTable.dropIndexOnline("20220304.32", "FKRCJOVMUH5KC0O6FVBLE319PYV");

				quantityNormTable
						.addForeignKey("20220304.33", "FK_SP_QUANTITYNM_RES")
						.toColumn("RES_ID")
						.references("HFJ_RESOURCE", "RES_ID");
			}
			// obsolete
			quantityNormTable.dropIndexOnline("20220304.34", "IDX_SP_QNTY_NRML_UPDATED");
		}
	}

	/**
	 * See https://github.com/hapifhir/hapi-fhir/issues/3237 for reasoning for these indexes.
	 * This adds indexes to various tables to enhance delete-expunge performance, which deletes by PID.
	 */
	private void addIndexesForDeleteExpunge(Builder theVersion) {

		theVersion
				.onTable("HFJ_HISTORY_TAG")
				.addIndex("20211210.2", "IDX_RESHISTTAG_RESID")
				.unique(false)
				.withColumns("RES_ID");

		theVersion
				.onTable("HFJ_RES_VER_PROV")
				.addIndex("20211210.3", "FK_RESVERPROV_RES_PID")
				.unique(false)
				.withColumns("RES_PID")
				.doNothing() // This index is added below in a better form
				.onlyAppliesToPlatforms(NON_AUTOMATIC_FK_INDEX_PLATFORMS);

		theVersion
				.onTable("HFJ_FORCED_ID")
				.addIndex("20211210.4", "FK_FORCEDID_RESOURCE")
				.unique(true)
				.withColumns("RESOURCE_PID")
				// RESOURCE_PID and every database creates an index on anything that is unique.
				.onlyAppliesToPlatforms(NON_AUTOMATIC_FK_INDEX_PLATFORMS)
				.doNothing(); // This migration was added in error, as this table already has a unique constraint on
	}

	private void init570() {
		Builder version = forVersion(VersionEnum.V5_7_0);

		// both indexes must have same name that indexed FK or SchemaMigrationTest complains because H2 sets this index
		// automatically

		version.onTable("TRM_CONCEPT_PROPERTY")
				.addIndex("20211102.1", "FK_CONCEPTPROP_CONCEPT")
				.unique(false)
				.withColumns("CONCEPT_PID")
				.onlyAppliesToPlatforms(NON_AUTOMATIC_FK_INDEX_PLATFORMS);

		version.onTable("TRM_CONCEPT_DESIG")
				.addIndex("20211102.2", "FK_CONCEPTDESIG_CONCEPT")
				.unique(false)
				.withColumns("CONCEPT_PID")
				// H2, Derby, MariaDB, and MySql automatically add indexes to foreign keys
				.onlyAppliesToPlatforms(NON_AUTOMATIC_FK_INDEX_PLATFORMS);

		version.onTable("TRM_CONCEPT_PC_LINK")
				.addIndex("20211102.3", "FK_TERM_CONCEPTPC_CHILD")
				.unique(false)
				.withColumns("CHILD_PID")
				// H2, Derby, MariaDB, and MySql automatically add indexes to foreign keys
				.onlyAppliesToPlatforms(NON_AUTOMATIC_FK_INDEX_PLATFORMS);

		version.onTable("TRM_CONCEPT_PC_LINK")
				.addIndex("20211102.4", "FK_TERM_CONCEPTPC_PARENT")
				.unique(false)
				.withColumns("PARENT_PID")
				// H2, Derby, MariaDB, and MySql automatically add indexes to foreign keys
				.onlyAppliesToPlatforms(NON_AUTOMATIC_FK_INDEX_PLATFORMS);

		addIndexesForDeleteExpunge(version);

		// Add inline resource text column
		version.onTable("HFJ_RES_VER")
				.addColumn("20220102.1", "RES_TEXT_VC")
				.nullable()
				.type(ColumnTypeEnum.STRING, 4000);

		// Add partition id column for mdm
		Builder.BuilderWithTableName empiLink = version.onTable("MPI_LINK");

		empiLink.addColumn("20220324.1", "PARTITION_ID").nullable().type(ColumnTypeEnum.INT);
		empiLink.addColumn("20220324.2", "PARTITION_DATE").nullable().type(ColumnTypeEnum.DATE_ONLY);
	}

	private void init560() {
		init560_20211027();
	}

	/**
	 * Mirgation for the batch job parameter size change. Overriding purposes only.
	 */
	protected void init560_20211027() {
		// nothing
	}

	private void init550() {

		Builder version = forVersion(VersionEnum.V5_5_0);

		// For MSSQL only - Replace ForcedId index with a version that has an INCLUDE clause
		Builder.BuilderWithTableName forcedId = version.onTable("HFJ_FORCED_ID");
		forcedId.dropIndex("20210516.1", "IDX_FORCEDID_TYPE_FID")
				.onlyAppliesToPlatforms(DriverTypeEnum.MSSQL_2012)
				.runEvenDuringSchemaInitialization();
		forcedId.addIndex("20210516.2", "IDX_FORCEDID_TYPE_FID")
				.unique(true)
				.includeColumns("RESOURCE_PID")
				.withColumns("RESOURCE_TYPE", "FORCED_ID")
				.onlyAppliesToPlatforms(DriverTypeEnum.MSSQL_2012)
				.runEvenDuringSchemaInitialization();

		// Add bulk import file description
		version.onTable("HFJ_BLK_IMPORT_JOBFILE")
				.addColumn("20210528.1", "FILE_DESCRIPTION")
				.nullable()
				.type(ColumnTypeEnum.STRING, 500);

		// Bump ConceptMap display lengths
		version.onTable("TRM_CONCEPT_MAP_GRP_ELM_TGT")
				.modifyColumn("20210617.1", "TARGET_DISPLAY")
				.nullable()
				.withType(ColumnTypeEnum.STRING, 500);
		version.onTable("TRM_CONCEPT_MAP_GRP_ELEMENT")
				.modifyColumn("20210617.2", "SOURCE_DISPLAY")
				.nullable()
				.withType(ColumnTypeEnum.STRING, 500);

		version.onTable("HFJ_BLK_EXPORT_JOB")
				.modifyColumn("20210624.1", "REQUEST")
				.nonNullable()
				.withType(ColumnTypeEnum.STRING, 1024);

		version.onTable("HFJ_IDX_CMP_STRING_UNIQ")
				.modifyColumn("20210713.1", "IDX_STRING")
				.nonNullable()
				.withType(ColumnTypeEnum.STRING, 500);

		version.onTable("HFJ_RESOURCE")
				.addColumn("20210720.1", "SP_CMPTOKS_PRESENT")
				.nullable()
				.type(ColumnTypeEnum.BOOLEAN);

		version.addIdGenerator("20210720.2", "SEQ_IDXCMBTOKNU_ID");

		Builder.BuilderAddTableByColumns cmpToks = version.addTableByColumns("20210720.3", "HFJ_IDX_CMB_TOK_NU", "PID");
		cmpToks.addColumn("PID").nonNullable().type(ColumnTypeEnum.LONG);
		cmpToks.addColumn("RES_ID").nonNullable().type(ColumnTypeEnum.LONG);
		cmpToks.addColumn("HASH_COMPLETE").nonNullable().type(ColumnTypeEnum.LONG);
		cmpToks.addColumn("IDX_STRING").nonNullable().type(ColumnTypeEnum.STRING, 500);
		cmpToks.addForeignKey("20210720.4", "FK_IDXCMBTOKNU_RES_ID")
				.toColumn("RES_ID")
				.references("HFJ_RESOURCE", "RES_ID");
		cmpToks.addIndex("20210720.5", "IDX_IDXCMBTOKNU_STR").unique(false).withColumns("IDX_STRING");
		cmpToks.addIndex("20210720.6", "IDX_IDXCMBTOKNU_RES").unique(false).withColumns("RES_ID");

		Builder.BuilderWithTableName cmbTokNuTable = version.onTable("HFJ_IDX_CMB_TOK_NU");

		cmbTokNuTable.addColumn("20210722.1", "PARTITION_ID").nullable().type(ColumnTypeEnum.INT);
		cmbTokNuTable.addColumn("20210722.2", "PARTITION_DATE").nullable().type(ColumnTypeEnum.DATE_ONLY);
		cmbTokNuTable.modifyColumn("20210722.3", "RES_ID").nullable().withType(ColumnTypeEnum.LONG);

		// Dropping index on the language column, as it's no longer in use.
		// TODO: After 2 releases from 5.5.0, drop the column too
		version.onTable("HFJ_RESOURCE").dropIndex("20210908.1", "IDX_RES_LANG");

		version.onTable("TRM_VALUESET")
				.addColumn("20210915.1", "EXPANDED_AT")
				.nullable()
				.type(ColumnTypeEnum.DATE_TIMESTAMP);

		/*
		 * Replace CLOB columns with BLOB columns
		 */

		// TRM_VALUESET_CONCEPT.SOURCE_DIRECT_PARENT_PIDS
		version.onTable("TRM_VALUESET_CONCEPT")
				.migratePostgresTextClobToBinaryClob("20211003.1", "SOURCE_DIRECT_PARENT_PIDS");

		// TRM_CONCEPT.PARENT_PIDS
		version.onTable("TRM_CONCEPT").migratePostgresTextClobToBinaryClob("20211003.2", "PARENT_PIDS");

		// HFJ_SEARCH.SEARCH_QUERY_STRING
		version.onTable("HFJ_SEARCH").migratePostgresTextClobToBinaryClob("20211003.3", "SEARCH_QUERY_STRING");
	}

	private void init540() {

		Builder version = forVersion(VersionEnum.V5_4_0);

		// -- add index on HFJ_SPIDX_DATE
		version.onTable("HFJ_SPIDX_DATE")
				.addIndex("20210309.1", "IDX_SP_DATE_HASH_HIGH")
				.unique(false)
				.withColumns("HASH_IDENTITY", "SP_VALUE_HIGH")
				.doNothing();

		// -- add index on HFJ_FORCED_ID
		version.onTable("HFJ_FORCED_ID")
				.addIndex("20210309.2", "IDX_FORCEID_FID")
				.unique(false)
				.withColumns("FORCED_ID");

		// -- ValueSet Concept Fulltext Indexing
		version.onTable("TRM_VALUESET_CONCEPT")
				.addColumn("20210406.1", "INDEX_STATUS")
				.nullable()
				.type(ColumnTypeEnum.LONG);
		version.onTable("TRM_VALUESET_CONCEPT")
				.addColumn("20210406.2", "SOURCE_DIRECT_PARENT_PIDS")
				.nullable()
				.type(ColumnTypeEnum.CLOB);
		version.onTable("TRM_VALUESET_CONCEPT")
				.addColumn("20210406.3", "SOURCE_PID")
				.nullable()
				.type(ColumnTypeEnum.LONG);

		// Bulk Import Job
		Builder.BuilderAddTableByColumns blkImportJobTable =
				version.addTableByColumns("20210410.1", "HFJ_BLK_IMPORT_JOB", "PID");
		blkImportJobTable.addColumn("PID").nonNullable().type(ColumnTypeEnum.LONG);
		blkImportJobTable.addColumn("JOB_ID").nonNullable().type(ColumnTypeEnum.STRING, UUID_LENGTH);
		blkImportJobTable.addColumn("JOB_STATUS").nonNullable().type(ColumnTypeEnum.STRING, 10);
		blkImportJobTable.addColumn("STATUS_TIME").nonNullable().type(ColumnTypeEnum.DATE_TIMESTAMP);
		blkImportJobTable.addColumn("STATUS_MESSAGE").nullable().type(ColumnTypeEnum.STRING, 500);
		blkImportJobTable.addColumn("JOB_DESC").nullable().type(ColumnTypeEnum.STRING, 500);
		blkImportJobTable.addColumn("OPTLOCK").nonNullable().type(ColumnTypeEnum.INT);
		blkImportJobTable.addColumn("FILE_COUNT").nonNullable().type(ColumnTypeEnum.INT);
		blkImportJobTable.addColumn("ROW_PROCESSING_MODE").nonNullable().type(ColumnTypeEnum.STRING, 20);
		blkImportJobTable.addColumn("BATCH_SIZE").nonNullable().type(ColumnTypeEnum.INT);
		blkImportJobTable
				.addIndex("20210410.2", "IDX_BLKIM_JOB_ID")
				.unique(true)
				.withColumns("JOB_ID");
		version.addIdGenerator("20210410.3", "SEQ_BLKIMJOB_PID");

		// Bulk Import Job File
		Builder.BuilderAddTableByColumns blkImportJobFileTable =
				version.addTableByColumns("20210410.4", "HFJ_BLK_IMPORT_JOBFILE", "PID");
		blkImportJobFileTable.addColumn("PID").nonNullable().type(ColumnTypeEnum.LONG);
		blkImportJobFileTable.addColumn("JOB_PID").nonNullable().type(ColumnTypeEnum.LONG);
		blkImportJobFileTable.addColumn("JOB_CONTENTS").nonNullable().type(ColumnTypeEnum.BLOB);
		blkImportJobFileTable.addColumn("FILE_SEQ").nonNullable().type(ColumnTypeEnum.INT);
		blkImportJobFileTable.addColumn("TENANT_NAME").nullable().type(ColumnTypeEnum.STRING, 200);
		blkImportJobFileTable
				.addIndex("20210410.5", "IDX_BLKIM_JOBFILE_JOBID")
				.unique(false)
				.withColumns("JOB_PID");
		blkImportJobFileTable
				.addForeignKey("20210410.6", "FK_BLKIMJOBFILE_JOB")
				.toColumn("JOB_PID")
				.references("HFJ_BLK_IMPORT_JOB", "PID");
		version.addIdGenerator("20210410.7", "SEQ_BLKIMJOBFILE_PID");

		// Increase ResourceLink path length
		version.onTable("HFJ_RES_LINK")
				.modifyColumn("20210505.1", "SRC_PATH")
				.nonNullable()
				.withType(ColumnTypeEnum.STRING, 500)
				.failureAllowed();
	}

	private void init530() {
		Builder version = forVersion(VersionEnum.V5_3_0);

		// -- TRM
		version.onTable("TRM_VALUESET_CONCEPT").dropIndex("20210104.1", "IDX_VS_CONCEPT_CS_CODE");

		version.onTable("TRM_VALUESET_CONCEPT")
				.addIndex("20210104.2", "IDX_VS_CONCEPT_CSCD")
				.unique(true)
				.withColumns("VALUESET_PID", "SYSTEM_URL", "CODEVAL");

		// -- Add new Table, HFJ_SPIDX_QUANTITY_NRML
		version.addIdGenerator("20210109.1", "SEQ_SPIDX_QUANTITY_NRML");
		Builder.BuilderAddTableByColumns pkg =
				version.addTableByColumns("20210109.2", "HFJ_SPIDX_QUANTITY_NRML", "SP_ID");
		pkg.addColumn("RES_ID").nonNullable().type(ColumnTypeEnum.LONG);
		pkg.addColumn("RES_TYPE").nonNullable().type(ColumnTypeEnum.STRING, 100);
		pkg.addColumn("SP_UPDATED").nullable().type(ColumnTypeEnum.DATE_TIMESTAMP);
		pkg.addColumn("SP_MISSING").nonNullable().type(ColumnTypeEnum.BOOLEAN);
		pkg.addColumn("SP_NAME").nonNullable().type(ColumnTypeEnum.STRING, 100);
		pkg.addColumn("SP_ID").nonNullable().type(ColumnTypeEnum.LONG);
		pkg.addColumn("SP_SYSTEM").nullable().type(ColumnTypeEnum.STRING, 200);
		pkg.addColumn("SP_UNITS").nullable().type(ColumnTypeEnum.STRING, 200);
		pkg.addColumn("HASH_IDENTITY_AND_UNITS").nullable().type(ColumnTypeEnum.LONG);
		pkg.addColumn("HASH_IDENTITY_SYS_UNITS").nullable().type(ColumnTypeEnum.LONG);
		pkg.addColumn("HASH_IDENTITY").nullable().type(ColumnTypeEnum.LONG);
		pkg.addColumn("SP_VALUE").nullable().type(ColumnTypeEnum.FLOAT);
		pkg.addIndex("20210109.3", "IDX_SP_QNTY_NRML_HASH").unique(false).withColumns("HASH_IDENTITY", "SP_VALUE");
		pkg.addIndex("20210109.4", "IDX_SP_QNTY_NRML_HASH_UN")
				.unique(false)
				.withColumns("HASH_IDENTITY_AND_UNITS", "SP_VALUE");
		pkg.addIndex("20210109.5", "IDX_SP_QNTY_NRML_HASH_SYSUN")
				.unique(false)
				.withColumns("HASH_IDENTITY_SYS_UNITS", "SP_VALUE");
		pkg.addIndex("20210109.6", "IDX_SP_QNTY_NRML_UPDATED").unique(false).withColumns("SP_UPDATED");
		pkg.addIndex("20210109.7", "IDX_SP_QNTY_NRML_RESID").unique(false).withColumns("RES_ID");

		// -- Link to the resourceTable
		version.onTable("HFJ_RESOURCE")
				.addColumn("20210109.10", "SP_QUANTITY_NRML_PRESENT")
				.nullable()
				.type(ColumnTypeEnum.BOOLEAN);

		// -- Fixed the partition and fk
		Builder.BuilderWithTableName nrmlTable = version.onTable("HFJ_SPIDX_QUANTITY_NRML");
		nrmlTable.addColumn("20210111.1", "PARTITION_ID").nullable().type(ColumnTypeEnum.INT);
		nrmlTable.addColumn("20210111.2", "PARTITION_DATE").nullable().type(ColumnTypeEnum.DATE_ONLY);
		// Disabled - superceded by 20220304.33
		nrmlTable
				.addForeignKey("20210111.3", "FKRCJOVMUH5KC0O6FVBLE319PYV")
				.toColumn("RES_ID")
				.references("HFJ_RESOURCE", "RES_ID")
				.doNothing();

		Builder.BuilderWithTableName quantityTable = version.onTable("HFJ_SPIDX_QUANTITY");
		quantityTable
				.modifyColumn("20210116.1", "SP_VALUE")
				.nullable()
				.withType(ColumnTypeEnum.DOUBLE)
				.failureAllowed();

		// HFJ_RES_LINK
		version.onTable("HFJ_RES_LINK")
				.addColumn("20210126.1", "TARGET_RESOURCE_VERSION")
				.nullable()
				.type(ColumnTypeEnum.LONG);
	}

	protected void init520() {
		Builder version = forVersion(VersionEnum.V5_2_0);

		Builder.BuilderWithTableName mdmLink = version.onTable("MPI_LINK");
		mdmLink.addColumn("20201029.1", "GOLDEN_RESOURCE_PID").nonNullable().type(ColumnTypeEnum.LONG);
		mdmLink.addColumn("20201029.2", "RULE_COUNT").nullable().type(ColumnTypeEnum.LONG);
		mdmLink.addForeignKey("20201029.3", "FK_EMPI_LINK_GOLDEN_RESOURCE")
				.toColumn("GOLDEN_RESOURCE_PID")
				.references("HFJ_RESOURCE", "RES_ID");
	}

	protected void init510() {
		Builder version = forVersion(VersionEnum.V5_1_0);

		// NPM Packages
		version.addIdGenerator("20200610.1", "SEQ_NPM_PACK");
		Builder.BuilderAddTableByColumns pkg = version.addTableByColumns("20200610.2", "NPM_PACKAGE", "PID");
		pkg.addColumn("PID").nonNullable().type(ColumnTypeEnum.LONG);
		pkg.addColumn("PACKAGE_ID").nonNullable().type(ColumnTypeEnum.STRING, 200);
		pkg.addColumn("CUR_VERSION_ID").nullable().type(ColumnTypeEnum.STRING, 200);
		pkg.addColumn("UPDATED_TIME").nonNullable().type(ColumnTypeEnum.DATE_TIMESTAMP);
		pkg.addColumn("PACKAGE_DESC").nullable().type(ColumnTypeEnum.STRING, 200);
		pkg.addIndex("20200610.3", "IDX_PACK_ID").unique(true).withColumns("PACKAGE_ID");

		version.addIdGenerator("20200610.4", "SEQ_NPM_PACKVER");
		Builder.BuilderAddTableByColumns pkgVer = version.addTableByColumns("20200610.5", "NPM_PACKAGE_VER", "PID");
		pkgVer.addColumn("PID").nonNullable().type(ColumnTypeEnum.LONG);
		pkgVer.addColumn("PACKAGE_ID").nonNullable().type(ColumnTypeEnum.STRING, 200);
		pkgVer.addColumn("VERSION_ID").nonNullable().type(ColumnTypeEnum.STRING, 200);
		pkgVer.addColumn("PACKAGE_PID").nonNullable().type(ColumnTypeEnum.LONG);
		pkgVer.addColumn("BINARY_RES_ID").nonNullable().type(ColumnTypeEnum.LONG);
		pkgVer.addColumn("SAVED_TIME").nonNullable().type(ColumnTypeEnum.DATE_TIMESTAMP);
		pkgVer.addColumn("PKG_DESC").nonNullable().type(ColumnTypeEnum.STRING, 200);
		pkgVer.addColumn("DESC_UPPER").nonNullable().type(ColumnTypeEnum.STRING, 200);
		pkgVer.addColumn("CURRENT_VERSION").nonNullable().type(ColumnTypeEnum.BOOLEAN);
		pkgVer.addColumn("FHIR_VERSION_ID").nonNullable().type(ColumnTypeEnum.STRING, 10);
		pkgVer.addColumn("FHIR_VERSION").nonNullable().type(ColumnTypeEnum.STRING, 10);
		pkgVer.addColumn("PACKAGE_SIZE_BYTES").nonNullable().type(ColumnTypeEnum.LONG);
		pkgVer.addColumn("UPDATED_TIME").nonNullable().type(ColumnTypeEnum.DATE_TIMESTAMP);
		pkgVer.addForeignKey("20200610.6", "FK_NPM_PKV_PKG")
				.toColumn("PACKAGE_PID")
				.references("NPM_PACKAGE", "PID");
		pkgVer.addForeignKey("20200610.7", "FK_NPM_PKV_RESID")
				.toColumn("BINARY_RES_ID")
				.references("HFJ_RESOURCE", "RES_ID");
		pkgVer.addIndex("20200610.8", "IDX_PACKVER").unique(true).withColumns("PACKAGE_ID", "VERSION_ID");

		version.addIdGenerator("20200610.9", "SEQ_NPM_PACKVERRES");
		Builder.BuilderAddTableByColumns pkgVerResAdd =
				version.addTableByColumns("20200610.10", "NPM_PACKAGE_VER_RES", "PID");
		pkgVerResAdd.addColumn("PID").nonNullable().type(ColumnTypeEnum.LONG);
		pkgVerResAdd.addColumn("PACKVER_PID").nonNullable().type(ColumnTypeEnum.LONG);
		pkgVerResAdd.addColumn("BINARY_RES_ID").nonNullable().type(ColumnTypeEnum.LONG);
		pkgVerResAdd.addColumn("FILE_DIR").nullable().type(ColumnTypeEnum.STRING, 200);
		pkgVerResAdd.addColumn("FILE_NAME").nullable().type(ColumnTypeEnum.STRING, 200);
		pkgVerResAdd.addColumn("RES_TYPE").nonNullable().type(ColumnTypeEnum.STRING, 40);
		pkgVerResAdd.addColumn("CANONICAL_URL").nullable().type(ColumnTypeEnum.STRING, 200);
		pkgVerResAdd.addColumn("CANONICAL_VERSION").nullable().type(ColumnTypeEnum.STRING, 200);
		pkgVerResAdd.addColumn("FHIR_VERSION_ID").nonNullable().type(ColumnTypeEnum.STRING, 10);
		pkgVerResAdd.addColumn("FHIR_VERSION").nonNullable().type(ColumnTypeEnum.STRING, 10);
		pkgVerResAdd.addColumn("RES_SIZE_BYTES").nonNullable().type(ColumnTypeEnum.LONG);
		pkgVerResAdd.addColumn("UPDATED_TIME").nonNullable().type(ColumnTypeEnum.DATE_TIMESTAMP);
		pkgVerResAdd
				.addForeignKey("20200610.11", "FK_NPM_PACKVERRES_PACKVER")
				.toColumn("PACKVER_PID")
				.references("NPM_PACKAGE_VER", "PID");
		pkgVerResAdd
				.addForeignKey("20200610.12", "FK_NPM_PKVR_RESID")
				.toColumn("BINARY_RES_ID")
				.references("HFJ_RESOURCE", "RES_ID");
		pkgVerResAdd.addIndex("20200610.13", "IDX_PACKVERRES_URL").unique(false).withColumns("CANONICAL_URL");

		init510_20200610();

		Builder.BuilderWithTableName pkgVerMod = version.onTable("NPM_PACKAGE_VER");
		pkgVerMod.modifyColumn("20200629.1", "PKG_DESC").nullable().withType(ColumnTypeEnum.STRING, 200);
		pkgVerMod.modifyColumn("20200629.2", "DESC_UPPER").nullable().withType(ColumnTypeEnum.STRING, 200);

		init510_20200706_to_20200714();

		Builder.BuilderWithTableName empiLink = version.onTable("MPI_LINK");
		empiLink.addColumn("20200715.1", "VERSION").nonNullable().type(ColumnTypeEnum.STRING, 16);
		empiLink.addColumn("20200715.2", "EID_MATCH").nullable().type(ColumnTypeEnum.BOOLEAN);
		empiLink.addColumn("20200715.3", "NEW_PERSON").nullable().type(ColumnTypeEnum.BOOLEAN);
		empiLink.addColumn("20200715.4", "VECTOR").nullable().type(ColumnTypeEnum.LONG);
		empiLink.addColumn("20200715.5", "SCORE").nullable().type(ColumnTypeEnum.FLOAT);

		init510_20200725();

		// EMPI Target Type
		empiLink.addColumn("20200727.1", "TARGET_TYPE").nullable().type(ColumnTypeEnum.STRING, 40);

		// ConceptMap add version for search
		Builder.BuilderWithTableName trmConceptMap = version.onTable("TRM_CONCEPT_MAP");
		trmConceptMap.addColumn("20200910.1", "VER").nullable().type(ColumnTypeEnum.STRING, 200);
		trmConceptMap.dropIndex("20200910.2", "IDX_CONCEPT_MAP_URL").failureAllowed();
		trmConceptMap.addIndex("20200910.3", "IDX_CONCEPT_MAP_URL").unique(true).withColumns("URL", "VER");

		// Term CodeSystem Version and Term ValueSet Version
		Builder.BuilderWithTableName trmCodeSystemVer = version.onTable("TRM_CODESYSTEM_VER");
		trmCodeSystemVer
				.addIndex("20200923.1", "IDX_CODESYSTEM_AND_VER")
				.unique(true)
				.withColumns("CODESYSTEM_PID", "CS_VERSION_ID");
		Builder.BuilderWithTableName trmValueSet = version.onTable("TRM_VALUESET");
		trmValueSet.addColumn("20200923.2", "VER").nullable().type(ColumnTypeEnum.STRING, 200);
		trmValueSet.dropIndex("20200923.3", "IDX_VALUESET_URL").failureAllowed();
		trmValueSet.addIndex("20200923.4", "IDX_VALUESET_URL").unique(true).withColumns("URL", "VER");

		// Term ValueSet Component add system version
		Builder.BuilderWithTableName trmValueSetComp = version.onTable("TRM_VALUESET_CONCEPT");
		trmValueSetComp.addColumn("20201028.1", "SYSTEM_VER").nullable().type(ColumnTypeEnum.STRING, 200);
		trmValueSetComp.dropIndex("20201028.2", "IDX_VS_CONCEPT_CS_CD").failureAllowed();
		trmValueSetComp
				.addIndex("20201028.3", "IDX_VS_CONCEPT_CS_CODE")
				.unique(true)
				.withColumns("VALUESET_PID", "SYSTEM_URL", "SYSTEM_VER", "CODEVAL")
				.doNothing();
	}

	protected void init510_20200725() {
		// nothing
	}

	protected void init510_20200610() {
		// nothing
	}

	protected void init510_20200706_to_20200714() {
		// nothing
	}

	private void init501() { // 20200514 - present
		Builder version = forVersion(VersionEnum.V5_0_1);

		Builder.BuilderWithTableName spidxDate = version.onTable("HFJ_SPIDX_DATE");
		spidxDate
				.addIndex("20200514.1", "IDX_SP_DATE_HASH_LOW")
				.unique(false)
				.withColumns("HASH_IDENTITY", "SP_VALUE_LOW")
				.doNothing();
		spidxDate
				.addIndex("20200514.2", "IDX_SP_DATE_ORD_HASH")
				.unique(false)
				.withColumns("HASH_IDENTITY", "SP_VALUE_LOW_DATE_ORDINAL", "SP_VALUE_HIGH_DATE_ORDINAL")
				.doNothing();
		spidxDate
				.addIndex("20200514.3", "IDX_SP_DATE_ORD_HASH_LOW")
				.unique(false)
				.withColumns("HASH_IDENTITY", "SP_VALUE_LOW_DATE_ORDINAL")
				.doNothing();

		// MPI_LINK
		version.addIdGenerator("20200517.1", "SEQ_EMPI_LINK_ID");
		Builder.BuilderAddTableByColumns empiLink = version.addTableByColumns("20200517.2", "MPI_LINK", "PID");
		empiLink.addColumn("PID").nonNullable().type(ColumnTypeEnum.LONG);

		empiLink.addColumn("PERSON_PID").nonNullable().type(ColumnTypeEnum.LONG);
		empiLink.addForeignKey("20200517.3", "FK_EMPI_LINK_PERSON")
				.toColumn("PERSON_PID")
				.references("HFJ_RESOURCE", "RES_ID");

		empiLink.addColumn("TARGET_PID").nonNullable().type(ColumnTypeEnum.LONG);
		empiLink.addForeignKey("20200517.4", "FK_EMPI_LINK_TARGET")
				.toColumn("TARGET_PID")
				.references("HFJ_RESOURCE", "RES_ID");

		empiLink.addColumn("MATCH_RESULT").nonNullable().type(ColumnTypeEnum.INT);
		empiLink.addColumn("LINK_SOURCE").nonNullable().type(ColumnTypeEnum.INT);
		empiLink.addColumn("CREATED").nonNullable().type(ColumnTypeEnum.DATE_TIMESTAMP);
		empiLink.addColumn("UPDATED").nonNullable().type(ColumnTypeEnum.DATE_TIMESTAMP);

		empiLink.addIndex("20200517.5", "IDX_EMPI_PERSON_TGT").unique(true).withColumns("PERSON_PID", "TARGET_PID");
	}

	protected void init500() { // 20200218 - 20200519
		Builder version = forVersion(VersionEnum.V5_0_0);

		// Eliminate circular dependency.
		version.onTable("HFJ_RESOURCE").dropColumn("20200218.1", "FORCED_ID_PID");
		version.onTable("HFJ_RES_VER").dropColumn("20200218.2", "FORCED_ID_PID");
		version.onTable("HFJ_RES_VER")
				.addForeignKey("20200218.3", "FK_RESOURCE_HISTORY_RESOURCE")
				.toColumn("RES_ID")
				.references("HFJ_RESOURCE", "RES_ID");
		version.onTable("HFJ_RES_VER")
				.modifyColumn("20200220.1", "RES_ID")
				.nonNullable()
				.withType(ColumnTypeEnum.LONG)
				.failureAllowed();
		//

		// Drop unused column
		version.onTable("HFJ_RESOURCE").dropIndex("20200419.1", "IDX_RES_PROFILE");
		version.onTable("HFJ_RESOURCE").dropColumn("20200419.2", "RES_PROFILE").failureAllowed();

		// Add Partitioning
		Builder.BuilderAddTableByColumns partition =
				version.addTableByColumns("20200420.0", "HFJ_PARTITION", "PART_ID");
		partition.addColumn("PART_ID").nonNullable().type(ColumnTypeEnum.INT);
		partition.addColumn("PART_NAME").nonNullable().type(ColumnTypeEnum.STRING, 200);
		partition.addColumn("PART_DESC").nullable().type(ColumnTypeEnum.STRING, 200);
		partition.addIndex("20200420.1", "IDX_PART_NAME").unique(true).withColumns("PART_NAME");

		// Partition columns on individual tables
		version.onTable("HFJ_RESOURCE")
				.addColumn("20200420.2", "PARTITION_ID")
				.nullable()
				.type(ColumnTypeEnum.INT);
		version.onTable("HFJ_RESOURCE")
				.addColumn("20200420.3", "PARTITION_DATE")
				.nullable()
				.type(ColumnTypeEnum.DATE_ONLY);
		version.onTable("HFJ_RES_VER")
				.addColumn("20200420.4", "PARTITION_ID")
				.nullable()
				.type(ColumnTypeEnum.INT);
		version.onTable("HFJ_RES_VER")
				.addColumn("20200420.5", "PARTITION_DATE")
				.nullable()
				.type(ColumnTypeEnum.DATE_ONLY);
		version.onTable("HFJ_IDX_CMP_STRING_UNIQ")
				.addColumn("20200420.6", "PARTITION_ID")
				.nullable()
				.type(ColumnTypeEnum.INT);
		version.onTable("HFJ_IDX_CMP_STRING_UNIQ")
				.addColumn("20200420.7", "PARTITION_DATE")
				.nullable()
				.type(ColumnTypeEnum.DATE_ONLY);
		version.onTable("HFJ_IDX_CMP_STRING_UNIQ")
				.addColumn("20200420.8", "PARTITION_ID")
				.nullable()
				.type(ColumnTypeEnum.INT);
		version.onTable("HFJ_IDX_CMP_STRING_UNIQ")
				.addColumn("20200420.9", "PARTITION_DATE")
				.nullable()
				.type(ColumnTypeEnum.DATE_ONLY);
		version.onTable("HFJ_HISTORY_TAG")
				.addColumn("20200420.10", "PARTITION_ID")
				.nullable()
				.type(ColumnTypeEnum.INT);
		version.onTable("HFJ_HISTORY_TAG")
				.addColumn("20200420.11", "PARTITION_DATE")
				.nullable()
				.type(ColumnTypeEnum.DATE_ONLY);
		version.onTable("HFJ_RES_TAG")
				.addColumn("20200420.12", "PARTITION_ID")
				.nullable()
				.type(ColumnTypeEnum.INT);
		version.onTable("HFJ_RES_TAG")
				.addColumn("20200420.13", "PARTITION_DATE")
				.nullable()
				.type(ColumnTypeEnum.DATE_ONLY);
		version.onTable("HFJ_FORCED_ID")
				.addColumn("20200420.14", "PARTITION_ID")
				.nullable()
				.type(ColumnTypeEnum.INT);
		version.onTable("HFJ_FORCED_ID")
				.addColumn("20200420.15", "PARTITION_DATE")
				.nullable()
				.type(ColumnTypeEnum.DATE_ONLY);
		version.onTable("HFJ_RES_LINK")
				.addColumn("20200420.16", "PARTITION_ID")
				.nullable()
				.type(ColumnTypeEnum.INT);
		version.onTable("HFJ_RES_LINK")
				.addColumn("20200420.17", "PARTITION_DATE")
				.nullable()
				.type(ColumnTypeEnum.DATE_ONLY);
		version.onTable("HFJ_SPIDX_STRING")
				.addColumn("20200420.18", "PARTITION_ID")
				.nullable()
				.type(ColumnTypeEnum.INT);
		version.onTable("HFJ_SPIDX_STRING")
				.addColumn("20200420.19", "PARTITION_DATE")
				.nullable()
				.type(ColumnTypeEnum.DATE_ONLY);
		version.onTable("HFJ_SPIDX_COORDS")
				.addColumn("20200420.20", "PARTITION_ID")
				.nullable()
				.type(ColumnTypeEnum.INT);
		version.onTable("HFJ_SPIDX_COORDS")
				.addColumn("20200420.21", "PARTITION_DATE")
				.nullable()
				.type(ColumnTypeEnum.DATE_ONLY);
		version.onTable("HFJ_SPIDX_NUMBER")
				.addColumn("20200420.22", "PARTITION_ID")
				.nullable()
				.type(ColumnTypeEnum.INT);
		version.onTable("HFJ_SPIDX_NUMBER")
				.addColumn("20200420.23", "PARTITION_DATE")
				.nullable()
				.type(ColumnTypeEnum.DATE_ONLY);
		version.onTable("HFJ_SPIDX_TOKEN")
				.addColumn("20200420.24", "PARTITION_ID")
				.nullable()
				.type(ColumnTypeEnum.INT);
		version.onTable("HFJ_SPIDX_TOKEN")
				.addColumn("20200420.25", "PARTITION_DATE")
				.nullable()
				.type(ColumnTypeEnum.DATE_ONLY);
		version.onTable("HFJ_SPIDX_DATE")
				.addColumn("20200420.26", "PARTITION_ID")
				.nullable()
				.type(ColumnTypeEnum.INT);
		version.onTable("HFJ_SPIDX_DATE")
				.addColumn("20200420.27", "PARTITION_DATE")
				.nullable()
				.type(ColumnTypeEnum.DATE_ONLY);
		version.onTable("HFJ_SPIDX_URI")
				.addColumn("20200420.28", "PARTITION_ID")
				.nullable()
				.type(ColumnTypeEnum.INT);
		version.onTable("HFJ_SPIDX_URI")
				.addColumn("20200420.29", "PARTITION_DATE")
				.nullable()
				.type(ColumnTypeEnum.DATE_ONLY);
		version.onTable("HFJ_SPIDX_QUANTITY")
				.addColumn("20200420.30", "PARTITION_ID")
				.nullable()
				.type(ColumnTypeEnum.INT);
		version.onTable("HFJ_SPIDX_QUANTITY")
				.addColumn("20200420.31", "PARTITION_DATE")
				.nullable()
				.type(ColumnTypeEnum.DATE_ONLY);
		version.onTable("HFJ_RES_VER_PROV")
				.addColumn("20200420.32", "PARTITION_ID")
				.nullable()
				.type(ColumnTypeEnum.INT);
		version.onTable("HFJ_RES_VER_PROV")
				.addColumn("20200420.33", "PARTITION_DATE")
				.nullable()
				.type(ColumnTypeEnum.DATE_ONLY);
		version.onTable("HFJ_RES_PARAM_PRESENT")
				.addColumn("20200420.34", "PARTITION_ID")
				.nullable()
				.type(ColumnTypeEnum.INT);
		version.onTable("HFJ_RES_PARAM_PRESENT")
				.addColumn("20200420.35", "PARTITION_DATE")
				.nullable()
				.type(ColumnTypeEnum.DATE_ONLY);

		version.onTable("HFJ_SPIDX_STRING")
				.modifyColumn("20200420.36", "SP_MISSING")
				.nonNullable()
				.withType(ColumnTypeEnum.BOOLEAN)
				.failureAllowed();
		version.onTable("HFJ_SPIDX_COORDS")
				.modifyColumn("20200420.37", "SP_MISSING")
				.nonNullable()
				.withType(ColumnTypeEnum.BOOLEAN)
				.failureAllowed();
		version.onTable("HFJ_SPIDX_NUMBER")
				.modifyColumn("20200420.38", "SP_MISSING")
				.nonNullable()
				.withType(ColumnTypeEnum.BOOLEAN)
				.failureAllowed();
		version.onTable("HFJ_SPIDX_TOKEN")
				.modifyColumn("20200420.39", "SP_MISSING")
				.nonNullable()
				.withType(ColumnTypeEnum.BOOLEAN)
				.failureAllowed();
		version.onTable("HFJ_SPIDX_DATE")
				.modifyColumn("20200420.40", "SP_MISSING")
				.nonNullable()
				.withType(ColumnTypeEnum.BOOLEAN)
				.failureAllowed();
		version.onTable("HFJ_SPIDX_URI")
				.modifyColumn("20200420.41", "SP_MISSING")
				.nonNullable()
				.withType(ColumnTypeEnum.BOOLEAN)
				.failureAllowed();
		version.onTable("HFJ_SPIDX_QUANTITY")
				.modifyColumn("20200420.42", "SP_MISSING")
				.nonNullable()
				.withType(ColumnTypeEnum.BOOLEAN)
				.failureAllowed();

		// Add support for integer comparisons during day-precision date search.
		Builder.BuilderWithTableName spidxDate = version.onTable("HFJ_SPIDX_DATE");
		spidxDate
				.addColumn("20200501.1", "SP_VALUE_LOW_DATE_ORDINAL")
				.nullable()
				.type(ColumnTypeEnum.INT);
		spidxDate
				.addColumn("20200501.2", "SP_VALUE_HIGH_DATE_ORDINAL")
				.nullable()
				.type(ColumnTypeEnum.INT);

		spidxDate.addTask(
				new CalculateOrdinalDatesTask(VersionEnum.V5_0_0, "20200501.3")
						.addCalculator(
								"SP_VALUE_LOW_DATE_ORDINAL",
								t -> ResourceIndexedSearchParamDate.calculateOrdinalValue(t.getDate("SP_VALUE_LOW")))
						.addCalculator(
								"SP_VALUE_HIGH_DATE_ORDINAL",
								t -> ResourceIndexedSearchParamDate.calculateOrdinalValue(t.getDate("SP_VALUE_HIGH")))
						.setColumnName(
								"SP_VALUE_LOW_DATE_ORDINAL") // It doesn't matter which of the two we choose as they
				// will both be null.
				);
	}

	/**
	 * Partway through the 4.3.0 releaase cycle we renumbered to
	 * 5.0.0 - We have a bunch of NOP tasks here to avoid breakage for anyone
	 * who installed a prerelease before we made the switch
	 */
	@SuppressWarnings("deprecation")
	private void init430() {
		Builder version = forVersion(VersionEnum.V4_3_0);
		version.addNop("20200218.1");
		version.addNop("20200218.2");
		version.addNop("20200218.3");
		version.addNop("20200220.1");
		version.addNop("20200419.1");
		version.addNop("20200419.2");
		version.addNop("20200420.0");
		version.addNop("20200420.1");
		version.addNop("20200420.2");
		version.addNop("20200420.3");
		version.addNop("20200420.4");
		version.addNop("20200420.5");
		version.addNop("20200420.6");
		version.addNop("20200420.7");
		version.addNop("20200420.8");
		version.addNop("20200420.9");
		version.addNop("20200420.10");
		version.addNop("20200420.11");
		version.addNop("20200420.12");
		version.addNop("20200420.13");
		version.addNop("20200420.14");
		version.addNop("20200420.15");
		version.addNop("20200420.16");
		version.addNop("20200420.17");
		version.addNop("20200420.18");
		version.addNop("20200420.19");
		version.addNop("20200420.20");
		version.addNop("20200420.21");
		version.addNop("20200420.22");
		version.addNop("20200420.23");
		version.addNop("20200420.24");
		version.addNop("20200420.25");
		version.addNop("20200420.26");
		version.addNop("20200420.27");
		version.addNop("20200420.28");
		version.addNop("20200420.29");
		version.addNop("20200420.30");
		version.addNop("20200420.31");
		version.addNop("20200420.32");
		version.addNop("20200420.33");
		version.addNop("20200420.34");
		version.addNop("20200420.35");
		version.addNop("20200420.36");
		version.addNop("20200420.37");
		version.addNop("20200420.38");
		version.addNop("20200420.39");
		version.addNop("20200420.40");
		version.addNop("20200420.41");
		version.addNop("20200420.42");
	}

	protected void init420() { // 20191015 - 20200217
		Builder version = forVersion(VersionEnum.V4_2_0);

		// TermValueSetConceptDesignation
		version.onTable("TRM_VALUESET_C_DESIGNATION")
				.dropIndex("20200202.1", "IDX_VALUESET_C_DSGNTN_VAL")
				.failureAllowed();
		Builder.BuilderWithTableName searchTable = version.onTable("HFJ_SEARCH");
		searchTable.dropIndex("20200203.1", "IDX_SEARCH_LASTRETURNED");
		searchTable.dropColumn("20200203.2", "SEARCH_LAST_RETURNED");
		searchTable.addIndex("20200203.3", "IDX_SEARCH_CREATED").unique(false).withColumns("CREATED");
	}

	protected void init410() { // 20190815 - 20191014
		Builder version = forVersion(VersionEnum.V4_1_0);

		/*
		 * Note: The following tasks are markes as failure allowed - This is because all we're
		 * doing is setting a not-null on a column that will never be null anyway. Setting not null
		 * fails on SQL Server because there is an index on this column... Which is dumb, but hey.
		 */
		version.onTable("HFJ_SPIDX_NUMBER")
				.modifyColumn("20190920.1", "RES_ID")
				.nonNullable()
				.withType(ColumnTypeEnum.LONG)
				.failureAllowed();
		version.onTable("HFJ_SPIDX_COORDS")
				.modifyColumn("20190920.2", "RES_ID")
				.nonNullable()
				.withType(ColumnTypeEnum.LONG)
				.failureAllowed();
		version.onTable("HFJ_SPIDX_TOKEN")
				.modifyColumn("20190920.3", "RES_ID")
				.nonNullable()
				.withType(ColumnTypeEnum.LONG)
				.failureAllowed();
		version.onTable("HFJ_SPIDX_STRING")
				.modifyColumn("20190920.4", "RES_ID")
				.nonNullable()
				.withType(ColumnTypeEnum.LONG)
				.failureAllowed();
		version.onTable("HFJ_SPIDX_DATE")
				.modifyColumn("20190920.5", "RES_ID")
				.nonNullable()
				.withType(ColumnTypeEnum.LONG)
				.failureAllowed();
		version.onTable("HFJ_SPIDX_QUANTITY")
				.modifyColumn("20190920.6", "RES_ID")
				.nonNullable()
				.withType(ColumnTypeEnum.LONG)
				.failureAllowed();
		version.onTable("HFJ_SPIDX_URI")
				.modifyColumn("20190920.7", "RES_ID")
				.nonNullable()
				.withType(ColumnTypeEnum.LONG)
				.failureAllowed();

		// HFJ_SEARCH
		version.onTable("HFJ_SEARCH")
				.addColumn("20190921.1", "EXPIRY_OR_NULL")
				.nullable()
				.type(ColumnTypeEnum.DATE_TIMESTAMP);
		version.onTable("HFJ_SEARCH")
				.addColumn("20190921.2", "NUM_BLOCKED")
				.nullable()
				.type(ColumnTypeEnum.INT);

		// HFJ_BLK_EXPORT_JOB
		version.addIdGenerator("20190921.3", "SEQ_BLKEXJOB_PID");
		Builder.BuilderAddTableByColumns bulkExportJob =
				version.addTableByColumns("20190921.4", "HFJ_BLK_EXPORT_JOB", "PID");
		bulkExportJob.addColumn("PID").nonNullable().type(ColumnTypeEnum.LONG);
		bulkExportJob.addColumn("JOB_ID").nonNullable().type(ColumnTypeEnum.STRING, 36);
		bulkExportJob.addColumn("JOB_STATUS").nonNullable().type(ColumnTypeEnum.STRING, 10);
		bulkExportJob.addColumn("CREATED_TIME").nonNullable().type(ColumnTypeEnum.DATE_TIMESTAMP);
		bulkExportJob.addColumn("STATUS_TIME").nonNullable().type(ColumnTypeEnum.DATE_TIMESTAMP);
		bulkExportJob.addColumn("EXP_TIME").nonNullable().type(ColumnTypeEnum.DATE_TIMESTAMP);
		bulkExportJob.addColumn("REQUEST").nonNullable().type(ColumnTypeEnum.STRING, 500);
		bulkExportJob.addColumn("OPTLOCK").nonNullable().type(ColumnTypeEnum.INT);
		bulkExportJob.addColumn("EXP_SINCE").nullable().type(ColumnTypeEnum.DATE_TIMESTAMP);
		bulkExportJob.addColumn("STATUS_MESSAGE").nullable().type(ColumnTypeEnum.STRING, 500);
		bulkExportJob.addIndex("20190921.5", "IDX_BLKEX_EXPTIME").unique(false).withColumns("EXP_TIME");
		bulkExportJob.addIndex("20190921.6", "IDX_BLKEX_JOB_ID").unique(true).withColumns("JOB_ID");

		// HFJ_BLK_EXPORT_COLLECTION
		version.addIdGenerator("20190921.7", "SEQ_BLKEXCOL_PID");
		Builder.BuilderAddTableByColumns bulkExportCollection =
				version.addTableByColumns("20190921.8", "HFJ_BLK_EXPORT_COLLECTION", "PID");
		bulkExportCollection.addColumn("PID").nonNullable().type(ColumnTypeEnum.LONG);
		bulkExportCollection.addColumn("JOB_PID").nonNullable().type(ColumnTypeEnum.LONG);
		bulkExportCollection
				.addForeignKey("20190921.9", "FK_BLKEXCOL_JOB")
				.toColumn("JOB_PID")
				.references("HFJ_BLK_EXPORT_JOB", "PID");
		bulkExportCollection.addColumn("RES_TYPE").nonNullable().type(ColumnTypeEnum.STRING, 40);
		bulkExportCollection.addColumn("TYPE_FILTER").nullable().type(ColumnTypeEnum.STRING, 1000);
		bulkExportCollection.addColumn("OPTLOCK").nonNullable().type(ColumnTypeEnum.INT);

		// HFJ_BLK_EXPORT_COLFILE
		version.addIdGenerator("20190921.10", "SEQ_BLKEXCOLFILE_PID");
		Builder.BuilderAddTableByColumns bulkExportCollectionFile =
				version.addTableByColumns("20190921.11", "HFJ_BLK_EXPORT_COLFILE", "PID");
		bulkExportCollectionFile.addColumn("PID").nonNullable().type(ColumnTypeEnum.LONG);
		bulkExportCollectionFile.addColumn("COLLECTION_PID").nonNullable().type(ColumnTypeEnum.LONG);
		bulkExportCollectionFile.addColumn("RES_ID").nonNullable().type(ColumnTypeEnum.STRING, 100);
		bulkExportCollectionFile
				.addForeignKey("20190921.12", "FK_BLKEXCOLFILE_COLLECT")
				.toColumn("COLLECTION_PID")
				.references("HFJ_BLK_EXPORT_COLLECTION", "PID");

		// HFJ_RES_VER_PROV
		version.startSectionWithMessage("Processing bulkExportCollectionFile: HFJ_RES_VER_PROV");
		Builder.BuilderAddTableByColumns resVerProv =
				version.addTableByColumns("20190921.13", "HFJ_RES_VER_PROV", "RES_VER_PID");
		resVerProv.addColumn("RES_VER_PID").nonNullable().type(ColumnTypeEnum.LONG);
		resVerProv
				.addForeignKey("20190921.14", "FK_RESVERPROV_RESVER_PID")
				.toColumn("RES_VER_PID")
				.references("HFJ_RES_VER", "PID");
		resVerProv.addColumn("RES_PID").nonNullable().type(ColumnTypeEnum.LONG);
		resVerProv
				.addForeignKey("20190921.15", "FK_RESVERPROV_RES_PID")
				.toColumn("RES_PID")
				.references("HFJ_RESOURCE", "RES_ID")
				.doNothing(); // Added below in a better form
		resVerProv.addColumn("SOURCE_URI").nullable().type(ColumnTypeEnum.STRING, 100);
		resVerProv.addColumn("REQUEST_ID").nullable().type(ColumnTypeEnum.STRING, 16);
		resVerProv
				.addIndex("20190921.16", "IDX_RESVERPROV_SOURCEURI")
				.unique(false)
				.withColumns("SOURCE_URI");
		resVerProv
				.addIndex("20190921.17", "IDX_RESVERPROV_REQUESTID")
				.unique(false)
				.withColumns("REQUEST_ID");

		// TermValueSetConceptDesignation
		version.startSectionWithMessage("Processing bulkExportCollectionFile: TRM_VALUESET_C_DESIGNATION");
		Builder.BuilderWithTableName termValueSetConceptDesignationTable =
				version.onTable("TRM_VALUESET_C_DESIGNATION");
		termValueSetConceptDesignationTable
				.addColumn("20190921.18", "VALUESET_PID")
				.nonNullable()
				.type(ColumnTypeEnum.LONG);
		termValueSetConceptDesignationTable
				.addForeignKey("20190921.19", "FK_TRM_VSCD_VS_PID")
				.toColumn("VALUESET_PID")
				.references("TRM_VALUESET", "PID");

		// Drop HFJ_SEARCH_RESULT foreign keys
		version.onTable("HFJ_SEARCH_RESULT").dropForeignKey("20190921.20", "FK_SEARCHRES_RES", "HFJ_RESOURCE");
		version.onTable("HFJ_SEARCH_RESULT").dropForeignKey("20190921.21", "FK_SEARCHRES_SEARCH", "HFJ_SEARCH");

		// TermValueSet
		version.startSectionWithMessage("Processing bulkExportCollectionFile: TRM_VALUESET");
		Builder.BuilderWithTableName termValueSetTable = version.onTable("TRM_VALUESET");
		termValueSetTable
				.addColumn("20190921.22", "TOTAL_CONCEPTS")
				.nonNullable()
				.type(ColumnTypeEnum.LONG);
		termValueSetTable
				.addColumn("20190921.23", "TOTAL_CONCEPT_DESIGNATIONS")
				.nonNullable()
				.type(ColumnTypeEnum.LONG);
		termValueSetTable.dropIndex("20190921.24", "IDX_VALUESET_EXP_STATUS");

		version.dropIdGenerator("20190921.25", "SEQ_SEARCHPARM_ID");

		// TermValueSetConcept
		version.startSectionWithMessage("Processing bulkExportCollectionFile: TRM_VALUESET_CONCEPT");
		Builder.BuilderWithTableName termValueSetConceptTable = version.onTable("TRM_VALUESET_CONCEPT");
		termValueSetConceptTable
				.addColumn("20190921.26", "VALUESET_ORDER")
				.nonNullable()
				.type(ColumnTypeEnum.INT);
		termValueSetConceptTable
				.addIndex("20190921.27", "IDX_VS_CONCEPT_ORDER")
				.unique(true)
				.withColumns("VALUESET_PID", "VALUESET_ORDER");

		// Account for RESTYPE_LEN column increasing from 30 to 40
		version.onTable("HFJ_RESOURCE")
				.modifyColumn("20191002.1", "RES_TYPE")
				.nonNullable()
				.withType(ColumnTypeEnum.STRING, 40)
				.failureAllowed();
		version.onTable("HFJ_RES_VER")
				.modifyColumn("20191002.2", "RES_TYPE")
				.nonNullable()
				.withType(ColumnTypeEnum.STRING, 40)
				.failureAllowed();
		version.onTable("HFJ_HISTORY_TAG")
				.modifyColumn("20191002.3", "RES_TYPE")
				.nonNullable()
				.withType(ColumnTypeEnum.STRING, 40)
				.failureAllowed();
		version.onTable("HFJ_RES_LINK")
				.modifyColumn("20191002.4", "SOURCE_RESOURCE_TYPE")
				.nonNullable()
				.withType(ColumnTypeEnum.STRING, 40)
				.failureAllowed();
		version.onTable("HFJ_RES_LINK")
				.modifyColumn("20191002.5", "TARGET_RESOURCE_TYPE")
				.nonNullable()
				.withType(ColumnTypeEnum.STRING, 40)
				.failureAllowed();
		version.onTable("HFJ_RES_TAG")
				.modifyColumn("20191002.6", "RES_TYPE")
				.nonNullable()
				.withType(ColumnTypeEnum.STRING, 40)
				.failureAllowed();

		// TermConceptDesignation
		version.startSectionWithMessage("Processing table: TRM_CONCEPT_DESIG");
		version.onTable("TRM_CONCEPT_DESIG")
				.modifyColumn("20191002.7", "VAL")
				.nonNullable()
				.withType(ColumnTypeEnum.STRING, 2000);

		// TermValueSetConceptDesignation
		version.startSectionWithMessage("Processing table: TRM_VALUESET_C_DESIGNATION");
		version.onTable("TRM_VALUESET_C_DESIGNATION")
				.modifyColumn("20191002.8", "VAL")
				.nonNullable()
				.withType(ColumnTypeEnum.STRING, 2000);

		// TermConceptProperty
		version.startSectionWithMessage("Processing table: TRM_CONCEPT_PROPERTY");
		version.onTable("TRM_CONCEPT_PROPERTY")
				.addColumn("20191002.9", "PROP_VAL_LOB")
				.nullable()
				.type(ColumnTypeEnum.BLOB);
	}

	protected void init400() { // 20190401 - 20190814
		Builder version = forVersion(VersionEnum.V4_0_0);

		// BinaryStorageEntity
		Builder.BuilderAddTableByColumns binaryBlob =
				version.addTableByColumns("20190722.1", "HFJ_BINARY_STORAGE_BLOB", "BLOB_ID");
		binaryBlob.addColumn("BLOB_ID").nonNullable().type(ColumnTypeEnum.STRING, 200);
		binaryBlob.addColumn("RESOURCE_ID").nonNullable().type(ColumnTypeEnum.STRING, 100);
		binaryBlob.addColumn("BLOB_SIZE").nullable().type(ColumnTypeEnum.INT);
		binaryBlob.addColumn("CONTENT_TYPE").nonNullable().type(ColumnTypeEnum.STRING, 100);
		binaryBlob.addColumn("BLOB_DATA").nonNullable().type(ColumnTypeEnum.BLOB);
		binaryBlob.addColumn("PUBLISHED_DATE").nonNullable().type(ColumnTypeEnum.DATE_TIMESTAMP);
		binaryBlob.addColumn("BLOB_HASH").nullable().type(ColumnTypeEnum.STRING, 128);

		// Interim builds used this name
		version.onTable("TRM_VALUESET_CODE").dropThisTable("20190722.2");

		version.onTable("TRM_CONCEPT_MAP_GROUP")
				.renameColumn("20190722.3", "myConceptMapUrl", "CONCEPT_MAP_URL", false, true)
				.renameColumn("20190722.4", "mySourceValueSet", "SOURCE_VS", false, true)
				.renameColumn("20190722.5", "myTargetValueSet", "TARGET_VS", false, true);
		version.onTable("TRM_CONCEPT_MAP_GROUP")
				.modifyColumn("20190722.6", "CONCEPT_MAP_URL")
				.nullable()
				.withType(ColumnTypeEnum.STRING, 200);
		version.onTable("TRM_CONCEPT_MAP_GROUP")
				.modifyColumn("20190722.7", "SOURCE_VERSION")
				.nullable()
				.withType(ColumnTypeEnum.STRING, 200);
		version.onTable("TRM_CONCEPT_MAP_GROUP")
				.modifyColumn("20190722.8", "SOURCE_VS")
				.nullable()
				.withType(ColumnTypeEnum.STRING, 200);
		version.onTable("TRM_CONCEPT_MAP_GROUP")
				.modifyColumn("20190722.9", "TARGET_VERSION")
				.nullable()
				.withType(ColumnTypeEnum.STRING, 200);
		version.onTable("TRM_CONCEPT_MAP_GROUP")
				.modifyColumn("20190722.10", "TARGET_VS")
				.nullable()
				.withType(ColumnTypeEnum.STRING, 200);

		version.onTable("TRM_CONCEPT_MAP_GRP_ELEMENT")
				.renameColumn("20190722.11", "myConceptMapUrl", "CONCEPT_MAP_URL", false, true)
				.renameColumn("20190722.12", "mySystem", "SYSTEM_URL", false, true)
				.renameColumn("20190722.13", "mySystemVersion", "SYSTEM_VERSION", false, true)
				.renameColumn("20190722.14", "myValueSet", "VALUESET_URL", false, true);
		version.onTable("TRM_CONCEPT_MAP_GRP_ELEMENT")
				.modifyColumn("20190722.15", "CONCEPT_MAP_URL")
				.nullable()
				.withType(ColumnTypeEnum.STRING, 200);
		version.onTable("TRM_CONCEPT_MAP_GRP_ELEMENT")
				.modifyColumn("20190722.16", "SOURCE_CODE")
				.nonNullable()
				.withType(ColumnTypeEnum.STRING, 500);
		version.onTable("TRM_CONCEPT_MAP_GRP_ELEMENT")
				.modifyColumn("20190722.17", "SYSTEM_URL")
				.nullable()
				.withType(ColumnTypeEnum.STRING, 200);
		version.onTable("TRM_CONCEPT_MAP_GRP_ELEMENT")
				.modifyColumn("20190722.18", "SYSTEM_VERSION")
				.nullable()
				.withType(ColumnTypeEnum.STRING, 200);
		version.onTable("TRM_CONCEPT_MAP_GRP_ELEMENT")
				.modifyColumn("20190722.19", "VALUESET_URL")
				.nullable()
				.withType(ColumnTypeEnum.STRING, 200);

		version.onTable("TRM_CONCEPT_MAP_GRP_ELM_TGT")
				.renameColumn("20190722.20", "myConceptMapUrl", "CONCEPT_MAP_URL", false, true)
				.renameColumn("20190722.21", "mySystem", "SYSTEM_URL", false, true)
				.renameColumn("20190722.22", "mySystemVersion", "SYSTEM_VERSION", false, true)
				.renameColumn("20190722.23", "myValueSet", "VALUESET_URL", false, true);
		version.onTable("TRM_CONCEPT_MAP_GRP_ELM_TGT")
				.modifyColumn("20190722.24", "CONCEPT_MAP_URL")
				.nullable()
				.withType(ColumnTypeEnum.STRING, 200);
		version.onTable("TRM_CONCEPT_MAP_GRP_ELM_TGT")
				.modifyColumn("20190722.25", "SYSTEM_URL")
				.nullable()
				.withType(ColumnTypeEnum.STRING, 200);
		version.onTable("TRM_CONCEPT_MAP_GRP_ELM_TGT")
				.modifyColumn("20190722.26", "SYSTEM_VERSION")
				.nullable()
				.withType(ColumnTypeEnum.STRING, 200);

		/*
		DISABLED THIS STEP (20190722.27) ON PURPOSE BECAUSE IT STARTED CAUSING FAILURES ON MSSQL FOR A FRESH DB.
		I left it here for historical purposes.
		The reason for the failure is as follows. The TARGET_CODE column was originally 'not nullable' when it was
		first introduced. And in 7_2_0, it is being changed to a nullable column (see 20240327.1 in init720()).
		Starting with 7_2_0, on a fresh db, we create the table with nullable TARGET_CODE (as it is made nullable now).
		Since we run all migration steps on fresh db, this step will try to convert the column which is created as nullable
		to not nullable (which will then need to be coverted back to nullable in 7_2_0 migration).
		Changing a nullable column to not nullable is not allowed in
		MSSQL if there is an index on the column, which is the case here, as there is IDX_CNCPT_MP_GRP_ELM_TGT_CD
		on this column. Since init720() has the right migration
		step, where the column is set to nullable and has the right type and length, this statement is also
		not necessary anymore even for not fresh dbs.

		version.onTable("TRM_CONCEPT_MAP_GRP_ELM_TGT")
				.modifyColumn("20190722.27", "TARGET_CODE")
				.nonNullable()
				.withType(ColumnTypeEnum.STRING, 500);
		*/
		version.onTable("TRM_CONCEPT_MAP_GRP_ELM_TGT")
				.modifyColumn("20190722.28", "VALUESET_URL")
				.nullable()
				.withType(ColumnTypeEnum.STRING, 200);

		version.onTable("TRM_CONCEPT").renameColumn("20190722.29", "CODE", "CODEVAL", false, true);

		// TermValueSet
		version.startSectionWithMessage("Processing table: TRM_VALUESET");
		version.addIdGenerator("20190722.30", "SEQ_VALUESET_PID");
		Builder.BuilderAddTableByColumns termValueSetTable =
				version.addTableByColumns("20190722.31", "TRM_VALUESET", "PID");
		termValueSetTable.addColumn("PID").nonNullable().type(ColumnTypeEnum.LONG);
		termValueSetTable.addColumn("URL").nonNullable().type(ColumnTypeEnum.STRING, 200);
		termValueSetTable
				.addIndex("20190722.32", "IDX_VALUESET_URL")
				.unique(true)
				.withColumns("URL");
		termValueSetTable.addColumn("RES_ID").nonNullable().type(ColumnTypeEnum.LONG);
		termValueSetTable
				.addForeignKey("20190722.33", "FK_TRMVALUESET_RES")
				.toColumn("RES_ID")
				.references("HFJ_RESOURCE", "RES_ID");
		termValueSetTable.addColumn("NAME").nullable().type(ColumnTypeEnum.STRING, 200);

		version.onTable("TRM_VALUESET").renameColumn("20190722.34", "NAME", "VSNAME", true, true);
		version.onTable("TRM_VALUESET")
				.modifyColumn("20190722.35", "RES_ID")
				.nullable()
				.withType(ColumnTypeEnum.LONG);

		Builder.BuilderWithTableName termValueSetTableChange = version.onTable("TRM_VALUESET");
		termValueSetTableChange
				.addColumn("20190722.36", "EXPANSION_STATUS")
				.nonNullable()
				.type(ColumnTypeEnum.STRING, 50);
		termValueSetTableChange
				.addIndex("20190722.37", "IDX_VALUESET_EXP_STATUS")
				.unique(false)
				.withColumns("EXPANSION_STATUS");

		// TermValueSetConcept
		version.startSectionWithMessage("Processing table: TRM_VALUESET_CONCEPT");
		version.addIdGenerator("20190722.38", "SEQ_VALUESET_CONCEPT_PID");
		Builder.BuilderAddTableByColumns termValueSetConceptTable =
				version.addTableByColumns("20190722.39", "TRM_VALUESET_CONCEPT", "PID");
		termValueSetConceptTable.addColumn("PID").nonNullable().type(ColumnTypeEnum.LONG);
		termValueSetConceptTable.addColumn("VALUESET_PID").nonNullable().type(ColumnTypeEnum.LONG);
		termValueSetConceptTable
				.addForeignKey("20190722.40", "FK_TRM_VALUESET_PID")
				.toColumn("VALUESET_PID")
				.references("TRM_VALUESET", "PID");
		termValueSetConceptTable.addColumn("SYSTEM_URL").nonNullable().type(ColumnTypeEnum.STRING, 200);
		termValueSetConceptTable.addColumn("CODEVAL").nonNullable().type(ColumnTypeEnum.STRING, 500);
		termValueSetConceptTable.addColumn("DISPLAY").nullable().type(ColumnTypeEnum.STRING, 400);
		version.onTable("TRM_VALUESET_CONCEPT")
				.renameColumn("20190722.41", "CODE", "CODEVAL", true, true)
				.renameColumn("20190722.42", "SYSTEM", "SYSTEM_URL", true, true);

		version.startSectionWithMessage("Processing table: TRM_VALUESET_CONCEPT, swapping index for unique constraint");
		termValueSetConceptTable.dropIndex("20190801.1", "IDX_VALUESET_CONCEPT_CS_CD");
		// This index has been renamed in later versions. As such, allowing failure here as some DBs disallow
		// multiple indexes referencing the same set of columns.
		termValueSetConceptTable
				.addIndex("20190801.2", "IDX_VS_CONCEPT_CS_CD")
				.unique(true)
				.withColumns("VALUESET_PID", "SYSTEM_URL", "CODEVAL")
				.failureAllowed();

		// TermValueSetConceptDesignation
		version.startSectionWithMessage("Processing table: TRM_VALUESET_C_DESIGNATION");
		version.addIdGenerator("20190801.3", "SEQ_VALUESET_C_DSGNTN_PID");
		Builder.BuilderAddTableByColumns termValueSetConceptDesignationTable =
				version.addTableByColumns("20190801.4", "TRM_VALUESET_C_DESIGNATION", "PID");
		termValueSetConceptDesignationTable.addColumn("PID").nonNullable().type(ColumnTypeEnum.LONG);
		termValueSetConceptDesignationTable
				.addColumn("VALUESET_CONCEPT_PID")
				.nonNullable()
				.type(ColumnTypeEnum.LONG);
		termValueSetConceptDesignationTable
				.addForeignKey("20190801.5", "FK_TRM_VALUESET_CONCEPT_PID")
				.toColumn("VALUESET_CONCEPT_PID")
				.references("TRM_VALUESET_CONCEPT", "PID");
		termValueSetConceptDesignationTable.addColumn("LANG").nullable().type(ColumnTypeEnum.STRING, 500);
		termValueSetConceptDesignationTable.addColumn("USE_SYSTEM").nullable().type(ColumnTypeEnum.STRING, 500);
		termValueSetConceptDesignationTable.addColumn("USE_CODE").nullable().type(ColumnTypeEnum.STRING, 500);
		termValueSetConceptDesignationTable.addColumn("USE_DISPLAY").nullable().type(ColumnTypeEnum.STRING, 500);
		termValueSetConceptDesignationTable.addColumn("VAL").nonNullable().type(ColumnTypeEnum.STRING, 500);

		// This index turned out not to be needed so it is disabled
		termValueSetConceptDesignationTable
				.addIndex("20190801.6", "IDX_VALUESET_C_DSGNTN_VAL")
				.unique(false)
				.withColumns("VAL")
				.doNothing();

		// TermCodeSystemVersion
		version.startSectionWithMessage("Processing table: TRM_CODESYSTEM_VER");
		Builder.BuilderWithTableName termCodeSystemVersionTable = version.onTable("TRM_CODESYSTEM_VER");
		termCodeSystemVersionTable
				.addColumn("20190814.1", "CS_DISPLAY")
				.nullable()
				.type(ColumnTypeEnum.STRING, 200);

		// ResourceReindexJobEntry
		version.addIdGenerator("20190814.2", "SEQ_RES_REINDEX_JOB");
		Builder.BuilderAddTableByColumns reindex =
				version.addTableByColumns("20190814.3", "HFJ_RES_REINDEX_JOB", "PID");
		reindex.addColumn("PID").nonNullable().type(ColumnTypeEnum.LONG);
		reindex.addColumn("RES_TYPE").nullable().type(ColumnTypeEnum.STRING, 100);
		reindex.addColumn("UPDATE_THRESHOLD_HIGH").nonNullable().type(ColumnTypeEnum.DATE_TIMESTAMP);
		reindex.addColumn("JOB_DELETED").nonNullable().type(ColumnTypeEnum.BOOLEAN);
		reindex.addColumn("UPDATE_THRESHOLD_LOW").nullable().type(ColumnTypeEnum.DATE_TIMESTAMP);
		reindex.addColumn("SUSPENDED_UNTIL").nullable().type(ColumnTypeEnum.DATE_TIMESTAMP);
		reindex.addColumn("REINDEX_COUNT").nullable().type(ColumnTypeEnum.INT);

		// Search
		version.onTable("HFJ_SEARCH")
				.addColumn("20190814.4", "SEARCH_DELETED")
				.nullable()
				.type(ColumnTypeEnum.BOOLEAN);
		version.onTable("HFJ_SEARCH")
				.modifyColumn("20190814.5", "SEARCH_LAST_RETURNED")
				.nonNullable()
				.withType(ColumnTypeEnum.DATE_TIMESTAMP);
		version.onTable("HFJ_SEARCH")
				.addColumn("20190814.6", "SEARCH_PARAM_MAP")
				.nullable()
				.type(ColumnTypeEnum.BLOB);
		version.onTable("HFJ_SEARCH")
				.modifyColumn("20190814.7", "SEARCH_UUID")
				.nonNullable()
				.withType(ColumnTypeEnum.STRING, Search.SEARCH_UUID_COLUMN_LENGTH);

		version.onTable("HFJ_SEARCH_PARM").dropThisTable("20190814.8");

		// Make some columns non-nullable that were previously nullable - These are marked as failure allowed, since
		// SQL Server won't let us change nullability on columns with indexes pointing to them
		version.onTable("HFJ_SPIDX_COORDS")
				.modifyColumn("20190814.9", "RES_TYPE")
				.nonNullable()
				.withType(ColumnTypeEnum.STRING, 100)
				.failureAllowed();
		version.onTable("HFJ_SPIDX_DATE")
				.modifyColumn("20190814.10", "RES_TYPE")
				.nonNullable()
				.withType(ColumnTypeEnum.STRING, 100)
				.failureAllowed();
		version.onTable("HFJ_SPIDX_STRING")
				.modifyColumn("20190814.11", "RES_TYPE")
				.nonNullable()
				.withType(ColumnTypeEnum.STRING, 100)
				.failureAllowed();
		version.onTable("HFJ_SPIDX_STRING")
				.addColumn("20190814.12", "HASH_IDENTITY")
				.nullable()
				.type(ColumnTypeEnum.LONG);
		version.onTable("HFJ_SPIDX_STRING")
				.addIndex("20190814.13", "IDX_SP_STRING_HASH_IDENT")
				.unique(false)
				.withColumns("HASH_IDENTITY");
		version.onTable("HFJ_SPIDX_COORDS")
				.modifyColumn("20190814.14", "RES_TYPE")
				.nonNullable()
				.withType(ColumnTypeEnum.STRING, 100)
				.failureAllowed();
		version.onTable("HFJ_SPIDX_QUANTITY")
				.modifyColumn("20190814.15", "RES_TYPE")
				.nonNullable()
				.withType(ColumnTypeEnum.STRING, 100)
				.failureAllowed();
		version.onTable("HFJ_SPIDX_QUANTITY").dropColumn("20190814.16", "HASH_UNITS_AND_VALPREFIX");
		version.onTable("HFJ_SPIDX_QUANTITY").dropColumn("20190814.17", "HASH_VALPREFIX");
		version.onTable("HFJ_SPIDX_NUMBER")
				.modifyColumn("20190814.18", "RES_TYPE")
				.nonNullable()
				.withType(ColumnTypeEnum.STRING, 100)
				.failureAllowed();
		version.onTable("HFJ_SPIDX_TOKEN")
				.modifyColumn("20190814.19", "RES_TYPE")
				.nonNullable()
				.withType(ColumnTypeEnum.STRING, 100)
				.failureAllowed();
		version.onTable("HFJ_SPIDX_URI")
				.modifyColumn("20190814.20", "RES_TYPE")
				.nonNullable()
				.withType(ColumnTypeEnum.STRING, 100)
				.failureAllowed();
		version.onTable("HFJ_SPIDX_URI")
				.modifyColumn("20190814.21", "SP_URI")
				.nullable()
				.withType(ColumnTypeEnum.STRING, 254)
				.failureAllowed();
		version.onTable("TRM_CODESYSTEM")
				.modifyColumn("20190814.22", "CODE_SYSTEM_URI")
				.nonNullable()
				.withType(ColumnTypeEnum.STRING, 200)
				.failureAllowed();
		version.onTable("TRM_CODESYSTEM")
				.modifyColumn("20190814.23", "CS_NAME")
				.nullable()
				.withType(ColumnTypeEnum.STRING, 200)
				.failureAllowed();
		version.onTable("TRM_CODESYSTEM_VER")
				.modifyColumn("20190814.24", "CS_VERSION_ID")
				.nullable()
				.withType(ColumnTypeEnum.STRING, 200)
				.failureAllowed();
	}

	private void init360() { // 20180918 - 20181112
		Builder version = forVersion(VersionEnum.V3_6_0);

		// Resource Link
		Builder.BuilderWithTableName resourceLink = version.onTable("HFJ_RES_LINK");
		version.startSectionWithMessage("Starting work on table: " + resourceLink.getTableName());
		resourceLink.modifyColumn("20180929.1", "SRC_PATH").nonNullable().withType(ColumnTypeEnum.STRING, 200);

		// Search
		Builder.BuilderWithTableName search = version.onTable("HFJ_SEARCH");
		version.startSectionWithMessage("Starting work on table: " + search.getTableName());
		search.addColumn("20181001.1", "OPTLOCK_VERSION").nullable().type(ColumnTypeEnum.INT);

		version.addTableRawSql("20181104.1", "HFJ_RES_REINDEX_JOB")
				.addSql(
						DriverTypeEnum.MSSQL_2012,
						"create table HFJ_RES_REINDEX_JOB (PID bigint not null, JOB_DELETED bit not null, RES_TYPE varchar(255), SUSPENDED_UNTIL datetime2, UPDATE_THRESHOLD_HIGH datetime2 not null, UPDATE_THRESHOLD_LOW datetime2, primary key (PID))")
				.addSql(
						DriverTypeEnum.DERBY_EMBEDDED,
						"create table HFJ_RES_REINDEX_JOB (PID bigint not null, JOB_DELETED boolean not null, RES_TYPE varchar(255), SUSPENDED_UNTIL timestamp, UPDATE_THRESHOLD_HIGH timestamp not null, UPDATE_THRESHOLD_LOW timestamp, primary key (PID))")
				.addSql(
						DriverTypeEnum.MARIADB_10_1,
						"create table HFJ_RES_REINDEX_JOB (PID bigint not null, JOB_DELETED bit not null, RES_TYPE varchar(255), SUSPENDED_UNTIL datetime(6), UPDATE_THRESHOLD_HIGH datetime(6) not null, UPDATE_THRESHOLD_LOW datetime(6), primary key (PID))")
				.addSql(
						DriverTypeEnum.POSTGRES_9_4,
						"create table HFJ_RES_REINDEX_JOB (PID int8 not null, JOB_DELETED boolean not null, RES_TYPE varchar(255), SUSPENDED_UNTIL timestamp, UPDATE_THRESHOLD_HIGH timestamp not null, UPDATE_THRESHOLD_LOW timestamp, primary key (PID))")
				.addSql(
						DriverTypeEnum.MYSQL_5_7,
						" create table HFJ_RES_REINDEX_JOB (PID bigint not null, JOB_DELETED bit not null, RES_TYPE varchar(255), SUSPENDED_UNTIL datetime(6), UPDATE_THRESHOLD_HIGH datetime(6) not null, UPDATE_THRESHOLD_LOW datetime(6), primary key (PID))")
				.addSql(
						DriverTypeEnum.ORACLE_12C,
						"create table HFJ_RES_REINDEX_JOB (PID number(19,0) not null, JOB_DELETED number(1,0) not null, RES_TYPE varchar2(255 char), SUSPENDED_UNTIL timestamp, UPDATE_THRESHOLD_HIGH timestamp not null, UPDATE_THRESHOLD_LOW timestamp, primary key (PID))");

		version.onTable("TRM_CONCEPT_DESIG")
				.addColumn("20181104.2", "CS_VER_PID")
				.nullable()
				.type(ColumnTypeEnum.LONG);
		version.onTable("TRM_CONCEPT_DESIG")
				.addForeignKey("20181104.3", "FK_CONCEPTDESIG_CSV")
				.toColumn("CS_VER_PID")
				.references("TRM_CODESYSTEM_VER", "PID");

		version.onTable("TRM_CONCEPT_PROPERTY")
				.addColumn("20181104.4", "CS_VER_PID")
				.nullable()
				.type(ColumnTypeEnum.LONG);
		version.onTable("TRM_CONCEPT_PROPERTY")
				.addForeignKey("20181104.5", "FK_CONCEPTPROP_CSV")
				.toColumn("CS_VER_PID")
				.references("TRM_CODESYSTEM_VER", "PID");

		version.onTable("TRM_CONCEPT")
				.addColumn("20181104.6", "PARENT_PIDS")
				.nullable()
				.type(ColumnTypeEnum.CLOB);
	}

	private void init350() { // 20180601 - 20180917
		Builder version = forVersion(VersionEnum.V3_5_0);

		// Forced ID changes
		Builder.BuilderWithTableName forcedId = version.onTable("HFJ_FORCED_ID");
		version.startSectionWithMessage("Starting work on table: " + forcedId.getTableName());

		forcedId.dropIndex("20180827.1", "IDX_FORCEDID_TYPE_FORCEDID");
		forcedId.dropIndex("20180827.2", "IDX_FORCEDID_TYPE_RESID");

		forcedId.addIndex("20180827.3", "IDX_FORCEDID_TYPE_FID").unique(true).withColumns("RESOURCE_TYPE", "FORCED_ID");

		// Indexes - Coords
		Builder.BuilderWithTableName spidxCoords = version.onTable("HFJ_SPIDX_COORDS");
		version.startSectionWithMessage("Starting work on table: " + spidxCoords.getTableName());
		spidxCoords.addColumn("20180903.1", "HASH_IDENTITY").nullable().type(ColumnTypeEnum.LONG);
		if (!myFlags.contains(FlagEnum.NO_MIGRATE_HASHES)) {
			spidxCoords.dropIndex("20180903.2", "IDX_SP_COORDS");
			spidxCoords
					.addIndex("20180903.4", "IDX_SP_COORDS_HASH")
					.unique(false)
					.withColumns("HASH_IDENTITY", "SP_LATITUDE", "SP_LONGITUDE");
			spidxCoords.addTask(new CalculateHashesTask(VersionEnum.V3_5_0, "20180903.5")
					.addCalculator(
							"HASH_IDENTITY",
							t -> BaseResourceIndexedSearchParam.calculateHashIdentity(
									new PartitionSettings(),
									RequestPartitionId.defaultPartition(),
									t.getResourceType(),
									t.getString("SP_NAME")))
					.setColumnName("HASH_IDENTITY"));
		}

		// Indexes - Date
		Builder.BuilderWithTableName spidxDate = version.onTable("HFJ_SPIDX_DATE");
		version.startSectionWithMessage("Starting work on table: " + spidxDate.getTableName());
		spidxDate.addColumn("20180903.6", "HASH_IDENTITY").nullable().type(ColumnTypeEnum.LONG);
		if (!myFlags.contains(FlagEnum.NO_MIGRATE_HASHES)) {
			spidxDate.dropIndex("20180903.7", "IDX_SP_TOKEN");
			spidxDate
					.addIndex("20180903.8", "IDX_SP_DATE_HASH")
					.unique(false)
					.withColumns("HASH_IDENTITY", "SP_VALUE_LOW", "SP_VALUE_HIGH")
					.doNothing();
			spidxDate.dropIndex("20180903.9", "IDX_SP_DATE");
			spidxDate.addTask(new CalculateHashesTask(VersionEnum.V3_5_0, "20180903.10")
					.addCalculator(
							"HASH_IDENTITY",
							t -> BaseResourceIndexedSearchParam.calculateHashIdentity(
									new PartitionSettings(),
									RequestPartitionId.defaultPartition(),
									t.getResourceType(),
									t.getString("SP_NAME")))
					.setColumnName("HASH_IDENTITY"));
		}

		// Indexes - Number
		Builder.BuilderWithTableName spidxNumber = version.onTable("HFJ_SPIDX_NUMBER");
		version.startSectionWithMessage("Starting work on table: " + spidxNumber.getTableName());
		spidxNumber.addColumn("20180903.11", "HASH_IDENTITY").nullable().type(ColumnTypeEnum.LONG);
		if (!myFlags.contains(FlagEnum.NO_MIGRATE_HASHES)) {
			spidxNumber.dropIndex("20180903.12", "IDX_SP_NUMBER");
			spidxNumber
					.addIndex("20180903.13", "IDX_SP_NUMBER_HASH_VAL")
					.unique(false)
					.withColumns("HASH_IDENTITY", "SP_VALUE")
					.doNothing();
			spidxNumber.addTask(new CalculateHashesTask(VersionEnum.V3_5_0, "20180903.14")
					.addCalculator(
							"HASH_IDENTITY",
							t -> BaseResourceIndexedSearchParam.calculateHashIdentity(
									new PartitionSettings(),
									RequestPartitionId.defaultPartition(),
									t.getResourceType(),
									t.getString("SP_NAME")))
					.setColumnName("HASH_IDENTITY"));
		}

		// Indexes - Quantity
		Builder.BuilderWithTableName spidxQuantity = version.onTable("HFJ_SPIDX_QUANTITY");
		version.startSectionWithMessage("Starting work on table: " + spidxQuantity.getTableName());
		spidxQuantity.addColumn("20180903.15", "HASH_IDENTITY").nullable().type(ColumnTypeEnum.LONG);
		spidxQuantity
				.addColumn("20180903.16", "HASH_IDENTITY_SYS_UNITS")
				.nullable()
				.type(ColumnTypeEnum.LONG);
		spidxQuantity
				.addColumn("20180903.17", "HASH_IDENTITY_AND_UNITS")
				.nullable()
				.type(ColumnTypeEnum.LONG);
		if (!myFlags.contains(FlagEnum.NO_MIGRATE_HASHES)) {
			spidxQuantity.dropIndex("20180903.18", "IDX_SP_QUANTITY");
			spidxQuantity
					.addIndex("20180903.19", "IDX_SP_QUANTITY_HASH")
					.unique(false)
					.withColumns("HASH_IDENTITY", "SP_VALUE");
			spidxQuantity
					.addIndex("20180903.20", "IDX_SP_QUANTITY_HASH_UN")
					.unique(false)
					.withColumns("HASH_IDENTITY_AND_UNITS", "SP_VALUE");
			spidxQuantity
					.addIndex("20180903.21", "IDX_SP_QUANTITY_HASH_SYSUN")
					.unique(false)
					.withColumns("HASH_IDENTITY_SYS_UNITS", "SP_VALUE");
			spidxQuantity.addTask(new CalculateHashesTask(VersionEnum.V3_5_0, "20180903.22")
					.addCalculator(
							"HASH_IDENTITY",
							t -> BaseResourceIndexedSearchParam.calculateHashIdentity(
									new PartitionSettings(),
									RequestPartitionId.defaultPartition(),
									t.getResourceType(),
									t.getString("SP_NAME")))
					.addCalculator(
							"HASH_IDENTITY_AND_UNITS",
							t -> ResourceIndexedSearchParamQuantity.calculateHashUnits(
									new PartitionSettings(),
									RequestPartitionId.defaultPartition(),
									t.getResourceType(),
									t.getString("SP_NAME"),
									t.getString("SP_UNITS")))
					.addCalculator(
							"HASH_IDENTITY_SYS_UNITS",
							t -> ResourceIndexedSearchParamQuantity.calculateHashSystemAndUnits(
									new PartitionSettings(),
									RequestPartitionId.defaultPartition(),
									t.getResourceType(),
									t.getString("SP_NAME"),
									t.getString("SP_SYSTEM"),
									t.getString("SP_UNITS")))
					.setColumnName("HASH_IDENTITY"));
		}

		// Indexes - String
		Builder.BuilderWithTableName spidxString = version.onTable("HFJ_SPIDX_STRING");
		version.startSectionWithMessage("Starting work on table: " + spidxString.getTableName());
		spidxString.addColumn("20180903.23", "HASH_NORM_PREFIX").nullable().type(ColumnTypeEnum.LONG);
		if (!myFlags.contains(FlagEnum.NO_MIGRATE_HASHES)) {
			spidxString.dropIndex("20180903.24", "IDX_SP_STRING");
			spidxString
					.addIndex("20180903.25", "IDX_SP_STRING_HASH_NRM")
					.unique(false)
					.withColumns("HASH_NORM_PREFIX", "SP_VALUE_NORMALIZED");
			spidxString.addColumn("20180903.26", "HASH_EXACT").nullable().type(ColumnTypeEnum.LONG);
			spidxString
					.addIndex("20180903.27", "IDX_SP_STRING_HASH_EXCT")
					.unique(false)
					.withColumns("HASH_EXACT");
			spidxString.addTask(new CalculateHashesTask(VersionEnum.V3_5_0, "20180903.28")
					.setColumnName("HASH_NORM_PREFIX")
					.addCalculator(
							"HASH_NORM_PREFIX",
							t -> ResourceIndexedSearchParamString.calculateHashNormalized(
									new PartitionSettings(),
									RequestPartitionId.defaultPartition(),
									new StorageSettings(),
									t.getResourceType(),
									t.getString("SP_NAME"),
									t.getString("SP_VALUE_NORMALIZED")))
					.addCalculator(
							"HASH_EXACT",
							t -> ResourceIndexedSearchParamString.calculateHashExact(
									new PartitionSettings(),
									(ca.uhn.fhir.jpa.model.entity.PartitionablePartitionId) null,
									t.getResourceType(),
									t.getParamName(),
									t.getString("SP_VALUE_EXACT"))));
		}

		// Indexes - Token
		Builder.BuilderWithTableName spidxToken = version.onTable("HFJ_SPIDX_TOKEN");
		version.startSectionWithMessage("Starting work on table: " + spidxToken.getTableName());
		spidxToken.addColumn("20180903.29", "HASH_IDENTITY").nullable().type(ColumnTypeEnum.LONG);
		spidxToken.addColumn("20180903.30", "HASH_SYS").nullable().type(ColumnTypeEnum.LONG);
		spidxToken.addColumn("20180903.31", "HASH_SYS_AND_VALUE").nullable().type(ColumnTypeEnum.LONG);
		spidxToken.addColumn("20180903.32", "HASH_VALUE").nullable().type(ColumnTypeEnum.LONG);
		if (!myFlags.contains(FlagEnum.NO_MIGRATE_HASHES)) {
			spidxToken.dropIndex("20180903.33", "IDX_SP_TOKEN");
			spidxToken.dropIndex("20180903.34", "IDX_SP_TOKEN_UNQUAL");
			spidxToken
					.addIndex("20180903.35", "IDX_SP_TOKEN_HASH")
					.unique(false)
					.withColumns("HASH_IDENTITY")
					.doNothing();
			spidxToken
					.addIndex("20180903.36", "IDX_SP_TOKEN_HASH_S")
					.unique(false)
					.withColumns("HASH_SYS")
					.doNothing();
			spidxToken
					.addIndex("20180903.37", "IDX_SP_TOKEN_HASH_SV")
					.unique(false)
					.withColumns("HASH_SYS_AND_VALUE")
					.doNothing();
			spidxToken
					.addIndex("20180903.38", "IDX_SP_TOKEN_HASH_V")
					.unique(false)
					.withColumns("HASH_VALUE")
					.doNothing();
			spidxToken.addTask(new CalculateHashesTask(VersionEnum.V3_5_0, "20180903.39")
					.setColumnName("HASH_IDENTITY")
					.addCalculator(
							"HASH_IDENTITY",
							t -> BaseResourceIndexedSearchParam.calculateHashIdentity(
									new PartitionSettings(),
									RequestPartitionId.defaultPartition(),
									t.getResourceType(),
									t.getString("SP_NAME")))
					.addCalculator(
							"HASH_SYS",
							t -> ResourceIndexedSearchParamToken.calculateHashSystem(
									new PartitionSettings(),
									RequestPartitionId.defaultPartition(),
									t.getResourceType(),
									t.getParamName(),
									t.getString("SP_SYSTEM")))
					.addCalculator(
							"HASH_SYS_AND_VALUE",
							t -> ResourceIndexedSearchParamToken.calculateHashSystemAndValue(
									new PartitionSettings(),
									RequestPartitionId.defaultPartition(),
									t.getResourceType(),
									t.getParamName(),
									t.getString("SP_SYSTEM"),
									t.getString("SP_VALUE")))
					.addCalculator(
							"HASH_VALUE",
							t -> ResourceIndexedSearchParamToken.calculateHashValue(
									new PartitionSettings(),
									RequestPartitionId.defaultPartition(),
									t.getResourceType(),
									t.getParamName(),
									t.getString("SP_VALUE"))));
		}

		// Indexes - URI
		Builder.BuilderWithTableName spidxUri = version.onTable("HFJ_SPIDX_URI");
		version.startSectionWithMessage("Starting work on table: " + spidxUri.getTableName());
		spidxUri.addColumn("20180903.40", "HASH_IDENTITY").nullable().type(ColumnTypeEnum.LONG);
		if (!myFlags.contains(FlagEnum.NO_MIGRATE_HASHES)) {
			spidxUri.addIndex("20180903.41", "IDX_SP_URI_HASH_IDENTITY")
					.unique(false)
					.withColumns("HASH_IDENTITY", "SP_URI");
			spidxUri.addColumn("20180903.42", "HASH_URI").nullable().type(ColumnTypeEnum.LONG);
			spidxUri.addIndex("20180903.43", "IDX_SP_URI_HASH_URI")
					.unique(false)
					.withColumns("HASH_URI");
			spidxUri.addTask(new CalculateHashesTask(VersionEnum.V3_5_0, "20180903.44")
					.setColumnName("HASH_IDENTITY")
					.addCalculator(
							"HASH_IDENTITY",
							t -> BaseResourceIndexedSearchParam.calculateHashIdentity(
									new PartitionSettings(),
									(RequestPartitionId) null,
									t.getResourceType(),
									t.getString("SP_NAME")))
					.addCalculator(
							"HASH_URI",
							t -> ResourceIndexedSearchParamUri.calculateHashUri(
									new PartitionSettings(),
									(RequestPartitionId) null,
									t.getResourceType(),
									t.getString("SP_NAME"),
									t.getString("SP_URI"))));
		}

		// Search Parameter Presence
		Builder.BuilderWithTableName spp = version.onTable("HFJ_RES_PARAM_PRESENT");
		version.startSectionWithMessage("Starting work on table: " + spp.getTableName());
		spp.dropIndex("20180903.45", "IDX_RESPARMPRESENT_SPID_RESID");
		spp.addColumn("20180903.46", "HASH_PRESENCE").nullable().type(ColumnTypeEnum.LONG);
		spp.addIndex("20180903.47", "IDX_RESPARMPRESENT_HASHPRES").unique(false).withColumns("HASH_PRESENCE");

		ArbitrarySqlTask consolidateSearchParamPresenceIndexesTask = new ArbitrarySqlTask(
				VersionEnum.V3_5_0, "20180903.48", "HFJ_SEARCH_PARM", "Consolidate search parameter presence indexes");
		consolidateSearchParamPresenceIndexesTask.setExecuteOnlyIfTableExists("HFJ_SEARCH_PARM");
		consolidateSearchParamPresenceIndexesTask.setBatchSize(1);

		String sql = "SELECT " + "HFJ_SEARCH_PARM.RES_TYPE RES_TYPE, HFJ_SEARCH_PARM.PARAM_NAME PARAM_NAME, "
				+ "HFJ_RES_PARAM_PRESENT.PID PID, HFJ_RES_PARAM_PRESENT.SP_ID SP_ID, HFJ_RES_PARAM_PRESENT.SP_PRESENT SP_PRESENT, HFJ_RES_PARAM_PRESENT.HASH_PRESENCE HASH_PRESENCE "
				+ "from HFJ_RES_PARAM_PRESENT "
				+ "join HFJ_SEARCH_PARM ON (HFJ_SEARCH_PARM.PID = HFJ_RES_PARAM_PRESENT.SP_ID) "
				+ "where HFJ_RES_PARAM_PRESENT.HASH_PRESENCE is null";
		consolidateSearchParamPresenceIndexesTask.addExecuteOnlyIfColumnExists("HFJ_RES_PARAM_PRESENT", "SP_ID");
		consolidateSearchParamPresenceIndexesTask.addQuery(
				sql, ArbitrarySqlTask.QueryModeEnum.BATCH_UNTIL_NO_MORE, t -> {
					Number pid = (Number) t.get("PID");
					Boolean present = columnToBoolean(t.get("SP_PRESENT"));
					String resType = (String) t.get("RES_TYPE");
					String paramName = (String) t.get("PARAM_NAME");
					Long hash = SearchParamPresentEntity.calculateHashPresence(
							new PartitionSettings(), (RequestPartitionId) null, resType, paramName, present);
					consolidateSearchParamPresenceIndexesTask.executeSql(
							"HFJ_RES_PARAM_PRESENT",
							"update HFJ_RES_PARAM_PRESENT set HASH_PRESENCE = ? where PID = ?",
							hash,
							pid);
				});
		version.addTask(consolidateSearchParamPresenceIndexesTask);

		// SP_ID is no longer needed
		spp.dropColumn("20180903.49", "SP_ID");

		// Concept
		Builder.BuilderWithTableName trmConcept = version.onTable("TRM_CONCEPT");
		version.startSectionWithMessage("Starting work on table: " + trmConcept.getTableName());
		trmConcept.addColumn("20180903.50", "CONCEPT_UPDATED").nullable().type(ColumnTypeEnum.DATE_TIMESTAMP);
		trmConcept.addIndex("20180903.51", "IDX_CONCEPT_UPDATED").unique(false).withColumns("CONCEPT_UPDATED");
		trmConcept.modifyColumn("20180903.52", "CODE").nonNullable().withType(ColumnTypeEnum.STRING, 500);

		// Concept Designation
		version.startSectionWithMessage("Starting work on table: TRM_CONCEPT_DESIG");
		version.addTableRawSql("20180907.1", "TRM_CONCEPT_DESIG")
				.addSql(
						DriverTypeEnum.H2_EMBEDDED,
						"create table TRM_CONCEPT_DESIG (PID bigint not null, LANG varchar(500), USE_CODE varchar(500), USE_DISPLAY varchar(500), USE_SYSTEM varchar(500), VAL varchar(500) not null, CS_VER_PID bigint, CONCEPT_PID bigint, primary key (PID))")
				.addSql(
						DriverTypeEnum.H2_EMBEDDED,
						"alter table TRM_CONCEPT_DESIG add constraint FK_CONCEPTDESIG_CSV foreign key (CS_VER_PID) references TRM_CODESYSTEM_VER")
				.addSql(
						DriverTypeEnum.H2_EMBEDDED,
						"alter table TRM_CONCEPT_DESIG add constraint FK_CONCEPTDESIG_CONCEPT foreign key (CONCEPT_PID) references TRM_CONCEPT")
				.addSql(
						DriverTypeEnum.DERBY_EMBEDDED,
						"create table TRM_CONCEPT_DESIG (PID bigint not null, LANG varchar(500), USE_CODE varchar(500), USE_DISPLAY varchar(500), USE_SYSTEM varchar(500), VAL varchar(500) not null, CS_VER_PID bigint, CONCEPT_PID bigint, primary key (PID))")
				.addSql(
						DriverTypeEnum.DERBY_EMBEDDED,
						"alter table TRM_CONCEPT_DESIG add constraint FK_CONCEPTDESIG_CSV foreign key (CS_VER_PID) references TRM_CODESYSTEM_VER")
				.addSql(
						DriverTypeEnum.DERBY_EMBEDDED,
						"alter table TRM_CONCEPT_DESIG add constraint FK_CONCEPTDESIG_CONCEPT foreign key (CONCEPT_PID) references TRM_CONCEPT")
				.addSql(
						DriverTypeEnum.MYSQL_5_7,
						"create table TRM_CONCEPT_DESIG (PID bigint not null, LANG varchar(500), USE_CODE varchar(500), USE_DISPLAY varchar(500), USE_SYSTEM varchar(500), VAL varchar(500) not null, CS_VER_PID bigint, CONCEPT_PID bigint, primary key (PID)) ENGINE=InnoDB")
				.addSql(
						DriverTypeEnum.MYSQL_5_7,
						"alter table TRM_CONCEPT_DESIG add constraint FK_CONCEPTDESIG_CSV foreign key (CS_VER_PID) references TRM_CODESYSTEM_VER (PID)")
				.addSql(
						DriverTypeEnum.MYSQL_5_7,
						"alter table TRM_CONCEPT_DESIG add constraint FK_CONCEPTDESIG_CONCEPT foreign key (CONCEPT_PID) references TRM_CONCEPT (PID)")
				.addSql(
						DriverTypeEnum.MARIADB_10_1,
						"create table TRM_CONCEPT_DESIG (PID bigint not null, LANG varchar(500), USE_CODE varchar(500), USE_DISPLAY varchar(500), USE_SYSTEM varchar(500), VAL varchar(500) not null, CS_VER_PID bigint, CONCEPT_PID bigint, primary key (PID))")
				.addSql(
						DriverTypeEnum.MARIADB_10_1,
						"alter table TRM_CONCEPT_DESIG add constraint FK_CONCEPTDESIG_CSV foreign key (CS_VER_PID) references TRM_CODESYSTEM_VER (PID)")
				.addSql(
						DriverTypeEnum.MARIADB_10_1,
						"alter table TRM_CONCEPT_DESIG add constraint FK_CONCEPTDESIG_CONCEPT foreign key (CONCEPT_PID) references TRM_CONCEPT (PID)")
				.addSql(
						DriverTypeEnum.ORACLE_12C,
						"create table TRM_CONCEPT_DESIG (PID number(19,0) not null, LANG varchar2(500 char), USE_CODE varchar2(500 char), USE_DISPLAY varchar2(500 char), USE_SYSTEM varchar2(500 char), VAL varchar2(500 char) not null, CS_VER_PID number(19,0), CONCEPT_PID number(19,0), primary key (PID))")
				.addSql(
						DriverTypeEnum.ORACLE_12C,
						"alter table TRM_CONCEPT_DESIG add constraint FK_CONCEPTDESIG_CSV foreign key (CS_VER_PID) references TRM_CODESYSTEM_VER")
				.addSql(
						DriverTypeEnum.ORACLE_12C,
						"alter table TRM_CONCEPT_DESIG add constraint FK_CONCEPTDESIG_CONCEPT foreign key (CONCEPT_PID) references TRM_CONCEPT")
				.addSql(
						DriverTypeEnum.POSTGRES_9_4,
						"create table TRM_CONCEPT_DESIG (PID int8 not null, LANG varchar(500), USE_CODE varchar(500), USE_DISPLAY varchar(500), USE_SYSTEM varchar(500), VAL varchar(500) not null, CS_VER_PID int8, CONCEPT_PID int8, primary key (PID))")
				.addSql(
						DriverTypeEnum.POSTGRES_9_4,
						"alter table TRM_CONCEPT_DESIG add constraint FK_CONCEPTDESIG_CSV foreign key (CS_VER_PID) references TRM_CODESYSTEM_VER")
				.addSql(
						DriverTypeEnum.POSTGRES_9_4,
						"alter table TRM_CONCEPT_DESIG add constraint FK_CONCEPTDESIG_CONCEPT foreign key (CONCEPT_PID) references TRM_CONCEPT")
				.addSql(
						DriverTypeEnum.MSSQL_2012,
						"create table TRM_CONCEPT_DESIG (PID bigint not null, LANG varchar(500), USE_CODE varchar(500), USE_DISPLAY varchar(500), USE_SYSTEM varchar(500), VAL varchar(500) not null, CS_VER_PID bigint, CONCEPT_PID bigint, primary key (PID))")
				.addSql(
						DriverTypeEnum.MSSQL_2012,
						"alter table TRM_CONCEPT_DESIG add constraint FK_CONCEPTDESIG_CSV foreign key (CS_VER_PID) references TRM_CODESYSTEM_VER")
				.addSql(
						DriverTypeEnum.MSSQL_2012,
						"alter table TRM_CONCEPT_DESIG add constraint FK_CONCEPTDESIG_CONCEPT foreign key (CONCEPT_PID) references TRM_CONCEPT");

		// Concept Property
		version.startSectionWithMessage("Starting work on table: TRM_CONCEPT_PROPERTY");
		version.addTableRawSql("20180907.2", "TRM_CONCEPT_PROPERTY")
				.addSql(
						DriverTypeEnum.DERBY_EMBEDDED,
						"create table TRM_CONCEPT_PROPERTY (PID bigint not null, PROP_CODESYSTEM varchar(500), PROP_DISPLAY varchar(500), PROP_KEY varchar(500) not null, PROP_TYPE integer not null, PROP_VAL varchar(500), CS_VER_PID bigint, CONCEPT_PID bigint, primary key (PID))")
				.addSql(
						DriverTypeEnum.DERBY_EMBEDDED,
						"alter table TRM_CONCEPT_PROPERTY add constraint FK_CONCEPTPROP_CSV foreign key (CS_VER_PID) references TRM_CODESYSTEM_VER")
				.addSql(
						DriverTypeEnum.DERBY_EMBEDDED,
						"alter table TRM_CONCEPT_PROPERTY add constraint FK_CONCEPTPROP_CONCEPT foreign key (CONCEPT_PID) references TRM_CONCEPT")
				.addSql(
						DriverTypeEnum.MARIADB_10_1,
						"create table TRM_CONCEPT_PROPERTY (PID bigint not null, PROP_CODESYSTEM varchar(500), PROP_DISPLAY varchar(500), PROP_KEY varchar(500) not null, PROP_TYPE integer not null, PROP_VAL varchar(500), CS_VER_PID bigint, CONCEPT_PID bigint, primary key (PID))")
				.addSql(
						DriverTypeEnum.MARIADB_10_1,
						"alter table TRM_CONCEPT_PROPERTY add constraint FK_CONCEPTPROP_CSV foreign key (CS_VER_PID) references TRM_CODESYSTEM_VER (PID)")
				.addSql(
						DriverTypeEnum.MARIADB_10_1,
						"alter table TRM_CONCEPT_PROPERTY add constraint FK_CONCEPTPROP_CONCEPT foreign key (CONCEPT_PID) references TRM_CONCEPT (PID)")
				.addSql(
						DriverTypeEnum.MYSQL_5_7,
						"create table TRM_CONCEPT_PROPERTY (PID bigint not null, PROP_CODESYSTEM varchar(500), PROP_DISPLAY varchar(500), PROP_KEY varchar(500) not null, PROP_TYPE integer not null, PROP_VAL varchar(500), CS_VER_PID bigint, CONCEPT_PID bigint, primary key (PID))")
				.addSql(
						DriverTypeEnum.MYSQL_5_7,
						"alter table TRM_CONCEPT_PROPERTY add constraint FK_CONCEPTPROP_CSV foreign key (CS_VER_PID) references TRM_CODESYSTEM_VER (PID)")
				.addSql(
						DriverTypeEnum.MYSQL_5_7,
						"alter table TRM_CONCEPT_PROPERTY add constraint FK_CONCEPTPROP_CONCEPT foreign key (CONCEPT_PID) references TRM_CONCEPT (PID)")
				.addSql(
						DriverTypeEnum.ORACLE_12C,
						"create table TRM_CONCEPT_PROPERTY (PID number(19,0) not null, PROP_CODESYSTEM varchar2(500 char), PROP_DISPLAY varchar2(500 char), PROP_KEY varchar2(500 char) not null, PROP_TYPE number(10,0) not null, PROP_VAL varchar2(500 char), CS_VER_PID number(19,0), CONCEPT_PID number(19,0), primary key (PID))")
				.addSql(
						DriverTypeEnum.ORACLE_12C,
						"alter table TRM_CONCEPT_PROPERTY add constraint FK_CONCEPTPROP_CSV foreign key (CS_VER_PID) references TRM_CODESYSTEM_VER")
				.addSql(
						DriverTypeEnum.ORACLE_12C,
						"alter table TRM_CONCEPT_PROPERTY add constraint FK_CONCEPTPROP_CONCEPT foreign key (CONCEPT_PID) references TRM_CONCEPT")
				.addSql(
						DriverTypeEnum.POSTGRES_9_4,
						"create table TRM_CONCEPT_PROPERTY (PID int8 not null, PROP_CODESYSTEM varchar(500), PROP_DISPLAY varchar(500), PROP_KEY varchar(500) not null, PROP_TYPE int4 not null, PROP_VAL varchar(500), CS_VER_PID int8, CONCEPT_PID int8, primary key (PID))")
				.addSql(
						DriverTypeEnum.POSTGRES_9_4,
						"alter table TRM_CONCEPT_PROPERTY add constraint FK_CONCEPTPROP_CSV foreign key (CS_VER_PID) references TRM_CODESYSTEM_VER")
				.addSql(
						DriverTypeEnum.POSTGRES_9_4,
						"alter table TRM_CONCEPT_PROPERTY add constraint FK_CONCEPTPROP_CONCEPT foreign key (CONCEPT_PID) references TRM_CONCEPT")
				.addSql(
						DriverTypeEnum.MSSQL_2012,
						"create table TRM_CONCEPT_PROPERTY (PID bigint not null, PROP_CODESYSTEM varchar(500), PROP_DISPLAY varchar(500), PROP_KEY varchar(500) not null, PROP_TYPE int not null, PROP_VAL varchar(500), CS_VER_PID bigint, CONCEPT_PID bigint, primary key (PID))")
				.addSql(
						DriverTypeEnum.MSSQL_2012,
						"alter table TRM_CONCEPT_PROPERTY add constraint FK_CONCEPTPROP_CSV foreign key (CS_VER_PID) references TRM_CODESYSTEM_VER")
				.addSql(
						DriverTypeEnum.MSSQL_2012,
						"alter table TRM_CONCEPT_PROPERTY add constraint FK_CONCEPTPROP_CONCEPT foreign key (CONCEPT_PID) references TRM_CONCEPT");

		// Concept Map - Map
		version.startSectionWithMessage("Starting work on table: TRM_CONCEPT_MAP");
		version.addTableRawSql("20180907.3", "TRM_CONCEPT_MAP")
				.addSql(
						DriverTypeEnum.DERBY_EMBEDDED,
						"create table TRM_CONCEPT_MAP (PID bigint not null, RES_ID bigint, SOURCE_URL varchar(200), TARGET_URL varchar(200), URL varchar(200) not null, primary key (PID))")
				.addSql(
						DriverTypeEnum.DERBY_EMBEDDED,
						"alter table TRM_CONCEPT_MAP add constraint FK_TRMCONCEPTMAP_RES foreign key (RES_ID) references HFJ_RESOURCE")
				.addSql(
						DriverTypeEnum.MYSQL_5_7,
						"create table TRM_CONCEPT_MAP (PID bigint not null, RES_ID bigint, SOURCE_URL varchar(200), TARGET_URL varchar(200), URL varchar(200) not null, primary key (PID))")
				.addSql(
						DriverTypeEnum.MYSQL_5_7,
						"alter table TRM_CONCEPT_MAP add constraint IDX_CONCEPT_MAP_URL unique (URL)")
				.addSql(
						DriverTypeEnum.MYSQL_5_7,
						"alter table TRM_CONCEPT_MAP add constraint FK_TRMCONCEPTMAP_RES foreign key (RES_ID) references HFJ_RESOURCE (RES_ID)")
				.addSql(
						DriverTypeEnum.ORACLE_12C,
						"create table TRM_CONCEPT_MAP (PID number(19,0) not null, RES_ID number(19,0), SOURCE_URL varchar2(200 char), TARGET_URL varchar2(200 char), URL varchar2(200 char) not null, primary key (PID))")
				.addSql(
						DriverTypeEnum.ORACLE_12C,
						"alter table TRM_CONCEPT_MAP add constraint IDX_CONCEPT_MAP_URL unique (URL)")
				.addSql(
						DriverTypeEnum.ORACLE_12C,
						"alter table TRM_CONCEPT_MAP add constraint FK_TRMCONCEPTMAP_RES foreign key (RES_ID) references HFJ_RESOURCE")
				.addSql(
						DriverTypeEnum.POSTGRES_9_4,
						"create table TRM_CONCEPT_MAP (PID int8 not null, RES_ID int8, SOURCE_URL varchar(200), TARGET_URL varchar(200), URL varchar(200) not null, primary key (PID))")
				.addSql(
						DriverTypeEnum.POSTGRES_9_4,
						"alter table TRM_CONCEPT_MAP add constraint FK_TRMCONCEPTMAP_RES foreign key (RES_ID) references HFJ_RESOURCE")
				.addSql(
						DriverTypeEnum.POSTGRES_9_4,
						"alter table TRM_CONCEPT_MAP add constraint IDX_CONCEPT_MAP_URL unique (URL)")
				.addSql(
						DriverTypeEnum.MSSQL_2012,
						"create table TRM_CONCEPT_MAP (PID bigint not null, RES_ID bigint, SOURCE_URL varchar(200), TARGET_URL varchar(200), URL varchar(200) not null, primary key (PID))")
				.addSql(
						DriverTypeEnum.MSSQL_2012,
						"alter table TRM_CONCEPT_MAP add constraint IDX_CONCEPT_MAP_URL unique (URL)")
				.addSql(
						DriverTypeEnum.MSSQL_2012,
						"alter table TRM_CONCEPT_MAP add constraint FK_TRMCONCEPTMAP_RES foreign key (RES_ID) references HFJ_RESOURCE")
				.addSql(
						DriverTypeEnum.MARIADB_10_1,
						"create table TRM_CONCEPT_MAP (PID bigint not null, RES_ID bigint, SOURCE_URL varchar(200), TARGET_URL varchar(200), URL varchar(200) not null, primary key (PID))")
				.addSql(
						DriverTypeEnum.MARIADB_10_1,
						"alter table TRM_CONCEPT_MAP add constraint FK_TRMCONCEPTMAP_RES foreign key (RES_ID) references HFJ_RESOURCE (RES_ID)")
				.addSql(
						DriverTypeEnum.MARIADB_10_1,
						"alter table TRM_CONCEPT_MAP add constraint IDX_CONCEPT_MAP_URL unique (URL)");

		// Concept Map - Group
		version.startSectionWithMessage("Starting work on table: TRM_CONCEPT_MAP_GROUP");
		version.addTableRawSql("20180907.4", "TRM_CONCEPT_MAP_GROUP")
				.addSql(
						DriverTypeEnum.DERBY_EMBEDDED,
						"create table TRM_CONCEPT_MAP_GROUP (PID bigint not null, myConceptMapUrl varchar(255), SOURCE_URL varchar(200) not null, mySourceValueSet varchar(255), SOURCE_VERSION varchar(100), TARGET_URL varchar(200) not null, myTargetValueSet varchar(255), TARGET_VERSION varchar(100), CONCEPT_MAP_PID bigint not null, primary key (PID))")
				.addSql(
						DriverTypeEnum.DERBY_EMBEDDED,
						"alter table TRM_CONCEPT_MAP_GROUP add constraint FK_TCMGROUP_CONCEPTMAP foreign key (CONCEPT_MAP_PID) references TRM_CONCEPT_MAP")
				.addSql(
						DriverTypeEnum.DERBY_EMBEDDED,
						"create unique index IDX_CONCEPT_MAP_URL on TRM_CONCEPT_MAP (URL)")
				.addSql(
						DriverTypeEnum.ORACLE_12C,
						"create table TRM_CONCEPT_MAP_GROUP (PID number(19,0) not null, myConceptMapUrl varchar2(255 char), SOURCE_URL varchar2(200 char) not null, mySourceValueSet varchar2(255 char), SOURCE_VERSION varchar2(100 char), TARGET_URL varchar2(200 char) not null, myTargetValueSet varchar2(255 char), TARGET_VERSION varchar2(100 char), CONCEPT_MAP_PID number(19,0) not null, primary key (PID))")
				.addSql(
						DriverTypeEnum.ORACLE_12C,
						"alter table TRM_CONCEPT_MAP_GROUP add constraint FK_TCMGROUP_CONCEPTMAP foreign key (CONCEPT_MAP_PID) references TRM_CONCEPT_MAP")
				.addSql(
						DriverTypeEnum.MARIADB_10_1,
						"create table TRM_CONCEPT_MAP_GROUP (PID bigint not null, myConceptMapUrl varchar(255), SOURCE_URL varchar(200) not null, mySourceValueSet varchar(255), SOURCE_VERSION varchar(100), TARGET_URL varchar(200) not null, myTargetValueSet varchar(255), TARGET_VERSION varchar(100), CONCEPT_MAP_PID bigint not null, primary key (PID))")
				.addSql(
						DriverTypeEnum.MARIADB_10_1,
						"alter table TRM_CONCEPT_MAP_GROUP add constraint FK_TCMGROUP_CONCEPTMAP foreign key (CONCEPT_MAP_PID) references TRM_CONCEPT_MAP (PID)")
				.addSql(
						DriverTypeEnum.MYSQL_5_7,
						"create table TRM_CONCEPT_MAP_GROUP (PID bigint not null, myConceptMapUrl varchar(255), SOURCE_URL varchar(200) not null, mySourceValueSet varchar(255), SOURCE_VERSION varchar(100), TARGET_URL varchar(200) not null, myTargetValueSet varchar(255), TARGET_VERSION varchar(100), CONCEPT_MAP_PID bigint not null, primary key (PID))")
				.addSql(
						DriverTypeEnum.MYSQL_5_7,
						"alter table TRM_CONCEPT_MAP_GROUP add constraint FK_TCMGROUP_CONCEPTMAP foreign key (CONCEPT_MAP_PID) references TRM_CONCEPT_MAP (PID)")
				.addSql(
						DriverTypeEnum.MSSQL_2012,
						"create table TRM_CONCEPT_MAP_GROUP (PID bigint not null, myConceptMapUrl varchar(255), SOURCE_URL varchar(200) not null, mySourceValueSet varchar(255), SOURCE_VERSION varchar(100), TARGET_URL varchar(200) not null, myTargetValueSet varchar(255), TARGET_VERSION varchar(100), CONCEPT_MAP_PID bigint not null, primary key (PID))")
				.addSql(
						DriverTypeEnum.MSSQL_2012,
						"alter table TRM_CONCEPT_MAP_GROUP add constraint FK_TCMGROUP_CONCEPTMAP foreign key (CONCEPT_MAP_PID) references TRM_CONCEPT_MAP")
				.addSql(
						DriverTypeEnum.POSTGRES_9_4,
						"create table TRM_CONCEPT_MAP_GROUP (PID int8 not null, myConceptMapUrl varchar(255), SOURCE_URL varchar(200) not null, mySourceValueSet varchar(255), SOURCE_VERSION varchar(100), TARGET_URL varchar(200) not null, myTargetValueSet varchar(255), TARGET_VERSION varchar(100), CONCEPT_MAP_PID int8 not null, primary key (PID))")
				.addSql(
						DriverTypeEnum.POSTGRES_9_4,
						"alter table TRM_CONCEPT_MAP_GROUP add constraint FK_TCMGROUP_CONCEPTMAP foreign key (CONCEPT_MAP_PID) references TRM_CONCEPT_MAP");

		// Concept Map - Group Element
		version.startSectionWithMessage("Starting work on table: TRM_CONCEPT_MAP_GRP_ELEMENT");
		version.addTableRawSql("20180907.5", "TRM_CONCEPT_MAP_GRP_ELEMENT")
				.addSql(
						DriverTypeEnum.DERBY_EMBEDDED,
						"create table TRM_CONCEPT_MAP_GRP_ELEMENT (PID bigint not null, SOURCE_CODE varchar(500) not null, myConceptMapUrl varchar(255), SOURCE_DISPLAY varchar(400), mySystem varchar(255), mySystemVersion varchar(255), myValueSet varchar(255), CONCEPT_MAP_GROUP_PID bigint not null, primary key (PID))")
				.addSql(
						DriverTypeEnum.DERBY_EMBEDDED,
						"alter table TRM_CONCEPT_MAP_GRP_ELEMENT add constraint FK_TCMGELEMENT_GROUP foreign key (CONCEPT_MAP_GROUP_PID) references TRM_CONCEPT_MAP_GROUP")
				.addSql(
						DriverTypeEnum.MARIADB_10_1,
						"create table TRM_CONCEPT_MAP_GRP_ELEMENT (PID bigint not null, SOURCE_CODE varchar(500) not null, myConceptMapUrl varchar(255), SOURCE_DISPLAY varchar(400), mySystem varchar(255), mySystemVersion varchar(255), myValueSet varchar(255), CONCEPT_MAP_GROUP_PID bigint not null, primary key (PID))")
				.addSql(
						DriverTypeEnum.MARIADB_10_1,
						"alter table TRM_CONCEPT_MAP_GRP_ELEMENT add constraint FK_TCMGELEMENT_GROUP foreign key (CONCEPT_MAP_GROUP_PID) references TRM_CONCEPT_MAP_GROUP (PID)")
				.addSql(
						DriverTypeEnum.MARIADB_10_1,
						"create index IDX_CNCPT_MAP_GRP_CD on TRM_CONCEPT_MAP_GRP_ELEMENT (SOURCE_CODE)")
				.addSql(
						DriverTypeEnum.DERBY_EMBEDDED,
						"create index IDX_CNCPT_MAP_GRP_CD on TRM_CONCEPT_MAP_GRP_ELEMENT (SOURCE_CODE)")
				.addSql(
						DriverTypeEnum.MYSQL_5_7,
						"create table TRM_CONCEPT_MAP_GRP_ELEMENT (PID bigint not null, SOURCE_CODE varchar(500) not null, myConceptMapUrl varchar(255), SOURCE_DISPLAY varchar(400), mySystem varchar(255), mySystemVersion varchar(255), myValueSet varchar(255), CONCEPT_MAP_GROUP_PID bigint not null, primary key (PID))")
				.addSql(
						DriverTypeEnum.MYSQL_5_7,
						"create index IDX_CNCPT_MAP_GRP_CD on TRM_CONCEPT_MAP_GRP_ELEMENT (SOURCE_CODE)")
				.addSql(
						DriverTypeEnum.MYSQL_5_7,
						"alter table TRM_CONCEPT_MAP_GRP_ELEMENT add constraint FK_TCMGELEMENT_GROUP foreign key (CONCEPT_MAP_GROUP_PID) references TRM_CONCEPT_MAP_GROUP (PID)")
				.addSql(
						DriverTypeEnum.POSTGRES_9_4,
						"create table TRM_CONCEPT_MAP_GRP_ELEMENT (PID int8 not null, SOURCE_CODE varchar(500) not null, myConceptMapUrl varchar(255), SOURCE_DISPLAY varchar(400), mySystem varchar(255), mySystemVersion varchar(255), myValueSet varchar(255), CONCEPT_MAP_GROUP_PID int8 not null, primary key (PID))")
				.addSql(
						DriverTypeEnum.POSTGRES_9_4,
						"alter table TRM_CONCEPT_MAP_GRP_ELEMENT add constraint FK_TCMGELEMENT_GROUP foreign key (CONCEPT_MAP_GROUP_PID) references TRM_CONCEPT_MAP_GROUP")
				.addSql(
						DriverTypeEnum.POSTGRES_9_4,
						"create index IDX_CNCPT_MAP_GRP_CD on TRM_CONCEPT_MAP_GRP_ELEMENT (SOURCE_CODE)")
				.addSql(
						DriverTypeEnum.ORACLE_12C,
						"create table TRM_CONCEPT_MAP_GRP_ELEMENT (PID number(19,0) not null, SOURCE_CODE varchar2(500 char) not null, myConceptMapUrl varchar2(255 char), SOURCE_DISPLAY varchar2(400 char), mySystem varchar2(255 char), mySystemVersion varchar2(255 char), myValueSet varchar2(255 char), CONCEPT_MAP_GROUP_PID number(19,0) not null, primary key (PID))")
				.addSql(
						DriverTypeEnum.ORACLE_12C,
						"alter table TRM_CONCEPT_MAP_GRP_ELEMENT add constraint FK_TCMGELEMENT_GROUP foreign key (CONCEPT_MAP_GROUP_PID) references TRM_CONCEPT_MAP_GROUP")
				.addSql(
						DriverTypeEnum.ORACLE_12C,
						"create index IDX_CNCPT_MAP_GRP_CD on TRM_CONCEPT_MAP_GRP_ELEMENT (SOURCE_CODE)")
				.addSql(
						DriverTypeEnum.MSSQL_2012,
						"create table TRM_CONCEPT_MAP_GRP_ELEMENT (PID bigint not null, SOURCE_CODE varchar(500) not null, myConceptMapUrl varchar(255), SOURCE_DISPLAY varchar(400), mySystem varchar(255), mySystemVersion varchar(255), myValueSet varchar(255), CONCEPT_MAP_GROUP_PID bigint not null, primary key (PID))")
				.addSql(
						DriverTypeEnum.MSSQL_2012,
						"create index IDX_CNCPT_MAP_GRP_CD on TRM_CONCEPT_MAP_GRP_ELEMENT (SOURCE_CODE)")
				.addSql(
						DriverTypeEnum.MSSQL_2012,
						"alter table TRM_CONCEPT_MAP_GRP_ELEMENT add constraint FK_TCMGELEMENT_GROUP foreign key (CONCEPT_MAP_GROUP_PID) references TRM_CONCEPT_MAP_GROUP");

		// Concept Map - Group Element Target
		version.startSectionWithMessage("Starting work on table: TRM_CONCEPT_MAP_GRP_ELM_TGT");
		version.addTableRawSql("20180907.6", "TRM_CONCEPT_MAP_GRP_ELM_TGT")
				.addSql(
						DriverTypeEnum.DERBY_EMBEDDED,
						"create table TRM_CONCEPT_MAP_GRP_ELM_TGT (PID bigint not null, TARGET_CODE varchar(500) not null, myConceptMapUrl varchar(255), TARGET_DISPLAY varchar(400), TARGET_EQUIVALENCE varchar(50), mySystem varchar(255), mySystemVersion varchar(255), myValueSet varchar(255), CONCEPT_MAP_GRP_ELM_PID bigint not null, primary key (PID))")
				.addSql(
						DriverTypeEnum.DERBY_EMBEDDED,
						"alter table TRM_CONCEPT_MAP_GRP_ELM_TGT add constraint FK_TCMGETARGET_ELEMENT foreign key (CONCEPT_MAP_GRP_ELM_PID) references TRM_CONCEPT_MAP_GRP_ELEMENT")
				.addSql(
						DriverTypeEnum.DERBY_EMBEDDED,
						"create index IDX_CNCPT_MP_GRP_ELM_TGT_CD on TRM_CONCEPT_MAP_GRP_ELM_TGT (TARGET_CODE)")
				.addSql(
						DriverTypeEnum.MARIADB_10_1,
						"create table TRM_CONCEPT_MAP_GRP_ELM_TGT (PID bigint not null, TARGET_CODE varchar(500) not null, myConceptMapUrl varchar(255), TARGET_DISPLAY varchar(400), TARGET_EQUIVALENCE varchar(50), mySystem varchar(255), mySystemVersion varchar(255), myValueSet varchar(255), CONCEPT_MAP_GRP_ELM_PID bigint not null, primary key (PID))")
				.addSql(
						DriverTypeEnum.MARIADB_10_1,
						"alter table TRM_CONCEPT_MAP_GRP_ELM_TGT add constraint FK_TCMGETARGET_ELEMENT foreign key (CONCEPT_MAP_GRP_ELM_PID) references TRM_CONCEPT_MAP_GRP_ELEMENT (PID)")
				.addSql(
						DriverTypeEnum.MARIADB_10_1,
						"create index IDX_CNCPT_MP_GRP_ELM_TGT_CD on TRM_CONCEPT_MAP_GRP_ELM_TGT (TARGET_CODE)")
				.addSql(
						DriverTypeEnum.MYSQL_5_7,
						"create table TRM_CONCEPT_MAP_GRP_ELM_TGT (PID bigint not null, TARGET_CODE varchar(500) not null, myConceptMapUrl varchar(255), TARGET_DISPLAY varchar(400), TARGET_EQUIVALENCE varchar(50), mySystem varchar(255), mySystemVersion varchar(255), myValueSet varchar(255), CONCEPT_MAP_GRP_ELM_PID bigint not null, primary key (PID))")
				.addSql(
						DriverTypeEnum.MYSQL_5_7,
						"alter table TRM_CONCEPT_MAP_GRP_ELM_TGT add constraint FK_TCMGETARGET_ELEMENT foreign key (CONCEPT_MAP_GRP_ELM_PID) references TRM_CONCEPT_MAP_GRP_ELEMENT (PID)")
				.addSql(
						DriverTypeEnum.MYSQL_5_7,
						"create index IDX_CNCPT_MP_GRP_ELM_TGT_CD on TRM_CONCEPT_MAP_GRP_ELM_TGT (TARGET_CODE)")
				.addSql(
						DriverTypeEnum.ORACLE_12C,
						"create table TRM_CONCEPT_MAP_GRP_ELM_TGT (PID number(19,0) not null, TARGET_CODE varchar2(500 char) not null, myConceptMapUrl varchar2(255 char), TARGET_DISPLAY varchar2(400 char), TARGET_EQUIVALENCE varchar2(50 char), mySystem varchar2(255 char), mySystemVersion varchar2(255 char), myValueSet varchar2(255 char), CONCEPT_MAP_GRP_ELM_PID number(19,0) not null, primary key (PID))")
				.addSql(
						DriverTypeEnum.ORACLE_12C,
						"alter table TRM_CONCEPT_MAP_GRP_ELM_TGT add constraint FK_TCMGETARGET_ELEMENT foreign key (CONCEPT_MAP_GRP_ELM_PID) references TRM_CONCEPT_MAP_GRP_ELEMENT")
				.addSql(
						DriverTypeEnum.ORACLE_12C,
						"create index IDX_CNCPT_MP_GRP_ELM_TGT_CD on TRM_CONCEPT_MAP_GRP_ELM_TGT (TARGET_CODE)")
				.addSql(
						DriverTypeEnum.POSTGRES_9_4,
						"create table TRM_CONCEPT_MAP_GRP_ELM_TGT (PID int8 not null, TARGET_CODE varchar(500) not null, myConceptMapUrl varchar(255), TARGET_DISPLAY varchar(400), TARGET_EQUIVALENCE varchar(50), mySystem varchar(255), mySystemVersion varchar(255), myValueSet varchar(255), CONCEPT_MAP_GRP_ELM_PID int8 not null, primary key (PID))")
				.addSql(
						DriverTypeEnum.POSTGRES_9_4,
						"alter table TRM_CONCEPT_MAP_GRP_ELM_TGT add constraint FK_TCMGETARGET_ELEMENT foreign key (CONCEPT_MAP_GRP_ELM_PID) references TRM_CONCEPT_MAP_GRP_ELEMENT")
				.addSql(
						DriverTypeEnum.POSTGRES_9_4,
						"create index IDX_CNCPT_MP_GRP_ELM_TGT_CD on TRM_CONCEPT_MAP_GRP_ELM_TGT (TARGET_CODE)")
				.addSql(
						DriverTypeEnum.MSSQL_2012,
						"create table TRM_CONCEPT_MAP_GRP_ELM_TGT (PID bigint not null, TARGET_CODE varchar(500) not null, myConceptMapUrl varchar(255), TARGET_DISPLAY varchar(400), TARGET_EQUIVALENCE varchar(50), mySystem varchar(255), mySystemVersion varchar(255), myValueSet varchar(255), CONCEPT_MAP_GRP_ELM_PID bigint not null, primary key (PID))")
				.addSql(
						DriverTypeEnum.MSSQL_2012,
						"create index IDX_CNCPT_MP_GRP_ELM_TGT_CD on TRM_CONCEPT_MAP_GRP_ELM_TGT (TARGET_CODE)")
				.addSql(
						DriverTypeEnum.MSSQL_2012,
						"alter table TRM_CONCEPT_MAP_GRP_ELM_TGT add constraint FK_TCMGETARGET_ELEMENT foreign key (CONCEPT_MAP_GRP_ELM_PID) references TRM_CONCEPT_MAP_GRP_ELEMENT");

		version.onTable("HFJ_IDX_CMP_STRING_UNIQ")
				.modifyColumn("20180907.7", "IDX_STRING")
				.nonNullable()
				.withType(ColumnTypeEnum.STRING, 200);
	}

	private Boolean columnToBoolean(Object theValue) {
		if (theValue == null) {
			return null;
		}
		if (theValue instanceof Boolean) {
			return (Boolean) theValue;
		}

		long longValue = ((Number) theValue).longValue();
		return longValue == 1L;
	}

	private void init340() { // 20180401 - 20180528
		Builder version = forVersion(VersionEnum.V3_4_0);

		// CodeSystem Version
		Builder.BuilderWithTableName resourceLink = version.onTable("TRM_CODESYSTEM_VER");
		version.startSectionWithMessage("Starting work on table: " + resourceLink.getTableName());
		resourceLink.dropIndex("20180401.1", "IDX_CSV_RESOURCEPID_AND_VER");
		resourceLink.dropColumn("20180401.2", "RES_VERSION_ID");
		resourceLink.addColumn("20180401.3", "CS_VERSION_ID").nullable().type(ColumnTypeEnum.STRING, 255);
		resourceLink.addColumn("20180401.4", "CODESYSTEM_PID").nullable().type(ColumnTypeEnum.LONG);
		resourceLink
				.addForeignKey("20180401.5", "FK_CODESYSVER_CS_ID")
				.toColumn("CODESYSTEM_PID")
				.references("TRM_CODESYSTEM", "PID");

		// Concept
		Builder.BuilderWithTableName concept = version.onTable("TRM_CONCEPT");
		version.startSectionWithMessage("Starting work on table: " + concept.getTableName());
		concept.addColumn("20180401.6", "CODE_SEQUENCE").nullable().type(ColumnTypeEnum.INT);
	}

	protected void init330() { // 20180114 - 20180329
		Builder version = forVersion(VersionEnum.V3_3_0);

		version.initializeSchema(
				"20180115.0",
				new SchemaInitializationProvider(
						"HAPI FHIR", "/ca/uhn/hapi/fhir/jpa/docs/database", "HFJ_RESOURCE", true));

		Builder.BuilderWithTableName hfjResource = version.onTable("HFJ_RESOURCE");
		version.startSectionWithMessage("Starting work on table: " + hfjResource.getTableName());
		hfjResource.dropColumn("20180115.1", "RES_TEXT");
		hfjResource.dropColumn("20180115.2", "RES_ENCODING");

		Builder.BuilderWithTableName hfjResVer = version.onTable("HFJ_RES_VER");
		version.startSectionWithMessage("Starting work on table: " + hfjResVer.getTableName());
		hfjResVer.modifyColumn("20180115.3", "RES_ENCODING").nullable();
		hfjResVer.modifyColumn("20180115.4", "RES_TEXT").nullable();
	}

	public enum FlagEnum {
		NO_MIGRATE_HASHES("no-migrate-350-hashes");

		private final String myCommandLineValue;

		FlagEnum(String theCommandLineValue) {
			myCommandLineValue = theCommandLineValue;
		}

		public static FlagEnum fromCommandLineValue(String theCommandLineValue) {
			Optional<FlagEnum> retVal = Arrays.stream(values())
					.filter(t -> t.myCommandLineValue.equals(theCommandLineValue))
					.findFirst();
			return retVal.orElseThrow(() -> {
				List<String> validValues = Arrays.stream(values())
						.map(t -> t.myCommandLineValue)
						.sorted()
						.collect(Collectors.toList());
				return new IllegalArgumentException(
						"Invalid flag \"" + theCommandLineValue + "\". Valid values: " + validValues);
			});
		}
	}
}<|MERGE_RESOLUTION|>--- conflicted
+++ resolved
@@ -136,105 +136,6 @@
 					.references("HFJ_RESOURCE", "RES_ID");
 		}
 
-<<<<<<< HEAD
-		// Allow null values in SP_NAME, RES_TYPE columns for all HFJ_SPIDX_* tables. These are marked as failure
-		// allowed, since SQL Server won't let us change nullability on columns with indexes pointing to them.
-		{
-			Builder.BuilderWithTableName spidxCoords = version.onTable("HFJ_SPIDX_COORDS");
-			spidxCoords
-					.modifyColumn("20240527.1", "SP_NAME")
-					.nullable()
-					.failureAllowed()
-					.withType(ColumnTypeEnum.STRING, 100);
-			spidxCoords
-					.modifyColumn("20240527.2", "RES_TYPE")
-					.nullable()
-					.failureAllowed()
-					.withType(ColumnTypeEnum.STRING, 100);
-
-			Builder.BuilderWithTableName spidxDate = version.onTable("HFJ_SPIDX_DATE");
-			spidxDate
-					.modifyColumn("20240527.3", "SP_NAME")
-					.nullable()
-					.failureAllowed()
-					.withType(ColumnTypeEnum.STRING, 100);
-			spidxDate
-					.modifyColumn("20240527.4", "RES_TYPE")
-					.nullable()
-					.failureAllowed()
-					.withType(ColumnTypeEnum.STRING, 100);
-
-			Builder.BuilderWithTableName spidxNumber = version.onTable("HFJ_SPIDX_NUMBER");
-			spidxNumber
-					.modifyColumn("20240527.5", "SP_NAME")
-					.nullable()
-					.failureAllowed()
-					.withType(ColumnTypeEnum.STRING, 100);
-			spidxNumber
-					.modifyColumn("20240527.6", "RES_TYPE")
-					.nullable()
-					.failureAllowed()
-					.withType(ColumnTypeEnum.STRING, 100);
-
-			Builder.BuilderWithTableName spidxQuantity = version.onTable("HFJ_SPIDX_QUANTITY");
-			spidxQuantity
-					.modifyColumn("20240527.7", "SP_NAME")
-					.nullable()
-					.failureAllowed()
-					.withType(ColumnTypeEnum.STRING, 100);
-			spidxQuantity
-					.modifyColumn("20240527.8", "RES_TYPE")
-					.nullable()
-					.failureAllowed()
-					.withType(ColumnTypeEnum.STRING, 100);
-
-			Builder.BuilderWithTableName spidxQuantityNorm = version.onTable("HFJ_SPIDX_QUANTITY_NRML");
-			spidxQuantityNorm
-					.modifyColumn("20240527.9", "SP_NAME")
-					.nullable()
-					.failureAllowed()
-					.withType(ColumnTypeEnum.STRING, 100);
-			spidxQuantityNorm
-					.modifyColumn("20240527.10", "RES_TYPE")
-					.nullable()
-					.failureAllowed()
-					.withType(ColumnTypeEnum.STRING, 100);
-
-			Builder.BuilderWithTableName spidxString = version.onTable("HFJ_SPIDX_STRING");
-			spidxString
-					.modifyColumn("20240527.11", "SP_NAME")
-					.nullable()
-					.failureAllowed()
-					.withType(ColumnTypeEnum.STRING, 100);
-			spidxString
-					.modifyColumn("20240527.12", "RES_TYPE")
-					.nullable()
-					.failureAllowed()
-					.withType(ColumnTypeEnum.STRING, 100);
-
-			Builder.BuilderWithTableName spidxToken = version.onTable("HFJ_SPIDX_TOKEN");
-			spidxToken
-					.modifyColumn("20240527.13", "SP_NAME")
-					.nullable()
-					.failureAllowed()
-					.withType(ColumnTypeEnum.STRING, 100);
-			spidxToken
-					.modifyColumn("20240527.14", "RES_TYPE")
-					.nullable()
-					.failureAllowed()
-					.withType(ColumnTypeEnum.STRING, 100);
-
-			Builder.BuilderWithTableName spidxUri = version.onTable("HFJ_SPIDX_URI");
-			spidxUri.modifyColumn("20240527.15", "SP_NAME")
-					.nullable()
-					.failureAllowed()
-					.withType(ColumnTypeEnum.STRING, 100);
-			spidxUri.modifyColumn("20240527.16", "RES_TYPE")
-					.nullable()
-					.failureAllowed()
-					.withType(ColumnTypeEnum.STRING, 100);
-		}
-=======
 		/*
 		 * Make a bunch of columns non-nullable. Note that we won't actually apply this migration
 		 * on the live system as it would take a loooooong time to execute these on heavily loaded
@@ -349,7 +250,104 @@
 				.unique(false)
 				.withColumns("RES_UPDATED", "RES_ID")
 				.heavyweightSkipByDefault();
->>>>>>> 47d6e357
+
+		// Allow null values in SP_NAME, RES_TYPE columns for all HFJ_SPIDX_* tables. These are marked as failure
+		// allowed, since SQL Server won't let us change nullability on columns with indexes pointing to them.
+		{
+			Builder.BuilderWithTableName spidxCoords = version.onTable("HFJ_SPIDX_COORDS");
+			spidxCoords
+				.modifyColumn("20240527.1", "SP_NAME")
+				.nullable()
+				.failureAllowed()
+				.withType(ColumnTypeEnum.STRING, 100);
+			spidxCoords
+				.modifyColumn("20240527.2", "RES_TYPE")
+				.nullable()
+				.failureAllowed()
+				.withType(ColumnTypeEnum.STRING, 100);
+
+			Builder.BuilderWithTableName spidxDate = version.onTable("HFJ_SPIDX_DATE");
+			spidxDate
+				.modifyColumn("20240527.3", "SP_NAME")
+				.nullable()
+				.failureAllowed()
+				.withType(ColumnTypeEnum.STRING, 100);
+			spidxDate
+				.modifyColumn("20240527.4", "RES_TYPE")
+				.nullable()
+				.failureAllowed()
+				.withType(ColumnTypeEnum.STRING, 100);
+
+			Builder.BuilderWithTableName spidxNumber = version.onTable("HFJ_SPIDX_NUMBER");
+			spidxNumber
+				.modifyColumn("20240527.5", "SP_NAME")
+				.nullable()
+				.failureAllowed()
+				.withType(ColumnTypeEnum.STRING, 100);
+			spidxNumber
+				.modifyColumn("20240527.6", "RES_TYPE")
+				.nullable()
+				.failureAllowed()
+				.withType(ColumnTypeEnum.STRING, 100);
+
+			Builder.BuilderWithTableName spidxQuantity = version.onTable("HFJ_SPIDX_QUANTITY");
+			spidxQuantity
+				.modifyColumn("20240527.7", "SP_NAME")
+				.nullable()
+				.failureAllowed()
+				.withType(ColumnTypeEnum.STRING, 100);
+			spidxQuantity
+				.modifyColumn("20240527.8", "RES_TYPE")
+				.nullable()
+				.failureAllowed()
+				.withType(ColumnTypeEnum.STRING, 100);
+
+			Builder.BuilderWithTableName spidxQuantityNorm = version.onTable("HFJ_SPIDX_QUANTITY_NRML");
+			spidxQuantityNorm
+				.modifyColumn("20240527.9", "SP_NAME")
+				.nullable()
+				.failureAllowed()
+				.withType(ColumnTypeEnum.STRING, 100);
+			spidxQuantityNorm
+				.modifyColumn("20240527.10", "RES_TYPE")
+				.nullable()
+				.failureAllowed()
+				.withType(ColumnTypeEnum.STRING, 100);
+
+			Builder.BuilderWithTableName spidxString = version.onTable("HFJ_SPIDX_STRING");
+			spidxString
+				.modifyColumn("20240527.11", "SP_NAME")
+				.nullable()
+				.failureAllowed()
+				.withType(ColumnTypeEnum.STRING, 100);
+			spidxString
+				.modifyColumn("20240527.12", "RES_TYPE")
+				.nullable()
+				.failureAllowed()
+				.withType(ColumnTypeEnum.STRING, 100);
+
+			Builder.BuilderWithTableName spidxToken = version.onTable("HFJ_SPIDX_TOKEN");
+			spidxToken
+				.modifyColumn("20240527.13", "SP_NAME")
+				.nullable()
+				.failureAllowed()
+				.withType(ColumnTypeEnum.STRING, 100);
+			spidxToken
+				.modifyColumn("20240527.14", "RES_TYPE")
+				.nullable()
+				.failureAllowed()
+				.withType(ColumnTypeEnum.STRING, 100);
+
+			Builder.BuilderWithTableName spidxUri = version.onTable("HFJ_SPIDX_URI");
+			spidxUri.modifyColumn("20240527.15", "SP_NAME")
+				.nullable()
+				.failureAllowed()
+				.withType(ColumnTypeEnum.STRING, 100);
+			spidxUri.modifyColumn("20240527.16", "RES_TYPE")
+				.nullable()
+				.failureAllowed()
+				.withType(ColumnTypeEnum.STRING, 100);
+		}
 	}
 
 	protected void init720() {
