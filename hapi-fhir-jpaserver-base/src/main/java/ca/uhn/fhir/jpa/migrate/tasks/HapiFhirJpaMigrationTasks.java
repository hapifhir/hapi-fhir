--- conflicted
+++ resolved
@@ -350,23 +350,6 @@
 					.withType(ColumnTypeEnum.STRING, 100)
 					.failureAllowed();
 
-<<<<<<< HEAD
-			{ // These migrations permit much longer values to be stored in SPIDX_TOKEN and SPIDX_STRING value
-				// components.
-				// This is mostly helpful for `:contains` searches on long values, since exact searches use the hash
-				// anyhow.
-				spidxString
-						.modifyColumn("20240621.10", "SP_VALUE_EXACT")
-						.nullable()
-						.withType(ColumnTypeEnum.STRING, 500)
-						.failureAllowed();
-				spidxString
-						.modifyColumn("20240621.20", "SP_VALUE_NORMALIZED")
-						.nullable()
-						.withType(ColumnTypeEnum.STRING, 500)
-						.failureAllowed();
-			}
-=======
 			{
 				// Please see https://github.com/hapifhir/hapi-fhir/issues/6033 for why we're doing this
 				version.onTable("HFJ_RES_SEARCH_URL")
@@ -456,7 +439,22 @@
 											t -> ResourceIndexedComboStringUnique.calculateHashComplete2(
 													t.getString("IDX_STRING")))
 									.setColumnName("HASH_COMPLETE"));
->>>>>>> 315a05ee
+
+			{ // These migrations permit much longer values to be stored in SPIDX_TOKEN and SPIDX_STRING value
+				// components.
+				// This is mostly helpful for `:contains` searches on long values, since exact searches use the hash
+				// anyhow.
+				spidxString
+						.modifyColumn("20240621.10", "SP_VALUE_EXACT")
+						.nullable()
+						.withType(ColumnTypeEnum.STRING, 500)
+						.failureAllowed();
+				spidxString
+						.modifyColumn("20240621.20", "SP_VALUE_NORMALIZED")
+						.nullable()
+						.withType(ColumnTypeEnum.STRING, 500)
+						.failureAllowed();
+			}
 		}
 	}
 
