package ca.uhn.fhir.jpa.migrate.tasks;

/*-
 * #%L
 * HAPI FHIR JPA Server
 * %%
 * Copyright (C) 2014 - 2022 Smile CDR, Inc.
 * %%
 * Licensed under the Apache License, Version 2.0 (the "License");
 * you may not use this file except in compliance with the License.
 * You may obtain a copy of the License at
 *
 *      http://www.apache.org/licenses/LICENSE-2.0
 *
 * Unless required by applicable law or agreed to in writing, software
 * distributed under the License is distributed on an "AS IS" BASIS,
 * WITHOUT WARRANTIES OR CONDITIONS OF ANY KIND, either express or implied.
 * See the License for the specific language governing permissions and
 * limitations under the License.
 * #L%
 */

import ca.uhn.fhir.interceptor.model.RequestPartitionId;
import ca.uhn.fhir.jpa.entity.Search;
import ca.uhn.fhir.jpa.migrate.DriverTypeEnum;
import ca.uhn.fhir.jpa.migrate.taskdef.ArbitrarySqlTask;
import ca.uhn.fhir.jpa.migrate.taskdef.CalculateHashesTask;
import ca.uhn.fhir.jpa.migrate.taskdef.CalculateOrdinalDatesTask;
import ca.uhn.fhir.jpa.migrate.taskdef.ColumnTypeEnum;
import ca.uhn.fhir.jpa.migrate.tasks.api.BaseMigrationTasks;
import ca.uhn.fhir.jpa.migrate.tasks.api.Builder;
import ca.uhn.fhir.jpa.model.config.PartitionSettings;
import ca.uhn.fhir.jpa.model.entity.BaseResourceIndexedSearchParam;
import ca.uhn.fhir.jpa.model.entity.ModelConfig;
import ca.uhn.fhir.jpa.model.entity.ResourceIndexedSearchParamDate;
import ca.uhn.fhir.jpa.model.entity.ResourceIndexedSearchParamQuantity;
import ca.uhn.fhir.jpa.model.entity.ResourceIndexedSearchParamString;
import ca.uhn.fhir.jpa.model.entity.ResourceIndexedSearchParamToken;
import ca.uhn.fhir.jpa.model.entity.ResourceIndexedSearchParamUri;
import ca.uhn.fhir.jpa.model.entity.SearchParamPresent;
import ca.uhn.fhir.util.VersionEnum;

import java.util.Arrays;
import java.util.List;
import java.util.Optional;
import java.util.Set;
import java.util.stream.Collectors;

@SuppressWarnings({"SqlNoDataSourceInspection", "SpellCheckingInspection"})
public class HapiFhirJpaMigrationTasks extends BaseMigrationTasks<VersionEnum> {

	// H2, Derby, MariaDB, and MySql automatically add indexes to foreign keys
	public static final DriverTypeEnum[] NON_AUTOMATIC_FK_INDEX_PLATFORMS = new DriverTypeEnum[]{
		DriverTypeEnum.POSTGRES_9_4, DriverTypeEnum.ORACLE_12C, DriverTypeEnum.MSSQL_2012};
	private final Set<FlagEnum> myFlags;


	/**
	 * Constructor
	 */
	public HapiFhirJpaMigrationTasks(Set<String> theFlags) {
		myFlags = theFlags
			.stream()
			.map(FlagEnum::fromCommandLineValue)
			.collect(Collectors.toSet());

		init330(); // 20180114 - 20180329
		init340(); // 20180401 - 20180528
		init350(); // 20180601 - 20180917
		init360(); // 20180918 - 20181112
		init400(); // 20190401 - 20190814
		init410(); // 20190815 - 20191014
		init420(); // 20191015 - 20200217
		init430(); // Replaced by 5.0.0
		init500(); // 20200218 - 20200513
		init501(); // 20200514 - 20200515
		init510(); // 20200516 - 20201028
		init520(); // 20201029 -
		init530();
		init540(); // 20210218 - 20210520
		init550(); // 20210520 -
		init560(); // 20211027 -
		init570(); // 20211102 -
		init600(); // 20211102 -
	}

	private void init600() {
		Builder version = forVersion(VersionEnum.V6_0_0);

		/*
		 * New indexing for the core SPIDX tables.
		 * Ensure all queries can be satisfied by the index directly,
		 * either as left or right table in a hash or sort join.
		 */
		// new date search indexes
		Builder.BuilderWithTableName dateTable = version.onTable("HFJ_SPIDX_DATE");

		// replace and drop IDX_SP_DATE_HASH
		dateTable
			.addIndex("20220207.1", "IDX_SP_DATE_HASH_V2")
			.unique(false)
			.online(true)
			.withColumns("HASH_IDENTITY", "SP_VALUE_LOW", "SP_VALUE_HIGH", "RES_ID", "PARTITION_ID");
		dateTable.dropIndexOnline("20220207.2", "IDX_SP_DATE_HASH");

		// drop redundant
		dateTable.dropIndexOnline("20220207.3", "IDX_SP_DATE_HASH_LOW");

		// replace and drop IDX_SP_DATE_HASH_HIGH
		dateTable
			.addIndex("20220207.4", "IDX_SP_DATE_HASH_HIGH_V2")
			.unique(false)
			.online(true)
			.withColumns("HASH_IDENTITY", "SP_VALUE_HIGH", "RES_ID", "PARTITION_ID");
		dateTable.dropIndexOnline("20220207.5", "IDX_SP_DATE_HASH_HIGH");

		// replace and drop IDX_SP_DATE_ORD_HASH
		dateTable
			.addIndex("20220207.6", "IDX_SP_DATE_ORD_HASH_V2")
			.unique(false)
			.online(true)
			.withColumns("HASH_IDENTITY", "SP_VALUE_LOW_DATE_ORDINAL", "SP_VALUE_HIGH_DATE_ORDINAL", "RES_ID", "PARTITION_ID");
		dateTable.dropIndexOnline("20220207.7", "IDX_SP_DATE_ORD_HASH");

		// replace and drop IDX_SP_DATE_ORD_HASH_HIGH
		dateTable
			.addIndex("20220207.8", "IDX_SP_DATE_ORD_HASH_HIGH_V2")
			.unique(false)
			.online(true)
			.withColumns("HASH_IDENTITY", "SP_VALUE_HIGH_DATE_ORDINAL", "RES_ID", "PARTITION_ID");
		dateTable.dropIndexOnline("20220207.9", "IDX_SP_DATE_ORD_HASH_HIGH");

		// drop redundant
		dateTable.dropIndexOnline("20220207.10", "IDX_SP_DATE_ORD_HASH_LOW");

		// replace and drop IDX_SP_DATE_RESID
		dateTable
			.addIndex("20220207.11", "IDX_SP_DATE_RESID_V2")
			.unique(false)
			.online(true)
			.withColumns("RES_ID", "HASH_IDENTITY", "SP_VALUE_LOW", "SP_VALUE_HIGH", "SP_VALUE_LOW_DATE_ORDINAL", "SP_VALUE_HIGH_DATE_ORDINAL", "PARTITION_ID");
		// some engines tie the FK constraint to a particular index.
		// So we need to drop and recreate the constraint to drop the old RES_ID index.
		// Rename it while we're at it.  FK17s70oa59rm9n61k9thjqrsqm was not a pretty name.
		dateTable.dropForeignKey("20220207.12", "FK17S70OA59RM9N61K9THJQRSQM", "HFJ_RESOURCE");
		dateTable.dropIndexOnline("20220207.13", "IDX_SP_DATE_RESID");
		dateTable.dropIndexOnline("20220207.14", "FK17S70OA59RM9N61K9THJQRSQM");

		dateTable.addForeignKey("20220207.15", "FK_SP_DATE_RES")
			.toColumn("RES_ID").references("HFJ_RESOURCE", "RES_ID");

		// drop obsolete
		dateTable.dropIndexOnline("20220207.16", "IDX_SP_DATE_UPDATED");

<<<<<<< HEAD
		// Batch2 Framework

		Builder.BuilderAddTableByColumns batchInstance = version.addTableByColumns("20220217.1", "BT2_JOB_INSTANCE", "ID");
		batchInstance.addColumn("ID").nonNullable().type(ColumnTypeEnum.STRING, 100);
		batchInstance.addColumn("CREATE_TIME").nonNullable().type(ColumnTypeEnum.DATE_TIMESTAMP);
		batchInstance.addColumn("START_TIME").nullable().type(ColumnTypeEnum.DATE_TIMESTAMP);
		batchInstance.addColumn("END_TIME").nullable().type(ColumnTypeEnum.DATE_TIMESTAMP);
		batchInstance.addColumn("DEFINITION_ID").nonNullable().type(ColumnTypeEnum.STRING, 100);
		batchInstance.addColumn("DEFINITION_VER").nonNullable().type(ColumnTypeEnum.INT);
		batchInstance.addColumn("STAT").nonNullable().type(ColumnTypeEnum.STRING, 20);
		batchInstance.addColumn("JOB_CANCELLED").nonNullable().type(ColumnTypeEnum.BOOLEAN);
		batchInstance.addColumn("PARAMS_JSON").nullable().type(ColumnTypeEnum.STRING, 2000);
		batchInstance.addColumn("PARAMS_JSON_LOB").nullable().type(ColumnTypeEnum.CLOB);
		batchInstance.addColumn("CMB_RECS_PROCESSED").nullable().type(ColumnTypeEnum.INT);
		batchInstance.addColumn("CMB_RECS_PER_SEC").nullable().type(ColumnTypeEnum.DOUBLE);
		batchInstance.addColumn("TOT_ELAPSED_MILLIS").nullable().type(ColumnTypeEnum.INT);
		batchInstance.addColumn("WORK_CHUNKS_PURGED").nonNullable().type(ColumnTypeEnum.BOOLEAN);
		batchInstance.addColumn("PROGRESS_PCT").nonNullable().type(ColumnTypeEnum.DOUBLE);
		batchInstance.addColumn("ERROR_MSG").nullable().type(ColumnTypeEnum.STRING, 500);
		batchInstance.addColumn("ERROR_COUNT").nullable().type(ColumnTypeEnum.INT);
		batchInstance.addColumn("EST_REMAINING").nullable().type(ColumnTypeEnum.STRING, 100);
		batchInstance.addIndex("20220217.2", "IDX_BT2JI_CT").unique(false).withColumns("CREATE_TIME");

		Builder.BuilderAddTableByColumns batchChunk = version.addTableByColumns("20220217.3", "BT2_WORK_CHUNK", "ID");
		batchChunk.addColumn("ID").nonNullable().type(ColumnTypeEnum.STRING, 100);
		batchChunk.addColumn("SEQ").nonNullable().type(ColumnTypeEnum.INT);
		batchChunk.addColumn("CREATE_TIME").nonNullable().type(ColumnTypeEnum.DATE_TIMESTAMP);
		batchChunk.addColumn("START_TIME").nullable().type(ColumnTypeEnum.DATE_TIMESTAMP);
		batchChunk.addColumn("END_TIME").nullable().type(ColumnTypeEnum.DATE_TIMESTAMP);
		batchChunk.addColumn("DEFINITION_ID").nonNullable().type(ColumnTypeEnum.STRING, 100);
		batchChunk.addColumn("DEFINITION_VER").nonNullable().type(ColumnTypeEnum.INT);
		batchChunk.addColumn("STAT").nonNullable().type(ColumnTypeEnum.STRING, 20);
		batchChunk.addColumn("RECORDS_PROCESSED").nullable().type(ColumnTypeEnum.INT);
		batchChunk.addColumn("TGT_STEP_ID").nonNullable().type(ColumnTypeEnum.STRING, 100);
		batchChunk.addColumn("CHUNK_DATA").nullable().type(ColumnTypeEnum.CLOB);
		batchChunk.addColumn("INSTANCE_ID").nonNullable().type(ColumnTypeEnum.STRING, 100);
		batchChunk.addColumn("ERROR_MSG").nullable().type(ColumnTypeEnum.STRING, 500);
		batchChunk.addColumn("ERROR_COUNT").nullable().type(ColumnTypeEnum.INT);
		batchChunk.addIndex("20220217.4", "IDX_BT2WC_II_SEQ").unique(false).withColumns("ID", "SEQ");
=======
		// fix for https://github.com/hapifhir/hapi-fhir/issues/3316
		// index must have same name that indexed FK or SchemaMigrationTest complains because H2 sets this index automatically

		version.onTable("TRM_VALUESET_C_DESIGNATION")
			.addIndex("20220223.1", "FK_TRM_VALUESET_CONCEPT_PID")
			.unique(false)
			.withColumns("VALUESET_CONCEPT_PID")
			.onlyAppliesToPlatforms(NON_AUTOMATIC_FK_INDEX_PLATFORMS);

>>>>>>> 65776bba
	}

	/**
	 * See https://github.com/hapifhir/hapi-fhir/issues/3237 for reasoning for these indexes.
	 * This adds indexes to various tables to enhance delete-expunge performance, which deletes by PID.
	 */
	private void addIndexesForDeleteExpunge(Builder theVersion) {

		theVersion.onTable("HFJ_HISTORY_TAG")
			.addIndex("20211210.2", "IDX_RESHISTTAG_RESID")
			.unique(false)
			.withColumns("RES_ID");


		theVersion.onTable("HFJ_RES_VER_PROV")
			.addIndex("20211210.3", "FK_RESVERPROV_RES_PID")
			.unique(false)
			.withColumns("RES_PID")
			.onlyAppliesToPlatforms(NON_AUTOMATIC_FK_INDEX_PLATFORMS);

		theVersion.onTable("HFJ_FORCED_ID")
			.addIndex("20211210.4", "FK_FORCEDID_RESOURCE")
			.unique(true)
			.withColumns("RESOURCE_PID")
			.doNothing()//This migration was added in error, as this table already has a unique constraint on RESOURCE_PID and every database creates an index on anything that is unique.
			.onlyAppliesToPlatforms(NON_AUTOMATIC_FK_INDEX_PLATFORMS);
	}

	private void init570() {
		Builder version = forVersion(VersionEnum.V5_7_0);

		// both indexes must have same name that indexed FK or SchemaMigrationTest complains because H2 sets this index automatically

		version.onTable("TRM_CONCEPT_PROPERTY")
			.addIndex("20211102.1", "FK_CONCEPTPROP_CONCEPT")
			.unique(false)
			.withColumns("CONCEPT_PID")
			.onlyAppliesToPlatforms(NON_AUTOMATIC_FK_INDEX_PLATFORMS);

		version.onTable("TRM_CONCEPT_DESIG")
			.addIndex("20211102.2", "FK_CONCEPTDESIG_CONCEPT")
			.unique(false)
			.withColumns("CONCEPT_PID")
			// H2, Derby, MariaDB, and MySql automatically add indexes to foreign keys
			.onlyAppliesToPlatforms(NON_AUTOMATIC_FK_INDEX_PLATFORMS);

		version.onTable("TRM_CONCEPT_PC_LINK")
			.addIndex("20211102.3", "FK_TERM_CONCEPTPC_CHILD")
			.unique(false)
			.withColumns("CHILD_PID")
			// H2, Derby, MariaDB, and MySql automatically add indexes to foreign keys
			.onlyAppliesToPlatforms(NON_AUTOMATIC_FK_INDEX_PLATFORMS);

		version.onTable("TRM_CONCEPT_PC_LINK")
			.addIndex("20211102.4", "FK_TERM_CONCEPTPC_PARENT")
			.unique(false)
			.withColumns("PARENT_PID")
			// H2, Derby, MariaDB, and MySql automatically add indexes to foreign keys
			.onlyAppliesToPlatforms(NON_AUTOMATIC_FK_INDEX_PLATFORMS);

		addIndexesForDeleteExpunge(version);

		// Add inline resource text column
		version.onTable("HFJ_RES_VER")
			.addColumn("20220102.1", "RES_TEXT_VC")
			.nullable()
			.type(ColumnTypeEnum.STRING, 4000);

	}


	private void init560() {
		init560_20211027();
	}

	/**
	 * Mirgation for the batch job parameter size change. Overriding purposes only.
	 */
	protected void init560_20211027() {
		// nothing
	}

	private void init550() {

		Builder version = forVersion(VersionEnum.V5_5_0);

		// For MSSQL only - Replace ForcedId index with a version that has an INCLUDE clause
		Builder.BuilderWithTableName forcedId = version.onTable("HFJ_FORCED_ID");
		forcedId.dropIndex("20210516.1", "IDX_FORCEDID_TYPE_FID").onlyAppliesToPlatforms(DriverTypeEnum.MSSQL_2012).runEvenDuringSchemaInitialization();
		forcedId.addIndex("20210516.2", "IDX_FORCEDID_TYPE_FID").unique(true).includeColumns("RESOURCE_PID").withColumns("RESOURCE_TYPE", "FORCED_ID").onlyAppliesToPlatforms(DriverTypeEnum.MSSQL_2012).runEvenDuringSchemaInitialization();

		// Add bulk import file description
		version.onTable("HFJ_BLK_IMPORT_JOBFILE")
			.addColumn("20210528.1", "FILE_DESCRIPTION").nullable().type(ColumnTypeEnum.STRING, 500);

		// Bump ConceptMap display lengths
		version.onTable("TRM_CONCEPT_MAP_GRP_ELM_TGT")
			.modifyColumn("20210617.1", "TARGET_DISPLAY").nullable().withType(ColumnTypeEnum.STRING, 500);
		version.onTable("TRM_CONCEPT_MAP_GRP_ELEMENT")
			.modifyColumn("20210617.2", "SOURCE_DISPLAY").nullable().withType(ColumnTypeEnum.STRING, 500);

		version.onTable("HFJ_BLK_EXPORT_JOB")
			.modifyColumn("20210624.1", "REQUEST").nonNullable().withType(ColumnTypeEnum.STRING, 1024);

		version.onTable("HFJ_IDX_CMP_STRING_UNIQ")
			.modifyColumn("20210713.1", "IDX_STRING").nonNullable().withType(ColumnTypeEnum.STRING, 500);

		version.onTable("HFJ_RESOURCE")
			.addColumn("20210720.1", "SP_CMPTOKS_PRESENT").nullable().type(ColumnTypeEnum.BOOLEAN);

		version.addIdGenerator("20210720.2", "SEQ_IDXCMBTOKNU_ID");

		Builder.BuilderAddTableByColumns cmpToks = version
			.addTableByColumns("20210720.3", "HFJ_IDX_CMB_TOK_NU", "PID");
		cmpToks.addColumn("PID").nonNullable().type(ColumnTypeEnum.LONG);
		cmpToks.addColumn("RES_ID").nonNullable().type(ColumnTypeEnum.LONG);
		cmpToks.addColumn("HASH_COMPLETE").nonNullable().type(ColumnTypeEnum.LONG);
		cmpToks.addColumn("IDX_STRING").nonNullable().type(ColumnTypeEnum.STRING, 500);
		cmpToks.addForeignKey("20210720.4", "FK_IDXCMBTOKNU_RES_ID").toColumn("RES_ID").references("HFJ_RESOURCE", "RES_ID");
		cmpToks.addIndex("20210720.5", "IDX_IDXCMBTOKNU_STR").unique(false).withColumns("IDX_STRING");
		cmpToks.addIndex("20210720.6", "IDX_IDXCMBTOKNU_RES").unique(false).withColumns("RES_ID");

		Builder.BuilderWithTableName cmbTokNuTable = version.onTable("HFJ_IDX_CMB_TOK_NU");

		cmbTokNuTable.addColumn("20210722.1", "PARTITION_ID").nullable().type(ColumnTypeEnum.INT);
		cmbTokNuTable.addColumn("20210722.2", "PARTITION_DATE").nullable().type(ColumnTypeEnum.DATE_ONLY);
		cmbTokNuTable.modifyColumn("20210722.3", "RES_ID").nullable().withType(ColumnTypeEnum.LONG);

		// Dropping index on the language column, as it's no longer in use.
		// TODO: After 2 releases from 5.5.0, drop the column too
		version.onTable("HFJ_RESOURCE")
			.dropIndex("20210908.1", "IDX_RES_LANG");

		version.onTable("TRM_VALUESET")
			.addColumn("20210915.1", "EXPANDED_AT")
			.nullable()
			.type(ColumnTypeEnum.DATE_TIMESTAMP);

		/*
		 * Replace CLOB columns with BLOB columns
		 */

		// TRM_VALUESET_CONCEPT.SOURCE_DIRECT_PARENT_PIDS
		version.onTable("TRM_VALUESET_CONCEPT")
			.migratePostgresTextClobToBinaryClob("20211003.1", "SOURCE_DIRECT_PARENT_PIDS");

		// TRM_CONCEPT.PARENT_PIDS
		version.onTable("TRM_CONCEPT")
			.migratePostgresTextClobToBinaryClob("20211003.2", "PARENT_PIDS");

		// HFJ_SEARCH.SEARCH_QUERY_STRING
		version.onTable("HFJ_SEARCH")
			.migratePostgresTextClobToBinaryClob("20211003.3", "SEARCH_QUERY_STRING");


	}

	private void init540() {

		Builder version = forVersion(VersionEnum.V5_4_0);

		//-- add index on HFJ_SPIDX_DATE
		version.onTable("HFJ_SPIDX_DATE").addIndex("20210309.1", "IDX_SP_DATE_HASH_HIGH")
			.unique(false).withColumns("HASH_IDENTITY", "SP_VALUE_HIGH")
			.doNothing();

		//-- add index on HFJ_FORCED_ID
		version.onTable("HFJ_FORCED_ID").addIndex("20210309.2", "IDX_FORCEID_FID")
			.unique(false).withColumns("FORCED_ID");

		//-- ValueSet Concept Fulltext Indexing
		version.onTable("TRM_VALUESET_CONCEPT").addColumn("20210406.1", "INDEX_STATUS").nullable().type(ColumnTypeEnum.LONG);
		version.onTable("TRM_VALUESET_CONCEPT").addColumn("20210406.2", "SOURCE_DIRECT_PARENT_PIDS").nullable().type(ColumnTypeEnum.CLOB);
		version.onTable("TRM_VALUESET_CONCEPT").addColumn("20210406.3", "SOURCE_PID").nullable().type(ColumnTypeEnum.LONG);

		// Bulk Import Job
		Builder.BuilderAddTableByColumns blkImportJobTable = version.addTableByColumns("20210410.1", "HFJ_BLK_IMPORT_JOB", "PID");
		blkImportJobTable.addColumn("PID").nonNullable().type(ColumnTypeEnum.LONG);
		blkImportJobTable.addColumn("JOB_ID").nonNullable().type(ColumnTypeEnum.STRING, Search.UUID_COLUMN_LENGTH);
		blkImportJobTable.addColumn("JOB_STATUS").nonNullable().type(ColumnTypeEnum.STRING, 10);
		blkImportJobTable.addColumn("STATUS_TIME").nonNullable().type(ColumnTypeEnum.DATE_TIMESTAMP);
		blkImportJobTable.addColumn("STATUS_MESSAGE").nullable().type(ColumnTypeEnum.STRING, 500);
		blkImportJobTable.addColumn("JOB_DESC").nullable().type(ColumnTypeEnum.STRING, 500);
		blkImportJobTable.addColumn("OPTLOCK").nonNullable().type(ColumnTypeEnum.INT);
		blkImportJobTable.addColumn("FILE_COUNT").nonNullable().type(ColumnTypeEnum.INT);
		blkImportJobTable.addColumn("ROW_PROCESSING_MODE").nonNullable().type(ColumnTypeEnum.STRING, 20);
		blkImportJobTable.addColumn("BATCH_SIZE").nonNullable().type(ColumnTypeEnum.INT);
		blkImportJobTable.addIndex("20210410.2", "IDX_BLKIM_JOB_ID").unique(true).withColumns("JOB_ID");
		version.addIdGenerator("20210410.3", "SEQ_BLKIMJOB_PID");

		// Bulk Import Job File
		Builder.BuilderAddTableByColumns blkImportJobFileTable = version.addTableByColumns("20210410.4", "HFJ_BLK_IMPORT_JOBFILE", "PID");
		blkImportJobFileTable.addColumn("PID").nonNullable().type(ColumnTypeEnum.LONG);
		blkImportJobFileTable.addColumn("JOB_PID").nonNullable().type(ColumnTypeEnum.LONG);
		blkImportJobFileTable.addColumn("JOB_CONTENTS").nonNullable().type(ColumnTypeEnum.BLOB);
		blkImportJobFileTable.addColumn("FILE_SEQ").nonNullable().type(ColumnTypeEnum.INT);
		blkImportJobFileTable.addColumn("TENANT_NAME").nullable().type(ColumnTypeEnum.STRING, 200);
		blkImportJobFileTable.addIndex("20210410.5", "IDX_BLKIM_JOBFILE_JOBID").unique(false).withColumns("JOB_PID");
		blkImportJobFileTable.addForeignKey("20210410.6", "FK_BLKIMJOBFILE_JOB").toColumn("JOB_PID").references("HFJ_BLK_IMPORT_JOB", "PID");
		version.addIdGenerator("20210410.7", "SEQ_BLKIMJOBFILE_PID");

		//Increase ResourceLink path length
		version.onTable("HFJ_RES_LINK").modifyColumn("20210505.1", "SRC_PATH").nonNullable().failureAllowed().withType(ColumnTypeEnum.STRING, 500);
	}

	private void init530() {
		Builder version = forVersion(VersionEnum.V5_3_0);

		//-- TRM
		version
			.onTable("TRM_VALUESET_CONCEPT")
			.dropIndex("20210104.1", "IDX_VS_CONCEPT_CS_CODE");

		version
			.onTable("TRM_VALUESET_CONCEPT")
			.addIndex("20210104.2", "IDX_VS_CONCEPT_CSCD").unique(true).withColumns("VALUESET_PID", "SYSTEM_URL", "CODEVAL");

		//-- Add new Table, HFJ_SPIDX_QUANTITY_NRML
		version.addIdGenerator("20210109.1", "SEQ_SPIDX_QUANTITY_NRML");
		Builder.BuilderAddTableByColumns pkg = version.addTableByColumns("20210109.2", "HFJ_SPIDX_QUANTITY_NRML", "SP_ID");
		pkg.addColumn("RES_ID").nonNullable().type(ColumnTypeEnum.LONG);
		pkg.addColumn("RES_TYPE").nonNullable().type(ColumnTypeEnum.STRING, 100);
		pkg.addColumn("SP_UPDATED").nullable().type(ColumnTypeEnum.DATE_TIMESTAMP);
		pkg.addColumn("SP_MISSING").nonNullable().type(ColumnTypeEnum.BOOLEAN);
		pkg.addColumn("SP_NAME").nonNullable().type(ColumnTypeEnum.STRING, 100);
		pkg.addColumn("SP_ID").nonNullable().type(ColumnTypeEnum.LONG);
		pkg.addColumn("SP_SYSTEM").nullable().type(ColumnTypeEnum.STRING, 200);
		pkg.addColumn("SP_UNITS").nullable().type(ColumnTypeEnum.STRING, 200);
		pkg.addColumn("HASH_IDENTITY_AND_UNITS").nullable().type(ColumnTypeEnum.LONG);
		pkg.addColumn("HASH_IDENTITY_SYS_UNITS").nullable().type(ColumnTypeEnum.LONG);
		pkg.addColumn("HASH_IDENTITY").nullable().type(ColumnTypeEnum.LONG);
		pkg.addColumn("SP_VALUE").nullable().type(ColumnTypeEnum.FLOAT);
		pkg.addIndex("20210109.3", "IDX_SP_QNTY_NRML_HASH").unique(false).withColumns("HASH_IDENTITY", "SP_VALUE");
		pkg.addIndex("20210109.4", "IDX_SP_QNTY_NRML_HASH_UN").unique(false).withColumns("HASH_IDENTITY_AND_UNITS", "SP_VALUE");
		pkg.addIndex("20210109.5", "IDX_SP_QNTY_NRML_HASH_SYSUN").unique(false).withColumns("HASH_IDENTITY_SYS_UNITS", "SP_VALUE");
		pkg.addIndex("20210109.6", "IDX_SP_QNTY_NRML_UPDATED").unique(false).withColumns("SP_UPDATED");
		pkg.addIndex("20210109.7", "IDX_SP_QNTY_NRML_RESID").unique(false).withColumns("RES_ID");

		//-- Link to the resourceTable
		version.onTable("HFJ_RESOURCE").addColumn("20210109.10", "SP_QUANTITY_NRML_PRESENT").nullable().type(ColumnTypeEnum.BOOLEAN);

		//-- Fixed the partition and fk
		Builder.BuilderWithTableName nrmlTable = version.onTable("HFJ_SPIDX_QUANTITY_NRML");
		nrmlTable.addColumn("20210111.1", "PARTITION_ID").nullable().type(ColumnTypeEnum.INT);
		nrmlTable.addColumn("20210111.2", "PARTITION_DATE").nullable().type(ColumnTypeEnum.DATE_ONLY);
		// - The fk name is generated from Hibernate, have to use this name here
		nrmlTable
			.addForeignKey("20210111.3", "FKRCJOVMUH5KC0O6FVBLE319PYV")
			.toColumn("RES_ID")
			.references("HFJ_RESOURCE", "RES_ID");

		Builder.BuilderWithTableName quantityTable = version.onTable("HFJ_SPIDX_QUANTITY");
		quantityTable.modifyColumn("20210116.1", "SP_VALUE").nullable().failureAllowed().withType(ColumnTypeEnum.DOUBLE);

		// HFJ_RES_LINK
		version.onTable("HFJ_RES_LINK")
			.addColumn("20210126.1", "TARGET_RESOURCE_VERSION").nullable().type(ColumnTypeEnum.LONG);

	}

	protected void init520() {
		Builder version = forVersion(VersionEnum.V5_2_0);

		Builder.BuilderWithTableName mdmLink = version.onTable("MPI_LINK");
		mdmLink.addColumn("20201029.1", "GOLDEN_RESOURCE_PID").nonNullable().type(ColumnTypeEnum.LONG);
		mdmLink.addColumn("20201029.2", "RULE_COUNT").nullable().type(ColumnTypeEnum.LONG);
		mdmLink
			.addForeignKey("20201029.3", "FK_EMPI_LINK_GOLDEN_RESOURCE")
			.toColumn("GOLDEN_RESOURCE_PID")
			.references("HFJ_RESOURCE", "RES_ID");
	}

	protected void init510() {
		Builder version = forVersion(VersionEnum.V5_1_0);

		// NPM Packages
		version.addIdGenerator("20200610.1", "SEQ_NPM_PACK");
		Builder.BuilderAddTableByColumns pkg = version.addTableByColumns("20200610.2", "NPM_PACKAGE", "PID");
		pkg.addColumn("PID").nonNullable().type(ColumnTypeEnum.LONG);
		pkg.addColumn("PACKAGE_ID").nonNullable().type(ColumnTypeEnum.STRING, 200);
		pkg.addColumn("CUR_VERSION_ID").nullable().type(ColumnTypeEnum.STRING, 200);
		pkg.addColumn("UPDATED_TIME").nonNullable().type(ColumnTypeEnum.DATE_TIMESTAMP);
		pkg.addColumn("PACKAGE_DESC").nullable().type(ColumnTypeEnum.STRING, 200);
		pkg.addIndex("20200610.3", "IDX_PACK_ID").unique(true).withColumns("PACKAGE_ID");

		version.addIdGenerator("20200610.4", "SEQ_NPM_PACKVER");
		Builder.BuilderAddTableByColumns pkgVer = version.addTableByColumns("20200610.5", "NPM_PACKAGE_VER", "PID");
		pkgVer.addColumn("PID").nonNullable().type(ColumnTypeEnum.LONG);
		pkgVer.addColumn("PACKAGE_ID").nonNullable().type(ColumnTypeEnum.STRING, 200);
		pkgVer.addColumn("VERSION_ID").nonNullable().type(ColumnTypeEnum.STRING, 200);
		pkgVer.addColumn("PACKAGE_PID").nonNullable().type(ColumnTypeEnum.LONG);
		pkgVer.addColumn("BINARY_RES_ID").nonNullable().type(ColumnTypeEnum.LONG);
		pkgVer.addColumn("SAVED_TIME").nonNullable().type(ColumnTypeEnum.DATE_TIMESTAMP);
		pkgVer.addColumn("PKG_DESC").nonNullable().type(ColumnTypeEnum.STRING, 200);
		pkgVer.addColumn("DESC_UPPER").nonNullable().type(ColumnTypeEnum.STRING, 200);
		pkgVer.addColumn("CURRENT_VERSION").nonNullable().type(ColumnTypeEnum.BOOLEAN);
		pkgVer.addColumn("FHIR_VERSION_ID").nonNullable().type(ColumnTypeEnum.STRING, 10);
		pkgVer.addColumn("FHIR_VERSION").nonNullable().type(ColumnTypeEnum.STRING, 10);
		pkgVer.addColumn("PACKAGE_SIZE_BYTES").nonNullable().type(ColumnTypeEnum.LONG);
		pkgVer.addColumn("UPDATED_TIME").nonNullable().type(ColumnTypeEnum.DATE_TIMESTAMP);
		pkgVer.addForeignKey("20200610.6", "FK_NPM_PKV_PKG").toColumn("PACKAGE_PID").references("NPM_PACKAGE", "PID");
		pkgVer.addForeignKey("20200610.7", "FK_NPM_PKV_RESID").toColumn("BINARY_RES_ID").references("HFJ_RESOURCE", "RES_ID");
		pkgVer.addIndex("20200610.8", "IDX_PACKVER").unique(true).withColumns("PACKAGE_ID", "VERSION_ID");

		version.addIdGenerator("20200610.9", "SEQ_NPM_PACKVERRES");
		Builder.BuilderAddTableByColumns pkgVerResAdd = version.addTableByColumns("20200610.10", "NPM_PACKAGE_VER_RES", "PID");
		pkgVerResAdd.addColumn("PID").nonNullable().type(ColumnTypeEnum.LONG);
		pkgVerResAdd.addColumn("PACKVER_PID").nonNullable().type(ColumnTypeEnum.LONG);
		pkgVerResAdd.addColumn("BINARY_RES_ID").nonNullable().type(ColumnTypeEnum.LONG);
		pkgVerResAdd.addColumn("FILE_DIR").nullable().type(ColumnTypeEnum.STRING, 200);
		pkgVerResAdd.addColumn("FILE_NAME").nullable().type(ColumnTypeEnum.STRING, 200);
		pkgVerResAdd.addColumn("RES_TYPE").nonNullable().type(ColumnTypeEnum.STRING, 40);
		pkgVerResAdd.addColumn("CANONICAL_URL").nullable().type(ColumnTypeEnum.STRING, 200);
		pkgVerResAdd.addColumn("CANONICAL_VERSION").nullable().type(ColumnTypeEnum.STRING, 200);
		pkgVerResAdd.addColumn("FHIR_VERSION_ID").nonNullable().type(ColumnTypeEnum.STRING, 10);
		pkgVerResAdd.addColumn("FHIR_VERSION").nonNullable().type(ColumnTypeEnum.STRING, 10);
		pkgVerResAdd.addColumn("RES_SIZE_BYTES").nonNullable().type(ColumnTypeEnum.LONG);
		pkgVerResAdd.addColumn("UPDATED_TIME").nonNullable().type(ColumnTypeEnum.DATE_TIMESTAMP);
		pkgVerResAdd.addForeignKey("20200610.11", "FK_NPM_PACKVERRES_PACKVER").toColumn("PACKVER_PID").references("NPM_PACKAGE_VER", "PID");
		pkgVerResAdd.addForeignKey("20200610.12", "FK_NPM_PKVR_RESID").toColumn("BINARY_RES_ID").references("HFJ_RESOURCE", "RES_ID");
		pkgVerResAdd.addIndex("20200610.13", "IDX_PACKVERRES_URL").unique(false).withColumns("CANONICAL_URL");

		init510_20200610();

		Builder.BuilderWithTableName pkgVerMod = version.onTable("NPM_PACKAGE_VER");
		pkgVerMod.modifyColumn("20200629.1", "PKG_DESC").nullable().withType(ColumnTypeEnum.STRING, 200);
		pkgVerMod.modifyColumn("20200629.2", "DESC_UPPER").nullable().withType(ColumnTypeEnum.STRING, 200);

		init510_20200706_to_20200714();

		Builder.BuilderWithTableName empiLink = version.onTable("MPI_LINK");
		empiLink.addColumn("20200715.1", "VERSION").nonNullable().type(ColumnTypeEnum.STRING, 16);
		empiLink.addColumn("20200715.2", "EID_MATCH").nullable().type(ColumnTypeEnum.BOOLEAN);
		empiLink.addColumn("20200715.3", "NEW_PERSON").nullable().type(ColumnTypeEnum.BOOLEAN);
		empiLink.addColumn("20200715.4", "VECTOR").nullable().type(ColumnTypeEnum.LONG);
		empiLink.addColumn("20200715.5", "SCORE").nullable().type(ColumnTypeEnum.FLOAT);


		init510_20200725();

		//EMPI Target Type
		empiLink.addColumn("20200727.1", "TARGET_TYPE").nullable().type(ColumnTypeEnum.STRING, 40);

		//ConceptMap add version for search
		Builder.BuilderWithTableName trmConceptMap = version.onTable("TRM_CONCEPT_MAP");
		trmConceptMap.addColumn("20200910.1", "VER").nullable().type(ColumnTypeEnum.STRING, 200);
		trmConceptMap.dropIndex("20200910.2", "IDX_CONCEPT_MAP_URL");
		trmConceptMap.addIndex("20200910.3", "IDX_CONCEPT_MAP_URL").unique(true).withColumns("URL", "VER");

		//Term CodeSystem Version and Term ValueSet Version
		Builder.BuilderWithTableName trmCodeSystemVer = version.onTable("TRM_CODESYSTEM_VER");
		trmCodeSystemVer.addIndex("20200923.1", "IDX_CODESYSTEM_AND_VER").unique(true).withColumns("CODESYSTEM_PID", "CS_VERSION_ID");
		Builder.BuilderWithTableName trmValueSet = version.onTable("TRM_VALUESET");
		trmValueSet.addColumn("20200923.2", "VER").nullable().type(ColumnTypeEnum.STRING, 200);
		trmValueSet.dropIndex("20200923.3", "IDX_VALUESET_URL");
		trmValueSet.addIndex("20200923.4", "IDX_VALUESET_URL").unique(true).withColumns("URL", "VER");

		//Term ValueSet Component add system version
		Builder.BuilderWithTableName trmValueSetComp = version.onTable("TRM_VALUESET_CONCEPT");
		trmValueSetComp.addColumn("20201028.1", "SYSTEM_VER").nullable().type(ColumnTypeEnum.STRING, 200);
		trmValueSetComp.dropIndex("20201028.2", "IDX_VS_CONCEPT_CS_CD");
		trmValueSetComp.addIndex("20201028.3", "IDX_VS_CONCEPT_CS_CODE").unique(true).withColumns("VALUESET_PID", "SYSTEM_URL", "SYSTEM_VER", "CODEVAL").doNothing();
	}

	protected void init510_20200725() {
		// nothing
	}

	protected void init510_20200610() {
		// nothing
	}

	protected void init510_20200706_to_20200714() {
		// nothing
	}

	private void init501() { //20200514 - present
		Builder version = forVersion(VersionEnum.V5_0_1);

		Builder.BuilderWithTableName spidxDate = version.onTable("HFJ_SPIDX_DATE");
		spidxDate.addIndex("20200514.1", "IDX_SP_DATE_HASH_LOW").unique(false).withColumns("HASH_IDENTITY", "SP_VALUE_LOW")
			.doNothing();
		spidxDate.addIndex("20200514.2", "IDX_SP_DATE_ORD_HASH").unique(false).withColumns("HASH_IDENTITY", "SP_VALUE_LOW_DATE_ORDINAL", "SP_VALUE_HIGH_DATE_ORDINAL")
			.doNothing();
		spidxDate.addIndex("20200514.3", "IDX_SP_DATE_ORD_HASH_LOW").unique(false).withColumns("HASH_IDENTITY", "SP_VALUE_LOW_DATE_ORDINAL")
			.doNothing();

		// MPI_LINK
		version.addIdGenerator("20200517.1", "SEQ_EMPI_LINK_ID");
		Builder.BuilderAddTableByColumns empiLink = version.addTableByColumns("20200517.2", "MPI_LINK", "PID");
		empiLink.addColumn("PID").nonNullable().type(ColumnTypeEnum.LONG);

		empiLink.addColumn("PERSON_PID").nonNullable().type(ColumnTypeEnum.LONG);
		empiLink
			.addForeignKey("20200517.3", "FK_EMPI_LINK_PERSON")
			.toColumn("PERSON_PID")
			.references("HFJ_RESOURCE", "RES_ID");

		empiLink.addColumn("TARGET_PID").nonNullable().type(ColumnTypeEnum.LONG);
		empiLink
			.addForeignKey("20200517.4", "FK_EMPI_LINK_TARGET")
			.toColumn("TARGET_PID")
			.references("HFJ_RESOURCE", "RES_ID");

		empiLink.addColumn("MATCH_RESULT").nonNullable().type(ColumnTypeEnum.INT);
		empiLink.addColumn("LINK_SOURCE").nonNullable().type(ColumnTypeEnum.INT);
		empiLink.addColumn("CREATED").nonNullable().type(ColumnTypeEnum.DATE_TIMESTAMP);
		empiLink.addColumn("UPDATED").nonNullable().type(ColumnTypeEnum.DATE_TIMESTAMP);


		empiLink.addIndex("20200517.5", "IDX_EMPI_PERSON_TGT").unique(true).withColumns("PERSON_PID", "TARGET_PID");

	}

	protected void init500() { // 20200218 - 20200519
		Builder version = forVersion(VersionEnum.V5_0_0);

		// Eliminate circular dependency.
		version.onTable("HFJ_RESOURCE").dropColumn("20200218.1", "FORCED_ID_PID");
		version.onTable("HFJ_RES_VER").dropColumn("20200218.2", "FORCED_ID_PID");
		version.onTable("HFJ_RES_VER").addForeignKey("20200218.3", "FK_RESOURCE_HISTORY_RESOURCE").toColumn("RES_ID").references("HFJ_RESOURCE", "RES_ID");
		version.onTable("HFJ_RES_VER").modifyColumn("20200220.1", "RES_ID").nonNullable().failureAllowed().withType(ColumnTypeEnum.LONG);
		//

		// Drop unused column
		version.onTable("HFJ_RESOURCE").dropIndex("20200419.1", "IDX_RES_PROFILE");
		version.onTable("HFJ_RESOURCE").dropColumn("20200419.2", "RES_PROFILE").failureAllowed();

		// Add Partitioning
		Builder.BuilderAddTableByColumns partition = version.addTableByColumns("20200420.0", "HFJ_PARTITION", "PART_ID");
		partition.addColumn("PART_ID").nonNullable().type(ColumnTypeEnum.INT);
		partition.addColumn("PART_NAME").nonNullable().type(ColumnTypeEnum.STRING, 200);
		partition.addColumn("PART_DESC").nullable().type(ColumnTypeEnum.STRING, 200);
		partition.addIndex("20200420.1", "IDX_PART_NAME").unique(true).withColumns("PART_NAME");

		// Partition columns on individual tables
		version.onTable("HFJ_RESOURCE").addColumn("20200420.2", "PARTITION_ID").nullable().type(ColumnTypeEnum.INT);
		version.onTable("HFJ_RESOURCE").addColumn("20200420.3", "PARTITION_DATE").nullable().type(ColumnTypeEnum.DATE_ONLY);
		version.onTable("HFJ_RES_VER").addColumn("20200420.4", "PARTITION_ID").nullable().type(ColumnTypeEnum.INT);
		version.onTable("HFJ_RES_VER").addColumn("20200420.5", "PARTITION_DATE").nullable().type(ColumnTypeEnum.DATE_ONLY);
		version.onTable("HFJ_IDX_CMP_STRING_UNIQ").addColumn("20200420.6", "PARTITION_ID").nullable().type(ColumnTypeEnum.INT);
		version.onTable("HFJ_IDX_CMP_STRING_UNIQ").addColumn("20200420.7", "PARTITION_DATE").nullable().type(ColumnTypeEnum.DATE_ONLY);
		version.onTable("HFJ_IDX_CMP_STRING_UNIQ").addColumn("20200420.8", "PARTITION_ID").nullable().type(ColumnTypeEnum.INT);
		version.onTable("HFJ_IDX_CMP_STRING_UNIQ").addColumn("20200420.9", "PARTITION_DATE").nullable().type(ColumnTypeEnum.DATE_ONLY);
		version.onTable("HFJ_HISTORY_TAG").addColumn("20200420.10", "PARTITION_ID").nullable().type(ColumnTypeEnum.INT);
		version.onTable("HFJ_HISTORY_TAG").addColumn("20200420.11", "PARTITION_DATE").nullable().type(ColumnTypeEnum.DATE_ONLY);
		version.onTable("HFJ_RES_TAG").addColumn("20200420.12", "PARTITION_ID").nullable().type(ColumnTypeEnum.INT);
		version.onTable("HFJ_RES_TAG").addColumn("20200420.13", "PARTITION_DATE").nullable().type(ColumnTypeEnum.DATE_ONLY);
		version.onTable("HFJ_FORCED_ID").addColumn("20200420.14", "PARTITION_ID").nullable().type(ColumnTypeEnum.INT);
		version.onTable("HFJ_FORCED_ID").addColumn("20200420.15", "PARTITION_DATE").nullable().type(ColumnTypeEnum.DATE_ONLY);
		version.onTable("HFJ_RES_LINK").addColumn("20200420.16", "PARTITION_ID").nullable().type(ColumnTypeEnum.INT);
		version.onTable("HFJ_RES_LINK").addColumn("20200420.17", "PARTITION_DATE").nullable().type(ColumnTypeEnum.DATE_ONLY);
		version.onTable("HFJ_SPIDX_STRING").addColumn("20200420.18", "PARTITION_ID").nullable().type(ColumnTypeEnum.INT);
		version.onTable("HFJ_SPIDX_STRING").addColumn("20200420.19", "PARTITION_DATE").nullable().type(ColumnTypeEnum.DATE_ONLY);
		version.onTable("HFJ_SPIDX_COORDS").addColumn("20200420.20", "PARTITION_ID").nullable().type(ColumnTypeEnum.INT);
		version.onTable("HFJ_SPIDX_COORDS").addColumn("20200420.21", "PARTITION_DATE").nullable().type(ColumnTypeEnum.DATE_ONLY);
		version.onTable("HFJ_SPIDX_NUMBER").addColumn("20200420.22", "PARTITION_ID").nullable().type(ColumnTypeEnum.INT);
		version.onTable("HFJ_SPIDX_NUMBER").addColumn("20200420.23", "PARTITION_DATE").nullable().type(ColumnTypeEnum.DATE_ONLY);
		version.onTable("HFJ_SPIDX_TOKEN").addColumn("20200420.24", "PARTITION_ID").nullable().type(ColumnTypeEnum.INT);
		version.onTable("HFJ_SPIDX_TOKEN").addColumn("20200420.25", "PARTITION_DATE").nullable().type(ColumnTypeEnum.DATE_ONLY);
		version.onTable("HFJ_SPIDX_DATE").addColumn("20200420.26", "PARTITION_ID").nullable().type(ColumnTypeEnum.INT);
		version.onTable("HFJ_SPIDX_DATE").addColumn("20200420.27", "PARTITION_DATE").nullable().type(ColumnTypeEnum.DATE_ONLY);
		version.onTable("HFJ_SPIDX_URI").addColumn("20200420.28", "PARTITION_ID").nullable().type(ColumnTypeEnum.INT);
		version.onTable("HFJ_SPIDX_URI").addColumn("20200420.29", "PARTITION_DATE").nullable().type(ColumnTypeEnum.DATE_ONLY);
		version.onTable("HFJ_SPIDX_QUANTITY").addColumn("20200420.30", "PARTITION_ID").nullable().type(ColumnTypeEnum.INT);
		version.onTable("HFJ_SPIDX_QUANTITY").addColumn("20200420.31", "PARTITION_DATE").nullable().type(ColumnTypeEnum.DATE_ONLY);
		version.onTable("HFJ_RES_VER_PROV").addColumn("20200420.32", "PARTITION_ID").nullable().type(ColumnTypeEnum.INT);
		version.onTable("HFJ_RES_VER_PROV").addColumn("20200420.33", "PARTITION_DATE").nullable().type(ColumnTypeEnum.DATE_ONLY);
		version.onTable("HFJ_RES_PARAM_PRESENT").addColumn("20200420.34", "PARTITION_ID").nullable().type(ColumnTypeEnum.INT);
		version.onTable("HFJ_RES_PARAM_PRESENT").addColumn("20200420.35", "PARTITION_DATE").nullable().type(ColumnTypeEnum.DATE_ONLY);

		version.onTable("HFJ_SPIDX_STRING").modifyColumn("20200420.36", "SP_MISSING").nonNullable().failureAllowed().withType(ColumnTypeEnum.BOOLEAN);
		version.onTable("HFJ_SPIDX_COORDS").modifyColumn("20200420.37", "SP_MISSING").nonNullable().failureAllowed().withType(ColumnTypeEnum.BOOLEAN);
		version.onTable("HFJ_SPIDX_NUMBER").modifyColumn("20200420.38", "SP_MISSING").nonNullable().failureAllowed().withType(ColumnTypeEnum.BOOLEAN);
		version.onTable("HFJ_SPIDX_TOKEN").modifyColumn("20200420.39", "SP_MISSING").nonNullable().failureAllowed().withType(ColumnTypeEnum.BOOLEAN);
		version.onTable("HFJ_SPIDX_DATE").modifyColumn("20200420.40", "SP_MISSING").nonNullable().failureAllowed().withType(ColumnTypeEnum.BOOLEAN);
		version.onTable("HFJ_SPIDX_URI").modifyColumn("20200420.41", "SP_MISSING").nonNullable().failureAllowed().withType(ColumnTypeEnum.BOOLEAN);
		version.onTable("HFJ_SPIDX_QUANTITY").modifyColumn("20200420.42", "SP_MISSING").nonNullable().failureAllowed().withType(ColumnTypeEnum.BOOLEAN);

		// Add support for integer comparisons during day-precision date search.
		Builder.BuilderWithTableName spidxDate = version.onTable("HFJ_SPIDX_DATE");
		spidxDate.addColumn("20200501.1", "SP_VALUE_LOW_DATE_ORDINAL").nullable().type(ColumnTypeEnum.INT);
		spidxDate.addColumn("20200501.2", "SP_VALUE_HIGH_DATE_ORDINAL").nullable().type(ColumnTypeEnum.INT);

		spidxDate.addTask(new CalculateOrdinalDatesTask(VersionEnum.V5_0_0, "20200501.3")
			.addCalculator("SP_VALUE_LOW_DATE_ORDINAL", t -> ResourceIndexedSearchParamDate.calculateOrdinalValue(t.getDate("SP_VALUE_LOW")))
			.addCalculator("SP_VALUE_HIGH_DATE_ORDINAL", t -> ResourceIndexedSearchParamDate.calculateOrdinalValue(t.getDate("SP_VALUE_HIGH")))
			.setColumnName("SP_VALUE_LOW_DATE_ORDINAL") //It doesn't matter which of the two we choose as they will both be null.
		);

	}

	/**
	 * Partway through the 4.3.0 releaase cycle we renumbered to
	 * 5.0.0 - We have a bunch of NOP tasks here to avoid breakage for anyone
	 * who installed a prerelease before we made the switch
	 */
	@SuppressWarnings("deprecation")
	private void init430() {
		Builder version = forVersion(VersionEnum.V4_3_0);
		version.addNop("20200218.1");
		version.addNop("20200218.2");
		version.addNop("20200218.3");
		version.addNop("20200220.1");
		version.addNop("20200419.1");
		version.addNop("20200419.2");
		version.addNop("20200420.0");
		version.addNop("20200420.1");
		version.addNop("20200420.2");
		version.addNop("20200420.3");
		version.addNop("20200420.4");
		version.addNop("20200420.5");
		version.addNop("20200420.6");
		version.addNop("20200420.7");
		version.addNop("20200420.8");
		version.addNop("20200420.9");
		version.addNop("20200420.10");
		version.addNop("20200420.11");
		version.addNop("20200420.12");
		version.addNop("20200420.13");
		version.addNop("20200420.14");
		version.addNop("20200420.15");
		version.addNop("20200420.16");
		version.addNop("20200420.17");
		version.addNop("20200420.18");
		version.addNop("20200420.19");
		version.addNop("20200420.20");
		version.addNop("20200420.21");
		version.addNop("20200420.22");
		version.addNop("20200420.23");
		version.addNop("20200420.24");
		version.addNop("20200420.25");
		version.addNop("20200420.26");
		version.addNop("20200420.27");
		version.addNop("20200420.28");
		version.addNop("20200420.29");
		version.addNop("20200420.30");
		version.addNop("20200420.31");
		version.addNop("20200420.32");
		version.addNop("20200420.33");
		version.addNop("20200420.34");
		version.addNop("20200420.35");
		version.addNop("20200420.36");
		version.addNop("20200420.37");
		version.addNop("20200420.38");
		version.addNop("20200420.39");
		version.addNop("20200420.40");
		version.addNop("20200420.41");
		version.addNop("20200420.42");
	}

	protected void init420() { // 20191015 - 20200217
		Builder version = forVersion(VersionEnum.V4_2_0);

		// TermValueSetConceptDesignation
		version.onTable("TRM_VALUESET_C_DESIGNATION").dropIndex("20200202.1", "IDX_VALUESET_C_DSGNTN_VAL").failureAllowed();
		Builder.BuilderWithTableName searchTable = version.onTable("HFJ_SEARCH");
		searchTable.dropIndex("20200203.1", "IDX_SEARCH_LASTRETURNED");
		searchTable.dropColumn("20200203.2", "SEARCH_LAST_RETURNED");
		searchTable.addIndex("20200203.3", "IDX_SEARCH_CREATED").unique(false).withColumns("CREATED");
	}

	protected void init410() { // 20190815 - 20191014
		Builder version = forVersion(VersionEnum.V4_1_0);

		/*
		 * Note: The following tasks are markes as failure allowed - This is because all we're
		 * doing is setting a not-null on a column that will never be null anyway. Setting not null
		 * fails on SQL Server because there is an index on this column... Which is dumb, but hey.
		 */
		version.onTable("HFJ_SPIDX_NUMBER").modifyColumn("20190920.1", "RES_ID").nonNullable().failureAllowed().withType(ColumnTypeEnum.LONG);
		version.onTable("HFJ_SPIDX_COORDS").modifyColumn("20190920.2", "RES_ID").nonNullable().failureAllowed().withType(ColumnTypeEnum.LONG);
		version.onTable("HFJ_SPIDX_TOKEN").modifyColumn("20190920.3", "RES_ID").nonNullable().failureAllowed().withType(ColumnTypeEnum.LONG);
		version.onTable("HFJ_SPIDX_STRING").modifyColumn("20190920.4", "RES_ID").nonNullable().failureAllowed().withType(ColumnTypeEnum.LONG);
		version.onTable("HFJ_SPIDX_DATE").modifyColumn("20190920.5", "RES_ID").nonNullable().failureAllowed().withType(ColumnTypeEnum.LONG);
		version.onTable("HFJ_SPIDX_QUANTITY").modifyColumn("20190920.6", "RES_ID").nonNullable().failureAllowed().withType(ColumnTypeEnum.LONG);
		version.onTable("HFJ_SPIDX_URI").modifyColumn("20190920.7", "RES_ID").nonNullable().failureAllowed().withType(ColumnTypeEnum.LONG);

		// HFJ_SEARCH
		version.onTable("HFJ_SEARCH").addColumn("20190921.1", "EXPIRY_OR_NULL").nullable().type(ColumnTypeEnum.DATE_TIMESTAMP);
		version.onTable("HFJ_SEARCH").addColumn("20190921.2", "NUM_BLOCKED").nullable().type(ColumnTypeEnum.INT);

		// HFJ_BLK_EXPORT_JOB
		version.addIdGenerator("20190921.3", "SEQ_BLKEXJOB_PID");
		Builder.BuilderAddTableByColumns bulkExportJob = version.addTableByColumns("20190921.4", "HFJ_BLK_EXPORT_JOB", "PID");
		bulkExportJob.addColumn("PID").nonNullable().type(ColumnTypeEnum.LONG);
		bulkExportJob.addColumn("JOB_ID").nonNullable().type(ColumnTypeEnum.STRING, 36);
		bulkExportJob.addColumn("JOB_STATUS").nonNullable().type(ColumnTypeEnum.STRING, 10);
		bulkExportJob.addColumn("CREATED_TIME").nonNullable().type(ColumnTypeEnum.DATE_TIMESTAMP);
		bulkExportJob.addColumn("STATUS_TIME").nonNullable().type(ColumnTypeEnum.DATE_TIMESTAMP);
		bulkExportJob.addColumn("EXP_TIME").nonNullable().type(ColumnTypeEnum.DATE_TIMESTAMP);
		bulkExportJob.addColumn("REQUEST").nonNullable().type(ColumnTypeEnum.STRING, 500);
		bulkExportJob.addColumn("OPTLOCK").nonNullable().type(ColumnTypeEnum.INT);
		bulkExportJob.addColumn("EXP_SINCE").nullable().type(ColumnTypeEnum.DATE_TIMESTAMP);
		bulkExportJob.addColumn("STATUS_MESSAGE").nullable().type(ColumnTypeEnum.STRING, 500);
		bulkExportJob.addIndex("20190921.5", "IDX_BLKEX_EXPTIME").unique(false).withColumns("EXP_TIME");
		bulkExportJob.addIndex("20190921.6", "IDX_BLKEX_JOB_ID").unique(true).withColumns("JOB_ID");

		// HFJ_BLK_EXPORT_COLLECTION
		version.addIdGenerator("20190921.7", "SEQ_BLKEXCOL_PID");
		Builder.BuilderAddTableByColumns bulkExportCollection = version.addTableByColumns("20190921.8", "HFJ_BLK_EXPORT_COLLECTION", "PID");
		bulkExportCollection.addColumn("PID").nonNullable().type(ColumnTypeEnum.LONG);
		bulkExportCollection.addColumn("JOB_PID").nonNullable().type(ColumnTypeEnum.LONG);
		bulkExportCollection.addForeignKey("20190921.9", "FK_BLKEXCOL_JOB").toColumn("JOB_PID").references("HFJ_BLK_EXPORT_JOB", "PID");
		bulkExportCollection.addColumn("RES_TYPE").nonNullable().type(ColumnTypeEnum.STRING, 40);
		bulkExportCollection.addColumn("TYPE_FILTER").nullable().type(ColumnTypeEnum.STRING, 1000);
		bulkExportCollection.addColumn("OPTLOCK").nonNullable().type(ColumnTypeEnum.INT);

		// HFJ_BLK_EXPORT_COLFILE
		version.addIdGenerator("20190921.10", "SEQ_BLKEXCOLFILE_PID");
		Builder.BuilderAddTableByColumns bulkExportCollectionFile = version.addTableByColumns("20190921.11", "HFJ_BLK_EXPORT_COLFILE", "PID");
		bulkExportCollectionFile.addColumn("PID").nonNullable().type(ColumnTypeEnum.LONG);
		bulkExportCollectionFile.addColumn("COLLECTION_PID").nonNullable().type(ColumnTypeEnum.LONG);
		bulkExportCollectionFile.addColumn("RES_ID").nonNullable().type(ColumnTypeEnum.STRING, 100);
		bulkExportCollectionFile.addForeignKey("20190921.12", "FK_BLKEXCOLFILE_COLLECT").toColumn("COLLECTION_PID").references("HFJ_BLK_EXPORT_COLLECTION", "PID");

		// HFJ_RES_VER_PROV
		version.startSectionWithMessage("Processing bulkExportCollectionFile: HFJ_RES_VER_PROV");
		Builder.BuilderAddTableByColumns resVerProv = version.addTableByColumns("20190921.13", "HFJ_RES_VER_PROV", "RES_VER_PID");
		resVerProv.addColumn("RES_VER_PID").nonNullable().type(ColumnTypeEnum.LONG);
		resVerProv
			.addForeignKey("20190921.14", "FK_RESVERPROV_RESVER_PID")
			.toColumn("RES_VER_PID")
			.references("HFJ_RES_VER", "PID");
		resVerProv.addColumn("RES_PID").nonNullable().type(ColumnTypeEnum.LONG);
		resVerProv
			.addForeignKey("20190921.15", "FK_RESVERPROV_RES_PID")
			.toColumn("RES_PID")
			.references("HFJ_RESOURCE", "RES_ID");
		resVerProv.addColumn("SOURCE_URI").nullable().type(ColumnTypeEnum.STRING, 100);
		resVerProv.addColumn("REQUEST_ID").nullable().type(ColumnTypeEnum.STRING, 16);
		resVerProv.addIndex("20190921.16", "IDX_RESVERPROV_SOURCEURI").unique(false).withColumns("SOURCE_URI");
		resVerProv.addIndex("20190921.17", "IDX_RESVERPROV_REQUESTID").unique(false).withColumns("REQUEST_ID");

		// TermValueSetConceptDesignation
		version.startSectionWithMessage("Processing bulkExportCollectionFile: TRM_VALUESET_C_DESIGNATION");
		Builder.BuilderWithTableName termValueSetConceptDesignationTable = version.onTable("TRM_VALUESET_C_DESIGNATION");
		termValueSetConceptDesignationTable.addColumn("20190921.18", "VALUESET_PID").nonNullable().type(ColumnTypeEnum.LONG);
		termValueSetConceptDesignationTable
			.addForeignKey("20190921.19", "FK_TRM_VSCD_VS_PID")
			.toColumn("VALUESET_PID")
			.references("TRM_VALUESET", "PID");

		// Drop HFJ_SEARCH_RESULT foreign keys
		version.onTable("HFJ_SEARCH_RESULT").dropForeignKey("20190921.20", "FK_SEARCHRES_RES", "HFJ_RESOURCE");
		version.onTable("HFJ_SEARCH_RESULT").dropForeignKey("20190921.21", "FK_SEARCHRES_SEARCH", "HFJ_SEARCH");

		// TermValueSet
		version.startSectionWithMessage("Processing bulkExportCollectionFile: TRM_VALUESET");
		Builder.BuilderWithTableName termValueSetTable = version.onTable("TRM_VALUESET");
		termValueSetTable.addColumn("20190921.22", "TOTAL_CONCEPTS").nonNullable().type(ColumnTypeEnum.LONG);
		termValueSetTable.addColumn("20190921.23", "TOTAL_CONCEPT_DESIGNATIONS").nonNullable().type(ColumnTypeEnum.LONG);
		termValueSetTable
			.dropIndex("20190921.24", "IDX_VALUESET_EXP_STATUS");

		version.dropIdGenerator("20190921.25", "SEQ_SEARCHPARM_ID");

		// TermValueSetConcept
		version.startSectionWithMessage("Processing bulkExportCollectionFile: TRM_VALUESET_CONCEPT");
		Builder.BuilderWithTableName termValueSetConceptTable = version.onTable("TRM_VALUESET_CONCEPT");
		termValueSetConceptTable.addColumn("20190921.26", "VALUESET_ORDER").nonNullable().type(ColumnTypeEnum.INT);
		termValueSetConceptTable
			.addIndex("20190921.27", "IDX_VS_CONCEPT_ORDER")
			.unique(true)
			.withColumns("VALUESET_PID", "VALUESET_ORDER");

		// Account for RESTYPE_LEN column increasing from 30 to 40
		version.onTable("HFJ_RESOURCE").modifyColumn("20191002.1", "RES_TYPE").nonNullable().failureAllowed().withType(ColumnTypeEnum.STRING, 40);
		version.onTable("HFJ_RES_VER").modifyColumn("20191002.2", "RES_TYPE").nonNullable().failureAllowed().withType(ColumnTypeEnum.STRING, 40);
		version.onTable("HFJ_HISTORY_TAG").modifyColumn("20191002.3", "RES_TYPE").nonNullable().failureAllowed().withType(ColumnTypeEnum.STRING, 40);
		version.onTable("HFJ_RES_LINK").modifyColumn("20191002.4", "SOURCE_RESOURCE_TYPE").nonNullable().failureAllowed().withType(ColumnTypeEnum.STRING, 40);
		version.onTable("HFJ_RES_LINK").modifyColumn("20191002.5", "TARGET_RESOURCE_TYPE").nonNullable().failureAllowed().withType(ColumnTypeEnum.STRING, 40);
		version.onTable("HFJ_RES_TAG").modifyColumn("20191002.6", "RES_TYPE").nonNullable().failureAllowed().withType(ColumnTypeEnum.STRING, 40);

		// TermConceptDesignation
		version.startSectionWithMessage("Processing table: TRM_CONCEPT_DESIG");
		version.onTable("TRM_CONCEPT_DESIG").modifyColumn("20191002.7", "VAL").nonNullable().withType(ColumnTypeEnum.STRING, 2000);

		// TermValueSetConceptDesignation
		version.startSectionWithMessage("Processing table: TRM_VALUESET_C_DESIGNATION");
		version.onTable("TRM_VALUESET_C_DESIGNATION").modifyColumn("20191002.8", "VAL").nonNullable().withType(ColumnTypeEnum.STRING, 2000);

		// TermConceptProperty
		version.startSectionWithMessage("Processing table: TRM_CONCEPT_PROPERTY");
		version.onTable("TRM_CONCEPT_PROPERTY").addColumn("20191002.9", "PROP_VAL_LOB").nullable().type(ColumnTypeEnum.BLOB);
	}

	protected void init400() { // 20190401 - 20190814
		Builder version = forVersion(VersionEnum.V4_0_0);

		// BinaryStorageEntity
		Builder.BuilderAddTableByColumns binaryBlob = version.addTableByColumns("20190722.1", "HFJ_BINARY_STORAGE_BLOB", "BLOB_ID");
		binaryBlob.addColumn("BLOB_ID").nonNullable().type(ColumnTypeEnum.STRING, 200);
		binaryBlob.addColumn("RESOURCE_ID").nonNullable().type(ColumnTypeEnum.STRING, 100);
		binaryBlob.addColumn("BLOB_SIZE").nullable().type(ColumnTypeEnum.INT);
		binaryBlob.addColumn("CONTENT_TYPE").nonNullable().type(ColumnTypeEnum.STRING, 100);
		binaryBlob.addColumn("BLOB_DATA").nonNullable().type(ColumnTypeEnum.BLOB);
		binaryBlob.addColumn("PUBLISHED_DATE").nonNullable().type(ColumnTypeEnum.DATE_TIMESTAMP);
		binaryBlob.addColumn("BLOB_HASH").nullable().type(ColumnTypeEnum.STRING, 128);

		// Interim builds used this name
		version.onTable("TRM_VALUESET_CODE").dropThisTable("20190722.2");

		version.onTable("TRM_CONCEPT_MAP_GROUP")
			.renameColumn("20190722.3", "myConceptMapUrl", "CONCEPT_MAP_URL", false, true)
			.renameColumn("20190722.4", "mySourceValueSet", "SOURCE_VS", false, true)
			.renameColumn("20190722.5", "myTargetValueSet", "TARGET_VS", false, true);
		version.onTable("TRM_CONCEPT_MAP_GROUP")
			.modifyColumn("20190722.6", "CONCEPT_MAP_URL").nullable().withType(ColumnTypeEnum.STRING, 200);
		version.onTable("TRM_CONCEPT_MAP_GROUP")
			.modifyColumn("20190722.7", "SOURCE_VERSION").nullable().withType(ColumnTypeEnum.STRING, 200);
		version.onTable("TRM_CONCEPT_MAP_GROUP")
			.modifyColumn("20190722.8", "SOURCE_VS").nullable().withType(ColumnTypeEnum.STRING, 200);
		version.onTable("TRM_CONCEPT_MAP_GROUP")
			.modifyColumn("20190722.9", "TARGET_VERSION").nullable().withType(ColumnTypeEnum.STRING, 200);
		version.onTable("TRM_CONCEPT_MAP_GROUP")
			.modifyColumn("20190722.10", "TARGET_VS").nullable().withType(ColumnTypeEnum.STRING, 200);

		version.onTable("TRM_CONCEPT_MAP_GRP_ELEMENT")
			.renameColumn("20190722.11", "myConceptMapUrl", "CONCEPT_MAP_URL", false, true)
			.renameColumn("20190722.12", "mySystem", "SYSTEM_URL", false, true)
			.renameColumn("20190722.13", "mySystemVersion", "SYSTEM_VERSION", false, true)
			.renameColumn("20190722.14", "myValueSet", "VALUESET_URL", false, true);
		version.onTable("TRM_CONCEPT_MAP_GRP_ELEMENT")
			.modifyColumn("20190722.15", "CONCEPT_MAP_URL").nullable().withType(ColumnTypeEnum.STRING, 200);
		version.onTable("TRM_CONCEPT_MAP_GRP_ELEMENT")
			.modifyColumn("20190722.16", "SOURCE_CODE").nonNullable().withType(ColumnTypeEnum.STRING, 500);
		version.onTable("TRM_CONCEPT_MAP_GRP_ELEMENT")
			.modifyColumn("20190722.17", "SYSTEM_URL").nullable().withType(ColumnTypeEnum.STRING, 200);
		version.onTable("TRM_CONCEPT_MAP_GRP_ELEMENT")
			.modifyColumn("20190722.18", "SYSTEM_VERSION").nullable().withType(ColumnTypeEnum.STRING, 200);
		version.onTable("TRM_CONCEPT_MAP_GRP_ELEMENT")
			.modifyColumn("20190722.19", "VALUESET_URL").nullable().withType(ColumnTypeEnum.STRING, 200);

		version.onTable("TRM_CONCEPT_MAP_GRP_ELM_TGT")
			.renameColumn("20190722.20", "myConceptMapUrl", "CONCEPT_MAP_URL", false, true)
			.renameColumn("20190722.21", "mySystem", "SYSTEM_URL", false, true)
			.renameColumn("20190722.22", "mySystemVersion", "SYSTEM_VERSION", false, true)
			.renameColumn("20190722.23", "myValueSet", "VALUESET_URL", false, true);
		version.onTable("TRM_CONCEPT_MAP_GRP_ELM_TGT")
			.modifyColumn("20190722.24", "CONCEPT_MAP_URL").nullable().withType(ColumnTypeEnum.STRING, 200);
		version.onTable("TRM_CONCEPT_MAP_GRP_ELM_TGT")
			.modifyColumn("20190722.25", "SYSTEM_URL").nullable().withType(ColumnTypeEnum.STRING, 200);
		version.onTable("TRM_CONCEPT_MAP_GRP_ELM_TGT")
			.modifyColumn("20190722.26", "SYSTEM_VERSION").nullable().withType(ColumnTypeEnum.STRING, 200);
		version.onTable("TRM_CONCEPT_MAP_GRP_ELM_TGT")
			.modifyColumn("20190722.27", "TARGET_CODE").nonNullable().withType(ColumnTypeEnum.STRING, 500);
		version.onTable("TRM_CONCEPT_MAP_GRP_ELM_TGT")
			.modifyColumn("20190722.28", "VALUESET_URL").nullable().withType(ColumnTypeEnum.STRING, 200);

		version.onTable("TRM_CONCEPT")
			.renameColumn("20190722.29", "CODE", "CODEVAL", false, true);


		// TermValueSet
		version.startSectionWithMessage("Processing table: TRM_VALUESET");
		version.addIdGenerator("20190722.30", "SEQ_VALUESET_PID");
		Builder.BuilderAddTableByColumns termValueSetTable = version.addTableByColumns("20190722.31", "TRM_VALUESET", "PID");
		termValueSetTable.addColumn("PID").nonNullable().type(ColumnTypeEnum.LONG);
		termValueSetTable.addColumn("URL").nonNullable().type(ColumnTypeEnum.STRING, 200);
		termValueSetTable
			.addIndex("20190722.32", "IDX_VALUESET_URL")
			.unique(true)
			.withColumns("URL");
		termValueSetTable.addColumn("RES_ID").nonNullable().type(ColumnTypeEnum.LONG);
		termValueSetTable
			.addForeignKey("20190722.33", "FK_TRMVALUESET_RES")
			.toColumn("RES_ID")
			.references("HFJ_RESOURCE", "RES_ID");
		termValueSetTable.addColumn("NAME").nullable().type(ColumnTypeEnum.STRING, 200);

		version.onTable("TRM_VALUESET")
			.renameColumn("20190722.34", "NAME", "VSNAME", true, true);
		version.onTable("TRM_VALUESET")
			.modifyColumn("20190722.35", "RES_ID").nullable().withType(ColumnTypeEnum.LONG);

		Builder.BuilderWithTableName termValueSetTableChange = version.onTable("TRM_VALUESET");
		termValueSetTableChange.addColumn("20190722.36", "EXPANSION_STATUS").nonNullable().type(ColumnTypeEnum.STRING, 50);
		termValueSetTableChange
			.addIndex("20190722.37", "IDX_VALUESET_EXP_STATUS")
			.unique(false)
			.withColumns("EXPANSION_STATUS");

		// TermValueSetConcept
		version.startSectionWithMessage("Processing table: TRM_VALUESET_CONCEPT");
		version.addIdGenerator("20190722.38", "SEQ_VALUESET_CONCEPT_PID");
		Builder.BuilderAddTableByColumns termValueSetConceptTable = version.addTableByColumns("20190722.39", "TRM_VALUESET_CONCEPT", "PID");
		termValueSetConceptTable.addColumn("PID").nonNullable().type(ColumnTypeEnum.LONG);
		termValueSetConceptTable.addColumn("VALUESET_PID").nonNullable().type(ColumnTypeEnum.LONG);
		termValueSetConceptTable
			.addForeignKey("20190722.40", "FK_TRM_VALUESET_PID")
			.toColumn("VALUESET_PID")
			.references("TRM_VALUESET", "PID");
		termValueSetConceptTable.addColumn("SYSTEM_URL").nonNullable().type(ColumnTypeEnum.STRING, 200);
		termValueSetConceptTable.addColumn("CODEVAL").nonNullable().type(ColumnTypeEnum.STRING, 500);
		termValueSetConceptTable.addColumn("DISPLAY").nullable().type(ColumnTypeEnum.STRING, 400);
		version.onTable("TRM_VALUESET_CONCEPT")
			.renameColumn("20190722.41", "CODE", "CODEVAL", true, true)
			.renameColumn("20190722.42", "SYSTEM", "SYSTEM_URL", true, true);

		version.startSectionWithMessage("Processing table: TRM_VALUESET_CONCEPT, swapping index for unique constraint");
		termValueSetConceptTable.dropIndex("20190801.1", "IDX_VALUESET_CONCEPT_CS_CD");
		// This index has been renamed in later versions. As such, allowing failure here as some DBs disallow
		// multiple indexes referencing the same set of columns.
		termValueSetConceptTable
			.addIndex("20190801.2", "IDX_VS_CONCEPT_CS_CD")
			.unique(true)
			.withColumns("VALUESET_PID", "SYSTEM_URL", "CODEVAL").failureAllowed();

		// TermValueSetConceptDesignation
		version.startSectionWithMessage("Processing table: TRM_VALUESET_C_DESIGNATION");
		version.addIdGenerator("20190801.3", "SEQ_VALUESET_C_DSGNTN_PID");
		Builder.BuilderAddTableByColumns termValueSetConceptDesignationTable = version.addTableByColumns("20190801.4", "TRM_VALUESET_C_DESIGNATION", "PID");
		termValueSetConceptDesignationTable.addColumn("PID").nonNullable().type(ColumnTypeEnum.LONG);
		termValueSetConceptDesignationTable.addColumn("VALUESET_CONCEPT_PID").nonNullable().type(ColumnTypeEnum.LONG);
		termValueSetConceptDesignationTable
			.addForeignKey("20190801.5", "FK_TRM_VALUESET_CONCEPT_PID")
			.toColumn("VALUESET_CONCEPT_PID")
			.references("TRM_VALUESET_CONCEPT", "PID");
		termValueSetConceptDesignationTable.addColumn("LANG").nullable().type(ColumnTypeEnum.STRING, 500);
		termValueSetConceptDesignationTable.addColumn("USE_SYSTEM").nullable().type(ColumnTypeEnum.STRING, 500);
		termValueSetConceptDesignationTable.addColumn("USE_CODE").nullable().type(ColumnTypeEnum.STRING, 500);
		termValueSetConceptDesignationTable.addColumn("USE_DISPLAY").nullable().type(ColumnTypeEnum.STRING, 500);
		termValueSetConceptDesignationTable.addColumn("VAL").nonNullable().type(ColumnTypeEnum.STRING, 500);

		// This index turned out not to be needed so it is disabled
		termValueSetConceptDesignationTable
			.addIndex("20190801.6", "IDX_VALUESET_C_DSGNTN_VAL")
			.unique(false)
			.withColumns("VAL")
			.doNothing();

		// TermCodeSystemVersion
		version.startSectionWithMessage("Processing table: TRM_CODESYSTEM_VER");
		Builder.BuilderWithTableName termCodeSystemVersionTable = version.onTable("TRM_CODESYSTEM_VER");
		termCodeSystemVersionTable.addColumn("20190814.1", "CS_DISPLAY").nullable().type(ColumnTypeEnum.STRING, 200);

		// ResourceReindexJobEntry
		version.addIdGenerator("20190814.2", "SEQ_RES_REINDEX_JOB");
		Builder.BuilderAddTableByColumns reindex = version.addTableByColumns("20190814.3", "HFJ_RES_REINDEX_JOB", "PID");
		reindex.addColumn("PID").nonNullable().type(ColumnTypeEnum.LONG);
		reindex.addColumn("RES_TYPE").nullable().type(ColumnTypeEnum.STRING, 100);
		reindex.addColumn("UPDATE_THRESHOLD_HIGH").nonNullable().type(ColumnTypeEnum.DATE_TIMESTAMP);
		reindex.addColumn("JOB_DELETED").nonNullable().type(ColumnTypeEnum.BOOLEAN);
		reindex.addColumn("UPDATE_THRESHOLD_LOW").nullable().type(ColumnTypeEnum.DATE_TIMESTAMP);
		reindex.addColumn("SUSPENDED_UNTIL").nullable().type(ColumnTypeEnum.DATE_TIMESTAMP);
		reindex.addColumn("REINDEX_COUNT").nullable().type(ColumnTypeEnum.INT);

		// Search
		version.onTable("HFJ_SEARCH")
			.addColumn("20190814.4", "SEARCH_DELETED").nullable().type(ColumnTypeEnum.BOOLEAN);
		version.onTable("HFJ_SEARCH")
			.modifyColumn("20190814.5", "SEARCH_LAST_RETURNED").nonNullable().withType(ColumnTypeEnum.DATE_TIMESTAMP);
		version.onTable("HFJ_SEARCH")
			.addColumn("20190814.6", "SEARCH_PARAM_MAP").nullable().type(ColumnTypeEnum.BLOB);
		version.onTable("HFJ_SEARCH")
			.modifyColumn("20190814.7", "SEARCH_UUID").nonNullable().withType(ColumnTypeEnum.STRING, 36);

		version.onTable("HFJ_SEARCH_PARM").dropThisTable("20190814.8");

		// Make some columns non-nullable that were previously nullable - These are marked as failure allowed, since
		// SQL Server won't let us change nullability on columns with indexes pointing to them
		version.onTable("HFJ_SPIDX_COORDS").modifyColumn("20190814.9", "RES_TYPE").nonNullable().failureAllowed().withType(ColumnTypeEnum.STRING, 100);
		version.onTable("HFJ_SPIDX_DATE").modifyColumn("20190814.10", "RES_TYPE").nonNullable().failureAllowed().withType(ColumnTypeEnum.STRING, 100);
		version.onTable("HFJ_SPIDX_STRING").modifyColumn("20190814.11", "RES_TYPE").nonNullable().failureAllowed().withType(ColumnTypeEnum.STRING, 100);
		version.onTable("HFJ_SPIDX_STRING").addColumn("20190814.12", "HASH_IDENTITY").nullable().type(ColumnTypeEnum.LONG);
		version.onTable("HFJ_SPIDX_STRING").addIndex("20190814.13", "IDX_SP_STRING_HASH_IDENT").unique(false).withColumns("HASH_IDENTITY");
		version.onTable("HFJ_SPIDX_COORDS").modifyColumn("20190814.14", "RES_TYPE").nonNullable().failureAllowed().withType(ColumnTypeEnum.STRING, 100);
		version.onTable("HFJ_SPIDX_QUANTITY").modifyColumn("20190814.15", "RES_TYPE").nonNullable().failureAllowed().withType(ColumnTypeEnum.STRING, 100);
		version.onTable("HFJ_SPIDX_QUANTITY").dropColumn("20190814.16", "HASH_UNITS_AND_VALPREFIX");
		version.onTable("HFJ_SPIDX_QUANTITY").dropColumn("20190814.17", "HASH_VALPREFIX");
		version.onTable("HFJ_SPIDX_NUMBER").modifyColumn("20190814.18", "RES_TYPE").nonNullable().failureAllowed().withType(ColumnTypeEnum.STRING, 100);
		version.onTable("HFJ_SPIDX_TOKEN").modifyColumn("20190814.19", "RES_TYPE").nonNullable().failureAllowed().withType(ColumnTypeEnum.STRING, 100);
		version.onTable("HFJ_SPIDX_URI").modifyColumn("20190814.20", "RES_TYPE").nonNullable().failureAllowed().withType(ColumnTypeEnum.STRING, 100);
		version.onTable("HFJ_SPIDX_URI").modifyColumn("20190814.21", "SP_URI").nullable().failureAllowed().withType(ColumnTypeEnum.STRING, 254);
		version.onTable("TRM_CODESYSTEM").modifyColumn("20190814.22", "CODE_SYSTEM_URI").nonNullable().failureAllowed().withType(ColumnTypeEnum.STRING, 200);
		version.onTable("TRM_CODESYSTEM").modifyColumn("20190814.23", "CS_NAME").nullable().failureAllowed().withType(ColumnTypeEnum.STRING, 200);
		version.onTable("TRM_CODESYSTEM_VER").modifyColumn("20190814.24", "CS_VERSION_ID").nullable().failureAllowed().withType(ColumnTypeEnum.STRING, 200);
	}


	private void init360() { // 20180918 - 20181112
		Builder version = forVersion(VersionEnum.V3_6_0);

		// Resource Link
		Builder.BuilderWithTableName resourceLink = version.onTable("HFJ_RES_LINK");
		version.startSectionWithMessage("Starting work on table: " + resourceLink.getTableName());
		resourceLink
			.modifyColumn("20180929.1", "SRC_PATH")
			.nonNullable()
			.withType(ColumnTypeEnum.STRING, 200);

		// Search
		Builder.BuilderWithTableName search = version.onTable("HFJ_SEARCH");
		version.startSectionWithMessage("Starting work on table: " + search.getTableName());
		search
			.addColumn("20181001.1", "OPTLOCK_VERSION")
			.nullable()
			.type(ColumnTypeEnum.INT);

		version.addTableRawSql("20181104.1", "HFJ_RES_REINDEX_JOB")
			.addSql(DriverTypeEnum.MSSQL_2012, "create table HFJ_RES_REINDEX_JOB (PID bigint not null, JOB_DELETED bit not null, RES_TYPE varchar(255), SUSPENDED_UNTIL datetime2, UPDATE_THRESHOLD_HIGH datetime2 not null, UPDATE_THRESHOLD_LOW datetime2, primary key (PID))")
			.addSql(DriverTypeEnum.DERBY_EMBEDDED, "create table HFJ_RES_REINDEX_JOB (PID bigint not null, JOB_DELETED boolean not null, RES_TYPE varchar(255), SUSPENDED_UNTIL timestamp, UPDATE_THRESHOLD_HIGH timestamp not null, UPDATE_THRESHOLD_LOW timestamp, primary key (PID))")
			.addSql(DriverTypeEnum.MARIADB_10_1, "create table HFJ_RES_REINDEX_JOB (PID bigint not null, JOB_DELETED bit not null, RES_TYPE varchar(255), SUSPENDED_UNTIL datetime(6), UPDATE_THRESHOLD_HIGH datetime(6) not null, UPDATE_THRESHOLD_LOW datetime(6), primary key (PID))")
			.addSql(DriverTypeEnum.POSTGRES_9_4, "create table HFJ_RES_REINDEX_JOB (PID int8 not null, JOB_DELETED boolean not null, RES_TYPE varchar(255), SUSPENDED_UNTIL timestamp, UPDATE_THRESHOLD_HIGH timestamp not null, UPDATE_THRESHOLD_LOW timestamp, primary key (PID))")
			.addSql(DriverTypeEnum.MYSQL_5_7, " create table HFJ_RES_REINDEX_JOB (PID bigint not null, JOB_DELETED bit not null, RES_TYPE varchar(255), SUSPENDED_UNTIL datetime(6), UPDATE_THRESHOLD_HIGH datetime(6) not null, UPDATE_THRESHOLD_LOW datetime(6), primary key (PID))")
			.addSql(DriverTypeEnum.ORACLE_12C, "create table HFJ_RES_REINDEX_JOB (PID number(19,0) not null, JOB_DELETED number(1,0) not null, RES_TYPE varchar2(255 char), SUSPENDED_UNTIL timestamp, UPDATE_THRESHOLD_HIGH timestamp not null, UPDATE_THRESHOLD_LOW timestamp, primary key (PID))");

		version.onTable("TRM_CONCEPT_DESIG").addColumn("20181104.2", "CS_VER_PID").nullable().type(ColumnTypeEnum.LONG);
		version.onTable("TRM_CONCEPT_DESIG").addForeignKey("20181104.3", "FK_CONCEPTDESIG_CSV").toColumn("CS_VER_PID").references("TRM_CODESYSTEM_VER", "PID");

		version.onTable("TRM_CONCEPT_PROPERTY").addColumn("20181104.4", "CS_VER_PID").nullable().type(ColumnTypeEnum.LONG);
		version.onTable("TRM_CONCEPT_PROPERTY").addForeignKey("20181104.5", "FK_CONCEPTPROP_CSV").toColumn("CS_VER_PID").references("TRM_CODESYSTEM_VER", "PID");

		version.onTable("TRM_CONCEPT").addColumn("20181104.6", "PARENT_PIDS").nullable().type(ColumnTypeEnum.CLOB);

	}

	private void init350() { // 20180601 - 20180917
		Builder version = forVersion(VersionEnum.V3_5_0);

		// Forced ID changes
		Builder.BuilderWithTableName forcedId = version.onTable("HFJ_FORCED_ID");
		version.startSectionWithMessage("Starting work on table: " + forcedId.getTableName());

		forcedId
			.dropIndex("20180827.1", "IDX_FORCEDID_TYPE_FORCEDID");
		forcedId
			.dropIndex("20180827.2", "IDX_FORCEDID_TYPE_RESID");

		forcedId
			.addIndex("20180827.3", "IDX_FORCEDID_TYPE_FID")
			.unique(true)
			.withColumns("RESOURCE_TYPE", "FORCED_ID");

		// Indexes - Coords
		Builder.BuilderWithTableName spidxCoords = version.onTable("HFJ_SPIDX_COORDS");
		version.startSectionWithMessage("Starting work on table: " + spidxCoords.getTableName());
		spidxCoords
			.addColumn("20180903.1", "HASH_IDENTITY")
			.nullable()
			.type(ColumnTypeEnum.LONG);
		if (!myFlags.contains(FlagEnum.NO_MIGRATE_HASHES)) {
			spidxCoords
				.dropIndex("20180903.2", "IDX_SP_COORDS");
			spidxCoords
				.addIndex("20180903.4", "IDX_SP_COORDS_HASH")
				.unique(false)
				.withColumns("HASH_IDENTITY", "SP_LATITUDE", "SP_LONGITUDE");
			spidxCoords
				.addTask(new CalculateHashesTask(VersionEnum.V3_5_0, "20180903.5")
					.addCalculator("HASH_IDENTITY", t -> BaseResourceIndexedSearchParam.calculateHashIdentity(new PartitionSettings(), RequestPartitionId.defaultPartition(), t.getResourceType(), t.getString("SP_NAME")))
					.setColumnName("HASH_IDENTITY")
				);
		}

		// Indexes - Date
		Builder.BuilderWithTableName spidxDate = version.onTable("HFJ_SPIDX_DATE");
		version.startSectionWithMessage("Starting work on table: " + spidxDate.getTableName());
		spidxDate
			.addColumn("20180903.6", "HASH_IDENTITY")
			.nullable()
			.type(ColumnTypeEnum.LONG);
		if (!myFlags.contains(FlagEnum.NO_MIGRATE_HASHES)) {
			spidxDate
				.dropIndex("20180903.7", "IDX_SP_TOKEN");
			spidxDate
				.addIndex("20180903.8", "IDX_SP_DATE_HASH")
				.unique(false)
				.withColumns("HASH_IDENTITY", "SP_VALUE_LOW", "SP_VALUE_HIGH")
				.doNothing();
			spidxDate
				.dropIndex("20180903.9", "IDX_SP_DATE");
			spidxDate
				.addTask(new CalculateHashesTask(VersionEnum.V3_5_0, "20180903.10")
					.addCalculator("HASH_IDENTITY", t -> BaseResourceIndexedSearchParam.calculateHashIdentity(new PartitionSettings(), RequestPartitionId.defaultPartition(), t.getResourceType(), t.getString("SP_NAME")))
					.setColumnName("HASH_IDENTITY")
				);
		}

		// Indexes - Number
		Builder.BuilderWithTableName spidxNumber = version.onTable("HFJ_SPIDX_NUMBER");
		version.startSectionWithMessage("Starting work on table: " + spidxNumber.getTableName());
		spidxNumber
			.addColumn("20180903.11", "HASH_IDENTITY")
			.nullable()
			.type(ColumnTypeEnum.LONG);
		if (!myFlags.contains(FlagEnum.NO_MIGRATE_HASHES)) {
			spidxNumber
				.dropIndex("20180903.12", "IDX_SP_NUMBER");
			spidxNumber
				.addIndex("20180903.13", "IDX_SP_NUMBER_HASH_VAL")
				.unique(false)
				.withColumns("HASH_IDENTITY", "SP_VALUE");
			spidxNumber
				.addTask(new CalculateHashesTask(VersionEnum.V3_5_0, "20180903.14")
					.addCalculator("HASH_IDENTITY", t -> BaseResourceIndexedSearchParam.calculateHashIdentity(new PartitionSettings(), RequestPartitionId.defaultPartition(), t.getResourceType(), t.getString("SP_NAME")))
					.setColumnName("HASH_IDENTITY")
				);
		}

		// Indexes - Quantity
		Builder.BuilderWithTableName spidxQuantity = version.onTable("HFJ_SPIDX_QUANTITY");
		version.startSectionWithMessage("Starting work on table: " + spidxQuantity.getTableName());
		spidxQuantity
			.addColumn("20180903.15", "HASH_IDENTITY")
			.nullable()
			.type(ColumnTypeEnum.LONG);
		spidxQuantity
			.addColumn("20180903.16", "HASH_IDENTITY_SYS_UNITS")
			.nullable()
			.type(ColumnTypeEnum.LONG);
		spidxQuantity
			.addColumn("20180903.17", "HASH_IDENTITY_AND_UNITS")
			.nullable()
			.type(ColumnTypeEnum.LONG);
		if (!myFlags.contains(FlagEnum.NO_MIGRATE_HASHES)) {
			spidxQuantity
				.dropIndex("20180903.18", "IDX_SP_QUANTITY");
			spidxQuantity
				.addIndex("20180903.19", "IDX_SP_QUANTITY_HASH")
				.unique(false)
				.withColumns("HASH_IDENTITY", "SP_VALUE");
			spidxQuantity
				.addIndex("20180903.20", "IDX_SP_QUANTITY_HASH_UN")
				.unique(false)
				.withColumns("HASH_IDENTITY_AND_UNITS", "SP_VALUE");
			spidxQuantity
				.addIndex("20180903.21", "IDX_SP_QUANTITY_HASH_SYSUN")
				.unique(false)
				.withColumns("HASH_IDENTITY_SYS_UNITS", "SP_VALUE");
			spidxQuantity
				.addTask(new CalculateHashesTask(VersionEnum.V3_5_0, "20180903.22")
					.addCalculator("HASH_IDENTITY", t -> BaseResourceIndexedSearchParam.calculateHashIdentity(new PartitionSettings(), RequestPartitionId.defaultPartition(), t.getResourceType(), t.getString("SP_NAME")))
					.addCalculator("HASH_IDENTITY_AND_UNITS", t -> ResourceIndexedSearchParamQuantity.calculateHashUnits(new PartitionSettings(), RequestPartitionId.defaultPartition(), t.getResourceType(), t.getString("SP_NAME"), t.getString("SP_UNITS")))
					.addCalculator("HASH_IDENTITY_SYS_UNITS", t -> ResourceIndexedSearchParamQuantity.calculateHashSystemAndUnits(new PartitionSettings(), RequestPartitionId.defaultPartition(), t.getResourceType(), t.getString("SP_NAME"), t.getString("SP_SYSTEM"), t.getString("SP_UNITS")))
					.setColumnName("HASH_IDENTITY")
				);
		}

		// Indexes - String
		Builder.BuilderWithTableName spidxString = version.onTable("HFJ_SPIDX_STRING");
		version.startSectionWithMessage("Starting work on table: " + spidxString.getTableName());
		spidxString
			.addColumn("20180903.23", "HASH_NORM_PREFIX")
			.nullable()
			.type(ColumnTypeEnum.LONG);
		if (!myFlags.contains(FlagEnum.NO_MIGRATE_HASHES)) {
			spidxString
				.dropIndex("20180903.24", "IDX_SP_STRING");
			spidxString
				.addIndex("20180903.25", "IDX_SP_STRING_HASH_NRM")
				.unique(false)
				.withColumns("HASH_NORM_PREFIX", "SP_VALUE_NORMALIZED");
			spidxString
				.addColumn("20180903.26", "HASH_EXACT")
				.nullable()
				.type(ColumnTypeEnum.LONG);
			spidxString
				.addIndex("20180903.27", "IDX_SP_STRING_HASH_EXCT")
				.unique(false)
				.withColumns("HASH_EXACT");
			spidxString
				.addTask(new CalculateHashesTask(VersionEnum.V3_5_0, "20180903.28")
					.setColumnName("HASH_NORM_PREFIX")
					.addCalculator("HASH_NORM_PREFIX", t -> ResourceIndexedSearchParamString.calculateHashNormalized(new PartitionSettings(), RequestPartitionId.defaultPartition(), new ModelConfig(), t.getResourceType(), t.getString("SP_NAME"), t.getString("SP_VALUE_NORMALIZED")))
					.addCalculator("HASH_EXACT", t -> ResourceIndexedSearchParamString.calculateHashExact(new PartitionSettings(), (ca.uhn.fhir.jpa.model.entity.PartitionablePartitionId) null, t.getResourceType(), t.getParamName(), t.getString("SP_VALUE_EXACT")))
				);
		}

		// Indexes - Token
		Builder.BuilderWithTableName spidxToken = version.onTable("HFJ_SPIDX_TOKEN");
		version.startSectionWithMessage("Starting work on table: " + spidxToken.getTableName());
		spidxToken
			.addColumn("20180903.29", "HASH_IDENTITY")
			.nullable()
			.type(ColumnTypeEnum.LONG);
		spidxToken
			.addColumn("20180903.30", "HASH_SYS")
			.nullable()
			.type(ColumnTypeEnum.LONG);
		spidxToken
			.addColumn("20180903.31", "HASH_SYS_AND_VALUE")
			.nullable()
			.type(ColumnTypeEnum.LONG);
		spidxToken
			.addColumn("20180903.32", "HASH_VALUE")
			.nullable()
			.type(ColumnTypeEnum.LONG);
		if (!myFlags.contains(FlagEnum.NO_MIGRATE_HASHES)) {
			spidxToken
				.dropIndex("20180903.33", "IDX_SP_TOKEN");
			spidxToken
				.dropIndex("20180903.34", "IDX_SP_TOKEN_UNQUAL");
			spidxToken
				.addIndex("20180903.35", "IDX_SP_TOKEN_HASH")
				.unique(false)
				.withColumns("HASH_IDENTITY");
			spidxToken
				.addIndex("20180903.36", "IDX_SP_TOKEN_HASH_S")
				.unique(false)
				.withColumns("HASH_SYS");
			spidxToken
				.addIndex("20180903.37", "IDX_SP_TOKEN_HASH_SV")
				.unique(false)
				.withColumns("HASH_SYS_AND_VALUE");
			spidxToken
				.addIndex("20180903.38", "IDX_SP_TOKEN_HASH_V")
				.unique(false)
				.withColumns("HASH_VALUE");
			spidxToken
				.addTask(new CalculateHashesTask(VersionEnum.V3_5_0, "20180903.39")
					.setColumnName("HASH_IDENTITY")
					.addCalculator("HASH_IDENTITY", t -> BaseResourceIndexedSearchParam.calculateHashIdentity(new PartitionSettings(), RequestPartitionId.defaultPartition(), t.getResourceType(), t.getString("SP_NAME")))
					.addCalculator("HASH_SYS", t -> ResourceIndexedSearchParamToken.calculateHashSystem(new PartitionSettings(), RequestPartitionId.defaultPartition(), t.getResourceType(), t.getParamName(), t.getString("SP_SYSTEM")))
					.addCalculator("HASH_SYS_AND_VALUE", t -> ResourceIndexedSearchParamToken.calculateHashSystemAndValue(new PartitionSettings(), RequestPartitionId.defaultPartition(), t.getResourceType(), t.getParamName(), t.getString("SP_SYSTEM"), t.getString("SP_VALUE")))
					.addCalculator("HASH_VALUE", t -> ResourceIndexedSearchParamToken.calculateHashValue(new PartitionSettings(), RequestPartitionId.defaultPartition(), t.getResourceType(), t.getParamName(), t.getString("SP_VALUE")))
				);
		}

		// Indexes - URI
		Builder.BuilderWithTableName spidxUri = version.onTable("HFJ_SPIDX_URI");
		version.startSectionWithMessage("Starting work on table: " + spidxUri.getTableName());
		spidxUri
			.addColumn("20180903.40", "HASH_IDENTITY")
			.nullable()
			.type(ColumnTypeEnum.LONG);
		if (!myFlags.contains(FlagEnum.NO_MIGRATE_HASHES)) {
			spidxUri
				.addIndex("20180903.41", "IDX_SP_URI_HASH_IDENTITY")
				.unique(false)
				.withColumns("HASH_IDENTITY", "SP_URI");
			spidxUri
				.addColumn("20180903.42", "HASH_URI")
				.nullable()
				.type(ColumnTypeEnum.LONG);
			spidxUri
				.addIndex("20180903.43", "IDX_SP_URI_HASH_URI")
				.unique(false)
				.withColumns("HASH_URI");
			spidxUri
				.addTask(new CalculateHashesTask(VersionEnum.V3_5_0, "20180903.44")
					.setColumnName("HASH_IDENTITY")
					.addCalculator("HASH_IDENTITY", t -> BaseResourceIndexedSearchParam.calculateHashIdentity(new PartitionSettings(), (RequestPartitionId) null, t.getResourceType(), t.getString("SP_NAME")))
					.addCalculator("HASH_URI", t -> ResourceIndexedSearchParamUri.calculateHashUri(new PartitionSettings(), (RequestPartitionId) null, t.getResourceType(), t.getString("SP_NAME"), t.getString("SP_URI")))
				);
		}

		// Search Parameter Presence
		Builder.BuilderWithTableName spp = version.onTable("HFJ_RES_PARAM_PRESENT");
		version.startSectionWithMessage("Starting work on table: " + spp.getTableName());
		spp.dropIndex("20180903.45", "IDX_RESPARMPRESENT_SPID_RESID");
		spp
			.addColumn("20180903.46", "HASH_PRESENCE")
			.nullable()
			.type(ColumnTypeEnum.LONG);
		spp
			.addIndex("20180903.47", "IDX_RESPARMPRESENT_HASHPRES")
			.unique(false)
			.withColumns("HASH_PRESENCE");

		ArbitrarySqlTask consolidateSearchParamPresenceIndexesTask = new ArbitrarySqlTask(VersionEnum.V3_5_0, "20180903.48", "HFJ_SEARCH_PARM", "Consolidate search parameter presence indexes");
		consolidateSearchParamPresenceIndexesTask.setExecuteOnlyIfTableExists("HFJ_SEARCH_PARM");
		consolidateSearchParamPresenceIndexesTask.setBatchSize(1);

		String sql = "SELECT " +
			"HFJ_SEARCH_PARM.RES_TYPE RES_TYPE, HFJ_SEARCH_PARM.PARAM_NAME PARAM_NAME, " +
			"HFJ_RES_PARAM_PRESENT.PID PID, HFJ_RES_PARAM_PRESENT.SP_ID SP_ID, HFJ_RES_PARAM_PRESENT.SP_PRESENT SP_PRESENT, HFJ_RES_PARAM_PRESENT.HASH_PRESENCE HASH_PRESENCE " +
			"from HFJ_RES_PARAM_PRESENT " +
			"join HFJ_SEARCH_PARM ON (HFJ_SEARCH_PARM.PID = HFJ_RES_PARAM_PRESENT.SP_ID) " +
			"where HFJ_RES_PARAM_PRESENT.HASH_PRESENCE is null";
		consolidateSearchParamPresenceIndexesTask.addExecuteOnlyIfColumnExists("HFJ_RES_PARAM_PRESENT", "SP_ID");
		consolidateSearchParamPresenceIndexesTask.addQuery(sql, ArbitrarySqlTask.QueryModeEnum.BATCH_UNTIL_NO_MORE, t -> {
			Number pid = (Number) t.get("PID");
			Boolean present = columnToBoolean(t.get("SP_PRESENT"));
			String resType = (String) t.get("RES_TYPE");
			String paramName = (String) t.get("PARAM_NAME");
			Long hash = SearchParamPresent.calculateHashPresence(new PartitionSettings(), (RequestPartitionId) null, resType, paramName, present);
			consolidateSearchParamPresenceIndexesTask.executeSql("HFJ_RES_PARAM_PRESENT", "update HFJ_RES_PARAM_PRESENT set HASH_PRESENCE = ? where PID = ?", hash, pid);
		});
		version.addTask(consolidateSearchParamPresenceIndexesTask);

		// SP_ID is no longer needed
		spp.dropColumn("20180903.49", "SP_ID");

		// Concept
		Builder.BuilderWithTableName trmConcept = version.onTable("TRM_CONCEPT");
		version.startSectionWithMessage("Starting work on table: " + trmConcept.getTableName());
		trmConcept
			.addColumn("20180903.50", "CONCEPT_UPDATED")
			.nullable()
			.type(ColumnTypeEnum.DATE_TIMESTAMP);
		trmConcept
			.addIndex("20180903.51", "IDX_CONCEPT_UPDATED")
			.unique(false)
			.withColumns("CONCEPT_UPDATED");
		trmConcept
			.modifyColumn("20180903.52", "CODE")
			.nonNullable()
			.withType(ColumnTypeEnum.STRING, 500);

		// Concept Designation
		version.startSectionWithMessage("Starting work on table: TRM_CONCEPT_DESIG");
		version
			.addTableRawSql("20180907.1", "TRM_CONCEPT_DESIG")
			.addSql(DriverTypeEnum.H2_EMBEDDED, "create table TRM_CONCEPT_DESIG (PID bigint not null, LANG varchar(500), USE_CODE varchar(500), USE_DISPLAY varchar(500), USE_SYSTEM varchar(500), VAL varchar(500) not null, CS_VER_PID bigint, CONCEPT_PID bigint, primary key (PID))")
			.addSql(DriverTypeEnum.H2_EMBEDDED, "alter table TRM_CONCEPT_DESIG add constraint FK_CONCEPTDESIG_CSV foreign key (CS_VER_PID) references TRM_CODESYSTEM_VER")
			.addSql(DriverTypeEnum.H2_EMBEDDED, "alter table TRM_CONCEPT_DESIG add constraint FK_CONCEPTDESIG_CONCEPT foreign key (CONCEPT_PID) references TRM_CONCEPT")
			.addSql(DriverTypeEnum.DERBY_EMBEDDED, "create table TRM_CONCEPT_DESIG (PID bigint not null, LANG varchar(500), USE_CODE varchar(500), USE_DISPLAY varchar(500), USE_SYSTEM varchar(500), VAL varchar(500) not null, CS_VER_PID bigint, CONCEPT_PID bigint, primary key (PID))")
			.addSql(DriverTypeEnum.DERBY_EMBEDDED, "alter table TRM_CONCEPT_DESIG add constraint FK_CONCEPTDESIG_CSV foreign key (CS_VER_PID) references TRM_CODESYSTEM_VER")
			.addSql(DriverTypeEnum.DERBY_EMBEDDED, "alter table TRM_CONCEPT_DESIG add constraint FK_CONCEPTDESIG_CONCEPT foreign key (CONCEPT_PID) references TRM_CONCEPT")
			.addSql(DriverTypeEnum.MYSQL_5_7, "create table TRM_CONCEPT_DESIG (PID bigint not null, LANG varchar(500), USE_CODE varchar(500), USE_DISPLAY varchar(500), USE_SYSTEM varchar(500), VAL varchar(500) not null, CS_VER_PID bigint, CONCEPT_PID bigint, primary key (PID)) ENGINE=InnoDB")
			.addSql(DriverTypeEnum.MYSQL_5_7, "alter table TRM_CONCEPT_DESIG add constraint FK_CONCEPTDESIG_CSV foreign key (CS_VER_PID) references TRM_CODESYSTEM_VER (PID)")
			.addSql(DriverTypeEnum.MYSQL_5_7, "alter table TRM_CONCEPT_DESIG add constraint FK_CONCEPTDESIG_CONCEPT foreign key (CONCEPT_PID) references TRM_CONCEPT (PID)")
			.addSql(DriverTypeEnum.MARIADB_10_1, "create table TRM_CONCEPT_DESIG (PID bigint not null, LANG varchar(500), USE_CODE varchar(500), USE_DISPLAY varchar(500), USE_SYSTEM varchar(500), VAL varchar(500) not null, CS_VER_PID bigint, CONCEPT_PID bigint, primary key (PID))")
			.addSql(DriverTypeEnum.MARIADB_10_1, "alter table TRM_CONCEPT_DESIG add constraint FK_CONCEPTDESIG_CSV foreign key (CS_VER_PID) references TRM_CODESYSTEM_VER (PID)")
			.addSql(DriverTypeEnum.MARIADB_10_1, "alter table TRM_CONCEPT_DESIG add constraint FK_CONCEPTDESIG_CONCEPT foreign key (CONCEPT_PID) references TRM_CONCEPT (PID)")
			.addSql(DriverTypeEnum.ORACLE_12C, "create table TRM_CONCEPT_DESIG (PID number(19,0) not null, LANG varchar2(500 char), USE_CODE varchar2(500 char), USE_DISPLAY varchar2(500 char), USE_SYSTEM varchar2(500 char), VAL varchar2(500 char) not null, CS_VER_PID number(19,0), CONCEPT_PID number(19,0), primary key (PID))")
			.addSql(DriverTypeEnum.ORACLE_12C, "alter table TRM_CONCEPT_DESIG add constraint FK_CONCEPTDESIG_CSV foreign key (CS_VER_PID) references TRM_CODESYSTEM_VER")
			.addSql(DriverTypeEnum.ORACLE_12C, "alter table TRM_CONCEPT_DESIG add constraint FK_CONCEPTDESIG_CONCEPT foreign key (CONCEPT_PID) references TRM_CONCEPT")
			.addSql(DriverTypeEnum.POSTGRES_9_4, "create table TRM_CONCEPT_DESIG (PID int8 not null, LANG varchar(500), USE_CODE varchar(500), USE_DISPLAY varchar(500), USE_SYSTEM varchar(500), VAL varchar(500) not null, CS_VER_PID int8, CONCEPT_PID int8, primary key (PID))")
			.addSql(DriverTypeEnum.POSTGRES_9_4, "alter table TRM_CONCEPT_DESIG add constraint FK_CONCEPTDESIG_CSV foreign key (CS_VER_PID) references TRM_CODESYSTEM_VER")
			.addSql(DriverTypeEnum.POSTGRES_9_4, "alter table TRM_CONCEPT_DESIG add constraint FK_CONCEPTDESIG_CONCEPT foreign key (CONCEPT_PID) references TRM_CONCEPT")
			.addSql(DriverTypeEnum.MSSQL_2012, "create table TRM_CONCEPT_DESIG (PID bigint not null, LANG varchar(500), USE_CODE varchar(500), USE_DISPLAY varchar(500), USE_SYSTEM varchar(500), VAL varchar(500) not null, CS_VER_PID bigint, CONCEPT_PID bigint, primary key (PID))")
			.addSql(DriverTypeEnum.MSSQL_2012, "alter table TRM_CONCEPT_DESIG add constraint FK_CONCEPTDESIG_CSV foreign key (CS_VER_PID) references TRM_CODESYSTEM_VER")
			.addSql(DriverTypeEnum.MSSQL_2012, "alter table TRM_CONCEPT_DESIG add constraint FK_CONCEPTDESIG_CONCEPT foreign key (CONCEPT_PID) references TRM_CONCEPT");

		// Concept Property
		version.startSectionWithMessage("Starting work on table: TRM_CONCEPT_PROPERTY");
		version
			.addTableRawSql("20180907.2", "TRM_CONCEPT_PROPERTY")
			.addSql(DriverTypeEnum.DERBY_EMBEDDED, "create table TRM_CONCEPT_PROPERTY (PID bigint not null, PROP_CODESYSTEM varchar(500), PROP_DISPLAY varchar(500), PROP_KEY varchar(500) not null, PROP_TYPE integer not null, PROP_VAL varchar(500), CS_VER_PID bigint, CONCEPT_PID bigint, primary key (PID))")
			.addSql(DriverTypeEnum.DERBY_EMBEDDED, "alter table TRM_CONCEPT_PROPERTY add constraint FK_CONCEPTPROP_CSV foreign key (CS_VER_PID) references TRM_CODESYSTEM_VER")
			.addSql(DriverTypeEnum.DERBY_EMBEDDED, "alter table TRM_CONCEPT_PROPERTY add constraint FK_CONCEPTPROP_CONCEPT foreign key (CONCEPT_PID) references TRM_CONCEPT")
			.addSql(DriverTypeEnum.MARIADB_10_1, "create table TRM_CONCEPT_PROPERTY (PID bigint not null, PROP_CODESYSTEM varchar(500), PROP_DISPLAY varchar(500), PROP_KEY varchar(500) not null, PROP_TYPE integer not null, PROP_VAL varchar(500), CS_VER_PID bigint, CONCEPT_PID bigint, primary key (PID))")
			.addSql(DriverTypeEnum.MARIADB_10_1, "alter table TRM_CONCEPT_PROPERTY add constraint FK_CONCEPTPROP_CSV foreign key (CS_VER_PID) references TRM_CODESYSTEM_VER (PID)")
			.addSql(DriverTypeEnum.MARIADB_10_1, "alter table TRM_CONCEPT_PROPERTY add constraint FK_CONCEPTPROP_CONCEPT foreign key (CONCEPT_PID) references TRM_CONCEPT (PID)")
			.addSql(DriverTypeEnum.MYSQL_5_7, "create table TRM_CONCEPT_PROPERTY (PID bigint not null, PROP_CODESYSTEM varchar(500), PROP_DISPLAY varchar(500), PROP_KEY varchar(500) not null, PROP_TYPE integer not null, PROP_VAL varchar(500), CS_VER_PID bigint, CONCEPT_PID bigint, primary key (PID))")
			.addSql(DriverTypeEnum.MYSQL_5_7, "alter table TRM_CONCEPT_PROPERTY add constraint FK_CONCEPTPROP_CSV foreign key (CS_VER_PID) references TRM_CODESYSTEM_VER (PID)")
			.addSql(DriverTypeEnum.MYSQL_5_7, "alter table TRM_CONCEPT_PROPERTY add constraint FK_CONCEPTPROP_CONCEPT foreign key (CONCEPT_PID) references TRM_CONCEPT (PID)")
			.addSql(DriverTypeEnum.ORACLE_12C, "create table TRM_CONCEPT_PROPERTY (PID number(19,0) not null, PROP_CODESYSTEM varchar2(500 char), PROP_DISPLAY varchar2(500 char), PROP_KEY varchar2(500 char) not null, PROP_TYPE number(10,0) not null, PROP_VAL varchar2(500 char), CS_VER_PID number(19,0), CONCEPT_PID number(19,0), primary key (PID))")
			.addSql(DriverTypeEnum.ORACLE_12C, "alter table TRM_CONCEPT_PROPERTY add constraint FK_CONCEPTPROP_CSV foreign key (CS_VER_PID) references TRM_CODESYSTEM_VER")
			.addSql(DriverTypeEnum.ORACLE_12C, "alter table TRM_CONCEPT_PROPERTY add constraint FK_CONCEPTPROP_CONCEPT foreign key (CONCEPT_PID) references TRM_CONCEPT")
			.addSql(DriverTypeEnum.POSTGRES_9_4, "create table TRM_CONCEPT_PROPERTY (PID int8 not null, PROP_CODESYSTEM varchar(500), PROP_DISPLAY varchar(500), PROP_KEY varchar(500) not null, PROP_TYPE int4 not null, PROP_VAL varchar(500), CS_VER_PID int8, CONCEPT_PID int8, primary key (PID))")
			.addSql(DriverTypeEnum.POSTGRES_9_4, "alter table TRM_CONCEPT_PROPERTY add constraint FK_CONCEPTPROP_CSV foreign key (CS_VER_PID) references TRM_CODESYSTEM_VER")
			.addSql(DriverTypeEnum.POSTGRES_9_4, "alter table TRM_CONCEPT_PROPERTY add constraint FK_CONCEPTPROP_CONCEPT foreign key (CONCEPT_PID) references TRM_CONCEPT")
			.addSql(DriverTypeEnum.MSSQL_2012, "create table TRM_CONCEPT_PROPERTY (PID bigint not null, PROP_CODESYSTEM varchar(500), PROP_DISPLAY varchar(500), PROP_KEY varchar(500) not null, PROP_TYPE int not null, PROP_VAL varchar(500), CS_VER_PID bigint, CONCEPT_PID bigint, primary key (PID))")
			.addSql(DriverTypeEnum.MSSQL_2012, "alter table TRM_CONCEPT_PROPERTY add constraint FK_CONCEPTPROP_CSV foreign key (CS_VER_PID) references TRM_CODESYSTEM_VER")
			.addSql(DriverTypeEnum.MSSQL_2012, "alter table TRM_CONCEPT_PROPERTY add constraint FK_CONCEPTPROP_CONCEPT foreign key (CONCEPT_PID) references TRM_CONCEPT");

		// Concept Map - Map
		version.startSectionWithMessage("Starting work on table: TRM_CONCEPT_MAP");
		version
			.addTableRawSql("20180907.3", "TRM_CONCEPT_MAP")
			.addSql(DriverTypeEnum.DERBY_EMBEDDED, "create table TRM_CONCEPT_MAP (PID bigint not null, RES_ID bigint, SOURCE_URL varchar(200), TARGET_URL varchar(200), URL varchar(200) not null, primary key (PID))")
			.addSql(DriverTypeEnum.DERBY_EMBEDDED, "alter table TRM_CONCEPT_MAP add constraint FK_TRMCONCEPTMAP_RES foreign key (RES_ID) references HFJ_RESOURCE")
			.addSql(DriverTypeEnum.MYSQL_5_7, "create table TRM_CONCEPT_MAP (PID bigint not null, RES_ID bigint, SOURCE_URL varchar(200), TARGET_URL varchar(200), URL varchar(200) not null, primary key (PID))")
			.addSql(DriverTypeEnum.MYSQL_5_7, "alter table TRM_CONCEPT_MAP add constraint IDX_CONCEPT_MAP_URL unique (URL)")
			.addSql(DriverTypeEnum.MYSQL_5_7, "alter table TRM_CONCEPT_MAP add constraint FK_TRMCONCEPTMAP_RES foreign key (RES_ID) references HFJ_RESOURCE (RES_ID)")
			.addSql(DriverTypeEnum.ORACLE_12C, "create table TRM_CONCEPT_MAP (PID number(19,0) not null, RES_ID number(19,0), SOURCE_URL varchar2(200 char), TARGET_URL varchar2(200 char), URL varchar2(200 char) not null, primary key (PID))")
			.addSql(DriverTypeEnum.ORACLE_12C, "alter table TRM_CONCEPT_MAP add constraint IDX_CONCEPT_MAP_URL unique (URL)")
			.addSql(DriverTypeEnum.ORACLE_12C, "alter table TRM_CONCEPT_MAP add constraint FK_TRMCONCEPTMAP_RES foreign key (RES_ID) references HFJ_RESOURCE")
			.addSql(DriverTypeEnum.POSTGRES_9_4, "create table TRM_CONCEPT_MAP (PID int8 not null, RES_ID int8, SOURCE_URL varchar(200), TARGET_URL varchar(200), URL varchar(200) not null, primary key (PID))")
			.addSql(DriverTypeEnum.POSTGRES_9_4, "alter table TRM_CONCEPT_MAP add constraint FK_TRMCONCEPTMAP_RES foreign key (RES_ID) references HFJ_RESOURCE")
			.addSql(DriverTypeEnum.POSTGRES_9_4, "alter table TRM_CONCEPT_MAP add constraint IDX_CONCEPT_MAP_URL unique (URL)")
			.addSql(DriverTypeEnum.MSSQL_2012, "create table TRM_CONCEPT_MAP (PID bigint not null, RES_ID bigint, SOURCE_URL varchar(200), TARGET_URL varchar(200), URL varchar(200) not null, primary key (PID))")
			.addSql(DriverTypeEnum.MSSQL_2012, "alter table TRM_CONCEPT_MAP add constraint IDX_CONCEPT_MAP_URL unique (URL)")
			.addSql(DriverTypeEnum.MSSQL_2012, "alter table TRM_CONCEPT_MAP add constraint FK_TRMCONCEPTMAP_RES foreign key (RES_ID) references HFJ_RESOURCE")
			.addSql(DriverTypeEnum.MARIADB_10_1, "create table TRM_CONCEPT_MAP (PID bigint not null, RES_ID bigint, SOURCE_URL varchar(200), TARGET_URL varchar(200), URL varchar(200) not null, primary key (PID))")
			.addSql(DriverTypeEnum.MARIADB_10_1, "alter table TRM_CONCEPT_MAP add constraint FK_TRMCONCEPTMAP_RES foreign key (RES_ID) references HFJ_RESOURCE (RES_ID)")
			.addSql(DriverTypeEnum.MARIADB_10_1, "alter table TRM_CONCEPT_MAP add constraint IDX_CONCEPT_MAP_URL unique (URL)");

		// Concept Map - Group
		version.startSectionWithMessage("Starting work on table: TRM_CONCEPT_MAP_GROUP");
		version
			.addTableRawSql("20180907.4", "TRM_CONCEPT_MAP_GROUP")
			.addSql(DriverTypeEnum.DERBY_EMBEDDED, "create table TRM_CONCEPT_MAP_GROUP (PID bigint not null, myConceptMapUrl varchar(255), SOURCE_URL varchar(200) not null, mySourceValueSet varchar(255), SOURCE_VERSION varchar(100), TARGET_URL varchar(200) not null, myTargetValueSet varchar(255), TARGET_VERSION varchar(100), CONCEPT_MAP_PID bigint not null, primary key (PID))")
			.addSql(DriverTypeEnum.DERBY_EMBEDDED, "alter table TRM_CONCEPT_MAP_GROUP add constraint FK_TCMGROUP_CONCEPTMAP foreign key (CONCEPT_MAP_PID) references TRM_CONCEPT_MAP")
			.addSql(DriverTypeEnum.DERBY_EMBEDDED, "create unique index IDX_CONCEPT_MAP_URL on TRM_CONCEPT_MAP (URL)")
			.addSql(DriverTypeEnum.ORACLE_12C, "create table TRM_CONCEPT_MAP_GROUP (PID number(19,0) not null, myConceptMapUrl varchar2(255 char), SOURCE_URL varchar2(200 char) not null, mySourceValueSet varchar2(255 char), SOURCE_VERSION varchar2(100 char), TARGET_URL varchar2(200 char) not null, myTargetValueSet varchar2(255 char), TARGET_VERSION varchar2(100 char), CONCEPT_MAP_PID number(19,0) not null, primary key (PID))")
			.addSql(DriverTypeEnum.ORACLE_12C, "alter table TRM_CONCEPT_MAP_GROUP add constraint FK_TCMGROUP_CONCEPTMAP foreign key (CONCEPT_MAP_PID) references TRM_CONCEPT_MAP")
			.addSql(DriverTypeEnum.MARIADB_10_1, "create table TRM_CONCEPT_MAP_GROUP (PID bigint not null, myConceptMapUrl varchar(255), SOURCE_URL varchar(200) not null, mySourceValueSet varchar(255), SOURCE_VERSION varchar(100), TARGET_URL varchar(200) not null, myTargetValueSet varchar(255), TARGET_VERSION varchar(100), CONCEPT_MAP_PID bigint not null, primary key (PID))")
			.addSql(DriverTypeEnum.MARIADB_10_1, "alter table TRM_CONCEPT_MAP_GROUP add constraint FK_TCMGROUP_CONCEPTMAP foreign key (CONCEPT_MAP_PID) references TRM_CONCEPT_MAP (PID)")
			.addSql(DriverTypeEnum.MYSQL_5_7, "create table TRM_CONCEPT_MAP_GROUP (PID bigint not null, myConceptMapUrl varchar(255), SOURCE_URL varchar(200) not null, mySourceValueSet varchar(255), SOURCE_VERSION varchar(100), TARGET_URL varchar(200) not null, myTargetValueSet varchar(255), TARGET_VERSION varchar(100), CONCEPT_MAP_PID bigint not null, primary key (PID))")
			.addSql(DriverTypeEnum.MYSQL_5_7, "alter table TRM_CONCEPT_MAP_GROUP add constraint FK_TCMGROUP_CONCEPTMAP foreign key (CONCEPT_MAP_PID) references TRM_CONCEPT_MAP (PID)")
			.addSql(DriverTypeEnum.MSSQL_2012, "create table TRM_CONCEPT_MAP_GROUP (PID bigint not null, myConceptMapUrl varchar(255), SOURCE_URL varchar(200) not null, mySourceValueSet varchar(255), SOURCE_VERSION varchar(100), TARGET_URL varchar(200) not null, myTargetValueSet varchar(255), TARGET_VERSION varchar(100), CONCEPT_MAP_PID bigint not null, primary key (PID))")
			.addSql(DriverTypeEnum.MSSQL_2012, "alter table TRM_CONCEPT_MAP_GROUP add constraint FK_TCMGROUP_CONCEPTMAP foreign key (CONCEPT_MAP_PID) references TRM_CONCEPT_MAP")
			.addSql(DriverTypeEnum.POSTGRES_9_4, "create table TRM_CONCEPT_MAP_GROUP (PID int8 not null, myConceptMapUrl varchar(255), SOURCE_URL varchar(200) not null, mySourceValueSet varchar(255), SOURCE_VERSION varchar(100), TARGET_URL varchar(200) not null, myTargetValueSet varchar(255), TARGET_VERSION varchar(100), CONCEPT_MAP_PID int8 not null, primary key (PID))")
			.addSql(DriverTypeEnum.POSTGRES_9_4, "alter table TRM_CONCEPT_MAP_GROUP add constraint FK_TCMGROUP_CONCEPTMAP foreign key (CONCEPT_MAP_PID) references TRM_CONCEPT_MAP");

		// Concept Map - Group Element
		version.startSectionWithMessage("Starting work on table: TRM_CONCEPT_MAP_GRP_ELEMENT");
		version
			.addTableRawSql("20180907.5", "TRM_CONCEPT_MAP_GRP_ELEMENT")
			.addSql(DriverTypeEnum.DERBY_EMBEDDED, "create table TRM_CONCEPT_MAP_GRP_ELEMENT (PID bigint not null, SOURCE_CODE varchar(500) not null, myConceptMapUrl varchar(255), SOURCE_DISPLAY varchar(400), mySystem varchar(255), mySystemVersion varchar(255), myValueSet varchar(255), CONCEPT_MAP_GROUP_PID bigint not null, primary key (PID))")
			.addSql(DriverTypeEnum.DERBY_EMBEDDED, "alter table TRM_CONCEPT_MAP_GRP_ELEMENT add constraint FK_TCMGELEMENT_GROUP foreign key (CONCEPT_MAP_GROUP_PID) references TRM_CONCEPT_MAP_GROUP")
			.addSql(DriverTypeEnum.MARIADB_10_1, "create table TRM_CONCEPT_MAP_GRP_ELEMENT (PID bigint not null, SOURCE_CODE varchar(500) not null, myConceptMapUrl varchar(255), SOURCE_DISPLAY varchar(400), mySystem varchar(255), mySystemVersion varchar(255), myValueSet varchar(255), CONCEPT_MAP_GROUP_PID bigint not null, primary key (PID))")
			.addSql(DriverTypeEnum.MARIADB_10_1, "alter table TRM_CONCEPT_MAP_GRP_ELEMENT add constraint FK_TCMGELEMENT_GROUP foreign key (CONCEPT_MAP_GROUP_PID) references TRM_CONCEPT_MAP_GROUP (PID)")
			.addSql(DriverTypeEnum.MARIADB_10_1, "create index IDX_CNCPT_MAP_GRP_CD on TRM_CONCEPT_MAP_GRP_ELEMENT (SOURCE_CODE)")
			.addSql(DriverTypeEnum.DERBY_EMBEDDED, "create index IDX_CNCPT_MAP_GRP_CD on TRM_CONCEPT_MAP_GRP_ELEMENT (SOURCE_CODE)")
			.addSql(DriverTypeEnum.MYSQL_5_7, "create table TRM_CONCEPT_MAP_GRP_ELEMENT (PID bigint not null, SOURCE_CODE varchar(500) not null, myConceptMapUrl varchar(255), SOURCE_DISPLAY varchar(400), mySystem varchar(255), mySystemVersion varchar(255), myValueSet varchar(255), CONCEPT_MAP_GROUP_PID bigint not null, primary key (PID))")
			.addSql(DriverTypeEnum.MYSQL_5_7, "create index IDX_CNCPT_MAP_GRP_CD on TRM_CONCEPT_MAP_GRP_ELEMENT (SOURCE_CODE)")
			.addSql(DriverTypeEnum.MYSQL_5_7, "alter table TRM_CONCEPT_MAP_GRP_ELEMENT add constraint FK_TCMGELEMENT_GROUP foreign key (CONCEPT_MAP_GROUP_PID) references TRM_CONCEPT_MAP_GROUP (PID)")
			.addSql(DriverTypeEnum.POSTGRES_9_4, "create table TRM_CONCEPT_MAP_GRP_ELEMENT (PID int8 not null, SOURCE_CODE varchar(500) not null, myConceptMapUrl varchar(255), SOURCE_DISPLAY varchar(400), mySystem varchar(255), mySystemVersion varchar(255), myValueSet varchar(255), CONCEPT_MAP_GROUP_PID int8 not null, primary key (PID))")
			.addSql(DriverTypeEnum.POSTGRES_9_4, "alter table TRM_CONCEPT_MAP_GRP_ELEMENT add constraint FK_TCMGELEMENT_GROUP foreign key (CONCEPT_MAP_GROUP_PID) references TRM_CONCEPT_MAP_GROUP")
			.addSql(DriverTypeEnum.POSTGRES_9_4, "create index IDX_CNCPT_MAP_GRP_CD on TRM_CONCEPT_MAP_GRP_ELEMENT (SOURCE_CODE)")
			.addSql(DriverTypeEnum.ORACLE_12C, "create table TRM_CONCEPT_MAP_GRP_ELEMENT (PID number(19,0) not null, SOURCE_CODE varchar2(500 char) not null, myConceptMapUrl varchar2(255 char), SOURCE_DISPLAY varchar2(400 char), mySystem varchar2(255 char), mySystemVersion varchar2(255 char), myValueSet varchar2(255 char), CONCEPT_MAP_GROUP_PID number(19,0) not null, primary key (PID))")
			.addSql(DriverTypeEnum.ORACLE_12C, "alter table TRM_CONCEPT_MAP_GRP_ELEMENT add constraint FK_TCMGELEMENT_GROUP foreign key (CONCEPT_MAP_GROUP_PID) references TRM_CONCEPT_MAP_GROUP")
			.addSql(DriverTypeEnum.ORACLE_12C, "create index IDX_CNCPT_MAP_GRP_CD on TRM_CONCEPT_MAP_GRP_ELEMENT (SOURCE_CODE)")
			.addSql(DriverTypeEnum.MSSQL_2012, "create table TRM_CONCEPT_MAP_GRP_ELEMENT (PID bigint not null, SOURCE_CODE varchar(500) not null, myConceptMapUrl varchar(255), SOURCE_DISPLAY varchar(400), mySystem varchar(255), mySystemVersion varchar(255), myValueSet varchar(255), CONCEPT_MAP_GROUP_PID bigint not null, primary key (PID))")
			.addSql(DriverTypeEnum.MSSQL_2012, "create index IDX_CNCPT_MAP_GRP_CD on TRM_CONCEPT_MAP_GRP_ELEMENT (SOURCE_CODE)")
			.addSql(DriverTypeEnum.MSSQL_2012, "alter table TRM_CONCEPT_MAP_GRP_ELEMENT add constraint FK_TCMGELEMENT_GROUP foreign key (CONCEPT_MAP_GROUP_PID) references TRM_CONCEPT_MAP_GROUP");

		// Concept Map - Group Element Target
		version.startSectionWithMessage("Starting work on table: TRM_CONCEPT_MAP_GRP_ELM_TGT");
		version
			.addTableRawSql("20180907.6", "TRM_CONCEPT_MAP_GRP_ELM_TGT")
			.addSql(DriverTypeEnum.DERBY_EMBEDDED, "create table TRM_CONCEPT_MAP_GRP_ELM_TGT (PID bigint not null, TARGET_CODE varchar(500) not null, myConceptMapUrl varchar(255), TARGET_DISPLAY varchar(400), TARGET_EQUIVALENCE varchar(50), mySystem varchar(255), mySystemVersion varchar(255), myValueSet varchar(255), CONCEPT_MAP_GRP_ELM_PID bigint not null, primary key (PID))")
			.addSql(DriverTypeEnum.DERBY_EMBEDDED, "alter table TRM_CONCEPT_MAP_GRP_ELM_TGT add constraint FK_TCMGETARGET_ELEMENT foreign key (CONCEPT_MAP_GRP_ELM_PID) references TRM_CONCEPT_MAP_GRP_ELEMENT")
			.addSql(DriverTypeEnum.DERBY_EMBEDDED, "create index IDX_CNCPT_MP_GRP_ELM_TGT_CD on TRM_CONCEPT_MAP_GRP_ELM_TGT (TARGET_CODE)")
			.addSql(DriverTypeEnum.MARIADB_10_1, "create table TRM_CONCEPT_MAP_GRP_ELM_TGT (PID bigint not null, TARGET_CODE varchar(500) not null, myConceptMapUrl varchar(255), TARGET_DISPLAY varchar(400), TARGET_EQUIVALENCE varchar(50), mySystem varchar(255), mySystemVersion varchar(255), myValueSet varchar(255), CONCEPT_MAP_GRP_ELM_PID bigint not null, primary key (PID))")
			.addSql(DriverTypeEnum.MARIADB_10_1, "alter table TRM_CONCEPT_MAP_GRP_ELM_TGT add constraint FK_TCMGETARGET_ELEMENT foreign key (CONCEPT_MAP_GRP_ELM_PID) references TRM_CONCEPT_MAP_GRP_ELEMENT (PID)")
			.addSql(DriverTypeEnum.MARIADB_10_1, "create index IDX_CNCPT_MP_GRP_ELM_TGT_CD on TRM_CONCEPT_MAP_GRP_ELM_TGT (TARGET_CODE)")
			.addSql(DriverTypeEnum.MYSQL_5_7, "create table TRM_CONCEPT_MAP_GRP_ELM_TGT (PID bigint not null, TARGET_CODE varchar(500) not null, myConceptMapUrl varchar(255), TARGET_DISPLAY varchar(400), TARGET_EQUIVALENCE varchar(50), mySystem varchar(255), mySystemVersion varchar(255), myValueSet varchar(255), CONCEPT_MAP_GRP_ELM_PID bigint not null, primary key (PID))")
			.addSql(DriverTypeEnum.MYSQL_5_7, "alter table TRM_CONCEPT_MAP_GRP_ELM_TGT add constraint FK_TCMGETARGET_ELEMENT foreign key (CONCEPT_MAP_GRP_ELM_PID) references TRM_CONCEPT_MAP_GRP_ELEMENT (PID)")
			.addSql(DriverTypeEnum.MYSQL_5_7, "create index IDX_CNCPT_MP_GRP_ELM_TGT_CD on TRM_CONCEPT_MAP_GRP_ELM_TGT (TARGET_CODE)")
			.addSql(DriverTypeEnum.ORACLE_12C, "create table TRM_CONCEPT_MAP_GRP_ELM_TGT (PID number(19,0) not null, TARGET_CODE varchar2(500 char) not null, myConceptMapUrl varchar2(255 char), TARGET_DISPLAY varchar2(400 char), TARGET_EQUIVALENCE varchar2(50 char), mySystem varchar2(255 char), mySystemVersion varchar2(255 char), myValueSet varchar2(255 char), CONCEPT_MAP_GRP_ELM_PID number(19,0) not null, primary key (PID))")
			.addSql(DriverTypeEnum.ORACLE_12C, "alter table TRM_CONCEPT_MAP_GRP_ELM_TGT add constraint FK_TCMGETARGET_ELEMENT foreign key (CONCEPT_MAP_GRP_ELM_PID) references TRM_CONCEPT_MAP_GRP_ELEMENT")
			.addSql(DriverTypeEnum.ORACLE_12C, "create index IDX_CNCPT_MP_GRP_ELM_TGT_CD on TRM_CONCEPT_MAP_GRP_ELM_TGT (TARGET_CODE)")
			.addSql(DriverTypeEnum.POSTGRES_9_4, "create table TRM_CONCEPT_MAP_GRP_ELM_TGT (PID int8 not null, TARGET_CODE varchar(500) not null, myConceptMapUrl varchar(255), TARGET_DISPLAY varchar(400), TARGET_EQUIVALENCE varchar(50), mySystem varchar(255), mySystemVersion varchar(255), myValueSet varchar(255), CONCEPT_MAP_GRP_ELM_PID int8 not null, primary key (PID))")
			.addSql(DriverTypeEnum.POSTGRES_9_4, "alter table TRM_CONCEPT_MAP_GRP_ELM_TGT add constraint FK_TCMGETARGET_ELEMENT foreign key (CONCEPT_MAP_GRP_ELM_PID) references TRM_CONCEPT_MAP_GRP_ELEMENT")
			.addSql(DriverTypeEnum.POSTGRES_9_4, "create index IDX_CNCPT_MP_GRP_ELM_TGT_CD on TRM_CONCEPT_MAP_GRP_ELM_TGT (TARGET_CODE)")
			.addSql(DriverTypeEnum.MSSQL_2012, "create table TRM_CONCEPT_MAP_GRP_ELM_TGT (PID bigint not null, TARGET_CODE varchar(500) not null, myConceptMapUrl varchar(255), TARGET_DISPLAY varchar(400), TARGET_EQUIVALENCE varchar(50), mySystem varchar(255), mySystemVersion varchar(255), myValueSet varchar(255), CONCEPT_MAP_GRP_ELM_PID bigint not null, primary key (PID))")
			.addSql(DriverTypeEnum.MSSQL_2012, "create index IDX_CNCPT_MP_GRP_ELM_TGT_CD on TRM_CONCEPT_MAP_GRP_ELM_TGT (TARGET_CODE)")
			.addSql(DriverTypeEnum.MSSQL_2012, "alter table TRM_CONCEPT_MAP_GRP_ELM_TGT add constraint FK_TCMGETARGET_ELEMENT foreign key (CONCEPT_MAP_GRP_ELM_PID) references TRM_CONCEPT_MAP_GRP_ELEMENT");

		version.onTable("HFJ_IDX_CMP_STRING_UNIQ").modifyColumn("20180907.7", "IDX_STRING").nonNullable().withType(ColumnTypeEnum.STRING, 200);


	}

	private Boolean columnToBoolean(Object theValue) {
		if (theValue == null) {
			return null;
		}
		if (theValue instanceof Boolean) {
			return (Boolean) theValue;
		}

		long longValue = ((Number) theValue).longValue();
		return longValue == 1L;
	}

	private void init340() { // 20180401 - 20180528
		Builder version = forVersion(VersionEnum.V3_4_0);

		// CodeSystem Version
		Builder.BuilderWithTableName resourceLink = version.onTable("TRM_CODESYSTEM_VER");
		version.startSectionWithMessage("Starting work on table: " + resourceLink.getTableName());
		resourceLink
			.dropIndex("20180401.1", "IDX_CSV_RESOURCEPID_AND_VER");
		resourceLink
			.dropColumn("20180401.2", "RES_VERSION_ID");
		resourceLink
			.addColumn("20180401.3", "CS_VERSION_ID")
			.nullable()
			.type(ColumnTypeEnum.STRING, 255);
		resourceLink
			.addColumn("20180401.4", "CODESYSTEM_PID")
			.nullable()
			.type(ColumnTypeEnum.LONG);
		resourceLink
			.addForeignKey("20180401.5", "FK_CODESYSVER_CS_ID")
			.toColumn("CODESYSTEM_PID")
			.references("TRM_CODESYSTEM", "PID");

		// Concept
		Builder.BuilderWithTableName concept = version.onTable("TRM_CONCEPT");
		version.startSectionWithMessage("Starting work on table: " + concept.getTableName());
		concept
			.addColumn("20180401.6", "CODE_SEQUENCE")
			.nullable()
			.type(ColumnTypeEnum.INT);


	}

	protected void init330() { // 20180114 - 20180329
		Builder version = forVersion(VersionEnum.V3_3_0);

		version.initializeSchema("20180115.0", new SchemaInitializationProvider("HAPI FHIR", "/ca/uhn/hapi/fhir/jpa/docs/database", "HFJ_RESOURCE", true));

		Builder.BuilderWithTableName hfjResource = version.onTable("HFJ_RESOURCE");
		version.startSectionWithMessage("Starting work on table: " + hfjResource.getTableName());
		hfjResource.dropColumn("20180115.1", "RES_TEXT");
		hfjResource.dropColumn("20180115.2", "RES_ENCODING");

		Builder.BuilderWithTableName hfjResVer = version.onTable("HFJ_RES_VER");
		version.startSectionWithMessage("Starting work on table: " + hfjResVer.getTableName());
		hfjResVer.modifyColumn("20180115.3", "RES_ENCODING")
			.nullable();
		hfjResVer.modifyColumn("20180115.4", "RES_TEXT")
			.nullable();
	}

	public enum FlagEnum {
		NO_MIGRATE_HASHES("no-migrate-350-hashes");

		private final String myCommandLineValue;

		FlagEnum(String theCommandLineValue) {
			myCommandLineValue = theCommandLineValue;
		}

		public static FlagEnum fromCommandLineValue(String theCommandLineValue) {
			Optional<FlagEnum> retVal = Arrays.stream(values()).filter(t -> t.myCommandLineValue.equals(theCommandLineValue)).findFirst();
			return retVal.orElseThrow(() -> {
				List<String> validValues = Arrays.stream(values()).map(t -> t.myCommandLineValue).sorted().collect(Collectors.toList());
				return new IllegalArgumentException("Invalid flag \"" + theCommandLineValue + "\". Valid values: " + validValues);
			});
		}
	}


}<|MERGE_RESOLUTION|>--- conflicted
+++ resolved
@@ -50,8 +50,8 @@
 public class HapiFhirJpaMigrationTasks extends BaseMigrationTasks<VersionEnum> {
 
 	// H2, Derby, MariaDB, and MySql automatically add indexes to foreign keys
-	public static final DriverTypeEnum[] NON_AUTOMATIC_FK_INDEX_PLATFORMS = new DriverTypeEnum[]{
-		DriverTypeEnum.POSTGRES_9_4, DriverTypeEnum.ORACLE_12C, DriverTypeEnum.MSSQL_2012};
+	public static final DriverTypeEnum[] NON_AUTOMATIC_FK_INDEX_PLATFORMS = new DriverTypeEnum[] {
+		DriverTypeEnum.POSTGRES_9_4, DriverTypeEnum.ORACLE_12C, DriverTypeEnum.MSSQL_2012 };
 	private final Set<FlagEnum> myFlags;
 
 
@@ -97,7 +97,7 @@
 
 		// replace and drop IDX_SP_DATE_HASH
 		dateTable
-			.addIndex("20220207.1", "IDX_SP_DATE_HASH_V2")
+			.addIndex("20220207.1", "IDX_SP_DATE_HASH_V2" )
 			.unique(false)
 			.online(true)
 			.withColumns("HASH_IDENTITY", "SP_VALUE_LOW", "SP_VALUE_HIGH", "RES_ID", "PARTITION_ID");
@@ -108,7 +108,7 @@
 
 		// replace and drop IDX_SP_DATE_HASH_HIGH
 		dateTable
-			.addIndex("20220207.4", "IDX_SP_DATE_HASH_HIGH_V2")
+			.addIndex("20220207.4", "IDX_SP_DATE_HASH_HIGH_V2" )
 			.unique(false)
 			.online(true)
 			.withColumns("HASH_IDENTITY", "SP_VALUE_HIGH", "RES_ID", "PARTITION_ID");
@@ -116,7 +116,7 @@
 
 		// replace and drop IDX_SP_DATE_ORD_HASH
 		dateTable
-			.addIndex("20220207.6", "IDX_SP_DATE_ORD_HASH_V2")
+			.addIndex("20220207.6", "IDX_SP_DATE_ORD_HASH_V2" )
 			.unique(false)
 			.online(true)
 			.withColumns("HASH_IDENTITY", "SP_VALUE_LOW_DATE_ORDINAL", "SP_VALUE_HIGH_DATE_ORDINAL", "RES_ID", "PARTITION_ID");
@@ -124,7 +124,7 @@
 
 		// replace and drop IDX_SP_DATE_ORD_HASH_HIGH
 		dateTable
-			.addIndex("20220207.8", "IDX_SP_DATE_ORD_HASH_HIGH_V2")
+			.addIndex("20220207.8", "IDX_SP_DATE_ORD_HASH_HIGH_V2" )
 			.unique(false)
 			.online(true)
 			.withColumns("HASH_IDENTITY", "SP_VALUE_HIGH_DATE_ORDINAL", "RES_ID", "PARTITION_ID");
@@ -135,7 +135,7 @@
 
 		// replace and drop IDX_SP_DATE_RESID
 		dateTable
-			.addIndex("20220207.11", "IDX_SP_DATE_RESID_V2")
+			.addIndex("20220207.11", "IDX_SP_DATE_RESID_V2" )
 			.unique(false)
 			.online(true)
 			.withColumns("RES_ID", "HASH_IDENTITY", "SP_VALUE_LOW", "SP_VALUE_HIGH", "SP_VALUE_LOW_DATE_ORDINAL", "SP_VALUE_HIGH_DATE_ORDINAL", "PARTITION_ID");
@@ -152,7 +152,15 @@
 		// drop obsolete
 		dateTable.dropIndexOnline("20220207.16", "IDX_SP_DATE_UPDATED");
 
-<<<<<<< HEAD
+		// fix for https://github.com/hapifhir/hapi-fhir/issues/3316
+		// index must have same name that indexed FK or SchemaMigrationTest complains because H2 sets this index automatically
+
+		version.onTable("TRM_VALUESET_C_DESIGNATION")
+			.addIndex("20220223.1", "FK_TRM_VALUESET_CONCEPT_PID")
+			.unique(false)
+			.withColumns("VALUESET_CONCEPT_PID")
+			.onlyAppliesToPlatforms(NON_AUTOMATIC_FK_INDEX_PLATFORMS);
+
 		// Batch2 Framework
 
 		Builder.BuilderAddTableByColumns batchInstance = version.addTableByColumns("20220217.1", "BT2_JOB_INSTANCE", "ID");
@@ -192,17 +200,6 @@
 		batchChunk.addColumn("ERROR_MSG").nullable().type(ColumnTypeEnum.STRING, 500);
 		batchChunk.addColumn("ERROR_COUNT").nullable().type(ColumnTypeEnum.INT);
 		batchChunk.addIndex("20220217.4", "IDX_BT2WC_II_SEQ").unique(false).withColumns("ID", "SEQ");
-=======
-		// fix for https://github.com/hapifhir/hapi-fhir/issues/3316
-		// index must have same name that indexed FK or SchemaMigrationTest complains because H2 sets this index automatically
-
-		version.onTable("TRM_VALUESET_C_DESIGNATION")
-			.addIndex("20220223.1", "FK_TRM_VALUESET_CONCEPT_PID")
-			.unique(false)
-			.withColumns("VALUESET_CONCEPT_PID")
-			.onlyAppliesToPlatforms(NON_AUTOMATIC_FK_INDEX_PLATFORMS);
-
->>>>>>> 65776bba
 	}
 
 	/**
@@ -211,14 +208,14 @@
 	 */
 	private void addIndexesForDeleteExpunge(Builder theVersion) {
 
-		theVersion.onTable("HFJ_HISTORY_TAG")
-			.addIndex("20211210.2", "IDX_RESHISTTAG_RESID")
+		theVersion.onTable( "HFJ_HISTORY_TAG")
+			.addIndex("20211210.2", "IDX_RESHISTTAG_RESID" )
 			.unique(false)
 			.withColumns("RES_ID");
 
 
-		theVersion.onTable("HFJ_RES_VER_PROV")
-			.addIndex("20211210.3", "FK_RESVERPROV_RES_PID")
+		theVersion.onTable( "HFJ_RES_VER_PROV")
+			.addIndex("20211210.3", "FK_RESVERPROV_RES_PID" )
 			.unique(false)
 			.withColumns("RES_PID")
 			.onlyAppliesToPlatforms(NON_AUTOMATIC_FK_INDEX_PLATFORMS);
@@ -300,15 +297,15 @@
 
 		// Bump ConceptMap display lengths
 		version.onTable("TRM_CONCEPT_MAP_GRP_ELM_TGT")
-			.modifyColumn("20210617.1", "TARGET_DISPLAY").nullable().withType(ColumnTypeEnum.STRING, 500);
+			.modifyColumn("20210617.1","TARGET_DISPLAY").nullable().withType(ColumnTypeEnum.STRING, 500);
 		version.onTable("TRM_CONCEPT_MAP_GRP_ELEMENT")
 			.modifyColumn("20210617.2", "SOURCE_DISPLAY").nullable().withType(ColumnTypeEnum.STRING, 500);
 
 		version.onTable("HFJ_BLK_EXPORT_JOB")
-			.modifyColumn("20210624.1", "REQUEST").nonNullable().withType(ColumnTypeEnum.STRING, 1024);
+			.modifyColumn("20210624.1","REQUEST").nonNullable().withType(ColumnTypeEnum.STRING, 1024);
 
 		version.onTable("HFJ_IDX_CMP_STRING_UNIQ")
-			.modifyColumn("20210713.1", "IDX_STRING").nonNullable().withType(ColumnTypeEnum.STRING, 500);
+			.modifyColumn("20210713.1","IDX_STRING").nonNullable().withType(ColumnTypeEnum.STRING, 500);
 
 		version.onTable("HFJ_RESOURCE")
 			.addColumn("20210720.1", "SP_CMPTOKS_PRESENT").nullable().type(ColumnTypeEnum.BOOLEAN);
@@ -340,7 +337,7 @@
 			.addColumn("20210915.1", "EXPANDED_AT")
 			.nullable()
 			.type(ColumnTypeEnum.DATE_TIMESTAMP);
-
+        
 		/*
 		 * Replace CLOB columns with BLOB columns
 		 */
@@ -356,7 +353,7 @@
 		// HFJ_SEARCH.SEARCH_QUERY_STRING
 		version.onTable("HFJ_SEARCH")
 			.migratePostgresTextClobToBinaryClob("20211003.3", "SEARCH_QUERY_STRING");
-
+		
 
 	}
 
