/*-
 * #%L
 * HAPI FHIR JPA Server
 * %%
 * Copyright (C) 2014 - 2024 Smile CDR, Inc.
 * %%
 * Licensed under the Apache License, Version 2.0 (the "License");
 * you may not use this file except in compliance with the License.
 * You may obtain a copy of the License at
 *
 *      http://www.apache.org/licenses/LICENSE-2.0
 *
 * Unless required by applicable law or agreed to in writing, software
 * distributed under the License is distributed on an "AS IS" BASIS,
 * WITHOUT WARRANTIES OR CONDITIONS OF ANY KIND, either express or implied.
 * See the License for the specific language governing permissions and
 * limitations under the License.
 * #L%
 */
package ca.uhn.fhir.jpa.migrate.tasks;

import ca.uhn.fhir.interceptor.model.RequestPartitionId;
import ca.uhn.fhir.jpa.entity.BulkExportJobEntity;
import ca.uhn.fhir.jpa.entity.BulkImportJobEntity;
import ca.uhn.fhir.jpa.entity.Search;
import ca.uhn.fhir.jpa.migrate.DriverTypeEnum;
import ca.uhn.fhir.jpa.migrate.taskdef.ArbitrarySqlTask;
import ca.uhn.fhir.jpa.migrate.taskdef.CalculateHashesTask;
import ca.uhn.fhir.jpa.migrate.taskdef.CalculateOrdinalDatesTask;
import ca.uhn.fhir.jpa.migrate.taskdef.ColumnTypeEnum;
import ca.uhn.fhir.jpa.migrate.taskdef.ForceIdMigrationCopyTask;
import ca.uhn.fhir.jpa.migrate.taskdef.ForceIdMigrationFixTask;
import ca.uhn.fhir.jpa.migrate.tasks.api.BaseMigrationTasks;
import ca.uhn.fhir.jpa.migrate.tasks.api.Builder;
import ca.uhn.fhir.jpa.model.config.PartitionSettings;
import ca.uhn.fhir.jpa.model.entity.BaseResourceIndexedSearchParam;
import ca.uhn.fhir.jpa.model.entity.ResourceHistoryTable;
import ca.uhn.fhir.jpa.model.entity.ResourceIndexedSearchParamDate;
import ca.uhn.fhir.jpa.model.entity.ResourceIndexedSearchParamQuantity;
import ca.uhn.fhir.jpa.model.entity.ResourceIndexedSearchParamString;
import ca.uhn.fhir.jpa.model.entity.ResourceIndexedSearchParamToken;
import ca.uhn.fhir.jpa.model.entity.ResourceIndexedSearchParamUri;
import ca.uhn.fhir.jpa.model.entity.ResourceTable;
import ca.uhn.fhir.jpa.model.entity.SearchParamPresentEntity;
import ca.uhn.fhir.jpa.model.entity.StorageSettings;
import ca.uhn.fhir.util.ClasspathUtil;
import ca.uhn.fhir.util.VersionEnum;
import org.apache.commons.lang3.StringUtils;

import java.util.Arrays;
import java.util.HashMap;
import java.util.List;
import java.util.Map;
import java.util.Optional;
import java.util.Set;
import java.util.stream.Collectors;

import static ca.uhn.fhir.rest.api.Constants.UUID_LENGTH;

@SuppressWarnings({"SqlNoDataSourceInspection", "SpellCheckingInspection", "java:S1192"})
public class HapiFhirJpaMigrationTasks extends BaseMigrationTasks<VersionEnum> {

	// H2, Derby, MariaDB, and MySql automatically add indexes to foreign keys
	public static final DriverTypeEnum[] NON_AUTOMATIC_FK_INDEX_PLATFORMS =
			new DriverTypeEnum[] {DriverTypeEnum.POSTGRES_9_4, DriverTypeEnum.ORACLE_12C, DriverTypeEnum.MSSQL_2012};
	private static final String QUERY_FOR_COLUMN_COLLATION_TEMPLATE = "WITH defcoll AS (\n"
			+ "	SELECT datcollate AS coll\n"
			+ "	FROM pg_database\n"
			+ "	WHERE datname = current_database())\n"
			+ ", collation_by_column AS (\n"
			+ "	SELECT a.attname,\n"
			+ "		CASE WHEN c.collname = 'default'\n"
			+ "			THEN defcoll.coll\n"
			+ "			ELSE c.collname\n"
			+ "		END AS my_collation\n"
			+ "	FROM pg_attribute AS a\n"
			+ "		CROSS JOIN defcoll\n"
			+ "		LEFT JOIN pg_collation AS c ON a.attcollation = c.oid\n"
			+ "	WHERE a.attrelid = '%s'::regclass\n"
			+ "		AND a.attnum > 0\n"
			+ "		AND attname = '%s'\n"
			+ ")\n"
			+ "SELECT TRUE as result\n"
			+ "FROM collation_by_column\n"
			+ "WHERE EXISTS (SELECT 1\n"
			+ "	FROM collation_by_column\n"
			+ "	WHERE my_collation != 'C')";
	private final Set<FlagEnum> myFlags;

	/**
	 * Constructor
	 */
	public HapiFhirJpaMigrationTasks(Set<String> theFlags) {
		myFlags = theFlags.stream().map(FlagEnum::fromCommandLineValue).collect(Collectors.toSet());

		init330(); // 20180114 - 20180329
		init340(); // 20180401 - 20180528
		init350(); // 20180601 - 20180917
		init360(); // 20180918 - 20181112
		init400(); // 20190401 - 20190814
		init410(); // 20190815 - 20191014
		init420(); // 20191015 - 20200217
		init430(); // Replaced by 5.0.0
		init500(); // 20200218 - 20200513
		init501(); // 20200514 - 20200515
		init510(); // 20200516 - 20201028
		init520(); // 20201029 -
		init530();
		init540(); // 20210218 - 20210520
		init550(); // 20210520 -
		init560(); // 20211027 -
		init570(); // 20211102 -
		init600(); // 20211102 -
		init610();
		init620();
		init640();
		init640_after_20230126();
		init660();
		init680();
		init700();
	}

	protected void init700() {
		/* ************************************************
		 * Start of 6.10 migrations
		 *********************************************** */

		Builder version = forVersion(VersionEnum.V7_0_0);

		// new indices on MdmLink
		Builder.BuilderWithTableName mdmLinkTable = version.onTable("MPI_LINK");

		mdmLinkTable
			.addIndex("20230911.1", "IDX_EMPI_TGT_MR_LS")
			.unique(false)
			.online(true)
			.withColumns("TARGET_TYPE", "MATCH_RESULT", "LINK_SOURCE");
		mdmLinkTable
			.addIndex("20230911.2", "IDX_EMPi_TGT_MR_SCore")
			.unique(false)
			.online(true)
			.withColumns("TARGET_TYPE", "MATCH_RESULT", "SCORE");

		// Move forced_id constraints to hfj_resource and the new fhir_id column
		// Note: we leave the HFJ_FORCED_ID.IDX_FORCEDID_TYPE_FID index in place to support old writers for a while.
		version.addTask(new ForceIdMigrationCopyTask(version.getRelease(), "20231018.1").setDoNothing(true));

		Builder.BuilderWithTableName hfjResource = version.onTable("HFJ_RESOURCE");
		// commented out to make numeric space for the fix task below.
		// This constraint can't be enabled until the column is fully populated, and the shipped version of 20231018.1
		// was broken.
		// hfjResource.modifyColumn("20231018.2", "FHIR_ID").nonNullable();

		// this was inserted after the release.
		version.addTask(new ForceIdMigrationFixTask(version.getRelease(), "20231018.3"));

		// added back in place of 20231018.2.  If 20231018.2 already ran, this is a no-op.
		hfjResource.modifyColumn("20231018.4", "FHIR_ID").nonNullable();

		hfjResource.dropIndex("20231027.1", "IDX_RES_FHIR_ID");
		hfjResource
			.addIndex("20231027.2", "IDX_RES_TYPE_FHIR_ID")
			.unique(true)
			.online(true)
			// include res_id and our deleted flag so we can satisfy Observation?_sort=_id from the index on
			// platforms that support it.
			.includeColumns("RES_ID, RES_DELETED_AT")
			.withColumns("RES_TYPE", "FHIR_ID");

		// For resolving references that don't supply the type.
		hfjResource
			.addIndex("20231027.3", "IDX_RES_FHIR_ID")
			.unique(false)
			.online(true)
			.withColumns("FHIR_ID");

		Builder.BuilderWithTableName batch2JobInstanceTable = version.onTable("BT2_JOB_INSTANCE");

		batch2JobInstanceTable.addColumn("20231128.1", "USER_NAME").nullable().type(ColumnTypeEnum.STRING, 200);

		batch2JobInstanceTable.addColumn("20231128.2", "CLIENT_ID").nullable().type(ColumnTypeEnum.STRING, 200);

		{
			version.executeRawSql(
					"20231212.1",
					"CREATE INDEX CONCURRENTLY idx_sp_string_hash_nrm_pattern_ops ON hfj_spidx_string USING btree (hash_norm_prefix, sp_value_normalized varchar_pattern_ops, res_id, partition_id)")
				.setTransactional(false)
				.onlyAppliesToPlatforms(DriverTypeEnum.POSTGRES_9_4)
				.onlyIf(
					String.format(
						QUERY_FOR_COLUMN_COLLATION_TEMPLATE,
						"HFJ_SPIDX_STRING".toLowerCase(),
						"SP_VALUE_NORMALIZED".toLowerCase()),
					"Column HFJ_SPIDX_STRING.SP_VALUE_NORMALIZED already has a collation of 'C' so doing nothing")
				.onlyIf(
					"SELECT NOT EXISTS(select 1 from pg_indexes where indexname='idx_sp_string_hash_nrm_pattern_ops')",
					"Index idx_sp_string_hash_nrm_pattern_ops already exists");
			version.executeRawSql(
					"20231212.2",
					"CREATE UNIQUE INDEX CONCURRENTLY idx_sp_uri_hash_identity_pattern_ops ON hfj_spidx_uri USING btree (hash_identity, sp_uri varchar_pattern_ops, res_id, partition_id)")
				.setTransactional(false)
				.onlyAppliesToPlatforms(DriverTypeEnum.POSTGRES_9_4)
				.onlyIf(
					String.format(
						QUERY_FOR_COLUMN_COLLATION_TEMPLATE,
						"HFJ_SPIDX_URI".toLowerCase(),
						"SP_URI".toLowerCase()),
					"Column HFJ_SPIDX_STRING.SP_VALUE_NORMALIZED already has a collation of 'C' so doing nothing")
				.onlyIf(
					"SELECT NOT EXISTS(select 1 from pg_indexes where indexname='idx_sp_uri_hash_identity_pattern_ops')",
					"Index idx_sp_uri_hash_identity_pattern_ops already exists.");
		}

		// This fix was bad for MSSQL, it has been set to do nothing.
		version.addTask(new ForceIdMigrationFixTask(version.getRelease(), "20231213.1").setDoNothing(true));

		// This fix will work for MSSQL or Oracle.
		version.addTask(new ForceIdMigrationFixTask(version.getRelease(), "20231222.1"));

<<<<<<< HEAD
		// add columns to Batch2WorkChunkEntity
		Builder.BuilderWithTableName batch2WorkChunkTable = version.onTable("BT2_WORK_CHUNK");

		batch2WorkChunkTable
			.addColumn("20240315.1", "NEXT_POLL_TIME")
			.nullable()
			.type(ColumnTypeEnum.DATE_TIMESTAMP);
		batch2WorkChunkTable
			.addColumn("20240315.2", "POLL_ATTEMPTS")
			.nullable()
			.type(ColumnTypeEnum.INT);
=======
		// add index to Batch2WorkChunkEntity
		Builder.BuilderWithTableName workChunkTable = version.onTable("BT2_WORK_CHUNK");

		workChunkTable
				.addIndex("20240321.1", "IDX_BT2WC_II_SI_S_SEQ_ID")
				.unique(true)
				.withColumns("INSTANCE_ID", "TGT_STEP_ID", "STAT", "SEQ", "ID");
>>>>>>> 4ea872b8
	}

	protected void init680() {
		Builder version = forVersion(VersionEnum.V6_8_0);
		// HAPI-FHIR #4801 - Add New Index On HFJ_RESOURCE
		Builder.BuilderWithTableName resourceTable = version.onTable("HFJ_RESOURCE");

		resourceTable
				.addIndex("20230502.1", "IDX_RES_RESID_UPDATED")
				.unique(false)
				.online(true)
				.withColumns("RES_ID", "RES_UPDATED", "PARTITION_ID");

		Builder.BuilderWithTableName tagDefTable = version.onTable("HFJ_TAG_DEF");
		tagDefTable.dropIndex("20230505.1", "IDX_TAGDEF_TYPESYSCODEVERUS");

		tagDefTable.dropIndex("20230505.2", "IDX_TAG_DEF_TP_CD_SYS");
		tagDefTable
				.addIndex("20230505.3", "IDX_TAG_DEF_TP_CD_SYS")
				.unique(false)
				.online(false)
				.withColumns("TAG_TYPE", "TAG_CODE", "TAG_SYSTEM", "TAG_ID", "TAG_VERSION", "TAG_USER_SELECTED");

		// This migration is failing in Oracle because there is already an index created on column RES_VER_PID since it
		// is a primary key.
		// IDX_RESVERPROV_RESVER_PID is removed in 20230523.1
		version.onTable("HFJ_RES_VER_PROV")
				.addIndex("20230510.1", "IDX_RESVERPROV_RESVER_PID")
				.unique(false)
				.withColumns("RES_VER_PID")
				.failureAllowed();

		// drop the index for any database that has RES_PID column already indexed from previous migrations
		version.onTable("HFJ_RES_VER_PROV")
				.dropIndex("20230510.2", "FK_RESVERPROV_RES_PID")
				.failureAllowed();

		version.onTable("HFJ_RES_VER_PROV")
				.addIndex("20230510.3", "IDX_RESVERPROV_RES_PID")
				.unique(false)
				.withColumns("RES_PID");

		version.onTable(ResourceHistoryTable.HFJ_RES_VER)
				.addColumn("20230510.4", "SOURCE_URI")
				.nullable()
				.type(ColumnTypeEnum.STRING, 100);
		version.onTable(ResourceHistoryTable.HFJ_RES_VER)
				.addColumn("20230510.5", "REQUEST_ID")
				.nullable()
				.type(ColumnTypeEnum.STRING, 16);

		version.onTable("HFJ_RES_VER_PROV")
				.addForeignKey("20230510.6", "FK_RESVERPROV_RES_PID")
				.toColumn("RES_PID")
				.references("HFJ_RESOURCE", "RES_ID");

		version.onTable("HFJ_RES_VER_PROV").dropIndex("20230523.1", "IDX_RESVERPROV_RESVER_PID");

		// add warning message to batch job instance
		version.onTable("BT2_WORK_CHUNK")
				.addColumn("20230524.1", "WARNING_MSG")
				.nullable()
				.type(ColumnTypeEnum.CLOB)
				.doNothing(); // the migration below is the better implementation

		version.onTable("BT2_JOB_INSTANCE")
				.addColumn("20230524.2", "WARNING_MSG")
				.nullable()
				.type(ColumnTypeEnum.CLOB)
				.doNothing(); // the migration below is the better implementation

		// adding indexes to foreign keys
		// this makes our table scans more efficient,
		// but it also makes us more stable
		// Oracle does not like unindexed foreign keys
		version.onTable("NPM_PACKAGE_VER")
				.addIndex("20230609.3", "FK_NPM_PKV_PKG")
				.unique(false)
				.withColumns("PACKAGE_PID")
				.onlyAppliesToPlatforms(NON_AUTOMATIC_FK_INDEX_PLATFORMS);
		version.onTable("NPM_PACKAGE_VER")
				.addIndex("20230609.4", "FK_NPM_PKV_RESID")
				.unique(false)
				.withColumns("BINARY_RES_ID")
				.onlyAppliesToPlatforms(NON_AUTOMATIC_FK_INDEX_PLATFORMS);

		version.onTable("NPM_PACKAGE_VER_RES")
				.addIndex("20230609.5", "FK_NPM_PACKVERRES_PACKVER")
				.unique(false)
				.withColumns("PACKVER_PID")
				.onlyAppliesToPlatforms(NON_AUTOMATIC_FK_INDEX_PLATFORMS);
		version.onTable("NPM_PACKAGE_VER_RES")
				.addIndex("20230609.6", "FK_NPM_PKVR_RESID")
				.unique(false)
				.withColumns("BINARY_RES_ID")
				.onlyAppliesToPlatforms(NON_AUTOMATIC_FK_INDEX_PLATFORMS);

		version.onTable("MPI_LINK")
				.addIndex("20230609.7", "FK_EMPI_LINK_TARGET")
				.unique(false)
				.withColumns("TARGET_PID")
				.onlyAppliesToPlatforms(NON_AUTOMATIC_FK_INDEX_PLATFORMS);

		version.onTable("TRM_CODESYSTEM")
				.addIndex("20230609.8", "FK_TRMCODESYSTEM_RES")
				.unique(false)
				.withColumns("RES_ID")
				.onlyAppliesToPlatforms(NON_AUTOMATIC_FK_INDEX_PLATFORMS);
		version.onTable("TRM_CODESYSTEM")
				.addIndex("20230609.9", "FK_TRMCODESYSTEM_CURVER")
				.unique(false)
				.withColumns("CURRENT_VERSION_PID")
				.onlyAppliesToPlatforms(NON_AUTOMATIC_FK_INDEX_PLATFORMS);

		version.onTable("TRM_CODESYSTEM_VER")
				.addIndex("20230609.10", "FK_CODESYSVER_RES_ID")
				.unique(false)
				.withColumns("RES_ID")
				.onlyAppliesToPlatforms(NON_AUTOMATIC_FK_INDEX_PLATFORMS);
		version.onTable("TRM_CODESYSTEM_VER")
				.addIndex("20230609.11", "FK_CODESYSVER_CS_ID")
				.unique(false)
				.withColumns("CODESYSTEM_PID")
				.onlyAppliesToPlatforms(NON_AUTOMATIC_FK_INDEX_PLATFORMS);

		version.onTable("TRM_CONCEPT_PC_LINK")
				.addIndex("20230609.12", "FK_TERM_CONCEPTPC_CS")
				.unique(false)
				.withColumns("CODESYSTEM_PID")
				.onlyAppliesToPlatforms(NON_AUTOMATIC_FK_INDEX_PLATFORMS);

		version.onTable("TRM_CONCEPT_PROPERTY")
				.addIndex("20230609.13", "FK_CONCEPTPROP_CSV")
				.unique(false)
				.withColumns("CS_VER_PID")
				.onlyAppliesToPlatforms(NON_AUTOMATIC_FK_INDEX_PLATFORMS);

		version.onTable("TRM_VALUESET")
				.addIndex("20230609.14", "FK_TRMVALUESET_RES")
				.unique(false)
				.withColumns("RES_ID")
				.onlyAppliesToPlatforms(NON_AUTOMATIC_FK_INDEX_PLATFORMS);

		version.onTable("TRM_VALUESET_C_DESIGNATION")
				.addIndex("20230609.15", "FK_TRM_VSCD_VS_PID")
				.unique(false)
				.withColumns("VALUESET_PID")
				.onlyAppliesToPlatforms(NON_AUTOMATIC_FK_INDEX_PLATFORMS);

		version.onTable("TRM_CONCEPT_MAP")
				.addIndex("20230609.17", "FK_TRMCONCEPTMAP_RES")
				.unique(false)
				.withColumns("RES_ID")
				.onlyAppliesToPlatforms(NON_AUTOMATIC_FK_INDEX_PLATFORMS);

		version.onTable("TRM_CONCEPT_DESIG")
				.addIndex("20230609.18", "FK_CONCEPTDESIG_CSV")
				.unique(false)
				.withColumns("CS_VER_PID")
				.onlyAppliesToPlatforms(NON_AUTOMATIC_FK_INDEX_PLATFORMS);

		version.onTable("TRM_CONCEPT_MAP_GROUP")
				.addIndex("20230609.19", "FK_TCMGROUP_CONCEPTMAP")
				.unique(false)
				.withColumns("CONCEPT_MAP_PID")
				.onlyAppliesToPlatforms(NON_AUTOMATIC_FK_INDEX_PLATFORMS);

		version.onTable("TRM_CONCEPT_MAP_GRP_ELEMENT")
				.addIndex("20230609.20", "FK_TCMGELEMENT_GROUP")
				.unique(false)
				.withColumns("CONCEPT_MAP_GROUP_PID")
				.onlyAppliesToPlatforms(NON_AUTOMATIC_FK_INDEX_PLATFORMS);

		version.onTable("TRM_CONCEPT_MAP_GRP_ELM_TGT")
				.addIndex("20230609.21", "FK_TCMGETARGET_ELEMENT")
				.unique(false)
				.withColumns("CONCEPT_MAP_GRP_ELM_PID")
				.onlyAppliesToPlatforms(NON_AUTOMATIC_FK_INDEX_PLATFORMS);

		// add warning message to batch job instance using limited varchar column to store
		version.onTable("BT2_WORK_CHUNK")
				.dropColumn("20230622.1", "WARNING_MSG")
				.failureAllowed();

		version.onTable("BT2_WORK_CHUNK")
				.addColumn("20230622.2", "WARNING_MSG")
				.nullable()
				.type(ColumnTypeEnum.STRING, 4000);

		version.onTable("BT2_JOB_INSTANCE")
				.dropColumn("20230622.3", "WARNING_MSG")
				.failureAllowed();

		version.onTable("BT2_JOB_INSTANCE")
				.addColumn("20230622.4", "WARNING_MSG")
				.nullable()
				.type(ColumnTypeEnum.STRING, 4000);
	}

	protected void init660() {
		Builder version = forVersion(VersionEnum.V6_6_0);

		// fix Postgres clob types - that stupid oid driver problem is still there
		// BT2_JOB_INSTANCE.PARAMS_JSON_LOB
		version.onTable("BT2_JOB_INSTANCE").migratePostgresTextClobToBinaryClob("20230208.1", "PARAMS_JSON_LOB");
		// BT2_JOB_INSTANCE.REPORT
		version.onTable("BT2_JOB_INSTANCE").migratePostgresTextClobToBinaryClob("20230208.2", "REPORT");
		// BT2_WORK_CHUNK.CHUNK_DATA
		version.onTable("BT2_WORK_CHUNK").migratePostgresTextClobToBinaryClob("20230208.3", "CHUNK_DATA");

		{
			Builder.BuilderWithTableName tagDefTable = version.onTable("HFJ_TAG_DEF");

			// add columns
			tagDefTable.addColumn("20230209.1", "TAG_VERSION").nullable().type(ColumnTypeEnum.STRING, 30);
			tagDefTable.addColumn("20230209.2", "TAG_USER_SELECTED").nullable().type(ColumnTypeEnum.BOOLEAN);

			// Update indexing
			tagDefTable.dropIndex("20230209.3", "IDX_TAGDEF_TYPESYSCODE");

			tagDefTable.dropIndex("20230209.4", "IDX_TAGDEF_TYPESYSCODEVERUS");
			Map<DriverTypeEnum, String> addTagDefConstraint = new HashMap<>();
			addTagDefConstraint.put(
					DriverTypeEnum.H2_EMBEDDED,
					"ALTER TABLE HFJ_TAG_DEF ADD CONSTRAINT IDX_TAGDEF_TYPESYSCODEVERUS UNIQUE (TAG_TYPE, TAG_CODE, TAG_SYSTEM, TAG_VERSION, TAG_USER_SELECTED)");
			addTagDefConstraint.put(
					DriverTypeEnum.MARIADB_10_1,
					"ALTER TABLE HFJ_TAG_DEF ADD CONSTRAINT IDX_TAGDEF_TYPESYSCODEVERUS UNIQUE (TAG_TYPE, TAG_CODE, TAG_SYSTEM, TAG_VERSION, TAG_USER_SELECTED)");
			addTagDefConstraint.put(
					DriverTypeEnum.MSSQL_2012,
					"ALTER TABLE HFJ_TAG_DEF ADD CONSTRAINT IDX_TAGDEF_TYPESYSCODEVERUS UNIQUE (TAG_TYPE, TAG_CODE, TAG_SYSTEM, TAG_VERSION, TAG_USER_SELECTED)");
			addTagDefConstraint.put(
					DriverTypeEnum.MYSQL_5_7,
					"ALTER TABLE HFJ_TAG_DEF ADD CONSTRAINT IDX_TAGDEF_TYPESYSCODEVERUS UNIQUE (TAG_TYPE, TAG_CODE, TAG_SYSTEM, TAG_VERSION, TAG_USER_SELECTED)");
			addTagDefConstraint.put(
					DriverTypeEnum.ORACLE_12C,
					"ALTER TABLE HFJ_TAG_DEF ADD CONSTRAINT IDX_TAGDEF_TYPESYSCODEVERUS UNIQUE (TAG_TYPE, TAG_CODE, TAG_SYSTEM, TAG_VERSION, TAG_USER_SELECTED)");
			addTagDefConstraint.put(
					DriverTypeEnum.POSTGRES_9_4,
					"ALTER TABLE HFJ_TAG_DEF ADD CONSTRAINT IDX_TAGDEF_TYPESYSCODEVERUS UNIQUE (TAG_TYPE, TAG_CODE, TAG_SYSTEM, TAG_VERSION, TAG_USER_SELECTED)");
			version.executeRawSql("20230209.5", addTagDefConstraint);
		}

		version.onTable(Search.HFJ_SEARCH)
				.addColumn("20230215.1", Search.SEARCH_UUID)
				.nullable()
				.type(ColumnTypeEnum.STRING, Search.SEARCH_UUID_COLUMN_LENGTH);
		version.onTable(BulkImportJobEntity.HFJ_BLK_IMPORT_JOB)
				.addColumn("20230215.2", BulkImportJobEntity.JOB_ID)
				.nullable()
				.type(ColumnTypeEnum.STRING, UUID_LENGTH);
		version.onTable(BulkExportJobEntity.HFJ_BLK_EXPORT_JOB)
				.addColumn("20230215.3", BulkExportJobEntity.JOB_ID)
				.nullable()
				.type(ColumnTypeEnum.STRING, UUID_LENGTH);

		Builder.BuilderAddTableByColumns resSearchUrlTable =
				version.addTableByColumns("20230227.1", "HFJ_RES_SEARCH_URL", "RES_SEARCH_URL");

		resSearchUrlTable.addColumn("RES_SEARCH_URL").nonNullable().type(ColumnTypeEnum.STRING, 768);
		resSearchUrlTable.addColumn("RES_ID").nonNullable().type(ColumnTypeEnum.LONG);

		resSearchUrlTable.addColumn("CREATED_TIME").nonNullable().type(ColumnTypeEnum.DATE_TIMESTAMP);

		resSearchUrlTable
				.addIndex("20230227.2", "IDX_RESSEARCHURL_RES")
				.unique(false)
				.withColumns("RES_ID");
		resSearchUrlTable
				.addIndex("20230227.3", "IDX_RESSEARCHURL_TIME")
				.unique(false)
				.withColumns("CREATED_TIME");

		{
			// string search index
			Builder.BuilderWithTableName stringTable = version.onTable("HFJ_SPIDX_STRING");

			// add res_id to indentity to speed up sorts.
			stringTable
					.addIndex("20230303.1", "IDX_SP_STRING_HASH_IDENT_V2")
					.unique(false)
					.online(true)
					.withColumns("HASH_IDENTITY", "RES_ID", "PARTITION_ID");
			stringTable.dropIndexOnline("20230303.2", "IDX_SP_STRING_HASH_IDENT");

			// add hash_norm to res_id to speed up joins on a second string.
			stringTable
					.addIndex("20230303.3", "IDX_SP_STRING_RESID_V2")
					.unique(false)
					.online(true)
					.withColumns("RES_ID", "HASH_NORM_PREFIX", "PARTITION_ID");

			// drop and recreate FK_SPIDXSTR_RESOURCE since it will be useing the old IDX_SP_STRING_RESID
			stringTable.dropForeignKey("20230303.4", "FK_SPIDXSTR_RESOURCE", "HFJ_RESOURCE");
			stringTable.dropIndexOnline("20230303.5", "IDX_SP_STRING_RESID");
			stringTable
					.addForeignKey("20230303.6", "FK_SPIDXSTR_RESOURCE")
					.toColumn("RES_ID")
					.references("HFJ_RESOURCE", "RES_ID");
		}

		final String revColumnName = "REV";
		final String enversRevisionTable = "HFJ_REVINFO";
		final String enversMpiLinkAuditTable = "MPI_LINK_AUD";
		final String revTstmpColumnName = "REVTSTMP";

		{
			version.addIdGenerator("20230306.1", "SEQ_HFJ_REVINFO");

			final Builder.BuilderAddTableByColumns enversRevInfo =
					version.addTableByColumns("20230306.2", enversRevisionTable, revColumnName);

			enversRevInfo.addColumn(revColumnName).nonNullable().type(ColumnTypeEnum.LONG);
			enversRevInfo.addColumn(revTstmpColumnName).nullable().type(ColumnTypeEnum.LONG);

			final Builder.BuilderAddTableByColumns empiLink =
					version.addTableByColumns("20230306.6", enversMpiLinkAuditTable, "PID", revColumnName);

			empiLink.addColumn("PID").nonNullable().type(ColumnTypeEnum.LONG);
			empiLink.addColumn("REV").nonNullable().type(ColumnTypeEnum.LONG);
			empiLink.addColumn("REVTYPE").nullable().type(ColumnTypeEnum.TINYINT);
			empiLink.addColumn("PERSON_PID").nullable().type(ColumnTypeEnum.LONG);
			empiLink.addColumn("GOLDEN_RESOURCE_PID").nullable().type(ColumnTypeEnum.LONG);
			empiLink.addColumn("TARGET_TYPE").nullable().type(ColumnTypeEnum.STRING, 40);
			empiLink.addColumn("RULE_COUNT").nullable().type(ColumnTypeEnum.LONG);
			empiLink.addColumn("TARGET_PID").nullable().type(ColumnTypeEnum.LONG);
			empiLink.addColumn("MATCH_RESULT").nullable().type(ColumnTypeEnum.INT);
			empiLink.addColumn("LINK_SOURCE").nullable().type(ColumnTypeEnum.INT);
			empiLink.addColumn("CREATED").nullable().type(ColumnTypeEnum.DATE_TIMESTAMP);
			empiLink.addColumn("UPDATED").nullable().type(ColumnTypeEnum.DATE_TIMESTAMP);
			empiLink.addColumn("VERSION").nullable().type(ColumnTypeEnum.STRING, 16);
			empiLink.addColumn("EID_MATCH").nullable().type(ColumnTypeEnum.BOOLEAN);
			empiLink.addColumn("NEW_PERSON").nullable().type(ColumnTypeEnum.BOOLEAN);
			empiLink.addColumn("VECTOR").nullable().type(ColumnTypeEnum.LONG);
			empiLink.addColumn("SCORE").nullable().type(ColumnTypeEnum.FLOAT);

			// N.B.  It's impossible to rename a foreign key in a Hibernate Envers audit table, and the schema migration
			// unit test will fail if we try to drop and recreate it
			empiLink.addForeignKey("20230306.7", "FKAOW7NXNCLOEC419ARS0FPP58M")
					.toColumn(revColumnName)
					.references(enversRevisionTable, revColumnName);
		}

		{
			Builder.BuilderAddTableByColumns resourceModifiedTable =
					version.addTableByColumns("20230315.1", "HFJ_RESOURCE_MODIFIED", "RES_ID", "RES_VER");
			resourceModifiedTable.addColumn("RES_ID").nonNullable().type(ColumnTypeEnum.STRING, 256);
			resourceModifiedTable.addColumn("RES_VER").nonNullable().type(ColumnTypeEnum.STRING, 8);
			resourceModifiedTable.addColumn("CREATED_TIME").nonNullable().type(ColumnTypeEnum.DATE_TIMESTAMP);
			resourceModifiedTable.addColumn("SUMMARY_MESSAGE").nonNullable().type(ColumnTypeEnum.STRING, 4000);
			resourceModifiedTable.addColumn("RESOURCE_TYPE").nonNullable().type(ColumnTypeEnum.STRING, 40);
		}

		{
			// The pre-release already contains the long version of this column
			// We do this becausea doing a modifyColumn on Postgres (and possibly other RDBMS's) will fail with a nasty
			// error:
			// column "revtstmp" cannot be cast automatically to type timestamp without time zone Hint: You might need
			// to specify "USING revtstmp::timestamp without time zone".
			version.onTable(enversRevisionTable).dropColumn("20230316.1", revTstmpColumnName);

			version.onTable(enversRevisionTable)
					.addColumn("20230316.2", revTstmpColumnName)
					.nullable()
					.type(ColumnTypeEnum.DATE_TIMESTAMP);

			// New columns from AuditableBasePartitionable
			version.onTable(enversMpiLinkAuditTable)
					.addColumn("20230316.3", "PARTITION_ID")
					.nullable()
					.type(ColumnTypeEnum.INT);

			version.onTable(enversMpiLinkAuditTable)
					.addColumn("20230316.4", "PARTITION_DATE")
					.nullable()
					.type(ColumnTypeEnum.DATE_ONLY);
		}

		version.onTable(ResourceTable.HFJ_RESOURCE)
				.addColumn("20230323.1", "SEARCH_URL_PRESENT")
				.nullable()
				.type(ColumnTypeEnum.BOOLEAN);

		{
			Builder.BuilderWithTableName uriTable = version.onTable("HFJ_SPIDX_URI");
			uriTable.addIndex("20230324.1", "IDX_SP_URI_HASH_URI_V2")
					.unique(true)
					.online(true)
					.withColumns("HASH_URI", "RES_ID", "PARTITION_ID");
			uriTable.addIndex("20230324.2", "IDX_SP_URI_HASH_IDENTITY_V2")
					.unique(true)
					.online(true)
					.withColumns("HASH_IDENTITY", "SP_URI", "RES_ID", "PARTITION_ID");
			uriTable.dropIndex("20230324.3", "IDX_SP_URI_RESTYPE_NAME");
			uriTable.dropIndex("20230324.4", "IDX_SP_URI_UPDATED");
			uriTable.dropIndex("20230324.5", "IDX_SP_URI");
			uriTable.dropIndex("20230324.6", "IDX_SP_URI_HASH_URI");
			uriTable.dropIndex("20230324.7", "IDX_SP_URI_HASH_IDENTITY");
		}

		version.onTable("HFJ_SPIDX_COORDS").dropIndex("20230325.1", "IDX_SP_COORDS_HASH");
		version.onTable("HFJ_SPIDX_COORDS")
				.addIndex("20230325.2", "IDX_SP_COORDS_HASH_V2")
				.unique(false)
				.online(true)
				.withColumns("HASH_IDENTITY", "SP_LATITUDE", "SP_LONGITUDE", "RES_ID", "PARTITION_ID");

		// Postgres tuning.
		String postgresTuningStatementsAll =
				ClasspathUtil.loadResource("ca/uhn/fhir/jpa/docs/database/hapifhirpostgres94-init01.sql");
		List<String> postgresTuningStatements = Arrays.stream(postgresTuningStatementsAll.split("\\n"))
				.map(StringUtils::trim)
				.filter(StringUtils::isNotBlank)
				.filter(t -> !t.startsWith("--"))
				.collect(Collectors.toList());
		version.executeRawSqls("20230402.1", Map.of(DriverTypeEnum.POSTGRES_9_4, postgresTuningStatements));

		// Use an unlimited length text column for RES_TEXT_VC
		// N.B. This will FAIL SILENTLY on Oracle due to the fact that Oracle does not support an ALTER TABLE from
		// VARCHAR to
		// CLOB.  Because of failureAllowed() this won't halt the migration
		version.onTable("HFJ_RES_VER")
				.modifyColumn("20230421.1", "RES_TEXT_VC")
				.nullable()
				.failureAllowed()
				.withType(ColumnTypeEnum.TEXT);

		{
			// add hash_norm to res_id to speed up joins on a second string.
			Builder.BuilderWithTableName linkTable = version.onTable("HFJ_RES_LINK");
			linkTable
					.addIndex("20230424.1", "IDX_RL_TGT_v2")
					.unique(false)
					.online(true)
					.withColumns(
							"TARGET_RESOURCE_ID",
							"SRC_PATH",
							"SRC_RESOURCE_ID",
							"TARGET_RESOURCE_TYPE",
							"PARTITION_ID");

			// drop and recreate FK_SPIDXSTR_RESOURCE since it will be useing the old IDX_SP_STRING_RESID
			linkTable.dropForeignKey("20230424.2", "FK_RESLINK_TARGET", "HFJ_RESOURCE");
			linkTable.dropIndexOnline("20230424.3", "IDX_RL_TPATHRES");
			linkTable.dropIndexOnline("20230424.4", "IDX_RL_DEST");
			linkTable
					.addForeignKey("20230424.5", "FK_RESLINK_TARGET")
					.toColumn("TARGET_RESOURCE_ID")
					.references("HFJ_RESOURCE", "RES_ID");
		}

		{
			version.onTable("MPI_LINK")
					.addIndex("20230504.1", "IDX_EMPI_GR_TGT")
					.unique(false)
					.withColumns("GOLDEN_RESOURCE_PID", "TARGET_PID");
		}
	}

	protected void init640() {
		Builder version = forVersion(VersionEnum.V6_3_0);

		// start forced_id inline migration
		version.onTable("HFJ_RESOURCE")
				.addColumn("20221108.1", "FHIR_ID")
				.nullable()
				// FHIR ids contain a subset of ascii, limited to 64 chars.
				.type(ColumnTypeEnum.STRING, 64);

		// Add new Index to HFJ_SEARCH_INCLUDE on SEARCH_PID
		version.onTable("HFJ_SEARCH_INCLUDE")
				.addIndex("20221207.1", "FK_SEARCHINC_SEARCH")
				.unique(false)
				.online(true)
				.withColumns("SEARCH_PID")
				.onlyAppliesToPlatforms(NON_AUTOMATIC_FK_INDEX_PLATFORMS);
	}

	protected void init640_after_20230126() {
		Builder version = forVersion(VersionEnum.V6_3_0);
		{ // We added this constraint when userSelected and Version were added. It is no longer necessary.
			Builder.BuilderWithTableName tagDefTable = version.onTable("HFJ_TAG_DEF");
			tagDefTable.dropIndex("20230503.1", "IDX_TAGDEF_TYPESYSCODEVERUS");
		}
	}

	private void init620() {
		Builder version = forVersion(VersionEnum.V6_2_0);

		// add new REPORT column to BATCH2 tables
		version.onTable("BT2_JOB_INSTANCE")
				.addColumn("20220830.1", "FAST_TRACKING")
				.nullable()
				.type(ColumnTypeEnum.BOOLEAN);

		version.onTable("HFJ_BINARY_STORAGE_BLOB")
				.modifyColumn("20221017.1", "BLOB_SIZE")
				.nullable()
				.withType(ColumnTypeEnum.LONG);

		version.onTable("HFJ_SPIDX_URI")
				.modifyColumn("20221103.1", "SP_URI")
				.nullable()
				.withType(ColumnTypeEnum.STRING, 500);

		version.onTable("BT2_JOB_INSTANCE")
				.addColumn("20230110.1", "UPDATE_TIME")
				.nullable()
				.type(ColumnTypeEnum.DATE_TIMESTAMP);

		version.onTable("BT2_WORK_CHUNK")
				.addColumn("20230110.2", "UPDATE_TIME")
				.nullable()
				.type(ColumnTypeEnum.DATE_TIMESTAMP);

		Map<DriverTypeEnum, String> updateBatch2JobInstance = new HashMap<>();
		updateBatch2JobInstance.put(
				DriverTypeEnum.H2_EMBEDDED,
				"update BT2_JOB_INSTANCE set UPDATE_TIME = coalesce(end_time, start_time, create_time, TIMESTAMP '2023-01-01 00:00:00') where UPDATE_TIME is null");
		updateBatch2JobInstance.put(
				DriverTypeEnum.MARIADB_10_1,
				"update BT2_JOB_INSTANCE set UPDATE_TIME = coalesce(end_time, start_time, create_time, TIMESTAMP '2023-01-01 00:00:00') where UPDATE_TIME is null");
		updateBatch2JobInstance.put(
				DriverTypeEnum.MYSQL_5_7,
				"update BT2_JOB_INSTANCE set UPDATE_TIME = coalesce(end_time, start_time, create_time, TIMESTAMP '2023-01-01 00:00:00') where UPDATE_TIME is null");
		updateBatch2JobInstance.put(
				DriverTypeEnum.ORACLE_12C,
				"update BT2_JOB_INSTANCE set UPDATE_TIME = coalesce(end_time, start_time, create_time, TIMESTAMP '2023-01-01 00:00:00') where UPDATE_TIME is null");
		updateBatch2JobInstance.put(
				DriverTypeEnum.POSTGRES_9_4,
				"update BT2_JOB_INSTANCE set UPDATE_TIME = coalesce(end_time, start_time, create_time, TIMESTAMP '2023-01-01 00:00:00') where UPDATE_TIME is null");
		updateBatch2JobInstance.put(
				DriverTypeEnum.MSSQL_2012,
				"update BT2_JOB_INSTANCE set UPDATE_TIME = coalesce(end_time, start_time, create_time, CONVERT(DATETIME,'2023-01-01 00:00:00')) where UPDATE_TIME is null");
		version.executeRawSql("20230397.1", updateBatch2JobInstance);

		Map<DriverTypeEnum, String> updateBatch2WorkChunk = new HashMap<>();
		updateBatch2WorkChunk.put(
				DriverTypeEnum.H2_EMBEDDED,
				"update bt2_work_chunk set UPDATE_TIME = coalesce(end_time, start_time, create_time, TIMESTAMP '2023-01-01 00:00:00') where UPDATE_TIME is null");
		updateBatch2WorkChunk.put(
				DriverTypeEnum.MARIADB_10_1,
				"update bt2_work_chunk set UPDATE_TIME = coalesce(end_time, start_time, create_time, TIMESTAMP '2023-01-01 00:00:00') where UPDATE_TIME is null");
		updateBatch2WorkChunk.put(
				DriverTypeEnum.MYSQL_5_7,
				"update bt2_work_chunk set UPDATE_TIME = coalesce(end_time, start_time, create_time, TIMESTAMP '2023-01-01 00:00:00') where UPDATE_TIME is null");
		updateBatch2WorkChunk.put(
				DriverTypeEnum.ORACLE_12C,
				"update bt2_work_chunk set UPDATE_TIME = coalesce(end_time, start_time, create_time, TIMESTAMP '2023-01-01 00:00:00') where UPDATE_TIME is null");
		updateBatch2WorkChunk.put(
				DriverTypeEnum.POSTGRES_9_4,
				"update bt2_work_chunk set UPDATE_TIME = coalesce(end_time, start_time, create_time, TIMESTAMP '2023-01-01 00:00:00') where UPDATE_TIME is null");
		updateBatch2WorkChunk.put(
				DriverTypeEnum.MSSQL_2012,
				"update bt2_work_chunk set UPDATE_TIME = coalesce(end_time, start_time, create_time, CONVERT(DATETIME,'2023-01-01 00:00:00')) where UPDATE_TIME is null");
		version.executeRawSql("20230397.2", updateBatch2WorkChunk);
	}

	private void init610() {
		Builder version = forVersion(VersionEnum.V6_1_0);

		// add new REPORT column to BATCH2 tables
		version.onTable("BT2_JOB_INSTANCE")
				.addColumn("20220601.1", "REPORT")
				.nullable()
				.type(ColumnTypeEnum.CLOB);
	}

	private void init600() {
		Builder version = forVersion(VersionEnum.V6_0_0);

		/**
		 * New indexing for the core SPIDX tables.
		 * Ensure all queries can be satisfied by the index directly,
		 * either as left or right table in a hash or sort join.
		 *
		 * new date search indexing
		 * @see ca.uhn.fhir.jpa.search.builder.predicate.DatePredicateBuilder
		 * @see ResourceIndexedSearchParamDate
		 */
		{
			Builder.BuilderWithTableName dateTable = version.onTable("HFJ_SPIDX_DATE");

			// replace and drop IDX_SP_DATE_HASH
			dateTable
					.addIndex("20220207.1", "IDX_SP_DATE_HASH_V2")
					.unique(false)
					.online(true)
					.withColumns("HASH_IDENTITY", "SP_VALUE_LOW", "SP_VALUE_HIGH", "RES_ID", "PARTITION_ID");
			dateTable.dropIndexOnline("20220207.2", "IDX_SP_DATE_HASH");

			// drop redundant
			dateTable.dropIndexOnline("20220207.3", "IDX_SP_DATE_HASH_LOW");

			// replace and drop IDX_SP_DATE_HASH_HIGH
			dateTable
					.addIndex("20220207.4", "IDX_SP_DATE_HASH_HIGH_V2")
					.unique(false)
					.online(true)
					.withColumns("HASH_IDENTITY", "SP_VALUE_HIGH", "RES_ID", "PARTITION_ID");
			dateTable.dropIndexOnline("20220207.5", "IDX_SP_DATE_HASH_HIGH");

			// replace and drop IDX_SP_DATE_ORD_HASH
			dateTable
					.addIndex("20220207.6", "IDX_SP_DATE_ORD_HASH_V2")
					.unique(false)
					.online(true)
					.withColumns(
							"HASH_IDENTITY",
							"SP_VALUE_LOW_DATE_ORDINAL",
							"SP_VALUE_HIGH_DATE_ORDINAL",
							"RES_ID",
							"PARTITION_ID");
			dateTable.dropIndexOnline("20220207.7", "IDX_SP_DATE_ORD_HASH");

			// replace and drop IDX_SP_DATE_ORD_HASH_HIGH
			dateTable
					.addIndex("20220207.8", "IDX_SP_DATE_ORD_HASH_HIGH_V2")
					.unique(false)
					.online(true)
					.withColumns("HASH_IDENTITY", "SP_VALUE_HIGH_DATE_ORDINAL", "RES_ID", "PARTITION_ID");
			dateTable.dropIndexOnline("20220207.9", "IDX_SP_DATE_ORD_HASH_HIGH");

			// drop redundant
			dateTable.dropIndexOnline("20220207.10", "IDX_SP_DATE_ORD_HASH_LOW");

			// replace and drop IDX_SP_DATE_RESID
			dateTable
					.addIndex("20220207.11", "IDX_SP_DATE_RESID_V2")
					.unique(false)
					.online(true)
					.withColumns(
							"RES_ID",
							"HASH_IDENTITY",
							"SP_VALUE_LOW",
							"SP_VALUE_HIGH",
							"SP_VALUE_LOW_DATE_ORDINAL",
							"SP_VALUE_HIGH_DATE_ORDINAL",
							"PARTITION_ID");
			// some engines tie the FK constraint to a particular index.
			// So we need to drop and recreate the constraint to drop the old RES_ID index.
			// Rename it while we're at it.  FK17s70oa59rm9n61k9thjqrsqm was not a pretty name.
			dateTable.dropForeignKey("20220207.12", "FK17S70OA59RM9N61K9THJQRSQM", "HFJ_RESOURCE");
			dateTable.dropIndexOnline("20220207.13", "IDX_SP_DATE_RESID");
			dateTable.dropIndexOnline("20220207.14", "FK17S70OA59RM9N61K9THJQRSQM");

			dateTable
					.addForeignKey("20220207.15", "FK_SP_DATE_RES")
					.toColumn("RES_ID")
					.references("HFJ_RESOURCE", "RES_ID");

			// drop obsolete
			dateTable.dropIndexOnline("20220207.16", "IDX_SP_DATE_UPDATED");
		}

		/**
		 * new token search indexing
		 * @see ca.uhn.fhir.jpa.search.builder.predicate.TokenPredicateBuilder
		 * @see ResourceIndexedSearchParamToken
		 */
		{
			Builder.BuilderWithTableName tokenTable = version.onTable("HFJ_SPIDX_TOKEN");

			// replace and drop IDX_SP_TOKEN_HASH for sorting
			tokenTable
					.addIndex("20220208.1", "IDX_SP_TOKEN_HASH_V2")
					.unique(false)
					.online(true)
					.withColumns("HASH_IDENTITY", "SP_SYSTEM", "SP_VALUE", "RES_ID", "PARTITION_ID");

			tokenTable.dropIndexOnline("20220208.2", "IDX_SP_TOKEN_HASH");

			// for search by system
			tokenTable
					.addIndex("20220208.3", "IDX_SP_TOKEN_HASH_S_V2")
					.unique(false)
					.online(true)
					.withColumns("HASH_SYS", "RES_ID", "PARTITION_ID");

			tokenTable.dropIndexOnline("20220208.4", "IDX_SP_TOKEN_HASH_S");

			// for search by system+value
			tokenTable
					.addIndex("20220208.5", "IDX_SP_TOKEN_HASH_SV_V2")
					.unique(false)
					.online(true)
					.withColumns("HASH_SYS_AND_VALUE", "RES_ID", "PARTITION_ID");

			tokenTable.dropIndexOnline("20220208.6", "IDX_SP_TOKEN_HASH_SV");

			// for search by value
			tokenTable
					.addIndex("20220208.7", "IDX_SP_TOKEN_HASH_V_V2")
					.unique(false)
					.online(true)
					.withColumns("HASH_VALUE", "RES_ID", "PARTITION_ID");

			tokenTable.dropIndexOnline("20220208.8", "IDX_SP_TOKEN_HASH_V");

			// obsolete.  We're dropping this column.
			tokenTable.dropIndexOnline("20220208.9", "IDX_SP_TOKEN_UPDATED");

			// for joining as second table:
			{
				// replace and drop IDX_SP_TOKEN_RESID, and the associated fk constraint
				tokenTable
						.addIndex("20220208.10", "IDX_SP_TOKEN_RESID_V2")
						.unique(false)
						.online(true)
						.withColumns(
								"RES_ID",
								"HASH_SYS_AND_VALUE",
								"HASH_VALUE",
								"HASH_SYS",
								"HASH_IDENTITY",
								"PARTITION_ID");

				// some engines tie the FK constraint to a particular index.
				// So we need to drop and recreate the constraint to drop the old RES_ID index.
				// Rename it while we're at it.  FK7ULX3J1GG3V7MAQREJGC7YBC4 was not a pretty name.
				tokenTable.dropForeignKey("20220208.11", "FK7ULX3J1GG3V7MAQREJGC7YBC4", "HFJ_RESOURCE");
				tokenTable.dropIndexOnline("20220208.12", "IDX_SP_TOKEN_RESID");
				tokenTable.dropIndexOnline("20220208.13", "FK7ULX3J1GG3V7MAQREJGC7YBC4");

				tokenTable
						.addForeignKey("20220208.14", "FK_SP_TOKEN_RES")
						.toColumn("RES_ID")
						.references("HFJ_RESOURCE", "RES_ID");
			}
		}

		// fix for https://github.com/hapifhir/hapi-fhir/issues/3316
		// index must have same name that indexed FK or SchemaMigrationTest complains because H2 sets this index
		// automatically

		version.onTable("TRM_VALUESET_C_DESIGNATION")
				.addIndex("20220223.1", "FK_TRM_VALUESET_CONCEPT_PID")
				.unique(false)
				.withColumns("VALUESET_CONCEPT_PID")
				.onlyAppliesToPlatforms(NON_AUTOMATIC_FK_INDEX_PLATFORMS);

		// Batch2 Framework

		Builder.BuilderAddTableByColumns batchInstance =
				version.addTableByColumns("20220227.1", "BT2_JOB_INSTANCE", "ID");
		batchInstance.addColumn("ID").nonNullable().type(ColumnTypeEnum.STRING, 100);
		batchInstance.addColumn("CREATE_TIME").nonNullable().type(ColumnTypeEnum.DATE_TIMESTAMP);
		batchInstance.addColumn("START_TIME").nullable().type(ColumnTypeEnum.DATE_TIMESTAMP);
		batchInstance.addColumn("END_TIME").nullable().type(ColumnTypeEnum.DATE_TIMESTAMP);
		batchInstance.addColumn("DEFINITION_ID").nonNullable().type(ColumnTypeEnum.STRING, 100);
		batchInstance.addColumn("DEFINITION_VER").nonNullable().type(ColumnTypeEnum.INT);
		batchInstance.addColumn("STAT").nonNullable().type(ColumnTypeEnum.STRING, 20);
		batchInstance.addColumn("JOB_CANCELLED").nonNullable().type(ColumnTypeEnum.BOOLEAN);
		batchInstance.addColumn("PARAMS_JSON").nullable().type(ColumnTypeEnum.STRING, 2000);
		batchInstance.addColumn("PARAMS_JSON_LOB").nullable().type(ColumnTypeEnum.CLOB);
		batchInstance.addColumn("CMB_RECS_PROCESSED").nullable().type(ColumnTypeEnum.INT);
		batchInstance.addColumn("CMB_RECS_PER_SEC").nullable().type(ColumnTypeEnum.DOUBLE);
		batchInstance.addColumn("TOT_ELAPSED_MILLIS").nullable().type(ColumnTypeEnum.INT);
		batchInstance.addColumn("WORK_CHUNKS_PURGED").nonNullable().type(ColumnTypeEnum.BOOLEAN);
		batchInstance.addColumn("PROGRESS_PCT").nullable().type(ColumnTypeEnum.DOUBLE);
		batchInstance.addColumn("ERROR_MSG").nullable().type(ColumnTypeEnum.STRING, 500);
		batchInstance.addColumn("ERROR_COUNT").nullable().type(ColumnTypeEnum.INT);
		batchInstance.addColumn("EST_REMAINING").nullable().type(ColumnTypeEnum.STRING, 100);
		batchInstance.addIndex("20220227.2", "IDX_BT2JI_CT").unique(false).withColumns("CREATE_TIME");

		Builder.BuilderAddTableByColumns batchChunk = version.addTableByColumns("20220227.3", "BT2_WORK_CHUNK", "ID");
		batchChunk.addColumn("ID").nonNullable().type(ColumnTypeEnum.STRING, 100);
		batchChunk.addColumn("SEQ").nonNullable().type(ColumnTypeEnum.INT);
		batchChunk.addColumn("CREATE_TIME").nonNullable().type(ColumnTypeEnum.DATE_TIMESTAMP);
		batchChunk.addColumn("START_TIME").nullable().type(ColumnTypeEnum.DATE_TIMESTAMP);
		batchChunk.addColumn("END_TIME").nullable().type(ColumnTypeEnum.DATE_TIMESTAMP);
		batchChunk.addColumn("DEFINITION_ID").nonNullable().type(ColumnTypeEnum.STRING, 100);
		batchChunk.addColumn("DEFINITION_VER").nonNullable().type(ColumnTypeEnum.INT);
		batchChunk.addColumn("STAT").nonNullable().type(ColumnTypeEnum.STRING, 20);
		batchChunk.addColumn("RECORDS_PROCESSED").nullable().type(ColumnTypeEnum.INT);
		batchChunk.addColumn("TGT_STEP_ID").nonNullable().type(ColumnTypeEnum.STRING, 100);
		batchChunk.addColumn("CHUNK_DATA").nullable().type(ColumnTypeEnum.CLOB);
		batchChunk.addColumn("INSTANCE_ID").nonNullable().type(ColumnTypeEnum.STRING, 100);
		batchChunk.addColumn("ERROR_MSG").nullable().type(ColumnTypeEnum.STRING, 500);
		batchChunk.addColumn("ERROR_COUNT").nonNullable().type(ColumnTypeEnum.INT);
		batchChunk.addIndex("20220227.4", "IDX_BT2WC_II_SEQ").unique(false).withColumns("INSTANCE_ID", "SEQ");
		batchChunk
				.addForeignKey("20220227.5", "FK_BT2WC_INSTANCE")
				.toColumn("INSTANCE_ID")
				.references("BT2_JOB_INSTANCE", "ID");

		replaceNumericSPIndices(version);
		replaceQuantitySPIndices(version);

		// Drop Index on HFJ_RESOURCE.INDEX_STATUS
		version.onTable("HFJ_RESOURCE").dropIndex("20220314.1", "IDX_INDEXSTATUS");

		version.onTable("BT2_JOB_INSTANCE")
				.addColumn("20220416.1", "CUR_GATED_STEP_ID")
				.nullable()
				.type(ColumnTypeEnum.STRING, 100);

		// Make Job expiry nullable so that we can prevent job expiry by using a null value.
		version.onTable("HFJ_BLK_EXPORT_JOB")
				.modifyColumn("20220423.1", "EXP_TIME")
				.nullable()
				.withType(ColumnTypeEnum.DATE_TIMESTAMP);

		// New Index on HFJ_RESOURCE for $reindex Operation - hapi-fhir #3534
		{
			version.onTable("HFJ_RESOURCE")
					.addIndex("20220425.1", "IDX_RES_TYPE_DEL_UPDATED")
					.unique(false)
					.online(true)
					.withColumns("RES_TYPE", "RES_DELETED_AT", "RES_UPDATED", "PARTITION_ID", "RES_ID");

			// Drop existing Index on HFJ_RESOURCE.RES_TYPE since the new Index will meet the overall Index Demand
			version.onTable("HFJ_RESOURCE").dropIndexOnline("20220425.2", "IDX_RES_TYPE");
		}

		/**
		 * Update string indexing
		 * @see ca.uhn.fhir.jpa.search.builder.predicate.StringPredicateBuilder
		 * @see ResourceIndexedSearchParamString
		 */
		{
			Builder.BuilderWithTableName tokenTable = version.onTable("HFJ_SPIDX_STRING");

			// add res_id, and partition_id so queries are covered without row-reads.
			tokenTable
					.addIndex("20220428.1", "IDX_SP_STRING_HASH_NRM_V2")
					.unique(false)
					.online(true)
					.withColumns("HASH_NORM_PREFIX", "SP_VALUE_NORMALIZED", "RES_ID", "PARTITION_ID");
			tokenTable.dropIndexOnline("20220428.2", "IDX_SP_STRING_HASH_NRM");

			tokenTable
					.addIndex("20220428.3", "IDX_SP_STRING_HASH_EXCT_V2")
					.unique(false)
					.online(true)
					.withColumns("HASH_EXACT", "RES_ID", "PARTITION_ID");
			tokenTable.dropIndexOnline("20220428.4", "IDX_SP_STRING_HASH_EXCT");

			// we will drop the updated column.  Start with the index.
			tokenTable.dropIndexOnline("20220428.5", "IDX_SP_STRING_UPDATED");
		}

		// Update tag indexing
		{
			Builder.BuilderWithTableName resTagTable = version.onTable("HFJ_RES_TAG");

			// add res_id, and partition_id so queries are covered without row-reads.
			resTagTable
					.addIndex("20220429.1", "IDX_RES_TAG_RES_TAG")
					.unique(false)
					.online(true)
					.withColumns("RES_ID", "TAG_ID", "PARTITION_ID");
			resTagTable
					.addIndex("20220429.2", "IDX_RES_TAG_TAG_RES")
					.unique(false)
					.online(true)
					.withColumns("TAG_ID", "RES_ID", "PARTITION_ID");

			resTagTable.dropIndex("20220429.4", "IDX_RESTAG_TAGID");
			// Weird that we don't have addConstraint.  No time to do it today.
			Map<DriverTypeEnum, String> addResTagConstraint = new HashMap<>();
			addResTagConstraint.put(
					DriverTypeEnum.H2_EMBEDDED,
					"ALTER TABLE HFJ_RES_TAG ADD CONSTRAINT IDX_RESTAG_TAGID UNIQUE (RES_ID, TAG_ID)");
			addResTagConstraint.put(
					DriverTypeEnum.MARIADB_10_1,
					"ALTER TABLE HFJ_RES_TAG ADD CONSTRAINT IDX_RESTAG_TAGID UNIQUE (RES_ID, TAG_ID)");
			addResTagConstraint.put(
					DriverTypeEnum.MSSQL_2012,
					"ALTER TABLE HFJ_RES_TAG ADD CONSTRAINT IDX_RESTAG_TAGID UNIQUE (RES_ID, TAG_ID)");
			addResTagConstraint.put(
					DriverTypeEnum.MYSQL_5_7,
					"ALTER TABLE HFJ_RES_TAG ADD CONSTRAINT IDX_RESTAG_TAGID UNIQUE (RES_ID, TAG_ID)");
			addResTagConstraint.put(
					DriverTypeEnum.ORACLE_12C,
					"ALTER TABLE HFJ_RES_TAG ADD CONSTRAINT IDX_RESTAG_TAGID UNIQUE (RES_ID, TAG_ID)");
			addResTagConstraint.put(
					DriverTypeEnum.POSTGRES_9_4,
					"ALTER TABLE HFJ_RES_TAG ADD CONSTRAINT IDX_RESTAG_TAGID UNIQUE (RES_ID, TAG_ID)");
			version.executeRawSql("20220429.5", addResTagConstraint);

			Builder.BuilderWithTableName tagTable = version.onTable("HFJ_TAG_DEF");
			tagTable.addIndex("20220429.6", "IDX_TAG_DEF_TP_CD_SYS")
					.unique(false)
					.online(false)
					.withColumns("TAG_TYPE", "TAG_CODE", "TAG_SYSTEM", "TAG_ID");
			// move constraint to new index
			// Ugh.  Only oracle supports using IDX_TAG_DEF_TP_CD_SYS to enforce this constraint.  The others will
			// create another index.
			// For Sql Server, should change the index to be unique with include columns.  Do this in 6.1
			//			tagTable.dropIndex("20220429.8", "IDX_TAGDEF_TYPESYSCODE");
			//			Map<DriverTypeEnum, String> addTagDefConstraint = new HashMap<>();
			//			addTagDefConstraint.put(
			//					DriverTypeEnum.H2_EMBEDDED,
			//					"ALTER TABLE HFJ_TAG_DEF ADD CONSTRAINT IDX_TAGDEF_TYPESYSCODE UNIQUE (TAG_TYPE, TAG_CODE,
			// TAG_SYSTEM)");
			//			addTagDefConstraint.put(
			//					DriverTypeEnum.MARIADB_10_1,
			//					"ALTER TABLE HFJ_TAG_DEF ADD CONSTRAINT IDX_TAGDEF_TYPESYSCODE UNIQUE (TAG_TYPE, TAG_CODE,
			// TAG_SYSTEM)");
			//			addTagDefConstraint.put(
			//					DriverTypeEnum.MSSQL_2012,
			//					"ALTER TABLE HFJ_TAG_DEF ADD CONSTRAINT IDX_TAGDEF_TYPESYSCODE UNIQUE (TAG_TYPE, TAG_CODE,
			// TAG_SYSTEM)");
			//			addTagDefConstraint.put(
			//					DriverTypeEnum.MYSQL_5_7,
			//					"ALTER TABLE HFJ_TAG_DEF ADD CONSTRAINT IDX_TAGDEF_TYPESYSCODE UNIQUE (TAG_TYPE, TAG_CODE,
			// TAG_SYSTEM)");
			//			addTagDefConstraint.put(
			//					DriverTypeEnum.ORACLE_12C,
			//					"ALTER TABLE HFJ_TAG_DEF ADD CONSTRAINT IDX_TAGDEF_TYPESYSCODE UNIQUE (TAG_TYPE, TAG_CODE,
			// TAG_SYSTEM)");
			//			addTagDefConstraint.put(
			//					DriverTypeEnum.POSTGRES_9_4,
			//					"ALTER TABLE HFJ_TAG_DEF ADD CONSTRAINT IDX_TAGDEF_TYPESYSCODE UNIQUE (TAG_TYPE, TAG_CODE,
			// TAG_SYSTEM)");
			//			version.executeRawSql("20220429.9", addTagDefConstraint);
			version.addNop("20220429.9");
		}

		// Fix for https://github.com/hapifhir/hapi-fhir-jpaserver-starter/issues/328
		version.onTable("NPM_PACKAGE_VER")
				.modifyColumn("20220501.1", "FHIR_VERSION_ID")
				.nonNullable()
				.withType(ColumnTypeEnum.STRING, 20);

		version.onTable("NPM_PACKAGE_VER_RES")
				.modifyColumn("20220501.2", "FHIR_VERSION_ID")
				.nonNullable()
				.withType(ColumnTypeEnum.STRING, 20);

		// Fix for https://gitlab.com/simpatico.ai/cdr/-/issues/3166
		version.onTable("MPI_LINK")
				.addIndex("20220613.1", "IDX_EMPI_MATCH_TGT_VER")
				.unique(false)
				.online(true)
				.withColumns("MATCH_RESULT", "TARGET_PID", "VERSION");
	}

	/**
	 * new numeric search indexing
	 *
	 * @see ca.uhn.fhir.jpa.search.builder.predicate.NumberPredicateBuilder
	 * @see ca.uhn.fhir.jpa.model.entity.ResourceIndexedSearchParamNumber
	 */
	private void replaceNumericSPIndices(Builder theVersion) {
		Builder.BuilderWithTableName numberTable = theVersion.onTable("HFJ_SPIDX_NUMBER");

		// Main query index
		numberTable
				.addIndex("20220304.1", "IDX_SP_NUMBER_HASH_VAL_V2")
				.unique(false)
				.online(true)
				.withColumns("HASH_IDENTITY", "SP_VALUE", "RES_ID", "PARTITION_ID");

		numberTable.dropIndexOnline("20220304.2", "IDX_SP_NUMBER_HASH_VAL");

		// for joining to other queries
		{
			numberTable
					.addIndex("20220304.3", "IDX_SP_NUMBER_RESID_V2")
					.unique(false)
					.online(true)
					.withColumns("RES_ID", "HASH_IDENTITY", "SP_VALUE", "PARTITION_ID");

			// some engines tie the FK constraint to a particular index.
			// So we need to drop and recreate the constraint to drop the old RES_ID index.
			// Rename it while we're at it.  FK7ULX3J1GG3V7MAQREJGC7YBC4 was not a pretty name.
			numberTable.dropForeignKey("20220304.4", "FKCLTIHNC5TGPRJ9BHPT7XI5OTB", "HFJ_RESOURCE");
			numberTable.dropIndexOnline("20220304.5", "IDX_SP_NUMBER_RESID");
			numberTable.dropIndexOnline("20220304.6", "FKCLTIHNC5TGPRJ9BHPT7XI5OTB");

			numberTable
					.addForeignKey("20220304.7", "FK_SP_NUMBER_RES")
					.toColumn("RES_ID")
					.references("HFJ_RESOURCE", "RES_ID");
		}
		// obsolete
		numberTable.dropIndexOnline("20220304.8", "IDX_SP_NUMBER_UPDATED");
	}

	/**
	 * new quantity search indexing
	 *
	 * @see ca.uhn.fhir.jpa.search.builder.predicate.QuantityPredicateBuilder
	 * @see ca.uhn.fhir.jpa.model.entity.ResourceIndexedSearchParamQuantity
	 * @see ca.uhn.fhir.jpa.model.entity.ResourceIndexedSearchParamQuantityNormalized
	 */
	private void replaceQuantitySPIndices(Builder theVersion) {
		{
			Builder.BuilderWithTableName quantityTable = theVersion.onTable("HFJ_SPIDX_QUANTITY");

			// bare quantity
			quantityTable
					.addIndex("20220304.11", "IDX_SP_QUANTITY_HASH_V2")
					.unique(false)
					.online(true)
					.withColumns("HASH_IDENTITY", "SP_VALUE", "RES_ID", "PARTITION_ID");

			quantityTable.dropIndexOnline("20220304.12", "IDX_SP_QUANTITY_HASH");

			// quantity with system+units
			quantityTable
					.addIndex("20220304.13", "IDX_SP_QUANTITY_HASH_SYSUN_V2")
					.unique(false)
					.online(true)
					.withColumns("HASH_IDENTITY_SYS_UNITS", "SP_VALUE", "RES_ID", "PARTITION_ID");

			quantityTable.dropIndexOnline("20220304.14", "IDX_SP_QUANTITY_HASH_SYSUN");

			// quantity with units
			quantityTable
					.addIndex("20220304.15", "IDX_SP_QUANTITY_HASH_UN_V2")
					.unique(false)
					.online(true)
					.withColumns("HASH_IDENTITY_AND_UNITS", "SP_VALUE", "RES_ID", "PARTITION_ID");

			quantityTable.dropIndexOnline("20220304.16", "IDX_SP_QUANTITY_HASH_UN");

			// for joining to other queries and sorts
			{
				quantityTable
						.addIndex("20220304.17", "IDX_SP_QUANTITY_RESID_V2")
						.unique(false)
						.online(true)
						.withColumns(
								"RES_ID",
								"HASH_IDENTITY",
								"HASH_IDENTITY_SYS_UNITS",
								"HASH_IDENTITY_AND_UNITS",
								"SP_VALUE",
								"PARTITION_ID");

				// some engines tie the FK constraint to a particular index.
				// So we need to drop and recreate the constraint to drop the old RES_ID index.
				// Rename it while we're at it.  FK7ULX3J1GG3V7MAQREJGC7YBC4 was not a pretty name.
				quantityTable.dropForeignKey("20220304.18", "FKN603WJJOI1A6ASEWXBBD78BI5", "HFJ_RESOURCE");
				quantityTable.dropIndexOnline("20220304.19", "IDX_SP_QUANTITY_RESID");
				quantityTable.dropIndexOnline("20220304.20", "FKN603WJJOI1A6ASEWXBBD78BI5");

				quantityTable
						.addForeignKey("20220304.21", "FK_SP_QUANTITY_RES")
						.toColumn("RES_ID")
						.references("HFJ_RESOURCE", "RES_ID");
			}
			// obsolete
			quantityTable.dropIndexOnline("20220304.22", "IDX_SP_QUANTITY_UPDATED");
		}

		{
			Builder.BuilderWithTableName quantityNormTable = theVersion.onTable("HFJ_SPIDX_QUANTITY_NRML");

			// bare quantity
			quantityNormTable
					.addIndex("20220304.23", "IDX_SP_QNTY_NRML_HASH_V2")
					.unique(false)
					.online(true)
					.withColumns("HASH_IDENTITY", "SP_VALUE", "RES_ID", "PARTITION_ID");

			quantityNormTable.dropIndexOnline("20220304.24", "IDX_SP_QNTY_NRML_HASH");

			// quantity with system+units
			quantityNormTable
					.addIndex("20220304.25", "IDX_SP_QNTY_NRML_HASH_SYSUN_V2")
					.unique(false)
					.online(true)
					.withColumns("HASH_IDENTITY_SYS_UNITS", "SP_VALUE", "RES_ID", "PARTITION_ID");

			quantityNormTable.dropIndexOnline("20220304.26", "IDX_SP_QNTY_NRML_HASH_SYSUN");

			// quantity with units
			quantityNormTable
					.addIndex("20220304.27", "IDX_SP_QNTY_NRML_HASH_UN_V2")
					.unique(false)
					.online(true)
					.withColumns("HASH_IDENTITY_AND_UNITS", "SP_VALUE", "RES_ID", "PARTITION_ID");

			quantityNormTable.dropIndexOnline("20220304.28", "IDX_SP_QNTY_NRML_HASH_UN");

			// for joining to other queries and sorts
			{
				quantityNormTable
						.addIndex("20220304.29", "IDX_SP_QNTY_NRML_RESID_V2")
						.unique(false)
						.online(true)
						.withColumns(
								"RES_ID",
								"HASH_IDENTITY",
								"HASH_IDENTITY_SYS_UNITS",
								"HASH_IDENTITY_AND_UNITS",
								"SP_VALUE",
								"PARTITION_ID");

				// some engines tie the FK constraint to a particular index.
				// So we need to drop and recreate the constraint to drop the old RES_ID index.
				// Rename it while we're at it.  FK7ULX3J1GG3V7MAQREJGC7YBC4 was not a pretty name.
				quantityNormTable.dropForeignKey("20220304.30", "FKRCJOVMUH5KC0O6FVBLE319PYV", "HFJ_RESOURCE");
				quantityNormTable.dropIndexOnline("20220304.31", "IDX_SP_QNTY_NRML_RESID");
				quantityNormTable.dropIndexOnline("20220304.32", "FKRCJOVMUH5KC0O6FVBLE319PYV");

				quantityNormTable
						.addForeignKey("20220304.33", "FK_SP_QUANTITYNM_RES")
						.toColumn("RES_ID")
						.references("HFJ_RESOURCE", "RES_ID");
			}
			// obsolete
			quantityNormTable.dropIndexOnline("20220304.34", "IDX_SP_QNTY_NRML_UPDATED");
		}
	}

	/**
	 * See https://github.com/hapifhir/hapi-fhir/issues/3237 for reasoning for these indexes.
	 * This adds indexes to various tables to enhance delete-expunge performance, which deletes by PID.
	 */
	private void addIndexesForDeleteExpunge(Builder theVersion) {

		theVersion
				.onTable("HFJ_HISTORY_TAG")
				.addIndex("20211210.2", "IDX_RESHISTTAG_RESID")
				.unique(false)
				.withColumns("RES_ID");

		theVersion
				.onTable("HFJ_RES_VER_PROV")
				.addIndex("20211210.3", "FK_RESVERPROV_RES_PID")
				.unique(false)
				.withColumns("RES_PID")
				.doNothing() // This index is added below in a better form
				.onlyAppliesToPlatforms(NON_AUTOMATIC_FK_INDEX_PLATFORMS);

		theVersion
				.onTable("HFJ_FORCED_ID")
				.addIndex("20211210.4", "FK_FORCEDID_RESOURCE")
				.unique(true)
				.withColumns("RESOURCE_PID")
				.doNothing() // This migration was added in error, as this table already has a unique constraint on
				// RESOURCE_PID and every database creates an index on anything that is unique.
				.onlyAppliesToPlatforms(NON_AUTOMATIC_FK_INDEX_PLATFORMS);
	}

	private void init570() {
		Builder version = forVersion(VersionEnum.V5_7_0);

		// both indexes must have same name that indexed FK or SchemaMigrationTest complains because H2 sets this index
		// automatically

		version.onTable("TRM_CONCEPT_PROPERTY")
				.addIndex("20211102.1", "FK_CONCEPTPROP_CONCEPT")
				.unique(false)
				.withColumns("CONCEPT_PID")
				.onlyAppliesToPlatforms(NON_AUTOMATIC_FK_INDEX_PLATFORMS);

		version.onTable("TRM_CONCEPT_DESIG")
				.addIndex("20211102.2", "FK_CONCEPTDESIG_CONCEPT")
				.unique(false)
				.withColumns("CONCEPT_PID")
				// H2, Derby, MariaDB, and MySql automatically add indexes to foreign keys
				.onlyAppliesToPlatforms(NON_AUTOMATIC_FK_INDEX_PLATFORMS);

		version.onTable("TRM_CONCEPT_PC_LINK")
				.addIndex("20211102.3", "FK_TERM_CONCEPTPC_CHILD")
				.unique(false)
				.withColumns("CHILD_PID")
				// H2, Derby, MariaDB, and MySql automatically add indexes to foreign keys
				.onlyAppliesToPlatforms(NON_AUTOMATIC_FK_INDEX_PLATFORMS);

		version.onTable("TRM_CONCEPT_PC_LINK")
				.addIndex("20211102.4", "FK_TERM_CONCEPTPC_PARENT")
				.unique(false)
				.withColumns("PARENT_PID")
				// H2, Derby, MariaDB, and MySql automatically add indexes to foreign keys
				.onlyAppliesToPlatforms(NON_AUTOMATIC_FK_INDEX_PLATFORMS);

		addIndexesForDeleteExpunge(version);

		// Add inline resource text column
		version.onTable("HFJ_RES_VER")
				.addColumn("20220102.1", "RES_TEXT_VC")
				.nullable()
				.type(ColumnTypeEnum.STRING, 4000);

		// Add partition id column for mdm
		Builder.BuilderWithTableName empiLink = version.onTable("MPI_LINK");

		empiLink.addColumn("20220324.1", "PARTITION_ID").nullable().type(ColumnTypeEnum.INT);
		empiLink.addColumn("20220324.2", "PARTITION_DATE").nullable().type(ColumnTypeEnum.DATE_ONLY);
	}

	private void init560() {
		init560_20211027();
	}

	/**
	 * Mirgation for the batch job parameter size change. Overriding purposes only.
	 */
	protected void init560_20211027() {
		// nothing
	}

	private void init550() {

		Builder version = forVersion(VersionEnum.V5_5_0);

		// For MSSQL only - Replace ForcedId index with a version that has an INCLUDE clause
		Builder.BuilderWithTableName forcedId = version.onTable("HFJ_FORCED_ID");
		forcedId.dropIndex("20210516.1", "IDX_FORCEDID_TYPE_FID")
				.onlyAppliesToPlatforms(DriverTypeEnum.MSSQL_2012)
				.runEvenDuringSchemaInitialization();
		forcedId.addIndex("20210516.2", "IDX_FORCEDID_TYPE_FID")
				.unique(true)
				.includeColumns("RESOURCE_PID")
				.withColumns("RESOURCE_TYPE", "FORCED_ID")
				.onlyAppliesToPlatforms(DriverTypeEnum.MSSQL_2012)
				.runEvenDuringSchemaInitialization();

		// Add bulk import file description
		version.onTable("HFJ_BLK_IMPORT_JOBFILE")
				.addColumn("20210528.1", "FILE_DESCRIPTION")
				.nullable()
				.type(ColumnTypeEnum.STRING, 500);

		// Bump ConceptMap display lengths
		version.onTable("TRM_CONCEPT_MAP_GRP_ELM_TGT")
				.modifyColumn("20210617.1", "TARGET_DISPLAY")
				.nullable()
				.withType(ColumnTypeEnum.STRING, 500);
		version.onTable("TRM_CONCEPT_MAP_GRP_ELEMENT")
				.modifyColumn("20210617.2", "SOURCE_DISPLAY")
				.nullable()
				.withType(ColumnTypeEnum.STRING, 500);

		version.onTable("HFJ_BLK_EXPORT_JOB")
				.modifyColumn("20210624.1", "REQUEST")
				.nonNullable()
				.withType(ColumnTypeEnum.STRING, 1024);

		version.onTable("HFJ_IDX_CMP_STRING_UNIQ")
				.modifyColumn("20210713.1", "IDX_STRING")
				.nonNullable()
				.withType(ColumnTypeEnum.STRING, 500);

		version.onTable("HFJ_RESOURCE")
				.addColumn("20210720.1", "SP_CMPTOKS_PRESENT")
				.nullable()
				.type(ColumnTypeEnum.BOOLEAN);

		version.addIdGenerator("20210720.2", "SEQ_IDXCMBTOKNU_ID");

		Builder.BuilderAddTableByColumns cmpToks = version.addTableByColumns("20210720.3", "HFJ_IDX_CMB_TOK_NU", "PID");
		cmpToks.addColumn("PID").nonNullable().type(ColumnTypeEnum.LONG);
		cmpToks.addColumn("RES_ID").nonNullable().type(ColumnTypeEnum.LONG);
		cmpToks.addColumn("HASH_COMPLETE").nonNullable().type(ColumnTypeEnum.LONG);
		cmpToks.addColumn("IDX_STRING").nonNullable().type(ColumnTypeEnum.STRING, 500);
		cmpToks.addForeignKey("20210720.4", "FK_IDXCMBTOKNU_RES_ID")
				.toColumn("RES_ID")
				.references("HFJ_RESOURCE", "RES_ID");
		cmpToks.addIndex("20210720.5", "IDX_IDXCMBTOKNU_STR").unique(false).withColumns("IDX_STRING");
		cmpToks.addIndex("20210720.6", "IDX_IDXCMBTOKNU_RES").unique(false).withColumns("RES_ID");

		Builder.BuilderWithTableName cmbTokNuTable = version.onTable("HFJ_IDX_CMB_TOK_NU");

		cmbTokNuTable.addColumn("20210722.1", "PARTITION_ID").nullable().type(ColumnTypeEnum.INT);
		cmbTokNuTable.addColumn("20210722.2", "PARTITION_DATE").nullable().type(ColumnTypeEnum.DATE_ONLY);
		cmbTokNuTable.modifyColumn("20210722.3", "RES_ID").nullable().withType(ColumnTypeEnum.LONG);

		// Dropping index on the language column, as it's no longer in use.
		// TODO: After 2 releases from 5.5.0, drop the column too
		version.onTable("HFJ_RESOURCE").dropIndex("20210908.1", "IDX_RES_LANG");

		version.onTable("TRM_VALUESET")
				.addColumn("20210915.1", "EXPANDED_AT")
				.nullable()
				.type(ColumnTypeEnum.DATE_TIMESTAMP);

		/*
		 * Replace CLOB columns with BLOB columns
		 */

		// TRM_VALUESET_CONCEPT.SOURCE_DIRECT_PARENT_PIDS
		version.onTable("TRM_VALUESET_CONCEPT")
				.migratePostgresTextClobToBinaryClob("20211003.1", "SOURCE_DIRECT_PARENT_PIDS");

		// TRM_CONCEPT.PARENT_PIDS
		version.onTable("TRM_CONCEPT").migratePostgresTextClobToBinaryClob("20211003.2", "PARENT_PIDS");

		// HFJ_SEARCH.SEARCH_QUERY_STRING
		version.onTable("HFJ_SEARCH").migratePostgresTextClobToBinaryClob("20211003.3", "SEARCH_QUERY_STRING");
	}

	private void init540() {

		Builder version = forVersion(VersionEnum.V5_4_0);

		// -- add index on HFJ_SPIDX_DATE
		version.onTable("HFJ_SPIDX_DATE")
				.addIndex("20210309.1", "IDX_SP_DATE_HASH_HIGH")
				.unique(false)
				.withColumns("HASH_IDENTITY", "SP_VALUE_HIGH")
				.doNothing();

		// -- add index on HFJ_FORCED_ID
		version.onTable("HFJ_FORCED_ID")
				.addIndex("20210309.2", "IDX_FORCEID_FID")
				.unique(false)
				.withColumns("FORCED_ID");

		// -- ValueSet Concept Fulltext Indexing
		version.onTable("TRM_VALUESET_CONCEPT")
				.addColumn("20210406.1", "INDEX_STATUS")
				.nullable()
				.type(ColumnTypeEnum.LONG);
		version.onTable("TRM_VALUESET_CONCEPT")
				.addColumn("20210406.2", "SOURCE_DIRECT_PARENT_PIDS")
				.nullable()
				.type(ColumnTypeEnum.CLOB);
		version.onTable("TRM_VALUESET_CONCEPT")
				.addColumn("20210406.3", "SOURCE_PID")
				.nullable()
				.type(ColumnTypeEnum.LONG);

		// Bulk Import Job
		Builder.BuilderAddTableByColumns blkImportJobTable =
				version.addTableByColumns("20210410.1", "HFJ_BLK_IMPORT_JOB", "PID");
		blkImportJobTable.addColumn("PID").nonNullable().type(ColumnTypeEnum.LONG);
		blkImportJobTable.addColumn("JOB_ID").nonNullable().type(ColumnTypeEnum.STRING, UUID_LENGTH);
		blkImportJobTable.addColumn("JOB_STATUS").nonNullable().type(ColumnTypeEnum.STRING, 10);
		blkImportJobTable.addColumn("STATUS_TIME").nonNullable().type(ColumnTypeEnum.DATE_TIMESTAMP);
		blkImportJobTable.addColumn("STATUS_MESSAGE").nullable().type(ColumnTypeEnum.STRING, 500);
		blkImportJobTable.addColumn("JOB_DESC").nullable().type(ColumnTypeEnum.STRING, 500);
		blkImportJobTable.addColumn("OPTLOCK").nonNullable().type(ColumnTypeEnum.INT);
		blkImportJobTable.addColumn("FILE_COUNT").nonNullable().type(ColumnTypeEnum.INT);
		blkImportJobTable.addColumn("ROW_PROCESSING_MODE").nonNullable().type(ColumnTypeEnum.STRING, 20);
		blkImportJobTable.addColumn("BATCH_SIZE").nonNullable().type(ColumnTypeEnum.INT);
		blkImportJobTable
				.addIndex("20210410.2", "IDX_BLKIM_JOB_ID")
				.unique(true)
				.withColumns("JOB_ID");
		version.addIdGenerator("20210410.3", "SEQ_BLKIMJOB_PID");

		// Bulk Import Job File
		Builder.BuilderAddTableByColumns blkImportJobFileTable =
				version.addTableByColumns("20210410.4", "HFJ_BLK_IMPORT_JOBFILE", "PID");
		blkImportJobFileTable.addColumn("PID").nonNullable().type(ColumnTypeEnum.LONG);
		blkImportJobFileTable.addColumn("JOB_PID").nonNullable().type(ColumnTypeEnum.LONG);
		blkImportJobFileTable.addColumn("JOB_CONTENTS").nonNullable().type(ColumnTypeEnum.BLOB);
		blkImportJobFileTable.addColumn("FILE_SEQ").nonNullable().type(ColumnTypeEnum.INT);
		blkImportJobFileTable.addColumn("TENANT_NAME").nullable().type(ColumnTypeEnum.STRING, 200);
		blkImportJobFileTable
				.addIndex("20210410.5", "IDX_BLKIM_JOBFILE_JOBID")
				.unique(false)
				.withColumns("JOB_PID");
		blkImportJobFileTable
				.addForeignKey("20210410.6", "FK_BLKIMJOBFILE_JOB")
				.toColumn("JOB_PID")
				.references("HFJ_BLK_IMPORT_JOB", "PID");
		version.addIdGenerator("20210410.7", "SEQ_BLKIMJOBFILE_PID");

		// Increase ResourceLink path length
		version.onTable("HFJ_RES_LINK")
				.modifyColumn("20210505.1", "SRC_PATH")
				.nonNullable()
				.failureAllowed()
				.withType(ColumnTypeEnum.STRING, 500);
	}

	private void init530() {
		Builder version = forVersion(VersionEnum.V5_3_0);

		// -- TRM
		version.onTable("TRM_VALUESET_CONCEPT").dropIndex("20210104.1", "IDX_VS_CONCEPT_CS_CODE");

		version.onTable("TRM_VALUESET_CONCEPT")
				.addIndex("20210104.2", "IDX_VS_CONCEPT_CSCD")
				.unique(true)
				.withColumns("VALUESET_PID", "SYSTEM_URL", "CODEVAL");

		// -- Add new Table, HFJ_SPIDX_QUANTITY_NRML
		version.addIdGenerator("20210109.1", "SEQ_SPIDX_QUANTITY_NRML");
		Builder.BuilderAddTableByColumns pkg =
				version.addTableByColumns("20210109.2", "HFJ_SPIDX_QUANTITY_NRML", "SP_ID");
		pkg.addColumn("RES_ID").nonNullable().type(ColumnTypeEnum.LONG);
		pkg.addColumn("RES_TYPE").nonNullable().type(ColumnTypeEnum.STRING, 100);
		pkg.addColumn("SP_UPDATED").nullable().type(ColumnTypeEnum.DATE_TIMESTAMP);
		pkg.addColumn("SP_MISSING").nonNullable().type(ColumnTypeEnum.BOOLEAN);
		pkg.addColumn("SP_NAME").nonNullable().type(ColumnTypeEnum.STRING, 100);
		pkg.addColumn("SP_ID").nonNullable().type(ColumnTypeEnum.LONG);
		pkg.addColumn("SP_SYSTEM").nullable().type(ColumnTypeEnum.STRING, 200);
		pkg.addColumn("SP_UNITS").nullable().type(ColumnTypeEnum.STRING, 200);
		pkg.addColumn("HASH_IDENTITY_AND_UNITS").nullable().type(ColumnTypeEnum.LONG);
		pkg.addColumn("HASH_IDENTITY_SYS_UNITS").nullable().type(ColumnTypeEnum.LONG);
		pkg.addColumn("HASH_IDENTITY").nullable().type(ColumnTypeEnum.LONG);
		pkg.addColumn("SP_VALUE").nullable().type(ColumnTypeEnum.FLOAT);
		pkg.addIndex("20210109.3", "IDX_SP_QNTY_NRML_HASH").unique(false).withColumns("HASH_IDENTITY", "SP_VALUE");
		pkg.addIndex("20210109.4", "IDX_SP_QNTY_NRML_HASH_UN")
				.unique(false)
				.withColumns("HASH_IDENTITY_AND_UNITS", "SP_VALUE");
		pkg.addIndex("20210109.5", "IDX_SP_QNTY_NRML_HASH_SYSUN")
				.unique(false)
				.withColumns("HASH_IDENTITY_SYS_UNITS", "SP_VALUE");
		pkg.addIndex("20210109.6", "IDX_SP_QNTY_NRML_UPDATED").unique(false).withColumns("SP_UPDATED");
		pkg.addIndex("20210109.7", "IDX_SP_QNTY_NRML_RESID").unique(false).withColumns("RES_ID");

		// -- Link to the resourceTable
		version.onTable("HFJ_RESOURCE")
				.addColumn("20210109.10", "SP_QUANTITY_NRML_PRESENT")
				.nullable()
				.type(ColumnTypeEnum.BOOLEAN);

		// -- Fixed the partition and fk
		Builder.BuilderWithTableName nrmlTable = version.onTable("HFJ_SPIDX_QUANTITY_NRML");
		nrmlTable.addColumn("20210111.1", "PARTITION_ID").nullable().type(ColumnTypeEnum.INT);
		nrmlTable.addColumn("20210111.2", "PARTITION_DATE").nullable().type(ColumnTypeEnum.DATE_ONLY);
		// Disabled - superceded by 20220304.33
		nrmlTable
				.addForeignKey("20210111.3", "FKRCJOVMUH5KC0O6FVBLE319PYV")
				.toColumn("RES_ID")
				.references("HFJ_RESOURCE", "RES_ID")
				.doNothing();

		Builder.BuilderWithTableName quantityTable = version.onTable("HFJ_SPIDX_QUANTITY");
		quantityTable
				.modifyColumn("20210116.1", "SP_VALUE")
				.nullable()
				.failureAllowed()
				.withType(ColumnTypeEnum.DOUBLE);

		// HFJ_RES_LINK
		version.onTable("HFJ_RES_LINK")
				.addColumn("20210126.1", "TARGET_RESOURCE_VERSION")
				.nullable()
				.type(ColumnTypeEnum.LONG);
	}

	protected void init520() {
		Builder version = forVersion(VersionEnum.V5_2_0);

		Builder.BuilderWithTableName mdmLink = version.onTable("MPI_LINK");
		mdmLink.addColumn("20201029.1", "GOLDEN_RESOURCE_PID").nonNullable().type(ColumnTypeEnum.LONG);
		mdmLink.addColumn("20201029.2", "RULE_COUNT").nullable().type(ColumnTypeEnum.LONG);
		mdmLink.addForeignKey("20201029.3", "FK_EMPI_LINK_GOLDEN_RESOURCE")
				.toColumn("GOLDEN_RESOURCE_PID")
				.references("HFJ_RESOURCE", "RES_ID");
	}

	protected void init510() {
		Builder version = forVersion(VersionEnum.V5_1_0);

		// NPM Packages
		version.addIdGenerator("20200610.1", "SEQ_NPM_PACK");
		Builder.BuilderAddTableByColumns pkg = version.addTableByColumns("20200610.2", "NPM_PACKAGE", "PID");
		pkg.addColumn("PID").nonNullable().type(ColumnTypeEnum.LONG);
		pkg.addColumn("PACKAGE_ID").nonNullable().type(ColumnTypeEnum.STRING, 200);
		pkg.addColumn("CUR_VERSION_ID").nullable().type(ColumnTypeEnum.STRING, 200);
		pkg.addColumn("UPDATED_TIME").nonNullable().type(ColumnTypeEnum.DATE_TIMESTAMP);
		pkg.addColumn("PACKAGE_DESC").nullable().type(ColumnTypeEnum.STRING, 200);
		pkg.addIndex("20200610.3", "IDX_PACK_ID").unique(true).withColumns("PACKAGE_ID");

		version.addIdGenerator("20200610.4", "SEQ_NPM_PACKVER");
		Builder.BuilderAddTableByColumns pkgVer = version.addTableByColumns("20200610.5", "NPM_PACKAGE_VER", "PID");
		pkgVer.addColumn("PID").nonNullable().type(ColumnTypeEnum.LONG);
		pkgVer.addColumn("PACKAGE_ID").nonNullable().type(ColumnTypeEnum.STRING, 200);
		pkgVer.addColumn("VERSION_ID").nonNullable().type(ColumnTypeEnum.STRING, 200);
		pkgVer.addColumn("PACKAGE_PID").nonNullable().type(ColumnTypeEnum.LONG);
		pkgVer.addColumn("BINARY_RES_ID").nonNullable().type(ColumnTypeEnum.LONG);
		pkgVer.addColumn("SAVED_TIME").nonNullable().type(ColumnTypeEnum.DATE_TIMESTAMP);
		pkgVer.addColumn("PKG_DESC").nonNullable().type(ColumnTypeEnum.STRING, 200);
		pkgVer.addColumn("DESC_UPPER").nonNullable().type(ColumnTypeEnum.STRING, 200);
		pkgVer.addColumn("CURRENT_VERSION").nonNullable().type(ColumnTypeEnum.BOOLEAN);
		pkgVer.addColumn("FHIR_VERSION_ID").nonNullable().type(ColumnTypeEnum.STRING, 10);
		pkgVer.addColumn("FHIR_VERSION").nonNullable().type(ColumnTypeEnum.STRING, 10);
		pkgVer.addColumn("PACKAGE_SIZE_BYTES").nonNullable().type(ColumnTypeEnum.LONG);
		pkgVer.addColumn("UPDATED_TIME").nonNullable().type(ColumnTypeEnum.DATE_TIMESTAMP);
		pkgVer.addForeignKey("20200610.6", "FK_NPM_PKV_PKG")
				.toColumn("PACKAGE_PID")
				.references("NPM_PACKAGE", "PID");
		pkgVer.addForeignKey("20200610.7", "FK_NPM_PKV_RESID")
				.toColumn("BINARY_RES_ID")
				.references("HFJ_RESOURCE", "RES_ID");
		pkgVer.addIndex("20200610.8", "IDX_PACKVER").unique(true).withColumns("PACKAGE_ID", "VERSION_ID");

		version.addIdGenerator("20200610.9", "SEQ_NPM_PACKVERRES");
		Builder.BuilderAddTableByColumns pkgVerResAdd =
				version.addTableByColumns("20200610.10", "NPM_PACKAGE_VER_RES", "PID");
		pkgVerResAdd.addColumn("PID").nonNullable().type(ColumnTypeEnum.LONG);
		pkgVerResAdd.addColumn("PACKVER_PID").nonNullable().type(ColumnTypeEnum.LONG);
		pkgVerResAdd.addColumn("BINARY_RES_ID").nonNullable().type(ColumnTypeEnum.LONG);
		pkgVerResAdd.addColumn("FILE_DIR").nullable().type(ColumnTypeEnum.STRING, 200);
		pkgVerResAdd.addColumn("FILE_NAME").nullable().type(ColumnTypeEnum.STRING, 200);
		pkgVerResAdd.addColumn("RES_TYPE").nonNullable().type(ColumnTypeEnum.STRING, 40);
		pkgVerResAdd.addColumn("CANONICAL_URL").nullable().type(ColumnTypeEnum.STRING, 200);
		pkgVerResAdd.addColumn("CANONICAL_VERSION").nullable().type(ColumnTypeEnum.STRING, 200);
		pkgVerResAdd.addColumn("FHIR_VERSION_ID").nonNullable().type(ColumnTypeEnum.STRING, 10);
		pkgVerResAdd.addColumn("FHIR_VERSION").nonNullable().type(ColumnTypeEnum.STRING, 10);
		pkgVerResAdd.addColumn("RES_SIZE_BYTES").nonNullable().type(ColumnTypeEnum.LONG);
		pkgVerResAdd.addColumn("UPDATED_TIME").nonNullable().type(ColumnTypeEnum.DATE_TIMESTAMP);
		pkgVerResAdd
				.addForeignKey("20200610.11", "FK_NPM_PACKVERRES_PACKVER")
				.toColumn("PACKVER_PID")
				.references("NPM_PACKAGE_VER", "PID");
		pkgVerResAdd
				.addForeignKey("20200610.12", "FK_NPM_PKVR_RESID")
				.toColumn("BINARY_RES_ID")
				.references("HFJ_RESOURCE", "RES_ID");
		pkgVerResAdd.addIndex("20200610.13", "IDX_PACKVERRES_URL").unique(false).withColumns("CANONICAL_URL");

		init510_20200610();

		Builder.BuilderWithTableName pkgVerMod = version.onTable("NPM_PACKAGE_VER");
		pkgVerMod.modifyColumn("20200629.1", "PKG_DESC").nullable().withType(ColumnTypeEnum.STRING, 200);
		pkgVerMod.modifyColumn("20200629.2", "DESC_UPPER").nullable().withType(ColumnTypeEnum.STRING, 200);

		init510_20200706_to_20200714();

		Builder.BuilderWithTableName empiLink = version.onTable("MPI_LINK");
		empiLink.addColumn("20200715.1", "VERSION").nonNullable().type(ColumnTypeEnum.STRING, 16);
		empiLink.addColumn("20200715.2", "EID_MATCH").nullable().type(ColumnTypeEnum.BOOLEAN);
		empiLink.addColumn("20200715.3", "NEW_PERSON").nullable().type(ColumnTypeEnum.BOOLEAN);
		empiLink.addColumn("20200715.4", "VECTOR").nullable().type(ColumnTypeEnum.LONG);
		empiLink.addColumn("20200715.5", "SCORE").nullable().type(ColumnTypeEnum.FLOAT);

		init510_20200725();

		// EMPI Target Type
		empiLink.addColumn("20200727.1", "TARGET_TYPE").nullable().type(ColumnTypeEnum.STRING, 40);

		// ConceptMap add version for search
		Builder.BuilderWithTableName trmConceptMap = version.onTable("TRM_CONCEPT_MAP");
		trmConceptMap.addColumn("20200910.1", "VER").nullable().type(ColumnTypeEnum.STRING, 200);
		trmConceptMap.dropIndex("20200910.2", "IDX_CONCEPT_MAP_URL").failureAllowed();
		trmConceptMap.addIndex("20200910.3", "IDX_CONCEPT_MAP_URL").unique(true).withColumns("URL", "VER");

		// Term CodeSystem Version and Term ValueSet Version
		Builder.BuilderWithTableName trmCodeSystemVer = version.onTable("TRM_CODESYSTEM_VER");
		trmCodeSystemVer
				.addIndex("20200923.1", "IDX_CODESYSTEM_AND_VER")
				.unique(true)
				.withColumns("CODESYSTEM_PID", "CS_VERSION_ID");
		Builder.BuilderWithTableName trmValueSet = version.onTable("TRM_VALUESET");
		trmValueSet.addColumn("20200923.2", "VER").nullable().type(ColumnTypeEnum.STRING, 200);
		trmValueSet.dropIndex("20200923.3", "IDX_VALUESET_URL").failureAllowed();
		trmValueSet.addIndex("20200923.4", "IDX_VALUESET_URL").unique(true).withColumns("URL", "VER");

		// Term ValueSet Component add system version
		Builder.BuilderWithTableName trmValueSetComp = version.onTable("TRM_VALUESET_CONCEPT");
		trmValueSetComp.addColumn("20201028.1", "SYSTEM_VER").nullable().type(ColumnTypeEnum.STRING, 200);
		trmValueSetComp.dropIndex("20201028.2", "IDX_VS_CONCEPT_CS_CD").failureAllowed();
		trmValueSetComp
				.addIndex("20201028.3", "IDX_VS_CONCEPT_CS_CODE")
				.unique(true)
				.withColumns("VALUESET_PID", "SYSTEM_URL", "SYSTEM_VER", "CODEVAL")
				.doNothing();
	}

	protected void init510_20200725() {
		// nothing
	}

	protected void init510_20200610() {
		// nothing
	}

	protected void init510_20200706_to_20200714() {
		// nothing
	}

	private void init501() { // 20200514 - present
		Builder version = forVersion(VersionEnum.V5_0_1);

		Builder.BuilderWithTableName spidxDate = version.onTable("HFJ_SPIDX_DATE");
		spidxDate
				.addIndex("20200514.1", "IDX_SP_DATE_HASH_LOW")
				.unique(false)
				.withColumns("HASH_IDENTITY", "SP_VALUE_LOW")
				.doNothing();
		spidxDate
				.addIndex("20200514.2", "IDX_SP_DATE_ORD_HASH")
				.unique(false)
				.withColumns("HASH_IDENTITY", "SP_VALUE_LOW_DATE_ORDINAL", "SP_VALUE_HIGH_DATE_ORDINAL")
				.doNothing();
		spidxDate
				.addIndex("20200514.3", "IDX_SP_DATE_ORD_HASH_LOW")
				.unique(false)
				.withColumns("HASH_IDENTITY", "SP_VALUE_LOW_DATE_ORDINAL")
				.doNothing();

		// MPI_LINK
		version.addIdGenerator("20200517.1", "SEQ_EMPI_LINK_ID");
		Builder.BuilderAddTableByColumns empiLink = version.addTableByColumns("20200517.2", "MPI_LINK", "PID");
		empiLink.addColumn("PID").nonNullable().type(ColumnTypeEnum.LONG);

		empiLink.addColumn("PERSON_PID").nonNullable().type(ColumnTypeEnum.LONG);
		empiLink.addForeignKey("20200517.3", "FK_EMPI_LINK_PERSON")
				.toColumn("PERSON_PID")
				.references("HFJ_RESOURCE", "RES_ID");

		empiLink.addColumn("TARGET_PID").nonNullable().type(ColumnTypeEnum.LONG);
		empiLink.addForeignKey("20200517.4", "FK_EMPI_LINK_TARGET")
				.toColumn("TARGET_PID")
				.references("HFJ_RESOURCE", "RES_ID");

		empiLink.addColumn("MATCH_RESULT").nonNullable().type(ColumnTypeEnum.INT);
		empiLink.addColumn("LINK_SOURCE").nonNullable().type(ColumnTypeEnum.INT);
		empiLink.addColumn("CREATED").nonNullable().type(ColumnTypeEnum.DATE_TIMESTAMP);
		empiLink.addColumn("UPDATED").nonNullable().type(ColumnTypeEnum.DATE_TIMESTAMP);

		empiLink.addIndex("20200517.5", "IDX_EMPI_PERSON_TGT").unique(true).withColumns("PERSON_PID", "TARGET_PID");
	}

	protected void init500() { // 20200218 - 20200519
		Builder version = forVersion(VersionEnum.V5_0_0);

		// Eliminate circular dependency.
		version.onTable("HFJ_RESOURCE").dropColumn("20200218.1", "FORCED_ID_PID");
		version.onTable("HFJ_RES_VER").dropColumn("20200218.2", "FORCED_ID_PID");
		version.onTable("HFJ_RES_VER")
				.addForeignKey("20200218.3", "FK_RESOURCE_HISTORY_RESOURCE")
				.toColumn("RES_ID")
				.references("HFJ_RESOURCE", "RES_ID");
		version.onTable("HFJ_RES_VER")
				.modifyColumn("20200220.1", "RES_ID")
				.nonNullable()
				.failureAllowed()
				.withType(ColumnTypeEnum.LONG);
		//

		// Drop unused column
		version.onTable("HFJ_RESOURCE").dropIndex("20200419.1", "IDX_RES_PROFILE");
		version.onTable("HFJ_RESOURCE").dropColumn("20200419.2", "RES_PROFILE").failureAllowed();

		// Add Partitioning
		Builder.BuilderAddTableByColumns partition =
				version.addTableByColumns("20200420.0", "HFJ_PARTITION", "PART_ID");
		partition.addColumn("PART_ID").nonNullable().type(ColumnTypeEnum.INT);
		partition.addColumn("PART_NAME").nonNullable().type(ColumnTypeEnum.STRING, 200);
		partition.addColumn("PART_DESC").nullable().type(ColumnTypeEnum.STRING, 200);
		partition.addIndex("20200420.1", "IDX_PART_NAME").unique(true).withColumns("PART_NAME");

		// Partition columns on individual tables
		version.onTable("HFJ_RESOURCE")
				.addColumn("20200420.2", "PARTITION_ID")
				.nullable()
				.type(ColumnTypeEnum.INT);
		version.onTable("HFJ_RESOURCE")
				.addColumn("20200420.3", "PARTITION_DATE")
				.nullable()
				.type(ColumnTypeEnum.DATE_ONLY);
		version.onTable("HFJ_RES_VER")
				.addColumn("20200420.4", "PARTITION_ID")
				.nullable()
				.type(ColumnTypeEnum.INT);
		version.onTable("HFJ_RES_VER")
				.addColumn("20200420.5", "PARTITION_DATE")
				.nullable()
				.type(ColumnTypeEnum.DATE_ONLY);
		version.onTable("HFJ_IDX_CMP_STRING_UNIQ")
				.addColumn("20200420.6", "PARTITION_ID")
				.nullable()
				.type(ColumnTypeEnum.INT);
		version.onTable("HFJ_IDX_CMP_STRING_UNIQ")
				.addColumn("20200420.7", "PARTITION_DATE")
				.nullable()
				.type(ColumnTypeEnum.DATE_ONLY);
		version.onTable("HFJ_IDX_CMP_STRING_UNIQ")
				.addColumn("20200420.8", "PARTITION_ID")
				.nullable()
				.type(ColumnTypeEnum.INT);
		version.onTable("HFJ_IDX_CMP_STRING_UNIQ")
				.addColumn("20200420.9", "PARTITION_DATE")
				.nullable()
				.type(ColumnTypeEnum.DATE_ONLY);
		version.onTable("HFJ_HISTORY_TAG")
				.addColumn("20200420.10", "PARTITION_ID")
				.nullable()
				.type(ColumnTypeEnum.INT);
		version.onTable("HFJ_HISTORY_TAG")
				.addColumn("20200420.11", "PARTITION_DATE")
				.nullable()
				.type(ColumnTypeEnum.DATE_ONLY);
		version.onTable("HFJ_RES_TAG")
				.addColumn("20200420.12", "PARTITION_ID")
				.nullable()
				.type(ColumnTypeEnum.INT);
		version.onTable("HFJ_RES_TAG")
				.addColumn("20200420.13", "PARTITION_DATE")
				.nullable()
				.type(ColumnTypeEnum.DATE_ONLY);
		version.onTable("HFJ_FORCED_ID")
				.addColumn("20200420.14", "PARTITION_ID")
				.nullable()
				.type(ColumnTypeEnum.INT);
		version.onTable("HFJ_FORCED_ID")
				.addColumn("20200420.15", "PARTITION_DATE")
				.nullable()
				.type(ColumnTypeEnum.DATE_ONLY);
		version.onTable("HFJ_RES_LINK")
				.addColumn("20200420.16", "PARTITION_ID")
				.nullable()
				.type(ColumnTypeEnum.INT);
		version.onTable("HFJ_RES_LINK")
				.addColumn("20200420.17", "PARTITION_DATE")
				.nullable()
				.type(ColumnTypeEnum.DATE_ONLY);
		version.onTable("HFJ_SPIDX_STRING")
				.addColumn("20200420.18", "PARTITION_ID")
				.nullable()
				.type(ColumnTypeEnum.INT);
		version.onTable("HFJ_SPIDX_STRING")
				.addColumn("20200420.19", "PARTITION_DATE")
				.nullable()
				.type(ColumnTypeEnum.DATE_ONLY);
		version.onTable("HFJ_SPIDX_COORDS")
				.addColumn("20200420.20", "PARTITION_ID")
				.nullable()
				.type(ColumnTypeEnum.INT);
		version.onTable("HFJ_SPIDX_COORDS")
				.addColumn("20200420.21", "PARTITION_DATE")
				.nullable()
				.type(ColumnTypeEnum.DATE_ONLY);
		version.onTable("HFJ_SPIDX_NUMBER")
				.addColumn("20200420.22", "PARTITION_ID")
				.nullable()
				.type(ColumnTypeEnum.INT);
		version.onTable("HFJ_SPIDX_NUMBER")
				.addColumn("20200420.23", "PARTITION_DATE")
				.nullable()
				.type(ColumnTypeEnum.DATE_ONLY);
		version.onTable("HFJ_SPIDX_TOKEN")
				.addColumn("20200420.24", "PARTITION_ID")
				.nullable()
				.type(ColumnTypeEnum.INT);
		version.onTable("HFJ_SPIDX_TOKEN")
				.addColumn("20200420.25", "PARTITION_DATE")
				.nullable()
				.type(ColumnTypeEnum.DATE_ONLY);
		version.onTable("HFJ_SPIDX_DATE")
				.addColumn("20200420.26", "PARTITION_ID")
				.nullable()
				.type(ColumnTypeEnum.INT);
		version.onTable("HFJ_SPIDX_DATE")
				.addColumn("20200420.27", "PARTITION_DATE")
				.nullable()
				.type(ColumnTypeEnum.DATE_ONLY);
		version.onTable("HFJ_SPIDX_URI")
				.addColumn("20200420.28", "PARTITION_ID")
				.nullable()
				.type(ColumnTypeEnum.INT);
		version.onTable("HFJ_SPIDX_URI")
				.addColumn("20200420.29", "PARTITION_DATE")
				.nullable()
				.type(ColumnTypeEnum.DATE_ONLY);
		version.onTable("HFJ_SPIDX_QUANTITY")
				.addColumn("20200420.30", "PARTITION_ID")
				.nullable()
				.type(ColumnTypeEnum.INT);
		version.onTable("HFJ_SPIDX_QUANTITY")
				.addColumn("20200420.31", "PARTITION_DATE")
				.nullable()
				.type(ColumnTypeEnum.DATE_ONLY);
		version.onTable("HFJ_RES_VER_PROV")
				.addColumn("20200420.32", "PARTITION_ID")
				.nullable()
				.type(ColumnTypeEnum.INT);
		version.onTable("HFJ_RES_VER_PROV")
				.addColumn("20200420.33", "PARTITION_DATE")
				.nullable()
				.type(ColumnTypeEnum.DATE_ONLY);
		version.onTable("HFJ_RES_PARAM_PRESENT")
				.addColumn("20200420.34", "PARTITION_ID")
				.nullable()
				.type(ColumnTypeEnum.INT);
		version.onTable("HFJ_RES_PARAM_PRESENT")
				.addColumn("20200420.35", "PARTITION_DATE")
				.nullable()
				.type(ColumnTypeEnum.DATE_ONLY);

		version.onTable("HFJ_SPIDX_STRING")
				.modifyColumn("20200420.36", "SP_MISSING")
				.nonNullable()
				.failureAllowed()
				.withType(ColumnTypeEnum.BOOLEAN);
		version.onTable("HFJ_SPIDX_COORDS")
				.modifyColumn("20200420.37", "SP_MISSING")
				.nonNullable()
				.failureAllowed()
				.withType(ColumnTypeEnum.BOOLEAN);
		version.onTable("HFJ_SPIDX_NUMBER")
				.modifyColumn("20200420.38", "SP_MISSING")
				.nonNullable()
				.failureAllowed()
				.withType(ColumnTypeEnum.BOOLEAN);
		version.onTable("HFJ_SPIDX_TOKEN")
				.modifyColumn("20200420.39", "SP_MISSING")
				.nonNullable()
				.failureAllowed()
				.withType(ColumnTypeEnum.BOOLEAN);
		version.onTable("HFJ_SPIDX_DATE")
				.modifyColumn("20200420.40", "SP_MISSING")
				.nonNullable()
				.failureAllowed()
				.withType(ColumnTypeEnum.BOOLEAN);
		version.onTable("HFJ_SPIDX_URI")
				.modifyColumn("20200420.41", "SP_MISSING")
				.nonNullable()
				.failureAllowed()
				.withType(ColumnTypeEnum.BOOLEAN);
		version.onTable("HFJ_SPIDX_QUANTITY")
				.modifyColumn("20200420.42", "SP_MISSING")
				.nonNullable()
				.failureAllowed()
				.withType(ColumnTypeEnum.BOOLEAN);

		// Add support for integer comparisons during day-precision date search.
		Builder.BuilderWithTableName spidxDate = version.onTable("HFJ_SPIDX_DATE");
		spidxDate
				.addColumn("20200501.1", "SP_VALUE_LOW_DATE_ORDINAL")
				.nullable()
				.type(ColumnTypeEnum.INT);
		spidxDate
				.addColumn("20200501.2", "SP_VALUE_HIGH_DATE_ORDINAL")
				.nullable()
				.type(ColumnTypeEnum.INT);

		spidxDate.addTask(
				new CalculateOrdinalDatesTask(VersionEnum.V5_0_0, "20200501.3")
						.addCalculator(
								"SP_VALUE_LOW_DATE_ORDINAL",
								t -> ResourceIndexedSearchParamDate.calculateOrdinalValue(t.getDate("SP_VALUE_LOW")))
						.addCalculator(
								"SP_VALUE_HIGH_DATE_ORDINAL",
								t -> ResourceIndexedSearchParamDate.calculateOrdinalValue(t.getDate("SP_VALUE_HIGH")))
						.setColumnName(
								"SP_VALUE_LOW_DATE_ORDINAL") // It doesn't matter which of the two we choose as they
				// will both be null.
				);
	}

	/**
	 * Partway through the 4.3.0 releaase cycle we renumbered to
	 * 5.0.0 - We have a bunch of NOP tasks here to avoid breakage for anyone
	 * who installed a prerelease before we made the switch
	 */
	@SuppressWarnings("deprecation")
	private void init430() {
		Builder version = forVersion(VersionEnum.V4_3_0);
		version.addNop("20200218.1");
		version.addNop("20200218.2");
		version.addNop("20200218.3");
		version.addNop("20200220.1");
		version.addNop("20200419.1");
		version.addNop("20200419.2");
		version.addNop("20200420.0");
		version.addNop("20200420.1");
		version.addNop("20200420.2");
		version.addNop("20200420.3");
		version.addNop("20200420.4");
		version.addNop("20200420.5");
		version.addNop("20200420.6");
		version.addNop("20200420.7");
		version.addNop("20200420.8");
		version.addNop("20200420.9");
		version.addNop("20200420.10");
		version.addNop("20200420.11");
		version.addNop("20200420.12");
		version.addNop("20200420.13");
		version.addNop("20200420.14");
		version.addNop("20200420.15");
		version.addNop("20200420.16");
		version.addNop("20200420.17");
		version.addNop("20200420.18");
		version.addNop("20200420.19");
		version.addNop("20200420.20");
		version.addNop("20200420.21");
		version.addNop("20200420.22");
		version.addNop("20200420.23");
		version.addNop("20200420.24");
		version.addNop("20200420.25");
		version.addNop("20200420.26");
		version.addNop("20200420.27");
		version.addNop("20200420.28");
		version.addNop("20200420.29");
		version.addNop("20200420.30");
		version.addNop("20200420.31");
		version.addNop("20200420.32");
		version.addNop("20200420.33");
		version.addNop("20200420.34");
		version.addNop("20200420.35");
		version.addNop("20200420.36");
		version.addNop("20200420.37");
		version.addNop("20200420.38");
		version.addNop("20200420.39");
		version.addNop("20200420.40");
		version.addNop("20200420.41");
		version.addNop("20200420.42");
	}

	protected void init420() { // 20191015 - 20200217
		Builder version = forVersion(VersionEnum.V4_2_0);

		// TermValueSetConceptDesignation
		version.onTable("TRM_VALUESET_C_DESIGNATION")
				.dropIndex("20200202.1", "IDX_VALUESET_C_DSGNTN_VAL")
				.failureAllowed();
		Builder.BuilderWithTableName searchTable = version.onTable("HFJ_SEARCH");
		searchTable.dropIndex("20200203.1", "IDX_SEARCH_LASTRETURNED");
		searchTable.dropColumn("20200203.2", "SEARCH_LAST_RETURNED");
		searchTable.addIndex("20200203.3", "IDX_SEARCH_CREATED").unique(false).withColumns("CREATED");
	}

	protected void init410() { // 20190815 - 20191014
		Builder version = forVersion(VersionEnum.V4_1_0);

		/*
		 * Note: The following tasks are markes as failure allowed - This is because all we're
		 * doing is setting a not-null on a column that will never be null anyway. Setting not null
		 * fails on SQL Server because there is an index on this column... Which is dumb, but hey.
		 */
		version.onTable("HFJ_SPIDX_NUMBER")
				.modifyColumn("20190920.1", "RES_ID")
				.nonNullable()
				.failureAllowed()
				.withType(ColumnTypeEnum.LONG);
		version.onTable("HFJ_SPIDX_COORDS")
				.modifyColumn("20190920.2", "RES_ID")
				.nonNullable()
				.failureAllowed()
				.withType(ColumnTypeEnum.LONG);
		version.onTable("HFJ_SPIDX_TOKEN")
				.modifyColumn("20190920.3", "RES_ID")
				.nonNullable()
				.failureAllowed()
				.withType(ColumnTypeEnum.LONG);
		version.onTable("HFJ_SPIDX_STRING")
				.modifyColumn("20190920.4", "RES_ID")
				.nonNullable()
				.failureAllowed()
				.withType(ColumnTypeEnum.LONG);
		version.onTable("HFJ_SPIDX_DATE")
				.modifyColumn("20190920.5", "RES_ID")
				.nonNullable()
				.failureAllowed()
				.withType(ColumnTypeEnum.LONG);
		version.onTable("HFJ_SPIDX_QUANTITY")
				.modifyColumn("20190920.6", "RES_ID")
				.nonNullable()
				.failureAllowed()
				.withType(ColumnTypeEnum.LONG);
		version.onTable("HFJ_SPIDX_URI")
				.modifyColumn("20190920.7", "RES_ID")
				.nonNullable()
				.failureAllowed()
				.withType(ColumnTypeEnum.LONG);

		// HFJ_SEARCH
		version.onTable("HFJ_SEARCH")
				.addColumn("20190921.1", "EXPIRY_OR_NULL")
				.nullable()
				.type(ColumnTypeEnum.DATE_TIMESTAMP);
		version.onTable("HFJ_SEARCH")
				.addColumn("20190921.2", "NUM_BLOCKED")
				.nullable()
				.type(ColumnTypeEnum.INT);

		// HFJ_BLK_EXPORT_JOB
		version.addIdGenerator("20190921.3", "SEQ_BLKEXJOB_PID");
		Builder.BuilderAddTableByColumns bulkExportJob =
				version.addTableByColumns("20190921.4", "HFJ_BLK_EXPORT_JOB", "PID");
		bulkExportJob.addColumn("PID").nonNullable().type(ColumnTypeEnum.LONG);
		bulkExportJob.addColumn("JOB_ID").nonNullable().type(ColumnTypeEnum.STRING, 36);
		bulkExportJob.addColumn("JOB_STATUS").nonNullable().type(ColumnTypeEnum.STRING, 10);
		bulkExportJob.addColumn("CREATED_TIME").nonNullable().type(ColumnTypeEnum.DATE_TIMESTAMP);
		bulkExportJob.addColumn("STATUS_TIME").nonNullable().type(ColumnTypeEnum.DATE_TIMESTAMP);
		bulkExportJob.addColumn("EXP_TIME").nonNullable().type(ColumnTypeEnum.DATE_TIMESTAMP);
		bulkExportJob.addColumn("REQUEST").nonNullable().type(ColumnTypeEnum.STRING, 500);
		bulkExportJob.addColumn("OPTLOCK").nonNullable().type(ColumnTypeEnum.INT);
		bulkExportJob.addColumn("EXP_SINCE").nullable().type(ColumnTypeEnum.DATE_TIMESTAMP);
		bulkExportJob.addColumn("STATUS_MESSAGE").nullable().type(ColumnTypeEnum.STRING, 500);
		bulkExportJob.addIndex("20190921.5", "IDX_BLKEX_EXPTIME").unique(false).withColumns("EXP_TIME");
		bulkExportJob.addIndex("20190921.6", "IDX_BLKEX_JOB_ID").unique(true).withColumns("JOB_ID");

		// HFJ_BLK_EXPORT_COLLECTION
		version.addIdGenerator("20190921.7", "SEQ_BLKEXCOL_PID");
		Builder.BuilderAddTableByColumns bulkExportCollection =
				version.addTableByColumns("20190921.8", "HFJ_BLK_EXPORT_COLLECTION", "PID");
		bulkExportCollection.addColumn("PID").nonNullable().type(ColumnTypeEnum.LONG);
		bulkExportCollection.addColumn("JOB_PID").nonNullable().type(ColumnTypeEnum.LONG);
		bulkExportCollection
				.addForeignKey("20190921.9", "FK_BLKEXCOL_JOB")
				.toColumn("JOB_PID")
				.references("HFJ_BLK_EXPORT_JOB", "PID");
		bulkExportCollection.addColumn("RES_TYPE").nonNullable().type(ColumnTypeEnum.STRING, 40);
		bulkExportCollection.addColumn("TYPE_FILTER").nullable().type(ColumnTypeEnum.STRING, 1000);
		bulkExportCollection.addColumn("OPTLOCK").nonNullable().type(ColumnTypeEnum.INT);

		// HFJ_BLK_EXPORT_COLFILE
		version.addIdGenerator("20190921.10", "SEQ_BLKEXCOLFILE_PID");
		Builder.BuilderAddTableByColumns bulkExportCollectionFile =
				version.addTableByColumns("20190921.11", "HFJ_BLK_EXPORT_COLFILE", "PID");
		bulkExportCollectionFile.addColumn("PID").nonNullable().type(ColumnTypeEnum.LONG);
		bulkExportCollectionFile.addColumn("COLLECTION_PID").nonNullable().type(ColumnTypeEnum.LONG);
		bulkExportCollectionFile.addColumn("RES_ID").nonNullable().type(ColumnTypeEnum.STRING, 100);
		bulkExportCollectionFile
				.addForeignKey("20190921.12", "FK_BLKEXCOLFILE_COLLECT")
				.toColumn("COLLECTION_PID")
				.references("HFJ_BLK_EXPORT_COLLECTION", "PID");

		// HFJ_RES_VER_PROV
		version.startSectionWithMessage("Processing bulkExportCollectionFile: HFJ_RES_VER_PROV");
		Builder.BuilderAddTableByColumns resVerProv =
				version.addTableByColumns("20190921.13", "HFJ_RES_VER_PROV", "RES_VER_PID");
		resVerProv.addColumn("RES_VER_PID").nonNullable().type(ColumnTypeEnum.LONG);
		resVerProv
				.addForeignKey("20190921.14", "FK_RESVERPROV_RESVER_PID")
				.toColumn("RES_VER_PID")
				.references("HFJ_RES_VER", "PID");
		resVerProv.addColumn("RES_PID").nonNullable().type(ColumnTypeEnum.LONG);
		resVerProv
				.addForeignKey("20190921.15", "FK_RESVERPROV_RES_PID")
				.toColumn("RES_PID")
				.references("HFJ_RESOURCE", "RES_ID")
				.doNothing(); // Added below in a better form
		resVerProv.addColumn("SOURCE_URI").nullable().type(ColumnTypeEnum.STRING, 100);
		resVerProv.addColumn("REQUEST_ID").nullable().type(ColumnTypeEnum.STRING, 16);
		resVerProv
				.addIndex("20190921.16", "IDX_RESVERPROV_SOURCEURI")
				.unique(false)
				.withColumns("SOURCE_URI");
		resVerProv
				.addIndex("20190921.17", "IDX_RESVERPROV_REQUESTID")
				.unique(false)
				.withColumns("REQUEST_ID");

		// TermValueSetConceptDesignation
		version.startSectionWithMessage("Processing bulkExportCollectionFile: TRM_VALUESET_C_DESIGNATION");
		Builder.BuilderWithTableName termValueSetConceptDesignationTable =
				version.onTable("TRM_VALUESET_C_DESIGNATION");
		termValueSetConceptDesignationTable
				.addColumn("20190921.18", "VALUESET_PID")
				.nonNullable()
				.type(ColumnTypeEnum.LONG);
		termValueSetConceptDesignationTable
				.addForeignKey("20190921.19", "FK_TRM_VSCD_VS_PID")
				.toColumn("VALUESET_PID")
				.references("TRM_VALUESET", "PID");

		// Drop HFJ_SEARCH_RESULT foreign keys
		version.onTable("HFJ_SEARCH_RESULT").dropForeignKey("20190921.20", "FK_SEARCHRES_RES", "HFJ_RESOURCE");
		version.onTable("HFJ_SEARCH_RESULT").dropForeignKey("20190921.21", "FK_SEARCHRES_SEARCH", "HFJ_SEARCH");

		// TermValueSet
		version.startSectionWithMessage("Processing bulkExportCollectionFile: TRM_VALUESET");
		Builder.BuilderWithTableName termValueSetTable = version.onTable("TRM_VALUESET");
		termValueSetTable
				.addColumn("20190921.22", "TOTAL_CONCEPTS")
				.nonNullable()
				.type(ColumnTypeEnum.LONG);
		termValueSetTable
				.addColumn("20190921.23", "TOTAL_CONCEPT_DESIGNATIONS")
				.nonNullable()
				.type(ColumnTypeEnum.LONG);
		termValueSetTable.dropIndex("20190921.24", "IDX_VALUESET_EXP_STATUS");

		version.dropIdGenerator("20190921.25", "SEQ_SEARCHPARM_ID");

		// TermValueSetConcept
		version.startSectionWithMessage("Processing bulkExportCollectionFile: TRM_VALUESET_CONCEPT");
		Builder.BuilderWithTableName termValueSetConceptTable = version.onTable("TRM_VALUESET_CONCEPT");
		termValueSetConceptTable
				.addColumn("20190921.26", "VALUESET_ORDER")
				.nonNullable()
				.type(ColumnTypeEnum.INT);
		termValueSetConceptTable
				.addIndex("20190921.27", "IDX_VS_CONCEPT_ORDER")
				.unique(true)
				.withColumns("VALUESET_PID", "VALUESET_ORDER");

		// Account for RESTYPE_LEN column increasing from 30 to 40
		version.onTable("HFJ_RESOURCE")
				.modifyColumn("20191002.1", "RES_TYPE")
				.nonNullable()
				.failureAllowed()
				.withType(ColumnTypeEnum.STRING, 40);
		version.onTable("HFJ_RES_VER")
				.modifyColumn("20191002.2", "RES_TYPE")
				.nonNullable()
				.failureAllowed()
				.withType(ColumnTypeEnum.STRING, 40);
		version.onTable("HFJ_HISTORY_TAG")
				.modifyColumn("20191002.3", "RES_TYPE")
				.nonNullable()
				.failureAllowed()
				.withType(ColumnTypeEnum.STRING, 40);
		version.onTable("HFJ_RES_LINK")
				.modifyColumn("20191002.4", "SOURCE_RESOURCE_TYPE")
				.nonNullable()
				.failureAllowed()
				.withType(ColumnTypeEnum.STRING, 40);
		version.onTable("HFJ_RES_LINK")
				.modifyColumn("20191002.5", "TARGET_RESOURCE_TYPE")
				.nonNullable()
				.failureAllowed()
				.withType(ColumnTypeEnum.STRING, 40);
		version.onTable("HFJ_RES_TAG")
				.modifyColumn("20191002.6", "RES_TYPE")
				.nonNullable()
				.failureAllowed()
				.withType(ColumnTypeEnum.STRING, 40);

		// TermConceptDesignation
		version.startSectionWithMessage("Processing table: TRM_CONCEPT_DESIG");
		version.onTable("TRM_CONCEPT_DESIG")
				.modifyColumn("20191002.7", "VAL")
				.nonNullable()
				.withType(ColumnTypeEnum.STRING, 2000);

		// TermValueSetConceptDesignation
		version.startSectionWithMessage("Processing table: TRM_VALUESET_C_DESIGNATION");
		version.onTable("TRM_VALUESET_C_DESIGNATION")
				.modifyColumn("20191002.8", "VAL")
				.nonNullable()
				.withType(ColumnTypeEnum.STRING, 2000);

		// TermConceptProperty
		version.startSectionWithMessage("Processing table: TRM_CONCEPT_PROPERTY");
		version.onTable("TRM_CONCEPT_PROPERTY")
				.addColumn("20191002.9", "PROP_VAL_LOB")
				.nullable()
				.type(ColumnTypeEnum.BLOB);
	}

	protected void init400() { // 20190401 - 20190814
		Builder version = forVersion(VersionEnum.V4_0_0);

		// BinaryStorageEntity
		Builder.BuilderAddTableByColumns binaryBlob =
				version.addTableByColumns("20190722.1", "HFJ_BINARY_STORAGE_BLOB", "BLOB_ID");
		binaryBlob.addColumn("BLOB_ID").nonNullable().type(ColumnTypeEnum.STRING, 200);
		binaryBlob.addColumn("RESOURCE_ID").nonNullable().type(ColumnTypeEnum.STRING, 100);
		binaryBlob.addColumn("BLOB_SIZE").nullable().type(ColumnTypeEnum.INT);
		binaryBlob.addColumn("CONTENT_TYPE").nonNullable().type(ColumnTypeEnum.STRING, 100);
		binaryBlob.addColumn("BLOB_DATA").nonNullable().type(ColumnTypeEnum.BLOB);
		binaryBlob.addColumn("PUBLISHED_DATE").nonNullable().type(ColumnTypeEnum.DATE_TIMESTAMP);
		binaryBlob.addColumn("BLOB_HASH").nullable().type(ColumnTypeEnum.STRING, 128);

		// Interim builds used this name
		version.onTable("TRM_VALUESET_CODE").dropThisTable("20190722.2");

		version.onTable("TRM_CONCEPT_MAP_GROUP")
				.renameColumn("20190722.3", "myConceptMapUrl", "CONCEPT_MAP_URL", false, true)
				.renameColumn("20190722.4", "mySourceValueSet", "SOURCE_VS", false, true)
				.renameColumn("20190722.5", "myTargetValueSet", "TARGET_VS", false, true);
		version.onTable("TRM_CONCEPT_MAP_GROUP")
				.modifyColumn("20190722.6", "CONCEPT_MAP_URL")
				.nullable()
				.withType(ColumnTypeEnum.STRING, 200);
		version.onTable("TRM_CONCEPT_MAP_GROUP")
				.modifyColumn("20190722.7", "SOURCE_VERSION")
				.nullable()
				.withType(ColumnTypeEnum.STRING, 200);
		version.onTable("TRM_CONCEPT_MAP_GROUP")
				.modifyColumn("20190722.8", "SOURCE_VS")
				.nullable()
				.withType(ColumnTypeEnum.STRING, 200);
		version.onTable("TRM_CONCEPT_MAP_GROUP")
				.modifyColumn("20190722.9", "TARGET_VERSION")
				.nullable()
				.withType(ColumnTypeEnum.STRING, 200);
		version.onTable("TRM_CONCEPT_MAP_GROUP")
				.modifyColumn("20190722.10", "TARGET_VS")
				.nullable()
				.withType(ColumnTypeEnum.STRING, 200);

		version.onTable("TRM_CONCEPT_MAP_GRP_ELEMENT")
				.renameColumn("20190722.11", "myConceptMapUrl", "CONCEPT_MAP_URL", false, true)
				.renameColumn("20190722.12", "mySystem", "SYSTEM_URL", false, true)
				.renameColumn("20190722.13", "mySystemVersion", "SYSTEM_VERSION", false, true)
				.renameColumn("20190722.14", "myValueSet", "VALUESET_URL", false, true);
		version.onTable("TRM_CONCEPT_MAP_GRP_ELEMENT")
				.modifyColumn("20190722.15", "CONCEPT_MAP_URL")
				.nullable()
				.withType(ColumnTypeEnum.STRING, 200);
		version.onTable("TRM_CONCEPT_MAP_GRP_ELEMENT")
				.modifyColumn("20190722.16", "SOURCE_CODE")
				.nonNullable()
				.withType(ColumnTypeEnum.STRING, 500);
		version.onTable("TRM_CONCEPT_MAP_GRP_ELEMENT")
				.modifyColumn("20190722.17", "SYSTEM_URL")
				.nullable()
				.withType(ColumnTypeEnum.STRING, 200);
		version.onTable("TRM_CONCEPT_MAP_GRP_ELEMENT")
				.modifyColumn("20190722.18", "SYSTEM_VERSION")
				.nullable()
				.withType(ColumnTypeEnum.STRING, 200);
		version.onTable("TRM_CONCEPT_MAP_GRP_ELEMENT")
				.modifyColumn("20190722.19", "VALUESET_URL")
				.nullable()
				.withType(ColumnTypeEnum.STRING, 200);

		version.onTable("TRM_CONCEPT_MAP_GRP_ELM_TGT")
				.renameColumn("20190722.20", "myConceptMapUrl", "CONCEPT_MAP_URL", false, true)
				.renameColumn("20190722.21", "mySystem", "SYSTEM_URL", false, true)
				.renameColumn("20190722.22", "mySystemVersion", "SYSTEM_VERSION", false, true)
				.renameColumn("20190722.23", "myValueSet", "VALUESET_URL", false, true);
		version.onTable("TRM_CONCEPT_MAP_GRP_ELM_TGT")
				.modifyColumn("20190722.24", "CONCEPT_MAP_URL")
				.nullable()
				.withType(ColumnTypeEnum.STRING, 200);
		version.onTable("TRM_CONCEPT_MAP_GRP_ELM_TGT")
				.modifyColumn("20190722.25", "SYSTEM_URL")
				.nullable()
				.withType(ColumnTypeEnum.STRING, 200);
		version.onTable("TRM_CONCEPT_MAP_GRP_ELM_TGT")
				.modifyColumn("20190722.26", "SYSTEM_VERSION")
				.nullable()
				.withType(ColumnTypeEnum.STRING, 200);
		version.onTable("TRM_CONCEPT_MAP_GRP_ELM_TGT")
				.modifyColumn("20190722.27", "TARGET_CODE")
				.nonNullable()
				.withType(ColumnTypeEnum.STRING, 500);
		version.onTable("TRM_CONCEPT_MAP_GRP_ELM_TGT")
				.modifyColumn("20190722.28", "VALUESET_URL")
				.nullable()
				.withType(ColumnTypeEnum.STRING, 200);

		version.onTable("TRM_CONCEPT").renameColumn("20190722.29", "CODE", "CODEVAL", false, true);

		// TermValueSet
		version.startSectionWithMessage("Processing table: TRM_VALUESET");
		version.addIdGenerator("20190722.30", "SEQ_VALUESET_PID");
		Builder.BuilderAddTableByColumns termValueSetTable =
				version.addTableByColumns("20190722.31", "TRM_VALUESET", "PID");
		termValueSetTable.addColumn("PID").nonNullable().type(ColumnTypeEnum.LONG);
		termValueSetTable.addColumn("URL").nonNullable().type(ColumnTypeEnum.STRING, 200);
		termValueSetTable
				.addIndex("20190722.32", "IDX_VALUESET_URL")
				.unique(true)
				.withColumns("URL");
		termValueSetTable.addColumn("RES_ID").nonNullable().type(ColumnTypeEnum.LONG);
		termValueSetTable
				.addForeignKey("20190722.33", "FK_TRMVALUESET_RES")
				.toColumn("RES_ID")
				.references("HFJ_RESOURCE", "RES_ID");
		termValueSetTable.addColumn("NAME").nullable().type(ColumnTypeEnum.STRING, 200);

		version.onTable("TRM_VALUESET").renameColumn("20190722.34", "NAME", "VSNAME", true, true);
		version.onTable("TRM_VALUESET")
				.modifyColumn("20190722.35", "RES_ID")
				.nullable()
				.withType(ColumnTypeEnum.LONG);

		Builder.BuilderWithTableName termValueSetTableChange = version.onTable("TRM_VALUESET");
		termValueSetTableChange
				.addColumn("20190722.36", "EXPANSION_STATUS")
				.nonNullable()
				.type(ColumnTypeEnum.STRING, 50);
		termValueSetTableChange
				.addIndex("20190722.37", "IDX_VALUESET_EXP_STATUS")
				.unique(false)
				.withColumns("EXPANSION_STATUS");

		// TermValueSetConcept
		version.startSectionWithMessage("Processing table: TRM_VALUESET_CONCEPT");
		version.addIdGenerator("20190722.38", "SEQ_VALUESET_CONCEPT_PID");
		Builder.BuilderAddTableByColumns termValueSetConceptTable =
				version.addTableByColumns("20190722.39", "TRM_VALUESET_CONCEPT", "PID");
		termValueSetConceptTable.addColumn("PID").nonNullable().type(ColumnTypeEnum.LONG);
		termValueSetConceptTable.addColumn("VALUESET_PID").nonNullable().type(ColumnTypeEnum.LONG);
		termValueSetConceptTable
				.addForeignKey("20190722.40", "FK_TRM_VALUESET_PID")
				.toColumn("VALUESET_PID")
				.references("TRM_VALUESET", "PID");
		termValueSetConceptTable.addColumn("SYSTEM_URL").nonNullable().type(ColumnTypeEnum.STRING, 200);
		termValueSetConceptTable.addColumn("CODEVAL").nonNullable().type(ColumnTypeEnum.STRING, 500);
		termValueSetConceptTable.addColumn("DISPLAY").nullable().type(ColumnTypeEnum.STRING, 400);
		version.onTable("TRM_VALUESET_CONCEPT")
				.renameColumn("20190722.41", "CODE", "CODEVAL", true, true)
				.renameColumn("20190722.42", "SYSTEM", "SYSTEM_URL", true, true);

		version.startSectionWithMessage("Processing table: TRM_VALUESET_CONCEPT, swapping index for unique constraint");
		termValueSetConceptTable.dropIndex("20190801.1", "IDX_VALUESET_CONCEPT_CS_CD");
		// This index has been renamed in later versions. As such, allowing failure here as some DBs disallow
		// multiple indexes referencing the same set of columns.
		termValueSetConceptTable
				.addIndex("20190801.2", "IDX_VS_CONCEPT_CS_CD")
				.unique(true)
				.withColumns("VALUESET_PID", "SYSTEM_URL", "CODEVAL")
				.failureAllowed();

		// TermValueSetConceptDesignation
		version.startSectionWithMessage("Processing table: TRM_VALUESET_C_DESIGNATION");
		version.addIdGenerator("20190801.3", "SEQ_VALUESET_C_DSGNTN_PID");
		Builder.BuilderAddTableByColumns termValueSetConceptDesignationTable =
				version.addTableByColumns("20190801.4", "TRM_VALUESET_C_DESIGNATION", "PID");
		termValueSetConceptDesignationTable.addColumn("PID").nonNullable().type(ColumnTypeEnum.LONG);
		termValueSetConceptDesignationTable
				.addColumn("VALUESET_CONCEPT_PID")
				.nonNullable()
				.type(ColumnTypeEnum.LONG);
		termValueSetConceptDesignationTable
				.addForeignKey("20190801.5", "FK_TRM_VALUESET_CONCEPT_PID")
				.toColumn("VALUESET_CONCEPT_PID")
				.references("TRM_VALUESET_CONCEPT", "PID");
		termValueSetConceptDesignationTable.addColumn("LANG").nullable().type(ColumnTypeEnum.STRING, 500);
		termValueSetConceptDesignationTable.addColumn("USE_SYSTEM").nullable().type(ColumnTypeEnum.STRING, 500);
		termValueSetConceptDesignationTable.addColumn("USE_CODE").nullable().type(ColumnTypeEnum.STRING, 500);
		termValueSetConceptDesignationTable.addColumn("USE_DISPLAY").nullable().type(ColumnTypeEnum.STRING, 500);
		termValueSetConceptDesignationTable.addColumn("VAL").nonNullable().type(ColumnTypeEnum.STRING, 500);

		// This index turned out not to be needed so it is disabled
		termValueSetConceptDesignationTable
				.addIndex("20190801.6", "IDX_VALUESET_C_DSGNTN_VAL")
				.unique(false)
				.withColumns("VAL")
				.doNothing();

		// TermCodeSystemVersion
		version.startSectionWithMessage("Processing table: TRM_CODESYSTEM_VER");
		Builder.BuilderWithTableName termCodeSystemVersionTable = version.onTable("TRM_CODESYSTEM_VER");
		termCodeSystemVersionTable
				.addColumn("20190814.1", "CS_DISPLAY")
				.nullable()
				.type(ColumnTypeEnum.STRING, 200);

		// ResourceReindexJobEntry
		version.addIdGenerator("20190814.2", "SEQ_RES_REINDEX_JOB");
		Builder.BuilderAddTableByColumns reindex =
				version.addTableByColumns("20190814.3", "HFJ_RES_REINDEX_JOB", "PID");
		reindex.addColumn("PID").nonNullable().type(ColumnTypeEnum.LONG);
		reindex.addColumn("RES_TYPE").nullable().type(ColumnTypeEnum.STRING, 100);
		reindex.addColumn("UPDATE_THRESHOLD_HIGH").nonNullable().type(ColumnTypeEnum.DATE_TIMESTAMP);
		reindex.addColumn("JOB_DELETED").nonNullable().type(ColumnTypeEnum.BOOLEAN);
		reindex.addColumn("UPDATE_THRESHOLD_LOW").nullable().type(ColumnTypeEnum.DATE_TIMESTAMP);
		reindex.addColumn("SUSPENDED_UNTIL").nullable().type(ColumnTypeEnum.DATE_TIMESTAMP);
		reindex.addColumn("REINDEX_COUNT").nullable().type(ColumnTypeEnum.INT);

		// Search
		version.onTable("HFJ_SEARCH")
				.addColumn("20190814.4", "SEARCH_DELETED")
				.nullable()
				.type(ColumnTypeEnum.BOOLEAN);
		version.onTable("HFJ_SEARCH")
				.modifyColumn("20190814.5", "SEARCH_LAST_RETURNED")
				.nonNullable()
				.withType(ColumnTypeEnum.DATE_TIMESTAMP);
		version.onTable("HFJ_SEARCH")
				.addColumn("20190814.6", "SEARCH_PARAM_MAP")
				.nullable()
				.type(ColumnTypeEnum.BLOB);
		version.onTable("HFJ_SEARCH")
				.modifyColumn("20190814.7", "SEARCH_UUID")
				.nonNullable()
				.withType(ColumnTypeEnum.STRING, Search.SEARCH_UUID_COLUMN_LENGTH);

		version.onTable("HFJ_SEARCH_PARM").dropThisTable("20190814.8");

		// Make some columns non-nullable that were previously nullable - These are marked as failure allowed, since
		// SQL Server won't let us change nullability on columns with indexes pointing to them
		version.onTable("HFJ_SPIDX_COORDS")
				.modifyColumn("20190814.9", "RES_TYPE")
				.nonNullable()
				.failureAllowed()
				.withType(ColumnTypeEnum.STRING, 100);
		version.onTable("HFJ_SPIDX_DATE")
				.modifyColumn("20190814.10", "RES_TYPE")
				.nonNullable()
				.failureAllowed()
				.withType(ColumnTypeEnum.STRING, 100);
		version.onTable("HFJ_SPIDX_STRING")
				.modifyColumn("20190814.11", "RES_TYPE")
				.nonNullable()
				.failureAllowed()
				.withType(ColumnTypeEnum.STRING, 100);
		version.onTable("HFJ_SPIDX_STRING")
				.addColumn("20190814.12", "HASH_IDENTITY")
				.nullable()
				.type(ColumnTypeEnum.LONG);
		version.onTable("HFJ_SPIDX_STRING")
				.addIndex("20190814.13", "IDX_SP_STRING_HASH_IDENT")
				.unique(false)
				.withColumns("HASH_IDENTITY");
		version.onTable("HFJ_SPIDX_COORDS")
				.modifyColumn("20190814.14", "RES_TYPE")
				.nonNullable()
				.failureAllowed()
				.withType(ColumnTypeEnum.STRING, 100);
		version.onTable("HFJ_SPIDX_QUANTITY")
				.modifyColumn("20190814.15", "RES_TYPE")
				.nonNullable()
				.failureAllowed()
				.withType(ColumnTypeEnum.STRING, 100);
		version.onTable("HFJ_SPIDX_QUANTITY").dropColumn("20190814.16", "HASH_UNITS_AND_VALPREFIX");
		version.onTable("HFJ_SPIDX_QUANTITY").dropColumn("20190814.17", "HASH_VALPREFIX");
		version.onTable("HFJ_SPIDX_NUMBER")
				.modifyColumn("20190814.18", "RES_TYPE")
				.nonNullable()
				.failureAllowed()
				.withType(ColumnTypeEnum.STRING, 100);
		version.onTable("HFJ_SPIDX_TOKEN")
				.modifyColumn("20190814.19", "RES_TYPE")
				.nonNullable()
				.failureAllowed()
				.withType(ColumnTypeEnum.STRING, 100);
		version.onTable("HFJ_SPIDX_URI")
				.modifyColumn("20190814.20", "RES_TYPE")
				.nonNullable()
				.failureAllowed()
				.withType(ColumnTypeEnum.STRING, 100);
		version.onTable("HFJ_SPIDX_URI")
				.modifyColumn("20190814.21", "SP_URI")
				.nullable()
				.failureAllowed()
				.withType(ColumnTypeEnum.STRING, 254);
		version.onTable("TRM_CODESYSTEM")
				.modifyColumn("20190814.22", "CODE_SYSTEM_URI")
				.nonNullable()
				.failureAllowed()
				.withType(ColumnTypeEnum.STRING, 200);
		version.onTable("TRM_CODESYSTEM")
				.modifyColumn("20190814.23", "CS_NAME")
				.nullable()
				.failureAllowed()
				.withType(ColumnTypeEnum.STRING, 200);
		version.onTable("TRM_CODESYSTEM_VER")
				.modifyColumn("20190814.24", "CS_VERSION_ID")
				.nullable()
				.failureAllowed()
				.withType(ColumnTypeEnum.STRING, 200);
	}

	private void init360() { // 20180918 - 20181112
		Builder version = forVersion(VersionEnum.V3_6_0);

		// Resource Link
		Builder.BuilderWithTableName resourceLink = version.onTable("HFJ_RES_LINK");
		version.startSectionWithMessage("Starting work on table: " + resourceLink.getTableName());
		resourceLink.modifyColumn("20180929.1", "SRC_PATH").nonNullable().withType(ColumnTypeEnum.STRING, 200);

		// Search
		Builder.BuilderWithTableName search = version.onTable("HFJ_SEARCH");
		version.startSectionWithMessage("Starting work on table: " + search.getTableName());
		search.addColumn("20181001.1", "OPTLOCK_VERSION").nullable().type(ColumnTypeEnum.INT);

		version.addTableRawSql("20181104.1", "HFJ_RES_REINDEX_JOB")
				.addSql(
						DriverTypeEnum.MSSQL_2012,
						"create table HFJ_RES_REINDEX_JOB (PID bigint not null, JOB_DELETED bit not null, RES_TYPE varchar(255), SUSPENDED_UNTIL datetime2, UPDATE_THRESHOLD_HIGH datetime2 not null, UPDATE_THRESHOLD_LOW datetime2, primary key (PID))")
				.addSql(
						DriverTypeEnum.DERBY_EMBEDDED,
						"create table HFJ_RES_REINDEX_JOB (PID bigint not null, JOB_DELETED boolean not null, RES_TYPE varchar(255), SUSPENDED_UNTIL timestamp, UPDATE_THRESHOLD_HIGH timestamp not null, UPDATE_THRESHOLD_LOW timestamp, primary key (PID))")
				.addSql(
						DriverTypeEnum.MARIADB_10_1,
						"create table HFJ_RES_REINDEX_JOB (PID bigint not null, JOB_DELETED bit not null, RES_TYPE varchar(255), SUSPENDED_UNTIL datetime(6), UPDATE_THRESHOLD_HIGH datetime(6) not null, UPDATE_THRESHOLD_LOW datetime(6), primary key (PID))")
				.addSql(
						DriverTypeEnum.POSTGRES_9_4,
						"create table HFJ_RES_REINDEX_JOB (PID int8 not null, JOB_DELETED boolean not null, RES_TYPE varchar(255), SUSPENDED_UNTIL timestamp, UPDATE_THRESHOLD_HIGH timestamp not null, UPDATE_THRESHOLD_LOW timestamp, primary key (PID))")
				.addSql(
						DriverTypeEnum.MYSQL_5_7,
						" create table HFJ_RES_REINDEX_JOB (PID bigint not null, JOB_DELETED bit not null, RES_TYPE varchar(255), SUSPENDED_UNTIL datetime(6), UPDATE_THRESHOLD_HIGH datetime(6) not null, UPDATE_THRESHOLD_LOW datetime(6), primary key (PID))")
				.addSql(
						DriverTypeEnum.ORACLE_12C,
						"create table HFJ_RES_REINDEX_JOB (PID number(19,0) not null, JOB_DELETED number(1,0) not null, RES_TYPE varchar2(255 char), SUSPENDED_UNTIL timestamp, UPDATE_THRESHOLD_HIGH timestamp not null, UPDATE_THRESHOLD_LOW timestamp, primary key (PID))");

		version.onTable("TRM_CONCEPT_DESIG")
				.addColumn("20181104.2", "CS_VER_PID")
				.nullable()
				.type(ColumnTypeEnum.LONG);
		version.onTable("TRM_CONCEPT_DESIG")
				.addForeignKey("20181104.3", "FK_CONCEPTDESIG_CSV")
				.toColumn("CS_VER_PID")
				.references("TRM_CODESYSTEM_VER", "PID");

		version.onTable("TRM_CONCEPT_PROPERTY")
				.addColumn("20181104.4", "CS_VER_PID")
				.nullable()
				.type(ColumnTypeEnum.LONG);
		version.onTable("TRM_CONCEPT_PROPERTY")
				.addForeignKey("20181104.5", "FK_CONCEPTPROP_CSV")
				.toColumn("CS_VER_PID")
				.references("TRM_CODESYSTEM_VER", "PID");

		version.onTable("TRM_CONCEPT")
				.addColumn("20181104.6", "PARENT_PIDS")
				.nullable()
				.type(ColumnTypeEnum.CLOB);
	}

	private void init350() { // 20180601 - 20180917
		Builder version = forVersion(VersionEnum.V3_5_0);

		// Forced ID changes
		Builder.BuilderWithTableName forcedId = version.onTable("HFJ_FORCED_ID");
		version.startSectionWithMessage("Starting work on table: " + forcedId.getTableName());

		forcedId.dropIndex("20180827.1", "IDX_FORCEDID_TYPE_FORCEDID");
		forcedId.dropIndex("20180827.2", "IDX_FORCEDID_TYPE_RESID");

		forcedId.addIndex("20180827.3", "IDX_FORCEDID_TYPE_FID").unique(true).withColumns("RESOURCE_TYPE", "FORCED_ID");

		// Indexes - Coords
		Builder.BuilderWithTableName spidxCoords = version.onTable("HFJ_SPIDX_COORDS");
		version.startSectionWithMessage("Starting work on table: " + spidxCoords.getTableName());
		spidxCoords.addColumn("20180903.1", "HASH_IDENTITY").nullable().type(ColumnTypeEnum.LONG);
		if (!myFlags.contains(FlagEnum.NO_MIGRATE_HASHES)) {
			spidxCoords.dropIndex("20180903.2", "IDX_SP_COORDS");
			spidxCoords
					.addIndex("20180903.4", "IDX_SP_COORDS_HASH")
					.unique(false)
					.withColumns("HASH_IDENTITY", "SP_LATITUDE", "SP_LONGITUDE");
			spidxCoords.addTask(new CalculateHashesTask(VersionEnum.V3_5_0, "20180903.5")
					.addCalculator(
							"HASH_IDENTITY",
							t -> BaseResourceIndexedSearchParam.calculateHashIdentity(
									new PartitionSettings(),
									RequestPartitionId.defaultPartition(),
									t.getResourceType(),
									t.getString("SP_NAME")))
					.setColumnName("HASH_IDENTITY"));
		}

		// Indexes - Date
		Builder.BuilderWithTableName spidxDate = version.onTable("HFJ_SPIDX_DATE");
		version.startSectionWithMessage("Starting work on table: " + spidxDate.getTableName());
		spidxDate.addColumn("20180903.6", "HASH_IDENTITY").nullable().type(ColumnTypeEnum.LONG);
		if (!myFlags.contains(FlagEnum.NO_MIGRATE_HASHES)) {
			spidxDate.dropIndex("20180903.7", "IDX_SP_TOKEN");
			spidxDate
					.addIndex("20180903.8", "IDX_SP_DATE_HASH")
					.unique(false)
					.withColumns("HASH_IDENTITY", "SP_VALUE_LOW", "SP_VALUE_HIGH")
					.doNothing();
			spidxDate.dropIndex("20180903.9", "IDX_SP_DATE");
			spidxDate.addTask(new CalculateHashesTask(VersionEnum.V3_5_0, "20180903.10")
					.addCalculator(
							"HASH_IDENTITY",
							t -> BaseResourceIndexedSearchParam.calculateHashIdentity(
									new PartitionSettings(),
									RequestPartitionId.defaultPartition(),
									t.getResourceType(),
									t.getString("SP_NAME")))
					.setColumnName("HASH_IDENTITY"));
		}

		// Indexes - Number
		Builder.BuilderWithTableName spidxNumber = version.onTable("HFJ_SPIDX_NUMBER");
		version.startSectionWithMessage("Starting work on table: " + spidxNumber.getTableName());
		spidxNumber.addColumn("20180903.11", "HASH_IDENTITY").nullable().type(ColumnTypeEnum.LONG);
		if (!myFlags.contains(FlagEnum.NO_MIGRATE_HASHES)) {
			spidxNumber.dropIndex("20180903.12", "IDX_SP_NUMBER");
			spidxNumber
					.addIndex("20180903.13", "IDX_SP_NUMBER_HASH_VAL")
					.unique(false)
					.withColumns("HASH_IDENTITY", "SP_VALUE")
					.doNothing();
			spidxNumber.addTask(new CalculateHashesTask(VersionEnum.V3_5_0, "20180903.14")
					.addCalculator(
							"HASH_IDENTITY",
							t -> BaseResourceIndexedSearchParam.calculateHashIdentity(
									new PartitionSettings(),
									RequestPartitionId.defaultPartition(),
									t.getResourceType(),
									t.getString("SP_NAME")))
					.setColumnName("HASH_IDENTITY"));
		}

		// Indexes - Quantity
		Builder.BuilderWithTableName spidxQuantity = version.onTable("HFJ_SPIDX_QUANTITY");
		version.startSectionWithMessage("Starting work on table: " + spidxQuantity.getTableName());
		spidxQuantity.addColumn("20180903.15", "HASH_IDENTITY").nullable().type(ColumnTypeEnum.LONG);
		spidxQuantity
				.addColumn("20180903.16", "HASH_IDENTITY_SYS_UNITS")
				.nullable()
				.type(ColumnTypeEnum.LONG);
		spidxQuantity
				.addColumn("20180903.17", "HASH_IDENTITY_AND_UNITS")
				.nullable()
				.type(ColumnTypeEnum.LONG);
		if (!myFlags.contains(FlagEnum.NO_MIGRATE_HASHES)) {
			spidxQuantity.dropIndex("20180903.18", "IDX_SP_QUANTITY");
			spidxQuantity
					.addIndex("20180903.19", "IDX_SP_QUANTITY_HASH")
					.unique(false)
					.withColumns("HASH_IDENTITY", "SP_VALUE");
			spidxQuantity
					.addIndex("20180903.20", "IDX_SP_QUANTITY_HASH_UN")
					.unique(false)
					.withColumns("HASH_IDENTITY_AND_UNITS", "SP_VALUE");
			spidxQuantity
					.addIndex("20180903.21", "IDX_SP_QUANTITY_HASH_SYSUN")
					.unique(false)
					.withColumns("HASH_IDENTITY_SYS_UNITS", "SP_VALUE");
			spidxQuantity.addTask(new CalculateHashesTask(VersionEnum.V3_5_0, "20180903.22")
					.addCalculator(
							"HASH_IDENTITY",
							t -> BaseResourceIndexedSearchParam.calculateHashIdentity(
									new PartitionSettings(),
									RequestPartitionId.defaultPartition(),
									t.getResourceType(),
									t.getString("SP_NAME")))
					.addCalculator(
							"HASH_IDENTITY_AND_UNITS",
							t -> ResourceIndexedSearchParamQuantity.calculateHashUnits(
									new PartitionSettings(),
									RequestPartitionId.defaultPartition(),
									t.getResourceType(),
									t.getString("SP_NAME"),
									t.getString("SP_UNITS")))
					.addCalculator(
							"HASH_IDENTITY_SYS_UNITS",
							t -> ResourceIndexedSearchParamQuantity.calculateHashSystemAndUnits(
									new PartitionSettings(),
									RequestPartitionId.defaultPartition(),
									t.getResourceType(),
									t.getString("SP_NAME"),
									t.getString("SP_SYSTEM"),
									t.getString("SP_UNITS")))
					.setColumnName("HASH_IDENTITY"));
		}

		// Indexes - String
		Builder.BuilderWithTableName spidxString = version.onTable("HFJ_SPIDX_STRING");
		version.startSectionWithMessage("Starting work on table: " + spidxString.getTableName());
		spidxString.addColumn("20180903.23", "HASH_NORM_PREFIX").nullable().type(ColumnTypeEnum.LONG);
		if (!myFlags.contains(FlagEnum.NO_MIGRATE_HASHES)) {
			spidxString.dropIndex("20180903.24", "IDX_SP_STRING");
			spidxString
					.addIndex("20180903.25", "IDX_SP_STRING_HASH_NRM")
					.unique(false)
					.withColumns("HASH_NORM_PREFIX", "SP_VALUE_NORMALIZED");
			spidxString.addColumn("20180903.26", "HASH_EXACT").nullable().type(ColumnTypeEnum.LONG);
			spidxString
					.addIndex("20180903.27", "IDX_SP_STRING_HASH_EXCT")
					.unique(false)
					.withColumns("HASH_EXACT");
			spidxString.addTask(new CalculateHashesTask(VersionEnum.V3_5_0, "20180903.28")
					.setColumnName("HASH_NORM_PREFIX")
					.addCalculator(
							"HASH_NORM_PREFIX",
							t -> ResourceIndexedSearchParamString.calculateHashNormalized(
									new PartitionSettings(),
									RequestPartitionId.defaultPartition(),
									new StorageSettings(),
									t.getResourceType(),
									t.getString("SP_NAME"),
									t.getString("SP_VALUE_NORMALIZED")))
					.addCalculator(
							"HASH_EXACT",
							t -> ResourceIndexedSearchParamString.calculateHashExact(
									new PartitionSettings(),
									(ca.uhn.fhir.jpa.model.entity.PartitionablePartitionId) null,
									t.getResourceType(),
									t.getParamName(),
									t.getString("SP_VALUE_EXACT"))));
		}

		// Indexes - Token
		Builder.BuilderWithTableName spidxToken = version.onTable("HFJ_SPIDX_TOKEN");
		version.startSectionWithMessage("Starting work on table: " + spidxToken.getTableName());
		spidxToken.addColumn("20180903.29", "HASH_IDENTITY").nullable().type(ColumnTypeEnum.LONG);
		spidxToken.addColumn("20180903.30", "HASH_SYS").nullable().type(ColumnTypeEnum.LONG);
		spidxToken.addColumn("20180903.31", "HASH_SYS_AND_VALUE").nullable().type(ColumnTypeEnum.LONG);
		spidxToken.addColumn("20180903.32", "HASH_VALUE").nullable().type(ColumnTypeEnum.LONG);
		if (!myFlags.contains(FlagEnum.NO_MIGRATE_HASHES)) {
			spidxToken.dropIndex("20180903.33", "IDX_SP_TOKEN");
			spidxToken.dropIndex("20180903.34", "IDX_SP_TOKEN_UNQUAL");
			spidxToken
					.addIndex("20180903.35", "IDX_SP_TOKEN_HASH")
					.unique(false)
					.withColumns("HASH_IDENTITY")
					.doNothing();
			spidxToken
					.addIndex("20180903.36", "IDX_SP_TOKEN_HASH_S")
					.unique(false)
					.withColumns("HASH_SYS")
					.doNothing();
			spidxToken
					.addIndex("20180903.37", "IDX_SP_TOKEN_HASH_SV")
					.unique(false)
					.withColumns("HASH_SYS_AND_VALUE")
					.doNothing();
			spidxToken
					.addIndex("20180903.38", "IDX_SP_TOKEN_HASH_V")
					.unique(false)
					.withColumns("HASH_VALUE")
					.doNothing();
			spidxToken.addTask(new CalculateHashesTask(VersionEnum.V3_5_0, "20180903.39")
					.setColumnName("HASH_IDENTITY")
					.addCalculator(
							"HASH_IDENTITY",
							t -> BaseResourceIndexedSearchParam.calculateHashIdentity(
									new PartitionSettings(),
									RequestPartitionId.defaultPartition(),
									t.getResourceType(),
									t.getString("SP_NAME")))
					.addCalculator(
							"HASH_SYS",
							t -> ResourceIndexedSearchParamToken.calculateHashSystem(
									new PartitionSettings(),
									RequestPartitionId.defaultPartition(),
									t.getResourceType(),
									t.getParamName(),
									t.getString("SP_SYSTEM")))
					.addCalculator(
							"HASH_SYS_AND_VALUE",
							t -> ResourceIndexedSearchParamToken.calculateHashSystemAndValue(
									new PartitionSettings(),
									RequestPartitionId.defaultPartition(),
									t.getResourceType(),
									t.getParamName(),
									t.getString("SP_SYSTEM"),
									t.getString("SP_VALUE")))
					.addCalculator(
							"HASH_VALUE",
							t -> ResourceIndexedSearchParamToken.calculateHashValue(
									new PartitionSettings(),
									RequestPartitionId.defaultPartition(),
									t.getResourceType(),
									t.getParamName(),
									t.getString("SP_VALUE"))));
		}

		// Indexes - URI
		Builder.BuilderWithTableName spidxUri = version.onTable("HFJ_SPIDX_URI");
		version.startSectionWithMessage("Starting work on table: " + spidxUri.getTableName());
		spidxUri.addColumn("20180903.40", "HASH_IDENTITY").nullable().type(ColumnTypeEnum.LONG);
		if (!myFlags.contains(FlagEnum.NO_MIGRATE_HASHES)) {
			spidxUri.addIndex("20180903.41", "IDX_SP_URI_HASH_IDENTITY")
					.unique(false)
					.withColumns("HASH_IDENTITY", "SP_URI");
			spidxUri.addColumn("20180903.42", "HASH_URI").nullable().type(ColumnTypeEnum.LONG);
			spidxUri.addIndex("20180903.43", "IDX_SP_URI_HASH_URI")
					.unique(false)
					.withColumns("HASH_URI");
			spidxUri.addTask(new CalculateHashesTask(VersionEnum.V3_5_0, "20180903.44")
					.setColumnName("HASH_IDENTITY")
					.addCalculator(
							"HASH_IDENTITY",
							t -> BaseResourceIndexedSearchParam.calculateHashIdentity(
									new PartitionSettings(),
									(RequestPartitionId) null,
									t.getResourceType(),
									t.getString("SP_NAME")))
					.addCalculator(
							"HASH_URI",
							t -> ResourceIndexedSearchParamUri.calculateHashUri(
									new PartitionSettings(),
									(RequestPartitionId) null,
									t.getResourceType(),
									t.getString("SP_NAME"),
									t.getString("SP_URI"))));
		}

		// Search Parameter Presence
		Builder.BuilderWithTableName spp = version.onTable("HFJ_RES_PARAM_PRESENT");
		version.startSectionWithMessage("Starting work on table: " + spp.getTableName());
		spp.dropIndex("20180903.45", "IDX_RESPARMPRESENT_SPID_RESID");
		spp.addColumn("20180903.46", "HASH_PRESENCE").nullable().type(ColumnTypeEnum.LONG);
		spp.addIndex("20180903.47", "IDX_RESPARMPRESENT_HASHPRES").unique(false).withColumns("HASH_PRESENCE");

		ArbitrarySqlTask consolidateSearchParamPresenceIndexesTask = new ArbitrarySqlTask(
				VersionEnum.V3_5_0, "20180903.48", "HFJ_SEARCH_PARM", "Consolidate search parameter presence indexes");
		consolidateSearchParamPresenceIndexesTask.setExecuteOnlyIfTableExists("HFJ_SEARCH_PARM");
		consolidateSearchParamPresenceIndexesTask.setBatchSize(1);

		String sql = "SELECT " + "HFJ_SEARCH_PARM.RES_TYPE RES_TYPE, HFJ_SEARCH_PARM.PARAM_NAME PARAM_NAME, "
				+ "HFJ_RES_PARAM_PRESENT.PID PID, HFJ_RES_PARAM_PRESENT.SP_ID SP_ID, HFJ_RES_PARAM_PRESENT.SP_PRESENT SP_PRESENT, HFJ_RES_PARAM_PRESENT.HASH_PRESENCE HASH_PRESENCE "
				+ "from HFJ_RES_PARAM_PRESENT "
				+ "join HFJ_SEARCH_PARM ON (HFJ_SEARCH_PARM.PID = HFJ_RES_PARAM_PRESENT.SP_ID) "
				+ "where HFJ_RES_PARAM_PRESENT.HASH_PRESENCE is null";
		consolidateSearchParamPresenceIndexesTask.addExecuteOnlyIfColumnExists("HFJ_RES_PARAM_PRESENT", "SP_ID");
		consolidateSearchParamPresenceIndexesTask.addQuery(
				sql, ArbitrarySqlTask.QueryModeEnum.BATCH_UNTIL_NO_MORE, t -> {
					Number pid = (Number) t.get("PID");
					Boolean present = columnToBoolean(t.get("SP_PRESENT"));
					String resType = (String) t.get("RES_TYPE");
					String paramName = (String) t.get("PARAM_NAME");
					Long hash = SearchParamPresentEntity.calculateHashPresence(
							new PartitionSettings(), (RequestPartitionId) null, resType, paramName, present);
					consolidateSearchParamPresenceIndexesTask.executeSql(
							"HFJ_RES_PARAM_PRESENT",
							"update HFJ_RES_PARAM_PRESENT set HASH_PRESENCE = ? where PID = ?",
							hash,
							pid);
				});
		version.addTask(consolidateSearchParamPresenceIndexesTask);

		// SP_ID is no longer needed
		spp.dropColumn("20180903.49", "SP_ID");

		// Concept
		Builder.BuilderWithTableName trmConcept = version.onTable("TRM_CONCEPT");
		version.startSectionWithMessage("Starting work on table: " + trmConcept.getTableName());
		trmConcept.addColumn("20180903.50", "CONCEPT_UPDATED").nullable().type(ColumnTypeEnum.DATE_TIMESTAMP);
		trmConcept.addIndex("20180903.51", "IDX_CONCEPT_UPDATED").unique(false).withColumns("CONCEPT_UPDATED");
		trmConcept.modifyColumn("20180903.52", "CODE").nonNullable().withType(ColumnTypeEnum.STRING, 500);

		// Concept Designation
		version.startSectionWithMessage("Starting work on table: TRM_CONCEPT_DESIG");
		version.addTableRawSql("20180907.1", "TRM_CONCEPT_DESIG")
				.addSql(
						DriverTypeEnum.H2_EMBEDDED,
						"create table TRM_CONCEPT_DESIG (PID bigint not null, LANG varchar(500), USE_CODE varchar(500), USE_DISPLAY varchar(500), USE_SYSTEM varchar(500), VAL varchar(500) not null, CS_VER_PID bigint, CONCEPT_PID bigint, primary key (PID))")
				.addSql(
						DriverTypeEnum.H2_EMBEDDED,
						"alter table TRM_CONCEPT_DESIG add constraint FK_CONCEPTDESIG_CSV foreign key (CS_VER_PID) references TRM_CODESYSTEM_VER")
				.addSql(
						DriverTypeEnum.H2_EMBEDDED,
						"alter table TRM_CONCEPT_DESIG add constraint FK_CONCEPTDESIG_CONCEPT foreign key (CONCEPT_PID) references TRM_CONCEPT")
				.addSql(
						DriverTypeEnum.DERBY_EMBEDDED,
						"create table TRM_CONCEPT_DESIG (PID bigint not null, LANG varchar(500), USE_CODE varchar(500), USE_DISPLAY varchar(500), USE_SYSTEM varchar(500), VAL varchar(500) not null, CS_VER_PID bigint, CONCEPT_PID bigint, primary key (PID))")
				.addSql(
						DriverTypeEnum.DERBY_EMBEDDED,
						"alter table TRM_CONCEPT_DESIG add constraint FK_CONCEPTDESIG_CSV foreign key (CS_VER_PID) references TRM_CODESYSTEM_VER")
				.addSql(
						DriverTypeEnum.DERBY_EMBEDDED,
						"alter table TRM_CONCEPT_DESIG add constraint FK_CONCEPTDESIG_CONCEPT foreign key (CONCEPT_PID) references TRM_CONCEPT")
				.addSql(
						DriverTypeEnum.MYSQL_5_7,
						"create table TRM_CONCEPT_DESIG (PID bigint not null, LANG varchar(500), USE_CODE varchar(500), USE_DISPLAY varchar(500), USE_SYSTEM varchar(500), VAL varchar(500) not null, CS_VER_PID bigint, CONCEPT_PID bigint, primary key (PID)) ENGINE=InnoDB")
				.addSql(
						DriverTypeEnum.MYSQL_5_7,
						"alter table TRM_CONCEPT_DESIG add constraint FK_CONCEPTDESIG_CSV foreign key (CS_VER_PID) references TRM_CODESYSTEM_VER (PID)")
				.addSql(
						DriverTypeEnum.MYSQL_5_7,
						"alter table TRM_CONCEPT_DESIG add constraint FK_CONCEPTDESIG_CONCEPT foreign key (CONCEPT_PID) references TRM_CONCEPT (PID)")
				.addSql(
						DriverTypeEnum.MARIADB_10_1,
						"create table TRM_CONCEPT_DESIG (PID bigint not null, LANG varchar(500), USE_CODE varchar(500), USE_DISPLAY varchar(500), USE_SYSTEM varchar(500), VAL varchar(500) not null, CS_VER_PID bigint, CONCEPT_PID bigint, primary key (PID))")
				.addSql(
						DriverTypeEnum.MARIADB_10_1,
						"alter table TRM_CONCEPT_DESIG add constraint FK_CONCEPTDESIG_CSV foreign key (CS_VER_PID) references TRM_CODESYSTEM_VER (PID)")
				.addSql(
						DriverTypeEnum.MARIADB_10_1,
						"alter table TRM_CONCEPT_DESIG add constraint FK_CONCEPTDESIG_CONCEPT foreign key (CONCEPT_PID) references TRM_CONCEPT (PID)")
				.addSql(
						DriverTypeEnum.ORACLE_12C,
						"create table TRM_CONCEPT_DESIG (PID number(19,0) not null, LANG varchar2(500 char), USE_CODE varchar2(500 char), USE_DISPLAY varchar2(500 char), USE_SYSTEM varchar2(500 char), VAL varchar2(500 char) not null, CS_VER_PID number(19,0), CONCEPT_PID number(19,0), primary key (PID))")
				.addSql(
						DriverTypeEnum.ORACLE_12C,
						"alter table TRM_CONCEPT_DESIG add constraint FK_CONCEPTDESIG_CSV foreign key (CS_VER_PID) references TRM_CODESYSTEM_VER")
				.addSql(
						DriverTypeEnum.ORACLE_12C,
						"alter table TRM_CONCEPT_DESIG add constraint FK_CONCEPTDESIG_CONCEPT foreign key (CONCEPT_PID) references TRM_CONCEPT")
				.addSql(
						DriverTypeEnum.POSTGRES_9_4,
						"create table TRM_CONCEPT_DESIG (PID int8 not null, LANG varchar(500), USE_CODE varchar(500), USE_DISPLAY varchar(500), USE_SYSTEM varchar(500), VAL varchar(500) not null, CS_VER_PID int8, CONCEPT_PID int8, primary key (PID))")
				.addSql(
						DriverTypeEnum.POSTGRES_9_4,
						"alter table TRM_CONCEPT_DESIG add constraint FK_CONCEPTDESIG_CSV foreign key (CS_VER_PID) references TRM_CODESYSTEM_VER")
				.addSql(
						DriverTypeEnum.POSTGRES_9_4,
						"alter table TRM_CONCEPT_DESIG add constraint FK_CONCEPTDESIG_CONCEPT foreign key (CONCEPT_PID) references TRM_CONCEPT")
				.addSql(
						DriverTypeEnum.MSSQL_2012,
						"create table TRM_CONCEPT_DESIG (PID bigint not null, LANG varchar(500), USE_CODE varchar(500), USE_DISPLAY varchar(500), USE_SYSTEM varchar(500), VAL varchar(500) not null, CS_VER_PID bigint, CONCEPT_PID bigint, primary key (PID))")
				.addSql(
						DriverTypeEnum.MSSQL_2012,
						"alter table TRM_CONCEPT_DESIG add constraint FK_CONCEPTDESIG_CSV foreign key (CS_VER_PID) references TRM_CODESYSTEM_VER")
				.addSql(
						DriverTypeEnum.MSSQL_2012,
						"alter table TRM_CONCEPT_DESIG add constraint FK_CONCEPTDESIG_CONCEPT foreign key (CONCEPT_PID) references TRM_CONCEPT");

		// Concept Property
		version.startSectionWithMessage("Starting work on table: TRM_CONCEPT_PROPERTY");
		version.addTableRawSql("20180907.2", "TRM_CONCEPT_PROPERTY")
				.addSql(
						DriverTypeEnum.DERBY_EMBEDDED,
						"create table TRM_CONCEPT_PROPERTY (PID bigint not null, PROP_CODESYSTEM varchar(500), PROP_DISPLAY varchar(500), PROP_KEY varchar(500) not null, PROP_TYPE integer not null, PROP_VAL varchar(500), CS_VER_PID bigint, CONCEPT_PID bigint, primary key (PID))")
				.addSql(
						DriverTypeEnum.DERBY_EMBEDDED,
						"alter table TRM_CONCEPT_PROPERTY add constraint FK_CONCEPTPROP_CSV foreign key (CS_VER_PID) references TRM_CODESYSTEM_VER")
				.addSql(
						DriverTypeEnum.DERBY_EMBEDDED,
						"alter table TRM_CONCEPT_PROPERTY add constraint FK_CONCEPTPROP_CONCEPT foreign key (CONCEPT_PID) references TRM_CONCEPT")
				.addSql(
						DriverTypeEnum.MARIADB_10_1,
						"create table TRM_CONCEPT_PROPERTY (PID bigint not null, PROP_CODESYSTEM varchar(500), PROP_DISPLAY varchar(500), PROP_KEY varchar(500) not null, PROP_TYPE integer not null, PROP_VAL varchar(500), CS_VER_PID bigint, CONCEPT_PID bigint, primary key (PID))")
				.addSql(
						DriverTypeEnum.MARIADB_10_1,
						"alter table TRM_CONCEPT_PROPERTY add constraint FK_CONCEPTPROP_CSV foreign key (CS_VER_PID) references TRM_CODESYSTEM_VER (PID)")
				.addSql(
						DriverTypeEnum.MARIADB_10_1,
						"alter table TRM_CONCEPT_PROPERTY add constraint FK_CONCEPTPROP_CONCEPT foreign key (CONCEPT_PID) references TRM_CONCEPT (PID)")
				.addSql(
						DriverTypeEnum.MYSQL_5_7,
						"create table TRM_CONCEPT_PROPERTY (PID bigint not null, PROP_CODESYSTEM varchar(500), PROP_DISPLAY varchar(500), PROP_KEY varchar(500) not null, PROP_TYPE integer not null, PROP_VAL varchar(500), CS_VER_PID bigint, CONCEPT_PID bigint, primary key (PID))")
				.addSql(
						DriverTypeEnum.MYSQL_5_7,
						"alter table TRM_CONCEPT_PROPERTY add constraint FK_CONCEPTPROP_CSV foreign key (CS_VER_PID) references TRM_CODESYSTEM_VER (PID)")
				.addSql(
						DriverTypeEnum.MYSQL_5_7,
						"alter table TRM_CONCEPT_PROPERTY add constraint FK_CONCEPTPROP_CONCEPT foreign key (CONCEPT_PID) references TRM_CONCEPT (PID)")
				.addSql(
						DriverTypeEnum.ORACLE_12C,
						"create table TRM_CONCEPT_PROPERTY (PID number(19,0) not null, PROP_CODESYSTEM varchar2(500 char), PROP_DISPLAY varchar2(500 char), PROP_KEY varchar2(500 char) not null, PROP_TYPE number(10,0) not null, PROP_VAL varchar2(500 char), CS_VER_PID number(19,0), CONCEPT_PID number(19,0), primary key (PID))")
				.addSql(
						DriverTypeEnum.ORACLE_12C,
						"alter table TRM_CONCEPT_PROPERTY add constraint FK_CONCEPTPROP_CSV foreign key (CS_VER_PID) references TRM_CODESYSTEM_VER")
				.addSql(
						DriverTypeEnum.ORACLE_12C,
						"alter table TRM_CONCEPT_PROPERTY add constraint FK_CONCEPTPROP_CONCEPT foreign key (CONCEPT_PID) references TRM_CONCEPT")
				.addSql(
						DriverTypeEnum.POSTGRES_9_4,
						"create table TRM_CONCEPT_PROPERTY (PID int8 not null, PROP_CODESYSTEM varchar(500), PROP_DISPLAY varchar(500), PROP_KEY varchar(500) not null, PROP_TYPE int4 not null, PROP_VAL varchar(500), CS_VER_PID int8, CONCEPT_PID int8, primary key (PID))")
				.addSql(
						DriverTypeEnum.POSTGRES_9_4,
						"alter table TRM_CONCEPT_PROPERTY add constraint FK_CONCEPTPROP_CSV foreign key (CS_VER_PID) references TRM_CODESYSTEM_VER")
				.addSql(
						DriverTypeEnum.POSTGRES_9_4,
						"alter table TRM_CONCEPT_PROPERTY add constraint FK_CONCEPTPROP_CONCEPT foreign key (CONCEPT_PID) references TRM_CONCEPT")
				.addSql(
						DriverTypeEnum.MSSQL_2012,
						"create table TRM_CONCEPT_PROPERTY (PID bigint not null, PROP_CODESYSTEM varchar(500), PROP_DISPLAY varchar(500), PROP_KEY varchar(500) not null, PROP_TYPE int not null, PROP_VAL varchar(500), CS_VER_PID bigint, CONCEPT_PID bigint, primary key (PID))")
				.addSql(
						DriverTypeEnum.MSSQL_2012,
						"alter table TRM_CONCEPT_PROPERTY add constraint FK_CONCEPTPROP_CSV foreign key (CS_VER_PID) references TRM_CODESYSTEM_VER")
				.addSql(
						DriverTypeEnum.MSSQL_2012,
						"alter table TRM_CONCEPT_PROPERTY add constraint FK_CONCEPTPROP_CONCEPT foreign key (CONCEPT_PID) references TRM_CONCEPT");

		// Concept Map - Map
		version.startSectionWithMessage("Starting work on table: TRM_CONCEPT_MAP");
		version.addTableRawSql("20180907.3", "TRM_CONCEPT_MAP")
				.addSql(
						DriverTypeEnum.DERBY_EMBEDDED,
						"create table TRM_CONCEPT_MAP (PID bigint not null, RES_ID bigint, SOURCE_URL varchar(200), TARGET_URL varchar(200), URL varchar(200) not null, primary key (PID))")
				.addSql(
						DriverTypeEnum.DERBY_EMBEDDED,
						"alter table TRM_CONCEPT_MAP add constraint FK_TRMCONCEPTMAP_RES foreign key (RES_ID) references HFJ_RESOURCE")
				.addSql(
						DriverTypeEnum.MYSQL_5_7,
						"create table TRM_CONCEPT_MAP (PID bigint not null, RES_ID bigint, SOURCE_URL varchar(200), TARGET_URL varchar(200), URL varchar(200) not null, primary key (PID))")
				.addSql(
						DriverTypeEnum.MYSQL_5_7,
						"alter table TRM_CONCEPT_MAP add constraint IDX_CONCEPT_MAP_URL unique (URL)")
				.addSql(
						DriverTypeEnum.MYSQL_5_7,
						"alter table TRM_CONCEPT_MAP add constraint FK_TRMCONCEPTMAP_RES foreign key (RES_ID) references HFJ_RESOURCE (RES_ID)")
				.addSql(
						DriverTypeEnum.ORACLE_12C,
						"create table TRM_CONCEPT_MAP (PID number(19,0) not null, RES_ID number(19,0), SOURCE_URL varchar2(200 char), TARGET_URL varchar2(200 char), URL varchar2(200 char) not null, primary key (PID))")
				.addSql(
						DriverTypeEnum.ORACLE_12C,
						"alter table TRM_CONCEPT_MAP add constraint IDX_CONCEPT_MAP_URL unique (URL)")
				.addSql(
						DriverTypeEnum.ORACLE_12C,
						"alter table TRM_CONCEPT_MAP add constraint FK_TRMCONCEPTMAP_RES foreign key (RES_ID) references HFJ_RESOURCE")
				.addSql(
						DriverTypeEnum.POSTGRES_9_4,
						"create table TRM_CONCEPT_MAP (PID int8 not null, RES_ID int8, SOURCE_URL varchar(200), TARGET_URL varchar(200), URL varchar(200) not null, primary key (PID))")
				.addSql(
						DriverTypeEnum.POSTGRES_9_4,
						"alter table TRM_CONCEPT_MAP add constraint FK_TRMCONCEPTMAP_RES foreign key (RES_ID) references HFJ_RESOURCE")
				.addSql(
						DriverTypeEnum.POSTGRES_9_4,
						"alter table TRM_CONCEPT_MAP add constraint IDX_CONCEPT_MAP_URL unique (URL)")
				.addSql(
						DriverTypeEnum.MSSQL_2012,
						"create table TRM_CONCEPT_MAP (PID bigint not null, RES_ID bigint, SOURCE_URL varchar(200), TARGET_URL varchar(200), URL varchar(200) not null, primary key (PID))")
				.addSql(
						DriverTypeEnum.MSSQL_2012,
						"alter table TRM_CONCEPT_MAP add constraint IDX_CONCEPT_MAP_URL unique (URL)")
				.addSql(
						DriverTypeEnum.MSSQL_2012,
						"alter table TRM_CONCEPT_MAP add constraint FK_TRMCONCEPTMAP_RES foreign key (RES_ID) references HFJ_RESOURCE")
				.addSql(
						DriverTypeEnum.MARIADB_10_1,
						"create table TRM_CONCEPT_MAP (PID bigint not null, RES_ID bigint, SOURCE_URL varchar(200), TARGET_URL varchar(200), URL varchar(200) not null, primary key (PID))")
				.addSql(
						DriverTypeEnum.MARIADB_10_1,
						"alter table TRM_CONCEPT_MAP add constraint FK_TRMCONCEPTMAP_RES foreign key (RES_ID) references HFJ_RESOURCE (RES_ID)")
				.addSql(
						DriverTypeEnum.MARIADB_10_1,
						"alter table TRM_CONCEPT_MAP add constraint IDX_CONCEPT_MAP_URL unique (URL)");

		// Concept Map - Group
		version.startSectionWithMessage("Starting work on table: TRM_CONCEPT_MAP_GROUP");
		version.addTableRawSql("20180907.4", "TRM_CONCEPT_MAP_GROUP")
				.addSql(
						DriverTypeEnum.DERBY_EMBEDDED,
						"create table TRM_CONCEPT_MAP_GROUP (PID bigint not null, myConceptMapUrl varchar(255), SOURCE_URL varchar(200) not null, mySourceValueSet varchar(255), SOURCE_VERSION varchar(100), TARGET_URL varchar(200) not null, myTargetValueSet varchar(255), TARGET_VERSION varchar(100), CONCEPT_MAP_PID bigint not null, primary key (PID))")
				.addSql(
						DriverTypeEnum.DERBY_EMBEDDED,
						"alter table TRM_CONCEPT_MAP_GROUP add constraint FK_TCMGROUP_CONCEPTMAP foreign key (CONCEPT_MAP_PID) references TRM_CONCEPT_MAP")
				.addSql(
						DriverTypeEnum.DERBY_EMBEDDED,
						"create unique index IDX_CONCEPT_MAP_URL on TRM_CONCEPT_MAP (URL)")
				.addSql(
						DriverTypeEnum.ORACLE_12C,
						"create table TRM_CONCEPT_MAP_GROUP (PID number(19,0) not null, myConceptMapUrl varchar2(255 char), SOURCE_URL varchar2(200 char) not null, mySourceValueSet varchar2(255 char), SOURCE_VERSION varchar2(100 char), TARGET_URL varchar2(200 char) not null, myTargetValueSet varchar2(255 char), TARGET_VERSION varchar2(100 char), CONCEPT_MAP_PID number(19,0) not null, primary key (PID))")
				.addSql(
						DriverTypeEnum.ORACLE_12C,
						"alter table TRM_CONCEPT_MAP_GROUP add constraint FK_TCMGROUP_CONCEPTMAP foreign key (CONCEPT_MAP_PID) references TRM_CONCEPT_MAP")
				.addSql(
						DriverTypeEnum.MARIADB_10_1,
						"create table TRM_CONCEPT_MAP_GROUP (PID bigint not null, myConceptMapUrl varchar(255), SOURCE_URL varchar(200) not null, mySourceValueSet varchar(255), SOURCE_VERSION varchar(100), TARGET_URL varchar(200) not null, myTargetValueSet varchar(255), TARGET_VERSION varchar(100), CONCEPT_MAP_PID bigint not null, primary key (PID))")
				.addSql(
						DriverTypeEnum.MARIADB_10_1,
						"alter table TRM_CONCEPT_MAP_GROUP add constraint FK_TCMGROUP_CONCEPTMAP foreign key (CONCEPT_MAP_PID) references TRM_CONCEPT_MAP (PID)")
				.addSql(
						DriverTypeEnum.MYSQL_5_7,
						"create table TRM_CONCEPT_MAP_GROUP (PID bigint not null, myConceptMapUrl varchar(255), SOURCE_URL varchar(200) not null, mySourceValueSet varchar(255), SOURCE_VERSION varchar(100), TARGET_URL varchar(200) not null, myTargetValueSet varchar(255), TARGET_VERSION varchar(100), CONCEPT_MAP_PID bigint not null, primary key (PID))")
				.addSql(
						DriverTypeEnum.MYSQL_5_7,
						"alter table TRM_CONCEPT_MAP_GROUP add constraint FK_TCMGROUP_CONCEPTMAP foreign key (CONCEPT_MAP_PID) references TRM_CONCEPT_MAP (PID)")
				.addSql(
						DriverTypeEnum.MSSQL_2012,
						"create table TRM_CONCEPT_MAP_GROUP (PID bigint not null, myConceptMapUrl varchar(255), SOURCE_URL varchar(200) not null, mySourceValueSet varchar(255), SOURCE_VERSION varchar(100), TARGET_URL varchar(200) not null, myTargetValueSet varchar(255), TARGET_VERSION varchar(100), CONCEPT_MAP_PID bigint not null, primary key (PID))")
				.addSql(
						DriverTypeEnum.MSSQL_2012,
						"alter table TRM_CONCEPT_MAP_GROUP add constraint FK_TCMGROUP_CONCEPTMAP foreign key (CONCEPT_MAP_PID) references TRM_CONCEPT_MAP")
				.addSql(
						DriverTypeEnum.POSTGRES_9_4,
						"create table TRM_CONCEPT_MAP_GROUP (PID int8 not null, myConceptMapUrl varchar(255), SOURCE_URL varchar(200) not null, mySourceValueSet varchar(255), SOURCE_VERSION varchar(100), TARGET_URL varchar(200) not null, myTargetValueSet varchar(255), TARGET_VERSION varchar(100), CONCEPT_MAP_PID int8 not null, primary key (PID))")
				.addSql(
						DriverTypeEnum.POSTGRES_9_4,
						"alter table TRM_CONCEPT_MAP_GROUP add constraint FK_TCMGROUP_CONCEPTMAP foreign key (CONCEPT_MAP_PID) references TRM_CONCEPT_MAP");

		// Concept Map - Group Element
		version.startSectionWithMessage("Starting work on table: TRM_CONCEPT_MAP_GRP_ELEMENT");
		version.addTableRawSql("20180907.5", "TRM_CONCEPT_MAP_GRP_ELEMENT")
				.addSql(
						DriverTypeEnum.DERBY_EMBEDDED,
						"create table TRM_CONCEPT_MAP_GRP_ELEMENT (PID bigint not null, SOURCE_CODE varchar(500) not null, myConceptMapUrl varchar(255), SOURCE_DISPLAY varchar(400), mySystem varchar(255), mySystemVersion varchar(255), myValueSet varchar(255), CONCEPT_MAP_GROUP_PID bigint not null, primary key (PID))")
				.addSql(
						DriverTypeEnum.DERBY_EMBEDDED,
						"alter table TRM_CONCEPT_MAP_GRP_ELEMENT add constraint FK_TCMGELEMENT_GROUP foreign key (CONCEPT_MAP_GROUP_PID) references TRM_CONCEPT_MAP_GROUP")
				.addSql(
						DriverTypeEnum.MARIADB_10_1,
						"create table TRM_CONCEPT_MAP_GRP_ELEMENT (PID bigint not null, SOURCE_CODE varchar(500) not null, myConceptMapUrl varchar(255), SOURCE_DISPLAY varchar(400), mySystem varchar(255), mySystemVersion varchar(255), myValueSet varchar(255), CONCEPT_MAP_GROUP_PID bigint not null, primary key (PID))")
				.addSql(
						DriverTypeEnum.MARIADB_10_1,
						"alter table TRM_CONCEPT_MAP_GRP_ELEMENT add constraint FK_TCMGELEMENT_GROUP foreign key (CONCEPT_MAP_GROUP_PID) references TRM_CONCEPT_MAP_GROUP (PID)")
				.addSql(
						DriverTypeEnum.MARIADB_10_1,
						"create index IDX_CNCPT_MAP_GRP_CD on TRM_CONCEPT_MAP_GRP_ELEMENT (SOURCE_CODE)")
				.addSql(
						DriverTypeEnum.DERBY_EMBEDDED,
						"create index IDX_CNCPT_MAP_GRP_CD on TRM_CONCEPT_MAP_GRP_ELEMENT (SOURCE_CODE)")
				.addSql(
						DriverTypeEnum.MYSQL_5_7,
						"create table TRM_CONCEPT_MAP_GRP_ELEMENT (PID bigint not null, SOURCE_CODE varchar(500) not null, myConceptMapUrl varchar(255), SOURCE_DISPLAY varchar(400), mySystem varchar(255), mySystemVersion varchar(255), myValueSet varchar(255), CONCEPT_MAP_GROUP_PID bigint not null, primary key (PID))")
				.addSql(
						DriverTypeEnum.MYSQL_5_7,
						"create index IDX_CNCPT_MAP_GRP_CD on TRM_CONCEPT_MAP_GRP_ELEMENT (SOURCE_CODE)")
				.addSql(
						DriverTypeEnum.MYSQL_5_7,
						"alter table TRM_CONCEPT_MAP_GRP_ELEMENT add constraint FK_TCMGELEMENT_GROUP foreign key (CONCEPT_MAP_GROUP_PID) references TRM_CONCEPT_MAP_GROUP (PID)")
				.addSql(
						DriverTypeEnum.POSTGRES_9_4,
						"create table TRM_CONCEPT_MAP_GRP_ELEMENT (PID int8 not null, SOURCE_CODE varchar(500) not null, myConceptMapUrl varchar(255), SOURCE_DISPLAY varchar(400), mySystem varchar(255), mySystemVersion varchar(255), myValueSet varchar(255), CONCEPT_MAP_GROUP_PID int8 not null, primary key (PID))")
				.addSql(
						DriverTypeEnum.POSTGRES_9_4,
						"alter table TRM_CONCEPT_MAP_GRP_ELEMENT add constraint FK_TCMGELEMENT_GROUP foreign key (CONCEPT_MAP_GROUP_PID) references TRM_CONCEPT_MAP_GROUP")
				.addSql(
						DriverTypeEnum.POSTGRES_9_4,
						"create index IDX_CNCPT_MAP_GRP_CD on TRM_CONCEPT_MAP_GRP_ELEMENT (SOURCE_CODE)")
				.addSql(
						DriverTypeEnum.ORACLE_12C,
						"create table TRM_CONCEPT_MAP_GRP_ELEMENT (PID number(19,0) not null, SOURCE_CODE varchar2(500 char) not null, myConceptMapUrl varchar2(255 char), SOURCE_DISPLAY varchar2(400 char), mySystem varchar2(255 char), mySystemVersion varchar2(255 char), myValueSet varchar2(255 char), CONCEPT_MAP_GROUP_PID number(19,0) not null, primary key (PID))")
				.addSql(
						DriverTypeEnum.ORACLE_12C,
						"alter table TRM_CONCEPT_MAP_GRP_ELEMENT add constraint FK_TCMGELEMENT_GROUP foreign key (CONCEPT_MAP_GROUP_PID) references TRM_CONCEPT_MAP_GROUP")
				.addSql(
						DriverTypeEnum.ORACLE_12C,
						"create index IDX_CNCPT_MAP_GRP_CD on TRM_CONCEPT_MAP_GRP_ELEMENT (SOURCE_CODE)")
				.addSql(
						DriverTypeEnum.MSSQL_2012,
						"create table TRM_CONCEPT_MAP_GRP_ELEMENT (PID bigint not null, SOURCE_CODE varchar(500) not null, myConceptMapUrl varchar(255), SOURCE_DISPLAY varchar(400), mySystem varchar(255), mySystemVersion varchar(255), myValueSet varchar(255), CONCEPT_MAP_GROUP_PID bigint not null, primary key (PID))")
				.addSql(
						DriverTypeEnum.MSSQL_2012,
						"create index IDX_CNCPT_MAP_GRP_CD on TRM_CONCEPT_MAP_GRP_ELEMENT (SOURCE_CODE)")
				.addSql(
						DriverTypeEnum.MSSQL_2012,
						"alter table TRM_CONCEPT_MAP_GRP_ELEMENT add constraint FK_TCMGELEMENT_GROUP foreign key (CONCEPT_MAP_GROUP_PID) references TRM_CONCEPT_MAP_GROUP");

		// Concept Map - Group Element Target
		version.startSectionWithMessage("Starting work on table: TRM_CONCEPT_MAP_GRP_ELM_TGT");
		version.addTableRawSql("20180907.6", "TRM_CONCEPT_MAP_GRP_ELM_TGT")
				.addSql(
						DriverTypeEnum.DERBY_EMBEDDED,
						"create table TRM_CONCEPT_MAP_GRP_ELM_TGT (PID bigint not null, TARGET_CODE varchar(500) not null, myConceptMapUrl varchar(255), TARGET_DISPLAY varchar(400), TARGET_EQUIVALENCE varchar(50), mySystem varchar(255), mySystemVersion varchar(255), myValueSet varchar(255), CONCEPT_MAP_GRP_ELM_PID bigint not null, primary key (PID))")
				.addSql(
						DriverTypeEnum.DERBY_EMBEDDED,
						"alter table TRM_CONCEPT_MAP_GRP_ELM_TGT add constraint FK_TCMGETARGET_ELEMENT foreign key (CONCEPT_MAP_GRP_ELM_PID) references TRM_CONCEPT_MAP_GRP_ELEMENT")
				.addSql(
						DriverTypeEnum.DERBY_EMBEDDED,
						"create index IDX_CNCPT_MP_GRP_ELM_TGT_CD on TRM_CONCEPT_MAP_GRP_ELM_TGT (TARGET_CODE)")
				.addSql(
						DriverTypeEnum.MARIADB_10_1,
						"create table TRM_CONCEPT_MAP_GRP_ELM_TGT (PID bigint not null, TARGET_CODE varchar(500) not null, myConceptMapUrl varchar(255), TARGET_DISPLAY varchar(400), TARGET_EQUIVALENCE varchar(50), mySystem varchar(255), mySystemVersion varchar(255), myValueSet varchar(255), CONCEPT_MAP_GRP_ELM_PID bigint not null, primary key (PID))")
				.addSql(
						DriverTypeEnum.MARIADB_10_1,
						"alter table TRM_CONCEPT_MAP_GRP_ELM_TGT add constraint FK_TCMGETARGET_ELEMENT foreign key (CONCEPT_MAP_GRP_ELM_PID) references TRM_CONCEPT_MAP_GRP_ELEMENT (PID)")
				.addSql(
						DriverTypeEnum.MARIADB_10_1,
						"create index IDX_CNCPT_MP_GRP_ELM_TGT_CD on TRM_CONCEPT_MAP_GRP_ELM_TGT (TARGET_CODE)")
				.addSql(
						DriverTypeEnum.MYSQL_5_7,
						"create table TRM_CONCEPT_MAP_GRP_ELM_TGT (PID bigint not null, TARGET_CODE varchar(500) not null, myConceptMapUrl varchar(255), TARGET_DISPLAY varchar(400), TARGET_EQUIVALENCE varchar(50), mySystem varchar(255), mySystemVersion varchar(255), myValueSet varchar(255), CONCEPT_MAP_GRP_ELM_PID bigint not null, primary key (PID))")
				.addSql(
						DriverTypeEnum.MYSQL_5_7,
						"alter table TRM_CONCEPT_MAP_GRP_ELM_TGT add constraint FK_TCMGETARGET_ELEMENT foreign key (CONCEPT_MAP_GRP_ELM_PID) references TRM_CONCEPT_MAP_GRP_ELEMENT (PID)")
				.addSql(
						DriverTypeEnum.MYSQL_5_7,
						"create index IDX_CNCPT_MP_GRP_ELM_TGT_CD on TRM_CONCEPT_MAP_GRP_ELM_TGT (TARGET_CODE)")
				.addSql(
						DriverTypeEnum.ORACLE_12C,
						"create table TRM_CONCEPT_MAP_GRP_ELM_TGT (PID number(19,0) not null, TARGET_CODE varchar2(500 char) not null, myConceptMapUrl varchar2(255 char), TARGET_DISPLAY varchar2(400 char), TARGET_EQUIVALENCE varchar2(50 char), mySystem varchar2(255 char), mySystemVersion varchar2(255 char), myValueSet varchar2(255 char), CONCEPT_MAP_GRP_ELM_PID number(19,0) not null, primary key (PID))")
				.addSql(
						DriverTypeEnum.ORACLE_12C,
						"alter table TRM_CONCEPT_MAP_GRP_ELM_TGT add constraint FK_TCMGETARGET_ELEMENT foreign key (CONCEPT_MAP_GRP_ELM_PID) references TRM_CONCEPT_MAP_GRP_ELEMENT")
				.addSql(
						DriverTypeEnum.ORACLE_12C,
						"create index IDX_CNCPT_MP_GRP_ELM_TGT_CD on TRM_CONCEPT_MAP_GRP_ELM_TGT (TARGET_CODE)")
				.addSql(
						DriverTypeEnum.POSTGRES_9_4,
						"create table TRM_CONCEPT_MAP_GRP_ELM_TGT (PID int8 not null, TARGET_CODE varchar(500) not null, myConceptMapUrl varchar(255), TARGET_DISPLAY varchar(400), TARGET_EQUIVALENCE varchar(50), mySystem varchar(255), mySystemVersion varchar(255), myValueSet varchar(255), CONCEPT_MAP_GRP_ELM_PID int8 not null, primary key (PID))")
				.addSql(
						DriverTypeEnum.POSTGRES_9_4,
						"alter table TRM_CONCEPT_MAP_GRP_ELM_TGT add constraint FK_TCMGETARGET_ELEMENT foreign key (CONCEPT_MAP_GRP_ELM_PID) references TRM_CONCEPT_MAP_GRP_ELEMENT")
				.addSql(
						DriverTypeEnum.POSTGRES_9_4,
						"create index IDX_CNCPT_MP_GRP_ELM_TGT_CD on TRM_CONCEPT_MAP_GRP_ELM_TGT (TARGET_CODE)")
				.addSql(
						DriverTypeEnum.MSSQL_2012,
						"create table TRM_CONCEPT_MAP_GRP_ELM_TGT (PID bigint not null, TARGET_CODE varchar(500) not null, myConceptMapUrl varchar(255), TARGET_DISPLAY varchar(400), TARGET_EQUIVALENCE varchar(50), mySystem varchar(255), mySystemVersion varchar(255), myValueSet varchar(255), CONCEPT_MAP_GRP_ELM_PID bigint not null, primary key (PID))")
				.addSql(
						DriverTypeEnum.MSSQL_2012,
						"create index IDX_CNCPT_MP_GRP_ELM_TGT_CD on TRM_CONCEPT_MAP_GRP_ELM_TGT (TARGET_CODE)")
				.addSql(
						DriverTypeEnum.MSSQL_2012,
						"alter table TRM_CONCEPT_MAP_GRP_ELM_TGT add constraint FK_TCMGETARGET_ELEMENT foreign key (CONCEPT_MAP_GRP_ELM_PID) references TRM_CONCEPT_MAP_GRP_ELEMENT");

		version.onTable("HFJ_IDX_CMP_STRING_UNIQ")
				.modifyColumn("20180907.7", "IDX_STRING")
				.nonNullable()
				.withType(ColumnTypeEnum.STRING, 200);
	}

	private Boolean columnToBoolean(Object theValue) {
		if (theValue == null) {
			return null;
		}
		if (theValue instanceof Boolean) {
			return (Boolean) theValue;
		}

		long longValue = ((Number) theValue).longValue();
		return longValue == 1L;
	}

	private void init340() { // 20180401 - 20180528
		Builder version = forVersion(VersionEnum.V3_4_0);

		// CodeSystem Version
		Builder.BuilderWithTableName resourceLink = version.onTable("TRM_CODESYSTEM_VER");
		version.startSectionWithMessage("Starting work on table: " + resourceLink.getTableName());
		resourceLink.dropIndex("20180401.1", "IDX_CSV_RESOURCEPID_AND_VER");
		resourceLink.dropColumn("20180401.2", "RES_VERSION_ID");
		resourceLink.addColumn("20180401.3", "CS_VERSION_ID").nullable().type(ColumnTypeEnum.STRING, 255);
		resourceLink.addColumn("20180401.4", "CODESYSTEM_PID").nullable().type(ColumnTypeEnum.LONG);
		resourceLink
				.addForeignKey("20180401.5", "FK_CODESYSVER_CS_ID")
				.toColumn("CODESYSTEM_PID")
				.references("TRM_CODESYSTEM", "PID");

		// Concept
		Builder.BuilderWithTableName concept = version.onTable("TRM_CONCEPT");
		version.startSectionWithMessage("Starting work on table: " + concept.getTableName());
		concept.addColumn("20180401.6", "CODE_SEQUENCE").nullable().type(ColumnTypeEnum.INT);
	}

	protected void init330() { // 20180114 - 20180329
		Builder version = forVersion(VersionEnum.V3_3_0);

		version.initializeSchema(
				"20180115.0",
				new SchemaInitializationProvider(
						"HAPI FHIR", "/ca/uhn/hapi/fhir/jpa/docs/database", "HFJ_RESOURCE", true));

		Builder.BuilderWithTableName hfjResource = version.onTable("HFJ_RESOURCE");
		version.startSectionWithMessage("Starting work on table: " + hfjResource.getTableName());
		hfjResource.dropColumn("20180115.1", "RES_TEXT");
		hfjResource.dropColumn("20180115.2", "RES_ENCODING");

		Builder.BuilderWithTableName hfjResVer = version.onTable("HFJ_RES_VER");
		version.startSectionWithMessage("Starting work on table: " + hfjResVer.getTableName());
		hfjResVer.modifyColumn("20180115.3", "RES_ENCODING").nullable();
		hfjResVer.modifyColumn("20180115.4", "RES_TEXT").nullable();
	}

	public enum FlagEnum {
		NO_MIGRATE_HASHES("no-migrate-350-hashes");

		private final String myCommandLineValue;

		FlagEnum(String theCommandLineValue) {
			myCommandLineValue = theCommandLineValue;
		}

		public static FlagEnum fromCommandLineValue(String theCommandLineValue) {
			Optional<FlagEnum> retVal = Arrays.stream(values())
					.filter(t -> t.myCommandLineValue.equals(theCommandLineValue))
					.findFirst();
			return retVal.orElseThrow(() -> {
				List<String> validValues = Arrays.stream(values())
						.map(t -> t.myCommandLineValue)
						.sorted()
						.collect(Collectors.toList());
				return new IllegalArgumentException(
						"Invalid flag \"" + theCommandLineValue + "\". Valid values: " + validValues);
			});
		}
	}
}<|MERGE_RESOLUTION|>--- conflicted
+++ resolved
@@ -217,27 +217,25 @@
 		// This fix will work for MSSQL or Oracle.
 		version.addTask(new ForceIdMigrationFixTask(version.getRelease(), "20231222.1"));
 
-<<<<<<< HEAD
+		// add index to Batch2WorkChunkEntity
+		Builder.BuilderWithTableName workChunkTable = version.onTable("BT2_WORK_CHUNK");
+
+		workChunkTable
+			.addIndex("20240321.1", "IDX_BT2WC_II_SI_S_SEQ_ID")
+			.unique(true)
+			.withColumns("INSTANCE_ID", "TGT_STEP_ID", "STAT", "SEQ", "ID");
+
 		// add columns to Batch2WorkChunkEntity
 		Builder.BuilderWithTableName batch2WorkChunkTable = version.onTable("BT2_WORK_CHUNK");
 
 		batch2WorkChunkTable
-			.addColumn("20240315.1", "NEXT_POLL_TIME")
+			.addColumn("20240322.1", "NEXT_POLL_TIME")
 			.nullable()
 			.type(ColumnTypeEnum.DATE_TIMESTAMP);
 		batch2WorkChunkTable
 			.addColumn("20240315.2", "POLL_ATTEMPTS")
 			.nullable()
 			.type(ColumnTypeEnum.INT);
-=======
-		// add index to Batch2WorkChunkEntity
-		Builder.BuilderWithTableName workChunkTable = version.onTable("BT2_WORK_CHUNK");
-
-		workChunkTable
-				.addIndex("20240321.1", "IDX_BT2WC_II_SI_S_SEQ_ID")
-				.unique(true)
-				.withColumns("INSTANCE_ID", "TGT_STEP_ID", "STAT", "SEQ", "ID");
->>>>>>> 4ea872b8
 	}
 
 	protected void init680() {
