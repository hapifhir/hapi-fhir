--- conflicted
+++ resolved
@@ -126,7 +126,6 @@
 		init700();
 		init720();
 		init740();
-<<<<<<< HEAD
 		init800();
 	}
 
@@ -135,8 +134,7 @@
 	}
 
 	protected void init800() {
-		// FIXME: change to 8.0.0 when that enum constant is available
-		Builder version = forVersion(VersionEnum.V7_6_0);
+		Builder version = forVersion(VersionEnum.V7_8_0);
 
 		version.onTable("HFJ_RES_SEARCH_URL")
 				.dropForeignKey("20241008.100", "FK_RES_SEARCH_URL_RESOURCE", "HFJ_RESOURCE");
@@ -344,12 +342,6 @@
 				.addColumn("20241008.2701", "PARTITION_DATE")
 				.nullable()
 				.type(ColumnTypeEnum.DATE_ONLY);
-=======
-		init780();
-	}
-
-	protected void init780() {
-		final Builder version = forVersion(VersionEnum.V7_8_0);
 
 		version.onTable("NPM_PACKAGE_VER")
 				.addColumn("20241023.10", "PKG_AUTHOR")
@@ -372,7 +364,6 @@
 				.modifyColumn("20241023.50", "PACKAGE_DESC")
 				.nullable()
 				.withType(ColumnTypeEnum.STRING, 512);
->>>>>>> ebe140ef
 	}
 
 	protected void init740() {
