--- conflicted
+++ resolved
@@ -125,23 +125,6 @@
 	}
 
 	protected void init740() {
-<<<<<<< HEAD
-		Builder version = forVersion(VersionEnum.V7_4_0);
-
-		version.onTable("HFJ_IDX_CMB_TOK_NU")
-				.addIndex("20240422.1", "IDX_IDXCMBTOKNU_HASHC")
-				.unique(false)
-				.withColumns("HASH_COMPLETE", "RES_ID", "PARTITION_ID");
-
-		version.onTable("HFJ_IDX_CMP_STRING_UNIQ")
-				.addColumn("20240422.2", "HASH_IDENTITY")
-				.nullable()
-				.type(ColumnTypeEnum.LONG);
-		version.onTable("HFJ_IDX_CMP_STRING_UNIQ")
-				.addColumn("20240422.3", "HASH_COMPLETE")
-				.nullable()
-				.type(ColumnTypeEnum.LONG);
-=======
 		// Start of migrations from 7.2 to 7.4
 
 		Builder version = forVersion(VersionEnum.V7_4_0);
@@ -152,7 +135,21 @@
 					.toColumn("RES_ID")
 					.references("HFJ_RESOURCE", "RES_ID");
 		}
->>>>>>> d2923da6
+        
+        aaaaa;
+        version.onTable("HFJ_IDX_CMB_TOK_NU")
+        .addIndex("20240422.1", "IDX_IDXCMBTOKNU_HASHC")
+        .unique(false)
+        .withColumns("HASH_COMPLETE", "RES_ID", "PARTITION_ID");
+        
+        version.onTable("HFJ_IDX_CMP_STRING_UNIQ")
+        .addColumn("20240422.2", "HASH_IDENTITY")
+        .nullable()
+        .type(ColumnTypeEnum.LONG);
+        version.onTable("HFJ_IDX_CMP_STRING_UNIQ")
+        .addColumn("20240422.3", "HASH_COMPLETE")
+        .nullable()
+        .type(ColumnTypeEnum.LONG);
 	}
 
 	protected void init720() {
