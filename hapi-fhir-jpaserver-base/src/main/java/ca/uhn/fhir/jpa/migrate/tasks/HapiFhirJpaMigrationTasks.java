--- conflicted
+++ resolved
@@ -268,7 +268,6 @@
 
 
 		// Postgres tuning.
-<<<<<<< HEAD
 		String postgresTuningStatementsAll = ClasspathUtil.loadResource("ca/uhn/fhir/jpa/docs/database/hapifhirpostgres94-init01.sql");
 		List<String> postgresTuningStatements = Arrays
 			.stream(postgresTuningStatementsAll.split("\\n"))
@@ -285,64 +284,6 @@
 			.nullable()
 			.failureAllowed()
 			.withType(ColumnTypeEnum.TEXT);
-=======
-		version.executeRawSqls("20230402.1", Map.of(DriverTypeEnum.POSTGRES_9_4, List.of(
-			// we can't use convering index until the autovacuum runs for those rows, which kills index performance
-			"ALTER TABLE hfj_resource SET (autovacuum_vacuum_scale_factor = 0.01)",
-			"ALTER TABLE hfj_forced_id SET (autovacuum_vacuum_scale_factor = 0.01)",
-			"ALTER TABLE hfj_res_link SET (autovacuum_vacuum_scale_factor = 0.01)",
-			"ALTER TABLE hfj_spidx_coords SET (autovacuum_vacuum_scale_factor = 0.01)",
-			"ALTER TABLE hfj_spidx_date SET (autovacuum_vacuum_scale_factor = 0.01)",
-			"ALTER TABLE hfj_spidx_number SET (autovacuum_vacuum_scale_factor = 0.01)",
-			"ALTER TABLE hfj_spidx_quantity SET (autovacuum_vacuum_scale_factor = 0.01)",
-			"ALTER TABLE hfj_spidx_quantity_nrml SET (autovacuum_vacuum_scale_factor = 0.01)",
-			"ALTER TABLE hfj_spidx_string SET (autovacuum_vacuum_scale_factor = 0.01)",
-			"ALTER TABLE hfj_spidx_token SET (autovacuum_vacuum_scale_factor = 0.01)",
-			"ALTER TABLE hfj_spidx_uri SET (autovacuum_vacuum_scale_factor = 0.01)",
-
-			// PG by default tracks the most common 100 values.  But our hashes cover 100s of SPs and need greater depth.
-			// Set stats depth to the max for hash_value columns, and 1000 for hash_identity (one per SP).
-			"alter table hfj_res_link alter column src_path set statistics 10000",
-			"alter table hfj_res_link alter column target_resource_id set statistics 10000",
-			"alter table hfj_res_link alter column src_resource_id set statistics 10000",
-			"alter table hfj_spidx_coords alter column hash_identity set statistics 1000",
-			"alter table hfj_spidx_date alter column hash_identity set statistics 1000",
-			"alter table hfj_spidx_number alter column hash_identity set statistics 1000",
-			"alter table hfj_spidx_quantity alter column hash_identity set statistics 1000",
-			"alter table hfj_spidx_quantity alter column hash_identity_and_units set statistics 10000",
-			"alter table hfj_spidx_quantity alter column hash_identity_sys_units set statistics 10000",
-			"alter table hfj_spidx_quantity_nrml alter column hash_identity set statistics 1000",
-			"alter table hfj_spidx_quantity_nrml alter column hash_identity_and_units set statistics 10000",
-			"alter table hfj_spidx_quantity_nrml alter column hash_identity_sys_units set statistics 10000",
-			"alter table hfj_spidx_string alter column hash_identity set statistics 1000",
-			"alter table hfj_spidx_string alter column hash_exact set statistics 10000",
-			"alter table hfj_spidx_string alter column hash_norm_prefix set statistics 10000",
-			"alter table hfj_spidx_token alter column hash_identity set statistics 1000",
-			"alter table hfj_spidx_token alter column hash_sys set statistics 10000",
-			"alter table hfj_spidx_token alter column hash_sys_and_value set statistics 10000",
-			"alter table hfj_spidx_token alter column hash_value set statistics 10000",
-			"alter table hfj_spidx_uri alter column hash_identity set statistics 1000",
-			"alter table hfj_spidx_uri alter column hash_uri set statistics 10000"
-			)));
-
-		{
-			// add hash_norm to res_id to speed up joins on a second string.
-			Builder.BuilderWithTableName linkTable = version.onTable("HFJ_RES_LINK");
-			linkTable
-				.addIndex("20230424.1", "IDX_RL_TGT_v2")
-				.unique(false)
-				.online(true)
-				.withColumns("TARGET_RESOURCE_ID", "SRC_PATH", "SRC_RESOURCE_ID", "TARGET_RESOURCE_TYPE","PARTITION_ID");
-
-			// drop and recreate FK_SPIDXSTR_RESOURCE since it will be useing the old IDX_SP_STRING_RESID
-			linkTable.dropForeignKey("20230424.2", "FK_RESLINK_TARGET", "HFJ_RESOURCE");
-			linkTable.dropIndexOnline("20230424.3", "IDX_RL_TPATHRES");
-			linkTable.dropIndexOnline("20230424.4", "IDX_RL_DEST");
-			linkTable.addForeignKey("20230424.5", "FK_RESLINK_TARGET")
-				.toColumn("TARGET_RESOURCE_ID").references("HFJ_RESOURCE", "RES_ID");
-		}
-
->>>>>>> 20c7a322
 	}
 
 	protected void init640() {
