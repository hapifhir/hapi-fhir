/*-
 * #%L
 * HAPI FHIR JPA Server
 * %%
 * Copyright (C) 2014 - 2023 Smile CDR, Inc.
 * %%
 * Licensed under the Apache License, Version 2.0 (the "License");
 * you may not use this file except in compliance with the License.
 * You may obtain a copy of the License at
 *
 *      http://www.apache.org/licenses/LICENSE-2.0
 *
 * Unless required by applicable law or agreed to in writing, software
 * distributed under the License is distributed on an "AS IS" BASIS,
 * WITHOUT WARRANTIES OR CONDITIONS OF ANY KIND, either express or implied.
 * See the License for the specific language governing permissions and
 * limitations under the License.
 * #L%
 */
package ca.uhn.fhir.jpa.migrate.tasks;

import ca.uhn.fhir.interceptor.model.RequestPartitionId;
import ca.uhn.fhir.jpa.entity.BulkExportJobEntity;
import ca.uhn.fhir.jpa.entity.BulkImportJobEntity;
import ca.uhn.fhir.jpa.entity.Search;
import ca.uhn.fhir.jpa.migrate.DriverTypeEnum;
import ca.uhn.fhir.jpa.migrate.taskdef.ArbitrarySqlTask;
import ca.uhn.fhir.jpa.migrate.taskdef.CalculateHashesTask;
import ca.uhn.fhir.jpa.migrate.taskdef.CalculateOrdinalDatesTask;
import ca.uhn.fhir.jpa.migrate.taskdef.ColumnTypeEnum;
import ca.uhn.fhir.jpa.migrate.tasks.api.BaseMigrationTasks;
import ca.uhn.fhir.jpa.migrate.tasks.api.Builder;
import ca.uhn.fhir.jpa.model.config.PartitionSettings;
import ca.uhn.fhir.jpa.model.entity.BaseResourceIndexedSearchParam;
import ca.uhn.fhir.jpa.model.entity.ResourceIndexedSearchParamDate;
import ca.uhn.fhir.jpa.model.entity.ResourceIndexedSearchParamQuantity;
import ca.uhn.fhir.jpa.model.entity.ResourceIndexedSearchParamString;
import ca.uhn.fhir.jpa.model.entity.ResourceIndexedSearchParamToken;
import ca.uhn.fhir.jpa.model.entity.ResourceIndexedSearchParamUri;
import ca.uhn.fhir.jpa.model.entity.ResourceTable;
import ca.uhn.fhir.jpa.model.entity.SearchParamPresentEntity;
import ca.uhn.fhir.jpa.model.entity.StorageSettings;
import ca.uhn.fhir.util.VersionEnum;

import java.util.Arrays;
import java.util.HashMap;
import java.util.List;
import java.util.Map;
import java.util.Optional;
import java.util.Set;
import java.util.stream.Collectors;

import static ca.uhn.fhir.rest.api.Constants.UUID_LENGTH;

@SuppressWarnings({"SqlNoDataSourceInspection", "SpellCheckingInspection"})
public class HapiFhirJpaMigrationTasks extends BaseMigrationTasks<VersionEnum> {

	// H2, Derby, MariaDB, and MySql automatically add indexes to foreign keys
	public static final DriverTypeEnum[] NON_AUTOMATIC_FK_INDEX_PLATFORMS = new DriverTypeEnum[]{
		DriverTypeEnum.POSTGRES_9_4, DriverTypeEnum.ORACLE_12C, DriverTypeEnum.MSSQL_2012};
	private final Set<FlagEnum> myFlags;


	/**
	 * Constructor
	 */
	public HapiFhirJpaMigrationTasks(Set<String> theFlags) {
		myFlags = theFlags
			.stream()
			.map(FlagEnum::fromCommandLineValue)
			.collect(Collectors.toSet());

		init330(); // 20180114 - 20180329
		init340(); // 20180401 - 20180528
		init350(); // 20180601 - 20180917
		init360(); // 20180918 - 20181112
		init400(); // 20190401 - 20190814
		init410(); // 20190815 - 20191014
		init420(); // 20191015 - 20200217
		init430(); // Replaced by 5.0.0
		init500(); // 20200218 - 20200513
		init501(); // 20200514 - 20200515
		init510(); // 20200516 - 20201028
		init520(); // 20201029 -
		init530();
		init540(); // 20210218 - 20210520
		init550(); // 20210520 -
		init560(); // 20211027 -
		init570(); // 20211102 -
		init600(); // 20211102 -
		init610();
		init620();
		init640();
		init660();
	}

	protected void init660() {
		Builder version = forVersion(VersionEnum.V6_6_0);

		// fix Postgres clob types - that stupid oid driver problem is still there
		// BT2_JOB_INSTANCE.PARAMS_JSON_LOB
		version.onTable("BT2_JOB_INSTANCE")
			.migratePostgresTextClobToBinaryClob("20230208.1", "PARAMS_JSON_LOB");
		// BT2_JOB_INSTANCE.REPORT
		version.onTable("BT2_JOB_INSTANCE")
			.migratePostgresTextClobToBinaryClob("20230208.2", "REPORT");
		// BT2_WORK_CHUNK.CHUNK_DATA
		version.onTable("BT2_WORK_CHUNK")
			.migratePostgresTextClobToBinaryClob("20230208.3", "CHUNK_DATA");

		version
			.onTable(Search.HFJ_SEARCH)
			.addColumn("20230215.1", Search.SEARCH_UUID)
			.nullable()
			.type(ColumnTypeEnum.STRING, Search.SEARCH_UUID_COLUMN_LENGTH);
		version
			.onTable(BulkImportJobEntity.HFJ_BLK_IMPORT_JOB)
			.addColumn("20230215.2", BulkImportJobEntity.JOB_ID)
			.nullable()
			.type(ColumnTypeEnum.STRING, UUID_LENGTH);
		version
			.onTable(BulkExportJobEntity.HFJ_BLK_EXPORT_JOB)
			.addColumn("20230215.3", BulkExportJobEntity.JOB_ID)
			.nullable()
			.type(ColumnTypeEnum.STRING, UUID_LENGTH);


		Builder.BuilderAddTableByColumns resSearchUrlTable = version.addTableByColumns("20230227.1","HFJ_RES_SEARCH_URL", "RES_SEARCH_URL");

		resSearchUrlTable.addColumn( "RES_SEARCH_URL").nonNullable().type(ColumnTypeEnum.STRING, 768);
		resSearchUrlTable.addColumn( "RES_ID").nonNullable().type(ColumnTypeEnum.LONG);

		resSearchUrlTable.addColumn( "CREATED_TIME").nonNullable().type(ColumnTypeEnum.DATE_TIMESTAMP);

		resSearchUrlTable.addIndex("20230227.2", "IDX_RESSEARCHURL_RES").unique(false).withColumns("RES_ID");
		resSearchUrlTable.addIndex("20230227.3", "IDX_RESSEARCHURL_TIME").unique(false).withColumns("CREATED_TIME");

		final String revColumnName = "REV";
		final String enversRevisionTable = "HFJ_REVINFO";
		final String enversMpiLinkAuditTable = "MPI_LINK_AUD";
		final String revTstmpColumnName = "REVTSTMP";

		{
			version.addIdGenerator("20230306.1", "SEQ_HFJ_REVINFO");

			final Builder.BuilderAddTableByColumns enversRevInfo = version.addTableByColumns("20230306.2", enversRevisionTable, revColumnName);

			enversRevInfo.addColumn(revColumnName).nonNullable().type(ColumnTypeEnum.LONG);
			enversRevInfo.addColumn(revTstmpColumnName).nullable().type(ColumnTypeEnum.LONG);

			final Builder.BuilderAddTableByColumns empiLink = version.addTableByColumns("20230306.6", enversMpiLinkAuditTable, "PID", revColumnName);

			empiLink.addColumn("PID").nonNullable().type(ColumnTypeEnum.LONG);
			empiLink.addColumn("REV").nonNullable().type(ColumnTypeEnum.LONG);
			empiLink.addColumn("REVTYPE").nullable().type(ColumnTypeEnum.TINYINT);
			empiLink.addColumn("PERSON_PID").nullable().type(ColumnTypeEnum.LONG);
			empiLink.addColumn("GOLDEN_RESOURCE_PID").nullable().type(ColumnTypeEnum.LONG);
			empiLink.addColumn("TARGET_TYPE").nullable().type(ColumnTypeEnum.STRING, 40);
			empiLink.addColumn("RULE_COUNT").nullable().type(ColumnTypeEnum.LONG);
			empiLink.addColumn("TARGET_PID").nullable().type(ColumnTypeEnum.LONG);
			empiLink.addColumn("MATCH_RESULT").nullable().type(ColumnTypeEnum.INT);
			empiLink.addColumn("LINK_SOURCE").nullable().type(ColumnTypeEnum.INT);
			empiLink.addColumn("CREATED").nullable().type(ColumnTypeEnum.DATE_TIMESTAMP);
			empiLink.addColumn("UPDATED").nullable().type(ColumnTypeEnum.DATE_TIMESTAMP);
			empiLink.addColumn("VERSION").nullable().type(ColumnTypeEnum.STRING, 16);
			empiLink.addColumn("EID_MATCH").nullable().type(ColumnTypeEnum.BOOLEAN);
			empiLink.addColumn("NEW_PERSON").nullable().type(ColumnTypeEnum.BOOLEAN);
			empiLink.addColumn("VECTOR").nullable().type(ColumnTypeEnum.LONG);
			empiLink.addColumn("SCORE").nullable().type(ColumnTypeEnum.FLOAT);

			// N.B.  It's impossible to rename a foreign key in a Hibernate Envers audit table, and the schema migration unit test will fail if we try to drop and recreate it
			empiLink.addForeignKey("20230306.7", "FKAOW7NXNCLOEC419ARS0FPP58M")
				.toColumn(revColumnName)
				.references(enversRevisionTable, revColumnName);
		}

		{
			// The pre-release already contains the long version of this column
			// We do this becausea doing a modifyColumn on Postgres (and possibly other RDBMS's) will fail with a nasty error:
			// column "revtstmp" cannot be cast automatically to type timestamp without time zone Hint: You might need to specify "USING revtstmp::timestamp without time zone".
			version
				.onTable(enversRevisionTable)
				.dropColumn("20230316.1", revTstmpColumnName);

			version
				.onTable(enversRevisionTable)
				.addColumn("20230316.2", revTstmpColumnName)
				.nullable()
				.type(ColumnTypeEnum.DATE_TIMESTAMP);

			// New columns from AuditableBasePartitionable
			version
				.onTable(enversMpiLinkAuditTable)
				.addColumn("20230316.3", "PARTITION_ID")
				.nullable()
				.type(ColumnTypeEnum.INT);

<<<<<<< HEAD
		empiLink.addColumn("PID").nonNullable().type(ColumnTypeEnum.LONG);
		empiLink.addColumn("REV").nonNullable().type(ColumnTypeEnum.LONG);
		empiLink.addColumn("REVTYPE").nullable().type(ColumnTypeEnum.TINYINT);
		empiLink.addColumn("PERSON_PID").nullable().type(ColumnTypeEnum.LONG);
		// TODO:  LD: if we want to fully audit partition_id we need to make BasePartitionable  @Auditable, which means adding a bunch of different _AUD migrations here, even if those tables will never be used
//		empiLink.addColumn("PARTITION_ID").nullable().type(ColumnTypeEnum.INT);
		empiLink.addColumn("GOLDEN_RESOURCE_PID").nullable().type(ColumnTypeEnum.LONG);
		// TODO:  LD: figure out a way to set this to 100:  perhaps a migration of MdmLink proper (not _AUD) to alter table to 100?
		empiLink.addColumn( "TARGET_TYPE").nullable().type(ColumnTypeEnum.STRING, 40);
		empiLink.addColumn( "RULE_COUNT").nullable().type(ColumnTypeEnum.LONG);
		empiLink.addColumn("TARGET_PID").nullable().type(ColumnTypeEnum.LONG);
		empiLink.addColumn("MATCH_RESULT").nullable().type(ColumnTypeEnum.INT);
		empiLink.addColumn("LINK_SOURCE").nullable().type(ColumnTypeEnum.INT);
		empiLink.addColumn("CREATED").nullable().type(ColumnTypeEnum.DATE_TIMESTAMP);
		empiLink.addColumn("UPDATED").nullable().type(ColumnTypeEnum.DATE_TIMESTAMP);
		empiLink.addColumn("VERSION").nullable().type(ColumnTypeEnum.STRING, 16);
		empiLink.addColumn("EID_MATCH") .nullable().type(ColumnTypeEnum.BOOLEAN);
		empiLink.addColumn("NEW_PERSON") .nullable().type(ColumnTypeEnum.BOOLEAN);
		empiLink.addColumn("VECTOR").nullable().type(ColumnTypeEnum.LONG);
		empiLink.addColumn("SCORE").nullable().type(ColumnTypeEnum.FLOAT);

		// N.B.  It's impossible to rename a foreign key in a Hibernate Envers audit table, and the schema migration unit test will fail if we try to drop and recreate it
		empiLink.addForeignKey("20230306.7", "FKAOW7NXNCLOEC419ARS0FPP58M")
			.toColumn(revColumnName)
			.references(enversRevisionTable, revColumnName);

		version
			.onTable(ResourceTable.HFJ_RESOURCE)
			.addColumn("20230323.1", "SEARCH_URL_PRESENT")
			.nullable()
			.type(ColumnTypeEnum.BOOLEAN);
=======
			version
				.onTable(enversMpiLinkAuditTable)
			   .addColumn("20230316.4", "PARTITION_DATE")
				.nullable()
				.type(ColumnTypeEnum.DATE_ONLY);
		}
>>>>>>> 5f2c88d9
	}

	protected void init640() {
		Builder version = forVersion(VersionEnum.V6_3_0);

		// start forced_id inline migration
		version
			.onTable("HFJ_RESOURCE")
			.addColumn("20221108.1", "FHIR_ID")
			.nullable()
			// FHIR ids contain a subset of ascii, limited to 64 chars.
			.type(ColumnTypeEnum.STRING, 64);

		// Add new Index to HFJ_SEARCH_INCLUDE on SEARCH_PID
		version
			.onTable("HFJ_SEARCH_INCLUDE")
			.addIndex("20221207.1", "FK_SEARCHINC_SEARCH")
			.unique(false)
			.online(true)
			.withColumns("SEARCH_PID")
			.onlyAppliesToPlatforms(NON_AUTOMATIC_FK_INDEX_PLATFORMS);
	}

	private void init620() {
		Builder version = forVersion(VersionEnum.V6_2_0);

		// add new REPORT column to BATCH2 tables
		version
			.onTable("BT2_JOB_INSTANCE")
			.addColumn("20220830.1", "FAST_TRACKING")
			.nullable()
			.type(ColumnTypeEnum.BOOLEAN);

		version
			.onTable("HFJ_BINARY_STORAGE_BLOB")
			.modifyColumn("20221017.1", "BLOB_SIZE")
			.nullable()
			.withType(ColumnTypeEnum.LONG);

		version.onTable("HFJ_SPIDX_URI")
			.modifyColumn("20221103.1", "SP_URI")
			.nullable()
			.withType(ColumnTypeEnum.STRING, 500);

		version.onTable("BT2_JOB_INSTANCE")
			.addColumn("20230110.1", "UPDATE_TIME")
			.nullable()
			.type(ColumnTypeEnum.DATE_TIMESTAMP);

		version.onTable("BT2_WORK_CHUNK")
			.addColumn("20230110.2", "UPDATE_TIME")
			.nullable()
			.type(ColumnTypeEnum.DATE_TIMESTAMP);


	}

	private void init610() {
		Builder version = forVersion(VersionEnum.V6_1_0);

		// add new REPORT column to BATCH2 tables
		version
			.onTable("BT2_JOB_INSTANCE")
			.addColumn("20220601.1", "REPORT")
			.nullable()
			.type(ColumnTypeEnum.CLOB);
	}

	private void init600() {
		Builder version = forVersion(VersionEnum.V6_0_0);

		/**
		 * New indexing for the core SPIDX tables.
		 * Ensure all queries can be satisfied by the index directly,
		 * either as left or right table in a hash or sort join.
		 *
		 * new date search indexing
		 * @see ca.uhn.fhir.jpa.search.builder.predicate.DatePredicateBuilder
		 * @see ResourceIndexedSearchParamDate
		 */
		{
			Builder.BuilderWithTableName dateTable = version.onTable("HFJ_SPIDX_DATE");

			// replace and drop IDX_SP_DATE_HASH
			dateTable
				.addIndex("20220207.1", "IDX_SP_DATE_HASH_V2")
				.unique(false)
				.online(true)
				.withColumns("HASH_IDENTITY", "SP_VALUE_LOW", "SP_VALUE_HIGH", "RES_ID", "PARTITION_ID");
			dateTable.dropIndexOnline("20220207.2", "IDX_SP_DATE_HASH");

			// drop redundant
			dateTable.dropIndexOnline("20220207.3", "IDX_SP_DATE_HASH_LOW");

			// replace and drop IDX_SP_DATE_HASH_HIGH
			dateTable
				.addIndex("20220207.4", "IDX_SP_DATE_HASH_HIGH_V2")
				.unique(false)
				.online(true)
				.withColumns("HASH_IDENTITY", "SP_VALUE_HIGH", "RES_ID", "PARTITION_ID");
			dateTable.dropIndexOnline("20220207.5", "IDX_SP_DATE_HASH_HIGH");

			// replace and drop IDX_SP_DATE_ORD_HASH
			dateTable
				.addIndex("20220207.6", "IDX_SP_DATE_ORD_HASH_V2")
				.unique(false)
				.online(true)
				.withColumns("HASH_IDENTITY", "SP_VALUE_LOW_DATE_ORDINAL", "SP_VALUE_HIGH_DATE_ORDINAL", "RES_ID", "PARTITION_ID");
			dateTable.dropIndexOnline("20220207.7", "IDX_SP_DATE_ORD_HASH");

			// replace and drop IDX_SP_DATE_ORD_HASH_HIGH
			dateTable
				.addIndex("20220207.8", "IDX_SP_DATE_ORD_HASH_HIGH_V2")
				.unique(false)
				.online(true)
				.withColumns("HASH_IDENTITY", "SP_VALUE_HIGH_DATE_ORDINAL", "RES_ID", "PARTITION_ID");
			dateTable.dropIndexOnline("20220207.9", "IDX_SP_DATE_ORD_HASH_HIGH");

			// drop redundant
			dateTable.dropIndexOnline("20220207.10", "IDX_SP_DATE_ORD_HASH_LOW");

			// replace and drop IDX_SP_DATE_RESID
			dateTable
				.addIndex("20220207.11", "IDX_SP_DATE_RESID_V2")
				.unique(false)
				.online(true)
				.withColumns("RES_ID", "HASH_IDENTITY", "SP_VALUE_LOW", "SP_VALUE_HIGH", "SP_VALUE_LOW_DATE_ORDINAL", "SP_VALUE_HIGH_DATE_ORDINAL", "PARTITION_ID");
			// some engines tie the FK constraint to a particular index.
			// So we need to drop and recreate the constraint to drop the old RES_ID index.
			// Rename it while we're at it.  FK17s70oa59rm9n61k9thjqrsqm was not a pretty name.
			dateTable.dropForeignKey("20220207.12", "FK17S70OA59RM9N61K9THJQRSQM", "HFJ_RESOURCE");
			dateTable.dropIndexOnline("20220207.13", "IDX_SP_DATE_RESID");
			dateTable.dropIndexOnline("20220207.14", "FK17S70OA59RM9N61K9THJQRSQM");

			dateTable.addForeignKey("20220207.15", "FK_SP_DATE_RES")
				.toColumn("RES_ID").references("HFJ_RESOURCE", "RES_ID");

			// drop obsolete
			dateTable.dropIndexOnline("20220207.16", "IDX_SP_DATE_UPDATED");
		}

		/**
		 * new token search indexing
		 * @see ca.uhn.fhir.jpa.search.builder.predicate.TokenPredicateBuilder
		 * @see ResourceIndexedSearchParamToken
		 */
		{
			Builder.BuilderWithTableName tokenTable = version.onTable("HFJ_SPIDX_TOKEN");

			// replace and drop IDX_SP_TOKEN_HASH for sorting
			tokenTable
				.addIndex("20220208.1", "IDX_SP_TOKEN_HASH_V2")
				.unique(false).online(true)
				.withColumns("HASH_IDENTITY", "SP_SYSTEM", "SP_VALUE", "RES_ID", "PARTITION_ID");

			tokenTable.dropIndexOnline("20220208.2", "IDX_SP_TOKEN_HASH");

			// for search by system
			tokenTable
				.addIndex("20220208.3", "IDX_SP_TOKEN_HASH_S_V2")
				.unique(false).online(true)
				.withColumns("HASH_SYS", "RES_ID", "PARTITION_ID");

			tokenTable.dropIndexOnline("20220208.4", "IDX_SP_TOKEN_HASH_S");

			// for search by system+value
			tokenTable
				.addIndex("20220208.5", "IDX_SP_TOKEN_HASH_SV_V2")
				.unique(false).online(true)
				.withColumns("HASH_SYS_AND_VALUE", "RES_ID", "PARTITION_ID");

			tokenTable.dropIndexOnline("20220208.6", "IDX_SP_TOKEN_HASH_SV");

			// for search by value
			tokenTable
				.addIndex("20220208.7", "IDX_SP_TOKEN_HASH_V_V2")
				.unique(false).online(true)
				.withColumns("HASH_VALUE", "RES_ID", "PARTITION_ID");

			tokenTable.dropIndexOnline("20220208.8", "IDX_SP_TOKEN_HASH_V");

			// obsolete.  We're dropping this column.
			tokenTable.dropIndexOnline("20220208.9", "IDX_SP_TOKEN_UPDATED");

			// for joining as second table:
			{
				// replace and drop IDX_SP_TOKEN_RESID, and the associated fk constraint
				tokenTable
					.addIndex("20220208.10", "IDX_SP_TOKEN_RESID_V2")
					.unique(false).online(true)
					.withColumns("RES_ID", "HASH_SYS_AND_VALUE", "HASH_VALUE", "HASH_SYS", "HASH_IDENTITY", "PARTITION_ID");

				// some engines tie the FK constraint to a particular index.
				// So we need to drop and recreate the constraint to drop the old RES_ID index.
				// Rename it while we're at it.  FK7ULX3J1GG3V7MAQREJGC7YBC4 was not a pretty name.
				tokenTable.dropForeignKey("20220208.11", "FK7ULX3J1GG3V7MAQREJGC7YBC4", "HFJ_RESOURCE");
				tokenTable.dropIndexOnline("20220208.12", "IDX_SP_TOKEN_RESID");
				tokenTable.dropIndexOnline("20220208.13", "FK7ULX3J1GG3V7MAQREJGC7YBC4");

				tokenTable.addForeignKey("20220208.14", "FK_SP_TOKEN_RES")
					.toColumn("RES_ID").references("HFJ_RESOURCE", "RES_ID");
			}
		}

		// fix for https://github.com/hapifhir/hapi-fhir/issues/3316
		// index must have same name that indexed FK or SchemaMigrationTest complains because H2 sets this index automatically

		version.onTable("TRM_VALUESET_C_DESIGNATION")
			.addIndex("20220223.1", "FK_TRM_VALUESET_CONCEPT_PID")
			.unique(false)
			.withColumns("VALUESET_CONCEPT_PID")
			.onlyAppliesToPlatforms(NON_AUTOMATIC_FK_INDEX_PLATFORMS);

		// Batch2 Framework

		Builder.BuilderAddTableByColumns batchInstance = version.addTableByColumns("20220227.1", "BT2_JOB_INSTANCE", "ID");
		batchInstance.addColumn("ID").nonNullable().type(ColumnTypeEnum.STRING, 100);
		batchInstance.addColumn("CREATE_TIME").nonNullable().type(ColumnTypeEnum.DATE_TIMESTAMP);
		batchInstance.addColumn("START_TIME").nullable().type(ColumnTypeEnum.DATE_TIMESTAMP);
		batchInstance.addColumn("END_TIME").nullable().type(ColumnTypeEnum.DATE_TIMESTAMP);
		batchInstance.addColumn("DEFINITION_ID").nonNullable().type(ColumnTypeEnum.STRING, 100);
		batchInstance.addColumn("DEFINITION_VER").nonNullable().type(ColumnTypeEnum.INT);
		batchInstance.addColumn("STAT").nonNullable().type(ColumnTypeEnum.STRING, 20);
		batchInstance.addColumn("JOB_CANCELLED").nonNullable().type(ColumnTypeEnum.BOOLEAN);
		batchInstance.addColumn("PARAMS_JSON").nullable().type(ColumnTypeEnum.STRING, 2000);
		batchInstance.addColumn("PARAMS_JSON_LOB").nullable().type(ColumnTypeEnum.CLOB);
		batchInstance.addColumn("CMB_RECS_PROCESSED").nullable().type(ColumnTypeEnum.INT);
		batchInstance.addColumn("CMB_RECS_PER_SEC").nullable().type(ColumnTypeEnum.DOUBLE);
		batchInstance.addColumn("TOT_ELAPSED_MILLIS").nullable().type(ColumnTypeEnum.INT);
		batchInstance.addColumn("WORK_CHUNKS_PURGED").nonNullable().type(ColumnTypeEnum.BOOLEAN);
		batchInstance.addColumn("PROGRESS_PCT").nullable().type(ColumnTypeEnum.DOUBLE);
		batchInstance.addColumn("ERROR_MSG").nullable().type(ColumnTypeEnum.STRING, 500);
		batchInstance.addColumn("ERROR_COUNT").nullable().type(ColumnTypeEnum.INT);
		batchInstance.addColumn("EST_REMAINING").nullable().type(ColumnTypeEnum.STRING, 100);
		batchInstance.addIndex("20220227.2", "IDX_BT2JI_CT").unique(false).withColumns("CREATE_TIME");

		Builder.BuilderAddTableByColumns batchChunk = version.addTableByColumns("20220227.3", "BT2_WORK_CHUNK", "ID");
		batchChunk.addColumn("ID").nonNullable().type(ColumnTypeEnum.STRING, 100);
		batchChunk.addColumn("SEQ").nonNullable().type(ColumnTypeEnum.INT);
		batchChunk.addColumn("CREATE_TIME").nonNullable().type(ColumnTypeEnum.DATE_TIMESTAMP);
		batchChunk.addColumn("START_TIME").nullable().type(ColumnTypeEnum.DATE_TIMESTAMP);
		batchChunk.addColumn("END_TIME").nullable().type(ColumnTypeEnum.DATE_TIMESTAMP);
		batchChunk.addColumn("DEFINITION_ID").nonNullable().type(ColumnTypeEnum.STRING, 100);
		batchChunk.addColumn("DEFINITION_VER").nonNullable().type(ColumnTypeEnum.INT);
		batchChunk.addColumn("STAT").nonNullable().type(ColumnTypeEnum.STRING, 20);
		batchChunk.addColumn("RECORDS_PROCESSED").nullable().type(ColumnTypeEnum.INT);
		batchChunk.addColumn("TGT_STEP_ID").nonNullable().type(ColumnTypeEnum.STRING, 100);
		batchChunk.addColumn("CHUNK_DATA").nullable().type(ColumnTypeEnum.CLOB);
		batchChunk.addColumn("INSTANCE_ID").nonNullable().type(ColumnTypeEnum.STRING, 100);
		batchChunk.addColumn("ERROR_MSG").nullable().type(ColumnTypeEnum.STRING, 500);
		batchChunk.addColumn("ERROR_COUNT").nonNullable().type(ColumnTypeEnum.INT);
		batchChunk.addIndex("20220227.4", "IDX_BT2WC_II_SEQ").unique(false).withColumns("INSTANCE_ID", "SEQ");
		batchChunk.addForeignKey("20220227.5", "FK_BT2WC_INSTANCE").toColumn("INSTANCE_ID").references("BT2_JOB_INSTANCE", "ID");

		replaceNumericSPIndices(version);
		replaceQuantitySPIndices(version);

		// Drop Index on HFJ_RESOURCE.INDEX_STATUS
		version
			.onTable("HFJ_RESOURCE")
			.dropIndex("20220314.1", "IDX_INDEXSTATUS");

		version
			.onTable("BT2_JOB_INSTANCE")
			.addColumn("20220416.1", "CUR_GATED_STEP_ID")
			.nullable()
			.type(ColumnTypeEnum.STRING, 100);

		//Make Job expiry nullable so that we can prevent job expiry by using a null value.
		version
			.onTable("HFJ_BLK_EXPORT_JOB").modifyColumn("20220423.1", "EXP_TIME").nullable().withType(ColumnTypeEnum.DATE_TIMESTAMP);

		// New Index on HFJ_RESOURCE for $reindex Operation - hapi-fhir #3534
		{
			version.onTable("HFJ_RESOURCE")
				.addIndex("20220425.1", "IDX_RES_TYPE_DEL_UPDATED")
				.unique(false)
				.online(true)
				.withColumns("RES_TYPE", "RES_DELETED_AT", "RES_UPDATED", "PARTITION_ID", "RES_ID");

			// Drop existing Index on HFJ_RESOURCE.RES_TYPE since the new Index will meet the overall Index Demand
			version
				.onTable("HFJ_RESOURCE")
				.dropIndexOnline("20220425.2", "IDX_RES_TYPE");
		}

		/**
		 * Update string indexing
		 * @see ca.uhn.fhir.jpa.search.builder.predicate.StringPredicateBuilder
		 * @see ResourceIndexedSearchParamString
		 */
		{
			Builder.BuilderWithTableName tokenTable = version.onTable("HFJ_SPIDX_STRING");

			// add res_id, and partition_id so queries are covered without row-reads.
			tokenTable
				.addIndex("20220428.1", "IDX_SP_STRING_HASH_NRM_V2")
				.unique(false)
				.online(true)
				.withColumns("HASH_NORM_PREFIX", "SP_VALUE_NORMALIZED", "RES_ID", "PARTITION_ID");
			tokenTable.dropIndexOnline("20220428.2", "IDX_SP_STRING_HASH_NRM");

			tokenTable
				.addIndex("20220428.3", "IDX_SP_STRING_HASH_EXCT_V2")
				.unique(false)
				.online(true)
				.withColumns("HASH_EXACT", "RES_ID", "PARTITION_ID");
			tokenTable.dropIndexOnline("20220428.4", "IDX_SP_STRING_HASH_EXCT");

			// we will drop the updated column.  Start with the index.
			tokenTable.dropIndexOnline("20220428.5", "IDX_SP_STRING_UPDATED");
		}

		// Update tag indexing
		{
			Builder.BuilderWithTableName resTagTable = version.onTable("HFJ_RES_TAG");

			// add res_id, and partition_id so queries are covered without row-reads.
			resTagTable
				.addIndex("20220429.1", "IDX_RES_TAG_RES_TAG")
				.unique(false)
				.online(true)
				.withColumns("RES_ID", "TAG_ID", "PARTITION_ID");
			resTagTable
				.addIndex("20220429.2", "IDX_RES_TAG_TAG_RES")
				.unique(false)
				.online(true)
				.withColumns("TAG_ID", "RES_ID", "PARTITION_ID");

			resTagTable.dropIndex("20220429.4", "IDX_RESTAG_TAGID");
			// Weird that we don't have addConstraint.  No time to do it today.
			Map<DriverTypeEnum, String> addResTagConstraint = new HashMap<>();
			addResTagConstraint.put(DriverTypeEnum.H2_EMBEDDED, "ALTER TABLE HFJ_RES_TAG ADD CONSTRAINT IDX_RESTAG_TAGID UNIQUE (RES_ID, TAG_ID)");
			addResTagConstraint.put(DriverTypeEnum.MARIADB_10_1, "ALTER TABLE HFJ_RES_TAG ADD CONSTRAINT IDX_RESTAG_TAGID UNIQUE (RES_ID, TAG_ID)");
			addResTagConstraint.put(DriverTypeEnum.MSSQL_2012, "ALTER TABLE HFJ_RES_TAG ADD CONSTRAINT IDX_RESTAG_TAGID UNIQUE (RES_ID, TAG_ID)");
			addResTagConstraint.put(DriverTypeEnum.MYSQL_5_7, "ALTER TABLE HFJ_RES_TAG ADD CONSTRAINT IDX_RESTAG_TAGID UNIQUE (RES_ID, TAG_ID)");
			addResTagConstraint.put(DriverTypeEnum.ORACLE_12C, "ALTER TABLE HFJ_RES_TAG ADD CONSTRAINT IDX_RESTAG_TAGID UNIQUE (RES_ID, TAG_ID)");
			addResTagConstraint.put(DriverTypeEnum.POSTGRES_9_4, "ALTER TABLE HFJ_RES_TAG ADD CONSTRAINT IDX_RESTAG_TAGID UNIQUE (RES_ID, TAG_ID)");
			version.executeRawSql("20220429.5", addResTagConstraint);

			Builder.BuilderWithTableName tagTable = version.onTable("HFJ_TAG_DEF");
			tagTable
				.addIndex("20220429.6", "IDX_TAG_DEF_TP_CD_SYS")
				.unique(false)
				.online(false)
				.withColumns("TAG_TYPE", "TAG_CODE", "TAG_SYSTEM", "TAG_ID");
			// move constraint to new index
			// Ugh.  Only oracle supports using IDX_TAG_DEF_TP_CD_SYS to enforce this constraint.  The others will create another index.
			// For Sql Server, should change the index to be unique with include columns.  Do this in 6.1
			tagTable.dropIndex("20220429.8", "IDX_TAGDEF_TYPESYSCODE");
			Map<DriverTypeEnum, String> addTagDefConstraint = new HashMap<>();
			addTagDefConstraint.put(DriverTypeEnum.H2_EMBEDDED, "ALTER TABLE HFJ_TAG_DEF ADD CONSTRAINT IDX_TAGDEF_TYPESYSCODE UNIQUE (TAG_TYPE, TAG_CODE, TAG_SYSTEM)");
			addTagDefConstraint.put(DriverTypeEnum.MARIADB_10_1, "ALTER TABLE HFJ_TAG_DEF ADD CONSTRAINT IDX_TAGDEF_TYPESYSCODE UNIQUE (TAG_TYPE, TAG_CODE, TAG_SYSTEM)");
			addTagDefConstraint.put(DriverTypeEnum.MSSQL_2012, "ALTER TABLE HFJ_TAG_DEF ADD CONSTRAINT IDX_TAGDEF_TYPESYSCODE UNIQUE (TAG_TYPE, TAG_CODE, TAG_SYSTEM)");
			addTagDefConstraint.put(DriverTypeEnum.MYSQL_5_7, "ALTER TABLE HFJ_TAG_DEF ADD CONSTRAINT IDX_TAGDEF_TYPESYSCODE UNIQUE (TAG_TYPE, TAG_CODE, TAG_SYSTEM)");
			addTagDefConstraint.put(DriverTypeEnum.ORACLE_12C, "ALTER TABLE HFJ_TAG_DEF ADD CONSTRAINT IDX_TAGDEF_TYPESYSCODE UNIQUE (TAG_TYPE, TAG_CODE, TAG_SYSTEM)");
			addTagDefConstraint.put(DriverTypeEnum.POSTGRES_9_4, "ALTER TABLE HFJ_TAG_DEF ADD CONSTRAINT IDX_TAGDEF_TYPESYSCODE UNIQUE (TAG_TYPE, TAG_CODE, TAG_SYSTEM)");
			version.executeRawSql("20220429.9", addTagDefConstraint);

		}


		// Fix for https://github.com/hapifhir/hapi-fhir-jpaserver-starter/issues/328
		version.onTable("NPM_PACKAGE_VER")
			.modifyColumn("20220501.1", "FHIR_VERSION_ID").nonNullable().withType(ColumnTypeEnum.STRING, 20);

		version.onTable("NPM_PACKAGE_VER_RES")
			.modifyColumn("20220501.2", "FHIR_VERSION_ID").nonNullable().withType(ColumnTypeEnum.STRING, 20);

		// Fix for https://gitlab.com/simpatico.ai/cdr/-/issues/3166
		version.onTable("MPI_LINK")
			.addIndex("20220613.1", "IDX_EMPI_MATCH_TGT_VER")
			.unique(false)
			.online(true)
			.withColumns("MATCH_RESULT", "TARGET_PID", "VERSION");
	}

	/**
	 * new numeric search indexing
	 *
	 * @see ca.uhn.fhir.jpa.search.builder.predicate.NumberPredicateBuilder
	 * @see ca.uhn.fhir.jpa.model.entity.ResourceIndexedSearchParamNumber
	 */
	private void replaceNumericSPIndices(Builder theVersion) {
		Builder.BuilderWithTableName numberTable = theVersion.onTable("HFJ_SPIDX_NUMBER");

		// Main query index
		numberTable
			.addIndex("20220304.1", "IDX_SP_NUMBER_HASH_VAL_V2")
			.unique(false)
			.online(true)
			.withColumns("HASH_IDENTITY", "SP_VALUE", "RES_ID", "PARTITION_ID");

		numberTable.dropIndexOnline("20220304.2", "IDX_SP_NUMBER_HASH_VAL");

		// for joining to other queries
		{
			numberTable
				.addIndex("20220304.3", "IDX_SP_NUMBER_RESID_V2")
				.unique(false).online(true)
				.withColumns("RES_ID", "HASH_IDENTITY", "SP_VALUE", "PARTITION_ID");

			// some engines tie the FK constraint to a particular index.
			// So we need to drop and recreate the constraint to drop the old RES_ID index.
			// Rename it while we're at it.  FK7ULX3J1GG3V7MAQREJGC7YBC4 was not a pretty name.
			numberTable.dropForeignKey("20220304.4", "FKCLTIHNC5TGPRJ9BHPT7XI5OTB", "HFJ_RESOURCE");
			numberTable.dropIndexOnline("20220304.5", "IDX_SP_NUMBER_RESID");
			numberTable.dropIndexOnline("20220304.6", "FKCLTIHNC5TGPRJ9BHPT7XI5OTB");

			numberTable.addForeignKey("20220304.7", "FK_SP_NUMBER_RES")
				.toColumn("RES_ID").references("HFJ_RESOURCE", "RES_ID");
		}
		// obsolete
		numberTable.dropIndexOnline("20220304.8", "IDX_SP_NUMBER_UPDATED");
	}

	/**
	 * new quantity search indexing
	 *
	 * @see ca.uhn.fhir.jpa.search.builder.predicate.QuantityPredicateBuilder
	 * @see ca.uhn.fhir.jpa.model.entity.ResourceIndexedSearchParamQuantity
	 * @see ca.uhn.fhir.jpa.model.entity.ResourceIndexedSearchParamQuantityNormalized
	 */
	private void replaceQuantitySPIndices(Builder theVersion) {
		{
			Builder.BuilderWithTableName quantityTable = theVersion.onTable("HFJ_SPIDX_QUANTITY");

			// bare quantity
			quantityTable
				.addIndex("20220304.11", "IDX_SP_QUANTITY_HASH_V2")
				.unique(false)
				.online(true)
				.withColumns("HASH_IDENTITY", "SP_VALUE", "RES_ID", "PARTITION_ID");

			quantityTable.dropIndexOnline("20220304.12", "IDX_SP_QUANTITY_HASH");

			// quantity with system+units
			quantityTable
				.addIndex("20220304.13", "IDX_SP_QUANTITY_HASH_SYSUN_V2")
				.unique(false)
				.online(true)
				.withColumns("HASH_IDENTITY_SYS_UNITS", "SP_VALUE", "RES_ID", "PARTITION_ID");

			quantityTable.dropIndexOnline("20220304.14", "IDX_SP_QUANTITY_HASH_SYSUN");

			// quantity with units
			quantityTable
				.addIndex("20220304.15", "IDX_SP_QUANTITY_HASH_UN_V2")
				.unique(false)
				.online(true)
				.withColumns("HASH_IDENTITY_AND_UNITS", "SP_VALUE", "RES_ID", "PARTITION_ID");

			quantityTable.dropIndexOnline("20220304.16", "IDX_SP_QUANTITY_HASH_UN");

			// for joining to other queries and sorts
			{
				quantityTable
					.addIndex("20220304.17", "IDX_SP_QUANTITY_RESID_V2")
					.unique(false).online(true)
					.withColumns("RES_ID", "HASH_IDENTITY", "HASH_IDENTITY_SYS_UNITS", "HASH_IDENTITY_AND_UNITS", "SP_VALUE", "PARTITION_ID");

				// some engines tie the FK constraint to a particular index.
				// So we need to drop and recreate the constraint to drop the old RES_ID index.
				// Rename it while we're at it.  FK7ULX3J1GG3V7MAQREJGC7YBC4 was not a pretty name.
				quantityTable.dropForeignKey("20220304.18", "FKN603WJJOI1A6ASEWXBBD78BI5", "HFJ_RESOURCE");
				quantityTable.dropIndexOnline("20220304.19", "IDX_SP_QUANTITY_RESID");
				quantityTable.dropIndexOnline("20220304.20", "FKN603WJJOI1A6ASEWXBBD78BI5");

				quantityTable.addForeignKey("20220304.21", "FK_SP_QUANTITY_RES")
					.toColumn("RES_ID").references("HFJ_RESOURCE", "RES_ID");
			}
			// obsolete
			quantityTable.dropIndexOnline("20220304.22", "IDX_SP_QUANTITY_UPDATED");
		}

		{
			Builder.BuilderWithTableName quantityNormTable = theVersion.onTable("HFJ_SPIDX_QUANTITY_NRML");

			// bare quantity
			quantityNormTable
				.addIndex("20220304.23", "IDX_SP_QNTY_NRML_HASH_V2")
				.unique(false)
				.online(true)
				.withColumns("HASH_IDENTITY", "SP_VALUE", "RES_ID", "PARTITION_ID");

			quantityNormTable.dropIndexOnline("20220304.24", "IDX_SP_QNTY_NRML_HASH");

			// quantity with system+units
			quantityNormTable
				.addIndex("20220304.25", "IDX_SP_QNTY_NRML_HASH_SYSUN_V2")
				.unique(false)
				.online(true)
				.withColumns("HASH_IDENTITY_SYS_UNITS", "SP_VALUE", "RES_ID", "PARTITION_ID");

			quantityNormTable.dropIndexOnline("20220304.26", "IDX_SP_QNTY_NRML_HASH_SYSUN");

			// quantity with units
			quantityNormTable
				.addIndex("20220304.27", "IDX_SP_QNTY_NRML_HASH_UN_V2")
				.unique(false)
				.online(true)
				.withColumns("HASH_IDENTITY_AND_UNITS", "SP_VALUE", "RES_ID", "PARTITION_ID");

			quantityNormTable.dropIndexOnline("20220304.28", "IDX_SP_QNTY_NRML_HASH_UN");

			// for joining to other queries and sorts
			{
				quantityNormTable
					.addIndex("20220304.29", "IDX_SP_QNTY_NRML_RESID_V2")
					.unique(false).online(true)
					.withColumns("RES_ID", "HASH_IDENTITY", "HASH_IDENTITY_SYS_UNITS", "HASH_IDENTITY_AND_UNITS", "SP_VALUE", "PARTITION_ID");

				// some engines tie the FK constraint to a particular index.
				// So we need to drop and recreate the constraint to drop the old RES_ID index.
				// Rename it while we're at it.  FK7ULX3J1GG3V7MAQREJGC7YBC4 was not a pretty name.
				quantityNormTable.dropForeignKey("20220304.30", "FKRCJOVMUH5KC0O6FVBLE319PYV", "HFJ_RESOURCE");
				quantityNormTable.dropIndexOnline("20220304.31", "IDX_SP_QNTY_NRML_RESID");
				quantityNormTable.dropIndexOnline("20220304.32", "FKRCJOVMUH5KC0O6FVBLE319PYV");

				quantityNormTable.addForeignKey("20220304.33", "FK_SP_QUANTITYNM_RES")
					.toColumn("RES_ID").references("HFJ_RESOURCE", "RES_ID");
			}
			// obsolete
			quantityNormTable.dropIndexOnline("20220304.34", "IDX_SP_QNTY_NRML_UPDATED");

		}
	}

	/**
	 * See https://github.com/hapifhir/hapi-fhir/issues/3237 for reasoning for these indexes.
	 * This adds indexes to various tables to enhance delete-expunge performance, which deletes by PID.
	 */
	private void addIndexesForDeleteExpunge(Builder theVersion) {

		theVersion.onTable("HFJ_HISTORY_TAG")
			.addIndex("20211210.2", "IDX_RESHISTTAG_RESID")
			.unique(false)
			.withColumns("RES_ID");


		theVersion.onTable("HFJ_RES_VER_PROV")
			.addIndex("20211210.3", "FK_RESVERPROV_RES_PID")
			.unique(false)
			.withColumns("RES_PID")
			.onlyAppliesToPlatforms(NON_AUTOMATIC_FK_INDEX_PLATFORMS);

		theVersion.onTable("HFJ_FORCED_ID")
			.addIndex("20211210.4", "FK_FORCEDID_RESOURCE")
			.unique(true)
			.withColumns("RESOURCE_PID")
			.doNothing()//This migration was added in error, as this table already has a unique constraint on RESOURCE_PID and every database creates an index on anything that is unique.
			.onlyAppliesToPlatforms(NON_AUTOMATIC_FK_INDEX_PLATFORMS);
	}

	private void init570() {
		Builder version = forVersion(VersionEnum.V5_7_0);

		// both indexes must have same name that indexed FK or SchemaMigrationTest complains because H2 sets this index automatically

		version.onTable("TRM_CONCEPT_PROPERTY")
			.addIndex("20211102.1", "FK_CONCEPTPROP_CONCEPT")
			.unique(false)
			.withColumns("CONCEPT_PID")
			.onlyAppliesToPlatforms(NON_AUTOMATIC_FK_INDEX_PLATFORMS);

		version.onTable("TRM_CONCEPT_DESIG")
			.addIndex("20211102.2", "FK_CONCEPTDESIG_CONCEPT")
			.unique(false)
			.withColumns("CONCEPT_PID")
			// H2, Derby, MariaDB, and MySql automatically add indexes to foreign keys
			.onlyAppliesToPlatforms(NON_AUTOMATIC_FK_INDEX_PLATFORMS);

		version.onTable("TRM_CONCEPT_PC_LINK")
			.addIndex("20211102.3", "FK_TERM_CONCEPTPC_CHILD")
			.unique(false)
			.withColumns("CHILD_PID")
			// H2, Derby, MariaDB, and MySql automatically add indexes to foreign keys
			.onlyAppliesToPlatforms(NON_AUTOMATIC_FK_INDEX_PLATFORMS);

		version.onTable("TRM_CONCEPT_PC_LINK")
			.addIndex("20211102.4", "FK_TERM_CONCEPTPC_PARENT")
			.unique(false)
			.withColumns("PARENT_PID")
			// H2, Derby, MariaDB, and MySql automatically add indexes to foreign keys
			.onlyAppliesToPlatforms(NON_AUTOMATIC_FK_INDEX_PLATFORMS);

		addIndexesForDeleteExpunge(version);

		// Add inline resource text column
		version.onTable("HFJ_RES_VER")
			.addColumn("20220102.1", "RES_TEXT_VC")
			.nullable()
			.type(ColumnTypeEnum.STRING, 4000);

		// Add partition id column for mdm
		Builder.BuilderWithTableName empiLink = version.onTable("MPI_LINK");

		empiLink.addColumn("20220324.1", "PARTITION_ID")
			.nullable()
			.type(ColumnTypeEnum.INT);
		empiLink.addColumn("20220324.2", "PARTITION_DATE")
			.nullable()
			.type(ColumnTypeEnum.DATE_ONLY);
	}


	private void init560() {
		init560_20211027();
	}

	/**
	 * Mirgation for the batch job parameter size change. Overriding purposes only.
	 */
	protected void init560_20211027() {
		// nothing
	}

	private void init550() {

		Builder version = forVersion(VersionEnum.V5_5_0);

		// For MSSQL only - Replace ForcedId index with a version that has an INCLUDE clause
		Builder.BuilderWithTableName forcedId = version.onTable("HFJ_FORCED_ID");
		forcedId.dropIndex("20210516.1", "IDX_FORCEDID_TYPE_FID").onlyAppliesToPlatforms(DriverTypeEnum.MSSQL_2012).runEvenDuringSchemaInitialization();
		forcedId.addIndex("20210516.2", "IDX_FORCEDID_TYPE_FID").unique(true).includeColumns("RESOURCE_PID").withColumns("RESOURCE_TYPE", "FORCED_ID").onlyAppliesToPlatforms(DriverTypeEnum.MSSQL_2012).runEvenDuringSchemaInitialization();

		// Add bulk import file description
		version.onTable("HFJ_BLK_IMPORT_JOBFILE")
			.addColumn("20210528.1", "FILE_DESCRIPTION").nullable().type(ColumnTypeEnum.STRING, 500);

		// Bump ConceptMap display lengths
		version.onTable("TRM_CONCEPT_MAP_GRP_ELM_TGT")
			.modifyColumn("20210617.1", "TARGET_DISPLAY").nullable().withType(ColumnTypeEnum.STRING, 500);
		version.onTable("TRM_CONCEPT_MAP_GRP_ELEMENT")
			.modifyColumn("20210617.2", "SOURCE_DISPLAY").nullable().withType(ColumnTypeEnum.STRING, 500);

		version.onTable("HFJ_BLK_EXPORT_JOB")
			.modifyColumn("20210624.1", "REQUEST").nonNullable().withType(ColumnTypeEnum.STRING, 1024);

		version.onTable("HFJ_IDX_CMP_STRING_UNIQ")
			.modifyColumn("20210713.1", "IDX_STRING").nonNullable().withType(ColumnTypeEnum.STRING, 500);

		version.onTable("HFJ_RESOURCE")
			.addColumn("20210720.1", "SP_CMPTOKS_PRESENT").nullable().type(ColumnTypeEnum.BOOLEAN);

		version.addIdGenerator("20210720.2", "SEQ_IDXCMBTOKNU_ID");

		Builder.BuilderAddTableByColumns cmpToks = version
			.addTableByColumns("20210720.3", "HFJ_IDX_CMB_TOK_NU", "PID");
		cmpToks.addColumn("PID").nonNullable().type(ColumnTypeEnum.LONG);
		cmpToks.addColumn("RES_ID").nonNullable().type(ColumnTypeEnum.LONG);
		cmpToks.addColumn("HASH_COMPLETE").nonNullable().type(ColumnTypeEnum.LONG);
		cmpToks.addColumn("IDX_STRING").nonNullable().type(ColumnTypeEnum.STRING, 500);
		cmpToks.addForeignKey("20210720.4", "FK_IDXCMBTOKNU_RES_ID").toColumn("RES_ID").references("HFJ_RESOURCE", "RES_ID");
		cmpToks.addIndex("20210720.5", "IDX_IDXCMBTOKNU_STR").unique(false).withColumns("IDX_STRING");
		cmpToks.addIndex("20210720.6", "IDX_IDXCMBTOKNU_RES").unique(false).withColumns("RES_ID");

		Builder.BuilderWithTableName cmbTokNuTable = version.onTable("HFJ_IDX_CMB_TOK_NU");

		cmbTokNuTable.addColumn("20210722.1", "PARTITION_ID").nullable().type(ColumnTypeEnum.INT);
		cmbTokNuTable.addColumn("20210722.2", "PARTITION_DATE").nullable().type(ColumnTypeEnum.DATE_ONLY);
		cmbTokNuTable.modifyColumn("20210722.3", "RES_ID").nullable().withType(ColumnTypeEnum.LONG);

		// Dropping index on the language column, as it's no longer in use.
		// TODO: After 2 releases from 5.5.0, drop the column too
		version.onTable("HFJ_RESOURCE")
			.dropIndex("20210908.1", "IDX_RES_LANG");

		version.onTable("TRM_VALUESET")
			.addColumn("20210915.1", "EXPANDED_AT")
			.nullable()
			.type(ColumnTypeEnum.DATE_TIMESTAMP);

		/*
		 * Replace CLOB columns with BLOB columns
		 */

		// TRM_VALUESET_CONCEPT.SOURCE_DIRECT_PARENT_PIDS
		version.onTable("TRM_VALUESET_CONCEPT")
			.migratePostgresTextClobToBinaryClob("20211003.1", "SOURCE_DIRECT_PARENT_PIDS");

		// TRM_CONCEPT.PARENT_PIDS
		version.onTable("TRM_CONCEPT")
			.migratePostgresTextClobToBinaryClob("20211003.2", "PARENT_PIDS");

		// HFJ_SEARCH.SEARCH_QUERY_STRING
		version.onTable("HFJ_SEARCH")
			.migratePostgresTextClobToBinaryClob("20211003.3", "SEARCH_QUERY_STRING");

	}

	private void init540() {

		Builder version = forVersion(VersionEnum.V5_4_0);

		//-- add index on HFJ_SPIDX_DATE
		version.onTable("HFJ_SPIDX_DATE").addIndex("20210309.1", "IDX_SP_DATE_HASH_HIGH")
			.unique(false).withColumns("HASH_IDENTITY", "SP_VALUE_HIGH")
			.doNothing();

		//-- add index on HFJ_FORCED_ID
		version.onTable("HFJ_FORCED_ID").addIndex("20210309.2", "IDX_FORCEID_FID")
			.unique(false).withColumns("FORCED_ID");

		//-- ValueSet Concept Fulltext Indexing
		version.onTable("TRM_VALUESET_CONCEPT").addColumn("20210406.1", "INDEX_STATUS").nullable().type(ColumnTypeEnum.LONG);
		version.onTable("TRM_VALUESET_CONCEPT").addColumn("20210406.2", "SOURCE_DIRECT_PARENT_PIDS").nullable().type(ColumnTypeEnum.CLOB);
		version.onTable("TRM_VALUESET_CONCEPT").addColumn("20210406.3", "SOURCE_PID").nullable().type(ColumnTypeEnum.LONG);

		// Bulk Import Job
		Builder.BuilderAddTableByColumns blkImportJobTable = version.addTableByColumns("20210410.1", "HFJ_BLK_IMPORT_JOB", "PID");
		blkImportJobTable.addColumn("PID").nonNullable().type(ColumnTypeEnum.LONG);
		blkImportJobTable.addColumn("JOB_ID").nonNullable().type(ColumnTypeEnum.STRING, UUID_LENGTH);
		blkImportJobTable.addColumn("JOB_STATUS").nonNullable().type(ColumnTypeEnum.STRING, 10);
		blkImportJobTable.addColumn("STATUS_TIME").nonNullable().type(ColumnTypeEnum.DATE_TIMESTAMP);
		blkImportJobTable.addColumn("STATUS_MESSAGE").nullable().type(ColumnTypeEnum.STRING, 500);
		blkImportJobTable.addColumn("JOB_DESC").nullable().type(ColumnTypeEnum.STRING, 500);
		blkImportJobTable.addColumn("OPTLOCK").nonNullable().type(ColumnTypeEnum.INT);
		blkImportJobTable.addColumn("FILE_COUNT").nonNullable().type(ColumnTypeEnum.INT);
		blkImportJobTable.addColumn("ROW_PROCESSING_MODE").nonNullable().type(ColumnTypeEnum.STRING, 20);
		blkImportJobTable.addColumn("BATCH_SIZE").nonNullable().type(ColumnTypeEnum.INT);
		blkImportJobTable.addIndex("20210410.2", "IDX_BLKIM_JOB_ID").unique(true).withColumns("JOB_ID");
		version.addIdGenerator("20210410.3", "SEQ_BLKIMJOB_PID");

		// Bulk Import Job File
		Builder.BuilderAddTableByColumns blkImportJobFileTable = version.addTableByColumns("20210410.4", "HFJ_BLK_IMPORT_JOBFILE", "PID");
		blkImportJobFileTable.addColumn("PID").nonNullable().type(ColumnTypeEnum.LONG);
		blkImportJobFileTable.addColumn("JOB_PID").nonNullable().type(ColumnTypeEnum.LONG);
		blkImportJobFileTable.addColumn("JOB_CONTENTS").nonNullable().type(ColumnTypeEnum.BLOB);
		blkImportJobFileTable.addColumn("FILE_SEQ").nonNullable().type(ColumnTypeEnum.INT);
		blkImportJobFileTable.addColumn("TENANT_NAME").nullable().type(ColumnTypeEnum.STRING, 200);
		blkImportJobFileTable.addIndex("20210410.5", "IDX_BLKIM_JOBFILE_JOBID").unique(false).withColumns("JOB_PID");
		blkImportJobFileTable.addForeignKey("20210410.6", "FK_BLKIMJOBFILE_JOB").toColumn("JOB_PID").references("HFJ_BLK_IMPORT_JOB", "PID");
		version.addIdGenerator("20210410.7", "SEQ_BLKIMJOBFILE_PID");

		//Increase ResourceLink path length
		version.onTable("HFJ_RES_LINK").modifyColumn("20210505.1", "SRC_PATH").nonNullable().failureAllowed().withType(ColumnTypeEnum.STRING, 500);
	}

	private void init530() {
		Builder version = forVersion(VersionEnum.V5_3_0);

		//-- TRM
		version
			.onTable("TRM_VALUESET_CONCEPT")
			.dropIndex("20210104.1", "IDX_VS_CONCEPT_CS_CODE");

		version
			.onTable("TRM_VALUESET_CONCEPT")
			.addIndex("20210104.2", "IDX_VS_CONCEPT_CSCD").unique(true).withColumns("VALUESET_PID", "SYSTEM_URL", "CODEVAL");

		//-- Add new Table, HFJ_SPIDX_QUANTITY_NRML
		version.addIdGenerator("20210109.1", "SEQ_SPIDX_QUANTITY_NRML");
		Builder.BuilderAddTableByColumns pkg = version.addTableByColumns("20210109.2", "HFJ_SPIDX_QUANTITY_NRML", "SP_ID");
		pkg.addColumn("RES_ID").nonNullable().type(ColumnTypeEnum.LONG);
		pkg.addColumn("RES_TYPE").nonNullable().type(ColumnTypeEnum.STRING, 100);
		pkg.addColumn("SP_UPDATED").nullable().type(ColumnTypeEnum.DATE_TIMESTAMP);
		pkg.addColumn("SP_MISSING").nonNullable().type(ColumnTypeEnum.BOOLEAN);
		pkg.addColumn("SP_NAME").nonNullable().type(ColumnTypeEnum.STRING, 100);
		pkg.addColumn("SP_ID").nonNullable().type(ColumnTypeEnum.LONG);
		pkg.addColumn("SP_SYSTEM").nullable().type(ColumnTypeEnum.STRING, 200);
		pkg.addColumn("SP_UNITS").nullable().type(ColumnTypeEnum.STRING, 200);
		pkg.addColumn("HASH_IDENTITY_AND_UNITS").nullable().type(ColumnTypeEnum.LONG);
		pkg.addColumn("HASH_IDENTITY_SYS_UNITS").nullable().type(ColumnTypeEnum.LONG);
		pkg.addColumn("HASH_IDENTITY").nullable().type(ColumnTypeEnum.LONG);
		pkg.addColumn("SP_VALUE").nullable().type(ColumnTypeEnum.FLOAT);
		pkg.addIndex("20210109.3", "IDX_SP_QNTY_NRML_HASH").unique(false).withColumns("HASH_IDENTITY", "SP_VALUE");
		pkg.addIndex("20210109.4", "IDX_SP_QNTY_NRML_HASH_UN").unique(false).withColumns("HASH_IDENTITY_AND_UNITS", "SP_VALUE");
		pkg.addIndex("20210109.5", "IDX_SP_QNTY_NRML_HASH_SYSUN").unique(false).withColumns("HASH_IDENTITY_SYS_UNITS", "SP_VALUE");
		pkg.addIndex("20210109.6", "IDX_SP_QNTY_NRML_UPDATED").unique(false).withColumns("SP_UPDATED");
		pkg.addIndex("20210109.7", "IDX_SP_QNTY_NRML_RESID").unique(false).withColumns("RES_ID");

		//-- Link to the resourceTable
		version.onTable("HFJ_RESOURCE").addColumn("20210109.10", "SP_QUANTITY_NRML_PRESENT").nullable().type(ColumnTypeEnum.BOOLEAN);

		//-- Fixed the partition and fk
		Builder.BuilderWithTableName nrmlTable = version.onTable("HFJ_SPIDX_QUANTITY_NRML");
		nrmlTable.addColumn("20210111.1", "PARTITION_ID").nullable().type(ColumnTypeEnum.INT);
		nrmlTable.addColumn("20210111.2", "PARTITION_DATE").nullable().type(ColumnTypeEnum.DATE_ONLY);
		// - The fk name is generated from Hibernate, have to use this name here
		nrmlTable
			.addForeignKey("20210111.3", "FKRCJOVMUH5KC0O6FVBLE319PYV")
			.toColumn("RES_ID")
			.references("HFJ_RESOURCE", "RES_ID");

		Builder.BuilderWithTableName quantityTable = version.onTable("HFJ_SPIDX_QUANTITY");
		quantityTable.modifyColumn("20210116.1", "SP_VALUE").nullable().failureAllowed().withType(ColumnTypeEnum.DOUBLE);

		// HFJ_RES_LINK
		version.onTable("HFJ_RES_LINK")
			.addColumn("20210126.1", "TARGET_RESOURCE_VERSION").nullable().type(ColumnTypeEnum.LONG);

	}

	protected void init520() {
		Builder version = forVersion(VersionEnum.V5_2_0);

		Builder.BuilderWithTableName mdmLink = version.onTable("MPI_LINK");
		mdmLink.addColumn("20201029.1", "GOLDEN_RESOURCE_PID").nonNullable().type(ColumnTypeEnum.LONG);
		mdmLink.addColumn("20201029.2", "RULE_COUNT").nullable().type(ColumnTypeEnum.LONG);
		mdmLink
			.addForeignKey("20201029.3", "FK_EMPI_LINK_GOLDEN_RESOURCE")
			.toColumn("GOLDEN_RESOURCE_PID")
			.references("HFJ_RESOURCE", "RES_ID");
	}

	protected void init510() {
		Builder version = forVersion(VersionEnum.V5_1_0);

		// NPM Packages
		version.addIdGenerator("20200610.1", "SEQ_NPM_PACK");
		Builder.BuilderAddTableByColumns pkg = version.addTableByColumns("20200610.2", "NPM_PACKAGE", "PID");
		pkg.addColumn("PID").nonNullable().type(ColumnTypeEnum.LONG);
		pkg.addColumn("PACKAGE_ID").nonNullable().type(ColumnTypeEnum.STRING, 200);
		pkg.addColumn("CUR_VERSION_ID").nullable().type(ColumnTypeEnum.STRING, 200);
		pkg.addColumn("UPDATED_TIME").nonNullable().type(ColumnTypeEnum.DATE_TIMESTAMP);
		pkg.addColumn("PACKAGE_DESC").nullable().type(ColumnTypeEnum.STRING, 200);
		pkg.addIndex("20200610.3", "IDX_PACK_ID").unique(true).withColumns("PACKAGE_ID");

		version.addIdGenerator("20200610.4", "SEQ_NPM_PACKVER");
		Builder.BuilderAddTableByColumns pkgVer = version.addTableByColumns("20200610.5", "NPM_PACKAGE_VER", "PID");
		pkgVer.addColumn("PID").nonNullable().type(ColumnTypeEnum.LONG);
		pkgVer.addColumn("PACKAGE_ID").nonNullable().type(ColumnTypeEnum.STRING, 200);
		pkgVer.addColumn("VERSION_ID").nonNullable().type(ColumnTypeEnum.STRING, 200);
		pkgVer.addColumn("PACKAGE_PID").nonNullable().type(ColumnTypeEnum.LONG);
		pkgVer.addColumn("BINARY_RES_ID").nonNullable().type(ColumnTypeEnum.LONG);
		pkgVer.addColumn("SAVED_TIME").nonNullable().type(ColumnTypeEnum.DATE_TIMESTAMP);
		pkgVer.addColumn("PKG_DESC").nonNullable().type(ColumnTypeEnum.STRING, 200);
		pkgVer.addColumn("DESC_UPPER").nonNullable().type(ColumnTypeEnum.STRING, 200);
		pkgVer.addColumn("CURRENT_VERSION").nonNullable().type(ColumnTypeEnum.BOOLEAN);
		pkgVer.addColumn("FHIR_VERSION_ID").nonNullable().type(ColumnTypeEnum.STRING, 10);
		pkgVer.addColumn("FHIR_VERSION").nonNullable().type(ColumnTypeEnum.STRING, 10);
		pkgVer.addColumn("PACKAGE_SIZE_BYTES").nonNullable().type(ColumnTypeEnum.LONG);
		pkgVer.addColumn("UPDATED_TIME").nonNullable().type(ColumnTypeEnum.DATE_TIMESTAMP);
		pkgVer.addForeignKey("20200610.6", "FK_NPM_PKV_PKG").toColumn("PACKAGE_PID").references("NPM_PACKAGE", "PID");
		pkgVer.addForeignKey("20200610.7", "FK_NPM_PKV_RESID").toColumn("BINARY_RES_ID").references("HFJ_RESOURCE", "RES_ID");
		pkgVer.addIndex("20200610.8", "IDX_PACKVER").unique(true).withColumns("PACKAGE_ID", "VERSION_ID");

		version.addIdGenerator("20200610.9", "SEQ_NPM_PACKVERRES");
		Builder.BuilderAddTableByColumns pkgVerResAdd = version.addTableByColumns("20200610.10", "NPM_PACKAGE_VER_RES", "PID");
		pkgVerResAdd.addColumn("PID").nonNullable().type(ColumnTypeEnum.LONG);
		pkgVerResAdd.addColumn("PACKVER_PID").nonNullable().type(ColumnTypeEnum.LONG);
		pkgVerResAdd.addColumn("BINARY_RES_ID").nonNullable().type(ColumnTypeEnum.LONG);
		pkgVerResAdd.addColumn("FILE_DIR").nullable().type(ColumnTypeEnum.STRING, 200);
		pkgVerResAdd.addColumn("FILE_NAME").nullable().type(ColumnTypeEnum.STRING, 200);
		pkgVerResAdd.addColumn("RES_TYPE").nonNullable().type(ColumnTypeEnum.STRING, 40);
		pkgVerResAdd.addColumn("CANONICAL_URL").nullable().type(ColumnTypeEnum.STRING, 200);
		pkgVerResAdd.addColumn("CANONICAL_VERSION").nullable().type(ColumnTypeEnum.STRING, 200);
		pkgVerResAdd.addColumn("FHIR_VERSION_ID").nonNullable().type(ColumnTypeEnum.STRING, 10);
		pkgVerResAdd.addColumn("FHIR_VERSION").nonNullable().type(ColumnTypeEnum.STRING, 10);
		pkgVerResAdd.addColumn("RES_SIZE_BYTES").nonNullable().type(ColumnTypeEnum.LONG);
		pkgVerResAdd.addColumn("UPDATED_TIME").nonNullable().type(ColumnTypeEnum.DATE_TIMESTAMP);
		pkgVerResAdd.addForeignKey("20200610.11", "FK_NPM_PACKVERRES_PACKVER").toColumn("PACKVER_PID").references("NPM_PACKAGE_VER", "PID");
		pkgVerResAdd.addForeignKey("20200610.12", "FK_NPM_PKVR_RESID").toColumn("BINARY_RES_ID").references("HFJ_RESOURCE", "RES_ID");
		pkgVerResAdd.addIndex("20200610.13", "IDX_PACKVERRES_URL").unique(false).withColumns("CANONICAL_URL");

		init510_20200610();

		Builder.BuilderWithTableName pkgVerMod = version.onTable("NPM_PACKAGE_VER");
		pkgVerMod.modifyColumn("20200629.1", "PKG_DESC").nullable().withType(ColumnTypeEnum.STRING, 200);
		pkgVerMod.modifyColumn("20200629.2", "DESC_UPPER").nullable().withType(ColumnTypeEnum.STRING, 200);

		init510_20200706_to_20200714();

		Builder.BuilderWithTableName empiLink = version.onTable("MPI_LINK");
		empiLink.addColumn("20200715.1", "VERSION").nonNullable().type(ColumnTypeEnum.STRING, 16);
		empiLink.addColumn("20200715.2", "EID_MATCH").nullable().type(ColumnTypeEnum.BOOLEAN);
		empiLink.addColumn("20200715.3", "NEW_PERSON").nullable().type(ColumnTypeEnum.BOOLEAN);
		empiLink.addColumn("20200715.4", "VECTOR").nullable().type(ColumnTypeEnum.LONG);
		empiLink.addColumn("20200715.5", "SCORE").nullable().type(ColumnTypeEnum.FLOAT);


		init510_20200725();

		//EMPI Target Type
		empiLink.addColumn("20200727.1", "TARGET_TYPE").nullable().type(ColumnTypeEnum.STRING, 40);

		//ConceptMap add version for search
		Builder.BuilderWithTableName trmConceptMap = version.onTable("TRM_CONCEPT_MAP");
		trmConceptMap.addColumn("20200910.1", "VER").nullable().type(ColumnTypeEnum.STRING, 200);
		trmConceptMap.dropIndex("20200910.2", "IDX_CONCEPT_MAP_URL").failureAllowed();
		trmConceptMap.addIndex("20200910.3", "IDX_CONCEPT_MAP_URL").unique(true).withColumns("URL", "VER");

		//Term CodeSystem Version and Term ValueSet Version
		Builder.BuilderWithTableName trmCodeSystemVer = version.onTable("TRM_CODESYSTEM_VER");
		trmCodeSystemVer.addIndex("20200923.1", "IDX_CODESYSTEM_AND_VER").unique(true).withColumns("CODESYSTEM_PID", "CS_VERSION_ID");
		Builder.BuilderWithTableName trmValueSet = version.onTable("TRM_VALUESET");
		trmValueSet.addColumn("20200923.2", "VER").nullable().type(ColumnTypeEnum.STRING, 200);
		trmValueSet.dropIndex("20200923.3", "IDX_VALUESET_URL").failureAllowed();
		trmValueSet.addIndex("20200923.4", "IDX_VALUESET_URL").unique(true).withColumns("URL", "VER");

		//Term ValueSet Component add system version
		Builder.BuilderWithTableName trmValueSetComp = version.onTable("TRM_VALUESET_CONCEPT");
		trmValueSetComp.addColumn("20201028.1", "SYSTEM_VER").nullable().type(ColumnTypeEnum.STRING, 200);
		trmValueSetComp.dropIndex("20201028.2", "IDX_VS_CONCEPT_CS_CD").failureAllowed();
		trmValueSetComp.addIndex("20201028.3", "IDX_VS_CONCEPT_CS_CODE").unique(true).withColumns("VALUESET_PID", "SYSTEM_URL", "SYSTEM_VER", "CODEVAL").doNothing();
	}

	protected void init510_20200725() {
		// nothing
	}

	protected void init510_20200610() {
		// nothing
	}

	protected void init510_20200706_to_20200714() {
		// nothing
	}

	private void init501() { //20200514 - present
		Builder version = forVersion(VersionEnum.V5_0_1);

		Builder.BuilderWithTableName spidxDate = version.onTable("HFJ_SPIDX_DATE");
		spidxDate.addIndex("20200514.1", "IDX_SP_DATE_HASH_LOW").unique(false).withColumns("HASH_IDENTITY", "SP_VALUE_LOW")
			.doNothing();
		spidxDate.addIndex("20200514.2", "IDX_SP_DATE_ORD_HASH").unique(false).withColumns("HASH_IDENTITY", "SP_VALUE_LOW_DATE_ORDINAL", "SP_VALUE_HIGH_DATE_ORDINAL")
			.doNothing();
		spidxDate.addIndex("20200514.3", "IDX_SP_DATE_ORD_HASH_LOW").unique(false).withColumns("HASH_IDENTITY", "SP_VALUE_LOW_DATE_ORDINAL")
			.doNothing();

		// MPI_LINK
		version.addIdGenerator("20200517.1", "SEQ_EMPI_LINK_ID");
		Builder.BuilderAddTableByColumns empiLink = version.addTableByColumns("20200517.2", "MPI_LINK", "PID");
		empiLink.addColumn("PID").nonNullable().type(ColumnTypeEnum.LONG);

		empiLink.addColumn("PERSON_PID").nonNullable().type(ColumnTypeEnum.LONG);
		empiLink
			.addForeignKey("20200517.3", "FK_EMPI_LINK_PERSON")
			.toColumn("PERSON_PID")
			.references("HFJ_RESOURCE", "RES_ID");

		empiLink.addColumn("TARGET_PID").nonNullable().type(ColumnTypeEnum.LONG);
		empiLink
			.addForeignKey("20200517.4", "FK_EMPI_LINK_TARGET")
			.toColumn("TARGET_PID")
			.references("HFJ_RESOURCE", "RES_ID");

		empiLink.addColumn("MATCH_RESULT").nonNullable().type(ColumnTypeEnum.INT);
		empiLink.addColumn("LINK_SOURCE").nonNullable().type(ColumnTypeEnum.INT);
		empiLink.addColumn("CREATED").nonNullable().type(ColumnTypeEnum.DATE_TIMESTAMP);
		empiLink.addColumn("UPDATED").nonNullable().type(ColumnTypeEnum.DATE_TIMESTAMP);


		empiLink.addIndex("20200517.5", "IDX_EMPI_PERSON_TGT").unique(true).withColumns("PERSON_PID", "TARGET_PID");

	}

	protected void init500() { // 20200218 - 20200519
		Builder version = forVersion(VersionEnum.V5_0_0);

		// Eliminate circular dependency.
		version.onTable("HFJ_RESOURCE").dropColumn("20200218.1", "FORCED_ID_PID");
		version.onTable("HFJ_RES_VER").dropColumn("20200218.2", "FORCED_ID_PID");
		version.onTable("HFJ_RES_VER").addForeignKey("20200218.3", "FK_RESOURCE_HISTORY_RESOURCE").toColumn("RES_ID").references("HFJ_RESOURCE", "RES_ID");
		version.onTable("HFJ_RES_VER").modifyColumn("20200220.1", "RES_ID").nonNullable().failureAllowed().withType(ColumnTypeEnum.LONG);
		//

		// Drop unused column
		version.onTable("HFJ_RESOURCE").dropIndex("20200419.1", "IDX_RES_PROFILE");
		version.onTable("HFJ_RESOURCE").dropColumn("20200419.2", "RES_PROFILE").failureAllowed();

		// Add Partitioning
		Builder.BuilderAddTableByColumns partition = version.addTableByColumns("20200420.0", "HFJ_PARTITION", "PART_ID");
		partition.addColumn("PART_ID").nonNullable().type(ColumnTypeEnum.INT);
		partition.addColumn("PART_NAME").nonNullable().type(ColumnTypeEnum.STRING, 200);
		partition.addColumn("PART_DESC").nullable().type(ColumnTypeEnum.STRING, 200);
		partition.addIndex("20200420.1", "IDX_PART_NAME").unique(true).withColumns("PART_NAME");

		// Partition columns on individual tables
		version.onTable("HFJ_RESOURCE").addColumn("20200420.2", "PARTITION_ID").nullable().type(ColumnTypeEnum.INT);
		version.onTable("HFJ_RESOURCE").addColumn("20200420.3", "PARTITION_DATE").nullable().type(ColumnTypeEnum.DATE_ONLY);
		version.onTable("HFJ_RES_VER").addColumn("20200420.4", "PARTITION_ID").nullable().type(ColumnTypeEnum.INT);
		version.onTable("HFJ_RES_VER").addColumn("20200420.5", "PARTITION_DATE").nullable().type(ColumnTypeEnum.DATE_ONLY);
		version.onTable("HFJ_IDX_CMP_STRING_UNIQ").addColumn("20200420.6", "PARTITION_ID").nullable().type(ColumnTypeEnum.INT);
		version.onTable("HFJ_IDX_CMP_STRING_UNIQ").addColumn("20200420.7", "PARTITION_DATE").nullable().type(ColumnTypeEnum.DATE_ONLY);
		version.onTable("HFJ_IDX_CMP_STRING_UNIQ").addColumn("20200420.8", "PARTITION_ID").nullable().type(ColumnTypeEnum.INT);
		version.onTable("HFJ_IDX_CMP_STRING_UNIQ").addColumn("20200420.9", "PARTITION_DATE").nullable().type(ColumnTypeEnum.DATE_ONLY);
		version.onTable("HFJ_HISTORY_TAG").addColumn("20200420.10", "PARTITION_ID").nullable().type(ColumnTypeEnum.INT);
		version.onTable("HFJ_HISTORY_TAG").addColumn("20200420.11", "PARTITION_DATE").nullable().type(ColumnTypeEnum.DATE_ONLY);
		version.onTable("HFJ_RES_TAG").addColumn("20200420.12", "PARTITION_ID").nullable().type(ColumnTypeEnum.INT);
		version.onTable("HFJ_RES_TAG").addColumn("20200420.13", "PARTITION_DATE").nullable().type(ColumnTypeEnum.DATE_ONLY);
		version.onTable("HFJ_FORCED_ID").addColumn("20200420.14", "PARTITION_ID").nullable().type(ColumnTypeEnum.INT);
		version.onTable("HFJ_FORCED_ID").addColumn("20200420.15", "PARTITION_DATE").nullable().type(ColumnTypeEnum.DATE_ONLY);
		version.onTable("HFJ_RES_LINK").addColumn("20200420.16", "PARTITION_ID").nullable().type(ColumnTypeEnum.INT);
		version.onTable("HFJ_RES_LINK").addColumn("20200420.17", "PARTITION_DATE").nullable().type(ColumnTypeEnum.DATE_ONLY);
		version.onTable("HFJ_SPIDX_STRING").addColumn("20200420.18", "PARTITION_ID").nullable().type(ColumnTypeEnum.INT);
		version.onTable("HFJ_SPIDX_STRING").addColumn("20200420.19", "PARTITION_DATE").nullable().type(ColumnTypeEnum.DATE_ONLY);
		version.onTable("HFJ_SPIDX_COORDS").addColumn("20200420.20", "PARTITION_ID").nullable().type(ColumnTypeEnum.INT);
		version.onTable("HFJ_SPIDX_COORDS").addColumn("20200420.21", "PARTITION_DATE").nullable().type(ColumnTypeEnum.DATE_ONLY);
		version.onTable("HFJ_SPIDX_NUMBER").addColumn("20200420.22", "PARTITION_ID").nullable().type(ColumnTypeEnum.INT);
		version.onTable("HFJ_SPIDX_NUMBER").addColumn("20200420.23", "PARTITION_DATE").nullable().type(ColumnTypeEnum.DATE_ONLY);
		version.onTable("HFJ_SPIDX_TOKEN").addColumn("20200420.24", "PARTITION_ID").nullable().type(ColumnTypeEnum.INT);
		version.onTable("HFJ_SPIDX_TOKEN").addColumn("20200420.25", "PARTITION_DATE").nullable().type(ColumnTypeEnum.DATE_ONLY);
		version.onTable("HFJ_SPIDX_DATE").addColumn("20200420.26", "PARTITION_ID").nullable().type(ColumnTypeEnum.INT);
		version.onTable("HFJ_SPIDX_DATE").addColumn("20200420.27", "PARTITION_DATE").nullable().type(ColumnTypeEnum.DATE_ONLY);
		version.onTable("HFJ_SPIDX_URI").addColumn("20200420.28", "PARTITION_ID").nullable().type(ColumnTypeEnum.INT);
		version.onTable("HFJ_SPIDX_URI").addColumn("20200420.29", "PARTITION_DATE").nullable().type(ColumnTypeEnum.DATE_ONLY);
		version.onTable("HFJ_SPIDX_QUANTITY").addColumn("20200420.30", "PARTITION_ID").nullable().type(ColumnTypeEnum.INT);
		version.onTable("HFJ_SPIDX_QUANTITY").addColumn("20200420.31", "PARTITION_DATE").nullable().type(ColumnTypeEnum.DATE_ONLY);
		version.onTable("HFJ_RES_VER_PROV").addColumn("20200420.32", "PARTITION_ID").nullable().type(ColumnTypeEnum.INT);
		version.onTable("HFJ_RES_VER_PROV").addColumn("20200420.33", "PARTITION_DATE").nullable().type(ColumnTypeEnum.DATE_ONLY);
		version.onTable("HFJ_RES_PARAM_PRESENT").addColumn("20200420.34", "PARTITION_ID").nullable().type(ColumnTypeEnum.INT);
		version.onTable("HFJ_RES_PARAM_PRESENT").addColumn("20200420.35", "PARTITION_DATE").nullable().type(ColumnTypeEnum.DATE_ONLY);

		version.onTable("HFJ_SPIDX_STRING").modifyColumn("20200420.36", "SP_MISSING").nonNullable().failureAllowed().withType(ColumnTypeEnum.BOOLEAN);
		version.onTable("HFJ_SPIDX_COORDS").modifyColumn("20200420.37", "SP_MISSING").nonNullable().failureAllowed().withType(ColumnTypeEnum.BOOLEAN);
		version.onTable("HFJ_SPIDX_NUMBER").modifyColumn("20200420.38", "SP_MISSING").nonNullable().failureAllowed().withType(ColumnTypeEnum.BOOLEAN);
		version.onTable("HFJ_SPIDX_TOKEN").modifyColumn("20200420.39", "SP_MISSING").nonNullable().failureAllowed().withType(ColumnTypeEnum.BOOLEAN);
		version.onTable("HFJ_SPIDX_DATE").modifyColumn("20200420.40", "SP_MISSING").nonNullable().failureAllowed().withType(ColumnTypeEnum.BOOLEAN);
		version.onTable("HFJ_SPIDX_URI").modifyColumn("20200420.41", "SP_MISSING").nonNullable().failureAllowed().withType(ColumnTypeEnum.BOOLEAN);
		version.onTable("HFJ_SPIDX_QUANTITY").modifyColumn("20200420.42", "SP_MISSING").nonNullable().failureAllowed().withType(ColumnTypeEnum.BOOLEAN);

		// Add support for integer comparisons during day-precision date search.
		Builder.BuilderWithTableName spidxDate = version.onTable("HFJ_SPIDX_DATE");
		spidxDate.addColumn("20200501.1", "SP_VALUE_LOW_DATE_ORDINAL").nullable().type(ColumnTypeEnum.INT);
		spidxDate.addColumn("20200501.2", "SP_VALUE_HIGH_DATE_ORDINAL").nullable().type(ColumnTypeEnum.INT);

		spidxDate.addTask(new CalculateOrdinalDatesTask(VersionEnum.V5_0_0, "20200501.3")
			.addCalculator("SP_VALUE_LOW_DATE_ORDINAL", t -> ResourceIndexedSearchParamDate.calculateOrdinalValue(t.getDate("SP_VALUE_LOW")))
			.addCalculator("SP_VALUE_HIGH_DATE_ORDINAL", t -> ResourceIndexedSearchParamDate.calculateOrdinalValue(t.getDate("SP_VALUE_HIGH")))
			.setColumnName("SP_VALUE_LOW_DATE_ORDINAL") //It doesn't matter which of the two we choose as they will both be null.
		);

	}

	/**
	 * Partway through the 4.3.0 releaase cycle we renumbered to
	 * 5.0.0 - We have a bunch of NOP tasks here to avoid breakage for anyone
	 * who installed a prerelease before we made the switch
	 */
	@SuppressWarnings("deprecation")
	private void init430() {
		Builder version = forVersion(VersionEnum.V4_3_0);
		version.addNop("20200218.1");
		version.addNop("20200218.2");
		version.addNop("20200218.3");
		version.addNop("20200220.1");
		version.addNop("20200419.1");
		version.addNop("20200419.2");
		version.addNop("20200420.0");
		version.addNop("20200420.1");
		version.addNop("20200420.2");
		version.addNop("20200420.3");
		version.addNop("20200420.4");
		version.addNop("20200420.5");
		version.addNop("20200420.6");
		version.addNop("20200420.7");
		version.addNop("20200420.8");
		version.addNop("20200420.9");
		version.addNop("20200420.10");
		version.addNop("20200420.11");
		version.addNop("20200420.12");
		version.addNop("20200420.13");
		version.addNop("20200420.14");
		version.addNop("20200420.15");
		version.addNop("20200420.16");
		version.addNop("20200420.17");
		version.addNop("20200420.18");
		version.addNop("20200420.19");
		version.addNop("20200420.20");
		version.addNop("20200420.21");
		version.addNop("20200420.22");
		version.addNop("20200420.23");
		version.addNop("20200420.24");
		version.addNop("20200420.25");
		version.addNop("20200420.26");
		version.addNop("20200420.27");
		version.addNop("20200420.28");
		version.addNop("20200420.29");
		version.addNop("20200420.30");
		version.addNop("20200420.31");
		version.addNop("20200420.32");
		version.addNop("20200420.33");
		version.addNop("20200420.34");
		version.addNop("20200420.35");
		version.addNop("20200420.36");
		version.addNop("20200420.37");
		version.addNop("20200420.38");
		version.addNop("20200420.39");
		version.addNop("20200420.40");
		version.addNop("20200420.41");
		version.addNop("20200420.42");
	}

	protected void init420() { // 20191015 - 20200217
		Builder version = forVersion(VersionEnum.V4_2_0);

		// TermValueSetConceptDesignation
		version.onTable("TRM_VALUESET_C_DESIGNATION").dropIndex("20200202.1", "IDX_VALUESET_C_DSGNTN_VAL").failureAllowed();
		Builder.BuilderWithTableName searchTable = version.onTable("HFJ_SEARCH");
		searchTable.dropIndex("20200203.1", "IDX_SEARCH_LASTRETURNED");
		searchTable.dropColumn("20200203.2", "SEARCH_LAST_RETURNED");
		searchTable.addIndex("20200203.3", "IDX_SEARCH_CREATED").unique(false).withColumns("CREATED");
	}

	protected void init410() { // 20190815 - 20191014
		Builder version = forVersion(VersionEnum.V4_1_0);

		/*
		 * Note: The following tasks are markes as failure allowed - This is because all we're
		 * doing is setting a not-null on a column that will never be null anyway. Setting not null
		 * fails on SQL Server because there is an index on this column... Which is dumb, but hey.
		 */
		version.onTable("HFJ_SPIDX_NUMBER").modifyColumn("20190920.1", "RES_ID").nonNullable().failureAllowed().withType(ColumnTypeEnum.LONG);
		version.onTable("HFJ_SPIDX_COORDS").modifyColumn("20190920.2", "RES_ID").nonNullable().failureAllowed().withType(ColumnTypeEnum.LONG);
		version.onTable("HFJ_SPIDX_TOKEN").modifyColumn("20190920.3", "RES_ID").nonNullable().failureAllowed().withType(ColumnTypeEnum.LONG);
		version.onTable("HFJ_SPIDX_STRING").modifyColumn("20190920.4", "RES_ID").nonNullable().failureAllowed().withType(ColumnTypeEnum.LONG);
		version.onTable("HFJ_SPIDX_DATE").modifyColumn("20190920.5", "RES_ID").nonNullable().failureAllowed().withType(ColumnTypeEnum.LONG);
		version.onTable("HFJ_SPIDX_QUANTITY").modifyColumn("20190920.6", "RES_ID").nonNullable().failureAllowed().withType(ColumnTypeEnum.LONG);
		version.onTable("HFJ_SPIDX_URI").modifyColumn("20190920.7", "RES_ID").nonNullable().failureAllowed().withType(ColumnTypeEnum.LONG);

		// HFJ_SEARCH
		version.onTable("HFJ_SEARCH").addColumn("20190921.1", "EXPIRY_OR_NULL").nullable().type(ColumnTypeEnum.DATE_TIMESTAMP);
		version.onTable("HFJ_SEARCH").addColumn("20190921.2", "NUM_BLOCKED").nullable().type(ColumnTypeEnum.INT);

		// HFJ_BLK_EXPORT_JOB
		version.addIdGenerator("20190921.3", "SEQ_BLKEXJOB_PID");
		Builder.BuilderAddTableByColumns bulkExportJob = version.addTableByColumns("20190921.4", "HFJ_BLK_EXPORT_JOB", "PID");
		bulkExportJob.addColumn("PID").nonNullable().type(ColumnTypeEnum.LONG);
		bulkExportJob.addColumn("JOB_ID").nonNullable().type(ColumnTypeEnum.STRING, 36);
		bulkExportJob.addColumn("JOB_STATUS").nonNullable().type(ColumnTypeEnum.STRING, 10);
		bulkExportJob.addColumn("CREATED_TIME").nonNullable().type(ColumnTypeEnum.DATE_TIMESTAMP);
		bulkExportJob.addColumn("STATUS_TIME").nonNullable().type(ColumnTypeEnum.DATE_TIMESTAMP);
		bulkExportJob.addColumn("EXP_TIME").nonNullable().type(ColumnTypeEnum.DATE_TIMESTAMP);
		bulkExportJob.addColumn("REQUEST").nonNullable().type(ColumnTypeEnum.STRING, 500);
		bulkExportJob.addColumn("OPTLOCK").nonNullable().type(ColumnTypeEnum.INT);
		bulkExportJob.addColumn("EXP_SINCE").nullable().type(ColumnTypeEnum.DATE_TIMESTAMP);
		bulkExportJob.addColumn("STATUS_MESSAGE").nullable().type(ColumnTypeEnum.STRING, 500);
		bulkExportJob.addIndex("20190921.5", "IDX_BLKEX_EXPTIME").unique(false).withColumns("EXP_TIME");
		bulkExportJob.addIndex("20190921.6", "IDX_BLKEX_JOB_ID").unique(true).withColumns("JOB_ID");

		// HFJ_BLK_EXPORT_COLLECTION
		version.addIdGenerator("20190921.7", "SEQ_BLKEXCOL_PID");
		Builder.BuilderAddTableByColumns bulkExportCollection = version.addTableByColumns("20190921.8", "HFJ_BLK_EXPORT_COLLECTION", "PID");
		bulkExportCollection.addColumn("PID").nonNullable().type(ColumnTypeEnum.LONG);
		bulkExportCollection.addColumn("JOB_PID").nonNullable().type(ColumnTypeEnum.LONG);
		bulkExportCollection.addForeignKey("20190921.9", "FK_BLKEXCOL_JOB").toColumn("JOB_PID").references("HFJ_BLK_EXPORT_JOB", "PID");
		bulkExportCollection.addColumn("RES_TYPE").nonNullable().type(ColumnTypeEnum.STRING, 40);
		bulkExportCollection.addColumn("TYPE_FILTER").nullable().type(ColumnTypeEnum.STRING, 1000);
		bulkExportCollection.addColumn("OPTLOCK").nonNullable().type(ColumnTypeEnum.INT);

		// HFJ_BLK_EXPORT_COLFILE
		version.addIdGenerator("20190921.10", "SEQ_BLKEXCOLFILE_PID");
		Builder.BuilderAddTableByColumns bulkExportCollectionFile = version.addTableByColumns("20190921.11", "HFJ_BLK_EXPORT_COLFILE", "PID");
		bulkExportCollectionFile.addColumn("PID").nonNullable().type(ColumnTypeEnum.LONG);
		bulkExportCollectionFile.addColumn("COLLECTION_PID").nonNullable().type(ColumnTypeEnum.LONG);
		bulkExportCollectionFile.addColumn("RES_ID").nonNullable().type(ColumnTypeEnum.STRING, 100);
		bulkExportCollectionFile.addForeignKey("20190921.12", "FK_BLKEXCOLFILE_COLLECT").toColumn("COLLECTION_PID").references("HFJ_BLK_EXPORT_COLLECTION", "PID");

		// HFJ_RES_VER_PROV
		version.startSectionWithMessage("Processing bulkExportCollectionFile: HFJ_RES_VER_PROV");
		Builder.BuilderAddTableByColumns resVerProv = version.addTableByColumns("20190921.13", "HFJ_RES_VER_PROV", "RES_VER_PID");
		resVerProv.addColumn("RES_VER_PID").nonNullable().type(ColumnTypeEnum.LONG);
		resVerProv
			.addForeignKey("20190921.14", "FK_RESVERPROV_RESVER_PID")
			.toColumn("RES_VER_PID")
			.references("HFJ_RES_VER", "PID");
		resVerProv.addColumn("RES_PID").nonNullable().type(ColumnTypeEnum.LONG);
		resVerProv
			.addForeignKey("20190921.15", "FK_RESVERPROV_RES_PID")
			.toColumn("RES_PID")
			.references("HFJ_RESOURCE", "RES_ID");
		resVerProv.addColumn("SOURCE_URI").nullable().type(ColumnTypeEnum.STRING, 100);
		resVerProv.addColumn("REQUEST_ID").nullable().type(ColumnTypeEnum.STRING, 16);
		resVerProv.addIndex("20190921.16", "IDX_RESVERPROV_SOURCEURI").unique(false).withColumns("SOURCE_URI");
		resVerProv.addIndex("20190921.17", "IDX_RESVERPROV_REQUESTID").unique(false).withColumns("REQUEST_ID");

		// TermValueSetConceptDesignation
		version.startSectionWithMessage("Processing bulkExportCollectionFile: TRM_VALUESET_C_DESIGNATION");
		Builder.BuilderWithTableName termValueSetConceptDesignationTable = version.onTable("TRM_VALUESET_C_DESIGNATION");
		termValueSetConceptDesignationTable.addColumn("20190921.18", "VALUESET_PID").nonNullable().type(ColumnTypeEnum.LONG);
		termValueSetConceptDesignationTable
			.addForeignKey("20190921.19", "FK_TRM_VSCD_VS_PID")
			.toColumn("VALUESET_PID")
			.references("TRM_VALUESET", "PID");

		// Drop HFJ_SEARCH_RESULT foreign keys
		version.onTable("HFJ_SEARCH_RESULT").dropForeignKey("20190921.20", "FK_SEARCHRES_RES", "HFJ_RESOURCE");
		version.onTable("HFJ_SEARCH_RESULT").dropForeignKey("20190921.21", "FK_SEARCHRES_SEARCH", "HFJ_SEARCH");

		// TermValueSet
		version.startSectionWithMessage("Processing bulkExportCollectionFile: TRM_VALUESET");
		Builder.BuilderWithTableName termValueSetTable = version.onTable("TRM_VALUESET");
		termValueSetTable.addColumn("20190921.22", "TOTAL_CONCEPTS").nonNullable().type(ColumnTypeEnum.LONG);
		termValueSetTable.addColumn("20190921.23", "TOTAL_CONCEPT_DESIGNATIONS").nonNullable().type(ColumnTypeEnum.LONG);
		termValueSetTable
			.dropIndex("20190921.24", "IDX_VALUESET_EXP_STATUS");

		version.dropIdGenerator("20190921.25", "SEQ_SEARCHPARM_ID");

		// TermValueSetConcept
		version.startSectionWithMessage("Processing bulkExportCollectionFile: TRM_VALUESET_CONCEPT");
		Builder.BuilderWithTableName termValueSetConceptTable = version.onTable("TRM_VALUESET_CONCEPT");
		termValueSetConceptTable.addColumn("20190921.26", "VALUESET_ORDER").nonNullable().type(ColumnTypeEnum.INT);
		termValueSetConceptTable
			.addIndex("20190921.27", "IDX_VS_CONCEPT_ORDER")
			.unique(true)
			.withColumns("VALUESET_PID", "VALUESET_ORDER");

		// Account for RESTYPE_LEN column increasing from 30 to 40
		version.onTable("HFJ_RESOURCE").modifyColumn("20191002.1", "RES_TYPE").nonNullable().failureAllowed().withType(ColumnTypeEnum.STRING, 40);
		version.onTable("HFJ_RES_VER").modifyColumn("20191002.2", "RES_TYPE").nonNullable().failureAllowed().withType(ColumnTypeEnum.STRING, 40);
		version.onTable("HFJ_HISTORY_TAG").modifyColumn("20191002.3", "RES_TYPE").nonNullable().failureAllowed().withType(ColumnTypeEnum.STRING, 40);
		version.onTable("HFJ_RES_LINK").modifyColumn("20191002.4", "SOURCE_RESOURCE_TYPE").nonNullable().failureAllowed().withType(ColumnTypeEnum.STRING, 40);
		version.onTable("HFJ_RES_LINK").modifyColumn("20191002.5", "TARGET_RESOURCE_TYPE").nonNullable().failureAllowed().withType(ColumnTypeEnum.STRING, 40);
		version.onTable("HFJ_RES_TAG").modifyColumn("20191002.6", "RES_TYPE").nonNullable().failureAllowed().withType(ColumnTypeEnum.STRING, 40);

		// TermConceptDesignation
		version.startSectionWithMessage("Processing table: TRM_CONCEPT_DESIG");
		version.onTable("TRM_CONCEPT_DESIG").modifyColumn("20191002.7", "VAL").nonNullable().withType(ColumnTypeEnum.STRING, 2000);

		// TermValueSetConceptDesignation
		version.startSectionWithMessage("Processing table: TRM_VALUESET_C_DESIGNATION");
		version.onTable("TRM_VALUESET_C_DESIGNATION").modifyColumn("20191002.8", "VAL").nonNullable().withType(ColumnTypeEnum.STRING, 2000);

		// TermConceptProperty
		version.startSectionWithMessage("Processing table: TRM_CONCEPT_PROPERTY");
		version.onTable("TRM_CONCEPT_PROPERTY").addColumn("20191002.9", "PROP_VAL_LOB").nullable().type(ColumnTypeEnum.BLOB);
	}

	protected void init400() { // 20190401 - 20190814
		Builder version = forVersion(VersionEnum.V4_0_0);

		// BinaryStorageEntity
		Builder.BuilderAddTableByColumns binaryBlob = version.addTableByColumns("20190722.1", "HFJ_BINARY_STORAGE_BLOB", "BLOB_ID");
		binaryBlob.addColumn("BLOB_ID").nonNullable().type(ColumnTypeEnum.STRING, 200);
		binaryBlob.addColumn("RESOURCE_ID").nonNullable().type(ColumnTypeEnum.STRING, 100);
		binaryBlob.addColumn("BLOB_SIZE").nullable().type(ColumnTypeEnum.INT);
		binaryBlob.addColumn("CONTENT_TYPE").nonNullable().type(ColumnTypeEnum.STRING, 100);
		binaryBlob.addColumn("BLOB_DATA").nonNullable().type(ColumnTypeEnum.BLOB);
		binaryBlob.addColumn("PUBLISHED_DATE").nonNullable().type(ColumnTypeEnum.DATE_TIMESTAMP);
		binaryBlob.addColumn("BLOB_HASH").nullable().type(ColumnTypeEnum.STRING, 128);

		// Interim builds used this name
		version.onTable("TRM_VALUESET_CODE").dropThisTable("20190722.2");

		version.onTable("TRM_CONCEPT_MAP_GROUP")
			.renameColumn("20190722.3", "myConceptMapUrl", "CONCEPT_MAP_URL", false, true)
			.renameColumn("20190722.4", "mySourceValueSet", "SOURCE_VS", false, true)
			.renameColumn("20190722.5", "myTargetValueSet", "TARGET_VS", false, true);
		version.onTable("TRM_CONCEPT_MAP_GROUP")
			.modifyColumn("20190722.6", "CONCEPT_MAP_URL").nullable().withType(ColumnTypeEnum.STRING, 200);
		version.onTable("TRM_CONCEPT_MAP_GROUP")
			.modifyColumn("20190722.7", "SOURCE_VERSION").nullable().withType(ColumnTypeEnum.STRING, 200);
		version.onTable("TRM_CONCEPT_MAP_GROUP")
			.modifyColumn("20190722.8", "SOURCE_VS").nullable().withType(ColumnTypeEnum.STRING, 200);
		version.onTable("TRM_CONCEPT_MAP_GROUP")
			.modifyColumn("20190722.9", "TARGET_VERSION").nullable().withType(ColumnTypeEnum.STRING, 200);
		version.onTable("TRM_CONCEPT_MAP_GROUP")
			.modifyColumn("20190722.10", "TARGET_VS").nullable().withType(ColumnTypeEnum.STRING, 200);

		version.onTable("TRM_CONCEPT_MAP_GRP_ELEMENT")
			.renameColumn("20190722.11", "myConceptMapUrl", "CONCEPT_MAP_URL", false, true)
			.renameColumn("20190722.12", "mySystem", "SYSTEM_URL", false, true)
			.renameColumn("20190722.13", "mySystemVersion", "SYSTEM_VERSION", false, true)
			.renameColumn("20190722.14", "myValueSet", "VALUESET_URL", false, true);
		version.onTable("TRM_CONCEPT_MAP_GRP_ELEMENT")
			.modifyColumn("20190722.15", "CONCEPT_MAP_URL").nullable().withType(ColumnTypeEnum.STRING, 200);
		version.onTable("TRM_CONCEPT_MAP_GRP_ELEMENT")
			.modifyColumn("20190722.16", "SOURCE_CODE").nonNullable().withType(ColumnTypeEnum.STRING, 500);
		version.onTable("TRM_CONCEPT_MAP_GRP_ELEMENT")
			.modifyColumn("20190722.17", "SYSTEM_URL").nullable().withType(ColumnTypeEnum.STRING, 200);
		version.onTable("TRM_CONCEPT_MAP_GRP_ELEMENT")
			.modifyColumn("20190722.18", "SYSTEM_VERSION").nullable().withType(ColumnTypeEnum.STRING, 200);
		version.onTable("TRM_CONCEPT_MAP_GRP_ELEMENT")
			.modifyColumn("20190722.19", "VALUESET_URL").nullable().withType(ColumnTypeEnum.STRING, 200);

		version.onTable("TRM_CONCEPT_MAP_GRP_ELM_TGT")
			.renameColumn("20190722.20", "myConceptMapUrl", "CONCEPT_MAP_URL", false, true)
			.renameColumn("20190722.21", "mySystem", "SYSTEM_URL", false, true)
			.renameColumn("20190722.22", "mySystemVersion", "SYSTEM_VERSION", false, true)
			.renameColumn("20190722.23", "myValueSet", "VALUESET_URL", false, true);
		version.onTable("TRM_CONCEPT_MAP_GRP_ELM_TGT")
			.modifyColumn("20190722.24", "CONCEPT_MAP_URL").nullable().withType(ColumnTypeEnum.STRING, 200);
		version.onTable("TRM_CONCEPT_MAP_GRP_ELM_TGT")
			.modifyColumn("20190722.25", "SYSTEM_URL").nullable().withType(ColumnTypeEnum.STRING, 200);
		version.onTable("TRM_CONCEPT_MAP_GRP_ELM_TGT")
			.modifyColumn("20190722.26", "SYSTEM_VERSION").nullable().withType(ColumnTypeEnum.STRING, 200);
		version.onTable("TRM_CONCEPT_MAP_GRP_ELM_TGT")
			.modifyColumn("20190722.27", "TARGET_CODE").nonNullable().withType(ColumnTypeEnum.STRING, 500);
		version.onTable("TRM_CONCEPT_MAP_GRP_ELM_TGT")
			.modifyColumn("20190722.28", "VALUESET_URL").nullable().withType(ColumnTypeEnum.STRING, 200);

		version.onTable("TRM_CONCEPT")
			.renameColumn("20190722.29", "CODE", "CODEVAL", false, true);


		// TermValueSet
		version.startSectionWithMessage("Processing table: TRM_VALUESET");
		version.addIdGenerator("20190722.30", "SEQ_VALUESET_PID");
		Builder.BuilderAddTableByColumns termValueSetTable = version.addTableByColumns("20190722.31", "TRM_VALUESET", "PID");
		termValueSetTable.addColumn("PID").nonNullable().type(ColumnTypeEnum.LONG);
		termValueSetTable.addColumn("URL").nonNullable().type(ColumnTypeEnum.STRING, 200);
		termValueSetTable
			.addIndex("20190722.32", "IDX_VALUESET_URL")
			.unique(true)
			.withColumns("URL");
		termValueSetTable.addColumn("RES_ID").nonNullable().type(ColumnTypeEnum.LONG);
		termValueSetTable
			.addForeignKey("20190722.33", "FK_TRMVALUESET_RES")
			.toColumn("RES_ID")
			.references("HFJ_RESOURCE", "RES_ID");
		termValueSetTable.addColumn("NAME").nullable().type(ColumnTypeEnum.STRING, 200);

		version.onTable("TRM_VALUESET")
			.renameColumn("20190722.34", "NAME", "VSNAME", true, true);
		version.onTable("TRM_VALUESET")
			.modifyColumn("20190722.35", "RES_ID").nullable().withType(ColumnTypeEnum.LONG);

		Builder.BuilderWithTableName termValueSetTableChange = version.onTable("TRM_VALUESET");
		termValueSetTableChange.addColumn("20190722.36", "EXPANSION_STATUS").nonNullable().type(ColumnTypeEnum.STRING, 50);
		termValueSetTableChange
			.addIndex("20190722.37", "IDX_VALUESET_EXP_STATUS")
			.unique(false)
			.withColumns("EXPANSION_STATUS");

		// TermValueSetConcept
		version.startSectionWithMessage("Processing table: TRM_VALUESET_CONCEPT");
		version.addIdGenerator("20190722.38", "SEQ_VALUESET_CONCEPT_PID");
		Builder.BuilderAddTableByColumns termValueSetConceptTable = version.addTableByColumns("20190722.39", "TRM_VALUESET_CONCEPT", "PID");
		termValueSetConceptTable.addColumn("PID").nonNullable().type(ColumnTypeEnum.LONG);
		termValueSetConceptTable.addColumn("VALUESET_PID").nonNullable().type(ColumnTypeEnum.LONG);
		termValueSetConceptTable
			.addForeignKey("20190722.40", "FK_TRM_VALUESET_PID")
			.toColumn("VALUESET_PID")
			.references("TRM_VALUESET", "PID");
		termValueSetConceptTable.addColumn("SYSTEM_URL").nonNullable().type(ColumnTypeEnum.STRING, 200);
		termValueSetConceptTable.addColumn("CODEVAL").nonNullable().type(ColumnTypeEnum.STRING, 500);
		termValueSetConceptTable.addColumn("DISPLAY").nullable().type(ColumnTypeEnum.STRING, 400);
		version.onTable("TRM_VALUESET_CONCEPT")
			.renameColumn("20190722.41", "CODE", "CODEVAL", true, true)
			.renameColumn("20190722.42", "SYSTEM", "SYSTEM_URL", true, true);

		version.startSectionWithMessage("Processing table: TRM_VALUESET_CONCEPT, swapping index for unique constraint");
		termValueSetConceptTable.dropIndex("20190801.1", "IDX_VALUESET_CONCEPT_CS_CD");
		// This index has been renamed in later versions. As such, allowing failure here as some DBs disallow
		// multiple indexes referencing the same set of columns.
		termValueSetConceptTable
			.addIndex("20190801.2", "IDX_VS_CONCEPT_CS_CD")
			.unique(true)
			.withColumns("VALUESET_PID", "SYSTEM_URL", "CODEVAL").failureAllowed();

		// TermValueSetConceptDesignation
		version.startSectionWithMessage("Processing table: TRM_VALUESET_C_DESIGNATION");
		version.addIdGenerator("20190801.3", "SEQ_VALUESET_C_DSGNTN_PID");
		Builder.BuilderAddTableByColumns termValueSetConceptDesignationTable = version.addTableByColumns("20190801.4", "TRM_VALUESET_C_DESIGNATION", "PID");
		termValueSetConceptDesignationTable.addColumn("PID").nonNullable().type(ColumnTypeEnum.LONG);
		termValueSetConceptDesignationTable.addColumn("VALUESET_CONCEPT_PID").nonNullable().type(ColumnTypeEnum.LONG);
		termValueSetConceptDesignationTable
			.addForeignKey("20190801.5", "FK_TRM_VALUESET_CONCEPT_PID")
			.toColumn("VALUESET_CONCEPT_PID")
			.references("TRM_VALUESET_CONCEPT", "PID");
		termValueSetConceptDesignationTable.addColumn("LANG").nullable().type(ColumnTypeEnum.STRING, 500);
		termValueSetConceptDesignationTable.addColumn("USE_SYSTEM").nullable().type(ColumnTypeEnum.STRING, 500);
		termValueSetConceptDesignationTable.addColumn("USE_CODE").nullable().type(ColumnTypeEnum.STRING, 500);
		termValueSetConceptDesignationTable.addColumn("USE_DISPLAY").nullable().type(ColumnTypeEnum.STRING, 500);
		termValueSetConceptDesignationTable.addColumn("VAL").nonNullable().type(ColumnTypeEnum.STRING, 500);

		// This index turned out not to be needed so it is disabled
		termValueSetConceptDesignationTable
			.addIndex("20190801.6", "IDX_VALUESET_C_DSGNTN_VAL")
			.unique(false)
			.withColumns("VAL")
			.doNothing();

		// TermCodeSystemVersion
		version.startSectionWithMessage("Processing table: TRM_CODESYSTEM_VER");
		Builder.BuilderWithTableName termCodeSystemVersionTable = version.onTable("TRM_CODESYSTEM_VER");
		termCodeSystemVersionTable.addColumn("20190814.1", "CS_DISPLAY").nullable().type(ColumnTypeEnum.STRING, 200);

		// ResourceReindexJobEntry
		version.addIdGenerator("20190814.2", "SEQ_RES_REINDEX_JOB");
		Builder.BuilderAddTableByColumns reindex = version.addTableByColumns("20190814.3", "HFJ_RES_REINDEX_JOB", "PID");
		reindex.addColumn("PID").nonNullable().type(ColumnTypeEnum.LONG);
		reindex.addColumn("RES_TYPE").nullable().type(ColumnTypeEnum.STRING, 100);
		reindex.addColumn("UPDATE_THRESHOLD_HIGH").nonNullable().type(ColumnTypeEnum.DATE_TIMESTAMP);
		reindex.addColumn("JOB_DELETED").nonNullable().type(ColumnTypeEnum.BOOLEAN);
		reindex.addColumn("UPDATE_THRESHOLD_LOW").nullable().type(ColumnTypeEnum.DATE_TIMESTAMP);
		reindex.addColumn("SUSPENDED_UNTIL").nullable().type(ColumnTypeEnum.DATE_TIMESTAMP);
		reindex.addColumn("REINDEX_COUNT").nullable().type(ColumnTypeEnum.INT);

		// Search
		version.onTable("HFJ_SEARCH")
			.addColumn("20190814.4", "SEARCH_DELETED").nullable().type(ColumnTypeEnum.BOOLEAN);
		version.onTable("HFJ_SEARCH")
			.modifyColumn("20190814.5", "SEARCH_LAST_RETURNED").nonNullable().withType(ColumnTypeEnum.DATE_TIMESTAMP);
		version.onTable("HFJ_SEARCH")
			.addColumn("20190814.6", "SEARCH_PARAM_MAP").nullable().type(ColumnTypeEnum.BLOB);
		version.onTable("HFJ_SEARCH")
			.modifyColumn("20190814.7", "SEARCH_UUID").nonNullable().withType(ColumnTypeEnum.STRING, Search.SEARCH_UUID_COLUMN_LENGTH);

		version.onTable("HFJ_SEARCH_PARM").dropThisTable("20190814.8");

		// Make some columns non-nullable that were previously nullable - These are marked as failure allowed, since
		// SQL Server won't let us change nullability on columns with indexes pointing to them
		version.onTable("HFJ_SPIDX_COORDS").modifyColumn("20190814.9", "RES_TYPE").nonNullable().failureAllowed().withType(ColumnTypeEnum.STRING, 100);
		version.onTable("HFJ_SPIDX_DATE").modifyColumn("20190814.10", "RES_TYPE").nonNullable().failureAllowed().withType(ColumnTypeEnum.STRING, 100);
		version.onTable("HFJ_SPIDX_STRING").modifyColumn("20190814.11", "RES_TYPE").nonNullable().failureAllowed().withType(ColumnTypeEnum.STRING, 100);
		version.onTable("HFJ_SPIDX_STRING").addColumn("20190814.12", "HASH_IDENTITY").nullable().type(ColumnTypeEnum.LONG);
		version.onTable("HFJ_SPIDX_STRING").addIndex("20190814.13", "IDX_SP_STRING_HASH_IDENT").unique(false).withColumns("HASH_IDENTITY");
		version.onTable("HFJ_SPIDX_COORDS").modifyColumn("20190814.14", "RES_TYPE").nonNullable().failureAllowed().withType(ColumnTypeEnum.STRING, 100);
		version.onTable("HFJ_SPIDX_QUANTITY").modifyColumn("20190814.15", "RES_TYPE").nonNullable().failureAllowed().withType(ColumnTypeEnum.STRING, 100);
		version.onTable("HFJ_SPIDX_QUANTITY").dropColumn("20190814.16", "HASH_UNITS_AND_VALPREFIX");
		version.onTable("HFJ_SPIDX_QUANTITY").dropColumn("20190814.17", "HASH_VALPREFIX");
		version.onTable("HFJ_SPIDX_NUMBER").modifyColumn("20190814.18", "RES_TYPE").nonNullable().failureAllowed().withType(ColumnTypeEnum.STRING, 100);
		version.onTable("HFJ_SPIDX_TOKEN").modifyColumn("20190814.19", "RES_TYPE").nonNullable().failureAllowed().withType(ColumnTypeEnum.STRING, 100);
		version.onTable("HFJ_SPIDX_URI").modifyColumn("20190814.20", "RES_TYPE").nonNullable().failureAllowed().withType(ColumnTypeEnum.STRING, 100);
		version.onTable("HFJ_SPIDX_URI").modifyColumn("20190814.21", "SP_URI").nullable().failureAllowed().withType(ColumnTypeEnum.STRING, 254);
		version.onTable("TRM_CODESYSTEM").modifyColumn("20190814.22", "CODE_SYSTEM_URI").nonNullable().failureAllowed().withType(ColumnTypeEnum.STRING, 200);
		version.onTable("TRM_CODESYSTEM").modifyColumn("20190814.23", "CS_NAME").nullable().failureAllowed().withType(ColumnTypeEnum.STRING, 200);
		version.onTable("TRM_CODESYSTEM_VER").modifyColumn("20190814.24", "CS_VERSION_ID").nullable().failureAllowed().withType(ColumnTypeEnum.STRING, 200);
	}


	private void init360() { // 20180918 - 20181112
		Builder version = forVersion(VersionEnum.V3_6_0);

		// Resource Link
		Builder.BuilderWithTableName resourceLink = version.onTable("HFJ_RES_LINK");
		version.startSectionWithMessage("Starting work on table: " + resourceLink.getTableName());
		resourceLink
			.modifyColumn("20180929.1", "SRC_PATH")
			.nonNullable()
			.withType(ColumnTypeEnum.STRING, 200);

		// Search
		Builder.BuilderWithTableName search = version.onTable("HFJ_SEARCH");
		version.startSectionWithMessage("Starting work on table: " + search.getTableName());
		search
			.addColumn("20181001.1", "OPTLOCK_VERSION")
			.nullable()
			.type(ColumnTypeEnum.INT);

		version.addTableRawSql("20181104.1", "HFJ_RES_REINDEX_JOB")
			.addSql(DriverTypeEnum.MSSQL_2012, "create table HFJ_RES_REINDEX_JOB (PID bigint not null, JOB_DELETED bit not null, RES_TYPE varchar(255), SUSPENDED_UNTIL datetime2, UPDATE_THRESHOLD_HIGH datetime2 not null, UPDATE_THRESHOLD_LOW datetime2, primary key (PID))")
			.addSql(DriverTypeEnum.DERBY_EMBEDDED, "create table HFJ_RES_REINDEX_JOB (PID bigint not null, JOB_DELETED boolean not null, RES_TYPE varchar(255), SUSPENDED_UNTIL timestamp, UPDATE_THRESHOLD_HIGH timestamp not null, UPDATE_THRESHOLD_LOW timestamp, primary key (PID))")
			.addSql(DriverTypeEnum.MARIADB_10_1, "create table HFJ_RES_REINDEX_JOB (PID bigint not null, JOB_DELETED bit not null, RES_TYPE varchar(255), SUSPENDED_UNTIL datetime(6), UPDATE_THRESHOLD_HIGH datetime(6) not null, UPDATE_THRESHOLD_LOW datetime(6), primary key (PID))")
			.addSql(DriverTypeEnum.POSTGRES_9_4, "create table HFJ_RES_REINDEX_JOB (PID int8 not null, JOB_DELETED boolean not null, RES_TYPE varchar(255), SUSPENDED_UNTIL timestamp, UPDATE_THRESHOLD_HIGH timestamp not null, UPDATE_THRESHOLD_LOW timestamp, primary key (PID))")
			.addSql(DriverTypeEnum.MYSQL_5_7, " create table HFJ_RES_REINDEX_JOB (PID bigint not null, JOB_DELETED bit not null, RES_TYPE varchar(255), SUSPENDED_UNTIL datetime(6), UPDATE_THRESHOLD_HIGH datetime(6) not null, UPDATE_THRESHOLD_LOW datetime(6), primary key (PID))")
			.addSql(DriverTypeEnum.ORACLE_12C, "create table HFJ_RES_REINDEX_JOB (PID number(19,0) not null, JOB_DELETED number(1,0) not null, RES_TYPE varchar2(255 char), SUSPENDED_UNTIL timestamp, UPDATE_THRESHOLD_HIGH timestamp not null, UPDATE_THRESHOLD_LOW timestamp, primary key (PID))");

		version.onTable("TRM_CONCEPT_DESIG").addColumn("20181104.2", "CS_VER_PID").nullable().type(ColumnTypeEnum.LONG);
		version.onTable("TRM_CONCEPT_DESIG").addForeignKey("20181104.3", "FK_CONCEPTDESIG_CSV").toColumn("CS_VER_PID").references("TRM_CODESYSTEM_VER", "PID");

		version.onTable("TRM_CONCEPT_PROPERTY").addColumn("20181104.4", "CS_VER_PID").nullable().type(ColumnTypeEnum.LONG);
		version.onTable("TRM_CONCEPT_PROPERTY").addForeignKey("20181104.5", "FK_CONCEPTPROP_CSV").toColumn("CS_VER_PID").references("TRM_CODESYSTEM_VER", "PID");

		version.onTable("TRM_CONCEPT").addColumn("20181104.6", "PARENT_PIDS").nullable().type(ColumnTypeEnum.CLOB);

	}

	private void init350() { // 20180601 - 20180917
		Builder version = forVersion(VersionEnum.V3_5_0);

		// Forced ID changes
		Builder.BuilderWithTableName forcedId = version.onTable("HFJ_FORCED_ID");
		version.startSectionWithMessage("Starting work on table: " + forcedId.getTableName());

		forcedId
			.dropIndex("20180827.1", "IDX_FORCEDID_TYPE_FORCEDID");
		forcedId
			.dropIndex("20180827.2", "IDX_FORCEDID_TYPE_RESID");

		forcedId
			.addIndex("20180827.3", "IDX_FORCEDID_TYPE_FID")
			.unique(true)
			.withColumns("RESOURCE_TYPE", "FORCED_ID");

		// Indexes - Coords
		Builder.BuilderWithTableName spidxCoords = version.onTable("HFJ_SPIDX_COORDS");
		version.startSectionWithMessage("Starting work on table: " + spidxCoords.getTableName());
		spidxCoords
			.addColumn("20180903.1", "HASH_IDENTITY")
			.nullable()
			.type(ColumnTypeEnum.LONG);
		if (!myFlags.contains(FlagEnum.NO_MIGRATE_HASHES)) {
			spidxCoords
				.dropIndex("20180903.2", "IDX_SP_COORDS");
			spidxCoords
				.addIndex("20180903.4", "IDX_SP_COORDS_HASH")
				.unique(false)
				.withColumns("HASH_IDENTITY", "SP_LATITUDE", "SP_LONGITUDE");
			spidxCoords
				.addTask(new CalculateHashesTask(VersionEnum.V3_5_0, "20180903.5")
					.addCalculator("HASH_IDENTITY", t -> BaseResourceIndexedSearchParam.calculateHashIdentity(new PartitionSettings(), RequestPartitionId.defaultPartition(), t.getResourceType(), t.getString("SP_NAME")))
					.setColumnName("HASH_IDENTITY")
				);
		}

		// Indexes - Date
		Builder.BuilderWithTableName spidxDate = version.onTable("HFJ_SPIDX_DATE");
		version.startSectionWithMessage("Starting work on table: " + spidxDate.getTableName());
		spidxDate
			.addColumn("20180903.6", "HASH_IDENTITY")
			.nullable()
			.type(ColumnTypeEnum.LONG);
		if (!myFlags.contains(FlagEnum.NO_MIGRATE_HASHES)) {
			spidxDate
				.dropIndex("20180903.7", "IDX_SP_TOKEN");
			spidxDate
				.addIndex("20180903.8", "IDX_SP_DATE_HASH")
				.unique(false)
				.withColumns("HASH_IDENTITY", "SP_VALUE_LOW", "SP_VALUE_HIGH")
				.doNothing();
			spidxDate
				.dropIndex("20180903.9", "IDX_SP_DATE");
			spidxDate
				.addTask(new CalculateHashesTask(VersionEnum.V3_5_0, "20180903.10")
					.addCalculator("HASH_IDENTITY", t -> BaseResourceIndexedSearchParam.calculateHashIdentity(new PartitionSettings(), RequestPartitionId.defaultPartition(), t.getResourceType(), t.getString("SP_NAME")))
					.setColumnName("HASH_IDENTITY")
				);
		}

		// Indexes - Number
		Builder.BuilderWithTableName spidxNumber = version.onTable("HFJ_SPIDX_NUMBER");
		version.startSectionWithMessage("Starting work on table: " + spidxNumber.getTableName());
		spidxNumber
			.addColumn("20180903.11", "HASH_IDENTITY")
			.nullable()
			.type(ColumnTypeEnum.LONG);
		if (!myFlags.contains(FlagEnum.NO_MIGRATE_HASHES)) {
			spidxNumber
				.dropIndex("20180903.12", "IDX_SP_NUMBER");
			spidxNumber
				.addIndex("20180903.13", "IDX_SP_NUMBER_HASH_VAL")
				.unique(false)
				.withColumns("HASH_IDENTITY", "SP_VALUE")
				.doNothing();
			spidxNumber
				.addTask(new CalculateHashesTask(VersionEnum.V3_5_0, "20180903.14")
					.addCalculator("HASH_IDENTITY", t -> BaseResourceIndexedSearchParam.calculateHashIdentity(new PartitionSettings(), RequestPartitionId.defaultPartition(), t.getResourceType(), t.getString("SP_NAME")))
					.setColumnName("HASH_IDENTITY")
				);
		}

		// Indexes - Quantity
		Builder.BuilderWithTableName spidxQuantity = version.onTable("HFJ_SPIDX_QUANTITY");
		version.startSectionWithMessage("Starting work on table: " + spidxQuantity.getTableName());
		spidxQuantity
			.addColumn("20180903.15", "HASH_IDENTITY")
			.nullable()
			.type(ColumnTypeEnum.LONG);
		spidxQuantity
			.addColumn("20180903.16", "HASH_IDENTITY_SYS_UNITS")
			.nullable()
			.type(ColumnTypeEnum.LONG);
		spidxQuantity
			.addColumn("20180903.17", "HASH_IDENTITY_AND_UNITS")
			.nullable()
			.type(ColumnTypeEnum.LONG);
		if (!myFlags.contains(FlagEnum.NO_MIGRATE_HASHES)) {
			spidxQuantity
				.dropIndex("20180903.18", "IDX_SP_QUANTITY");
			spidxQuantity
				.addIndex("20180903.19", "IDX_SP_QUANTITY_HASH")
				.unique(false)
				.withColumns("HASH_IDENTITY", "SP_VALUE");
			spidxQuantity
				.addIndex("20180903.20", "IDX_SP_QUANTITY_HASH_UN")
				.unique(false)
				.withColumns("HASH_IDENTITY_AND_UNITS", "SP_VALUE");
			spidxQuantity
				.addIndex("20180903.21", "IDX_SP_QUANTITY_HASH_SYSUN")
				.unique(false)
				.withColumns("HASH_IDENTITY_SYS_UNITS", "SP_VALUE");
			spidxQuantity
				.addTask(new CalculateHashesTask(VersionEnum.V3_5_0, "20180903.22")
					.addCalculator("HASH_IDENTITY", t -> BaseResourceIndexedSearchParam.calculateHashIdentity(new PartitionSettings(), RequestPartitionId.defaultPartition(), t.getResourceType(), t.getString("SP_NAME")))
					.addCalculator("HASH_IDENTITY_AND_UNITS", t -> ResourceIndexedSearchParamQuantity.calculateHashUnits(new PartitionSettings(), RequestPartitionId.defaultPartition(), t.getResourceType(), t.getString("SP_NAME"), t.getString("SP_UNITS")))
					.addCalculator("HASH_IDENTITY_SYS_UNITS", t -> ResourceIndexedSearchParamQuantity.calculateHashSystemAndUnits(new PartitionSettings(), RequestPartitionId.defaultPartition(), t.getResourceType(), t.getString("SP_NAME"), t.getString("SP_SYSTEM"), t.getString("SP_UNITS")))
					.setColumnName("HASH_IDENTITY")
				);
		}

		// Indexes - String
		Builder.BuilderWithTableName spidxString = version.onTable("HFJ_SPIDX_STRING");
		version.startSectionWithMessage("Starting work on table: " + spidxString.getTableName());
		spidxString
			.addColumn("20180903.23", "HASH_NORM_PREFIX")
			.nullable()
			.type(ColumnTypeEnum.LONG);
		if (!myFlags.contains(FlagEnum.NO_MIGRATE_HASHES)) {
			spidxString
				.dropIndex("20180903.24", "IDX_SP_STRING");
			spidxString
				.addIndex("20180903.25", "IDX_SP_STRING_HASH_NRM")
				.unique(false)
				.withColumns("HASH_NORM_PREFIX", "SP_VALUE_NORMALIZED");
			spidxString
				.addColumn("20180903.26", "HASH_EXACT")
				.nullable()
				.type(ColumnTypeEnum.LONG);
			spidxString
				.addIndex("20180903.27", "IDX_SP_STRING_HASH_EXCT")
				.unique(false)
				.withColumns("HASH_EXACT");
			spidxString
				.addTask(new CalculateHashesTask(VersionEnum.V3_5_0, "20180903.28")
					.setColumnName("HASH_NORM_PREFIX")
					.addCalculator("HASH_NORM_PREFIX", t -> ResourceIndexedSearchParamString.calculateHashNormalized(new PartitionSettings(), RequestPartitionId.defaultPartition(), new StorageSettings(), t.getResourceType(), t.getString("SP_NAME"), t.getString("SP_VALUE_NORMALIZED")))
					.addCalculator("HASH_EXACT", t -> ResourceIndexedSearchParamString.calculateHashExact(new PartitionSettings(), (ca.uhn.fhir.jpa.model.entity.PartitionablePartitionId) null, t.getResourceType(), t.getParamName(), t.getString("SP_VALUE_EXACT")))
				);
		}

		// Indexes - Token
		Builder.BuilderWithTableName spidxToken = version.onTable("HFJ_SPIDX_TOKEN");
		version.startSectionWithMessage("Starting work on table: " + spidxToken.getTableName());
		spidxToken
			.addColumn("20180903.29", "HASH_IDENTITY")
			.nullable()
			.type(ColumnTypeEnum.LONG);
		spidxToken
			.addColumn("20180903.30", "HASH_SYS")
			.nullable()
			.type(ColumnTypeEnum.LONG);
		spidxToken
			.addColumn("20180903.31", "HASH_SYS_AND_VALUE")
			.nullable()
			.type(ColumnTypeEnum.LONG);
		spidxToken
			.addColumn("20180903.32", "HASH_VALUE")
			.nullable()
			.type(ColumnTypeEnum.LONG);
		if (!myFlags.contains(FlagEnum.NO_MIGRATE_HASHES)) {
			spidxToken
				.dropIndex("20180903.33", "IDX_SP_TOKEN");
			spidxToken
				.dropIndex("20180903.34", "IDX_SP_TOKEN_UNQUAL");
			spidxToken
				.addIndex("20180903.35", "IDX_SP_TOKEN_HASH")
				.unique(false)
				.withColumns("HASH_IDENTITY")
				.doNothing();
			spidxToken
				.addIndex("20180903.36", "IDX_SP_TOKEN_HASH_S")
				.unique(false)
				.withColumns("HASH_SYS")
				.doNothing();
			spidxToken
				.addIndex("20180903.37", "IDX_SP_TOKEN_HASH_SV")
				.unique(false)
				.withColumns("HASH_SYS_AND_VALUE")
				.doNothing();
			spidxToken
				.addIndex("20180903.38", "IDX_SP_TOKEN_HASH_V")
				.unique(false)
				.withColumns("HASH_VALUE")
				.doNothing();
			spidxToken
				.addTask(new CalculateHashesTask(VersionEnum.V3_5_0, "20180903.39")
					.setColumnName("HASH_IDENTITY")
					.addCalculator("HASH_IDENTITY", t -> BaseResourceIndexedSearchParam.calculateHashIdentity(new PartitionSettings(), RequestPartitionId.defaultPartition(), t.getResourceType(), t.getString("SP_NAME")))
					.addCalculator("HASH_SYS", t -> ResourceIndexedSearchParamToken.calculateHashSystem(new PartitionSettings(), RequestPartitionId.defaultPartition(), t.getResourceType(), t.getParamName(), t.getString("SP_SYSTEM")))
					.addCalculator("HASH_SYS_AND_VALUE", t -> ResourceIndexedSearchParamToken.calculateHashSystemAndValue(new PartitionSettings(), RequestPartitionId.defaultPartition(), t.getResourceType(), t.getParamName(), t.getString("SP_SYSTEM"), t.getString("SP_VALUE")))
					.addCalculator("HASH_VALUE", t -> ResourceIndexedSearchParamToken.calculateHashValue(new PartitionSettings(), RequestPartitionId.defaultPartition(), t.getResourceType(), t.getParamName(), t.getString("SP_VALUE")))
				);
		}

		// Indexes - URI
		Builder.BuilderWithTableName spidxUri = version.onTable("HFJ_SPIDX_URI");
		version.startSectionWithMessage("Starting work on table: " + spidxUri.getTableName());
		spidxUri
			.addColumn("20180903.40", "HASH_IDENTITY")
			.nullable()
			.type(ColumnTypeEnum.LONG);
		if (!myFlags.contains(FlagEnum.NO_MIGRATE_HASHES)) {
			spidxUri
				.addIndex("20180903.41", "IDX_SP_URI_HASH_IDENTITY")
				.unique(false)
				.withColumns("HASH_IDENTITY", "SP_URI");
			spidxUri
				.addColumn("20180903.42", "HASH_URI")
				.nullable()
				.type(ColumnTypeEnum.LONG);
			spidxUri
				.addIndex("20180903.43", "IDX_SP_URI_HASH_URI")
				.unique(false)
				.withColumns("HASH_URI");
			spidxUri
				.addTask(new CalculateHashesTask(VersionEnum.V3_5_0, "20180903.44")
					.setColumnName("HASH_IDENTITY")
					.addCalculator("HASH_IDENTITY", t -> BaseResourceIndexedSearchParam.calculateHashIdentity(new PartitionSettings(), (RequestPartitionId) null, t.getResourceType(), t.getString("SP_NAME")))
					.addCalculator("HASH_URI", t -> ResourceIndexedSearchParamUri.calculateHashUri(new PartitionSettings(), (RequestPartitionId) null, t.getResourceType(), t.getString("SP_NAME"), t.getString("SP_URI")))
				);
		}

		// Search Parameter Presence
		Builder.BuilderWithTableName spp = version.onTable("HFJ_RES_PARAM_PRESENT");
		version.startSectionWithMessage("Starting work on table: " + spp.getTableName());
		spp.dropIndex("20180903.45", "IDX_RESPARMPRESENT_SPID_RESID");
		spp
			.addColumn("20180903.46", "HASH_PRESENCE")
			.nullable()
			.type(ColumnTypeEnum.LONG);
		spp
			.addIndex("20180903.47", "IDX_RESPARMPRESENT_HASHPRES")
			.unique(false)
			.withColumns("HASH_PRESENCE");

		ArbitrarySqlTask consolidateSearchParamPresenceIndexesTask = new ArbitrarySqlTask(VersionEnum.V3_5_0, "20180903.48", "HFJ_SEARCH_PARM", "Consolidate search parameter presence indexes");
		consolidateSearchParamPresenceIndexesTask.setExecuteOnlyIfTableExists("HFJ_SEARCH_PARM");
		consolidateSearchParamPresenceIndexesTask.setBatchSize(1);

		String sql = "SELECT " +
			"HFJ_SEARCH_PARM.RES_TYPE RES_TYPE, HFJ_SEARCH_PARM.PARAM_NAME PARAM_NAME, " +
			"HFJ_RES_PARAM_PRESENT.PID PID, HFJ_RES_PARAM_PRESENT.SP_ID SP_ID, HFJ_RES_PARAM_PRESENT.SP_PRESENT SP_PRESENT, HFJ_RES_PARAM_PRESENT.HASH_PRESENCE HASH_PRESENCE " +
			"from HFJ_RES_PARAM_PRESENT " +
			"join HFJ_SEARCH_PARM ON (HFJ_SEARCH_PARM.PID = HFJ_RES_PARAM_PRESENT.SP_ID) " +
			"where HFJ_RES_PARAM_PRESENT.HASH_PRESENCE is null";
		consolidateSearchParamPresenceIndexesTask.addExecuteOnlyIfColumnExists("HFJ_RES_PARAM_PRESENT", "SP_ID");
		consolidateSearchParamPresenceIndexesTask.addQuery(sql, ArbitrarySqlTask.QueryModeEnum.BATCH_UNTIL_NO_MORE, t -> {
			Number pid = (Number) t.get("PID");
			Boolean present = columnToBoolean(t.get("SP_PRESENT"));
			String resType = (String) t.get("RES_TYPE");
			String paramName = (String) t.get("PARAM_NAME");
			Long hash = SearchParamPresentEntity.calculateHashPresence(new PartitionSettings(), (RequestPartitionId) null, resType, paramName, present);
			consolidateSearchParamPresenceIndexesTask.executeSql("HFJ_RES_PARAM_PRESENT", "update HFJ_RES_PARAM_PRESENT set HASH_PRESENCE = ? where PID = ?", hash, pid);
		});
		version.addTask(consolidateSearchParamPresenceIndexesTask);

		// SP_ID is no longer needed
		spp.dropColumn("20180903.49", "SP_ID");

		// Concept
		Builder.BuilderWithTableName trmConcept = version.onTable("TRM_CONCEPT");
		version.startSectionWithMessage("Starting work on table: " + trmConcept.getTableName());
		trmConcept
			.addColumn("20180903.50", "CONCEPT_UPDATED")
			.nullable()
			.type(ColumnTypeEnum.DATE_TIMESTAMP);
		trmConcept
			.addIndex("20180903.51", "IDX_CONCEPT_UPDATED")
			.unique(false)
			.withColumns("CONCEPT_UPDATED");
		trmConcept
			.modifyColumn("20180903.52", "CODE")
			.nonNullable()
			.withType(ColumnTypeEnum.STRING, 500);

		// Concept Designation
		version.startSectionWithMessage("Starting work on table: TRM_CONCEPT_DESIG");
		version
			.addTableRawSql("20180907.1", "TRM_CONCEPT_DESIG")
			.addSql(DriverTypeEnum.H2_EMBEDDED, "create table TRM_CONCEPT_DESIG (PID bigint not null, LANG varchar(500), USE_CODE varchar(500), USE_DISPLAY varchar(500), USE_SYSTEM varchar(500), VAL varchar(500) not null, CS_VER_PID bigint, CONCEPT_PID bigint, primary key (PID))")
			.addSql(DriverTypeEnum.H2_EMBEDDED, "alter table TRM_CONCEPT_DESIG add constraint FK_CONCEPTDESIG_CSV foreign key (CS_VER_PID) references TRM_CODESYSTEM_VER")
			.addSql(DriverTypeEnum.H2_EMBEDDED, "alter table TRM_CONCEPT_DESIG add constraint FK_CONCEPTDESIG_CONCEPT foreign key (CONCEPT_PID) references TRM_CONCEPT")
			.addSql(DriverTypeEnum.DERBY_EMBEDDED, "create table TRM_CONCEPT_DESIG (PID bigint not null, LANG varchar(500), USE_CODE varchar(500), USE_DISPLAY varchar(500), USE_SYSTEM varchar(500), VAL varchar(500) not null, CS_VER_PID bigint, CONCEPT_PID bigint, primary key (PID))")
			.addSql(DriverTypeEnum.DERBY_EMBEDDED, "alter table TRM_CONCEPT_DESIG add constraint FK_CONCEPTDESIG_CSV foreign key (CS_VER_PID) references TRM_CODESYSTEM_VER")
			.addSql(DriverTypeEnum.DERBY_EMBEDDED, "alter table TRM_CONCEPT_DESIG add constraint FK_CONCEPTDESIG_CONCEPT foreign key (CONCEPT_PID) references TRM_CONCEPT")
			.addSql(DriverTypeEnum.MYSQL_5_7, "create table TRM_CONCEPT_DESIG (PID bigint not null, LANG varchar(500), USE_CODE varchar(500), USE_DISPLAY varchar(500), USE_SYSTEM varchar(500), VAL varchar(500) not null, CS_VER_PID bigint, CONCEPT_PID bigint, primary key (PID)) ENGINE=InnoDB")
			.addSql(DriverTypeEnum.MYSQL_5_7, "alter table TRM_CONCEPT_DESIG add constraint FK_CONCEPTDESIG_CSV foreign key (CS_VER_PID) references TRM_CODESYSTEM_VER (PID)")
			.addSql(DriverTypeEnum.MYSQL_5_7, "alter table TRM_CONCEPT_DESIG add constraint FK_CONCEPTDESIG_CONCEPT foreign key (CONCEPT_PID) references TRM_CONCEPT (PID)")
			.addSql(DriverTypeEnum.MARIADB_10_1, "create table TRM_CONCEPT_DESIG (PID bigint not null, LANG varchar(500), USE_CODE varchar(500), USE_DISPLAY varchar(500), USE_SYSTEM varchar(500), VAL varchar(500) not null, CS_VER_PID bigint, CONCEPT_PID bigint, primary key (PID))")
			.addSql(DriverTypeEnum.MARIADB_10_1, "alter table TRM_CONCEPT_DESIG add constraint FK_CONCEPTDESIG_CSV foreign key (CS_VER_PID) references TRM_CODESYSTEM_VER (PID)")
			.addSql(DriverTypeEnum.MARIADB_10_1, "alter table TRM_CONCEPT_DESIG add constraint FK_CONCEPTDESIG_CONCEPT foreign key (CONCEPT_PID) references TRM_CONCEPT (PID)")
			.addSql(DriverTypeEnum.ORACLE_12C, "create table TRM_CONCEPT_DESIG (PID number(19,0) not null, LANG varchar2(500 char), USE_CODE varchar2(500 char), USE_DISPLAY varchar2(500 char), USE_SYSTEM varchar2(500 char), VAL varchar2(500 char) not null, CS_VER_PID number(19,0), CONCEPT_PID number(19,0), primary key (PID))")
			.addSql(DriverTypeEnum.ORACLE_12C, "alter table TRM_CONCEPT_DESIG add constraint FK_CONCEPTDESIG_CSV foreign key (CS_VER_PID) references TRM_CODESYSTEM_VER")
			.addSql(DriverTypeEnum.ORACLE_12C, "alter table TRM_CONCEPT_DESIG add constraint FK_CONCEPTDESIG_CONCEPT foreign key (CONCEPT_PID) references TRM_CONCEPT")
			.addSql(DriverTypeEnum.POSTGRES_9_4, "create table TRM_CONCEPT_DESIG (PID int8 not null, LANG varchar(500), USE_CODE varchar(500), USE_DISPLAY varchar(500), USE_SYSTEM varchar(500), VAL varchar(500) not null, CS_VER_PID int8, CONCEPT_PID int8, primary key (PID))")
			.addSql(DriverTypeEnum.POSTGRES_9_4, "alter table TRM_CONCEPT_DESIG add constraint FK_CONCEPTDESIG_CSV foreign key (CS_VER_PID) references TRM_CODESYSTEM_VER")
			.addSql(DriverTypeEnum.POSTGRES_9_4, "alter table TRM_CONCEPT_DESIG add constraint FK_CONCEPTDESIG_CONCEPT foreign key (CONCEPT_PID) references TRM_CONCEPT")
			.addSql(DriverTypeEnum.MSSQL_2012, "create table TRM_CONCEPT_DESIG (PID bigint not null, LANG varchar(500), USE_CODE varchar(500), USE_DISPLAY varchar(500), USE_SYSTEM varchar(500), VAL varchar(500) not null, CS_VER_PID bigint, CONCEPT_PID bigint, primary key (PID))")
			.addSql(DriverTypeEnum.MSSQL_2012, "alter table TRM_CONCEPT_DESIG add constraint FK_CONCEPTDESIG_CSV foreign key (CS_VER_PID) references TRM_CODESYSTEM_VER")
			.addSql(DriverTypeEnum.MSSQL_2012, "alter table TRM_CONCEPT_DESIG add constraint FK_CONCEPTDESIG_CONCEPT foreign key (CONCEPT_PID) references TRM_CONCEPT");

		// Concept Property
		version.startSectionWithMessage("Starting work on table: TRM_CONCEPT_PROPERTY");
		version
			.addTableRawSql("20180907.2", "TRM_CONCEPT_PROPERTY")
			.addSql(DriverTypeEnum.DERBY_EMBEDDED, "create table TRM_CONCEPT_PROPERTY (PID bigint not null, PROP_CODESYSTEM varchar(500), PROP_DISPLAY varchar(500), PROP_KEY varchar(500) not null, PROP_TYPE integer not null, PROP_VAL varchar(500), CS_VER_PID bigint, CONCEPT_PID bigint, primary key (PID))")
			.addSql(DriverTypeEnum.DERBY_EMBEDDED, "alter table TRM_CONCEPT_PROPERTY add constraint FK_CONCEPTPROP_CSV foreign key (CS_VER_PID) references TRM_CODESYSTEM_VER")
			.addSql(DriverTypeEnum.DERBY_EMBEDDED, "alter table TRM_CONCEPT_PROPERTY add constraint FK_CONCEPTPROP_CONCEPT foreign key (CONCEPT_PID) references TRM_CONCEPT")
			.addSql(DriverTypeEnum.MARIADB_10_1, "create table TRM_CONCEPT_PROPERTY (PID bigint not null, PROP_CODESYSTEM varchar(500), PROP_DISPLAY varchar(500), PROP_KEY varchar(500) not null, PROP_TYPE integer not null, PROP_VAL varchar(500), CS_VER_PID bigint, CONCEPT_PID bigint, primary key (PID))")
			.addSql(DriverTypeEnum.MARIADB_10_1, "alter table TRM_CONCEPT_PROPERTY add constraint FK_CONCEPTPROP_CSV foreign key (CS_VER_PID) references TRM_CODESYSTEM_VER (PID)")
			.addSql(DriverTypeEnum.MARIADB_10_1, "alter table TRM_CONCEPT_PROPERTY add constraint FK_CONCEPTPROP_CONCEPT foreign key (CONCEPT_PID) references TRM_CONCEPT (PID)")
			.addSql(DriverTypeEnum.MYSQL_5_7, "create table TRM_CONCEPT_PROPERTY (PID bigint not null, PROP_CODESYSTEM varchar(500), PROP_DISPLAY varchar(500), PROP_KEY varchar(500) not null, PROP_TYPE integer not null, PROP_VAL varchar(500), CS_VER_PID bigint, CONCEPT_PID bigint, primary key (PID))")
			.addSql(DriverTypeEnum.MYSQL_5_7, "alter table TRM_CONCEPT_PROPERTY add constraint FK_CONCEPTPROP_CSV foreign key (CS_VER_PID) references TRM_CODESYSTEM_VER (PID)")
			.addSql(DriverTypeEnum.MYSQL_5_7, "alter table TRM_CONCEPT_PROPERTY add constraint FK_CONCEPTPROP_CONCEPT foreign key (CONCEPT_PID) references TRM_CONCEPT (PID)")
			.addSql(DriverTypeEnum.ORACLE_12C, "create table TRM_CONCEPT_PROPERTY (PID number(19,0) not null, PROP_CODESYSTEM varchar2(500 char), PROP_DISPLAY varchar2(500 char), PROP_KEY varchar2(500 char) not null, PROP_TYPE number(10,0) not null, PROP_VAL varchar2(500 char), CS_VER_PID number(19,0), CONCEPT_PID number(19,0), primary key (PID))")
			.addSql(DriverTypeEnum.ORACLE_12C, "alter table TRM_CONCEPT_PROPERTY add constraint FK_CONCEPTPROP_CSV foreign key (CS_VER_PID) references TRM_CODESYSTEM_VER")
			.addSql(DriverTypeEnum.ORACLE_12C, "alter table TRM_CONCEPT_PROPERTY add constraint FK_CONCEPTPROP_CONCEPT foreign key (CONCEPT_PID) references TRM_CONCEPT")
			.addSql(DriverTypeEnum.POSTGRES_9_4, "create table TRM_CONCEPT_PROPERTY (PID int8 not null, PROP_CODESYSTEM varchar(500), PROP_DISPLAY varchar(500), PROP_KEY varchar(500) not null, PROP_TYPE int4 not null, PROP_VAL varchar(500), CS_VER_PID int8, CONCEPT_PID int8, primary key (PID))")
			.addSql(DriverTypeEnum.POSTGRES_9_4, "alter table TRM_CONCEPT_PROPERTY add constraint FK_CONCEPTPROP_CSV foreign key (CS_VER_PID) references TRM_CODESYSTEM_VER")
			.addSql(DriverTypeEnum.POSTGRES_9_4, "alter table TRM_CONCEPT_PROPERTY add constraint FK_CONCEPTPROP_CONCEPT foreign key (CONCEPT_PID) references TRM_CONCEPT")
			.addSql(DriverTypeEnum.MSSQL_2012, "create table TRM_CONCEPT_PROPERTY (PID bigint not null, PROP_CODESYSTEM varchar(500), PROP_DISPLAY varchar(500), PROP_KEY varchar(500) not null, PROP_TYPE int not null, PROP_VAL varchar(500), CS_VER_PID bigint, CONCEPT_PID bigint, primary key (PID))")
			.addSql(DriverTypeEnum.MSSQL_2012, "alter table TRM_CONCEPT_PROPERTY add constraint FK_CONCEPTPROP_CSV foreign key (CS_VER_PID) references TRM_CODESYSTEM_VER")
			.addSql(DriverTypeEnum.MSSQL_2012, "alter table TRM_CONCEPT_PROPERTY add constraint FK_CONCEPTPROP_CONCEPT foreign key (CONCEPT_PID) references TRM_CONCEPT");

		// Concept Map - Map
		version.startSectionWithMessage("Starting work on table: TRM_CONCEPT_MAP");
		version
			.addTableRawSql("20180907.3", "TRM_CONCEPT_MAP")
			.addSql(DriverTypeEnum.DERBY_EMBEDDED, "create table TRM_CONCEPT_MAP (PID bigint not null, RES_ID bigint, SOURCE_URL varchar(200), TARGET_URL varchar(200), URL varchar(200) not null, primary key (PID))")
			.addSql(DriverTypeEnum.DERBY_EMBEDDED, "alter table TRM_CONCEPT_MAP add constraint FK_TRMCONCEPTMAP_RES foreign key (RES_ID) references HFJ_RESOURCE")
			.addSql(DriverTypeEnum.MYSQL_5_7, "create table TRM_CONCEPT_MAP (PID bigint not null, RES_ID bigint, SOURCE_URL varchar(200), TARGET_URL varchar(200), URL varchar(200) not null, primary key (PID))")
			.addSql(DriverTypeEnum.MYSQL_5_7, "alter table TRM_CONCEPT_MAP add constraint IDX_CONCEPT_MAP_URL unique (URL)")
			.addSql(DriverTypeEnum.MYSQL_5_7, "alter table TRM_CONCEPT_MAP add constraint FK_TRMCONCEPTMAP_RES foreign key (RES_ID) references HFJ_RESOURCE (RES_ID)")
			.addSql(DriverTypeEnum.ORACLE_12C, "create table TRM_CONCEPT_MAP (PID number(19,0) not null, RES_ID number(19,0), SOURCE_URL varchar2(200 char), TARGET_URL varchar2(200 char), URL varchar2(200 char) not null, primary key (PID))")
			.addSql(DriverTypeEnum.ORACLE_12C, "alter table TRM_CONCEPT_MAP add constraint IDX_CONCEPT_MAP_URL unique (URL)")
			.addSql(DriverTypeEnum.ORACLE_12C, "alter table TRM_CONCEPT_MAP add constraint FK_TRMCONCEPTMAP_RES foreign key (RES_ID) references HFJ_RESOURCE")
			.addSql(DriverTypeEnum.POSTGRES_9_4, "create table TRM_CONCEPT_MAP (PID int8 not null, RES_ID int8, SOURCE_URL varchar(200), TARGET_URL varchar(200), URL varchar(200) not null, primary key (PID))")
			.addSql(DriverTypeEnum.POSTGRES_9_4, "alter table TRM_CONCEPT_MAP add constraint FK_TRMCONCEPTMAP_RES foreign key (RES_ID) references HFJ_RESOURCE")
			.addSql(DriverTypeEnum.POSTGRES_9_4, "alter table TRM_CONCEPT_MAP add constraint IDX_CONCEPT_MAP_URL unique (URL)")
			.addSql(DriverTypeEnum.MSSQL_2012, "create table TRM_CONCEPT_MAP (PID bigint not null, RES_ID bigint, SOURCE_URL varchar(200), TARGET_URL varchar(200), URL varchar(200) not null, primary key (PID))")
			.addSql(DriverTypeEnum.MSSQL_2012, "alter table TRM_CONCEPT_MAP add constraint IDX_CONCEPT_MAP_URL unique (URL)")
			.addSql(DriverTypeEnum.MSSQL_2012, "alter table TRM_CONCEPT_MAP add constraint FK_TRMCONCEPTMAP_RES foreign key (RES_ID) references HFJ_RESOURCE")
			.addSql(DriverTypeEnum.MARIADB_10_1, "create table TRM_CONCEPT_MAP (PID bigint not null, RES_ID bigint, SOURCE_URL varchar(200), TARGET_URL varchar(200), URL varchar(200) not null, primary key (PID))")
			.addSql(DriverTypeEnum.MARIADB_10_1, "alter table TRM_CONCEPT_MAP add constraint FK_TRMCONCEPTMAP_RES foreign key (RES_ID) references HFJ_RESOURCE (RES_ID)")
			.addSql(DriverTypeEnum.MARIADB_10_1, "alter table TRM_CONCEPT_MAP add constraint IDX_CONCEPT_MAP_URL unique (URL)");

		// Concept Map - Group
		version.startSectionWithMessage("Starting work on table: TRM_CONCEPT_MAP_GROUP");
		version
			.addTableRawSql("20180907.4", "TRM_CONCEPT_MAP_GROUP")
			.addSql(DriverTypeEnum.DERBY_EMBEDDED, "create table TRM_CONCEPT_MAP_GROUP (PID bigint not null, myConceptMapUrl varchar(255), SOURCE_URL varchar(200) not null, mySourceValueSet varchar(255), SOURCE_VERSION varchar(100), TARGET_URL varchar(200) not null, myTargetValueSet varchar(255), TARGET_VERSION varchar(100), CONCEPT_MAP_PID bigint not null, primary key (PID))")
			.addSql(DriverTypeEnum.DERBY_EMBEDDED, "alter table TRM_CONCEPT_MAP_GROUP add constraint FK_TCMGROUP_CONCEPTMAP foreign key (CONCEPT_MAP_PID) references TRM_CONCEPT_MAP")
			.addSql(DriverTypeEnum.DERBY_EMBEDDED, "create unique index IDX_CONCEPT_MAP_URL on TRM_CONCEPT_MAP (URL)")
			.addSql(DriverTypeEnum.ORACLE_12C, "create table TRM_CONCEPT_MAP_GROUP (PID number(19,0) not null, myConceptMapUrl varchar2(255 char), SOURCE_URL varchar2(200 char) not null, mySourceValueSet varchar2(255 char), SOURCE_VERSION varchar2(100 char), TARGET_URL varchar2(200 char) not null, myTargetValueSet varchar2(255 char), TARGET_VERSION varchar2(100 char), CONCEPT_MAP_PID number(19,0) not null, primary key (PID))")
			.addSql(DriverTypeEnum.ORACLE_12C, "alter table TRM_CONCEPT_MAP_GROUP add constraint FK_TCMGROUP_CONCEPTMAP foreign key (CONCEPT_MAP_PID) references TRM_CONCEPT_MAP")
			.addSql(DriverTypeEnum.MARIADB_10_1, "create table TRM_CONCEPT_MAP_GROUP (PID bigint not null, myConceptMapUrl varchar(255), SOURCE_URL varchar(200) not null, mySourceValueSet varchar(255), SOURCE_VERSION varchar(100), TARGET_URL varchar(200) not null, myTargetValueSet varchar(255), TARGET_VERSION varchar(100), CONCEPT_MAP_PID bigint not null, primary key (PID))")
			.addSql(DriverTypeEnum.MARIADB_10_1, "alter table TRM_CONCEPT_MAP_GROUP add constraint FK_TCMGROUP_CONCEPTMAP foreign key (CONCEPT_MAP_PID) references TRM_CONCEPT_MAP (PID)")
			.addSql(DriverTypeEnum.MYSQL_5_7, "create table TRM_CONCEPT_MAP_GROUP (PID bigint not null, myConceptMapUrl varchar(255), SOURCE_URL varchar(200) not null, mySourceValueSet varchar(255), SOURCE_VERSION varchar(100), TARGET_URL varchar(200) not null, myTargetValueSet varchar(255), TARGET_VERSION varchar(100), CONCEPT_MAP_PID bigint not null, primary key (PID))")
			.addSql(DriverTypeEnum.MYSQL_5_7, "alter table TRM_CONCEPT_MAP_GROUP add constraint FK_TCMGROUP_CONCEPTMAP foreign key (CONCEPT_MAP_PID) references TRM_CONCEPT_MAP (PID)")
			.addSql(DriverTypeEnum.MSSQL_2012, "create table TRM_CONCEPT_MAP_GROUP (PID bigint not null, myConceptMapUrl varchar(255), SOURCE_URL varchar(200) not null, mySourceValueSet varchar(255), SOURCE_VERSION varchar(100), TARGET_URL varchar(200) not null, myTargetValueSet varchar(255), TARGET_VERSION varchar(100), CONCEPT_MAP_PID bigint not null, primary key (PID))")
			.addSql(DriverTypeEnum.MSSQL_2012, "alter table TRM_CONCEPT_MAP_GROUP add constraint FK_TCMGROUP_CONCEPTMAP foreign key (CONCEPT_MAP_PID) references TRM_CONCEPT_MAP")
			.addSql(DriverTypeEnum.POSTGRES_9_4, "create table TRM_CONCEPT_MAP_GROUP (PID int8 not null, myConceptMapUrl varchar(255), SOURCE_URL varchar(200) not null, mySourceValueSet varchar(255), SOURCE_VERSION varchar(100), TARGET_URL varchar(200) not null, myTargetValueSet varchar(255), TARGET_VERSION varchar(100), CONCEPT_MAP_PID int8 not null, primary key (PID))")
			.addSql(DriverTypeEnum.POSTGRES_9_4, "alter table TRM_CONCEPT_MAP_GROUP add constraint FK_TCMGROUP_CONCEPTMAP foreign key (CONCEPT_MAP_PID) references TRM_CONCEPT_MAP");

		// Concept Map - Group Element
		version.startSectionWithMessage("Starting work on table: TRM_CONCEPT_MAP_GRP_ELEMENT");
		version
			.addTableRawSql("20180907.5", "TRM_CONCEPT_MAP_GRP_ELEMENT")
			.addSql(DriverTypeEnum.DERBY_EMBEDDED, "create table TRM_CONCEPT_MAP_GRP_ELEMENT (PID bigint not null, SOURCE_CODE varchar(500) not null, myConceptMapUrl varchar(255), SOURCE_DISPLAY varchar(400), mySystem varchar(255), mySystemVersion varchar(255), myValueSet varchar(255), CONCEPT_MAP_GROUP_PID bigint not null, primary key (PID))")
			.addSql(DriverTypeEnum.DERBY_EMBEDDED, "alter table TRM_CONCEPT_MAP_GRP_ELEMENT add constraint FK_TCMGELEMENT_GROUP foreign key (CONCEPT_MAP_GROUP_PID) references TRM_CONCEPT_MAP_GROUP")
			.addSql(DriverTypeEnum.MARIADB_10_1, "create table TRM_CONCEPT_MAP_GRP_ELEMENT (PID bigint not null, SOURCE_CODE varchar(500) not null, myConceptMapUrl varchar(255), SOURCE_DISPLAY varchar(400), mySystem varchar(255), mySystemVersion varchar(255), myValueSet varchar(255), CONCEPT_MAP_GROUP_PID bigint not null, primary key (PID))")
			.addSql(DriverTypeEnum.MARIADB_10_1, "alter table TRM_CONCEPT_MAP_GRP_ELEMENT add constraint FK_TCMGELEMENT_GROUP foreign key (CONCEPT_MAP_GROUP_PID) references TRM_CONCEPT_MAP_GROUP (PID)")
			.addSql(DriverTypeEnum.MARIADB_10_1, "create index IDX_CNCPT_MAP_GRP_CD on TRM_CONCEPT_MAP_GRP_ELEMENT (SOURCE_CODE)")
			.addSql(DriverTypeEnum.DERBY_EMBEDDED, "create index IDX_CNCPT_MAP_GRP_CD on TRM_CONCEPT_MAP_GRP_ELEMENT (SOURCE_CODE)")
			.addSql(DriverTypeEnum.MYSQL_5_7, "create table TRM_CONCEPT_MAP_GRP_ELEMENT (PID bigint not null, SOURCE_CODE varchar(500) not null, myConceptMapUrl varchar(255), SOURCE_DISPLAY varchar(400), mySystem varchar(255), mySystemVersion varchar(255), myValueSet varchar(255), CONCEPT_MAP_GROUP_PID bigint not null, primary key (PID))")
			.addSql(DriverTypeEnum.MYSQL_5_7, "create index IDX_CNCPT_MAP_GRP_CD on TRM_CONCEPT_MAP_GRP_ELEMENT (SOURCE_CODE)")
			.addSql(DriverTypeEnum.MYSQL_5_7, "alter table TRM_CONCEPT_MAP_GRP_ELEMENT add constraint FK_TCMGELEMENT_GROUP foreign key (CONCEPT_MAP_GROUP_PID) references TRM_CONCEPT_MAP_GROUP (PID)")
			.addSql(DriverTypeEnum.POSTGRES_9_4, "create table TRM_CONCEPT_MAP_GRP_ELEMENT (PID int8 not null, SOURCE_CODE varchar(500) not null, myConceptMapUrl varchar(255), SOURCE_DISPLAY varchar(400), mySystem varchar(255), mySystemVersion varchar(255), myValueSet varchar(255), CONCEPT_MAP_GROUP_PID int8 not null, primary key (PID))")
			.addSql(DriverTypeEnum.POSTGRES_9_4, "alter table TRM_CONCEPT_MAP_GRP_ELEMENT add constraint FK_TCMGELEMENT_GROUP foreign key (CONCEPT_MAP_GROUP_PID) references TRM_CONCEPT_MAP_GROUP")
			.addSql(DriverTypeEnum.POSTGRES_9_4, "create index IDX_CNCPT_MAP_GRP_CD on TRM_CONCEPT_MAP_GRP_ELEMENT (SOURCE_CODE)")
			.addSql(DriverTypeEnum.ORACLE_12C, "create table TRM_CONCEPT_MAP_GRP_ELEMENT (PID number(19,0) not null, SOURCE_CODE varchar2(500 char) not null, myConceptMapUrl varchar2(255 char), SOURCE_DISPLAY varchar2(400 char), mySystem varchar2(255 char), mySystemVersion varchar2(255 char), myValueSet varchar2(255 char), CONCEPT_MAP_GROUP_PID number(19,0) not null, primary key (PID))")
			.addSql(DriverTypeEnum.ORACLE_12C, "alter table TRM_CONCEPT_MAP_GRP_ELEMENT add constraint FK_TCMGELEMENT_GROUP foreign key (CONCEPT_MAP_GROUP_PID) references TRM_CONCEPT_MAP_GROUP")
			.addSql(DriverTypeEnum.ORACLE_12C, "create index IDX_CNCPT_MAP_GRP_CD on TRM_CONCEPT_MAP_GRP_ELEMENT (SOURCE_CODE)")
			.addSql(DriverTypeEnum.MSSQL_2012, "create table TRM_CONCEPT_MAP_GRP_ELEMENT (PID bigint not null, SOURCE_CODE varchar(500) not null, myConceptMapUrl varchar(255), SOURCE_DISPLAY varchar(400), mySystem varchar(255), mySystemVersion varchar(255), myValueSet varchar(255), CONCEPT_MAP_GROUP_PID bigint not null, primary key (PID))")
			.addSql(DriverTypeEnum.MSSQL_2012, "create index IDX_CNCPT_MAP_GRP_CD on TRM_CONCEPT_MAP_GRP_ELEMENT (SOURCE_CODE)")
			.addSql(DriverTypeEnum.MSSQL_2012, "alter table TRM_CONCEPT_MAP_GRP_ELEMENT add constraint FK_TCMGELEMENT_GROUP foreign key (CONCEPT_MAP_GROUP_PID) references TRM_CONCEPT_MAP_GROUP");

		// Concept Map - Group Element Target
		version.startSectionWithMessage("Starting work on table: TRM_CONCEPT_MAP_GRP_ELM_TGT");
		version
			.addTableRawSql("20180907.6", "TRM_CONCEPT_MAP_GRP_ELM_TGT")
			.addSql(DriverTypeEnum.DERBY_EMBEDDED, "create table TRM_CONCEPT_MAP_GRP_ELM_TGT (PID bigint not null, TARGET_CODE varchar(500) not null, myConceptMapUrl varchar(255), TARGET_DISPLAY varchar(400), TARGET_EQUIVALENCE varchar(50), mySystem varchar(255), mySystemVersion varchar(255), myValueSet varchar(255), CONCEPT_MAP_GRP_ELM_PID bigint not null, primary key (PID))")
			.addSql(DriverTypeEnum.DERBY_EMBEDDED, "alter table TRM_CONCEPT_MAP_GRP_ELM_TGT add constraint FK_TCMGETARGET_ELEMENT foreign key (CONCEPT_MAP_GRP_ELM_PID) references TRM_CONCEPT_MAP_GRP_ELEMENT")
			.addSql(DriverTypeEnum.DERBY_EMBEDDED, "create index IDX_CNCPT_MP_GRP_ELM_TGT_CD on TRM_CONCEPT_MAP_GRP_ELM_TGT (TARGET_CODE)")
			.addSql(DriverTypeEnum.MARIADB_10_1, "create table TRM_CONCEPT_MAP_GRP_ELM_TGT (PID bigint not null, TARGET_CODE varchar(500) not null, myConceptMapUrl varchar(255), TARGET_DISPLAY varchar(400), TARGET_EQUIVALENCE varchar(50), mySystem varchar(255), mySystemVersion varchar(255), myValueSet varchar(255), CONCEPT_MAP_GRP_ELM_PID bigint not null, primary key (PID))")
			.addSql(DriverTypeEnum.MARIADB_10_1, "alter table TRM_CONCEPT_MAP_GRP_ELM_TGT add constraint FK_TCMGETARGET_ELEMENT foreign key (CONCEPT_MAP_GRP_ELM_PID) references TRM_CONCEPT_MAP_GRP_ELEMENT (PID)")
			.addSql(DriverTypeEnum.MARIADB_10_1, "create index IDX_CNCPT_MP_GRP_ELM_TGT_CD on TRM_CONCEPT_MAP_GRP_ELM_TGT (TARGET_CODE)")
			.addSql(DriverTypeEnum.MYSQL_5_7, "create table TRM_CONCEPT_MAP_GRP_ELM_TGT (PID bigint not null, TARGET_CODE varchar(500) not null, myConceptMapUrl varchar(255), TARGET_DISPLAY varchar(400), TARGET_EQUIVALENCE varchar(50), mySystem varchar(255), mySystemVersion varchar(255), myValueSet varchar(255), CONCEPT_MAP_GRP_ELM_PID bigint not null, primary key (PID))")
			.addSql(DriverTypeEnum.MYSQL_5_7, "alter table TRM_CONCEPT_MAP_GRP_ELM_TGT add constraint FK_TCMGETARGET_ELEMENT foreign key (CONCEPT_MAP_GRP_ELM_PID) references TRM_CONCEPT_MAP_GRP_ELEMENT (PID)")
			.addSql(DriverTypeEnum.MYSQL_5_7, "create index IDX_CNCPT_MP_GRP_ELM_TGT_CD on TRM_CONCEPT_MAP_GRP_ELM_TGT (TARGET_CODE)")
			.addSql(DriverTypeEnum.ORACLE_12C, "create table TRM_CONCEPT_MAP_GRP_ELM_TGT (PID number(19,0) not null, TARGET_CODE varchar2(500 char) not null, myConceptMapUrl varchar2(255 char), TARGET_DISPLAY varchar2(400 char), TARGET_EQUIVALENCE varchar2(50 char), mySystem varchar2(255 char), mySystemVersion varchar2(255 char), myValueSet varchar2(255 char), CONCEPT_MAP_GRP_ELM_PID number(19,0) not null, primary key (PID))")
			.addSql(DriverTypeEnum.ORACLE_12C, "alter table TRM_CONCEPT_MAP_GRP_ELM_TGT add constraint FK_TCMGETARGET_ELEMENT foreign key (CONCEPT_MAP_GRP_ELM_PID) references TRM_CONCEPT_MAP_GRP_ELEMENT")
			.addSql(DriverTypeEnum.ORACLE_12C, "create index IDX_CNCPT_MP_GRP_ELM_TGT_CD on TRM_CONCEPT_MAP_GRP_ELM_TGT (TARGET_CODE)")
			.addSql(DriverTypeEnum.POSTGRES_9_4, "create table TRM_CONCEPT_MAP_GRP_ELM_TGT (PID int8 not null, TARGET_CODE varchar(500) not null, myConceptMapUrl varchar(255), TARGET_DISPLAY varchar(400), TARGET_EQUIVALENCE varchar(50), mySystem varchar(255), mySystemVersion varchar(255), myValueSet varchar(255), CONCEPT_MAP_GRP_ELM_PID int8 not null, primary key (PID))")
			.addSql(DriverTypeEnum.POSTGRES_9_4, "alter table TRM_CONCEPT_MAP_GRP_ELM_TGT add constraint FK_TCMGETARGET_ELEMENT foreign key (CONCEPT_MAP_GRP_ELM_PID) references TRM_CONCEPT_MAP_GRP_ELEMENT")
			.addSql(DriverTypeEnum.POSTGRES_9_4, "create index IDX_CNCPT_MP_GRP_ELM_TGT_CD on TRM_CONCEPT_MAP_GRP_ELM_TGT (TARGET_CODE)")
			.addSql(DriverTypeEnum.MSSQL_2012, "create table TRM_CONCEPT_MAP_GRP_ELM_TGT (PID bigint not null, TARGET_CODE varchar(500) not null, myConceptMapUrl varchar(255), TARGET_DISPLAY varchar(400), TARGET_EQUIVALENCE varchar(50), mySystem varchar(255), mySystemVersion varchar(255), myValueSet varchar(255), CONCEPT_MAP_GRP_ELM_PID bigint not null, primary key (PID))")
			.addSql(DriverTypeEnum.MSSQL_2012, "create index IDX_CNCPT_MP_GRP_ELM_TGT_CD on TRM_CONCEPT_MAP_GRP_ELM_TGT (TARGET_CODE)")
			.addSql(DriverTypeEnum.MSSQL_2012, "alter table TRM_CONCEPT_MAP_GRP_ELM_TGT add constraint FK_TCMGETARGET_ELEMENT foreign key (CONCEPT_MAP_GRP_ELM_PID) references TRM_CONCEPT_MAP_GRP_ELEMENT");

		version.onTable("HFJ_IDX_CMP_STRING_UNIQ").modifyColumn("20180907.7", "IDX_STRING").nonNullable().withType(ColumnTypeEnum.STRING, 200);


	}

	private Boolean columnToBoolean(Object theValue) {
		if (theValue == null) {
			return null;
		}
		if (theValue instanceof Boolean) {
			return (Boolean) theValue;
		}

		long longValue = ((Number) theValue).longValue();
		return longValue == 1L;
	}

	private void init340() { // 20180401 - 20180528
		Builder version = forVersion(VersionEnum.V3_4_0);

		// CodeSystem Version
		Builder.BuilderWithTableName resourceLink = version.onTable("TRM_CODESYSTEM_VER");
		version.startSectionWithMessage("Starting work on table: " + resourceLink.getTableName());
		resourceLink
			.dropIndex("20180401.1", "IDX_CSV_RESOURCEPID_AND_VER");
		resourceLink
			.dropColumn("20180401.2", "RES_VERSION_ID");
		resourceLink
			.addColumn("20180401.3", "CS_VERSION_ID")
			.nullable()
			.type(ColumnTypeEnum.STRING, 255);
		resourceLink
			.addColumn("20180401.4", "CODESYSTEM_PID")
			.nullable()
			.type(ColumnTypeEnum.LONG);
		resourceLink
			.addForeignKey("20180401.5", "FK_CODESYSVER_CS_ID")
			.toColumn("CODESYSTEM_PID")
			.references("TRM_CODESYSTEM", "PID");

		// Concept
		Builder.BuilderWithTableName concept = version.onTable("TRM_CONCEPT");
		version.startSectionWithMessage("Starting work on table: " + concept.getTableName());
		concept
			.addColumn("20180401.6", "CODE_SEQUENCE")
			.nullable()
			.type(ColumnTypeEnum.INT);


	}

	protected void init330() { // 20180114 - 20180329
		Builder version = forVersion(VersionEnum.V3_3_0);

		version.initializeSchema("20180115.0", new SchemaInitializationProvider("HAPI FHIR", "/ca/uhn/hapi/fhir/jpa/docs/database", "HFJ_RESOURCE", true));

		Builder.BuilderWithTableName hfjResource = version.onTable("HFJ_RESOURCE");
		version.startSectionWithMessage("Starting work on table: " + hfjResource.getTableName());
		hfjResource.dropColumn("20180115.1", "RES_TEXT");
		hfjResource.dropColumn("20180115.2", "RES_ENCODING");

		Builder.BuilderWithTableName hfjResVer = version.onTable("HFJ_RES_VER");
		version.startSectionWithMessage("Starting work on table: " + hfjResVer.getTableName());
		hfjResVer.modifyColumn("20180115.3", "RES_ENCODING")
			.nullable();
		hfjResVer.modifyColumn("20180115.4", "RES_TEXT")
			.nullable();
	}

	public enum FlagEnum {
		NO_MIGRATE_HASHES("no-migrate-350-hashes");

		private final String myCommandLineValue;

		FlagEnum(String theCommandLineValue) {
			myCommandLineValue = theCommandLineValue;
		}

		public static FlagEnum fromCommandLineValue(String theCommandLineValue) {
			Optional<FlagEnum> retVal = Arrays.stream(values()).filter(t -> t.myCommandLineValue.equals(theCommandLineValue)).findFirst();
			return retVal.orElseThrow(() -> {
				List<String> validValues = Arrays.stream(values()).map(t -> t.myCommandLineValue).sorted().collect(Collectors.toList());
				return new IllegalArgumentException("Invalid flag \"" + theCommandLineValue + "\". Valid values: " + validValues);
			});
		}
	}


}<|MERGE_RESOLUTION|>--- conflicted
+++ resolved
@@ -195,46 +195,18 @@
 				.nullable()
 				.type(ColumnTypeEnum.INT);
 
-<<<<<<< HEAD
-		empiLink.addColumn("PID").nonNullable().type(ColumnTypeEnum.LONG);
-		empiLink.addColumn("REV").nonNullable().type(ColumnTypeEnum.LONG);
-		empiLink.addColumn("REVTYPE").nullable().type(ColumnTypeEnum.TINYINT);
-		empiLink.addColumn("PERSON_PID").nullable().type(ColumnTypeEnum.LONG);
-		// TODO:  LD: if we want to fully audit partition_id we need to make BasePartitionable  @Auditable, which means adding a bunch of different _AUD migrations here, even if those tables will never be used
-//		empiLink.addColumn("PARTITION_ID").nullable().type(ColumnTypeEnum.INT);
-		empiLink.addColumn("GOLDEN_RESOURCE_PID").nullable().type(ColumnTypeEnum.LONG);
-		// TODO:  LD: figure out a way to set this to 100:  perhaps a migration of MdmLink proper (not _AUD) to alter table to 100?
-		empiLink.addColumn( "TARGET_TYPE").nullable().type(ColumnTypeEnum.STRING, 40);
-		empiLink.addColumn( "RULE_COUNT").nullable().type(ColumnTypeEnum.LONG);
-		empiLink.addColumn("TARGET_PID").nullable().type(ColumnTypeEnum.LONG);
-		empiLink.addColumn("MATCH_RESULT").nullable().type(ColumnTypeEnum.INT);
-		empiLink.addColumn("LINK_SOURCE").nullable().type(ColumnTypeEnum.INT);
-		empiLink.addColumn("CREATED").nullable().type(ColumnTypeEnum.DATE_TIMESTAMP);
-		empiLink.addColumn("UPDATED").nullable().type(ColumnTypeEnum.DATE_TIMESTAMP);
-		empiLink.addColumn("VERSION").nullable().type(ColumnTypeEnum.STRING, 16);
-		empiLink.addColumn("EID_MATCH") .nullable().type(ColumnTypeEnum.BOOLEAN);
-		empiLink.addColumn("NEW_PERSON") .nullable().type(ColumnTypeEnum.BOOLEAN);
-		empiLink.addColumn("VECTOR").nullable().type(ColumnTypeEnum.LONG);
-		empiLink.addColumn("SCORE").nullable().type(ColumnTypeEnum.FLOAT);
-
-		// N.B.  It's impossible to rename a foreign key in a Hibernate Envers audit table, and the schema migration unit test will fail if we try to drop and recreate it
-		empiLink.addForeignKey("20230306.7", "FKAOW7NXNCLOEC419ARS0FPP58M")
-			.toColumn(revColumnName)
-			.references(enversRevisionTable, revColumnName);
-
-		version
-			.onTable(ResourceTable.HFJ_RESOURCE)
-			.addColumn("20230323.1", "SEARCH_URL_PRESENT")
-			.nullable()
-			.type(ColumnTypeEnum.BOOLEAN);
-=======
 			version
 				.onTable(enversMpiLinkAuditTable)
 			   .addColumn("20230316.4", "PARTITION_DATE")
 				.nullable()
 				.type(ColumnTypeEnum.DATE_ONLY);
 		}
->>>>>>> 5f2c88d9
+        
+        version
+           .onTable(ResourceTable.HFJ_RESOURCE)
+           .addColumn("20230323.1", "SEARCH_URL_PRESENT")
+           .nullable()
+           .type(ColumnTypeEnum.BOOLEAN);
 	}
 
 	protected void init640() {
