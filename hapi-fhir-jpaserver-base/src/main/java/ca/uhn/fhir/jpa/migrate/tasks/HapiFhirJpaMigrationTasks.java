--- conflicted
+++ resolved
@@ -398,8 +398,6 @@
 
 		version.onTable("NPM_PACKAGE_VER_RES")
 			.modifyColumn("20220501.2","FHIR_VERSION_ID").nonNullable().withType(ColumnTypeEnum.STRING, 20);
-<<<<<<< HEAD
-=======
 
 		// Fix for https://gitlab.com/simpatico.ai/cdr/-/issues/3166
 		version.onTable("MPI_LINK")
@@ -407,7 +405,6 @@
 			.unique(false)
 			.online(true)
 			.withColumns("MATCH_RESULT", "TARGET_PID", "VERSION");
->>>>>>> 7f7b7d63
 	}
 
 	/**
