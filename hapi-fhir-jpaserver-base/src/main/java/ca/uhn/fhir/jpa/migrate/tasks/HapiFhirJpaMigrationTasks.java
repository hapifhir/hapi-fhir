package ca.uhn.fhir.jpa.migrate.tasks;

/*-
 * #%L
 * HAPI FHIR JPA Server
 * %%
 * Copyright (C) 2014 - 2022 Smile CDR, Inc.
 * %%
 * Licensed under the Apache License, Version 2.0 (the "License");
 * you may not use this file except in compliance with the License.
 * You may obtain a copy of the License at
 *
 *      http://www.apache.org/licenses/LICENSE-2.0
 *
 * Unless required by applicable law or agreed to in writing, software
 * distributed under the License is distributed on an "AS IS" BASIS,
 * WITHOUT WARRANTIES OR CONDITIONS OF ANY KIND, either express or implied.
 * See the License for the specific language governing permissions and
 * limitations under the License.
 * #L%
 */

import ca.uhn.fhir.interceptor.model.RequestPartitionId;
import ca.uhn.fhir.jpa.entity.Search;
import ca.uhn.fhir.jpa.migrate.DriverTypeEnum;
import ca.uhn.fhir.jpa.migrate.taskdef.ArbitrarySqlTask;
import ca.uhn.fhir.jpa.migrate.taskdef.CalculateHashesTask;
import ca.uhn.fhir.jpa.migrate.taskdef.CalculateOrdinalDatesTask;
import ca.uhn.fhir.jpa.migrate.taskdef.ColumnTypeEnum;
import ca.uhn.fhir.jpa.migrate.tasks.api.BaseMigrationTasks;
import ca.uhn.fhir.jpa.migrate.tasks.api.Builder;
import ca.uhn.fhir.jpa.model.config.PartitionSettings;
import ca.uhn.fhir.jpa.model.entity.BaseResourceIndexedSearchParam;
import ca.uhn.fhir.jpa.model.entity.ModelConfig;
import ca.uhn.fhir.jpa.model.entity.ResourceIndexedSearchParamDate;
import ca.uhn.fhir.jpa.model.entity.ResourceIndexedSearchParamQuantity;
import ca.uhn.fhir.jpa.model.entity.ResourceIndexedSearchParamString;
import ca.uhn.fhir.jpa.model.entity.ResourceIndexedSearchParamToken;
import ca.uhn.fhir.jpa.model.entity.ResourceIndexedSearchParamUri;
import ca.uhn.fhir.jpa.model.entity.SearchParamPresentEntity;
import ca.uhn.fhir.util.VersionEnum;

import java.util.Arrays;
import java.util.List;
import java.util.Optional;
import java.util.Set;
import java.util.stream.Collectors;

@SuppressWarnings({"SqlNoDataSourceInspection", "SpellCheckingInspection"})
public class HapiFhirJpaMigrationTasks extends BaseMigrationTasks<VersionEnum> {

	// H2, Derby, MariaDB, and MySql automatically add indexes to foreign keys
	public static final DriverTypeEnum[] NON_AUTOMATIC_FK_INDEX_PLATFORMS = new DriverTypeEnum[]{
		DriverTypeEnum.POSTGRES_9_4, DriverTypeEnum.ORACLE_12C, DriverTypeEnum.MSSQL_2012};
	private final Set<FlagEnum> myFlags;


	/**
	 * Constructor
	 */
	public HapiFhirJpaMigrationTasks(Set<String> theFlags) {
		myFlags = theFlags
			.stream()
			.map(FlagEnum::fromCommandLineValue)
			.collect(Collectors.toSet());

		init330(); // 20180114 - 20180329
		init340(); // 20180401 - 20180528
		init350(); // 20180601 - 20180917
		init360(); // 20180918 - 20181112
		init400(); // 20190401 - 20190814
		init410(); // 20190815 - 20191014
		init420(); // 20191015 - 20200217
		init430(); // Replaced by 5.0.0
		init500(); // 20200218 - 20200513
		init501(); // 20200514 - 20200515
		init510(); // 20200516 - 20201028
		init520(); // 20201029 -
		init530();
		init540(); // 20210218 - 20210520
		init550(); // 20210520 -
		init560(); // 20211027 -
		init570(); // 20211102 -
		init600(); // 20211102 -
	}

	private void init600() {
		Builder version = forVersion(VersionEnum.V6_0_0);

		/**
		 * New indexing for the core SPIDX tables.
		 * Ensure all queries can be satisfied by the index directly,
		 * either as left or right table in a hash or sort join.
		 *
		 * new date search indexing
		 * @see ca.uhn.fhir.jpa.search.builder.predicate.DatePredicateBuilder
		 * @see ResourceIndexedSearchParamDate
		 */
		{
			Builder.BuilderWithTableName dateTable = version.onTable("HFJ_SPIDX_DATE");

			// replace and drop IDX_SP_DATE_HASH
			dateTable
				.addIndex("20220207.1", "IDX_SP_DATE_HASH_V2")
				.unique(false)
				.online(true)
				.withColumns("HASH_IDENTITY", "SP_VALUE_LOW", "SP_VALUE_HIGH", "RES_ID", "PARTITION_ID");
			dateTable.dropIndexOnline("20220207.2", "IDX_SP_DATE_HASH");

			// drop redundant
			dateTable.dropIndexOnline("20220207.3", "IDX_SP_DATE_HASH_LOW");

			// replace and drop IDX_SP_DATE_HASH_HIGH
			dateTable
				.addIndex("20220207.4", "IDX_SP_DATE_HASH_HIGH_V2")
				.unique(false)
				.online(true)
				.withColumns("HASH_IDENTITY", "SP_VALUE_HIGH", "RES_ID", "PARTITION_ID");
			dateTable.dropIndexOnline("20220207.5", "IDX_SP_DATE_HASH_HIGH");

			// replace and drop IDX_SP_DATE_ORD_HASH
			dateTable
				.addIndex("20220207.6", "IDX_SP_DATE_ORD_HASH_V2")
				.unique(false)
				.online(true)
				.withColumns("HASH_IDENTITY", "SP_VALUE_LOW_DATE_ORDINAL", "SP_VALUE_HIGH_DATE_ORDINAL", "RES_ID", "PARTITION_ID");
			dateTable.dropIndexOnline("20220207.7", "IDX_SP_DATE_ORD_HASH");

			// replace and drop IDX_SP_DATE_ORD_HASH_HIGH
			dateTable
				.addIndex("20220207.8", "IDX_SP_DATE_ORD_HASH_HIGH_V2")
				.unique(false)
				.online(true)
				.withColumns("HASH_IDENTITY", "SP_VALUE_HIGH_DATE_ORDINAL", "RES_ID", "PARTITION_ID");
			dateTable.dropIndexOnline("20220207.9", "IDX_SP_DATE_ORD_HASH_HIGH");

			// drop redundant
			dateTable.dropIndexOnline("20220207.10", "IDX_SP_DATE_ORD_HASH_LOW");

			// replace and drop IDX_SP_DATE_RESID
			dateTable
				.addIndex("20220207.11", "IDX_SP_DATE_RESID_V2")
				.unique(false)
				.online(true)
				.withColumns("RES_ID", "HASH_IDENTITY", "SP_VALUE_LOW", "SP_VALUE_HIGH", "SP_VALUE_LOW_DATE_ORDINAL", "SP_VALUE_HIGH_DATE_ORDINAL", "PARTITION_ID");
			// some engines tie the FK constraint to a particular index.
			// So we need to drop and recreate the constraint to drop the old RES_ID index.
			// Rename it while we're at it.  FK17s70oa59rm9n61k9thjqrsqm was not a pretty name.
			dateTable.dropForeignKey("20220207.12", "FK17S70OA59RM9N61K9THJQRSQM", "HFJ_RESOURCE");
			dateTable.dropIndexOnline("20220207.13", "IDX_SP_DATE_RESID");
			dateTable.dropIndexOnline("20220207.14", "FK17S70OA59RM9N61K9THJQRSQM");

			dateTable.addForeignKey("20220207.15", "FK_SP_DATE_RES")
				.toColumn("RES_ID").references("HFJ_RESOURCE", "RES_ID");

			// drop obsolete
			dateTable.dropIndexOnline("20220207.16", "IDX_SP_DATE_UPDATED");
		}

		/**
		 * new token search indexing
		 * @see ca.uhn.fhir.jpa.search.builder.predicate.TokenPredicateBuilder
		 * @see ResourceIndexedSearchParamToken
		 */
		{
			Builder.BuilderWithTableName tokenTable = version.onTable("HFJ_SPIDX_TOKEN");

			// replace and drop IDX_SP_TOKEN_HASH for sorting
			tokenTable
				.addIndex("20220208.1", "IDX_SP_TOKEN_HASH_V2")
				.unique(false).online(true)
				.withColumns("HASH_IDENTITY", "SP_SYSTEM", "SP_VALUE", "RES_ID", "PARTITION_ID");

			tokenTable.dropIndexOnline("20220208.2", "IDX_SP_TOKEN_HASH");

			// for search by system
			tokenTable
				.addIndex("20220208.3", "IDX_SP_TOKEN_HASH_S_V2")
				.unique(false).online(true)
				.withColumns("HASH_SYS", "RES_ID", "PARTITION_ID");

			tokenTable.dropIndexOnline("20220208.4", "IDX_SP_TOKEN_HASH_S");

			// for search by system+value
			tokenTable
				.addIndex("20220208.5", "IDX_SP_TOKEN_HASH_SV_V2")
				.unique(false).online(true)
				.withColumns("HASH_SYS_AND_VALUE", "RES_ID", "PARTITION_ID");

			tokenTable.dropIndexOnline("20220208.6", "IDX_SP_TOKEN_HASH_SV");

			// for search by value
			tokenTable
				.addIndex("20220208.7", "IDX_SP_TOKEN_HASH_V_V2")
				.unique(false).online(true)
				.withColumns("HASH_VALUE", "RES_ID", "PARTITION_ID");

			tokenTable.dropIndexOnline("20220208.8", "IDX_SP_TOKEN_HASH_V");

			// obsolete.  We're dropping this column.
			tokenTable.dropIndexOnline("20220208.9", "IDX_SP_TOKEN_UPDATED");

			// for joining as second table:
			{
				// replace and drop IDX_SP_TOKEN_RESID, and the associated fk constraint
				tokenTable
					.addIndex("20220208.10", "IDX_SP_TOKEN_RESID_V2")
					.unique(false).online(true)
					.withColumns("RES_ID", "HASH_SYS_AND_VALUE", "HASH_VALUE", "HASH_SYS", "HASH_IDENTITY", "PARTITION_ID");

				// some engines tie the FK constraint to a particular index.
				// So we need to drop and recreate the constraint to drop the old RES_ID index.
				// Rename it while we're at it.  FK7ULX3J1GG3V7MAQREJGC7YBC4 was not a pretty name.
				tokenTable.dropForeignKey("20220208.11", "FK7ULX3J1GG3V7MAQREJGC7YBC4", "HFJ_RESOURCE");
				tokenTable.dropIndexOnline("20220208.12", "IDX_SP_TOKEN_RESID");
				tokenTable.dropIndexOnline("20220208.13", "FK7ULX3J1GG3V7MAQREJGC7YBC4");

				tokenTable.addForeignKey("20220208.14", "FK_SP_TOKEN_RES")
					.toColumn("RES_ID").references("HFJ_RESOURCE", "RES_ID");
			}
		}

		// fix for https://github.com/hapifhir/hapi-fhir/issues/3316
		// index must have same name that indexed FK or SchemaMigrationTest complains because H2 sets this index automatically

		version.onTable("TRM_VALUESET_C_DESIGNATION")
			.addIndex("20220223.1", "FK_TRM_VALUESET_CONCEPT_PID")
			.unique(false)
			.withColumns("VALUESET_CONCEPT_PID")
			.onlyAppliesToPlatforms(NON_AUTOMATIC_FK_INDEX_PLATFORMS);

		// Batch2 Framework

		Builder.BuilderAddTableByColumns batchInstance = version.addTableByColumns("20220227.1", "BT2_JOB_INSTANCE", "ID");
		batchInstance.addColumn("ID").nonNullable().type(ColumnTypeEnum.STRING, 100);
		batchInstance.addColumn("CREATE_TIME").nonNullable().type(ColumnTypeEnum.DATE_TIMESTAMP);
		batchInstance.addColumn("START_TIME").nullable().type(ColumnTypeEnum.DATE_TIMESTAMP);
		batchInstance.addColumn("END_TIME").nullable().type(ColumnTypeEnum.DATE_TIMESTAMP);
		batchInstance.addColumn("DEFINITION_ID").nonNullable().type(ColumnTypeEnum.STRING, 100);
		batchInstance.addColumn("DEFINITION_VER").nonNullable().type(ColumnTypeEnum.INT);
		batchInstance.addColumn("STAT").nonNullable().type(ColumnTypeEnum.STRING, 20);
		batchInstance.addColumn("JOB_CANCELLED").nonNullable().type(ColumnTypeEnum.BOOLEAN);
		batchInstance.addColumn("PARAMS_JSON").nullable().type(ColumnTypeEnum.STRING, 2000);
		batchInstance.addColumn("PARAMS_JSON_LOB").nullable().type(ColumnTypeEnum.CLOB);
		batchInstance.addColumn("CMB_RECS_PROCESSED").nullable().type(ColumnTypeEnum.INT);
		batchInstance.addColumn("CMB_RECS_PER_SEC").nullable().type(ColumnTypeEnum.DOUBLE);
		batchInstance.addColumn("TOT_ELAPSED_MILLIS").nullable().type(ColumnTypeEnum.INT);
		batchInstance.addColumn("WORK_CHUNKS_PURGED").nonNullable().type(ColumnTypeEnum.BOOLEAN);
		batchInstance.addColumn("PROGRESS_PCT").nullable().type(ColumnTypeEnum.DOUBLE);
		batchInstance.addColumn("ERROR_MSG").nullable().type(ColumnTypeEnum.STRING, 500);
		batchInstance.addColumn("ERROR_COUNT").nullable().type(ColumnTypeEnum.INT);
		batchInstance.addColumn("EST_REMAINING").nullable().type(ColumnTypeEnum.STRING, 100);
		batchInstance.addIndex("20220227.2", "IDX_BT2JI_CT").unique(false).withColumns("CREATE_TIME");

		Builder.BuilderAddTableByColumns batchChunk = version.addTableByColumns("20220227.3", "BT2_WORK_CHUNK", "ID");
		batchChunk.addColumn("ID").nonNullable().type(ColumnTypeEnum.STRING, 100);
		batchChunk.addColumn("SEQ").nonNullable().type(ColumnTypeEnum.INT);
		batchChunk.addColumn("CREATE_TIME").nonNullable().type(ColumnTypeEnum.DATE_TIMESTAMP);
		batchChunk.addColumn("START_TIME").nullable().type(ColumnTypeEnum.DATE_TIMESTAMP);
		batchChunk.addColumn("END_TIME").nullable().type(ColumnTypeEnum.DATE_TIMESTAMP);
		batchChunk.addColumn("DEFINITION_ID").nonNullable().type(ColumnTypeEnum.STRING, 100);
		batchChunk.addColumn("DEFINITION_VER").nonNullable().type(ColumnTypeEnum.INT);
		batchChunk.addColumn("STAT").nonNullable().type(ColumnTypeEnum.STRING, 20);
		batchChunk.addColumn("RECORDS_PROCESSED").nullable().type(ColumnTypeEnum.INT);
		batchChunk.addColumn("TGT_STEP_ID").nonNullable().type(ColumnTypeEnum.STRING, 100);
		batchChunk.addColumn("CHUNK_DATA").nullable().type(ColumnTypeEnum.CLOB);
		batchChunk.addColumn("INSTANCE_ID").nonNullable().type(ColumnTypeEnum.STRING, 100);
		batchChunk.addColumn("ERROR_MSG").nullable().type(ColumnTypeEnum.STRING, 500);
		batchChunk.addColumn("ERROR_COUNT").nonNullable().type(ColumnTypeEnum.INT);
		batchChunk.addIndex("20220227.4", "IDX_BT2WC_II_SEQ").unique(false).withColumns("INSTANCE_ID", "SEQ");
		batchChunk.addForeignKey("20220227.5", "FK_BT2WC_INSTANCE").toColumn("INSTANCE_ID").references("BT2_JOB_INSTANCE", "ID");

		replaceNumericSPIndices(version);
		replaceQuantitySPIndices(version);
<<<<<<< HEAD
        
        // Drop Index on HFJ_RESOURCE.INDEX_STATUS
        version
        .onTable("HFJ_RESOURCE")
        .dropIndex("20220314.1", "IDX_INDEXSTATUS");

        // New Index on HFJ_RESOURCE for $reindex Operation - hapi-fhir #3534
		{
			version.onTable("HFJ_RESOURCE")
				.addIndex("20220413.1", "IDX_RES_TYPE_DEL_UPDATED")
				.unique(false)
				.withColumns("RES_TYPE", "RES_DELETED_AT", "RES_UPDATED", "PARTITION_ID", "RES_ID");

			// Drop existing Index on HFJ_RESOURCE.RES_TYPE since the new Index will meet the overall Index Demand
			version
				.onTable("HFJ_RESOURCE")
				.dropIndex("20220413.2", "IDX_RES_TYPE");
		}
=======

		// Drop Index on HFJ_RESOURCE.INDEX_STATUS
		version
			.onTable("HFJ_RESOURCE")
			.dropIndex("20220314.1", "IDX_INDEXSTATUS");

		version
			.onTable("BT2_JOB_INSTANCE")
			.addColumn("20220416.1", "CUR_GATED_STEP_ID")
			.nullable()
			.type(ColumnTypeEnum.STRING, 100);

		//Make Job expiry nullable so that we can prevent job expiry by using a null value.
		version
			.onTable("HFJ_BLK_EXPORT_JOB").modifyColumn("20220423.1", "EXP_TIME").nullable().withType(ColumnTypeEnum.DATE_TIMESTAMP);

>>>>>>> f7a31287
	}

	/**
	 * new numeric search indexing
	 *
	 * @see ca.uhn.fhir.jpa.search.builder.predicate.NumberPredicateBuilder
	 * @see ca.uhn.fhir.jpa.model.entity.ResourceIndexedSearchParamNumber
	 */
	private void replaceNumericSPIndices(Builder theVersion) {
		Builder.BuilderWithTableName numberTable = theVersion.onTable("HFJ_SPIDX_NUMBER");

		// Main query index
		numberTable
			.addIndex("20220304.1", "IDX_SP_NUMBER_HASH_VAL_V2")
			.unique(false)
			.online(true)
			.withColumns("HASH_IDENTITY", "SP_VALUE", "RES_ID", "PARTITION_ID");

		numberTable.dropIndexOnline("20220304.2", "IDX_SP_NUMBER_HASH_VAL");

		// for joining to other queries
		{
			numberTable
				.addIndex("20220304.3", "IDX_SP_NUMBER_RESID_V2")
				.unique(false).online(true)
				.withColumns("RES_ID", "HASH_IDENTITY", "SP_VALUE", "PARTITION_ID");

			// some engines tie the FK constraint to a particular index.
			// So we need to drop and recreate the constraint to drop the old RES_ID index.
			// Rename it while we're at it.  FK7ULX3J1GG3V7MAQREJGC7YBC4 was not a pretty name.
			numberTable.dropForeignKey("20220304.4", "FKCLTIHNC5TGPRJ9BHPT7XI5OTB", "HFJ_RESOURCE");
			numberTable.dropIndexOnline("20220304.5", "IDX_SP_NUMBER_RESID");
			numberTable.dropIndexOnline("20220304.6", "FKCLTIHNC5TGPRJ9BHPT7XI5OTB");

			numberTable.addForeignKey("20220304.7", "FK_SP_NUMBER_RES")
				.toColumn("RES_ID").references("HFJ_RESOURCE", "RES_ID");
		}
		// obsolete
		numberTable.dropIndexOnline("20220304.8", "IDX_SP_NUMBER_UPDATED");
	}

	/**
	 * new quantity search indexing
	 *
	 * @see ca.uhn.fhir.jpa.search.builder.predicate.QuantityPredicateBuilder
	 * @see ca.uhn.fhir.jpa.model.entity.ResourceIndexedSearchParamQuantity
	 * @see ca.uhn.fhir.jpa.model.entity.ResourceIndexedSearchParamQuantityNormalized
	 */
	private void replaceQuantitySPIndices(Builder theVersion) {
		{
			Builder.BuilderWithTableName quantityTable = theVersion.onTable("HFJ_SPIDX_QUANTITY");

			// bare quantity
			quantityTable
				.addIndex("20220304.11", "IDX_SP_QUANTITY_HASH_V2")
				.unique(false)
				.online(true)
				.withColumns("HASH_IDENTITY", "SP_VALUE", "RES_ID", "PARTITION_ID");

			quantityTable.dropIndexOnline("20220304.12", "IDX_SP_QUANTITY_HASH");

			// quantity with system+units
			quantityTable
				.addIndex("20220304.13", "IDX_SP_QUANTITY_HASH_SYSUN_V2")
				.unique(false)
				.online(true)
				.withColumns("HASH_IDENTITY_SYS_UNITS", "SP_VALUE", "RES_ID", "PARTITION_ID");

			quantityTable.dropIndexOnline("20220304.14", "IDX_SP_QUANTITY_HASH_SYSUN");

			// quantity with units
			quantityTable
				.addIndex("20220304.15", "IDX_SP_QUANTITY_HASH_UN_V2")
				.unique(false)
				.online(true)
				.withColumns("HASH_IDENTITY_AND_UNITS", "SP_VALUE", "RES_ID", "PARTITION_ID");

			quantityTable.dropIndexOnline("20220304.16", "IDX_SP_QUANTITY_HASH_UN");

			// for joining to other queries and sorts
			{
				quantityTable
					.addIndex("20220304.17", "IDX_SP_QUANTITY_RESID_V2")
					.unique(false).online(true)
					.withColumns("RES_ID", "HASH_IDENTITY", "HASH_IDENTITY_SYS_UNITS", "HASH_IDENTITY_AND_UNITS", "SP_VALUE", "PARTITION_ID");

				// some engines tie the FK constraint to a particular index.
				// So we need to drop and recreate the constraint to drop the old RES_ID index.
				// Rename it while we're at it.  FK7ULX3J1GG3V7MAQREJGC7YBC4 was not a pretty name.
				quantityTable.dropForeignKey("20220304.18", "FKN603WJJOI1A6ASEWXBBD78BI5", "HFJ_RESOURCE");
				quantityTable.dropIndexOnline("20220304.19", "IDX_SP_QUANTITY_RESID");
				quantityTable.dropIndexOnline("20220304.20", "FKN603WJJOI1A6ASEWXBBD78BI5");

				quantityTable.addForeignKey("20220304.21", "FK_SP_QUANTITY_RES")
					.toColumn("RES_ID").references("HFJ_RESOURCE", "RES_ID");
			}
			// obsolete
			quantityTable.dropIndexOnline("20220304.22", "IDX_SP_QUANTITY_UPDATED");
		}

		{
			Builder.BuilderWithTableName quantityNormTable = theVersion.onTable("HFJ_SPIDX_QUANTITY_NRML");

			// bare quantity
			quantityNormTable
				.addIndex("20220304.23", "IDX_SP_QNTY_NRML_HASH_V2")
				.unique(false)
				.online(true)
				.withColumns("HASH_IDENTITY", "SP_VALUE", "RES_ID", "PARTITION_ID");

			quantityNormTable.dropIndexOnline("20220304.24", "IDX_SP_QNTY_NRML_HASH");

			// quantity with system+units
			quantityNormTable
				.addIndex("20220304.25", "IDX_SP_QNTY_NRML_HASH_SYSUN_V2")
				.unique(false)
				.online(true)
				.withColumns("HASH_IDENTITY_SYS_UNITS", "SP_VALUE", "RES_ID", "PARTITION_ID");

			quantityNormTable.dropIndexOnline("20220304.26", "IDX_SP_QNTY_NRML_HASH_SYSUN");

			// quantity with units
			quantityNormTable
				.addIndex("20220304.27", "IDX_SP_QNTY_NRML_HASH_UN_V2")
				.unique(false)
				.online(true)
				.withColumns("HASH_IDENTITY_AND_UNITS", "SP_VALUE", "RES_ID", "PARTITION_ID");

			quantityNormTable.dropIndexOnline("20220304.28", "IDX_SP_QNTY_NRML_HASH_UN");

			// for joining to other queries and sorts
			{
				quantityNormTable
					.addIndex("20220304.29", "IDX_SP_QNTY_NRML_RESID_V2")
					.unique(false).online(true)
					.withColumns("RES_ID", "HASH_IDENTITY", "HASH_IDENTITY_SYS_UNITS", "HASH_IDENTITY_AND_UNITS", "SP_VALUE", "PARTITION_ID");

				// some engines tie the FK constraint to a particular index.
				// So we need to drop and recreate the constraint to drop the old RES_ID index.
				// Rename it while we're at it.  FK7ULX3J1GG3V7MAQREJGC7YBC4 was not a pretty name.
				quantityNormTable.dropForeignKey("20220304.30", "FKRCJOVMUH5KC0O6FVBLE319PYV", "HFJ_RESOURCE");
				quantityNormTable.dropIndexOnline("20220304.31", "IDX_SP_QNTY_NRML_RESID");
				quantityNormTable.dropIndexOnline("20220304.32", "FKRCJOVMUH5KC0O6FVBLE319PYV");

				quantityNormTable.addForeignKey("20220304.33", "FK_SP_QUANTITYNM_RES")
					.toColumn("RES_ID").references("HFJ_RESOURCE", "RES_ID");
			}
			// obsolete
			quantityNormTable.dropIndexOnline("20220304.34", "IDX_SP_QNTY_NRML_UPDATED");

		}
	}

	/**
	 * See https://github.com/hapifhir/hapi-fhir/issues/3237 for reasoning for these indexes.
	 * This adds indexes to various tables to enhance delete-expunge performance, which deletes by PID.
	 */
	private void addIndexesForDeleteExpunge(Builder theVersion) {

		theVersion.onTable("HFJ_HISTORY_TAG")
			.addIndex("20211210.2", "IDX_RESHISTTAG_RESID")
			.unique(false)
			.withColumns("RES_ID");


		theVersion.onTable("HFJ_RES_VER_PROV")
			.addIndex("20211210.3", "FK_RESVERPROV_RES_PID")
			.unique(false)
			.withColumns("RES_PID")
			.onlyAppliesToPlatforms(NON_AUTOMATIC_FK_INDEX_PLATFORMS);

		theVersion.onTable("HFJ_FORCED_ID")
			.addIndex("20211210.4", "FK_FORCEDID_RESOURCE")
			.unique(true)
			.withColumns("RESOURCE_PID")
			.doNothing()//This migration was added in error, as this table already has a unique constraint on RESOURCE_PID and every database creates an index on anything that is unique.
			.onlyAppliesToPlatforms(NON_AUTOMATIC_FK_INDEX_PLATFORMS);
	}

	private void init570() {
		Builder version = forVersion(VersionEnum.V5_7_0);

		// both indexes must have same name that indexed FK or SchemaMigrationTest complains because H2 sets this index automatically

		version.onTable("TRM_CONCEPT_PROPERTY")
			.addIndex("20211102.1", "FK_CONCEPTPROP_CONCEPT")
			.unique(false)
			.withColumns("CONCEPT_PID")
			.onlyAppliesToPlatforms(NON_AUTOMATIC_FK_INDEX_PLATFORMS);

		version.onTable("TRM_CONCEPT_DESIG")
			.addIndex("20211102.2", "FK_CONCEPTDESIG_CONCEPT")
			.unique(false)
			.withColumns("CONCEPT_PID")
			// H2, Derby, MariaDB, and MySql automatically add indexes to foreign keys
			.onlyAppliesToPlatforms(NON_AUTOMATIC_FK_INDEX_PLATFORMS);

		version.onTable("TRM_CONCEPT_PC_LINK")
			.addIndex("20211102.3", "FK_TERM_CONCEPTPC_CHILD")
			.unique(false)
			.withColumns("CHILD_PID")
			// H2, Derby, MariaDB, and MySql automatically add indexes to foreign keys
			.onlyAppliesToPlatforms(NON_AUTOMATIC_FK_INDEX_PLATFORMS);

		version.onTable("TRM_CONCEPT_PC_LINK")
			.addIndex("20211102.4", "FK_TERM_CONCEPTPC_PARENT")
			.unique(false)
			.withColumns("PARENT_PID")
			// H2, Derby, MariaDB, and MySql automatically add indexes to foreign keys
			.onlyAppliesToPlatforms(NON_AUTOMATIC_FK_INDEX_PLATFORMS);

		addIndexesForDeleteExpunge(version);

		// Add inline resource text column
		version.onTable("HFJ_RES_VER")
			.addColumn("20220102.1", "RES_TEXT_VC")
			.nullable()
			.type(ColumnTypeEnum.STRING, 4000);

		// Add partition id column for mdm
		Builder.BuilderWithTableName empiLink = version.onTable("MPI_LINK");

		empiLink.addColumn("20220324.1", "PARTITION_ID")
			.nullable()
			.type(ColumnTypeEnum.INT);
		empiLink.addColumn("20220324.2", "PARTITION_DATE")
			.nullable()
			.type(ColumnTypeEnum.DATE_ONLY);
	}


	private void init560() {
		init560_20211027();
	}

	/**
	 * Mirgation for the batch job parameter size change. Overriding purposes only.
	 */
	protected void init560_20211027() {
		// nothing
	}

	private void init550() {

		Builder version = forVersion(VersionEnum.V5_5_0);

		// For MSSQL only - Replace ForcedId index with a version that has an INCLUDE clause
		Builder.BuilderWithTableName forcedId = version.onTable("HFJ_FORCED_ID");
		forcedId.dropIndex("20210516.1", "IDX_FORCEDID_TYPE_FID").onlyAppliesToPlatforms(DriverTypeEnum.MSSQL_2012).runEvenDuringSchemaInitialization();
		forcedId.addIndex("20210516.2", "IDX_FORCEDID_TYPE_FID").unique(true).includeColumns("RESOURCE_PID").withColumns("RESOURCE_TYPE", "FORCED_ID").onlyAppliesToPlatforms(DriverTypeEnum.MSSQL_2012).runEvenDuringSchemaInitialization();

		// Add bulk import file description
		version.onTable("HFJ_BLK_IMPORT_JOBFILE")
			.addColumn("20210528.1", "FILE_DESCRIPTION").nullable().type(ColumnTypeEnum.STRING, 500);

		// Bump ConceptMap display lengths
		version.onTable("TRM_CONCEPT_MAP_GRP_ELM_TGT")
			.modifyColumn("20210617.1", "TARGET_DISPLAY").nullable().withType(ColumnTypeEnum.STRING, 500);
		version.onTable("TRM_CONCEPT_MAP_GRP_ELEMENT")
			.modifyColumn("20210617.2", "SOURCE_DISPLAY").nullable().withType(ColumnTypeEnum.STRING, 500);

		version.onTable("HFJ_BLK_EXPORT_JOB")
			.modifyColumn("20210624.1", "REQUEST").nonNullable().withType(ColumnTypeEnum.STRING, 1024);

		version.onTable("HFJ_IDX_CMP_STRING_UNIQ")
			.modifyColumn("20210713.1", "IDX_STRING").nonNullable().withType(ColumnTypeEnum.STRING, 500);

		version.onTable("HFJ_RESOURCE")
			.addColumn("20210720.1", "SP_CMPTOKS_PRESENT").nullable().type(ColumnTypeEnum.BOOLEAN);

		version.addIdGenerator("20210720.2", "SEQ_IDXCMBTOKNU_ID");

		Builder.BuilderAddTableByColumns cmpToks = version
			.addTableByColumns("20210720.3", "HFJ_IDX_CMB_TOK_NU", "PID");
		cmpToks.addColumn("PID").nonNullable().type(ColumnTypeEnum.LONG);
		cmpToks.addColumn("RES_ID").nonNullable().type(ColumnTypeEnum.LONG);
		cmpToks.addColumn("HASH_COMPLETE").nonNullable().type(ColumnTypeEnum.LONG);
		cmpToks.addColumn("IDX_STRING").nonNullable().type(ColumnTypeEnum.STRING, 500);
		cmpToks.addForeignKey("20210720.4", "FK_IDXCMBTOKNU_RES_ID").toColumn("RES_ID").references("HFJ_RESOURCE", "RES_ID");
		cmpToks.addIndex("20210720.5", "IDX_IDXCMBTOKNU_STR").unique(false).withColumns("IDX_STRING");
		cmpToks.addIndex("20210720.6", "IDX_IDXCMBTOKNU_RES").unique(false).withColumns("RES_ID");

		Builder.BuilderWithTableName cmbTokNuTable = version.onTable("HFJ_IDX_CMB_TOK_NU");

		cmbTokNuTable.addColumn("20210722.1", "PARTITION_ID").nullable().type(ColumnTypeEnum.INT);
		cmbTokNuTable.addColumn("20210722.2", "PARTITION_DATE").nullable().type(ColumnTypeEnum.DATE_ONLY);
		cmbTokNuTable.modifyColumn("20210722.3", "RES_ID").nullable().withType(ColumnTypeEnum.LONG);

		// Dropping index on the language column, as it's no longer in use.
		// TODO: After 2 releases from 5.5.0, drop the column too
		version.onTable("HFJ_RESOURCE")
			.dropIndex("20210908.1", "IDX_RES_LANG");

		version.onTable("TRM_VALUESET")
			.addColumn("20210915.1", "EXPANDED_AT")
			.nullable()
			.type(ColumnTypeEnum.DATE_TIMESTAMP);

		/*
		 * Replace CLOB columns with BLOB columns
		 */

		// TRM_VALUESET_CONCEPT.SOURCE_DIRECT_PARENT_PIDS
		version.onTable("TRM_VALUESET_CONCEPT")
			.migratePostgresTextClobToBinaryClob("20211003.1", "SOURCE_DIRECT_PARENT_PIDS");

		// TRM_CONCEPT.PARENT_PIDS
		version.onTable("TRM_CONCEPT")
			.migratePostgresTextClobToBinaryClob("20211003.2", "PARENT_PIDS");

		// HFJ_SEARCH.SEARCH_QUERY_STRING
		version.onTable("HFJ_SEARCH")
			.migratePostgresTextClobToBinaryClob("20211003.3", "SEARCH_QUERY_STRING");

	}

	private void init540() {

		Builder version = forVersion(VersionEnum.V5_4_0);

		//-- add index on HFJ_SPIDX_DATE
		version.onTable("HFJ_SPIDX_DATE").addIndex("20210309.1", "IDX_SP_DATE_HASH_HIGH")
			.unique(false).withColumns("HASH_IDENTITY", "SP_VALUE_HIGH")
			.doNothing();

		//-- add index on HFJ_FORCED_ID
		version.onTable("HFJ_FORCED_ID").addIndex("20210309.2", "IDX_FORCEID_FID")
			.unique(false).withColumns("FORCED_ID");

		//-- ValueSet Concept Fulltext Indexing
		version.onTable("TRM_VALUESET_CONCEPT").addColumn("20210406.1", "INDEX_STATUS").nullable().type(ColumnTypeEnum.LONG);
		version.onTable("TRM_VALUESET_CONCEPT").addColumn("20210406.2", "SOURCE_DIRECT_PARENT_PIDS").nullable().type(ColumnTypeEnum.CLOB);
		version.onTable("TRM_VALUESET_CONCEPT").addColumn("20210406.3", "SOURCE_PID").nullable().type(ColumnTypeEnum.LONG);

		// Bulk Import Job
		Builder.BuilderAddTableByColumns blkImportJobTable = version.addTableByColumns("20210410.1", "HFJ_BLK_IMPORT_JOB", "PID");
		blkImportJobTable.addColumn("PID").nonNullable().type(ColumnTypeEnum.LONG);
		blkImportJobTable.addColumn("JOB_ID").nonNullable().type(ColumnTypeEnum.STRING, Search.UUID_COLUMN_LENGTH);
		blkImportJobTable.addColumn("JOB_STATUS").nonNullable().type(ColumnTypeEnum.STRING, 10);
		blkImportJobTable.addColumn("STATUS_TIME").nonNullable().type(ColumnTypeEnum.DATE_TIMESTAMP);
		blkImportJobTable.addColumn("STATUS_MESSAGE").nullable().type(ColumnTypeEnum.STRING, 500);
		blkImportJobTable.addColumn("JOB_DESC").nullable().type(ColumnTypeEnum.STRING, 500);
		blkImportJobTable.addColumn("OPTLOCK").nonNullable().type(ColumnTypeEnum.INT);
		blkImportJobTable.addColumn("FILE_COUNT").nonNullable().type(ColumnTypeEnum.INT);
		blkImportJobTable.addColumn("ROW_PROCESSING_MODE").nonNullable().type(ColumnTypeEnum.STRING, 20);
		blkImportJobTable.addColumn("BATCH_SIZE").nonNullable().type(ColumnTypeEnum.INT);
		blkImportJobTable.addIndex("20210410.2", "IDX_BLKIM_JOB_ID").unique(true).withColumns("JOB_ID");
		version.addIdGenerator("20210410.3", "SEQ_BLKIMJOB_PID");

		// Bulk Import Job File
		Builder.BuilderAddTableByColumns blkImportJobFileTable = version.addTableByColumns("20210410.4", "HFJ_BLK_IMPORT_JOBFILE", "PID");
		blkImportJobFileTable.addColumn("PID").nonNullable().type(ColumnTypeEnum.LONG);
		blkImportJobFileTable.addColumn("JOB_PID").nonNullable().type(ColumnTypeEnum.LONG);
		blkImportJobFileTable.addColumn("JOB_CONTENTS").nonNullable().type(ColumnTypeEnum.BLOB);
		blkImportJobFileTable.addColumn("FILE_SEQ").nonNullable().type(ColumnTypeEnum.INT);
		blkImportJobFileTable.addColumn("TENANT_NAME").nullable().type(ColumnTypeEnum.STRING, 200);
		blkImportJobFileTable.addIndex("20210410.5", "IDX_BLKIM_JOBFILE_JOBID").unique(false).withColumns("JOB_PID");
		blkImportJobFileTable.addForeignKey("20210410.6", "FK_BLKIMJOBFILE_JOB").toColumn("JOB_PID").references("HFJ_BLK_IMPORT_JOB", "PID");
		version.addIdGenerator("20210410.7", "SEQ_BLKIMJOBFILE_PID");

		//Increase ResourceLink path length
		version.onTable("HFJ_RES_LINK").modifyColumn("20210505.1", "SRC_PATH").nonNullable().failureAllowed().withType(ColumnTypeEnum.STRING, 500);
	}

	private void init530() {
		Builder version = forVersion(VersionEnum.V5_3_0);

		//-- TRM
		version
			.onTable("TRM_VALUESET_CONCEPT")
			.dropIndex("20210104.1", "IDX_VS_CONCEPT_CS_CODE");

		version
			.onTable("TRM_VALUESET_CONCEPT")
			.addIndex("20210104.2", "IDX_VS_CONCEPT_CSCD").unique(true).withColumns("VALUESET_PID", "SYSTEM_URL", "CODEVAL");

		//-- Add new Table, HFJ_SPIDX_QUANTITY_NRML
		version.addIdGenerator("20210109.1", "SEQ_SPIDX_QUANTITY_NRML");
		Builder.BuilderAddTableByColumns pkg = version.addTableByColumns("20210109.2", "HFJ_SPIDX_QUANTITY_NRML", "SP_ID");
		pkg.addColumn("RES_ID").nonNullable().type(ColumnTypeEnum.LONG);
		pkg.addColumn("RES_TYPE").nonNullable().type(ColumnTypeEnum.STRING, 100);
		pkg.addColumn("SP_UPDATED").nullable().type(ColumnTypeEnum.DATE_TIMESTAMP);
		pkg.addColumn("SP_MISSING").nonNullable().type(ColumnTypeEnum.BOOLEAN);
		pkg.addColumn("SP_NAME").nonNullable().type(ColumnTypeEnum.STRING, 100);
		pkg.addColumn("SP_ID").nonNullable().type(ColumnTypeEnum.LONG);
		pkg.addColumn("SP_SYSTEM").nullable().type(ColumnTypeEnum.STRING, 200);
		pkg.addColumn("SP_UNITS").nullable().type(ColumnTypeEnum.STRING, 200);
		pkg.addColumn("HASH_IDENTITY_AND_UNITS").nullable().type(ColumnTypeEnum.LONG);
		pkg.addColumn("HASH_IDENTITY_SYS_UNITS").nullable().type(ColumnTypeEnum.LONG);
		pkg.addColumn("HASH_IDENTITY").nullable().type(ColumnTypeEnum.LONG);
		pkg.addColumn("SP_VALUE").nullable().type(ColumnTypeEnum.FLOAT);
		pkg.addIndex("20210109.3", "IDX_SP_QNTY_NRML_HASH").unique(false).withColumns("HASH_IDENTITY", "SP_VALUE");
		pkg.addIndex("20210109.4", "IDX_SP_QNTY_NRML_HASH_UN").unique(false).withColumns("HASH_IDENTITY_AND_UNITS", "SP_VALUE");
		pkg.addIndex("20210109.5", "IDX_SP_QNTY_NRML_HASH_SYSUN").unique(false).withColumns("HASH_IDENTITY_SYS_UNITS", "SP_VALUE");
		pkg.addIndex("20210109.6", "IDX_SP_QNTY_NRML_UPDATED").unique(false).withColumns("SP_UPDATED");
		pkg.addIndex("20210109.7", "IDX_SP_QNTY_NRML_RESID").unique(false).withColumns("RES_ID");

		//-- Link to the resourceTable
		version.onTable("HFJ_RESOURCE").addColumn("20210109.10", "SP_QUANTITY_NRML_PRESENT").nullable().type(ColumnTypeEnum.BOOLEAN);

		//-- Fixed the partition and fk
		Builder.BuilderWithTableName nrmlTable = version.onTable("HFJ_SPIDX_QUANTITY_NRML");
		nrmlTable.addColumn("20210111.1", "PARTITION_ID").nullable().type(ColumnTypeEnum.INT);
		nrmlTable.addColumn("20210111.2", "PARTITION_DATE").nullable().type(ColumnTypeEnum.DATE_ONLY);
		// - The fk name is generated from Hibernate, have to use this name here
		nrmlTable
			.addForeignKey("20210111.3", "FKRCJOVMUH5KC0O6FVBLE319PYV")
			.toColumn("RES_ID")
			.references("HFJ_RESOURCE", "RES_ID");

		Builder.BuilderWithTableName quantityTable = version.onTable("HFJ_SPIDX_QUANTITY");
		quantityTable.modifyColumn("20210116.1", "SP_VALUE").nullable().failureAllowed().withType(ColumnTypeEnum.DOUBLE);

		// HFJ_RES_LINK
		version.onTable("HFJ_RES_LINK")
			.addColumn("20210126.1", "TARGET_RESOURCE_VERSION").nullable().type(ColumnTypeEnum.LONG);

	}

	protected void init520() {
		Builder version = forVersion(VersionEnum.V5_2_0);

		Builder.BuilderWithTableName mdmLink = version.onTable("MPI_LINK");
		mdmLink.addColumn("20201029.1", "GOLDEN_RESOURCE_PID").nonNullable().type(ColumnTypeEnum.LONG);
		mdmLink.addColumn("20201029.2", "RULE_COUNT").nullable().type(ColumnTypeEnum.LONG);
		mdmLink
			.addForeignKey("20201029.3", "FK_EMPI_LINK_GOLDEN_RESOURCE")
			.toColumn("GOLDEN_RESOURCE_PID")
			.references("HFJ_RESOURCE", "RES_ID");
	}

	protected void init510() {
		Builder version = forVersion(VersionEnum.V5_1_0);

		// NPM Packages
		version.addIdGenerator("20200610.1", "SEQ_NPM_PACK");
		Builder.BuilderAddTableByColumns pkg = version.addTableByColumns("20200610.2", "NPM_PACKAGE", "PID");
		pkg.addColumn("PID").nonNullable().type(ColumnTypeEnum.LONG);
		pkg.addColumn("PACKAGE_ID").nonNullable().type(ColumnTypeEnum.STRING, 200);
		pkg.addColumn("CUR_VERSION_ID").nullable().type(ColumnTypeEnum.STRING, 200);
		pkg.addColumn("UPDATED_TIME").nonNullable().type(ColumnTypeEnum.DATE_TIMESTAMP);
		pkg.addColumn("PACKAGE_DESC").nullable().type(ColumnTypeEnum.STRING, 200);
		pkg.addIndex("20200610.3", "IDX_PACK_ID").unique(true).withColumns("PACKAGE_ID");

		version.addIdGenerator("20200610.4", "SEQ_NPM_PACKVER");
		Builder.BuilderAddTableByColumns pkgVer = version.addTableByColumns("20200610.5", "NPM_PACKAGE_VER", "PID");
		pkgVer.addColumn("PID").nonNullable().type(ColumnTypeEnum.LONG);
		pkgVer.addColumn("PACKAGE_ID").nonNullable().type(ColumnTypeEnum.STRING, 200);
		pkgVer.addColumn("VERSION_ID").nonNullable().type(ColumnTypeEnum.STRING, 200);
		pkgVer.addColumn("PACKAGE_PID").nonNullable().type(ColumnTypeEnum.LONG);
		pkgVer.addColumn("BINARY_RES_ID").nonNullable().type(ColumnTypeEnum.LONG);
		pkgVer.addColumn("SAVED_TIME").nonNullable().type(ColumnTypeEnum.DATE_TIMESTAMP);
		pkgVer.addColumn("PKG_DESC").nonNullable().type(ColumnTypeEnum.STRING, 200);
		pkgVer.addColumn("DESC_UPPER").nonNullable().type(ColumnTypeEnum.STRING, 200);
		pkgVer.addColumn("CURRENT_VERSION").nonNullable().type(ColumnTypeEnum.BOOLEAN);
		pkgVer.addColumn("FHIR_VERSION_ID").nonNullable().type(ColumnTypeEnum.STRING, 10);
		pkgVer.addColumn("FHIR_VERSION").nonNullable().type(ColumnTypeEnum.STRING, 10);
		pkgVer.addColumn("PACKAGE_SIZE_BYTES").nonNullable().type(ColumnTypeEnum.LONG);
		pkgVer.addColumn("UPDATED_TIME").nonNullable().type(ColumnTypeEnum.DATE_TIMESTAMP);
		pkgVer.addForeignKey("20200610.6", "FK_NPM_PKV_PKG").toColumn("PACKAGE_PID").references("NPM_PACKAGE", "PID");
		pkgVer.addForeignKey("20200610.7", "FK_NPM_PKV_RESID").toColumn("BINARY_RES_ID").references("HFJ_RESOURCE", "RES_ID");
		pkgVer.addIndex("20200610.8", "IDX_PACKVER").unique(true).withColumns("PACKAGE_ID", "VERSION_ID");

		version.addIdGenerator("20200610.9", "SEQ_NPM_PACKVERRES");
		Builder.BuilderAddTableByColumns pkgVerResAdd = version.addTableByColumns("20200610.10", "NPM_PACKAGE_VER_RES", "PID");
		pkgVerResAdd.addColumn("PID").nonNullable().type(ColumnTypeEnum.LONG);
		pkgVerResAdd.addColumn("PACKVER_PID").nonNullable().type(ColumnTypeEnum.LONG);
		pkgVerResAdd.addColumn("BINARY_RES_ID").nonNullable().type(ColumnTypeEnum.LONG);
		pkgVerResAdd.addColumn("FILE_DIR").nullable().type(ColumnTypeEnum.STRING, 200);
		pkgVerResAdd.addColumn("FILE_NAME").nullable().type(ColumnTypeEnum.STRING, 200);
		pkgVerResAdd.addColumn("RES_TYPE").nonNullable().type(ColumnTypeEnum.STRING, 40);
		pkgVerResAdd.addColumn("CANONICAL_URL").nullable().type(ColumnTypeEnum.STRING, 200);
		pkgVerResAdd.addColumn("CANONICAL_VERSION").nullable().type(ColumnTypeEnum.STRING, 200);
		pkgVerResAdd.addColumn("FHIR_VERSION_ID").nonNullable().type(ColumnTypeEnum.STRING, 10);
		pkgVerResAdd.addColumn("FHIR_VERSION").nonNullable().type(ColumnTypeEnum.STRING, 10);
		pkgVerResAdd.addColumn("RES_SIZE_BYTES").nonNullable().type(ColumnTypeEnum.LONG);
		pkgVerResAdd.addColumn("UPDATED_TIME").nonNullable().type(ColumnTypeEnum.DATE_TIMESTAMP);
		pkgVerResAdd.addForeignKey("20200610.11", "FK_NPM_PACKVERRES_PACKVER").toColumn("PACKVER_PID").references("NPM_PACKAGE_VER", "PID");
		pkgVerResAdd.addForeignKey("20200610.12", "FK_NPM_PKVR_RESID").toColumn("BINARY_RES_ID").references("HFJ_RESOURCE", "RES_ID");
		pkgVerResAdd.addIndex("20200610.13", "IDX_PACKVERRES_URL").unique(false).withColumns("CANONICAL_URL");

		init510_20200610();

		Builder.BuilderWithTableName pkgVerMod = version.onTable("NPM_PACKAGE_VER");
		pkgVerMod.modifyColumn("20200629.1", "PKG_DESC").nullable().withType(ColumnTypeEnum.STRING, 200);
		pkgVerMod.modifyColumn("20200629.2", "DESC_UPPER").nullable().withType(ColumnTypeEnum.STRING, 200);

		init510_20200706_to_20200714();

		Builder.BuilderWithTableName empiLink = version.onTable("MPI_LINK");
		empiLink.addColumn("20200715.1", "VERSION").nonNullable().type(ColumnTypeEnum.STRING, 16);
		empiLink.addColumn("20200715.2", "EID_MATCH").nullable().type(ColumnTypeEnum.BOOLEAN);
		empiLink.addColumn("20200715.3", "NEW_PERSON").nullable().type(ColumnTypeEnum.BOOLEAN);
		empiLink.addColumn("20200715.4", "VECTOR").nullable().type(ColumnTypeEnum.LONG);
		empiLink.addColumn("20200715.5", "SCORE").nullable().type(ColumnTypeEnum.FLOAT);


		init510_20200725();

		//EMPI Target Type
		empiLink.addColumn("20200727.1", "TARGET_TYPE").nullable().type(ColumnTypeEnum.STRING, 40);

		//ConceptMap add version for search
		Builder.BuilderWithTableName trmConceptMap = version.onTable("TRM_CONCEPT_MAP");
		trmConceptMap.addColumn("20200910.1", "VER").nullable().type(ColumnTypeEnum.STRING, 200);
		trmConceptMap.dropIndex("20200910.2", "IDX_CONCEPT_MAP_URL");
		trmConceptMap.addIndex("20200910.3", "IDX_CONCEPT_MAP_URL").unique(true).withColumns("URL", "VER");

		//Term CodeSystem Version and Term ValueSet Version
		Builder.BuilderWithTableName trmCodeSystemVer = version.onTable("TRM_CODESYSTEM_VER");
		trmCodeSystemVer.addIndex("20200923.1", "IDX_CODESYSTEM_AND_VER").unique(true).withColumns("CODESYSTEM_PID", "CS_VERSION_ID");
		Builder.BuilderWithTableName trmValueSet = version.onTable("TRM_VALUESET");
		trmValueSet.addColumn("20200923.2", "VER").nullable().type(ColumnTypeEnum.STRING, 200);
		trmValueSet.dropIndex("20200923.3", "IDX_VALUESET_URL");
		trmValueSet.addIndex("20200923.4", "IDX_VALUESET_URL").unique(true).withColumns("URL", "VER");

		//Term ValueSet Component add system version
		Builder.BuilderWithTableName trmValueSetComp = version.onTable("TRM_VALUESET_CONCEPT");
		trmValueSetComp.addColumn("20201028.1", "SYSTEM_VER").nullable().type(ColumnTypeEnum.STRING, 200);
		trmValueSetComp.dropIndex("20201028.2", "IDX_VS_CONCEPT_CS_CD");
		trmValueSetComp.addIndex("20201028.3", "IDX_VS_CONCEPT_CS_CODE").unique(true).withColumns("VALUESET_PID", "SYSTEM_URL", "SYSTEM_VER", "CODEVAL").doNothing();
	}

	protected void init510_20200725() {
		// nothing
	}

	protected void init510_20200610() {
		// nothing
	}

	protected void init510_20200706_to_20200714() {
		// nothing
	}

	private void init501() { //20200514 - present
		Builder version = forVersion(VersionEnum.V5_0_1);

		Builder.BuilderWithTableName spidxDate = version.onTable("HFJ_SPIDX_DATE");
		spidxDate.addIndex("20200514.1", "IDX_SP_DATE_HASH_LOW").unique(false).withColumns("HASH_IDENTITY", "SP_VALUE_LOW")
			.doNothing();
		spidxDate.addIndex("20200514.2", "IDX_SP_DATE_ORD_HASH").unique(false).withColumns("HASH_IDENTITY", "SP_VALUE_LOW_DATE_ORDINAL", "SP_VALUE_HIGH_DATE_ORDINAL")
			.doNothing();
		spidxDate.addIndex("20200514.3", "IDX_SP_DATE_ORD_HASH_LOW").unique(false).withColumns("HASH_IDENTITY", "SP_VALUE_LOW_DATE_ORDINAL")
			.doNothing();

		// MPI_LINK
		version.addIdGenerator("20200517.1", "SEQ_EMPI_LINK_ID");
		Builder.BuilderAddTableByColumns empiLink = version.addTableByColumns("20200517.2", "MPI_LINK", "PID");
		empiLink.addColumn("PID").nonNullable().type(ColumnTypeEnum.LONG);

		empiLink.addColumn("PERSON_PID").nonNullable().type(ColumnTypeEnum.LONG);
		empiLink
			.addForeignKey("20200517.3", "FK_EMPI_LINK_PERSON")
			.toColumn("PERSON_PID")
			.references("HFJ_RESOURCE", "RES_ID");

		empiLink.addColumn("TARGET_PID").nonNullable().type(ColumnTypeEnum.LONG);
		empiLink
			.addForeignKey("20200517.4", "FK_EMPI_LINK_TARGET")
			.toColumn("TARGET_PID")
			.references("HFJ_RESOURCE", "RES_ID");

		empiLink.addColumn("MATCH_RESULT").nonNullable().type(ColumnTypeEnum.INT);
		empiLink.addColumn("LINK_SOURCE").nonNullable().type(ColumnTypeEnum.INT);
		empiLink.addColumn("CREATED").nonNullable().type(ColumnTypeEnum.DATE_TIMESTAMP);
		empiLink.addColumn("UPDATED").nonNullable().type(ColumnTypeEnum.DATE_TIMESTAMP);


		empiLink.addIndex("20200517.5", "IDX_EMPI_PERSON_TGT").unique(true).withColumns("PERSON_PID", "TARGET_PID");

	}

	protected void init500() { // 20200218 - 20200519
		Builder version = forVersion(VersionEnum.V5_0_0);

		// Eliminate circular dependency.
		version.onTable("HFJ_RESOURCE").dropColumn("20200218.1", "FORCED_ID_PID");
		version.onTable("HFJ_RES_VER").dropColumn("20200218.2", "FORCED_ID_PID");
		version.onTable("HFJ_RES_VER").addForeignKey("20200218.3", "FK_RESOURCE_HISTORY_RESOURCE").toColumn("RES_ID").references("HFJ_RESOURCE", "RES_ID");
		version.onTable("HFJ_RES_VER").modifyColumn("20200220.1", "RES_ID").nonNullable().failureAllowed().withType(ColumnTypeEnum.LONG);
		//

		// Drop unused column
		version.onTable("HFJ_RESOURCE").dropIndex("20200419.1", "IDX_RES_PROFILE");
		version.onTable("HFJ_RESOURCE").dropColumn("20200419.2", "RES_PROFILE").failureAllowed();

		// Add Partitioning
		Builder.BuilderAddTableByColumns partition = version.addTableByColumns("20200420.0", "HFJ_PARTITION", "PART_ID");
		partition.addColumn("PART_ID").nonNullable().type(ColumnTypeEnum.INT);
		partition.addColumn("PART_NAME").nonNullable().type(ColumnTypeEnum.STRING, 200);
		partition.addColumn("PART_DESC").nullable().type(ColumnTypeEnum.STRING, 200);
		partition.addIndex("20200420.1", "IDX_PART_NAME").unique(true).withColumns("PART_NAME");

		// Partition columns on individual tables
		version.onTable("HFJ_RESOURCE").addColumn("20200420.2", "PARTITION_ID").nullable().type(ColumnTypeEnum.INT);
		version.onTable("HFJ_RESOURCE").addColumn("20200420.3", "PARTITION_DATE").nullable().type(ColumnTypeEnum.DATE_ONLY);
		version.onTable("HFJ_RES_VER").addColumn("20200420.4", "PARTITION_ID").nullable().type(ColumnTypeEnum.INT);
		version.onTable("HFJ_RES_VER").addColumn("20200420.5", "PARTITION_DATE").nullable().type(ColumnTypeEnum.DATE_ONLY);
		version.onTable("HFJ_IDX_CMP_STRING_UNIQ").addColumn("20200420.6", "PARTITION_ID").nullable().type(ColumnTypeEnum.INT);
		version.onTable("HFJ_IDX_CMP_STRING_UNIQ").addColumn("20200420.7", "PARTITION_DATE").nullable().type(ColumnTypeEnum.DATE_ONLY);
		version.onTable("HFJ_IDX_CMP_STRING_UNIQ").addColumn("20200420.8", "PARTITION_ID").nullable().type(ColumnTypeEnum.INT);
		version.onTable("HFJ_IDX_CMP_STRING_UNIQ").addColumn("20200420.9", "PARTITION_DATE").nullable().type(ColumnTypeEnum.DATE_ONLY);
		version.onTable("HFJ_HISTORY_TAG").addColumn("20200420.10", "PARTITION_ID").nullable().type(ColumnTypeEnum.INT);
		version.onTable("HFJ_HISTORY_TAG").addColumn("20200420.11", "PARTITION_DATE").nullable().type(ColumnTypeEnum.DATE_ONLY);
		version.onTable("HFJ_RES_TAG").addColumn("20200420.12", "PARTITION_ID").nullable().type(ColumnTypeEnum.INT);
		version.onTable("HFJ_RES_TAG").addColumn("20200420.13", "PARTITION_DATE").nullable().type(ColumnTypeEnum.DATE_ONLY);
		version.onTable("HFJ_FORCED_ID").addColumn("20200420.14", "PARTITION_ID").nullable().type(ColumnTypeEnum.INT);
		version.onTable("HFJ_FORCED_ID").addColumn("20200420.15", "PARTITION_DATE").nullable().type(ColumnTypeEnum.DATE_ONLY);
		version.onTable("HFJ_RES_LINK").addColumn("20200420.16", "PARTITION_ID").nullable().type(ColumnTypeEnum.INT);
		version.onTable("HFJ_RES_LINK").addColumn("20200420.17", "PARTITION_DATE").nullable().type(ColumnTypeEnum.DATE_ONLY);
		version.onTable("HFJ_SPIDX_STRING").addColumn("20200420.18", "PARTITION_ID").nullable().type(ColumnTypeEnum.INT);
		version.onTable("HFJ_SPIDX_STRING").addColumn("20200420.19", "PARTITION_DATE").nullable().type(ColumnTypeEnum.DATE_ONLY);
		version.onTable("HFJ_SPIDX_COORDS").addColumn("20200420.20", "PARTITION_ID").nullable().type(ColumnTypeEnum.INT);
		version.onTable("HFJ_SPIDX_COORDS").addColumn("20200420.21", "PARTITION_DATE").nullable().type(ColumnTypeEnum.DATE_ONLY);
		version.onTable("HFJ_SPIDX_NUMBER").addColumn("20200420.22", "PARTITION_ID").nullable().type(ColumnTypeEnum.INT);
		version.onTable("HFJ_SPIDX_NUMBER").addColumn("20200420.23", "PARTITION_DATE").nullable().type(ColumnTypeEnum.DATE_ONLY);
		version.onTable("HFJ_SPIDX_TOKEN").addColumn("20200420.24", "PARTITION_ID").nullable().type(ColumnTypeEnum.INT);
		version.onTable("HFJ_SPIDX_TOKEN").addColumn("20200420.25", "PARTITION_DATE").nullable().type(ColumnTypeEnum.DATE_ONLY);
		version.onTable("HFJ_SPIDX_DATE").addColumn("20200420.26", "PARTITION_ID").nullable().type(ColumnTypeEnum.INT);
		version.onTable("HFJ_SPIDX_DATE").addColumn("20200420.27", "PARTITION_DATE").nullable().type(ColumnTypeEnum.DATE_ONLY);
		version.onTable("HFJ_SPIDX_URI").addColumn("20200420.28", "PARTITION_ID").nullable().type(ColumnTypeEnum.INT);
		version.onTable("HFJ_SPIDX_URI").addColumn("20200420.29", "PARTITION_DATE").nullable().type(ColumnTypeEnum.DATE_ONLY);
		version.onTable("HFJ_SPIDX_QUANTITY").addColumn("20200420.30", "PARTITION_ID").nullable().type(ColumnTypeEnum.INT);
		version.onTable("HFJ_SPIDX_QUANTITY").addColumn("20200420.31", "PARTITION_DATE").nullable().type(ColumnTypeEnum.DATE_ONLY);
		version.onTable("HFJ_RES_VER_PROV").addColumn("20200420.32", "PARTITION_ID").nullable().type(ColumnTypeEnum.INT);
		version.onTable("HFJ_RES_VER_PROV").addColumn("20200420.33", "PARTITION_DATE").nullable().type(ColumnTypeEnum.DATE_ONLY);
		version.onTable("HFJ_RES_PARAM_PRESENT").addColumn("20200420.34", "PARTITION_ID").nullable().type(ColumnTypeEnum.INT);
		version.onTable("HFJ_RES_PARAM_PRESENT").addColumn("20200420.35", "PARTITION_DATE").nullable().type(ColumnTypeEnum.DATE_ONLY);

		version.onTable("HFJ_SPIDX_STRING").modifyColumn("20200420.36", "SP_MISSING").nonNullable().failureAllowed().withType(ColumnTypeEnum.BOOLEAN);
		version.onTable("HFJ_SPIDX_COORDS").modifyColumn("20200420.37", "SP_MISSING").nonNullable().failureAllowed().withType(ColumnTypeEnum.BOOLEAN);
		version.onTable("HFJ_SPIDX_NUMBER").modifyColumn("20200420.38", "SP_MISSING").nonNullable().failureAllowed().withType(ColumnTypeEnum.BOOLEAN);
		version.onTable("HFJ_SPIDX_TOKEN").modifyColumn("20200420.39", "SP_MISSING").nonNullable().failureAllowed().withType(ColumnTypeEnum.BOOLEAN);
		version.onTable("HFJ_SPIDX_DATE").modifyColumn("20200420.40", "SP_MISSING").nonNullable().failureAllowed().withType(ColumnTypeEnum.BOOLEAN);
		version.onTable("HFJ_SPIDX_URI").modifyColumn("20200420.41", "SP_MISSING").nonNullable().failureAllowed().withType(ColumnTypeEnum.BOOLEAN);
		version.onTable("HFJ_SPIDX_QUANTITY").modifyColumn("20200420.42", "SP_MISSING").nonNullable().failureAllowed().withType(ColumnTypeEnum.BOOLEAN);

		// Add support for integer comparisons during day-precision date search.
		Builder.BuilderWithTableName spidxDate = version.onTable("HFJ_SPIDX_DATE");
		spidxDate.addColumn("20200501.1", "SP_VALUE_LOW_DATE_ORDINAL").nullable().type(ColumnTypeEnum.INT);
		spidxDate.addColumn("20200501.2", "SP_VALUE_HIGH_DATE_ORDINAL").nullable().type(ColumnTypeEnum.INT);

		spidxDate.addTask(new CalculateOrdinalDatesTask(VersionEnum.V5_0_0, "20200501.3")
			.addCalculator("SP_VALUE_LOW_DATE_ORDINAL", t -> ResourceIndexedSearchParamDate.calculateOrdinalValue(t.getDate("SP_VALUE_LOW")))
			.addCalculator("SP_VALUE_HIGH_DATE_ORDINAL", t -> ResourceIndexedSearchParamDate.calculateOrdinalValue(t.getDate("SP_VALUE_HIGH")))
			.setColumnName("SP_VALUE_LOW_DATE_ORDINAL") //It doesn't matter which of the two we choose as they will both be null.
		);

	}

	/**
	 * Partway through the 4.3.0 releaase cycle we renumbered to
	 * 5.0.0 - We have a bunch of NOP tasks here to avoid breakage for anyone
	 * who installed a prerelease before we made the switch
	 */
	@SuppressWarnings("deprecation")
	private void init430() {
		Builder version = forVersion(VersionEnum.V4_3_0);
		version.addNop("20200218.1");
		version.addNop("20200218.2");
		version.addNop("20200218.3");
		version.addNop("20200220.1");
		version.addNop("20200419.1");
		version.addNop("20200419.2");
		version.addNop("20200420.0");
		version.addNop("20200420.1");
		version.addNop("20200420.2");
		version.addNop("20200420.3");
		version.addNop("20200420.4");
		version.addNop("20200420.5");
		version.addNop("20200420.6");
		version.addNop("20200420.7");
		version.addNop("20200420.8");
		version.addNop("20200420.9");
		version.addNop("20200420.10");
		version.addNop("20200420.11");
		version.addNop("20200420.12");
		version.addNop("20200420.13");
		version.addNop("20200420.14");
		version.addNop("20200420.15");
		version.addNop("20200420.16");
		version.addNop("20200420.17");
		version.addNop("20200420.18");
		version.addNop("20200420.19");
		version.addNop("20200420.20");
		version.addNop("20200420.21");
		version.addNop("20200420.22");
		version.addNop("20200420.23");
		version.addNop("20200420.24");
		version.addNop("20200420.25");
		version.addNop("20200420.26");
		version.addNop("20200420.27");
		version.addNop("20200420.28");
		version.addNop("20200420.29");
		version.addNop("20200420.30");
		version.addNop("20200420.31");
		version.addNop("20200420.32");
		version.addNop("20200420.33");
		version.addNop("20200420.34");
		version.addNop("20200420.35");
		version.addNop("20200420.36");
		version.addNop("20200420.37");
		version.addNop("20200420.38");
		version.addNop("20200420.39");
		version.addNop("20200420.40");
		version.addNop("20200420.41");
		version.addNop("20200420.42");
	}

	protected void init420() { // 20191015 - 20200217
		Builder version = forVersion(VersionEnum.V4_2_0);

		// TermValueSetConceptDesignation
		version.onTable("TRM_VALUESET_C_DESIGNATION").dropIndex("20200202.1", "IDX_VALUESET_C_DSGNTN_VAL").failureAllowed();
		Builder.BuilderWithTableName searchTable = version.onTable("HFJ_SEARCH");
		searchTable.dropIndex("20200203.1", "IDX_SEARCH_LASTRETURNED");
		searchTable.dropColumn("20200203.2", "SEARCH_LAST_RETURNED");
		searchTable.addIndex("20200203.3", "IDX_SEARCH_CREATED").unique(false).withColumns("CREATED");
	}

	protected void init410() { // 20190815 - 20191014
		Builder version = forVersion(VersionEnum.V4_1_0);

		/*
		 * Note: The following tasks are markes as failure allowed - This is because all we're
		 * doing is setting a not-null on a column that will never be null anyway. Setting not null
		 * fails on SQL Server because there is an index on this column... Which is dumb, but hey.
		 */
		version.onTable("HFJ_SPIDX_NUMBER").modifyColumn("20190920.1", "RES_ID").nonNullable().failureAllowed().withType(ColumnTypeEnum.LONG);
		version.onTable("HFJ_SPIDX_COORDS").modifyColumn("20190920.2", "RES_ID").nonNullable().failureAllowed().withType(ColumnTypeEnum.LONG);
		version.onTable("HFJ_SPIDX_TOKEN").modifyColumn("20190920.3", "RES_ID").nonNullable().failureAllowed().withType(ColumnTypeEnum.LONG);
		version.onTable("HFJ_SPIDX_STRING").modifyColumn("20190920.4", "RES_ID").nonNullable().failureAllowed().withType(ColumnTypeEnum.LONG);
		version.onTable("HFJ_SPIDX_DATE").modifyColumn("20190920.5", "RES_ID").nonNullable().failureAllowed().withType(ColumnTypeEnum.LONG);
		version.onTable("HFJ_SPIDX_QUANTITY").modifyColumn("20190920.6", "RES_ID").nonNullable().failureAllowed().withType(ColumnTypeEnum.LONG);
		version.onTable("HFJ_SPIDX_URI").modifyColumn("20190920.7", "RES_ID").nonNullable().failureAllowed().withType(ColumnTypeEnum.LONG);

		// HFJ_SEARCH
		version.onTable("HFJ_SEARCH").addColumn("20190921.1", "EXPIRY_OR_NULL").nullable().type(ColumnTypeEnum.DATE_TIMESTAMP);
		version.onTable("HFJ_SEARCH").addColumn("20190921.2", "NUM_BLOCKED").nullable().type(ColumnTypeEnum.INT);

		// HFJ_BLK_EXPORT_JOB
		version.addIdGenerator("20190921.3", "SEQ_BLKEXJOB_PID");
		Builder.BuilderAddTableByColumns bulkExportJob = version.addTableByColumns("20190921.4", "HFJ_BLK_EXPORT_JOB", "PID");
		bulkExportJob.addColumn("PID").nonNullable().type(ColumnTypeEnum.LONG);
		bulkExportJob.addColumn("JOB_ID").nonNullable().type(ColumnTypeEnum.STRING, 36);
		bulkExportJob.addColumn("JOB_STATUS").nonNullable().type(ColumnTypeEnum.STRING, 10);
		bulkExportJob.addColumn("CREATED_TIME").nonNullable().type(ColumnTypeEnum.DATE_TIMESTAMP);
		bulkExportJob.addColumn("STATUS_TIME").nonNullable().type(ColumnTypeEnum.DATE_TIMESTAMP);
		bulkExportJob.addColumn("EXP_TIME").nonNullable().type(ColumnTypeEnum.DATE_TIMESTAMP);
		bulkExportJob.addColumn("REQUEST").nonNullable().type(ColumnTypeEnum.STRING, 500);
		bulkExportJob.addColumn("OPTLOCK").nonNullable().type(ColumnTypeEnum.INT);
		bulkExportJob.addColumn("EXP_SINCE").nullable().type(ColumnTypeEnum.DATE_TIMESTAMP);
		bulkExportJob.addColumn("STATUS_MESSAGE").nullable().type(ColumnTypeEnum.STRING, 500);
		bulkExportJob.addIndex("20190921.5", "IDX_BLKEX_EXPTIME").unique(false).withColumns("EXP_TIME");
		bulkExportJob.addIndex("20190921.6", "IDX_BLKEX_JOB_ID").unique(true).withColumns("JOB_ID");

		// HFJ_BLK_EXPORT_COLLECTION
		version.addIdGenerator("20190921.7", "SEQ_BLKEXCOL_PID");
		Builder.BuilderAddTableByColumns bulkExportCollection = version.addTableByColumns("20190921.8", "HFJ_BLK_EXPORT_COLLECTION", "PID");
		bulkExportCollection.addColumn("PID").nonNullable().type(ColumnTypeEnum.LONG);
		bulkExportCollection.addColumn("JOB_PID").nonNullable().type(ColumnTypeEnum.LONG);
		bulkExportCollection.addForeignKey("20190921.9", "FK_BLKEXCOL_JOB").toColumn("JOB_PID").references("HFJ_BLK_EXPORT_JOB", "PID");
		bulkExportCollection.addColumn("RES_TYPE").nonNullable().type(ColumnTypeEnum.STRING, 40);
		bulkExportCollection.addColumn("TYPE_FILTER").nullable().type(ColumnTypeEnum.STRING, 1000);
		bulkExportCollection.addColumn("OPTLOCK").nonNullable().type(ColumnTypeEnum.INT);

		// HFJ_BLK_EXPORT_COLFILE
		version.addIdGenerator("20190921.10", "SEQ_BLKEXCOLFILE_PID");
		Builder.BuilderAddTableByColumns bulkExportCollectionFile = version.addTableByColumns("20190921.11", "HFJ_BLK_EXPORT_COLFILE", "PID");
		bulkExportCollectionFile.addColumn("PID").nonNullable().type(ColumnTypeEnum.LONG);
		bulkExportCollectionFile.addColumn("COLLECTION_PID").nonNullable().type(ColumnTypeEnum.LONG);
		bulkExportCollectionFile.addColumn("RES_ID").nonNullable().type(ColumnTypeEnum.STRING, 100);
		bulkExportCollectionFile.addForeignKey("20190921.12", "FK_BLKEXCOLFILE_COLLECT").toColumn("COLLECTION_PID").references("HFJ_BLK_EXPORT_COLLECTION", "PID");

		// HFJ_RES_VER_PROV
		version.startSectionWithMessage("Processing bulkExportCollectionFile: HFJ_RES_VER_PROV");
		Builder.BuilderAddTableByColumns resVerProv = version.addTableByColumns("20190921.13", "HFJ_RES_VER_PROV", "RES_VER_PID");
		resVerProv.addColumn("RES_VER_PID").nonNullable().type(ColumnTypeEnum.LONG);
		resVerProv
			.addForeignKey("20190921.14", "FK_RESVERPROV_RESVER_PID")
			.toColumn("RES_VER_PID")
			.references("HFJ_RES_VER", "PID");
		resVerProv.addColumn("RES_PID").nonNullable().type(ColumnTypeEnum.LONG);
		resVerProv
			.addForeignKey("20190921.15", "FK_RESVERPROV_RES_PID")
			.toColumn("RES_PID")
			.references("HFJ_RESOURCE", "RES_ID");
		resVerProv.addColumn("SOURCE_URI").nullable().type(ColumnTypeEnum.STRING, 100);
		resVerProv.addColumn("REQUEST_ID").nullable().type(ColumnTypeEnum.STRING, 16);
		resVerProv.addIndex("20190921.16", "IDX_RESVERPROV_SOURCEURI").unique(false).withColumns("SOURCE_URI");
		resVerProv.addIndex("20190921.17", "IDX_RESVERPROV_REQUESTID").unique(false).withColumns("REQUEST_ID");

		// TermValueSetConceptDesignation
		version.startSectionWithMessage("Processing bulkExportCollectionFile: TRM_VALUESET_C_DESIGNATION");
		Builder.BuilderWithTableName termValueSetConceptDesignationTable = version.onTable("TRM_VALUESET_C_DESIGNATION");
		termValueSetConceptDesignationTable.addColumn("20190921.18", "VALUESET_PID").nonNullable().type(ColumnTypeEnum.LONG);
		termValueSetConceptDesignationTable
			.addForeignKey("20190921.19", "FK_TRM_VSCD_VS_PID")
			.toColumn("VALUESET_PID")
			.references("TRM_VALUESET", "PID");

		// Drop HFJ_SEARCH_RESULT foreign keys
		version.onTable("HFJ_SEARCH_RESULT").dropForeignKey("20190921.20", "FK_SEARCHRES_RES", "HFJ_RESOURCE");
		version.onTable("HFJ_SEARCH_RESULT").dropForeignKey("20190921.21", "FK_SEARCHRES_SEARCH", "HFJ_SEARCH");

		// TermValueSet
		version.startSectionWithMessage("Processing bulkExportCollectionFile: TRM_VALUESET");
		Builder.BuilderWithTableName termValueSetTable = version.onTable("TRM_VALUESET");
		termValueSetTable.addColumn("20190921.22", "TOTAL_CONCEPTS").nonNullable().type(ColumnTypeEnum.LONG);
		termValueSetTable.addColumn("20190921.23", "TOTAL_CONCEPT_DESIGNATIONS").nonNullable().type(ColumnTypeEnum.LONG);
		termValueSetTable
			.dropIndex("20190921.24", "IDX_VALUESET_EXP_STATUS");

		version.dropIdGenerator("20190921.25", "SEQ_SEARCHPARM_ID");

		// TermValueSetConcept
		version.startSectionWithMessage("Processing bulkExportCollectionFile: TRM_VALUESET_CONCEPT");
		Builder.BuilderWithTableName termValueSetConceptTable = version.onTable("TRM_VALUESET_CONCEPT");
		termValueSetConceptTable.addColumn("20190921.26", "VALUESET_ORDER").nonNullable().type(ColumnTypeEnum.INT);
		termValueSetConceptTable
			.addIndex("20190921.27", "IDX_VS_CONCEPT_ORDER")
			.unique(true)
			.withColumns("VALUESET_PID", "VALUESET_ORDER");

		// Account for RESTYPE_LEN column increasing from 30 to 40
		version.onTable("HFJ_RESOURCE").modifyColumn("20191002.1", "RES_TYPE").nonNullable().failureAllowed().withType(ColumnTypeEnum.STRING, 40);
		version.onTable("HFJ_RES_VER").modifyColumn("20191002.2", "RES_TYPE").nonNullable().failureAllowed().withType(ColumnTypeEnum.STRING, 40);
		version.onTable("HFJ_HISTORY_TAG").modifyColumn("20191002.3", "RES_TYPE").nonNullable().failureAllowed().withType(ColumnTypeEnum.STRING, 40);
		version.onTable("HFJ_RES_LINK").modifyColumn("20191002.4", "SOURCE_RESOURCE_TYPE").nonNullable().failureAllowed().withType(ColumnTypeEnum.STRING, 40);
		version.onTable("HFJ_RES_LINK").modifyColumn("20191002.5", "TARGET_RESOURCE_TYPE").nonNullable().failureAllowed().withType(ColumnTypeEnum.STRING, 40);
		version.onTable("HFJ_RES_TAG").modifyColumn("20191002.6", "RES_TYPE").nonNullable().failureAllowed().withType(ColumnTypeEnum.STRING, 40);

		// TermConceptDesignation
		version.startSectionWithMessage("Processing table: TRM_CONCEPT_DESIG");
		version.onTable("TRM_CONCEPT_DESIG").modifyColumn("20191002.7", "VAL").nonNullable().withType(ColumnTypeEnum.STRING, 2000);

		// TermValueSetConceptDesignation
		version.startSectionWithMessage("Processing table: TRM_VALUESET_C_DESIGNATION");
		version.onTable("TRM_VALUESET_C_DESIGNATION").modifyColumn("20191002.8", "VAL").nonNullable().withType(ColumnTypeEnum.STRING, 2000);

		// TermConceptProperty
		version.startSectionWithMessage("Processing table: TRM_CONCEPT_PROPERTY");
		version.onTable("TRM_CONCEPT_PROPERTY").addColumn("20191002.9", "PROP_VAL_LOB").nullable().type(ColumnTypeEnum.BLOB);
	}

	protected void init400() { // 20190401 - 20190814
		Builder version = forVersion(VersionEnum.V4_0_0);

		// BinaryStorageEntity
		Builder.BuilderAddTableByColumns binaryBlob = version.addTableByColumns("20190722.1", "HFJ_BINARY_STORAGE_BLOB", "BLOB_ID");
		binaryBlob.addColumn("BLOB_ID").nonNullable().type(ColumnTypeEnum.STRING, 200);
		binaryBlob.addColumn("RESOURCE_ID").nonNullable().type(ColumnTypeEnum.STRING, 100);
		binaryBlob.addColumn("BLOB_SIZE").nullable().type(ColumnTypeEnum.INT);
		binaryBlob.addColumn("CONTENT_TYPE").nonNullable().type(ColumnTypeEnum.STRING, 100);
		binaryBlob.addColumn("BLOB_DATA").nonNullable().type(ColumnTypeEnum.BLOB);
		binaryBlob.addColumn("PUBLISHED_DATE").nonNullable().type(ColumnTypeEnum.DATE_TIMESTAMP);
		binaryBlob.addColumn("BLOB_HASH").nullable().type(ColumnTypeEnum.STRING, 128);

		// Interim builds used this name
		version.onTable("TRM_VALUESET_CODE").dropThisTable("20190722.2");

		version.onTable("TRM_CONCEPT_MAP_GROUP")
			.renameColumn("20190722.3", "myConceptMapUrl", "CONCEPT_MAP_URL", false, true)
			.renameColumn("20190722.4", "mySourceValueSet", "SOURCE_VS", false, true)
			.renameColumn("20190722.5", "myTargetValueSet", "TARGET_VS", false, true);
		version.onTable("TRM_CONCEPT_MAP_GROUP")
			.modifyColumn("20190722.6", "CONCEPT_MAP_URL").nullable().withType(ColumnTypeEnum.STRING, 200);
		version.onTable("TRM_CONCEPT_MAP_GROUP")
			.modifyColumn("20190722.7", "SOURCE_VERSION").nullable().withType(ColumnTypeEnum.STRING, 200);
		version.onTable("TRM_CONCEPT_MAP_GROUP")
			.modifyColumn("20190722.8", "SOURCE_VS").nullable().withType(ColumnTypeEnum.STRING, 200);
		version.onTable("TRM_CONCEPT_MAP_GROUP")
			.modifyColumn("20190722.9", "TARGET_VERSION").nullable().withType(ColumnTypeEnum.STRING, 200);
		version.onTable("TRM_CONCEPT_MAP_GROUP")
			.modifyColumn("20190722.10", "TARGET_VS").nullable().withType(ColumnTypeEnum.STRING, 200);

		version.onTable("TRM_CONCEPT_MAP_GRP_ELEMENT")
			.renameColumn("20190722.11", "myConceptMapUrl", "CONCEPT_MAP_URL", false, true)
			.renameColumn("20190722.12", "mySystem", "SYSTEM_URL", false, true)
			.renameColumn("20190722.13", "mySystemVersion", "SYSTEM_VERSION", false, true)
			.renameColumn("20190722.14", "myValueSet", "VALUESET_URL", false, true);
		version.onTable("TRM_CONCEPT_MAP_GRP_ELEMENT")
			.modifyColumn("20190722.15", "CONCEPT_MAP_URL").nullable().withType(ColumnTypeEnum.STRING, 200);
		version.onTable("TRM_CONCEPT_MAP_GRP_ELEMENT")
			.modifyColumn("20190722.16", "SOURCE_CODE").nonNullable().withType(ColumnTypeEnum.STRING, 500);
		version.onTable("TRM_CONCEPT_MAP_GRP_ELEMENT")
			.modifyColumn("20190722.17", "SYSTEM_URL").nullable().withType(ColumnTypeEnum.STRING, 200);
		version.onTable("TRM_CONCEPT_MAP_GRP_ELEMENT")
			.modifyColumn("20190722.18", "SYSTEM_VERSION").nullable().withType(ColumnTypeEnum.STRING, 200);
		version.onTable("TRM_CONCEPT_MAP_GRP_ELEMENT")
			.modifyColumn("20190722.19", "VALUESET_URL").nullable().withType(ColumnTypeEnum.STRING, 200);

		version.onTable("TRM_CONCEPT_MAP_GRP_ELM_TGT")
			.renameColumn("20190722.20", "myConceptMapUrl", "CONCEPT_MAP_URL", false, true)
			.renameColumn("20190722.21", "mySystem", "SYSTEM_URL", false, true)
			.renameColumn("20190722.22", "mySystemVersion", "SYSTEM_VERSION", false, true)
			.renameColumn("20190722.23", "myValueSet", "VALUESET_URL", false, true);
		version.onTable("TRM_CONCEPT_MAP_GRP_ELM_TGT")
			.modifyColumn("20190722.24", "CONCEPT_MAP_URL").nullable().withType(ColumnTypeEnum.STRING, 200);
		version.onTable("TRM_CONCEPT_MAP_GRP_ELM_TGT")
			.modifyColumn("20190722.25", "SYSTEM_URL").nullable().withType(ColumnTypeEnum.STRING, 200);
		version.onTable("TRM_CONCEPT_MAP_GRP_ELM_TGT")
			.modifyColumn("20190722.26", "SYSTEM_VERSION").nullable().withType(ColumnTypeEnum.STRING, 200);
		version.onTable("TRM_CONCEPT_MAP_GRP_ELM_TGT")
			.modifyColumn("20190722.27", "TARGET_CODE").nonNullable().withType(ColumnTypeEnum.STRING, 500);
		version.onTable("TRM_CONCEPT_MAP_GRP_ELM_TGT")
			.modifyColumn("20190722.28", "VALUESET_URL").nullable().withType(ColumnTypeEnum.STRING, 200);

		version.onTable("TRM_CONCEPT")
			.renameColumn("20190722.29", "CODE", "CODEVAL", false, true);


		// TermValueSet
		version.startSectionWithMessage("Processing table: TRM_VALUESET");
		version.addIdGenerator("20190722.30", "SEQ_VALUESET_PID");
		Builder.BuilderAddTableByColumns termValueSetTable = version.addTableByColumns("20190722.31", "TRM_VALUESET", "PID");
		termValueSetTable.addColumn("PID").nonNullable().type(ColumnTypeEnum.LONG);
		termValueSetTable.addColumn("URL").nonNullable().type(ColumnTypeEnum.STRING, 200);
		termValueSetTable
			.addIndex("20190722.32", "IDX_VALUESET_URL")
			.unique(true)
			.withColumns("URL");
		termValueSetTable.addColumn("RES_ID").nonNullable().type(ColumnTypeEnum.LONG);
		termValueSetTable
			.addForeignKey("20190722.33", "FK_TRMVALUESET_RES")
			.toColumn("RES_ID")
			.references("HFJ_RESOURCE", "RES_ID");
		termValueSetTable.addColumn("NAME").nullable().type(ColumnTypeEnum.STRING, 200);

		version.onTable("TRM_VALUESET")
			.renameColumn("20190722.34", "NAME", "VSNAME", true, true);
		version.onTable("TRM_VALUESET")
			.modifyColumn("20190722.35", "RES_ID").nullable().withType(ColumnTypeEnum.LONG);

		Builder.BuilderWithTableName termValueSetTableChange = version.onTable("TRM_VALUESET");
		termValueSetTableChange.addColumn("20190722.36", "EXPANSION_STATUS").nonNullable().type(ColumnTypeEnum.STRING, 50);
		termValueSetTableChange
			.addIndex("20190722.37", "IDX_VALUESET_EXP_STATUS")
			.unique(false)
			.withColumns("EXPANSION_STATUS");

		// TermValueSetConcept
		version.startSectionWithMessage("Processing table: TRM_VALUESET_CONCEPT");
		version.addIdGenerator("20190722.38", "SEQ_VALUESET_CONCEPT_PID");
		Builder.BuilderAddTableByColumns termValueSetConceptTable = version.addTableByColumns("20190722.39", "TRM_VALUESET_CONCEPT", "PID");
		termValueSetConceptTable.addColumn("PID").nonNullable().type(ColumnTypeEnum.LONG);
		termValueSetConceptTable.addColumn("VALUESET_PID").nonNullable().type(ColumnTypeEnum.LONG);
		termValueSetConceptTable
			.addForeignKey("20190722.40", "FK_TRM_VALUESET_PID")
			.toColumn("VALUESET_PID")
			.references("TRM_VALUESET", "PID");
		termValueSetConceptTable.addColumn("SYSTEM_URL").nonNullable().type(ColumnTypeEnum.STRING, 200);
		termValueSetConceptTable.addColumn("CODEVAL").nonNullable().type(ColumnTypeEnum.STRING, 500);
		termValueSetConceptTable.addColumn("DISPLAY").nullable().type(ColumnTypeEnum.STRING, 400);
		version.onTable("TRM_VALUESET_CONCEPT")
			.renameColumn("20190722.41", "CODE", "CODEVAL", true, true)
			.renameColumn("20190722.42", "SYSTEM", "SYSTEM_URL", true, true);

		version.startSectionWithMessage("Processing table: TRM_VALUESET_CONCEPT, swapping index for unique constraint");
		termValueSetConceptTable.dropIndex("20190801.1", "IDX_VALUESET_CONCEPT_CS_CD");
		// This index has been renamed in later versions. As such, allowing failure here as some DBs disallow
		// multiple indexes referencing the same set of columns.
		termValueSetConceptTable
			.addIndex("20190801.2", "IDX_VS_CONCEPT_CS_CD")
			.unique(true)
			.withColumns("VALUESET_PID", "SYSTEM_URL", "CODEVAL").failureAllowed();

		// TermValueSetConceptDesignation
		version.startSectionWithMessage("Processing table: TRM_VALUESET_C_DESIGNATION");
		version.addIdGenerator("20190801.3", "SEQ_VALUESET_C_DSGNTN_PID");
		Builder.BuilderAddTableByColumns termValueSetConceptDesignationTable = version.addTableByColumns("20190801.4", "TRM_VALUESET_C_DESIGNATION", "PID");
		termValueSetConceptDesignationTable.addColumn("PID").nonNullable().type(ColumnTypeEnum.LONG);
		termValueSetConceptDesignationTable.addColumn("VALUESET_CONCEPT_PID").nonNullable().type(ColumnTypeEnum.LONG);
		termValueSetConceptDesignationTable
			.addForeignKey("20190801.5", "FK_TRM_VALUESET_CONCEPT_PID")
			.toColumn("VALUESET_CONCEPT_PID")
			.references("TRM_VALUESET_CONCEPT", "PID");
		termValueSetConceptDesignationTable.addColumn("LANG").nullable().type(ColumnTypeEnum.STRING, 500);
		termValueSetConceptDesignationTable.addColumn("USE_SYSTEM").nullable().type(ColumnTypeEnum.STRING, 500);
		termValueSetConceptDesignationTable.addColumn("USE_CODE").nullable().type(ColumnTypeEnum.STRING, 500);
		termValueSetConceptDesignationTable.addColumn("USE_DISPLAY").nullable().type(ColumnTypeEnum.STRING, 500);
		termValueSetConceptDesignationTable.addColumn("VAL").nonNullable().type(ColumnTypeEnum.STRING, 500);

		// This index turned out not to be needed so it is disabled
		termValueSetConceptDesignationTable
			.addIndex("20190801.6", "IDX_VALUESET_C_DSGNTN_VAL")
			.unique(false)
			.withColumns("VAL")
			.doNothing();

		// TermCodeSystemVersion
		version.startSectionWithMessage("Processing table: TRM_CODESYSTEM_VER");
		Builder.BuilderWithTableName termCodeSystemVersionTable = version.onTable("TRM_CODESYSTEM_VER");
		termCodeSystemVersionTable.addColumn("20190814.1", "CS_DISPLAY").nullable().type(ColumnTypeEnum.STRING, 200);

		// ResourceReindexJobEntry
		version.addIdGenerator("20190814.2", "SEQ_RES_REINDEX_JOB");
		Builder.BuilderAddTableByColumns reindex = version.addTableByColumns("20190814.3", "HFJ_RES_REINDEX_JOB", "PID");
		reindex.addColumn("PID").nonNullable().type(ColumnTypeEnum.LONG);
		reindex.addColumn("RES_TYPE").nullable().type(ColumnTypeEnum.STRING, 100);
		reindex.addColumn("UPDATE_THRESHOLD_HIGH").nonNullable().type(ColumnTypeEnum.DATE_TIMESTAMP);
		reindex.addColumn("JOB_DELETED").nonNullable().type(ColumnTypeEnum.BOOLEAN);
		reindex.addColumn("UPDATE_THRESHOLD_LOW").nullable().type(ColumnTypeEnum.DATE_TIMESTAMP);
		reindex.addColumn("SUSPENDED_UNTIL").nullable().type(ColumnTypeEnum.DATE_TIMESTAMP);
		reindex.addColumn("REINDEX_COUNT").nullable().type(ColumnTypeEnum.INT);

		// Search
		version.onTable("HFJ_SEARCH")
			.addColumn("20190814.4", "SEARCH_DELETED").nullable().type(ColumnTypeEnum.BOOLEAN);
		version.onTable("HFJ_SEARCH")
			.modifyColumn("20190814.5", "SEARCH_LAST_RETURNED").nonNullable().withType(ColumnTypeEnum.DATE_TIMESTAMP);
		version.onTable("HFJ_SEARCH")
			.addColumn("20190814.6", "SEARCH_PARAM_MAP").nullable().type(ColumnTypeEnum.BLOB);
		version.onTable("HFJ_SEARCH")
			.modifyColumn("20190814.7", "SEARCH_UUID").nonNullable().withType(ColumnTypeEnum.STRING, 36);

		version.onTable("HFJ_SEARCH_PARM").dropThisTable("20190814.8");

		// Make some columns non-nullable that were previously nullable - These are marked as failure allowed, since
		// SQL Server won't let us change nullability on columns with indexes pointing to them
		version.onTable("HFJ_SPIDX_COORDS").modifyColumn("20190814.9", "RES_TYPE").nonNullable().failureAllowed().withType(ColumnTypeEnum.STRING, 100);
		version.onTable("HFJ_SPIDX_DATE").modifyColumn("20190814.10", "RES_TYPE").nonNullable().failureAllowed().withType(ColumnTypeEnum.STRING, 100);
		version.onTable("HFJ_SPIDX_STRING").modifyColumn("20190814.11", "RES_TYPE").nonNullable().failureAllowed().withType(ColumnTypeEnum.STRING, 100);
		version.onTable("HFJ_SPIDX_STRING").addColumn("20190814.12", "HASH_IDENTITY").nullable().type(ColumnTypeEnum.LONG);
		version.onTable("HFJ_SPIDX_STRING").addIndex("20190814.13", "IDX_SP_STRING_HASH_IDENT").unique(false).withColumns("HASH_IDENTITY");
		version.onTable("HFJ_SPIDX_COORDS").modifyColumn("20190814.14", "RES_TYPE").nonNullable().failureAllowed().withType(ColumnTypeEnum.STRING, 100);
		version.onTable("HFJ_SPIDX_QUANTITY").modifyColumn("20190814.15", "RES_TYPE").nonNullable().failureAllowed().withType(ColumnTypeEnum.STRING, 100);
		version.onTable("HFJ_SPIDX_QUANTITY").dropColumn("20190814.16", "HASH_UNITS_AND_VALPREFIX");
		version.onTable("HFJ_SPIDX_QUANTITY").dropColumn("20190814.17", "HASH_VALPREFIX");
		version.onTable("HFJ_SPIDX_NUMBER").modifyColumn("20190814.18", "RES_TYPE").nonNullable().failureAllowed().withType(ColumnTypeEnum.STRING, 100);
		version.onTable("HFJ_SPIDX_TOKEN").modifyColumn("20190814.19", "RES_TYPE").nonNullable().failureAllowed().withType(ColumnTypeEnum.STRING, 100);
		version.onTable("HFJ_SPIDX_URI").modifyColumn("20190814.20", "RES_TYPE").nonNullable().failureAllowed().withType(ColumnTypeEnum.STRING, 100);
		version.onTable("HFJ_SPIDX_URI").modifyColumn("20190814.21", "SP_URI").nullable().failureAllowed().withType(ColumnTypeEnum.STRING, 254);
		version.onTable("TRM_CODESYSTEM").modifyColumn("20190814.22", "CODE_SYSTEM_URI").nonNullable().failureAllowed().withType(ColumnTypeEnum.STRING, 200);
		version.onTable("TRM_CODESYSTEM").modifyColumn("20190814.23", "CS_NAME").nullable().failureAllowed().withType(ColumnTypeEnum.STRING, 200);
		version.onTable("TRM_CODESYSTEM_VER").modifyColumn("20190814.24", "CS_VERSION_ID").nullable().failureAllowed().withType(ColumnTypeEnum.STRING, 200);
	}


	private void init360() { // 20180918 - 20181112
		Builder version = forVersion(VersionEnum.V3_6_0);

		// Resource Link
		Builder.BuilderWithTableName resourceLink = version.onTable("HFJ_RES_LINK");
		version.startSectionWithMessage("Starting work on table: " + resourceLink.getTableName());
		resourceLink
			.modifyColumn("20180929.1", "SRC_PATH")
			.nonNullable()
			.withType(ColumnTypeEnum.STRING, 200);

		// Search
		Builder.BuilderWithTableName search = version.onTable("HFJ_SEARCH");
		version.startSectionWithMessage("Starting work on table: " + search.getTableName());
		search
			.addColumn("20181001.1", "OPTLOCK_VERSION")
			.nullable()
			.type(ColumnTypeEnum.INT);

		version.addTableRawSql("20181104.1", "HFJ_RES_REINDEX_JOB")
			.addSql(DriverTypeEnum.MSSQL_2012, "create table HFJ_RES_REINDEX_JOB (PID bigint not null, JOB_DELETED bit not null, RES_TYPE varchar(255), SUSPENDED_UNTIL datetime2, UPDATE_THRESHOLD_HIGH datetime2 not null, UPDATE_THRESHOLD_LOW datetime2, primary key (PID))")
			.addSql(DriverTypeEnum.DERBY_EMBEDDED, "create table HFJ_RES_REINDEX_JOB (PID bigint not null, JOB_DELETED boolean not null, RES_TYPE varchar(255), SUSPENDED_UNTIL timestamp, UPDATE_THRESHOLD_HIGH timestamp not null, UPDATE_THRESHOLD_LOW timestamp, primary key (PID))")
			.addSql(DriverTypeEnum.MARIADB_10_1, "create table HFJ_RES_REINDEX_JOB (PID bigint not null, JOB_DELETED bit not null, RES_TYPE varchar(255), SUSPENDED_UNTIL datetime(6), UPDATE_THRESHOLD_HIGH datetime(6) not null, UPDATE_THRESHOLD_LOW datetime(6), primary key (PID))")
			.addSql(DriverTypeEnum.POSTGRES_9_4, "create table HFJ_RES_REINDEX_JOB (PID int8 not null, JOB_DELETED boolean not null, RES_TYPE varchar(255), SUSPENDED_UNTIL timestamp, UPDATE_THRESHOLD_HIGH timestamp not null, UPDATE_THRESHOLD_LOW timestamp, primary key (PID))")
			.addSql(DriverTypeEnum.MYSQL_5_7, " create table HFJ_RES_REINDEX_JOB (PID bigint not null, JOB_DELETED bit not null, RES_TYPE varchar(255), SUSPENDED_UNTIL datetime(6), UPDATE_THRESHOLD_HIGH datetime(6) not null, UPDATE_THRESHOLD_LOW datetime(6), primary key (PID))")
			.addSql(DriverTypeEnum.ORACLE_12C, "create table HFJ_RES_REINDEX_JOB (PID number(19,0) not null, JOB_DELETED number(1,0) not null, RES_TYPE varchar2(255 char), SUSPENDED_UNTIL timestamp, UPDATE_THRESHOLD_HIGH timestamp not null, UPDATE_THRESHOLD_LOW timestamp, primary key (PID))");

		version.onTable("TRM_CONCEPT_DESIG").addColumn("20181104.2", "CS_VER_PID").nullable().type(ColumnTypeEnum.LONG);
		version.onTable("TRM_CONCEPT_DESIG").addForeignKey("20181104.3", "FK_CONCEPTDESIG_CSV").toColumn("CS_VER_PID").references("TRM_CODESYSTEM_VER", "PID");

		version.onTable("TRM_CONCEPT_PROPERTY").addColumn("20181104.4", "CS_VER_PID").nullable().type(ColumnTypeEnum.LONG);
		version.onTable("TRM_CONCEPT_PROPERTY").addForeignKey("20181104.5", "FK_CONCEPTPROP_CSV").toColumn("CS_VER_PID").references("TRM_CODESYSTEM_VER", "PID");

		version.onTable("TRM_CONCEPT").addColumn("20181104.6", "PARENT_PIDS").nullable().type(ColumnTypeEnum.CLOB);

	}

	private void init350() { // 20180601 - 20180917
		Builder version = forVersion(VersionEnum.V3_5_0);

		// Forced ID changes
		Builder.BuilderWithTableName forcedId = version.onTable("HFJ_FORCED_ID");
		version.startSectionWithMessage("Starting work on table: " + forcedId.getTableName());

		forcedId
			.dropIndex("20180827.1", "IDX_FORCEDID_TYPE_FORCEDID");
		forcedId
			.dropIndex("20180827.2", "IDX_FORCEDID_TYPE_RESID");

		forcedId
			.addIndex("20180827.3", "IDX_FORCEDID_TYPE_FID")
			.unique(true)
			.withColumns("RESOURCE_TYPE", "FORCED_ID");

		// Indexes - Coords
		Builder.BuilderWithTableName spidxCoords = version.onTable("HFJ_SPIDX_COORDS");
		version.startSectionWithMessage("Starting work on table: " + spidxCoords.getTableName());
		spidxCoords
			.addColumn("20180903.1", "HASH_IDENTITY")
			.nullable()
			.type(ColumnTypeEnum.LONG);
		if (!myFlags.contains(FlagEnum.NO_MIGRATE_HASHES)) {
			spidxCoords
				.dropIndex("20180903.2", "IDX_SP_COORDS");
			spidxCoords
				.addIndex("20180903.4", "IDX_SP_COORDS_HASH")
				.unique(false)
				.withColumns("HASH_IDENTITY", "SP_LATITUDE", "SP_LONGITUDE");
			spidxCoords
				.addTask(new CalculateHashesTask(VersionEnum.V3_5_0, "20180903.5")
					.addCalculator("HASH_IDENTITY", t -> BaseResourceIndexedSearchParam.calculateHashIdentity(new PartitionSettings(), RequestPartitionId.defaultPartition(), t.getResourceType(), t.getString("SP_NAME")))
					.setColumnName("HASH_IDENTITY")
				);
		}

		// Indexes - Date
		Builder.BuilderWithTableName spidxDate = version.onTable("HFJ_SPIDX_DATE");
		version.startSectionWithMessage("Starting work on table: " + spidxDate.getTableName());
		spidxDate
			.addColumn("20180903.6", "HASH_IDENTITY")
			.nullable()
			.type(ColumnTypeEnum.LONG);
		if (!myFlags.contains(FlagEnum.NO_MIGRATE_HASHES)) {
			spidxDate
				.dropIndex("20180903.7", "IDX_SP_TOKEN");
			spidxDate
				.addIndex("20180903.8", "IDX_SP_DATE_HASH")
				.unique(false)
				.withColumns("HASH_IDENTITY", "SP_VALUE_LOW", "SP_VALUE_HIGH")
				.doNothing();
			spidxDate
				.dropIndex("20180903.9", "IDX_SP_DATE");
			spidxDate
				.addTask(new CalculateHashesTask(VersionEnum.V3_5_0, "20180903.10")
					.addCalculator("HASH_IDENTITY", t -> BaseResourceIndexedSearchParam.calculateHashIdentity(new PartitionSettings(), RequestPartitionId.defaultPartition(), t.getResourceType(), t.getString("SP_NAME")))
					.setColumnName("HASH_IDENTITY")
				);
		}

		// Indexes - Number
		Builder.BuilderWithTableName spidxNumber = version.onTable("HFJ_SPIDX_NUMBER");
		version.startSectionWithMessage("Starting work on table: " + spidxNumber.getTableName());
		spidxNumber
			.addColumn("20180903.11", "HASH_IDENTITY")
			.nullable()
			.type(ColumnTypeEnum.LONG);
		if (!myFlags.contains(FlagEnum.NO_MIGRATE_HASHES)) {
			spidxNumber
				.dropIndex("20180903.12", "IDX_SP_NUMBER");
			spidxNumber
				.addIndex("20180903.13", "IDX_SP_NUMBER_HASH_VAL")
				.unique(false)
				.withColumns("HASH_IDENTITY", "SP_VALUE")
				.doNothing();
			spidxNumber
				.addTask(new CalculateHashesTask(VersionEnum.V3_5_0, "20180903.14")
					.addCalculator("HASH_IDENTITY", t -> BaseResourceIndexedSearchParam.calculateHashIdentity(new PartitionSettings(), RequestPartitionId.defaultPartition(), t.getResourceType(), t.getString("SP_NAME")))
					.setColumnName("HASH_IDENTITY")
				);
		}

		// Indexes - Quantity
		Builder.BuilderWithTableName spidxQuantity = version.onTable("HFJ_SPIDX_QUANTITY");
		version.startSectionWithMessage("Starting work on table: " + spidxQuantity.getTableName());
		spidxQuantity
			.addColumn("20180903.15", "HASH_IDENTITY")
			.nullable()
			.type(ColumnTypeEnum.LONG);
		spidxQuantity
			.addColumn("20180903.16", "HASH_IDENTITY_SYS_UNITS")
			.nullable()
			.type(ColumnTypeEnum.LONG);
		spidxQuantity
			.addColumn("20180903.17", "HASH_IDENTITY_AND_UNITS")
			.nullable()
			.type(ColumnTypeEnum.LONG);
		if (!myFlags.contains(FlagEnum.NO_MIGRATE_HASHES)) {
			spidxQuantity
				.dropIndex("20180903.18", "IDX_SP_QUANTITY");
			spidxQuantity
				.addIndex("20180903.19", "IDX_SP_QUANTITY_HASH")
				.unique(false)
				.withColumns("HASH_IDENTITY", "SP_VALUE");
			spidxQuantity
				.addIndex("20180903.20", "IDX_SP_QUANTITY_HASH_UN")
				.unique(false)
				.withColumns("HASH_IDENTITY_AND_UNITS", "SP_VALUE");
			spidxQuantity
				.addIndex("20180903.21", "IDX_SP_QUANTITY_HASH_SYSUN")
				.unique(false)
				.withColumns("HASH_IDENTITY_SYS_UNITS", "SP_VALUE");
			spidxQuantity
				.addTask(new CalculateHashesTask(VersionEnum.V3_5_0, "20180903.22")
					.addCalculator("HASH_IDENTITY", t -> BaseResourceIndexedSearchParam.calculateHashIdentity(new PartitionSettings(), RequestPartitionId.defaultPartition(), t.getResourceType(), t.getString("SP_NAME")))
					.addCalculator("HASH_IDENTITY_AND_UNITS", t -> ResourceIndexedSearchParamQuantity.calculateHashUnits(new PartitionSettings(), RequestPartitionId.defaultPartition(), t.getResourceType(), t.getString("SP_NAME"), t.getString("SP_UNITS")))
					.addCalculator("HASH_IDENTITY_SYS_UNITS", t -> ResourceIndexedSearchParamQuantity.calculateHashSystemAndUnits(new PartitionSettings(), RequestPartitionId.defaultPartition(), t.getResourceType(), t.getString("SP_NAME"), t.getString("SP_SYSTEM"), t.getString("SP_UNITS")))
					.setColumnName("HASH_IDENTITY")
				);
		}

		// Indexes - String
		Builder.BuilderWithTableName spidxString = version.onTable("HFJ_SPIDX_STRING");
		version.startSectionWithMessage("Starting work on table: " + spidxString.getTableName());
		spidxString
			.addColumn("20180903.23", "HASH_NORM_PREFIX")
			.nullable()
			.type(ColumnTypeEnum.LONG);
		if (!myFlags.contains(FlagEnum.NO_MIGRATE_HASHES)) {
			spidxString
				.dropIndex("20180903.24", "IDX_SP_STRING");
			spidxString
				.addIndex("20180903.25", "IDX_SP_STRING_HASH_NRM")
				.unique(false)
				.withColumns("HASH_NORM_PREFIX", "SP_VALUE_NORMALIZED");
			spidxString
				.addColumn("20180903.26", "HASH_EXACT")
				.nullable()
				.type(ColumnTypeEnum.LONG);
			spidxString
				.addIndex("20180903.27", "IDX_SP_STRING_HASH_EXCT")
				.unique(false)
				.withColumns("HASH_EXACT");
			spidxString
				.addTask(new CalculateHashesTask(VersionEnum.V3_5_0, "20180903.28")
					.setColumnName("HASH_NORM_PREFIX")
					.addCalculator("HASH_NORM_PREFIX", t -> ResourceIndexedSearchParamString.calculateHashNormalized(new PartitionSettings(), RequestPartitionId.defaultPartition(), new ModelConfig(), t.getResourceType(), t.getString("SP_NAME"), t.getString("SP_VALUE_NORMALIZED")))
					.addCalculator("HASH_EXACT", t -> ResourceIndexedSearchParamString.calculateHashExact(new PartitionSettings(), (ca.uhn.fhir.jpa.model.entity.PartitionablePartitionId) null, t.getResourceType(), t.getParamName(), t.getString("SP_VALUE_EXACT")))
				);
		}

		// Indexes - Token
		Builder.BuilderWithTableName spidxToken = version.onTable("HFJ_SPIDX_TOKEN");
		version.startSectionWithMessage("Starting work on table: " + spidxToken.getTableName());
		spidxToken
			.addColumn("20180903.29", "HASH_IDENTITY")
			.nullable()
			.type(ColumnTypeEnum.LONG);
		spidxToken
			.addColumn("20180903.30", "HASH_SYS")
			.nullable()
			.type(ColumnTypeEnum.LONG);
		spidxToken
			.addColumn("20180903.31", "HASH_SYS_AND_VALUE")
			.nullable()
			.type(ColumnTypeEnum.LONG);
		spidxToken
			.addColumn("20180903.32", "HASH_VALUE")
			.nullable()
			.type(ColumnTypeEnum.LONG);
		if (!myFlags.contains(FlagEnum.NO_MIGRATE_HASHES)) {
			spidxToken
				.dropIndex("20180903.33", "IDX_SP_TOKEN");
			spidxToken
				.dropIndex("20180903.34", "IDX_SP_TOKEN_UNQUAL");
			spidxToken
				.addIndex("20180903.35", "IDX_SP_TOKEN_HASH")
				.unique(false)
				.withColumns("HASH_IDENTITY")
				.doNothing();
			spidxToken
				.addIndex("20180903.36", "IDX_SP_TOKEN_HASH_S")
				.unique(false)
				.withColumns("HASH_SYS")
				.doNothing();
			spidxToken
				.addIndex("20180903.37", "IDX_SP_TOKEN_HASH_SV")
				.unique(false)
				.withColumns("HASH_SYS_AND_VALUE")
				.doNothing();
			spidxToken
				.addIndex("20180903.38", "IDX_SP_TOKEN_HASH_V")
				.unique(false)
				.withColumns("HASH_VALUE")
				.doNothing();
			spidxToken
				.addTask(new CalculateHashesTask(VersionEnum.V3_5_0, "20180903.39")
					.setColumnName("HASH_IDENTITY")
					.addCalculator("HASH_IDENTITY", t -> BaseResourceIndexedSearchParam.calculateHashIdentity(new PartitionSettings(), RequestPartitionId.defaultPartition(), t.getResourceType(), t.getString("SP_NAME")))
					.addCalculator("HASH_SYS", t -> ResourceIndexedSearchParamToken.calculateHashSystem(new PartitionSettings(), RequestPartitionId.defaultPartition(), t.getResourceType(), t.getParamName(), t.getString("SP_SYSTEM")))
					.addCalculator("HASH_SYS_AND_VALUE", t -> ResourceIndexedSearchParamToken.calculateHashSystemAndValue(new PartitionSettings(), RequestPartitionId.defaultPartition(), t.getResourceType(), t.getParamName(), t.getString("SP_SYSTEM"), t.getString("SP_VALUE")))
					.addCalculator("HASH_VALUE", t -> ResourceIndexedSearchParamToken.calculateHashValue(new PartitionSettings(), RequestPartitionId.defaultPartition(), t.getResourceType(), t.getParamName(), t.getString("SP_VALUE")))
				);
		}

		// Indexes - URI
		Builder.BuilderWithTableName spidxUri = version.onTable("HFJ_SPIDX_URI");
		version.startSectionWithMessage("Starting work on table: " + spidxUri.getTableName());
		spidxUri
			.addColumn("20180903.40", "HASH_IDENTITY")
			.nullable()
			.type(ColumnTypeEnum.LONG);
		if (!myFlags.contains(FlagEnum.NO_MIGRATE_HASHES)) {
			spidxUri
				.addIndex("20180903.41", "IDX_SP_URI_HASH_IDENTITY")
				.unique(false)
				.withColumns("HASH_IDENTITY", "SP_URI");
			spidxUri
				.addColumn("20180903.42", "HASH_URI")
				.nullable()
				.type(ColumnTypeEnum.LONG);
			spidxUri
				.addIndex("20180903.43", "IDX_SP_URI_HASH_URI")
				.unique(false)
				.withColumns("HASH_URI");
			spidxUri
				.addTask(new CalculateHashesTask(VersionEnum.V3_5_0, "20180903.44")
					.setColumnName("HASH_IDENTITY")
					.addCalculator("HASH_IDENTITY", t -> BaseResourceIndexedSearchParam.calculateHashIdentity(new PartitionSettings(), (RequestPartitionId) null, t.getResourceType(), t.getString("SP_NAME")))
					.addCalculator("HASH_URI", t -> ResourceIndexedSearchParamUri.calculateHashUri(new PartitionSettings(), (RequestPartitionId) null, t.getResourceType(), t.getString("SP_NAME"), t.getString("SP_URI")))
				);
		}

		// Search Parameter Presence
		Builder.BuilderWithTableName spp = version.onTable("HFJ_RES_PARAM_PRESENT");
		version.startSectionWithMessage("Starting work on table: " + spp.getTableName());
		spp.dropIndex("20180903.45", "IDX_RESPARMPRESENT_SPID_RESID");
		spp
			.addColumn("20180903.46", "HASH_PRESENCE")
			.nullable()
			.type(ColumnTypeEnum.LONG);
		spp
			.addIndex("20180903.47", "IDX_RESPARMPRESENT_HASHPRES")
			.unique(false)
			.withColumns("HASH_PRESENCE");

		ArbitrarySqlTask consolidateSearchParamPresenceIndexesTask = new ArbitrarySqlTask(VersionEnum.V3_5_0, "20180903.48", "HFJ_SEARCH_PARM", "Consolidate search parameter presence indexes");
		consolidateSearchParamPresenceIndexesTask.setExecuteOnlyIfTableExists("HFJ_SEARCH_PARM");
		consolidateSearchParamPresenceIndexesTask.setBatchSize(1);

		String sql = "SELECT " +
			"HFJ_SEARCH_PARM.RES_TYPE RES_TYPE, HFJ_SEARCH_PARM.PARAM_NAME PARAM_NAME, " +
			"HFJ_RES_PARAM_PRESENT.PID PID, HFJ_RES_PARAM_PRESENT.SP_ID SP_ID, HFJ_RES_PARAM_PRESENT.SP_PRESENT SP_PRESENT, HFJ_RES_PARAM_PRESENT.HASH_PRESENCE HASH_PRESENCE " +
			"from HFJ_RES_PARAM_PRESENT " +
			"join HFJ_SEARCH_PARM ON (HFJ_SEARCH_PARM.PID = HFJ_RES_PARAM_PRESENT.SP_ID) " +
			"where HFJ_RES_PARAM_PRESENT.HASH_PRESENCE is null";
		consolidateSearchParamPresenceIndexesTask.addExecuteOnlyIfColumnExists("HFJ_RES_PARAM_PRESENT", "SP_ID");
		consolidateSearchParamPresenceIndexesTask.addQuery(sql, ArbitrarySqlTask.QueryModeEnum.BATCH_UNTIL_NO_MORE, t -> {
			Number pid = (Number) t.get("PID");
			Boolean present = columnToBoolean(t.get("SP_PRESENT"));
			String resType = (String) t.get("RES_TYPE");
			String paramName = (String) t.get("PARAM_NAME");
			Long hash = SearchParamPresentEntity.calculateHashPresence(new PartitionSettings(), (RequestPartitionId) null, resType, paramName, present);
			consolidateSearchParamPresenceIndexesTask.executeSql("HFJ_RES_PARAM_PRESENT", "update HFJ_RES_PARAM_PRESENT set HASH_PRESENCE = ? where PID = ?", hash, pid);
		});
		version.addTask(consolidateSearchParamPresenceIndexesTask);

		// SP_ID is no longer needed
		spp.dropColumn("20180903.49", "SP_ID");

		// Concept
		Builder.BuilderWithTableName trmConcept = version.onTable("TRM_CONCEPT");
		version.startSectionWithMessage("Starting work on table: " + trmConcept.getTableName());
		trmConcept
			.addColumn("20180903.50", "CONCEPT_UPDATED")
			.nullable()
			.type(ColumnTypeEnum.DATE_TIMESTAMP);
		trmConcept
			.addIndex("20180903.51", "IDX_CONCEPT_UPDATED")
			.unique(false)
			.withColumns("CONCEPT_UPDATED");
		trmConcept
			.modifyColumn("20180903.52", "CODE")
			.nonNullable()
			.withType(ColumnTypeEnum.STRING, 500);

		// Concept Designation
		version.startSectionWithMessage("Starting work on table: TRM_CONCEPT_DESIG");
		version
			.addTableRawSql("20180907.1", "TRM_CONCEPT_DESIG")
			.addSql(DriverTypeEnum.H2_EMBEDDED, "create table TRM_CONCEPT_DESIG (PID bigint not null, LANG varchar(500), USE_CODE varchar(500), USE_DISPLAY varchar(500), USE_SYSTEM varchar(500), VAL varchar(500) not null, CS_VER_PID bigint, CONCEPT_PID bigint, primary key (PID))")
			.addSql(DriverTypeEnum.H2_EMBEDDED, "alter table TRM_CONCEPT_DESIG add constraint FK_CONCEPTDESIG_CSV foreign key (CS_VER_PID) references TRM_CODESYSTEM_VER")
			.addSql(DriverTypeEnum.H2_EMBEDDED, "alter table TRM_CONCEPT_DESIG add constraint FK_CONCEPTDESIG_CONCEPT foreign key (CONCEPT_PID) references TRM_CONCEPT")
			.addSql(DriverTypeEnum.DERBY_EMBEDDED, "create table TRM_CONCEPT_DESIG (PID bigint not null, LANG varchar(500), USE_CODE varchar(500), USE_DISPLAY varchar(500), USE_SYSTEM varchar(500), VAL varchar(500) not null, CS_VER_PID bigint, CONCEPT_PID bigint, primary key (PID))")
			.addSql(DriverTypeEnum.DERBY_EMBEDDED, "alter table TRM_CONCEPT_DESIG add constraint FK_CONCEPTDESIG_CSV foreign key (CS_VER_PID) references TRM_CODESYSTEM_VER")
			.addSql(DriverTypeEnum.DERBY_EMBEDDED, "alter table TRM_CONCEPT_DESIG add constraint FK_CONCEPTDESIG_CONCEPT foreign key (CONCEPT_PID) references TRM_CONCEPT")
			.addSql(DriverTypeEnum.MYSQL_5_7, "create table TRM_CONCEPT_DESIG (PID bigint not null, LANG varchar(500), USE_CODE varchar(500), USE_DISPLAY varchar(500), USE_SYSTEM varchar(500), VAL varchar(500) not null, CS_VER_PID bigint, CONCEPT_PID bigint, primary key (PID)) ENGINE=InnoDB")
			.addSql(DriverTypeEnum.MYSQL_5_7, "alter table TRM_CONCEPT_DESIG add constraint FK_CONCEPTDESIG_CSV foreign key (CS_VER_PID) references TRM_CODESYSTEM_VER (PID)")
			.addSql(DriverTypeEnum.MYSQL_5_7, "alter table TRM_CONCEPT_DESIG add constraint FK_CONCEPTDESIG_CONCEPT foreign key (CONCEPT_PID) references TRM_CONCEPT (PID)")
			.addSql(DriverTypeEnum.MARIADB_10_1, "create table TRM_CONCEPT_DESIG (PID bigint not null, LANG varchar(500), USE_CODE varchar(500), USE_DISPLAY varchar(500), USE_SYSTEM varchar(500), VAL varchar(500) not null, CS_VER_PID bigint, CONCEPT_PID bigint, primary key (PID))")
			.addSql(DriverTypeEnum.MARIADB_10_1, "alter table TRM_CONCEPT_DESIG add constraint FK_CONCEPTDESIG_CSV foreign key (CS_VER_PID) references TRM_CODESYSTEM_VER (PID)")
			.addSql(DriverTypeEnum.MARIADB_10_1, "alter table TRM_CONCEPT_DESIG add constraint FK_CONCEPTDESIG_CONCEPT foreign key (CONCEPT_PID) references TRM_CONCEPT (PID)")
			.addSql(DriverTypeEnum.ORACLE_12C, "create table TRM_CONCEPT_DESIG (PID number(19,0) not null, LANG varchar2(500 char), USE_CODE varchar2(500 char), USE_DISPLAY varchar2(500 char), USE_SYSTEM varchar2(500 char), VAL varchar2(500 char) not null, CS_VER_PID number(19,0), CONCEPT_PID number(19,0), primary key (PID))")
			.addSql(DriverTypeEnum.ORACLE_12C, "alter table TRM_CONCEPT_DESIG add constraint FK_CONCEPTDESIG_CSV foreign key (CS_VER_PID) references TRM_CODESYSTEM_VER")
			.addSql(DriverTypeEnum.ORACLE_12C, "alter table TRM_CONCEPT_DESIG add constraint FK_CONCEPTDESIG_CONCEPT foreign key (CONCEPT_PID) references TRM_CONCEPT")
			.addSql(DriverTypeEnum.POSTGRES_9_4, "create table TRM_CONCEPT_DESIG (PID int8 not null, LANG varchar(500), USE_CODE varchar(500), USE_DISPLAY varchar(500), USE_SYSTEM varchar(500), VAL varchar(500) not null, CS_VER_PID int8, CONCEPT_PID int8, primary key (PID))")
			.addSql(DriverTypeEnum.POSTGRES_9_4, "alter table TRM_CONCEPT_DESIG add constraint FK_CONCEPTDESIG_CSV foreign key (CS_VER_PID) references TRM_CODESYSTEM_VER")
			.addSql(DriverTypeEnum.POSTGRES_9_4, "alter table TRM_CONCEPT_DESIG add constraint FK_CONCEPTDESIG_CONCEPT foreign key (CONCEPT_PID) references TRM_CONCEPT")
			.addSql(DriverTypeEnum.MSSQL_2012, "create table TRM_CONCEPT_DESIG (PID bigint not null, LANG varchar(500), USE_CODE varchar(500), USE_DISPLAY varchar(500), USE_SYSTEM varchar(500), VAL varchar(500) not null, CS_VER_PID bigint, CONCEPT_PID bigint, primary key (PID))")
			.addSql(DriverTypeEnum.MSSQL_2012, "alter table TRM_CONCEPT_DESIG add constraint FK_CONCEPTDESIG_CSV foreign key (CS_VER_PID) references TRM_CODESYSTEM_VER")
			.addSql(DriverTypeEnum.MSSQL_2012, "alter table TRM_CONCEPT_DESIG add constraint FK_CONCEPTDESIG_CONCEPT foreign key (CONCEPT_PID) references TRM_CONCEPT");

		// Concept Property
		version.startSectionWithMessage("Starting work on table: TRM_CONCEPT_PROPERTY");
		version
			.addTableRawSql("20180907.2", "TRM_CONCEPT_PROPERTY")
			.addSql(DriverTypeEnum.DERBY_EMBEDDED, "create table TRM_CONCEPT_PROPERTY (PID bigint not null, PROP_CODESYSTEM varchar(500), PROP_DISPLAY varchar(500), PROP_KEY varchar(500) not null, PROP_TYPE integer not null, PROP_VAL varchar(500), CS_VER_PID bigint, CONCEPT_PID bigint, primary key (PID))")
			.addSql(DriverTypeEnum.DERBY_EMBEDDED, "alter table TRM_CONCEPT_PROPERTY add constraint FK_CONCEPTPROP_CSV foreign key (CS_VER_PID) references TRM_CODESYSTEM_VER")
			.addSql(DriverTypeEnum.DERBY_EMBEDDED, "alter table TRM_CONCEPT_PROPERTY add constraint FK_CONCEPTPROP_CONCEPT foreign key (CONCEPT_PID) references TRM_CONCEPT")
			.addSql(DriverTypeEnum.MARIADB_10_1, "create table TRM_CONCEPT_PROPERTY (PID bigint not null, PROP_CODESYSTEM varchar(500), PROP_DISPLAY varchar(500), PROP_KEY varchar(500) not null, PROP_TYPE integer not null, PROP_VAL varchar(500), CS_VER_PID bigint, CONCEPT_PID bigint, primary key (PID))")
			.addSql(DriverTypeEnum.MARIADB_10_1, "alter table TRM_CONCEPT_PROPERTY add constraint FK_CONCEPTPROP_CSV foreign key (CS_VER_PID) references TRM_CODESYSTEM_VER (PID)")
			.addSql(DriverTypeEnum.MARIADB_10_1, "alter table TRM_CONCEPT_PROPERTY add constraint FK_CONCEPTPROP_CONCEPT foreign key (CONCEPT_PID) references TRM_CONCEPT (PID)")
			.addSql(DriverTypeEnum.MYSQL_5_7, "create table TRM_CONCEPT_PROPERTY (PID bigint not null, PROP_CODESYSTEM varchar(500), PROP_DISPLAY varchar(500), PROP_KEY varchar(500) not null, PROP_TYPE integer not null, PROP_VAL varchar(500), CS_VER_PID bigint, CONCEPT_PID bigint, primary key (PID))")
			.addSql(DriverTypeEnum.MYSQL_5_7, "alter table TRM_CONCEPT_PROPERTY add constraint FK_CONCEPTPROP_CSV foreign key (CS_VER_PID) references TRM_CODESYSTEM_VER (PID)")
			.addSql(DriverTypeEnum.MYSQL_5_7, "alter table TRM_CONCEPT_PROPERTY add constraint FK_CONCEPTPROP_CONCEPT foreign key (CONCEPT_PID) references TRM_CONCEPT (PID)")
			.addSql(DriverTypeEnum.ORACLE_12C, "create table TRM_CONCEPT_PROPERTY (PID number(19,0) not null, PROP_CODESYSTEM varchar2(500 char), PROP_DISPLAY varchar2(500 char), PROP_KEY varchar2(500 char) not null, PROP_TYPE number(10,0) not null, PROP_VAL varchar2(500 char), CS_VER_PID number(19,0), CONCEPT_PID number(19,0), primary key (PID))")
			.addSql(DriverTypeEnum.ORACLE_12C, "alter table TRM_CONCEPT_PROPERTY add constraint FK_CONCEPTPROP_CSV foreign key (CS_VER_PID) references TRM_CODESYSTEM_VER")
			.addSql(DriverTypeEnum.ORACLE_12C, "alter table TRM_CONCEPT_PROPERTY add constraint FK_CONCEPTPROP_CONCEPT foreign key (CONCEPT_PID) references TRM_CONCEPT")
			.addSql(DriverTypeEnum.POSTGRES_9_4, "create table TRM_CONCEPT_PROPERTY (PID int8 not null, PROP_CODESYSTEM varchar(500), PROP_DISPLAY varchar(500), PROP_KEY varchar(500) not null, PROP_TYPE int4 not null, PROP_VAL varchar(500), CS_VER_PID int8, CONCEPT_PID int8, primary key (PID))")
			.addSql(DriverTypeEnum.POSTGRES_9_4, "alter table TRM_CONCEPT_PROPERTY add constraint FK_CONCEPTPROP_CSV foreign key (CS_VER_PID) references TRM_CODESYSTEM_VER")
			.addSql(DriverTypeEnum.POSTGRES_9_4, "alter table TRM_CONCEPT_PROPERTY add constraint FK_CONCEPTPROP_CONCEPT foreign key (CONCEPT_PID) references TRM_CONCEPT")
			.addSql(DriverTypeEnum.MSSQL_2012, "create table TRM_CONCEPT_PROPERTY (PID bigint not null, PROP_CODESYSTEM varchar(500), PROP_DISPLAY varchar(500), PROP_KEY varchar(500) not null, PROP_TYPE int not null, PROP_VAL varchar(500), CS_VER_PID bigint, CONCEPT_PID bigint, primary key (PID))")
			.addSql(DriverTypeEnum.MSSQL_2012, "alter table TRM_CONCEPT_PROPERTY add constraint FK_CONCEPTPROP_CSV foreign key (CS_VER_PID) references TRM_CODESYSTEM_VER")
			.addSql(DriverTypeEnum.MSSQL_2012, "alter table TRM_CONCEPT_PROPERTY add constraint FK_CONCEPTPROP_CONCEPT foreign key (CONCEPT_PID) references TRM_CONCEPT");

		// Concept Map - Map
		version.startSectionWithMessage("Starting work on table: TRM_CONCEPT_MAP");
		version
			.addTableRawSql("20180907.3", "TRM_CONCEPT_MAP")
			.addSql(DriverTypeEnum.DERBY_EMBEDDED, "create table TRM_CONCEPT_MAP (PID bigint not null, RES_ID bigint, SOURCE_URL varchar(200), TARGET_URL varchar(200), URL varchar(200) not null, primary key (PID))")
			.addSql(DriverTypeEnum.DERBY_EMBEDDED, "alter table TRM_CONCEPT_MAP add constraint FK_TRMCONCEPTMAP_RES foreign key (RES_ID) references HFJ_RESOURCE")
			.addSql(DriverTypeEnum.MYSQL_5_7, "create table TRM_CONCEPT_MAP (PID bigint not null, RES_ID bigint, SOURCE_URL varchar(200), TARGET_URL varchar(200), URL varchar(200) not null, primary key (PID))")
			.addSql(DriverTypeEnum.MYSQL_5_7, "alter table TRM_CONCEPT_MAP add constraint IDX_CONCEPT_MAP_URL unique (URL)")
			.addSql(DriverTypeEnum.MYSQL_5_7, "alter table TRM_CONCEPT_MAP add constraint FK_TRMCONCEPTMAP_RES foreign key (RES_ID) references HFJ_RESOURCE (RES_ID)")
			.addSql(DriverTypeEnum.ORACLE_12C, "create table TRM_CONCEPT_MAP (PID number(19,0) not null, RES_ID number(19,0), SOURCE_URL varchar2(200 char), TARGET_URL varchar2(200 char), URL varchar2(200 char) not null, primary key (PID))")
			.addSql(DriverTypeEnum.ORACLE_12C, "alter table TRM_CONCEPT_MAP add constraint IDX_CONCEPT_MAP_URL unique (URL)")
			.addSql(DriverTypeEnum.ORACLE_12C, "alter table TRM_CONCEPT_MAP add constraint FK_TRMCONCEPTMAP_RES foreign key (RES_ID) references HFJ_RESOURCE")
			.addSql(DriverTypeEnum.POSTGRES_9_4, "create table TRM_CONCEPT_MAP (PID int8 not null, RES_ID int8, SOURCE_URL varchar(200), TARGET_URL varchar(200), URL varchar(200) not null, primary key (PID))")
			.addSql(DriverTypeEnum.POSTGRES_9_4, "alter table TRM_CONCEPT_MAP add constraint FK_TRMCONCEPTMAP_RES foreign key (RES_ID) references HFJ_RESOURCE")
			.addSql(DriverTypeEnum.POSTGRES_9_4, "alter table TRM_CONCEPT_MAP add constraint IDX_CONCEPT_MAP_URL unique (URL)")
			.addSql(DriverTypeEnum.MSSQL_2012, "create table TRM_CONCEPT_MAP (PID bigint not null, RES_ID bigint, SOURCE_URL varchar(200), TARGET_URL varchar(200), URL varchar(200) not null, primary key (PID))")
			.addSql(DriverTypeEnum.MSSQL_2012, "alter table TRM_CONCEPT_MAP add constraint IDX_CONCEPT_MAP_URL unique (URL)")
			.addSql(DriverTypeEnum.MSSQL_2012, "alter table TRM_CONCEPT_MAP add constraint FK_TRMCONCEPTMAP_RES foreign key (RES_ID) references HFJ_RESOURCE")
			.addSql(DriverTypeEnum.MARIADB_10_1, "create table TRM_CONCEPT_MAP (PID bigint not null, RES_ID bigint, SOURCE_URL varchar(200), TARGET_URL varchar(200), URL varchar(200) not null, primary key (PID))")
			.addSql(DriverTypeEnum.MARIADB_10_1, "alter table TRM_CONCEPT_MAP add constraint FK_TRMCONCEPTMAP_RES foreign key (RES_ID) references HFJ_RESOURCE (RES_ID)")
			.addSql(DriverTypeEnum.MARIADB_10_1, "alter table TRM_CONCEPT_MAP add constraint IDX_CONCEPT_MAP_URL unique (URL)");

		// Concept Map - Group
		version.startSectionWithMessage("Starting work on table: TRM_CONCEPT_MAP_GROUP");
		version
			.addTableRawSql("20180907.4", "TRM_CONCEPT_MAP_GROUP")
			.addSql(DriverTypeEnum.DERBY_EMBEDDED, "create table TRM_CONCEPT_MAP_GROUP (PID bigint not null, myConceptMapUrl varchar(255), SOURCE_URL varchar(200) not null, mySourceValueSet varchar(255), SOURCE_VERSION varchar(100), TARGET_URL varchar(200) not null, myTargetValueSet varchar(255), TARGET_VERSION varchar(100), CONCEPT_MAP_PID bigint not null, primary key (PID))")
			.addSql(DriverTypeEnum.DERBY_EMBEDDED, "alter table TRM_CONCEPT_MAP_GROUP add constraint FK_TCMGROUP_CONCEPTMAP foreign key (CONCEPT_MAP_PID) references TRM_CONCEPT_MAP")
			.addSql(DriverTypeEnum.DERBY_EMBEDDED, "create unique index IDX_CONCEPT_MAP_URL on TRM_CONCEPT_MAP (URL)")
			.addSql(DriverTypeEnum.ORACLE_12C, "create table TRM_CONCEPT_MAP_GROUP (PID number(19,0) not null, myConceptMapUrl varchar2(255 char), SOURCE_URL varchar2(200 char) not null, mySourceValueSet varchar2(255 char), SOURCE_VERSION varchar2(100 char), TARGET_URL varchar2(200 char) not null, myTargetValueSet varchar2(255 char), TARGET_VERSION varchar2(100 char), CONCEPT_MAP_PID number(19,0) not null, primary key (PID))")
			.addSql(DriverTypeEnum.ORACLE_12C, "alter table TRM_CONCEPT_MAP_GROUP add constraint FK_TCMGROUP_CONCEPTMAP foreign key (CONCEPT_MAP_PID) references TRM_CONCEPT_MAP")
			.addSql(DriverTypeEnum.MARIADB_10_1, "create table TRM_CONCEPT_MAP_GROUP (PID bigint not null, myConceptMapUrl varchar(255), SOURCE_URL varchar(200) not null, mySourceValueSet varchar(255), SOURCE_VERSION varchar(100), TARGET_URL varchar(200) not null, myTargetValueSet varchar(255), TARGET_VERSION varchar(100), CONCEPT_MAP_PID bigint not null, primary key (PID))")
			.addSql(DriverTypeEnum.MARIADB_10_1, "alter table TRM_CONCEPT_MAP_GROUP add constraint FK_TCMGROUP_CONCEPTMAP foreign key (CONCEPT_MAP_PID) references TRM_CONCEPT_MAP (PID)")
			.addSql(DriverTypeEnum.MYSQL_5_7, "create table TRM_CONCEPT_MAP_GROUP (PID bigint not null, myConceptMapUrl varchar(255), SOURCE_URL varchar(200) not null, mySourceValueSet varchar(255), SOURCE_VERSION varchar(100), TARGET_URL varchar(200) not null, myTargetValueSet varchar(255), TARGET_VERSION varchar(100), CONCEPT_MAP_PID bigint not null, primary key (PID))")
			.addSql(DriverTypeEnum.MYSQL_5_7, "alter table TRM_CONCEPT_MAP_GROUP add constraint FK_TCMGROUP_CONCEPTMAP foreign key (CONCEPT_MAP_PID) references TRM_CONCEPT_MAP (PID)")
			.addSql(DriverTypeEnum.MSSQL_2012, "create table TRM_CONCEPT_MAP_GROUP (PID bigint not null, myConceptMapUrl varchar(255), SOURCE_URL varchar(200) not null, mySourceValueSet varchar(255), SOURCE_VERSION varchar(100), TARGET_URL varchar(200) not null, myTargetValueSet varchar(255), TARGET_VERSION varchar(100), CONCEPT_MAP_PID bigint not null, primary key (PID))")
			.addSql(DriverTypeEnum.MSSQL_2012, "alter table TRM_CONCEPT_MAP_GROUP add constraint FK_TCMGROUP_CONCEPTMAP foreign key (CONCEPT_MAP_PID) references TRM_CONCEPT_MAP")
			.addSql(DriverTypeEnum.POSTGRES_9_4, "create table TRM_CONCEPT_MAP_GROUP (PID int8 not null, myConceptMapUrl varchar(255), SOURCE_URL varchar(200) not null, mySourceValueSet varchar(255), SOURCE_VERSION varchar(100), TARGET_URL varchar(200) not null, myTargetValueSet varchar(255), TARGET_VERSION varchar(100), CONCEPT_MAP_PID int8 not null, primary key (PID))")
			.addSql(DriverTypeEnum.POSTGRES_9_4, "alter table TRM_CONCEPT_MAP_GROUP add constraint FK_TCMGROUP_CONCEPTMAP foreign key (CONCEPT_MAP_PID) references TRM_CONCEPT_MAP");

		// Concept Map - Group Element
		version.startSectionWithMessage("Starting work on table: TRM_CONCEPT_MAP_GRP_ELEMENT");
		version
			.addTableRawSql("20180907.5", "TRM_CONCEPT_MAP_GRP_ELEMENT")
			.addSql(DriverTypeEnum.DERBY_EMBEDDED, "create table TRM_CONCEPT_MAP_GRP_ELEMENT (PID bigint not null, SOURCE_CODE varchar(500) not null, myConceptMapUrl varchar(255), SOURCE_DISPLAY varchar(400), mySystem varchar(255), mySystemVersion varchar(255), myValueSet varchar(255), CONCEPT_MAP_GROUP_PID bigint not null, primary key (PID))")
			.addSql(DriverTypeEnum.DERBY_EMBEDDED, "alter table TRM_CONCEPT_MAP_GRP_ELEMENT add constraint FK_TCMGELEMENT_GROUP foreign key (CONCEPT_MAP_GROUP_PID) references TRM_CONCEPT_MAP_GROUP")
			.addSql(DriverTypeEnum.MARIADB_10_1, "create table TRM_CONCEPT_MAP_GRP_ELEMENT (PID bigint not null, SOURCE_CODE varchar(500) not null, myConceptMapUrl varchar(255), SOURCE_DISPLAY varchar(400), mySystem varchar(255), mySystemVersion varchar(255), myValueSet varchar(255), CONCEPT_MAP_GROUP_PID bigint not null, primary key (PID))")
			.addSql(DriverTypeEnum.MARIADB_10_1, "alter table TRM_CONCEPT_MAP_GRP_ELEMENT add constraint FK_TCMGELEMENT_GROUP foreign key (CONCEPT_MAP_GROUP_PID) references TRM_CONCEPT_MAP_GROUP (PID)")
			.addSql(DriverTypeEnum.MARIADB_10_1, "create index IDX_CNCPT_MAP_GRP_CD on TRM_CONCEPT_MAP_GRP_ELEMENT (SOURCE_CODE)")
			.addSql(DriverTypeEnum.DERBY_EMBEDDED, "create index IDX_CNCPT_MAP_GRP_CD on TRM_CONCEPT_MAP_GRP_ELEMENT (SOURCE_CODE)")
			.addSql(DriverTypeEnum.MYSQL_5_7, "create table TRM_CONCEPT_MAP_GRP_ELEMENT (PID bigint not null, SOURCE_CODE varchar(500) not null, myConceptMapUrl varchar(255), SOURCE_DISPLAY varchar(400), mySystem varchar(255), mySystemVersion varchar(255), myValueSet varchar(255), CONCEPT_MAP_GROUP_PID bigint not null, primary key (PID))")
			.addSql(DriverTypeEnum.MYSQL_5_7, "create index IDX_CNCPT_MAP_GRP_CD on TRM_CONCEPT_MAP_GRP_ELEMENT (SOURCE_CODE)")
			.addSql(DriverTypeEnum.MYSQL_5_7, "alter table TRM_CONCEPT_MAP_GRP_ELEMENT add constraint FK_TCMGELEMENT_GROUP foreign key (CONCEPT_MAP_GROUP_PID) references TRM_CONCEPT_MAP_GROUP (PID)")
			.addSql(DriverTypeEnum.POSTGRES_9_4, "create table TRM_CONCEPT_MAP_GRP_ELEMENT (PID int8 not null, SOURCE_CODE varchar(500) not null, myConceptMapUrl varchar(255), SOURCE_DISPLAY varchar(400), mySystem varchar(255), mySystemVersion varchar(255), myValueSet varchar(255), CONCEPT_MAP_GROUP_PID int8 not null, primary key (PID))")
			.addSql(DriverTypeEnum.POSTGRES_9_4, "alter table TRM_CONCEPT_MAP_GRP_ELEMENT add constraint FK_TCMGELEMENT_GROUP foreign key (CONCEPT_MAP_GROUP_PID) references TRM_CONCEPT_MAP_GROUP")
			.addSql(DriverTypeEnum.POSTGRES_9_4, "create index IDX_CNCPT_MAP_GRP_CD on TRM_CONCEPT_MAP_GRP_ELEMENT (SOURCE_CODE)")
			.addSql(DriverTypeEnum.ORACLE_12C, "create table TRM_CONCEPT_MAP_GRP_ELEMENT (PID number(19,0) not null, SOURCE_CODE varchar2(500 char) not null, myConceptMapUrl varchar2(255 char), SOURCE_DISPLAY varchar2(400 char), mySystem varchar2(255 char), mySystemVersion varchar2(255 char), myValueSet varchar2(255 char), CONCEPT_MAP_GROUP_PID number(19,0) not null, primary key (PID))")
			.addSql(DriverTypeEnum.ORACLE_12C, "alter table TRM_CONCEPT_MAP_GRP_ELEMENT add constraint FK_TCMGELEMENT_GROUP foreign key (CONCEPT_MAP_GROUP_PID) references TRM_CONCEPT_MAP_GROUP")
			.addSql(DriverTypeEnum.ORACLE_12C, "create index IDX_CNCPT_MAP_GRP_CD on TRM_CONCEPT_MAP_GRP_ELEMENT (SOURCE_CODE)")
			.addSql(DriverTypeEnum.MSSQL_2012, "create table TRM_CONCEPT_MAP_GRP_ELEMENT (PID bigint not null, SOURCE_CODE varchar(500) not null, myConceptMapUrl varchar(255), SOURCE_DISPLAY varchar(400), mySystem varchar(255), mySystemVersion varchar(255), myValueSet varchar(255), CONCEPT_MAP_GROUP_PID bigint not null, primary key (PID))")
			.addSql(DriverTypeEnum.MSSQL_2012, "create index IDX_CNCPT_MAP_GRP_CD on TRM_CONCEPT_MAP_GRP_ELEMENT (SOURCE_CODE)")
			.addSql(DriverTypeEnum.MSSQL_2012, "alter table TRM_CONCEPT_MAP_GRP_ELEMENT add constraint FK_TCMGELEMENT_GROUP foreign key (CONCEPT_MAP_GROUP_PID) references TRM_CONCEPT_MAP_GROUP");

		// Concept Map - Group Element Target
		version.startSectionWithMessage("Starting work on table: TRM_CONCEPT_MAP_GRP_ELM_TGT");
		version
			.addTableRawSql("20180907.6", "TRM_CONCEPT_MAP_GRP_ELM_TGT")
			.addSql(DriverTypeEnum.DERBY_EMBEDDED, "create table TRM_CONCEPT_MAP_GRP_ELM_TGT (PID bigint not null, TARGET_CODE varchar(500) not null, myConceptMapUrl varchar(255), TARGET_DISPLAY varchar(400), TARGET_EQUIVALENCE varchar(50), mySystem varchar(255), mySystemVersion varchar(255), myValueSet varchar(255), CONCEPT_MAP_GRP_ELM_PID bigint not null, primary key (PID))")
			.addSql(DriverTypeEnum.DERBY_EMBEDDED, "alter table TRM_CONCEPT_MAP_GRP_ELM_TGT add constraint FK_TCMGETARGET_ELEMENT foreign key (CONCEPT_MAP_GRP_ELM_PID) references TRM_CONCEPT_MAP_GRP_ELEMENT")
			.addSql(DriverTypeEnum.DERBY_EMBEDDED, "create index IDX_CNCPT_MP_GRP_ELM_TGT_CD on TRM_CONCEPT_MAP_GRP_ELM_TGT (TARGET_CODE)")
			.addSql(DriverTypeEnum.MARIADB_10_1, "create table TRM_CONCEPT_MAP_GRP_ELM_TGT (PID bigint not null, TARGET_CODE varchar(500) not null, myConceptMapUrl varchar(255), TARGET_DISPLAY varchar(400), TARGET_EQUIVALENCE varchar(50), mySystem varchar(255), mySystemVersion varchar(255), myValueSet varchar(255), CONCEPT_MAP_GRP_ELM_PID bigint not null, primary key (PID))")
			.addSql(DriverTypeEnum.MARIADB_10_1, "alter table TRM_CONCEPT_MAP_GRP_ELM_TGT add constraint FK_TCMGETARGET_ELEMENT foreign key (CONCEPT_MAP_GRP_ELM_PID) references TRM_CONCEPT_MAP_GRP_ELEMENT (PID)")
			.addSql(DriverTypeEnum.MARIADB_10_1, "create index IDX_CNCPT_MP_GRP_ELM_TGT_CD on TRM_CONCEPT_MAP_GRP_ELM_TGT (TARGET_CODE)")
			.addSql(DriverTypeEnum.MYSQL_5_7, "create table TRM_CONCEPT_MAP_GRP_ELM_TGT (PID bigint not null, TARGET_CODE varchar(500) not null, myConceptMapUrl varchar(255), TARGET_DISPLAY varchar(400), TARGET_EQUIVALENCE varchar(50), mySystem varchar(255), mySystemVersion varchar(255), myValueSet varchar(255), CONCEPT_MAP_GRP_ELM_PID bigint not null, primary key (PID))")
			.addSql(DriverTypeEnum.MYSQL_5_7, "alter table TRM_CONCEPT_MAP_GRP_ELM_TGT add constraint FK_TCMGETARGET_ELEMENT foreign key (CONCEPT_MAP_GRP_ELM_PID) references TRM_CONCEPT_MAP_GRP_ELEMENT (PID)")
			.addSql(DriverTypeEnum.MYSQL_5_7, "create index IDX_CNCPT_MP_GRP_ELM_TGT_CD on TRM_CONCEPT_MAP_GRP_ELM_TGT (TARGET_CODE)")
			.addSql(DriverTypeEnum.ORACLE_12C, "create table TRM_CONCEPT_MAP_GRP_ELM_TGT (PID number(19,0) not null, TARGET_CODE varchar2(500 char) not null, myConceptMapUrl varchar2(255 char), TARGET_DISPLAY varchar2(400 char), TARGET_EQUIVALENCE varchar2(50 char), mySystem varchar2(255 char), mySystemVersion varchar2(255 char), myValueSet varchar2(255 char), CONCEPT_MAP_GRP_ELM_PID number(19,0) not null, primary key (PID))")
			.addSql(DriverTypeEnum.ORACLE_12C, "alter table TRM_CONCEPT_MAP_GRP_ELM_TGT add constraint FK_TCMGETARGET_ELEMENT foreign key (CONCEPT_MAP_GRP_ELM_PID) references TRM_CONCEPT_MAP_GRP_ELEMENT")
			.addSql(DriverTypeEnum.ORACLE_12C, "create index IDX_CNCPT_MP_GRP_ELM_TGT_CD on TRM_CONCEPT_MAP_GRP_ELM_TGT (TARGET_CODE)")
			.addSql(DriverTypeEnum.POSTGRES_9_4, "create table TRM_CONCEPT_MAP_GRP_ELM_TGT (PID int8 not null, TARGET_CODE varchar(500) not null, myConceptMapUrl varchar(255), TARGET_DISPLAY varchar(400), TARGET_EQUIVALENCE varchar(50), mySystem varchar(255), mySystemVersion varchar(255), myValueSet varchar(255), CONCEPT_MAP_GRP_ELM_PID int8 not null, primary key (PID))")
			.addSql(DriverTypeEnum.POSTGRES_9_4, "alter table TRM_CONCEPT_MAP_GRP_ELM_TGT add constraint FK_TCMGETARGET_ELEMENT foreign key (CONCEPT_MAP_GRP_ELM_PID) references TRM_CONCEPT_MAP_GRP_ELEMENT")
			.addSql(DriverTypeEnum.POSTGRES_9_4, "create index IDX_CNCPT_MP_GRP_ELM_TGT_CD on TRM_CONCEPT_MAP_GRP_ELM_TGT (TARGET_CODE)")
			.addSql(DriverTypeEnum.MSSQL_2012, "create table TRM_CONCEPT_MAP_GRP_ELM_TGT (PID bigint not null, TARGET_CODE varchar(500) not null, myConceptMapUrl varchar(255), TARGET_DISPLAY varchar(400), TARGET_EQUIVALENCE varchar(50), mySystem varchar(255), mySystemVersion varchar(255), myValueSet varchar(255), CONCEPT_MAP_GRP_ELM_PID bigint not null, primary key (PID))")
			.addSql(DriverTypeEnum.MSSQL_2012, "create index IDX_CNCPT_MP_GRP_ELM_TGT_CD on TRM_CONCEPT_MAP_GRP_ELM_TGT (TARGET_CODE)")
			.addSql(DriverTypeEnum.MSSQL_2012, "alter table TRM_CONCEPT_MAP_GRP_ELM_TGT add constraint FK_TCMGETARGET_ELEMENT foreign key (CONCEPT_MAP_GRP_ELM_PID) references TRM_CONCEPT_MAP_GRP_ELEMENT");

		version.onTable("HFJ_IDX_CMP_STRING_UNIQ").modifyColumn("20180907.7", "IDX_STRING").nonNullable().withType(ColumnTypeEnum.STRING, 200);


	}

	private Boolean columnToBoolean(Object theValue) {
		if (theValue == null) {
			return null;
		}
		if (theValue instanceof Boolean) {
			return (Boolean) theValue;
		}

		long longValue = ((Number) theValue).longValue();
		return longValue == 1L;
	}

	private void init340() { // 20180401 - 20180528
		Builder version = forVersion(VersionEnum.V3_4_0);

		// CodeSystem Version
		Builder.BuilderWithTableName resourceLink = version.onTable("TRM_CODESYSTEM_VER");
		version.startSectionWithMessage("Starting work on table: " + resourceLink.getTableName());
		resourceLink
			.dropIndex("20180401.1", "IDX_CSV_RESOURCEPID_AND_VER");
		resourceLink
			.dropColumn("20180401.2", "RES_VERSION_ID");
		resourceLink
			.addColumn("20180401.3", "CS_VERSION_ID")
			.nullable()
			.type(ColumnTypeEnum.STRING, 255);
		resourceLink
			.addColumn("20180401.4", "CODESYSTEM_PID")
			.nullable()
			.type(ColumnTypeEnum.LONG);
		resourceLink
			.addForeignKey("20180401.5", "FK_CODESYSVER_CS_ID")
			.toColumn("CODESYSTEM_PID")
			.references("TRM_CODESYSTEM", "PID");

		// Concept
		Builder.BuilderWithTableName concept = version.onTable("TRM_CONCEPT");
		version.startSectionWithMessage("Starting work on table: " + concept.getTableName());
		concept
			.addColumn("20180401.6", "CODE_SEQUENCE")
			.nullable()
			.type(ColumnTypeEnum.INT);


	}

	protected void init330() { // 20180114 - 20180329
		Builder version = forVersion(VersionEnum.V3_3_0);

		version.initializeSchema("20180115.0", new SchemaInitializationProvider("HAPI FHIR", "/ca/uhn/hapi/fhir/jpa/docs/database", "HFJ_RESOURCE", true));

		Builder.BuilderWithTableName hfjResource = version.onTable("HFJ_RESOURCE");
		version.startSectionWithMessage("Starting work on table: " + hfjResource.getTableName());
		hfjResource.dropColumn("20180115.1", "RES_TEXT");
		hfjResource.dropColumn("20180115.2", "RES_ENCODING");

		Builder.BuilderWithTableName hfjResVer = version.onTable("HFJ_RES_VER");
		version.startSectionWithMessage("Starting work on table: " + hfjResVer.getTableName());
		hfjResVer.modifyColumn("20180115.3", "RES_ENCODING")
			.nullable();
		hfjResVer.modifyColumn("20180115.4", "RES_TEXT")
			.nullable();
	}

	public enum FlagEnum {
		NO_MIGRATE_HASHES("no-migrate-350-hashes");

		private final String myCommandLineValue;

		FlagEnum(String theCommandLineValue) {
			myCommandLineValue = theCommandLineValue;
		}

		public static FlagEnum fromCommandLineValue(String theCommandLineValue) {
			Optional<FlagEnum> retVal = Arrays.stream(values()).filter(t -> t.myCommandLineValue.equals(theCommandLineValue)).findFirst();
			return retVal.orElseThrow(() -> {
				List<String> validValues = Arrays.stream(values()).map(t -> t.myCommandLineValue).sorted().collect(Collectors.toList());
				return new IllegalArgumentException("Invalid flag \"" + theCommandLineValue + "\". Valid values: " + validValues);
			});
		}
	}


}<|MERGE_RESOLUTION|>--- conflicted
+++ resolved
@@ -272,26 +272,6 @@
 
 		replaceNumericSPIndices(version);
 		replaceQuantitySPIndices(version);
-<<<<<<< HEAD
-        
-        // Drop Index on HFJ_RESOURCE.INDEX_STATUS
-        version
-        .onTable("HFJ_RESOURCE")
-        .dropIndex("20220314.1", "IDX_INDEXSTATUS");
-
-        // New Index on HFJ_RESOURCE for $reindex Operation - hapi-fhir #3534
-		{
-			version.onTable("HFJ_RESOURCE")
-				.addIndex("20220413.1", "IDX_RES_TYPE_DEL_UPDATED")
-				.unique(false)
-				.withColumns("RES_TYPE", "RES_DELETED_AT", "RES_UPDATED", "PARTITION_ID", "RES_ID");
-
-			// Drop existing Index on HFJ_RESOURCE.RES_TYPE since the new Index will meet the overall Index Demand
-			version
-				.onTable("HFJ_RESOURCE")
-				.dropIndex("20220413.2", "IDX_RES_TYPE");
-		}
-=======
 
 		// Drop Index on HFJ_RESOURCE.INDEX_STATUS
 		version
@@ -308,7 +288,23 @@
 		version
 			.onTable("HFJ_BLK_EXPORT_JOB").modifyColumn("20220423.1", "EXP_TIME").nullable().withType(ColumnTypeEnum.DATE_TIMESTAMP);
 
->>>>>>> f7a31287
+			// Drop Index on HFJ_RESOURCE.INDEX_STATUS
+			version
+        .onTable("HFJ_RESOURCE")
+			.dropIndex("20220325.1", "IDX_INDEXSTATUS");
+
+		// New Index on HFJ_RESOURCE for $reindex Operation - hapi-fhir #3534
+		{
+			version.onTable("HFJ_RESOURCE")
+				.addIndex("20220425.1", "IDX_RES_TYPE_DEL_UPDATED")
+				.unique(false)
+				.withColumns("RES_TYPE", "RES_DELETED_AT", "RES_UPDATED", "PARTITION_ID", "RES_ID");
+
+			// Drop existing Index on HFJ_RESOURCE.RES_TYPE since the new Index will meet the overall Index Demand
+			version
+				.onTable("HFJ_RESOURCE")
+				.dropIndex("20220425.2", "IDX_RES_TYPE");
+		}
 	}
 
 	/**
