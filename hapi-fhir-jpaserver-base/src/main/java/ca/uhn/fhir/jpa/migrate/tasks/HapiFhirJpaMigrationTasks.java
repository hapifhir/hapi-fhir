--- conflicted
+++ resolved
@@ -122,9 +122,16 @@
 		init720();
 	}
 
-<<<<<<< HEAD
-	private void init720() {
+	protected void init720() {
+		// Start of migrations from 7.0 to 7.2
+
 		Builder version = forVersion(VersionEnum.V7_2_0);
+
+		// allow null codes in concept map targets
+		version.onTable("TRM_CONCEPT_MAP_GRP_ELM_TGT")
+				.modifyColumn("20240327.1", "TARGET_CODE")
+				.nullable()
+				.withType(ColumnTypeEnum.STRING, 500);
 
 		// Stop writing to hfj_forced_id https://github.com/hapifhir/hapi-fhir/pull/5817
 		Builder.BuilderWithTableName forcedId = version.onTable("HFJ_FORCED_ID");
@@ -132,18 +139,6 @@
 		forcedId.dropIndex("20240402.2", "IDX_FORCEDID_RESID");
 		forcedId.dropIndex("20240402.3", "IDX_FORCEDID_TYPE_FID");
 		forcedId.dropIndex("20240402.4", "IDX_FORCEID_FID");
-=======
-	protected void init720() {
-		// Start of migrations from 7.0 to 7.2
-
-		Builder version = forVersion(VersionEnum.V7_2_0);
-
-		// allow null codes in concept map targets
-		version.onTable("TRM_CONCEPT_MAP_GRP_ELM_TGT")
-				.modifyColumn("20240327.1", "TARGET_CODE")
-				.nullable()
-				.withType(ColumnTypeEnum.STRING, 500);
->>>>>>> 1736dadf
 	}
 
 	protected void init700() {
