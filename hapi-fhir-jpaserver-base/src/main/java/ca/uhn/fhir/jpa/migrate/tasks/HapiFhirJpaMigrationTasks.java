--- conflicted
+++ resolved
@@ -103,7 +103,6 @@
 	protected void init680() {
 		Builder version = forVersion(VersionEnum.V6_8_0);
 
-<<<<<<< HEAD
       // HAPI-FHIR #4801 - Add New Index On HFJ_RESOURCE
     Builder.BuilderWithTableName resourceTable = version.onTable("HFJ_RESOURCE");
 
@@ -112,9 +111,7 @@
       .unique(false)
       .online(true)
       .withColumns("RES_ID", "RES_UPDATED", "PARTITION_ID");
-    
-=======
->>>>>>> 124b0dc1
+
 		Builder.BuilderWithTableName tagDefTable = version.onTable("HFJ_TAG_DEF");
 		tagDefTable.dropIndex("20230505.1", "IDX_TAGDEF_TYPESYSCODEVERUS");
 
@@ -125,7 +122,6 @@
 			.online(false)
 			.withColumns("TAG_TYPE", "TAG_CODE", "TAG_SYSTEM", "TAG_ID", "TAG_VERSION", "TAG_USER_SELECTED");
 
-<<<<<<< HEAD
 		version.onTable("HFJ_RES_VER_PROV")
 			.addIndex("20230510.1", "IDX_RESVERPROV_RES_VER_PID")
 			.unique(false)
@@ -144,10 +140,6 @@
 			.addColumn("20230510.5", "REQUEST_ID")
 			.nullable()
 			.type(ColumnTypeEnum.STRING, 16);
-=======
-
-
->>>>>>> 124b0dc1
 	}
 
 	protected void init660() {
@@ -420,10 +412,7 @@
 		}
 	}
 
-<<<<<<< HEAD
-
-=======
->>>>>>> 124b0dc1
+
 	private void init620() {
 		Builder version = forVersion(VersionEnum.V6_2_0);
 
