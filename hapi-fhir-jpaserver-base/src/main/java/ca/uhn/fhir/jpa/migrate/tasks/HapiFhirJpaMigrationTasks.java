--- conflicted
+++ resolved
@@ -158,19 +158,11 @@
 				.failureAllowed();
 
 		// drop the index for any database that has RES_PID column already indexed from previous migrations
-<<<<<<< HEAD
 		version.onTable("HFJ_RES_VER_PROV")
 				.dropIndex("20230510.2", "FK_RESVERPROV_RES_PID")
 				.failureAllowed();
 
 		version.onTable("HFJ_RES_VER_PROV")
-=======
-		version.onTable("HFJ_RES_VER_PROV")
-				.dropIndex("20230510.2", "FK_RESVERPROV_RES_PID")
-				.failureAllowed();
-
-		version.onTable("HFJ_RES_VER_PROV")
->>>>>>> 1776a8a3
 				.addIndex("20230510.3", "IDX_RESVERPROV_RES_PID")
 				.unique(false)
 				.withColumns("RES_PID");
