package ca.uhn.fhir.jpa.migrate.tasks;

/*-
 * #%L
 * HAPI FHIR JPA Server
 * %%
 * Copyright (C) 2014 - 2022 Smile CDR, Inc.
 * %%
 * Licensed under the Apache License, Version 2.0 (the "License");
 * you may not use this file except in compliance with the License.
 * You may obtain a copy of the License at
 *
 *      http://www.apache.org/licenses/LICENSE-2.0
 *
 * Unless required by applicable law or agreed to in writing, software
 * distributed under the License is distributed on an "AS IS" BASIS,
 * WITHOUT WARRANTIES OR CONDITIONS OF ANY KIND, either express or implied.
 * See the License for the specific language governing permissions and
 * limitations under the License.
 * #L%
 */

import ca.uhn.fhir.interceptor.model.RequestPartitionId;
import ca.uhn.fhir.jpa.entity.Search;
import ca.uhn.fhir.jpa.migrate.DriverTypeEnum;
import ca.uhn.fhir.jpa.migrate.taskdef.ArbitrarySqlTask;
import ca.uhn.fhir.jpa.migrate.taskdef.CalculateHashesTask;
import ca.uhn.fhir.jpa.migrate.taskdef.CalculateOrdinalDatesTask;
import ca.uhn.fhir.jpa.migrate.taskdef.ColumnTypeEnum;
import ca.uhn.fhir.jpa.migrate.tasks.api.BaseMigrationTasks;
import ca.uhn.fhir.jpa.migrate.tasks.api.Builder;
import ca.uhn.fhir.jpa.model.config.PartitionSettings;
import ca.uhn.fhir.jpa.model.entity.BaseResourceIndexedSearchParam;
import ca.uhn.fhir.jpa.model.entity.ModelConfig;
import ca.uhn.fhir.jpa.model.entity.ResourceIndexedSearchParamDate;
import ca.uhn.fhir.jpa.model.entity.ResourceIndexedSearchParamQuantity;
import ca.uhn.fhir.jpa.model.entity.ResourceIndexedSearchParamString;
import ca.uhn.fhir.jpa.model.entity.ResourceIndexedSearchParamToken;
import ca.uhn.fhir.jpa.model.entity.ResourceIndexedSearchParamUri;
import ca.uhn.fhir.jpa.model.entity.SearchParamPresent;
import ca.uhn.fhir.util.VersionEnum;

import java.util.Arrays;
import java.util.List;
import java.util.Optional;
import java.util.Set;
import java.util.stream.Collectors;

@SuppressWarnings({"SqlNoDataSourceInspection", "SpellCheckingInspection"})
public class HapiFhirJpaMigrationTasks extends BaseMigrationTasks<VersionEnum> {

	// H2, Derby, MariaDB, and MySql automatically add indexes to foreign keys
	public static final DriverTypeEnum[] NON_AUTOMATIC_FK_INDEX_PLATFORMS = new DriverTypeEnum[] {
		DriverTypeEnum.POSTGRES_9_4, DriverTypeEnum.ORACLE_12C, DriverTypeEnum.MSSQL_2012 };
	private final Set<FlagEnum> myFlags;


	/**
	 * Constructor
	 */
	public HapiFhirJpaMigrationTasks(Set<String> theFlags) {
		myFlags = theFlags
			.stream()
			.map(FlagEnum::fromCommandLineValue)
			.collect(Collectors.toSet());

		init330(); // 20180114 - 20180329
		init340(); // 20180401 - 20180528
		init350(); // 20180601 - 20180917
		init360(); // 20180918 - 20181112
		init400(); // 20190401 - 20190814
		init410(); // 20190815 - 20191014
		init420(); // 20191015 - 20200217
		init430(); // Replaced by 5.0.0
		init500(); // 20200218 - 20200513
		init501(); // 20200514 - 20200515
		init510(); // 20200516 - 20201028
		init520(); // 20201029 -
		init530();
		init540(); // 20210218 - 20210520
		init550(); // 20210520 -
		init560(); // 20211027 -
		init570(); // 20211102 -
		init600(); // 20211102 -
	}

	private void init600() {
		Builder version = forVersion(VersionEnum.V6_0_0);

		newJPAIndexing(version);
	}

	/**
	 * New indexing for the core SPIDX tables.
	 * Ensure all queries can be satisfied by the index directly,
	 * either as left or right table in a hash or sort join.
	 */
	private void newJPAIndexing(Builder version) {

		/**
		 * new date search indexing
		 * @see ca.uhn.fhir.jpa.search.builder.predicate.DatePredicateBuilder
		 * @see ResourceIndexedSearchParamDate
		 */
		{
			Builder.BuilderWithTableName dateTable = version.onTable("HFJ_SPIDX_DATE");

			// replace and drop IDX_SP_DATE_HASH
			dateTable
				.addIndex("20220207.1", "IDX_SP_DATE_HASH_V2")
				.unique(false)
				.online(true)
				.withColumns("HASH_IDENTITY", "SP_VALUE_LOW", "SP_VALUE_HIGH", "RES_ID", "PARTITION_ID");
			dateTable.dropIndexOnline("20220207.2", "IDX_SP_DATE_HASH");

			// drop redundant
			dateTable.dropIndexOnline("20220207.3", "IDX_SP_DATE_HASH_LOW");

			// replace and drop IDX_SP_DATE_HASH_HIGH
			dateTable
				.addIndex("20220207.4", "IDX_SP_DATE_HASH_HIGH_V2")
				.unique(false)
				.online(true)
				.withColumns("HASH_IDENTITY", "SP_VALUE_HIGH", "RES_ID", "PARTITION_ID");
			dateTable.dropIndexOnline("20220207.5", "IDX_SP_DATE_HASH_HIGH");

			// replace and drop IDX_SP_DATE_ORD_HASH
			dateTable
				.addIndex("20220207.6", "IDX_SP_DATE_ORD_HASH_V2")
				.unique(false)
				.online(true)
				.withColumns("HASH_IDENTITY", "SP_VALUE_LOW_DATE_ORDINAL", "SP_VALUE_HIGH_DATE_ORDINAL", "RES_ID", "PARTITION_ID");
			dateTable.dropIndexOnline("20220207.7", "IDX_SP_DATE_ORD_HASH");

			// replace and drop IDX_SP_DATE_ORD_HASH_HIGH
			dateTable
				.addIndex("20220207.8", "IDX_SP_DATE_ORD_HASH_HIGH_V2")
				.unique(false)
				.online(true)
				.withColumns("HASH_IDENTITY", "SP_VALUE_HIGH_DATE_ORDINAL", "RES_ID", "PARTITION_ID");
			dateTable.dropIndexOnline("20220207.9", "IDX_SP_DATE_ORD_HASH_HIGH");

			// drop redundant
			dateTable.dropIndexOnline("20220207.10", "IDX_SP_DATE_ORD_HASH_LOW");

			// replace and drop IDX_SP_DATE_RESID
			dateTable
				.addIndex("20220207.11", "IDX_SP_DATE_RESID_V2")
				.unique(false)
				.online(true)
				.withColumns("RES_ID", "HASH_IDENTITY", "SP_VALUE_LOW", "SP_VALUE_HIGH", "SP_VALUE_LOW_DATE_ORDINAL", "SP_VALUE_HIGH_DATE_ORDINAL", "PARTITION_ID");
			// some engines tie the FK constraint to a particular index.
			// So we need to drop and recreate the constraint to drop the old RES_ID index.
			// Rename it while we're at it.  FK17s70oa59rm9n61k9thjqrsqm was not a pretty name.
			dateTable.dropForeignKey("20220207.12", "FK17S70OA59RM9N61K9THJQRSQM", "HFJ_RESOURCE");
			dateTable.dropIndexOnline("20220207.13", "IDX_SP_DATE_RESID");
			dateTable.dropIndexOnline("20220207.14", "FK17S70OA59RM9N61K9THJQRSQM");

			dateTable.addForeignKey("20220207.15", "FK_SP_DATE_RES")
				.toColumn("RES_ID").references("HFJ_RESOURCE", "RES_ID");

			// drop obsolete
			dateTable.dropIndexOnline("20220207.16", "IDX_SP_DATE_UPDATED");
		}

<<<<<<< HEAD
		/**
		 * new token search indexing
		 * @see ca.uhn.fhir.jpa.search.builder.predicate.TokenPredicateBuilder
		 * @see ResourceIndexedSearchParamToken
		 */
		{
			Builder.BuilderWithTableName tokenTable = version.onTable("HFJ_SPIDX_TOKEN");

			// replace and drop IDX_SP_DATE_HASH for sorting
			tokenTable
				.addIndex("20220208.1", "IDX_SP_TOKEN_HASH_V2")
				.unique(false).online(true)
				.withColumns("HASH_IDENTITY", "SP_SYSTEM", "SP_VALUE", "RES_ID", "PARTITION_ID");

			tokenTable.dropIndexOnline("20220208.2", "IDX_SP_TOKEN_HASH");

			// for search by system
			tokenTable
				.addIndex("20220208.3", "IDX_SP_TOKEN_HASH_S_V2")
				.unique(false).online(true)
				.withColumns("HASH_SYS", "RES_ID", "PARTITION_ID");

			tokenTable.dropIndexOnline("20220208.4", "IDX_SP_TOKEN_HASH_S");

			// for search by system+value
			tokenTable
				.addIndex("20220208.5", "IDX_SP_TOKEN_HASH_SV_V2")
				.unique(false).online(true)
				.withColumns("HASH_SYS_AND_VALUE", "RES_ID", "PARTITION_ID");

			tokenTable.dropIndexOnline("20220208.6", "IDX_SP_TOKEN_HASH_SV");

			// for search by value
			tokenTable
				.addIndex("20220208.7", "IDX_SP_TOKEN_HASH_V_V2")
				.unique(false).online(true)
				.withColumns("HASH_VALUE", "RES_ID", "PARTITION_ID");

			tokenTable.dropIndexOnline("20220208.8", "IDX_SP_TOKEN_HASH_V");

			// obsolete.  We're dropping this column.
			tokenTable.dropIndexOnline("20220208.9", "IDX_SP_TOKEN_UPDATED");

			// for joining as second table:
			{
				// replace and drop IDX_SP_TOKEN_RESID, and the associated fk constraint
				tokenTable
					.addIndex("20220208.10", "IDX_SP_TOKEN_RESID_V2")
					.unique(false).online(true)
					.withColumns("RES_ID", "HASH_SYS_AND_VALUE", "HASH_VALUE", "HASH_SYS", "HASH_IDENTITY", "PARTITION_ID");

				// some engines tie the FK constraint to a particular index.
				// So we need to drop and recreate the constraint to drop the old RES_ID index.
				// Rename it while we're at it.  FK7ULX3J1GG3V7MAQREJGC7YBC4 was not a pretty name.
				tokenTable.dropForeignKey("20220208.11", "FK7ULX3J1GG3V7MAQREJGC7YBC4", "HFJ_RESOURCE");
				tokenTable.dropIndexOnline("20220208.12", "IDX_SP_TOKEN_RESID");
				tokenTable.dropIndexOnline("20220208.13", "FK7ULX3J1GG3V7MAQREJGC7YBC4");

				tokenTable.addForeignKey("20220208.14", "FK_SP_TOKEN_RES")
					.toColumn("RES_ID").references("HFJ_RESOURCE", "RES_ID");
			}
		}
=======
		// fix for https://github.com/hapifhir/hapi-fhir/issues/3316
		// index must have same name that indexed FK or SchemaMigrationTest complains because H2 sets this index automatically

		version.onTable("TRM_VALUESET_C_DESIGNATION")
			.addIndex("20220223.1", "FK_TRM_VALUESET_CONCEPT_PID")
			.unique(false)
			.withColumns("VALUESET_CONCEPT_PID")
			.onlyAppliesToPlatforms(NON_AUTOMATIC_FK_INDEX_PLATFORMS);

		// Batch2 Framework

		Builder.BuilderAddTableByColumns batchInstance = version.addTableByColumns("20220227.1", "BT2_JOB_INSTANCE", "ID");
		batchInstance.addColumn("ID").nonNullable().type(ColumnTypeEnum.STRING, 100);
		batchInstance.addColumn("CREATE_TIME").nonNullable().type(ColumnTypeEnum.DATE_TIMESTAMP);
		batchInstance.addColumn("START_TIME").nullable().type(ColumnTypeEnum.DATE_TIMESTAMP);
		batchInstance.addColumn("END_TIME").nullable().type(ColumnTypeEnum.DATE_TIMESTAMP);
		batchInstance.addColumn("DEFINITION_ID").nonNullable().type(ColumnTypeEnum.STRING, 100);
		batchInstance.addColumn("DEFINITION_VER").nonNullable().type(ColumnTypeEnum.INT);
		batchInstance.addColumn("STAT").nonNullable().type(ColumnTypeEnum.STRING, 20);
		batchInstance.addColumn("JOB_CANCELLED").nonNullable().type(ColumnTypeEnum.BOOLEAN);
		batchInstance.addColumn("PARAMS_JSON").nullable().type(ColumnTypeEnum.STRING, 2000);
		batchInstance.addColumn("PARAMS_JSON_LOB").nullable().type(ColumnTypeEnum.CLOB);
		batchInstance.addColumn("CMB_RECS_PROCESSED").nullable().type(ColumnTypeEnum.INT);
		batchInstance.addColumn("CMB_RECS_PER_SEC").nullable().type(ColumnTypeEnum.DOUBLE);
		batchInstance.addColumn("TOT_ELAPSED_MILLIS").nullable().type(ColumnTypeEnum.INT);
		batchInstance.addColumn("WORK_CHUNKS_PURGED").nonNullable().type(ColumnTypeEnum.BOOLEAN);
		batchInstance.addColumn("PROGRESS_PCT").nullable().type(ColumnTypeEnum.DOUBLE);
		batchInstance.addColumn("ERROR_MSG").nullable().type(ColumnTypeEnum.STRING, 500);
		batchInstance.addColumn("ERROR_COUNT").nullable().type(ColumnTypeEnum.INT);
		batchInstance.addColumn("EST_REMAINING").nullable().type(ColumnTypeEnum.STRING, 100);
		batchInstance.addIndex("20220227.2", "IDX_BT2JI_CT").unique(false).withColumns("CREATE_TIME");

		Builder.BuilderAddTableByColumns batchChunk = version.addTableByColumns("20220227.3", "BT2_WORK_CHUNK", "ID");
		batchChunk.addColumn("ID").nonNullable().type(ColumnTypeEnum.STRING, 100);
		batchChunk.addColumn("SEQ").nonNullable().type(ColumnTypeEnum.INT);
		batchChunk.addColumn("CREATE_TIME").nonNullable().type(ColumnTypeEnum.DATE_TIMESTAMP);
		batchChunk.addColumn("START_TIME").nullable().type(ColumnTypeEnum.DATE_TIMESTAMP);
		batchChunk.addColumn("END_TIME").nullable().type(ColumnTypeEnum.DATE_TIMESTAMP);
		batchChunk.addColumn("DEFINITION_ID").nonNullable().type(ColumnTypeEnum.STRING, 100);
		batchChunk.addColumn("DEFINITION_VER").nonNullable().type(ColumnTypeEnum.INT);
		batchChunk.addColumn("STAT").nonNullable().type(ColumnTypeEnum.STRING, 20);
		batchChunk.addColumn("RECORDS_PROCESSED").nullable().type(ColumnTypeEnum.INT);
		batchChunk.addColumn("TGT_STEP_ID").nonNullable().type(ColumnTypeEnum.STRING, 100);
		batchChunk.addColumn("CHUNK_DATA").nullable().type(ColumnTypeEnum.CLOB);
		batchChunk.addColumn("INSTANCE_ID").nonNullable().type(ColumnTypeEnum.STRING, 100);
		batchChunk.addColumn("ERROR_MSG").nullable().type(ColumnTypeEnum.STRING, 500);
		batchChunk.addColumn("ERROR_COUNT").nonNullable().type(ColumnTypeEnum.INT);
		batchChunk.addIndex("20220227.4", "IDX_BT2WC_II_SEQ").unique(false).withColumns("INSTANCE_ID", "SEQ");
		batchChunk.addForeignKey("20220227.5", "FK_BT2WC_INSTANCE").toColumn("INSTANCE_ID").references("BT2_JOB_INSTANCE", "ID");
>>>>>>> 2cba62b4
	}

	/**
	 * See https://github.com/hapifhir/hapi-fhir/issues/3237 for reasoning for these indexes.
	 * This adds indexes to various tables to enhance delete-expunge performance, which deletes by PID.
	 */
	private void addIndexesForDeleteExpunge(Builder theVersion) {

		theVersion.onTable( "HFJ_HISTORY_TAG")
			.addIndex("20211210.2", "IDX_RESHISTTAG_RESID" )
			.unique(false)
			.withColumns("RES_ID");


		theVersion.onTable( "HFJ_RES_VER_PROV")
			.addIndex("20211210.3", "FK_RESVERPROV_RES_PID" )
			.unique(false)
			.withColumns("RES_PID")
			.onlyAppliesToPlatforms(NON_AUTOMATIC_FK_INDEX_PLATFORMS);

		theVersion.onTable("HFJ_FORCED_ID")
			.addIndex("20211210.4", "FK_FORCEDID_RESOURCE")
			.unique(true)
			.withColumns("RESOURCE_PID")
			.doNothing()//This migration was added in error, as this table already has a unique constraint on RESOURCE_PID and every database creates an index on anything that is unique.
			.onlyAppliesToPlatforms(NON_AUTOMATIC_FK_INDEX_PLATFORMS);
	}

	private void init570() {
		Builder version = forVersion(VersionEnum.V5_7_0);

		// both indexes must have same name that indexed FK or SchemaMigrationTest complains because H2 sets this index automatically

		version.onTable("TRM_CONCEPT_PROPERTY")
			.addIndex("20211102.1", "FK_CONCEPTPROP_CONCEPT")
			.unique(false)
			.withColumns("CONCEPT_PID")
			.onlyAppliesToPlatforms(NON_AUTOMATIC_FK_INDEX_PLATFORMS);

		version.onTable("TRM_CONCEPT_DESIG")
			.addIndex("20211102.2", "FK_CONCEPTDESIG_CONCEPT")
			.unique(false)
			.withColumns("CONCEPT_PID")
			// H2, Derby, MariaDB, and MySql automatically add indexes to foreign keys
			.onlyAppliesToPlatforms(NON_AUTOMATIC_FK_INDEX_PLATFORMS);

		version.onTable("TRM_CONCEPT_PC_LINK")
			.addIndex("20211102.3", "FK_TERM_CONCEPTPC_CHILD")
			.unique(false)
			.withColumns("CHILD_PID")
			// H2, Derby, MariaDB, and MySql automatically add indexes to foreign keys
			.onlyAppliesToPlatforms(NON_AUTOMATIC_FK_INDEX_PLATFORMS);

		version.onTable("TRM_CONCEPT_PC_LINK")
			.addIndex("20211102.4", "FK_TERM_CONCEPTPC_PARENT")
			.unique(false)
			.withColumns("PARENT_PID")
			// H2, Derby, MariaDB, and MySql automatically add indexes to foreign keys
			.onlyAppliesToPlatforms(NON_AUTOMATIC_FK_INDEX_PLATFORMS);

		addIndexesForDeleteExpunge(version);

		// Add inline resource text column
		version.onTable("HFJ_RES_VER")
			.addColumn("20220102.1", "RES_TEXT_VC")
			.nullable()
			.type(ColumnTypeEnum.STRING, 4000);

	}


	private void init560() {
		init560_20211027();
	}

	/**
	 * Mirgation for the batch job parameter size change. Overriding purposes only.
	 */
	protected void init560_20211027() {
		// nothing
	}

	private void init550() {

		Builder version = forVersion(VersionEnum.V5_5_0);

		// For MSSQL only - Replace ForcedId index with a version that has an INCLUDE clause
		Builder.BuilderWithTableName forcedId = version.onTable("HFJ_FORCED_ID");
		forcedId.dropIndex("20210516.1", "IDX_FORCEDID_TYPE_FID").onlyAppliesToPlatforms(DriverTypeEnum.MSSQL_2012).runEvenDuringSchemaInitialization();
		forcedId.addIndex("20210516.2", "IDX_FORCEDID_TYPE_FID").unique(true).includeColumns("RESOURCE_PID").withColumns("RESOURCE_TYPE", "FORCED_ID").onlyAppliesToPlatforms(DriverTypeEnum.MSSQL_2012).runEvenDuringSchemaInitialization();

		// Add bulk import file description
		version.onTable("HFJ_BLK_IMPORT_JOBFILE")
			.addColumn("20210528.1", "FILE_DESCRIPTION").nullable().type(ColumnTypeEnum.STRING, 500);

		// Bump ConceptMap display lengths
		version.onTable("TRM_CONCEPT_MAP_GRP_ELM_TGT")
			.modifyColumn("20210617.1","TARGET_DISPLAY").nullable().withType(ColumnTypeEnum.STRING, 500);
		version.onTable("TRM_CONCEPT_MAP_GRP_ELEMENT")
			.modifyColumn("20210617.2", "SOURCE_DISPLAY").nullable().withType(ColumnTypeEnum.STRING, 500);

		version.onTable("HFJ_BLK_EXPORT_JOB")
			.modifyColumn("20210624.1","REQUEST").nonNullable().withType(ColumnTypeEnum.STRING, 1024);

		version.onTable("HFJ_IDX_CMP_STRING_UNIQ")
			.modifyColumn("20210713.1","IDX_STRING").nonNullable().withType(ColumnTypeEnum.STRING, 500);

		version.onTable("HFJ_RESOURCE")
			.addColumn("20210720.1", "SP_CMPTOKS_PRESENT").nullable().type(ColumnTypeEnum.BOOLEAN);

		version.addIdGenerator("20210720.2", "SEQ_IDXCMBTOKNU_ID");

		Builder.BuilderAddTableByColumns cmpToks = version
			.addTableByColumns("20210720.3", "HFJ_IDX_CMB_TOK_NU", "PID");
		cmpToks.addColumn("PID").nonNullable().type(ColumnTypeEnum.LONG);
		cmpToks.addColumn("RES_ID").nonNullable().type(ColumnTypeEnum.LONG);
		cmpToks.addColumn("HASH_COMPLETE").nonNullable().type(ColumnTypeEnum.LONG);
		cmpToks.addColumn("IDX_STRING").nonNullable().type(ColumnTypeEnum.STRING, 500);
		cmpToks.addForeignKey("20210720.4", "FK_IDXCMBTOKNU_RES_ID").toColumn("RES_ID").references("HFJ_RESOURCE", "RES_ID");
		cmpToks.addIndex("20210720.5", "IDX_IDXCMBTOKNU_STR").unique(false).withColumns("IDX_STRING");
		cmpToks.addIndex("20210720.6", "IDX_IDXCMBTOKNU_RES").unique(false).withColumns("RES_ID");

		Builder.BuilderWithTableName cmbTokNuTable = version.onTable("HFJ_IDX_CMB_TOK_NU");

		cmbTokNuTable.addColumn("20210722.1", "PARTITION_ID").nullable().type(ColumnTypeEnum.INT);
		cmbTokNuTable.addColumn("20210722.2", "PARTITION_DATE").nullable().type(ColumnTypeEnum.DATE_ONLY);
		cmbTokNuTable.modifyColumn("20210722.3", "RES_ID").nullable().withType(ColumnTypeEnum.LONG);

		// Dropping index on the language column, as it's no longer in use.
		// TODO: After 2 releases from 5.5.0, drop the column too
		version.onTable("HFJ_RESOURCE")
			.dropIndex("20210908.1", "IDX_RES_LANG");

		version.onTable("TRM_VALUESET")
			.addColumn("20210915.1", "EXPANDED_AT")
			.nullable()
			.type(ColumnTypeEnum.DATE_TIMESTAMP);
        
		/*
		 * Replace CLOB columns with BLOB columns
		 */

		// TRM_VALUESET_CONCEPT.SOURCE_DIRECT_PARENT_PIDS
		version.onTable("TRM_VALUESET_CONCEPT")
			.migratePostgresTextClobToBinaryClob("20211003.1", "SOURCE_DIRECT_PARENT_PIDS");

		// TRM_CONCEPT.PARENT_PIDS
		version.onTable("TRM_CONCEPT")
			.migratePostgresTextClobToBinaryClob("20211003.2", "PARENT_PIDS");

		// HFJ_SEARCH.SEARCH_QUERY_STRING
		version.onTable("HFJ_SEARCH")
			.migratePostgresTextClobToBinaryClob("20211003.3", "SEARCH_QUERY_STRING");
		

	}

	private void init540() {

		Builder version = forVersion(VersionEnum.V5_4_0);

		//-- add index on HFJ_SPIDX_DATE
		version.onTable("HFJ_SPIDX_DATE").addIndex("20210309.1", "IDX_SP_DATE_HASH_HIGH")
			.unique(false).withColumns("HASH_IDENTITY", "SP_VALUE_HIGH")
			.doNothing();

		//-- add index on HFJ_FORCED_ID
		version.onTable("HFJ_FORCED_ID").addIndex("20210309.2", "IDX_FORCEID_FID")
			.unique(false).withColumns("FORCED_ID");

		//-- ValueSet Concept Fulltext Indexing
		version.onTable("TRM_VALUESET_CONCEPT").addColumn("20210406.1", "INDEX_STATUS").nullable().type(ColumnTypeEnum.LONG);
		version.onTable("TRM_VALUESET_CONCEPT").addColumn("20210406.2", "SOURCE_DIRECT_PARENT_PIDS").nullable().type(ColumnTypeEnum.CLOB);
		version.onTable("TRM_VALUESET_CONCEPT").addColumn("20210406.3", "SOURCE_PID").nullable().type(ColumnTypeEnum.LONG);

		// Bulk Import Job
		Builder.BuilderAddTableByColumns blkImportJobTable = version.addTableByColumns("20210410.1", "HFJ_BLK_IMPORT_JOB", "PID");
		blkImportJobTable.addColumn("PID").nonNullable().type(ColumnTypeEnum.LONG);
		blkImportJobTable.addColumn("JOB_ID").nonNullable().type(ColumnTypeEnum.STRING, Search.UUID_COLUMN_LENGTH);
		blkImportJobTable.addColumn("JOB_STATUS").nonNullable().type(ColumnTypeEnum.STRING, 10);
		blkImportJobTable.addColumn("STATUS_TIME").nonNullable().type(ColumnTypeEnum.DATE_TIMESTAMP);
		blkImportJobTable.addColumn("STATUS_MESSAGE").nullable().type(ColumnTypeEnum.STRING, 500);
		blkImportJobTable.addColumn("JOB_DESC").nullable().type(ColumnTypeEnum.STRING, 500);
		blkImportJobTable.addColumn("OPTLOCK").nonNullable().type(ColumnTypeEnum.INT);
		blkImportJobTable.addColumn("FILE_COUNT").nonNullable().type(ColumnTypeEnum.INT);
		blkImportJobTable.addColumn("ROW_PROCESSING_MODE").nonNullable().type(ColumnTypeEnum.STRING, 20);
		blkImportJobTable.addColumn("BATCH_SIZE").nonNullable().type(ColumnTypeEnum.INT);
		blkImportJobTable.addIndex("20210410.2", "IDX_BLKIM_JOB_ID").unique(true).withColumns("JOB_ID");
		version.addIdGenerator("20210410.3", "SEQ_BLKIMJOB_PID");

		// Bulk Import Job File
		Builder.BuilderAddTableByColumns blkImportJobFileTable = version.addTableByColumns("20210410.4", "HFJ_BLK_IMPORT_JOBFILE", "PID");
		blkImportJobFileTable.addColumn("PID").nonNullable().type(ColumnTypeEnum.LONG);
		blkImportJobFileTable.addColumn("JOB_PID").nonNullable().type(ColumnTypeEnum.LONG);
		blkImportJobFileTable.addColumn("JOB_CONTENTS").nonNullable().type(ColumnTypeEnum.BLOB);
		blkImportJobFileTable.addColumn("FILE_SEQ").nonNullable().type(ColumnTypeEnum.INT);
		blkImportJobFileTable.addColumn("TENANT_NAME").nullable().type(ColumnTypeEnum.STRING, 200);
		blkImportJobFileTable.addIndex("20210410.5", "IDX_BLKIM_JOBFILE_JOBID").unique(false).withColumns("JOB_PID");
		blkImportJobFileTable.addForeignKey("20210410.6", "FK_BLKIMJOBFILE_JOB").toColumn("JOB_PID").references("HFJ_BLK_IMPORT_JOB", "PID");
		version.addIdGenerator("20210410.7", "SEQ_BLKIMJOBFILE_PID");

		//Increase ResourceLink path length
		version.onTable("HFJ_RES_LINK").modifyColumn("20210505.1", "SRC_PATH").nonNullable().failureAllowed().withType(ColumnTypeEnum.STRING, 500);
	}

	private void init530() {
		Builder version = forVersion(VersionEnum.V5_3_0);

		//-- TRM
		version
			.onTable("TRM_VALUESET_CONCEPT")
			.dropIndex("20210104.1", "IDX_VS_CONCEPT_CS_CODE");

		version
			.onTable("TRM_VALUESET_CONCEPT")
			.addIndex("20210104.2", "IDX_VS_CONCEPT_CSCD").unique(true).withColumns("VALUESET_PID", "SYSTEM_URL", "CODEVAL");

		//-- Add new Table, HFJ_SPIDX_QUANTITY_NRML
		version.addIdGenerator("20210109.1", "SEQ_SPIDX_QUANTITY_NRML");
		Builder.BuilderAddTableByColumns pkg = version.addTableByColumns("20210109.2", "HFJ_SPIDX_QUANTITY_NRML", "SP_ID");
		pkg.addColumn("RES_ID").nonNullable().type(ColumnTypeEnum.LONG);
		pkg.addColumn("RES_TYPE").nonNullable().type(ColumnTypeEnum.STRING, 100);
		pkg.addColumn("SP_UPDATED").nullable().type(ColumnTypeEnum.DATE_TIMESTAMP);
		pkg.addColumn("SP_MISSING").nonNullable().type(ColumnTypeEnum.BOOLEAN);
		pkg.addColumn("SP_NAME").nonNullable().type(ColumnTypeEnum.STRING, 100);
		pkg.addColumn("SP_ID").nonNullable().type(ColumnTypeEnum.LONG);
		pkg.addColumn("SP_SYSTEM").nullable().type(ColumnTypeEnum.STRING, 200);
		pkg.addColumn("SP_UNITS").nullable().type(ColumnTypeEnum.STRING, 200);
		pkg.addColumn("HASH_IDENTITY_AND_UNITS").nullable().type(ColumnTypeEnum.LONG);
		pkg.addColumn("HASH_IDENTITY_SYS_UNITS").nullable().type(ColumnTypeEnum.LONG);
		pkg.addColumn("HASH_IDENTITY").nullable().type(ColumnTypeEnum.LONG);
		pkg.addColumn("SP_VALUE").nullable().type(ColumnTypeEnum.FLOAT);
		pkg.addIndex("20210109.3", "IDX_SP_QNTY_NRML_HASH").unique(false).withColumns("HASH_IDENTITY", "SP_VALUE");
		pkg.addIndex("20210109.4", "IDX_SP_QNTY_NRML_HASH_UN").unique(false).withColumns("HASH_IDENTITY_AND_UNITS", "SP_VALUE");
		pkg.addIndex("20210109.5", "IDX_SP_QNTY_NRML_HASH_SYSUN").unique(false).withColumns("HASH_IDENTITY_SYS_UNITS", "SP_VALUE");
		pkg.addIndex("20210109.6", "IDX_SP_QNTY_NRML_UPDATED").unique(false).withColumns("SP_UPDATED");
		pkg.addIndex("20210109.7", "IDX_SP_QNTY_NRML_RESID").unique(false).withColumns("RES_ID");

		//-- Link to the resourceTable
		version.onTable("HFJ_RESOURCE").addColumn("20210109.10", "SP_QUANTITY_NRML_PRESENT").nullable().type(ColumnTypeEnum.BOOLEAN);

		//-- Fixed the partition and fk
		Builder.BuilderWithTableName nrmlTable = version.onTable("HFJ_SPIDX_QUANTITY_NRML");
		nrmlTable.addColumn("20210111.1", "PARTITION_ID").nullable().type(ColumnTypeEnum.INT);
		nrmlTable.addColumn("20210111.2", "PARTITION_DATE").nullable().type(ColumnTypeEnum.DATE_ONLY);
		// - The fk name is generated from Hibernate, have to use this name here
		nrmlTable
			.addForeignKey("20210111.3", "FKRCJOVMUH5KC0O6FVBLE319PYV")
			.toColumn("RES_ID")
			.references("HFJ_RESOURCE", "RES_ID");

		Builder.BuilderWithTableName quantityTable = version.onTable("HFJ_SPIDX_QUANTITY");
		quantityTable.modifyColumn("20210116.1", "SP_VALUE").nullable().failureAllowed().withType(ColumnTypeEnum.DOUBLE);

		// HFJ_RES_LINK
		version.onTable("HFJ_RES_LINK")
			.addColumn("20210126.1", "TARGET_RESOURCE_VERSION").nullable().type(ColumnTypeEnum.LONG);

	}

	protected void init520() {
		Builder version = forVersion(VersionEnum.V5_2_0);

		Builder.BuilderWithTableName mdmLink = version.onTable("MPI_LINK");
		mdmLink.addColumn("20201029.1", "GOLDEN_RESOURCE_PID").nonNullable().type(ColumnTypeEnum.LONG);
		mdmLink.addColumn("20201029.2", "RULE_COUNT").nullable().type(ColumnTypeEnum.LONG);
		mdmLink
			.addForeignKey("20201029.3", "FK_EMPI_LINK_GOLDEN_RESOURCE")
			.toColumn("GOLDEN_RESOURCE_PID")
			.references("HFJ_RESOURCE", "RES_ID");
	}

	protected void init510() {
		Builder version = forVersion(VersionEnum.V5_1_0);

		// NPM Packages
		version.addIdGenerator("20200610.1", "SEQ_NPM_PACK");
		Builder.BuilderAddTableByColumns pkg = version.addTableByColumns("20200610.2", "NPM_PACKAGE", "PID");
		pkg.addColumn("PID").nonNullable().type(ColumnTypeEnum.LONG);
		pkg.addColumn("PACKAGE_ID").nonNullable().type(ColumnTypeEnum.STRING, 200);
		pkg.addColumn("CUR_VERSION_ID").nullable().type(ColumnTypeEnum.STRING, 200);
		pkg.addColumn("UPDATED_TIME").nonNullable().type(ColumnTypeEnum.DATE_TIMESTAMP);
		pkg.addColumn("PACKAGE_DESC").nullable().type(ColumnTypeEnum.STRING, 200);
		pkg.addIndex("20200610.3", "IDX_PACK_ID").unique(true).withColumns("PACKAGE_ID");

		version.addIdGenerator("20200610.4", "SEQ_NPM_PACKVER");
		Builder.BuilderAddTableByColumns pkgVer = version.addTableByColumns("20200610.5", "NPM_PACKAGE_VER", "PID");
		pkgVer.addColumn("PID").nonNullable().type(ColumnTypeEnum.LONG);
		pkgVer.addColumn("PACKAGE_ID").nonNullable().type(ColumnTypeEnum.STRING, 200);
		pkgVer.addColumn("VERSION_ID").nonNullable().type(ColumnTypeEnum.STRING, 200);
		pkgVer.addColumn("PACKAGE_PID").nonNullable().type(ColumnTypeEnum.LONG);
		pkgVer.addColumn("BINARY_RES_ID").nonNullable().type(ColumnTypeEnum.LONG);
		pkgVer.addColumn("SAVED_TIME").nonNullable().type(ColumnTypeEnum.DATE_TIMESTAMP);
		pkgVer.addColumn("PKG_DESC").nonNullable().type(ColumnTypeEnum.STRING, 200);
		pkgVer.addColumn("DESC_UPPER").nonNullable().type(ColumnTypeEnum.STRING, 200);
		pkgVer.addColumn("CURRENT_VERSION").nonNullable().type(ColumnTypeEnum.BOOLEAN);
		pkgVer.addColumn("FHIR_VERSION_ID").nonNullable().type(ColumnTypeEnum.STRING, 10);
		pkgVer.addColumn("FHIR_VERSION").nonNullable().type(ColumnTypeEnum.STRING, 10);
		pkgVer.addColumn("PACKAGE_SIZE_BYTES").nonNullable().type(ColumnTypeEnum.LONG);
		pkgVer.addColumn("UPDATED_TIME").nonNullable().type(ColumnTypeEnum.DATE_TIMESTAMP);
		pkgVer.addForeignKey("20200610.6", "FK_NPM_PKV_PKG").toColumn("PACKAGE_PID").references("NPM_PACKAGE", "PID");
		pkgVer.addForeignKey("20200610.7", "FK_NPM_PKV_RESID").toColumn("BINARY_RES_ID").references("HFJ_RESOURCE", "RES_ID");
		pkgVer.addIndex("20200610.8", "IDX_PACKVER").unique(true).withColumns("PACKAGE_ID", "VERSION_ID");

		version.addIdGenerator("20200610.9", "SEQ_NPM_PACKVERRES");
		Builder.BuilderAddTableByColumns pkgVerResAdd = version.addTableByColumns("20200610.10", "NPM_PACKAGE_VER_RES", "PID");
		pkgVerResAdd.addColumn("PID").nonNullable().type(ColumnTypeEnum.LONG);
		pkgVerResAdd.addColumn("PACKVER_PID").nonNullable().type(ColumnTypeEnum.LONG);
		pkgVerResAdd.addColumn("BINARY_RES_ID").nonNullable().type(ColumnTypeEnum.LONG);
		pkgVerResAdd.addColumn("FILE_DIR").nullable().type(ColumnTypeEnum.STRING, 200);
		pkgVerResAdd.addColumn("FILE_NAME").nullable().type(ColumnTypeEnum.STRING, 200);
		pkgVerResAdd.addColumn("RES_TYPE").nonNullable().type(ColumnTypeEnum.STRING, 40);
		pkgVerResAdd.addColumn("CANONICAL_URL").nullable().type(ColumnTypeEnum.STRING, 200);
		pkgVerResAdd.addColumn("CANONICAL_VERSION").nullable().type(ColumnTypeEnum.STRING, 200);
		pkgVerResAdd.addColumn("FHIR_VERSION_ID").nonNullable().type(ColumnTypeEnum.STRING, 10);
		pkgVerResAdd.addColumn("FHIR_VERSION").nonNullable().type(ColumnTypeEnum.STRING, 10);
		pkgVerResAdd.addColumn("RES_SIZE_BYTES").nonNullable().type(ColumnTypeEnum.LONG);
		pkgVerResAdd.addColumn("UPDATED_TIME").nonNullable().type(ColumnTypeEnum.DATE_TIMESTAMP);
		pkgVerResAdd.addForeignKey("20200610.11", "FK_NPM_PACKVERRES_PACKVER").toColumn("PACKVER_PID").references("NPM_PACKAGE_VER", "PID");
		pkgVerResAdd.addForeignKey("20200610.12", "FK_NPM_PKVR_RESID").toColumn("BINARY_RES_ID").references("HFJ_RESOURCE", "RES_ID");
		pkgVerResAdd.addIndex("20200610.13", "IDX_PACKVERRES_URL").unique(false).withColumns("CANONICAL_URL");

		init510_20200610();

		Builder.BuilderWithTableName pkgVerMod = version.onTable("NPM_PACKAGE_VER");
		pkgVerMod.modifyColumn("20200629.1", "PKG_DESC").nullable().withType(ColumnTypeEnum.STRING, 200);
		pkgVerMod.modifyColumn("20200629.2", "DESC_UPPER").nullable().withType(ColumnTypeEnum.STRING, 200);

		init510_20200706_to_20200714();

		Builder.BuilderWithTableName empiLink = version.onTable("MPI_LINK");
		empiLink.addColumn("20200715.1", "VERSION").nonNullable().type(ColumnTypeEnum.STRING, 16);
		empiLink.addColumn("20200715.2", "EID_MATCH").nullable().type(ColumnTypeEnum.BOOLEAN);
		empiLink.addColumn("20200715.3", "NEW_PERSON").nullable().type(ColumnTypeEnum.BOOLEAN);
		empiLink.addColumn("20200715.4", "VECTOR").nullable().type(ColumnTypeEnum.LONG);
		empiLink.addColumn("20200715.5", "SCORE").nullable().type(ColumnTypeEnum.FLOAT);


		init510_20200725();

		//EMPI Target Type
		empiLink.addColumn("20200727.1", "TARGET_TYPE").nullable().type(ColumnTypeEnum.STRING, 40);

		//ConceptMap add version for search
		Builder.BuilderWithTableName trmConceptMap = version.onTable("TRM_CONCEPT_MAP");
		trmConceptMap.addColumn("20200910.1", "VER").nullable().type(ColumnTypeEnum.STRING, 200);
		trmConceptMap.dropIndex("20200910.2", "IDX_CONCEPT_MAP_URL");
		trmConceptMap.addIndex("20200910.3", "IDX_CONCEPT_MAP_URL").unique(true).withColumns("URL", "VER");

		//Term CodeSystem Version and Term ValueSet Version
		Builder.BuilderWithTableName trmCodeSystemVer = version.onTable("TRM_CODESYSTEM_VER");
		trmCodeSystemVer.addIndex("20200923.1", "IDX_CODESYSTEM_AND_VER").unique(true).withColumns("CODESYSTEM_PID", "CS_VERSION_ID");
		Builder.BuilderWithTableName trmValueSet = version.onTable("TRM_VALUESET");
		trmValueSet.addColumn("20200923.2", "VER").nullable().type(ColumnTypeEnum.STRING, 200);
		trmValueSet.dropIndex("20200923.3", "IDX_VALUESET_URL");
		trmValueSet.addIndex("20200923.4", "IDX_VALUESET_URL").unique(true).withColumns("URL", "VER");

		//Term ValueSet Component add system version
		Builder.BuilderWithTableName trmValueSetComp = version.onTable("TRM_VALUESET_CONCEPT");
		trmValueSetComp.addColumn("20201028.1", "SYSTEM_VER").nullable().type(ColumnTypeEnum.STRING, 200);
		trmValueSetComp.dropIndex("20201028.2", "IDX_VS_CONCEPT_CS_CD");
		trmValueSetComp.addIndex("20201028.3", "IDX_VS_CONCEPT_CS_CODE").unique(true).withColumns("VALUESET_PID", "SYSTEM_URL", "SYSTEM_VER", "CODEVAL").doNothing();
	}

	protected void init510_20200725() {
		// nothing
	}

	protected void init510_20200610() {
		// nothing
	}

	protected void init510_20200706_to_20200714() {
		// nothing
	}

	private void init501() { //20200514 - present
		Builder version = forVersion(VersionEnum.V5_0_1);

		Builder.BuilderWithTableName spidxDate = version.onTable("HFJ_SPIDX_DATE");
		spidxDate.addIndex("20200514.1", "IDX_SP_DATE_HASH_LOW").unique(false).withColumns("HASH_IDENTITY", "SP_VALUE_LOW")
			.doNothing();
		spidxDate.addIndex("20200514.2", "IDX_SP_DATE_ORD_HASH").unique(false).withColumns("HASH_IDENTITY", "SP_VALUE_LOW_DATE_ORDINAL", "SP_VALUE_HIGH_DATE_ORDINAL")
			.doNothing();
		spidxDate.addIndex("20200514.3", "IDX_SP_DATE_ORD_HASH_LOW").unique(false).withColumns("HASH_IDENTITY", "SP_VALUE_LOW_DATE_ORDINAL")
			.doNothing();

		// MPI_LINK
		version.addIdGenerator("20200517.1", "SEQ_EMPI_LINK_ID");
		Builder.BuilderAddTableByColumns empiLink = version.addTableByColumns("20200517.2", "MPI_LINK", "PID");
		empiLink.addColumn("PID").nonNullable().type(ColumnTypeEnum.LONG);

		empiLink.addColumn("PERSON_PID").nonNullable().type(ColumnTypeEnum.LONG);
		empiLink
			.addForeignKey("20200517.3", "FK_EMPI_LINK_PERSON")
			.toColumn("PERSON_PID")
			.references("HFJ_RESOURCE", "RES_ID");

		empiLink.addColumn("TARGET_PID").nonNullable().type(ColumnTypeEnum.LONG);
		empiLink
			.addForeignKey("20200517.4", "FK_EMPI_LINK_TARGET")
			.toColumn("TARGET_PID")
			.references("HFJ_RESOURCE", "RES_ID");

		empiLink.addColumn("MATCH_RESULT").nonNullable().type(ColumnTypeEnum.INT);
		empiLink.addColumn("LINK_SOURCE").nonNullable().type(ColumnTypeEnum.INT);
		empiLink.addColumn("CREATED").nonNullable().type(ColumnTypeEnum.DATE_TIMESTAMP);
		empiLink.addColumn("UPDATED").nonNullable().type(ColumnTypeEnum.DATE_TIMESTAMP);


		empiLink.addIndex("20200517.5", "IDX_EMPI_PERSON_TGT").unique(true).withColumns("PERSON_PID", "TARGET_PID");

	}

	protected void init500() { // 20200218 - 20200519
		Builder version = forVersion(VersionEnum.V5_0_0);

		// Eliminate circular dependency.
		version.onTable("HFJ_RESOURCE").dropColumn("20200218.1", "FORCED_ID_PID");
		version.onTable("HFJ_RES_VER").dropColumn("20200218.2", "FORCED_ID_PID");
		version.onTable("HFJ_RES_VER").addForeignKey("20200218.3", "FK_RESOURCE_HISTORY_RESOURCE").toColumn("RES_ID").references("HFJ_RESOURCE", "RES_ID");
		version.onTable("HFJ_RES_VER").modifyColumn("20200220.1", "RES_ID").nonNullable().failureAllowed().withType(ColumnTypeEnum.LONG);
		//

		// Drop unused column
		version.onTable("HFJ_RESOURCE").dropIndex("20200419.1", "IDX_RES_PROFILE");
		version.onTable("HFJ_RESOURCE").dropColumn("20200419.2", "RES_PROFILE").failureAllowed();

		// Add Partitioning
		Builder.BuilderAddTableByColumns partition = version.addTableByColumns("20200420.0", "HFJ_PARTITION", "PART_ID");
		partition.addColumn("PART_ID").nonNullable().type(ColumnTypeEnum.INT);
		partition.addColumn("PART_NAME").nonNullable().type(ColumnTypeEnum.STRING, 200);
		partition.addColumn("PART_DESC").nullable().type(ColumnTypeEnum.STRING, 200);
		partition.addIndex("20200420.1", "IDX_PART_NAME").unique(true).withColumns("PART_NAME");

		// Partition columns on individual tables
		version.onTable("HFJ_RESOURCE").addColumn("20200420.2", "PARTITION_ID").nullable().type(ColumnTypeEnum.INT);
		version.onTable("HFJ_RESOURCE").addColumn("20200420.3", "PARTITION_DATE").nullable().type(ColumnTypeEnum.DATE_ONLY);
		version.onTable("HFJ_RES_VER").addColumn("20200420.4", "PARTITION_ID").nullable().type(ColumnTypeEnum.INT);
		version.onTable("HFJ_RES_VER").addColumn("20200420.5", "PARTITION_DATE").nullable().type(ColumnTypeEnum.DATE_ONLY);
		version.onTable("HFJ_IDX_CMP_STRING_UNIQ").addColumn("20200420.6", "PARTITION_ID").nullable().type(ColumnTypeEnum.INT);
		version.onTable("HFJ_IDX_CMP_STRING_UNIQ").addColumn("20200420.7", "PARTITION_DATE").nullable().type(ColumnTypeEnum.DATE_ONLY);
		version.onTable("HFJ_IDX_CMP_STRING_UNIQ").addColumn("20200420.8", "PARTITION_ID").nullable().type(ColumnTypeEnum.INT);
		version.onTable("HFJ_IDX_CMP_STRING_UNIQ").addColumn("20200420.9", "PARTITION_DATE").nullable().type(ColumnTypeEnum.DATE_ONLY);
		version.onTable("HFJ_HISTORY_TAG").addColumn("20200420.10", "PARTITION_ID").nullable().type(ColumnTypeEnum.INT);
		version.onTable("HFJ_HISTORY_TAG").addColumn("20200420.11", "PARTITION_DATE").nullable().type(ColumnTypeEnum.DATE_ONLY);
		version.onTable("HFJ_RES_TAG").addColumn("20200420.12", "PARTITION_ID").nullable().type(ColumnTypeEnum.INT);
		version.onTable("HFJ_RES_TAG").addColumn("20200420.13", "PARTITION_DATE").nullable().type(ColumnTypeEnum.DATE_ONLY);
		version.onTable("HFJ_FORCED_ID").addColumn("20200420.14", "PARTITION_ID").nullable().type(ColumnTypeEnum.INT);
		version.onTable("HFJ_FORCED_ID").addColumn("20200420.15", "PARTITION_DATE").nullable().type(ColumnTypeEnum.DATE_ONLY);
		version.onTable("HFJ_RES_LINK").addColumn("20200420.16", "PARTITION_ID").nullable().type(ColumnTypeEnum.INT);
		version.onTable("HFJ_RES_LINK").addColumn("20200420.17", "PARTITION_DATE").nullable().type(ColumnTypeEnum.DATE_ONLY);
		version.onTable("HFJ_SPIDX_STRING").addColumn("20200420.18", "PARTITION_ID").nullable().type(ColumnTypeEnum.INT);
		version.onTable("HFJ_SPIDX_STRING").addColumn("20200420.19", "PARTITION_DATE").nullable().type(ColumnTypeEnum.DATE_ONLY);
		version.onTable("HFJ_SPIDX_COORDS").addColumn("20200420.20", "PARTITION_ID").nullable().type(ColumnTypeEnum.INT);
		version.onTable("HFJ_SPIDX_COORDS").addColumn("20200420.21", "PARTITION_DATE").nullable().type(ColumnTypeEnum.DATE_ONLY);
		version.onTable("HFJ_SPIDX_NUMBER").addColumn("20200420.22", "PARTITION_ID").nullable().type(ColumnTypeEnum.INT);
		version.onTable("HFJ_SPIDX_NUMBER").addColumn("20200420.23", "PARTITION_DATE").nullable().type(ColumnTypeEnum.DATE_ONLY);
		version.onTable("HFJ_SPIDX_TOKEN").addColumn("20200420.24", "PARTITION_ID").nullable().type(ColumnTypeEnum.INT);
		version.onTable("HFJ_SPIDX_TOKEN").addColumn("20200420.25", "PARTITION_DATE").nullable().type(ColumnTypeEnum.DATE_ONLY);
		version.onTable("HFJ_SPIDX_DATE").addColumn("20200420.26", "PARTITION_ID").nullable().type(ColumnTypeEnum.INT);
		version.onTable("HFJ_SPIDX_DATE").addColumn("20200420.27", "PARTITION_DATE").nullable().type(ColumnTypeEnum.DATE_ONLY);
		version.onTable("HFJ_SPIDX_URI").addColumn("20200420.28", "PARTITION_ID").nullable().type(ColumnTypeEnum.INT);
		version.onTable("HFJ_SPIDX_URI").addColumn("20200420.29", "PARTITION_DATE").nullable().type(ColumnTypeEnum.DATE_ONLY);
		version.onTable("HFJ_SPIDX_QUANTITY").addColumn("20200420.30", "PARTITION_ID").nullable().type(ColumnTypeEnum.INT);
		version.onTable("HFJ_SPIDX_QUANTITY").addColumn("20200420.31", "PARTITION_DATE").nullable().type(ColumnTypeEnum.DATE_ONLY);
		version.onTable("HFJ_RES_VER_PROV").addColumn("20200420.32", "PARTITION_ID").nullable().type(ColumnTypeEnum.INT);
		version.onTable("HFJ_RES_VER_PROV").addColumn("20200420.33", "PARTITION_DATE").nullable().type(ColumnTypeEnum.DATE_ONLY);
		version.onTable("HFJ_RES_PARAM_PRESENT").addColumn("20200420.34", "PARTITION_ID").nullable().type(ColumnTypeEnum.INT);
		version.onTable("HFJ_RES_PARAM_PRESENT").addColumn("20200420.35", "PARTITION_DATE").nullable().type(ColumnTypeEnum.DATE_ONLY);

		version.onTable("HFJ_SPIDX_STRING").modifyColumn("20200420.36", "SP_MISSING").nonNullable().failureAllowed().withType(ColumnTypeEnum.BOOLEAN);
		version.onTable("HFJ_SPIDX_COORDS").modifyColumn("20200420.37", "SP_MISSING").nonNullable().failureAllowed().withType(ColumnTypeEnum.BOOLEAN);
		version.onTable("HFJ_SPIDX_NUMBER").modifyColumn("20200420.38", "SP_MISSING").nonNullable().failureAllowed().withType(ColumnTypeEnum.BOOLEAN);
		version.onTable("HFJ_SPIDX_TOKEN").modifyColumn("20200420.39", "SP_MISSING").nonNullable().failureAllowed().withType(ColumnTypeEnum.BOOLEAN);
		version.onTable("HFJ_SPIDX_DATE").modifyColumn("20200420.40", "SP_MISSING").nonNullable().failureAllowed().withType(ColumnTypeEnum.BOOLEAN);
		version.onTable("HFJ_SPIDX_URI").modifyColumn("20200420.41", "SP_MISSING").nonNullable().failureAllowed().withType(ColumnTypeEnum.BOOLEAN);
		version.onTable("HFJ_SPIDX_QUANTITY").modifyColumn("20200420.42", "SP_MISSING").nonNullable().failureAllowed().withType(ColumnTypeEnum.BOOLEAN);

		// Add support for integer comparisons during day-precision date search.
		Builder.BuilderWithTableName spidxDate = version.onTable("HFJ_SPIDX_DATE");
		spidxDate.addColumn("20200501.1", "SP_VALUE_LOW_DATE_ORDINAL").nullable().type(ColumnTypeEnum.INT);
		spidxDate.addColumn("20200501.2", "SP_VALUE_HIGH_DATE_ORDINAL").nullable().type(ColumnTypeEnum.INT);

		spidxDate.addTask(new CalculateOrdinalDatesTask(VersionEnum.V5_0_0, "20200501.3")
			.addCalculator("SP_VALUE_LOW_DATE_ORDINAL", t -> ResourceIndexedSearchParamDate.calculateOrdinalValue(t.getDate("SP_VALUE_LOW")))
			.addCalculator("SP_VALUE_HIGH_DATE_ORDINAL", t -> ResourceIndexedSearchParamDate.calculateOrdinalValue(t.getDate("SP_VALUE_HIGH")))
			.setColumnName("SP_VALUE_LOW_DATE_ORDINAL") //It doesn't matter which of the two we choose as they will both be null.
		);

	}

	/**
	 * Partway through the 4.3.0 releaase cycle we renumbered to
	 * 5.0.0 - We have a bunch of NOP tasks here to avoid breakage for anyone
	 * who installed a prerelease before we made the switch
	 */
	@SuppressWarnings("deprecation")
	private void init430() {
		Builder version = forVersion(VersionEnum.V4_3_0);
		version.addNop("20200218.1");
		version.addNop("20200218.2");
		version.addNop("20200218.3");
		version.addNop("20200220.1");
		version.addNop("20200419.1");
		version.addNop("20200419.2");
		version.addNop("20200420.0");
		version.addNop("20200420.1");
		version.addNop("20200420.2");
		version.addNop("20200420.3");
		version.addNop("20200420.4");
		version.addNop("20200420.5");
		version.addNop("20200420.6");
		version.addNop("20200420.7");
		version.addNop("20200420.8");
		version.addNop("20200420.9");
		version.addNop("20200420.10");
		version.addNop("20200420.11");
		version.addNop("20200420.12");
		version.addNop("20200420.13");
		version.addNop("20200420.14");
		version.addNop("20200420.15");
		version.addNop("20200420.16");
		version.addNop("20200420.17");
		version.addNop("20200420.18");
		version.addNop("20200420.19");
		version.addNop("20200420.20");
		version.addNop("20200420.21");
		version.addNop("20200420.22");
		version.addNop("20200420.23");
		version.addNop("20200420.24");
		version.addNop("20200420.25");
		version.addNop("20200420.26");
		version.addNop("20200420.27");
		version.addNop("20200420.28");
		version.addNop("20200420.29");
		version.addNop("20200420.30");
		version.addNop("20200420.31");
		version.addNop("20200420.32");
		version.addNop("20200420.33");
		version.addNop("20200420.34");
		version.addNop("20200420.35");
		version.addNop("20200420.36");
		version.addNop("20200420.37");
		version.addNop("20200420.38");
		version.addNop("20200420.39");
		version.addNop("20200420.40");
		version.addNop("20200420.41");
		version.addNop("20200420.42");
	}

	protected void init420() { // 20191015 - 20200217
		Builder version = forVersion(VersionEnum.V4_2_0);

		// TermValueSetConceptDesignation
		version.onTable("TRM_VALUESET_C_DESIGNATION").dropIndex("20200202.1", "IDX_VALUESET_C_DSGNTN_VAL").failureAllowed();
		Builder.BuilderWithTableName searchTable = version.onTable("HFJ_SEARCH");
		searchTable.dropIndex("20200203.1", "IDX_SEARCH_LASTRETURNED");
		searchTable.dropColumn("20200203.2", "SEARCH_LAST_RETURNED");
		searchTable.addIndex("20200203.3", "IDX_SEARCH_CREATED").unique(false).withColumns("CREATED");
	}

	protected void init410() { // 20190815 - 20191014
		Builder version = forVersion(VersionEnum.V4_1_0);

		/*
		 * Note: The following tasks are markes as failure allowed - This is because all we're
		 * doing is setting a not-null on a column that will never be null anyway. Setting not null
		 * fails on SQL Server because there is an index on this column... Which is dumb, but hey.
		 */
		version.onTable("HFJ_SPIDX_NUMBER").modifyColumn("20190920.1", "RES_ID").nonNullable().failureAllowed().withType(ColumnTypeEnum.LONG);
		version.onTable("HFJ_SPIDX_COORDS").modifyColumn("20190920.2", "RES_ID").nonNullable().failureAllowed().withType(ColumnTypeEnum.LONG);
		version.onTable("HFJ_SPIDX_TOKEN").modifyColumn("20190920.3", "RES_ID").nonNullable().failureAllowed().withType(ColumnTypeEnum.LONG);
		version.onTable("HFJ_SPIDX_STRING").modifyColumn("20190920.4", "RES_ID").nonNullable().failureAllowed().withType(ColumnTypeEnum.LONG);
		version.onTable("HFJ_SPIDX_DATE").modifyColumn("20190920.5", "RES_ID").nonNullable().failureAllowed().withType(ColumnTypeEnum.LONG);
		version.onTable("HFJ_SPIDX_QUANTITY").modifyColumn("20190920.6", "RES_ID").nonNullable().failureAllowed().withType(ColumnTypeEnum.LONG);
		version.onTable("HFJ_SPIDX_URI").modifyColumn("20190920.7", "RES_ID").nonNullable().failureAllowed().withType(ColumnTypeEnum.LONG);

		// HFJ_SEARCH
		version.onTable("HFJ_SEARCH").addColumn("20190921.1", "EXPIRY_OR_NULL").nullable().type(ColumnTypeEnum.DATE_TIMESTAMP);
		version.onTable("HFJ_SEARCH").addColumn("20190921.2", "NUM_BLOCKED").nullable().type(ColumnTypeEnum.INT);

		// HFJ_BLK_EXPORT_JOB
		version.addIdGenerator("20190921.3", "SEQ_BLKEXJOB_PID");
		Builder.BuilderAddTableByColumns bulkExportJob = version.addTableByColumns("20190921.4", "HFJ_BLK_EXPORT_JOB", "PID");
		bulkExportJob.addColumn("PID").nonNullable().type(ColumnTypeEnum.LONG);
		bulkExportJob.addColumn("JOB_ID").nonNullable().type(ColumnTypeEnum.STRING, 36);
		bulkExportJob.addColumn("JOB_STATUS").nonNullable().type(ColumnTypeEnum.STRING, 10);
		bulkExportJob.addColumn("CREATED_TIME").nonNullable().type(ColumnTypeEnum.DATE_TIMESTAMP);
		bulkExportJob.addColumn("STATUS_TIME").nonNullable().type(ColumnTypeEnum.DATE_TIMESTAMP);
		bulkExportJob.addColumn("EXP_TIME").nonNullable().type(ColumnTypeEnum.DATE_TIMESTAMP);
		bulkExportJob.addColumn("REQUEST").nonNullable().type(ColumnTypeEnum.STRING, 500);
		bulkExportJob.addColumn("OPTLOCK").nonNullable().type(ColumnTypeEnum.INT);
		bulkExportJob.addColumn("EXP_SINCE").nullable().type(ColumnTypeEnum.DATE_TIMESTAMP);
		bulkExportJob.addColumn("STATUS_MESSAGE").nullable().type(ColumnTypeEnum.STRING, 500);
		bulkExportJob.addIndex("20190921.5", "IDX_BLKEX_EXPTIME").unique(false).withColumns("EXP_TIME");
		bulkExportJob.addIndex("20190921.6", "IDX_BLKEX_JOB_ID").unique(true).withColumns("JOB_ID");

		// HFJ_BLK_EXPORT_COLLECTION
		version.addIdGenerator("20190921.7", "SEQ_BLKEXCOL_PID");
		Builder.BuilderAddTableByColumns bulkExportCollection = version.addTableByColumns("20190921.8", "HFJ_BLK_EXPORT_COLLECTION", "PID");
		bulkExportCollection.addColumn("PID").nonNullable().type(ColumnTypeEnum.LONG);
		bulkExportCollection.addColumn("JOB_PID").nonNullable().type(ColumnTypeEnum.LONG);
		bulkExportCollection.addForeignKey("20190921.9", "FK_BLKEXCOL_JOB").toColumn("JOB_PID").references("HFJ_BLK_EXPORT_JOB", "PID");
		bulkExportCollection.addColumn("RES_TYPE").nonNullable().type(ColumnTypeEnum.STRING, 40);
		bulkExportCollection.addColumn("TYPE_FILTER").nullable().type(ColumnTypeEnum.STRING, 1000);
		bulkExportCollection.addColumn("OPTLOCK").nonNullable().type(ColumnTypeEnum.INT);

		// HFJ_BLK_EXPORT_COLFILE
		version.addIdGenerator("20190921.10", "SEQ_BLKEXCOLFILE_PID");
		Builder.BuilderAddTableByColumns bulkExportCollectionFile = version.addTableByColumns("20190921.11", "HFJ_BLK_EXPORT_COLFILE", "PID");
		bulkExportCollectionFile.addColumn("PID").nonNullable().type(ColumnTypeEnum.LONG);
		bulkExportCollectionFile.addColumn("COLLECTION_PID").nonNullable().type(ColumnTypeEnum.LONG);
		bulkExportCollectionFile.addColumn("RES_ID").nonNullable().type(ColumnTypeEnum.STRING, 100);
		bulkExportCollectionFile.addForeignKey("20190921.12", "FK_BLKEXCOLFILE_COLLECT").toColumn("COLLECTION_PID").references("HFJ_BLK_EXPORT_COLLECTION", "PID");

		// HFJ_RES_VER_PROV
		version.startSectionWithMessage("Processing bulkExportCollectionFile: HFJ_RES_VER_PROV");
		Builder.BuilderAddTableByColumns resVerProv = version.addTableByColumns("20190921.13", "HFJ_RES_VER_PROV", "RES_VER_PID");
		resVerProv.addColumn("RES_VER_PID").nonNullable().type(ColumnTypeEnum.LONG);
		resVerProv
			.addForeignKey("20190921.14", "FK_RESVERPROV_RESVER_PID")
			.toColumn("RES_VER_PID")
			.references("HFJ_RES_VER", "PID");
		resVerProv.addColumn("RES_PID").nonNullable().type(ColumnTypeEnum.LONG);
		resVerProv
			.addForeignKey("20190921.15", "FK_RESVERPROV_RES_PID")
			.toColumn("RES_PID")
			.references("HFJ_RESOURCE", "RES_ID");
		resVerProv.addColumn("SOURCE_URI").nullable().type(ColumnTypeEnum.STRING, 100);
		resVerProv.addColumn("REQUEST_ID").nullable().type(ColumnTypeEnum.STRING, 16);
		resVerProv.addIndex("20190921.16", "IDX_RESVERPROV_SOURCEURI").unique(false).withColumns("SOURCE_URI");
		resVerProv.addIndex("20190921.17", "IDX_RESVERPROV_REQUESTID").unique(false).withColumns("REQUEST_ID");

		// TermValueSetConceptDesignation
		version.startSectionWithMessage("Processing bulkExportCollectionFile: TRM_VALUESET_C_DESIGNATION");
		Builder.BuilderWithTableName termValueSetConceptDesignationTable = version.onTable("TRM_VALUESET_C_DESIGNATION");
		termValueSetConceptDesignationTable.addColumn("20190921.18", "VALUESET_PID").nonNullable().type(ColumnTypeEnum.LONG);
		termValueSetConceptDesignationTable
			.addForeignKey("20190921.19", "FK_TRM_VSCD_VS_PID")
			.toColumn("VALUESET_PID")
			.references("TRM_VALUESET", "PID");

		// Drop HFJ_SEARCH_RESULT foreign keys
		version.onTable("HFJ_SEARCH_RESULT").dropForeignKey("20190921.20", "FK_SEARCHRES_RES", "HFJ_RESOURCE");
		version.onTable("HFJ_SEARCH_RESULT").dropForeignKey("20190921.21", "FK_SEARCHRES_SEARCH", "HFJ_SEARCH");

		// TermValueSet
		version.startSectionWithMessage("Processing bulkExportCollectionFile: TRM_VALUESET");
		Builder.BuilderWithTableName termValueSetTable = version.onTable("TRM_VALUESET");
		termValueSetTable.addColumn("20190921.22", "TOTAL_CONCEPTS").nonNullable().type(ColumnTypeEnum.LONG);
		termValueSetTable.addColumn("20190921.23", "TOTAL_CONCEPT_DESIGNATIONS").nonNullable().type(ColumnTypeEnum.LONG);
		termValueSetTable
			.dropIndex("20190921.24", "IDX_VALUESET_EXP_STATUS");

		version.dropIdGenerator("20190921.25", "SEQ_SEARCHPARM_ID");

		// TermValueSetConcept
		version.startSectionWithMessage("Processing bulkExportCollectionFile: TRM_VALUESET_CONCEPT");
		Builder.BuilderWithTableName termValueSetConceptTable = version.onTable("TRM_VALUESET_CONCEPT");
		termValueSetConceptTable.addColumn("20190921.26", "VALUESET_ORDER").nonNullable().type(ColumnTypeEnum.INT);
		termValueSetConceptTable
			.addIndex("20190921.27", "IDX_VS_CONCEPT_ORDER")
			.unique(true)
			.withColumns("VALUESET_PID", "VALUESET_ORDER");

		// Account for RESTYPE_LEN column increasing from 30 to 40
		version.onTable("HFJ_RESOURCE").modifyColumn("20191002.1", "RES_TYPE").nonNullable().failureAllowed().withType(ColumnTypeEnum.STRING, 40);
		version.onTable("HFJ_RES_VER").modifyColumn("20191002.2", "RES_TYPE").nonNullable().failureAllowed().withType(ColumnTypeEnum.STRING, 40);
		version.onTable("HFJ_HISTORY_TAG").modifyColumn("20191002.3", "RES_TYPE").nonNullable().failureAllowed().withType(ColumnTypeEnum.STRING, 40);
		version.onTable("HFJ_RES_LINK").modifyColumn("20191002.4", "SOURCE_RESOURCE_TYPE").nonNullable().failureAllowed().withType(ColumnTypeEnum.STRING, 40);
		version.onTable("HFJ_RES_LINK").modifyColumn("20191002.5", "TARGET_RESOURCE_TYPE").nonNullable().failureAllowed().withType(ColumnTypeEnum.STRING, 40);
		version.onTable("HFJ_RES_TAG").modifyColumn("20191002.6", "RES_TYPE").nonNullable().failureAllowed().withType(ColumnTypeEnum.STRING, 40);

		// TermConceptDesignation
		version.startSectionWithMessage("Processing table: TRM_CONCEPT_DESIG");
		version.onTable("TRM_CONCEPT_DESIG").modifyColumn("20191002.7", "VAL").nonNullable().withType(ColumnTypeEnum.STRING, 2000);

		// TermValueSetConceptDesignation
		version.startSectionWithMessage("Processing table: TRM_VALUESET_C_DESIGNATION");
		version.onTable("TRM_VALUESET_C_DESIGNATION").modifyColumn("20191002.8", "VAL").nonNullable().withType(ColumnTypeEnum.STRING, 2000);

		// TermConceptProperty
		version.startSectionWithMessage("Processing table: TRM_CONCEPT_PROPERTY");
		version.onTable("TRM_CONCEPT_PROPERTY").addColumn("20191002.9", "PROP_VAL_LOB").nullable().type(ColumnTypeEnum.BLOB);
	}

	protected void init400() { // 20190401 - 20190814
		Builder version = forVersion(VersionEnum.V4_0_0);

		// BinaryStorageEntity
		Builder.BuilderAddTableByColumns binaryBlob = version.addTableByColumns("20190722.1", "HFJ_BINARY_STORAGE_BLOB", "BLOB_ID");
		binaryBlob.addColumn("BLOB_ID").nonNullable().type(ColumnTypeEnum.STRING, 200);
		binaryBlob.addColumn("RESOURCE_ID").nonNullable().type(ColumnTypeEnum.STRING, 100);
		binaryBlob.addColumn("BLOB_SIZE").nullable().type(ColumnTypeEnum.INT);
		binaryBlob.addColumn("CONTENT_TYPE").nonNullable().type(ColumnTypeEnum.STRING, 100);
		binaryBlob.addColumn("BLOB_DATA").nonNullable().type(ColumnTypeEnum.BLOB);
		binaryBlob.addColumn("PUBLISHED_DATE").nonNullable().type(ColumnTypeEnum.DATE_TIMESTAMP);
		binaryBlob.addColumn("BLOB_HASH").nullable().type(ColumnTypeEnum.STRING, 128);

		// Interim builds used this name
		version.onTable("TRM_VALUESET_CODE").dropThisTable("20190722.2");

		version.onTable("TRM_CONCEPT_MAP_GROUP")
			.renameColumn("20190722.3", "myConceptMapUrl", "CONCEPT_MAP_URL", false, true)
			.renameColumn("20190722.4", "mySourceValueSet", "SOURCE_VS", false, true)
			.renameColumn("20190722.5", "myTargetValueSet", "TARGET_VS", false, true);
		version.onTable("TRM_CONCEPT_MAP_GROUP")
			.modifyColumn("20190722.6", "CONCEPT_MAP_URL").nullable().withType(ColumnTypeEnum.STRING, 200);
		version.onTable("TRM_CONCEPT_MAP_GROUP")
			.modifyColumn("20190722.7", "SOURCE_VERSION").nullable().withType(ColumnTypeEnum.STRING, 200);
		version.onTable("TRM_CONCEPT_MAP_GROUP")
			.modifyColumn("20190722.8", "SOURCE_VS").nullable().withType(ColumnTypeEnum.STRING, 200);
		version.onTable("TRM_CONCEPT_MAP_GROUP")
			.modifyColumn("20190722.9", "TARGET_VERSION").nullable().withType(ColumnTypeEnum.STRING, 200);
		version.onTable("TRM_CONCEPT_MAP_GROUP")
			.modifyColumn("20190722.10", "TARGET_VS").nullable().withType(ColumnTypeEnum.STRING, 200);

		version.onTable("TRM_CONCEPT_MAP_GRP_ELEMENT")
			.renameColumn("20190722.11", "myConceptMapUrl", "CONCEPT_MAP_URL", false, true)
			.renameColumn("20190722.12", "mySystem", "SYSTEM_URL", false, true)
			.renameColumn("20190722.13", "mySystemVersion", "SYSTEM_VERSION", false, true)
			.renameColumn("20190722.14", "myValueSet", "VALUESET_URL", false, true);
		version.onTable("TRM_CONCEPT_MAP_GRP_ELEMENT")
			.modifyColumn("20190722.15", "CONCEPT_MAP_URL").nullable().withType(ColumnTypeEnum.STRING, 200);
		version.onTable("TRM_CONCEPT_MAP_GRP_ELEMENT")
			.modifyColumn("20190722.16", "SOURCE_CODE").nonNullable().withType(ColumnTypeEnum.STRING, 500);
		version.onTable("TRM_CONCEPT_MAP_GRP_ELEMENT")
			.modifyColumn("20190722.17", "SYSTEM_URL").nullable().withType(ColumnTypeEnum.STRING, 200);
		version.onTable("TRM_CONCEPT_MAP_GRP_ELEMENT")
			.modifyColumn("20190722.18", "SYSTEM_VERSION").nullable().withType(ColumnTypeEnum.STRING, 200);
		version.onTable("TRM_CONCEPT_MAP_GRP_ELEMENT")
			.modifyColumn("20190722.19", "VALUESET_URL").nullable().withType(ColumnTypeEnum.STRING, 200);

		version.onTable("TRM_CONCEPT_MAP_GRP_ELM_TGT")
			.renameColumn("20190722.20", "myConceptMapUrl", "CONCEPT_MAP_URL", false, true)
			.renameColumn("20190722.21", "mySystem", "SYSTEM_URL", false, true)
			.renameColumn("20190722.22", "mySystemVersion", "SYSTEM_VERSION", false, true)
			.renameColumn("20190722.23", "myValueSet", "VALUESET_URL", false, true);
		version.onTable("TRM_CONCEPT_MAP_GRP_ELM_TGT")
			.modifyColumn("20190722.24", "CONCEPT_MAP_URL").nullable().withType(ColumnTypeEnum.STRING, 200);
		version.onTable("TRM_CONCEPT_MAP_GRP_ELM_TGT")
			.modifyColumn("20190722.25", "SYSTEM_URL").nullable().withType(ColumnTypeEnum.STRING, 200);
		version.onTable("TRM_CONCEPT_MAP_GRP_ELM_TGT")
			.modifyColumn("20190722.26", "SYSTEM_VERSION").nullable().withType(ColumnTypeEnum.STRING, 200);
		version.onTable("TRM_CONCEPT_MAP_GRP_ELM_TGT")
			.modifyColumn("20190722.27", "TARGET_CODE").nonNullable().withType(ColumnTypeEnum.STRING, 500);
		version.onTable("TRM_CONCEPT_MAP_GRP_ELM_TGT")
			.modifyColumn("20190722.28", "VALUESET_URL").nullable().withType(ColumnTypeEnum.STRING, 200);

		version.onTable("TRM_CONCEPT")
			.renameColumn("20190722.29", "CODE", "CODEVAL", false, true);


		// TermValueSet
		version.startSectionWithMessage("Processing table: TRM_VALUESET");
		version.addIdGenerator("20190722.30", "SEQ_VALUESET_PID");
		Builder.BuilderAddTableByColumns termValueSetTable = version.addTableByColumns("20190722.31", "TRM_VALUESET", "PID");
		termValueSetTable.addColumn("PID").nonNullable().type(ColumnTypeEnum.LONG);
		termValueSetTable.addColumn("URL").nonNullable().type(ColumnTypeEnum.STRING, 200);
		termValueSetTable
			.addIndex("20190722.32", "IDX_VALUESET_URL")
			.unique(true)
			.withColumns("URL");
		termValueSetTable.addColumn("RES_ID").nonNullable().type(ColumnTypeEnum.LONG);
		termValueSetTable
			.addForeignKey("20190722.33", "FK_TRMVALUESET_RES")
			.toColumn("RES_ID")
			.references("HFJ_RESOURCE", "RES_ID");
		termValueSetTable.addColumn("NAME").nullable().type(ColumnTypeEnum.STRING, 200);

		version.onTable("TRM_VALUESET")
			.renameColumn("20190722.34", "NAME", "VSNAME", true, true);
		version.onTable("TRM_VALUESET")
			.modifyColumn("20190722.35", "RES_ID").nullable().withType(ColumnTypeEnum.LONG);

		Builder.BuilderWithTableName termValueSetTableChange = version.onTable("TRM_VALUESET");
		termValueSetTableChange.addColumn("20190722.36", "EXPANSION_STATUS").nonNullable().type(ColumnTypeEnum.STRING, 50);
		termValueSetTableChange
			.addIndex("20190722.37", "IDX_VALUESET_EXP_STATUS")
			.unique(false)
			.withColumns("EXPANSION_STATUS");

		// TermValueSetConcept
		version.startSectionWithMessage("Processing table: TRM_VALUESET_CONCEPT");
		version.addIdGenerator("20190722.38", "SEQ_VALUESET_CONCEPT_PID");
		Builder.BuilderAddTableByColumns termValueSetConceptTable = version.addTableByColumns("20190722.39", "TRM_VALUESET_CONCEPT", "PID");
		termValueSetConceptTable.addColumn("PID").nonNullable().type(ColumnTypeEnum.LONG);
		termValueSetConceptTable.addColumn("VALUESET_PID").nonNullable().type(ColumnTypeEnum.LONG);
		termValueSetConceptTable
			.addForeignKey("20190722.40", "FK_TRM_VALUESET_PID")
			.toColumn("VALUESET_PID")
			.references("TRM_VALUESET", "PID");
		termValueSetConceptTable.addColumn("SYSTEM_URL").nonNullable().type(ColumnTypeEnum.STRING, 200);
		termValueSetConceptTable.addColumn("CODEVAL").nonNullable().type(ColumnTypeEnum.STRING, 500);
		termValueSetConceptTable.addColumn("DISPLAY").nullable().type(ColumnTypeEnum.STRING, 400);
		version.onTable("TRM_VALUESET_CONCEPT")
			.renameColumn("20190722.41", "CODE", "CODEVAL", true, true)
			.renameColumn("20190722.42", "SYSTEM", "SYSTEM_URL", true, true);

		version.startSectionWithMessage("Processing table: TRM_VALUESET_CONCEPT, swapping index for unique constraint");
		termValueSetConceptTable.dropIndex("20190801.1", "IDX_VALUESET_CONCEPT_CS_CD");
		// This index has been renamed in later versions. As such, allowing failure here as some DBs disallow
		// multiple indexes referencing the same set of columns.
		termValueSetConceptTable
			.addIndex("20190801.2", "IDX_VS_CONCEPT_CS_CD")
			.unique(true)
			.withColumns("VALUESET_PID", "SYSTEM_URL", "CODEVAL").failureAllowed();

		// TermValueSetConceptDesignation
		version.startSectionWithMessage("Processing table: TRM_VALUESET_C_DESIGNATION");
		version.addIdGenerator("20190801.3", "SEQ_VALUESET_C_DSGNTN_PID");
		Builder.BuilderAddTableByColumns termValueSetConceptDesignationTable = version.addTableByColumns("20190801.4", "TRM_VALUESET_C_DESIGNATION", "PID");
		termValueSetConceptDesignationTable.addColumn("PID").nonNullable().type(ColumnTypeEnum.LONG);
		termValueSetConceptDesignationTable.addColumn("VALUESET_CONCEPT_PID").nonNullable().type(ColumnTypeEnum.LONG);
		termValueSetConceptDesignationTable
			.addForeignKey("20190801.5", "FK_TRM_VALUESET_CONCEPT_PID")
			.toColumn("VALUESET_CONCEPT_PID")
			.references("TRM_VALUESET_CONCEPT", "PID");
		termValueSetConceptDesignationTable.addColumn("LANG").nullable().type(ColumnTypeEnum.STRING, 500);
		termValueSetConceptDesignationTable.addColumn("USE_SYSTEM").nullable().type(ColumnTypeEnum.STRING, 500);
		termValueSetConceptDesignationTable.addColumn("USE_CODE").nullable().type(ColumnTypeEnum.STRING, 500);
		termValueSetConceptDesignationTable.addColumn("USE_DISPLAY").nullable().type(ColumnTypeEnum.STRING, 500);
		termValueSetConceptDesignationTable.addColumn("VAL").nonNullable().type(ColumnTypeEnum.STRING, 500);

		// This index turned out not to be needed so it is disabled
		termValueSetConceptDesignationTable
			.addIndex("20190801.6", "IDX_VALUESET_C_DSGNTN_VAL")
			.unique(false)
			.withColumns("VAL")
			.doNothing();

		// TermCodeSystemVersion
		version.startSectionWithMessage("Processing table: TRM_CODESYSTEM_VER");
		Builder.BuilderWithTableName termCodeSystemVersionTable = version.onTable("TRM_CODESYSTEM_VER");
		termCodeSystemVersionTable.addColumn("20190814.1", "CS_DISPLAY").nullable().type(ColumnTypeEnum.STRING, 200);

		// ResourceReindexJobEntry
		version.addIdGenerator("20190814.2", "SEQ_RES_REINDEX_JOB");
		Builder.BuilderAddTableByColumns reindex = version.addTableByColumns("20190814.3", "HFJ_RES_REINDEX_JOB", "PID");
		reindex.addColumn("PID").nonNullable().type(ColumnTypeEnum.LONG);
		reindex.addColumn("RES_TYPE").nullable().type(ColumnTypeEnum.STRING, 100);
		reindex.addColumn("UPDATE_THRESHOLD_HIGH").nonNullable().type(ColumnTypeEnum.DATE_TIMESTAMP);
		reindex.addColumn("JOB_DELETED").nonNullable().type(ColumnTypeEnum.BOOLEAN);
		reindex.addColumn("UPDATE_THRESHOLD_LOW").nullable().type(ColumnTypeEnum.DATE_TIMESTAMP);
		reindex.addColumn("SUSPENDED_UNTIL").nullable().type(ColumnTypeEnum.DATE_TIMESTAMP);
		reindex.addColumn("REINDEX_COUNT").nullable().type(ColumnTypeEnum.INT);

		// Search
		version.onTable("HFJ_SEARCH")
			.addColumn("20190814.4", "SEARCH_DELETED").nullable().type(ColumnTypeEnum.BOOLEAN);
		version.onTable("HFJ_SEARCH")
			.modifyColumn("20190814.5", "SEARCH_LAST_RETURNED").nonNullable().withType(ColumnTypeEnum.DATE_TIMESTAMP);
		version.onTable("HFJ_SEARCH")
			.addColumn("20190814.6", "SEARCH_PARAM_MAP").nullable().type(ColumnTypeEnum.BLOB);
		version.onTable("HFJ_SEARCH")
			.modifyColumn("20190814.7", "SEARCH_UUID").nonNullable().withType(ColumnTypeEnum.STRING, 36);

		version.onTable("HFJ_SEARCH_PARM").dropThisTable("20190814.8");

		// Make some columns non-nullable that were previously nullable - These are marked as failure allowed, since
		// SQL Server won't let us change nullability on columns with indexes pointing to them
		version.onTable("HFJ_SPIDX_COORDS").modifyColumn("20190814.9", "RES_TYPE").nonNullable().failureAllowed().withType(ColumnTypeEnum.STRING, 100);
		version.onTable("HFJ_SPIDX_DATE").modifyColumn("20190814.10", "RES_TYPE").nonNullable().failureAllowed().withType(ColumnTypeEnum.STRING, 100);
		version.onTable("HFJ_SPIDX_STRING").modifyColumn("20190814.11", "RES_TYPE").nonNullable().failureAllowed().withType(ColumnTypeEnum.STRING, 100);
		version.onTable("HFJ_SPIDX_STRING").addColumn("20190814.12", "HASH_IDENTITY").nullable().type(ColumnTypeEnum.LONG);
		version.onTable("HFJ_SPIDX_STRING").addIndex("20190814.13", "IDX_SP_STRING_HASH_IDENT").unique(false).withColumns("HASH_IDENTITY");
		version.onTable("HFJ_SPIDX_COORDS").modifyColumn("20190814.14", "RES_TYPE").nonNullable().failureAllowed().withType(ColumnTypeEnum.STRING, 100);
		version.onTable("HFJ_SPIDX_QUANTITY").modifyColumn("20190814.15", "RES_TYPE").nonNullable().failureAllowed().withType(ColumnTypeEnum.STRING, 100);
		version.onTable("HFJ_SPIDX_QUANTITY").dropColumn("20190814.16", "HASH_UNITS_AND_VALPREFIX");
		version.onTable("HFJ_SPIDX_QUANTITY").dropColumn("20190814.17", "HASH_VALPREFIX");
		version.onTable("HFJ_SPIDX_NUMBER").modifyColumn("20190814.18", "RES_TYPE").nonNullable().failureAllowed().withType(ColumnTypeEnum.STRING, 100);
		version.onTable("HFJ_SPIDX_TOKEN").modifyColumn("20190814.19", "RES_TYPE").nonNullable().failureAllowed().withType(ColumnTypeEnum.STRING, 100);
		version.onTable("HFJ_SPIDX_URI").modifyColumn("20190814.20", "RES_TYPE").nonNullable().failureAllowed().withType(ColumnTypeEnum.STRING, 100);
		version.onTable("HFJ_SPIDX_URI").modifyColumn("20190814.21", "SP_URI").nullable().failureAllowed().withType(ColumnTypeEnum.STRING, 254);
		version.onTable("TRM_CODESYSTEM").modifyColumn("20190814.22", "CODE_SYSTEM_URI").nonNullable().failureAllowed().withType(ColumnTypeEnum.STRING, 200);
		version.onTable("TRM_CODESYSTEM").modifyColumn("20190814.23", "CS_NAME").nullable().failureAllowed().withType(ColumnTypeEnum.STRING, 200);
		version.onTable("TRM_CODESYSTEM_VER").modifyColumn("20190814.24", "CS_VERSION_ID").nullable().failureAllowed().withType(ColumnTypeEnum.STRING, 200);
	}


	private void init360() { // 20180918 - 20181112
		Builder version = forVersion(VersionEnum.V3_6_0);

		// Resource Link
		Builder.BuilderWithTableName resourceLink = version.onTable("HFJ_RES_LINK");
		version.startSectionWithMessage("Starting work on table: " + resourceLink.getTableName());
		resourceLink
			.modifyColumn("20180929.1", "SRC_PATH")
			.nonNullable()
			.withType(ColumnTypeEnum.STRING, 200);

		// Search
		Builder.BuilderWithTableName search = version.onTable("HFJ_SEARCH");
		version.startSectionWithMessage("Starting work on table: " + search.getTableName());
		search
			.addColumn("20181001.1", "OPTLOCK_VERSION")
			.nullable()
			.type(ColumnTypeEnum.INT);

		version.addTableRawSql("20181104.1", "HFJ_RES_REINDEX_JOB")
			.addSql(DriverTypeEnum.MSSQL_2012, "create table HFJ_RES_REINDEX_JOB (PID bigint not null, JOB_DELETED bit not null, RES_TYPE varchar(255), SUSPENDED_UNTIL datetime2, UPDATE_THRESHOLD_HIGH datetime2 not null, UPDATE_THRESHOLD_LOW datetime2, primary key (PID))")
			.addSql(DriverTypeEnum.DERBY_EMBEDDED, "create table HFJ_RES_REINDEX_JOB (PID bigint not null, JOB_DELETED boolean not null, RES_TYPE varchar(255), SUSPENDED_UNTIL timestamp, UPDATE_THRESHOLD_HIGH timestamp not null, UPDATE_THRESHOLD_LOW timestamp, primary key (PID))")
			.addSql(DriverTypeEnum.MARIADB_10_1, "create table HFJ_RES_REINDEX_JOB (PID bigint not null, JOB_DELETED bit not null, RES_TYPE varchar(255), SUSPENDED_UNTIL datetime(6), UPDATE_THRESHOLD_HIGH datetime(6) not null, UPDATE_THRESHOLD_LOW datetime(6), primary key (PID))")
			.addSql(DriverTypeEnum.POSTGRES_9_4, "create table HFJ_RES_REINDEX_JOB (PID int8 not null, JOB_DELETED boolean not null, RES_TYPE varchar(255), SUSPENDED_UNTIL timestamp, UPDATE_THRESHOLD_HIGH timestamp not null, UPDATE_THRESHOLD_LOW timestamp, primary key (PID))")
			.addSql(DriverTypeEnum.MYSQL_5_7, " create table HFJ_RES_REINDEX_JOB (PID bigint not null, JOB_DELETED bit not null, RES_TYPE varchar(255), SUSPENDED_UNTIL datetime(6), UPDATE_THRESHOLD_HIGH datetime(6) not null, UPDATE_THRESHOLD_LOW datetime(6), primary key (PID))")
			.addSql(DriverTypeEnum.ORACLE_12C, "create table HFJ_RES_REINDEX_JOB (PID number(19,0) not null, JOB_DELETED number(1,0) not null, RES_TYPE varchar2(255 char), SUSPENDED_UNTIL timestamp, UPDATE_THRESHOLD_HIGH timestamp not null, UPDATE_THRESHOLD_LOW timestamp, primary key (PID))");

		version.onTable("TRM_CONCEPT_DESIG").addColumn("20181104.2", "CS_VER_PID").nullable().type(ColumnTypeEnum.LONG);
		version.onTable("TRM_CONCEPT_DESIG").addForeignKey("20181104.3", "FK_CONCEPTDESIG_CSV").toColumn("CS_VER_PID").references("TRM_CODESYSTEM_VER", "PID");

		version.onTable("TRM_CONCEPT_PROPERTY").addColumn("20181104.4", "CS_VER_PID").nullable().type(ColumnTypeEnum.LONG);
		version.onTable("TRM_CONCEPT_PROPERTY").addForeignKey("20181104.5", "FK_CONCEPTPROP_CSV").toColumn("CS_VER_PID").references("TRM_CODESYSTEM_VER", "PID");

		version.onTable("TRM_CONCEPT").addColumn("20181104.6", "PARENT_PIDS").nullable().type(ColumnTypeEnum.CLOB);

	}

	private void init350() { // 20180601 - 20180917
		Builder version = forVersion(VersionEnum.V3_5_0);

		// Forced ID changes
		Builder.BuilderWithTableName forcedId = version.onTable("HFJ_FORCED_ID");
		version.startSectionWithMessage("Starting work on table: " + forcedId.getTableName());

		forcedId
			.dropIndex("20180827.1", "IDX_FORCEDID_TYPE_FORCEDID");
		forcedId
			.dropIndex("20180827.2", "IDX_FORCEDID_TYPE_RESID");

		forcedId
			.addIndex("20180827.3", "IDX_FORCEDID_TYPE_FID")
			.unique(true)
			.withColumns("RESOURCE_TYPE", "FORCED_ID");

		// Indexes - Coords
		Builder.BuilderWithTableName spidxCoords = version.onTable("HFJ_SPIDX_COORDS");
		version.startSectionWithMessage("Starting work on table: " + spidxCoords.getTableName());
		spidxCoords
			.addColumn("20180903.1", "HASH_IDENTITY")
			.nullable()
			.type(ColumnTypeEnum.LONG);
		if (!myFlags.contains(FlagEnum.NO_MIGRATE_HASHES)) {
			spidxCoords
				.dropIndex("20180903.2", "IDX_SP_COORDS");
			spidxCoords
				.addIndex("20180903.4", "IDX_SP_COORDS_HASH")
				.unique(false)
				.withColumns("HASH_IDENTITY", "SP_LATITUDE", "SP_LONGITUDE");
			spidxCoords
				.addTask(new CalculateHashesTask(VersionEnum.V3_5_0, "20180903.5")
					.addCalculator("HASH_IDENTITY", t -> BaseResourceIndexedSearchParam.calculateHashIdentity(new PartitionSettings(), RequestPartitionId.defaultPartition(), t.getResourceType(), t.getString("SP_NAME")))
					.setColumnName("HASH_IDENTITY")
				);
		}

		// Indexes - Date
		Builder.BuilderWithTableName spidxDate = version.onTable("HFJ_SPIDX_DATE");
		version.startSectionWithMessage("Starting work on table: " + spidxDate.getTableName());
		spidxDate
			.addColumn("20180903.6", "HASH_IDENTITY")
			.nullable()
			.type(ColumnTypeEnum.LONG);
		if (!myFlags.contains(FlagEnum.NO_MIGRATE_HASHES)) {
			spidxDate
				.dropIndex("20180903.7", "IDX_SP_TOKEN");
			spidxDate
				.addIndex("20180903.8", "IDX_SP_DATE_HASH")
				.unique(false)
				.withColumns("HASH_IDENTITY", "SP_VALUE_LOW", "SP_VALUE_HIGH")
				.doNothing();
			spidxDate
				.dropIndex("20180903.9", "IDX_SP_DATE");
			spidxDate
				.addTask(new CalculateHashesTask(VersionEnum.V3_5_0, "20180903.10")
					.addCalculator("HASH_IDENTITY", t -> BaseResourceIndexedSearchParam.calculateHashIdentity(new PartitionSettings(), RequestPartitionId.defaultPartition(), t.getResourceType(), t.getString("SP_NAME")))
					.setColumnName("HASH_IDENTITY")
				);
		}

		// Indexes - Number
		Builder.BuilderWithTableName spidxNumber = version.onTable("HFJ_SPIDX_NUMBER");
		version.startSectionWithMessage("Starting work on table: " + spidxNumber.getTableName());
		spidxNumber
			.addColumn("20180903.11", "HASH_IDENTITY")
			.nullable()
			.type(ColumnTypeEnum.LONG);
		if (!myFlags.contains(FlagEnum.NO_MIGRATE_HASHES)) {
			spidxNumber
				.dropIndex("20180903.12", "IDX_SP_NUMBER");
			spidxNumber
				.addIndex("20180903.13", "IDX_SP_NUMBER_HASH_VAL")
				.unique(false)
				.withColumns("HASH_IDENTITY", "SP_VALUE");
			spidxNumber
				.addTask(new CalculateHashesTask(VersionEnum.V3_5_0, "20180903.14")
					.addCalculator("HASH_IDENTITY", t -> BaseResourceIndexedSearchParam.calculateHashIdentity(new PartitionSettings(), RequestPartitionId.defaultPartition(), t.getResourceType(), t.getString("SP_NAME")))
					.setColumnName("HASH_IDENTITY")
				);
		}

		// Indexes - Quantity
		Builder.BuilderWithTableName spidxQuantity = version.onTable("HFJ_SPIDX_QUANTITY");
		version.startSectionWithMessage("Starting work on table: " + spidxQuantity.getTableName());
		spidxQuantity
			.addColumn("20180903.15", "HASH_IDENTITY")
			.nullable()
			.type(ColumnTypeEnum.LONG);
		spidxQuantity
			.addColumn("20180903.16", "HASH_IDENTITY_SYS_UNITS")
			.nullable()
			.type(ColumnTypeEnum.LONG);
		spidxQuantity
			.addColumn("20180903.17", "HASH_IDENTITY_AND_UNITS")
			.nullable()
			.type(ColumnTypeEnum.LONG);
		if (!myFlags.contains(FlagEnum.NO_MIGRATE_HASHES)) {
			spidxQuantity
				.dropIndex("20180903.18", "IDX_SP_QUANTITY");
			spidxQuantity
				.addIndex("20180903.19", "IDX_SP_QUANTITY_HASH")
				.unique(false)
				.withColumns("HASH_IDENTITY", "SP_VALUE");
			spidxQuantity
				.addIndex("20180903.20", "IDX_SP_QUANTITY_HASH_UN")
				.unique(false)
				.withColumns("HASH_IDENTITY_AND_UNITS", "SP_VALUE");
			spidxQuantity
				.addIndex("20180903.21", "IDX_SP_QUANTITY_HASH_SYSUN")
				.unique(false)
				.withColumns("HASH_IDENTITY_SYS_UNITS", "SP_VALUE");
			spidxQuantity
				.addTask(new CalculateHashesTask(VersionEnum.V3_5_0, "20180903.22")
					.addCalculator("HASH_IDENTITY", t -> BaseResourceIndexedSearchParam.calculateHashIdentity(new PartitionSettings(), RequestPartitionId.defaultPartition(), t.getResourceType(), t.getString("SP_NAME")))
					.addCalculator("HASH_IDENTITY_AND_UNITS", t -> ResourceIndexedSearchParamQuantity.calculateHashUnits(new PartitionSettings(), RequestPartitionId.defaultPartition(), t.getResourceType(), t.getString("SP_NAME"), t.getString("SP_UNITS")))
					.addCalculator("HASH_IDENTITY_SYS_UNITS", t -> ResourceIndexedSearchParamQuantity.calculateHashSystemAndUnits(new PartitionSettings(), RequestPartitionId.defaultPartition(), t.getResourceType(), t.getString("SP_NAME"), t.getString("SP_SYSTEM"), t.getString("SP_UNITS")))
					.setColumnName("HASH_IDENTITY")
				);
		}

		// Indexes - String
		Builder.BuilderWithTableName spidxString = version.onTable("HFJ_SPIDX_STRING");
		version.startSectionWithMessage("Starting work on table: " + spidxString.getTableName());
		spidxString
			.addColumn("20180903.23", "HASH_NORM_PREFIX")
			.nullable()
			.type(ColumnTypeEnum.LONG);
		if (!myFlags.contains(FlagEnum.NO_MIGRATE_HASHES)) {
			spidxString
				.dropIndex("20180903.24", "IDX_SP_STRING");
			spidxString
				.addIndex("20180903.25", "IDX_SP_STRING_HASH_NRM")
				.unique(false)
				.withColumns("HASH_NORM_PREFIX", "SP_VALUE_NORMALIZED");
			spidxString
				.addColumn("20180903.26", "HASH_EXACT")
				.nullable()
				.type(ColumnTypeEnum.LONG);
			spidxString
				.addIndex("20180903.27", "IDX_SP_STRING_HASH_EXCT")
				.unique(false)
				.withColumns("HASH_EXACT");
			spidxString
				.addTask(new CalculateHashesTask(VersionEnum.V3_5_0, "20180903.28")
					.setColumnName("HASH_NORM_PREFIX")
					.addCalculator("HASH_NORM_PREFIX", t -> ResourceIndexedSearchParamString.calculateHashNormalized(new PartitionSettings(), RequestPartitionId.defaultPartition(), new ModelConfig(), t.getResourceType(), t.getString("SP_NAME"), t.getString("SP_VALUE_NORMALIZED")))
					.addCalculator("HASH_EXACT", t -> ResourceIndexedSearchParamString.calculateHashExact(new PartitionSettings(), (ca.uhn.fhir.jpa.model.entity.PartitionablePartitionId) null, t.getResourceType(), t.getParamName(), t.getString("SP_VALUE_EXACT")))
				);
		}

		// Indexes - Token
		Builder.BuilderWithTableName spidxToken = version.onTable("HFJ_SPIDX_TOKEN");
		version.startSectionWithMessage("Starting work on table: " + spidxToken.getTableName());
		spidxToken
			.addColumn("20180903.29", "HASH_IDENTITY")
			.nullable()
			.type(ColumnTypeEnum.LONG);
		spidxToken
			.addColumn("20180903.30", "HASH_SYS")
			.nullable()
			.type(ColumnTypeEnum.LONG);
		spidxToken
			.addColumn("20180903.31", "HASH_SYS_AND_VALUE")
			.nullable()
			.type(ColumnTypeEnum.LONG);
		spidxToken
			.addColumn("20180903.32", "HASH_VALUE")
			.nullable()
			.type(ColumnTypeEnum.LONG);
		if (!myFlags.contains(FlagEnum.NO_MIGRATE_HASHES)) {
			spidxToken
				.dropIndex("20180903.33", "IDX_SP_TOKEN");
			spidxToken
				.dropIndex("20180903.34", "IDX_SP_TOKEN_UNQUAL");
			spidxToken
				.addIndex("20180903.35", "IDX_SP_TOKEN_HASH")
				.unique(false)
				.withColumns("HASH_IDENTITY")
				.doNothing();
			spidxToken
				.addIndex("20180903.36", "IDX_SP_TOKEN_HASH_S")
				.unique(false)
				.withColumns("HASH_SYS")
				.doNothing();
			spidxToken
				.addIndex("20180903.37", "IDX_SP_TOKEN_HASH_SV")
				.unique(false)
				.withColumns("HASH_SYS_AND_VALUE")
				.doNothing();
			spidxToken
				.addIndex("20180903.38", "IDX_SP_TOKEN_HASH_V")
				.unique(false)
				.withColumns("HASH_VALUE")
				.doNothing();
			spidxToken
				.addTask(new CalculateHashesTask(VersionEnum.V3_5_0, "20180903.39")
					.setColumnName("HASH_IDENTITY")
					.addCalculator("HASH_IDENTITY", t -> BaseResourceIndexedSearchParam.calculateHashIdentity(new PartitionSettings(), RequestPartitionId.defaultPartition(), t.getResourceType(), t.getString("SP_NAME")))
					.addCalculator("HASH_SYS", t -> ResourceIndexedSearchParamToken.calculateHashSystem(new PartitionSettings(), RequestPartitionId.defaultPartition(), t.getResourceType(), t.getParamName(), t.getString("SP_SYSTEM")))
					.addCalculator("HASH_SYS_AND_VALUE", t -> ResourceIndexedSearchParamToken.calculateHashSystemAndValue(new PartitionSettings(), RequestPartitionId.defaultPartition(), t.getResourceType(), t.getParamName(), t.getString("SP_SYSTEM"), t.getString("SP_VALUE")))
					.addCalculator("HASH_VALUE", t -> ResourceIndexedSearchParamToken.calculateHashValue(new PartitionSettings(), RequestPartitionId.defaultPartition(), t.getResourceType(), t.getParamName(), t.getString("SP_VALUE")))
				);
		}

		// Indexes - URI
		Builder.BuilderWithTableName spidxUri = version.onTable("HFJ_SPIDX_URI");
		version.startSectionWithMessage("Starting work on table: " + spidxUri.getTableName());
		spidxUri
			.addColumn("20180903.40", "HASH_IDENTITY")
			.nullable()
			.type(ColumnTypeEnum.LONG);
		if (!myFlags.contains(FlagEnum.NO_MIGRATE_HASHES)) {
			spidxUri
				.addIndex("20180903.41", "IDX_SP_URI_HASH_IDENTITY")
				.unique(false)
				.withColumns("HASH_IDENTITY", "SP_URI");
			spidxUri
				.addColumn("20180903.42", "HASH_URI")
				.nullable()
				.type(ColumnTypeEnum.LONG);
			spidxUri
				.addIndex("20180903.43", "IDX_SP_URI_HASH_URI")
				.unique(false)
				.withColumns("HASH_URI");
			spidxUri
				.addTask(new CalculateHashesTask(VersionEnum.V3_5_0, "20180903.44")
					.setColumnName("HASH_IDENTITY")
					.addCalculator("HASH_IDENTITY", t -> BaseResourceIndexedSearchParam.calculateHashIdentity(new PartitionSettings(), (RequestPartitionId) null, t.getResourceType(), t.getString("SP_NAME")))
					.addCalculator("HASH_URI", t -> ResourceIndexedSearchParamUri.calculateHashUri(new PartitionSettings(), (RequestPartitionId) null, t.getResourceType(), t.getString("SP_NAME"), t.getString("SP_URI")))
				);
		}

		// Search Parameter Presence
		Builder.BuilderWithTableName spp = version.onTable("HFJ_RES_PARAM_PRESENT");
		version.startSectionWithMessage("Starting work on table: " + spp.getTableName());
		spp.dropIndex("20180903.45", "IDX_RESPARMPRESENT_SPID_RESID");
		spp
			.addColumn("20180903.46", "HASH_PRESENCE")
			.nullable()
			.type(ColumnTypeEnum.LONG);
		spp
			.addIndex("20180903.47", "IDX_RESPARMPRESENT_HASHPRES")
			.unique(false)
			.withColumns("HASH_PRESENCE");

		ArbitrarySqlTask consolidateSearchParamPresenceIndexesTask = new ArbitrarySqlTask(VersionEnum.V3_5_0, "20180903.48", "HFJ_SEARCH_PARM", "Consolidate search parameter presence indexes");
		consolidateSearchParamPresenceIndexesTask.setExecuteOnlyIfTableExists("HFJ_SEARCH_PARM");
		consolidateSearchParamPresenceIndexesTask.setBatchSize(1);

		String sql = "SELECT " +
			"HFJ_SEARCH_PARM.RES_TYPE RES_TYPE, HFJ_SEARCH_PARM.PARAM_NAME PARAM_NAME, " +
			"HFJ_RES_PARAM_PRESENT.PID PID, HFJ_RES_PARAM_PRESENT.SP_ID SP_ID, HFJ_RES_PARAM_PRESENT.SP_PRESENT SP_PRESENT, HFJ_RES_PARAM_PRESENT.HASH_PRESENCE HASH_PRESENCE " +
			"from HFJ_RES_PARAM_PRESENT " +
			"join HFJ_SEARCH_PARM ON (HFJ_SEARCH_PARM.PID = HFJ_RES_PARAM_PRESENT.SP_ID) " +
			"where HFJ_RES_PARAM_PRESENT.HASH_PRESENCE is null";
		consolidateSearchParamPresenceIndexesTask.addExecuteOnlyIfColumnExists("HFJ_RES_PARAM_PRESENT", "SP_ID");
		consolidateSearchParamPresenceIndexesTask.addQuery(sql, ArbitrarySqlTask.QueryModeEnum.BATCH_UNTIL_NO_MORE, t -> {
			Number pid = (Number) t.get("PID");
			Boolean present = columnToBoolean(t.get("SP_PRESENT"));
			String resType = (String) t.get("RES_TYPE");
			String paramName = (String) t.get("PARAM_NAME");
			Long hash = SearchParamPresent.calculateHashPresence(new PartitionSettings(), (RequestPartitionId) null, resType, paramName, present);
			consolidateSearchParamPresenceIndexesTask.executeSql("HFJ_RES_PARAM_PRESENT", "update HFJ_RES_PARAM_PRESENT set HASH_PRESENCE = ? where PID = ?", hash, pid);
		});
		version.addTask(consolidateSearchParamPresenceIndexesTask);

		// SP_ID is no longer needed
		spp.dropColumn("20180903.49", "SP_ID");

		// Concept
		Builder.BuilderWithTableName trmConcept = version.onTable("TRM_CONCEPT");
		version.startSectionWithMessage("Starting work on table: " + trmConcept.getTableName());
		trmConcept
			.addColumn("20180903.50", "CONCEPT_UPDATED")
			.nullable()
			.type(ColumnTypeEnum.DATE_TIMESTAMP);
		trmConcept
			.addIndex("20180903.51", "IDX_CONCEPT_UPDATED")
			.unique(false)
			.withColumns("CONCEPT_UPDATED");
		trmConcept
			.modifyColumn("20180903.52", "CODE")
			.nonNullable()
			.withType(ColumnTypeEnum.STRING, 500);

		// Concept Designation
		version.startSectionWithMessage("Starting work on table: TRM_CONCEPT_DESIG");
		version
			.addTableRawSql("20180907.1", "TRM_CONCEPT_DESIG")
			.addSql(DriverTypeEnum.H2_EMBEDDED, "create table TRM_CONCEPT_DESIG (PID bigint not null, LANG varchar(500), USE_CODE varchar(500), USE_DISPLAY varchar(500), USE_SYSTEM varchar(500), VAL varchar(500) not null, CS_VER_PID bigint, CONCEPT_PID bigint, primary key (PID))")
			.addSql(DriverTypeEnum.H2_EMBEDDED, "alter table TRM_CONCEPT_DESIG add constraint FK_CONCEPTDESIG_CSV foreign key (CS_VER_PID) references TRM_CODESYSTEM_VER")
			.addSql(DriverTypeEnum.H2_EMBEDDED, "alter table TRM_CONCEPT_DESIG add constraint FK_CONCEPTDESIG_CONCEPT foreign key (CONCEPT_PID) references TRM_CONCEPT")
			.addSql(DriverTypeEnum.DERBY_EMBEDDED, "create table TRM_CONCEPT_DESIG (PID bigint not null, LANG varchar(500), USE_CODE varchar(500), USE_DISPLAY varchar(500), USE_SYSTEM varchar(500), VAL varchar(500) not null, CS_VER_PID bigint, CONCEPT_PID bigint, primary key (PID))")
			.addSql(DriverTypeEnum.DERBY_EMBEDDED, "alter table TRM_CONCEPT_DESIG add constraint FK_CONCEPTDESIG_CSV foreign key (CS_VER_PID) references TRM_CODESYSTEM_VER")
			.addSql(DriverTypeEnum.DERBY_EMBEDDED, "alter table TRM_CONCEPT_DESIG add constraint FK_CONCEPTDESIG_CONCEPT foreign key (CONCEPT_PID) references TRM_CONCEPT")
			.addSql(DriverTypeEnum.MYSQL_5_7, "create table TRM_CONCEPT_DESIG (PID bigint not null, LANG varchar(500), USE_CODE varchar(500), USE_DISPLAY varchar(500), USE_SYSTEM varchar(500), VAL varchar(500) not null, CS_VER_PID bigint, CONCEPT_PID bigint, primary key (PID)) ENGINE=InnoDB")
			.addSql(DriverTypeEnum.MYSQL_5_7, "alter table TRM_CONCEPT_DESIG add constraint FK_CONCEPTDESIG_CSV foreign key (CS_VER_PID) references TRM_CODESYSTEM_VER (PID)")
			.addSql(DriverTypeEnum.MYSQL_5_7, "alter table TRM_CONCEPT_DESIG add constraint FK_CONCEPTDESIG_CONCEPT foreign key (CONCEPT_PID) references TRM_CONCEPT (PID)")
			.addSql(DriverTypeEnum.MARIADB_10_1, "create table TRM_CONCEPT_DESIG (PID bigint not null, LANG varchar(500), USE_CODE varchar(500), USE_DISPLAY varchar(500), USE_SYSTEM varchar(500), VAL varchar(500) not null, CS_VER_PID bigint, CONCEPT_PID bigint, primary key (PID))")
			.addSql(DriverTypeEnum.MARIADB_10_1, "alter table TRM_CONCEPT_DESIG add constraint FK_CONCEPTDESIG_CSV foreign key (CS_VER_PID) references TRM_CODESYSTEM_VER (PID)")
			.addSql(DriverTypeEnum.MARIADB_10_1, "alter table TRM_CONCEPT_DESIG add constraint FK_CONCEPTDESIG_CONCEPT foreign key (CONCEPT_PID) references TRM_CONCEPT (PID)")
			.addSql(DriverTypeEnum.ORACLE_12C, "create table TRM_CONCEPT_DESIG (PID number(19,0) not null, LANG varchar2(500 char), USE_CODE varchar2(500 char), USE_DISPLAY varchar2(500 char), USE_SYSTEM varchar2(500 char), VAL varchar2(500 char) not null, CS_VER_PID number(19,0), CONCEPT_PID number(19,0), primary key (PID))")
			.addSql(DriverTypeEnum.ORACLE_12C, "alter table TRM_CONCEPT_DESIG add constraint FK_CONCEPTDESIG_CSV foreign key (CS_VER_PID) references TRM_CODESYSTEM_VER")
			.addSql(DriverTypeEnum.ORACLE_12C, "alter table TRM_CONCEPT_DESIG add constraint FK_CONCEPTDESIG_CONCEPT foreign key (CONCEPT_PID) references TRM_CONCEPT")
			.addSql(DriverTypeEnum.POSTGRES_9_4, "create table TRM_CONCEPT_DESIG (PID int8 not null, LANG varchar(500), USE_CODE varchar(500), USE_DISPLAY varchar(500), USE_SYSTEM varchar(500), VAL varchar(500) not null, CS_VER_PID int8, CONCEPT_PID int8, primary key (PID))")
			.addSql(DriverTypeEnum.POSTGRES_9_4, "alter table TRM_CONCEPT_DESIG add constraint FK_CONCEPTDESIG_CSV foreign key (CS_VER_PID) references TRM_CODESYSTEM_VER")
			.addSql(DriverTypeEnum.POSTGRES_9_4, "alter table TRM_CONCEPT_DESIG add constraint FK_CONCEPTDESIG_CONCEPT foreign key (CONCEPT_PID) references TRM_CONCEPT")
			.addSql(DriverTypeEnum.MSSQL_2012, "create table TRM_CONCEPT_DESIG (PID bigint not null, LANG varchar(500), USE_CODE varchar(500), USE_DISPLAY varchar(500), USE_SYSTEM varchar(500), VAL varchar(500) not null, CS_VER_PID bigint, CONCEPT_PID bigint, primary key (PID))")
			.addSql(DriverTypeEnum.MSSQL_2012, "alter table TRM_CONCEPT_DESIG add constraint FK_CONCEPTDESIG_CSV foreign key (CS_VER_PID) references TRM_CODESYSTEM_VER")
			.addSql(DriverTypeEnum.MSSQL_2012, "alter table TRM_CONCEPT_DESIG add constraint FK_CONCEPTDESIG_CONCEPT foreign key (CONCEPT_PID) references TRM_CONCEPT");

		// Concept Property
		version.startSectionWithMessage("Starting work on table: TRM_CONCEPT_PROPERTY");
		version
			.addTableRawSql("20180907.2", "TRM_CONCEPT_PROPERTY")
			.addSql(DriverTypeEnum.DERBY_EMBEDDED, "create table TRM_CONCEPT_PROPERTY (PID bigint not null, PROP_CODESYSTEM varchar(500), PROP_DISPLAY varchar(500), PROP_KEY varchar(500) not null, PROP_TYPE integer not null, PROP_VAL varchar(500), CS_VER_PID bigint, CONCEPT_PID bigint, primary key (PID))")
			.addSql(DriverTypeEnum.DERBY_EMBEDDED, "alter table TRM_CONCEPT_PROPERTY add constraint FK_CONCEPTPROP_CSV foreign key (CS_VER_PID) references TRM_CODESYSTEM_VER")
			.addSql(DriverTypeEnum.DERBY_EMBEDDED, "alter table TRM_CONCEPT_PROPERTY add constraint FK_CONCEPTPROP_CONCEPT foreign key (CONCEPT_PID) references TRM_CONCEPT")
			.addSql(DriverTypeEnum.MARIADB_10_1, "create table TRM_CONCEPT_PROPERTY (PID bigint not null, PROP_CODESYSTEM varchar(500), PROP_DISPLAY varchar(500), PROP_KEY varchar(500) not null, PROP_TYPE integer not null, PROP_VAL varchar(500), CS_VER_PID bigint, CONCEPT_PID bigint, primary key (PID))")
			.addSql(DriverTypeEnum.MARIADB_10_1, "alter table TRM_CONCEPT_PROPERTY add constraint FK_CONCEPTPROP_CSV foreign key (CS_VER_PID) references TRM_CODESYSTEM_VER (PID)")
			.addSql(DriverTypeEnum.MARIADB_10_1, "alter table TRM_CONCEPT_PROPERTY add constraint FK_CONCEPTPROP_CONCEPT foreign key (CONCEPT_PID) references TRM_CONCEPT (PID)")
			.addSql(DriverTypeEnum.MYSQL_5_7, "create table TRM_CONCEPT_PROPERTY (PID bigint not null, PROP_CODESYSTEM varchar(500), PROP_DISPLAY varchar(500), PROP_KEY varchar(500) not null, PROP_TYPE integer not null, PROP_VAL varchar(500), CS_VER_PID bigint, CONCEPT_PID bigint, primary key (PID))")
			.addSql(DriverTypeEnum.MYSQL_5_7, "alter table TRM_CONCEPT_PROPERTY add constraint FK_CONCEPTPROP_CSV foreign key (CS_VER_PID) references TRM_CODESYSTEM_VER (PID)")
			.addSql(DriverTypeEnum.MYSQL_5_7, "alter table TRM_CONCEPT_PROPERTY add constraint FK_CONCEPTPROP_CONCEPT foreign key (CONCEPT_PID) references TRM_CONCEPT (PID)")
			.addSql(DriverTypeEnum.ORACLE_12C, "create table TRM_CONCEPT_PROPERTY (PID number(19,0) not null, PROP_CODESYSTEM varchar2(500 char), PROP_DISPLAY varchar2(500 char), PROP_KEY varchar2(500 char) not null, PROP_TYPE number(10,0) not null, PROP_VAL varchar2(500 char), CS_VER_PID number(19,0), CONCEPT_PID number(19,0), primary key (PID))")
			.addSql(DriverTypeEnum.ORACLE_12C, "alter table TRM_CONCEPT_PROPERTY add constraint FK_CONCEPTPROP_CSV foreign key (CS_VER_PID) references TRM_CODESYSTEM_VER")
			.addSql(DriverTypeEnum.ORACLE_12C, "alter table TRM_CONCEPT_PROPERTY add constraint FK_CONCEPTPROP_CONCEPT foreign key (CONCEPT_PID) references TRM_CONCEPT")
			.addSql(DriverTypeEnum.POSTGRES_9_4, "create table TRM_CONCEPT_PROPERTY (PID int8 not null, PROP_CODESYSTEM varchar(500), PROP_DISPLAY varchar(500), PROP_KEY varchar(500) not null, PROP_TYPE int4 not null, PROP_VAL varchar(500), CS_VER_PID int8, CONCEPT_PID int8, primary key (PID))")
			.addSql(DriverTypeEnum.POSTGRES_9_4, "alter table TRM_CONCEPT_PROPERTY add constraint FK_CONCEPTPROP_CSV foreign key (CS_VER_PID) references TRM_CODESYSTEM_VER")
			.addSql(DriverTypeEnum.POSTGRES_9_4, "alter table TRM_CONCEPT_PROPERTY add constraint FK_CONCEPTPROP_CONCEPT foreign key (CONCEPT_PID) references TRM_CONCEPT")
			.addSql(DriverTypeEnum.MSSQL_2012, "create table TRM_CONCEPT_PROPERTY (PID bigint not null, PROP_CODESYSTEM varchar(500), PROP_DISPLAY varchar(500), PROP_KEY varchar(500) not null, PROP_TYPE int not null, PROP_VAL varchar(500), CS_VER_PID bigint, CONCEPT_PID bigint, primary key (PID))")
			.addSql(DriverTypeEnum.MSSQL_2012, "alter table TRM_CONCEPT_PROPERTY add constraint FK_CONCEPTPROP_CSV foreign key (CS_VER_PID) references TRM_CODESYSTEM_VER")
			.addSql(DriverTypeEnum.MSSQL_2012, "alter table TRM_CONCEPT_PROPERTY add constraint FK_CONCEPTPROP_CONCEPT foreign key (CONCEPT_PID) references TRM_CONCEPT");

		// Concept Map - Map
		version.startSectionWithMessage("Starting work on table: TRM_CONCEPT_MAP");
		version
			.addTableRawSql("20180907.3", "TRM_CONCEPT_MAP")
			.addSql(DriverTypeEnum.DERBY_EMBEDDED, "create table TRM_CONCEPT_MAP (PID bigint not null, RES_ID bigint, SOURCE_URL varchar(200), TARGET_URL varchar(200), URL varchar(200) not null, primary key (PID))")
			.addSql(DriverTypeEnum.DERBY_EMBEDDED, "alter table TRM_CONCEPT_MAP add constraint FK_TRMCONCEPTMAP_RES foreign key (RES_ID) references HFJ_RESOURCE")
			.addSql(DriverTypeEnum.MYSQL_5_7, "create table TRM_CONCEPT_MAP (PID bigint not null, RES_ID bigint, SOURCE_URL varchar(200), TARGET_URL varchar(200), URL varchar(200) not null, primary key (PID))")
			.addSql(DriverTypeEnum.MYSQL_5_7, "alter table TRM_CONCEPT_MAP add constraint IDX_CONCEPT_MAP_URL unique (URL)")
			.addSql(DriverTypeEnum.MYSQL_5_7, "alter table TRM_CONCEPT_MAP add constraint FK_TRMCONCEPTMAP_RES foreign key (RES_ID) references HFJ_RESOURCE (RES_ID)")
			.addSql(DriverTypeEnum.ORACLE_12C, "create table TRM_CONCEPT_MAP (PID number(19,0) not null, RES_ID number(19,0), SOURCE_URL varchar2(200 char), TARGET_URL varchar2(200 char), URL varchar2(200 char) not null, primary key (PID))")
			.addSql(DriverTypeEnum.ORACLE_12C, "alter table TRM_CONCEPT_MAP add constraint IDX_CONCEPT_MAP_URL unique (URL)")
			.addSql(DriverTypeEnum.ORACLE_12C, "alter table TRM_CONCEPT_MAP add constraint FK_TRMCONCEPTMAP_RES foreign key (RES_ID) references HFJ_RESOURCE")
			.addSql(DriverTypeEnum.POSTGRES_9_4, "create table TRM_CONCEPT_MAP (PID int8 not null, RES_ID int8, SOURCE_URL varchar(200), TARGET_URL varchar(200), URL varchar(200) not null, primary key (PID))")
			.addSql(DriverTypeEnum.POSTGRES_9_4, "alter table TRM_CONCEPT_MAP add constraint FK_TRMCONCEPTMAP_RES foreign key (RES_ID) references HFJ_RESOURCE")
			.addSql(DriverTypeEnum.POSTGRES_9_4, "alter table TRM_CONCEPT_MAP add constraint IDX_CONCEPT_MAP_URL unique (URL)")
			.addSql(DriverTypeEnum.MSSQL_2012, "create table TRM_CONCEPT_MAP (PID bigint not null, RES_ID bigint, SOURCE_URL varchar(200), TARGET_URL varchar(200), URL varchar(200) not null, primary key (PID))")
			.addSql(DriverTypeEnum.MSSQL_2012, "alter table TRM_CONCEPT_MAP add constraint IDX_CONCEPT_MAP_URL unique (URL)")
			.addSql(DriverTypeEnum.MSSQL_2012, "alter table TRM_CONCEPT_MAP add constraint FK_TRMCONCEPTMAP_RES foreign key (RES_ID) references HFJ_RESOURCE")
			.addSql(DriverTypeEnum.MARIADB_10_1, "create table TRM_CONCEPT_MAP (PID bigint not null, RES_ID bigint, SOURCE_URL varchar(200), TARGET_URL varchar(200), URL varchar(200) not null, primary key (PID))")
			.addSql(DriverTypeEnum.MARIADB_10_1, "alter table TRM_CONCEPT_MAP add constraint FK_TRMCONCEPTMAP_RES foreign key (RES_ID) references HFJ_RESOURCE (RES_ID)")
			.addSql(DriverTypeEnum.MARIADB_10_1, "alter table TRM_CONCEPT_MAP add constraint IDX_CONCEPT_MAP_URL unique (URL)");

		// Concept Map - Group
		version.startSectionWithMessage("Starting work on table: TRM_CONCEPT_MAP_GROUP");
		version
			.addTableRawSql("20180907.4", "TRM_CONCEPT_MAP_GROUP")
			.addSql(DriverTypeEnum.DERBY_EMBEDDED, "create table TRM_CONCEPT_MAP_GROUP (PID bigint not null, myConceptMapUrl varchar(255), SOURCE_URL varchar(200) not null, mySourceValueSet varchar(255), SOURCE_VERSION varchar(100), TARGET_URL varchar(200) not null, myTargetValueSet varchar(255), TARGET_VERSION varchar(100), CONCEPT_MAP_PID bigint not null, primary key (PID))")
			.addSql(DriverTypeEnum.DERBY_EMBEDDED, "alter table TRM_CONCEPT_MAP_GROUP add constraint FK_TCMGROUP_CONCEPTMAP foreign key (CONCEPT_MAP_PID) references TRM_CONCEPT_MAP")
			.addSql(DriverTypeEnum.DERBY_EMBEDDED, "create unique index IDX_CONCEPT_MAP_URL on TRM_CONCEPT_MAP (URL)")
			.addSql(DriverTypeEnum.ORACLE_12C, "create table TRM_CONCEPT_MAP_GROUP (PID number(19,0) not null, myConceptMapUrl varchar2(255 char), SOURCE_URL varchar2(200 char) not null, mySourceValueSet varchar2(255 char), SOURCE_VERSION varchar2(100 char), TARGET_URL varchar2(200 char) not null, myTargetValueSet varchar2(255 char), TARGET_VERSION varchar2(100 char), CONCEPT_MAP_PID number(19,0) not null, primary key (PID))")
			.addSql(DriverTypeEnum.ORACLE_12C, "alter table TRM_CONCEPT_MAP_GROUP add constraint FK_TCMGROUP_CONCEPTMAP foreign key (CONCEPT_MAP_PID) references TRM_CONCEPT_MAP")
			.addSql(DriverTypeEnum.MARIADB_10_1, "create table TRM_CONCEPT_MAP_GROUP (PID bigint not null, myConceptMapUrl varchar(255), SOURCE_URL varchar(200) not null, mySourceValueSet varchar(255), SOURCE_VERSION varchar(100), TARGET_URL varchar(200) not null, myTargetValueSet varchar(255), TARGET_VERSION varchar(100), CONCEPT_MAP_PID bigint not null, primary key (PID))")
			.addSql(DriverTypeEnum.MARIADB_10_1, "alter table TRM_CONCEPT_MAP_GROUP add constraint FK_TCMGROUP_CONCEPTMAP foreign key (CONCEPT_MAP_PID) references TRM_CONCEPT_MAP (PID)")
			.addSql(DriverTypeEnum.MYSQL_5_7, "create table TRM_CONCEPT_MAP_GROUP (PID bigint not null, myConceptMapUrl varchar(255), SOURCE_URL varchar(200) not null, mySourceValueSet varchar(255), SOURCE_VERSION varchar(100), TARGET_URL varchar(200) not null, myTargetValueSet varchar(255), TARGET_VERSION varchar(100), CONCEPT_MAP_PID bigint not null, primary key (PID))")
			.addSql(DriverTypeEnum.MYSQL_5_7, "alter table TRM_CONCEPT_MAP_GROUP add constraint FK_TCMGROUP_CONCEPTMAP foreign key (CONCEPT_MAP_PID) references TRM_CONCEPT_MAP (PID)")
			.addSql(DriverTypeEnum.MSSQL_2012, "create table TRM_CONCEPT_MAP_GROUP (PID bigint not null, myConceptMapUrl varchar(255), SOURCE_URL varchar(200) not null, mySourceValueSet varchar(255), SOURCE_VERSION varchar(100), TARGET_URL varchar(200) not null, myTargetValueSet varchar(255), TARGET_VERSION varchar(100), CONCEPT_MAP_PID bigint not null, primary key (PID))")
			.addSql(DriverTypeEnum.MSSQL_2012, "alter table TRM_CONCEPT_MAP_GROUP add constraint FK_TCMGROUP_CONCEPTMAP foreign key (CONCEPT_MAP_PID) references TRM_CONCEPT_MAP")
			.addSql(DriverTypeEnum.POSTGRES_9_4, "create table TRM_CONCEPT_MAP_GROUP (PID int8 not null, myConceptMapUrl varchar(255), SOURCE_URL varchar(200) not null, mySourceValueSet varchar(255), SOURCE_VERSION varchar(100), TARGET_URL varchar(200) not null, myTargetValueSet varchar(255), TARGET_VERSION varchar(100), CONCEPT_MAP_PID int8 not null, primary key (PID))")
			.addSql(DriverTypeEnum.POSTGRES_9_4, "alter table TRM_CONCEPT_MAP_GROUP add constraint FK_TCMGROUP_CONCEPTMAP foreign key (CONCEPT_MAP_PID) references TRM_CONCEPT_MAP");

		// Concept Map - Group Element
		version.startSectionWithMessage("Starting work on table: TRM_CONCEPT_MAP_GRP_ELEMENT");
		version
			.addTableRawSql("20180907.5", "TRM_CONCEPT_MAP_GRP_ELEMENT")
			.addSql(DriverTypeEnum.DERBY_EMBEDDED, "create table TRM_CONCEPT_MAP_GRP_ELEMENT (PID bigint not null, SOURCE_CODE varchar(500) not null, myConceptMapUrl varchar(255), SOURCE_DISPLAY varchar(400), mySystem varchar(255), mySystemVersion varchar(255), myValueSet varchar(255), CONCEPT_MAP_GROUP_PID bigint not null, primary key (PID))")
			.addSql(DriverTypeEnum.DERBY_EMBEDDED, "alter table TRM_CONCEPT_MAP_GRP_ELEMENT add constraint FK_TCMGELEMENT_GROUP foreign key (CONCEPT_MAP_GROUP_PID) references TRM_CONCEPT_MAP_GROUP")
			.addSql(DriverTypeEnum.MARIADB_10_1, "create table TRM_CONCEPT_MAP_GRP_ELEMENT (PID bigint not null, SOURCE_CODE varchar(500) not null, myConceptMapUrl varchar(255), SOURCE_DISPLAY varchar(400), mySystem varchar(255), mySystemVersion varchar(255), myValueSet varchar(255), CONCEPT_MAP_GROUP_PID bigint not null, primary key (PID))")
			.addSql(DriverTypeEnum.MARIADB_10_1, "alter table TRM_CONCEPT_MAP_GRP_ELEMENT add constraint FK_TCMGELEMENT_GROUP foreign key (CONCEPT_MAP_GROUP_PID) references TRM_CONCEPT_MAP_GROUP (PID)")
			.addSql(DriverTypeEnum.MARIADB_10_1, "create index IDX_CNCPT_MAP_GRP_CD on TRM_CONCEPT_MAP_GRP_ELEMENT (SOURCE_CODE)")
			.addSql(DriverTypeEnum.DERBY_EMBEDDED, "create index IDX_CNCPT_MAP_GRP_CD on TRM_CONCEPT_MAP_GRP_ELEMENT (SOURCE_CODE)")
			.addSql(DriverTypeEnum.MYSQL_5_7, "create table TRM_CONCEPT_MAP_GRP_ELEMENT (PID bigint not null, SOURCE_CODE varchar(500) not null, myConceptMapUrl varchar(255), SOURCE_DISPLAY varchar(400), mySystem varchar(255), mySystemVersion varchar(255), myValueSet varchar(255), CONCEPT_MAP_GROUP_PID bigint not null, primary key (PID))")
			.addSql(DriverTypeEnum.MYSQL_5_7, "create index IDX_CNCPT_MAP_GRP_CD on TRM_CONCEPT_MAP_GRP_ELEMENT (SOURCE_CODE)")
			.addSql(DriverTypeEnum.MYSQL_5_7, "alter table TRM_CONCEPT_MAP_GRP_ELEMENT add constraint FK_TCMGELEMENT_GROUP foreign key (CONCEPT_MAP_GROUP_PID) references TRM_CONCEPT_MAP_GROUP (PID)")
			.addSql(DriverTypeEnum.POSTGRES_9_4, "create table TRM_CONCEPT_MAP_GRP_ELEMENT (PID int8 not null, SOURCE_CODE varchar(500) not null, myConceptMapUrl varchar(255), SOURCE_DISPLAY varchar(400), mySystem varchar(255), mySystemVersion varchar(255), myValueSet varchar(255), CONCEPT_MAP_GROUP_PID int8 not null, primary key (PID))")
			.addSql(DriverTypeEnum.POSTGRES_9_4, "alter table TRM_CONCEPT_MAP_GRP_ELEMENT add constraint FK_TCMGELEMENT_GROUP foreign key (CONCEPT_MAP_GROUP_PID) references TRM_CONCEPT_MAP_GROUP")
			.addSql(DriverTypeEnum.POSTGRES_9_4, "create index IDX_CNCPT_MAP_GRP_CD on TRM_CONCEPT_MAP_GRP_ELEMENT (SOURCE_CODE)")
			.addSql(DriverTypeEnum.ORACLE_12C, "create table TRM_CONCEPT_MAP_GRP_ELEMENT (PID number(19,0) not null, SOURCE_CODE varchar2(500 char) not null, myConceptMapUrl varchar2(255 char), SOURCE_DISPLAY varchar2(400 char), mySystem varchar2(255 char), mySystemVersion varchar2(255 char), myValueSet varchar2(255 char), CONCEPT_MAP_GROUP_PID number(19,0) not null, primary key (PID))")
			.addSql(DriverTypeEnum.ORACLE_12C, "alter table TRM_CONCEPT_MAP_GRP_ELEMENT add constraint FK_TCMGELEMENT_GROUP foreign key (CONCEPT_MAP_GROUP_PID) references TRM_CONCEPT_MAP_GROUP")
			.addSql(DriverTypeEnum.ORACLE_12C, "create index IDX_CNCPT_MAP_GRP_CD on TRM_CONCEPT_MAP_GRP_ELEMENT (SOURCE_CODE)")
			.addSql(DriverTypeEnum.MSSQL_2012, "create table TRM_CONCEPT_MAP_GRP_ELEMENT (PID bigint not null, SOURCE_CODE varchar(500) not null, myConceptMapUrl varchar(255), SOURCE_DISPLAY varchar(400), mySystem varchar(255), mySystemVersion varchar(255), myValueSet varchar(255), CONCEPT_MAP_GROUP_PID bigint not null, primary key (PID))")
			.addSql(DriverTypeEnum.MSSQL_2012, "create index IDX_CNCPT_MAP_GRP_CD on TRM_CONCEPT_MAP_GRP_ELEMENT (SOURCE_CODE)")
			.addSql(DriverTypeEnum.MSSQL_2012, "alter table TRM_CONCEPT_MAP_GRP_ELEMENT add constraint FK_TCMGELEMENT_GROUP foreign key (CONCEPT_MAP_GROUP_PID) references TRM_CONCEPT_MAP_GROUP");

		// Concept Map - Group Element Target
		version.startSectionWithMessage("Starting work on table: TRM_CONCEPT_MAP_GRP_ELM_TGT");
		version
			.addTableRawSql("20180907.6", "TRM_CONCEPT_MAP_GRP_ELM_TGT")
			.addSql(DriverTypeEnum.DERBY_EMBEDDED, "create table TRM_CONCEPT_MAP_GRP_ELM_TGT (PID bigint not null, TARGET_CODE varchar(500) not null, myConceptMapUrl varchar(255), TARGET_DISPLAY varchar(400), TARGET_EQUIVALENCE varchar(50), mySystem varchar(255), mySystemVersion varchar(255), myValueSet varchar(255), CONCEPT_MAP_GRP_ELM_PID bigint not null, primary key (PID))")
			.addSql(DriverTypeEnum.DERBY_EMBEDDED, "alter table TRM_CONCEPT_MAP_GRP_ELM_TGT add constraint FK_TCMGETARGET_ELEMENT foreign key (CONCEPT_MAP_GRP_ELM_PID) references TRM_CONCEPT_MAP_GRP_ELEMENT")
			.addSql(DriverTypeEnum.DERBY_EMBEDDED, "create index IDX_CNCPT_MP_GRP_ELM_TGT_CD on TRM_CONCEPT_MAP_GRP_ELM_TGT (TARGET_CODE)")
			.addSql(DriverTypeEnum.MARIADB_10_1, "create table TRM_CONCEPT_MAP_GRP_ELM_TGT (PID bigint not null, TARGET_CODE varchar(500) not null, myConceptMapUrl varchar(255), TARGET_DISPLAY varchar(400), TARGET_EQUIVALENCE varchar(50), mySystem varchar(255), mySystemVersion varchar(255), myValueSet varchar(255), CONCEPT_MAP_GRP_ELM_PID bigint not null, primary key (PID))")
			.addSql(DriverTypeEnum.MARIADB_10_1, "alter table TRM_CONCEPT_MAP_GRP_ELM_TGT add constraint FK_TCMGETARGET_ELEMENT foreign key (CONCEPT_MAP_GRP_ELM_PID) references TRM_CONCEPT_MAP_GRP_ELEMENT (PID)")
			.addSql(DriverTypeEnum.MARIADB_10_1, "create index IDX_CNCPT_MP_GRP_ELM_TGT_CD on TRM_CONCEPT_MAP_GRP_ELM_TGT (TARGET_CODE)")
			.addSql(DriverTypeEnum.MYSQL_5_7, "create table TRM_CONCEPT_MAP_GRP_ELM_TGT (PID bigint not null, TARGET_CODE varchar(500) not null, myConceptMapUrl varchar(255), TARGET_DISPLAY varchar(400), TARGET_EQUIVALENCE varchar(50), mySystem varchar(255), mySystemVersion varchar(255), myValueSet varchar(255), CONCEPT_MAP_GRP_ELM_PID bigint not null, primary key (PID))")
			.addSql(DriverTypeEnum.MYSQL_5_7, "alter table TRM_CONCEPT_MAP_GRP_ELM_TGT add constraint FK_TCMGETARGET_ELEMENT foreign key (CONCEPT_MAP_GRP_ELM_PID) references TRM_CONCEPT_MAP_GRP_ELEMENT (PID)")
			.addSql(DriverTypeEnum.MYSQL_5_7, "create index IDX_CNCPT_MP_GRP_ELM_TGT_CD on TRM_CONCEPT_MAP_GRP_ELM_TGT (TARGET_CODE)")
			.addSql(DriverTypeEnum.ORACLE_12C, "create table TRM_CONCEPT_MAP_GRP_ELM_TGT (PID number(19,0) not null, TARGET_CODE varchar2(500 char) not null, myConceptMapUrl varchar2(255 char), TARGET_DISPLAY varchar2(400 char), TARGET_EQUIVALENCE varchar2(50 char), mySystem varchar2(255 char), mySystemVersion varchar2(255 char), myValueSet varchar2(255 char), CONCEPT_MAP_GRP_ELM_PID number(19,0) not null, primary key (PID))")
			.addSql(DriverTypeEnum.ORACLE_12C, "alter table TRM_CONCEPT_MAP_GRP_ELM_TGT add constraint FK_TCMGETARGET_ELEMENT foreign key (CONCEPT_MAP_GRP_ELM_PID) references TRM_CONCEPT_MAP_GRP_ELEMENT")
			.addSql(DriverTypeEnum.ORACLE_12C, "create index IDX_CNCPT_MP_GRP_ELM_TGT_CD on TRM_CONCEPT_MAP_GRP_ELM_TGT (TARGET_CODE)")
			.addSql(DriverTypeEnum.POSTGRES_9_4, "create table TRM_CONCEPT_MAP_GRP_ELM_TGT (PID int8 not null, TARGET_CODE varchar(500) not null, myConceptMapUrl varchar(255), TARGET_DISPLAY varchar(400), TARGET_EQUIVALENCE varchar(50), mySystem varchar(255), mySystemVersion varchar(255), myValueSet varchar(255), CONCEPT_MAP_GRP_ELM_PID int8 not null, primary key (PID))")
			.addSql(DriverTypeEnum.POSTGRES_9_4, "alter table TRM_CONCEPT_MAP_GRP_ELM_TGT add constraint FK_TCMGETARGET_ELEMENT foreign key (CONCEPT_MAP_GRP_ELM_PID) references TRM_CONCEPT_MAP_GRP_ELEMENT")
			.addSql(DriverTypeEnum.POSTGRES_9_4, "create index IDX_CNCPT_MP_GRP_ELM_TGT_CD on TRM_CONCEPT_MAP_GRP_ELM_TGT (TARGET_CODE)")
			.addSql(DriverTypeEnum.MSSQL_2012, "create table TRM_CONCEPT_MAP_GRP_ELM_TGT (PID bigint not null, TARGET_CODE varchar(500) not null, myConceptMapUrl varchar(255), TARGET_DISPLAY varchar(400), TARGET_EQUIVALENCE varchar(50), mySystem varchar(255), mySystemVersion varchar(255), myValueSet varchar(255), CONCEPT_MAP_GRP_ELM_PID bigint not null, primary key (PID))")
			.addSql(DriverTypeEnum.MSSQL_2012, "create index IDX_CNCPT_MP_GRP_ELM_TGT_CD on TRM_CONCEPT_MAP_GRP_ELM_TGT (TARGET_CODE)")
			.addSql(DriverTypeEnum.MSSQL_2012, "alter table TRM_CONCEPT_MAP_GRP_ELM_TGT add constraint FK_TCMGETARGET_ELEMENT foreign key (CONCEPT_MAP_GRP_ELM_PID) references TRM_CONCEPT_MAP_GRP_ELEMENT");

		version.onTable("HFJ_IDX_CMP_STRING_UNIQ").modifyColumn("20180907.7", "IDX_STRING").nonNullable().withType(ColumnTypeEnum.STRING, 200);


	}

	private Boolean columnToBoolean(Object theValue) {
		if (theValue == null) {
			return null;
		}
		if (theValue instanceof Boolean) {
			return (Boolean) theValue;
		}

		long longValue = ((Number) theValue).longValue();
		return longValue == 1L;
	}

	private void init340() { // 20180401 - 20180528
		Builder version = forVersion(VersionEnum.V3_4_0);

		// CodeSystem Version
		Builder.BuilderWithTableName resourceLink = version.onTable("TRM_CODESYSTEM_VER");
		version.startSectionWithMessage("Starting work on table: " + resourceLink.getTableName());
		resourceLink
			.dropIndex("20180401.1", "IDX_CSV_RESOURCEPID_AND_VER");
		resourceLink
			.dropColumn("20180401.2", "RES_VERSION_ID");
		resourceLink
			.addColumn("20180401.3", "CS_VERSION_ID")
			.nullable()
			.type(ColumnTypeEnum.STRING, 255);
		resourceLink
			.addColumn("20180401.4", "CODESYSTEM_PID")
			.nullable()
			.type(ColumnTypeEnum.LONG);
		resourceLink
			.addForeignKey("20180401.5", "FK_CODESYSVER_CS_ID")
			.toColumn("CODESYSTEM_PID")
			.references("TRM_CODESYSTEM", "PID");

		// Concept
		Builder.BuilderWithTableName concept = version.onTable("TRM_CONCEPT");
		version.startSectionWithMessage("Starting work on table: " + concept.getTableName());
		concept
			.addColumn("20180401.6", "CODE_SEQUENCE")
			.nullable()
			.type(ColumnTypeEnum.INT);


	}

	protected void init330() { // 20180114 - 20180329
		Builder version = forVersion(VersionEnum.V3_3_0);

		version.initializeSchema("20180115.0", new SchemaInitializationProvider("HAPI FHIR", "/ca/uhn/hapi/fhir/jpa/docs/database", "HFJ_RESOURCE", true));

		Builder.BuilderWithTableName hfjResource = version.onTable("HFJ_RESOURCE");
		version.startSectionWithMessage("Starting work on table: " + hfjResource.getTableName());
		hfjResource.dropColumn("20180115.1", "RES_TEXT");
		hfjResource.dropColumn("20180115.2", "RES_ENCODING");

		Builder.BuilderWithTableName hfjResVer = version.onTable("HFJ_RES_VER");
		version.startSectionWithMessage("Starting work on table: " + hfjResVer.getTableName());
		hfjResVer.modifyColumn("20180115.3", "RES_ENCODING")
			.nullable();
		hfjResVer.modifyColumn("20180115.4", "RES_TEXT")
			.nullable();
	}

	public enum FlagEnum {
		NO_MIGRATE_HASHES("no-migrate-350-hashes");

		private final String myCommandLineValue;

		FlagEnum(String theCommandLineValue) {
			myCommandLineValue = theCommandLineValue;
		}

		public static FlagEnum fromCommandLineValue(String theCommandLineValue) {
			Optional<FlagEnum> retVal = Arrays.stream(values()).filter(t -> t.myCommandLineValue.equals(theCommandLineValue)).findFirst();
			return retVal.orElseThrow(() -> {
				List<String> validValues = Arrays.stream(values()).map(t -> t.myCommandLineValue).sorted().collect(Collectors.toList());
				return new IllegalArgumentException("Invalid flag \"" + theCommandLineValue + "\". Valid values: " + validValues);
			});
		}
	}


}<|MERGE_RESOLUTION|>--- conflicted
+++ resolved
@@ -86,18 +86,12 @@
 
 	private void init600() {
 		Builder version = forVersion(VersionEnum.V6_0_0);
-
-		newJPAIndexing(version);
-	}
-
-	/**
-	 * New indexing for the core SPIDX tables.
-	 * Ensure all queries can be satisfied by the index directly,
-	 * either as left or right table in a hash or sort join.
-	 */
-	private void newJPAIndexing(Builder version) {
-
+		
 		/**
+		 * New indexing for the core SPIDX tables.
+		 * Ensure all queries can be satisfied by the index directly,
+		 * either as left or right table in a hash or sort join.
+		 *
 		 * new date search indexing
 		 * @see ca.uhn.fhir.jpa.search.builder.predicate.DatePredicateBuilder
 		 * @see ResourceIndexedSearchParamDate
@@ -163,7 +157,6 @@
 			dateTable.dropIndexOnline("20220207.16", "IDX_SP_DATE_UPDATED");
 		}
 
-<<<<<<< HEAD
 		/**
 		 * new token search indexing
 		 * @see ca.uhn.fhir.jpa.search.builder.predicate.TokenPredicateBuilder
@@ -226,7 +219,7 @@
 					.toColumn("RES_ID").references("HFJ_RESOURCE", "RES_ID");
 			}
 		}
-=======
+
 		// fix for https://github.com/hapifhir/hapi-fhir/issues/3316
 		// index must have same name that indexed FK or SchemaMigrationTest complains because H2 sets this index automatically
 
@@ -276,7 +269,7 @@
 		batchChunk.addColumn("ERROR_COUNT").nonNullable().type(ColumnTypeEnum.INT);
 		batchChunk.addIndex("20220227.4", "IDX_BT2WC_II_SEQ").unique(false).withColumns("INSTANCE_ID", "SEQ");
 		batchChunk.addForeignKey("20220227.5", "FK_BT2WC_INSTANCE").toColumn("INSTANCE_ID").references("BT2_JOB_INSTANCE", "ID");
->>>>>>> 2cba62b4
+
 	}
 
 	/**
