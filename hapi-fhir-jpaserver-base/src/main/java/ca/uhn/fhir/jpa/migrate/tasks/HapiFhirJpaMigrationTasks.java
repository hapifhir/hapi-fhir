--- conflicted
+++ resolved
@@ -270,15 +270,13 @@
 		batchChunk.addIndex("20220227.4", "IDX_BT2WC_II_SEQ").unique(false).withColumns("INSTANCE_ID", "SEQ");
 		batchChunk.addForeignKey("20220227.5", "FK_BT2WC_INSTANCE").toColumn("INSTANCE_ID").references("BT2_JOB_INSTANCE", "ID");
 
-<<<<<<< HEAD
-		// Drop Index on HFJ_RESOURCE.INDEX_STATUS
-		version
-			.onTable("HFJ_RESOURCE")
-			.dropIndex("20220313.1", "IDX_INDEXSTATUS");
-
-=======
 		replaceNumericSPIndices(version);
 		replaceQuantitySPIndices(version);
+        
+        // Drop Index on HFJ_RESOURCE.INDEX_STATUS
+        version
+        .onTable("HFJ_RESOURCE")
+        .dropIndex("20220314.1", "IDX_INDEXSTATUS");
 	}
 
 	/**
@@ -428,7 +426,6 @@
 			quantityNormTable.dropIndexOnline("20220304.34", "IDX_SP_QNTY_NRML_UPDATED");
 
 		}
->>>>>>> 03b6c589
 	}
 
 	/**
