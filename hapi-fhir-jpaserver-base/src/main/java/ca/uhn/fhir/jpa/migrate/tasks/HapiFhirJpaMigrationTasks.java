--- conflicted
+++ resolved
@@ -90,7 +90,6 @@
 		init600(); // 20211102 -
 		init610();
 		init620();
-<<<<<<< HEAD
 		init640();
 		init660();
 	}
@@ -127,17 +126,6 @@
 	}
 
 	protected void init640() {
-=======
-		init630();
-		init640();
-	}
-
-	protected void init640() {
-
-	}
-
-	protected void init630() {
->>>>>>> 2e679ac5
 		Builder version = forVersion(VersionEnum.V6_3_0);
 
 		// start forced_id inline migration
@@ -156,8 +144,6 @@
 			.online(true)
 			.withColumns("SEARCH_PID")
 			.onlyAppliesToPlatforms(NON_AUTOMATIC_FK_INDEX_PLATFORMS);
-		;
-
 	}
 
 	private void init620() {
