/*-
 * #%L
 * HAPI FHIR JPA Server
 * %%
 * Copyright (C) 2014 - 2024 Smile CDR, Inc.
 * %%
 * Licensed under the Apache License, Version 2.0 (the "License");
 * you may not use this file except in compliance with the License.
 * You may obtain a copy of the License at
 *
 *      http://www.apache.org/licenses/LICENSE-2.0
 *
 * Unless required by applicable law or agreed to in writing, software
 * distributed under the License is distributed on an "AS IS" BASIS,
 * WITHOUT WARRANTIES OR CONDITIONS OF ANY KIND, either express or implied.
 * See the License for the specific language governing permissions and
 * limitations under the License.
 * #L%
 */
package ca.uhn.fhir.jpa.migrate.tasks;

import ca.uhn.fhir.interceptor.model.RequestPartitionId;
import ca.uhn.fhir.jpa.entity.BulkExportJobEntity;
import ca.uhn.fhir.jpa.entity.BulkImportJobEntity;
import ca.uhn.fhir.jpa.entity.Search;
import ca.uhn.fhir.jpa.migrate.DriverTypeEnum;
import ca.uhn.fhir.jpa.migrate.taskdef.ArbitrarySqlTask;
import ca.uhn.fhir.jpa.migrate.taskdef.CalculateHashesTask;
import ca.uhn.fhir.jpa.migrate.taskdef.CalculateOrdinalDatesTask;
import ca.uhn.fhir.jpa.migrate.taskdef.ColumnTypeEnum;
import ca.uhn.fhir.jpa.migrate.taskdef.ForceIdMigrationCopyTask;
import ca.uhn.fhir.jpa.migrate.taskdef.ForceIdMigrationFixTask;
import ca.uhn.fhir.jpa.migrate.tasks.api.BaseMigrationTasks;
import ca.uhn.fhir.jpa.migrate.tasks.api.Builder;
import ca.uhn.fhir.jpa.migrate.tasks.api.TaskFlagEnum;
import ca.uhn.fhir.jpa.model.config.PartitionSettings;
import ca.uhn.fhir.jpa.model.entity.BaseResourceIndexedSearchParam;
import ca.uhn.fhir.jpa.model.entity.ResourceHistoryTable;
import ca.uhn.fhir.jpa.model.entity.ResourceIndexedSearchParamDate;
import ca.uhn.fhir.jpa.model.entity.ResourceIndexedSearchParamQuantity;
import ca.uhn.fhir.jpa.model.entity.ResourceIndexedSearchParamString;
import ca.uhn.fhir.jpa.model.entity.ResourceIndexedSearchParamToken;
import ca.uhn.fhir.jpa.model.entity.ResourceIndexedSearchParamUri;
import ca.uhn.fhir.jpa.model.entity.ResourceSearchUrlEntityPK;
import ca.uhn.fhir.jpa.model.entity.ResourceTable;
import ca.uhn.fhir.jpa.model.entity.SearchParamPresentEntity;
import ca.uhn.fhir.jpa.model.entity.StorageSettings;
import ca.uhn.fhir.util.ClasspathUtil;
import ca.uhn.fhir.util.VersionEnum;
import org.apache.commons.lang3.StringUtils;

import java.util.Arrays;
import java.util.HashMap;
import java.util.List;
import java.util.Map;
import java.util.Optional;
import java.util.Set;
import java.util.stream.Collectors;

import static ca.uhn.fhir.rest.api.Constants.UUID_LENGTH;

@SuppressWarnings({"SqlNoDataSourceInspection", "SpellCheckingInspection", "java:S1192"})
public class HapiFhirJpaMigrationTasks extends BaseMigrationTasks<VersionEnum> {

	// H2, Derby, MariaDB, and MySql automatically add indexes to foreign keys
	public static final DriverTypeEnum[] NON_AUTOMATIC_FK_INDEX_PLATFORMS =
			new DriverTypeEnum[] {DriverTypeEnum.POSTGRES_9_4, DriverTypeEnum.ORACLE_12C, DriverTypeEnum.MSSQL_2012};
	private static final String QUERY_FOR_COLUMN_COLLATION_TEMPLATE = "WITH defcoll AS (\n"
			+ "	SELECT datcollate AS coll\n"
			+ "	FROM pg_database\n"
			+ "	WHERE datname = current_database())\n"
			+ ", collation_by_column AS (\n"
			+ "	SELECT a.attname,\n"
			+ "		CASE WHEN c.collname = 'default'\n"
			+ "			THEN defcoll.coll\n"
			+ "			ELSE c.collname\n"
			+ "		END AS my_collation\n"
			+ "	FROM pg_attribute AS a\n"
			+ "		CROSS JOIN defcoll\n"
			+ "		LEFT JOIN pg_collation AS c ON a.attcollation = c.oid\n"
			+ "	WHERE a.attrelid = '%s'::regclass\n"
			+ "		AND a.attnum > 0\n"
			+ "		AND attname = '%s'\n"
			+ ")\n"
			+ "SELECT TRUE as result\n"
			+ "FROM collation_by_column\n"
			+ "WHERE EXISTS (SELECT 1\n"
			+ "	FROM collation_by_column\n"
			+ "	WHERE my_collation != 'C')";
	private final Set<FlagEnum> myFlags;

	/**
	 * Constructor
	 */
	public HapiFhirJpaMigrationTasks(Set<String> theFlags) {
		myFlags = theFlags.stream().map(FlagEnum::fromCommandLineValue).collect(Collectors.toSet());

		init330(); // 20180114 - 20180329
		init340(); // 20180401 - 20180528
		init350(); // 20180601 - 20180917
		init360(); // 20180918 - 20181112
		init400(); // 20190401 - 20190814
		init410(); // 20190815 - 20191014
		init420(); // 20191015 - 20200217
		init430(); // Replaced by 5.0.0
		init500(); // 20200218 - 20200513
		init501(); // 20200514 - 20200515
		init510(); // 20200516 - 20201028
		init520(); // 20201029 -
		init530();
		init540(); // 20210218 - 20210520
		init550(); // 20210520 -
		init560(); // 20211027 -
		init570(); // 20211102 -
		init600(); // 20211102 -
		init610();
		init620();
		init640();
		init640_after_20230126();
		init660();
		init680();
		init680_Part2();
		init700();
		init720();
		init740();
	}

	protected void init740() {
		// Start of migrations from 7.2 to 7.4

		final Builder version = forVersion(VersionEnum.V7_4_0);
		final String tableHfjResSearchUrl = "HFJ_RES_SEARCH_URL";

		{
			version.onTable(tableHfjResSearchUrl)
					.addForeignKey("20240515.1", "FK_RES_SEARCH_URL_RESOURCE")
					.toColumn("RES_ID")
					.references("HFJ_RESOURCE", "RES_ID");
		}

		/*
		 * Make a bunch of columns non-nullable. Note that we won't actually apply this migration
		 * on the live system as it would take a loooooong time to execute these on heavily loaded
		 * databases.
		 */
		// Skipping numbers 20240601.1 and 20240601.2 as they were found to not
		// be needed during code review.
		version.onTable("HFJ_RESOURCE")
				.modifyColumn("20240601.3", "SP_HAS_LINKS")
				.nonNullable()
				.withType(ColumnTypeEnum.BOOLEAN)
				.heavyweightSkipByDefault()
				.failureAllowed();
		version.onTable("HFJ_RESOURCE")
				.modifyColumn("20240601.4", "SP_COORDS_PRESENT")
				.nonNullable()
				.withType(ColumnTypeEnum.BOOLEAN)
				.heavyweightSkipByDefault()
				.failureAllowed();
		version.onTable("HFJ_RESOURCE")
				.modifyColumn("20240601.5", "SP_DATE_PRESENT")
				.nonNullable()
				.withType(ColumnTypeEnum.BOOLEAN)
				.heavyweightSkipByDefault()
				.failureAllowed();
		version.onTable("HFJ_RESOURCE")
				.modifyColumn("20240601.6", "SP_NUMBER_PRESENT")
				.nonNullable()
				.withType(ColumnTypeEnum.BOOLEAN)
				.heavyweightSkipByDefault()
				.failureAllowed();
		version.onTable("HFJ_RESOURCE")
				.modifyColumn("20240601.7", "SP_QUANTITY_PRESENT")
				.nonNullable()
				.withType(ColumnTypeEnum.BOOLEAN)
				.heavyweightSkipByDefault()
				.failureAllowed();
		version.onTable("HFJ_RESOURCE")
				.modifyColumn("20240601.8", "SP_QUANTITY_NRML_PRESENT")
				.nonNullable()
				.withType(ColumnTypeEnum.BOOLEAN)
				.heavyweightSkipByDefault()
				.failureAllowed();
		version.onTable("HFJ_RESOURCE")
				.modifyColumn("20240601.9", "SP_STRING_PRESENT")
				.nonNullable()
				.withType(ColumnTypeEnum.BOOLEAN)
				.heavyweightSkipByDefault()
				.failureAllowed();
		version.onTable("HFJ_RESOURCE")
				.modifyColumn("20240601.10", "SP_TOKEN_PRESENT")
				.nonNullable()
				.withType(ColumnTypeEnum.BOOLEAN)
				.heavyweightSkipByDefault()
				.failureAllowed();
		version.onTable("HFJ_RESOURCE")
				.modifyColumn("20240601.11", "SP_URI_PRESENT")
				.nonNullable()
				.withType(ColumnTypeEnum.BOOLEAN)
				.heavyweightSkipByDefault()
				.failureAllowed();
		version.onTable("HFJ_RESOURCE")
				.modifyColumn("20240601.12", "RES_VER")
				.nonNullable()
				.withType(ColumnTypeEnum.LONG)
				.heavyweightSkipByDefault()
				.failureAllowed();
		version.onTable("TRM_CONCEPT")
				.modifyColumn("20240601.13", "CODESYSTEM_PID")
				.nonNullable()
				.withType(ColumnTypeEnum.LONG)
				.heavyweightSkipByDefault()
				.failureAllowed();
		version.onTable("BT2_JOB_INSTANCE")
				.modifyColumn("20240601.14", "PROGRESS_PCT")
				.nonNullable()
				.withType(ColumnTypeEnum.DOUBLE)
				.heavyweightSkipByDefault()
				.failureAllowed();
		version.onTable("BT2_JOB_INSTANCE")
				.modifyColumn("20240601.15", "ERROR_COUNT")
				.nonNullable()
				.withType(ColumnTypeEnum.INT)
				.heavyweightSkipByDefault()
				.failureAllowed();
		version.onTable("HFJ_BINARY_STORAGE_BLOB")
				.modifyColumn("20240601.16", "BLOB_SIZE")
				.nonNullable()
				.withType(ColumnTypeEnum.LONG)
				.heavyweightSkipByDefault()
				.failureAllowed();

		/*
		 * Add RES_ID to two indexes on HFJ_RES_VER which support history operations.
		 * This makes server and type level _history work properly on large databases
		 * on postgres. These are both marked as heavyweightSkipByDefault because the
		 * necessary reindexing would be very expensive for a rarely used FHIR feature.
		 */
		version.onTable("HFJ_RES_VER")
				.dropIndex("20240601.17", "IDX_RESVER_TYPE_DATE")
				.heavyweightSkipByDefault();
		version.onTable("HFJ_RES_VER")
				.addIndex("20240601.18", "IDX_RESVER_TYPE_DATE")
				.unique(false)
				.withColumns("RES_TYPE", "RES_UPDATED", "RES_ID")
				.heavyweightSkipByDefault();
		version.onTable("HFJ_RES_VER")
				.dropIndex("20240601.19", "IDX_RESVER_DATE")
				.heavyweightSkipByDefault();
		version.onTable("HFJ_RES_VER")
				.addIndex("20240601.20", "IDX_RESVER_DATE")
				.unique(false)
				.withColumns("RES_UPDATED", "RES_ID")
				.heavyweightSkipByDefault();

<<<<<<< HEAD
		{
			// Please see https://github.com/hapifhir/hapi-fhir/issues/6033 for why we're doing this
			version.onTable(tableHfjResSearchUrl)
					.addColumn("20240618.2", "PARTITION_ID", -1)
					.nullable()
					.type(ColumnTypeEnum.INT);

			version.onTable(tableHfjResSearchUrl)
					.addColumn("20240618.3", "PARTITION_DATE")
					.nullable()
					.type(ColumnTypeEnum.DATE_ONLY);

			version.executeRawSql(
					"20240618.4",
					String.format(
							"UPDATE %s SET %s = -1",
							tableHfjResSearchUrl, ResourceSearchUrlEntityPK.PARTITION_ID_COLUMN_NAME));

			version.onTable(tableHfjResSearchUrl)
					.modifyColumn("20240618.5", ResourceSearchUrlEntityPK.PARTITION_ID_COLUMN_NAME)
					.nonNullable()
					.withType(ColumnTypeEnum.INT);

			version.onTable(tableHfjResSearchUrl).dropPrimaryKey("20240618.6");

			version.onTable(tableHfjResSearchUrl)
					.addPrimaryKey(
							"20240618.7",
							ResourceSearchUrlEntityPK.RES_SEARCH_URL_COLUMN_NAME,
							ResourceSearchUrlEntityPK.PARTITION_ID_COLUMN_NAME);
=======
		// Allow null values in SP_NAME, RES_TYPE columns for all HFJ_SPIDX_* tables. These are marked as failure
		// allowed, since SQL Server won't let us change nullability on columns with indexes pointing to them.
		{
			Builder.BuilderWithTableName spidxCoords = version.onTable("HFJ_SPIDX_COORDS");
			spidxCoords
					.modifyColumn("20240617.1", "SP_NAME")
					.nullable()
					.withType(ColumnTypeEnum.STRING, 100)
					.failureAllowed();
			spidxCoords
					.modifyColumn("20240617.2", "RES_TYPE")
					.nullable()
					.withType(ColumnTypeEnum.STRING, 100)
					.failureAllowed();

			Builder.BuilderWithTableName spidxDate = version.onTable("HFJ_SPIDX_DATE");
			spidxDate
					.modifyColumn("20240617.3", "SP_NAME")
					.nullable()
					.withType(ColumnTypeEnum.STRING, 100)
					.failureAllowed();
			spidxDate
					.modifyColumn("20240617.4", "RES_TYPE")
					.nullable()
					.withType(ColumnTypeEnum.STRING, 100)
					.failureAllowed();

			Builder.BuilderWithTableName spidxNumber = version.onTable("HFJ_SPIDX_NUMBER");
			spidxNumber
					.modifyColumn("20240617.5", "SP_NAME")
					.nullable()
					.withType(ColumnTypeEnum.STRING, 100)
					.failureAllowed();
			spidxNumber
					.modifyColumn("20240617.6", "RES_TYPE")
					.nullable()
					.withType(ColumnTypeEnum.STRING, 100)
					.failureAllowed();

			Builder.BuilderWithTableName spidxQuantity = version.onTable("HFJ_SPIDX_QUANTITY");
			spidxQuantity
					.modifyColumn("20240617.7", "SP_NAME")
					.nullable()
					.withType(ColumnTypeEnum.STRING, 100)
					.failureAllowed();
			spidxQuantity
					.modifyColumn("20240617.8", "RES_TYPE")
					.nullable()
					.withType(ColumnTypeEnum.STRING, 100)
					.failureAllowed();

			Builder.BuilderWithTableName spidxQuantityNorm = version.onTable("HFJ_SPIDX_QUANTITY_NRML");
			spidxQuantityNorm
					.modifyColumn("20240617.9", "SP_NAME")
					.nullable()
					.withType(ColumnTypeEnum.STRING, 100)
					.failureAllowed();
			spidxQuantityNorm
					.modifyColumn("20240617.10", "RES_TYPE")
					.nullable()
					.withType(ColumnTypeEnum.STRING, 100)
					.failureAllowed();

			Builder.BuilderWithTableName spidxString = version.onTable("HFJ_SPIDX_STRING");
			spidxString
					.modifyColumn("20240617.11", "SP_NAME")
					.nullable()
					.withType(ColumnTypeEnum.STRING, 100)
					.failureAllowed();
			spidxString
					.modifyColumn("20240617.12", "RES_TYPE")
					.nullable()
					.withType(ColumnTypeEnum.STRING, 100)
					.failureAllowed();

			Builder.BuilderWithTableName spidxToken = version.onTable("HFJ_SPIDX_TOKEN");
			spidxToken
					.modifyColumn("20240617.13", "SP_NAME")
					.nullable()
					.withType(ColumnTypeEnum.STRING, 100)
					.failureAllowed();
			spidxToken
					.modifyColumn("20240617.14", "RES_TYPE")
					.nullable()
					.withType(ColumnTypeEnum.STRING, 100)
					.failureAllowed();

			Builder.BuilderWithTableName spidxUri = version.onTable("HFJ_SPIDX_URI");
			spidxUri.modifyColumn("20240617.15", "SP_NAME")
					.nullable()
					.withType(ColumnTypeEnum.STRING, 100)
					.failureAllowed();
			spidxUri.modifyColumn("20240617.16", "RES_TYPE")
					.nullable()
					.withType(ColumnTypeEnum.STRING, 100)
					.failureAllowed();
>>>>>>> 0397b9dd
		}
	}

	protected void init720() {
		// Start of migrations from 7.0 to 7.2

		Builder version = forVersion(VersionEnum.V7_2_0);

		// allow null codes in concept map targets (see comment on "20190722.27" if you are going to change this)
		version.onTable("TRM_CONCEPT_MAP_GRP_ELM_TGT")
				.modifyColumn("20240327.1", "TARGET_CODE")
				.nullable()
				.withType(ColumnTypeEnum.STRING, 500);

		// Stop writing to hfj_forced_id https://github.com/hapifhir/hapi-fhir/pull/5817
		Builder.BuilderWithTableName forcedId = version.onTable("HFJ_FORCED_ID");
		forcedId.dropForeignKey("20240402.1", "FK_FORCEDID_RESOURCE", "HFJ_RESOURCE");
		forcedId.dropIndex("20240402.2", "IDX_FORCEDID_RESID");
		forcedId.dropIndex("20240402.3", "IDX_FORCEDID_TYPE_FID");
		forcedId.dropIndex("20240402.4", "IDX_FORCEID_FID");

		// Migration from LOB
		{
			Builder.BuilderWithTableName binaryStorageBlobTable = version.onTable("HFJ_BINARY_STORAGE_BLOB");

			binaryStorageBlobTable
					.renameColumn("20240404.1", "BLOB_ID", "CONTENT_ID")
					.getLastAddedTask()
					.ifPresent(t -> t.addFlag(TaskFlagEnum.DO_NOTHING));
			binaryStorageBlobTable
					.renameColumn("20240404.2", "BLOB_SIZE", "CONTENT_SIZE")
					.getLastAddedTask()
					.ifPresent(t -> t.addFlag(TaskFlagEnum.DO_NOTHING));
			binaryStorageBlobTable
					.renameColumn("20240404.3", "BLOB_HASH", "CONTENT_HASH")
					.getLastAddedTask()
					.ifPresent(t -> t.addFlag(TaskFlagEnum.DO_NOTHING));

			binaryStorageBlobTable
					.modifyColumn("20240404.4", "BLOB_DATA")
					.nullable()
					.withType(ColumnTypeEnum.BLOB);

			binaryStorageBlobTable
					.addColumn("20240404.5", "STORAGE_CONTENT_BIN")
					.nullable()
					.type(ColumnTypeEnum.BINARY);

			binaryStorageBlobTable
					.migrateBlobToBinary("20240404.6", "BLOB_DATA", "STORAGE_CONTENT_BIN")
					.doNothing();

			binaryStorageBlobTable
					.renameTable("20240404.7", "HFJ_BINARY_STORAGE")
					.doNothing();

			Builder.BuilderWithTableName binaryStorageTableFix = version.onTable("HFJ_BINARY_STORAGE");

			binaryStorageTableFix.renameColumn("20240404.10", "CONTENT_ID", "BLOB_ID", true, true);
			binaryStorageTableFix.renameColumn("20240404.20", "CONTENT_SIZE", "BLOB_SIZE", true, true);
			binaryStorageTableFix.renameColumn("20240404.30", "CONTENT_HASH", "BLOB_HASH", true, true);

			binaryStorageTableFix
					.renameTable("20240404.40", "HFJ_BINARY_STORAGE_BLOB")
					.failureAllowed();
		}

		{
			Builder.BuilderWithTableName termConceptPropertyTable = version.onTable("TRM_CONCEPT_PROPERTY");

			termConceptPropertyTable
					.addColumn("20240409.1", "PROP_VAL_BIN")
					.nullable()
					.type(ColumnTypeEnum.BINARY);

			termConceptPropertyTable
					.migrateBlobToBinary("20240409.2", "PROP_VAL_LOB", "PROP_VAL_BIN")
					.doNothing();
		}

		{
			Builder.BuilderWithTableName termValueSetConceptTable = version.onTable("TRM_VALUESET_CONCEPT");
			termValueSetConceptTable
					.addColumn("20240409.3", "SOURCE_DIRECT_PARENT_PIDS_VC")
					.nullable()
					.type(ColumnTypeEnum.TEXT);

			termValueSetConceptTable
					.migrateClobToText("20240409.4", "SOURCE_DIRECT_PARENT_PIDS", "SOURCE_DIRECT_PARENT_PIDS_VC")
					.doNothing();
		}

		{
			Builder.BuilderWithTableName termConceptTable = version.onTable("TRM_CONCEPT");
			termConceptTable
					.addColumn("20240410.1", "PARENT_PIDS_VC")
					.nullable()
					.type(ColumnTypeEnum.TEXT);

			termConceptTable
					.migrateClobToText("20240410.2", "PARENT_PIDS", "PARENT_PIDS_VC")
					.doNothing();
		}
	}

	protected void init700() {
		/* ************************************************
		 * Start of 6.10 migrations
		 *********************************************** */

		Builder version = forVersion(VersionEnum.V7_0_0);

		// new indices on MdmLink
		Builder.BuilderWithTableName mdmLinkTable = version.onTable("MPI_LINK");

		mdmLinkTable
				.addIndex("20230911.1", "IDX_EMPI_TGT_MR_LS")
				.unique(false)
				.online(true)
				.withColumns("TARGET_TYPE", "MATCH_RESULT", "LINK_SOURCE");
		mdmLinkTable
				.addIndex("20230911.2", "IDX_EMPi_TGT_MR_SCore")
				.unique(false)
				.online(true)
				.withColumns("TARGET_TYPE", "MATCH_RESULT", "SCORE");

		// Move forced_id constraints to hfj_resource and the new fhir_id column
		// Note: we leave the HFJ_FORCED_ID.IDX_FORCEDID_TYPE_FID index in place to support old writers for a while.
		version.addTask(
				new ForceIdMigrationCopyTask(version.getRelease(), "20231018.1").addFlag(TaskFlagEnum.DO_NOTHING));

		Builder.BuilderWithTableName hfjResource = version.onTable("HFJ_RESOURCE");
		// commented out to make numeric space for the fix task below.
		// This constraint can't be enabled until the column is fully populated, and the shipped version of 20231018.1
		// was broken.
		// hfjResource.modifyColumn("20231018.2", "FHIR_ID").nonNullable();

		// this was inserted after the release.
		version.addTask(new ForceIdMigrationFixTask(version.getRelease(), "20231018.3"));

		// added back in place of 20231018.2.  If 20231018.2 already ran, this is a no-op.
		hfjResource.modifyColumn("20231018.4", "FHIR_ID").nonNullable();

		hfjResource.dropIndex("20231027.1", "IDX_RES_FHIR_ID");
		hfjResource
				.addIndex("20231027.2", "IDX_RES_TYPE_FHIR_ID")
				.unique(true)
				.online(true)
				// include res_id and our deleted flag so we can satisfy Observation?_sort=_id from the index on
				// platforms that support it.
				.includeColumns("RES_ID, RES_DELETED_AT")
				.withColumns("RES_TYPE", "FHIR_ID");

		// For resolving references that don't supply the type.
		hfjResource
				.addIndex("20231027.3", "IDX_RES_FHIR_ID")
				.unique(false)
				.online(true)
				.withColumns("FHIR_ID");

		Builder.BuilderWithTableName batch2JobInstanceTable = version.onTable("BT2_JOB_INSTANCE");

		batch2JobInstanceTable.addColumn("20231128.1", "USER_NAME").nullable().type(ColumnTypeEnum.STRING, 200);

		batch2JobInstanceTable.addColumn("20231128.2", "CLIENT_ID").nullable().type(ColumnTypeEnum.STRING, 200);

		{
			version.executeRawSql(
							"20231212.1",
							"CREATE INDEX CONCURRENTLY idx_sp_string_hash_nrm_pattern_ops ON hfj_spidx_string USING btree (hash_norm_prefix, sp_value_normalized varchar_pattern_ops, res_id, partition_id)")
					.setTransactional(false)
					.onlyAppliesToPlatforms(DriverTypeEnum.POSTGRES_9_4)
					.onlyIf(
							String.format(
									QUERY_FOR_COLUMN_COLLATION_TEMPLATE,
									"HFJ_SPIDX_STRING".toLowerCase(),
									"SP_VALUE_NORMALIZED".toLowerCase()),
							"Column HFJ_SPIDX_STRING.SP_VALUE_NORMALIZED already has a collation of 'C' so doing nothing")
					.onlyIf(
							"SELECT NOT EXISTS(select 1 from pg_indexes where indexname='idx_sp_string_hash_nrm_pattern_ops')",
							"Index idx_sp_string_hash_nrm_pattern_ops already exists");
			version.executeRawSql(
							"20231212.2",
							"CREATE UNIQUE INDEX CONCURRENTLY idx_sp_uri_hash_identity_pattern_ops ON hfj_spidx_uri USING btree (hash_identity, sp_uri varchar_pattern_ops, res_id, partition_id)")
					.setTransactional(false)
					.onlyAppliesToPlatforms(DriverTypeEnum.POSTGRES_9_4)
					.onlyIf(
							String.format(
									QUERY_FOR_COLUMN_COLLATION_TEMPLATE,
									"HFJ_SPIDX_URI".toLowerCase(),
									"SP_URI".toLowerCase()),
							"Column HFJ_SPIDX_STRING.SP_VALUE_NORMALIZED already has a collation of 'C' so doing nothing")
					.onlyIf(
							"SELECT NOT EXISTS(select 1 from pg_indexes where indexname='idx_sp_uri_hash_identity_pattern_ops')",
							"Index idx_sp_uri_hash_identity_pattern_ops already exists.");
		}

		// This fix was bad for MSSQL, it has been set to do nothing.
		version.addTask(
				new ForceIdMigrationFixTask(version.getRelease(), "20231213.1").addFlag(TaskFlagEnum.DO_NOTHING));

		// This fix will work for MSSQL or Oracle.
		version.addTask(new ForceIdMigrationFixTask(version.getRelease(), "20231222.1"));

		// add index to Batch2WorkChunkEntity
		Builder.BuilderWithTableName workChunkTable = version.onTable("BT2_WORK_CHUNK");

		workChunkTable
				.addIndex("20240321.1", "IDX_BT2WC_II_SI_S_SEQ_ID")
				.unique(false)
				.withColumns("INSTANCE_ID", "TGT_STEP_ID", "STAT", "SEQ", "ID");

		// add columns to Batch2WorkChunkEntity
		Builder.BuilderWithTableName batch2WorkChunkTable = version.onTable("BT2_WORK_CHUNK");

		batch2WorkChunkTable
				.addColumn("20240322.1", "NEXT_POLL_TIME")
				.nullable()
				.type(ColumnTypeEnum.DATE_TIMESTAMP);
		batch2WorkChunkTable.addColumn("20240322.2", "POLL_ATTEMPTS").nullable().type(ColumnTypeEnum.INT);
	}

	private void init680_Part2() {
		Builder version = forVersion(VersionEnum.V6_8_0);

		// Add additional LOB migration columns
		version.onTable("BT2_JOB_INSTANCE")
				.addColumn("20240227.1", "REPORT_VC")
				.nullable()
				.type(ColumnTypeEnum.TEXT);
		version.onTable("BT2_JOB_INSTANCE")
				.addColumn("20240227.2", "PARAMS_JSON_VC")
				.nullable()
				.type(ColumnTypeEnum.TEXT);

		version.onTable("BT2_WORK_CHUNK")
				.addColumn("20240227.3", "CHUNK_DATA_VC")
				.nullable()
				.type(ColumnTypeEnum.TEXT);

		version.onTable("HFJ_SEARCH")
				.addColumn("20240227.4", "SEARCH_QUERY_STRING_VC")
				.nullable()
				.type(ColumnTypeEnum.TEXT);
		version.onTable("HFJ_SEARCH")
				.addColumn("20240227.5", "SEARCH_PARAM_MAP_BIN")
				.nullable()
				.type(ColumnTypeEnum.BINARY);

		version.onTable("HFJ_BLK_IMPORT_JOBFILE")
				.addColumn("20240227.6", "JOB_CONTENTS_VC")
				.nullable()
				.type(ColumnTypeEnum.TEXT);

		version.onTable("HFJ_BLK_IMPORT_JOBFILE")
				.modifyColumn("20240227.7", "JOB_CONTENTS")
				.nullable()
				.withType(ColumnTypeEnum.BLOB);
	}

	protected void init680() {
		Builder version = forVersion(VersionEnum.V6_8_0);
		// HAPI-FHIR #4801 - Add New Index On HFJ_RESOURCE
		Builder.BuilderWithTableName resourceTable = version.onTable("HFJ_RESOURCE");

		resourceTable
				.addIndex("20230502.1", "IDX_RES_RESID_UPDATED")
				.unique(false)
				.online(true)
				.withColumns("RES_ID", "RES_UPDATED", "PARTITION_ID");

		Builder.BuilderWithTableName tagDefTable = version.onTable("HFJ_TAG_DEF");
		tagDefTable.dropIndex("20230505.1", "IDX_TAGDEF_TYPESYSCODEVERUS");

		tagDefTable.dropIndex("20230505.2", "IDX_TAG_DEF_TP_CD_SYS");
		tagDefTable
				.addIndex("20230505.3", "IDX_TAG_DEF_TP_CD_SYS")
				.unique(false)
				.online(false)
				.withColumns("TAG_TYPE", "TAG_CODE", "TAG_SYSTEM", "TAG_ID", "TAG_VERSION", "TAG_USER_SELECTED");

		// This migration is failing in Oracle because there is already an index created on column RES_VER_PID since it
		// is a primary key.
		// IDX_RESVERPROV_RESVER_PID is removed in 20230523.1
		version.onTable("HFJ_RES_VER_PROV")
				.addIndex("20230510.1", "IDX_RESVERPROV_RESVER_PID")
				.unique(false)
				.withColumns("RES_VER_PID")
				.failureAllowed();

		// drop the index for any database that has RES_PID column already indexed from previous migrations
		version.onTable("HFJ_RES_VER_PROV")
				.dropIndex("20230510.2", "FK_RESVERPROV_RES_PID")
				.failureAllowed();

		version.onTable("HFJ_RES_VER_PROV")
				.addIndex("20230510.3", "IDX_RESVERPROV_RES_PID")
				.unique(false)
				.withColumns("RES_PID");

		version.onTable(ResourceHistoryTable.HFJ_RES_VER)
				.addColumn("20230510.4", "SOURCE_URI")
				.nullable()
				.type(ColumnTypeEnum.STRING, 100);
		version.onTable(ResourceHistoryTable.HFJ_RES_VER)
				.addColumn("20230510.5", "REQUEST_ID")
				.nullable()
				.type(ColumnTypeEnum.STRING, 16);

		version.onTable("HFJ_RES_VER_PROV")
				.addForeignKey("20230510.6", "FK_RESVERPROV_RES_PID")
				.toColumn("RES_PID")
				.references("HFJ_RESOURCE", "RES_ID");

		version.onTable("HFJ_RES_VER_PROV").dropIndex("20230523.1", "IDX_RESVERPROV_RESVER_PID");

		// add warning message to batch job instance
		version.onTable("BT2_WORK_CHUNK")
				.addColumn("20230524.1", "WARNING_MSG")
				.nullable()
				.type(ColumnTypeEnum.CLOB)
				.doNothing(); // the migration below is the better implementation

		version.onTable("BT2_JOB_INSTANCE")
				.addColumn("20230524.2", "WARNING_MSG")
				.nullable()
				.type(ColumnTypeEnum.CLOB)
				.doNothing(); // the migration below is the better implementation

		// adding indexes to foreign keys
		// this makes our table scans more efficient,
		// but it also makes us more stable
		// Oracle does not like unindexed foreign keys
		version.onTable("NPM_PACKAGE_VER")
				.addIndex("20230609.3", "FK_NPM_PKV_PKG")
				.unique(false)
				.withColumns("PACKAGE_PID")
				.onlyAppliesToPlatforms(NON_AUTOMATIC_FK_INDEX_PLATFORMS);
		version.onTable("NPM_PACKAGE_VER")
				.addIndex("20230609.4", "FK_NPM_PKV_RESID")
				.unique(false)
				.withColumns("BINARY_RES_ID")
				.onlyAppliesToPlatforms(NON_AUTOMATIC_FK_INDEX_PLATFORMS);

		version.onTable("NPM_PACKAGE_VER_RES")
				.addIndex("20230609.5", "FK_NPM_PACKVERRES_PACKVER")
				.unique(false)
				.withColumns("PACKVER_PID")
				.onlyAppliesToPlatforms(NON_AUTOMATIC_FK_INDEX_PLATFORMS);
		version.onTable("NPM_PACKAGE_VER_RES")
				.addIndex("20230609.6", "FK_NPM_PKVR_RESID")
				.unique(false)
				.withColumns("BINARY_RES_ID")
				.onlyAppliesToPlatforms(NON_AUTOMATIC_FK_INDEX_PLATFORMS);

		version.onTable("MPI_LINK")
				.addIndex("20230609.7", "FK_EMPI_LINK_TARGET")
				.unique(false)
				.withColumns("TARGET_PID")
				.onlyAppliesToPlatforms(NON_AUTOMATIC_FK_INDEX_PLATFORMS);

		version.onTable("TRM_CODESYSTEM")
				.addIndex("20230609.8", "FK_TRMCODESYSTEM_RES")
				.unique(false)
				.withColumns("RES_ID")
				.onlyAppliesToPlatforms(NON_AUTOMATIC_FK_INDEX_PLATFORMS);
		version.onTable("TRM_CODESYSTEM")
				.addIndex("20230609.9", "FK_TRMCODESYSTEM_CURVER")
				.unique(false)
				.withColumns("CURRENT_VERSION_PID")
				.onlyAppliesToPlatforms(NON_AUTOMATIC_FK_INDEX_PLATFORMS);

		version.onTable("TRM_CODESYSTEM_VER")
				.addIndex("20230609.10", "FK_CODESYSVER_RES_ID")
				.unique(false)
				.withColumns("RES_ID")
				.onlyAppliesToPlatforms(NON_AUTOMATIC_FK_INDEX_PLATFORMS);
		version.onTable("TRM_CODESYSTEM_VER")
				.addIndex("20230609.11", "FK_CODESYSVER_CS_ID")
				.unique(false)
				.withColumns("CODESYSTEM_PID")
				.onlyAppliesToPlatforms(NON_AUTOMATIC_FK_INDEX_PLATFORMS);

		version.onTable("TRM_CONCEPT_PC_LINK")
				.addIndex("20230609.12", "FK_TERM_CONCEPTPC_CS")
				.unique(false)
				.withColumns("CODESYSTEM_PID")
				.onlyAppliesToPlatforms(NON_AUTOMATIC_FK_INDEX_PLATFORMS);

		version.onTable("TRM_CONCEPT_PROPERTY")
				.addIndex("20230609.13", "FK_CONCEPTPROP_CSV")
				.unique(false)
				.withColumns("CS_VER_PID")
				.onlyAppliesToPlatforms(NON_AUTOMATIC_FK_INDEX_PLATFORMS);

		version.onTable("TRM_VALUESET")
				.addIndex("20230609.14", "FK_TRMVALUESET_RES")
				.unique(false)
				.withColumns("RES_ID")
				.onlyAppliesToPlatforms(NON_AUTOMATIC_FK_INDEX_PLATFORMS);

		version.onTable("TRM_VALUESET_C_DESIGNATION")
				.addIndex("20230609.15", "FK_TRM_VSCD_VS_PID")
				.unique(false)
				.withColumns("VALUESET_PID")
				.onlyAppliesToPlatforms(NON_AUTOMATIC_FK_INDEX_PLATFORMS);

		version.onTable("TRM_CONCEPT_MAP")
				.addIndex("20230609.17", "FK_TRMCONCEPTMAP_RES")
				.unique(false)
				.withColumns("RES_ID")
				.onlyAppliesToPlatforms(NON_AUTOMATIC_FK_INDEX_PLATFORMS);

		version.onTable("TRM_CONCEPT_DESIG")
				.addIndex("20230609.18", "FK_CONCEPTDESIG_CSV")
				.unique(false)
				.withColumns("CS_VER_PID")
				.onlyAppliesToPlatforms(NON_AUTOMATIC_FK_INDEX_PLATFORMS);

		version.onTable("TRM_CONCEPT_MAP_GROUP")
				.addIndex("20230609.19", "FK_TCMGROUP_CONCEPTMAP")
				.unique(false)
				.withColumns("CONCEPT_MAP_PID")
				.onlyAppliesToPlatforms(NON_AUTOMATIC_FK_INDEX_PLATFORMS);

		version.onTable("TRM_CONCEPT_MAP_GRP_ELEMENT")
				.addIndex("20230609.20", "FK_TCMGELEMENT_GROUP")
				.unique(false)
				.withColumns("CONCEPT_MAP_GROUP_PID")
				.onlyAppliesToPlatforms(NON_AUTOMATIC_FK_INDEX_PLATFORMS);

		version.onTable("TRM_CONCEPT_MAP_GRP_ELM_TGT")
				.addIndex("20230609.21", "FK_TCMGETARGET_ELEMENT")
				.unique(false)
				.withColumns("CONCEPT_MAP_GRP_ELM_PID")
				.onlyAppliesToPlatforms(NON_AUTOMATIC_FK_INDEX_PLATFORMS);

		// add warning message to batch job instance using limited varchar column to store
		version.onTable("BT2_WORK_CHUNK")
				.dropColumn("20230622.1", "WARNING_MSG")
				.failureAllowed();

		version.onTable("BT2_WORK_CHUNK")
				.addColumn("20230622.2", "WARNING_MSG")
				.nullable()
				.type(ColumnTypeEnum.STRING, 4000);

		version.onTable("BT2_JOB_INSTANCE")
				.dropColumn("20230622.3", "WARNING_MSG")
				.failureAllowed();

		version.onTable("BT2_JOB_INSTANCE")
				.addColumn("20230622.4", "WARNING_MSG")
				.nullable()
				.type(ColumnTypeEnum.STRING, 4000);
	}

	protected void init660() {
		Builder version = forVersion(VersionEnum.V6_6_0);

		// fix Postgres clob types - that stupid oid driver problem is still there
		// BT2_JOB_INSTANCE.PARAMS_JSON_LOB
		version.onTable("BT2_JOB_INSTANCE").migratePostgresTextClobToBinaryClob("20230208.1", "PARAMS_JSON_LOB");
		// BT2_JOB_INSTANCE.REPORT
		version.onTable("BT2_JOB_INSTANCE").migratePostgresTextClobToBinaryClob("20230208.2", "REPORT");
		// BT2_WORK_CHUNK.CHUNK_DATA
		version.onTable("BT2_WORK_CHUNK").migratePostgresTextClobToBinaryClob("20230208.3", "CHUNK_DATA");

		{
			Builder.BuilderWithTableName tagDefTable = version.onTable("HFJ_TAG_DEF");

			// add columns
			tagDefTable.addColumn("20230209.1", "TAG_VERSION").nullable().type(ColumnTypeEnum.STRING, 30);
			tagDefTable.addColumn("20230209.2", "TAG_USER_SELECTED").nullable().type(ColumnTypeEnum.BOOLEAN);

			// Update indexing
			tagDefTable.dropIndex("20230209.3", "IDX_TAGDEF_TYPESYSCODE");

			tagDefTable.dropIndex("20230209.4", "IDX_TAGDEF_TYPESYSCODEVERUS");
			Map<DriverTypeEnum, String> addTagDefConstraint = new HashMap<>();
			addTagDefConstraint.put(
					DriverTypeEnum.H2_EMBEDDED,
					"ALTER TABLE HFJ_TAG_DEF ADD CONSTRAINT IDX_TAGDEF_TYPESYSCODEVERUS UNIQUE (TAG_TYPE, TAG_CODE, TAG_SYSTEM, TAG_VERSION, TAG_USER_SELECTED)");
			addTagDefConstraint.put(
					DriverTypeEnum.MARIADB_10_1,
					"ALTER TABLE HFJ_TAG_DEF ADD CONSTRAINT IDX_TAGDEF_TYPESYSCODEVERUS UNIQUE (TAG_TYPE, TAG_CODE, TAG_SYSTEM, TAG_VERSION, TAG_USER_SELECTED)");
			addTagDefConstraint.put(
					DriverTypeEnum.MSSQL_2012,
					"ALTER TABLE HFJ_TAG_DEF ADD CONSTRAINT IDX_TAGDEF_TYPESYSCODEVERUS UNIQUE (TAG_TYPE, TAG_CODE, TAG_SYSTEM, TAG_VERSION, TAG_USER_SELECTED)");
			addTagDefConstraint.put(
					DriverTypeEnum.MYSQL_5_7,
					"ALTER TABLE HFJ_TAG_DEF ADD CONSTRAINT IDX_TAGDEF_TYPESYSCODEVERUS UNIQUE (TAG_TYPE, TAG_CODE, TAG_SYSTEM, TAG_VERSION, TAG_USER_SELECTED)");
			addTagDefConstraint.put(
					DriverTypeEnum.ORACLE_12C,
					"ALTER TABLE HFJ_TAG_DEF ADD CONSTRAINT IDX_TAGDEF_TYPESYSCODEVERUS UNIQUE (TAG_TYPE, TAG_CODE, TAG_SYSTEM, TAG_VERSION, TAG_USER_SELECTED)");
			addTagDefConstraint.put(
					DriverTypeEnum.POSTGRES_9_4,
					"ALTER TABLE HFJ_TAG_DEF ADD CONSTRAINT IDX_TAGDEF_TYPESYSCODEVERUS UNIQUE (TAG_TYPE, TAG_CODE, TAG_SYSTEM, TAG_VERSION, TAG_USER_SELECTED)");
			version.executeRawSql("20230209.5", addTagDefConstraint);
		}

		version.onTable(Search.HFJ_SEARCH)
				.addColumn("20230215.1", Search.SEARCH_UUID)
				.nullable()
				.type(ColumnTypeEnum.STRING, Search.SEARCH_UUID_COLUMN_LENGTH);
		version.onTable(BulkImportJobEntity.HFJ_BLK_IMPORT_JOB)
				.addColumn("20230215.2", BulkImportJobEntity.JOB_ID)
				.nullable()
				.type(ColumnTypeEnum.STRING, UUID_LENGTH);
		version.onTable(BulkExportJobEntity.HFJ_BLK_EXPORT_JOB)
				.addColumn("20230215.3", BulkExportJobEntity.JOB_ID)
				.nullable()
				.type(ColumnTypeEnum.STRING, UUID_LENGTH);

		Builder.BuilderAddTableByColumns resSearchUrlTable =
				version.addTableByColumns("20230227.1", "HFJ_RES_SEARCH_URL", "RES_SEARCH_URL");

		resSearchUrlTable.addColumn("RES_SEARCH_URL").nonNullable().type(ColumnTypeEnum.STRING, 768);
		resSearchUrlTable.addColumn("RES_ID").nonNullable().type(ColumnTypeEnum.LONG);

		resSearchUrlTable.addColumn("CREATED_TIME").nonNullable().type(ColumnTypeEnum.DATE_TIMESTAMP);

		resSearchUrlTable
				.addIndex("20230227.2", "IDX_RESSEARCHURL_RES")
				.unique(false)
				.withColumns("RES_ID");
		resSearchUrlTable
				.addIndex("20230227.3", "IDX_RESSEARCHURL_TIME")
				.unique(false)
				.withColumns("CREATED_TIME");

		{
			// string search index
			Builder.BuilderWithTableName stringTable = version.onTable("HFJ_SPIDX_STRING");

			// add res_id to indentity to speed up sorts.
			stringTable
					.addIndex("20230303.1", "IDX_SP_STRING_HASH_IDENT_V2")
					.unique(false)
					.online(true)
					.withColumns("HASH_IDENTITY", "RES_ID", "PARTITION_ID");
			stringTable.dropIndexOnline("20230303.2", "IDX_SP_STRING_HASH_IDENT");

			// add hash_norm to res_id to speed up joins on a second string.
			stringTable
					.addIndex("20230303.3", "IDX_SP_STRING_RESID_V2")
					.unique(false)
					.online(true)
					.withColumns("RES_ID", "HASH_NORM_PREFIX", "PARTITION_ID");

			// drop and recreate FK_SPIDXSTR_RESOURCE since it will be useing the old IDX_SP_STRING_RESID
			stringTable.dropForeignKey("20230303.4", "FK_SPIDXSTR_RESOURCE", "HFJ_RESOURCE");
			stringTable.dropIndexOnline("20230303.5", "IDX_SP_STRING_RESID");
			stringTable
					.addForeignKey("20230303.6", "FK_SPIDXSTR_RESOURCE")
					.toColumn("RES_ID")
					.references("HFJ_RESOURCE", "RES_ID");
		}

		final String revColumnName = "REV";
		final String enversRevisionTable = "HFJ_REVINFO";
		final String enversMpiLinkAuditTable = "MPI_LINK_AUD";
		final String revTstmpColumnName = "REVTSTMP";

		{
			version.addIdGenerator("20230306.1", "SEQ_HFJ_REVINFO");

			final Builder.BuilderAddTableByColumns enversRevInfo =
					version.addTableByColumns("20230306.2", enversRevisionTable, revColumnName);

			enversRevInfo.addColumn(revColumnName).nonNullable().type(ColumnTypeEnum.LONG);
			enversRevInfo.addColumn(revTstmpColumnName).nullable().type(ColumnTypeEnum.LONG);

			final Builder.BuilderAddTableByColumns empiLink =
					version.addTableByColumns("20230306.6", enversMpiLinkAuditTable, "PID", revColumnName);

			empiLink.addColumn("PID").nonNullable().type(ColumnTypeEnum.LONG);
			empiLink.addColumn("REV").nonNullable().type(ColumnTypeEnum.LONG);
			empiLink.addColumn("REVTYPE").nullable().type(ColumnTypeEnum.TINYINT);
			empiLink.addColumn("PERSON_PID").nullable().type(ColumnTypeEnum.LONG);
			empiLink.addColumn("GOLDEN_RESOURCE_PID").nullable().type(ColumnTypeEnum.LONG);
			empiLink.addColumn("TARGET_TYPE").nullable().type(ColumnTypeEnum.STRING, 40);
			empiLink.addColumn("RULE_COUNT").nullable().type(ColumnTypeEnum.LONG);
			empiLink.addColumn("TARGET_PID").nullable().type(ColumnTypeEnum.LONG);
			empiLink.addColumn("MATCH_RESULT").nullable().type(ColumnTypeEnum.INT);
			empiLink.addColumn("LINK_SOURCE").nullable().type(ColumnTypeEnum.INT);
			empiLink.addColumn("CREATED").nullable().type(ColumnTypeEnum.DATE_TIMESTAMP);
			empiLink.addColumn("UPDATED").nullable().type(ColumnTypeEnum.DATE_TIMESTAMP);
			empiLink.addColumn("VERSION").nullable().type(ColumnTypeEnum.STRING, 16);
			empiLink.addColumn("EID_MATCH").nullable().type(ColumnTypeEnum.BOOLEAN);
			empiLink.addColumn("NEW_PERSON").nullable().type(ColumnTypeEnum.BOOLEAN);
			empiLink.addColumn("VECTOR").nullable().type(ColumnTypeEnum.LONG);
			empiLink.addColumn("SCORE").nullable().type(ColumnTypeEnum.FLOAT);

			// N.B.  It's impossible to rename a foreign key in a Hibernate Envers audit table, and the schema migration
			// unit test will fail if we try to drop and recreate it
			empiLink.addForeignKey("20230306.7", "FKAOW7NXNCLOEC419ARS0FPP58M")
					.toColumn(revColumnName)
					.references(enversRevisionTable, revColumnName);
		}

		{
			Builder.BuilderAddTableByColumns resourceModifiedTable =
					version.addTableByColumns("20230315.1", "HFJ_RESOURCE_MODIFIED", "RES_ID", "RES_VER");
			resourceModifiedTable.addColumn("RES_ID").nonNullable().type(ColumnTypeEnum.STRING, 256);
			resourceModifiedTable.addColumn("RES_VER").nonNullable().type(ColumnTypeEnum.STRING, 8);
			resourceModifiedTable.addColumn("CREATED_TIME").nonNullable().type(ColumnTypeEnum.DATE_TIMESTAMP);
			resourceModifiedTable.addColumn("SUMMARY_MESSAGE").nonNullable().type(ColumnTypeEnum.STRING, 4000);
			resourceModifiedTable.addColumn("RESOURCE_TYPE").nonNullable().type(ColumnTypeEnum.STRING, 40);
		}

		{
			// The pre-release already contains the long version of this column
			// We do this becausea doing a modifyColumn on Postgres (and possibly other RDBMS's) will fail with a nasty
			// error:
			// column "revtstmp" cannot be cast automatically to type timestamp without time zone Hint: You might need
			// to specify "USING revtstmp::timestamp without time zone".
			version.onTable(enversRevisionTable).dropColumn("20230316.1", revTstmpColumnName);

			version.onTable(enversRevisionTable)
					.addColumn("20230316.2", revTstmpColumnName)
					.nullable()
					.type(ColumnTypeEnum.DATE_TIMESTAMP);

			// New columns from AuditableBasePartitionable
			version.onTable(enversMpiLinkAuditTable)
					.addColumn("20230316.3", "PARTITION_ID")
					.nullable()
					.type(ColumnTypeEnum.INT);

			version.onTable(enversMpiLinkAuditTable)
					.addColumn("20230316.4", "PARTITION_DATE")
					.nullable()
					.type(ColumnTypeEnum.DATE_ONLY);
		}

		version.onTable(ResourceTable.HFJ_RESOURCE)
				.addColumn("20230323.1", "SEARCH_URL_PRESENT")
				.nullable()
				.type(ColumnTypeEnum.BOOLEAN);

		{
			Builder.BuilderWithTableName uriTable = version.onTable("HFJ_SPIDX_URI");
			uriTable.addIndex("20230324.1", "IDX_SP_URI_HASH_URI_V2")
					.unique(true)
					.online(true)
					.withColumns("HASH_URI", "RES_ID", "PARTITION_ID");
			uriTable.addIndex("20230324.2", "IDX_SP_URI_HASH_IDENTITY_V2")
					.unique(true)
					.online(true)
					.withColumns("HASH_IDENTITY", "SP_URI", "RES_ID", "PARTITION_ID");
			uriTable.dropIndex("20230324.3", "IDX_SP_URI_RESTYPE_NAME");
			uriTable.dropIndex("20230324.4", "IDX_SP_URI_UPDATED");
			uriTable.dropIndex("20230324.5", "IDX_SP_URI");
			uriTable.dropIndex("20230324.6", "IDX_SP_URI_HASH_URI");
			uriTable.dropIndex("20230324.7", "IDX_SP_URI_HASH_IDENTITY");
		}

		version.onTable("HFJ_SPIDX_COORDS").dropIndex("20230325.1", "IDX_SP_COORDS_HASH");
		version.onTable("HFJ_SPIDX_COORDS")
				.addIndex("20230325.2", "IDX_SP_COORDS_HASH_V2")
				.unique(false)
				.online(true)
				.withColumns("HASH_IDENTITY", "SP_LATITUDE", "SP_LONGITUDE", "RES_ID", "PARTITION_ID");

		// Postgres tuning.
		String postgresTuningStatementsAll =
				ClasspathUtil.loadResource("ca/uhn/fhir/jpa/docs/database/hapifhirpostgres94-init01.sql");
		List<String> postgresTuningStatements = Arrays.stream(postgresTuningStatementsAll.split("\\n"))
				.map(StringUtils::trim)
				.filter(StringUtils::isNotBlank)
				.filter(t -> !t.startsWith("--"))
				.collect(Collectors.toList());
		version.executeRawSqls("20230402.1", Map.of(DriverTypeEnum.POSTGRES_9_4, postgresTuningStatements));

		// Use an unlimited length text column for RES_TEXT_VC
		// N.B. This will FAIL SILENTLY on Oracle due to the fact that Oracle does not support an ALTER TABLE from
		// VARCHAR to
		// CLOB.  Because of failureAllowed() this won't halt the migration
		version.onTable("HFJ_RES_VER")
				.modifyColumn("20230421.1", "RES_TEXT_VC")
				.nullable()
				.withType(ColumnTypeEnum.TEXT)
				.failureAllowed();

		{
			// add hash_norm to res_id to speed up joins on a second string.
			Builder.BuilderWithTableName linkTable = version.onTable("HFJ_RES_LINK");
			linkTable
					.addIndex("20230424.1", "IDX_RL_TGT_v2")
					.unique(false)
					.online(true)
					.withColumns(
							"TARGET_RESOURCE_ID",
							"SRC_PATH",
							"SRC_RESOURCE_ID",
							"TARGET_RESOURCE_TYPE",
							"PARTITION_ID");

			// drop and recreate FK_SPIDXSTR_RESOURCE since it will be useing the old IDX_SP_STRING_RESID
			linkTable.dropForeignKey("20230424.2", "FK_RESLINK_TARGET", "HFJ_RESOURCE");
			linkTable.dropIndexOnline("20230424.3", "IDX_RL_TPATHRES");
			linkTable.dropIndexOnline("20230424.4", "IDX_RL_DEST");
			linkTable
					.addForeignKey("20230424.5", "FK_RESLINK_TARGET")
					.toColumn("TARGET_RESOURCE_ID")
					.references("HFJ_RESOURCE", "RES_ID");
		}

		{
			version.onTable("MPI_LINK")
					.addIndex("20230504.1", "IDX_EMPI_GR_TGT")
					.unique(false)
					.withColumns("GOLDEN_RESOURCE_PID", "TARGET_PID");
		}
	}

	protected void init640() {
		Builder version = forVersion(VersionEnum.V6_3_0);

		// start forced_id inline migration
		version.onTable("HFJ_RESOURCE")
				.addColumn("20221108.1", "FHIR_ID")
				.nullable()
				// FHIR ids contain a subset of ascii, limited to 64 chars.
				.type(ColumnTypeEnum.STRING, 64);

		// Add new Index to HFJ_SEARCH_INCLUDE on SEARCH_PID
		version.onTable("HFJ_SEARCH_INCLUDE")
				.addIndex("20221207.1", "FK_SEARCHINC_SEARCH")
				.unique(false)
				.online(true)
				.withColumns("SEARCH_PID")
				.onlyAppliesToPlatforms(NON_AUTOMATIC_FK_INDEX_PLATFORMS);
	}

	protected void init640_after_20230126() {
		Builder version = forVersion(VersionEnum.V6_3_0);
		{ // We added this constraint when userSelected and Version were added. It is no longer necessary.
			Builder.BuilderWithTableName tagDefTable = version.onTable("HFJ_TAG_DEF");
			tagDefTable.dropIndex("20230503.1", "IDX_TAGDEF_TYPESYSCODEVERUS");
		}
	}

	private void init620() {
		Builder version = forVersion(VersionEnum.V6_2_0);

		// add new REPORT column to BATCH2 tables
		version.onTable("BT2_JOB_INSTANCE")
				.addColumn("20220830.1", "FAST_TRACKING")
				.nullable()
				.type(ColumnTypeEnum.BOOLEAN);

		version.onTable("HFJ_BINARY_STORAGE_BLOB")
				.modifyColumn("20221017.1", "BLOB_SIZE")
				.nullable()
				.withType(ColumnTypeEnum.LONG);

		version.onTable("HFJ_SPIDX_URI")
				.modifyColumn("20221103.1", "SP_URI")
				.nullable()
				.withType(ColumnTypeEnum.STRING, 500);

		version.onTable("BT2_JOB_INSTANCE")
				.addColumn("20230110.1", "UPDATE_TIME")
				.nullable()
				.type(ColumnTypeEnum.DATE_TIMESTAMP);

		version.onTable("BT2_WORK_CHUNK")
				.addColumn("20230110.2", "UPDATE_TIME")
				.nullable()
				.type(ColumnTypeEnum.DATE_TIMESTAMP);

		Map<DriverTypeEnum, String> updateBatch2JobInstance = new HashMap<>();
		updateBatch2JobInstance.put(
				DriverTypeEnum.H2_EMBEDDED,
				"update BT2_JOB_INSTANCE set UPDATE_TIME = coalesce(end_time, start_time, create_time, TIMESTAMP '2023-01-01 00:00:00') where UPDATE_TIME is null");
		updateBatch2JobInstance.put(
				DriverTypeEnum.MARIADB_10_1,
				"update BT2_JOB_INSTANCE set UPDATE_TIME = coalesce(end_time, start_time, create_time, TIMESTAMP '2023-01-01 00:00:00') where UPDATE_TIME is null");
		updateBatch2JobInstance.put(
				DriverTypeEnum.MYSQL_5_7,
				"update BT2_JOB_INSTANCE set UPDATE_TIME = coalesce(end_time, start_time, create_time, TIMESTAMP '2023-01-01 00:00:00') where UPDATE_TIME is null");
		updateBatch2JobInstance.put(
				DriverTypeEnum.ORACLE_12C,
				"update BT2_JOB_INSTANCE set UPDATE_TIME = coalesce(end_time, start_time, create_time, TIMESTAMP '2023-01-01 00:00:00') where UPDATE_TIME is null");
		updateBatch2JobInstance.put(
				DriverTypeEnum.POSTGRES_9_4,
				"update BT2_JOB_INSTANCE set UPDATE_TIME = coalesce(end_time, start_time, create_time, TIMESTAMP '2023-01-01 00:00:00') where UPDATE_TIME is null");
		updateBatch2JobInstance.put(
				DriverTypeEnum.MSSQL_2012,
				"update BT2_JOB_INSTANCE set UPDATE_TIME = coalesce(end_time, start_time, create_time, CONVERT(DATETIME,'2023-01-01 00:00:00')) where UPDATE_TIME is null");
		version.executeRawSql("20230397.1", updateBatch2JobInstance);

		Map<DriverTypeEnum, String> updateBatch2WorkChunk = new HashMap<>();
		updateBatch2WorkChunk.put(
				DriverTypeEnum.H2_EMBEDDED,
				"update bt2_work_chunk set UPDATE_TIME = coalesce(end_time, start_time, create_time, TIMESTAMP '2023-01-01 00:00:00') where UPDATE_TIME is null");
		updateBatch2WorkChunk.put(
				DriverTypeEnum.MARIADB_10_1,
				"update bt2_work_chunk set UPDATE_TIME = coalesce(end_time, start_time, create_time, TIMESTAMP '2023-01-01 00:00:00') where UPDATE_TIME is null");
		updateBatch2WorkChunk.put(
				DriverTypeEnum.MYSQL_5_7,
				"update bt2_work_chunk set UPDATE_TIME = coalesce(end_time, start_time, create_time, TIMESTAMP '2023-01-01 00:00:00') where UPDATE_TIME is null");
		updateBatch2WorkChunk.put(
				DriverTypeEnum.ORACLE_12C,
				"update bt2_work_chunk set UPDATE_TIME = coalesce(end_time, start_time, create_time, TIMESTAMP '2023-01-01 00:00:00') where UPDATE_TIME is null");
		updateBatch2WorkChunk.put(
				DriverTypeEnum.POSTGRES_9_4,
				"update bt2_work_chunk set UPDATE_TIME = coalesce(end_time, start_time, create_time, TIMESTAMP '2023-01-01 00:00:00') where UPDATE_TIME is null");
		updateBatch2WorkChunk.put(
				DriverTypeEnum.MSSQL_2012,
				"update bt2_work_chunk set UPDATE_TIME = coalesce(end_time, start_time, create_time, CONVERT(DATETIME,'2023-01-01 00:00:00')) where UPDATE_TIME is null");
		version.executeRawSql("20230397.2", updateBatch2WorkChunk);
	}

	private void init610() {
		Builder version = forVersion(VersionEnum.V6_1_0);

		// add new REPORT column to BATCH2 tables
		version.onTable("BT2_JOB_INSTANCE")
				.addColumn("20220601.1", "REPORT")
				.nullable()
				.type(ColumnTypeEnum.CLOB);
	}

	private void init600() {
		Builder version = forVersion(VersionEnum.V6_0_0);

		/**
		 * New indexing for the core SPIDX tables.
		 * Ensure all queries can be satisfied by the index directly,
		 * either as left or right table in a hash or sort join.
		 *
		 * new date search indexing
		 * @see ca.uhn.fhir.jpa.search.builder.predicate.DatePredicateBuilder
		 * @see ResourceIndexedSearchParamDate
		 */
		{
			Builder.BuilderWithTableName dateTable = version.onTable("HFJ_SPIDX_DATE");

			// replace and drop IDX_SP_DATE_HASH
			dateTable
					.addIndex("20220207.1", "IDX_SP_DATE_HASH_V2")
					.unique(false)
					.online(true)
					.withColumns("HASH_IDENTITY", "SP_VALUE_LOW", "SP_VALUE_HIGH", "RES_ID", "PARTITION_ID");
			dateTable.dropIndexOnline("20220207.2", "IDX_SP_DATE_HASH");

			// drop redundant
			dateTable.dropIndexOnline("20220207.3", "IDX_SP_DATE_HASH_LOW");

			// replace and drop IDX_SP_DATE_HASH_HIGH
			dateTable
					.addIndex("20220207.4", "IDX_SP_DATE_HASH_HIGH_V2")
					.unique(false)
					.online(true)
					.withColumns("HASH_IDENTITY", "SP_VALUE_HIGH", "RES_ID", "PARTITION_ID");
			dateTable.dropIndexOnline("20220207.5", "IDX_SP_DATE_HASH_HIGH");

			// replace and drop IDX_SP_DATE_ORD_HASH
			dateTable
					.addIndex("20220207.6", "IDX_SP_DATE_ORD_HASH_V2")
					.unique(false)
					.online(true)
					.withColumns(
							"HASH_IDENTITY",
							"SP_VALUE_LOW_DATE_ORDINAL",
							"SP_VALUE_HIGH_DATE_ORDINAL",
							"RES_ID",
							"PARTITION_ID");
			dateTable.dropIndexOnline("20220207.7", "IDX_SP_DATE_ORD_HASH");

			// replace and drop IDX_SP_DATE_ORD_HASH_HIGH
			dateTable
					.addIndex("20220207.8", "IDX_SP_DATE_ORD_HASH_HIGH_V2")
					.unique(false)
					.online(true)
					.withColumns("HASH_IDENTITY", "SP_VALUE_HIGH_DATE_ORDINAL", "RES_ID", "PARTITION_ID");
			dateTable.dropIndexOnline("20220207.9", "IDX_SP_DATE_ORD_HASH_HIGH");

			// drop redundant
			dateTable.dropIndexOnline("20220207.10", "IDX_SP_DATE_ORD_HASH_LOW");

			// replace and drop IDX_SP_DATE_RESID
			dateTable
					.addIndex("20220207.11", "IDX_SP_DATE_RESID_V2")
					.unique(false)
					.online(true)
					.withColumns(
							"RES_ID",
							"HASH_IDENTITY",
							"SP_VALUE_LOW",
							"SP_VALUE_HIGH",
							"SP_VALUE_LOW_DATE_ORDINAL",
							"SP_VALUE_HIGH_DATE_ORDINAL",
							"PARTITION_ID");
			// some engines tie the FK constraint to a particular index.
			// So we need to drop and recreate the constraint to drop the old RES_ID index.
			// Rename it while we're at it.  FK17s70oa59rm9n61k9thjqrsqm was not a pretty name.
			dateTable.dropForeignKey("20220207.12", "FK17S70OA59RM9N61K9THJQRSQM", "HFJ_RESOURCE");
			dateTable.dropIndexOnline("20220207.13", "IDX_SP_DATE_RESID");
			dateTable.dropIndexOnline("20220207.14", "FK17S70OA59RM9N61K9THJQRSQM");

			dateTable
					.addForeignKey("20220207.15", "FK_SP_DATE_RES")
					.toColumn("RES_ID")
					.references("HFJ_RESOURCE", "RES_ID");

			// drop obsolete
			dateTable.dropIndexOnline("20220207.16", "IDX_SP_DATE_UPDATED");
		}

		/**
		 * new token search indexing
		 * @see ca.uhn.fhir.jpa.search.builder.predicate.TokenPredicateBuilder
		 * @see ResourceIndexedSearchParamToken
		 */
		{
			Builder.BuilderWithTableName tokenTable = version.onTable("HFJ_SPIDX_TOKEN");

			// replace and drop IDX_SP_TOKEN_HASH for sorting
			tokenTable
					.addIndex("20220208.1", "IDX_SP_TOKEN_HASH_V2")
					.unique(false)
					.online(true)
					.withColumns("HASH_IDENTITY", "SP_SYSTEM", "SP_VALUE", "RES_ID", "PARTITION_ID");

			tokenTable.dropIndexOnline("20220208.2", "IDX_SP_TOKEN_HASH");

			// for search by system
			tokenTable
					.addIndex("20220208.3", "IDX_SP_TOKEN_HASH_S_V2")
					.unique(false)
					.online(true)
					.withColumns("HASH_SYS", "RES_ID", "PARTITION_ID");

			tokenTable.dropIndexOnline("20220208.4", "IDX_SP_TOKEN_HASH_S");

			// for search by system+value
			tokenTable
					.addIndex("20220208.5", "IDX_SP_TOKEN_HASH_SV_V2")
					.unique(false)
					.online(true)
					.withColumns("HASH_SYS_AND_VALUE", "RES_ID", "PARTITION_ID");

			tokenTable.dropIndexOnline("20220208.6", "IDX_SP_TOKEN_HASH_SV");

			// for search by value
			tokenTable
					.addIndex("20220208.7", "IDX_SP_TOKEN_HASH_V_V2")
					.unique(false)
					.online(true)
					.withColumns("HASH_VALUE", "RES_ID", "PARTITION_ID");

			tokenTable.dropIndexOnline("20220208.8", "IDX_SP_TOKEN_HASH_V");

			// obsolete.  We're dropping this column.
			tokenTable.dropIndexOnline("20220208.9", "IDX_SP_TOKEN_UPDATED");

			// for joining as second table:
			{
				// replace and drop IDX_SP_TOKEN_RESID, and the associated fk constraint
				tokenTable
						.addIndex("20220208.10", "IDX_SP_TOKEN_RESID_V2")
						.unique(false)
						.online(true)
						.withColumns(
								"RES_ID",
								"HASH_SYS_AND_VALUE",
								"HASH_VALUE",
								"HASH_SYS",
								"HASH_IDENTITY",
								"PARTITION_ID");

				// some engines tie the FK constraint to a particular index.
				// So we need to drop and recreate the constraint to drop the old RES_ID index.
				// Rename it while we're at it.  FK7ULX3J1GG3V7MAQREJGC7YBC4 was not a pretty name.
				tokenTable.dropForeignKey("20220208.11", "FK7ULX3J1GG3V7MAQREJGC7YBC4", "HFJ_RESOURCE");
				tokenTable.dropIndexOnline("20220208.12", "IDX_SP_TOKEN_RESID");
				tokenTable.dropIndexOnline("20220208.13", "FK7ULX3J1GG3V7MAQREJGC7YBC4");

				tokenTable
						.addForeignKey("20220208.14", "FK_SP_TOKEN_RES")
						.toColumn("RES_ID")
						.references("HFJ_RESOURCE", "RES_ID");
			}
		}

		// fix for https://github.com/hapifhir/hapi-fhir/issues/3316
		// index must have same name that indexed FK or SchemaMigrationTest complains because H2 sets this index
		// automatically

		version.onTable("TRM_VALUESET_C_DESIGNATION")
				.addIndex("20220223.1", "FK_TRM_VALUESET_CONCEPT_PID")
				.unique(false)
				.withColumns("VALUESET_CONCEPT_PID")
				.onlyAppliesToPlatforms(NON_AUTOMATIC_FK_INDEX_PLATFORMS);

		// Batch2 Framework

		Builder.BuilderAddTableByColumns batchInstance =
				version.addTableByColumns("20220227.1", "BT2_JOB_INSTANCE", "ID");
		batchInstance.addColumn("ID").nonNullable().type(ColumnTypeEnum.STRING, 100);
		batchInstance.addColumn("CREATE_TIME").nonNullable().type(ColumnTypeEnum.DATE_TIMESTAMP);
		batchInstance.addColumn("START_TIME").nullable().type(ColumnTypeEnum.DATE_TIMESTAMP);
		batchInstance.addColumn("END_TIME").nullable().type(ColumnTypeEnum.DATE_TIMESTAMP);
		batchInstance.addColumn("DEFINITION_ID").nonNullable().type(ColumnTypeEnum.STRING, 100);
		batchInstance.addColumn("DEFINITION_VER").nonNullable().type(ColumnTypeEnum.INT);
		batchInstance.addColumn("STAT").nonNullable().type(ColumnTypeEnum.STRING, 20);
		batchInstance.addColumn("JOB_CANCELLED").nonNullable().type(ColumnTypeEnum.BOOLEAN);
		batchInstance.addColumn("PARAMS_JSON").nullable().type(ColumnTypeEnum.STRING, 2000);
		batchInstance.addColumn("PARAMS_JSON_LOB").nullable().type(ColumnTypeEnum.CLOB);
		batchInstance.addColumn("CMB_RECS_PROCESSED").nullable().type(ColumnTypeEnum.INT);
		batchInstance.addColumn("CMB_RECS_PER_SEC").nullable().type(ColumnTypeEnum.DOUBLE);
		batchInstance.addColumn("TOT_ELAPSED_MILLIS").nullable().type(ColumnTypeEnum.INT);
		batchInstance.addColumn("WORK_CHUNKS_PURGED").nonNullable().type(ColumnTypeEnum.BOOLEAN);
		batchInstance.addColumn("PROGRESS_PCT").nullable().type(ColumnTypeEnum.DOUBLE);
		batchInstance.addColumn("ERROR_MSG").nullable().type(ColumnTypeEnum.STRING, 500);
		batchInstance.addColumn("ERROR_COUNT").nullable().type(ColumnTypeEnum.INT);
		batchInstance.addColumn("EST_REMAINING").nullable().type(ColumnTypeEnum.STRING, 100);
		batchInstance.addIndex("20220227.2", "IDX_BT2JI_CT").unique(false).withColumns("CREATE_TIME");

		Builder.BuilderAddTableByColumns batchChunk = version.addTableByColumns("20220227.3", "BT2_WORK_CHUNK", "ID");
		batchChunk.addColumn("ID").nonNullable().type(ColumnTypeEnum.STRING, 100);
		batchChunk.addColumn("SEQ").nonNullable().type(ColumnTypeEnum.INT);
		batchChunk.addColumn("CREATE_TIME").nonNullable().type(ColumnTypeEnum.DATE_TIMESTAMP);
		batchChunk.addColumn("START_TIME").nullable().type(ColumnTypeEnum.DATE_TIMESTAMP);
		batchChunk.addColumn("END_TIME").nullable().type(ColumnTypeEnum.DATE_TIMESTAMP);
		batchChunk.addColumn("DEFINITION_ID").nonNullable().type(ColumnTypeEnum.STRING, 100);
		batchChunk.addColumn("DEFINITION_VER").nonNullable().type(ColumnTypeEnum.INT);
		batchChunk.addColumn("STAT").nonNullable().type(ColumnTypeEnum.STRING, 20);
		batchChunk.addColumn("RECORDS_PROCESSED").nullable().type(ColumnTypeEnum.INT);
		batchChunk.addColumn("TGT_STEP_ID").nonNullable().type(ColumnTypeEnum.STRING, 100);
		batchChunk.addColumn("CHUNK_DATA").nullable().type(ColumnTypeEnum.CLOB);
		batchChunk.addColumn("INSTANCE_ID").nonNullable().type(ColumnTypeEnum.STRING, 100);
		batchChunk.addColumn("ERROR_MSG").nullable().type(ColumnTypeEnum.STRING, 500);
		batchChunk.addColumn("ERROR_COUNT").nonNullable().type(ColumnTypeEnum.INT);
		batchChunk.addIndex("20220227.4", "IDX_BT2WC_II_SEQ").unique(false).withColumns("INSTANCE_ID", "SEQ");
		batchChunk
				.addForeignKey("20220227.5", "FK_BT2WC_INSTANCE")
				.toColumn("INSTANCE_ID")
				.references("BT2_JOB_INSTANCE", "ID");

		replaceNumericSPIndices(version);
		replaceQuantitySPIndices(version);

		// Drop Index on HFJ_RESOURCE.INDEX_STATUS
		version.onTable("HFJ_RESOURCE").dropIndex("20220314.1", "IDX_INDEXSTATUS");

		version.onTable("BT2_JOB_INSTANCE")
				.addColumn("20220416.1", "CUR_GATED_STEP_ID")
				.nullable()
				.type(ColumnTypeEnum.STRING, 100);

		// Make Job expiry nullable so that we can prevent job expiry by using a null value.
		version.onTable("HFJ_BLK_EXPORT_JOB")
				.modifyColumn("20220423.1", "EXP_TIME")
				.nullable()
				.withType(ColumnTypeEnum.DATE_TIMESTAMP);

		// New Index on HFJ_RESOURCE for $reindex Operation - hapi-fhir #3534
		{
			version.onTable("HFJ_RESOURCE")
					.addIndex("20220425.1", "IDX_RES_TYPE_DEL_UPDATED")
					.unique(false)
					.online(true)
					.withColumns("RES_TYPE", "RES_DELETED_AT", "RES_UPDATED", "PARTITION_ID", "RES_ID");

			// Drop existing Index on HFJ_RESOURCE.RES_TYPE since the new Index will meet the overall Index Demand
			version.onTable("HFJ_RESOURCE").dropIndexOnline("20220425.2", "IDX_RES_TYPE");
		}

		/**
		 * Update string indexing
		 * @see ca.uhn.fhir.jpa.search.builder.predicate.StringPredicateBuilder
		 * @see ResourceIndexedSearchParamString
		 */
		{
			Builder.BuilderWithTableName tokenTable = version.onTable("HFJ_SPIDX_STRING");

			// add res_id, and partition_id so queries are covered without row-reads.
			tokenTable
					.addIndex("20220428.1", "IDX_SP_STRING_HASH_NRM_V2")
					.unique(false)
					.online(true)
					.withColumns("HASH_NORM_PREFIX", "SP_VALUE_NORMALIZED", "RES_ID", "PARTITION_ID");
			tokenTable.dropIndexOnline("20220428.2", "IDX_SP_STRING_HASH_NRM");

			tokenTable
					.addIndex("20220428.3", "IDX_SP_STRING_HASH_EXCT_V2")
					.unique(false)
					.online(true)
					.withColumns("HASH_EXACT", "RES_ID", "PARTITION_ID");
			tokenTable.dropIndexOnline("20220428.4", "IDX_SP_STRING_HASH_EXCT");

			// we will drop the updated column.  Start with the index.
			tokenTable.dropIndexOnline("20220428.5", "IDX_SP_STRING_UPDATED");
		}

		// Update tag indexing
		{
			Builder.BuilderWithTableName resTagTable = version.onTable("HFJ_RES_TAG");

			// add res_id, and partition_id so queries are covered without row-reads.
			resTagTable
					.addIndex("20220429.1", "IDX_RES_TAG_RES_TAG")
					.unique(false)
					.online(true)
					.withColumns("RES_ID", "TAG_ID", "PARTITION_ID");
			resTagTable
					.addIndex("20220429.2", "IDX_RES_TAG_TAG_RES")
					.unique(false)
					.online(true)
					.withColumns("TAG_ID", "RES_ID", "PARTITION_ID");

			resTagTable.dropIndex("20220429.4", "IDX_RESTAG_TAGID");
			// Weird that we don't have addConstraint.  No time to do it today.
			Map<DriverTypeEnum, String> addResTagConstraint = new HashMap<>();
			addResTagConstraint.put(
					DriverTypeEnum.H2_EMBEDDED,
					"ALTER TABLE HFJ_RES_TAG ADD CONSTRAINT IDX_RESTAG_TAGID UNIQUE (RES_ID, TAG_ID)");
			addResTagConstraint.put(
					DriverTypeEnum.MARIADB_10_1,
					"ALTER TABLE HFJ_RES_TAG ADD CONSTRAINT IDX_RESTAG_TAGID UNIQUE (RES_ID, TAG_ID)");
			addResTagConstraint.put(
					DriverTypeEnum.MSSQL_2012,
					"ALTER TABLE HFJ_RES_TAG ADD CONSTRAINT IDX_RESTAG_TAGID UNIQUE (RES_ID, TAG_ID)");
			addResTagConstraint.put(
					DriverTypeEnum.MYSQL_5_7,
					"ALTER TABLE HFJ_RES_TAG ADD CONSTRAINT IDX_RESTAG_TAGID UNIQUE (RES_ID, TAG_ID)");
			addResTagConstraint.put(
					DriverTypeEnum.ORACLE_12C,
					"ALTER TABLE HFJ_RES_TAG ADD CONSTRAINT IDX_RESTAG_TAGID UNIQUE (RES_ID, TAG_ID)");
			addResTagConstraint.put(
					DriverTypeEnum.POSTGRES_9_4,
					"ALTER TABLE HFJ_RES_TAG ADD CONSTRAINT IDX_RESTAG_TAGID UNIQUE (RES_ID, TAG_ID)");
			version.executeRawSql("20220429.5", addResTagConstraint);

			Builder.BuilderWithTableName tagTable = version.onTable("HFJ_TAG_DEF");
			tagTable.addIndex("20220429.6", "IDX_TAG_DEF_TP_CD_SYS")
					.unique(false)
					.online(false)
					.withColumns("TAG_TYPE", "TAG_CODE", "TAG_SYSTEM", "TAG_ID");
			// move constraint to new index
			// Ugh.  Only oracle supports using IDX_TAG_DEF_TP_CD_SYS to enforce this constraint.  The others will
			// create another index.
			// For Sql Server, should change the index to be unique with include columns.  Do this in 6.1
			//			tagTable.dropIndex("20220429.8", "IDX_TAGDEF_TYPESYSCODE");
			//			Map<DriverTypeEnum, String> addTagDefConstraint = new HashMap<>();
			//			addTagDefConstraint.put(
			//					DriverTypeEnum.H2_EMBEDDED,
			//					"ALTER TABLE HFJ_TAG_DEF ADD CONSTRAINT IDX_TAGDEF_TYPESYSCODE UNIQUE (TAG_TYPE, TAG_CODE,
			// TAG_SYSTEM)");
			//			addTagDefConstraint.put(
			//					DriverTypeEnum.MARIADB_10_1,
			//					"ALTER TABLE HFJ_TAG_DEF ADD CONSTRAINT IDX_TAGDEF_TYPESYSCODE UNIQUE (TAG_TYPE, TAG_CODE,
			// TAG_SYSTEM)");
			//			addTagDefConstraint.put(
			//					DriverTypeEnum.MSSQL_2012,
			//					"ALTER TABLE HFJ_TAG_DEF ADD CONSTRAINT IDX_TAGDEF_TYPESYSCODE UNIQUE (TAG_TYPE, TAG_CODE,
			// TAG_SYSTEM)");
			//			addTagDefConstraint.put(
			//					DriverTypeEnum.MYSQL_5_7,
			//					"ALTER TABLE HFJ_TAG_DEF ADD CONSTRAINT IDX_TAGDEF_TYPESYSCODE UNIQUE (TAG_TYPE, TAG_CODE,
			// TAG_SYSTEM)");
			//			addTagDefConstraint.put(
			//					DriverTypeEnum.ORACLE_12C,
			//					"ALTER TABLE HFJ_TAG_DEF ADD CONSTRAINT IDX_TAGDEF_TYPESYSCODE UNIQUE (TAG_TYPE, TAG_CODE,
			// TAG_SYSTEM)");
			//			addTagDefConstraint.put(
			//					DriverTypeEnum.POSTGRES_9_4,
			//					"ALTER TABLE HFJ_TAG_DEF ADD CONSTRAINT IDX_TAGDEF_TYPESYSCODE UNIQUE (TAG_TYPE, TAG_CODE,
			// TAG_SYSTEM)");
			//			version.executeRawSql("20220429.9", addTagDefConstraint);
			version.addNop("20220429.9");
		}

		// Fix for https://github.com/hapifhir/hapi-fhir-jpaserver-starter/issues/328
		version.onTable("NPM_PACKAGE_VER")
				.modifyColumn("20220501.1", "FHIR_VERSION_ID")
				.nonNullable()
				.withType(ColumnTypeEnum.STRING, 20);

		version.onTable("NPM_PACKAGE_VER_RES")
				.modifyColumn("20220501.2", "FHIR_VERSION_ID")
				.nonNullable()
				.withType(ColumnTypeEnum.STRING, 20);

		// Fix for https://gitlab.com/simpatico.ai/cdr/-/issues/3166
		version.onTable("MPI_LINK")
				.addIndex("20220613.1", "IDX_EMPI_MATCH_TGT_VER")
				.unique(false)
				.online(true)
				.withColumns("MATCH_RESULT", "TARGET_PID", "VERSION");
	}

	/**
	 * new numeric search indexing
	 *
	 * @see ca.uhn.fhir.jpa.search.builder.predicate.NumberPredicateBuilder
	 * @see ca.uhn.fhir.jpa.model.entity.ResourceIndexedSearchParamNumber
	 */
	private void replaceNumericSPIndices(Builder theVersion) {
		Builder.BuilderWithTableName numberTable = theVersion.onTable("HFJ_SPIDX_NUMBER");

		// Main query index
		numberTable
				.addIndex("20220304.1", "IDX_SP_NUMBER_HASH_VAL_V2")
				.unique(false)
				.online(true)
				.withColumns("HASH_IDENTITY", "SP_VALUE", "RES_ID", "PARTITION_ID");

		numberTable.dropIndexOnline("20220304.2", "IDX_SP_NUMBER_HASH_VAL");

		// for joining to other queries
		{
			numberTable
					.addIndex("20220304.3", "IDX_SP_NUMBER_RESID_V2")
					.unique(false)
					.online(true)
					.withColumns("RES_ID", "HASH_IDENTITY", "SP_VALUE", "PARTITION_ID");

			// some engines tie the FK constraint to a particular index.
			// So we need to drop and recreate the constraint to drop the old RES_ID index.
			// Rename it while we're at it.  FK7ULX3J1GG3V7MAQREJGC7YBC4 was not a pretty name.
			numberTable.dropForeignKey("20220304.4", "FKCLTIHNC5TGPRJ9BHPT7XI5OTB", "HFJ_RESOURCE");
			numberTable.dropIndexOnline("20220304.5", "IDX_SP_NUMBER_RESID");
			numberTable.dropIndexOnline("20220304.6", "FKCLTIHNC5TGPRJ9BHPT7XI5OTB");

			numberTable
					.addForeignKey("20220304.7", "FK_SP_NUMBER_RES")
					.toColumn("RES_ID")
					.references("HFJ_RESOURCE", "RES_ID");
		}
		// obsolete
		numberTable.dropIndexOnline("20220304.8", "IDX_SP_NUMBER_UPDATED");
	}

	/**
	 * new quantity search indexing
	 *
	 * @see ca.uhn.fhir.jpa.search.builder.predicate.QuantityPredicateBuilder
	 * @see ca.uhn.fhir.jpa.model.entity.ResourceIndexedSearchParamQuantity
	 * @see ca.uhn.fhir.jpa.model.entity.ResourceIndexedSearchParamQuantityNormalized
	 */
	private void replaceQuantitySPIndices(Builder theVersion) {
		{
			Builder.BuilderWithTableName quantityTable = theVersion.onTable("HFJ_SPIDX_QUANTITY");

			// bare quantity
			quantityTable
					.addIndex("20220304.11", "IDX_SP_QUANTITY_HASH_V2")
					.unique(false)
					.online(true)
					.withColumns("HASH_IDENTITY", "SP_VALUE", "RES_ID", "PARTITION_ID");

			quantityTable.dropIndexOnline("20220304.12", "IDX_SP_QUANTITY_HASH");

			// quantity with system+units
			quantityTable
					.addIndex("20220304.13", "IDX_SP_QUANTITY_HASH_SYSUN_V2")
					.unique(false)
					.online(true)
					.withColumns("HASH_IDENTITY_SYS_UNITS", "SP_VALUE", "RES_ID", "PARTITION_ID");

			quantityTable.dropIndexOnline("20220304.14", "IDX_SP_QUANTITY_HASH_SYSUN");

			// quantity with units
			quantityTable
					.addIndex("20220304.15", "IDX_SP_QUANTITY_HASH_UN_V2")
					.unique(false)
					.online(true)
					.withColumns("HASH_IDENTITY_AND_UNITS", "SP_VALUE", "RES_ID", "PARTITION_ID");

			quantityTable.dropIndexOnline("20220304.16", "IDX_SP_QUANTITY_HASH_UN");

			// for joining to other queries and sorts
			{
				quantityTable
						.addIndex("20220304.17", "IDX_SP_QUANTITY_RESID_V2")
						.unique(false)
						.online(true)
						.withColumns(
								"RES_ID",
								"HASH_IDENTITY",
								"HASH_IDENTITY_SYS_UNITS",
								"HASH_IDENTITY_AND_UNITS",
								"SP_VALUE",
								"PARTITION_ID");

				// some engines tie the FK constraint to a particular index.
				// So we need to drop and recreate the constraint to drop the old RES_ID index.
				// Rename it while we're at it.  FK7ULX3J1GG3V7MAQREJGC7YBC4 was not a pretty name.
				quantityTable.dropForeignKey("20220304.18", "FKN603WJJOI1A6ASEWXBBD78BI5", "HFJ_RESOURCE");
				quantityTable.dropIndexOnline("20220304.19", "IDX_SP_QUANTITY_RESID");
				quantityTable.dropIndexOnline("20220304.20", "FKN603WJJOI1A6ASEWXBBD78BI5");

				quantityTable
						.addForeignKey("20220304.21", "FK_SP_QUANTITY_RES")
						.toColumn("RES_ID")
						.references("HFJ_RESOURCE", "RES_ID");
			}
			// obsolete
			quantityTable.dropIndexOnline("20220304.22", "IDX_SP_QUANTITY_UPDATED");
		}

		{
			Builder.BuilderWithTableName quantityNormTable = theVersion.onTable("HFJ_SPIDX_QUANTITY_NRML");

			// bare quantity
			quantityNormTable
					.addIndex("20220304.23", "IDX_SP_QNTY_NRML_HASH_V2")
					.unique(false)
					.online(true)
					.withColumns("HASH_IDENTITY", "SP_VALUE", "RES_ID", "PARTITION_ID");

			quantityNormTable.dropIndexOnline("20220304.24", "IDX_SP_QNTY_NRML_HASH");

			// quantity with system+units
			quantityNormTable
					.addIndex("20220304.25", "IDX_SP_QNTY_NRML_HASH_SYSUN_V2")
					.unique(false)
					.online(true)
					.withColumns("HASH_IDENTITY_SYS_UNITS", "SP_VALUE", "RES_ID", "PARTITION_ID");

			quantityNormTable.dropIndexOnline("20220304.26", "IDX_SP_QNTY_NRML_HASH_SYSUN");

			// quantity with units
			quantityNormTable
					.addIndex("20220304.27", "IDX_SP_QNTY_NRML_HASH_UN_V2")
					.unique(false)
					.online(true)
					.withColumns("HASH_IDENTITY_AND_UNITS", "SP_VALUE", "RES_ID", "PARTITION_ID");

			quantityNormTable.dropIndexOnline("20220304.28", "IDX_SP_QNTY_NRML_HASH_UN");

			// for joining to other queries and sorts
			{
				quantityNormTable
						.addIndex("20220304.29", "IDX_SP_QNTY_NRML_RESID_V2")
						.unique(false)
						.online(true)
						.withColumns(
								"RES_ID",
								"HASH_IDENTITY",
								"HASH_IDENTITY_SYS_UNITS",
								"HASH_IDENTITY_AND_UNITS",
								"SP_VALUE",
								"PARTITION_ID");

				// some engines tie the FK constraint to a particular index.
				// So we need to drop and recreate the constraint to drop the old RES_ID index.
				// Rename it while we're at it.  FK7ULX3J1GG3V7MAQREJGC7YBC4 was not a pretty name.
				quantityNormTable.dropForeignKey("20220304.30", "FKRCJOVMUH5KC0O6FVBLE319PYV", "HFJ_RESOURCE");
				quantityNormTable.dropIndexOnline("20220304.31", "IDX_SP_QNTY_NRML_RESID");
				quantityNormTable.dropIndexOnline("20220304.32", "FKRCJOVMUH5KC0O6FVBLE319PYV");

				quantityNormTable
						.addForeignKey("20220304.33", "FK_SP_QUANTITYNM_RES")
						.toColumn("RES_ID")
						.references("HFJ_RESOURCE", "RES_ID");
			}
			// obsolete
			quantityNormTable.dropIndexOnline("20220304.34", "IDX_SP_QNTY_NRML_UPDATED");
		}
	}

	/**
	 * See https://github.com/hapifhir/hapi-fhir/issues/3237 for reasoning for these indexes.
	 * This adds indexes to various tables to enhance delete-expunge performance, which deletes by PID.
	 */
	private void addIndexesForDeleteExpunge(Builder theVersion) {

		theVersion
				.onTable("HFJ_HISTORY_TAG")
				.addIndex("20211210.2", "IDX_RESHISTTAG_RESID")
				.unique(false)
				.withColumns("RES_ID");

		theVersion
				.onTable("HFJ_RES_VER_PROV")
				.addIndex("20211210.3", "FK_RESVERPROV_RES_PID")
				.unique(false)
				.withColumns("RES_PID")
				.doNothing() // This index is added below in a better form
				.onlyAppliesToPlatforms(NON_AUTOMATIC_FK_INDEX_PLATFORMS);

		theVersion
				.onTable("HFJ_FORCED_ID")
				.addIndex("20211210.4", "FK_FORCEDID_RESOURCE")
				.unique(true)
				.withColumns("RESOURCE_PID")
				// RESOURCE_PID and every database creates an index on anything that is unique.
				.onlyAppliesToPlatforms(NON_AUTOMATIC_FK_INDEX_PLATFORMS)
				.doNothing(); // This migration was added in error, as this table already has a unique constraint on
	}

	private void init570() {
		Builder version = forVersion(VersionEnum.V5_7_0);

		// both indexes must have same name that indexed FK or SchemaMigrationTest complains because H2 sets this index
		// automatically

		version.onTable("TRM_CONCEPT_PROPERTY")
				.addIndex("20211102.1", "FK_CONCEPTPROP_CONCEPT")
				.unique(false)
				.withColumns("CONCEPT_PID")
				.onlyAppliesToPlatforms(NON_AUTOMATIC_FK_INDEX_PLATFORMS);

		version.onTable("TRM_CONCEPT_DESIG")
				.addIndex("20211102.2", "FK_CONCEPTDESIG_CONCEPT")
				.unique(false)
				.withColumns("CONCEPT_PID")
				// H2, Derby, MariaDB, and MySql automatically add indexes to foreign keys
				.onlyAppliesToPlatforms(NON_AUTOMATIC_FK_INDEX_PLATFORMS);

		version.onTable("TRM_CONCEPT_PC_LINK")
				.addIndex("20211102.3", "FK_TERM_CONCEPTPC_CHILD")
				.unique(false)
				.withColumns("CHILD_PID")
				// H2, Derby, MariaDB, and MySql automatically add indexes to foreign keys
				.onlyAppliesToPlatforms(NON_AUTOMATIC_FK_INDEX_PLATFORMS);

		version.onTable("TRM_CONCEPT_PC_LINK")
				.addIndex("20211102.4", "FK_TERM_CONCEPTPC_PARENT")
				.unique(false)
				.withColumns("PARENT_PID")
				// H2, Derby, MariaDB, and MySql automatically add indexes to foreign keys
				.onlyAppliesToPlatforms(NON_AUTOMATIC_FK_INDEX_PLATFORMS);

		addIndexesForDeleteExpunge(version);

		// Add inline resource text column
		version.onTable("HFJ_RES_VER")
				.addColumn("20220102.1", "RES_TEXT_VC")
				.nullable()
				.type(ColumnTypeEnum.STRING, 4000);

		// Add partition id column for mdm
		Builder.BuilderWithTableName empiLink = version.onTable("MPI_LINK");

		empiLink.addColumn("20220324.1", "PARTITION_ID").nullable().type(ColumnTypeEnum.INT);
		empiLink.addColumn("20220324.2", "PARTITION_DATE").nullable().type(ColumnTypeEnum.DATE_ONLY);
	}

	private void init560() {
		init560_20211027();
	}

	/**
	 * Mirgation for the batch job parameter size change. Overriding purposes only.
	 */
	protected void init560_20211027() {
		// nothing
	}

	private void init550() {

		Builder version = forVersion(VersionEnum.V5_5_0);

		// For MSSQL only - Replace ForcedId index with a version that has an INCLUDE clause
		Builder.BuilderWithTableName forcedId = version.onTable("HFJ_FORCED_ID");
		forcedId.dropIndex("20210516.1", "IDX_FORCEDID_TYPE_FID")
				.onlyAppliesToPlatforms(DriverTypeEnum.MSSQL_2012)
				.runEvenDuringSchemaInitialization();
		forcedId.addIndex("20210516.2", "IDX_FORCEDID_TYPE_FID")
				.unique(true)
				.includeColumns("RESOURCE_PID")
				.withColumns("RESOURCE_TYPE", "FORCED_ID")
				.onlyAppliesToPlatforms(DriverTypeEnum.MSSQL_2012)
				.runEvenDuringSchemaInitialization();

		// Add bulk import file description
		version.onTable("HFJ_BLK_IMPORT_JOBFILE")
				.addColumn("20210528.1", "FILE_DESCRIPTION")
				.nullable()
				.type(ColumnTypeEnum.STRING, 500);

		// Bump ConceptMap display lengths
		version.onTable("TRM_CONCEPT_MAP_GRP_ELM_TGT")
				.modifyColumn("20210617.1", "TARGET_DISPLAY")
				.nullable()
				.withType(ColumnTypeEnum.STRING, 500);
		version.onTable("TRM_CONCEPT_MAP_GRP_ELEMENT")
				.modifyColumn("20210617.2", "SOURCE_DISPLAY")
				.nullable()
				.withType(ColumnTypeEnum.STRING, 500);

		version.onTable("HFJ_BLK_EXPORT_JOB")
				.modifyColumn("20210624.1", "REQUEST")
				.nonNullable()
				.withType(ColumnTypeEnum.STRING, 1024);

		version.onTable("HFJ_IDX_CMP_STRING_UNIQ")
				.modifyColumn("20210713.1", "IDX_STRING")
				.nonNullable()
				.withType(ColumnTypeEnum.STRING, 500);

		version.onTable("HFJ_RESOURCE")
				.addColumn("20210720.1", "SP_CMPTOKS_PRESENT")
				.nullable()
				.type(ColumnTypeEnum.BOOLEAN);

		version.addIdGenerator("20210720.2", "SEQ_IDXCMBTOKNU_ID");

		Builder.BuilderAddTableByColumns cmpToks = version.addTableByColumns("20210720.3", "HFJ_IDX_CMB_TOK_NU", "PID");
		cmpToks.addColumn("PID").nonNullable().type(ColumnTypeEnum.LONG);
		cmpToks.addColumn("RES_ID").nonNullable().type(ColumnTypeEnum.LONG);
		cmpToks.addColumn("HASH_COMPLETE").nonNullable().type(ColumnTypeEnum.LONG);
		cmpToks.addColumn("IDX_STRING").nonNullable().type(ColumnTypeEnum.STRING, 500);
		cmpToks.addForeignKey("20210720.4", "FK_IDXCMBTOKNU_RES_ID")
				.toColumn("RES_ID")
				.references("HFJ_RESOURCE", "RES_ID");
		cmpToks.addIndex("20210720.5", "IDX_IDXCMBTOKNU_STR").unique(false).withColumns("IDX_STRING");
		cmpToks.addIndex("20210720.6", "IDX_IDXCMBTOKNU_RES").unique(false).withColumns("RES_ID");

		Builder.BuilderWithTableName cmbTokNuTable = version.onTable("HFJ_IDX_CMB_TOK_NU");

		cmbTokNuTable.addColumn("20210722.1", "PARTITION_ID").nullable().type(ColumnTypeEnum.INT);
		cmbTokNuTable.addColumn("20210722.2", "PARTITION_DATE").nullable().type(ColumnTypeEnum.DATE_ONLY);
		cmbTokNuTable.modifyColumn("20210722.3", "RES_ID").nullable().withType(ColumnTypeEnum.LONG);

		// Dropping index on the language column, as it's no longer in use.
		// TODO: After 2 releases from 5.5.0, drop the column too
		version.onTable("HFJ_RESOURCE").dropIndex("20210908.1", "IDX_RES_LANG");

		version.onTable("TRM_VALUESET")
				.addColumn("20210915.1", "EXPANDED_AT")
				.nullable()
				.type(ColumnTypeEnum.DATE_TIMESTAMP);

		/*
		 * Replace CLOB columns with BLOB columns
		 */

		// TRM_VALUESET_CONCEPT.SOURCE_DIRECT_PARENT_PIDS
		version.onTable("TRM_VALUESET_CONCEPT")
				.migratePostgresTextClobToBinaryClob("20211003.1", "SOURCE_DIRECT_PARENT_PIDS");

		// TRM_CONCEPT.PARENT_PIDS
		version.onTable("TRM_CONCEPT").migratePostgresTextClobToBinaryClob("20211003.2", "PARENT_PIDS");

		// HFJ_SEARCH.SEARCH_QUERY_STRING
		version.onTable("HFJ_SEARCH").migratePostgresTextClobToBinaryClob("20211003.3", "SEARCH_QUERY_STRING");
	}

	private void init540() {

		Builder version = forVersion(VersionEnum.V5_4_0);

		// -- add index on HFJ_SPIDX_DATE
		version.onTable("HFJ_SPIDX_DATE")
				.addIndex("20210309.1", "IDX_SP_DATE_HASH_HIGH")
				.unique(false)
				.withColumns("HASH_IDENTITY", "SP_VALUE_HIGH")
				.doNothing();

		// -- add index on HFJ_FORCED_ID
		version.onTable("HFJ_FORCED_ID")
				.addIndex("20210309.2", "IDX_FORCEID_FID")
				.unique(false)
				.withColumns("FORCED_ID");

		// -- ValueSet Concept Fulltext Indexing
		version.onTable("TRM_VALUESET_CONCEPT")
				.addColumn("20210406.1", "INDEX_STATUS")
				.nullable()
				.type(ColumnTypeEnum.LONG);
		version.onTable("TRM_VALUESET_CONCEPT")
				.addColumn("20210406.2", "SOURCE_DIRECT_PARENT_PIDS")
				.nullable()
				.type(ColumnTypeEnum.CLOB);
		version.onTable("TRM_VALUESET_CONCEPT")
				.addColumn("20210406.3", "SOURCE_PID")
				.nullable()
				.type(ColumnTypeEnum.LONG);

		// Bulk Import Job
		Builder.BuilderAddTableByColumns blkImportJobTable =
				version.addTableByColumns("20210410.1", "HFJ_BLK_IMPORT_JOB", "PID");
		blkImportJobTable.addColumn("PID").nonNullable().type(ColumnTypeEnum.LONG);
		blkImportJobTable.addColumn("JOB_ID").nonNullable().type(ColumnTypeEnum.STRING, UUID_LENGTH);
		blkImportJobTable.addColumn("JOB_STATUS").nonNullable().type(ColumnTypeEnum.STRING, 10);
		blkImportJobTable.addColumn("STATUS_TIME").nonNullable().type(ColumnTypeEnum.DATE_TIMESTAMP);
		blkImportJobTable.addColumn("STATUS_MESSAGE").nullable().type(ColumnTypeEnum.STRING, 500);
		blkImportJobTable.addColumn("JOB_DESC").nullable().type(ColumnTypeEnum.STRING, 500);
		blkImportJobTable.addColumn("OPTLOCK").nonNullable().type(ColumnTypeEnum.INT);
		blkImportJobTable.addColumn("FILE_COUNT").nonNullable().type(ColumnTypeEnum.INT);
		blkImportJobTable.addColumn("ROW_PROCESSING_MODE").nonNullable().type(ColumnTypeEnum.STRING, 20);
		blkImportJobTable.addColumn("BATCH_SIZE").nonNullable().type(ColumnTypeEnum.INT);
		blkImportJobTable
				.addIndex("20210410.2", "IDX_BLKIM_JOB_ID")
				.unique(true)
				.withColumns("JOB_ID");
		version.addIdGenerator("20210410.3", "SEQ_BLKIMJOB_PID");

		// Bulk Import Job File
		Builder.BuilderAddTableByColumns blkImportJobFileTable =
				version.addTableByColumns("20210410.4", "HFJ_BLK_IMPORT_JOBFILE", "PID");
		blkImportJobFileTable.addColumn("PID").nonNullable().type(ColumnTypeEnum.LONG);
		blkImportJobFileTable.addColumn("JOB_PID").nonNullable().type(ColumnTypeEnum.LONG);
		blkImportJobFileTable.addColumn("JOB_CONTENTS").nonNullable().type(ColumnTypeEnum.BLOB);
		blkImportJobFileTable.addColumn("FILE_SEQ").nonNullable().type(ColumnTypeEnum.INT);
		blkImportJobFileTable.addColumn("TENANT_NAME").nullable().type(ColumnTypeEnum.STRING, 200);
		blkImportJobFileTable
				.addIndex("20210410.5", "IDX_BLKIM_JOBFILE_JOBID")
				.unique(false)
				.withColumns("JOB_PID");
		blkImportJobFileTable
				.addForeignKey("20210410.6", "FK_BLKIMJOBFILE_JOB")
				.toColumn("JOB_PID")
				.references("HFJ_BLK_IMPORT_JOB", "PID");
		version.addIdGenerator("20210410.7", "SEQ_BLKIMJOBFILE_PID");

		// Increase ResourceLink path length
		version.onTable("HFJ_RES_LINK")
				.modifyColumn("20210505.1", "SRC_PATH")
				.nonNullable()
				.withType(ColumnTypeEnum.STRING, 500)
				.failureAllowed();
	}

	private void init530() {
		Builder version = forVersion(VersionEnum.V5_3_0);

		// -- TRM
		version.onTable("TRM_VALUESET_CONCEPT").dropIndex("20210104.1", "IDX_VS_CONCEPT_CS_CODE");

		version.onTable("TRM_VALUESET_CONCEPT")
				.addIndex("20210104.2", "IDX_VS_CONCEPT_CSCD")
				.unique(true)
				.withColumns("VALUESET_PID", "SYSTEM_URL", "CODEVAL");

		// -- Add new Table, HFJ_SPIDX_QUANTITY_NRML
		version.addIdGenerator("20210109.1", "SEQ_SPIDX_QUANTITY_NRML");
		Builder.BuilderAddTableByColumns pkg =
				version.addTableByColumns("20210109.2", "HFJ_SPIDX_QUANTITY_NRML", "SP_ID");
		pkg.addColumn("RES_ID").nonNullable().type(ColumnTypeEnum.LONG);
		pkg.addColumn("RES_TYPE").nonNullable().type(ColumnTypeEnum.STRING, 100);
		pkg.addColumn("SP_UPDATED").nullable().type(ColumnTypeEnum.DATE_TIMESTAMP);
		pkg.addColumn("SP_MISSING").nonNullable().type(ColumnTypeEnum.BOOLEAN);
		pkg.addColumn("SP_NAME").nonNullable().type(ColumnTypeEnum.STRING, 100);
		pkg.addColumn("SP_ID").nonNullable().type(ColumnTypeEnum.LONG);
		pkg.addColumn("SP_SYSTEM").nullable().type(ColumnTypeEnum.STRING, 200);
		pkg.addColumn("SP_UNITS").nullable().type(ColumnTypeEnum.STRING, 200);
		pkg.addColumn("HASH_IDENTITY_AND_UNITS").nullable().type(ColumnTypeEnum.LONG);
		pkg.addColumn("HASH_IDENTITY_SYS_UNITS").nullable().type(ColumnTypeEnum.LONG);
		pkg.addColumn("HASH_IDENTITY").nullable().type(ColumnTypeEnum.LONG);
		pkg.addColumn("SP_VALUE").nullable().type(ColumnTypeEnum.FLOAT);
		pkg.addIndex("20210109.3", "IDX_SP_QNTY_NRML_HASH").unique(false).withColumns("HASH_IDENTITY", "SP_VALUE");
		pkg.addIndex("20210109.4", "IDX_SP_QNTY_NRML_HASH_UN")
				.unique(false)
				.withColumns("HASH_IDENTITY_AND_UNITS", "SP_VALUE");
		pkg.addIndex("20210109.5", "IDX_SP_QNTY_NRML_HASH_SYSUN")
				.unique(false)
				.withColumns("HASH_IDENTITY_SYS_UNITS", "SP_VALUE");
		pkg.addIndex("20210109.6", "IDX_SP_QNTY_NRML_UPDATED").unique(false).withColumns("SP_UPDATED");
		pkg.addIndex("20210109.7", "IDX_SP_QNTY_NRML_RESID").unique(false).withColumns("RES_ID");

		// -- Link to the resourceTable
		version.onTable("HFJ_RESOURCE")
				.addColumn("20210109.10", "SP_QUANTITY_NRML_PRESENT")
				.nullable()
				.type(ColumnTypeEnum.BOOLEAN);

		// -- Fixed the partition and fk
		Builder.BuilderWithTableName nrmlTable = version.onTable("HFJ_SPIDX_QUANTITY_NRML");
		nrmlTable.addColumn("20210111.1", "PARTITION_ID").nullable().type(ColumnTypeEnum.INT);
		nrmlTable.addColumn("20210111.2", "PARTITION_DATE").nullable().type(ColumnTypeEnum.DATE_ONLY);
		// Disabled - superceded by 20220304.33
		nrmlTable
				.addForeignKey("20210111.3", "FKRCJOVMUH5KC0O6FVBLE319PYV")
				.toColumn("RES_ID")
				.references("HFJ_RESOURCE", "RES_ID")
				.doNothing();

		Builder.BuilderWithTableName quantityTable = version.onTable("HFJ_SPIDX_QUANTITY");
		quantityTable
				.modifyColumn("20210116.1", "SP_VALUE")
				.nullable()
				.withType(ColumnTypeEnum.DOUBLE)
				.failureAllowed();

		// HFJ_RES_LINK
		version.onTable("HFJ_RES_LINK")
				.addColumn("20210126.1", "TARGET_RESOURCE_VERSION")
				.nullable()
				.type(ColumnTypeEnum.LONG);
	}

	protected void init520() {
		Builder version = forVersion(VersionEnum.V5_2_0);

		Builder.BuilderWithTableName mdmLink = version.onTable("MPI_LINK");
		mdmLink.addColumn("20201029.1", "GOLDEN_RESOURCE_PID").nonNullable().type(ColumnTypeEnum.LONG);
		mdmLink.addColumn("20201029.2", "RULE_COUNT").nullable().type(ColumnTypeEnum.LONG);
		mdmLink.addForeignKey("20201029.3", "FK_EMPI_LINK_GOLDEN_RESOURCE")
				.toColumn("GOLDEN_RESOURCE_PID")
				.references("HFJ_RESOURCE", "RES_ID");
	}

	protected void init510() {
		Builder version = forVersion(VersionEnum.V5_1_0);

		// NPM Packages
		version.addIdGenerator("20200610.1", "SEQ_NPM_PACK");
		Builder.BuilderAddTableByColumns pkg = version.addTableByColumns("20200610.2", "NPM_PACKAGE", "PID");
		pkg.addColumn("PID").nonNullable().type(ColumnTypeEnum.LONG);
		pkg.addColumn("PACKAGE_ID").nonNullable().type(ColumnTypeEnum.STRING, 200);
		pkg.addColumn("CUR_VERSION_ID").nullable().type(ColumnTypeEnum.STRING, 200);
		pkg.addColumn("UPDATED_TIME").nonNullable().type(ColumnTypeEnum.DATE_TIMESTAMP);
		pkg.addColumn("PACKAGE_DESC").nullable().type(ColumnTypeEnum.STRING, 200);
		pkg.addIndex("20200610.3", "IDX_PACK_ID").unique(true).withColumns("PACKAGE_ID");

		version.addIdGenerator("20200610.4", "SEQ_NPM_PACKVER");
		Builder.BuilderAddTableByColumns pkgVer = version.addTableByColumns("20200610.5", "NPM_PACKAGE_VER", "PID");
		pkgVer.addColumn("PID").nonNullable().type(ColumnTypeEnum.LONG);
		pkgVer.addColumn("PACKAGE_ID").nonNullable().type(ColumnTypeEnum.STRING, 200);
		pkgVer.addColumn("VERSION_ID").nonNullable().type(ColumnTypeEnum.STRING, 200);
		pkgVer.addColumn("PACKAGE_PID").nonNullable().type(ColumnTypeEnum.LONG);
		pkgVer.addColumn("BINARY_RES_ID").nonNullable().type(ColumnTypeEnum.LONG);
		pkgVer.addColumn("SAVED_TIME").nonNullable().type(ColumnTypeEnum.DATE_TIMESTAMP);
		pkgVer.addColumn("PKG_DESC").nonNullable().type(ColumnTypeEnum.STRING, 200);
		pkgVer.addColumn("DESC_UPPER").nonNullable().type(ColumnTypeEnum.STRING, 200);
		pkgVer.addColumn("CURRENT_VERSION").nonNullable().type(ColumnTypeEnum.BOOLEAN);
		pkgVer.addColumn("FHIR_VERSION_ID").nonNullable().type(ColumnTypeEnum.STRING, 10);
		pkgVer.addColumn("FHIR_VERSION").nonNullable().type(ColumnTypeEnum.STRING, 10);
		pkgVer.addColumn("PACKAGE_SIZE_BYTES").nonNullable().type(ColumnTypeEnum.LONG);
		pkgVer.addColumn("UPDATED_TIME").nonNullable().type(ColumnTypeEnum.DATE_TIMESTAMP);
		pkgVer.addForeignKey("20200610.6", "FK_NPM_PKV_PKG")
				.toColumn("PACKAGE_PID")
				.references("NPM_PACKAGE", "PID");
		pkgVer.addForeignKey("20200610.7", "FK_NPM_PKV_RESID")
				.toColumn("BINARY_RES_ID")
				.references("HFJ_RESOURCE", "RES_ID");
		pkgVer.addIndex("20200610.8", "IDX_PACKVER").unique(true).withColumns("PACKAGE_ID", "VERSION_ID");

		version.addIdGenerator("20200610.9", "SEQ_NPM_PACKVERRES");
		Builder.BuilderAddTableByColumns pkgVerResAdd =
				version.addTableByColumns("20200610.10", "NPM_PACKAGE_VER_RES", "PID");
		pkgVerResAdd.addColumn("PID").nonNullable().type(ColumnTypeEnum.LONG);
		pkgVerResAdd.addColumn("PACKVER_PID").nonNullable().type(ColumnTypeEnum.LONG);
		pkgVerResAdd.addColumn("BINARY_RES_ID").nonNullable().type(ColumnTypeEnum.LONG);
		pkgVerResAdd.addColumn("FILE_DIR").nullable().type(ColumnTypeEnum.STRING, 200);
		pkgVerResAdd.addColumn("FILE_NAME").nullable().type(ColumnTypeEnum.STRING, 200);
		pkgVerResAdd.addColumn("RES_TYPE").nonNullable().type(ColumnTypeEnum.STRING, 40);
		pkgVerResAdd.addColumn("CANONICAL_URL").nullable().type(ColumnTypeEnum.STRING, 200);
		pkgVerResAdd.addColumn("CANONICAL_VERSION").nullable().type(ColumnTypeEnum.STRING, 200);
		pkgVerResAdd.addColumn("FHIR_VERSION_ID").nonNullable().type(ColumnTypeEnum.STRING, 10);
		pkgVerResAdd.addColumn("FHIR_VERSION").nonNullable().type(ColumnTypeEnum.STRING, 10);
		pkgVerResAdd.addColumn("RES_SIZE_BYTES").nonNullable().type(ColumnTypeEnum.LONG);
		pkgVerResAdd.addColumn("UPDATED_TIME").nonNullable().type(ColumnTypeEnum.DATE_TIMESTAMP);
		pkgVerResAdd
				.addForeignKey("20200610.11", "FK_NPM_PACKVERRES_PACKVER")
				.toColumn("PACKVER_PID")
				.references("NPM_PACKAGE_VER", "PID");
		pkgVerResAdd
				.addForeignKey("20200610.12", "FK_NPM_PKVR_RESID")
				.toColumn("BINARY_RES_ID")
				.references("HFJ_RESOURCE", "RES_ID");
		pkgVerResAdd.addIndex("20200610.13", "IDX_PACKVERRES_URL").unique(false).withColumns("CANONICAL_URL");

		init510_20200610();

		Builder.BuilderWithTableName pkgVerMod = version.onTable("NPM_PACKAGE_VER");
		pkgVerMod.modifyColumn("20200629.1", "PKG_DESC").nullable().withType(ColumnTypeEnum.STRING, 200);
		pkgVerMod.modifyColumn("20200629.2", "DESC_UPPER").nullable().withType(ColumnTypeEnum.STRING, 200);

		init510_20200706_to_20200714();

		Builder.BuilderWithTableName empiLink = version.onTable("MPI_LINK");
		empiLink.addColumn("20200715.1", "VERSION").nonNullable().type(ColumnTypeEnum.STRING, 16);
		empiLink.addColumn("20200715.2", "EID_MATCH").nullable().type(ColumnTypeEnum.BOOLEAN);
		empiLink.addColumn("20200715.3", "NEW_PERSON").nullable().type(ColumnTypeEnum.BOOLEAN);
		empiLink.addColumn("20200715.4", "VECTOR").nullable().type(ColumnTypeEnum.LONG);
		empiLink.addColumn("20200715.5", "SCORE").nullable().type(ColumnTypeEnum.FLOAT);

		init510_20200725();

		// EMPI Target Type
		empiLink.addColumn("20200727.1", "TARGET_TYPE").nullable().type(ColumnTypeEnum.STRING, 40);

		// ConceptMap add version for search
		Builder.BuilderWithTableName trmConceptMap = version.onTable("TRM_CONCEPT_MAP");
		trmConceptMap.addColumn("20200910.1", "VER").nullable().type(ColumnTypeEnum.STRING, 200);
		trmConceptMap.dropIndex("20200910.2", "IDX_CONCEPT_MAP_URL").failureAllowed();
		trmConceptMap.addIndex("20200910.3", "IDX_CONCEPT_MAP_URL").unique(true).withColumns("URL", "VER");

		// Term CodeSystem Version and Term ValueSet Version
		Builder.BuilderWithTableName trmCodeSystemVer = version.onTable("TRM_CODESYSTEM_VER");
		trmCodeSystemVer
				.addIndex("20200923.1", "IDX_CODESYSTEM_AND_VER")
				.unique(true)
				.withColumns("CODESYSTEM_PID", "CS_VERSION_ID");
		Builder.BuilderWithTableName trmValueSet = version.onTable("TRM_VALUESET");
		trmValueSet.addColumn("20200923.2", "VER").nullable().type(ColumnTypeEnum.STRING, 200);
		trmValueSet.dropIndex("20200923.3", "IDX_VALUESET_URL").failureAllowed();
		trmValueSet.addIndex("20200923.4", "IDX_VALUESET_URL").unique(true).withColumns("URL", "VER");

		// Term ValueSet Component add system version
		Builder.BuilderWithTableName trmValueSetComp = version.onTable("TRM_VALUESET_CONCEPT");
		trmValueSetComp.addColumn("20201028.1", "SYSTEM_VER").nullable().type(ColumnTypeEnum.STRING, 200);
		trmValueSetComp.dropIndex("20201028.2", "IDX_VS_CONCEPT_CS_CD").failureAllowed();
		trmValueSetComp
				.addIndex("20201028.3", "IDX_VS_CONCEPT_CS_CODE")
				.unique(true)
				.withColumns("VALUESET_PID", "SYSTEM_URL", "SYSTEM_VER", "CODEVAL")
				.doNothing();
	}

	protected void init510_20200725() {
		// nothing
	}

	protected void init510_20200610() {
		// nothing
	}

	protected void init510_20200706_to_20200714() {
		// nothing
	}

	private void init501() { // 20200514 - present
		Builder version = forVersion(VersionEnum.V5_0_1);

		Builder.BuilderWithTableName spidxDate = version.onTable("HFJ_SPIDX_DATE");
		spidxDate
				.addIndex("20200514.1", "IDX_SP_DATE_HASH_LOW")
				.unique(false)
				.withColumns("HASH_IDENTITY", "SP_VALUE_LOW")
				.doNothing();
		spidxDate
				.addIndex("20200514.2", "IDX_SP_DATE_ORD_HASH")
				.unique(false)
				.withColumns("HASH_IDENTITY", "SP_VALUE_LOW_DATE_ORDINAL", "SP_VALUE_HIGH_DATE_ORDINAL")
				.doNothing();
		spidxDate
				.addIndex("20200514.3", "IDX_SP_DATE_ORD_HASH_LOW")
				.unique(false)
				.withColumns("HASH_IDENTITY", "SP_VALUE_LOW_DATE_ORDINAL")
				.doNothing();

		// MPI_LINK
		version.addIdGenerator("20200517.1", "SEQ_EMPI_LINK_ID");
		Builder.BuilderAddTableByColumns empiLink = version.addTableByColumns("20200517.2", "MPI_LINK", "PID");
		empiLink.addColumn("PID").nonNullable().type(ColumnTypeEnum.LONG);

		empiLink.addColumn("PERSON_PID").nonNullable().type(ColumnTypeEnum.LONG);
		empiLink.addForeignKey("20200517.3", "FK_EMPI_LINK_PERSON")
				.toColumn("PERSON_PID")
				.references("HFJ_RESOURCE", "RES_ID");

		empiLink.addColumn("TARGET_PID").nonNullable().type(ColumnTypeEnum.LONG);
		empiLink.addForeignKey("20200517.4", "FK_EMPI_LINK_TARGET")
				.toColumn("TARGET_PID")
				.references("HFJ_RESOURCE", "RES_ID");

		empiLink.addColumn("MATCH_RESULT").nonNullable().type(ColumnTypeEnum.INT);
		empiLink.addColumn("LINK_SOURCE").nonNullable().type(ColumnTypeEnum.INT);
		empiLink.addColumn("CREATED").nonNullable().type(ColumnTypeEnum.DATE_TIMESTAMP);
		empiLink.addColumn("UPDATED").nonNullable().type(ColumnTypeEnum.DATE_TIMESTAMP);

		empiLink.addIndex("20200517.5", "IDX_EMPI_PERSON_TGT").unique(true).withColumns("PERSON_PID", "TARGET_PID");
	}

	protected void init500() { // 20200218 - 20200519
		Builder version = forVersion(VersionEnum.V5_0_0);

		// Eliminate circular dependency.
		version.onTable("HFJ_RESOURCE").dropColumn("20200218.1", "FORCED_ID_PID");
		version.onTable("HFJ_RES_VER").dropColumn("20200218.2", "FORCED_ID_PID");
		version.onTable("HFJ_RES_VER")
				.addForeignKey("20200218.3", "FK_RESOURCE_HISTORY_RESOURCE")
				.toColumn("RES_ID")
				.references("HFJ_RESOURCE", "RES_ID");
		version.onTable("HFJ_RES_VER")
				.modifyColumn("20200220.1", "RES_ID")
				.nonNullable()
				.withType(ColumnTypeEnum.LONG)
				.failureAllowed();
		//

		// Drop unused column
		version.onTable("HFJ_RESOURCE").dropIndex("20200419.1", "IDX_RES_PROFILE");
		version.onTable("HFJ_RESOURCE").dropColumn("20200419.2", "RES_PROFILE").failureAllowed();

		// Add Partitioning
		Builder.BuilderAddTableByColumns partition =
				version.addTableByColumns("20200420.0", "HFJ_PARTITION", "PART_ID");
		partition.addColumn("PART_ID").nonNullable().type(ColumnTypeEnum.INT);
		partition.addColumn("PART_NAME").nonNullable().type(ColumnTypeEnum.STRING, 200);
		partition.addColumn("PART_DESC").nullable().type(ColumnTypeEnum.STRING, 200);
		partition.addIndex("20200420.1", "IDX_PART_NAME").unique(true).withColumns("PART_NAME");

		// Partition columns on individual tables
		version.onTable("HFJ_RESOURCE")
				.addColumn("20200420.2", "PARTITION_ID")
				.nullable()
				.type(ColumnTypeEnum.INT);
		version.onTable("HFJ_RESOURCE")
				.addColumn("20200420.3", "PARTITION_DATE")
				.nullable()
				.type(ColumnTypeEnum.DATE_ONLY);
		version.onTable("HFJ_RES_VER")
				.addColumn("20200420.4", "PARTITION_ID")
				.nullable()
				.type(ColumnTypeEnum.INT);
		version.onTable("HFJ_RES_VER")
				.addColumn("20200420.5", "PARTITION_DATE")
				.nullable()
				.type(ColumnTypeEnum.DATE_ONLY);
		version.onTable("HFJ_IDX_CMP_STRING_UNIQ")
				.addColumn("20200420.6", "PARTITION_ID")
				.nullable()
				.type(ColumnTypeEnum.INT);
		version.onTable("HFJ_IDX_CMP_STRING_UNIQ")
				.addColumn("20200420.7", "PARTITION_DATE")
				.nullable()
				.type(ColumnTypeEnum.DATE_ONLY);
		version.onTable("HFJ_IDX_CMP_STRING_UNIQ")
				.addColumn("20200420.8", "PARTITION_ID")
				.nullable()
				.type(ColumnTypeEnum.INT);
		version.onTable("HFJ_IDX_CMP_STRING_UNIQ")
				.addColumn("20200420.9", "PARTITION_DATE")
				.nullable()
				.type(ColumnTypeEnum.DATE_ONLY);
		version.onTable("HFJ_HISTORY_TAG")
				.addColumn("20200420.10", "PARTITION_ID")
				.nullable()
				.type(ColumnTypeEnum.INT);
		version.onTable("HFJ_HISTORY_TAG")
				.addColumn("20200420.11", "PARTITION_DATE")
				.nullable()
				.type(ColumnTypeEnum.DATE_ONLY);
		version.onTable("HFJ_RES_TAG")
				.addColumn("20200420.12", "PARTITION_ID")
				.nullable()
				.type(ColumnTypeEnum.INT);
		version.onTable("HFJ_RES_TAG")
				.addColumn("20200420.13", "PARTITION_DATE")
				.nullable()
				.type(ColumnTypeEnum.DATE_ONLY);
		version.onTable("HFJ_FORCED_ID")
				.addColumn("20200420.14", "PARTITION_ID")
				.nullable()
				.type(ColumnTypeEnum.INT);
		version.onTable("HFJ_FORCED_ID")
				.addColumn("20200420.15", "PARTITION_DATE")
				.nullable()
				.type(ColumnTypeEnum.DATE_ONLY);
		version.onTable("HFJ_RES_LINK")
				.addColumn("20200420.16", "PARTITION_ID")
				.nullable()
				.type(ColumnTypeEnum.INT);
		version.onTable("HFJ_RES_LINK")
				.addColumn("20200420.17", "PARTITION_DATE")
				.nullable()
				.type(ColumnTypeEnum.DATE_ONLY);
		version.onTable("HFJ_SPIDX_STRING")
				.addColumn("20200420.18", "PARTITION_ID")
				.nullable()
				.type(ColumnTypeEnum.INT);
		version.onTable("HFJ_SPIDX_STRING")
				.addColumn("20200420.19", "PARTITION_DATE")
				.nullable()
				.type(ColumnTypeEnum.DATE_ONLY);
		version.onTable("HFJ_SPIDX_COORDS")
				.addColumn("20200420.20", "PARTITION_ID")
				.nullable()
				.type(ColumnTypeEnum.INT);
		version.onTable("HFJ_SPIDX_COORDS")
				.addColumn("20200420.21", "PARTITION_DATE")
				.nullable()
				.type(ColumnTypeEnum.DATE_ONLY);
		version.onTable("HFJ_SPIDX_NUMBER")
				.addColumn("20200420.22", "PARTITION_ID")
				.nullable()
				.type(ColumnTypeEnum.INT);
		version.onTable("HFJ_SPIDX_NUMBER")
				.addColumn("20200420.23", "PARTITION_DATE")
				.nullable()
				.type(ColumnTypeEnum.DATE_ONLY);
		version.onTable("HFJ_SPIDX_TOKEN")
				.addColumn("20200420.24", "PARTITION_ID")
				.nullable()
				.type(ColumnTypeEnum.INT);
		version.onTable("HFJ_SPIDX_TOKEN")
				.addColumn("20200420.25", "PARTITION_DATE")
				.nullable()
				.type(ColumnTypeEnum.DATE_ONLY);
		version.onTable("HFJ_SPIDX_DATE")
				.addColumn("20200420.26", "PARTITION_ID")
				.nullable()
				.type(ColumnTypeEnum.INT);
		version.onTable("HFJ_SPIDX_DATE")
				.addColumn("20200420.27", "PARTITION_DATE")
				.nullable()
				.type(ColumnTypeEnum.DATE_ONLY);
		version.onTable("HFJ_SPIDX_URI")
				.addColumn("20200420.28", "PARTITION_ID")
				.nullable()
				.type(ColumnTypeEnum.INT);
		version.onTable("HFJ_SPIDX_URI")
				.addColumn("20200420.29", "PARTITION_DATE")
				.nullable()
				.type(ColumnTypeEnum.DATE_ONLY);
		version.onTable("HFJ_SPIDX_QUANTITY")
				.addColumn("20200420.30", "PARTITION_ID")
				.nullable()
				.type(ColumnTypeEnum.INT);
		version.onTable("HFJ_SPIDX_QUANTITY")
				.addColumn("20200420.31", "PARTITION_DATE")
				.nullable()
				.type(ColumnTypeEnum.DATE_ONLY);
		version.onTable("HFJ_RES_VER_PROV")
				.addColumn("20200420.32", "PARTITION_ID")
				.nullable()
				.type(ColumnTypeEnum.INT);
		version.onTable("HFJ_RES_VER_PROV")
				.addColumn("20200420.33", "PARTITION_DATE")
				.nullable()
				.type(ColumnTypeEnum.DATE_ONLY);
		version.onTable("HFJ_RES_PARAM_PRESENT")
				.addColumn("20200420.34", "PARTITION_ID")
				.nullable()
				.type(ColumnTypeEnum.INT);
		version.onTable("HFJ_RES_PARAM_PRESENT")
				.addColumn("20200420.35", "PARTITION_DATE")
				.nullable()
				.type(ColumnTypeEnum.DATE_ONLY);

		version.onTable("HFJ_SPIDX_STRING")
				.modifyColumn("20200420.36", "SP_MISSING")
				.nonNullable()
				.withType(ColumnTypeEnum.BOOLEAN)
				.failureAllowed();
		version.onTable("HFJ_SPIDX_COORDS")
				.modifyColumn("20200420.37", "SP_MISSING")
				.nonNullable()
				.withType(ColumnTypeEnum.BOOLEAN)
				.failureAllowed();
		version.onTable("HFJ_SPIDX_NUMBER")
				.modifyColumn("20200420.38", "SP_MISSING")
				.nonNullable()
				.withType(ColumnTypeEnum.BOOLEAN)
				.failureAllowed();
		version.onTable("HFJ_SPIDX_TOKEN")
				.modifyColumn("20200420.39", "SP_MISSING")
				.nonNullable()
				.withType(ColumnTypeEnum.BOOLEAN)
				.failureAllowed();
		version.onTable("HFJ_SPIDX_DATE")
				.modifyColumn("20200420.40", "SP_MISSING")
				.nonNullable()
				.withType(ColumnTypeEnum.BOOLEAN)
				.failureAllowed();
		version.onTable("HFJ_SPIDX_URI")
				.modifyColumn("20200420.41", "SP_MISSING")
				.nonNullable()
				.withType(ColumnTypeEnum.BOOLEAN)
				.failureAllowed();
		version.onTable("HFJ_SPIDX_QUANTITY")
				.modifyColumn("20200420.42", "SP_MISSING")
				.nonNullable()
				.withType(ColumnTypeEnum.BOOLEAN)
				.failureAllowed();

		// Add support for integer comparisons during day-precision date search.
		Builder.BuilderWithTableName spidxDate = version.onTable("HFJ_SPIDX_DATE");
		spidxDate
				.addColumn("20200501.1", "SP_VALUE_LOW_DATE_ORDINAL")
				.nullable()
				.type(ColumnTypeEnum.INT);
		spidxDate
				.addColumn("20200501.2", "SP_VALUE_HIGH_DATE_ORDINAL")
				.nullable()
				.type(ColumnTypeEnum.INT);

		spidxDate.addTask(
				new CalculateOrdinalDatesTask(VersionEnum.V5_0_0, "20200501.3")
						.addCalculator(
								"SP_VALUE_LOW_DATE_ORDINAL",
								t -> ResourceIndexedSearchParamDate.calculateOrdinalValue(t.getDate("SP_VALUE_LOW")))
						.addCalculator(
								"SP_VALUE_HIGH_DATE_ORDINAL",
								t -> ResourceIndexedSearchParamDate.calculateOrdinalValue(t.getDate("SP_VALUE_HIGH")))
						.setColumnName(
								"SP_VALUE_LOW_DATE_ORDINAL") // It doesn't matter which of the two we choose as they
				// will both be null.
				);
	}

	/**
	 * Partway through the 4.3.0 releaase cycle we renumbered to
	 * 5.0.0 - We have a bunch of NOP tasks here to avoid breakage for anyone
	 * who installed a prerelease before we made the switch
	 */
	@SuppressWarnings("deprecation")
	private void init430() {
		Builder version = forVersion(VersionEnum.V4_3_0);
		version.addNop("20200218.1");
		version.addNop("20200218.2");
		version.addNop("20200218.3");
		version.addNop("20200220.1");
		version.addNop("20200419.1");
		version.addNop("20200419.2");
		version.addNop("20200420.0");
		version.addNop("20200420.1");
		version.addNop("20200420.2");
		version.addNop("20200420.3");
		version.addNop("20200420.4");
		version.addNop("20200420.5");
		version.addNop("20200420.6");
		version.addNop("20200420.7");
		version.addNop("20200420.8");
		version.addNop("20200420.9");
		version.addNop("20200420.10");
		version.addNop("20200420.11");
		version.addNop("20200420.12");
		version.addNop("20200420.13");
		version.addNop("20200420.14");
		version.addNop("20200420.15");
		version.addNop("20200420.16");
		version.addNop("20200420.17");
		version.addNop("20200420.18");
		version.addNop("20200420.19");
		version.addNop("20200420.20");
		version.addNop("20200420.21");
		version.addNop("20200420.22");
		version.addNop("20200420.23");
		version.addNop("20200420.24");
		version.addNop("20200420.25");
		version.addNop("20200420.26");
		version.addNop("20200420.27");
		version.addNop("20200420.28");
		version.addNop("20200420.29");
		version.addNop("20200420.30");
		version.addNop("20200420.31");
		version.addNop("20200420.32");
		version.addNop("20200420.33");
		version.addNop("20200420.34");
		version.addNop("20200420.35");
		version.addNop("20200420.36");
		version.addNop("20200420.37");
		version.addNop("20200420.38");
		version.addNop("20200420.39");
		version.addNop("20200420.40");
		version.addNop("20200420.41");
		version.addNop("20200420.42");
	}

	protected void init420() { // 20191015 - 20200217
		Builder version = forVersion(VersionEnum.V4_2_0);

		// TermValueSetConceptDesignation
		version.onTable("TRM_VALUESET_C_DESIGNATION")
				.dropIndex("20200202.1", "IDX_VALUESET_C_DSGNTN_VAL")
				.failureAllowed();
		Builder.BuilderWithTableName searchTable = version.onTable("HFJ_SEARCH");
		searchTable.dropIndex("20200203.1", "IDX_SEARCH_LASTRETURNED");
		searchTable.dropColumn("20200203.2", "SEARCH_LAST_RETURNED");
		searchTable.addIndex("20200203.3", "IDX_SEARCH_CREATED").unique(false).withColumns("CREATED");
	}

	protected void init410() { // 20190815 - 20191014
		Builder version = forVersion(VersionEnum.V4_1_0);

		/*
		 * Note: The following tasks are markes as failure allowed - This is because all we're
		 * doing is setting a not-null on a column that will never be null anyway. Setting not null
		 * fails on SQL Server because there is an index on this column... Which is dumb, but hey.
		 */
		version.onTable("HFJ_SPIDX_NUMBER")
				.modifyColumn("20190920.1", "RES_ID")
				.nonNullable()
				.withType(ColumnTypeEnum.LONG)
				.failureAllowed();
		version.onTable("HFJ_SPIDX_COORDS")
				.modifyColumn("20190920.2", "RES_ID")
				.nonNullable()
				.withType(ColumnTypeEnum.LONG)
				.failureAllowed();
		version.onTable("HFJ_SPIDX_TOKEN")
				.modifyColumn("20190920.3", "RES_ID")
				.nonNullable()
				.withType(ColumnTypeEnum.LONG)
				.failureAllowed();
		version.onTable("HFJ_SPIDX_STRING")
				.modifyColumn("20190920.4", "RES_ID")
				.nonNullable()
				.withType(ColumnTypeEnum.LONG)
				.failureAllowed();
		version.onTable("HFJ_SPIDX_DATE")
				.modifyColumn("20190920.5", "RES_ID")
				.nonNullable()
				.withType(ColumnTypeEnum.LONG)
				.failureAllowed();
		version.onTable("HFJ_SPIDX_QUANTITY")
				.modifyColumn("20190920.6", "RES_ID")
				.nonNullable()
				.withType(ColumnTypeEnum.LONG)
				.failureAllowed();
		version.onTable("HFJ_SPIDX_URI")
				.modifyColumn("20190920.7", "RES_ID")
				.nonNullable()
				.withType(ColumnTypeEnum.LONG)
				.failureAllowed();

		// HFJ_SEARCH
		version.onTable("HFJ_SEARCH")
				.addColumn("20190921.1", "EXPIRY_OR_NULL")
				.nullable()
				.type(ColumnTypeEnum.DATE_TIMESTAMP);
		version.onTable("HFJ_SEARCH")
				.addColumn("20190921.2", "NUM_BLOCKED")
				.nullable()
				.type(ColumnTypeEnum.INT);

		// HFJ_BLK_EXPORT_JOB
		version.addIdGenerator("20190921.3", "SEQ_BLKEXJOB_PID");
		Builder.BuilderAddTableByColumns bulkExportJob =
				version.addTableByColumns("20190921.4", "HFJ_BLK_EXPORT_JOB", "PID");
		bulkExportJob.addColumn("PID").nonNullable().type(ColumnTypeEnum.LONG);
		bulkExportJob.addColumn("JOB_ID").nonNullable().type(ColumnTypeEnum.STRING, 36);
		bulkExportJob.addColumn("JOB_STATUS").nonNullable().type(ColumnTypeEnum.STRING, 10);
		bulkExportJob.addColumn("CREATED_TIME").nonNullable().type(ColumnTypeEnum.DATE_TIMESTAMP);
		bulkExportJob.addColumn("STATUS_TIME").nonNullable().type(ColumnTypeEnum.DATE_TIMESTAMP);
		bulkExportJob.addColumn("EXP_TIME").nonNullable().type(ColumnTypeEnum.DATE_TIMESTAMP);
		bulkExportJob.addColumn("REQUEST").nonNullable().type(ColumnTypeEnum.STRING, 500);
		bulkExportJob.addColumn("OPTLOCK").nonNullable().type(ColumnTypeEnum.INT);
		bulkExportJob.addColumn("EXP_SINCE").nullable().type(ColumnTypeEnum.DATE_TIMESTAMP);
		bulkExportJob.addColumn("STATUS_MESSAGE").nullable().type(ColumnTypeEnum.STRING, 500);
		bulkExportJob.addIndex("20190921.5", "IDX_BLKEX_EXPTIME").unique(false).withColumns("EXP_TIME");
		bulkExportJob.addIndex("20190921.6", "IDX_BLKEX_JOB_ID").unique(true).withColumns("JOB_ID");

		// HFJ_BLK_EXPORT_COLLECTION
		version.addIdGenerator("20190921.7", "SEQ_BLKEXCOL_PID");
		Builder.BuilderAddTableByColumns bulkExportCollection =
				version.addTableByColumns("20190921.8", "HFJ_BLK_EXPORT_COLLECTION", "PID");
		bulkExportCollection.addColumn("PID").nonNullable().type(ColumnTypeEnum.LONG);
		bulkExportCollection.addColumn("JOB_PID").nonNullable().type(ColumnTypeEnum.LONG);
		bulkExportCollection
				.addForeignKey("20190921.9", "FK_BLKEXCOL_JOB")
				.toColumn("JOB_PID")
				.references("HFJ_BLK_EXPORT_JOB", "PID");
		bulkExportCollection.addColumn("RES_TYPE").nonNullable().type(ColumnTypeEnum.STRING, 40);
		bulkExportCollection.addColumn("TYPE_FILTER").nullable().type(ColumnTypeEnum.STRING, 1000);
		bulkExportCollection.addColumn("OPTLOCK").nonNullable().type(ColumnTypeEnum.INT);

		// HFJ_BLK_EXPORT_COLFILE
		version.addIdGenerator("20190921.10", "SEQ_BLKEXCOLFILE_PID");
		Builder.BuilderAddTableByColumns bulkExportCollectionFile =
				version.addTableByColumns("20190921.11", "HFJ_BLK_EXPORT_COLFILE", "PID");
		bulkExportCollectionFile.addColumn("PID").nonNullable().type(ColumnTypeEnum.LONG);
		bulkExportCollectionFile.addColumn("COLLECTION_PID").nonNullable().type(ColumnTypeEnum.LONG);
		bulkExportCollectionFile.addColumn("RES_ID").nonNullable().type(ColumnTypeEnum.STRING, 100);
		bulkExportCollectionFile
				.addForeignKey("20190921.12", "FK_BLKEXCOLFILE_COLLECT")
				.toColumn("COLLECTION_PID")
				.references("HFJ_BLK_EXPORT_COLLECTION", "PID");

		// HFJ_RES_VER_PROV
		version.startSectionWithMessage("Processing bulkExportCollectionFile: HFJ_RES_VER_PROV");
		Builder.BuilderAddTableByColumns resVerProv =
				version.addTableByColumns("20190921.13", "HFJ_RES_VER_PROV", "RES_VER_PID");
		resVerProv.addColumn("RES_VER_PID").nonNullable().type(ColumnTypeEnum.LONG);
		resVerProv
				.addForeignKey("20190921.14", "FK_RESVERPROV_RESVER_PID")
				.toColumn("RES_VER_PID")
				.references("HFJ_RES_VER", "PID");
		resVerProv.addColumn("RES_PID").nonNullable().type(ColumnTypeEnum.LONG);
		resVerProv
				.addForeignKey("20190921.15", "FK_RESVERPROV_RES_PID")
				.toColumn("RES_PID")
				.references("HFJ_RESOURCE", "RES_ID")
				.doNothing(); // Added below in a better form
		resVerProv.addColumn("SOURCE_URI").nullable().type(ColumnTypeEnum.STRING, 100);
		resVerProv.addColumn("REQUEST_ID").nullable().type(ColumnTypeEnum.STRING, 16);
		resVerProv
				.addIndex("20190921.16", "IDX_RESVERPROV_SOURCEURI")
				.unique(false)
				.withColumns("SOURCE_URI");
		resVerProv
				.addIndex("20190921.17", "IDX_RESVERPROV_REQUESTID")
				.unique(false)
				.withColumns("REQUEST_ID");

		// TermValueSetConceptDesignation
		version.startSectionWithMessage("Processing bulkExportCollectionFile: TRM_VALUESET_C_DESIGNATION");
		Builder.BuilderWithTableName termValueSetConceptDesignationTable =
				version.onTable("TRM_VALUESET_C_DESIGNATION");
		termValueSetConceptDesignationTable
				.addColumn("20190921.18", "VALUESET_PID")
				.nonNullable()
				.type(ColumnTypeEnum.LONG);
		termValueSetConceptDesignationTable
				.addForeignKey("20190921.19", "FK_TRM_VSCD_VS_PID")
				.toColumn("VALUESET_PID")
				.references("TRM_VALUESET", "PID");

		// Drop HFJ_SEARCH_RESULT foreign keys
		version.onTable("HFJ_SEARCH_RESULT").dropForeignKey("20190921.20", "FK_SEARCHRES_RES", "HFJ_RESOURCE");
		version.onTable("HFJ_SEARCH_RESULT").dropForeignKey("20190921.21", "FK_SEARCHRES_SEARCH", "HFJ_SEARCH");

		// TermValueSet
		version.startSectionWithMessage("Processing bulkExportCollectionFile: TRM_VALUESET");
		Builder.BuilderWithTableName termValueSetTable = version.onTable("TRM_VALUESET");
		termValueSetTable
				.addColumn("20190921.22", "TOTAL_CONCEPTS")
				.nonNullable()
				.type(ColumnTypeEnum.LONG);
		termValueSetTable
				.addColumn("20190921.23", "TOTAL_CONCEPT_DESIGNATIONS")
				.nonNullable()
				.type(ColumnTypeEnum.LONG);
		termValueSetTable.dropIndex("20190921.24", "IDX_VALUESET_EXP_STATUS");

		version.dropIdGenerator("20190921.25", "SEQ_SEARCHPARM_ID");

		// TermValueSetConcept
		version.startSectionWithMessage("Processing bulkExportCollectionFile: TRM_VALUESET_CONCEPT");
		Builder.BuilderWithTableName termValueSetConceptTable = version.onTable("TRM_VALUESET_CONCEPT");
		termValueSetConceptTable
				.addColumn("20190921.26", "VALUESET_ORDER")
				.nonNullable()
				.type(ColumnTypeEnum.INT);
		termValueSetConceptTable
				.addIndex("20190921.27", "IDX_VS_CONCEPT_ORDER")
				.unique(true)
				.withColumns("VALUESET_PID", "VALUESET_ORDER");

		// Account for RESTYPE_LEN column increasing from 30 to 40
		version.onTable("HFJ_RESOURCE")
				.modifyColumn("20191002.1", "RES_TYPE")
				.nonNullable()
				.withType(ColumnTypeEnum.STRING, 40)
				.failureAllowed();
		version.onTable("HFJ_RES_VER")
				.modifyColumn("20191002.2", "RES_TYPE")
				.nonNullable()
				.withType(ColumnTypeEnum.STRING, 40)
				.failureAllowed();
		version.onTable("HFJ_HISTORY_TAG")
				.modifyColumn("20191002.3", "RES_TYPE")
				.nonNullable()
				.withType(ColumnTypeEnum.STRING, 40)
				.failureAllowed();
		version.onTable("HFJ_RES_LINK")
				.modifyColumn("20191002.4", "SOURCE_RESOURCE_TYPE")
				.nonNullable()
				.withType(ColumnTypeEnum.STRING, 40)
				.failureAllowed();
		version.onTable("HFJ_RES_LINK")
				.modifyColumn("20191002.5", "TARGET_RESOURCE_TYPE")
				.nonNullable()
				.withType(ColumnTypeEnum.STRING, 40)
				.failureAllowed();
		version.onTable("HFJ_RES_TAG")
				.modifyColumn("20191002.6", "RES_TYPE")
				.nonNullable()
				.withType(ColumnTypeEnum.STRING, 40)
				.failureAllowed();

		// TermConceptDesignation
		version.startSectionWithMessage("Processing table: TRM_CONCEPT_DESIG");
		version.onTable("TRM_CONCEPT_DESIG")
				.modifyColumn("20191002.7", "VAL")
				.nonNullable()
				.withType(ColumnTypeEnum.STRING, 2000);

		// TermValueSetConceptDesignation
		version.startSectionWithMessage("Processing table: TRM_VALUESET_C_DESIGNATION");
		version.onTable("TRM_VALUESET_C_DESIGNATION")
				.modifyColumn("20191002.8", "VAL")
				.nonNullable()
				.withType(ColumnTypeEnum.STRING, 2000);

		// TermConceptProperty
		version.startSectionWithMessage("Processing table: TRM_CONCEPT_PROPERTY");
		version.onTable("TRM_CONCEPT_PROPERTY")
				.addColumn("20191002.9", "PROP_VAL_LOB")
				.nullable()
				.type(ColumnTypeEnum.BLOB);
	}

	protected void init400() { // 20190401 - 20190814
		Builder version = forVersion(VersionEnum.V4_0_0);

		// BinaryStorageEntity
		Builder.BuilderAddTableByColumns binaryBlob =
				version.addTableByColumns("20190722.1", "HFJ_BINARY_STORAGE_BLOB", "BLOB_ID");
		binaryBlob.addColumn("BLOB_ID").nonNullable().type(ColumnTypeEnum.STRING, 200);
		binaryBlob.addColumn("RESOURCE_ID").nonNullable().type(ColumnTypeEnum.STRING, 100);
		binaryBlob.addColumn("BLOB_SIZE").nullable().type(ColumnTypeEnum.INT);
		binaryBlob.addColumn("CONTENT_TYPE").nonNullable().type(ColumnTypeEnum.STRING, 100);
		binaryBlob.addColumn("BLOB_DATA").nonNullable().type(ColumnTypeEnum.BLOB);
		binaryBlob.addColumn("PUBLISHED_DATE").nonNullable().type(ColumnTypeEnum.DATE_TIMESTAMP);
		binaryBlob.addColumn("BLOB_HASH").nullable().type(ColumnTypeEnum.STRING, 128);

		// Interim builds used this name
		version.onTable("TRM_VALUESET_CODE").dropThisTable("20190722.2");

		version.onTable("TRM_CONCEPT_MAP_GROUP")
				.renameColumn("20190722.3", "myConceptMapUrl", "CONCEPT_MAP_URL", false, true)
				.renameColumn("20190722.4", "mySourceValueSet", "SOURCE_VS", false, true)
				.renameColumn("20190722.5", "myTargetValueSet", "TARGET_VS", false, true);
		version.onTable("TRM_CONCEPT_MAP_GROUP")
				.modifyColumn("20190722.6", "CONCEPT_MAP_URL")
				.nullable()
				.withType(ColumnTypeEnum.STRING, 200);
		version.onTable("TRM_CONCEPT_MAP_GROUP")
				.modifyColumn("20190722.7", "SOURCE_VERSION")
				.nullable()
				.withType(ColumnTypeEnum.STRING, 200);
		version.onTable("TRM_CONCEPT_MAP_GROUP")
				.modifyColumn("20190722.8", "SOURCE_VS")
				.nullable()
				.withType(ColumnTypeEnum.STRING, 200);
		version.onTable("TRM_CONCEPT_MAP_GROUP")
				.modifyColumn("20190722.9", "TARGET_VERSION")
				.nullable()
				.withType(ColumnTypeEnum.STRING, 200);
		version.onTable("TRM_CONCEPT_MAP_GROUP")
				.modifyColumn("20190722.10", "TARGET_VS")
				.nullable()
				.withType(ColumnTypeEnum.STRING, 200);

		version.onTable("TRM_CONCEPT_MAP_GRP_ELEMENT")
				.renameColumn("20190722.11", "myConceptMapUrl", "CONCEPT_MAP_URL", false, true)
				.renameColumn("20190722.12", "mySystem", "SYSTEM_URL", false, true)
				.renameColumn("20190722.13", "mySystemVersion", "SYSTEM_VERSION", false, true)
				.renameColumn("20190722.14", "myValueSet", "VALUESET_URL", false, true);
		version.onTable("TRM_CONCEPT_MAP_GRP_ELEMENT")
				.modifyColumn("20190722.15", "CONCEPT_MAP_URL")
				.nullable()
				.withType(ColumnTypeEnum.STRING, 200);
		version.onTable("TRM_CONCEPT_MAP_GRP_ELEMENT")
				.modifyColumn("20190722.16", "SOURCE_CODE")
				.nonNullable()
				.withType(ColumnTypeEnum.STRING, 500);
		version.onTable("TRM_CONCEPT_MAP_GRP_ELEMENT")
				.modifyColumn("20190722.17", "SYSTEM_URL")
				.nullable()
				.withType(ColumnTypeEnum.STRING, 200);
		version.onTable("TRM_CONCEPT_MAP_GRP_ELEMENT")
				.modifyColumn("20190722.18", "SYSTEM_VERSION")
				.nullable()
				.withType(ColumnTypeEnum.STRING, 200);
		version.onTable("TRM_CONCEPT_MAP_GRP_ELEMENT")
				.modifyColumn("20190722.19", "VALUESET_URL")
				.nullable()
				.withType(ColumnTypeEnum.STRING, 200);

		version.onTable("TRM_CONCEPT_MAP_GRP_ELM_TGT")
				.renameColumn("20190722.20", "myConceptMapUrl", "CONCEPT_MAP_URL", false, true)
				.renameColumn("20190722.21", "mySystem", "SYSTEM_URL", false, true)
				.renameColumn("20190722.22", "mySystemVersion", "SYSTEM_VERSION", false, true)
				.renameColumn("20190722.23", "myValueSet", "VALUESET_URL", false, true);
		version.onTable("TRM_CONCEPT_MAP_GRP_ELM_TGT")
				.modifyColumn("20190722.24", "CONCEPT_MAP_URL")
				.nullable()
				.withType(ColumnTypeEnum.STRING, 200);
		version.onTable("TRM_CONCEPT_MAP_GRP_ELM_TGT")
				.modifyColumn("20190722.25", "SYSTEM_URL")
				.nullable()
				.withType(ColumnTypeEnum.STRING, 200);
		version.onTable("TRM_CONCEPT_MAP_GRP_ELM_TGT")
				.modifyColumn("20190722.26", "SYSTEM_VERSION")
				.nullable()
				.withType(ColumnTypeEnum.STRING, 200);

		/*
		DISABLED THIS STEP (20190722.27) ON PURPOSE BECAUSE IT STARTED CAUSING FAILURES ON MSSQL FOR A FRESH DB.
		I left it here for historical purposes.
		The reason for the failure is as follows. The TARGET_CODE column was originally 'not nullable' when it was
		first introduced. And in 7_2_0, it is being changed to a nullable column (see 20240327.1 in init720()).
		Starting with 7_2_0, on a fresh db, we create the table with nullable TARGET_CODE (as it is made nullable now).
		Since we run all migration steps on fresh db, this step will try to convert the column which is created as nullable
		to not nullable (which will then need to be coverted back to nullable in 7_2_0 migration).
		Changing a nullable column to not nullable is not allowed in
		MSSQL if there is an index on the column, which is the case here, as there is IDX_CNCPT_MP_GRP_ELM_TGT_CD
		on this column. Since init720() has the right migration
		step, where the column is set to nullable and has the right type and length, this statement is also
		not necessary anymore even for not fresh dbs.

		version.onTable("TRM_CONCEPT_MAP_GRP_ELM_TGT")
				.modifyColumn("20190722.27", "TARGET_CODE")
				.nonNullable()
				.withType(ColumnTypeEnum.STRING, 500);
		*/
		version.onTable("TRM_CONCEPT_MAP_GRP_ELM_TGT")
				.modifyColumn("20190722.28", "VALUESET_URL")
				.nullable()
				.withType(ColumnTypeEnum.STRING, 200);

		version.onTable("TRM_CONCEPT").renameColumn("20190722.29", "CODE", "CODEVAL", false, true);

		// TermValueSet
		version.startSectionWithMessage("Processing table: TRM_VALUESET");
		version.addIdGenerator("20190722.30", "SEQ_VALUESET_PID");
		Builder.BuilderAddTableByColumns termValueSetTable =
				version.addTableByColumns("20190722.31", "TRM_VALUESET", "PID");
		termValueSetTable.addColumn("PID").nonNullable().type(ColumnTypeEnum.LONG);
		termValueSetTable.addColumn("URL").nonNullable().type(ColumnTypeEnum.STRING, 200);
		termValueSetTable
				.addIndex("20190722.32", "IDX_VALUESET_URL")
				.unique(true)
				.withColumns("URL");
		termValueSetTable.addColumn("RES_ID").nonNullable().type(ColumnTypeEnum.LONG);
		termValueSetTable
				.addForeignKey("20190722.33", "FK_TRMVALUESET_RES")
				.toColumn("RES_ID")
				.references("HFJ_RESOURCE", "RES_ID");
		termValueSetTable.addColumn("NAME").nullable().type(ColumnTypeEnum.STRING, 200);

		version.onTable("TRM_VALUESET").renameColumn("20190722.34", "NAME", "VSNAME", true, true);
		version.onTable("TRM_VALUESET")
				.modifyColumn("20190722.35", "RES_ID")
				.nullable()
				.withType(ColumnTypeEnum.LONG);

		Builder.BuilderWithTableName termValueSetTableChange = version.onTable("TRM_VALUESET");
		termValueSetTableChange
				.addColumn("20190722.36", "EXPANSION_STATUS")
				.nonNullable()
				.type(ColumnTypeEnum.STRING, 50);
		termValueSetTableChange
				.addIndex("20190722.37", "IDX_VALUESET_EXP_STATUS")
				.unique(false)
				.withColumns("EXPANSION_STATUS");

		// TermValueSetConcept
		version.startSectionWithMessage("Processing table: TRM_VALUESET_CONCEPT");
		version.addIdGenerator("20190722.38", "SEQ_VALUESET_CONCEPT_PID");
		Builder.BuilderAddTableByColumns termValueSetConceptTable =
				version.addTableByColumns("20190722.39", "TRM_VALUESET_CONCEPT", "PID");
		termValueSetConceptTable.addColumn("PID").nonNullable().type(ColumnTypeEnum.LONG);
		termValueSetConceptTable.addColumn("VALUESET_PID").nonNullable().type(ColumnTypeEnum.LONG);
		termValueSetConceptTable
				.addForeignKey("20190722.40", "FK_TRM_VALUESET_PID")
				.toColumn("VALUESET_PID")
				.references("TRM_VALUESET", "PID");
		termValueSetConceptTable.addColumn("SYSTEM_URL").nonNullable().type(ColumnTypeEnum.STRING, 200);
		termValueSetConceptTable.addColumn("CODEVAL").nonNullable().type(ColumnTypeEnum.STRING, 500);
		termValueSetConceptTable.addColumn("DISPLAY").nullable().type(ColumnTypeEnum.STRING, 400);
		version.onTable("TRM_VALUESET_CONCEPT")
				.renameColumn("20190722.41", "CODE", "CODEVAL", true, true)
				.renameColumn("20190722.42", "SYSTEM", "SYSTEM_URL", true, true);

		version.startSectionWithMessage("Processing table: TRM_VALUESET_CONCEPT, swapping index for unique constraint");
		termValueSetConceptTable.dropIndex("20190801.1", "IDX_VALUESET_CONCEPT_CS_CD");
		// This index has been renamed in later versions. As such, allowing failure here as some DBs disallow
		// multiple indexes referencing the same set of columns.
		termValueSetConceptTable
				.addIndex("20190801.2", "IDX_VS_CONCEPT_CS_CD")
				.unique(true)
				.withColumns("VALUESET_PID", "SYSTEM_URL", "CODEVAL")
				.failureAllowed();

		// TermValueSetConceptDesignation
		version.startSectionWithMessage("Processing table: TRM_VALUESET_C_DESIGNATION");
		version.addIdGenerator("20190801.3", "SEQ_VALUESET_C_DSGNTN_PID");
		Builder.BuilderAddTableByColumns termValueSetConceptDesignationTable =
				version.addTableByColumns("20190801.4", "TRM_VALUESET_C_DESIGNATION", "PID");
		termValueSetConceptDesignationTable.addColumn("PID").nonNullable().type(ColumnTypeEnum.LONG);
		termValueSetConceptDesignationTable
				.addColumn("VALUESET_CONCEPT_PID")
				.nonNullable()
				.type(ColumnTypeEnum.LONG);
		termValueSetConceptDesignationTable
				.addForeignKey("20190801.5", "FK_TRM_VALUESET_CONCEPT_PID")
				.toColumn("VALUESET_CONCEPT_PID")
				.references("TRM_VALUESET_CONCEPT", "PID");
		termValueSetConceptDesignationTable.addColumn("LANG").nullable().type(ColumnTypeEnum.STRING, 500);
		termValueSetConceptDesignationTable.addColumn("USE_SYSTEM").nullable().type(ColumnTypeEnum.STRING, 500);
		termValueSetConceptDesignationTable.addColumn("USE_CODE").nullable().type(ColumnTypeEnum.STRING, 500);
		termValueSetConceptDesignationTable.addColumn("USE_DISPLAY").nullable().type(ColumnTypeEnum.STRING, 500);
		termValueSetConceptDesignationTable.addColumn("VAL").nonNullable().type(ColumnTypeEnum.STRING, 500);

		// This index turned out not to be needed so it is disabled
		termValueSetConceptDesignationTable
				.addIndex("20190801.6", "IDX_VALUESET_C_DSGNTN_VAL")
				.unique(false)
				.withColumns("VAL")
				.doNothing();

		// TermCodeSystemVersion
		version.startSectionWithMessage("Processing table: TRM_CODESYSTEM_VER");
		Builder.BuilderWithTableName termCodeSystemVersionTable = version.onTable("TRM_CODESYSTEM_VER");
		termCodeSystemVersionTable
				.addColumn("20190814.1", "CS_DISPLAY")
				.nullable()
				.type(ColumnTypeEnum.STRING, 200);

		// ResourceReindexJobEntry
		version.addIdGenerator("20190814.2", "SEQ_RES_REINDEX_JOB");
		Builder.BuilderAddTableByColumns reindex =
				version.addTableByColumns("20190814.3", "HFJ_RES_REINDEX_JOB", "PID");
		reindex.addColumn("PID").nonNullable().type(ColumnTypeEnum.LONG);
		reindex.addColumn("RES_TYPE").nullable().type(ColumnTypeEnum.STRING, 100);
		reindex.addColumn("UPDATE_THRESHOLD_HIGH").nonNullable().type(ColumnTypeEnum.DATE_TIMESTAMP);
		reindex.addColumn("JOB_DELETED").nonNullable().type(ColumnTypeEnum.BOOLEAN);
		reindex.addColumn("UPDATE_THRESHOLD_LOW").nullable().type(ColumnTypeEnum.DATE_TIMESTAMP);
		reindex.addColumn("SUSPENDED_UNTIL").nullable().type(ColumnTypeEnum.DATE_TIMESTAMP);
		reindex.addColumn("REINDEX_COUNT").nullable().type(ColumnTypeEnum.INT);

		// Search
		version.onTable("HFJ_SEARCH")
				.addColumn("20190814.4", "SEARCH_DELETED")
				.nullable()
				.type(ColumnTypeEnum.BOOLEAN);
		version.onTable("HFJ_SEARCH")
				.modifyColumn("20190814.5", "SEARCH_LAST_RETURNED")
				.nonNullable()
				.withType(ColumnTypeEnum.DATE_TIMESTAMP);
		version.onTable("HFJ_SEARCH")
				.addColumn("20190814.6", "SEARCH_PARAM_MAP")
				.nullable()
				.type(ColumnTypeEnum.BLOB);
		version.onTable("HFJ_SEARCH")
				.modifyColumn("20190814.7", "SEARCH_UUID")
				.nonNullable()
				.withType(ColumnTypeEnum.STRING, Search.SEARCH_UUID_COLUMN_LENGTH);

		version.onTable("HFJ_SEARCH_PARM").dropThisTable("20190814.8");

		// Make some columns non-nullable that were previously nullable - These are marked as failure allowed, since
		// SQL Server won't let us change nullability on columns with indexes pointing to them
		version.onTable("HFJ_SPIDX_COORDS")
				.modifyColumn("20190814.9", "RES_TYPE")
				.nonNullable()
				.withType(ColumnTypeEnum.STRING, 100)
				.failureAllowed();
		version.onTable("HFJ_SPIDX_DATE")
				.modifyColumn("20190814.10", "RES_TYPE")
				.nonNullable()
				.withType(ColumnTypeEnum.STRING, 100)
				.failureAllowed();
		version.onTable("HFJ_SPIDX_STRING")
				.modifyColumn("20190814.11", "RES_TYPE")
				.nonNullable()
				.withType(ColumnTypeEnum.STRING, 100)
				.failureAllowed();
		version.onTable("HFJ_SPIDX_STRING")
				.addColumn("20190814.12", "HASH_IDENTITY")
				.nullable()
				.type(ColumnTypeEnum.LONG);
		version.onTable("HFJ_SPIDX_STRING")
				.addIndex("20190814.13", "IDX_SP_STRING_HASH_IDENT")
				.unique(false)
				.withColumns("HASH_IDENTITY");
		version.onTable("HFJ_SPIDX_COORDS")
				.modifyColumn("20190814.14", "RES_TYPE")
				.nonNullable()
				.withType(ColumnTypeEnum.STRING, 100)
				.failureAllowed();
		version.onTable("HFJ_SPIDX_QUANTITY")
				.modifyColumn("20190814.15", "RES_TYPE")
				.nonNullable()
				.withType(ColumnTypeEnum.STRING, 100)
				.failureAllowed();
		version.onTable("HFJ_SPIDX_QUANTITY").dropColumn("20190814.16", "HASH_UNITS_AND_VALPREFIX");
		version.onTable("HFJ_SPIDX_QUANTITY").dropColumn("20190814.17", "HASH_VALPREFIX");
		version.onTable("HFJ_SPIDX_NUMBER")
				.modifyColumn("20190814.18", "RES_TYPE")
				.nonNullable()
				.withType(ColumnTypeEnum.STRING, 100)
				.failureAllowed();
		version.onTable("HFJ_SPIDX_TOKEN")
				.modifyColumn("20190814.19", "RES_TYPE")
				.nonNullable()
				.withType(ColumnTypeEnum.STRING, 100)
				.failureAllowed();
		version.onTable("HFJ_SPIDX_URI")
				.modifyColumn("20190814.20", "RES_TYPE")
				.nonNullable()
				.withType(ColumnTypeEnum.STRING, 100)
				.failureAllowed();
		version.onTable("HFJ_SPIDX_URI")
				.modifyColumn("20190814.21", "SP_URI")
				.nullable()
				.withType(ColumnTypeEnum.STRING, 254)
				.failureAllowed();
		version.onTable("TRM_CODESYSTEM")
				.modifyColumn("20190814.22", "CODE_SYSTEM_URI")
				.nonNullable()
				.withType(ColumnTypeEnum.STRING, 200)
				.failureAllowed();
		version.onTable("TRM_CODESYSTEM")
				.modifyColumn("20190814.23", "CS_NAME")
				.nullable()
				.withType(ColumnTypeEnum.STRING, 200)
				.failureAllowed();
		version.onTable("TRM_CODESYSTEM_VER")
				.modifyColumn("20190814.24", "CS_VERSION_ID")
				.nullable()
				.withType(ColumnTypeEnum.STRING, 200)
				.failureAllowed();
	}

	private void init360() { // 20180918 - 20181112
		Builder version = forVersion(VersionEnum.V3_6_0);

		// Resource Link
		Builder.BuilderWithTableName resourceLink = version.onTable("HFJ_RES_LINK");
		version.startSectionWithMessage("Starting work on table: " + resourceLink.getTableName());
		resourceLink.modifyColumn("20180929.1", "SRC_PATH").nonNullable().withType(ColumnTypeEnum.STRING, 200);

		// Search
		Builder.BuilderWithTableName search = version.onTable("HFJ_SEARCH");
		version.startSectionWithMessage("Starting work on table: " + search.getTableName());
		search.addColumn("20181001.1", "OPTLOCK_VERSION").nullable().type(ColumnTypeEnum.INT);

		version.addTableRawSql("20181104.1", "HFJ_RES_REINDEX_JOB")
				.addSql(
						DriverTypeEnum.MSSQL_2012,
						"create table HFJ_RES_REINDEX_JOB (PID bigint not null, JOB_DELETED bit not null, RES_TYPE varchar(255), SUSPENDED_UNTIL datetime2, UPDATE_THRESHOLD_HIGH datetime2 not null, UPDATE_THRESHOLD_LOW datetime2, primary key (PID))")
				.addSql(
						DriverTypeEnum.DERBY_EMBEDDED,
						"create table HFJ_RES_REINDEX_JOB (PID bigint not null, JOB_DELETED boolean not null, RES_TYPE varchar(255), SUSPENDED_UNTIL timestamp, UPDATE_THRESHOLD_HIGH timestamp not null, UPDATE_THRESHOLD_LOW timestamp, primary key (PID))")
				.addSql(
						DriverTypeEnum.MARIADB_10_1,
						"create table HFJ_RES_REINDEX_JOB (PID bigint not null, JOB_DELETED bit not null, RES_TYPE varchar(255), SUSPENDED_UNTIL datetime(6), UPDATE_THRESHOLD_HIGH datetime(6) not null, UPDATE_THRESHOLD_LOW datetime(6), primary key (PID))")
				.addSql(
						DriverTypeEnum.POSTGRES_9_4,
						"create table HFJ_RES_REINDEX_JOB (PID int8 not null, JOB_DELETED boolean not null, RES_TYPE varchar(255), SUSPENDED_UNTIL timestamp, UPDATE_THRESHOLD_HIGH timestamp not null, UPDATE_THRESHOLD_LOW timestamp, primary key (PID))")
				.addSql(
						DriverTypeEnum.MYSQL_5_7,
						" create table HFJ_RES_REINDEX_JOB (PID bigint not null, JOB_DELETED bit not null, RES_TYPE varchar(255), SUSPENDED_UNTIL datetime(6), UPDATE_THRESHOLD_HIGH datetime(6) not null, UPDATE_THRESHOLD_LOW datetime(6), primary key (PID))")
				.addSql(
						DriverTypeEnum.ORACLE_12C,
						"create table HFJ_RES_REINDEX_JOB (PID number(19,0) not null, JOB_DELETED number(1,0) not null, RES_TYPE varchar2(255 char), SUSPENDED_UNTIL timestamp, UPDATE_THRESHOLD_HIGH timestamp not null, UPDATE_THRESHOLD_LOW timestamp, primary key (PID))");

		version.onTable("TRM_CONCEPT_DESIG")
				.addColumn("20181104.2", "CS_VER_PID")
				.nullable()
				.type(ColumnTypeEnum.LONG);
		version.onTable("TRM_CONCEPT_DESIG")
				.addForeignKey("20181104.3", "FK_CONCEPTDESIG_CSV")
				.toColumn("CS_VER_PID")
				.references("TRM_CODESYSTEM_VER", "PID");

		version.onTable("TRM_CONCEPT_PROPERTY")
				.addColumn("20181104.4", "CS_VER_PID")
				.nullable()
				.type(ColumnTypeEnum.LONG);
		version.onTable("TRM_CONCEPT_PROPERTY")
				.addForeignKey("20181104.5", "FK_CONCEPTPROP_CSV")
				.toColumn("CS_VER_PID")
				.references("TRM_CODESYSTEM_VER", "PID");

		version.onTable("TRM_CONCEPT")
				.addColumn("20181104.6", "PARENT_PIDS")
				.nullable()
				.type(ColumnTypeEnum.CLOB);
	}

	private void init350() { // 20180601 - 20180917
		Builder version = forVersion(VersionEnum.V3_5_0);

		// Forced ID changes
		Builder.BuilderWithTableName forcedId = version.onTable("HFJ_FORCED_ID");
		version.startSectionWithMessage("Starting work on table: " + forcedId.getTableName());

		forcedId.dropIndex("20180827.1", "IDX_FORCEDID_TYPE_FORCEDID");
		forcedId.dropIndex("20180827.2", "IDX_FORCEDID_TYPE_RESID");

		forcedId.addIndex("20180827.3", "IDX_FORCEDID_TYPE_FID").unique(true).withColumns("RESOURCE_TYPE", "FORCED_ID");

		// Indexes - Coords
		Builder.BuilderWithTableName spidxCoords = version.onTable("HFJ_SPIDX_COORDS");
		version.startSectionWithMessage("Starting work on table: " + spidxCoords.getTableName());
		spidxCoords.addColumn("20180903.1", "HASH_IDENTITY").nullable().type(ColumnTypeEnum.LONG);
		if (!myFlags.contains(FlagEnum.NO_MIGRATE_HASHES)) {
			spidxCoords.dropIndex("20180903.2", "IDX_SP_COORDS");
			spidxCoords
					.addIndex("20180903.4", "IDX_SP_COORDS_HASH")
					.unique(false)
					.withColumns("HASH_IDENTITY", "SP_LATITUDE", "SP_LONGITUDE");
			spidxCoords.addTask(new CalculateHashesTask(VersionEnum.V3_5_0, "20180903.5")
					.addCalculator(
							"HASH_IDENTITY",
							t -> BaseResourceIndexedSearchParam.calculateHashIdentity(
									new PartitionSettings(),
									RequestPartitionId.defaultPartition(),
									t.getResourceType(),
									t.getString("SP_NAME")))
					.setColumnName("HASH_IDENTITY"));
		}

		// Indexes - Date
		Builder.BuilderWithTableName spidxDate = version.onTable("HFJ_SPIDX_DATE");
		version.startSectionWithMessage("Starting work on table: " + spidxDate.getTableName());
		spidxDate.addColumn("20180903.6", "HASH_IDENTITY").nullable().type(ColumnTypeEnum.LONG);
		if (!myFlags.contains(FlagEnum.NO_MIGRATE_HASHES)) {
			spidxDate.dropIndex("20180903.7", "IDX_SP_TOKEN");
			spidxDate
					.addIndex("20180903.8", "IDX_SP_DATE_HASH")
					.unique(false)
					.withColumns("HASH_IDENTITY", "SP_VALUE_LOW", "SP_VALUE_HIGH")
					.doNothing();
			spidxDate.dropIndex("20180903.9", "IDX_SP_DATE");
			spidxDate.addTask(new CalculateHashesTask(VersionEnum.V3_5_0, "20180903.10")
					.addCalculator(
							"HASH_IDENTITY",
							t -> BaseResourceIndexedSearchParam.calculateHashIdentity(
									new PartitionSettings(),
									RequestPartitionId.defaultPartition(),
									t.getResourceType(),
									t.getString("SP_NAME")))
					.setColumnName("HASH_IDENTITY"));
		}

		// Indexes - Number
		Builder.BuilderWithTableName spidxNumber = version.onTable("HFJ_SPIDX_NUMBER");
		version.startSectionWithMessage("Starting work on table: " + spidxNumber.getTableName());
		spidxNumber.addColumn("20180903.11", "HASH_IDENTITY").nullable().type(ColumnTypeEnum.LONG);
		if (!myFlags.contains(FlagEnum.NO_MIGRATE_HASHES)) {
			spidxNumber.dropIndex("20180903.12", "IDX_SP_NUMBER");
			spidxNumber
					.addIndex("20180903.13", "IDX_SP_NUMBER_HASH_VAL")
					.unique(false)
					.withColumns("HASH_IDENTITY", "SP_VALUE")
					.doNothing();
			spidxNumber.addTask(new CalculateHashesTask(VersionEnum.V3_5_0, "20180903.14")
					.addCalculator(
							"HASH_IDENTITY",
							t -> BaseResourceIndexedSearchParam.calculateHashIdentity(
									new PartitionSettings(),
									RequestPartitionId.defaultPartition(),
									t.getResourceType(),
									t.getString("SP_NAME")))
					.setColumnName("HASH_IDENTITY"));
		}

		// Indexes - Quantity
		Builder.BuilderWithTableName spidxQuantity = version.onTable("HFJ_SPIDX_QUANTITY");
		version.startSectionWithMessage("Starting work on table: " + spidxQuantity.getTableName());
		spidxQuantity.addColumn("20180903.15", "HASH_IDENTITY").nullable().type(ColumnTypeEnum.LONG);
		spidxQuantity
				.addColumn("20180903.16", "HASH_IDENTITY_SYS_UNITS")
				.nullable()
				.type(ColumnTypeEnum.LONG);
		spidxQuantity
				.addColumn("20180903.17", "HASH_IDENTITY_AND_UNITS")
				.nullable()
				.type(ColumnTypeEnum.LONG);
		if (!myFlags.contains(FlagEnum.NO_MIGRATE_HASHES)) {
			spidxQuantity.dropIndex("20180903.18", "IDX_SP_QUANTITY");
			spidxQuantity
					.addIndex("20180903.19", "IDX_SP_QUANTITY_HASH")
					.unique(false)
					.withColumns("HASH_IDENTITY", "SP_VALUE");
			spidxQuantity
					.addIndex("20180903.20", "IDX_SP_QUANTITY_HASH_UN")
					.unique(false)
					.withColumns("HASH_IDENTITY_AND_UNITS", "SP_VALUE");
			spidxQuantity
					.addIndex("20180903.21", "IDX_SP_QUANTITY_HASH_SYSUN")
					.unique(false)
					.withColumns("HASH_IDENTITY_SYS_UNITS", "SP_VALUE");
			spidxQuantity.addTask(new CalculateHashesTask(VersionEnum.V3_5_0, "20180903.22")
					.addCalculator(
							"HASH_IDENTITY",
							t -> BaseResourceIndexedSearchParam.calculateHashIdentity(
									new PartitionSettings(),
									RequestPartitionId.defaultPartition(),
									t.getResourceType(),
									t.getString("SP_NAME")))
					.addCalculator(
							"HASH_IDENTITY_AND_UNITS",
							t -> ResourceIndexedSearchParamQuantity.calculateHashUnits(
									new PartitionSettings(),
									RequestPartitionId.defaultPartition(),
									t.getResourceType(),
									t.getString("SP_NAME"),
									t.getString("SP_UNITS")))
					.addCalculator(
							"HASH_IDENTITY_SYS_UNITS",
							t -> ResourceIndexedSearchParamQuantity.calculateHashSystemAndUnits(
									new PartitionSettings(),
									RequestPartitionId.defaultPartition(),
									t.getResourceType(),
									t.getString("SP_NAME"),
									t.getString("SP_SYSTEM"),
									t.getString("SP_UNITS")))
					.setColumnName("HASH_IDENTITY"));
		}

		// Indexes - String
		Builder.BuilderWithTableName spidxString = version.onTable("HFJ_SPIDX_STRING");
		version.startSectionWithMessage("Starting work on table: " + spidxString.getTableName());
		spidxString.addColumn("20180903.23", "HASH_NORM_PREFIX").nullable().type(ColumnTypeEnum.LONG);
		if (!myFlags.contains(FlagEnum.NO_MIGRATE_HASHES)) {
			spidxString.dropIndex("20180903.24", "IDX_SP_STRING");
			spidxString
					.addIndex("20180903.25", "IDX_SP_STRING_HASH_NRM")
					.unique(false)
					.withColumns("HASH_NORM_PREFIX", "SP_VALUE_NORMALIZED");
			spidxString.addColumn("20180903.26", "HASH_EXACT").nullable().type(ColumnTypeEnum.LONG);
			spidxString
					.addIndex("20180903.27", "IDX_SP_STRING_HASH_EXCT")
					.unique(false)
					.withColumns("HASH_EXACT");
			spidxString.addTask(new CalculateHashesTask(VersionEnum.V3_5_0, "20180903.28")
					.setColumnName("HASH_NORM_PREFIX")
					.addCalculator(
							"HASH_NORM_PREFIX",
							t -> ResourceIndexedSearchParamString.calculateHashNormalized(
									new PartitionSettings(),
									RequestPartitionId.defaultPartition(),
									new StorageSettings(),
									t.getResourceType(),
									t.getString("SP_NAME"),
									t.getString("SP_VALUE_NORMALIZED")))
					.addCalculator(
							"HASH_EXACT",
							t -> ResourceIndexedSearchParamString.calculateHashExact(
									new PartitionSettings(),
									(ca.uhn.fhir.jpa.model.entity.PartitionablePartitionId) null,
									t.getResourceType(),
									t.getParamName(),
									t.getString("SP_VALUE_EXACT"))));
		}

		// Indexes - Token
		Builder.BuilderWithTableName spidxToken = version.onTable("HFJ_SPIDX_TOKEN");
		version.startSectionWithMessage("Starting work on table: " + spidxToken.getTableName());
		spidxToken.addColumn("20180903.29", "HASH_IDENTITY").nullable().type(ColumnTypeEnum.LONG);
		spidxToken.addColumn("20180903.30", "HASH_SYS").nullable().type(ColumnTypeEnum.LONG);
		spidxToken.addColumn("20180903.31", "HASH_SYS_AND_VALUE").nullable().type(ColumnTypeEnum.LONG);
		spidxToken.addColumn("20180903.32", "HASH_VALUE").nullable().type(ColumnTypeEnum.LONG);
		if (!myFlags.contains(FlagEnum.NO_MIGRATE_HASHES)) {
			spidxToken.dropIndex("20180903.33", "IDX_SP_TOKEN");
			spidxToken.dropIndex("20180903.34", "IDX_SP_TOKEN_UNQUAL");
			spidxToken
					.addIndex("20180903.35", "IDX_SP_TOKEN_HASH")
					.unique(false)
					.withColumns("HASH_IDENTITY")
					.doNothing();
			spidxToken
					.addIndex("20180903.36", "IDX_SP_TOKEN_HASH_S")
					.unique(false)
					.withColumns("HASH_SYS")
					.doNothing();
			spidxToken
					.addIndex("20180903.37", "IDX_SP_TOKEN_HASH_SV")
					.unique(false)
					.withColumns("HASH_SYS_AND_VALUE")
					.doNothing();
			spidxToken
					.addIndex("20180903.38", "IDX_SP_TOKEN_HASH_V")
					.unique(false)
					.withColumns("HASH_VALUE")
					.doNothing();
			spidxToken.addTask(new CalculateHashesTask(VersionEnum.V3_5_0, "20180903.39")
					.setColumnName("HASH_IDENTITY")
					.addCalculator(
							"HASH_IDENTITY",
							t -> BaseResourceIndexedSearchParam.calculateHashIdentity(
									new PartitionSettings(),
									RequestPartitionId.defaultPartition(),
									t.getResourceType(),
									t.getString("SP_NAME")))
					.addCalculator(
							"HASH_SYS",
							t -> ResourceIndexedSearchParamToken.calculateHashSystem(
									new PartitionSettings(),
									RequestPartitionId.defaultPartition(),
									t.getResourceType(),
									t.getParamName(),
									t.getString("SP_SYSTEM")))
					.addCalculator(
							"HASH_SYS_AND_VALUE",
							t -> ResourceIndexedSearchParamToken.calculateHashSystemAndValue(
									new PartitionSettings(),
									RequestPartitionId.defaultPartition(),
									t.getResourceType(),
									t.getParamName(),
									t.getString("SP_SYSTEM"),
									t.getString("SP_VALUE")))
					.addCalculator(
							"HASH_VALUE",
							t -> ResourceIndexedSearchParamToken.calculateHashValue(
									new PartitionSettings(),
									RequestPartitionId.defaultPartition(),
									t.getResourceType(),
									t.getParamName(),
									t.getString("SP_VALUE"))));
		}

		// Indexes - URI
		Builder.BuilderWithTableName spidxUri = version.onTable("HFJ_SPIDX_URI");
		version.startSectionWithMessage("Starting work on table: " + spidxUri.getTableName());
		spidxUri.addColumn("20180903.40", "HASH_IDENTITY").nullable().type(ColumnTypeEnum.LONG);
		if (!myFlags.contains(FlagEnum.NO_MIGRATE_HASHES)) {
			spidxUri.addIndex("20180903.41", "IDX_SP_URI_HASH_IDENTITY")
					.unique(false)
					.withColumns("HASH_IDENTITY", "SP_URI");
			spidxUri.addColumn("20180903.42", "HASH_URI").nullable().type(ColumnTypeEnum.LONG);
			spidxUri.addIndex("20180903.43", "IDX_SP_URI_HASH_URI")
					.unique(false)
					.withColumns("HASH_URI");
			spidxUri.addTask(new CalculateHashesTask(VersionEnum.V3_5_0, "20180903.44")
					.setColumnName("HASH_IDENTITY")
					.addCalculator(
							"HASH_IDENTITY",
							t -> BaseResourceIndexedSearchParam.calculateHashIdentity(
									new PartitionSettings(),
									(RequestPartitionId) null,
									t.getResourceType(),
									t.getString("SP_NAME")))
					.addCalculator(
							"HASH_URI",
							t -> ResourceIndexedSearchParamUri.calculateHashUri(
									new PartitionSettings(),
									(RequestPartitionId) null,
									t.getResourceType(),
									t.getString("SP_NAME"),
									t.getString("SP_URI"))));
		}

		// Search Parameter Presence
		Builder.BuilderWithTableName spp = version.onTable("HFJ_RES_PARAM_PRESENT");
		version.startSectionWithMessage("Starting work on table: " + spp.getTableName());
		spp.dropIndex("20180903.45", "IDX_RESPARMPRESENT_SPID_RESID");
		spp.addColumn("20180903.46", "HASH_PRESENCE").nullable().type(ColumnTypeEnum.LONG);
		spp.addIndex("20180903.47", "IDX_RESPARMPRESENT_HASHPRES").unique(false).withColumns("HASH_PRESENCE");

		ArbitrarySqlTask consolidateSearchParamPresenceIndexesTask = new ArbitrarySqlTask(
				VersionEnum.V3_5_0, "20180903.48", "HFJ_SEARCH_PARM", "Consolidate search parameter presence indexes");
		consolidateSearchParamPresenceIndexesTask.setExecuteOnlyIfTableExists("HFJ_SEARCH_PARM");
		consolidateSearchParamPresenceIndexesTask.setBatchSize(1);

		String sql = "SELECT " + "HFJ_SEARCH_PARM.RES_TYPE RES_TYPE, HFJ_SEARCH_PARM.PARAM_NAME PARAM_NAME, "
				+ "HFJ_RES_PARAM_PRESENT.PID PID, HFJ_RES_PARAM_PRESENT.SP_ID SP_ID, HFJ_RES_PARAM_PRESENT.SP_PRESENT SP_PRESENT, HFJ_RES_PARAM_PRESENT.HASH_PRESENCE HASH_PRESENCE "
				+ "from HFJ_RES_PARAM_PRESENT "
				+ "join HFJ_SEARCH_PARM ON (HFJ_SEARCH_PARM.PID = HFJ_RES_PARAM_PRESENT.SP_ID) "
				+ "where HFJ_RES_PARAM_PRESENT.HASH_PRESENCE is null";
		consolidateSearchParamPresenceIndexesTask.addExecuteOnlyIfColumnExists("HFJ_RES_PARAM_PRESENT", "SP_ID");
		consolidateSearchParamPresenceIndexesTask.addQuery(
				sql, ArbitrarySqlTask.QueryModeEnum.BATCH_UNTIL_NO_MORE, t -> {
					Number pid = (Number) t.get("PID");
					Boolean present = columnToBoolean(t.get("SP_PRESENT"));
					String resType = (String) t.get("RES_TYPE");
					String paramName = (String) t.get("PARAM_NAME");
					Long hash = SearchParamPresentEntity.calculateHashPresence(
							new PartitionSettings(), (RequestPartitionId) null, resType, paramName, present);
					consolidateSearchParamPresenceIndexesTask.executeSql(
							"HFJ_RES_PARAM_PRESENT",
							"update HFJ_RES_PARAM_PRESENT set HASH_PRESENCE = ? where PID = ?",
							hash,
							pid);
				});
		version.addTask(consolidateSearchParamPresenceIndexesTask);

		// SP_ID is no longer needed
		spp.dropColumn("20180903.49", "SP_ID");

		// Concept
		Builder.BuilderWithTableName trmConcept = version.onTable("TRM_CONCEPT");
		version.startSectionWithMessage("Starting work on table: " + trmConcept.getTableName());
		trmConcept.addColumn("20180903.50", "CONCEPT_UPDATED").nullable().type(ColumnTypeEnum.DATE_TIMESTAMP);
		trmConcept.addIndex("20180903.51", "IDX_CONCEPT_UPDATED").unique(false).withColumns("CONCEPT_UPDATED");
		trmConcept.modifyColumn("20180903.52", "CODE").nonNullable().withType(ColumnTypeEnum.STRING, 500);

		// Concept Designation
		version.startSectionWithMessage("Starting work on table: TRM_CONCEPT_DESIG");
		version.addTableRawSql("20180907.1", "TRM_CONCEPT_DESIG")
				.addSql(
						DriverTypeEnum.H2_EMBEDDED,
						"create table TRM_CONCEPT_DESIG (PID bigint not null, LANG varchar(500), USE_CODE varchar(500), USE_DISPLAY varchar(500), USE_SYSTEM varchar(500), VAL varchar(500) not null, CS_VER_PID bigint, CONCEPT_PID bigint, primary key (PID))")
				.addSql(
						DriverTypeEnum.H2_EMBEDDED,
						"alter table TRM_CONCEPT_DESIG add constraint FK_CONCEPTDESIG_CSV foreign key (CS_VER_PID) references TRM_CODESYSTEM_VER")
				.addSql(
						DriverTypeEnum.H2_EMBEDDED,
						"alter table TRM_CONCEPT_DESIG add constraint FK_CONCEPTDESIG_CONCEPT foreign key (CONCEPT_PID) references TRM_CONCEPT")
				.addSql(
						DriverTypeEnum.DERBY_EMBEDDED,
						"create table TRM_CONCEPT_DESIG (PID bigint not null, LANG varchar(500), USE_CODE varchar(500), USE_DISPLAY varchar(500), USE_SYSTEM varchar(500), VAL varchar(500) not null, CS_VER_PID bigint, CONCEPT_PID bigint, primary key (PID))")
				.addSql(
						DriverTypeEnum.DERBY_EMBEDDED,
						"alter table TRM_CONCEPT_DESIG add constraint FK_CONCEPTDESIG_CSV foreign key (CS_VER_PID) references TRM_CODESYSTEM_VER")
				.addSql(
						DriverTypeEnum.DERBY_EMBEDDED,
						"alter table TRM_CONCEPT_DESIG add constraint FK_CONCEPTDESIG_CONCEPT foreign key (CONCEPT_PID) references TRM_CONCEPT")
				.addSql(
						DriverTypeEnum.MYSQL_5_7,
						"create table TRM_CONCEPT_DESIG (PID bigint not null, LANG varchar(500), USE_CODE varchar(500), USE_DISPLAY varchar(500), USE_SYSTEM varchar(500), VAL varchar(500) not null, CS_VER_PID bigint, CONCEPT_PID bigint, primary key (PID)) ENGINE=InnoDB")
				.addSql(
						DriverTypeEnum.MYSQL_5_7,
						"alter table TRM_CONCEPT_DESIG add constraint FK_CONCEPTDESIG_CSV foreign key (CS_VER_PID) references TRM_CODESYSTEM_VER (PID)")
				.addSql(
						DriverTypeEnum.MYSQL_5_7,
						"alter table TRM_CONCEPT_DESIG add constraint FK_CONCEPTDESIG_CONCEPT foreign key (CONCEPT_PID) references TRM_CONCEPT (PID)")
				.addSql(
						DriverTypeEnum.MARIADB_10_1,
						"create table TRM_CONCEPT_DESIG (PID bigint not null, LANG varchar(500), USE_CODE varchar(500), USE_DISPLAY varchar(500), USE_SYSTEM varchar(500), VAL varchar(500) not null, CS_VER_PID bigint, CONCEPT_PID bigint, primary key (PID))")
				.addSql(
						DriverTypeEnum.MARIADB_10_1,
						"alter table TRM_CONCEPT_DESIG add constraint FK_CONCEPTDESIG_CSV foreign key (CS_VER_PID) references TRM_CODESYSTEM_VER (PID)")
				.addSql(
						DriverTypeEnum.MARIADB_10_1,
						"alter table TRM_CONCEPT_DESIG add constraint FK_CONCEPTDESIG_CONCEPT foreign key (CONCEPT_PID) references TRM_CONCEPT (PID)")
				.addSql(
						DriverTypeEnum.ORACLE_12C,
						"create table TRM_CONCEPT_DESIG (PID number(19,0) not null, LANG varchar2(500 char), USE_CODE varchar2(500 char), USE_DISPLAY varchar2(500 char), USE_SYSTEM varchar2(500 char), VAL varchar2(500 char) not null, CS_VER_PID number(19,0), CONCEPT_PID number(19,0), primary key (PID))")
				.addSql(
						DriverTypeEnum.ORACLE_12C,
						"alter table TRM_CONCEPT_DESIG add constraint FK_CONCEPTDESIG_CSV foreign key (CS_VER_PID) references TRM_CODESYSTEM_VER")
				.addSql(
						DriverTypeEnum.ORACLE_12C,
						"alter table TRM_CONCEPT_DESIG add constraint FK_CONCEPTDESIG_CONCEPT foreign key (CONCEPT_PID) references TRM_CONCEPT")
				.addSql(
						DriverTypeEnum.POSTGRES_9_4,
						"create table TRM_CONCEPT_DESIG (PID int8 not null, LANG varchar(500), USE_CODE varchar(500), USE_DISPLAY varchar(500), USE_SYSTEM varchar(500), VAL varchar(500) not null, CS_VER_PID int8, CONCEPT_PID int8, primary key (PID))")
				.addSql(
						DriverTypeEnum.POSTGRES_9_4,
						"alter table TRM_CONCEPT_DESIG add constraint FK_CONCEPTDESIG_CSV foreign key (CS_VER_PID) references TRM_CODESYSTEM_VER")
				.addSql(
						DriverTypeEnum.POSTGRES_9_4,
						"alter table TRM_CONCEPT_DESIG add constraint FK_CONCEPTDESIG_CONCEPT foreign key (CONCEPT_PID) references TRM_CONCEPT")
				.addSql(
						DriverTypeEnum.MSSQL_2012,
						"create table TRM_CONCEPT_DESIG (PID bigint not null, LANG varchar(500), USE_CODE varchar(500), USE_DISPLAY varchar(500), USE_SYSTEM varchar(500), VAL varchar(500) not null, CS_VER_PID bigint, CONCEPT_PID bigint, primary key (PID))")
				.addSql(
						DriverTypeEnum.MSSQL_2012,
						"alter table TRM_CONCEPT_DESIG add constraint FK_CONCEPTDESIG_CSV foreign key (CS_VER_PID) references TRM_CODESYSTEM_VER")
				.addSql(
						DriverTypeEnum.MSSQL_2012,
						"alter table TRM_CONCEPT_DESIG add constraint FK_CONCEPTDESIG_CONCEPT foreign key (CONCEPT_PID) references TRM_CONCEPT");

		// Concept Property
		version.startSectionWithMessage("Starting work on table: TRM_CONCEPT_PROPERTY");
		version.addTableRawSql("20180907.2", "TRM_CONCEPT_PROPERTY")
				.addSql(
						DriverTypeEnum.DERBY_EMBEDDED,
						"create table TRM_CONCEPT_PROPERTY (PID bigint not null, PROP_CODESYSTEM varchar(500), PROP_DISPLAY varchar(500), PROP_KEY varchar(500) not null, PROP_TYPE integer not null, PROP_VAL varchar(500), CS_VER_PID bigint, CONCEPT_PID bigint, primary key (PID))")
				.addSql(
						DriverTypeEnum.DERBY_EMBEDDED,
						"alter table TRM_CONCEPT_PROPERTY add constraint FK_CONCEPTPROP_CSV foreign key (CS_VER_PID) references TRM_CODESYSTEM_VER")
				.addSql(
						DriverTypeEnum.DERBY_EMBEDDED,
						"alter table TRM_CONCEPT_PROPERTY add constraint FK_CONCEPTPROP_CONCEPT foreign key (CONCEPT_PID) references TRM_CONCEPT")
				.addSql(
						DriverTypeEnum.MARIADB_10_1,
						"create table TRM_CONCEPT_PROPERTY (PID bigint not null, PROP_CODESYSTEM varchar(500), PROP_DISPLAY varchar(500), PROP_KEY varchar(500) not null, PROP_TYPE integer not null, PROP_VAL varchar(500), CS_VER_PID bigint, CONCEPT_PID bigint, primary key (PID))")
				.addSql(
						DriverTypeEnum.MARIADB_10_1,
						"alter table TRM_CONCEPT_PROPERTY add constraint FK_CONCEPTPROP_CSV foreign key (CS_VER_PID) references TRM_CODESYSTEM_VER (PID)")
				.addSql(
						DriverTypeEnum.MARIADB_10_1,
						"alter table TRM_CONCEPT_PROPERTY add constraint FK_CONCEPTPROP_CONCEPT foreign key (CONCEPT_PID) references TRM_CONCEPT (PID)")
				.addSql(
						DriverTypeEnum.MYSQL_5_7,
						"create table TRM_CONCEPT_PROPERTY (PID bigint not null, PROP_CODESYSTEM varchar(500), PROP_DISPLAY varchar(500), PROP_KEY varchar(500) not null, PROP_TYPE integer not null, PROP_VAL varchar(500), CS_VER_PID bigint, CONCEPT_PID bigint, primary key (PID))")
				.addSql(
						DriverTypeEnum.MYSQL_5_7,
						"alter table TRM_CONCEPT_PROPERTY add constraint FK_CONCEPTPROP_CSV foreign key (CS_VER_PID) references TRM_CODESYSTEM_VER (PID)")
				.addSql(
						DriverTypeEnum.MYSQL_5_7,
						"alter table TRM_CONCEPT_PROPERTY add constraint FK_CONCEPTPROP_CONCEPT foreign key (CONCEPT_PID) references TRM_CONCEPT (PID)")
				.addSql(
						DriverTypeEnum.ORACLE_12C,
						"create table TRM_CONCEPT_PROPERTY (PID number(19,0) not null, PROP_CODESYSTEM varchar2(500 char), PROP_DISPLAY varchar2(500 char), PROP_KEY varchar2(500 char) not null, PROP_TYPE number(10,0) not null, PROP_VAL varchar2(500 char), CS_VER_PID number(19,0), CONCEPT_PID number(19,0), primary key (PID))")
				.addSql(
						DriverTypeEnum.ORACLE_12C,
						"alter table TRM_CONCEPT_PROPERTY add constraint FK_CONCEPTPROP_CSV foreign key (CS_VER_PID) references TRM_CODESYSTEM_VER")
				.addSql(
						DriverTypeEnum.ORACLE_12C,
						"alter table TRM_CONCEPT_PROPERTY add constraint FK_CONCEPTPROP_CONCEPT foreign key (CONCEPT_PID) references TRM_CONCEPT")
				.addSql(
						DriverTypeEnum.POSTGRES_9_4,
						"create table TRM_CONCEPT_PROPERTY (PID int8 not null, PROP_CODESYSTEM varchar(500), PROP_DISPLAY varchar(500), PROP_KEY varchar(500) not null, PROP_TYPE int4 not null, PROP_VAL varchar(500), CS_VER_PID int8, CONCEPT_PID int8, primary key (PID))")
				.addSql(
						DriverTypeEnum.POSTGRES_9_4,
						"alter table TRM_CONCEPT_PROPERTY add constraint FK_CONCEPTPROP_CSV foreign key (CS_VER_PID) references TRM_CODESYSTEM_VER")
				.addSql(
						DriverTypeEnum.POSTGRES_9_4,
						"alter table TRM_CONCEPT_PROPERTY add constraint FK_CONCEPTPROP_CONCEPT foreign key (CONCEPT_PID) references TRM_CONCEPT")
				.addSql(
						DriverTypeEnum.MSSQL_2012,
						"create table TRM_CONCEPT_PROPERTY (PID bigint not null, PROP_CODESYSTEM varchar(500), PROP_DISPLAY varchar(500), PROP_KEY varchar(500) not null, PROP_TYPE int not null, PROP_VAL varchar(500), CS_VER_PID bigint, CONCEPT_PID bigint, primary key (PID))")
				.addSql(
						DriverTypeEnum.MSSQL_2012,
						"alter table TRM_CONCEPT_PROPERTY add constraint FK_CONCEPTPROP_CSV foreign key (CS_VER_PID) references TRM_CODESYSTEM_VER")
				.addSql(
						DriverTypeEnum.MSSQL_2012,
						"alter table TRM_CONCEPT_PROPERTY add constraint FK_CONCEPTPROP_CONCEPT foreign key (CONCEPT_PID) references TRM_CONCEPT");

		// Concept Map - Map
		version.startSectionWithMessage("Starting work on table: TRM_CONCEPT_MAP");
		version.addTableRawSql("20180907.3", "TRM_CONCEPT_MAP")
				.addSql(
						DriverTypeEnum.DERBY_EMBEDDED,
						"create table TRM_CONCEPT_MAP (PID bigint not null, RES_ID bigint, SOURCE_URL varchar(200), TARGET_URL varchar(200), URL varchar(200) not null, primary key (PID))")
				.addSql(
						DriverTypeEnum.DERBY_EMBEDDED,
						"alter table TRM_CONCEPT_MAP add constraint FK_TRMCONCEPTMAP_RES foreign key (RES_ID) references HFJ_RESOURCE")
				.addSql(
						DriverTypeEnum.MYSQL_5_7,
						"create table TRM_CONCEPT_MAP (PID bigint not null, RES_ID bigint, SOURCE_URL varchar(200), TARGET_URL varchar(200), URL varchar(200) not null, primary key (PID))")
				.addSql(
						DriverTypeEnum.MYSQL_5_7,
						"alter table TRM_CONCEPT_MAP add constraint IDX_CONCEPT_MAP_URL unique (URL)")
				.addSql(
						DriverTypeEnum.MYSQL_5_7,
						"alter table TRM_CONCEPT_MAP add constraint FK_TRMCONCEPTMAP_RES foreign key (RES_ID) references HFJ_RESOURCE (RES_ID)")
				.addSql(
						DriverTypeEnum.ORACLE_12C,
						"create table TRM_CONCEPT_MAP (PID number(19,0) not null, RES_ID number(19,0), SOURCE_URL varchar2(200 char), TARGET_URL varchar2(200 char), URL varchar2(200 char) not null, primary key (PID))")
				.addSql(
						DriverTypeEnum.ORACLE_12C,
						"alter table TRM_CONCEPT_MAP add constraint IDX_CONCEPT_MAP_URL unique (URL)")
				.addSql(
						DriverTypeEnum.ORACLE_12C,
						"alter table TRM_CONCEPT_MAP add constraint FK_TRMCONCEPTMAP_RES foreign key (RES_ID) references HFJ_RESOURCE")
				.addSql(
						DriverTypeEnum.POSTGRES_9_4,
						"create table TRM_CONCEPT_MAP (PID int8 not null, RES_ID int8, SOURCE_URL varchar(200), TARGET_URL varchar(200), URL varchar(200) not null, primary key (PID))")
				.addSql(
						DriverTypeEnum.POSTGRES_9_4,
						"alter table TRM_CONCEPT_MAP add constraint FK_TRMCONCEPTMAP_RES foreign key (RES_ID) references HFJ_RESOURCE")
				.addSql(
						DriverTypeEnum.POSTGRES_9_4,
						"alter table TRM_CONCEPT_MAP add constraint IDX_CONCEPT_MAP_URL unique (URL)")
				.addSql(
						DriverTypeEnum.MSSQL_2012,
						"create table TRM_CONCEPT_MAP (PID bigint not null, RES_ID bigint, SOURCE_URL varchar(200), TARGET_URL varchar(200), URL varchar(200) not null, primary key (PID))")
				.addSql(
						DriverTypeEnum.MSSQL_2012,
						"alter table TRM_CONCEPT_MAP add constraint IDX_CONCEPT_MAP_URL unique (URL)")
				.addSql(
						DriverTypeEnum.MSSQL_2012,
						"alter table TRM_CONCEPT_MAP add constraint FK_TRMCONCEPTMAP_RES foreign key (RES_ID) references HFJ_RESOURCE")
				.addSql(
						DriverTypeEnum.MARIADB_10_1,
						"create table TRM_CONCEPT_MAP (PID bigint not null, RES_ID bigint, SOURCE_URL varchar(200), TARGET_URL varchar(200), URL varchar(200) not null, primary key (PID))")
				.addSql(
						DriverTypeEnum.MARIADB_10_1,
						"alter table TRM_CONCEPT_MAP add constraint FK_TRMCONCEPTMAP_RES foreign key (RES_ID) references HFJ_RESOURCE (RES_ID)")
				.addSql(
						DriverTypeEnum.MARIADB_10_1,
						"alter table TRM_CONCEPT_MAP add constraint IDX_CONCEPT_MAP_URL unique (URL)");

		// Concept Map - Group
		version.startSectionWithMessage("Starting work on table: TRM_CONCEPT_MAP_GROUP");
		version.addTableRawSql("20180907.4", "TRM_CONCEPT_MAP_GROUP")
				.addSql(
						DriverTypeEnum.DERBY_EMBEDDED,
						"create table TRM_CONCEPT_MAP_GROUP (PID bigint not null, myConceptMapUrl varchar(255), SOURCE_URL varchar(200) not null, mySourceValueSet varchar(255), SOURCE_VERSION varchar(100), TARGET_URL varchar(200) not null, myTargetValueSet varchar(255), TARGET_VERSION varchar(100), CONCEPT_MAP_PID bigint not null, primary key (PID))")
				.addSql(
						DriverTypeEnum.DERBY_EMBEDDED,
						"alter table TRM_CONCEPT_MAP_GROUP add constraint FK_TCMGROUP_CONCEPTMAP foreign key (CONCEPT_MAP_PID) references TRM_CONCEPT_MAP")
				.addSql(
						DriverTypeEnum.DERBY_EMBEDDED,
						"create unique index IDX_CONCEPT_MAP_URL on TRM_CONCEPT_MAP (URL)")
				.addSql(
						DriverTypeEnum.ORACLE_12C,
						"create table TRM_CONCEPT_MAP_GROUP (PID number(19,0) not null, myConceptMapUrl varchar2(255 char), SOURCE_URL varchar2(200 char) not null, mySourceValueSet varchar2(255 char), SOURCE_VERSION varchar2(100 char), TARGET_URL varchar2(200 char) not null, myTargetValueSet varchar2(255 char), TARGET_VERSION varchar2(100 char), CONCEPT_MAP_PID number(19,0) not null, primary key (PID))")
				.addSql(
						DriverTypeEnum.ORACLE_12C,
						"alter table TRM_CONCEPT_MAP_GROUP add constraint FK_TCMGROUP_CONCEPTMAP foreign key (CONCEPT_MAP_PID) references TRM_CONCEPT_MAP")
				.addSql(
						DriverTypeEnum.MARIADB_10_1,
						"create table TRM_CONCEPT_MAP_GROUP (PID bigint not null, myConceptMapUrl varchar(255), SOURCE_URL varchar(200) not null, mySourceValueSet varchar(255), SOURCE_VERSION varchar(100), TARGET_URL varchar(200) not null, myTargetValueSet varchar(255), TARGET_VERSION varchar(100), CONCEPT_MAP_PID bigint not null, primary key (PID))")
				.addSql(
						DriverTypeEnum.MARIADB_10_1,
						"alter table TRM_CONCEPT_MAP_GROUP add constraint FK_TCMGROUP_CONCEPTMAP foreign key (CONCEPT_MAP_PID) references TRM_CONCEPT_MAP (PID)")
				.addSql(
						DriverTypeEnum.MYSQL_5_7,
						"create table TRM_CONCEPT_MAP_GROUP (PID bigint not null, myConceptMapUrl varchar(255), SOURCE_URL varchar(200) not null, mySourceValueSet varchar(255), SOURCE_VERSION varchar(100), TARGET_URL varchar(200) not null, myTargetValueSet varchar(255), TARGET_VERSION varchar(100), CONCEPT_MAP_PID bigint not null, primary key (PID))")
				.addSql(
						DriverTypeEnum.MYSQL_5_7,
						"alter table TRM_CONCEPT_MAP_GROUP add constraint FK_TCMGROUP_CONCEPTMAP foreign key (CONCEPT_MAP_PID) references TRM_CONCEPT_MAP (PID)")
				.addSql(
						DriverTypeEnum.MSSQL_2012,
						"create table TRM_CONCEPT_MAP_GROUP (PID bigint not null, myConceptMapUrl varchar(255), SOURCE_URL varchar(200) not null, mySourceValueSet varchar(255), SOURCE_VERSION varchar(100), TARGET_URL varchar(200) not null, myTargetValueSet varchar(255), TARGET_VERSION varchar(100), CONCEPT_MAP_PID bigint not null, primary key (PID))")
				.addSql(
						DriverTypeEnum.MSSQL_2012,
						"alter table TRM_CONCEPT_MAP_GROUP add constraint FK_TCMGROUP_CONCEPTMAP foreign key (CONCEPT_MAP_PID) references TRM_CONCEPT_MAP")
				.addSql(
						DriverTypeEnum.POSTGRES_9_4,
						"create table TRM_CONCEPT_MAP_GROUP (PID int8 not null, myConceptMapUrl varchar(255), SOURCE_URL varchar(200) not null, mySourceValueSet varchar(255), SOURCE_VERSION varchar(100), TARGET_URL varchar(200) not null, myTargetValueSet varchar(255), TARGET_VERSION varchar(100), CONCEPT_MAP_PID int8 not null, primary key (PID))")
				.addSql(
						DriverTypeEnum.POSTGRES_9_4,
						"alter table TRM_CONCEPT_MAP_GROUP add constraint FK_TCMGROUP_CONCEPTMAP foreign key (CONCEPT_MAP_PID) references TRM_CONCEPT_MAP");

		// Concept Map - Group Element
		version.startSectionWithMessage("Starting work on table: TRM_CONCEPT_MAP_GRP_ELEMENT");
		version.addTableRawSql("20180907.5", "TRM_CONCEPT_MAP_GRP_ELEMENT")
				.addSql(
						DriverTypeEnum.DERBY_EMBEDDED,
						"create table TRM_CONCEPT_MAP_GRP_ELEMENT (PID bigint not null, SOURCE_CODE varchar(500) not null, myConceptMapUrl varchar(255), SOURCE_DISPLAY varchar(400), mySystem varchar(255), mySystemVersion varchar(255), myValueSet varchar(255), CONCEPT_MAP_GROUP_PID bigint not null, primary key (PID))")
				.addSql(
						DriverTypeEnum.DERBY_EMBEDDED,
						"alter table TRM_CONCEPT_MAP_GRP_ELEMENT add constraint FK_TCMGELEMENT_GROUP foreign key (CONCEPT_MAP_GROUP_PID) references TRM_CONCEPT_MAP_GROUP")
				.addSql(
						DriverTypeEnum.MARIADB_10_1,
						"create table TRM_CONCEPT_MAP_GRP_ELEMENT (PID bigint not null, SOURCE_CODE varchar(500) not null, myConceptMapUrl varchar(255), SOURCE_DISPLAY varchar(400), mySystem varchar(255), mySystemVersion varchar(255), myValueSet varchar(255), CONCEPT_MAP_GROUP_PID bigint not null, primary key (PID))")
				.addSql(
						DriverTypeEnum.MARIADB_10_1,
						"alter table TRM_CONCEPT_MAP_GRP_ELEMENT add constraint FK_TCMGELEMENT_GROUP foreign key (CONCEPT_MAP_GROUP_PID) references TRM_CONCEPT_MAP_GROUP (PID)")
				.addSql(
						DriverTypeEnum.MARIADB_10_1,
						"create index IDX_CNCPT_MAP_GRP_CD on TRM_CONCEPT_MAP_GRP_ELEMENT (SOURCE_CODE)")
				.addSql(
						DriverTypeEnum.DERBY_EMBEDDED,
						"create index IDX_CNCPT_MAP_GRP_CD on TRM_CONCEPT_MAP_GRP_ELEMENT (SOURCE_CODE)")
				.addSql(
						DriverTypeEnum.MYSQL_5_7,
						"create table TRM_CONCEPT_MAP_GRP_ELEMENT (PID bigint not null, SOURCE_CODE varchar(500) not null, myConceptMapUrl varchar(255), SOURCE_DISPLAY varchar(400), mySystem varchar(255), mySystemVersion varchar(255), myValueSet varchar(255), CONCEPT_MAP_GROUP_PID bigint not null, primary key (PID))")
				.addSql(
						DriverTypeEnum.MYSQL_5_7,
						"create index IDX_CNCPT_MAP_GRP_CD on TRM_CONCEPT_MAP_GRP_ELEMENT (SOURCE_CODE)")
				.addSql(
						DriverTypeEnum.MYSQL_5_7,
						"alter table TRM_CONCEPT_MAP_GRP_ELEMENT add constraint FK_TCMGELEMENT_GROUP foreign key (CONCEPT_MAP_GROUP_PID) references TRM_CONCEPT_MAP_GROUP (PID)")
				.addSql(
						DriverTypeEnum.POSTGRES_9_4,
						"create table TRM_CONCEPT_MAP_GRP_ELEMENT (PID int8 not null, SOURCE_CODE varchar(500) not null, myConceptMapUrl varchar(255), SOURCE_DISPLAY varchar(400), mySystem varchar(255), mySystemVersion varchar(255), myValueSet varchar(255), CONCEPT_MAP_GROUP_PID int8 not null, primary key (PID))")
				.addSql(
						DriverTypeEnum.POSTGRES_9_4,
						"alter table TRM_CONCEPT_MAP_GRP_ELEMENT add constraint FK_TCMGELEMENT_GROUP foreign key (CONCEPT_MAP_GROUP_PID) references TRM_CONCEPT_MAP_GROUP")
				.addSql(
						DriverTypeEnum.POSTGRES_9_4,
						"create index IDX_CNCPT_MAP_GRP_CD on TRM_CONCEPT_MAP_GRP_ELEMENT (SOURCE_CODE)")
				.addSql(
						DriverTypeEnum.ORACLE_12C,
						"create table TRM_CONCEPT_MAP_GRP_ELEMENT (PID number(19,0) not null, SOURCE_CODE varchar2(500 char) not null, myConceptMapUrl varchar2(255 char), SOURCE_DISPLAY varchar2(400 char), mySystem varchar2(255 char), mySystemVersion varchar2(255 char), myValueSet varchar2(255 char), CONCEPT_MAP_GROUP_PID number(19,0) not null, primary key (PID))")
				.addSql(
						DriverTypeEnum.ORACLE_12C,
						"alter table TRM_CONCEPT_MAP_GRP_ELEMENT add constraint FK_TCMGELEMENT_GROUP foreign key (CONCEPT_MAP_GROUP_PID) references TRM_CONCEPT_MAP_GROUP")
				.addSql(
						DriverTypeEnum.ORACLE_12C,
						"create index IDX_CNCPT_MAP_GRP_CD on TRM_CONCEPT_MAP_GRP_ELEMENT (SOURCE_CODE)")
				.addSql(
						DriverTypeEnum.MSSQL_2012,
						"create table TRM_CONCEPT_MAP_GRP_ELEMENT (PID bigint not null, SOURCE_CODE varchar(500) not null, myConceptMapUrl varchar(255), SOURCE_DISPLAY varchar(400), mySystem varchar(255), mySystemVersion varchar(255), myValueSet varchar(255), CONCEPT_MAP_GROUP_PID bigint not null, primary key (PID))")
				.addSql(
						DriverTypeEnum.MSSQL_2012,
						"create index IDX_CNCPT_MAP_GRP_CD on TRM_CONCEPT_MAP_GRP_ELEMENT (SOURCE_CODE)")
				.addSql(
						DriverTypeEnum.MSSQL_2012,
						"alter table TRM_CONCEPT_MAP_GRP_ELEMENT add constraint FK_TCMGELEMENT_GROUP foreign key (CONCEPT_MAP_GROUP_PID) references TRM_CONCEPT_MAP_GROUP");

		// Concept Map - Group Element Target
		version.startSectionWithMessage("Starting work on table: TRM_CONCEPT_MAP_GRP_ELM_TGT");
		version.addTableRawSql("20180907.6", "TRM_CONCEPT_MAP_GRP_ELM_TGT")
				.addSql(
						DriverTypeEnum.DERBY_EMBEDDED,
						"create table TRM_CONCEPT_MAP_GRP_ELM_TGT (PID bigint not null, TARGET_CODE varchar(500) not null, myConceptMapUrl varchar(255), TARGET_DISPLAY varchar(400), TARGET_EQUIVALENCE varchar(50), mySystem varchar(255), mySystemVersion varchar(255), myValueSet varchar(255), CONCEPT_MAP_GRP_ELM_PID bigint not null, primary key (PID))")
				.addSql(
						DriverTypeEnum.DERBY_EMBEDDED,
						"alter table TRM_CONCEPT_MAP_GRP_ELM_TGT add constraint FK_TCMGETARGET_ELEMENT foreign key (CONCEPT_MAP_GRP_ELM_PID) references TRM_CONCEPT_MAP_GRP_ELEMENT")
				.addSql(
						DriverTypeEnum.DERBY_EMBEDDED,
						"create index IDX_CNCPT_MP_GRP_ELM_TGT_CD on TRM_CONCEPT_MAP_GRP_ELM_TGT (TARGET_CODE)")
				.addSql(
						DriverTypeEnum.MARIADB_10_1,
						"create table TRM_CONCEPT_MAP_GRP_ELM_TGT (PID bigint not null, TARGET_CODE varchar(500) not null, myConceptMapUrl varchar(255), TARGET_DISPLAY varchar(400), TARGET_EQUIVALENCE varchar(50), mySystem varchar(255), mySystemVersion varchar(255), myValueSet varchar(255), CONCEPT_MAP_GRP_ELM_PID bigint not null, primary key (PID))")
				.addSql(
						DriverTypeEnum.MARIADB_10_1,
						"alter table TRM_CONCEPT_MAP_GRP_ELM_TGT add constraint FK_TCMGETARGET_ELEMENT foreign key (CONCEPT_MAP_GRP_ELM_PID) references TRM_CONCEPT_MAP_GRP_ELEMENT (PID)")
				.addSql(
						DriverTypeEnum.MARIADB_10_1,
						"create index IDX_CNCPT_MP_GRP_ELM_TGT_CD on TRM_CONCEPT_MAP_GRP_ELM_TGT (TARGET_CODE)")
				.addSql(
						DriverTypeEnum.MYSQL_5_7,
						"create table TRM_CONCEPT_MAP_GRP_ELM_TGT (PID bigint not null, TARGET_CODE varchar(500) not null, myConceptMapUrl varchar(255), TARGET_DISPLAY varchar(400), TARGET_EQUIVALENCE varchar(50), mySystem varchar(255), mySystemVersion varchar(255), myValueSet varchar(255), CONCEPT_MAP_GRP_ELM_PID bigint not null, primary key (PID))")
				.addSql(
						DriverTypeEnum.MYSQL_5_7,
						"alter table TRM_CONCEPT_MAP_GRP_ELM_TGT add constraint FK_TCMGETARGET_ELEMENT foreign key (CONCEPT_MAP_GRP_ELM_PID) references TRM_CONCEPT_MAP_GRP_ELEMENT (PID)")
				.addSql(
						DriverTypeEnum.MYSQL_5_7,
						"create index IDX_CNCPT_MP_GRP_ELM_TGT_CD on TRM_CONCEPT_MAP_GRP_ELM_TGT (TARGET_CODE)")
				.addSql(
						DriverTypeEnum.ORACLE_12C,
						"create table TRM_CONCEPT_MAP_GRP_ELM_TGT (PID number(19,0) not null, TARGET_CODE varchar2(500 char) not null, myConceptMapUrl varchar2(255 char), TARGET_DISPLAY varchar2(400 char), TARGET_EQUIVALENCE varchar2(50 char), mySystem varchar2(255 char), mySystemVersion varchar2(255 char), myValueSet varchar2(255 char), CONCEPT_MAP_GRP_ELM_PID number(19,0) not null, primary key (PID))")
				.addSql(
						DriverTypeEnum.ORACLE_12C,
						"alter table TRM_CONCEPT_MAP_GRP_ELM_TGT add constraint FK_TCMGETARGET_ELEMENT foreign key (CONCEPT_MAP_GRP_ELM_PID) references TRM_CONCEPT_MAP_GRP_ELEMENT")
				.addSql(
						DriverTypeEnum.ORACLE_12C,
						"create index IDX_CNCPT_MP_GRP_ELM_TGT_CD on TRM_CONCEPT_MAP_GRP_ELM_TGT (TARGET_CODE)")
				.addSql(
						DriverTypeEnum.POSTGRES_9_4,
						"create table TRM_CONCEPT_MAP_GRP_ELM_TGT (PID int8 not null, TARGET_CODE varchar(500) not null, myConceptMapUrl varchar(255), TARGET_DISPLAY varchar(400), TARGET_EQUIVALENCE varchar(50), mySystem varchar(255), mySystemVersion varchar(255), myValueSet varchar(255), CONCEPT_MAP_GRP_ELM_PID int8 not null, primary key (PID))")
				.addSql(
						DriverTypeEnum.POSTGRES_9_4,
						"alter table TRM_CONCEPT_MAP_GRP_ELM_TGT add constraint FK_TCMGETARGET_ELEMENT foreign key (CONCEPT_MAP_GRP_ELM_PID) references TRM_CONCEPT_MAP_GRP_ELEMENT")
				.addSql(
						DriverTypeEnum.POSTGRES_9_4,
						"create index IDX_CNCPT_MP_GRP_ELM_TGT_CD on TRM_CONCEPT_MAP_GRP_ELM_TGT (TARGET_CODE)")
				.addSql(
						DriverTypeEnum.MSSQL_2012,
						"create table TRM_CONCEPT_MAP_GRP_ELM_TGT (PID bigint not null, TARGET_CODE varchar(500) not null, myConceptMapUrl varchar(255), TARGET_DISPLAY varchar(400), TARGET_EQUIVALENCE varchar(50), mySystem varchar(255), mySystemVersion varchar(255), myValueSet varchar(255), CONCEPT_MAP_GRP_ELM_PID bigint not null, primary key (PID))")
				.addSql(
						DriverTypeEnum.MSSQL_2012,
						"create index IDX_CNCPT_MP_GRP_ELM_TGT_CD on TRM_CONCEPT_MAP_GRP_ELM_TGT (TARGET_CODE)")
				.addSql(
						DriverTypeEnum.MSSQL_2012,
						"alter table TRM_CONCEPT_MAP_GRP_ELM_TGT add constraint FK_TCMGETARGET_ELEMENT foreign key (CONCEPT_MAP_GRP_ELM_PID) references TRM_CONCEPT_MAP_GRP_ELEMENT");

		version.onTable("HFJ_IDX_CMP_STRING_UNIQ")
				.modifyColumn("20180907.7", "IDX_STRING")
				.nonNullable()
				.withType(ColumnTypeEnum.STRING, 200);
	}

	private Boolean columnToBoolean(Object theValue) {
		if (theValue == null) {
			return null;
		}
		if (theValue instanceof Boolean) {
			return (Boolean) theValue;
		}

		long longValue = ((Number) theValue).longValue();
		return longValue == 1L;
	}

	private void init340() { // 20180401 - 20180528
		Builder version = forVersion(VersionEnum.V3_4_0);

		// CodeSystem Version
		Builder.BuilderWithTableName resourceLink = version.onTable("TRM_CODESYSTEM_VER");
		version.startSectionWithMessage("Starting work on table: " + resourceLink.getTableName());
		resourceLink.dropIndex("20180401.1", "IDX_CSV_RESOURCEPID_AND_VER");
		resourceLink.dropColumn("20180401.2", "RES_VERSION_ID");
		resourceLink.addColumn("20180401.3", "CS_VERSION_ID").nullable().type(ColumnTypeEnum.STRING, 255);
		resourceLink.addColumn("20180401.4", "CODESYSTEM_PID").nullable().type(ColumnTypeEnum.LONG);
		resourceLink
				.addForeignKey("20180401.5", "FK_CODESYSVER_CS_ID")
				.toColumn("CODESYSTEM_PID")
				.references("TRM_CODESYSTEM", "PID");

		// Concept
		Builder.BuilderWithTableName concept = version.onTable("TRM_CONCEPT");
		version.startSectionWithMessage("Starting work on table: " + concept.getTableName());
		concept.addColumn("20180401.6", "CODE_SEQUENCE").nullable().type(ColumnTypeEnum.INT);
	}

	protected void init330() { // 20180114 - 20180329
		Builder version = forVersion(VersionEnum.V3_3_0);

		version.initializeSchema(
				"20180115.0",
				new SchemaInitializationProvider(
						"HAPI FHIR", "/ca/uhn/hapi/fhir/jpa/docs/database", "HFJ_RESOURCE", true));

		Builder.BuilderWithTableName hfjResource = version.onTable("HFJ_RESOURCE");
		version.startSectionWithMessage("Starting work on table: " + hfjResource.getTableName());
		hfjResource.dropColumn("20180115.1", "RES_TEXT");
		hfjResource.dropColumn("20180115.2", "RES_ENCODING");

		Builder.BuilderWithTableName hfjResVer = version.onTable("HFJ_RES_VER");
		version.startSectionWithMessage("Starting work on table: " + hfjResVer.getTableName());
		hfjResVer.modifyColumn("20180115.3", "RES_ENCODING").nullable();
		hfjResVer.modifyColumn("20180115.4", "RES_TEXT").nullable();
	}

	public enum FlagEnum {
		NO_MIGRATE_HASHES("no-migrate-350-hashes");

		private final String myCommandLineValue;

		FlagEnum(String theCommandLineValue) {
			myCommandLineValue = theCommandLineValue;
		}

		public static FlagEnum fromCommandLineValue(String theCommandLineValue) {
			Optional<FlagEnum> retVal = Arrays.stream(values())
					.filter(t -> t.myCommandLineValue.equals(theCommandLineValue))
					.findFirst();
			return retVal.orElseThrow(() -> {
				List<String> validValues = Arrays.stream(values())
						.map(t -> t.myCommandLineValue)
						.sorted()
						.collect(Collectors.toList());
				return new IllegalArgumentException(
						"Invalid flag \"" + theCommandLineValue + "\". Valid values: " + validValues);
			});
		}
	}
}<|MERGE_RESOLUTION|>--- conflicted
+++ resolved
@@ -253,38 +253,6 @@
 				.withColumns("RES_UPDATED", "RES_ID")
 				.heavyweightSkipByDefault();
 
-<<<<<<< HEAD
-		{
-			// Please see https://github.com/hapifhir/hapi-fhir/issues/6033 for why we're doing this
-			version.onTable(tableHfjResSearchUrl)
-					.addColumn("20240618.2", "PARTITION_ID", -1)
-					.nullable()
-					.type(ColumnTypeEnum.INT);
-
-			version.onTable(tableHfjResSearchUrl)
-					.addColumn("20240618.3", "PARTITION_DATE")
-					.nullable()
-					.type(ColumnTypeEnum.DATE_ONLY);
-
-			version.executeRawSql(
-					"20240618.4",
-					String.format(
-							"UPDATE %s SET %s = -1",
-							tableHfjResSearchUrl, ResourceSearchUrlEntityPK.PARTITION_ID_COLUMN_NAME));
-
-			version.onTable(tableHfjResSearchUrl)
-					.modifyColumn("20240618.5", ResourceSearchUrlEntityPK.PARTITION_ID_COLUMN_NAME)
-					.nonNullable()
-					.withType(ColumnTypeEnum.INT);
-
-			version.onTable(tableHfjResSearchUrl).dropPrimaryKey("20240618.6");
-
-			version.onTable(tableHfjResSearchUrl)
-					.addPrimaryKey(
-							"20240618.7",
-							ResourceSearchUrlEntityPK.RES_SEARCH_URL_COLUMN_NAME,
-							ResourceSearchUrlEntityPK.PARTITION_ID_COLUMN_NAME);
-=======
 		// Allow null values in SP_NAME, RES_TYPE columns for all HFJ_SPIDX_* tables. These are marked as failure
 		// allowed, since SQL Server won't let us change nullability on columns with indexes pointing to them.
 		{
@@ -381,7 +349,38 @@
 					.nullable()
 					.withType(ColumnTypeEnum.STRING, 100)
 					.failureAllowed();
->>>>>>> 0397b9dd
+
+			{
+				// Please see https://github.com/hapifhir/hapi-fhir/issues/6033 for why we're doing this
+				version.onTable(tableHfjResSearchUrl)
+					.addColumn("20240618.2", "PARTITION_ID", -1)
+					.nullable()
+					.type(ColumnTypeEnum.INT);
+
+				version.onTable(tableHfjResSearchUrl)
+					.addColumn("20240618.3", "PARTITION_DATE")
+					.nullable()
+					.type(ColumnTypeEnum.DATE_ONLY);
+
+				version.executeRawSql(
+					"20240618.4",
+					String.format(
+						"UPDATE %s SET %s = -1",
+						tableHfjResSearchUrl, ResourceSearchUrlEntityPK.PARTITION_ID_COLUMN_NAME));
+
+				version.onTable(tableHfjResSearchUrl)
+					.modifyColumn("20240618.5", ResourceSearchUrlEntityPK.PARTITION_ID_COLUMN_NAME)
+					.nonNullable()
+					.withType(ColumnTypeEnum.INT);
+
+				version.onTable(tableHfjResSearchUrl).dropPrimaryKey("20240618.6");
+
+				version.onTable(tableHfjResSearchUrl)
+					.addPrimaryKey(
+						"20240618.7",
+						ResourceSearchUrlEntityPK.RES_SEARCH_URL_COLUMN_NAME,
+						ResourceSearchUrlEntityPK.PARTITION_ID_COLUMN_NAME);
+			}
 		}
 	}
 
