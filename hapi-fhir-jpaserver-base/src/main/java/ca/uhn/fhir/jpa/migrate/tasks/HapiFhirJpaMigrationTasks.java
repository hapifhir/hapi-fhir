--- conflicted
+++ resolved
@@ -471,12 +471,6 @@
 			}
 		}
 
-<<<<<<< HEAD
-		version.onTable(Search.HFJ_SEARCH)
-				.modifyColumn("20240722.1", Search.SEARCH_UUID)
-				.nonNullable()
-				.withType(ColumnTypeEnum.STRING, 48);
-=======
 		{
 			// Add target resource partition id/date columns to resource link
 			Builder.BuilderWithTableName resourceLinkTable = version.onTable("HFJ_RES_LINK");
@@ -497,7 +491,6 @@
 					.nonNullable()
 					.withType(ColumnTypeEnum.STRING, 48);
 		}
->>>>>>> 9e0efcae
 
 		{
 			final Builder.BuilderWithTableName hfjResource = version.onTable("HFJ_RESOURCE");
@@ -1049,12 +1042,8 @@
 		version.onTable(Search.HFJ_SEARCH)
 				.addColumn("20230215.1", Search.SEARCH_UUID)
 				.nullable()
-<<<<<<< HEAD
 				.type(ColumnTypeEnum.STRING, 48)
 				.doNothing(); // This migration used add instead of modify, so was skipped.  See 20240722 for modify.
-=======
-				.type(ColumnTypeEnum.STRING, 48);
->>>>>>> 9e0efcae
 		version.onTable(BulkImportJobEntity.HFJ_BLK_IMPORT_JOB)
 				.addColumn("20230215.2", BulkImportJobEntity.JOB_ID)
 				.nullable()
