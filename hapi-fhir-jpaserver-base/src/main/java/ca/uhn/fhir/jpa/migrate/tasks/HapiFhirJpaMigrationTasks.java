/*-
 * #%L
 * HAPI FHIR JPA Server
 * %%
 * Copyright (C) 2014 - 2024 Smile CDR, Inc.
 * %%
 * Licensed under the Apache License, Version 2.0 (the "License");
 * you may not use this file except in compliance with the License.
 * You may obtain a copy of the License at
 *
 *      http://www.apache.org/licenses/LICENSE-2.0
 *
 * Unless required by applicable law or agreed to in writing, software
 * distributed under the License is distributed on an "AS IS" BASIS,
 * WITHOUT WARRANTIES OR CONDITIONS OF ANY KIND, either express or implied.
 * See the License for the specific language governing permissions and
 * limitations under the License.
 * #L%
 */
package ca.uhn.fhir.jpa.migrate.tasks;

import ca.uhn.fhir.interceptor.model.RequestPartitionId;
import ca.uhn.fhir.jpa.entity.BulkExportJobEntity;
import ca.uhn.fhir.jpa.entity.BulkImportJobEntity;
import ca.uhn.fhir.jpa.entity.Search;
import ca.uhn.fhir.jpa.migrate.DriverTypeEnum;
import ca.uhn.fhir.jpa.migrate.taskdef.ArbitrarySqlTask;
import ca.uhn.fhir.jpa.migrate.taskdef.CalculateHashesTask;
import ca.uhn.fhir.jpa.migrate.taskdef.CalculateOrdinalDatesTask;
import ca.uhn.fhir.jpa.migrate.taskdef.ColumnTypeEnum;
import ca.uhn.fhir.jpa.migrate.taskdef.ForceIdMigrationCopyTask;
import ca.uhn.fhir.jpa.migrate.taskdef.ForceIdMigrationFixTask;
import ca.uhn.fhir.jpa.migrate.tasks.api.BaseMigrationTasks;
import ca.uhn.fhir.jpa.migrate.tasks.api.Builder;
import ca.uhn.fhir.jpa.migrate.tasks.api.ColumnAndNullable;
import ca.uhn.fhir.jpa.migrate.tasks.api.TaskFlagEnum;
import ca.uhn.fhir.jpa.model.config.PartitionSettings;
import ca.uhn.fhir.jpa.model.entity.BaseResourceIndexedSearchParam;
import ca.uhn.fhir.jpa.model.entity.ResourceHistoryTable;
import ca.uhn.fhir.jpa.model.entity.ResourceIndexedComboStringUnique;
import ca.uhn.fhir.jpa.model.entity.ResourceIndexedSearchParamDate;
import ca.uhn.fhir.jpa.model.entity.ResourceIndexedSearchParamQuantity;
import ca.uhn.fhir.jpa.model.entity.ResourceIndexedSearchParamString;
import ca.uhn.fhir.jpa.model.entity.ResourceIndexedSearchParamToken;
import ca.uhn.fhir.jpa.model.entity.ResourceIndexedSearchParamUri;
import ca.uhn.fhir.jpa.model.entity.ResourceTable;
import ca.uhn.fhir.jpa.model.entity.SearchParamPresentEntity;
import ca.uhn.fhir.jpa.model.entity.StorageSettings;
import ca.uhn.fhir.util.ClasspathUtil;
import ca.uhn.fhir.util.VersionEnum;
import org.apache.commons.lang3.StringUtils;
import org.intellij.lang.annotations.Language;

import java.util.Arrays;
import java.util.HashMap;
import java.util.List;
import java.util.Map;
import java.util.Optional;
import java.util.Set;
import java.util.stream.Collectors;

import static ca.uhn.fhir.rest.api.Constants.UUID_LENGTH;

@SuppressWarnings({"SqlNoDataSourceInspection", "SpellCheckingInspection", "java:S1192"})
public class HapiFhirJpaMigrationTasks extends BaseMigrationTasks<VersionEnum> {

	// H2, Derby, MariaDB, and MySql automatically add indexes to foreign keys
	public static final DriverTypeEnum[] NON_AUTOMATIC_FK_INDEX_PLATFORMS =
			new DriverTypeEnum[] {DriverTypeEnum.POSTGRES_9_4, DriverTypeEnum.ORACLE_12C, DriverTypeEnum.MSSQL_2012};
	private static final String QUERY_FOR_COLUMN_COLLATION_TEMPLATE = "WITH defcoll AS (\n"
			+ "	SELECT datcollate AS coll\n"
			+ "	FROM pg_database\n"
			+ "	WHERE datname = current_database())\n"
			+ ", collation_by_column AS (\n"
			+ "	SELECT a.attname,\n"
			+ "		CASE WHEN c.collname = 'default'\n"
			+ "			THEN defcoll.coll\n"
			+ "			ELSE c.collname\n"
			+ "		END AS my_collation\n"
			+ "	FROM pg_attribute AS a\n"
			+ "		CROSS JOIN defcoll\n"
			+ "		LEFT JOIN pg_collation AS c ON a.attcollation = c.oid\n"
			+ "	WHERE a.attrelid = '%s'::regclass\n"
			+ "		AND a.attnum > 0\n"
			+ "		AND attname = '%s'\n"
			+ ")\n"
			+ "SELECT TRUE as result\n"
			+ "FROM collation_by_column\n"
			+ "WHERE EXISTS (SELECT 1\n"
			+ "	FROM collation_by_column\n"
			+ "	WHERE my_collation != 'C')";
	private final Set<FlagEnum> myFlags;

	/**
	 * Constructor
	 */
	public HapiFhirJpaMigrationTasks(Set<String> theFlags) {
		myFlags = theFlags.stream().map(FlagEnum::fromCommandLineValue).collect(Collectors.toSet());

		init330(); // 20180114 - 20180329
		init340(); // 20180401 - 20180528
		init350(); // 20180601 - 20180917
		init360(); // 20180918 - 20181112
		init400(); // 20190401 - 20190814
		init410(); // 20190815 - 20191014
		init420(); // 20191015 - 20200217
		init430(); // Replaced by 5.0.0
		init500(); // 20200218 - 20200513
		init501(); // 20200514 - 20200515
		init510(); // 20200516 - 20201028
		init520(); // 20201029 -
		init530();
		init540(); // 20210218 - 20210520
		init550(); // 20210520 -
		init560(); // 20211027 -
		init570(); // 20211102 -
		init600(); // 20211102 -
		init610();
		init620();
		init640();
		init640_after_20230126();
		init660();
		init680();
		init680_Part2();
		init700();
		init720();
		init740();
	}

	protected void init740() {
		// Start of migrations from 7.2 to 7.4

		final Builder version = forVersion(VersionEnum.V7_4_0);

		{
			version.onTable("HFJ_RES_SEARCH_URL")
					.addForeignKey("20240515.1", "FK_RES_SEARCH_URL_RESOURCE")
					.toColumn("RES_ID")
					.references("HFJ_RESOURCE", "RES_ID");
		}

		/*
		 * Make a bunch of columns non-nullable. Note that we won't actually apply this migration
		 * on the live system as it would take a loooooong time to execute these on heavily loaded
		 * databases.
		 */
		// Skipping numbers 20240601.1 and 20240601.2 as they were found to not
		// be needed during code review.
		version.onTable("HFJ_RESOURCE")
				.modifyColumn("20240601.3", "SP_HAS_LINKS")
				.nonNullable()
				.withType(ColumnTypeEnum.BOOLEAN)
				.heavyweightSkipByDefault()
				.failureAllowed();
		version.onTable("HFJ_RESOURCE")
				.modifyColumn("20240601.4", "SP_COORDS_PRESENT")
				.nonNullable()
				.withType(ColumnTypeEnum.BOOLEAN)
				.heavyweightSkipByDefault()
				.failureAllowed();
		version.onTable("HFJ_RESOURCE")
				.modifyColumn("20240601.5", "SP_DATE_PRESENT")
				.nonNullable()
				.withType(ColumnTypeEnum.BOOLEAN)
				.heavyweightSkipByDefault()
				.failureAllowed();
		version.onTable("HFJ_RESOURCE")
				.modifyColumn("20240601.6", "SP_NUMBER_PRESENT")
				.nonNullable()
				.withType(ColumnTypeEnum.BOOLEAN)
				.heavyweightSkipByDefault()
				.failureAllowed();
		version.onTable("HFJ_RESOURCE")
				.modifyColumn("20240601.7", "SP_QUANTITY_PRESENT")
				.nonNullable()
				.withType(ColumnTypeEnum.BOOLEAN)
				.heavyweightSkipByDefault()
				.failureAllowed();
		version.onTable("HFJ_RESOURCE")
				.modifyColumn("20240601.8", "SP_QUANTITY_NRML_PRESENT")
				.nonNullable()
				.withType(ColumnTypeEnum.BOOLEAN)
				.heavyweightSkipByDefault()
				.failureAllowed();
		version.onTable("HFJ_RESOURCE")
				.modifyColumn("20240601.9", "SP_STRING_PRESENT")
				.nonNullable()
				.withType(ColumnTypeEnum.BOOLEAN)
				.heavyweightSkipByDefault()
				.failureAllowed();
		version.onTable("HFJ_RESOURCE")
				.modifyColumn("20240601.10", "SP_TOKEN_PRESENT")
				.nonNullable()
				.withType(ColumnTypeEnum.BOOLEAN)
				.heavyweightSkipByDefault()
				.failureAllowed();
		version.onTable("HFJ_RESOURCE")
				.modifyColumn("20240601.11", "SP_URI_PRESENT")
				.nonNullable()
				.withType(ColumnTypeEnum.BOOLEAN)
				.heavyweightSkipByDefault()
				.failureAllowed();
		version.onTable("HFJ_RESOURCE")
				.modifyColumn("20240601.12", "RES_VER")
				.nonNullable()
				.withType(ColumnTypeEnum.LONG)
				.heavyweightSkipByDefault()
				.failureAllowed();
		version.onTable("TRM_CONCEPT")
				.modifyColumn("20240601.13", "CODESYSTEM_PID")
				.nonNullable()
				.withType(ColumnTypeEnum.LONG)
				.heavyweightSkipByDefault()
				.failureAllowed();
		version.onTable("BT2_JOB_INSTANCE")
				.modifyColumn("20240601.14", "PROGRESS_PCT")
				.nonNullable()
				.withType(ColumnTypeEnum.DOUBLE)
				.heavyweightSkipByDefault()
				.failureAllowed();
		version.onTable("BT2_JOB_INSTANCE")
				.modifyColumn("20240601.15", "ERROR_COUNT")
				.nonNullable()
				.withType(ColumnTypeEnum.INT)
				.heavyweightSkipByDefault()
				.failureAllowed();
		version.onTable("HFJ_BINARY_STORAGE_BLOB")
				.modifyColumn("20240601.16", "BLOB_SIZE")
				.nonNullable()
				.withType(ColumnTypeEnum.LONG)
				.heavyweightSkipByDefault()
				.failureAllowed();

		/*
		 * Add RES_ID to two indexes on HFJ_RES_VER which support history operations.
		 * This makes server and type level _history work properly on large databases
		 * on postgres. These are both marked as heavyweightSkipByDefault because the
		 * necessary reindexing would be very expensive for a rarely used FHIR feature.
		 */
		version.onTable("HFJ_RES_VER")
				.dropIndex("20240601.17", "IDX_RESVER_TYPE_DATE")
				.heavyweightSkipByDefault();
		version.onTable("HFJ_RES_VER")
				.addIndex("20240601.18", "IDX_RESVER_TYPE_DATE")
				.unique(false)
				.withColumns("RES_TYPE", "RES_UPDATED", "RES_ID")
				.heavyweightSkipByDefault();
		version.onTable("HFJ_RES_VER")
				.dropIndex("20240601.19", "IDX_RESVER_DATE")
				.heavyweightSkipByDefault();
		version.onTable("HFJ_RES_VER")
				.addIndex("20240601.20", "IDX_RESVER_DATE")
				.unique(false)
				.withColumns("RES_UPDATED", "RES_ID")
				.heavyweightSkipByDefault();

		// Allow null values in SP_NAME, RES_TYPE columns for all HFJ_SPIDX_* tables. These are marked as failure
		// allowed, since SQL Server won't let us change nullability on columns with indexes pointing to them.
		{
			Builder.BuilderWithTableName spidxCoords = version.onTable("HFJ_SPIDX_COORDS");
			spidxCoords
					.modifyColumn("20240617.1", "SP_NAME")
					.nullable()
					.withType(ColumnTypeEnum.STRING, 100)
					.failureAllowed();
			spidxCoords
					.modifyColumn("20240617.2", "RES_TYPE")
					.nullable()
					.withType(ColumnTypeEnum.STRING, 100)
					.failureAllowed();

			Builder.BuilderWithTableName spidxDate = version.onTable("HFJ_SPIDX_DATE");
			spidxDate
					.modifyColumn("20240617.3", "SP_NAME")
					.nullable()
					.withType(ColumnTypeEnum.STRING, 100)
					.failureAllowed();
			spidxDate
					.modifyColumn("20240617.4", "RES_TYPE")
					.nullable()
					.withType(ColumnTypeEnum.STRING, 100)
					.failureAllowed();

			Builder.BuilderWithTableName spidxNumber = version.onTable("HFJ_SPIDX_NUMBER");
			spidxNumber
					.modifyColumn("20240617.5", "SP_NAME")
					.nullable()
					.withType(ColumnTypeEnum.STRING, 100)
					.failureAllowed();
			spidxNumber
					.modifyColumn("20240617.6", "RES_TYPE")
					.nullable()
					.withType(ColumnTypeEnum.STRING, 100)
					.failureAllowed();

			Builder.BuilderWithTableName spidxQuantity = version.onTable("HFJ_SPIDX_QUANTITY");
			spidxQuantity
					.modifyColumn("20240617.7", "SP_NAME")
					.nullable()
					.withType(ColumnTypeEnum.STRING, 100)
					.failureAllowed();
			spidxQuantity
					.modifyColumn("20240617.8", "RES_TYPE")
					.nullable()
					.withType(ColumnTypeEnum.STRING, 100)
					.failureAllowed();

			Builder.BuilderWithTableName spidxQuantityNorm = version.onTable("HFJ_SPIDX_QUANTITY_NRML");
			spidxQuantityNorm
					.modifyColumn("20240617.9", "SP_NAME")
					.nullable()
					.withType(ColumnTypeEnum.STRING, 100)
					.failureAllowed();
			spidxQuantityNorm
					.modifyColumn("20240617.10", "RES_TYPE")
					.nullable()
					.withType(ColumnTypeEnum.STRING, 100)
					.failureAllowed();

			Builder.BuilderWithTableName spidxString = version.onTable("HFJ_SPIDX_STRING");
			spidxString
					.modifyColumn("20240617.11", "SP_NAME")
					.nullable()
					.withType(ColumnTypeEnum.STRING, 100)
					.failureAllowed();
			spidxString
					.modifyColumn("20240617.12", "RES_TYPE")
					.nullable()
					.withType(ColumnTypeEnum.STRING, 100)
					.failureAllowed();

			Builder.BuilderWithTableName spidxToken = version.onTable("HFJ_SPIDX_TOKEN");
			spidxToken
					.modifyColumn("20240617.13", "SP_NAME")
					.nullable()
					.withType(ColumnTypeEnum.STRING, 100)
					.failureAllowed();
			spidxToken
					.modifyColumn("20240617.14", "RES_TYPE")
					.nullable()
					.withType(ColumnTypeEnum.STRING, 100)
					.failureAllowed();

			Builder.BuilderWithTableName spidxUri = version.onTable("HFJ_SPIDX_URI");
			spidxUri.modifyColumn("20240617.15", "SP_NAME")
					.nullable()
					.withType(ColumnTypeEnum.STRING, 100)
					.failureAllowed();
			spidxUri.modifyColumn("20240617.16", "RES_TYPE")
					.nullable()
					.withType(ColumnTypeEnum.STRING, 100)
					.failureAllowed();

			{
				// Please see https://github.com/hapifhir/hapi-fhir/issues/6033 for why we're doing this
				version.onTable("HFJ_RES_SEARCH_URL")
						.addColumn("20240618.2", "PARTITION_ID", -1)
						.nullable()
						.type(ColumnTypeEnum.INT);

				version.onTable("HFJ_RES_SEARCH_URL")
						.addColumn("20240618.3", "PARTITION_DATE")
						.nullable()
						.type(ColumnTypeEnum.DATE_ONLY);

				version.executeRawSql("20240618.4", "UPDATE HFJ_RES_SEARCH_URL SET PARTITION_ID = -1");

				version.onTable("HFJ_RES_SEARCH_URL")
						.modifyColumn("20240618.5", "PARTITION_ID")
						.nonNullable()
						.withType(ColumnTypeEnum.INT);

				version.onTable("HFJ_RES_SEARCH_URL").dropPrimaryKey("20240618.6");

				version.onTable("HFJ_RES_SEARCH_URL").addPrimaryKey("20240618.7", "RES_SEARCH_URL", "PARTITION_ID");
			}
		}

		{
			// Note that these are recreations of a previous migration from 6.6.0. The original migration had these set
			// as unique,
			// which causes SQL Server to create a filtered index. See
			// https://www.sqlshack.com/introduction-to-sql-server-filtered-indexes/
			// What this means for hibernate search is that for any column that is nullable, the SQLServerDialect will
			// omit the whole row from the index if
			// the value of the nullable column is actually null. Removing the uniqueness constraint works around this
			// problem.
			Builder.BuilderWithTableName uriTable = version.onTable("HFJ_SPIDX_URI");

			uriTable.dropIndex("20240620.10", "IDX_SP_URI_HASH_URI_V2");
			uriTable.dropIndex("20240620.20", "IDX_SP_URI_HASH_IDENTITY_V2");

			uriTable.addIndex("20240620.30", "IDX_SP_URI_HASH_URI_V2")
					.unique(false)
					.online(true)
					.withPossibleNullableColumns(
							new ColumnAndNullable("HASH_URI", true),
							new ColumnAndNullable("RES_ID", false),
							new ColumnAndNullable("PARTITION_ID", true));
			uriTable.addIndex("20240620.40", "IDX_SP_URI_HASH_IDENTITY_V2")
					.unique(false)
					.online(true)
					.withPossibleNullableColumns(
							new ColumnAndNullable("HASH_IDENTITY", true),
							new ColumnAndNullable("SP_URI", true),
							new ColumnAndNullable("RES_ID", false),
							new ColumnAndNullable("PARTITION_ID", true));
		}

		/*
		 * Add hash columns to the combo param index tables
		 */
		{
			version.onTable("HFJ_IDX_CMB_TOK_NU")
					.addIndex("20240625.10", "IDX_IDXCMBTOKNU_HASHC")
					.unique(false)
					.online(true)
					.withColumns("HASH_COMPLETE", "RES_ID", "PARTITION_ID");
			version.onTable("HFJ_IDX_CMP_STRING_UNIQ")
					.addColumn("20240625.20", "HASH_COMPLETE")
					.nullable()
					.type(ColumnTypeEnum.LONG);
			version.onTable("HFJ_IDX_CMP_STRING_UNIQ")
					.addColumn("20240625.30", "HASH_COMPLETE_2")
					.nullable()
					.type(ColumnTypeEnum.LONG);
			version.onTable("HFJ_IDX_CMP_STRING_UNIQ")
					.addTask(
							new CalculateHashesTask(VersionEnum.V7_4_0, "20240625.40") {
								@Override
								protected boolean shouldSkipTask() {
									return false;
								}
							}.setPidColumnName("PID")
									.addCalculator(
											"HASH_COMPLETE",
											t -> ResourceIndexedComboStringUnique.calculateHashComplete(
													t.getString("IDX_STRING")))
									.addCalculator(
											"HASH_COMPLETE_2",
											t -> ResourceIndexedComboStringUnique.calculateHashComplete2(
													t.getString("IDX_STRING")))
									.setColumnName("HASH_COMPLETE"));

			{
				version.onTable("TRM_CONCEPT_DESIG")
						.modifyColumn("20240705.10", "VAL")
						.nullable()
						.withType(ColumnTypeEnum.STRING, 2000);

				version.onTable("TRM_CONCEPT_DESIG")
						.addColumn("20240705.20", "VAL_VC")
						.nullable()
						.type(ColumnTypeEnum.TEXT);
			}
			{ // These migrations permit much longer values to be stored in SPIDX_TOKEN and SPIDX_STRING value
				Builder.BuilderWithTableName spidxString = version.onTable("HFJ_SPIDX_STRING");
				// components.
				// This is mostly helpful for `:contains` searches on long values, since exact searches use the hash
				// anyhow.
				spidxString
						.modifyColumn("20240708.10", "SP_VALUE_EXACT")
						.nullable()
						.withType(ColumnTypeEnum.STRING, 768)
						.failureAllowed();
				spidxString
						.modifyColumn("20240708.20", "SP_VALUE_NORMALIZED")
						.nullable()
						.withType(ColumnTypeEnum.STRING, 768)
						.failureAllowed();
			}
		}

		version.onTable(Search.HFJ_SEARCH)
				.modifyColumn("20240722.1", Search.SEARCH_UUID)
				.nonNullable()
				.withType(ColumnTypeEnum.STRING, 48);

		{
			final Builder.BuilderWithTableName hfjResource = version.onTable("HFJ_RESOURCE");

			@Language(("SQL"))
			final String onlyIfSql = "SELECT CASE CHARINDEX('_CI_', COLLATION_NAME) WHEN 0 THEN 0 ELSE 1 END "
					+ "FROM INFORMATION_SCHEMA.COLUMNS "
					+ "WHERE TABLE_SCHEMA = SCHEMA_NAME() "
					+ "AND TABLE_NAME = 'HFJ_RESOURCE' "
					+ "AND COLUMN_NAME = 'FHIR_ID' ";
			final String onlyfIReason =
					"Skipping change to HFJ_RESOURCE.FHIR_ID collation to SQL_Latin1_General_CP1_CS_AS because it is already using it";

			hfjResource
					.dropIndex("20240724.10", "IDX_RES_FHIR_ID")
					.onlyAppliesToPlatforms(DriverTypeEnum.MSSQL_2012)
					.onlyIf(onlyIfSql, onlyfIReason);

			hfjResource
					.dropIndex("20240724.20", "IDX_RES_TYPE_FHIR_ID")
					.onlyAppliesToPlatforms(DriverTypeEnum.MSSQL_2012)
					.onlyIf(onlyIfSql, onlyfIReason);

			version.executeRawSql(
							"20240724.30",
							"ALTER TABLE HFJ_RESOURCE ALTER COLUMN FHIR_ID varchar(64) COLLATE SQL_Latin1_General_CP1_CS_AS")
					.onlyAppliesToPlatforms(DriverTypeEnum.MSSQL_2012)
					.onlyIf(onlyIfSql, onlyfIReason);

			hfjResource
					.addIndex("20240724.40", "IDX_RES_FHIR_ID")
					.unique(false)
					.online(true)
					.withColumns("FHIR_ID")
					.onlyAppliesToPlatforms(DriverTypeEnum.MSSQL_2012)
					.onlyIf(onlyIfSql, onlyfIReason);

			hfjResource
					.addIndex("20240724.50", "IDX_RES_TYPE_FHIR_ID")
					.unique(true)
					.online(true)
					// include res_id and our deleted flag so we can satisfy Observation?_sort=_id from the index on
					// platforms that support it.
					.includeColumns("RES_ID, RES_DELETED_AT")
					.withColumns("RES_TYPE", "FHIR_ID")
					.onlyAppliesToPlatforms(DriverTypeEnum.MSSQL_2012)
					.onlyIf(onlyIfSql, onlyfIReason);
		}
	}

	protected void init720() {
		// Start of migrations from 7.0 to 7.2

		Builder version = forVersion(VersionEnum.V7_2_0);

		// allow null codes in concept map targets (see comment on "20190722.27" if you are going to change this)
		version.onTable("TRM_CONCEPT_MAP_GRP_ELM_TGT")
				.modifyColumn("20240327.1", "TARGET_CODE")
				.nullable()
				.withType(ColumnTypeEnum.STRING, 500);

		// Stop writing to hfj_forced_id https://github.com/hapifhir/hapi-fhir/pull/5817
		Builder.BuilderWithTableName forcedId = version.onTable("HFJ_FORCED_ID");
		forcedId.dropForeignKey("20240402.1", "FK_FORCEDID_RESOURCE", "HFJ_RESOURCE");
		forcedId.dropIndex("20240402.2", "IDX_FORCEDID_RESID");
		forcedId.dropIndex("20240402.3", "IDX_FORCEDID_TYPE_FID");
		forcedId.dropIndex("20240402.4", "IDX_FORCEID_FID");

		// Migration from LOB
		{
			Builder.BuilderWithTableName binaryStorageBlobTable = version.onTable("HFJ_BINARY_STORAGE_BLOB");

			binaryStorageBlobTable
					.renameColumn("20240404.1", "BLOB_ID", "CONTENT_ID")
					.getLastAddedTask()
					.ifPresent(t -> t.addFlag(TaskFlagEnum.DO_NOTHING));
			binaryStorageBlobTable
					.renameColumn("20240404.2", "BLOB_SIZE", "CONTENT_SIZE")
					.getLastAddedTask()
					.ifPresent(t -> t.addFlag(TaskFlagEnum.DO_NOTHING));
			binaryStorageBlobTable
					.renameColumn("20240404.3", "BLOB_HASH", "CONTENT_HASH")
					.getLastAddedTask()
					.ifPresent(t -> t.addFlag(TaskFlagEnum.DO_NOTHING));

			binaryStorageBlobTable
					.modifyColumn("20240404.4", "BLOB_DATA")
					.nullable()
					.withType(ColumnTypeEnum.BLOB);

			binaryStorageBlobTable
					.addColumn("20240404.5", "STORAGE_CONTENT_BIN")
					.nullable()
					.type(ColumnTypeEnum.BINARY);

			binaryStorageBlobTable
					.migrateBlobToBinary("20240404.6", "BLOB_DATA", "STORAGE_CONTENT_BIN")
					.doNothing();

			binaryStorageBlobTable
					.renameTable("20240404.7", "HFJ_BINARY_STORAGE")
					.doNothing();

			Builder.BuilderWithTableName binaryStorageTableFix = version.onTable("HFJ_BINARY_STORAGE");

			binaryStorageTableFix.renameColumn("20240404.10", "CONTENT_ID", "BLOB_ID", true, true);
			binaryStorageTableFix.renameColumn("20240404.20", "CONTENT_SIZE", "BLOB_SIZE", true, true);
			binaryStorageTableFix.renameColumn("20240404.30", "CONTENT_HASH", "BLOB_HASH", true, true);

			binaryStorageTableFix
					.renameTable("20240404.40", "HFJ_BINARY_STORAGE_BLOB")
					.failureAllowed();
		}

		{
			Builder.BuilderWithTableName termConceptPropertyTable = version.onTable("TRM_CONCEPT_PROPERTY");

			termConceptPropertyTable
					.addColumn("20240409.1", "PROP_VAL_BIN")
					.nullable()
					.type(ColumnTypeEnum.BINARY);

			termConceptPropertyTable
					.migrateBlobToBinary("20240409.2", "PROP_VAL_LOB", "PROP_VAL_BIN")
					.doNothing();
		}

		{
			Builder.BuilderWithTableName termValueSetConceptTable = version.onTable("TRM_VALUESET_CONCEPT");
			termValueSetConceptTable
					.addColumn("20240409.3", "SOURCE_DIRECT_PARENT_PIDS_VC")
					.nullable()
					.type(ColumnTypeEnum.TEXT);

			termValueSetConceptTable
					.migrateClobToText("20240409.4", "SOURCE_DIRECT_PARENT_PIDS", "SOURCE_DIRECT_PARENT_PIDS_VC")
					.doNothing();
		}

		{
			Builder.BuilderWithTableName termConceptTable = version.onTable("TRM_CONCEPT");
			termConceptTable
					.addColumn("20240410.1", "PARENT_PIDS_VC")
					.nullable()
					.type(ColumnTypeEnum.TEXT);

			termConceptTable
					.migrateClobToText("20240410.2", "PARENT_PIDS", "PARENT_PIDS_VC")
					.doNothing();
		}
	}

	protected void init700() {
		/* ************************************************
		 * Start of 6.10 migrations
		 *********************************************** */

		Builder version = forVersion(VersionEnum.V7_0_0);

		// new indices on MdmLink
		Builder.BuilderWithTableName mdmLinkTable = version.onTable("MPI_LINK");

		mdmLinkTable
				.addIndex("20230911.1", "IDX_EMPI_TGT_MR_LS")
				.unique(false)
				.online(true)
				.withColumns("TARGET_TYPE", "MATCH_RESULT", "LINK_SOURCE");
		mdmLinkTable
				.addIndex("20230911.2", "IDX_EMPi_TGT_MR_SCore")
				.unique(false)
				.online(true)
				.withColumns("TARGET_TYPE", "MATCH_RESULT", "SCORE");

		// Move forced_id constraints to hfj_resource and the new fhir_id column
		// Note: we leave the HFJ_FORCED_ID.IDX_FORCEDID_TYPE_FID index in place to support old writers for a while.
		version.addTask(
				new ForceIdMigrationCopyTask(version.getRelease(), "20231018.1").addFlag(TaskFlagEnum.DO_NOTHING));

		Builder.BuilderWithTableName hfjResource = version.onTable("HFJ_RESOURCE");
		// commented out to make numeric space for the fix task below.
		// This constraint can't be enabled until the column is fully populated, and the shipped version of 20231018.1
		// was broken.
		// hfjResource.modifyColumn("20231018.2", "FHIR_ID").nonNullable();

		// this was inserted after the release.
		version.addTask(new ForceIdMigrationFixTask(version.getRelease(), "20231018.3"));

		// added back in place of 20231018.2.  If 20231018.2 already ran, this is a no-op.
		hfjResource.modifyColumn("20231018.4", "FHIR_ID").nonNullable();

		hfjResource.dropIndex("20231027.1", "IDX_RES_FHIR_ID");
		hfjResource
				.addIndex("20231027.2", "IDX_RES_TYPE_FHIR_ID")
				.unique(true)
				.online(true)
				// include res_id and our deleted flag so we can satisfy Observation?_sort=_id from the index on
				// platforms that support it.
				.includeColumns("RES_ID, RES_DELETED_AT")
				.withColumns("RES_TYPE", "FHIR_ID");

		// For resolving references that don't supply the type.
		hfjResource
				.addIndex("20231027.3", "IDX_RES_FHIR_ID")
				.unique(false)
				.online(true)
				.withColumns("FHIR_ID");

		Builder.BuilderWithTableName batch2JobInstanceTable = version.onTable("BT2_JOB_INSTANCE");

		batch2JobInstanceTable.addColumn("20231128.1", "USER_NAME").nullable().type(ColumnTypeEnum.STRING, 200);

		batch2JobInstanceTable.addColumn("20231128.2", "CLIENT_ID").nullable().type(ColumnTypeEnum.STRING, 200);

		{
			version.executeRawSql(
							"20231212.1",
							"CREATE INDEX CONCURRENTLY idx_sp_string_hash_nrm_pattern_ops ON hfj_spidx_string USING btree (hash_norm_prefix, sp_value_normalized varchar_pattern_ops, res_id, partition_id)")
					.setTransactional(false)
					.onlyAppliesToPlatforms(DriverTypeEnum.POSTGRES_9_4)
					.onlyIf(
							String.format(
									QUERY_FOR_COLUMN_COLLATION_TEMPLATE,
									"HFJ_SPIDX_STRING".toLowerCase(),
									"SP_VALUE_NORMALIZED".toLowerCase()),
							"Column HFJ_SPIDX_STRING.SP_VALUE_NORMALIZED already has a collation of 'C' so doing nothing")
					.onlyIf(
							"SELECT NOT EXISTS(select 1 from pg_indexes where indexname='idx_sp_string_hash_nrm_pattern_ops')",
							"Index idx_sp_string_hash_nrm_pattern_ops already exists");
			version.executeRawSql(
							"20231212.2",
							"CREATE UNIQUE INDEX CONCURRENTLY idx_sp_uri_hash_identity_pattern_ops ON hfj_spidx_uri USING btree (hash_identity, sp_uri varchar_pattern_ops, res_id, partition_id)")
					.setTransactional(false)
					.onlyAppliesToPlatforms(DriverTypeEnum.POSTGRES_9_4)
					.onlyIf(
							String.format(
									QUERY_FOR_COLUMN_COLLATION_TEMPLATE,
									"HFJ_SPIDX_URI".toLowerCase(),
									"SP_URI".toLowerCase()),
							"Column HFJ_SPIDX_STRING.SP_VALUE_NORMALIZED already has a collation of 'C' so doing nothing")
					.onlyIf(
							"SELECT NOT EXISTS(select 1 from pg_indexes where indexname='idx_sp_uri_hash_identity_pattern_ops')",
							"Index idx_sp_uri_hash_identity_pattern_ops already exists.");
		}

		// This fix was bad for MSSQL, it has been set to do nothing.
		version.addTask(
				new ForceIdMigrationFixTask(version.getRelease(), "20231213.1").addFlag(TaskFlagEnum.DO_NOTHING));

		// This fix will work for MSSQL or Oracle.
		version.addTask(new ForceIdMigrationFixTask(version.getRelease(), "20231222.1"));

		// add index to Batch2WorkChunkEntity
		Builder.BuilderWithTableName workChunkTable = version.onTable("BT2_WORK_CHUNK");

		workChunkTable
				.addIndex("20240321.1", "IDX_BT2WC_II_SI_S_SEQ_ID")
				.unique(false)
				.withColumns("INSTANCE_ID", "TGT_STEP_ID", "STAT", "SEQ", "ID");

		// add columns to Batch2WorkChunkEntity
		Builder.BuilderWithTableName batch2WorkChunkTable = version.onTable("BT2_WORK_CHUNK");

		batch2WorkChunkTable
				.addColumn("20240322.1", "NEXT_POLL_TIME")
				.nullable()
				.type(ColumnTypeEnum.DATE_TIMESTAMP);
		batch2WorkChunkTable.addColumn("20240322.2", "POLL_ATTEMPTS").nullable().type(ColumnTypeEnum.INT);
	}

	private void init680_Part2() {
		Builder version = forVersion(VersionEnum.V6_8_0);

		// Add additional LOB migration columns
		version.onTable("BT2_JOB_INSTANCE")
				.addColumn("20240227.1", "REPORT_VC")
				.nullable()
				.type(ColumnTypeEnum.TEXT);
		version.onTable("BT2_JOB_INSTANCE")
				.addColumn("20240227.2", "PARAMS_JSON_VC")
				.nullable()
				.type(ColumnTypeEnum.TEXT);

		version.onTable("BT2_WORK_CHUNK")
				.addColumn("20240227.3", "CHUNK_DATA_VC")
				.nullable()
				.type(ColumnTypeEnum.TEXT);

		version.onTable("HFJ_SEARCH")
				.addColumn("20240227.4", "SEARCH_QUERY_STRING_VC")
				.nullable()
				.type(ColumnTypeEnum.TEXT);
		version.onTable("HFJ_SEARCH")
				.addColumn("20240227.5", "SEARCH_PARAM_MAP_BIN")
				.nullable()
				.type(ColumnTypeEnum.BINARY);

		version.onTable("HFJ_BLK_IMPORT_JOBFILE")
				.addColumn("20240227.6", "JOB_CONTENTS_VC")
				.nullable()
				.type(ColumnTypeEnum.TEXT);

		version.onTable("HFJ_BLK_IMPORT_JOBFILE")
				.modifyColumn("20240227.7", "JOB_CONTENTS")
				.nullable()
				.withType(ColumnTypeEnum.BLOB);
	}

	protected void init680() {
		Builder version = forVersion(VersionEnum.V6_8_0);
		// HAPI-FHIR #4801 - Add New Index On HFJ_RESOURCE
		Builder.BuilderWithTableName resourceTable = version.onTable("HFJ_RESOURCE");

		resourceTable
				.addIndex("20230502.1", "IDX_RES_RESID_UPDATED")
				.unique(false)
				.online(true)
				.withColumns("RES_ID", "RES_UPDATED", "PARTITION_ID");

		Builder.BuilderWithTableName tagDefTable = version.onTable("HFJ_TAG_DEF");
		tagDefTable.dropIndex("20230505.1", "IDX_TAGDEF_TYPESYSCODEVERUS");

		tagDefTable.dropIndex("20230505.2", "IDX_TAG_DEF_TP_CD_SYS");
		tagDefTable
				.addIndex("20230505.3", "IDX_TAG_DEF_TP_CD_SYS")
				.unique(false)
				.online(false)
				.withColumns("TAG_TYPE", "TAG_CODE", "TAG_SYSTEM", "TAG_ID", "TAG_VERSION", "TAG_USER_SELECTED");

		// This migration is failing in Oracle because there is already an index created on column RES_VER_PID since it
		// is a primary key.
		// IDX_RESVERPROV_RESVER_PID is removed in 20230523.1
		version.onTable("HFJ_RES_VER_PROV")
				.addIndex("20230510.1", "IDX_RESVERPROV_RESVER_PID")
				.unique(false)
				.withColumns("RES_VER_PID")
				.failureAllowed();

		// drop the index for any database that has RES_PID column already indexed from previous migrations
		version.onTable("HFJ_RES_VER_PROV")
				.dropIndex("20230510.2", "FK_RESVERPROV_RES_PID")
				.failureAllowed();

		version.onTable("HFJ_RES_VER_PROV")
				.addIndex("20230510.3", "IDX_RESVERPROV_RES_PID")
				.unique(false)
				.withColumns("RES_PID");

		version.onTable(ResourceHistoryTable.HFJ_RES_VER)
				.addColumn("20230510.4", "SOURCE_URI")
				.nullable()
				.type(ColumnTypeEnum.STRING, 100);
		version.onTable(ResourceHistoryTable.HFJ_RES_VER)
				.addColumn("20230510.5", "REQUEST_ID")
				.nullable()
				.type(ColumnTypeEnum.STRING, 16);

		version.onTable("HFJ_RES_VER_PROV")
				.addForeignKey("20230510.6", "FK_RESVERPROV_RES_PID")
				.toColumn("RES_PID")
				.references("HFJ_RESOURCE", "RES_ID");

		version.onTable("HFJ_RES_VER_PROV").dropIndex("20230523.1", "IDX_RESVERPROV_RESVER_PID");

		// add warning message to batch job instance
		version.onTable("BT2_WORK_CHUNK")
				.addColumn("20230524.1", "WARNING_MSG")
				.nullable()
				.type(ColumnTypeEnum.CLOB)
				.doNothing(); // the migration below is the better implementation

		version.onTable("BT2_JOB_INSTANCE")
				.addColumn("20230524.2", "WARNING_MSG")
				.nullable()
				.type(ColumnTypeEnum.CLOB)
				.doNothing(); // the migration below is the better implementation

		// adding indexes to foreign keys
		// this makes our table scans more efficient,
		// but it also makes us more stable
		// Oracle does not like unindexed foreign keys
		version.onTable("NPM_PACKAGE_VER")
				.addIndex("20230609.3", "FK_NPM_PKV_PKG")
				.unique(false)
				.withColumns("PACKAGE_PID")
				.onlyAppliesToPlatforms(NON_AUTOMATIC_FK_INDEX_PLATFORMS);
		version.onTable("NPM_PACKAGE_VER")
				.addIndex("20230609.4", "FK_NPM_PKV_RESID")
				.unique(false)
				.withColumns("BINARY_RES_ID")
				.onlyAppliesToPlatforms(NON_AUTOMATIC_FK_INDEX_PLATFORMS);

		version.onTable("NPM_PACKAGE_VER_RES")
				.addIndex("20230609.5", "FK_NPM_PACKVERRES_PACKVER")
				.unique(false)
				.withColumns("PACKVER_PID")
				.onlyAppliesToPlatforms(NON_AUTOMATIC_FK_INDEX_PLATFORMS);
		version.onTable("NPM_PACKAGE_VER_RES")
				.addIndex("20230609.6", "FK_NPM_PKVR_RESID")
				.unique(false)
				.withColumns("BINARY_RES_ID")
				.onlyAppliesToPlatforms(NON_AUTOMATIC_FK_INDEX_PLATFORMS);

		version.onTable("MPI_LINK")
				.addIndex("20230609.7", "FK_EMPI_LINK_TARGET")
				.unique(false)
				.withColumns("TARGET_PID")
				.onlyAppliesToPlatforms(NON_AUTOMATIC_FK_INDEX_PLATFORMS);

		version.onTable("TRM_CODESYSTEM")
				.addIndex("20230609.8", "FK_TRMCODESYSTEM_RES")
				.unique(false)
				.withColumns("RES_ID")
				.onlyAppliesToPlatforms(NON_AUTOMATIC_FK_INDEX_PLATFORMS);
		version.onTable("TRM_CODESYSTEM")
				.addIndex("20230609.9", "FK_TRMCODESYSTEM_CURVER")
				.unique(false)
				.withColumns("CURRENT_VERSION_PID")
				.onlyAppliesToPlatforms(NON_AUTOMATIC_FK_INDEX_PLATFORMS);

		version.onTable("TRM_CODESYSTEM_VER")
				.addIndex("20230609.10", "FK_CODESYSVER_RES_ID")
				.unique(false)
				.withColumns("RES_ID")
				.onlyAppliesToPlatforms(NON_AUTOMATIC_FK_INDEX_PLATFORMS);
		version.onTable("TRM_CODESYSTEM_VER")
				.addIndex("20230609.11", "FK_CODESYSVER_CS_ID")
				.unique(false)
				.withColumns("CODESYSTEM_PID")
				.onlyAppliesToPlatforms(NON_AUTOMATIC_FK_INDEX_PLATFORMS);

		version.onTable("TRM_CONCEPT_PC_LINK")
				.addIndex("20230609.12", "FK_TERM_CONCEPTPC_CS")
				.unique(false)
				.withColumns("CODESYSTEM_PID")
				.onlyAppliesToPlatforms(NON_AUTOMATIC_FK_INDEX_PLATFORMS);

		version.onTable("TRM_CONCEPT_PROPERTY")
				.addIndex("20230609.13", "FK_CONCEPTPROP_CSV")
				.unique(false)
				.withColumns("CS_VER_PID")
				.onlyAppliesToPlatforms(NON_AUTOMATIC_FK_INDEX_PLATFORMS);

		version.onTable("TRM_VALUESET")
				.addIndex("20230609.14", "FK_TRMVALUESET_RES")
				.unique(false)
				.withColumns("RES_ID")
				.onlyAppliesToPlatforms(NON_AUTOMATIC_FK_INDEX_PLATFORMS);

		version.onTable("TRM_VALUESET_C_DESIGNATION")
				.addIndex("20230609.15", "FK_TRM_VSCD_VS_PID")
				.unique(false)
				.withColumns("VALUESET_PID")
				.onlyAppliesToPlatforms(NON_AUTOMATIC_FK_INDEX_PLATFORMS);

		version.onTable("TRM_CONCEPT_MAP")
				.addIndex("20230609.17", "FK_TRMCONCEPTMAP_RES")
				.unique(false)
				.withColumns("RES_ID")
				.onlyAppliesToPlatforms(NON_AUTOMATIC_FK_INDEX_PLATFORMS);

		version.onTable("TRM_CONCEPT_DESIG")
				.addIndex("20230609.18", "FK_CONCEPTDESIG_CSV")
				.unique(false)
				.withColumns("CS_VER_PID")
				.onlyAppliesToPlatforms(NON_AUTOMATIC_FK_INDEX_PLATFORMS);

		version.onTable("TRM_CONCEPT_MAP_GROUP")
				.addIndex("20230609.19", "FK_TCMGROUP_CONCEPTMAP")
				.unique(false)
				.withColumns("CONCEPT_MAP_PID")
				.onlyAppliesToPlatforms(NON_AUTOMATIC_FK_INDEX_PLATFORMS);

		version.onTable("TRM_CONCEPT_MAP_GRP_ELEMENT")
				.addIndex("20230609.20", "FK_TCMGELEMENT_GROUP")
				.unique(false)
				.withColumns("CONCEPT_MAP_GROUP_PID")
				.onlyAppliesToPlatforms(NON_AUTOMATIC_FK_INDEX_PLATFORMS);

		version.onTable("TRM_CONCEPT_MAP_GRP_ELM_TGT")
				.addIndex("20230609.21", "FK_TCMGETARGET_ELEMENT")
				.unique(false)
				.withColumns("CONCEPT_MAP_GRP_ELM_PID")
				.onlyAppliesToPlatforms(NON_AUTOMATIC_FK_INDEX_PLATFORMS);

		// add warning message to batch job instance using limited varchar column to store
		version.onTable("BT2_WORK_CHUNK")
				.dropColumn("20230622.1", "WARNING_MSG")
				.failureAllowed();

		version.onTable("BT2_WORK_CHUNK")
				.addColumn("20230622.2", "WARNING_MSG")
				.nullable()
				.type(ColumnTypeEnum.STRING, 4000);

		version.onTable("BT2_JOB_INSTANCE")
				.dropColumn("20230622.3", "WARNING_MSG")
				.failureAllowed();

		version.onTable("BT2_JOB_INSTANCE")
				.addColumn("20230622.4", "WARNING_MSG")
				.nullable()
				.type(ColumnTypeEnum.STRING, 4000);
	}

	protected void init660() {
		Builder version = forVersion(VersionEnum.V6_6_0);

		// fix Postgres clob types - that stupid oid driver problem is still there
		// BT2_JOB_INSTANCE.PARAMS_JSON_LOB
		version.onTable("BT2_JOB_INSTANCE").migratePostgresTextClobToBinaryClob("20230208.1", "PARAMS_JSON_LOB");
		// BT2_JOB_INSTANCE.REPORT
		version.onTable("BT2_JOB_INSTANCE").migratePostgresTextClobToBinaryClob("20230208.2", "REPORT");
		// BT2_WORK_CHUNK.CHUNK_DATA
		version.onTable("BT2_WORK_CHUNK").migratePostgresTextClobToBinaryClob("20230208.3", "CHUNK_DATA");

		{
			Builder.BuilderWithTableName tagDefTable = version.onTable("HFJ_TAG_DEF");

			// add columns
			tagDefTable.addColumn("20230209.1", "TAG_VERSION").nullable().type(ColumnTypeEnum.STRING, 30);
			tagDefTable.addColumn("20230209.2", "TAG_USER_SELECTED").nullable().type(ColumnTypeEnum.BOOLEAN);

			// Update indexing
			tagDefTable.dropIndex("20230209.3", "IDX_TAGDEF_TYPESYSCODE");

			tagDefTable.dropIndex("20230209.4", "IDX_TAGDEF_TYPESYSCODEVERUS");
			Map<DriverTypeEnum, String> addTagDefConstraint = new HashMap<>();
			addTagDefConstraint.put(
					DriverTypeEnum.H2_EMBEDDED,
					"ALTER TABLE HFJ_TAG_DEF ADD CONSTRAINT IDX_TAGDEF_TYPESYSCODEVERUS UNIQUE (TAG_TYPE, TAG_CODE, TAG_SYSTEM, TAG_VERSION, TAG_USER_SELECTED)");
			addTagDefConstraint.put(
					DriverTypeEnum.MARIADB_10_1,
					"ALTER TABLE HFJ_TAG_DEF ADD CONSTRAINT IDX_TAGDEF_TYPESYSCODEVERUS UNIQUE (TAG_TYPE, TAG_CODE, TAG_SYSTEM, TAG_VERSION, TAG_USER_SELECTED)");
			addTagDefConstraint.put(
					DriverTypeEnum.MSSQL_2012,
					"ALTER TABLE HFJ_TAG_DEF ADD CONSTRAINT IDX_TAGDEF_TYPESYSCODEVERUS UNIQUE (TAG_TYPE, TAG_CODE, TAG_SYSTEM, TAG_VERSION, TAG_USER_SELECTED)");
			addTagDefConstraint.put(
					DriverTypeEnum.MYSQL_5_7,
					"ALTER TABLE HFJ_TAG_DEF ADD CONSTRAINT IDX_TAGDEF_TYPESYSCODEVERUS UNIQUE (TAG_TYPE, TAG_CODE, TAG_SYSTEM, TAG_VERSION, TAG_USER_SELECTED)");
			addTagDefConstraint.put(
					DriverTypeEnum.ORACLE_12C,
					"ALTER TABLE HFJ_TAG_DEF ADD CONSTRAINT IDX_TAGDEF_TYPESYSCODEVERUS UNIQUE (TAG_TYPE, TAG_CODE, TAG_SYSTEM, TAG_VERSION, TAG_USER_SELECTED)");
			addTagDefConstraint.put(
					DriverTypeEnum.POSTGRES_9_4,
					"ALTER TABLE HFJ_TAG_DEF ADD CONSTRAINT IDX_TAGDEF_TYPESYSCODEVERUS UNIQUE (TAG_TYPE, TAG_CODE, TAG_SYSTEM, TAG_VERSION, TAG_USER_SELECTED)");
			version.executeRawSql("20230209.5", addTagDefConstraint);
		}

		version.onTable(Search.HFJ_SEARCH)
				.addColumn("20230215.1", Search.SEARCH_UUID)
				.nullable()
<<<<<<< HEAD
				.type(ColumnTypeEnum.STRING, 48);
=======
				.type(ColumnTypeEnum.STRING, 48)
				.doNothing(); // This migration used add instead of modify, so was skipped.  See 20240722 for modify.
>>>>>>> 4368e33f
		version.onTable(BulkImportJobEntity.HFJ_BLK_IMPORT_JOB)
				.addColumn("20230215.2", BulkImportJobEntity.JOB_ID)
				.nullable()
				.type(ColumnTypeEnum.STRING, UUID_LENGTH);
		version.onTable(BulkExportJobEntity.HFJ_BLK_EXPORT_JOB)
				.addColumn("20230215.3", BulkExportJobEntity.JOB_ID)
				.nullable()
				.type(ColumnTypeEnum.STRING, UUID_LENGTH);

		Builder.BuilderAddTableByColumns resSearchUrlTable =
				version.addTableByColumns("20230227.1", "HFJ_RES_SEARCH_URL", "RES_SEARCH_URL");

		resSearchUrlTable.addColumn("RES_SEARCH_URL").nonNullable().type(ColumnTypeEnum.STRING, 768);
		resSearchUrlTable.addColumn("RES_ID").nonNullable().type(ColumnTypeEnum.LONG);

		resSearchUrlTable.addColumn("CREATED_TIME").nonNullable().type(ColumnTypeEnum.DATE_TIMESTAMP);

		resSearchUrlTable
				.addIndex("20230227.2", "IDX_RESSEARCHURL_RES")
				.unique(false)
				.withColumns("RES_ID");
		resSearchUrlTable
				.addIndex("20230227.3", "IDX_RESSEARCHURL_TIME")
				.unique(false)
				.withColumns("CREATED_TIME");

		{
			// string search index
			Builder.BuilderWithTableName stringTable = version.onTable("HFJ_SPIDX_STRING");

			// add res_id to indentity to speed up sorts.
			stringTable
					.addIndex("20230303.1", "IDX_SP_STRING_HASH_IDENT_V2")
					.unique(false)
					.online(true)
					.withColumns("HASH_IDENTITY", "RES_ID", "PARTITION_ID");
			stringTable.dropIndexOnline("20230303.2", "IDX_SP_STRING_HASH_IDENT");

			// add hash_norm to res_id to speed up joins on a second string.
			stringTable
					.addIndex("20230303.3", "IDX_SP_STRING_RESID_V2")
					.unique(false)
					.online(true)
					.withColumns("RES_ID", "HASH_NORM_PREFIX", "PARTITION_ID");

			// drop and recreate FK_SPIDXSTR_RESOURCE since it will be useing the old IDX_SP_STRING_RESID
			stringTable.dropForeignKey("20230303.4", "FK_SPIDXSTR_RESOURCE", "HFJ_RESOURCE");
			stringTable.dropIndexOnline("20230303.5", "IDX_SP_STRING_RESID");
			stringTable
					.addForeignKey("20230303.6", "FK_SPIDXSTR_RESOURCE")
					.toColumn("RES_ID")
					.references("HFJ_RESOURCE", "RES_ID");
		}

		final String revColumnName = "REV";
		final String enversRevisionTable = "HFJ_REVINFO";
		final String enversMpiLinkAuditTable = "MPI_LINK_AUD";
		final String revTstmpColumnName = "REVTSTMP";

		{
			version.addIdGenerator("20230306.1", "SEQ_HFJ_REVINFO");

			final Builder.BuilderAddTableByColumns enversRevInfo =
					version.addTableByColumns("20230306.2", enversRevisionTable, revColumnName);

			enversRevInfo.addColumn(revColumnName).nonNullable().type(ColumnTypeEnum.LONG);
			enversRevInfo.addColumn(revTstmpColumnName).nullable().type(ColumnTypeEnum.LONG);

			final Builder.BuilderAddTableByColumns empiLink =
					version.addTableByColumns("20230306.6", enversMpiLinkAuditTable, "PID", revColumnName);

			empiLink.addColumn("PID").nonNullable().type(ColumnTypeEnum.LONG);
			empiLink.addColumn("REV").nonNullable().type(ColumnTypeEnum.LONG);
			empiLink.addColumn("REVTYPE").nullable().type(ColumnTypeEnum.TINYINT);
			empiLink.addColumn("PERSON_PID").nullable().type(ColumnTypeEnum.LONG);
			empiLink.addColumn("GOLDEN_RESOURCE_PID").nullable().type(ColumnTypeEnum.LONG);
			empiLink.addColumn("TARGET_TYPE").nullable().type(ColumnTypeEnum.STRING, 40);
			empiLink.addColumn("RULE_COUNT").nullable().type(ColumnTypeEnum.LONG);
			empiLink.addColumn("TARGET_PID").nullable().type(ColumnTypeEnum.LONG);
			empiLink.addColumn("MATCH_RESULT").nullable().type(ColumnTypeEnum.INT);
			empiLink.addColumn("LINK_SOURCE").nullable().type(ColumnTypeEnum.INT);
			empiLink.addColumn("CREATED").nullable().type(ColumnTypeEnum.DATE_TIMESTAMP);
			empiLink.addColumn("UPDATED").nullable().type(ColumnTypeEnum.DATE_TIMESTAMP);
			empiLink.addColumn("VERSION").nullable().type(ColumnTypeEnum.STRING, 16);
			empiLink.addColumn("EID_MATCH").nullable().type(ColumnTypeEnum.BOOLEAN);
			empiLink.addColumn("NEW_PERSON").nullable().type(ColumnTypeEnum.BOOLEAN);
			empiLink.addColumn("VECTOR").nullable().type(ColumnTypeEnum.LONG);
			empiLink.addColumn("SCORE").nullable().type(ColumnTypeEnum.FLOAT);

			// N.B.  It's impossible to rename a foreign key in a Hibernate Envers audit table, and the schema migration
			// unit test will fail if we try to drop and recreate it
			empiLink.addForeignKey("20230306.7", "FKAOW7NXNCLOEC419ARS0FPP58M")
					.toColumn(revColumnName)
					.references(enversRevisionTable, revColumnName);
		}

		{
			Builder.BuilderAddTableByColumns resourceModifiedTable =
					version.addTableByColumns("20230315.1", "HFJ_RESOURCE_MODIFIED", "RES_ID", "RES_VER");
			resourceModifiedTable.addColumn("RES_ID").nonNullable().type(ColumnTypeEnum.STRING, 256);
			resourceModifiedTable.addColumn("RES_VER").nonNullable().type(ColumnTypeEnum.STRING, 8);
			resourceModifiedTable.addColumn("CREATED_TIME").nonNullable().type(ColumnTypeEnum.DATE_TIMESTAMP);
			resourceModifiedTable.addColumn("SUMMARY_MESSAGE").nonNullable().type(ColumnTypeEnum.STRING, 4000);
			resourceModifiedTable.addColumn("RESOURCE_TYPE").nonNullable().type(ColumnTypeEnum.STRING, 40);
		}

		{
			// The pre-release already contains the long version of this column
			// We do this becausea doing a modifyColumn on Postgres (and possibly other RDBMS's) will fail with a nasty
			// error:
			// column "revtstmp" cannot be cast automatically to type timestamp without time zone Hint: You might need
			// to specify "USING revtstmp::timestamp without time zone".
			version.onTable(enversRevisionTable).dropColumn("20230316.1", revTstmpColumnName);

			version.onTable(enversRevisionTable)
					.addColumn("20230316.2", revTstmpColumnName)
					.nullable()
					.type(ColumnTypeEnum.DATE_TIMESTAMP);

			// New columns from AuditableBasePartitionable
			version.onTable(enversMpiLinkAuditTable)
					.addColumn("20230316.3", "PARTITION_ID")
					.nullable()
					.type(ColumnTypeEnum.INT);

			version.onTable(enversMpiLinkAuditTable)
					.addColumn("20230316.4", "PARTITION_DATE")
					.nullable()
					.type(ColumnTypeEnum.DATE_ONLY);
		}

		version.onTable(ResourceTable.HFJ_RESOURCE)
				.addColumn("20230323.1", "SEARCH_URL_PRESENT")
				.nullable()
				.type(ColumnTypeEnum.BOOLEAN);

		{
			Builder.BuilderWithTableName uriTable = version.onTable("HFJ_SPIDX_URI");
			uriTable.addIndex("20230324.1", "IDX_SP_URI_HASH_URI_V2")
					.unique(true)
					.online(true)
					.withColumns("HASH_URI", "RES_ID", "PARTITION_ID");
			uriTable.addIndex("20230324.2", "IDX_SP_URI_HASH_IDENTITY_V2")
					.unique(true)
					.online(true)
					.withColumns("HASH_IDENTITY", "SP_URI", "RES_ID", "PARTITION_ID");
			uriTable.dropIndex("20230324.3", "IDX_SP_URI_RESTYPE_NAME");
			uriTable.dropIndex("20230324.4", "IDX_SP_URI_UPDATED");
			uriTable.dropIndex("20230324.5", "IDX_SP_URI");
			uriTable.dropIndex("20230324.6", "IDX_SP_URI_HASH_URI");
			uriTable.dropIndex("20230324.7", "IDX_SP_URI_HASH_IDENTITY");
		}

		version.onTable("HFJ_SPIDX_COORDS").dropIndex("20230325.1", "IDX_SP_COORDS_HASH");
		version.onTable("HFJ_SPIDX_COORDS")
				.addIndex("20230325.2", "IDX_SP_COORDS_HASH_V2")
				.unique(false)
				.online(true)
				.withColumns("HASH_IDENTITY", "SP_LATITUDE", "SP_LONGITUDE", "RES_ID", "PARTITION_ID");

		// Postgres tuning.
		String postgresTuningStatementsAll =
				ClasspathUtil.loadResource("ca/uhn/fhir/jpa/docs/database/hapifhirpostgres94-init01.sql");
		List<String> postgresTuningStatements = Arrays.stream(postgresTuningStatementsAll.split("\\n"))
				.map(StringUtils::trim)
				.filter(StringUtils::isNotBlank)
				.filter(t -> !t.startsWith("--"))
				.collect(Collectors.toList());
		version.executeRawSqls("20230402.1", Map.of(DriverTypeEnum.POSTGRES_9_4, postgresTuningStatements));

		// Use an unlimited length text column for RES_TEXT_VC
		// N.B. This will FAIL SILENTLY on Oracle due to the fact that Oracle does not support an ALTER TABLE from
		// VARCHAR to
		// CLOB.  Because of failureAllowed() this won't halt the migration
		version.onTable("HFJ_RES_VER")
				.modifyColumn("20230421.1", "RES_TEXT_VC")
				.nullable()
				.withType(ColumnTypeEnum.TEXT)
				.failureAllowed();

		{
			// add hash_norm to res_id to speed up joins on a second string.
			Builder.BuilderWithTableName linkTable = version.onTable("HFJ_RES_LINK");
			linkTable
					.addIndex("20230424.1", "IDX_RL_TGT_v2")
					.unique(false)
					.online(true)
					.withColumns(
							"TARGET_RESOURCE_ID",
							"SRC_PATH",
							"SRC_RESOURCE_ID",
							"TARGET_RESOURCE_TYPE",
							"PARTITION_ID");

			// drop and recreate FK_SPIDXSTR_RESOURCE since it will be useing the old IDX_SP_STRING_RESID
			linkTable.dropForeignKey("20230424.2", "FK_RESLINK_TARGET", "HFJ_RESOURCE");
			linkTable.dropIndexOnline("20230424.3", "IDX_RL_TPATHRES");
			linkTable.dropIndexOnline("20230424.4", "IDX_RL_DEST");
			linkTable
					.addForeignKey("20230424.5", "FK_RESLINK_TARGET")
					.toColumn("TARGET_RESOURCE_ID")
					.references("HFJ_RESOURCE", "RES_ID");
		}

		{
			version.onTable("MPI_LINK")
					.addIndex("20230504.1", "IDX_EMPI_GR_TGT")
					.unique(false)
					.withColumns("GOLDEN_RESOURCE_PID", "TARGET_PID");
		}
	}

	protected void init640() {
		Builder version = forVersion(VersionEnum.V6_3_0);

		// start forced_id inline migration
		version.onTable("HFJ_RESOURCE")
				.addColumn("20221108.1", "FHIR_ID")
				.nullable()
				// FHIR ids contain a subset of ascii, limited to 64 chars.
				.type(ColumnTypeEnum.STRING, 64);

		// Add new Index to HFJ_SEARCH_INCLUDE on SEARCH_PID
		version.onTable("HFJ_SEARCH_INCLUDE")
				.addIndex("20221207.1", "FK_SEARCHINC_SEARCH")
				.unique(false)
				.online(true)
				.withColumns("SEARCH_PID")
				.onlyAppliesToPlatforms(NON_AUTOMATIC_FK_INDEX_PLATFORMS);
	}

	protected void init640_after_20230126() {
		Builder version = forVersion(VersionEnum.V6_3_0);
		{ // We added this constraint when userSelected and Version were added. It is no longer necessary.
			Builder.BuilderWithTableName tagDefTable = version.onTable("HFJ_TAG_DEF");
			tagDefTable.dropIndex("20230503.1", "IDX_TAGDEF_TYPESYSCODEVERUS");
		}
	}

	private void init620() {
		Builder version = forVersion(VersionEnum.V6_2_0);

		// add new REPORT column to BATCH2 tables
		version.onTable("BT2_JOB_INSTANCE")
				.addColumn("20220830.1", "FAST_TRACKING")
				.nullable()
				.type(ColumnTypeEnum.BOOLEAN);

		version.onTable("HFJ_BINARY_STORAGE_BLOB")
				.modifyColumn("20221017.1", "BLOB_SIZE")
				.nullable()
				.withType(ColumnTypeEnum.LONG);

		version.onTable("HFJ_SPIDX_URI")
				.modifyColumn("20221103.1", "SP_URI")
				.nullable()
				.withType(ColumnTypeEnum.STRING, 500);

		version.onTable("BT2_JOB_INSTANCE")
				.addColumn("20230110.1", "UPDATE_TIME")
				.nullable()
				.type(ColumnTypeEnum.DATE_TIMESTAMP);

		version.onTable("BT2_WORK_CHUNK")
				.addColumn("20230110.2", "UPDATE_TIME")
				.nullable()
				.type(ColumnTypeEnum.DATE_TIMESTAMP);

		Map<DriverTypeEnum, String> updateBatch2JobInstance = new HashMap<>();
		updateBatch2JobInstance.put(
				DriverTypeEnum.H2_EMBEDDED,
				"update BT2_JOB_INSTANCE set UPDATE_TIME = coalesce(end_time, start_time, create_time, TIMESTAMP '2023-01-01 00:00:00') where UPDATE_TIME is null");
		updateBatch2JobInstance.put(
				DriverTypeEnum.MARIADB_10_1,
				"update BT2_JOB_INSTANCE set UPDATE_TIME = coalesce(end_time, start_time, create_time, TIMESTAMP '2023-01-01 00:00:00') where UPDATE_TIME is null");
		updateBatch2JobInstance.put(
				DriverTypeEnum.MYSQL_5_7,
				"update BT2_JOB_INSTANCE set UPDATE_TIME = coalesce(end_time, start_time, create_time, TIMESTAMP '2023-01-01 00:00:00') where UPDATE_TIME is null");
		updateBatch2JobInstance.put(
				DriverTypeEnum.ORACLE_12C,
				"update BT2_JOB_INSTANCE set UPDATE_TIME = coalesce(end_time, start_time, create_time, TIMESTAMP '2023-01-01 00:00:00') where UPDATE_TIME is null");
		updateBatch2JobInstance.put(
				DriverTypeEnum.POSTGRES_9_4,
				"update BT2_JOB_INSTANCE set UPDATE_TIME = coalesce(end_time, start_time, create_time, TIMESTAMP '2023-01-01 00:00:00') where UPDATE_TIME is null");
		updateBatch2JobInstance.put(
				DriverTypeEnum.MSSQL_2012,
				"update BT2_JOB_INSTANCE set UPDATE_TIME = coalesce(end_time, start_time, create_time, CONVERT(DATETIME,'2023-01-01 00:00:00')) where UPDATE_TIME is null");
		version.executeRawSql("20230397.1", updateBatch2JobInstance);

		Map<DriverTypeEnum, String> updateBatch2WorkChunk = new HashMap<>();
		updateBatch2WorkChunk.put(
				DriverTypeEnum.H2_EMBEDDED,
				"update bt2_work_chunk set UPDATE_TIME = coalesce(end_time, start_time, create_time, TIMESTAMP '2023-01-01 00:00:00') where UPDATE_TIME is null");
		updateBatch2WorkChunk.put(
				DriverTypeEnum.MARIADB_10_1,
				"update bt2_work_chunk set UPDATE_TIME = coalesce(end_time, start_time, create_time, TIMESTAMP '2023-01-01 00:00:00') where UPDATE_TIME is null");
		updateBatch2WorkChunk.put(
				DriverTypeEnum.MYSQL_5_7,
				"update bt2_work_chunk set UPDATE_TIME = coalesce(end_time, start_time, create_time, TIMESTAMP '2023-01-01 00:00:00') where UPDATE_TIME is null");
		updateBatch2WorkChunk.put(
				DriverTypeEnum.ORACLE_12C,
				"update bt2_work_chunk set UPDATE_TIME = coalesce(end_time, start_time, create_time, TIMESTAMP '2023-01-01 00:00:00') where UPDATE_TIME is null");
		updateBatch2WorkChunk.put(
				DriverTypeEnum.POSTGRES_9_4,
				"update bt2_work_chunk set UPDATE_TIME = coalesce(end_time, start_time, create_time, TIMESTAMP '2023-01-01 00:00:00') where UPDATE_TIME is null");
		updateBatch2WorkChunk.put(
				DriverTypeEnum.MSSQL_2012,
				"update bt2_work_chunk set UPDATE_TIME = coalesce(end_time, start_time, create_time, CONVERT(DATETIME,'2023-01-01 00:00:00')) where UPDATE_TIME is null");
		version.executeRawSql("20230397.2", updateBatch2WorkChunk);
	}

	private void init610() {
		Builder version = forVersion(VersionEnum.V6_1_0);

		// add new REPORT column to BATCH2 tables
		version.onTable("BT2_JOB_INSTANCE")
				.addColumn("20220601.1", "REPORT")
				.nullable()
				.type(ColumnTypeEnum.CLOB);
	}

	private void init600() {
		Builder version = forVersion(VersionEnum.V6_0_0);

		/**
		 * New indexing for the core SPIDX tables.
		 * Ensure all queries can be satisfied by the index directly,
		 * either as left or right table in a hash or sort join.
		 *
		 * new date search indexing
		 * @see ca.uhn.fhir.jpa.search.builder.predicate.DatePredicateBuilder
		 * @see ResourceIndexedSearchParamDate
		 */
		{
			Builder.BuilderWithTableName dateTable = version.onTable("HFJ_SPIDX_DATE");

			// replace and drop IDX_SP_DATE_HASH
			dateTable
					.addIndex("20220207.1", "IDX_SP_DATE_HASH_V2")
					.unique(false)
					.online(true)
					.withColumns("HASH_IDENTITY", "SP_VALUE_LOW", "SP_VALUE_HIGH", "RES_ID", "PARTITION_ID");
			dateTable.dropIndexOnline("20220207.2", "IDX_SP_DATE_HASH");

			// drop redundant
			dateTable.dropIndexOnline("20220207.3", "IDX_SP_DATE_HASH_LOW");

			// replace and drop IDX_SP_DATE_HASH_HIGH
			dateTable
					.addIndex("20220207.4", "IDX_SP_DATE_HASH_HIGH_V2")
					.unique(false)
					.online(true)
					.withColumns("HASH_IDENTITY", "SP_VALUE_HIGH", "RES_ID", "PARTITION_ID");
			dateTable.dropIndexOnline("20220207.5", "IDX_SP_DATE_HASH_HIGH");

			// replace and drop IDX_SP_DATE_ORD_HASH
			dateTable
					.addIndex("20220207.6", "IDX_SP_DATE_ORD_HASH_V2")
					.unique(false)
					.online(true)
					.withColumns(
							"HASH_IDENTITY",
							"SP_VALUE_LOW_DATE_ORDINAL",
							"SP_VALUE_HIGH_DATE_ORDINAL",
							"RES_ID",
							"PARTITION_ID");
			dateTable.dropIndexOnline("20220207.7", "IDX_SP_DATE_ORD_HASH");

			// replace and drop IDX_SP_DATE_ORD_HASH_HIGH
			dateTable
					.addIndex("20220207.8", "IDX_SP_DATE_ORD_HASH_HIGH_V2")
					.unique(false)
					.online(true)
					.withColumns("HASH_IDENTITY", "SP_VALUE_HIGH_DATE_ORDINAL", "RES_ID", "PARTITION_ID");
			dateTable.dropIndexOnline("20220207.9", "IDX_SP_DATE_ORD_HASH_HIGH");

			// drop redundant
			dateTable.dropIndexOnline("20220207.10", "IDX_SP_DATE_ORD_HASH_LOW");

			// replace and drop IDX_SP_DATE_RESID
			dateTable
					.addIndex("20220207.11", "IDX_SP_DATE_RESID_V2")
					.unique(false)
					.online(true)
					.withColumns(
							"RES_ID",
							"HASH_IDENTITY",
							"SP_VALUE_LOW",
							"SP_VALUE_HIGH",
							"SP_VALUE_LOW_DATE_ORDINAL",
							"SP_VALUE_HIGH_DATE_ORDINAL",
							"PARTITION_ID");
			// some engines tie the FK constraint to a particular index.
			// So we need to drop and recreate the constraint to drop the old RES_ID index.
			// Rename it while we're at it.  FK17s70oa59rm9n61k9thjqrsqm was not a pretty name.
			dateTable.dropForeignKey("20220207.12", "FK17S70OA59RM9N61K9THJQRSQM", "HFJ_RESOURCE");
			dateTable.dropIndexOnline("20220207.13", "IDX_SP_DATE_RESID");
			dateTable.dropIndexOnline("20220207.14", "FK17S70OA59RM9N61K9THJQRSQM");

			dateTable
					.addForeignKey("20220207.15", "FK_SP_DATE_RES")
					.toColumn("RES_ID")
					.references("HFJ_RESOURCE", "RES_ID");

			// drop obsolete
			dateTable.dropIndexOnline("20220207.16", "IDX_SP_DATE_UPDATED");
		}

		/**
		 * new token search indexing
		 * @see ca.uhn.fhir.jpa.search.builder.predicate.TokenPredicateBuilder
		 * @see ResourceIndexedSearchParamToken
		 */
		{
			Builder.BuilderWithTableName tokenTable = version.onTable("HFJ_SPIDX_TOKEN");

			// replace and drop IDX_SP_TOKEN_HASH for sorting
			tokenTable
					.addIndex("20220208.1", "IDX_SP_TOKEN_HASH_V2")
					.unique(false)
					.online(true)
					.withColumns("HASH_IDENTITY", "SP_SYSTEM", "SP_VALUE", "RES_ID", "PARTITION_ID");

			tokenTable.dropIndexOnline("20220208.2", "IDX_SP_TOKEN_HASH");

			// for search by system
			tokenTable
					.addIndex("20220208.3", "IDX_SP_TOKEN_HASH_S_V2")
					.unique(false)
					.online(true)
					.withColumns("HASH_SYS", "RES_ID", "PARTITION_ID");

			tokenTable.dropIndexOnline("20220208.4", "IDX_SP_TOKEN_HASH_S");

			// for search by system+value
			tokenTable
					.addIndex("20220208.5", "IDX_SP_TOKEN_HASH_SV_V2")
					.unique(false)
					.online(true)
					.withColumns("HASH_SYS_AND_VALUE", "RES_ID", "PARTITION_ID");

			tokenTable.dropIndexOnline("20220208.6", "IDX_SP_TOKEN_HASH_SV");

			// for search by value
			tokenTable
					.addIndex("20220208.7", "IDX_SP_TOKEN_HASH_V_V2")
					.unique(false)
					.online(true)
					.withColumns("HASH_VALUE", "RES_ID", "PARTITION_ID");

			tokenTable.dropIndexOnline("20220208.8", "IDX_SP_TOKEN_HASH_V");

			// obsolete.  We're dropping this column.
			tokenTable.dropIndexOnline("20220208.9", "IDX_SP_TOKEN_UPDATED");

			// for joining as second table:
			{
				// replace and drop IDX_SP_TOKEN_RESID, and the associated fk constraint
				tokenTable
						.addIndex("20220208.10", "IDX_SP_TOKEN_RESID_V2")
						.unique(false)
						.online(true)
						.withColumns(
								"RES_ID",
								"HASH_SYS_AND_VALUE",
								"HASH_VALUE",
								"HASH_SYS",
								"HASH_IDENTITY",
								"PARTITION_ID");

				// some engines tie the FK constraint to a particular index.
				// So we need to drop and recreate the constraint to drop the old RES_ID index.
				// Rename it while we're at it.  FK7ULX3J1GG3V7MAQREJGC7YBC4 was not a pretty name.
				tokenTable.dropForeignKey("20220208.11", "FK7ULX3J1GG3V7MAQREJGC7YBC4", "HFJ_RESOURCE");
				tokenTable.dropIndexOnline("20220208.12", "IDX_SP_TOKEN_RESID");
				tokenTable.dropIndexOnline("20220208.13", "FK7ULX3J1GG3V7MAQREJGC7YBC4");

				tokenTable
						.addForeignKey("20220208.14", "FK_SP_TOKEN_RES")
						.toColumn("RES_ID")
						.references("HFJ_RESOURCE", "RES_ID");
			}
		}

		// fix for https://github.com/hapifhir/hapi-fhir/issues/3316
		// index must have same name that indexed FK or SchemaMigrationTest complains because H2 sets this index
		// automatically

		version.onTable("TRM_VALUESET_C_DESIGNATION")
				.addIndex("20220223.1", "FK_TRM_VALUESET_CONCEPT_PID")
				.unique(false)
				.withColumns("VALUESET_CONCEPT_PID")
				.onlyAppliesToPlatforms(NON_AUTOMATIC_FK_INDEX_PLATFORMS);

		// Batch2 Framework

		Builder.BuilderAddTableByColumns batchInstance =
				version.addTableByColumns("20220227.1", "BT2_JOB_INSTANCE", "ID");
		batchInstance.addColumn("ID").nonNullable().type(ColumnTypeEnum.STRING, 100);
		batchInstance.addColumn("CREATE_TIME").nonNullable().type(ColumnTypeEnum.DATE_TIMESTAMP);
		batchInstance.addColumn("START_TIME").nullable().type(ColumnTypeEnum.DATE_TIMESTAMP);
		batchInstance.addColumn("END_TIME").nullable().type(ColumnTypeEnum.DATE_TIMESTAMP);
		batchInstance.addColumn("DEFINITION_ID").nonNullable().type(ColumnTypeEnum.STRING, 100);
		batchInstance.addColumn("DEFINITION_VER").nonNullable().type(ColumnTypeEnum.INT);
		batchInstance.addColumn("STAT").nonNullable().type(ColumnTypeEnum.STRING, 20);
		batchInstance.addColumn("JOB_CANCELLED").nonNullable().type(ColumnTypeEnum.BOOLEAN);
		batchInstance.addColumn("PARAMS_JSON").nullable().type(ColumnTypeEnum.STRING, 2000);
		batchInstance.addColumn("PARAMS_JSON_LOB").nullable().type(ColumnTypeEnum.CLOB);
		batchInstance.addColumn("CMB_RECS_PROCESSED").nullable().type(ColumnTypeEnum.INT);
		batchInstance.addColumn("CMB_RECS_PER_SEC").nullable().type(ColumnTypeEnum.DOUBLE);
		batchInstance.addColumn("TOT_ELAPSED_MILLIS").nullable().type(ColumnTypeEnum.INT);
		batchInstance.addColumn("WORK_CHUNKS_PURGED").nonNullable().type(ColumnTypeEnum.BOOLEAN);
		batchInstance.addColumn("PROGRESS_PCT").nullable().type(ColumnTypeEnum.DOUBLE);
		batchInstance.addColumn("ERROR_MSG").nullable().type(ColumnTypeEnum.STRING, 500);
		batchInstance.addColumn("ERROR_COUNT").nullable().type(ColumnTypeEnum.INT);
		batchInstance.addColumn("EST_REMAINING").nullable().type(ColumnTypeEnum.STRING, 100);
		batchInstance.addIndex("20220227.2", "IDX_BT2JI_CT").unique(false).withColumns("CREATE_TIME");

		Builder.BuilderAddTableByColumns batchChunk = version.addTableByColumns("20220227.3", "BT2_WORK_CHUNK", "ID");
		batchChunk.addColumn("ID").nonNullable().type(ColumnTypeEnum.STRING, 100);
		batchChunk.addColumn("SEQ").nonNullable().type(ColumnTypeEnum.INT);
		batchChunk.addColumn("CREATE_TIME").nonNullable().type(ColumnTypeEnum.DATE_TIMESTAMP);
		batchChunk.addColumn("START_TIME").nullable().type(ColumnTypeEnum.DATE_TIMESTAMP);
		batchChunk.addColumn("END_TIME").nullable().type(ColumnTypeEnum.DATE_TIMESTAMP);
		batchChunk.addColumn("DEFINITION_ID").nonNullable().type(ColumnTypeEnum.STRING, 100);
		batchChunk.addColumn("DEFINITION_VER").nonNullable().type(ColumnTypeEnum.INT);
		batchChunk.addColumn("STAT").nonNullable().type(ColumnTypeEnum.STRING, 20);
		batchChunk.addColumn("RECORDS_PROCESSED").nullable().type(ColumnTypeEnum.INT);
		batchChunk.addColumn("TGT_STEP_ID").nonNullable().type(ColumnTypeEnum.STRING, 100);
		batchChunk.addColumn("CHUNK_DATA").nullable().type(ColumnTypeEnum.CLOB);
		batchChunk.addColumn("INSTANCE_ID").nonNullable().type(ColumnTypeEnum.STRING, 100);
		batchChunk.addColumn("ERROR_MSG").nullable().type(ColumnTypeEnum.STRING, 500);
		batchChunk.addColumn("ERROR_COUNT").nonNullable().type(ColumnTypeEnum.INT);
		batchChunk.addIndex("20220227.4", "IDX_BT2WC_II_SEQ").unique(false).withColumns("INSTANCE_ID", "SEQ");
		batchChunk
				.addForeignKey("20220227.5", "FK_BT2WC_INSTANCE")
				.toColumn("INSTANCE_ID")
				.references("BT2_JOB_INSTANCE", "ID");

		replaceNumericSPIndices(version);
		replaceQuantitySPIndices(version);

		// Drop Index on HFJ_RESOURCE.INDEX_STATUS
		version.onTable("HFJ_RESOURCE").dropIndex("20220314.1", "IDX_INDEXSTATUS");

		version.onTable("BT2_JOB_INSTANCE")
				.addColumn("20220416.1", "CUR_GATED_STEP_ID")
				.nullable()
				.type(ColumnTypeEnum.STRING, 100);

		// Make Job expiry nullable so that we can prevent job expiry by using a null value.
		version.onTable("HFJ_BLK_EXPORT_JOB")
				.modifyColumn("20220423.1", "EXP_TIME")
				.nullable()
				.withType(ColumnTypeEnum.DATE_TIMESTAMP);

		// New Index on HFJ_RESOURCE for $reindex Operation - hapi-fhir #3534
		{
			version.onTable("HFJ_RESOURCE")
					.addIndex("20220425.1", "IDX_RES_TYPE_DEL_UPDATED")
					.unique(false)
					.online(true)
					.withColumns("RES_TYPE", "RES_DELETED_AT", "RES_UPDATED", "PARTITION_ID", "RES_ID");

			// Drop existing Index on HFJ_RESOURCE.RES_TYPE since the new Index will meet the overall Index Demand
			version.onTable("HFJ_RESOURCE").dropIndexOnline("20220425.2", "IDX_RES_TYPE");
		}

		/**
		 * Update string indexing
		 * @see ca.uhn.fhir.jpa.search.builder.predicate.StringPredicateBuilder
		 * @see ResourceIndexedSearchParamString
		 */
		{
			Builder.BuilderWithTableName tokenTable = version.onTable("HFJ_SPIDX_STRING");

			// add res_id, and partition_id so queries are covered without row-reads.
			tokenTable
					.addIndex("20220428.1", "IDX_SP_STRING_HASH_NRM_V2")
					.unique(false)
					.online(true)
					.withColumns("HASH_NORM_PREFIX", "SP_VALUE_NORMALIZED", "RES_ID", "PARTITION_ID");
			tokenTable.dropIndexOnline("20220428.2", "IDX_SP_STRING_HASH_NRM");

			tokenTable
					.addIndex("20220428.3", "IDX_SP_STRING_HASH_EXCT_V2")
					.unique(false)
					.online(true)
					.withColumns("HASH_EXACT", "RES_ID", "PARTITION_ID");
			tokenTable.dropIndexOnline("20220428.4", "IDX_SP_STRING_HASH_EXCT");

			// we will drop the updated column.  Start with the index.
			tokenTable.dropIndexOnline("20220428.5", "IDX_SP_STRING_UPDATED");
		}

		// Update tag indexing
		{
			Builder.BuilderWithTableName resTagTable = version.onTable("HFJ_RES_TAG");

			// add res_id, and partition_id so queries are covered without row-reads.
			resTagTable
					.addIndex("20220429.1", "IDX_RES_TAG_RES_TAG")
					.unique(false)
					.online(true)
					.withColumns("RES_ID", "TAG_ID", "PARTITION_ID");
			resTagTable
					.addIndex("20220429.2", "IDX_RES_TAG_TAG_RES")
					.unique(false)
					.online(true)
					.withColumns("TAG_ID", "RES_ID", "PARTITION_ID");

			resTagTable.dropIndex("20220429.4", "IDX_RESTAG_TAGID");
			// Weird that we don't have addConstraint.  No time to do it today.
			Map<DriverTypeEnum, String> addResTagConstraint = new HashMap<>();
			addResTagConstraint.put(
					DriverTypeEnum.H2_EMBEDDED,
					"ALTER TABLE HFJ_RES_TAG ADD CONSTRAINT IDX_RESTAG_TAGID UNIQUE (RES_ID, TAG_ID)");
			addResTagConstraint.put(
					DriverTypeEnum.MARIADB_10_1,
					"ALTER TABLE HFJ_RES_TAG ADD CONSTRAINT IDX_RESTAG_TAGID UNIQUE (RES_ID, TAG_ID)");
			addResTagConstraint.put(
					DriverTypeEnum.MSSQL_2012,
					"ALTER TABLE HFJ_RES_TAG ADD CONSTRAINT IDX_RESTAG_TAGID UNIQUE (RES_ID, TAG_ID)");
			addResTagConstraint.put(
					DriverTypeEnum.MYSQL_5_7,
					"ALTER TABLE HFJ_RES_TAG ADD CONSTRAINT IDX_RESTAG_TAGID UNIQUE (RES_ID, TAG_ID)");
			addResTagConstraint.put(
					DriverTypeEnum.ORACLE_12C,
					"ALTER TABLE HFJ_RES_TAG ADD CONSTRAINT IDX_RESTAG_TAGID UNIQUE (RES_ID, TAG_ID)");
			addResTagConstraint.put(
					DriverTypeEnum.POSTGRES_9_4,
					"ALTER TABLE HFJ_RES_TAG ADD CONSTRAINT IDX_RESTAG_TAGID UNIQUE (RES_ID, TAG_ID)");
			version.executeRawSql("20220429.5", addResTagConstraint);

			Builder.BuilderWithTableName tagTable = version.onTable("HFJ_TAG_DEF");
			tagTable.addIndex("20220429.6", "IDX_TAG_DEF_TP_CD_SYS")
					.unique(false)
					.online(false)
					.withColumns("TAG_TYPE", "TAG_CODE", "TAG_SYSTEM", "TAG_ID");
			// move constraint to new index
			// Ugh.  Only oracle supports using IDX_TAG_DEF_TP_CD_SYS to enforce this constraint.  The others will
			// create another index.
			// For Sql Server, should change the index to be unique with include columns.  Do this in 6.1
			//			tagTable.dropIndex("20220429.8", "IDX_TAGDEF_TYPESYSCODE");
			//			Map<DriverTypeEnum, String> addTagDefConstraint = new HashMap<>();
			//			addTagDefConstraint.put(
			//					DriverTypeEnum.H2_EMBEDDED,
			//					"ALTER TABLE HFJ_TAG_DEF ADD CONSTRAINT IDX_TAGDEF_TYPESYSCODE UNIQUE (TAG_TYPE, TAG_CODE,
			// TAG_SYSTEM)");
			//			addTagDefConstraint.put(
			//					DriverTypeEnum.MARIADB_10_1,
			//					"ALTER TABLE HFJ_TAG_DEF ADD CONSTRAINT IDX_TAGDEF_TYPESYSCODE UNIQUE (TAG_TYPE, TAG_CODE,
			// TAG_SYSTEM)");
			//			addTagDefConstraint.put(
			//					DriverTypeEnum.MSSQL_2012,
			//					"ALTER TABLE HFJ_TAG_DEF ADD CONSTRAINT IDX_TAGDEF_TYPESYSCODE UNIQUE (TAG_TYPE, TAG_CODE,
			// TAG_SYSTEM)");
			//			addTagDefConstraint.put(
			//					DriverTypeEnum.MYSQL_5_7,
			//					"ALTER TABLE HFJ_TAG_DEF ADD CONSTRAINT IDX_TAGDEF_TYPESYSCODE UNIQUE (TAG_TYPE, TAG_CODE,
			// TAG_SYSTEM)");
			//			addTagDefConstraint.put(
			//					DriverTypeEnum.ORACLE_12C,
			//					"ALTER TABLE HFJ_TAG_DEF ADD CONSTRAINT IDX_TAGDEF_TYPESYSCODE UNIQUE (TAG_TYPE, TAG_CODE,
			// TAG_SYSTEM)");
			//			addTagDefConstraint.put(
			//					DriverTypeEnum.POSTGRES_9_4,
			//					"ALTER TABLE HFJ_TAG_DEF ADD CONSTRAINT IDX_TAGDEF_TYPESYSCODE UNIQUE (TAG_TYPE, TAG_CODE,
			// TAG_SYSTEM)");
			//			version.executeRawSql("20220429.9", addTagDefConstraint);
			version.addNop("20220429.9");
		}

		// Fix for https://github.com/hapifhir/hapi-fhir-jpaserver-starter/issues/328
		version.onTable("NPM_PACKAGE_VER")
				.modifyColumn("20220501.1", "FHIR_VERSION_ID")
				.nonNullable()
				.withType(ColumnTypeEnum.STRING, 20);

		version.onTable("NPM_PACKAGE_VER_RES")
				.modifyColumn("20220501.2", "FHIR_VERSION_ID")
				.nonNullable()
				.withType(ColumnTypeEnum.STRING, 20);

		// Fix for https://gitlab.com/simpatico.ai/cdr/-/issues/3166
		version.onTable("MPI_LINK")
				.addIndex("20220613.1", "IDX_EMPI_MATCH_TGT_VER")
				.unique(false)
				.online(true)
				.withColumns("MATCH_RESULT", "TARGET_PID", "VERSION");
	}

	/**
	 * new numeric search indexing
	 *
	 * @see ca.uhn.fhir.jpa.search.builder.predicate.NumberPredicateBuilder
	 * @see ca.uhn.fhir.jpa.model.entity.ResourceIndexedSearchParamNumber
	 */
	private void replaceNumericSPIndices(Builder theVersion) {
		Builder.BuilderWithTableName numberTable = theVersion.onTable("HFJ_SPIDX_NUMBER");

		// Main query index
		numberTable
				.addIndex("20220304.1", "IDX_SP_NUMBER_HASH_VAL_V2")
				.unique(false)
				.online(true)
				.withColumns("HASH_IDENTITY", "SP_VALUE", "RES_ID", "PARTITION_ID");

		numberTable.dropIndexOnline("20220304.2", "IDX_SP_NUMBER_HASH_VAL");

		// for joining to other queries
		{
			numberTable
					.addIndex("20220304.3", "IDX_SP_NUMBER_RESID_V2")
					.unique(false)
					.online(true)
					.withColumns("RES_ID", "HASH_IDENTITY", "SP_VALUE", "PARTITION_ID");

			// some engines tie the FK constraint to a particular index.
			// So we need to drop and recreate the constraint to drop the old RES_ID index.
			// Rename it while we're at it.  FK7ULX3J1GG3V7MAQREJGC7YBC4 was not a pretty name.
			numberTable.dropForeignKey("20220304.4", "FKCLTIHNC5TGPRJ9BHPT7XI5OTB", "HFJ_RESOURCE");
			numberTable.dropIndexOnline("20220304.5", "IDX_SP_NUMBER_RESID");
			numberTable.dropIndexOnline("20220304.6", "FKCLTIHNC5TGPRJ9BHPT7XI5OTB");

			numberTable
					.addForeignKey("20220304.7", "FK_SP_NUMBER_RES")
					.toColumn("RES_ID")
					.references("HFJ_RESOURCE", "RES_ID");
		}
		// obsolete
		numberTable.dropIndexOnline("20220304.8", "IDX_SP_NUMBER_UPDATED");
	}

	/**
	 * new quantity search indexing
	 *
	 * @see ca.uhn.fhir.jpa.search.builder.predicate.QuantityPredicateBuilder
	 * @see ca.uhn.fhir.jpa.model.entity.ResourceIndexedSearchParamQuantity
	 * @see ca.uhn.fhir.jpa.model.entity.ResourceIndexedSearchParamQuantityNormalized
	 */
	private void replaceQuantitySPIndices(Builder theVersion) {
		{
			Builder.BuilderWithTableName quantityTable = theVersion.onTable("HFJ_SPIDX_QUANTITY");

			// bare quantity
			quantityTable
					.addIndex("20220304.11", "IDX_SP_QUANTITY_HASH_V2")
					.unique(false)
					.online(true)
					.withColumns("HASH_IDENTITY", "SP_VALUE", "RES_ID", "PARTITION_ID");

			quantityTable.dropIndexOnline("20220304.12", "IDX_SP_QUANTITY_HASH");

			// quantity with system+units
			quantityTable
					.addIndex("20220304.13", "IDX_SP_QUANTITY_HASH_SYSUN_V2")
					.unique(false)
					.online(true)
					.withColumns("HASH_IDENTITY_SYS_UNITS", "SP_VALUE", "RES_ID", "PARTITION_ID");

			quantityTable.dropIndexOnline("20220304.14", "IDX_SP_QUANTITY_HASH_SYSUN");

			// quantity with units
			quantityTable
					.addIndex("20220304.15", "IDX_SP_QUANTITY_HASH_UN_V2")
					.unique(false)
					.online(true)
					.withColumns("HASH_IDENTITY_AND_UNITS", "SP_VALUE", "RES_ID", "PARTITION_ID");

			quantityTable.dropIndexOnline("20220304.16", "IDX_SP_QUANTITY_HASH_UN");

			// for joining to other queries and sorts
			{
				quantityTable
						.addIndex("20220304.17", "IDX_SP_QUANTITY_RESID_V2")
						.unique(false)
						.online(true)
						.withColumns(
								"RES_ID",
								"HASH_IDENTITY",
								"HASH_IDENTITY_SYS_UNITS",
								"HASH_IDENTITY_AND_UNITS",
								"SP_VALUE",
								"PARTITION_ID");

				// some engines tie the FK constraint to a particular index.
				// So we need to drop and recreate the constraint to drop the old RES_ID index.
				// Rename it while we're at it.  FK7ULX3J1GG3V7MAQREJGC7YBC4 was not a pretty name.
				quantityTable.dropForeignKey("20220304.18", "FKN603WJJOI1A6ASEWXBBD78BI5", "HFJ_RESOURCE");
				quantityTable.dropIndexOnline("20220304.19", "IDX_SP_QUANTITY_RESID");
				quantityTable.dropIndexOnline("20220304.20", "FKN603WJJOI1A6ASEWXBBD78BI5");

				quantityTable
						.addForeignKey("20220304.21", "FK_SP_QUANTITY_RES")
						.toColumn("RES_ID")
						.references("HFJ_RESOURCE", "RES_ID");
			}
			// obsolete
			quantityTable.dropIndexOnline("20220304.22", "IDX_SP_QUANTITY_UPDATED");
		}

		{
			Builder.BuilderWithTableName quantityNormTable = theVersion.onTable("HFJ_SPIDX_QUANTITY_NRML");

			// bare quantity
			quantityNormTable
					.addIndex("20220304.23", "IDX_SP_QNTY_NRML_HASH_V2")
					.unique(false)
					.online(true)
					.withColumns("HASH_IDENTITY", "SP_VALUE", "RES_ID", "PARTITION_ID");

			quantityNormTable.dropIndexOnline("20220304.24", "IDX_SP_QNTY_NRML_HASH");

			// quantity with system+units
			quantityNormTable
					.addIndex("20220304.25", "IDX_SP_QNTY_NRML_HASH_SYSUN_V2")
					.unique(false)
					.online(true)
					.withColumns("HASH_IDENTITY_SYS_UNITS", "SP_VALUE", "RES_ID", "PARTITION_ID");

			quantityNormTable.dropIndexOnline("20220304.26", "IDX_SP_QNTY_NRML_HASH_SYSUN");

			// quantity with units
			quantityNormTable
					.addIndex("20220304.27", "IDX_SP_QNTY_NRML_HASH_UN_V2")
					.unique(false)
					.online(true)
					.withColumns("HASH_IDENTITY_AND_UNITS", "SP_VALUE", "RES_ID", "PARTITION_ID");

			quantityNormTable.dropIndexOnline("20220304.28", "IDX_SP_QNTY_NRML_HASH_UN");

			// for joining to other queries and sorts
			{
				quantityNormTable
						.addIndex("20220304.29", "IDX_SP_QNTY_NRML_RESID_V2")
						.unique(false)
						.online(true)
						.withColumns(
								"RES_ID",
								"HASH_IDENTITY",
								"HASH_IDENTITY_SYS_UNITS",
								"HASH_IDENTITY_AND_UNITS",
								"SP_VALUE",
								"PARTITION_ID");

				// some engines tie the FK constraint to a particular index.
				// So we need to drop and recreate the constraint to drop the old RES_ID index.
				// Rename it while we're at it.  FK7ULX3J1GG3V7MAQREJGC7YBC4 was not a pretty name.
				quantityNormTable.dropForeignKey("20220304.30", "FKRCJOVMUH5KC0O6FVBLE319PYV", "HFJ_RESOURCE");
				quantityNormTable.dropIndexOnline("20220304.31", "IDX_SP_QNTY_NRML_RESID");
				quantityNormTable.dropIndexOnline("20220304.32", "FKRCJOVMUH5KC0O6FVBLE319PYV");

				quantityNormTable
						.addForeignKey("20220304.33", "FK_SP_QUANTITYNM_RES")
						.toColumn("RES_ID")
						.references("HFJ_RESOURCE", "RES_ID");
			}
			// obsolete
			quantityNormTable.dropIndexOnline("20220304.34", "IDX_SP_QNTY_NRML_UPDATED");
		}
	}

	/**
	 * See https://github.com/hapifhir/hapi-fhir/issues/3237 for reasoning for these indexes.
	 * This adds indexes to various tables to enhance delete-expunge performance, which deletes by PID.
	 */
	private void addIndexesForDeleteExpunge(Builder theVersion) {

		theVersion
				.onTable("HFJ_HISTORY_TAG")
				.addIndex("20211210.2", "IDX_RESHISTTAG_RESID")
				.unique(false)
				.withColumns("RES_ID");

		theVersion
				.onTable("HFJ_RES_VER_PROV")
				.addIndex("20211210.3", "FK_RESVERPROV_RES_PID")
				.unique(false)
				.withColumns("RES_PID")
				.doNothing() // This index is added below in a better form
				.onlyAppliesToPlatforms(NON_AUTOMATIC_FK_INDEX_PLATFORMS);

		theVersion
				.onTable("HFJ_FORCED_ID")
				.addIndex("20211210.4", "FK_FORCEDID_RESOURCE")
				.unique(true)
				.withColumns("RESOURCE_PID")
				// RESOURCE_PID and every database creates an index on anything that is unique.
				.onlyAppliesToPlatforms(NON_AUTOMATIC_FK_INDEX_PLATFORMS)
				.doNothing(); // This migration was added in error, as this table already has a unique constraint on
	}

	private void init570() {
		Builder version = forVersion(VersionEnum.V5_7_0);

		// both indexes must have same name that indexed FK or SchemaMigrationTest complains because H2 sets this index
		// automatically

		version.onTable("TRM_CONCEPT_PROPERTY")
				.addIndex("20211102.1", "FK_CONCEPTPROP_CONCEPT")
				.unique(false)
				.withColumns("CONCEPT_PID")
				.onlyAppliesToPlatforms(NON_AUTOMATIC_FK_INDEX_PLATFORMS);

		version.onTable("TRM_CONCEPT_DESIG")
				.addIndex("20211102.2", "FK_CONCEPTDESIG_CONCEPT")
				.unique(false)
				.withColumns("CONCEPT_PID")
				// H2, Derby, MariaDB, and MySql automatically add indexes to foreign keys
				.onlyAppliesToPlatforms(NON_AUTOMATIC_FK_INDEX_PLATFORMS);

		version.onTable("TRM_CONCEPT_PC_LINK")
				.addIndex("20211102.3", "FK_TERM_CONCEPTPC_CHILD")
				.unique(false)
				.withColumns("CHILD_PID")
				// H2, Derby, MariaDB, and MySql automatically add indexes to foreign keys
				.onlyAppliesToPlatforms(NON_AUTOMATIC_FK_INDEX_PLATFORMS);

		version.onTable("TRM_CONCEPT_PC_LINK")
				.addIndex("20211102.4", "FK_TERM_CONCEPTPC_PARENT")
				.unique(false)
				.withColumns("PARENT_PID")
				// H2, Derby, MariaDB, and MySql automatically add indexes to foreign keys
				.onlyAppliesToPlatforms(NON_AUTOMATIC_FK_INDEX_PLATFORMS);

		addIndexesForDeleteExpunge(version);

		// Add inline resource text column
		version.onTable("HFJ_RES_VER")
				.addColumn("20220102.1", "RES_TEXT_VC")
				.nullable()
				.type(ColumnTypeEnum.STRING, 4000);

		// Add partition id column for mdm
		Builder.BuilderWithTableName empiLink = version.onTable("MPI_LINK");

		empiLink.addColumn("20220324.1", "PARTITION_ID").nullable().type(ColumnTypeEnum.INT);
		empiLink.addColumn("20220324.2", "PARTITION_DATE").nullable().type(ColumnTypeEnum.DATE_ONLY);
	}

	private void init560() {
		init560_20211027();
	}

	/**
	 * Mirgation for the batch job parameter size change. Overriding purposes only.
	 */
	protected void init560_20211027() {
		// nothing
	}

	private void init550() {

		Builder version = forVersion(VersionEnum.V5_5_0);

		// For MSSQL only - Replace ForcedId index with a version that has an INCLUDE clause
		Builder.BuilderWithTableName forcedId = version.onTable("HFJ_FORCED_ID");
		forcedId.dropIndex("20210516.1", "IDX_FORCEDID_TYPE_FID")
				.onlyAppliesToPlatforms(DriverTypeEnum.MSSQL_2012)
				.runEvenDuringSchemaInitialization();
		forcedId.addIndex("20210516.2", "IDX_FORCEDID_TYPE_FID")
				.unique(true)
				.includeColumns("RESOURCE_PID")
				.withColumns("RESOURCE_TYPE", "FORCED_ID")
				.onlyAppliesToPlatforms(DriverTypeEnum.MSSQL_2012)
				.runEvenDuringSchemaInitialization();

		// Add bulk import file description
		version.onTable("HFJ_BLK_IMPORT_JOBFILE")
				.addColumn("20210528.1", "FILE_DESCRIPTION")
				.nullable()
				.type(ColumnTypeEnum.STRING, 500);

		// Bump ConceptMap display lengths
		version.onTable("TRM_CONCEPT_MAP_GRP_ELM_TGT")
				.modifyColumn("20210617.1", "TARGET_DISPLAY")
				.nullable()
				.withType(ColumnTypeEnum.STRING, 500);
		version.onTable("TRM_CONCEPT_MAP_GRP_ELEMENT")
				.modifyColumn("20210617.2", "SOURCE_DISPLAY")
				.nullable()
				.withType(ColumnTypeEnum.STRING, 500);

		version.onTable("HFJ_BLK_EXPORT_JOB")
				.modifyColumn("20210624.1", "REQUEST")
				.nonNullable()
				.withType(ColumnTypeEnum.STRING, 1024);

		version.onTable("HFJ_IDX_CMP_STRING_UNIQ")
				.modifyColumn("20210713.1", "IDX_STRING")
				.nonNullable()
				.withType(ColumnTypeEnum.STRING, 500);

		version.onTable("HFJ_RESOURCE")
				.addColumn("20210720.1", "SP_CMPTOKS_PRESENT")
				.nullable()
				.type(ColumnTypeEnum.BOOLEAN);

		version.addIdGenerator("20210720.2", "SEQ_IDXCMBTOKNU_ID");

		Builder.BuilderAddTableByColumns cmpToks = version.addTableByColumns("20210720.3", "HFJ_IDX_CMB_TOK_NU", "PID");
		cmpToks.addColumn("PID").nonNullable().type(ColumnTypeEnum.LONG);
		cmpToks.addColumn("RES_ID").nonNullable().type(ColumnTypeEnum.LONG);
		cmpToks.addColumn("HASH_COMPLETE").nonNullable().type(ColumnTypeEnum.LONG);
		cmpToks.addColumn("IDX_STRING").nonNullable().type(ColumnTypeEnum.STRING, 500);
		cmpToks.addForeignKey("20210720.4", "FK_IDXCMBTOKNU_RES_ID")
				.toColumn("RES_ID")
				.references("HFJ_RESOURCE", "RES_ID");
		cmpToks.addIndex("20210720.5", "IDX_IDXCMBTOKNU_STR").unique(false).withColumns("IDX_STRING");
		cmpToks.addIndex("20210720.6", "IDX_IDXCMBTOKNU_RES").unique(false).withColumns("RES_ID");

		Builder.BuilderWithTableName cmbTokNuTable = version.onTable("HFJ_IDX_CMB_TOK_NU");

		cmbTokNuTable.addColumn("20210722.1", "PARTITION_ID").nullable().type(ColumnTypeEnum.INT);
		cmbTokNuTable.addColumn("20210722.2", "PARTITION_DATE").nullable().type(ColumnTypeEnum.DATE_ONLY);
		cmbTokNuTable.modifyColumn("20210722.3", "RES_ID").nullable().withType(ColumnTypeEnum.LONG);

		// Dropping index on the language column, as it's no longer in use.
		// TODO: After 2 releases from 5.5.0, drop the column too
		version.onTable("HFJ_RESOURCE").dropIndex("20210908.1", "IDX_RES_LANG");

		version.onTable("TRM_VALUESET")
				.addColumn("20210915.1", "EXPANDED_AT")
				.nullable()
				.type(ColumnTypeEnum.DATE_TIMESTAMP);

		/*
		 * Replace CLOB columns with BLOB columns
		 */

		// TRM_VALUESET_CONCEPT.SOURCE_DIRECT_PARENT_PIDS
		version.onTable("TRM_VALUESET_CONCEPT")
				.migratePostgresTextClobToBinaryClob("20211003.1", "SOURCE_DIRECT_PARENT_PIDS");

		// TRM_CONCEPT.PARENT_PIDS
		version.onTable("TRM_CONCEPT").migratePostgresTextClobToBinaryClob("20211003.2", "PARENT_PIDS");

		// HFJ_SEARCH.SEARCH_QUERY_STRING
		version.onTable("HFJ_SEARCH").migratePostgresTextClobToBinaryClob("20211003.3", "SEARCH_QUERY_STRING");
	}

	private void init540() {

		Builder version = forVersion(VersionEnum.V5_4_0);

		// -- add index on HFJ_SPIDX_DATE
		version.onTable("HFJ_SPIDX_DATE")
				.addIndex("20210309.1", "IDX_SP_DATE_HASH_HIGH")
				.unique(false)
				.withColumns("HASH_IDENTITY", "SP_VALUE_HIGH")
				.doNothing();

		// -- add index on HFJ_FORCED_ID
		version.onTable("HFJ_FORCED_ID")
				.addIndex("20210309.2", "IDX_FORCEID_FID")
				.unique(false)
				.withColumns("FORCED_ID");

		// -- ValueSet Concept Fulltext Indexing
		version.onTable("TRM_VALUESET_CONCEPT")
				.addColumn("20210406.1", "INDEX_STATUS")
				.nullable()
				.type(ColumnTypeEnum.LONG);
		version.onTable("TRM_VALUESET_CONCEPT")
				.addColumn("20210406.2", "SOURCE_DIRECT_PARENT_PIDS")
				.nullable()
				.type(ColumnTypeEnum.CLOB);
		version.onTable("TRM_VALUESET_CONCEPT")
				.addColumn("20210406.3", "SOURCE_PID")
				.nullable()
				.type(ColumnTypeEnum.LONG);

		// Bulk Import Job
		Builder.BuilderAddTableByColumns blkImportJobTable =
				version.addTableByColumns("20210410.1", "HFJ_BLK_IMPORT_JOB", "PID");
		blkImportJobTable.addColumn("PID").nonNullable().type(ColumnTypeEnum.LONG);
		blkImportJobTable.addColumn("JOB_ID").nonNullable().type(ColumnTypeEnum.STRING, UUID_LENGTH);
		blkImportJobTable.addColumn("JOB_STATUS").nonNullable().type(ColumnTypeEnum.STRING, 10);
		blkImportJobTable.addColumn("STATUS_TIME").nonNullable().type(ColumnTypeEnum.DATE_TIMESTAMP);
		blkImportJobTable.addColumn("STATUS_MESSAGE").nullable().type(ColumnTypeEnum.STRING, 500);
		blkImportJobTable.addColumn("JOB_DESC").nullable().type(ColumnTypeEnum.STRING, 500);
		blkImportJobTable.addColumn("OPTLOCK").nonNullable().type(ColumnTypeEnum.INT);
		blkImportJobTable.addColumn("FILE_COUNT").nonNullable().type(ColumnTypeEnum.INT);
		blkImportJobTable.addColumn("ROW_PROCESSING_MODE").nonNullable().type(ColumnTypeEnum.STRING, 20);
		blkImportJobTable.addColumn("BATCH_SIZE").nonNullable().type(ColumnTypeEnum.INT);
		blkImportJobTable
				.addIndex("20210410.2", "IDX_BLKIM_JOB_ID")
				.unique(true)
				.withColumns("JOB_ID");
		version.addIdGenerator("20210410.3", "SEQ_BLKIMJOB_PID");

		// Bulk Import Job File
		Builder.BuilderAddTableByColumns blkImportJobFileTable =
				version.addTableByColumns("20210410.4", "HFJ_BLK_IMPORT_JOBFILE", "PID");
		blkImportJobFileTable.addColumn("PID").nonNullable().type(ColumnTypeEnum.LONG);
		blkImportJobFileTable.addColumn("JOB_PID").nonNullable().type(ColumnTypeEnum.LONG);
		blkImportJobFileTable.addColumn("JOB_CONTENTS").nonNullable().type(ColumnTypeEnum.BLOB);
		blkImportJobFileTable.addColumn("FILE_SEQ").nonNullable().type(ColumnTypeEnum.INT);
		blkImportJobFileTable.addColumn("TENANT_NAME").nullable().type(ColumnTypeEnum.STRING, 200);
		blkImportJobFileTable
				.addIndex("20210410.5", "IDX_BLKIM_JOBFILE_JOBID")
				.unique(false)
				.withColumns("JOB_PID");
		blkImportJobFileTable
				.addForeignKey("20210410.6", "FK_BLKIMJOBFILE_JOB")
				.toColumn("JOB_PID")
				.references("HFJ_BLK_IMPORT_JOB", "PID");
		version.addIdGenerator("20210410.7", "SEQ_BLKIMJOBFILE_PID");

		// Increase ResourceLink path length
		version.onTable("HFJ_RES_LINK")
				.modifyColumn("20210505.1", "SRC_PATH")
				.nonNullable()
				.withType(ColumnTypeEnum.STRING, 500)
				.failureAllowed();
	}

	private void init530() {
		Builder version = forVersion(VersionEnum.V5_3_0);

		// -- TRM
		version.onTable("TRM_VALUESET_CONCEPT").dropIndex("20210104.1", "IDX_VS_CONCEPT_CS_CODE");

		version.onTable("TRM_VALUESET_CONCEPT")
				.addIndex("20210104.2", "IDX_VS_CONCEPT_CSCD")
				.unique(true)
				.withColumns("VALUESET_PID", "SYSTEM_URL", "CODEVAL");

		// -- Add new Table, HFJ_SPIDX_QUANTITY_NRML
		version.addIdGenerator("20210109.1", "SEQ_SPIDX_QUANTITY_NRML");
		Builder.BuilderAddTableByColumns pkg =
				version.addTableByColumns("20210109.2", "HFJ_SPIDX_QUANTITY_NRML", "SP_ID");
		pkg.addColumn("RES_ID").nonNullable().type(ColumnTypeEnum.LONG);
		pkg.addColumn("RES_TYPE").nonNullable().type(ColumnTypeEnum.STRING, 100);
		pkg.addColumn("SP_UPDATED").nullable().type(ColumnTypeEnum.DATE_TIMESTAMP);
		pkg.addColumn("SP_MISSING").nonNullable().type(ColumnTypeEnum.BOOLEAN);
		pkg.addColumn("SP_NAME").nonNullable().type(ColumnTypeEnum.STRING, 100);
		pkg.addColumn("SP_ID").nonNullable().type(ColumnTypeEnum.LONG);
		pkg.addColumn("SP_SYSTEM").nullable().type(ColumnTypeEnum.STRING, 200);
		pkg.addColumn("SP_UNITS").nullable().type(ColumnTypeEnum.STRING, 200);
		pkg.addColumn("HASH_IDENTITY_AND_UNITS").nullable().type(ColumnTypeEnum.LONG);
		pkg.addColumn("HASH_IDENTITY_SYS_UNITS").nullable().type(ColumnTypeEnum.LONG);
		pkg.addColumn("HASH_IDENTITY").nullable().type(ColumnTypeEnum.LONG);
		pkg.addColumn("SP_VALUE").nullable().type(ColumnTypeEnum.FLOAT);
		pkg.addIndex("20210109.3", "IDX_SP_QNTY_NRML_HASH").unique(false).withColumns("HASH_IDENTITY", "SP_VALUE");
		pkg.addIndex("20210109.4", "IDX_SP_QNTY_NRML_HASH_UN")
				.unique(false)
				.withColumns("HASH_IDENTITY_AND_UNITS", "SP_VALUE");
		pkg.addIndex("20210109.5", "IDX_SP_QNTY_NRML_HASH_SYSUN")
				.unique(false)
				.withColumns("HASH_IDENTITY_SYS_UNITS", "SP_VALUE");
		pkg.addIndex("20210109.6", "IDX_SP_QNTY_NRML_UPDATED").unique(false).withColumns("SP_UPDATED");
		pkg.addIndex("20210109.7", "IDX_SP_QNTY_NRML_RESID").unique(false).withColumns("RES_ID");

		// -- Link to the resourceTable
		version.onTable("HFJ_RESOURCE")
				.addColumn("20210109.10", "SP_QUANTITY_NRML_PRESENT")
				.nullable()
				.type(ColumnTypeEnum.BOOLEAN);

		// -- Fixed the partition and fk
		Builder.BuilderWithTableName nrmlTable = version.onTable("HFJ_SPIDX_QUANTITY_NRML");
		nrmlTable.addColumn("20210111.1", "PARTITION_ID").nullable().type(ColumnTypeEnum.INT);
		nrmlTable.addColumn("20210111.2", "PARTITION_DATE").nullable().type(ColumnTypeEnum.DATE_ONLY);
		// Disabled - superceded by 20220304.33
		nrmlTable
				.addForeignKey("20210111.3", "FKRCJOVMUH5KC0O6FVBLE319PYV")
				.toColumn("RES_ID")
				.references("HFJ_RESOURCE", "RES_ID")
				.doNothing();

		Builder.BuilderWithTableName quantityTable = version.onTable("HFJ_SPIDX_QUANTITY");
		quantityTable
				.modifyColumn("20210116.1", "SP_VALUE")
				.nullable()
				.withType(ColumnTypeEnum.DOUBLE)
				.failureAllowed();

		// HFJ_RES_LINK
		version.onTable("HFJ_RES_LINK")
				.addColumn("20210126.1", "TARGET_RESOURCE_VERSION")
				.nullable()
				.type(ColumnTypeEnum.LONG);
	}

	protected void init520() {
		Builder version = forVersion(VersionEnum.V5_2_0);

		Builder.BuilderWithTableName mdmLink = version.onTable("MPI_LINK");
		mdmLink.addColumn("20201029.1", "GOLDEN_RESOURCE_PID").nonNullable().type(ColumnTypeEnum.LONG);
		mdmLink.addColumn("20201029.2", "RULE_COUNT").nullable().type(ColumnTypeEnum.LONG);
		mdmLink.addForeignKey("20201029.3", "FK_EMPI_LINK_GOLDEN_RESOURCE")
				.toColumn("GOLDEN_RESOURCE_PID")
				.references("HFJ_RESOURCE", "RES_ID");
	}

	protected void init510() {
		Builder version = forVersion(VersionEnum.V5_1_0);

		// NPM Packages
		version.addIdGenerator("20200610.1", "SEQ_NPM_PACK");
		Builder.BuilderAddTableByColumns pkg = version.addTableByColumns("20200610.2", "NPM_PACKAGE", "PID");
		pkg.addColumn("PID").nonNullable().type(ColumnTypeEnum.LONG);
		pkg.addColumn("PACKAGE_ID").nonNullable().type(ColumnTypeEnum.STRING, 200);
		pkg.addColumn("CUR_VERSION_ID").nullable().type(ColumnTypeEnum.STRING, 200);
		pkg.addColumn("UPDATED_TIME").nonNullable().type(ColumnTypeEnum.DATE_TIMESTAMP);
		pkg.addColumn("PACKAGE_DESC").nullable().type(ColumnTypeEnum.STRING, 200);
		pkg.addIndex("20200610.3", "IDX_PACK_ID").unique(true).withColumns("PACKAGE_ID");

		version.addIdGenerator("20200610.4", "SEQ_NPM_PACKVER");
		Builder.BuilderAddTableByColumns pkgVer = version.addTableByColumns("20200610.5", "NPM_PACKAGE_VER", "PID");
		pkgVer.addColumn("PID").nonNullable().type(ColumnTypeEnum.LONG);
		pkgVer.addColumn("PACKAGE_ID").nonNullable().type(ColumnTypeEnum.STRING, 200);
		pkgVer.addColumn("VERSION_ID").nonNullable().type(ColumnTypeEnum.STRING, 200);
		pkgVer.addColumn("PACKAGE_PID").nonNullable().type(ColumnTypeEnum.LONG);
		pkgVer.addColumn("BINARY_RES_ID").nonNullable().type(ColumnTypeEnum.LONG);
		pkgVer.addColumn("SAVED_TIME").nonNullable().type(ColumnTypeEnum.DATE_TIMESTAMP);
		pkgVer.addColumn("PKG_DESC").nonNullable().type(ColumnTypeEnum.STRING, 200);
		pkgVer.addColumn("DESC_UPPER").nonNullable().type(ColumnTypeEnum.STRING, 200);
		pkgVer.addColumn("CURRENT_VERSION").nonNullable().type(ColumnTypeEnum.BOOLEAN);
		pkgVer.addColumn("FHIR_VERSION_ID").nonNullable().type(ColumnTypeEnum.STRING, 10);
		pkgVer.addColumn("FHIR_VERSION").nonNullable().type(ColumnTypeEnum.STRING, 10);
		pkgVer.addColumn("PACKAGE_SIZE_BYTES").nonNullable().type(ColumnTypeEnum.LONG);
		pkgVer.addColumn("UPDATED_TIME").nonNullable().type(ColumnTypeEnum.DATE_TIMESTAMP);
		pkgVer.addForeignKey("20200610.6", "FK_NPM_PKV_PKG")
				.toColumn("PACKAGE_PID")
				.references("NPM_PACKAGE", "PID");
		pkgVer.addForeignKey("20200610.7", "FK_NPM_PKV_RESID")
				.toColumn("BINARY_RES_ID")
				.references("HFJ_RESOURCE", "RES_ID");
		pkgVer.addIndex("20200610.8", "IDX_PACKVER").unique(true).withColumns("PACKAGE_ID", "VERSION_ID");

		version.addIdGenerator("20200610.9", "SEQ_NPM_PACKVERRES");
		Builder.BuilderAddTableByColumns pkgVerResAdd =
				version.addTableByColumns("20200610.10", "NPM_PACKAGE_VER_RES", "PID");
		pkgVerResAdd.addColumn("PID").nonNullable().type(ColumnTypeEnum.LONG);
		pkgVerResAdd.addColumn("PACKVER_PID").nonNullable().type(ColumnTypeEnum.LONG);
		pkgVerResAdd.addColumn("BINARY_RES_ID").nonNullable().type(ColumnTypeEnum.LONG);
		pkgVerResAdd.addColumn("FILE_DIR").nullable().type(ColumnTypeEnum.STRING, 200);
		pkgVerResAdd.addColumn("FILE_NAME").nullable().type(ColumnTypeEnum.STRING, 200);
		pkgVerResAdd.addColumn("RES_TYPE").nonNullable().type(ColumnTypeEnum.STRING, 40);
		pkgVerResAdd.addColumn("CANONICAL_URL").nullable().type(ColumnTypeEnum.STRING, 200);
		pkgVerResAdd.addColumn("CANONICAL_VERSION").nullable().type(ColumnTypeEnum.STRING, 200);
		pkgVerResAdd.addColumn("FHIR_VERSION_ID").nonNullable().type(ColumnTypeEnum.STRING, 10);
		pkgVerResAdd.addColumn("FHIR_VERSION").nonNullable().type(ColumnTypeEnum.STRING, 10);
		pkgVerResAdd.addColumn("RES_SIZE_BYTES").nonNullable().type(ColumnTypeEnum.LONG);
		pkgVerResAdd.addColumn("UPDATED_TIME").nonNullable().type(ColumnTypeEnum.DATE_TIMESTAMP);
		pkgVerResAdd
				.addForeignKey("20200610.11", "FK_NPM_PACKVERRES_PACKVER")
				.toColumn("PACKVER_PID")
				.references("NPM_PACKAGE_VER", "PID");
		pkgVerResAdd
				.addForeignKey("20200610.12", "FK_NPM_PKVR_RESID")
				.toColumn("BINARY_RES_ID")
				.references("HFJ_RESOURCE", "RES_ID");
		pkgVerResAdd.addIndex("20200610.13", "IDX_PACKVERRES_URL").unique(false).withColumns("CANONICAL_URL");

		init510_20200610();

		Builder.BuilderWithTableName pkgVerMod = version.onTable("NPM_PACKAGE_VER");
		pkgVerMod.modifyColumn("20200629.1", "PKG_DESC").nullable().withType(ColumnTypeEnum.STRING, 200);
		pkgVerMod.modifyColumn("20200629.2", "DESC_UPPER").nullable().withType(ColumnTypeEnum.STRING, 200);

		init510_20200706_to_20200714();

		Builder.BuilderWithTableName empiLink = version.onTable("MPI_LINK");
		empiLink.addColumn("20200715.1", "VERSION").nonNullable().type(ColumnTypeEnum.STRING, 16);
		empiLink.addColumn("20200715.2", "EID_MATCH").nullable().type(ColumnTypeEnum.BOOLEAN);
		empiLink.addColumn("20200715.3", "NEW_PERSON").nullable().type(ColumnTypeEnum.BOOLEAN);
		empiLink.addColumn("20200715.4", "VECTOR").nullable().type(ColumnTypeEnum.LONG);
		empiLink.addColumn("20200715.5", "SCORE").nullable().type(ColumnTypeEnum.FLOAT);

		init510_20200725();

		// EMPI Target Type
		empiLink.addColumn("20200727.1", "TARGET_TYPE").nullable().type(ColumnTypeEnum.STRING, 40);

		// ConceptMap add version for search
		Builder.BuilderWithTableName trmConceptMap = version.onTable("TRM_CONCEPT_MAP");
		trmConceptMap.addColumn("20200910.1", "VER").nullable().type(ColumnTypeEnum.STRING, 200);
		trmConceptMap.dropIndex("20200910.2", "IDX_CONCEPT_MAP_URL").failureAllowed();
		trmConceptMap.addIndex("20200910.3", "IDX_CONCEPT_MAP_URL").unique(true).withColumns("URL", "VER");

		// Term CodeSystem Version and Term ValueSet Version
		Builder.BuilderWithTableName trmCodeSystemVer = version.onTable("TRM_CODESYSTEM_VER");
		trmCodeSystemVer
				.addIndex("20200923.1", "IDX_CODESYSTEM_AND_VER")
				.unique(true)
				.withColumns("CODESYSTEM_PID", "CS_VERSION_ID");
		Builder.BuilderWithTableName trmValueSet = version.onTable("TRM_VALUESET");
		trmValueSet.addColumn("20200923.2", "VER").nullable().type(ColumnTypeEnum.STRING, 200);
		trmValueSet.dropIndex("20200923.3", "IDX_VALUESET_URL").failureAllowed();
		trmValueSet.addIndex("20200923.4", "IDX_VALUESET_URL").unique(true).withColumns("URL", "VER");

		// Term ValueSet Component add system version
		Builder.BuilderWithTableName trmValueSetComp = version.onTable("TRM_VALUESET_CONCEPT");
		trmValueSetComp.addColumn("20201028.1", "SYSTEM_VER").nullable().type(ColumnTypeEnum.STRING, 200);
		trmValueSetComp.dropIndex("20201028.2", "IDX_VS_CONCEPT_CS_CD").failureAllowed();
		trmValueSetComp
				.addIndex("20201028.3", "IDX_VS_CONCEPT_CS_CODE")
				.unique(true)
				.withColumns("VALUESET_PID", "SYSTEM_URL", "SYSTEM_VER", "CODEVAL")
				.doNothing();
	}

	protected void init510_20200725() {
		// nothing
	}

	protected void init510_20200610() {
		// nothing
	}

	protected void init510_20200706_to_20200714() {
		// nothing
	}

	private void init501() { // 20200514 - present
		Builder version = forVersion(VersionEnum.V5_0_1);

		Builder.BuilderWithTableName spidxDate = version.onTable("HFJ_SPIDX_DATE");
		spidxDate
				.addIndex("20200514.1", "IDX_SP_DATE_HASH_LOW")
				.unique(false)
				.withColumns("HASH_IDENTITY", "SP_VALUE_LOW")
				.doNothing();
		spidxDate
				.addIndex("20200514.2", "IDX_SP_DATE_ORD_HASH")
				.unique(false)
				.withColumns("HASH_IDENTITY", "SP_VALUE_LOW_DATE_ORDINAL", "SP_VALUE_HIGH_DATE_ORDINAL")
				.doNothing();
		spidxDate
				.addIndex("20200514.3", "IDX_SP_DATE_ORD_HASH_LOW")
				.unique(false)
				.withColumns("HASH_IDENTITY", "SP_VALUE_LOW_DATE_ORDINAL")
				.doNothing();

		// MPI_LINK
		version.addIdGenerator("20200517.1", "SEQ_EMPI_LINK_ID");
		Builder.BuilderAddTableByColumns empiLink = version.addTableByColumns("20200517.2", "MPI_LINK", "PID");
		empiLink.addColumn("PID").nonNullable().type(ColumnTypeEnum.LONG);

		empiLink.addColumn("PERSON_PID").nonNullable().type(ColumnTypeEnum.LONG);
		empiLink.addForeignKey("20200517.3", "FK_EMPI_LINK_PERSON")
				.toColumn("PERSON_PID")
				.references("HFJ_RESOURCE", "RES_ID");

		empiLink.addColumn("TARGET_PID").nonNullable().type(ColumnTypeEnum.LONG);
		empiLink.addForeignKey("20200517.4", "FK_EMPI_LINK_TARGET")
				.toColumn("TARGET_PID")
				.references("HFJ_RESOURCE", "RES_ID");

		empiLink.addColumn("MATCH_RESULT").nonNullable().type(ColumnTypeEnum.INT);
		empiLink.addColumn("LINK_SOURCE").nonNullable().type(ColumnTypeEnum.INT);
		empiLink.addColumn("CREATED").nonNullable().type(ColumnTypeEnum.DATE_TIMESTAMP);
		empiLink.addColumn("UPDATED").nonNullable().type(ColumnTypeEnum.DATE_TIMESTAMP);

		empiLink.addIndex("20200517.5", "IDX_EMPI_PERSON_TGT").unique(true).withColumns("PERSON_PID", "TARGET_PID");
	}

	protected void init500() { // 20200218 - 20200519
		Builder version = forVersion(VersionEnum.V5_0_0);

		// Eliminate circular dependency.
		version.onTable("HFJ_RESOURCE").dropColumn("20200218.1", "FORCED_ID_PID");
		version.onTable("HFJ_RES_VER").dropColumn("20200218.2", "FORCED_ID_PID");
		version.onTable("HFJ_RES_VER")
				.addForeignKey("20200218.3", "FK_RESOURCE_HISTORY_RESOURCE")
				.toColumn("RES_ID")
				.references("HFJ_RESOURCE", "RES_ID");
		version.onTable("HFJ_RES_VER")
				.modifyColumn("20200220.1", "RES_ID")
				.nonNullable()
				.withType(ColumnTypeEnum.LONG)
				.failureAllowed();
		//

		// Drop unused column
		version.onTable("HFJ_RESOURCE").dropIndex("20200419.1", "IDX_RES_PROFILE");
		version.onTable("HFJ_RESOURCE").dropColumn("20200419.2", "RES_PROFILE").failureAllowed();

		// Add Partitioning
		Builder.BuilderAddTableByColumns partition =
				version.addTableByColumns("20200420.0", "HFJ_PARTITION", "PART_ID");
		partition.addColumn("PART_ID").nonNullable().type(ColumnTypeEnum.INT);
		partition.addColumn("PART_NAME").nonNullable().type(ColumnTypeEnum.STRING, 200);
		partition.addColumn("PART_DESC").nullable().type(ColumnTypeEnum.STRING, 200);
		partition.addIndex("20200420.1", "IDX_PART_NAME").unique(true).withColumns("PART_NAME");

		// Partition columns on individual tables
		version.onTable("HFJ_RESOURCE")
				.addColumn("20200420.2", "PARTITION_ID")
				.nullable()
				.type(ColumnTypeEnum.INT);
		version.onTable("HFJ_RESOURCE")
				.addColumn("20200420.3", "PARTITION_DATE")
				.nullable()
				.type(ColumnTypeEnum.DATE_ONLY);
		version.onTable("HFJ_RES_VER")
				.addColumn("20200420.4", "PARTITION_ID")
				.nullable()
				.type(ColumnTypeEnum.INT);
		version.onTable("HFJ_RES_VER")
				.addColumn("20200420.5", "PARTITION_DATE")
				.nullable()
				.type(ColumnTypeEnum.DATE_ONLY);
		version.onTable("HFJ_IDX_CMP_STRING_UNIQ")
				.addColumn("20200420.6", "PARTITION_ID")
				.nullable()
				.type(ColumnTypeEnum.INT);
		version.onTable("HFJ_IDX_CMP_STRING_UNIQ")
				.addColumn("20200420.7", "PARTITION_DATE")
				.nullable()
				.type(ColumnTypeEnum.DATE_ONLY);
		version.onTable("HFJ_IDX_CMP_STRING_UNIQ")
				.addColumn("20200420.8", "PARTITION_ID")
				.nullable()
				.type(ColumnTypeEnum.INT);
		version.onTable("HFJ_IDX_CMP_STRING_UNIQ")
				.addColumn("20200420.9", "PARTITION_DATE")
				.nullable()
				.type(ColumnTypeEnum.DATE_ONLY);
		version.onTable("HFJ_HISTORY_TAG")
				.addColumn("20200420.10", "PARTITION_ID")
				.nullable()
				.type(ColumnTypeEnum.INT);
		version.onTable("HFJ_HISTORY_TAG")
				.addColumn("20200420.11", "PARTITION_DATE")
				.nullable()
				.type(ColumnTypeEnum.DATE_ONLY);
		version.onTable("HFJ_RES_TAG")
				.addColumn("20200420.12", "PARTITION_ID")
				.nullable()
				.type(ColumnTypeEnum.INT);
		version.onTable("HFJ_RES_TAG")
				.addColumn("20200420.13", "PARTITION_DATE")
				.nullable()
				.type(ColumnTypeEnum.DATE_ONLY);
		version.onTable("HFJ_FORCED_ID")
				.addColumn("20200420.14", "PARTITION_ID")
				.nullable()
				.type(ColumnTypeEnum.INT);
		version.onTable("HFJ_FORCED_ID")
				.addColumn("20200420.15", "PARTITION_DATE")
				.nullable()
				.type(ColumnTypeEnum.DATE_ONLY);
		version.onTable("HFJ_RES_LINK")
				.addColumn("20200420.16", "PARTITION_ID")
				.nullable()
				.type(ColumnTypeEnum.INT);
		version.onTable("HFJ_RES_LINK")
				.addColumn("20200420.17", "PARTITION_DATE")
				.nullable()
				.type(ColumnTypeEnum.DATE_ONLY);
		version.onTable("HFJ_SPIDX_STRING")
				.addColumn("20200420.18", "PARTITION_ID")
				.nullable()
				.type(ColumnTypeEnum.INT);
		version.onTable("HFJ_SPIDX_STRING")
				.addColumn("20200420.19", "PARTITION_DATE")
				.nullable()
				.type(ColumnTypeEnum.DATE_ONLY);
		version.onTable("HFJ_SPIDX_COORDS")
				.addColumn("20200420.20", "PARTITION_ID")
				.nullable()
				.type(ColumnTypeEnum.INT);
		version.onTable("HFJ_SPIDX_COORDS")
				.addColumn("20200420.21", "PARTITION_DATE")
				.nullable()
				.type(ColumnTypeEnum.DATE_ONLY);
		version.onTable("HFJ_SPIDX_NUMBER")
				.addColumn("20200420.22", "PARTITION_ID")
				.nullable()
				.type(ColumnTypeEnum.INT);
		version.onTable("HFJ_SPIDX_NUMBER")
				.addColumn("20200420.23", "PARTITION_DATE")
				.nullable()
				.type(ColumnTypeEnum.DATE_ONLY);
		version.onTable("HFJ_SPIDX_TOKEN")
				.addColumn("20200420.24", "PARTITION_ID")
				.nullable()
				.type(ColumnTypeEnum.INT);
		version.onTable("HFJ_SPIDX_TOKEN")
				.addColumn("20200420.25", "PARTITION_DATE")
				.nullable()
				.type(ColumnTypeEnum.DATE_ONLY);
		version.onTable("HFJ_SPIDX_DATE")
				.addColumn("20200420.26", "PARTITION_ID")
				.nullable()
				.type(ColumnTypeEnum.INT);
		version.onTable("HFJ_SPIDX_DATE")
				.addColumn("20200420.27", "PARTITION_DATE")
				.nullable()
				.type(ColumnTypeEnum.DATE_ONLY);
		version.onTable("HFJ_SPIDX_URI")
				.addColumn("20200420.28", "PARTITION_ID")
				.nullable()
				.type(ColumnTypeEnum.INT);
		version.onTable("HFJ_SPIDX_URI")
				.addColumn("20200420.29", "PARTITION_DATE")
				.nullable()
				.type(ColumnTypeEnum.DATE_ONLY);
		version.onTable("HFJ_SPIDX_QUANTITY")
				.addColumn("20200420.30", "PARTITION_ID")
				.nullable()
				.type(ColumnTypeEnum.INT);
		version.onTable("HFJ_SPIDX_QUANTITY")
				.addColumn("20200420.31", "PARTITION_DATE")
				.nullable()
				.type(ColumnTypeEnum.DATE_ONLY);
		version.onTable("HFJ_RES_VER_PROV")
				.addColumn("20200420.32", "PARTITION_ID")
				.nullable()
				.type(ColumnTypeEnum.INT);
		version.onTable("HFJ_RES_VER_PROV")
				.addColumn("20200420.33", "PARTITION_DATE")
				.nullable()
				.type(ColumnTypeEnum.DATE_ONLY);
		version.onTable("HFJ_RES_PARAM_PRESENT")
				.addColumn("20200420.34", "PARTITION_ID")
				.nullable()
				.type(ColumnTypeEnum.INT);
		version.onTable("HFJ_RES_PARAM_PRESENT")
				.addColumn("20200420.35", "PARTITION_DATE")
				.nullable()
				.type(ColumnTypeEnum.DATE_ONLY);

		version.onTable("HFJ_SPIDX_STRING")
				.modifyColumn("20200420.36", "SP_MISSING")
				.nonNullable()
				.withType(ColumnTypeEnum.BOOLEAN)
				.failureAllowed();
		version.onTable("HFJ_SPIDX_COORDS")
				.modifyColumn("20200420.37", "SP_MISSING")
				.nonNullable()
				.withType(ColumnTypeEnum.BOOLEAN)
				.failureAllowed();
		version.onTable("HFJ_SPIDX_NUMBER")
				.modifyColumn("20200420.38", "SP_MISSING")
				.nonNullable()
				.withType(ColumnTypeEnum.BOOLEAN)
				.failureAllowed();
		version.onTable("HFJ_SPIDX_TOKEN")
				.modifyColumn("20200420.39", "SP_MISSING")
				.nonNullable()
				.withType(ColumnTypeEnum.BOOLEAN)
				.failureAllowed();
		version.onTable("HFJ_SPIDX_DATE")
				.modifyColumn("20200420.40", "SP_MISSING")
				.nonNullable()
				.withType(ColumnTypeEnum.BOOLEAN)
				.failureAllowed();
		version.onTable("HFJ_SPIDX_URI")
				.modifyColumn("20200420.41", "SP_MISSING")
				.nonNullable()
				.withType(ColumnTypeEnum.BOOLEAN)
				.failureAllowed();
		version.onTable("HFJ_SPIDX_QUANTITY")
				.modifyColumn("20200420.42", "SP_MISSING")
				.nonNullable()
				.withType(ColumnTypeEnum.BOOLEAN)
				.failureAllowed();

		// Add support for integer comparisons during day-precision date search.
		Builder.BuilderWithTableName spidxDate = version.onTable("HFJ_SPIDX_DATE");
		spidxDate
				.addColumn("20200501.1", "SP_VALUE_LOW_DATE_ORDINAL")
				.nullable()
				.type(ColumnTypeEnum.INT);
		spidxDate
				.addColumn("20200501.2", "SP_VALUE_HIGH_DATE_ORDINAL")
				.nullable()
				.type(ColumnTypeEnum.INT);

		spidxDate.addTask(
				new CalculateOrdinalDatesTask(VersionEnum.V5_0_0, "20200501.3")
						.addCalculator(
								"SP_VALUE_LOW_DATE_ORDINAL",
								t -> ResourceIndexedSearchParamDate.calculateOrdinalValue(t.getDate("SP_VALUE_LOW")))
						.addCalculator(
								"SP_VALUE_HIGH_DATE_ORDINAL",
								t -> ResourceIndexedSearchParamDate.calculateOrdinalValue(t.getDate("SP_VALUE_HIGH")))
						.setColumnName(
								"SP_VALUE_LOW_DATE_ORDINAL") // It doesn't matter which of the two we choose as they
				// will both be null.
				);
	}

	/**
	 * Partway through the 4.3.0 releaase cycle we renumbered to
	 * 5.0.0 - We have a bunch of NOP tasks here to avoid breakage for anyone
	 * who installed a prerelease before we made the switch
	 */
	@SuppressWarnings("deprecation")
	private void init430() {
		Builder version = forVersion(VersionEnum.V4_3_0);
		version.addNop("20200218.1");
		version.addNop("20200218.2");
		version.addNop("20200218.3");
		version.addNop("20200220.1");
		version.addNop("20200419.1");
		version.addNop("20200419.2");
		version.addNop("20200420.0");
		version.addNop("20200420.1");
		version.addNop("20200420.2");
		version.addNop("20200420.3");
		version.addNop("20200420.4");
		version.addNop("20200420.5");
		version.addNop("20200420.6");
		version.addNop("20200420.7");
		version.addNop("20200420.8");
		version.addNop("20200420.9");
		version.addNop("20200420.10");
		version.addNop("20200420.11");
		version.addNop("20200420.12");
		version.addNop("20200420.13");
		version.addNop("20200420.14");
		version.addNop("20200420.15");
		version.addNop("20200420.16");
		version.addNop("20200420.17");
		version.addNop("20200420.18");
		version.addNop("20200420.19");
		version.addNop("20200420.20");
		version.addNop("20200420.21");
		version.addNop("20200420.22");
		version.addNop("20200420.23");
		version.addNop("20200420.24");
		version.addNop("20200420.25");
		version.addNop("20200420.26");
		version.addNop("20200420.27");
		version.addNop("20200420.28");
		version.addNop("20200420.29");
		version.addNop("20200420.30");
		version.addNop("20200420.31");
		version.addNop("20200420.32");
		version.addNop("20200420.33");
		version.addNop("20200420.34");
		version.addNop("20200420.35");
		version.addNop("20200420.36");
		version.addNop("20200420.37");
		version.addNop("20200420.38");
		version.addNop("20200420.39");
		version.addNop("20200420.40");
		version.addNop("20200420.41");
		version.addNop("20200420.42");
	}

	protected void init420() { // 20191015 - 20200217
		Builder version = forVersion(VersionEnum.V4_2_0);

		// TermValueSetConceptDesignation
		version.onTable("TRM_VALUESET_C_DESIGNATION")
				.dropIndex("20200202.1", "IDX_VALUESET_C_DSGNTN_VAL")
				.failureAllowed();
		Builder.BuilderWithTableName searchTable = version.onTable("HFJ_SEARCH");
		searchTable.dropIndex("20200203.1", "IDX_SEARCH_LASTRETURNED");
		searchTable.dropColumn("20200203.2", "SEARCH_LAST_RETURNED");
		searchTable.addIndex("20200203.3", "IDX_SEARCH_CREATED").unique(false).withColumns("CREATED");
	}

	protected void init410() { // 20190815 - 20191014
		Builder version = forVersion(VersionEnum.V4_1_0);

		/*
		 * Note: The following tasks are markes as failure allowed - This is because all we're
		 * doing is setting a not-null on a column that will never be null anyway. Setting not null
		 * fails on SQL Server because there is an index on this column... Which is dumb, but hey.
		 */
		version.onTable("HFJ_SPIDX_NUMBER")
				.modifyColumn("20190920.1", "RES_ID")
				.nonNullable()
				.withType(ColumnTypeEnum.LONG)
				.failureAllowed();
		version.onTable("HFJ_SPIDX_COORDS")
				.modifyColumn("20190920.2", "RES_ID")
				.nonNullable()
				.withType(ColumnTypeEnum.LONG)
				.failureAllowed();
		version.onTable("HFJ_SPIDX_TOKEN")
				.modifyColumn("20190920.3", "RES_ID")
				.nonNullable()
				.withType(ColumnTypeEnum.LONG)
				.failureAllowed();
		version.onTable("HFJ_SPIDX_STRING")
				.modifyColumn("20190920.4", "RES_ID")
				.nonNullable()
				.withType(ColumnTypeEnum.LONG)
				.failureAllowed();
		version.onTable("HFJ_SPIDX_DATE")
				.modifyColumn("20190920.5", "RES_ID")
				.nonNullable()
				.withType(ColumnTypeEnum.LONG)
				.failureAllowed();
		version.onTable("HFJ_SPIDX_QUANTITY")
				.modifyColumn("20190920.6", "RES_ID")
				.nonNullable()
				.withType(ColumnTypeEnum.LONG)
				.failureAllowed();
		version.onTable("HFJ_SPIDX_URI")
				.modifyColumn("20190920.7", "RES_ID")
				.nonNullable()
				.withType(ColumnTypeEnum.LONG)
				.failureAllowed();

		// HFJ_SEARCH
		version.onTable("HFJ_SEARCH")
				.addColumn("20190921.1", "EXPIRY_OR_NULL")
				.nullable()
				.type(ColumnTypeEnum.DATE_TIMESTAMP);
		version.onTable("HFJ_SEARCH")
				.addColumn("20190921.2", "NUM_BLOCKED")
				.nullable()
				.type(ColumnTypeEnum.INT);

		// HFJ_BLK_EXPORT_JOB
		version.addIdGenerator("20190921.3", "SEQ_BLKEXJOB_PID");
		Builder.BuilderAddTableByColumns bulkExportJob =
				version.addTableByColumns("20190921.4", "HFJ_BLK_EXPORT_JOB", "PID");
		bulkExportJob.addColumn("PID").nonNullable().type(ColumnTypeEnum.LONG);
		bulkExportJob.addColumn("JOB_ID").nonNullable().type(ColumnTypeEnum.STRING, 36);
		bulkExportJob.addColumn("JOB_STATUS").nonNullable().type(ColumnTypeEnum.STRING, 10);
		bulkExportJob.addColumn("CREATED_TIME").nonNullable().type(ColumnTypeEnum.DATE_TIMESTAMP);
		bulkExportJob.addColumn("STATUS_TIME").nonNullable().type(ColumnTypeEnum.DATE_TIMESTAMP);
		bulkExportJob.addColumn("EXP_TIME").nonNullable().type(ColumnTypeEnum.DATE_TIMESTAMP);
		bulkExportJob.addColumn("REQUEST").nonNullable().type(ColumnTypeEnum.STRING, 500);
		bulkExportJob.addColumn("OPTLOCK").nonNullable().type(ColumnTypeEnum.INT);
		bulkExportJob.addColumn("EXP_SINCE").nullable().type(ColumnTypeEnum.DATE_TIMESTAMP);
		bulkExportJob.addColumn("STATUS_MESSAGE").nullable().type(ColumnTypeEnum.STRING, 500);
		bulkExportJob.addIndex("20190921.5", "IDX_BLKEX_EXPTIME").unique(false).withColumns("EXP_TIME");
		bulkExportJob.addIndex("20190921.6", "IDX_BLKEX_JOB_ID").unique(true).withColumns("JOB_ID");

		// HFJ_BLK_EXPORT_COLLECTION
		version.addIdGenerator("20190921.7", "SEQ_BLKEXCOL_PID");
		Builder.BuilderAddTableByColumns bulkExportCollection =
				version.addTableByColumns("20190921.8", "HFJ_BLK_EXPORT_COLLECTION", "PID");
		bulkExportCollection.addColumn("PID").nonNullable().type(ColumnTypeEnum.LONG);
		bulkExportCollection.addColumn("JOB_PID").nonNullable().type(ColumnTypeEnum.LONG);
		bulkExportCollection
				.addForeignKey("20190921.9", "FK_BLKEXCOL_JOB")
				.toColumn("JOB_PID")
				.references("HFJ_BLK_EXPORT_JOB", "PID");
		bulkExportCollection.addColumn("RES_TYPE").nonNullable().type(ColumnTypeEnum.STRING, 40);
		bulkExportCollection.addColumn("TYPE_FILTER").nullable().type(ColumnTypeEnum.STRING, 1000);
		bulkExportCollection.addColumn("OPTLOCK").nonNullable().type(ColumnTypeEnum.INT);

		// HFJ_BLK_EXPORT_COLFILE
		version.addIdGenerator("20190921.10", "SEQ_BLKEXCOLFILE_PID");
		Builder.BuilderAddTableByColumns bulkExportCollectionFile =
				version.addTableByColumns("20190921.11", "HFJ_BLK_EXPORT_COLFILE", "PID");
		bulkExportCollectionFile.addColumn("PID").nonNullable().type(ColumnTypeEnum.LONG);
		bulkExportCollectionFile.addColumn("COLLECTION_PID").nonNullable().type(ColumnTypeEnum.LONG);
		bulkExportCollectionFile.addColumn("RES_ID").nonNullable().type(ColumnTypeEnum.STRING, 100);
		bulkExportCollectionFile
				.addForeignKey("20190921.12", "FK_BLKEXCOLFILE_COLLECT")
				.toColumn("COLLECTION_PID")
				.references("HFJ_BLK_EXPORT_COLLECTION", "PID");

		// HFJ_RES_VER_PROV
		version.startSectionWithMessage("Processing bulkExportCollectionFile: HFJ_RES_VER_PROV");
		Builder.BuilderAddTableByColumns resVerProv =
				version.addTableByColumns("20190921.13", "HFJ_RES_VER_PROV", "RES_VER_PID");
		resVerProv.addColumn("RES_VER_PID").nonNullable().type(ColumnTypeEnum.LONG);
		resVerProv
				.addForeignKey("20190921.14", "FK_RESVERPROV_RESVER_PID")
				.toColumn("RES_VER_PID")
				.references("HFJ_RES_VER", "PID");
		resVerProv.addColumn("RES_PID").nonNullable().type(ColumnTypeEnum.LONG);
		resVerProv
				.addForeignKey("20190921.15", "FK_RESVERPROV_RES_PID")
				.toColumn("RES_PID")
				.references("HFJ_RESOURCE", "RES_ID")
				.doNothing(); // Added below in a better form
		resVerProv.addColumn("SOURCE_URI").nullable().type(ColumnTypeEnum.STRING, 100);
		resVerProv.addColumn("REQUEST_ID").nullable().type(ColumnTypeEnum.STRING, 16);
		resVerProv
				.addIndex("20190921.16", "IDX_RESVERPROV_SOURCEURI")
				.unique(false)
				.withColumns("SOURCE_URI");
		resVerProv
				.addIndex("20190921.17", "IDX_RESVERPROV_REQUESTID")
				.unique(false)
				.withColumns("REQUEST_ID");

		// TermValueSetConceptDesignation
		version.startSectionWithMessage("Processing bulkExportCollectionFile: TRM_VALUESET_C_DESIGNATION");
		Builder.BuilderWithTableName termValueSetConceptDesignationTable =
				version.onTable("TRM_VALUESET_C_DESIGNATION");
		termValueSetConceptDesignationTable
				.addColumn("20190921.18", "VALUESET_PID")
				.nonNullable()
				.type(ColumnTypeEnum.LONG);
		termValueSetConceptDesignationTable
				.addForeignKey("20190921.19", "FK_TRM_VSCD_VS_PID")
				.toColumn("VALUESET_PID")
				.references("TRM_VALUESET", "PID");

		// Drop HFJ_SEARCH_RESULT foreign keys
		version.onTable("HFJ_SEARCH_RESULT").dropForeignKey("20190921.20", "FK_SEARCHRES_RES", "HFJ_RESOURCE");
		version.onTable("HFJ_SEARCH_RESULT").dropForeignKey("20190921.21", "FK_SEARCHRES_SEARCH", "HFJ_SEARCH");

		// TermValueSet
		version.startSectionWithMessage("Processing bulkExportCollectionFile: TRM_VALUESET");
		Builder.BuilderWithTableName termValueSetTable = version.onTable("TRM_VALUESET");
		termValueSetTable
				.addColumn("20190921.22", "TOTAL_CONCEPTS")
				.nonNullable()
				.type(ColumnTypeEnum.LONG);
		termValueSetTable
				.addColumn("20190921.23", "TOTAL_CONCEPT_DESIGNATIONS")
				.nonNullable()
				.type(ColumnTypeEnum.LONG);
		termValueSetTable.dropIndex("20190921.24", "IDX_VALUESET_EXP_STATUS");

		version.dropIdGenerator("20190921.25", "SEQ_SEARCHPARM_ID");

		// TermValueSetConcept
		version.startSectionWithMessage("Processing bulkExportCollectionFile: TRM_VALUESET_CONCEPT");
		Builder.BuilderWithTableName termValueSetConceptTable = version.onTable("TRM_VALUESET_CONCEPT");
		termValueSetConceptTable
				.addColumn("20190921.26", "VALUESET_ORDER")
				.nonNullable()
				.type(ColumnTypeEnum.INT);
		termValueSetConceptTable
				.addIndex("20190921.27", "IDX_VS_CONCEPT_ORDER")
				.unique(true)
				.withColumns("VALUESET_PID", "VALUESET_ORDER");

		// Account for RESTYPE_LEN column increasing from 30 to 40
		version.onTable("HFJ_RESOURCE")
				.modifyColumn("20191002.1", "RES_TYPE")
				.nonNullable()
				.withType(ColumnTypeEnum.STRING, 40)
				.failureAllowed();
		version.onTable("HFJ_RES_VER")
				.modifyColumn("20191002.2", "RES_TYPE")
				.nonNullable()
				.withType(ColumnTypeEnum.STRING, 40)
				.failureAllowed();
		version.onTable("HFJ_HISTORY_TAG")
				.modifyColumn("20191002.3", "RES_TYPE")
				.nonNullable()
				.withType(ColumnTypeEnum.STRING, 40)
				.failureAllowed();
		version.onTable("HFJ_RES_LINK")
				.modifyColumn("20191002.4", "SOURCE_RESOURCE_TYPE")
				.nonNullable()
				.withType(ColumnTypeEnum.STRING, 40)
				.failureAllowed();
		version.onTable("HFJ_RES_LINK")
				.modifyColumn("20191002.5", "TARGET_RESOURCE_TYPE")
				.nonNullable()
				.withType(ColumnTypeEnum.STRING, 40)
				.failureAllowed();
		version.onTable("HFJ_RES_TAG")
				.modifyColumn("20191002.6", "RES_TYPE")
				.nonNullable()
				.withType(ColumnTypeEnum.STRING, 40)
				.failureAllowed();

		// TermConceptDesignation
		version.startSectionWithMessage("Processing table: TRM_CONCEPT_DESIG");
		version.onTable("TRM_CONCEPT_DESIG")
				.modifyColumn("20191002.7", "VAL")
				.nonNullable()
				.withType(ColumnTypeEnum.STRING, 2000);

		// TermValueSetConceptDesignation
		version.startSectionWithMessage("Processing table: TRM_VALUESET_C_DESIGNATION");
		version.onTable("TRM_VALUESET_C_DESIGNATION")
				.modifyColumn("20191002.8", "VAL")
				.nonNullable()
				.withType(ColumnTypeEnum.STRING, 2000);

		// TermConceptProperty
		version.startSectionWithMessage("Processing table: TRM_CONCEPT_PROPERTY");
		version.onTable("TRM_CONCEPT_PROPERTY")
				.addColumn("20191002.9", "PROP_VAL_LOB")
				.nullable()
				.type(ColumnTypeEnum.BLOB);
	}

	protected void init400() { // 20190401 - 20190814
		Builder version = forVersion(VersionEnum.V4_0_0);

		// BinaryStorageEntity
		Builder.BuilderAddTableByColumns binaryBlob =
				version.addTableByColumns("20190722.1", "HFJ_BINARY_STORAGE_BLOB", "BLOB_ID");
		binaryBlob.addColumn("BLOB_ID").nonNullable().type(ColumnTypeEnum.STRING, 200);
		binaryBlob.addColumn("RESOURCE_ID").nonNullable().type(ColumnTypeEnum.STRING, 100);
		binaryBlob.addColumn("BLOB_SIZE").nullable().type(ColumnTypeEnum.INT);
		binaryBlob.addColumn("CONTENT_TYPE").nonNullable().type(ColumnTypeEnum.STRING, 100);
		binaryBlob.addColumn("BLOB_DATA").nonNullable().type(ColumnTypeEnum.BLOB);
		binaryBlob.addColumn("PUBLISHED_DATE").nonNullable().type(ColumnTypeEnum.DATE_TIMESTAMP);
		binaryBlob.addColumn("BLOB_HASH").nullable().type(ColumnTypeEnum.STRING, 128);

		// Interim builds used this name
		version.onTable("TRM_VALUESET_CODE").dropThisTable("20190722.2");

		version.onTable("TRM_CONCEPT_MAP_GROUP")
				.renameColumn("20190722.3", "myConceptMapUrl", "CONCEPT_MAP_URL", false, true)
				.renameColumn("20190722.4", "mySourceValueSet", "SOURCE_VS", false, true)
				.renameColumn("20190722.5", "myTargetValueSet", "TARGET_VS", false, true);
		version.onTable("TRM_CONCEPT_MAP_GROUP")
				.modifyColumn("20190722.6", "CONCEPT_MAP_URL")
				.nullable()
				.withType(ColumnTypeEnum.STRING, 200);
		version.onTable("TRM_CONCEPT_MAP_GROUP")
				.modifyColumn("20190722.7", "SOURCE_VERSION")
				.nullable()
				.withType(ColumnTypeEnum.STRING, 200);
		version.onTable("TRM_CONCEPT_MAP_GROUP")
				.modifyColumn("20190722.8", "SOURCE_VS")
				.nullable()
				.withType(ColumnTypeEnum.STRING, 200);
		version.onTable("TRM_CONCEPT_MAP_GROUP")
				.modifyColumn("20190722.9", "TARGET_VERSION")
				.nullable()
				.withType(ColumnTypeEnum.STRING, 200);
		version.onTable("TRM_CONCEPT_MAP_GROUP")
				.modifyColumn("20190722.10", "TARGET_VS")
				.nullable()
				.withType(ColumnTypeEnum.STRING, 200);

		version.onTable("TRM_CONCEPT_MAP_GRP_ELEMENT")
				.renameColumn("20190722.11", "myConceptMapUrl", "CONCEPT_MAP_URL", false, true)
				.renameColumn("20190722.12", "mySystem", "SYSTEM_URL", false, true)
				.renameColumn("20190722.13", "mySystemVersion", "SYSTEM_VERSION", false, true)
				.renameColumn("20190722.14", "myValueSet", "VALUESET_URL", false, true);
		version.onTable("TRM_CONCEPT_MAP_GRP_ELEMENT")
				.modifyColumn("20190722.15", "CONCEPT_MAP_URL")
				.nullable()
				.withType(ColumnTypeEnum.STRING, 200);
		version.onTable("TRM_CONCEPT_MAP_GRP_ELEMENT")
				.modifyColumn("20190722.16", "SOURCE_CODE")
				.nonNullable()
				.withType(ColumnTypeEnum.STRING, 500);
		version.onTable("TRM_CONCEPT_MAP_GRP_ELEMENT")
				.modifyColumn("20190722.17", "SYSTEM_URL")
				.nullable()
				.withType(ColumnTypeEnum.STRING, 200);
		version.onTable("TRM_CONCEPT_MAP_GRP_ELEMENT")
				.modifyColumn("20190722.18", "SYSTEM_VERSION")
				.nullable()
				.withType(ColumnTypeEnum.STRING, 200);
		version.onTable("TRM_CONCEPT_MAP_GRP_ELEMENT")
				.modifyColumn("20190722.19", "VALUESET_URL")
				.nullable()
				.withType(ColumnTypeEnum.STRING, 200);

		version.onTable("TRM_CONCEPT_MAP_GRP_ELM_TGT")
				.renameColumn("20190722.20", "myConceptMapUrl", "CONCEPT_MAP_URL", false, true)
				.renameColumn("20190722.21", "mySystem", "SYSTEM_URL", false, true)
				.renameColumn("20190722.22", "mySystemVersion", "SYSTEM_VERSION", false, true)
				.renameColumn("20190722.23", "myValueSet", "VALUESET_URL", false, true);
		version.onTable("TRM_CONCEPT_MAP_GRP_ELM_TGT")
				.modifyColumn("20190722.24", "CONCEPT_MAP_URL")
				.nullable()
				.withType(ColumnTypeEnum.STRING, 200);
		version.onTable("TRM_CONCEPT_MAP_GRP_ELM_TGT")
				.modifyColumn("20190722.25", "SYSTEM_URL")
				.nullable()
				.withType(ColumnTypeEnum.STRING, 200);
		version.onTable("TRM_CONCEPT_MAP_GRP_ELM_TGT")
				.modifyColumn("20190722.26", "SYSTEM_VERSION")
				.nullable()
				.withType(ColumnTypeEnum.STRING, 200);

		/*
		DISABLED THIS STEP (20190722.27) ON PURPOSE BECAUSE IT STARTED CAUSING FAILURES ON MSSQL FOR A FRESH DB.
		I left it here for historical purposes.
		The reason for the failure is as follows. The TARGET_CODE column was originally 'not nullable' when it was
		first introduced. And in 7_2_0, it is being changed to a nullable column (see 20240327.1 in init720()).
		Starting with 7_2_0, on a fresh db, we create the table with nullable TARGET_CODE (as it is made nullable now).
		Since we run all migration steps on fresh db, this step will try to convert the column which is created as nullable
		to not nullable (which will then need to be coverted back to nullable in 7_2_0 migration).
		Changing a nullable column to not nullable is not allowed in
		MSSQL if there is an index on the column, which is the case here, as there is IDX_CNCPT_MP_GRP_ELM_TGT_CD
		on this column. Since init720() has the right migration
		step, where the column is set to nullable and has the right type and length, this statement is also
		not necessary anymore even for not fresh dbs.

		version.onTable("TRM_CONCEPT_MAP_GRP_ELM_TGT")
				.modifyColumn("20190722.27", "TARGET_CODE")
				.nonNullable()
				.withType(ColumnTypeEnum.STRING, 500);
		*/
		version.onTable("TRM_CONCEPT_MAP_GRP_ELM_TGT")
				.modifyColumn("20190722.28", "VALUESET_URL")
				.nullable()
				.withType(ColumnTypeEnum.STRING, 200);

		version.onTable("TRM_CONCEPT").renameColumn("20190722.29", "CODE", "CODEVAL", false, true);

		// TermValueSet
		version.startSectionWithMessage("Processing table: TRM_VALUESET");
		version.addIdGenerator("20190722.30", "SEQ_VALUESET_PID");
		Builder.BuilderAddTableByColumns termValueSetTable =
				version.addTableByColumns("20190722.31", "TRM_VALUESET", "PID");
		termValueSetTable.addColumn("PID").nonNullable().type(ColumnTypeEnum.LONG);
		termValueSetTable.addColumn("URL").nonNullable().type(ColumnTypeEnum.STRING, 200);
		termValueSetTable
				.addIndex("20190722.32", "IDX_VALUESET_URL")
				.unique(true)
				.withColumns("URL");
		termValueSetTable.addColumn("RES_ID").nonNullable().type(ColumnTypeEnum.LONG);
		termValueSetTable
				.addForeignKey("20190722.33", "FK_TRMVALUESET_RES")
				.toColumn("RES_ID")
				.references("HFJ_RESOURCE", "RES_ID");
		termValueSetTable.addColumn("NAME").nullable().type(ColumnTypeEnum.STRING, 200);

		version.onTable("TRM_VALUESET").renameColumn("20190722.34", "NAME", "VSNAME", true, true);
		version.onTable("TRM_VALUESET")
				.modifyColumn("20190722.35", "RES_ID")
				.nullable()
				.withType(ColumnTypeEnum.LONG);

		Builder.BuilderWithTableName termValueSetTableChange = version.onTable("TRM_VALUESET");
		termValueSetTableChange
				.addColumn("20190722.36", "EXPANSION_STATUS")
				.nonNullable()
				.type(ColumnTypeEnum.STRING, 50);
		termValueSetTableChange
				.addIndex("20190722.37", "IDX_VALUESET_EXP_STATUS")
				.unique(false)
				.withColumns("EXPANSION_STATUS");

		// TermValueSetConcept
		version.startSectionWithMessage("Processing table: TRM_VALUESET_CONCEPT");
		version.addIdGenerator("20190722.38", "SEQ_VALUESET_CONCEPT_PID");
		Builder.BuilderAddTableByColumns termValueSetConceptTable =
				version.addTableByColumns("20190722.39", "TRM_VALUESET_CONCEPT", "PID");
		termValueSetConceptTable.addColumn("PID").nonNullable().type(ColumnTypeEnum.LONG);
		termValueSetConceptTable.addColumn("VALUESET_PID").nonNullable().type(ColumnTypeEnum.LONG);
		termValueSetConceptTable
				.addForeignKey("20190722.40", "FK_TRM_VALUESET_PID")
				.toColumn("VALUESET_PID")
				.references("TRM_VALUESET", "PID");
		termValueSetConceptTable.addColumn("SYSTEM_URL").nonNullable().type(ColumnTypeEnum.STRING, 200);
		termValueSetConceptTable.addColumn("CODEVAL").nonNullable().type(ColumnTypeEnum.STRING, 500);
		termValueSetConceptTable.addColumn("DISPLAY").nullable().type(ColumnTypeEnum.STRING, 400);
		version.onTable("TRM_VALUESET_CONCEPT")
				.renameColumn("20190722.41", "CODE", "CODEVAL", true, true)
				.renameColumn("20190722.42", "SYSTEM", "SYSTEM_URL", true, true);

		version.startSectionWithMessage("Processing table: TRM_VALUESET_CONCEPT, swapping index for unique constraint");
		termValueSetConceptTable.dropIndex("20190801.1", "IDX_VALUESET_CONCEPT_CS_CD");
		// This index has been renamed in later versions. As such, allowing failure here as some DBs disallow
		// multiple indexes referencing the same set of columns.
		termValueSetConceptTable
				.addIndex("20190801.2", "IDX_VS_CONCEPT_CS_CD")
				.unique(true)
				.withColumns("VALUESET_PID", "SYSTEM_URL", "CODEVAL")
				.failureAllowed();

		// TermValueSetConceptDesignation
		version.startSectionWithMessage("Processing table: TRM_VALUESET_C_DESIGNATION");
		version.addIdGenerator("20190801.3", "SEQ_VALUESET_C_DSGNTN_PID");
		Builder.BuilderAddTableByColumns termValueSetConceptDesignationTable =
				version.addTableByColumns("20190801.4", "TRM_VALUESET_C_DESIGNATION", "PID");
		termValueSetConceptDesignationTable.addColumn("PID").nonNullable().type(ColumnTypeEnum.LONG);
		termValueSetConceptDesignationTable
				.addColumn("VALUESET_CONCEPT_PID")
				.nonNullable()
				.type(ColumnTypeEnum.LONG);
		termValueSetConceptDesignationTable
				.addForeignKey("20190801.5", "FK_TRM_VALUESET_CONCEPT_PID")
				.toColumn("VALUESET_CONCEPT_PID")
				.references("TRM_VALUESET_CONCEPT", "PID");
		termValueSetConceptDesignationTable.addColumn("LANG").nullable().type(ColumnTypeEnum.STRING, 500);
		termValueSetConceptDesignationTable.addColumn("USE_SYSTEM").nullable().type(ColumnTypeEnum.STRING, 500);
		termValueSetConceptDesignationTable.addColumn("USE_CODE").nullable().type(ColumnTypeEnum.STRING, 500);
		termValueSetConceptDesignationTable.addColumn("USE_DISPLAY").nullable().type(ColumnTypeEnum.STRING, 500);
		termValueSetConceptDesignationTable.addColumn("VAL").nonNullable().type(ColumnTypeEnum.STRING, 500);

		// This index turned out not to be needed so it is disabled
		termValueSetConceptDesignationTable
				.addIndex("20190801.6", "IDX_VALUESET_C_DSGNTN_VAL")
				.unique(false)
				.withColumns("VAL")
				.doNothing();

		// TermCodeSystemVersion
		version.startSectionWithMessage("Processing table: TRM_CODESYSTEM_VER");
		Builder.BuilderWithTableName termCodeSystemVersionTable = version.onTable("TRM_CODESYSTEM_VER");
		termCodeSystemVersionTable
				.addColumn("20190814.1", "CS_DISPLAY")
				.nullable()
				.type(ColumnTypeEnum.STRING, 200);

		// ResourceReindexJobEntry
		version.addIdGenerator("20190814.2", "SEQ_RES_REINDEX_JOB");
		Builder.BuilderAddTableByColumns reindex =
				version.addTableByColumns("20190814.3", "HFJ_RES_REINDEX_JOB", "PID");
		reindex.addColumn("PID").nonNullable().type(ColumnTypeEnum.LONG);
		reindex.addColumn("RES_TYPE").nullable().type(ColumnTypeEnum.STRING, 100);
		reindex.addColumn("UPDATE_THRESHOLD_HIGH").nonNullable().type(ColumnTypeEnum.DATE_TIMESTAMP);
		reindex.addColumn("JOB_DELETED").nonNullable().type(ColumnTypeEnum.BOOLEAN);
		reindex.addColumn("UPDATE_THRESHOLD_LOW").nullable().type(ColumnTypeEnum.DATE_TIMESTAMP);
		reindex.addColumn("SUSPENDED_UNTIL").nullable().type(ColumnTypeEnum.DATE_TIMESTAMP);
		reindex.addColumn("REINDEX_COUNT").nullable().type(ColumnTypeEnum.INT);

		// Search
		version.onTable("HFJ_SEARCH")
				.addColumn("20190814.4", "SEARCH_DELETED")
				.nullable()
				.type(ColumnTypeEnum.BOOLEAN);
		version.onTable("HFJ_SEARCH")
				.modifyColumn("20190814.5", "SEARCH_LAST_RETURNED")
				.nonNullable()
				.withType(ColumnTypeEnum.DATE_TIMESTAMP);
		version.onTable("HFJ_SEARCH")
				.addColumn("20190814.6", "SEARCH_PARAM_MAP")
				.nullable()
				.type(ColumnTypeEnum.BLOB);
		version.onTable("HFJ_SEARCH")
				.modifyColumn("20190814.7", "SEARCH_UUID")
				.nonNullable()
				.withType(ColumnTypeEnum.STRING, 36);

		version.onTable("HFJ_SEARCH_PARM").dropThisTable("20190814.8");

		// Make some columns non-nullable that were previously nullable - These are marked as failure allowed, since
		// SQL Server won't let us change nullability on columns with indexes pointing to them
		version.onTable("HFJ_SPIDX_COORDS")
				.modifyColumn("20190814.9", "RES_TYPE")
				.nonNullable()
				.withType(ColumnTypeEnum.STRING, 100)
				.failureAllowed();
		version.onTable("HFJ_SPIDX_DATE")
				.modifyColumn("20190814.10", "RES_TYPE")
				.nonNullable()
				.withType(ColumnTypeEnum.STRING, 100)
				.failureAllowed();
		version.onTable("HFJ_SPIDX_STRING")
				.modifyColumn("20190814.11", "RES_TYPE")
				.nonNullable()
				.withType(ColumnTypeEnum.STRING, 100)
				.failureAllowed();
		version.onTable("HFJ_SPIDX_STRING")
				.addColumn("20190814.12", "HASH_IDENTITY")
				.nullable()
				.type(ColumnTypeEnum.LONG);
		version.onTable("HFJ_SPIDX_STRING")
				.addIndex("20190814.13", "IDX_SP_STRING_HASH_IDENT")
				.unique(false)
				.withColumns("HASH_IDENTITY");
		version.onTable("HFJ_SPIDX_COORDS")
				.modifyColumn("20190814.14", "RES_TYPE")
				.nonNullable()
				.withType(ColumnTypeEnum.STRING, 100)
				.failureAllowed();
		version.onTable("HFJ_SPIDX_QUANTITY")
				.modifyColumn("20190814.15", "RES_TYPE")
				.nonNullable()
				.withType(ColumnTypeEnum.STRING, 100)
				.failureAllowed();
		version.onTable("HFJ_SPIDX_QUANTITY").dropColumn("20190814.16", "HASH_UNITS_AND_VALPREFIX");
		version.onTable("HFJ_SPIDX_QUANTITY").dropColumn("20190814.17", "HASH_VALPREFIX");
		version.onTable("HFJ_SPIDX_NUMBER")
				.modifyColumn("20190814.18", "RES_TYPE")
				.nonNullable()
				.withType(ColumnTypeEnum.STRING, 100)
				.failureAllowed();
		version.onTable("HFJ_SPIDX_TOKEN")
				.modifyColumn("20190814.19", "RES_TYPE")
				.nonNullable()
				.withType(ColumnTypeEnum.STRING, 100)
				.failureAllowed();
		version.onTable("HFJ_SPIDX_URI")
				.modifyColumn("20190814.20", "RES_TYPE")
				.nonNullable()
				.withType(ColumnTypeEnum.STRING, 100)
				.failureAllowed();
		version.onTable("HFJ_SPIDX_URI")
				.modifyColumn("20190814.21", "SP_URI")
				.nullable()
				.withType(ColumnTypeEnum.STRING, 254)
				.failureAllowed();
		version.onTable("TRM_CODESYSTEM")
				.modifyColumn("20190814.22", "CODE_SYSTEM_URI")
				.nonNullable()
				.withType(ColumnTypeEnum.STRING, 200)
				.failureAllowed();
		version.onTable("TRM_CODESYSTEM")
				.modifyColumn("20190814.23", "CS_NAME")
				.nullable()
				.withType(ColumnTypeEnum.STRING, 200)
				.failureAllowed();
		version.onTable("TRM_CODESYSTEM_VER")
				.modifyColumn("20190814.24", "CS_VERSION_ID")
				.nullable()
				.withType(ColumnTypeEnum.STRING, 200)
				.failureAllowed();
	}

	private void init360() { // 20180918 - 20181112
		Builder version = forVersion(VersionEnum.V3_6_0);

		// Resource Link
		Builder.BuilderWithTableName resourceLink = version.onTable("HFJ_RES_LINK");
		version.startSectionWithMessage("Starting work on table: " + resourceLink.getTableName());
		resourceLink.modifyColumn("20180929.1", "SRC_PATH").nonNullable().withType(ColumnTypeEnum.STRING, 200);

		// Search
		Builder.BuilderWithTableName search = version.onTable("HFJ_SEARCH");
		version.startSectionWithMessage("Starting work on table: " + search.getTableName());
		search.addColumn("20181001.1", "OPTLOCK_VERSION").nullable().type(ColumnTypeEnum.INT);

		version.addTableRawSql("20181104.1", "HFJ_RES_REINDEX_JOB")
				.addSql(
						DriverTypeEnum.MSSQL_2012,
						"create table HFJ_RES_REINDEX_JOB (PID bigint not null, JOB_DELETED bit not null, RES_TYPE varchar(255), SUSPENDED_UNTIL datetime2, UPDATE_THRESHOLD_HIGH datetime2 not null, UPDATE_THRESHOLD_LOW datetime2, primary key (PID))")
				.addSql(
						DriverTypeEnum.DERBY_EMBEDDED,
						"create table HFJ_RES_REINDEX_JOB (PID bigint not null, JOB_DELETED boolean not null, RES_TYPE varchar(255), SUSPENDED_UNTIL timestamp, UPDATE_THRESHOLD_HIGH timestamp not null, UPDATE_THRESHOLD_LOW timestamp, primary key (PID))")
				.addSql(
						DriverTypeEnum.MARIADB_10_1,
						"create table HFJ_RES_REINDEX_JOB (PID bigint not null, JOB_DELETED bit not null, RES_TYPE varchar(255), SUSPENDED_UNTIL datetime(6), UPDATE_THRESHOLD_HIGH datetime(6) not null, UPDATE_THRESHOLD_LOW datetime(6), primary key (PID))")
				.addSql(
						DriverTypeEnum.POSTGRES_9_4,
						"create table HFJ_RES_REINDEX_JOB (PID int8 not null, JOB_DELETED boolean not null, RES_TYPE varchar(255), SUSPENDED_UNTIL timestamp, UPDATE_THRESHOLD_HIGH timestamp not null, UPDATE_THRESHOLD_LOW timestamp, primary key (PID))")
				.addSql(
						DriverTypeEnum.MYSQL_5_7,
						" create table HFJ_RES_REINDEX_JOB (PID bigint not null, JOB_DELETED bit not null, RES_TYPE varchar(255), SUSPENDED_UNTIL datetime(6), UPDATE_THRESHOLD_HIGH datetime(6) not null, UPDATE_THRESHOLD_LOW datetime(6), primary key (PID))")
				.addSql(
						DriverTypeEnum.ORACLE_12C,
						"create table HFJ_RES_REINDEX_JOB (PID number(19,0) not null, JOB_DELETED number(1,0) not null, RES_TYPE varchar2(255 char), SUSPENDED_UNTIL timestamp, UPDATE_THRESHOLD_HIGH timestamp not null, UPDATE_THRESHOLD_LOW timestamp, primary key (PID))");

		version.onTable("TRM_CONCEPT_DESIG")
				.addColumn("20181104.2", "CS_VER_PID")
				.nullable()
				.type(ColumnTypeEnum.LONG);
		version.onTable("TRM_CONCEPT_DESIG")
				.addForeignKey("20181104.3", "FK_CONCEPTDESIG_CSV")
				.toColumn("CS_VER_PID")
				.references("TRM_CODESYSTEM_VER", "PID");

		version.onTable("TRM_CONCEPT_PROPERTY")
				.addColumn("20181104.4", "CS_VER_PID")
				.nullable()
				.type(ColumnTypeEnum.LONG);
		version.onTable("TRM_CONCEPT_PROPERTY")
				.addForeignKey("20181104.5", "FK_CONCEPTPROP_CSV")
				.toColumn("CS_VER_PID")
				.references("TRM_CODESYSTEM_VER", "PID");

		version.onTable("TRM_CONCEPT")
				.addColumn("20181104.6", "PARENT_PIDS")
				.nullable()
				.type(ColumnTypeEnum.CLOB);
	}

	private void init350() { // 20180601 - 20180917
		Builder version = forVersion(VersionEnum.V3_5_0);

		// Forced ID changes
		Builder.BuilderWithTableName forcedId = version.onTable("HFJ_FORCED_ID");
		version.startSectionWithMessage("Starting work on table: " + forcedId.getTableName());

		forcedId.dropIndex("20180827.1", "IDX_FORCEDID_TYPE_FORCEDID");
		forcedId.dropIndex("20180827.2", "IDX_FORCEDID_TYPE_RESID");

		forcedId.addIndex("20180827.3", "IDX_FORCEDID_TYPE_FID").unique(true).withColumns("RESOURCE_TYPE", "FORCED_ID");

		// Indexes - Coords
		Builder.BuilderWithTableName spidxCoords = version.onTable("HFJ_SPIDX_COORDS");
		version.startSectionWithMessage("Starting work on table: " + spidxCoords.getTableName());
		spidxCoords.addColumn("20180903.1", "HASH_IDENTITY").nullable().type(ColumnTypeEnum.LONG);
		if (!myFlags.contains(FlagEnum.NO_MIGRATE_HASHES)) {
			spidxCoords.dropIndex("20180903.2", "IDX_SP_COORDS");
			spidxCoords
					.addIndex("20180903.4", "IDX_SP_COORDS_HASH")
					.unique(false)
					.withColumns("HASH_IDENTITY", "SP_LATITUDE", "SP_LONGITUDE");
			spidxCoords.addTask(new CalculateHashesTask(VersionEnum.V3_5_0, "20180903.5")
					.addCalculator(
							"HASH_IDENTITY",
							t -> BaseResourceIndexedSearchParam.calculateHashIdentity(
									new PartitionSettings(),
									RequestPartitionId.defaultPartition(),
									t.getResourceType(),
									t.getString("SP_NAME")))
					.setColumnName("HASH_IDENTITY"));
		}

		// Indexes - Date
		Builder.BuilderWithTableName spidxDate = version.onTable("HFJ_SPIDX_DATE");
		version.startSectionWithMessage("Starting work on table: " + spidxDate.getTableName());
		spidxDate.addColumn("20180903.6", "HASH_IDENTITY").nullable().type(ColumnTypeEnum.LONG);
		if (!myFlags.contains(FlagEnum.NO_MIGRATE_HASHES)) {
			spidxDate.dropIndex("20180903.7", "IDX_SP_TOKEN");
			spidxDate
					.addIndex("20180903.8", "IDX_SP_DATE_HASH")
					.unique(false)
					.withColumns("HASH_IDENTITY", "SP_VALUE_LOW", "SP_VALUE_HIGH")
					.doNothing();
			spidxDate.dropIndex("20180903.9", "IDX_SP_DATE");
			spidxDate.addTask(new CalculateHashesTask(VersionEnum.V3_5_0, "20180903.10")
					.addCalculator(
							"HASH_IDENTITY",
							t -> BaseResourceIndexedSearchParam.calculateHashIdentity(
									new PartitionSettings(),
									RequestPartitionId.defaultPartition(),
									t.getResourceType(),
									t.getString("SP_NAME")))
					.setColumnName("HASH_IDENTITY"));
		}

		// Indexes - Number
		Builder.BuilderWithTableName spidxNumber = version.onTable("HFJ_SPIDX_NUMBER");
		version.startSectionWithMessage("Starting work on table: " + spidxNumber.getTableName());
		spidxNumber.addColumn("20180903.11", "HASH_IDENTITY").nullable().type(ColumnTypeEnum.LONG);
		if (!myFlags.contains(FlagEnum.NO_MIGRATE_HASHES)) {
			spidxNumber.dropIndex("20180903.12", "IDX_SP_NUMBER");
			spidxNumber
					.addIndex("20180903.13", "IDX_SP_NUMBER_HASH_VAL")
					.unique(false)
					.withColumns("HASH_IDENTITY", "SP_VALUE")
					.doNothing();
			spidxNumber.addTask(new CalculateHashesTask(VersionEnum.V3_5_0, "20180903.14")
					.addCalculator(
							"HASH_IDENTITY",
							t -> BaseResourceIndexedSearchParam.calculateHashIdentity(
									new PartitionSettings(),
									RequestPartitionId.defaultPartition(),
									t.getResourceType(),
									t.getString("SP_NAME")))
					.setColumnName("HASH_IDENTITY"));
		}

		// Indexes - Quantity
		Builder.BuilderWithTableName spidxQuantity = version.onTable("HFJ_SPIDX_QUANTITY");
		version.startSectionWithMessage("Starting work on table: " + spidxQuantity.getTableName());
		spidxQuantity.addColumn("20180903.15", "HASH_IDENTITY").nullable().type(ColumnTypeEnum.LONG);
		spidxQuantity
				.addColumn("20180903.16", "HASH_IDENTITY_SYS_UNITS")
				.nullable()
				.type(ColumnTypeEnum.LONG);
		spidxQuantity
				.addColumn("20180903.17", "HASH_IDENTITY_AND_UNITS")
				.nullable()
				.type(ColumnTypeEnum.LONG);
		if (!myFlags.contains(FlagEnum.NO_MIGRATE_HASHES)) {
			spidxQuantity.dropIndex("20180903.18", "IDX_SP_QUANTITY");
			spidxQuantity
					.addIndex("20180903.19", "IDX_SP_QUANTITY_HASH")
					.unique(false)
					.withColumns("HASH_IDENTITY", "SP_VALUE");
			spidxQuantity
					.addIndex("20180903.20", "IDX_SP_QUANTITY_HASH_UN")
					.unique(false)
					.withColumns("HASH_IDENTITY_AND_UNITS", "SP_VALUE");
			spidxQuantity
					.addIndex("20180903.21", "IDX_SP_QUANTITY_HASH_SYSUN")
					.unique(false)
					.withColumns("HASH_IDENTITY_SYS_UNITS", "SP_VALUE");
			spidxQuantity.addTask(new CalculateHashesTask(VersionEnum.V3_5_0, "20180903.22")
					.addCalculator(
							"HASH_IDENTITY",
							t -> BaseResourceIndexedSearchParam.calculateHashIdentity(
									new PartitionSettings(),
									RequestPartitionId.defaultPartition(),
									t.getResourceType(),
									t.getString("SP_NAME")))
					.addCalculator(
							"HASH_IDENTITY_AND_UNITS",
							t -> ResourceIndexedSearchParamQuantity.calculateHashUnits(
									new PartitionSettings(),
									RequestPartitionId.defaultPartition(),
									t.getResourceType(),
									t.getString("SP_NAME"),
									t.getString("SP_UNITS")))
					.addCalculator(
							"HASH_IDENTITY_SYS_UNITS",
							t -> ResourceIndexedSearchParamQuantity.calculateHashSystemAndUnits(
									new PartitionSettings(),
									RequestPartitionId.defaultPartition(),
									t.getResourceType(),
									t.getString("SP_NAME"),
									t.getString("SP_SYSTEM"),
									t.getString("SP_UNITS")))
					.setColumnName("HASH_IDENTITY"));
		}

		// Indexes - String
		Builder.BuilderWithTableName spidxString = version.onTable("HFJ_SPIDX_STRING");
		version.startSectionWithMessage("Starting work on table: " + spidxString.getTableName());
		spidxString.addColumn("20180903.23", "HASH_NORM_PREFIX").nullable().type(ColumnTypeEnum.LONG);
		if (!myFlags.contains(FlagEnum.NO_MIGRATE_HASHES)) {
			spidxString.dropIndex("20180903.24", "IDX_SP_STRING");
			spidxString
					.addIndex("20180903.25", "IDX_SP_STRING_HASH_NRM")
					.unique(false)
					.withColumns("HASH_NORM_PREFIX", "SP_VALUE_NORMALIZED");
			spidxString.addColumn("20180903.26", "HASH_EXACT").nullable().type(ColumnTypeEnum.LONG);
			spidxString
					.addIndex("20180903.27", "IDX_SP_STRING_HASH_EXCT")
					.unique(false)
					.withColumns("HASH_EXACT");
			spidxString.addTask(new CalculateHashesTask(VersionEnum.V3_5_0, "20180903.28")
					.setColumnName("HASH_NORM_PREFIX")
					.addCalculator(
							"HASH_NORM_PREFIX",
							t -> ResourceIndexedSearchParamString.calculateHashNormalized(
									new PartitionSettings(),
									RequestPartitionId.defaultPartition(),
									new StorageSettings(),
									t.getResourceType(),
									t.getString("SP_NAME"),
									t.getString("SP_VALUE_NORMALIZED")))
					.addCalculator(
							"HASH_EXACT",
							t -> ResourceIndexedSearchParamString.calculateHashExact(
									new PartitionSettings(),
									(ca.uhn.fhir.jpa.model.entity.PartitionablePartitionId) null,
									t.getResourceType(),
									t.getParamName(),
									t.getString("SP_VALUE_EXACT"))));
		}

		// Indexes - Token
		Builder.BuilderWithTableName spidxToken = version.onTable("HFJ_SPIDX_TOKEN");
		version.startSectionWithMessage("Starting work on table: " + spidxToken.getTableName());
		spidxToken.addColumn("20180903.29", "HASH_IDENTITY").nullable().type(ColumnTypeEnum.LONG);
		spidxToken.addColumn("20180903.30", "HASH_SYS").nullable().type(ColumnTypeEnum.LONG);
		spidxToken.addColumn("20180903.31", "HASH_SYS_AND_VALUE").nullable().type(ColumnTypeEnum.LONG);
		spidxToken.addColumn("20180903.32", "HASH_VALUE").nullable().type(ColumnTypeEnum.LONG);
		if (!myFlags.contains(FlagEnum.NO_MIGRATE_HASHES)) {
			spidxToken.dropIndex("20180903.33", "IDX_SP_TOKEN");
			spidxToken.dropIndex("20180903.34", "IDX_SP_TOKEN_UNQUAL");
			spidxToken
					.addIndex("20180903.35", "IDX_SP_TOKEN_HASH")
					.unique(false)
					.withColumns("HASH_IDENTITY")
					.doNothing();
			spidxToken
					.addIndex("20180903.36", "IDX_SP_TOKEN_HASH_S")
					.unique(false)
					.withColumns("HASH_SYS")
					.doNothing();
			spidxToken
					.addIndex("20180903.37", "IDX_SP_TOKEN_HASH_SV")
					.unique(false)
					.withColumns("HASH_SYS_AND_VALUE")
					.doNothing();
			spidxToken
					.addIndex("20180903.38", "IDX_SP_TOKEN_HASH_V")
					.unique(false)
					.withColumns("HASH_VALUE")
					.doNothing();
			spidxToken.addTask(new CalculateHashesTask(VersionEnum.V3_5_0, "20180903.39")
					.setColumnName("HASH_IDENTITY")
					.addCalculator(
							"HASH_IDENTITY",
							t -> BaseResourceIndexedSearchParam.calculateHashIdentity(
									new PartitionSettings(),
									RequestPartitionId.defaultPartition(),
									t.getResourceType(),
									t.getString("SP_NAME")))
					.addCalculator(
							"HASH_SYS",
							t -> ResourceIndexedSearchParamToken.calculateHashSystem(
									new PartitionSettings(),
									RequestPartitionId.defaultPartition(),
									t.getResourceType(),
									t.getParamName(),
									t.getString("SP_SYSTEM")))
					.addCalculator(
							"HASH_SYS_AND_VALUE",
							t -> ResourceIndexedSearchParamToken.calculateHashSystemAndValue(
									new PartitionSettings(),
									RequestPartitionId.defaultPartition(),
									t.getResourceType(),
									t.getParamName(),
									t.getString("SP_SYSTEM"),
									t.getString("SP_VALUE")))
					.addCalculator(
							"HASH_VALUE",
							t -> ResourceIndexedSearchParamToken.calculateHashValue(
									new PartitionSettings(),
									RequestPartitionId.defaultPartition(),
									t.getResourceType(),
									t.getParamName(),
									t.getString("SP_VALUE"))));
		}

		// Indexes - URI
		Builder.BuilderWithTableName spidxUri = version.onTable("HFJ_SPIDX_URI");
		version.startSectionWithMessage("Starting work on table: " + spidxUri.getTableName());
		spidxUri.addColumn("20180903.40", "HASH_IDENTITY").nullable().type(ColumnTypeEnum.LONG);
		if (!myFlags.contains(FlagEnum.NO_MIGRATE_HASHES)) {
			spidxUri.addIndex("20180903.41", "IDX_SP_URI_HASH_IDENTITY")
					.unique(false)
					.withColumns("HASH_IDENTITY", "SP_URI");
			spidxUri.addColumn("20180903.42", "HASH_URI").nullable().type(ColumnTypeEnum.LONG);
			spidxUri.addIndex("20180903.43", "IDX_SP_URI_HASH_URI")
					.unique(false)
					.withColumns("HASH_URI");
			spidxUri.addTask(new CalculateHashesTask(VersionEnum.V3_5_0, "20180903.44")
					.setColumnName("HASH_IDENTITY")
					.addCalculator(
							"HASH_IDENTITY",
							t -> BaseResourceIndexedSearchParam.calculateHashIdentity(
									new PartitionSettings(),
									(RequestPartitionId) null,
									t.getResourceType(),
									t.getString("SP_NAME")))
					.addCalculator(
							"HASH_URI",
							t -> ResourceIndexedSearchParamUri.calculateHashUri(
									new PartitionSettings(),
									(RequestPartitionId) null,
									t.getResourceType(),
									t.getString("SP_NAME"),
									t.getString("SP_URI"))));
		}

		// Search Parameter Presence
		Builder.BuilderWithTableName spp = version.onTable("HFJ_RES_PARAM_PRESENT");
		version.startSectionWithMessage("Starting work on table: " + spp.getTableName());
		spp.dropIndex("20180903.45", "IDX_RESPARMPRESENT_SPID_RESID");
		spp.addColumn("20180903.46", "HASH_PRESENCE").nullable().type(ColumnTypeEnum.LONG);
		spp.addIndex("20180903.47", "IDX_RESPARMPRESENT_HASHPRES").unique(false).withColumns("HASH_PRESENCE");

		ArbitrarySqlTask consolidateSearchParamPresenceIndexesTask = new ArbitrarySqlTask(
				VersionEnum.V3_5_0, "20180903.48", "HFJ_SEARCH_PARM", "Consolidate search parameter presence indexes");
		consolidateSearchParamPresenceIndexesTask.setExecuteOnlyIfTableExists("HFJ_SEARCH_PARM");
		consolidateSearchParamPresenceIndexesTask.setBatchSize(1);

		String sql = "SELECT " + "HFJ_SEARCH_PARM.RES_TYPE RES_TYPE, HFJ_SEARCH_PARM.PARAM_NAME PARAM_NAME, "
				+ "HFJ_RES_PARAM_PRESENT.PID PID, HFJ_RES_PARAM_PRESENT.SP_ID SP_ID, HFJ_RES_PARAM_PRESENT.SP_PRESENT SP_PRESENT, HFJ_RES_PARAM_PRESENT.HASH_PRESENCE HASH_PRESENCE "
				+ "from HFJ_RES_PARAM_PRESENT "
				+ "join HFJ_SEARCH_PARM ON (HFJ_SEARCH_PARM.PID = HFJ_RES_PARAM_PRESENT.SP_ID) "
				+ "where HFJ_RES_PARAM_PRESENT.HASH_PRESENCE is null";
		consolidateSearchParamPresenceIndexesTask.addExecuteOnlyIfColumnExists("HFJ_RES_PARAM_PRESENT", "SP_ID");
		consolidateSearchParamPresenceIndexesTask.addQuery(
				sql, ArbitrarySqlTask.QueryModeEnum.BATCH_UNTIL_NO_MORE, t -> {
					Number pid = (Number) t.get("PID");
					Boolean present = columnToBoolean(t.get("SP_PRESENT"));
					String resType = (String) t.get("RES_TYPE");
					String paramName = (String) t.get("PARAM_NAME");
					Long hash = SearchParamPresentEntity.calculateHashPresence(
							new PartitionSettings(), (RequestPartitionId) null, resType, paramName, present);
					consolidateSearchParamPresenceIndexesTask.executeSql(
							"HFJ_RES_PARAM_PRESENT",
							"update HFJ_RES_PARAM_PRESENT set HASH_PRESENCE = ? where PID = ?",
							hash,
							pid);
				});
		version.addTask(consolidateSearchParamPresenceIndexesTask);

		// SP_ID is no longer needed
		spp.dropColumn("20180903.49", "SP_ID");

		// Concept
		Builder.BuilderWithTableName trmConcept = version.onTable("TRM_CONCEPT");
		version.startSectionWithMessage("Starting work on table: " + trmConcept.getTableName());
		trmConcept.addColumn("20180903.50", "CONCEPT_UPDATED").nullable().type(ColumnTypeEnum.DATE_TIMESTAMP);
		trmConcept.addIndex("20180903.51", "IDX_CONCEPT_UPDATED").unique(false).withColumns("CONCEPT_UPDATED");
		trmConcept.modifyColumn("20180903.52", "CODE").nonNullable().withType(ColumnTypeEnum.STRING, 500);

		// Concept Designation
		version.startSectionWithMessage("Starting work on table: TRM_CONCEPT_DESIG");
		version.addTableRawSql("20180907.1", "TRM_CONCEPT_DESIG")
				.addSql(
						DriverTypeEnum.H2_EMBEDDED,
						"create table TRM_CONCEPT_DESIG (PID bigint not null, LANG varchar(500), USE_CODE varchar(500), USE_DISPLAY varchar(500), USE_SYSTEM varchar(500), VAL varchar(500) not null, CS_VER_PID bigint, CONCEPT_PID bigint, primary key (PID))")
				.addSql(
						DriverTypeEnum.H2_EMBEDDED,
						"alter table TRM_CONCEPT_DESIG add constraint FK_CONCEPTDESIG_CSV foreign key (CS_VER_PID) references TRM_CODESYSTEM_VER")
				.addSql(
						DriverTypeEnum.H2_EMBEDDED,
						"alter table TRM_CONCEPT_DESIG add constraint FK_CONCEPTDESIG_CONCEPT foreign key (CONCEPT_PID) references TRM_CONCEPT")
				.addSql(
						DriverTypeEnum.DERBY_EMBEDDED,
						"create table TRM_CONCEPT_DESIG (PID bigint not null, LANG varchar(500), USE_CODE varchar(500), USE_DISPLAY varchar(500), USE_SYSTEM varchar(500), VAL varchar(500) not null, CS_VER_PID bigint, CONCEPT_PID bigint, primary key (PID))")
				.addSql(
						DriverTypeEnum.DERBY_EMBEDDED,
						"alter table TRM_CONCEPT_DESIG add constraint FK_CONCEPTDESIG_CSV foreign key (CS_VER_PID) references TRM_CODESYSTEM_VER")
				.addSql(
						DriverTypeEnum.DERBY_EMBEDDED,
						"alter table TRM_CONCEPT_DESIG add constraint FK_CONCEPTDESIG_CONCEPT foreign key (CONCEPT_PID) references TRM_CONCEPT")
				.addSql(
						DriverTypeEnum.MYSQL_5_7,
						"create table TRM_CONCEPT_DESIG (PID bigint not null, LANG varchar(500), USE_CODE varchar(500), USE_DISPLAY varchar(500), USE_SYSTEM varchar(500), VAL varchar(500) not null, CS_VER_PID bigint, CONCEPT_PID bigint, primary key (PID)) ENGINE=InnoDB")
				.addSql(
						DriverTypeEnum.MYSQL_5_7,
						"alter table TRM_CONCEPT_DESIG add constraint FK_CONCEPTDESIG_CSV foreign key (CS_VER_PID) references TRM_CODESYSTEM_VER (PID)")
				.addSql(
						DriverTypeEnum.MYSQL_5_7,
						"alter table TRM_CONCEPT_DESIG add constraint FK_CONCEPTDESIG_CONCEPT foreign key (CONCEPT_PID) references TRM_CONCEPT (PID)")
				.addSql(
						DriverTypeEnum.MARIADB_10_1,
						"create table TRM_CONCEPT_DESIG (PID bigint not null, LANG varchar(500), USE_CODE varchar(500), USE_DISPLAY varchar(500), USE_SYSTEM varchar(500), VAL varchar(500) not null, CS_VER_PID bigint, CONCEPT_PID bigint, primary key (PID))")
				.addSql(
						DriverTypeEnum.MARIADB_10_1,
						"alter table TRM_CONCEPT_DESIG add constraint FK_CONCEPTDESIG_CSV foreign key (CS_VER_PID) references TRM_CODESYSTEM_VER (PID)")
				.addSql(
						DriverTypeEnum.MARIADB_10_1,
						"alter table TRM_CONCEPT_DESIG add constraint FK_CONCEPTDESIG_CONCEPT foreign key (CONCEPT_PID) references TRM_CONCEPT (PID)")
				.addSql(
						DriverTypeEnum.ORACLE_12C,
						"create table TRM_CONCEPT_DESIG (PID number(19,0) not null, LANG varchar2(500 char), USE_CODE varchar2(500 char), USE_DISPLAY varchar2(500 char), USE_SYSTEM varchar2(500 char), VAL varchar2(500 char) not null, CS_VER_PID number(19,0), CONCEPT_PID number(19,0), primary key (PID))")
				.addSql(
						DriverTypeEnum.ORACLE_12C,
						"alter table TRM_CONCEPT_DESIG add constraint FK_CONCEPTDESIG_CSV foreign key (CS_VER_PID) references TRM_CODESYSTEM_VER")
				.addSql(
						DriverTypeEnum.ORACLE_12C,
						"alter table TRM_CONCEPT_DESIG add constraint FK_CONCEPTDESIG_CONCEPT foreign key (CONCEPT_PID) references TRM_CONCEPT")
				.addSql(
						DriverTypeEnum.POSTGRES_9_4,
						"create table TRM_CONCEPT_DESIG (PID int8 not null, LANG varchar(500), USE_CODE varchar(500), USE_DISPLAY varchar(500), USE_SYSTEM varchar(500), VAL varchar(500) not null, CS_VER_PID int8, CONCEPT_PID int8, primary key (PID))")
				.addSql(
						DriverTypeEnum.POSTGRES_9_4,
						"alter table TRM_CONCEPT_DESIG add constraint FK_CONCEPTDESIG_CSV foreign key (CS_VER_PID) references TRM_CODESYSTEM_VER")
				.addSql(
						DriverTypeEnum.POSTGRES_9_4,
						"alter table TRM_CONCEPT_DESIG add constraint FK_CONCEPTDESIG_CONCEPT foreign key (CONCEPT_PID) references TRM_CONCEPT")
				.addSql(
						DriverTypeEnum.MSSQL_2012,
						"create table TRM_CONCEPT_DESIG (PID bigint not null, LANG varchar(500), USE_CODE varchar(500), USE_DISPLAY varchar(500), USE_SYSTEM varchar(500), VAL varchar(500) not null, CS_VER_PID bigint, CONCEPT_PID bigint, primary key (PID))")
				.addSql(
						DriverTypeEnum.MSSQL_2012,
						"alter table TRM_CONCEPT_DESIG add constraint FK_CONCEPTDESIG_CSV foreign key (CS_VER_PID) references TRM_CODESYSTEM_VER")
				.addSql(
						DriverTypeEnum.MSSQL_2012,
						"alter table TRM_CONCEPT_DESIG add constraint FK_CONCEPTDESIG_CONCEPT foreign key (CONCEPT_PID) references TRM_CONCEPT");

		// Concept Property
		version.startSectionWithMessage("Starting work on table: TRM_CONCEPT_PROPERTY");
		version.addTableRawSql("20180907.2", "TRM_CONCEPT_PROPERTY")
				.addSql(
						DriverTypeEnum.DERBY_EMBEDDED,
						"create table TRM_CONCEPT_PROPERTY (PID bigint not null, PROP_CODESYSTEM varchar(500), PROP_DISPLAY varchar(500), PROP_KEY varchar(500) not null, PROP_TYPE integer not null, PROP_VAL varchar(500), CS_VER_PID bigint, CONCEPT_PID bigint, primary key (PID))")
				.addSql(
						DriverTypeEnum.DERBY_EMBEDDED,
						"alter table TRM_CONCEPT_PROPERTY add constraint FK_CONCEPTPROP_CSV foreign key (CS_VER_PID) references TRM_CODESYSTEM_VER")
				.addSql(
						DriverTypeEnum.DERBY_EMBEDDED,
						"alter table TRM_CONCEPT_PROPERTY add constraint FK_CONCEPTPROP_CONCEPT foreign key (CONCEPT_PID) references TRM_CONCEPT")
				.addSql(
						DriverTypeEnum.MARIADB_10_1,
						"create table TRM_CONCEPT_PROPERTY (PID bigint not null, PROP_CODESYSTEM varchar(500), PROP_DISPLAY varchar(500), PROP_KEY varchar(500) not null, PROP_TYPE integer not null, PROP_VAL varchar(500), CS_VER_PID bigint, CONCEPT_PID bigint, primary key (PID))")
				.addSql(
						DriverTypeEnum.MARIADB_10_1,
						"alter table TRM_CONCEPT_PROPERTY add constraint FK_CONCEPTPROP_CSV foreign key (CS_VER_PID) references TRM_CODESYSTEM_VER (PID)")
				.addSql(
						DriverTypeEnum.MARIADB_10_1,
						"alter table TRM_CONCEPT_PROPERTY add constraint FK_CONCEPTPROP_CONCEPT foreign key (CONCEPT_PID) references TRM_CONCEPT (PID)")
				.addSql(
						DriverTypeEnum.MYSQL_5_7,
						"create table TRM_CONCEPT_PROPERTY (PID bigint not null, PROP_CODESYSTEM varchar(500), PROP_DISPLAY varchar(500), PROP_KEY varchar(500) not null, PROP_TYPE integer not null, PROP_VAL varchar(500), CS_VER_PID bigint, CONCEPT_PID bigint, primary key (PID))")
				.addSql(
						DriverTypeEnum.MYSQL_5_7,
						"alter table TRM_CONCEPT_PROPERTY add constraint FK_CONCEPTPROP_CSV foreign key (CS_VER_PID) references TRM_CODESYSTEM_VER (PID)")
				.addSql(
						DriverTypeEnum.MYSQL_5_7,
						"alter table TRM_CONCEPT_PROPERTY add constraint FK_CONCEPTPROP_CONCEPT foreign key (CONCEPT_PID) references TRM_CONCEPT (PID)")
				.addSql(
						DriverTypeEnum.ORACLE_12C,
						"create table TRM_CONCEPT_PROPERTY (PID number(19,0) not null, PROP_CODESYSTEM varchar2(500 char), PROP_DISPLAY varchar2(500 char), PROP_KEY varchar2(500 char) not null, PROP_TYPE number(10,0) not null, PROP_VAL varchar2(500 char), CS_VER_PID number(19,0), CONCEPT_PID number(19,0), primary key (PID))")
				.addSql(
						DriverTypeEnum.ORACLE_12C,
						"alter table TRM_CONCEPT_PROPERTY add constraint FK_CONCEPTPROP_CSV foreign key (CS_VER_PID) references TRM_CODESYSTEM_VER")
				.addSql(
						DriverTypeEnum.ORACLE_12C,
						"alter table TRM_CONCEPT_PROPERTY add constraint FK_CONCEPTPROP_CONCEPT foreign key (CONCEPT_PID) references TRM_CONCEPT")
				.addSql(
						DriverTypeEnum.POSTGRES_9_4,
						"create table TRM_CONCEPT_PROPERTY (PID int8 not null, PROP_CODESYSTEM varchar(500), PROP_DISPLAY varchar(500), PROP_KEY varchar(500) not null, PROP_TYPE int4 not null, PROP_VAL varchar(500), CS_VER_PID int8, CONCEPT_PID int8, primary key (PID))")
				.addSql(
						DriverTypeEnum.POSTGRES_9_4,
						"alter table TRM_CONCEPT_PROPERTY add constraint FK_CONCEPTPROP_CSV foreign key (CS_VER_PID) references TRM_CODESYSTEM_VER")
				.addSql(
						DriverTypeEnum.POSTGRES_9_4,
						"alter table TRM_CONCEPT_PROPERTY add constraint FK_CONCEPTPROP_CONCEPT foreign key (CONCEPT_PID) references TRM_CONCEPT")
				.addSql(
						DriverTypeEnum.MSSQL_2012,
						"create table TRM_CONCEPT_PROPERTY (PID bigint not null, PROP_CODESYSTEM varchar(500), PROP_DISPLAY varchar(500), PROP_KEY varchar(500) not null, PROP_TYPE int not null, PROP_VAL varchar(500), CS_VER_PID bigint, CONCEPT_PID bigint, primary key (PID))")
				.addSql(
						DriverTypeEnum.MSSQL_2012,
						"alter table TRM_CONCEPT_PROPERTY add constraint FK_CONCEPTPROP_CSV foreign key (CS_VER_PID) references TRM_CODESYSTEM_VER")
				.addSql(
						DriverTypeEnum.MSSQL_2012,
						"alter table TRM_CONCEPT_PROPERTY add constraint FK_CONCEPTPROP_CONCEPT foreign key (CONCEPT_PID) references TRM_CONCEPT");

		// Concept Map - Map
		version.startSectionWithMessage("Starting work on table: TRM_CONCEPT_MAP");
		version.addTableRawSql("20180907.3", "TRM_CONCEPT_MAP")
				.addSql(
						DriverTypeEnum.DERBY_EMBEDDED,
						"create table TRM_CONCEPT_MAP (PID bigint not null, RES_ID bigint, SOURCE_URL varchar(200), TARGET_URL varchar(200), URL varchar(200) not null, primary key (PID))")
				.addSql(
						DriverTypeEnum.DERBY_EMBEDDED,
						"alter table TRM_CONCEPT_MAP add constraint FK_TRMCONCEPTMAP_RES foreign key (RES_ID) references HFJ_RESOURCE")
				.addSql(
						DriverTypeEnum.MYSQL_5_7,
						"create table TRM_CONCEPT_MAP (PID bigint not null, RES_ID bigint, SOURCE_URL varchar(200), TARGET_URL varchar(200), URL varchar(200) not null, primary key (PID))")
				.addSql(
						DriverTypeEnum.MYSQL_5_7,
						"alter table TRM_CONCEPT_MAP add constraint IDX_CONCEPT_MAP_URL unique (URL)")
				.addSql(
						DriverTypeEnum.MYSQL_5_7,
						"alter table TRM_CONCEPT_MAP add constraint FK_TRMCONCEPTMAP_RES foreign key (RES_ID) references HFJ_RESOURCE (RES_ID)")
				.addSql(
						DriverTypeEnum.ORACLE_12C,
						"create table TRM_CONCEPT_MAP (PID number(19,0) not null, RES_ID number(19,0), SOURCE_URL varchar2(200 char), TARGET_URL varchar2(200 char), URL varchar2(200 char) not null, primary key (PID))")
				.addSql(
						DriverTypeEnum.ORACLE_12C,
						"alter table TRM_CONCEPT_MAP add constraint IDX_CONCEPT_MAP_URL unique (URL)")
				.addSql(
						DriverTypeEnum.ORACLE_12C,
						"alter table TRM_CONCEPT_MAP add constraint FK_TRMCONCEPTMAP_RES foreign key (RES_ID) references HFJ_RESOURCE")
				.addSql(
						DriverTypeEnum.POSTGRES_9_4,
						"create table TRM_CONCEPT_MAP (PID int8 not null, RES_ID int8, SOURCE_URL varchar(200), TARGET_URL varchar(200), URL varchar(200) not null, primary key (PID))")
				.addSql(
						DriverTypeEnum.POSTGRES_9_4,
						"alter table TRM_CONCEPT_MAP add constraint FK_TRMCONCEPTMAP_RES foreign key (RES_ID) references HFJ_RESOURCE")
				.addSql(
						DriverTypeEnum.POSTGRES_9_4,
						"alter table TRM_CONCEPT_MAP add constraint IDX_CONCEPT_MAP_URL unique (URL)")
				.addSql(
						DriverTypeEnum.MSSQL_2012,
						"create table TRM_CONCEPT_MAP (PID bigint not null, RES_ID bigint, SOURCE_URL varchar(200), TARGET_URL varchar(200), URL varchar(200) not null, primary key (PID))")
				.addSql(
						DriverTypeEnum.MSSQL_2012,
						"alter table TRM_CONCEPT_MAP add constraint IDX_CONCEPT_MAP_URL unique (URL)")
				.addSql(
						DriverTypeEnum.MSSQL_2012,
						"alter table TRM_CONCEPT_MAP add constraint FK_TRMCONCEPTMAP_RES foreign key (RES_ID) references HFJ_RESOURCE")
				.addSql(
						DriverTypeEnum.MARIADB_10_1,
						"create table TRM_CONCEPT_MAP (PID bigint not null, RES_ID bigint, SOURCE_URL varchar(200), TARGET_URL varchar(200), URL varchar(200) not null, primary key (PID))")
				.addSql(
						DriverTypeEnum.MARIADB_10_1,
						"alter table TRM_CONCEPT_MAP add constraint FK_TRMCONCEPTMAP_RES foreign key (RES_ID) references HFJ_RESOURCE (RES_ID)")
				.addSql(
						DriverTypeEnum.MARIADB_10_1,
						"alter table TRM_CONCEPT_MAP add constraint IDX_CONCEPT_MAP_URL unique (URL)");

		// Concept Map - Group
		version.startSectionWithMessage("Starting work on table: TRM_CONCEPT_MAP_GROUP");
		version.addTableRawSql("20180907.4", "TRM_CONCEPT_MAP_GROUP")
				.addSql(
						DriverTypeEnum.DERBY_EMBEDDED,
						"create table TRM_CONCEPT_MAP_GROUP (PID bigint not null, myConceptMapUrl varchar(255), SOURCE_URL varchar(200) not null, mySourceValueSet varchar(255), SOURCE_VERSION varchar(100), TARGET_URL varchar(200) not null, myTargetValueSet varchar(255), TARGET_VERSION varchar(100), CONCEPT_MAP_PID bigint not null, primary key (PID))")
				.addSql(
						DriverTypeEnum.DERBY_EMBEDDED,
						"alter table TRM_CONCEPT_MAP_GROUP add constraint FK_TCMGROUP_CONCEPTMAP foreign key (CONCEPT_MAP_PID) references TRM_CONCEPT_MAP")
				.addSql(
						DriverTypeEnum.DERBY_EMBEDDED,
						"create unique index IDX_CONCEPT_MAP_URL on TRM_CONCEPT_MAP (URL)")
				.addSql(
						DriverTypeEnum.ORACLE_12C,
						"create table TRM_CONCEPT_MAP_GROUP (PID number(19,0) not null, myConceptMapUrl varchar2(255 char), SOURCE_URL varchar2(200 char) not null, mySourceValueSet varchar2(255 char), SOURCE_VERSION varchar2(100 char), TARGET_URL varchar2(200 char) not null, myTargetValueSet varchar2(255 char), TARGET_VERSION varchar2(100 char), CONCEPT_MAP_PID number(19,0) not null, primary key (PID))")
				.addSql(
						DriverTypeEnum.ORACLE_12C,
						"alter table TRM_CONCEPT_MAP_GROUP add constraint FK_TCMGROUP_CONCEPTMAP foreign key (CONCEPT_MAP_PID) references TRM_CONCEPT_MAP")
				.addSql(
						DriverTypeEnum.MARIADB_10_1,
						"create table TRM_CONCEPT_MAP_GROUP (PID bigint not null, myConceptMapUrl varchar(255), SOURCE_URL varchar(200) not null, mySourceValueSet varchar(255), SOURCE_VERSION varchar(100), TARGET_URL varchar(200) not null, myTargetValueSet varchar(255), TARGET_VERSION varchar(100), CONCEPT_MAP_PID bigint not null, primary key (PID))")
				.addSql(
						DriverTypeEnum.MARIADB_10_1,
						"alter table TRM_CONCEPT_MAP_GROUP add constraint FK_TCMGROUP_CONCEPTMAP foreign key (CONCEPT_MAP_PID) references TRM_CONCEPT_MAP (PID)")
				.addSql(
						DriverTypeEnum.MYSQL_5_7,
						"create table TRM_CONCEPT_MAP_GROUP (PID bigint not null, myConceptMapUrl varchar(255), SOURCE_URL varchar(200) not null, mySourceValueSet varchar(255), SOURCE_VERSION varchar(100), TARGET_URL varchar(200) not null, myTargetValueSet varchar(255), TARGET_VERSION varchar(100), CONCEPT_MAP_PID bigint not null, primary key (PID))")
				.addSql(
						DriverTypeEnum.MYSQL_5_7,
						"alter table TRM_CONCEPT_MAP_GROUP add constraint FK_TCMGROUP_CONCEPTMAP foreign key (CONCEPT_MAP_PID) references TRM_CONCEPT_MAP (PID)")
				.addSql(
						DriverTypeEnum.MSSQL_2012,
						"create table TRM_CONCEPT_MAP_GROUP (PID bigint not null, myConceptMapUrl varchar(255), SOURCE_URL varchar(200) not null, mySourceValueSet varchar(255), SOURCE_VERSION varchar(100), TARGET_URL varchar(200) not null, myTargetValueSet varchar(255), TARGET_VERSION varchar(100), CONCEPT_MAP_PID bigint not null, primary key (PID))")
				.addSql(
						DriverTypeEnum.MSSQL_2012,
						"alter table TRM_CONCEPT_MAP_GROUP add constraint FK_TCMGROUP_CONCEPTMAP foreign key (CONCEPT_MAP_PID) references TRM_CONCEPT_MAP")
				.addSql(
						DriverTypeEnum.POSTGRES_9_4,
						"create table TRM_CONCEPT_MAP_GROUP (PID int8 not null, myConceptMapUrl varchar(255), SOURCE_URL varchar(200) not null, mySourceValueSet varchar(255), SOURCE_VERSION varchar(100), TARGET_URL varchar(200) not null, myTargetValueSet varchar(255), TARGET_VERSION varchar(100), CONCEPT_MAP_PID int8 not null, primary key (PID))")
				.addSql(
						DriverTypeEnum.POSTGRES_9_4,
						"alter table TRM_CONCEPT_MAP_GROUP add constraint FK_TCMGROUP_CONCEPTMAP foreign key (CONCEPT_MAP_PID) references TRM_CONCEPT_MAP");

		// Concept Map - Group Element
		version.startSectionWithMessage("Starting work on table: TRM_CONCEPT_MAP_GRP_ELEMENT");
		version.addTableRawSql("20180907.5", "TRM_CONCEPT_MAP_GRP_ELEMENT")
				.addSql(
						DriverTypeEnum.DERBY_EMBEDDED,
						"create table TRM_CONCEPT_MAP_GRP_ELEMENT (PID bigint not null, SOURCE_CODE varchar(500) not null, myConceptMapUrl varchar(255), SOURCE_DISPLAY varchar(400), mySystem varchar(255), mySystemVersion varchar(255), myValueSet varchar(255), CONCEPT_MAP_GROUP_PID bigint not null, primary key (PID))")
				.addSql(
						DriverTypeEnum.DERBY_EMBEDDED,
						"alter table TRM_CONCEPT_MAP_GRP_ELEMENT add constraint FK_TCMGELEMENT_GROUP foreign key (CONCEPT_MAP_GROUP_PID) references TRM_CONCEPT_MAP_GROUP")
				.addSql(
						DriverTypeEnum.MARIADB_10_1,
						"create table TRM_CONCEPT_MAP_GRP_ELEMENT (PID bigint not null, SOURCE_CODE varchar(500) not null, myConceptMapUrl varchar(255), SOURCE_DISPLAY varchar(400), mySystem varchar(255), mySystemVersion varchar(255), myValueSet varchar(255), CONCEPT_MAP_GROUP_PID bigint not null, primary key (PID))")
				.addSql(
						DriverTypeEnum.MARIADB_10_1,
						"alter table TRM_CONCEPT_MAP_GRP_ELEMENT add constraint FK_TCMGELEMENT_GROUP foreign key (CONCEPT_MAP_GROUP_PID) references TRM_CONCEPT_MAP_GROUP (PID)")
				.addSql(
						DriverTypeEnum.MARIADB_10_1,
						"create index IDX_CNCPT_MAP_GRP_CD on TRM_CONCEPT_MAP_GRP_ELEMENT (SOURCE_CODE)")
				.addSql(
						DriverTypeEnum.DERBY_EMBEDDED,
						"create index IDX_CNCPT_MAP_GRP_CD on TRM_CONCEPT_MAP_GRP_ELEMENT (SOURCE_CODE)")
				.addSql(
						DriverTypeEnum.MYSQL_5_7,
						"create table TRM_CONCEPT_MAP_GRP_ELEMENT (PID bigint not null, SOURCE_CODE varchar(500) not null, myConceptMapUrl varchar(255), SOURCE_DISPLAY varchar(400), mySystem varchar(255), mySystemVersion varchar(255), myValueSet varchar(255), CONCEPT_MAP_GROUP_PID bigint not null, primary key (PID))")
				.addSql(
						DriverTypeEnum.MYSQL_5_7,
						"create index IDX_CNCPT_MAP_GRP_CD on TRM_CONCEPT_MAP_GRP_ELEMENT (SOURCE_CODE)")
				.addSql(
						DriverTypeEnum.MYSQL_5_7,
						"alter table TRM_CONCEPT_MAP_GRP_ELEMENT add constraint FK_TCMGELEMENT_GROUP foreign key (CONCEPT_MAP_GROUP_PID) references TRM_CONCEPT_MAP_GROUP (PID)")
				.addSql(
						DriverTypeEnum.POSTGRES_9_4,
						"create table TRM_CONCEPT_MAP_GRP_ELEMENT (PID int8 not null, SOURCE_CODE varchar(500) not null, myConceptMapUrl varchar(255), SOURCE_DISPLAY varchar(400), mySystem varchar(255), mySystemVersion varchar(255), myValueSet varchar(255), CONCEPT_MAP_GROUP_PID int8 not null, primary key (PID))")
				.addSql(
						DriverTypeEnum.POSTGRES_9_4,
						"alter table TRM_CONCEPT_MAP_GRP_ELEMENT add constraint FK_TCMGELEMENT_GROUP foreign key (CONCEPT_MAP_GROUP_PID) references TRM_CONCEPT_MAP_GROUP")
				.addSql(
						DriverTypeEnum.POSTGRES_9_4,
						"create index IDX_CNCPT_MAP_GRP_CD on TRM_CONCEPT_MAP_GRP_ELEMENT (SOURCE_CODE)")
				.addSql(
						DriverTypeEnum.ORACLE_12C,
						"create table TRM_CONCEPT_MAP_GRP_ELEMENT (PID number(19,0) not null, SOURCE_CODE varchar2(500 char) not null, myConceptMapUrl varchar2(255 char), SOURCE_DISPLAY varchar2(400 char), mySystem varchar2(255 char), mySystemVersion varchar2(255 char), myValueSet varchar2(255 char), CONCEPT_MAP_GROUP_PID number(19,0) not null, primary key (PID))")
				.addSql(
						DriverTypeEnum.ORACLE_12C,
						"alter table TRM_CONCEPT_MAP_GRP_ELEMENT add constraint FK_TCMGELEMENT_GROUP foreign key (CONCEPT_MAP_GROUP_PID) references TRM_CONCEPT_MAP_GROUP")
				.addSql(
						DriverTypeEnum.ORACLE_12C,
						"create index IDX_CNCPT_MAP_GRP_CD on TRM_CONCEPT_MAP_GRP_ELEMENT (SOURCE_CODE)")
				.addSql(
						DriverTypeEnum.MSSQL_2012,
						"create table TRM_CONCEPT_MAP_GRP_ELEMENT (PID bigint not null, SOURCE_CODE varchar(500) not null, myConceptMapUrl varchar(255), SOURCE_DISPLAY varchar(400), mySystem varchar(255), mySystemVersion varchar(255), myValueSet varchar(255), CONCEPT_MAP_GROUP_PID bigint not null, primary key (PID))")
				.addSql(
						DriverTypeEnum.MSSQL_2012,
						"create index IDX_CNCPT_MAP_GRP_CD on TRM_CONCEPT_MAP_GRP_ELEMENT (SOURCE_CODE)")
				.addSql(
						DriverTypeEnum.MSSQL_2012,
						"alter table TRM_CONCEPT_MAP_GRP_ELEMENT add constraint FK_TCMGELEMENT_GROUP foreign key (CONCEPT_MAP_GROUP_PID) references TRM_CONCEPT_MAP_GROUP");

		// Concept Map - Group Element Target
		version.startSectionWithMessage("Starting work on table: TRM_CONCEPT_MAP_GRP_ELM_TGT");
		version.addTableRawSql("20180907.6", "TRM_CONCEPT_MAP_GRP_ELM_TGT")
				.addSql(
						DriverTypeEnum.DERBY_EMBEDDED,
						"create table TRM_CONCEPT_MAP_GRP_ELM_TGT (PID bigint not null, TARGET_CODE varchar(500) not null, myConceptMapUrl varchar(255), TARGET_DISPLAY varchar(400), TARGET_EQUIVALENCE varchar(50), mySystem varchar(255), mySystemVersion varchar(255), myValueSet varchar(255), CONCEPT_MAP_GRP_ELM_PID bigint not null, primary key (PID))")
				.addSql(
						DriverTypeEnum.DERBY_EMBEDDED,
						"alter table TRM_CONCEPT_MAP_GRP_ELM_TGT add constraint FK_TCMGETARGET_ELEMENT foreign key (CONCEPT_MAP_GRP_ELM_PID) references TRM_CONCEPT_MAP_GRP_ELEMENT")
				.addSql(
						DriverTypeEnum.DERBY_EMBEDDED,
						"create index IDX_CNCPT_MP_GRP_ELM_TGT_CD on TRM_CONCEPT_MAP_GRP_ELM_TGT (TARGET_CODE)")
				.addSql(
						DriverTypeEnum.MARIADB_10_1,
						"create table TRM_CONCEPT_MAP_GRP_ELM_TGT (PID bigint not null, TARGET_CODE varchar(500) not null, myConceptMapUrl varchar(255), TARGET_DISPLAY varchar(400), TARGET_EQUIVALENCE varchar(50), mySystem varchar(255), mySystemVersion varchar(255), myValueSet varchar(255), CONCEPT_MAP_GRP_ELM_PID bigint not null, primary key (PID))")
				.addSql(
						DriverTypeEnum.MARIADB_10_1,
						"alter table TRM_CONCEPT_MAP_GRP_ELM_TGT add constraint FK_TCMGETARGET_ELEMENT foreign key (CONCEPT_MAP_GRP_ELM_PID) references TRM_CONCEPT_MAP_GRP_ELEMENT (PID)")
				.addSql(
						DriverTypeEnum.MARIADB_10_1,
						"create index IDX_CNCPT_MP_GRP_ELM_TGT_CD on TRM_CONCEPT_MAP_GRP_ELM_TGT (TARGET_CODE)")
				.addSql(
						DriverTypeEnum.MYSQL_5_7,
						"create table TRM_CONCEPT_MAP_GRP_ELM_TGT (PID bigint not null, TARGET_CODE varchar(500) not null, myConceptMapUrl varchar(255), TARGET_DISPLAY varchar(400), TARGET_EQUIVALENCE varchar(50), mySystem varchar(255), mySystemVersion varchar(255), myValueSet varchar(255), CONCEPT_MAP_GRP_ELM_PID bigint not null, primary key (PID))")
				.addSql(
						DriverTypeEnum.MYSQL_5_7,
						"alter table TRM_CONCEPT_MAP_GRP_ELM_TGT add constraint FK_TCMGETARGET_ELEMENT foreign key (CONCEPT_MAP_GRP_ELM_PID) references TRM_CONCEPT_MAP_GRP_ELEMENT (PID)")
				.addSql(
						DriverTypeEnum.MYSQL_5_7,
						"create index IDX_CNCPT_MP_GRP_ELM_TGT_CD on TRM_CONCEPT_MAP_GRP_ELM_TGT (TARGET_CODE)")
				.addSql(
						DriverTypeEnum.ORACLE_12C,
						"create table TRM_CONCEPT_MAP_GRP_ELM_TGT (PID number(19,0) not null, TARGET_CODE varchar2(500 char) not null, myConceptMapUrl varchar2(255 char), TARGET_DISPLAY varchar2(400 char), TARGET_EQUIVALENCE varchar2(50 char), mySystem varchar2(255 char), mySystemVersion varchar2(255 char), myValueSet varchar2(255 char), CONCEPT_MAP_GRP_ELM_PID number(19,0) not null, primary key (PID))")
				.addSql(
						DriverTypeEnum.ORACLE_12C,
						"alter table TRM_CONCEPT_MAP_GRP_ELM_TGT add constraint FK_TCMGETARGET_ELEMENT foreign key (CONCEPT_MAP_GRP_ELM_PID) references TRM_CONCEPT_MAP_GRP_ELEMENT")
				.addSql(
						DriverTypeEnum.ORACLE_12C,
						"create index IDX_CNCPT_MP_GRP_ELM_TGT_CD on TRM_CONCEPT_MAP_GRP_ELM_TGT (TARGET_CODE)")
				.addSql(
						DriverTypeEnum.POSTGRES_9_4,
						"create table TRM_CONCEPT_MAP_GRP_ELM_TGT (PID int8 not null, TARGET_CODE varchar(500) not null, myConceptMapUrl varchar(255), TARGET_DISPLAY varchar(400), TARGET_EQUIVALENCE varchar(50), mySystem varchar(255), mySystemVersion varchar(255), myValueSet varchar(255), CONCEPT_MAP_GRP_ELM_PID int8 not null, primary key (PID))")
				.addSql(
						DriverTypeEnum.POSTGRES_9_4,
						"alter table TRM_CONCEPT_MAP_GRP_ELM_TGT add constraint FK_TCMGETARGET_ELEMENT foreign key (CONCEPT_MAP_GRP_ELM_PID) references TRM_CONCEPT_MAP_GRP_ELEMENT")
				.addSql(
						DriverTypeEnum.POSTGRES_9_4,
						"create index IDX_CNCPT_MP_GRP_ELM_TGT_CD on TRM_CONCEPT_MAP_GRP_ELM_TGT (TARGET_CODE)")
				.addSql(
						DriverTypeEnum.MSSQL_2012,
						"create table TRM_CONCEPT_MAP_GRP_ELM_TGT (PID bigint not null, TARGET_CODE varchar(500) not null, myConceptMapUrl varchar(255), TARGET_DISPLAY varchar(400), TARGET_EQUIVALENCE varchar(50), mySystem varchar(255), mySystemVersion varchar(255), myValueSet varchar(255), CONCEPT_MAP_GRP_ELM_PID bigint not null, primary key (PID))")
				.addSql(
						DriverTypeEnum.MSSQL_2012,
						"create index IDX_CNCPT_MP_GRP_ELM_TGT_CD on TRM_CONCEPT_MAP_GRP_ELM_TGT (TARGET_CODE)")
				.addSql(
						DriverTypeEnum.MSSQL_2012,
						"alter table TRM_CONCEPT_MAP_GRP_ELM_TGT add constraint FK_TCMGETARGET_ELEMENT foreign key (CONCEPT_MAP_GRP_ELM_PID) references TRM_CONCEPT_MAP_GRP_ELEMENT");

		version.onTable("HFJ_IDX_CMP_STRING_UNIQ")
				.modifyColumn("20180907.7", "IDX_STRING")
				.nonNullable()
				.withType(ColumnTypeEnum.STRING, 200);
	}

	private Boolean columnToBoolean(Object theValue) {
		if (theValue == null) {
			return null;
		}
		if (theValue instanceof Boolean) {
			return (Boolean) theValue;
		}

		long longValue = ((Number) theValue).longValue();
		return longValue == 1L;
	}

	private void init340() { // 20180401 - 20180528
		Builder version = forVersion(VersionEnum.V3_4_0);

		// CodeSystem Version
		Builder.BuilderWithTableName resourceLink = version.onTable("TRM_CODESYSTEM_VER");
		version.startSectionWithMessage("Starting work on table: " + resourceLink.getTableName());
		resourceLink.dropIndex("20180401.1", "IDX_CSV_RESOURCEPID_AND_VER");
		resourceLink.dropColumn("20180401.2", "RES_VERSION_ID");
		resourceLink.addColumn("20180401.3", "CS_VERSION_ID").nullable().type(ColumnTypeEnum.STRING, 255);
		resourceLink.addColumn("20180401.4", "CODESYSTEM_PID").nullable().type(ColumnTypeEnum.LONG);
		resourceLink
				.addForeignKey("20180401.5", "FK_CODESYSVER_CS_ID")
				.toColumn("CODESYSTEM_PID")
				.references("TRM_CODESYSTEM", "PID");

		// Concept
		Builder.BuilderWithTableName concept = version.onTable("TRM_CONCEPT");
		version.startSectionWithMessage("Starting work on table: " + concept.getTableName());
		concept.addColumn("20180401.6", "CODE_SEQUENCE").nullable().type(ColumnTypeEnum.INT);
	}

	protected void init330() { // 20180114 - 20180329
		Builder version = forVersion(VersionEnum.V3_3_0);

		version.initializeSchema(
				"20180115.0",
				new SchemaInitializationProvider(
						"HAPI FHIR", "/ca/uhn/hapi/fhir/jpa/docs/database", "HFJ_RESOURCE", true));

		Builder.BuilderWithTableName hfjResource = version.onTable("HFJ_RESOURCE");
		version.startSectionWithMessage("Starting work on table: " + hfjResource.getTableName());
		hfjResource.dropColumn("20180115.1", "RES_TEXT");
		hfjResource.dropColumn("20180115.2", "RES_ENCODING");

		Builder.BuilderWithTableName hfjResVer = version.onTable("HFJ_RES_VER");
		version.startSectionWithMessage("Starting work on table: " + hfjResVer.getTableName());
		hfjResVer.modifyColumn("20180115.3", "RES_ENCODING").nullable();
		hfjResVer.modifyColumn("20180115.4", "RES_TEXT").nullable();
	}

	public enum FlagEnum {
		NO_MIGRATE_HASHES("no-migrate-350-hashes");

		private final String myCommandLineValue;

		FlagEnum(String theCommandLineValue) {
			myCommandLineValue = theCommandLineValue;
		}

		public static FlagEnum fromCommandLineValue(String theCommandLineValue) {
			Optional<FlagEnum> retVal = Arrays.stream(values())
					.filter(t -> t.myCommandLineValue.equals(theCommandLineValue))
					.findFirst();
			return retVal.orElseThrow(() -> {
				List<String> validValues = Arrays.stream(values())
						.map(t -> t.myCommandLineValue)
						.sorted()
						.collect(Collectors.toList());
				return new IllegalArgumentException(
						"Invalid flag \"" + theCommandLineValue + "\". Valid values: " + validValues);
			});
		}
	}
}<|MERGE_RESOLUTION|>--- conflicted
+++ resolved
@@ -1026,12 +1026,8 @@
 		version.onTable(Search.HFJ_SEARCH)
 				.addColumn("20230215.1", Search.SEARCH_UUID)
 				.nullable()
-<<<<<<< HEAD
-				.type(ColumnTypeEnum.STRING, 48);
-=======
 				.type(ColumnTypeEnum.STRING, 48)
 				.doNothing(); // This migration used add instead of modify, so was skipped.  See 20240722 for modify.
->>>>>>> 4368e33f
 		version.onTable(BulkImportJobEntity.HFJ_BLK_IMPORT_JOB)
 				.addColumn("20230215.2", BulkImportJobEntity.JOB_ID)
 				.nullable()
