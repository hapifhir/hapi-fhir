/*-
 * #%L
 * HAPI FHIR JPA Server
 * %%
 * Copyright (C) 2014 - 2023 Smile CDR, Inc.
 * %%
 * Licensed under the Apache License, Version 2.0 (the "License");
 * you may not use this file except in compliance with the License.
 * You may obtain a copy of the License at
 *
 *      http://www.apache.org/licenses/LICENSE-2.0
 *
 * Unless required by applicable law or agreed to in writing, software
 * distributed under the License is distributed on an "AS IS" BASIS,
 * WITHOUT WARRANTIES OR CONDITIONS OF ANY KIND, either express or implied.
 * See the License for the specific language governing permissions and
 * limitations under the License.
 * #L%
 */
package ca.uhn.fhir.jpa.config;

import ca.uhn.fhir.i18n.HapiLocalizer;
import ca.uhn.fhir.i18n.Msg;
import ca.uhn.fhir.jpa.model.entity.ForcedId;
import ca.uhn.fhir.jpa.model.entity.ResourceHistoryTable;
import ca.uhn.fhir.jpa.model.entity.ResourceIndexedComboStringUnique;
import ca.uhn.fhir.jpa.model.entity.ResourceSearchUrlEntity;
import ca.uhn.fhir.jpa.model.entity.ResourceTable;
import ca.uhn.fhir.rest.server.exceptions.ResourceVersionConflictException;
import ca.uhn.fhir.system.HapiSystemProperties;
import org.hibernate.HibernateException;
import org.hibernate.PessimisticLockException;
import org.hibernate.exception.ConstraintViolationException;
import org.slf4j.Logger;
import org.slf4j.LoggerFactory;
import org.springframework.dao.DataAccessException;
import org.springframework.orm.jpa.vendor.HibernateJpaDialect;

import javax.persistence.PersistenceException;

import static org.apache.commons.lang3.StringUtils.defaultString;
import static org.apache.commons.lang3.StringUtils.isNotBlank;

public class HapiFhirHibernateJpaDialect extends HibernateJpaDialect {

	private static final Logger ourLog = LoggerFactory.getLogger(HapiFhirHibernateJpaDialect.class);
	private HapiLocalizer myLocalizer;

	/**
	 * Constructor
	 */
	public HapiFhirHibernateJpaDialect(HapiLocalizer theLocalizer) {
		myLocalizer = theLocalizer;
	}

	public RuntimeException translate(PersistenceException theException, String theMessageToPrepend) {
		if (theException.getCause() instanceof HibernateException) {
			return new PersistenceException(
					convertHibernateAccessException((HibernateException) theException.getCause(), theMessageToPrepend));
		}
		return theException;
	}

	@Override
	protected DataAccessException convertHibernateAccessException(HibernateException theException) {
		return convertHibernateAccessException(theException, null);
	}

	private DataAccessException convertHibernateAccessException(
			HibernateException theException, String theMessageToPrepend) {
		String messageToPrepend = "";
		if (isNotBlank(theMessageToPrepend)) {
			messageToPrepend = theMessageToPrepend + " - ";
		}

		if (HapiSystemProperties.isUnitTestModeEnabled()) {
			ourLog.error("Hibernate exception", theException);
		}

		if (theException instanceof ConstraintViolationException) {
			String constraintName = ((ConstraintViolationException) theException).getConstraintName();

			/*
			 * Note: Compare the constraint name in a case-insensitive way. Most DBs preserve the case, but Postgresql
			 * will return it as lowercase even though the definition is in caps.
			 */
			if (isNotBlank(constraintName)) {
				constraintName = constraintName.toUpperCase();
				if (constraintName.contains(ResourceHistoryTable.IDX_RESVER_ID_VER)) {
					throw new ResourceVersionConflictException(Msg.code(823)
							+ messageToPrepend
							+ myLocalizer.getMessage(
									HapiFhirHibernateJpaDialect.class, "resourceVersionConstraintFailure"));
				}
				if (constraintName.contains(ResourceIndexedComboStringUnique.IDX_IDXCMPSTRUNIQ_STRING)) {
					throw new ResourceVersionConflictException(Msg.code(824)
							+ messageToPrepend
							+ myLocalizer.getMessage(
									HapiFhirHibernateJpaDialect.class,
									"resourceIndexedCompositeStringUniqueConstraintFailure"));
				}
<<<<<<< HEAD
				// wipmb forced_id need new constraint on resource table - unique
				if (constraintName.contains(ResourceTable.IDX_FORCEDID_TYPE_FID)) {
					throw new ResourceVersionConflictException(Msg.code(825) + messageToPrepend + myLocalizer.getMessage(HapiFhirHibernateJpaDialect.class, "forcedIdConstraintFailure"));
=======
				if (constraintName.contains(ForcedId.IDX_FORCEDID_TYPE_FID)) {
					throw new ResourceVersionConflictException(Msg.code(825)
							+ messageToPrepend
							+ myLocalizer.getMessage(HapiFhirHibernateJpaDialect.class, "forcedIdConstraintFailure"));
>>>>>>> 25ce7d0b
				}
				if (constraintName.contains(ResourceSearchUrlEntity.RES_SEARCH_URL_COLUMN_NAME)) {
					throw super.convertHibernateAccessException(theException);
				}
			}
		}

		/*
		 * It would be nice if we could be more precise here, since technically any optimistic lock
		 * failure could result in a StaleStateException, but with the error message we're returning
		 * we're basically assuming it's an optimistic lock failure on HFJ_RESOURCE.
		 *
		 * That said, I think this is an OK trade-off. There is a high probability that if this happens
		 * it is a failure on HFJ_RESOURCE (there aren't many other tables in our schema that
		 * use @Version at all) and this error message is infinitely more comprehensible
		 * than the one we'd otherwise return.
		 *
		 * The actual StaleStateException is thrown in hibernate's Expectations
		 * class in a method called "checkBatched" currently. This can all be tested using the
		 * StressTestR4Test method testMultiThreadedUpdateSameResourceInTransaction()
		 */
		if (theException instanceof org.hibernate.StaleStateException) {
			String msg = messageToPrepend
					+ myLocalizer.getMessage(HapiFhirHibernateJpaDialect.class, "resourceVersionConstraintFailure");
			throw new ResourceVersionConflictException(Msg.code(826) + msg);
		}
		if (theException instanceof org.hibernate.PessimisticLockException) {
			PessimisticLockException ex = (PessimisticLockException) theException;
			String sql = defaultString(ex.getSQL()).toUpperCase();
			if (sql.contains(ResourceHistoryTable.HFJ_RES_VER)) {
				String msg = messageToPrepend
						+ myLocalizer.getMessage(HapiFhirHibernateJpaDialect.class, "resourceVersionConstraintFailure");
				throw new ResourceVersionConflictException(Msg.code(827) + msg);
			}
		}

		DataAccessException retVal = super.convertHibernateAccessException(theException);
		return retVal;
	}
}<|MERGE_RESOLUTION|>--- conflicted
+++ resolved
@@ -99,16 +99,11 @@
 									HapiFhirHibernateJpaDialect.class,
 									"resourceIndexedCompositeStringUniqueConstraintFailure"));
 				}
-<<<<<<< HEAD
 				// wipmb forced_id need new constraint on resource table - unique
-				if (constraintName.contains(ResourceTable.IDX_FORCEDID_TYPE_FID)) {
-					throw new ResourceVersionConflictException(Msg.code(825) + messageToPrepend + myLocalizer.getMessage(HapiFhirHibernateJpaDialect.class, "forcedIdConstraintFailure"));
-=======
 				if (constraintName.contains(ForcedId.IDX_FORCEDID_TYPE_FID)) {
 					throw new ResourceVersionConflictException(Msg.code(825)
 							+ messageToPrepend
 							+ myLocalizer.getMessage(HapiFhirHibernateJpaDialect.class, "forcedIdConstraintFailure"));
->>>>>>> 25ce7d0b
 				}
 				if (constraintName.contains(ResourceSearchUrlEntity.RES_SEARCH_URL_COLUMN_NAME)) {
 					throw super.convertHibernateAccessException(theException);
