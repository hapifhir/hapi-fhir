/*-
 * #%L
 * HAPI FHIR JPA Server
 * %%
 * Copyright (C) 2014 - 2024 Smile CDR, Inc.
 * %%
 * Licensed under the Apache License, Version 2.0 (the "License");
 * you may not use this file except in compliance with the License.
 * You may obtain a copy of the License at
 *
 *      http://www.apache.org/licenses/LICENSE-2.0
 *
 * Unless required by applicable law or agreed to in writing, software
 * distributed under the License is distributed on an "AS IS" BASIS,
 * WITHOUT WARRANTIES OR CONDITIONS OF ANY KIND, either express or implied.
 * See the License for the specific language governing permissions and
 * limitations under the License.
 * #L%
 */
package ca.uhn.fhir.jpa.provider;

import ca.uhn.fhir.context.FhirContext;
import ca.uhn.fhir.i18n.Msg;
import ca.uhn.fhir.interceptor.model.RequestPartitionId;
import ca.uhn.fhir.jpa.api.dao.DaoRegistry;
import ca.uhn.fhir.jpa.api.dao.IFhirResourceDao;
import ca.uhn.fhir.jpa.dao.data.IResourceLinkDao;
import ca.uhn.fhir.jpa.dao.index.IdHelperService;
import ca.uhn.fhir.jpa.dao.tx.HapiTransactionService;
import ca.uhn.fhir.jpa.model.dao.JpaPid;
import ca.uhn.fhir.model.primitive.IdDt;
import ca.uhn.fhir.rest.api.MethodOutcome;
import ca.uhn.fhir.rest.api.PatchTypeEnum;
import ca.uhn.fhir.rest.api.server.RequestDetails;
import ca.uhn.fhir.rest.server.exceptions.InternalErrorException;
import ca.uhn.fhir.util.ResourceReferenceInfo;
import ca.uhn.fhir.util.StopLimitAccumulator;
import jakarta.annotation.Nonnull;
import org.hl7.fhir.instance.model.api.IBaseParameters;
import org.hl7.fhir.instance.model.api.IBaseResource;
import org.hl7.fhir.instance.model.api.IIdType;
import org.hl7.fhir.r4.model.CodeType;
import org.hl7.fhir.r4.model.Parameters;
import org.hl7.fhir.r4.model.Reference;
import org.hl7.fhir.r4.model.Resource;
import org.hl7.fhir.r4.model.StringType;
import org.hl7.fhir.r4.model.Type;
import org.jetbrains.annotations.NotNull;
import org.jetbrains.annotations.Nullable;
import org.slf4j.Logger;
import org.slf4j.LoggerFactory;

<<<<<<< HEAD
=======
import java.util.HashMap;
import java.util.LinkedHashMap;
import java.util.Map;
>>>>>>> 4f423e06
import java.util.Optional;
import java.util.stream.Stream;

import static ca.uhn.fhir.jpa.patch.FhirPatch.OPERATION_REPLACE;
import static ca.uhn.fhir.jpa.patch.FhirPatch.PARAMETER_OPERATION;
import static ca.uhn.fhir.jpa.patch.FhirPatch.PARAMETER_PATH;
import static ca.uhn.fhir.jpa.patch.FhirPatch.PARAMETER_TYPE;
import static ca.uhn.fhir.jpa.patch.FhirPatch.PARAMETER_VALUE;

public class ReplaceReferencesSvcImpl implements IReplaceReferencesSvc {
	private static final Logger ourLog = LoggerFactory.getLogger(ReplaceReferencesSvcImpl.class);
	private final FhirContext myFhirContext;
	private final DaoRegistry myDaoRegistry;
	private final HapiTransactionService myHapiTransactionService;
	private final IdHelperService myIdHelperService;
	private final IResourceLinkDao myResourceLinkDao;

	public ReplaceReferencesSvcImpl(
			FhirContext theFhirContext,
			DaoRegistry theDaoRegistry,
			HapiTransactionService theHapiTransactionService,
			IdHelperService theIdHelperService,
			IResourceLinkDao theResourceLinkDao) {
		myFhirContext = theFhirContext;
		myDaoRegistry = theDaoRegistry;
		myHapiTransactionService = theHapiTransactionService;
		myIdHelperService = theIdHelperService;
		myResourceLinkDao = theResourceLinkDao;
	}

	@Override
	public IBaseParameters replaceReferences(
			ReplaceReferenceRequest theReplaceReferenceRequest, RequestDetails theRequestDetails) {
		theReplaceReferenceRequest.validateOrThrowInvalidParameterException();

		if (theRequestDetails.isPreferAsync()) {
			return replaceReferencesPreferAsync(theReplaceReferenceRequest, theRequestDetails);
		} else {
			return replaceReferencesPreferSync(theReplaceReferenceRequest, theRequestDetails);
		}
	}

	@Override
	public Integer countResourcesReferencingResource(IIdType theResourceId, RequestDetails theRequestDetails) {
		return myHapiTransactionService.withRequest(theRequestDetails).execute(() -> {
			// FIXME KHS get partition from request
			JpaPid sourcePid =
					myIdHelperService.getPidOrThrowException(RequestPartitionId.allPartitions(), theResourceId);
			return myResourceLinkDao.countResourcesTargetingPid(sourcePid.getId());
		});
	}

	private IBaseParameters replaceReferencesPreferAsync(
			ReplaceReferenceRequest theReplaceReferenceRequest, RequestDetails theRequestDetails) {
		// FIXME KHS
		return null;
	}

	/**
	 * Try to perform the operation synchronously. However if there is more than a page of results, fall back to asynchronous operation
	 */
	private @NotNull IBaseParameters replaceReferencesPreferSync(
			ReplaceReferenceRequest theReplaceReferenceRequest, RequestDetails theRequestDetails) {

		//		todo jm: this could be problematic depending on referenceing object set size, however we are adding
		//			batch job option to handle that case as part of this feature
		IFhirResourceDao<?> dao = getDao(theReplaceReferenceRequest.sourceId.getResourceType());
		if (dao == null) {
			throw new InternalErrorException(Msg.code(2582) + "Couldn't obtain DAO for resource type"
					+ theReplaceReferenceRequest.sourceId.getResourceType());
		}

		return myHapiTransactionService
				.withRequest(theRequestDetails)
				.execute(() -> performReplaceInTransaction(theReplaceReferenceRequest, theRequestDetails, dao));
	}

	private @Nullable IBaseParameters performReplaceInTransaction(
			ReplaceReferenceRequest theReplaceReferenceRequest,
			RequestDetails theRequestDetails,
			IFhirResourceDao<?> dao) {
		// FIXME KHS get partition from request
		JpaPid sourcePid = myIdHelperService.getPidOrThrowException(
				RequestPartitionId.allPartitions(), theReplaceReferenceRequest.sourceId);

<<<<<<< HEAD
		Stream<JpaPid> pidStream = myResourceLinkDao.streamSourcePidsForTargetPid(sourcePid.getId()).map(JpaPid::fromId);
		StopLimitAccumulator<JpaPid> accumulator = StopLimitAccumulator.fromStreamAndLimit(pidStream, theReplaceReferenceRequest.batchSize);
=======
		Stream<JpaPid> pidStream = myResourceLinkDao
				.streamSourcePidsForTargetPid(sourcePid.getId())
				.map(JpaPid::fromId);
		StopLimitAccumulator<JpaPid> accumulator =
				StopLimitAccumulator.fromStreamAndLimit(pidStream, theReplaceReferenceRequest.pageSize);
>>>>>>> 4f423e06

		if (accumulator.isTruncated()) {
			ourLog.info("Too many results. Switching to asynchronous reference replacement.");
			return replaceReferencesPreferAsync(theReplaceReferenceRequest, theRequestDetails);
		}

		Stream<IBaseResource> referencingResourceStream = accumulator.getItemList().stream()
				.map(myIdHelperService::translatePidIdToForcedIdWithCache)
				.filter(Optional::isPresent)
				.map(Optional::get)
				.map(IdDt::new)
				.map(id -> getDao(id.getResourceType()).read(id, theRequestDetails));

		return replaceReferencesInTransaction(referencingResourceStream, theReplaceReferenceRequest, theRequestDetails);
	}

	private IBaseParameters replaceReferencesInTransaction(
			Stream<IBaseResource> theReferencingResourceStream,
			ReplaceReferenceRequest theReplaceReferenceRequest,
			RequestDetails theRequestDetails) {

		Parameters resultParams = new Parameters();

		theReferencingResourceStream.forEach(referencingResource -> {
<<<<<<< HEAD
			Parameters params = new Parameters();

			String fhirType = referencingResource.fhirType();
			myFhirContext.newTerser().getAllResourceReferences(referencingResource).stream()
				.filter(refInfo -> matches(refInfo, theReplaceReferenceRequest.sourceId)) // We only care about references to our source resource
				.map(refInfo -> createReplaceReferencePatchOperation(
					fhirType + "." + refInfo.getName(),
					new Reference(theReplaceReferenceRequest.targetId.getValueAsString())))
				.forEach(params::addParameter); // Add each operation to parameters
=======
			for (ResourceReferenceInfo refInfo :
					myFhirContext.newTerser().getAllResourceReferences(referencingResource)) {

				addReferenceToMapIfForSource(
						theReplaceReferenceRequest.sourceId,
						theReplaceReferenceRequest.targetId,
						referencingResource,
						refInfo,
						parametersMap);
			}
		});

		// Apply patches for each resourceType
		parametersMap.forEach((resourceType, resourceIdMap) -> {
			IFhirResourceDao<?> resDao = myDaoRegistry.getResourceDao(resourceType);
			if (resDao == null) {
				throw new InternalErrorException(
						Msg.code(2588) + "No DAO registered for resource type: " + resourceType);
			}

			// Patch each resource of the resourceType
			resourceIdMap.forEach((resourceId, parameters) -> {
				MethodOutcome result = resDao.patch(
						resourceId, null, PatchTypeEnum.FHIR_PATCH_JSON, null, parameters, theRequestDetails);

				resultParams.addParameter().setResource((Resource) result.getOperationOutcome());
			});
		});
>>>>>>> 4f423e06

			IFhirResourceDao<?> resDao = myDaoRegistry.getResourceDao(fhirType);

<<<<<<< HEAD
			IIdType resourceId = referencingResource.getIdElement();

			MethodOutcome result =
				resDao.patch(resourceId, null, PatchTypeEnum.FHIR_PATCH_JSON, null, params, theRequestDetails);

			resultParams.addParameter().setResource((Resource) result.getOperationOutcome());
		});
=======
	private void addReferenceToMapIfForSource(
			IIdType theCurrentReferencedResourceId,
			IIdType theNewReferencedResourceId,
			IBaseResource referencingResource,
			ResourceReferenceInfo refInfo,
			Map<String, Map<IIdType, Parameters>> paramsMap) {

		if (!refInfo.getResourceReference()
				.getReferenceElement()
				.toUnqualifiedVersionless()
				.getValueAsString()
				.equals(theCurrentReferencedResourceId
						.toUnqualifiedVersionless()
						.getValueAsString())) {
			// Not a reference to the resource being replaced
			return;
		}

		Parameters.ParametersParameterComponent paramComponent = createReplaceReferencePatchOperation(
				referencingResource.fhirType() + "." + refInfo.getName(),
				new Reference(
						theNewReferencedResourceId.toUnqualifiedVersionless().getValueAsString()));

		paramsMap
				.computeIfAbsent(referencingResource.fhirType(), k -> new LinkedHashMap<>())
				.computeIfAbsent(referencingResource.getIdElement(), k -> new Parameters())
				.addParameter(paramComponent);
	}

	@Nonnull
	private Parameters.ParametersParameterComponent createReplaceReferencePatchOperation(
			String thePath, Type theValue) {
>>>>>>> 4f423e06

		return resultParams;
	}

<<<<<<< HEAD
private static boolean matches(ResourceReferenceInfo refInfo, IIdType theSourceId) {
	return refInfo.getResourceReference()
		.getReferenceElement()
		.toUnqualifiedVersionless()
		.getValueAsString()
		.equals(theSourceId.getValueAsString());
}

@Nonnull
private Parameters.ParametersParameterComponent createReplaceReferencePatchOperation(
	String thePath, Type theValue) {

	Parameters.ParametersParameterComponent operation = new Parameters.ParametersParameterComponent();
	operation.setName(PARAMETER_OPERATION);
	operation.addPart().setName(PARAMETER_TYPE).setValue(new CodeType(OPERATION_REPLACE));
	operation.addPart().setName(PARAMETER_PATH).setValue(new StringType(thePath));
	operation.addPart().setName(PARAMETER_VALUE).setValue(theValue);
	return operation;
}

private IFhirResourceDao<?> getDao(String theResourceName) {
	return myDaoRegistry.getResourceDao(theResourceName);
}

=======
	private IFhirResourceDao<?> getDao(String theResourceName) {
		return myDaoRegistry.getResourceDao(theResourceName);
	}
>>>>>>> 4f423e06
}<|MERGE_RESOLUTION|>--- conflicted
+++ resolved
@@ -50,12 +50,6 @@
 import org.slf4j.Logger;
 import org.slf4j.LoggerFactory;
 
-<<<<<<< HEAD
-=======
-import java.util.HashMap;
-import java.util.LinkedHashMap;
-import java.util.Map;
->>>>>>> 4f423e06
 import java.util.Optional;
 import java.util.stream.Stream;
 
@@ -141,16 +135,8 @@
 		JpaPid sourcePid = myIdHelperService.getPidOrThrowException(
 				RequestPartitionId.allPartitions(), theReplaceReferenceRequest.sourceId);
 
-<<<<<<< HEAD
 		Stream<JpaPid> pidStream = myResourceLinkDao.streamSourcePidsForTargetPid(sourcePid.getId()).map(JpaPid::fromId);
 		StopLimitAccumulator<JpaPid> accumulator = StopLimitAccumulator.fromStreamAndLimit(pidStream, theReplaceReferenceRequest.batchSize);
-=======
-		Stream<JpaPid> pidStream = myResourceLinkDao
-				.streamSourcePidsForTargetPid(sourcePid.getId())
-				.map(JpaPid::fromId);
-		StopLimitAccumulator<JpaPid> accumulator =
-				StopLimitAccumulator.fromStreamAndLimit(pidStream, theReplaceReferenceRequest.pageSize);
->>>>>>> 4f423e06
 
 		if (accumulator.isTruncated()) {
 			ourLog.info("Too many results. Switching to asynchronous reference replacement.");
@@ -175,7 +161,6 @@
 		Parameters resultParams = new Parameters();
 
 		theReferencingResourceStream.forEach(referencingResource -> {
-<<<<<<< HEAD
 			Parameters params = new Parameters();
 
 			String fhirType = referencingResource.fhirType();
@@ -185,40 +170,9 @@
 					fhirType + "." + refInfo.getName(),
 					new Reference(theReplaceReferenceRequest.targetId.getValueAsString())))
 				.forEach(params::addParameter); // Add each operation to parameters
-=======
-			for (ResourceReferenceInfo refInfo :
-					myFhirContext.newTerser().getAllResourceReferences(referencingResource)) {
-
-				addReferenceToMapIfForSource(
-						theReplaceReferenceRequest.sourceId,
-						theReplaceReferenceRequest.targetId,
-						referencingResource,
-						refInfo,
-						parametersMap);
-			}
-		});
-
-		// Apply patches for each resourceType
-		parametersMap.forEach((resourceType, resourceIdMap) -> {
-			IFhirResourceDao<?> resDao = myDaoRegistry.getResourceDao(resourceType);
-			if (resDao == null) {
-				throw new InternalErrorException(
-						Msg.code(2588) + "No DAO registered for resource type: " + resourceType);
-			}
-
-			// Patch each resource of the resourceType
-			resourceIdMap.forEach((resourceId, parameters) -> {
-				MethodOutcome result = resDao.patch(
-						resourceId, null, PatchTypeEnum.FHIR_PATCH_JSON, null, parameters, theRequestDetails);
-
-				resultParams.addParameter().setResource((Resource) result.getOperationOutcome());
-			});
-		});
->>>>>>> 4f423e06
 
 			IFhirResourceDao<?> resDao = myDaoRegistry.getResourceDao(fhirType);
 
-<<<<<<< HEAD
 			IIdType resourceId = referencingResource.getIdElement();
 
 			MethodOutcome result =
@@ -226,45 +180,10 @@
 
 			resultParams.addParameter().setResource((Resource) result.getOperationOutcome());
 		});
-=======
-	private void addReferenceToMapIfForSource(
-			IIdType theCurrentReferencedResourceId,
-			IIdType theNewReferencedResourceId,
-			IBaseResource referencingResource,
-			ResourceReferenceInfo refInfo,
-			Map<String, Map<IIdType, Parameters>> paramsMap) {
-
-		if (!refInfo.getResourceReference()
-				.getReferenceElement()
-				.toUnqualifiedVersionless()
-				.getValueAsString()
-				.equals(theCurrentReferencedResourceId
-						.toUnqualifiedVersionless()
-						.getValueAsString())) {
-			// Not a reference to the resource being replaced
-			return;
-		}
-
-		Parameters.ParametersParameterComponent paramComponent = createReplaceReferencePatchOperation(
-				referencingResource.fhirType() + "." + refInfo.getName(),
-				new Reference(
-						theNewReferencedResourceId.toUnqualifiedVersionless().getValueAsString()));
-
-		paramsMap
-				.computeIfAbsent(referencingResource.fhirType(), k -> new LinkedHashMap<>())
-				.computeIfAbsent(referencingResource.getIdElement(), k -> new Parameters())
-				.addParameter(paramComponent);
-	}
-
-	@Nonnull
-	private Parameters.ParametersParameterComponent createReplaceReferencePatchOperation(
-			String thePath, Type theValue) {
->>>>>>> 4f423e06
 
 		return resultParams;
 	}
 
-<<<<<<< HEAD
 private static boolean matches(ResourceReferenceInfo refInfo, IIdType theSourceId) {
 	return refInfo.getResourceReference()
 		.getReferenceElement()
@@ -288,10 +207,4 @@
 private IFhirResourceDao<?> getDao(String theResourceName) {
 	return myDaoRegistry.getResourceDao(theResourceName);
 }
-
-=======
-	private IFhirResourceDao<?> getDao(String theResourceName) {
-		return myDaoRegistry.getResourceDao(theResourceName);
-	}
->>>>>>> 4f423e06
 }