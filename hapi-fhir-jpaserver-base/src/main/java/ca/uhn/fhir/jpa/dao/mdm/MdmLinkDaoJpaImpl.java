--- conflicted
+++ resolved
@@ -380,20 +380,8 @@
 
 			if (!theMdmHistorySearchParameters.getGoldenResourceIds().isEmpty()
 					&& !theMdmHistorySearchParameters.getSourceIds().isEmpty()) {
-<<<<<<< HEAD
 				goldenResourceAndOrResourceIdCriterion =
 						AuditEntity.and(goldenResourceIdCriterion, resourceIdCriterion);
-=======
-				if (theMdmHistorySearchParameters.getParameterJoinType() == MdmHistorySearchParameters.JoinType.AND) {
-					// 'and' the source and golden ids
-					goldenResourceAndOrResourceIdCriterion =
-							AuditEntity.and(goldenResourceIdCriterion, resourceIdCriterion);
-				} else {
-					// default is 'or'
-					goldenResourceAndOrResourceIdCriterion =
-							AuditEntity.or(goldenResourceIdCriterion, resourceIdCriterion);
-				}
->>>>>>> 67e42164
 			} else if (!theMdmHistorySearchParameters.getGoldenResourceIds().isEmpty()) {
 				goldenResourceAndOrResourceIdCriterion = goldenResourceIdCriterion;
 			} else if (!theMdmHistorySearchParameters.getSourceIds().isEmpty()) {
