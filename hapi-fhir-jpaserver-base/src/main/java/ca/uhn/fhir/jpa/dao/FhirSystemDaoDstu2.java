package ca.uhn.fhir.jpa.dao;

/*
 * #%L
 * HAPI FHIR JPA Server
 * %%
 * Copyright (C) 2014 - 2018 University Health Network
 * %%
 * Licensed under the Apache License, Version 2.0 (the "License");
 * you may not use this file except in compliance with the License.
 * You may obtain a copy of the License at
 * 
 *      http://www.apache.org/licenses/LICENSE-2.0
 * 
 * Unless required by applicable law or agreed to in writing, software
 * distributed under the License is distributed on an "AS IS" BASIS,
 * WITHOUT WARRANTIES OR CONDITIONS OF ANY KIND, either express or implied.
 * See the License for the specific language governing permissions and
 * limitations under the License.
 * #L%
 */

import ca.uhn.fhir.context.RuntimeResourceDefinition;
import ca.uhn.fhir.jpa.entity.ResourceTable;
import ca.uhn.fhir.jpa.entity.TagDefinition;
import ca.uhn.fhir.jpa.provider.ServletSubRequestDetails;
import ca.uhn.fhir.jpa.service.MatchUrlService;
import ca.uhn.fhir.jpa.util.DeleteConflict;
import ca.uhn.fhir.model.api.IResource;
import ca.uhn.fhir.model.api.ResourceMetadataKeyEnum;
import ca.uhn.fhir.model.base.composite.BaseResourceReferenceDt;
import ca.uhn.fhir.model.dstu2.composite.MetaDt;
import ca.uhn.fhir.model.dstu2.resource.Bundle;
import ca.uhn.fhir.model.dstu2.resource.Bundle.Entry;
import ca.uhn.fhir.model.dstu2.resource.Bundle.EntryResponse;
import ca.uhn.fhir.model.dstu2.resource.OperationOutcome;
import ca.uhn.fhir.model.dstu2.valueset.BundleTypeEnum;
import ca.uhn.fhir.model.dstu2.valueset.HTTPVerbEnum;
import ca.uhn.fhir.model.dstu2.valueset.IssueSeverityEnum;
import ca.uhn.fhir.model.primitive.IdDt;
import ca.uhn.fhir.model.primitive.InstantDt;
import ca.uhn.fhir.model.primitive.UriDt;
import ca.uhn.fhir.parser.DataFormatException;
import ca.uhn.fhir.parser.IParser;
import ca.uhn.fhir.rest.api.Constants;
import ca.uhn.fhir.rest.api.RequestTypeEnum;
import ca.uhn.fhir.rest.api.RestOperationTypeEnum;
import ca.uhn.fhir.rest.api.server.RequestDetails;
import ca.uhn.fhir.rest.server.RestfulServerUtils;
import ca.uhn.fhir.rest.server.exceptions.BaseServerResponseException;
import ca.uhn.fhir.rest.server.exceptions.InternalErrorException;
import ca.uhn.fhir.rest.server.exceptions.InvalidRequestException;
import ca.uhn.fhir.rest.server.exceptions.NotModifiedException;
import ca.uhn.fhir.rest.server.interceptor.IServerInterceptor.ActionRequestDetails;
import ca.uhn.fhir.rest.server.method.BaseMethodBinding;
import ca.uhn.fhir.rest.server.method.BaseResourceReturningMethodBinding;
import ca.uhn.fhir.rest.server.servlet.ServletRequestDetails;
import ca.uhn.fhir.util.FhirTerser;
import ca.uhn.fhir.util.UrlUtil;
import ca.uhn.fhir.util.UrlUtil.UrlParts;
import com.google.common.collect.ArrayListMultimap;
import org.apache.http.NameValuePair;
import org.hl7.fhir.instance.model.api.IBaseResource;
import org.hl7.fhir.instance.model.api.IIdType;
import org.springframework.beans.factory.annotation.Autowired;
import org.springframework.transaction.PlatformTransactionManager;
import org.springframework.transaction.TransactionDefinition;
import org.springframework.transaction.TransactionStatus;
import org.springframework.transaction.annotation.Propagation;
import org.springframework.transaction.annotation.Transactional;
import org.springframework.transaction.support.TransactionCallback;
import org.springframework.transaction.support.TransactionCallbackWithoutResult;
import org.springframework.transaction.support.TransactionTemplate;

import javax.persistence.TypedQuery;
import java.util.*;

import static org.apache.commons.lang3.StringUtils.*;

public class FhirSystemDaoDstu2 extends BaseHapiFhirSystemDao<Bundle, MetaDt> {
	private static final org.slf4j.Logger ourLog = org.slf4j.LoggerFactory.getLogger(FhirSystemDaoDstu2.class);

	@Autowired
	private PlatformTransactionManager myTxManager;
	@Autowired
<<<<<<< HEAD
	private DaoRegistry myDaoRegistry;
=======
	private MatchUrlService myMatchUrlService;
>>>>>>> 22a6595a

	private Bundle batch(final RequestDetails theRequestDetails, Bundle theRequest) {
		ourLog.info("Beginning batch with {} resources", theRequest.getEntry().size());
		long start = System.currentTimeMillis();

		TransactionTemplate txTemplate = new TransactionTemplate(myTxManager);
		txTemplate.setPropagationBehavior(TransactionDefinition.PROPAGATION_REQUIRES_NEW);

		Bundle resp = new Bundle();
		resp.setType(BundleTypeEnum.BATCH_RESPONSE);

		/*
		 * For batch, we handle each entry as a mini-transaction in its own database transaction so that if one fails, it doesn't prevent others
		 */

		for (final Entry nextRequestEntry : theRequest.getEntry()) {

			TransactionCallback<Bundle> callback = new TransactionCallback<Bundle>() {
				@Override
				public Bundle doInTransaction(TransactionStatus theStatus) {
					Bundle subRequestBundle = new Bundle();
					subRequestBundle.setType(BundleTypeEnum.TRANSACTION);
					subRequestBundle.addEntry(nextRequestEntry);
					return transaction((ServletRequestDetails) theRequestDetails, subRequestBundle, "Batch sub-request");
				}
			};

			BaseServerResponseException caughtEx;
			try {
				Bundle nextResponseBundle;
				if (nextRequestEntry.getRequest().getMethodElement().getValueAsEnum() == HTTPVerbEnum.GET) {
					// Don't process GETs in a transaction because they'll
					// create their own
					nextResponseBundle = callback.doInTransaction(null);
				} else {
					nextResponseBundle = txTemplate.execute(callback);
				}
				caughtEx = null;

				Entry subResponseEntry = nextResponseBundle.getEntry().get(0);
				resp.addEntry(subResponseEntry);
				/*
				 * If the individual entry didn't have a resource in its response, bring the sub-transaction's OperationOutcome across so the client can see it
				 */
				if (subResponseEntry.getResource() == null) {
					subResponseEntry.setResource(nextResponseBundle.getEntry().get(0).getResource());
				}

			} catch (BaseServerResponseException e) {
				caughtEx = e;
			} catch (Throwable t) {
				ourLog.error("Failure during BATCH sub transaction processing", t);
				caughtEx = new InternalErrorException(t);
			}

			if (caughtEx != null) {
				Entry nextEntry = resp.addEntry();

				OperationOutcome oo = new OperationOutcome();
				oo.addIssue().setSeverity(IssueSeverityEnum.ERROR).setDiagnostics(caughtEx.getMessage());
				nextEntry.setResource(oo);

				EntryResponse nextEntryResp = nextEntry.getResponse();
				nextEntryResp.setStatus(toStatusString(caughtEx.getStatusCode()));
			}

		}

		long delay = System.currentTimeMillis() - start;
		ourLog.info("Batch completed in {}ms", new Object[] {delay});

		return resp;
	}

	@SuppressWarnings("unchecked")
	private Bundle doTransaction(ServletRequestDetails theRequestDetails, Bundle theRequest, String theActionName) {
		BundleTypeEnum transactionType = theRequest.getTypeElement().getValueAsEnum();
		if (transactionType == BundleTypeEnum.BATCH) {
			return batch(theRequestDetails, theRequest);
		}

		return doTransaction(theRequestDetails, theRequest, theActionName, transactionType);
	}

	private Bundle doTransaction(ServletRequestDetails theRequestDetails, Bundle theRequest, String theActionName, BundleTypeEnum theTransactionType) {
		if (theTransactionType == null) {
			String message = "Transaction Bundle did not specify valid Bundle.type, assuming " + BundleTypeEnum.TRANSACTION.getCode();
			ourLog.warn(message);
			theTransactionType = BundleTypeEnum.TRANSACTION;
		}
		if (theTransactionType != BundleTypeEnum.TRANSACTION) {
			throw new InvalidRequestException("Unable to process transaction where incoming Bundle.type = " + theTransactionType.getCode());
		}

		ourLog.info("Beginning {} with {} resources", theActionName, theRequest.getEntry().size());

		long start = System.currentTimeMillis();
		Date updateTime = new Date();

		Set<IdDt> allIds = new LinkedHashSet<IdDt>();
		Map<IdDt, IdDt> idSubstitutions = new HashMap<IdDt, IdDt>();
		Map<IdDt, DaoMethodOutcome> idToPersistedOutcome = new HashMap<IdDt, DaoMethodOutcome>();

		/*
		 * We want to execute the transaction request bundle elements in the order
		 * specified by the FHIR specification (see TransactionSorter) so we save the
		 * original order in the request, then sort it.
		 *
		 * Entries with a type of GET are removed from the bundle so that they
		 * can be processed at the very end. We do this because the incoming resources
		 * are saved in a two-phase way in order to deal with interdependencies, and
		 * we want the GET processing to use the final indexing state
		 */
		Bundle response = new Bundle();
		List<Entry> getEntries = new ArrayList<Entry>();
		IdentityHashMap<Entry, Integer> originalRequestOrder = new IdentityHashMap<Entry, Integer>();
		for (int i = 0; i < theRequest.getEntry().size(); i++) {
			originalRequestOrder.put(theRequest.getEntry().get(i), i);
			response.addEntry();
			if (theRequest.getEntry().get(i).getRequest().getMethodElement().getValueAsEnum() == HTTPVerbEnum.GET) {
				getEntries.add(theRequest.getEntry().get(i));
			}
		}
		Collections.sort(theRequest.getEntry(), new TransactionSorter());

		List<IIdType> deletedResources = new ArrayList<>();
		List<DeleteConflict> deleteConflicts = new ArrayList<>();
		Map<Entry, ResourceTable> entriesToProcess = new IdentityHashMap<>();
		Set<ResourceTable> nonUpdatedEntities = new HashSet<ResourceTable>();
		Set<ResourceTable> updatedEntities = new HashSet<>();

		/*
		 * Handle: GET/PUT/POST
		 */
		TransactionTemplate txTemplate = new TransactionTemplate(myTxManager);
		txTemplate.execute(t->{
			handleTransactionWriteOperations(theRequestDetails, theRequest, theActionName, updateTime, allIds, idSubstitutions, idToPersistedOutcome, response, originalRequestOrder, deletedResources, deleteConflicts, entriesToProcess, nonUpdatedEntities, updatedEntities);
			return null;
		});

		/*
		 * Loop through the request and process any entries of type GET
		 */
		for (int i = 0; i < getEntries.size(); i++) {
			Entry nextReqEntry = getEntries.get(i);
			Integer originalOrder = originalRequestOrder.get(nextReqEntry);
			Entry nextRespEntry = response.getEntry().get(originalOrder);

			ServletSubRequestDetails requestDetails = new ServletSubRequestDetails();
			requestDetails.setServletRequest(theRequestDetails.getServletRequest());
			requestDetails.setRequestType(RequestTypeEnum.GET);
			requestDetails.setServer(theRequestDetails.getServer());

			String url = extractTransactionUrlOrThrowException(nextReqEntry, HTTPVerbEnum.GET);

			int qIndex = url.indexOf('?');
			ArrayListMultimap<String, String> paramValues = ArrayListMultimap.create();
			requestDetails.setParameters(new HashMap<String, String[]>());
			if (qIndex != -1) {
				String params = url.substring(qIndex);
				List<NameValuePair> parameters = myMatchUrlService.translateMatchUrl(params);
				for (NameValuePair next : parameters) {
					paramValues.put(next.getName(), next.getValue());
				}
				for (Map.Entry<String, Collection<String>> nextParamEntry : paramValues.asMap().entrySet()) {
					String[] nextValue = nextParamEntry.getValue().toArray(new String[nextParamEntry.getValue().size()]);
					requestDetails.addParameter(nextParamEntry.getKey(), nextValue);
				}
				url = url.substring(0, qIndex);
			}

			requestDetails.setRequestPath(url);
			requestDetails.setFhirServerBase(theRequestDetails.getFhirServerBase());

			theRequestDetails.getServer().populateRequestDetailsFromRequestPath(requestDetails, url);
			BaseMethodBinding<?> method = theRequestDetails.getServer().determineResourceMethod(requestDetails, url);
			if (method == null) {
				throw new IllegalArgumentException("Unable to handle GET " + url);
			}

			if (isNotBlank(nextReqEntry.getRequest().getIfMatch())) {
				requestDetails.addHeader(Constants.HEADER_IF_MATCH, nextReqEntry.getRequest().getIfMatch());
			}
			if (isNotBlank(nextReqEntry.getRequest().getIfNoneExist())) {
				requestDetails.addHeader(Constants.HEADER_IF_NONE_EXIST, nextReqEntry.getRequest().getIfNoneExist());
			}
			if (isNotBlank(nextReqEntry.getRequest().getIfNoneMatch())) {
				requestDetails.addHeader(Constants.HEADER_IF_NONE_MATCH, nextReqEntry.getRequest().getIfNoneMatch());
			}

			if (method instanceof BaseResourceReturningMethodBinding) {
				try {
					IBaseResource resource = ((BaseResourceReturningMethodBinding) method).doInvokeServer(theRequestDetails.getServer(), requestDetails);
					if (paramValues.containsKey(Constants.PARAM_SUMMARY) || paramValues.containsKey(Constants.PARAM_CONTENT)) {
						resource = filterNestedBundle(requestDetails, resource);
					}
					nextRespEntry.setResource((IResource) resource);
					nextRespEntry.getResponse().setStatus(toStatusString(Constants.STATUS_HTTP_200_OK));
				} catch (NotModifiedException e) {
					nextRespEntry.getResponse().setStatus(toStatusString(Constants.STATUS_HTTP_304_NOT_MODIFIED));
				}
			} else {
				throw new IllegalArgumentException("Unable to handle GET " + url);
			}

		}

		for (Map.Entry<Entry, ResourceTable> nextEntry : entriesToProcess.entrySet()) {
			nextEntry.getKey().getResponse().setLocation(nextEntry.getValue().getIdDt().toUnqualified().getValue());
			nextEntry.getKey().getResponse().setEtag(nextEntry.getValue().getIdDt().getVersionIdPart());
		}

		long delay = System.currentTimeMillis() - start;
		int numEntries = theRequest.getEntry().size();
		long delayPer = delay / numEntries;
		ourLog.info("{} completed in {}ms ({} entries at {}ms per entry)", new Object[] {theActionName, delay, numEntries, delayPer});

		response.setType(BundleTypeEnum.TRANSACTION_RESPONSE);
		return response;
	}

	private void handleTransactionWriteOperations(ServletRequestDetails theRequestDetails, Bundle theRequest, String theActionName, Date theUpdateTime, Set<IdDt> theAllIds, Map<IdDt, IdDt> theIdSubstitutions, Map<IdDt, DaoMethodOutcome> theIdToPersistedOutcome, Bundle theResponse, IdentityHashMap<Entry, Integer> theOriginalRequestOrder, List<IIdType> theDeletedResources, List<DeleteConflict> theDeleteConflicts, Map<Entry, ResourceTable> theEntriesToProcess, Set<ResourceTable> theNonUpdatedEntities, Set<ResourceTable> theUpdatedEntities) {
		/*
		 * Loop through the request and process any entries of type
		 * PUT, POST or DELETE
		 */
		for (int i = 0; i < theRequest.getEntry().size(); i++) {

			if (i % 100 == 0) {
				ourLog.debug("Processed {} non-GET entries out of {}", i, theRequest.getEntry().size());
			}

			Entry nextReqEntry = theRequest.getEntry().get(i);
			IResource res = nextReqEntry.getResource();
			IdDt nextResourceId = null;
			if (res != null) {

				nextResourceId = res.getId();

				if (!nextResourceId.hasIdPart()) {
					if (isNotBlank(nextReqEntry.getFullUrl())) {
						nextResourceId = new IdDt(nextReqEntry.getFullUrl());
					}
				}

				if (nextResourceId.hasIdPart() && nextResourceId.getIdPart().matches("[a-zA-Z]+\\:.*") && !isPlaceholder(nextResourceId)) {
					throw new InvalidRequestException("Invalid placeholder ID found: " + nextResourceId.getIdPart() + " - Must be of the form 'urn:uuid:[uuid]' or 'urn:oid:[oid]'");
				}

				if (nextResourceId.hasIdPart() && !nextResourceId.hasResourceType() && !isPlaceholder(nextResourceId)) {
					nextResourceId = new IdDt(toResourceName(res.getClass()), nextResourceId.getIdPart());
					res.setId(nextResourceId);
				}

				/*
				 * Ensure that the bundle doesn't have any duplicates, since this causes all kinds of weirdness
				 */
				if (isPlaceholder(nextResourceId)) {
					if (!theAllIds.add(nextResourceId)) {
						throw new InvalidRequestException(getContext().getLocalizer().getMessage(BaseHapiFhirSystemDao.class, "transactionContainsMultipleWithDuplicateId", nextResourceId));
					}
				} else if (nextResourceId.hasResourceType() && nextResourceId.hasIdPart()) {
					IdDt nextId = nextResourceId.toUnqualifiedVersionless();
					if (!theAllIds.add(nextId)) {
						throw new InvalidRequestException(getContext().getLocalizer().getMessage(BaseHapiFhirSystemDao.class, "transactionContainsMultipleWithDuplicateId", nextId));
					}
				}

			}

			HTTPVerbEnum verb = nextReqEntry.getRequest().getMethodElement().getValueAsEnum();
			if (verb == null) {
				throw new InvalidRequestException(getContext().getLocalizer().getMessage(BaseHapiFhirSystemDao.class, "transactionEntryHasInvalidVerb", nextReqEntry.getRequest().getMethod()));
			}

			String resourceType = res != null ? getContext().getResourceDefinition(res).getName() : null;
			Entry nextRespEntry = theResponse.getEntry().get(theOriginalRequestOrder.get(nextReqEntry));

			switch (verb) {
				case POST: {
					// CREATE
					@SuppressWarnings("rawtypes")
					IFhirResourceDao resourceDao = myDaoRegistry.getResourceDao(res.getClass());
					res.setId((String) null);
					DaoMethodOutcome outcome;
					outcome = resourceDao.create(res, nextReqEntry.getRequest().getIfNoneExist(), false, theRequestDetails);
					handleTransactionCreateOrUpdateOutcome(theIdSubstitutions, theIdToPersistedOutcome, nextResourceId, outcome, nextRespEntry, resourceType, res);
					theEntriesToProcess.put(nextRespEntry, outcome.getEntity());
					if (outcome.getCreated() == false) {
						theNonUpdatedEntities.add(outcome.getEntity());
					}
					break;
				}
				case DELETE: {
					// DELETE
					String url = extractTransactionUrlOrThrowException(nextReqEntry, verb);
					UrlParts parts = UrlUtil.parseUrl(url);
					IFhirResourceDao<? extends IBaseResource> dao = toDao(parts, verb.getCode(), url);
					int status = Constants.STATUS_HTTP_204_NO_CONTENT;
					if (parts.getResourceId() != null) {
						DaoMethodOutcome outcome = dao.delete(new IdDt(parts.getResourceType(), parts.getResourceId()), theDeleteConflicts, theRequestDetails);
						if (outcome.getEntity() != null) {
							theDeletedResources.add(outcome.getId().toUnqualifiedVersionless());
							theEntriesToProcess.put(nextRespEntry, outcome.getEntity());
						}
					} else {
						DeleteMethodOutcome deleteOutcome = dao.deleteByUrl(parts.getResourceType() + '?' + parts.getParams(), theDeleteConflicts, theRequestDetails);
						List<ResourceTable> allDeleted = deleteOutcome.getDeletedEntities();
						for (ResourceTable deleted : allDeleted) {
							theDeletedResources.add(deleted.getIdDt().toUnqualifiedVersionless());
						}
						if (allDeleted.isEmpty()) {
							status = Constants.STATUS_HTTP_404_NOT_FOUND;
						}
					}

					nextRespEntry.getResponse().setStatus(toStatusString(status));
					break;
				}
				case PUT: {
					// UPDATE
					@SuppressWarnings("rawtypes")
					IFhirResourceDao resourceDao = myDaoRegistry.getResourceDao(res.getClass());

					DaoMethodOutcome outcome;

					String url = extractTransactionUrlOrThrowException(nextReqEntry, verb);

					UrlParts parts = UrlUtil.parseUrl(url);
					if (isNotBlank(parts.getResourceId())) {
						res.setId(new IdDt(parts.getResourceType(), parts.getResourceId()));
						outcome = resourceDao.update(res, null, false, theRequestDetails);
					} else {
						res.setId((String) null);
						outcome = resourceDao.update(res, parts.getResourceType() + '?' + parts.getParams(), false, theRequestDetails);
					}

					if (outcome.getCreated() == Boolean.FALSE) {
						theUpdatedEntities.add(outcome.getEntity());
					}

					handleTransactionCreateOrUpdateOutcome(theIdSubstitutions, theIdToPersistedOutcome, nextResourceId, outcome, nextRespEntry, resourceType, res);
					theEntriesToProcess.put(nextRespEntry, outcome.getEntity());
					break;
				}
				case GET:
					break;
			}
		}

		/*
		 * Make sure that there are no conflicts from deletions. E.g. we can't delete something
		 * if something else has a reference to it.. Unless the thing that has a reference to it
		 * was also deleted as a part of this transaction, which is why we check this now at the
		 * end.
		 */

		theDeleteConflicts.removeIf(next -> theDeletedResources.contains(next.getTargetId().toVersionless()));
		validateDeleteConflictsEmptyOrThrowException(theDeleteConflicts);

		/*
		 * Perform ID substitutions and then index each resource we have saved
		 */

		FhirTerser terser = getContext().newTerser();
		for (DaoMethodOutcome nextOutcome : theIdToPersistedOutcome.values()) {
			IResource nextResource = (IResource) nextOutcome.getResource();
			if (nextResource == null) {
				continue;
			}

			// References
			List<BaseResourceReferenceDt> allRefs = terser.getAllPopulatedChildElementsOfType(nextResource, BaseResourceReferenceDt.class);
			for (BaseResourceReferenceDt nextRef : allRefs) {
				IdDt nextId = nextRef.getReference();
				if (!nextId.hasIdPart()) {
					continue;
				}
				if (theIdSubstitutions.containsKey(nextId)) {
					IdDt newId = theIdSubstitutions.get(nextId);
					ourLog.debug(" * Replacing resource ref {} with {}", nextId, newId);
					nextRef.setReference(newId);
				} else {
					ourLog.debug(" * Reference [{}] does not exist in bundle", nextId);
				}
			}

			// URIs
			List<UriDt> allUris = terser.getAllPopulatedChildElementsOfType(nextResource, UriDt.class);
			for (UriDt nextRef : allUris) {
				if (nextRef instanceof IIdType) {
					continue; // No substitution on the resource ID itself!
				}
				IdDt nextUriString = new IdDt(nextRef.getValueAsString());
				if (theIdSubstitutions.containsKey(nextUriString)) {
					IdDt newId = theIdSubstitutions.get(nextUriString);
					ourLog.debug(" * Replacing resource ref {} with {}", nextUriString, newId);
					nextRef.setValue(newId.getValue());
				} else {
					ourLog.debug(" * Reference [{}] does not exist in bundle", nextUriString);
				}
			}


			InstantDt deletedInstantOrNull = ResourceMetadataKeyEnum.DELETED_AT.get(nextResource);
			Date deletedTimestampOrNull = deletedInstantOrNull != null ? deletedInstantOrNull.getValue() : null;
			if (theUpdatedEntities.contains(nextOutcome.getEntity())) {
				updateInternal(theRequestDetails, nextResource, true, false, theRequestDetails, nextOutcome.getEntity(), nextResource.getIdElement(), nextOutcome.getPreviousResource());
			} else if (!theNonUpdatedEntities.contains(nextOutcome.getEntity())) {
				updateEntity(theRequestDetails, nextResource, nextOutcome.getEntity(), deletedTimestampOrNull, true, false, theUpdateTime, false, true);
			}
		}

		myEntityManager.flush();

		/*
		 * Double check we didn't allow any duplicates we shouldn't have
		 */
		for (Entry nextEntry : theRequest.getEntry()) {
			if (nextEntry.getRequest().getMethodElement().getValueAsEnum() == HTTPVerbEnum.POST) {
				String matchUrl = nextEntry.getRequest().getIfNoneExist();
				if (isNotBlank(matchUrl)) {
					IFhirResourceDao<?> resourceDao = getDao(nextEntry.getResource().getClass());
					Set<Long> val = resourceDao.processMatchUrl(matchUrl);
					if (val.size() > 1) {
						throw new InvalidRequestException(
							"Unable to process " + theActionName + " - Request would cause multiple resources to match URL: \"" + matchUrl + "\". Does transaction request contain duplicates?");
					}
				}
			}
		}

		for (IdDt next : theAllIds) {
			IdDt replacement = theIdSubstitutions.get(next);
			if (replacement == null) {
				continue;
			}
			if (replacement.equals(next)) {
				continue;
			}
			ourLog.debug("Placeholder resource ID \"{}\" was replaced with permanent ID \"{}\"", next, replacement);
		}
	}

	private String extractTransactionUrlOrThrowException(Entry nextEntry, HTTPVerbEnum verb) {
		String url = nextEntry.getRequest().getUrl();
		if (isBlank(url)) {
			throw new InvalidRequestException(getContext().getLocalizer().getMessage(BaseHapiFhirSystemDao.class, "transactionMissingUrl", verb.name()));
		}
		return url;
	}

	/**
	 * This method is called for nested bundles (e.g. if we received a transaction with an entry that
	 * was a GET search, this method is called on the bundle for the search result, that will be placed in the
	 * outer bundle). This method applies the _summary and _content parameters to the output of
	 * that bundle.
	 * <p>
	 * TODO: This isn't the most efficient way of doing this.. hopefully we can come up with something better in the future.
	 */
	private IBaseResource filterNestedBundle(RequestDetails theRequestDetails, IBaseResource theResource) {
		IParser p = getContext().newJsonParser();
		RestfulServerUtils.configureResponseParser(theRequestDetails, p);
		return p.parseResource(theResource.getClass(), p.encodeResourceToString(theResource));
	}

	@Override
	public MetaDt metaGetOperation(RequestDetails theRequestDetails) {
		// Notify interceptors
		ActionRequestDetails requestDetails = new ActionRequestDetails(theRequestDetails);
		notifyInterceptors(RestOperationTypeEnum.META, requestDetails);

		String sql = "SELECT d FROM TagDefinition d WHERE d.myId IN (SELECT DISTINCT t.myTagId FROM ResourceTag t)";
		TypedQuery<TagDefinition> q = myEntityManager.createQuery(sql, TagDefinition.class);
		List<TagDefinition> tagDefinitions = q.getResultList();

		MetaDt retVal = toMetaDt(tagDefinitions);

		return retVal;
	}

	private ca.uhn.fhir.jpa.dao.IFhirResourceDao<? extends IBaseResource> toDao(UrlParts theParts, String theVerb, String theUrl) {
		RuntimeResourceDefinition resType;
		try {
			resType = getContext().getResourceDefinition(theParts.getResourceType());
		} catch (DataFormatException e) {
			String msg = getContext().getLocalizer().getMessage(BaseHapiFhirSystemDao.class, "transactionInvalidUrl", theVerb, theUrl);
			throw new InvalidRequestException(msg);
		}
		IFhirResourceDao<? extends IBaseResource> dao = null;
		if (resType != null) {
			dao = getDao(resType.getImplementingClass());
		}
		if (dao == null) {
			String msg = getContext().getLocalizer().getMessage(BaseHapiFhirSystemDao.class, "transactionInvalidUrl", theVerb, theUrl);
			throw new InvalidRequestException(msg);
		}

		// if (theParts.getResourceId() == null && theParts.getParams() == null) {
		// String msg = getContext().getLocalizer().getMessage(BaseHapiFhirSystemDao.class, "transactionInvalidUrl", theVerb, theUrl);
		// throw new InvalidRequestException(msg);
		// }

		return dao;
	}

	protected MetaDt toMetaDt(Collection<TagDefinition> tagDefinitions) {
		MetaDt retVal = new MetaDt();
		for (TagDefinition next : tagDefinitions) {
			switch (next.getTagType()) {
				case PROFILE:
					retVal.addProfile(next.getCode());
					break;
				case SECURITY_LABEL:
					retVal.addSecurity().setSystem(next.getSystem()).setCode(next.getCode()).setDisplay(next.getDisplay());
					break;
				case TAG:
					retVal.addTag().setSystem(next.getSystem()).setCode(next.getCode()).setDisplay(next.getDisplay());
					break;
			}
		}
		return retVal;
	}

	@Transactional(propagation = Propagation.NEVER)
	@Override
	public Bundle transaction(RequestDetails theRequestDetails, Bundle theRequest) {
		if (theRequestDetails != null) {
			ActionRequestDetails requestDetails = new ActionRequestDetails(theRequestDetails, theRequest, "Bundle", null);
			notifyInterceptors(RestOperationTypeEnum.TRANSACTION, requestDetails);
		}

		String actionName = "Transaction";
		return transaction((ServletRequestDetails) theRequestDetails, theRequest, actionName);
	}

	private Bundle transaction(ServletRequestDetails theRequestDetails, Bundle theRequest, String theActionName) {
		super.markRequestAsProcessingSubRequest(theRequestDetails);
		try {
			return doTransaction(theRequestDetails, theRequest, theActionName);
		} finally {
			super.clearRequestAsProcessingSubRequest(theRequestDetails);
		}
	}

	private static void handleTransactionCreateOrUpdateOutcome(Map<IdDt, IdDt> idSubstitutions, Map<IdDt, DaoMethodOutcome> idToPersistedOutcome, IdDt nextResourceId, DaoMethodOutcome outcome,
																				  Entry newEntry, String theResourceType, IResource theRes) {
		IdDt newId = (IdDt) outcome.getId().toUnqualifiedVersionless();
		IdDt resourceId = isPlaceholder(nextResourceId) ? nextResourceId : nextResourceId.toUnqualifiedVersionless();
		if (newId.equals(resourceId) == false) {
			idSubstitutions.put(resourceId, newId);
			if (isPlaceholder(resourceId)) {
				/*
				 * The correct way for substitution IDs to be is to be with no resource type, but we'll accept the qualified kind too just to be lenient.
				 */
				idSubstitutions.put(new IdDt(theResourceType + '/' + resourceId.getValue()), newId);
			}
		}
		idToPersistedOutcome.put(newId, outcome);
		if (outcome.getCreated().booleanValue()) {
			newEntry.getResponse().setStatus(toStatusString(Constants.STATUS_HTTP_201_CREATED));
		} else {
			newEntry.getResponse().setStatus(toStatusString(Constants.STATUS_HTTP_200_OK));
		}
		newEntry.getResponse().setLastModified(ResourceMetadataKeyEnum.UPDATED.get(theRes));
	}

	private static boolean isPlaceholder(IdDt theId) {
		if (theId.getValue() != null) {
			if (theId.getValue().startsWith("urn:oid:") || theId.getValue().startsWith("urn:uuid:")) {
				return true;
			}
		}
		return false;
	}

	private static String toStatusString(int theStatusCode) {
		return Integer.toString(theStatusCode) + " " + defaultString(Constants.HTTP_STATUS_NAMES.get(theStatusCode));
	}

	//@formatter:off

	/**
	 * Transaction Order, per the spec:
	 * <p>
	 * Process any DELETE interactions
	 * Process any POST interactions
	 * Process any PUT interactions
	 * Process any GET interactions
	 */
	//@formatter:off
	public class TransactionSorter implements Comparator<Entry> {

		@Override
		public int compare(Entry theO1, Entry theO2) {
			int o1 = toOrder(theO1);
			int o2 = toOrder(theO2);

			return o1 - o2;
		}

		private int toOrder(Entry theO1) {
			int o1 = 0;
			if (theO1.getRequest().getMethodElement().getValueAsEnum() != null) {
				switch (theO1.getRequest().getMethodElement().getValueAsEnum()) {
					case DELETE:
						o1 = 1;
						break;
					case POST:
						o1 = 2;
						break;
					case PUT:
						o1 = 3;
						break;
					case GET:
						o1 = 4;
						break;
				}
			}
			return o1;
		}

	}

}<|MERGE_RESOLUTION|>--- conflicted
+++ resolved
@@ -83,11 +83,9 @@
 	@Autowired
 	private PlatformTransactionManager myTxManager;
 	@Autowired
-<<<<<<< HEAD
+	private MatchUrlService myMatchUrlService;
+	@Autowired
 	private DaoRegistry myDaoRegistry;
-=======
-	private MatchUrlService myMatchUrlService;
->>>>>>> 22a6595a
 
 	private Bundle batch(final RequestDetails theRequestDetails, Bundle theRequest) {
 		ourLog.info("Beginning batch with {} resources", theRequest.getEntry().size());
