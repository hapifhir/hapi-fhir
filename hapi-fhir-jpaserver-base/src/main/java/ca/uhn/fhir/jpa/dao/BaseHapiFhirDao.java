package ca.uhn.fhir.jpa.dao;

import static org.apache.commons.lang3.StringUtils.defaultIfBlank;
import static org.apache.commons.lang3.StringUtils.isBlank;
import static org.apache.commons.lang3.StringUtils.isNotBlank;
import static org.apache.commons.lang3.StringUtils.trim;

import java.io.CharArrayWriter;
import java.text.Normalizer;
import java.util.ArrayList;
import java.util.Arrays;
import java.util.Collection;
import java.util.Collections;
import java.util.Date;
import java.util.HashMap;
import java.util.HashSet;
import java.util.List;
import java.util.Map;
import java.util.Map.Entry;
import java.util.Set;
import java.util.StringTokenizer;
import java.util.UUID;
import java.util.concurrent.atomic.AtomicInteger;
import java.util.stream.Collectors;

import javax.annotation.PostConstruct;
import javax.persistence.EntityManager;
import javax.persistence.NoResultException;
import javax.persistence.PersistenceContext;
import javax.persistence.PersistenceContextType;
import javax.persistence.Tuple;
import javax.persistence.TypedQuery;
import javax.persistence.criteria.CriteriaBuilder;
import javax.persistence.criteria.CriteriaQuery;
import javax.persistence.criteria.Predicate;
import javax.persistence.criteria.Root;
import javax.xml.stream.events.Characters;
import javax.xml.stream.events.XMLEvent;

import org.apache.commons.lang3.NotImplementedException;
import org.apache.commons.lang3.Validate;
import org.apache.http.NameValuePair;
import org.apache.http.client.utils.URLEncodedUtils;
import org.hibernate.Session;
import org.hibernate.internal.SessionImpl;
import org.hl7.fhir.instance.model.api.IAnyResource;
import org.hl7.fhir.instance.model.api.IBase;
import org.hl7.fhir.instance.model.api.IBaseCoding;
import org.hl7.fhir.instance.model.api.IBaseOperationOutcome;
import org.hl7.fhir.instance.model.api.IBaseReference;
import org.hl7.fhir.instance.model.api.IBaseResource;
import org.hl7.fhir.instance.model.api.IDomainResource;
import org.hl7.fhir.instance.model.api.IIdType;
import org.hl7.fhir.instance.model.api.IPrimitiveType;
import org.hl7.fhir.r4.model.BaseResource;
import org.hl7.fhir.r4.model.Bundle.HTTPVerb;
import org.springframework.beans.BeansException;
import org.springframework.beans.factory.annotation.Autowired;
import org.springframework.context.ApplicationContext;
import org.springframework.context.ApplicationContextAware;
import org.springframework.data.domain.PageRequest;
import org.springframework.data.domain.Pageable;
import org.springframework.data.domain.Slice;
import org.springframework.data.domain.SliceImpl;
import org.springframework.stereotype.Repository;
import org.springframework.transaction.PlatformTransactionManager;
import org.springframework.transaction.support.TransactionTemplate;

import com.google.common.annotations.VisibleForTesting;
import com.google.common.base.Charsets;
import com.google.common.collect.ArrayListMultimap;
import com.google.common.collect.Sets;
import com.google.common.hash.HashFunction;
import com.google.common.hash.Hashing;

import ca.uhn.fhir.context.BaseRuntimeChildDefinition;
import ca.uhn.fhir.context.BaseRuntimeElementCompositeDefinition;
import ca.uhn.fhir.context.BaseRuntimeElementDefinition;
import ca.uhn.fhir.context.FhirContext;
import ca.uhn.fhir.context.FhirVersionEnum;
import ca.uhn.fhir.context.RuntimeChildResourceDefinition;
import ca.uhn.fhir.context.RuntimeResourceDefinition;
import ca.uhn.fhir.context.RuntimeSearchParam;
import ca.uhn.fhir.jpa.dao.data.IForcedIdDao;
import ca.uhn.fhir.jpa.dao.data.IResourceHistoryTableDao;
import ca.uhn.fhir.jpa.dao.data.IResourceHistoryTagDao;
import ca.uhn.fhir.jpa.dao.data.IResourceIndexedCompositeStringUniqueDao;
import ca.uhn.fhir.jpa.dao.data.IResourceIndexedSearchParamCoordsDao;
import ca.uhn.fhir.jpa.dao.data.IResourceIndexedSearchParamDateDao;
import ca.uhn.fhir.jpa.dao.data.IResourceIndexedSearchParamNumberDao;
import ca.uhn.fhir.jpa.dao.data.IResourceIndexedSearchParamQuantityDao;
import ca.uhn.fhir.jpa.dao.data.IResourceIndexedSearchParamStringDao;
import ca.uhn.fhir.jpa.dao.data.IResourceIndexedSearchParamTokenDao;
import ca.uhn.fhir.jpa.dao.data.IResourceIndexedSearchParamUriDao;
import ca.uhn.fhir.jpa.dao.data.IResourceSearchViewDao;
import ca.uhn.fhir.jpa.dao.data.IResourceTableDao;
import ca.uhn.fhir.jpa.dao.data.IResourceTagDao;
import ca.uhn.fhir.jpa.dao.data.ISearchDao;
import ca.uhn.fhir.jpa.dao.index.IndexingSupport;
import ca.uhn.fhir.jpa.dao.index.ResourceIndexedSearchParams;
import ca.uhn.fhir.jpa.entity.BaseHasResource;
import ca.uhn.fhir.jpa.entity.BaseTag;
import ca.uhn.fhir.jpa.entity.ForcedId;
import ca.uhn.fhir.jpa.entity.IBaseResourceEntity;
import ca.uhn.fhir.jpa.entity.ResourceEncodingEnum;
import ca.uhn.fhir.jpa.entity.ResourceHistoryTable;
import ca.uhn.fhir.jpa.entity.ResourceHistoryTag;
import ca.uhn.fhir.jpa.entity.ResourceIndexedCompositeStringUnique;
import ca.uhn.fhir.jpa.entity.ResourceIndexedSearchParamCoords;
import ca.uhn.fhir.jpa.entity.ResourceIndexedSearchParamDate;
import ca.uhn.fhir.jpa.entity.ResourceIndexedSearchParamNumber;
import ca.uhn.fhir.jpa.entity.ResourceIndexedSearchParamQuantity;
import ca.uhn.fhir.jpa.entity.ResourceIndexedSearchParamString;
import ca.uhn.fhir.jpa.entity.ResourceIndexedSearchParamToken;
import ca.uhn.fhir.jpa.entity.ResourceIndexedSearchParamUri;
import ca.uhn.fhir.jpa.entity.ResourceLink;
import ca.uhn.fhir.jpa.entity.ResourceSearchView;
import ca.uhn.fhir.jpa.entity.ResourceTable;
import ca.uhn.fhir.jpa.entity.ResourceTag;
import ca.uhn.fhir.jpa.entity.Search;
import ca.uhn.fhir.jpa.entity.SearchInclude;
import ca.uhn.fhir.jpa.entity.SearchParamPresent;
import ca.uhn.fhir.jpa.entity.SearchResult;
import ca.uhn.fhir.jpa.entity.SearchStatusEnum;
import ca.uhn.fhir.jpa.entity.SearchTypeEnum;
import ca.uhn.fhir.jpa.entity.SubscriptionTable;
import ca.uhn.fhir.jpa.entity.TagDefinition;
import ca.uhn.fhir.jpa.entity.TagTypeEnum;
import ca.uhn.fhir.jpa.entity.TermCodeSystem;
import ca.uhn.fhir.jpa.entity.TermCodeSystemVersion;
import ca.uhn.fhir.jpa.entity.TermConcept;
import ca.uhn.fhir.jpa.entity.TermConceptDesignation;
import ca.uhn.fhir.jpa.entity.TermConceptMap;
import ca.uhn.fhir.jpa.entity.TermConceptMapGroup;
import ca.uhn.fhir.jpa.entity.TermConceptMapGroupElement;
import ca.uhn.fhir.jpa.entity.TermConceptMapGroupElementTarget;
import ca.uhn.fhir.jpa.entity.TermConceptParentChildLink;
import ca.uhn.fhir.jpa.entity.TermConceptProperty;
import ca.uhn.fhir.jpa.search.ISearchCoordinatorSvc;
import ca.uhn.fhir.jpa.search.PersistedJpaBundleProvider;
import ca.uhn.fhir.jpa.sp.ISearchParamPresenceSvc;
import ca.uhn.fhir.jpa.term.IHapiTerminologySvc;
import ca.uhn.fhir.jpa.util.DeleteConflict;
import ca.uhn.fhir.jpa.util.ExpungeOptions;
import ca.uhn.fhir.jpa.util.ExpungeOutcome;
import ca.uhn.fhir.jpa.util.JpaConstants;
import ca.uhn.fhir.model.api.IQueryParameterAnd;
import ca.uhn.fhir.model.api.IQueryParameterType;
import ca.uhn.fhir.model.api.IResource;
import ca.uhn.fhir.model.api.ResourceMetadataKeyEnum;
import ca.uhn.fhir.model.api.Tag;
import ca.uhn.fhir.model.api.TagList;
import ca.uhn.fhir.model.base.composite.BaseCodingDt;
import ca.uhn.fhir.model.base.composite.BaseResourceReferenceDt;
import ca.uhn.fhir.model.primitive.IdDt;
import ca.uhn.fhir.model.primitive.InstantDt;
import ca.uhn.fhir.model.primitive.StringDt;
import ca.uhn.fhir.model.valueset.BundleEntryTransactionMethodEnum;
import ca.uhn.fhir.parser.DataFormatException;
import ca.uhn.fhir.parser.IParser;
import ca.uhn.fhir.parser.LenientErrorHandler;
import ca.uhn.fhir.rest.api.Constants;
import ca.uhn.fhir.rest.api.QualifiedParamList;
import ca.uhn.fhir.rest.api.RestOperationTypeEnum;
import ca.uhn.fhir.rest.api.RestSearchParameterTypeEnum;
import ca.uhn.fhir.rest.api.server.IBundleProvider;
import ca.uhn.fhir.rest.api.server.RequestDetails;
import ca.uhn.fhir.rest.param.DateRangeParam;
import ca.uhn.fhir.rest.param.ParameterUtil;
import ca.uhn.fhir.rest.param.StringAndListParam;
import ca.uhn.fhir.rest.param.StringParam;
import ca.uhn.fhir.rest.param.TokenAndListParam;
import ca.uhn.fhir.rest.param.TokenParam;
import ca.uhn.fhir.rest.param.UriAndListParam;
import ca.uhn.fhir.rest.param.UriParam;
import ca.uhn.fhir.rest.server.exceptions.InternalErrorException;
import ca.uhn.fhir.rest.server.exceptions.InvalidRequestException;
import ca.uhn.fhir.rest.server.exceptions.MethodNotAllowedException;
import ca.uhn.fhir.rest.server.exceptions.PreconditionFailedException;
import ca.uhn.fhir.rest.server.exceptions.ResourceNotFoundException;
import ca.uhn.fhir.rest.server.exceptions.ResourceVersionConflictException;
import ca.uhn.fhir.rest.server.exceptions.UnprocessableEntityException;
import ca.uhn.fhir.rest.server.interceptor.IServerInterceptor;
import ca.uhn.fhir.rest.server.interceptor.IServerInterceptor.ActionRequestDetails;
import ca.uhn.fhir.rest.server.interceptor.IServerOperationInterceptor;
import ca.uhn.fhir.rest.server.servlet.ServletRequestDetails;
import ca.uhn.fhir.util.CoverageIgnore;
import ca.uhn.fhir.util.OperationOutcomeUtil;
import ca.uhn.fhir.util.StopWatch;
import ca.uhn.fhir.util.XmlUtil;

/*
 * #%L
 * HAPI FHIR JPA Server
 * %%
 * Copyright (C) 2014 - 2018 University Health Network
 * %%
 * Licensed under the Apache License, Version 2.0 (the "License");
 * you may not use this file except in compliance with the License.
 * You may obtain a copy of the License at
 * 
 * http://www.apache.org/licenses/LICENSE-2.0
 * 
 * Unless required by applicable law or agreed to in writing, software
 * distributed under the License is distributed on an "AS IS" BASIS,
 * WITHOUT WARRANTIES OR CONDITIONS OF ANY KIND, either express or implied.
 * See the License for the specific language governing permissions and
 * limitations under the License.
 * #L%
 */

@SuppressWarnings("WeakerAccess")
@Repository
public abstract class BaseHapiFhirDao<T extends IBaseResource> implements IDao, ApplicationContextAware, IndexingSupport {

	public static final long INDEX_STATUS_INDEXED = 1L;
	public static final long INDEX_STATUS_INDEXING_FAILED = 2L;
	public static final String NS_JPA_PROFILE = "https://github.com/jamesagnew/hapi-fhir/ns/jpa/profile";
	public static final String OO_SEVERITY_ERROR = "error";
	public static final String OO_SEVERITY_INFO = "information";
	public static final String OO_SEVERITY_WARN = "warning";
	public static final String UCUM_NS = "http://unitsofmeasure.org";
	static final Set<String> EXCLUDE_ELEMENTS_IN_ENCODED;
	/**
	 * These are parameters which are supported by {@link BaseHapiFhirResourceDao#searchForIds(SearchParameterMap)}
	 */
	static final Map<String, Class<? extends IQueryParameterAnd<?>>> RESOURCE_META_AND_PARAMS;
	/**
	 * These are parameters which are supported by {@link BaseHapiFhirResourceDao#searchForIds(SearchParameterMap)}
	 */
	static final Map<String, Class<? extends IQueryParameterType>> RESOURCE_META_PARAMS;
	private static final org.slf4j.Logger ourLog = org.slf4j.LoggerFactory.getLogger(BaseHapiFhirDao.class);
	private static final Map<FhirVersionEnum, FhirContext> ourRetrievalContexts = new HashMap<FhirVersionEnum, FhirContext>();
	private static final String PROCESSING_SUB_REQUEST = "BaseHapiFhirDao.processingSubRequest";
	private static boolean ourValidationDisabledForUnitTest;
	private static boolean ourDisableIncrementOnUpdateForUnitTest = false;

	static {
		Map<String, Class<? extends IQueryParameterType>> resourceMetaParams = new HashMap<String, Class<? extends IQueryParameterType>>();
		Map<String, Class<? extends IQueryParameterAnd<?>>> resourceMetaAndParams = new HashMap<String, Class<? extends IQueryParameterAnd<?>>>();
		resourceMetaParams.put(BaseResource.SP_RES_ID, StringParam.class);
		resourceMetaAndParams.put(BaseResource.SP_RES_ID, StringAndListParam.class);
		resourceMetaParams.put(BaseResource.SP_RES_LANGUAGE, StringParam.class);
		resourceMetaAndParams.put(BaseResource.SP_RES_LANGUAGE, StringAndListParam.class);
		resourceMetaParams.put(Constants.PARAM_TAG, TokenParam.class);
		resourceMetaAndParams.put(Constants.PARAM_TAG, TokenAndListParam.class);
		resourceMetaParams.put(Constants.PARAM_PROFILE, UriParam.class);
		resourceMetaAndParams.put(Constants.PARAM_PROFILE, UriAndListParam.class);
		resourceMetaParams.put(Constants.PARAM_SECURITY, TokenParam.class);
		resourceMetaAndParams.put(Constants.PARAM_SECURITY, TokenAndListParam.class);
		RESOURCE_META_PARAMS = Collections.unmodifiableMap(resourceMetaParams);
		RESOURCE_META_AND_PARAMS = Collections.unmodifiableMap(resourceMetaAndParams);

		HashSet<String> excludeElementsInEncoded = new HashSet<String>();
		excludeElementsInEncoded.add("id");
		excludeElementsInEncoded.add("*.meta");
		EXCLUDE_ELEMENTS_IN_ENCODED = Collections.unmodifiableSet(excludeElementsInEncoded);
	}

	@PersistenceContext(type = PersistenceContextType.TRANSACTION)
	protected EntityManager myEntityManager;
	@Autowired
	protected IForcedIdDao myForcedIdDao;
	@Autowired(required = false)
	protected IFulltextSearchSvc myFulltextSearchSvc;
	@Autowired()
	protected IResourceIndexedSearchParamUriDao myResourceIndexedSearchParamUriDao;
	@Autowired()
	protected IResourceIndexedSearchParamStringDao myResourceIndexedSearchParamStringDao;
	@Autowired()
	protected IResourceIndexedSearchParamTokenDao myResourceIndexedSearchParamTokenDao;
	@Autowired()
	protected IResourceIndexedSearchParamDateDao myResourceIndexedSearchParamDateDao;
	@Autowired()
	protected IResourceIndexedSearchParamQuantityDao myResourceIndexedSearchParamQuantityDao;
	@Autowired()
	protected IResourceIndexedSearchParamCoordsDao myResourceIndexedSearchParamCoordsDao;
	@Autowired()
	protected IResourceIndexedSearchParamNumberDao myResourceIndexedSearchParamNumberDao;
	@Autowired
	protected ISearchCoordinatorSvc mySearchCoordinatorSvc;
	@Autowired
	protected ISearchParamRegistry mySerarchParamRegistry;
	@Autowired()
	protected IHapiTerminologySvc myTerminologySvc;
	@Autowired
	protected IResourceHistoryTableDao myResourceHistoryTableDao;
	@Autowired
	protected IResourceHistoryTagDao myResourceHistoryTagDao;
	@Autowired
	protected IResourceTableDao myResourceTableDao;
	@Autowired
	protected IResourceTagDao myResourceTagDao;
	@Autowired
	protected IResourceSearchViewDao myResourceViewDao;
	@Autowired(required = true)
	private DaoConfig myConfig;
	private FhirContext myContext;
	@Autowired
	private PlatformTransactionManager myPlatformTransactionManager;
	@Autowired
	private ISearchDao mySearchDao;
	@Autowired
	private ISearchParamExtractor mySearchParamExtractor;
	@Autowired
	private ISearchParamPresenceSvc mySearchParamPresenceSvc;
	@Autowired
	private ISearchParamRegistry mySearchParamRegistry;
	//@Autowired
	//private ISearchResultDao mySearchResultDao;
	@Autowired
	private IResourceIndexedCompositeStringUniqueDao myResourceIndexedCompositeStringUniqueDao;
	private ApplicationContext myApplicationContext;
	private Map<Class<? extends IBaseResource>, IFhirResourceDao<?>> myResourceTypeToDao;

	public static void clearRequestAsProcessingSubRequest(ServletRequestDetails theRequestDetails) {
		if (theRequestDetails != null) {
			theRequestDetails.getUserData().remove(PROCESSING_SUB_REQUEST);
		}
	}

	protected void createForcedIdIfNeeded(ResourceTable theEntity, IIdType theId) {
		if (theId.isEmpty() == false && theId.hasIdPart()) {
			if (isValidPid(theId)) {
				return;
			}

			ForcedId fid = new ForcedId();
			fid.setResourceType(theEntity.getResourceType());
			fid.setForcedId(theId.getIdPart());
			fid.setResource(theEntity);
			theEntity.setForcedId(fid);
		}
	}

	protected ExpungeOutcome doExpunge(String theResourceName, Long theResourceId, Long theVersion, ExpungeOptions theExpungeOptions) {
		TransactionTemplate txTemplate = new TransactionTemplate(myPlatformTransactionManager);
		ourLog.info("Expunge: ResourceName[{}] Id[{}] Version[{}] Options[{}]", theResourceName, theResourceId, theVersion, theExpungeOptions);

		if (!getConfig().isExpungeEnabled()) {
			throw new MethodNotAllowedException("$expunge is not enabled on this server");
		}

		AtomicInteger remainingCount = new AtomicInteger(theExpungeOptions.getLimit());

		if (theResourceName == null && theResourceId == null && theVersion == null) {
			if (theExpungeOptions.isExpungeEverything()) {
				doExpungeEverything();
			}
		}

		if (theExpungeOptions.isExpungeDeletedResources() && theVersion == null) {

			/*
			 * Delete historical versions of deleted resources
			 */
			Pageable page = PageRequest.of(0, remainingCount.get());
			Slice<Long> resourceIds = txTemplate.execute(t -> {
				if (theResourceId != null) {
					Slice<Long> ids = myResourceTableDao.findIdsOfDeletedResourcesOfType(page, theResourceId, theResourceName);
					ourLog.info("Expunging {} deleted resources of type[{}] and ID[{}]", ids.getNumberOfElements(), theResourceName, theResourceId);
					return ids;
				} else {
					if (theResourceName != null) {
						Slice<Long> ids = myResourceTableDao.findIdsOfDeletedResourcesOfType(page, theResourceName);
						ourLog.info("Expunging {} deleted resources of type[{}]", ids.getNumberOfElements(), theResourceName);
						return ids;
					} else {
						Slice<Long> ids = myResourceTableDao.findIdsOfDeletedResources(page);
						ourLog.info("Expunging {} deleted resources (all types)", ids.getNumberOfElements(), theResourceName);
						return ids;
					}
				}
			});

			/*
			 * Delete historical versions
			 */
			for (Long next : resourceIds) {
				txTemplate.execute(t -> {
					expungeHistoricalVersionsOfId(next, remainingCount);
					if (remainingCount.get() <= 0) {
						ourLog.debug("Expunge limit has been hit - Stopping operation");
						return toExpungeOutcome(theExpungeOptions, remainingCount);
					}
					return null;
				});
			}

			/*
			 * Delete current versions of deleted resources
			 */
			for (Long next : resourceIds) {
				txTemplate.execute(t -> {
					expungeCurrentVersionOfResource(next, remainingCount);
					return null;
				});
			}

		}

		if (theExpungeOptions.isExpungeOldVersions()) {

			/*
			 * Delete historical versions of non-deleted resources
			 */
			Pageable page = PageRequest.of(0, remainingCount.get());
			Slice<Long> historicalIds = txTemplate.execute(t -> {
				if (theResourceId != null && theVersion != null) {
					return toSlice(myResourceHistoryTableDao.findForIdAndVersion(theResourceId, theVersion));
				} else {
					if (theResourceName != null) {
						return myResourceHistoryTableDao.findIdsOfPreviousVersionsOfResources(page, theResourceName);
					} else {
						return myResourceHistoryTableDao.findIdsOfPreviousVersionsOfResources(page);
					}
				}
			});
			for (Long next : historicalIds) {
				txTemplate.execute(t -> {
					expungeHistoricalVersion(next);
					if (remainingCount.decrementAndGet() <= 0) {
						return toExpungeOutcome(theExpungeOptions, remainingCount);
					}
					return null;
				});
			}

		}
		return toExpungeOutcome(theExpungeOptions, remainingCount);
	}

	private void doExpungeEverything() {

		ourLog.info("** BEGINNING GLOBAL $expunge **");
		TransactionTemplate txTemplate = new TransactionTemplate(myPlatformTransactionManager);
		txTemplate.setPropagationBehavior(TransactionTemplate.PROPAGATION_REQUIRED);
		txTemplate.execute(t -> {
			doExpungeEverythingQuery("UPDATE " + ResourceHistoryTable.class.getSimpleName() + " d SET d.myForcedId = null");
			doExpungeEverythingQuery("UPDATE " + ResourceTable.class.getSimpleName() + " d SET d.myForcedId = null");
			doExpungeEverythingQuery("UPDATE " + TermCodeSystem.class.getSimpleName() + " d SET d.myCurrentVersion = null");
			return null;
		});
		txTemplate.execute(t -> {
			doExpungeEverythingQuery("DELETE from " + SearchParamPresent.class.getSimpleName() + " d");
			doExpungeEverythingQuery("DELETE from " + ForcedId.class.getSimpleName() + " d");
			doExpungeEverythingQuery("DELETE from " + ResourceIndexedSearchParamDate.class.getSimpleName() + " d");
			doExpungeEverythingQuery("DELETE from " + ResourceIndexedSearchParamNumber.class.getSimpleName() + " d");
			doExpungeEverythingQuery("DELETE from " + ResourceIndexedSearchParamQuantity.class.getSimpleName() + " d");
			doExpungeEverythingQuery("DELETE from " + ResourceIndexedSearchParamString.class.getSimpleName() + " d");
			doExpungeEverythingQuery("DELETE from " + ResourceIndexedSearchParamToken.class.getSimpleName() + " d");
			doExpungeEverythingQuery("DELETE from " + ResourceIndexedSearchParamUri.class.getSimpleName() + " d");
			doExpungeEverythingQuery("DELETE from " + ResourceIndexedSearchParamCoords.class.getSimpleName() + " d");
			doExpungeEverythingQuery("DELETE from " + ResourceIndexedCompositeStringUnique.class.getSimpleName() + " d");
			doExpungeEverythingQuery("DELETE from " + ResourceLink.class.getSimpleName() + " d");
			doExpungeEverythingQuery("DELETE from " + SearchResult.class.getSimpleName() + " d");
			doExpungeEverythingQuery("DELETE from " + SearchInclude.class.getSimpleName() + " d");
			doExpungeEverythingQuery("DELETE from " + TermConceptParentChildLink.class.getSimpleName() + " d");
			return null;
		});
		txTemplate.execute(t -> {
			doExpungeEverythingQuery("DELETE from " + TermConceptMapGroupElementTarget.class.getSimpleName() + " d");
			doExpungeEverythingQuery("DELETE from " + TermConceptMapGroupElement.class.getSimpleName() + " d");
			doExpungeEverythingQuery("DELETE from " + TermConceptMapGroup.class.getSimpleName() + " d");
			doExpungeEverythingQuery("DELETE from " + TermConceptMap.class.getSimpleName() + " d");
			return null;
		});
		txTemplate.execute(t -> {
			doExpungeEverythingQuery("DELETE from " + TermConceptProperty.class.getSimpleName() + " d");
			doExpungeEverythingQuery("DELETE from " + TermConceptDesignation.class.getSimpleName() + " d");
			doExpungeEverythingQuery("DELETE from " + TermConcept.class.getSimpleName() + " d");
			for (TermCodeSystem next : myEntityManager.createQuery("SELECT c FROM " + TermCodeSystem.class.getName() + " c", TermCodeSystem.class).getResultList()) {
				next.setCurrentVersion(null);
				myEntityManager.merge(next);
			}
			return null;
		});
		txTemplate.execute(t -> {
			doExpungeEverythingQuery("DELETE from " + TermCodeSystemVersion.class.getSimpleName() + " d");
			doExpungeEverythingQuery("DELETE from " + TermCodeSystem.class.getSimpleName() + " d");
			return null;
		});
		txTemplate.execute(t -> {
			doExpungeEverythingQuery("DELETE from " + SubscriptionTable.class.getSimpleName() + " d");
			doExpungeEverythingQuery("DELETE from " + ResourceHistoryTag.class.getSimpleName() + " d");
			doExpungeEverythingQuery("DELETE from " + ResourceTag.class.getSimpleName() + " d");
			doExpungeEverythingQuery("DELETE from " + TagDefinition.class.getSimpleName() + " d");
			doExpungeEverythingQuery("DELETE from " + ResourceHistoryTable.class.getSimpleName() + " d");
			doExpungeEverythingQuery("DELETE from " + ResourceTable.class.getSimpleName() + " d");
			doExpungeEverythingQuery("DELETE from " + org.hibernate.search.jpa.Search.class.getSimpleName() + " d");
			return null;
		});

		ourLog.info("** COMPLETED GLOBAL $expunge **");
	}

	private void doExpungeEverythingQuery(String theQuery) {
		StopWatch sw = new StopWatch();
		int outcome = myEntityManager.createQuery(theQuery).executeUpdate();
		ourLog.info("Query affected {} rows in {}: {}", outcome, sw.toString(), theQuery);
	}

	private void expungeCurrentVersionOfResource(Long theResourceId, AtomicInteger theRemainingCount) {
		ResourceTable resource = myResourceTableDao.findById(theResourceId).orElseThrow(IllegalStateException::new);

		ResourceHistoryTable currentVersion = myResourceHistoryTableDao.findForIdAndVersion(resource.getId(), resource.getVersion());
		if (currentVersion != null) {
			expungeHistoricalVersion(currentVersion.getId());
		}

		ourLog.info("Expunging current version of resource {}", resource.getIdDt().getValue());

		myResourceIndexedSearchParamUriDao.deleteAll(resource.getParamsUri());
		myResourceIndexedSearchParamCoordsDao.deleteAll(resource.getParamsCoords());
		myResourceIndexedSearchParamDateDao.deleteAll(resource.getParamsDate());
		myResourceIndexedSearchParamNumberDao.deleteAll(resource.getParamsNumber());
		myResourceIndexedSearchParamQuantityDao.deleteAll(resource.getParamsQuantity());
		myResourceIndexedSearchParamStringDao.deleteAll(resource.getParamsString());
		myResourceIndexedSearchParamTokenDao.deleteAll(resource.getParamsToken());

		myResourceTagDao.deleteAll(resource.getTags());
		resource.getTags().clear();

		if (resource.getForcedId() != null) {
			ForcedId forcedId = resource.getForcedId();
			resource.setForcedId(null);
			myResourceTableDao.saveAndFlush(resource);
			myForcedIdDao.delete(forcedId);
		}

		myResourceTableDao.delete(resource);

		theRemainingCount.decrementAndGet();
	}

	protected void expungeHistoricalVersion(Long theNextVersionId) {
		ResourceHistoryTable version = myResourceHistoryTableDao.findById(theNextVersionId).orElseThrow(IllegalArgumentException::new);
		ourLog.info("Deleting resource version {}", version.getIdDt().getValue());

		myResourceHistoryTagDao.deleteAll(version.getTags());
		myResourceHistoryTableDao.delete(version);
	}

	protected void expungeHistoricalVersionsOfId(Long theResourceId, AtomicInteger theRemainingCount) {
		ResourceTable resource = myResourceTableDao.findById(theResourceId).orElseThrow(IllegalArgumentException::new);

		Pageable page = PageRequest.of(0, theRemainingCount.get());

		Slice<Long> versionIds = myResourceHistoryTableDao.findForResourceId(page, resource.getId(), resource.getVersion());
		ourLog.debug("Found {} versions of resource {} to expunge", versionIds.getNumberOfElements(), resource.getIdDt().getValue());
		for (Long nextVersionId : versionIds) {
			expungeHistoricalVersion(nextVersionId);
			if (theRemainingCount.decrementAndGet() <= 0) {
				return;
			}
		}
	}


	private void extractTagsHapi(IResource theResource, ResourceTable theEntity, Set<ResourceTag> allDefs) {
		TagList tagList = ResourceMetadataKeyEnum.TAG_LIST.get(theResource);
		if (tagList != null) {
			for (Tag next : tagList) {
				TagDefinition def = getTagOrNull(TagTypeEnum.TAG, next.getScheme(), next.getTerm(), next.getLabel());
				if (def != null) {
					ResourceTag tag = theEntity.addTag(def);
					allDefs.add(tag);
					theEntity.setHasTags(true);
				}
			}
		}

		List<BaseCodingDt> securityLabels = ResourceMetadataKeyEnum.SECURITY_LABELS.get(theResource);
		if (securityLabels != null) {
			for (BaseCodingDt next : securityLabels) {
				TagDefinition def = getTagOrNull(TagTypeEnum.SECURITY_LABEL, next.getSystemElement().getValue(), next.getCodeElement().getValue(), next.getDisplayElement().getValue());
				if (def != null) {
					ResourceTag tag = theEntity.addTag(def);
					allDefs.add(tag);
					theEntity.setHasTags(true);
				}
			}
		}

		List<IdDt> profiles = ResourceMetadataKeyEnum.PROFILES.get(theResource);
		if (profiles != null) {
			for (IIdType next : profiles) {
				TagDefinition def = getTagOrNull(TagTypeEnum.PROFILE, NS_JPA_PROFILE, next.getValue(), null);
				if (def != null) {
					ResourceTag tag = theEntity.addTag(def);
					allDefs.add(tag);
					theEntity.setHasTags(true);
				}
			}
		}
	}

	private void extractTagsRi(IAnyResource theResource, ResourceTable theEntity, Set<ResourceTag> theAllTags) {
		List<? extends IBaseCoding> tagList = theResource.getMeta().getTag();
		if (tagList != null) {
			for (IBaseCoding next : tagList) {
				TagDefinition def = getTagOrNull(TagTypeEnum.TAG, next.getSystem(), next.getCode(), next.getDisplay());
				if (def != null) {
					ResourceTag tag = theEntity.addTag(def);
					theAllTags.add(tag);
					theEntity.setHasTags(true);
				}
			}
		}

		List<? extends IBaseCoding> securityLabels = theResource.getMeta().getSecurity();
		if (securityLabels != null) {
			for (IBaseCoding next : securityLabels) {
				TagDefinition def = getTagOrNull(TagTypeEnum.SECURITY_LABEL, next.getSystem(), next.getCode(), next.getDisplay());
				if (def != null) {
					ResourceTag tag = theEntity.addTag(def);
					theAllTags.add(tag);
					theEntity.setHasTags(true);
				}
			}
		}

		List<? extends IPrimitiveType<String>> profiles = theResource.getMeta().getProfile();
		if (profiles != null) {
			for (IPrimitiveType<String> next : profiles) {
				TagDefinition def = getTagOrNull(TagTypeEnum.PROFILE, NS_JPA_PROFILE, next.getValue(), null);
				if (def != null) {
					ResourceTag tag = theEntity.addTag(def);
					theAllTags.add(tag);
					theEntity.setHasTags(true);
				}
			}
		}
	}

	private void findMatchingTagIds(String theResourceName, IIdType theResourceId, Set<Long> tagIds, Class<? extends BaseTag> entityClass) {
		{
			CriteriaBuilder builder = myEntityManager.getCriteriaBuilder();
			CriteriaQuery<Tuple> cq = builder.createTupleQuery();
			Root<? extends BaseTag> from = cq.from(entityClass);
			cq.multiselect(from.get("myTagId").as(Long.class)).distinct(true);

			if (theResourceName != null) {
				Predicate typePredicate = builder.equal(from.get("myResourceType"), theResourceName);
				if (theResourceId != null) {
					cq.where(typePredicate, builder.equal(from.get("myResourceId"), translateForcedIdToPid(theResourceName, theResourceId.getIdPart())));
				} else {
					cq.where(typePredicate);
				}
			}

			TypedQuery<Tuple> query = myEntityManager.createQuery(cq);
			for (Tuple next : query.getResultList()) {
				tagIds.add(next.get(0, Long.class));
			}
		}
	}
	protected void flushJpaSession() {
		SessionImpl session = (SessionImpl) myEntityManager.unwrap(Session.class);
		int insertionCount = session.getActionQueue().numberOfInsertions();
		int updateCount = session.getActionQueue().numberOfUpdates();

		StopWatch sw = new StopWatch();
		myEntityManager.flush();
		ourLog.debug("Session flush took {}ms for {} inserts and {} updates", sw.getMillis(), insertionCount, updateCount);
	}

	private Set<ResourceTag> getAllTagDefinitions(ResourceTable theEntity) {
		HashSet<ResourceTag> retVal = Sets.newHashSet();
		if (theEntity.isHasTags()) {
			for (ResourceTag next : theEntity.getTags()) {
				retVal.add(next);
			}
		}
		return retVal;
	}

	public DaoConfig getConfig() {
		return myConfig;
	}

	public void setConfig(DaoConfig theConfig) {
		myConfig = theConfig;
	}

	@Override
	public FhirContext getContext() {
		return myContext;
	}

	@Autowired
	public void setContext(FhirContext theContext) {
		myContext = theContext;
	}

	public FhirContext getContext(FhirVersionEnum theVersion) {
		Validate.notNull(theVersion, "theVersion must not be null");
		synchronized (ourRetrievalContexts) {
			FhirContext retVal = ourRetrievalContexts.get(theVersion);
			if (retVal == null) {
				retVal = new FhirContext(theVersion);
				ourRetrievalContexts.put(theVersion, retVal);
			}
			return retVal;
		}
	}

	@SuppressWarnings("unchecked")
	public <R extends IBaseResource> IFhirResourceDao<R> getDao(Class<R> theType) {
		Map<Class<? extends IBaseResource>, IFhirResourceDao<?>> resourceTypeToDao = getDaos();
		IFhirResourceDao<R> dao = (IFhirResourceDao<R>) resourceTypeToDao.get(theType);
		return dao;
	}

	protected IFhirResourceDao<?> getDaoOrThrowException(Class<? extends IBaseResource> theClass) {
		IFhirResourceDao<? extends IBaseResource> retVal = getDao(theClass);
		if (retVal == null) {
			List<String> supportedResourceTypes = getDaos()
				.keySet()
				.stream()
				.map(t -> myContext.getResourceDefinition(t).getName())
				.sorted()
				.collect(Collectors.toList());
			throw new InvalidRequestException("Unable to process request, this server does not know how to handle resources of type " + getContext().getResourceDefinition(theClass).getName() + " - Can handle: " + supportedResourceTypes);
		}
		return retVal;
	}

	private Map<Class<? extends IBaseResource>, IFhirResourceDao<?>> getDaos() {
		if (myResourceTypeToDao == null) {
			Map<Class<? extends IBaseResource>, IFhirResourceDao<?>> resourceTypeToDao = new HashMap<>();

			Map<String, IFhirResourceDao> daos = myApplicationContext.getBeansOfType(IFhirResourceDao.class, false, false);

			String[] beanNames = myApplicationContext.getBeanNamesForType(IFhirResourceDao.class);

			for (IFhirResourceDao<?> next : daos.values()) {
				resourceTypeToDao.put(next.getResourceType(), next);
			}

			if (this instanceof IFhirResourceDao<?>) {
				IFhirResourceDao<?> thiz = (IFhirResourceDao<?>) this;
				resourceTypeToDao.put(thiz.getResourceType(), thiz);
			}

			myResourceTypeToDao = resourceTypeToDao;
		}

		return Collections.unmodifiableMap(myResourceTypeToDao);
	}

	@Override
	public IResourceIndexedCompositeStringUniqueDao getResourceIndexedCompositeStringUniqueDao() {
		return myResourceIndexedCompositeStringUniqueDao;
	}

	@Override
	public RuntimeSearchParam getSearchParamByName(RuntimeResourceDefinition theResourceDef, String theParamName) {
		Map<String, RuntimeSearchParam> params = mySearchParamRegistry.getActiveSearchParams(theResourceDef.getName());
		return params.get(theParamName);
	}

	@Override
	public Collection<RuntimeSearchParam> getSearchParamsByResourceType(RuntimeResourceDefinition theResourceDef) {
		return mySearchParamRegistry.getActiveSearchParams(theResourceDef.getName()).values();
	}

	protected TagDefinition getTagOrNull(TagTypeEnum theTagType, String theScheme, String theTerm, String theLabel) {
		if (isBlank(theScheme) && isBlank(theTerm) && isBlank(theLabel)) {
			return null;
		}

		CriteriaBuilder builder = myEntityManager.getCriteriaBuilder();
		CriteriaQuery<TagDefinition> cq = builder.createQuery(TagDefinition.class);
		Root<TagDefinition> from = cq.from(TagDefinition.class);

		if (isNotBlank(theScheme)) {
			cq.where(
				builder.and(
					builder.equal(from.get("myTagType"), theTagType),
					builder.equal(from.get("mySystem"), theScheme),
					builder.equal(from.get("myCode"), theTerm)));
		} else {
			cq.where(
				builder.and(
					builder.equal(from.get("myTagType"), theTagType),
					builder.isNull(from.get("mySystem")),
					builder.equal(from.get("myCode"), theTerm)));
		}

		TypedQuery<TagDefinition> q = myEntityManager.createQuery(cq);
		try {
			return q.getSingleResult();
		} catch (NoResultException e) {
			TagDefinition retVal = new TagDefinition(theTagType, theScheme, theTerm, theLabel);
			myEntityManager.persist(retVal);
			return retVal;
		}
	}

	protected TagList getTags(Class<? extends IBaseResource> theResourceType, IIdType theResourceId) {
		String resourceName = null;
		if (theResourceType != null) {
			resourceName = toResourceName(theResourceType);
			if (theResourceId != null && theResourceId.hasVersionIdPart()) {
				IFhirResourceDao<? extends IBaseResource> dao = getDao(theResourceType);
				BaseHasResource entity = dao.readEntity(theResourceId);
				TagList retVal = new TagList();
				for (BaseTag next : entity.getTags()) {
					retVal.add(next.getTag().toTag());
				}
				return retVal;
			}
		}

		Set<Long> tagIds = new HashSet<>();
		findMatchingTagIds(resourceName, theResourceId, tagIds, ResourceTag.class);
		findMatchingTagIds(resourceName, theResourceId, tagIds, ResourceHistoryTag.class);
		if (tagIds.isEmpty()) {
			return new TagList();
		}
		{
			CriteriaBuilder builder = myEntityManager.getCriteriaBuilder();
			CriteriaQuery<TagDefinition> cq = builder.createQuery(TagDefinition.class);
			Root<TagDefinition> from = cq.from(TagDefinition.class);
			cq.where(from.get("myId").in(tagIds));
			cq.orderBy(builder.asc(from.get("mySystem")), builder.asc(from.get("myCode")));
			TypedQuery<TagDefinition> q = myEntityManager.createQuery(cq);
			q.setMaxResults(getConfig().getHardTagListLimit());

			TagList retVal = new TagList();
			for (TagDefinition next : q.getResultList()) {
				retVal.add(next.toTag());
			}

			return retVal;
		}
	}

	protected IBundleProvider history(String theResourceName, Long theId, Date theSince, Date theUntil) {

		String resourceName = defaultIfBlank(theResourceName, null);

		Search search = new Search();
		search.setDeleted(false);
		search.setCreated(new Date());
		search.setSearchLastReturned(new Date());
		search.setLastUpdated(theSince, theUntil);
		search.setUuid(UUID.randomUUID().toString());
		search.setResourceType(resourceName);
		search.setResourceId(theId);
		search.setSearchType(SearchTypeEnum.HISTORY);
		search.setStatus(SearchStatusEnum.FINISHED);

		if (theSince != null) {
			if (resourceName == null) {
				search.setTotalCount(myResourceHistoryTableDao.countForAllResourceTypes(theSince));
			} else if (theId == null) {
				search.setTotalCount(myResourceHistoryTableDao.countForResourceType(resourceName, theSince));
			} else {
				search.setTotalCount(myResourceHistoryTableDao.countForResourceInstance(theId, theSince));
			}
		} else {
			if (resourceName == null) {
				search.setTotalCount(myResourceHistoryTableDao.countForAllResourceTypes());
			} else if (theId == null) {
				search.setTotalCount(myResourceHistoryTableDao.countForResourceType(resourceName));
			} else {
				search.setTotalCount(myResourceHistoryTableDao.countForResourceInstance(theId));
			}
		}

		search = mySearchDao.save(search);

		return new PersistedJpaBundleProvider(search.getUuid(), this);
	}

	void incrementId(T theResource, ResourceTable theSavedEntity, IIdType theResourceId) {
		String newVersion;
		long newVersionLong;
		if (theResourceId == null || theResourceId.getVersionIdPart() == null) {
			newVersion = "1";
			newVersionLong = 1;
		} else {
			newVersionLong = theResourceId.getVersionIdPartAsLong() + 1;
			newVersion = Long.toString(newVersionLong);
		}

		IIdType newId = theResourceId.withVersion(newVersion);
		theResource.getIdElement().setValue(newId.getValue());
		theSavedEntity.setVersion(newVersionLong);
	}

	@Override
	public void injectDependenciesIntoBundleProvider(PersistedJpaBundleProvider theProvider) {
		theProvider.setContext(getContext());
		theProvider.setEntityManager(myEntityManager);
		theProvider.setPlatformTransactionManager(myPlatformTransactionManager);
		theProvider.setSearchDao(mySearchDao);
		theProvider.setSearchCoordinatorSvc(mySearchCoordinatorSvc);
	}

	public boolean isLogicalReference(IIdType theId) {
		Set<String> treatReferencesAsLogical = myConfig.getTreatReferencesAsLogical();
		if (treatReferencesAsLogical != null) {
			for (String nextLogicalRef : treatReferencesAsLogical) {
				nextLogicalRef = trim(nextLogicalRef);
				if (nextLogicalRef.charAt(nextLogicalRef.length() - 1) == '*') {
					if (theId.getValue().startsWith(nextLogicalRef.substring(0, nextLogicalRef.length() - 1))) {
						return true;
					}
				} else {
					if (theId.getValue().equals(nextLogicalRef)) {
						return true;
					}
				}
			}

		}
		return false;
	}

	public static void markRequestAsProcessingSubRequest(ServletRequestDetails theRequestDetails) {
		if (theRequestDetails != null) {
			theRequestDetails.getUserData().put(PROCESSING_SUB_REQUEST, Boolean.TRUE);
		}
	}

	@Override
	public SearchBuilder newSearchBuilder() {
		SearchBuilder builder = new SearchBuilder(
			getContext(), myEntityManager, myFulltextSearchSvc, this, myResourceIndexedSearchParamUriDao,
			myForcedIdDao, myTerminologySvc, mySerarchParamRegistry, myResourceTagDao, myResourceViewDao);
		return builder;
	}

	public void notifyInterceptors(RestOperationTypeEnum theOperationType, ActionRequestDetails theRequestDetails) {
		if (theRequestDetails.getId() != null && theRequestDetails.getId().hasResourceType() && isNotBlank(theRequestDetails.getResourceType())) {
			if (theRequestDetails.getId().getResourceType().equals(theRequestDetails.getResourceType()) == false) {
				throw new InternalErrorException(
					"Inconsistent server state - Resource types don't match: " + theRequestDetails.getId().getResourceType() + " / " + theRequestDetails.getResourceType());
			}
		}

		if (theRequestDetails.getUserData().get(PROCESSING_SUB_REQUEST) == Boolean.TRUE) {
			theRequestDetails.notifyIncomingRequestPreHandled(theOperationType);
		}
		List<IServerInterceptor> interceptors = getConfig().getInterceptors();
		for (IServerInterceptor next : interceptors) {
			next.incomingRequestPreHandled(theOperationType, theRequestDetails);
		}
	}

	public String parseContentTextIntoWords(IBaseResource theResource) {
		StringBuilder retVal = new StringBuilder();
		@SuppressWarnings("rawtypes")
		List<IPrimitiveType> childElements = getContext().newTerser().getAllPopulatedChildElementsOfType(theResource, IPrimitiveType.class);
		for (@SuppressWarnings("rawtypes")
			IPrimitiveType nextType : childElements) {
			if (nextType instanceof StringDt || nextType.getClass().getSimpleName().equals("StringType")) {
				String nextValue = nextType.getValueAsString();
				if (isNotBlank(nextValue)) {
					retVal.append(nextValue.replace("\n", " ").replace("\r", " "));
					retVal.append("\n");
				}
			}
		}
		return retVal.toString();
	}

	@Override
	public void populateFullTextFields(final IBaseResource theResource, ResourceTable theEntity) {
		if (theEntity.getDeleted() != null) {
			theEntity.setNarrativeTextParsedIntoWords(null);
			theEntity.setContentTextParsedIntoWords(null);
		} else {
			theEntity.setNarrativeTextParsedIntoWords(parseNarrativeTextIntoWords(theResource));
			theEntity.setContentTextParsedIntoWords(parseContentTextIntoWords(theResource));
		}
	}

	private void populateResourceIdFromEntity(IBaseResourceEntity theEntity, final IBaseResource theResource) {
		IIdType id = theEntity.getIdDt();
		if (getContext().getVersion().getVersion().isRi()) {
			id = getContext().getVersion().newIdType().setValue(id.getValue());
		}
		theResource.setId(id);
	}

	/**
	 * Returns true if the resource has changed (either the contents or the tags)
	 */
	protected EncodedResource populateResourceIntoEntity(RequestDetails theRequest, IBaseResource theResource, ResourceTable theEntity, boolean theUpdateHash) {
		if (theEntity.getResourceType() == null) {
			theEntity.setResourceType(toResourceName(theResource));
		}

		if (theResource != null) {
			List<BaseResourceReferenceDt> refs = myContext.newTerser().getAllPopulatedChildElementsOfType(theResource, BaseResourceReferenceDt.class);
			for (BaseResourceReferenceDt nextRef : refs) {
				if (nextRef.getReference().isEmpty() == false) {
					if (nextRef.getReference().hasVersionIdPart()) {
						nextRef.setReference(nextRef.getReference().toUnqualifiedVersionless());
					}
				}
			}
		}

		byte[] bytes;
		ResourceEncodingEnum encoding;
		boolean changed = false;

		if (theEntity.getDeleted() == null) {

			encoding = myConfig.getResourceEncoding();
			Set<String> excludeElements = EXCLUDE_ELEMENTS_IN_ENCODED;
			theEntity.setFhirVersion(myContext.getVersion().getVersion());

			bytes = encodeResource(theResource, encoding, excludeElements, myContext);

			if (theUpdateHash) {
				HashFunction sha256 = Hashing.sha256();
				String hashSha256 = sha256.hashBytes(bytes).toString();
				if (hashSha256.equals(theEntity.getHashSha256()) == false) {
					changed = true;
				}
				theEntity.setHashSha256(hashSha256);
			}

			Set<ResourceTag> allDefs = new HashSet<>();
			Set<ResourceTag> allTagsOld = getAllTagDefinitions(theEntity);

			if (theResource instanceof IResource) {
				extractTagsHapi((IResource) theResource, theEntity, allDefs);
			} else {
				extractTagsRi((IAnyResource) theResource, theEntity, allDefs);
			}

			RuntimeResourceDefinition def = myContext.getResourceDefinition(theResource);
			if (def.isStandardType() == false) {
				String profile = def.getResourceProfile("");
				if (isNotBlank(profile)) {
					TagDefinition profileDef = getTagOrNull(TagTypeEnum.PROFILE, NS_JPA_PROFILE, profile, null);
					if (def != null) {
						ResourceTag tag = theEntity.addTag(profileDef);
						allDefs.add(tag);
						theEntity.setHasTags(true);
					}
				}
			}

			Set<ResourceTag> allTagsNew = getAllTagDefinitions(theEntity);
			Set<TagDefinition> allDefsPresent = new HashSet<>();
			allTagsNew.forEach(tag -> {

				// Don't keep duplicate tags
				if (!allDefsPresent.add(tag.getTag())) {
					theEntity.getTags().remove(tag);
				}

				// Drop any tags that have been removed
				if (!allDefs.contains(tag)) {
					if (shouldDroppedTagBeRemovedOnUpdate(theRequest, tag)) {
						theEntity.getTags().remove(tag);
					}
				}

			});

			if (!allTagsOld.equals(allTagsNew)) {
				changed = true;
			}
			theEntity.setHasTags(!allTagsNew.isEmpty());

		} else {
			theEntity.setHashSha256(null);
			bytes = null;
			encoding = ResourceEncodingEnum.DEL;
		}

		if (changed == false) {
			if (theEntity.getId() == null) {
				changed = true;
			} else {
				ResourceHistoryTable currentHistoryVersion = myResourceHistoryTableDao.findForIdAndVersion(theEntity.getId(), theEntity.getVersion());
				if (currentHistoryVersion == null || currentHistoryVersion.getResource() == null) {
					changed = true;
				} else {
					changed = !Arrays.equals(currentHistoryVersion.getResource(), bytes);
				}
			}
		}

		EncodedResource retVal = new EncodedResource();
		retVal.setEncoding(encoding);
		retVal.setResource(bytes);
		retVal.setChanged(changed);

		return retVal;
	}

	@SuppressWarnings("unchecked")
	private <R extends IBaseResource> R populateResourceMetadataHapi(Class<R> theResourceType, IBaseResourceEntity theEntity, Collection<? extends BaseTag> theTagList, boolean theForHistoryOperation, IResource res) {
		R retVal = (R) res;
		if (theEntity.getDeleted() != null) {
			res = (IResource) myContext.getResourceDefinition(theResourceType).newInstance();
			retVal = (R) res;
			ResourceMetadataKeyEnum.DELETED_AT.put(res, new InstantDt(theEntity.getDeleted()));
			if (theForHistoryOperation) {
				ResourceMetadataKeyEnum.ENTRY_TRANSACTION_METHOD.put(res, BundleEntryTransactionMethodEnum.DELETE);
			}
		} else if (theForHistoryOperation) {
			/*
			 * If the create and update times match, this was when the resource was created so we should mark it as a POST. Otherwise, it's a PUT.
			 */
			Date published = theEntity.getPublished().getValue();
			Date updated = theEntity.getUpdated().getValue();
			if (published.equals(updated)) {
				ResourceMetadataKeyEnum.ENTRY_TRANSACTION_METHOD.put(res, BundleEntryTransactionMethodEnum.POST);
			} else {
				ResourceMetadataKeyEnum.ENTRY_TRANSACTION_METHOD.put(res, BundleEntryTransactionMethodEnum.PUT);
			}
		}

		res.setId(theEntity.getIdDt());

		ResourceMetadataKeyEnum.VERSION.put(res, Long.toString(theEntity.getVersion()));
		ResourceMetadataKeyEnum.PUBLISHED.put(res, theEntity.getPublished());
		ResourceMetadataKeyEnum.UPDATED.put(res, theEntity.getUpdated());
		IDao.RESOURCE_PID.put(res, theEntity.getId());

		Collection<? extends BaseTag> tags = theTagList;
		if (theEntity.isHasTags()) {
			TagList tagList = new TagList();
			List<IBaseCoding> securityLabels = new ArrayList<>();
			List<IdDt> profiles = new ArrayList<>();
			for (BaseTag next : tags) {
				switch (next.getTag().getTagType()) {
					case PROFILE:
						profiles.add(new IdDt(next.getTag().getCode()));
						break;
					case SECURITY_LABEL:
						IBaseCoding secLabel = (IBaseCoding) myContext.getVersion().newCodingDt();
						secLabel.setSystem(next.getTag().getSystem());
						secLabel.setCode(next.getTag().getCode());
						secLabel.setDisplay(next.getTag().getDisplay());
						securityLabels.add(secLabel);
						break;
					case TAG:
						tagList.add(new Tag(next.getTag().getSystem(), next.getTag().getCode(), next.getTag().getDisplay()));
						break;
				}
			}
			if (tagList.size() > 0) {
				ResourceMetadataKeyEnum.TAG_LIST.put(res, tagList);
			}
			if (securityLabels.size() > 0) {
				ResourceMetadataKeyEnum.SECURITY_LABELS.put(res, toBaseCodingList(securityLabels));
			}
			if (profiles.size() > 0) {
				ResourceMetadataKeyEnum.PROFILES.put(res, profiles);
			}
		}

		return retVal;
	}

	@SuppressWarnings("unchecked")
	private <R extends IBaseResource> R populateResourceMetadataRi(Class<R> theResourceType, IBaseResourceEntity theEntity, Collection<? extends BaseTag> theTagList, boolean theForHistoryOperation, IAnyResource res) {
		R retVal = (R) res;
		if (theEntity.getDeleted() != null) {
			res = (IAnyResource) myContext.getResourceDefinition(theResourceType).newInstance();
			retVal = (R) res;
			ResourceMetadataKeyEnum.DELETED_AT.put(res, new InstantDt(theEntity.getDeleted()));
			if (theForHistoryOperation) {
				ResourceMetadataKeyEnum.ENTRY_TRANSACTION_METHOD.put(res, HTTPVerb.DELETE.toCode());
			}
		} else if (theForHistoryOperation) {
			/*
			 * If the create and update times match, this was when the resource was created so we should mark it as a POST. Otherwise, it's a PUT.
			 */
			Date published = theEntity.getPublished().getValue();
			Date updated = theEntity.getUpdated().getValue();
			if (published.equals(updated)) {
				ResourceMetadataKeyEnum.ENTRY_TRANSACTION_METHOD.put(res, HTTPVerb.POST.toCode());
			} else {
				ResourceMetadataKeyEnum.ENTRY_TRANSACTION_METHOD.put(res, HTTPVerb.PUT.toCode());
			}
		}

		res.getMeta().getTag().clear();
		res.getMeta().getProfile().clear();
		res.getMeta().getSecurity().clear();
		res.getMeta().setLastUpdated(null);
		res.getMeta().setVersionId(null);

		populateResourceIdFromEntity(theEntity, res);

		res.getMeta().setLastUpdated(theEntity.getUpdatedDate());
		IDao.RESOURCE_PID.put(res, theEntity.getId());

		Collection<? extends BaseTag> tags = theTagList;

		if (theEntity.isHasTags()) {
			for (BaseTag next : tags) {
				switch (next.getTag().getTagType()) {
					case PROFILE:
						res.getMeta().addProfile(next.getTag().getCode());
						break;
					case SECURITY_LABEL:
						IBaseCoding sec = res.getMeta().addSecurity();
						sec.setSystem(next.getTag().getSystem());
						sec.setCode(next.getTag().getCode());
						sec.setDisplay(next.getTag().getDisplay());
						break;
					case TAG:
						IBaseCoding tag = res.getMeta().addTag();
						tag.setSystem(next.getTag().getSystem());
						tag.setCode(next.getTag().getCode());
						tag.setDisplay(next.getTag().getDisplay());
						break;
				}
			}
		}
		return retVal;
	}

	/**
	 * Subclasses may override to provide behaviour. Called when a pre-existing resource has been updated in the database
	 *
	 * @param theEntity The resource
	 */
	protected void postDelete(ResourceTable theEntity) {
		// nothing
	}

	/**
	 * Subclasses may override to provide behaviour. Called when a resource has been inserted into the database for the first time.
	 *
	 * @param theEntity   The entity being updated (Do not modify the entity! Undefined behaviour will occur!)
	 * @param theResource The resource being persisted
	 */
	protected void postPersist(ResourceTable theEntity, T theResource) {
		// nothing
	}

	/**
	 * Subclasses may override to provide behaviour. Called when a pre-existing resource has been updated in the database
	 *
	 * @param theEntity   The resource
	 * @param theResource The resource being persisted
	 */
	protected void postUpdate(ResourceTable theEntity, T theResource) {
		// nothing
	}

	@Override
	public <R extends IBaseResource> Set<Long> processMatchUrl(String theMatchUrl, Class<R> theResourceType) {
		RuntimeResourceDefinition resourceDef = getContext().getResourceDefinition(theResourceType);

		SearchParameterMap paramMap = translateMatchUrl(this, myContext, theMatchUrl, resourceDef);
		paramMap.setLoadSynchronous(true);

		if (paramMap.isEmpty() && paramMap.getLastUpdated() == null) {
			throw new InvalidRequestException("Invalid match URL[" + theMatchUrl + "] - URL has no search parameters");
		}

		IFhirResourceDao<R> dao = getDao(theResourceType);
		if (dao == null) {
			throw new InternalErrorException("No DAO for resource type: " + theResourceType.getName());
		}

		return dao.searchForIds(paramMap);
	}

	@CoverageIgnore
	public BaseHasResource readEntity(IIdType theValueId) {
		throw new NotImplementedException("");
	}

	@Override
	public void setApplicationContext(ApplicationContext theApplicationContext) throws BeansException {
		/*
		 * We do a null check here because Smile's module system tries to
		 * initialize the application context twice if two modules depend on
		 * the persistence module. The second time sets the dependency's appctx.
		 */
		if (myApplicationContext == null) {
			myApplicationContext = theApplicationContext;
		}
	}


	/**
	 * This method is called when an update to an existing resource detects that the resource supplied for update is missing a tag/profile/security label that the currently persisted resource holds.
	 * <p>
	 * The default implementation removes any profile declarations, but leaves tags and security labels in place. Subclasses may choose to override and change this behaviour.
	 * </p>
	 * <p>
	 * See <a href="http://hl7.org/fhir/resource.html#tag-updates">Updates to Tags, Profiles, and Security Labels</a> for a description of the logic that the default behaviour folows.
	 * </p>
	 *
	 * @param theTag The tag
	 * @return Returns <code>true</code> if the tag should be removed
	 */
	protected boolean shouldDroppedTagBeRemovedOnUpdate(RequestDetails theRequest, ResourceTag theTag) {

		Set<TagTypeEnum> metaSnapshotModeTokens = null;

		if (theRequest != null) {
			List<String> metaSnapshotMode = theRequest.getHeaders(JpaConstants.HEADER_META_SNAPSHOT_MODE);
			if (metaSnapshotMode != null && !metaSnapshotMode.isEmpty()) {
				metaSnapshotModeTokens = new HashSet<>();
				for (String nextHeaderValue : metaSnapshotMode) {
					StringTokenizer tok = new StringTokenizer(nextHeaderValue, ",");
					while (tok.hasMoreTokens()) {
						switch (trim(tok.nextToken())) {
							case "TAG":
								metaSnapshotModeTokens.add(TagTypeEnum.TAG);
								break;
							case "PROFILE":
								metaSnapshotModeTokens.add(TagTypeEnum.PROFILE);
								break;
							case "SECURITY_LABEL":
								metaSnapshotModeTokens.add(TagTypeEnum.SECURITY_LABEL);
								break;
						}
					}
				}
			}
		}

		if (metaSnapshotModeTokens == null) {
			metaSnapshotModeTokens = Collections.singleton(TagTypeEnum.PROFILE);
		}

		if (metaSnapshotModeTokens.contains(theTag.getTag().getTagType())) {
			return true;
		}

		return false;
	}

	@PostConstruct
	public void startClearCaches() {
		myResourceTypeToDao = null;
	}

	private ExpungeOutcome toExpungeOutcome(ExpungeOptions theExpungeOptions, AtomicInteger theRemainingCount) {
		return new ExpungeOutcome()
			.setDeletedCount(theExpungeOptions.getLimit() - theRemainingCount.get());
	}

	@Override
	public IBaseResource toResource(BaseHasResource theEntity, boolean theForHistoryOperation) {
		RuntimeResourceDefinition type = myContext.getResourceDefinition(theEntity.getResourceType());
		Class<? extends IBaseResource> resourceType = type.getImplementingClass();
		return toResource(resourceType, theEntity, null, theForHistoryOperation);
	}

	@SuppressWarnings("unchecked")
	@Override
	public <R extends IBaseResource> R toResource(Class<R> theResourceType, IBaseResourceEntity theEntity, Collection<ResourceTag> theTagList, boolean theForHistoryOperation) {

		// 1. get resource, it's encoding and the tags if any
		byte[] resourceBytes = null;
		ResourceEncodingEnum resourceEncoding = null;
		Collection<? extends BaseTag> myTagList = null;

		if (theEntity instanceof ResourceHistoryTable) {
			ResourceHistoryTable history = (ResourceHistoryTable) theEntity;
			resourceBytes = history.getResource();
			resourceEncoding = history.getEncoding();
			myTagList = history.getTags();
		} else if (theEntity instanceof ResourceTable) {
			ResourceTable resource = (ResourceTable) theEntity;
			ResourceHistoryTable history = myResourceHistoryTableDao.findForIdAndVersion(theEntity.getId(), theEntity.getVersion());
			if (history == null) {
				return null;
			}
			resourceBytes = history.getResource();
			resourceEncoding = history.getEncoding();
			myTagList = resource.getTags();
		} else if (theEntity instanceof ResourceSearchView) {
			// This is the search View
			ResourceSearchView myView = (ResourceSearchView) theEntity;
			resourceBytes = myView.getResource();
			resourceEncoding = myView.getEncoding();
			if (theTagList == null)
				myTagList = new HashSet<>();
			else
				myTagList = theTagList;
		} else {
			// something wrong
			return null;
		}

		// 2. get The text
		String resourceText = decodeResource(resourceBytes, resourceEncoding);

		// 3. Use the appropriate custom type if one is specified in the context
		Class<R> resourceType = theResourceType;
		if (myContext.hasDefaultTypeForProfile()) {
			for (BaseTag nextTag : myTagList) {
				if (nextTag.getTag().getTagType() == TagTypeEnum.PROFILE) {
					String profile = nextTag.getTag().getCode();
					if (isNotBlank(profile)) {
						Class<? extends IBaseResource> newType = myContext.getDefaultTypeForProfile(profile);
						if (newType != null && theResourceType.isAssignableFrom(newType)) {
							ourLog.debug("Using custom type {} for profile: {}", newType.getName(), profile);
							resourceType = (Class<R>) newType;
							break;
						}
					}
				}
			}
		}

		// 4. parse the text to FHIR
		R retVal;
		if (resourceEncoding != ResourceEncodingEnum.DEL) {
			IParser parser = resourceEncoding.newParser(getContext(theEntity.getFhirVersion()));
			parser.setParserErrorHandler(new LenientErrorHandler(false).setErrorOnInvalidValue(false));

			try {
				retVal = parser.parseResource(resourceType, resourceText);
			} catch (Exception e) {
				StringBuilder b = new StringBuilder();
				b.append("Failed to parse database resource[");
				b.append(resourceType);
				b.append("/");
				b.append(theEntity.getIdDt().getIdPart());
				b.append(" (pid ");
				b.append(theEntity.getId());
				b.append(", version ");
				b.append(theEntity.getFhirVersion().name());
				b.append("): ");
				b.append(e.getMessage());
				String msg = b.toString();
				ourLog.error(msg, e);
				throw new DataFormatException(msg, e);
			}

		} else {

			retVal = (R) myContext.getResourceDefinition(theEntity.getResourceType()).newInstance();

		}

		// 5. fill MetaData
		if (retVal instanceof IResource) {
			IResource res = (IResource) retVal;
			retVal = populateResourceMetadataHapi(resourceType, theEntity, myTagList, theForHistoryOperation, res);
		} else {
			IAnyResource res = (IAnyResource) retVal;
			retVal = populateResourceMetadataRi(resourceType, theEntity, myTagList, theForHistoryOperation, res);
		}

		return retVal;
	}

	@Override
	public String toResourceName(Class<? extends IBaseResource> theResourceType) {
		return myContext.getResourceDefinition(theResourceType).getName();
	}

	String toResourceName(IBaseResource theResource) {
		return myContext.getResourceDefinition(theResource).getName();
	}

	private Slice<Long> toSlice(ResourceHistoryTable theVersion) {
		Validate.notNull(theVersion);
		return new SliceImpl<>(Collections.singletonList(theVersion.getId()));
	}

	@Override
	public Long translateForcedIdToPid(String theResourceName, String theResourceId) {
		return translateForcedIdToPids(new IdDt(theResourceName, theResourceId), myForcedIdDao).get(0);
	}

	protected List<Long> translateForcedIdToPids(IIdType theId) {
		return translateForcedIdToPids(theId, myForcedIdDao);
	}


	@SuppressWarnings("unchecked")
	protected ResourceTable updateEntity(RequestDetails theRequest, final IBaseResource theResource, ResourceTable
		theEntity, Date theDeletedTimestampOrNull, boolean thePerformIndexing,
													 boolean theUpdateVersion, Date theUpdateTime, boolean theForceUpdate, boolean theCreateNewHistoryEntry) {
		Validate.notNull(theEntity);
		Validate.isTrue(theDeletedTimestampOrNull != null || theResource != null, "Must have either a resource[%s] or a deleted timestamp[%s] for resource PID[%s]", theDeletedTimestampOrNull != null, theResource != null, theEntity.getId());

		ourLog.debug("Starting entity update");

		/*
		 * This should be the very first thing..
		 */
		if (theResource != null) {
			if (thePerformIndexing) {
				if (!ourValidationDisabledForUnitTest) {
					validateResourceForStorage((T) theResource, theEntity);
				}
			}
			String resourceType = myContext.getResourceDefinition(theResource).getName();
			if (isNotBlank(theEntity.getResourceType()) && !theEntity.getResourceType().equals(resourceType)) {
				throw new UnprocessableEntityException(
					"Existing resource ID[" + theEntity.getIdDt().toUnqualifiedVersionless() + "] is of type[" + theEntity.getResourceType() + "] - Cannot update with [" + resourceType + "]");
			}
		}

		if (theEntity.getPublished() == null) {
			ourLog.debug("Entity has published time: {}", new InstantDt(theUpdateTime));

			theEntity.setPublished(theUpdateTime);
		}

		ResourceIndexedSearchParams existingParams = new ResourceIndexedSearchParams(this, theEntity);

		ResourceIndexedSearchParams newParams = null;

		EncodedResource changed;
		if (theDeletedTimestampOrNull != null) {
			
			newParams = new ResourceIndexedSearchParams(this);

			theEntity.setDeleted(theDeletedTimestampOrNull);
			theEntity.setUpdated(theDeletedTimestampOrNull);
			theEntity.setNarrativeTextParsedIntoWords(null);
			theEntity.setContentTextParsedIntoWords(null);
			theEntity.setHashSha256(null);
			theEntity.setIndexStatus(INDEX_STATUS_INDEXED);
			changed = populateResourceIntoEntity(theRequest, theResource, theEntity, true);

		} else {

			theEntity.setDeleted(null);

			if (thePerformIndexing) {

				newParams = new ResourceIndexedSearchParams(this, theUpdateTime, theEntity, theResource, existingParams);

				changed = populateResourceIntoEntity(theRequest, theResource, theEntity, true);

				theEntity.setUpdated(theUpdateTime);
				if (theResource instanceof IResource) {
					theEntity.setLanguage(((IResource) theResource).getLanguage().getValue());
				} else {
					theEntity.setLanguage(((IAnyResource) theResource).getLanguageElement().getValue());
				}
				
				newParams.setParams(theEntity);
				theEntity.setIndexStatus(INDEX_STATUS_INDEXED);
				populateFullTextFields(theResource, theEntity);
			} else {

				changed = populateResourceIntoEntity(theRequest, theResource, theEntity, false);

				theEntity.setUpdated(theUpdateTime);
				// theEntity.setLanguage(theResource.getLanguage().getValue());
				theEntity.setIndexStatus(null);

			}

		}

		if (!changed.isChanged() && !theForceUpdate && myConfig.isSuppressUpdatesWithNoChange()) {
			ourLog.debug("Resource {} has not changed", theEntity.getIdDt().toUnqualified().getValue());
			if (theResource != null) {
				populateResourceIdFromEntity(theEntity, theResource);
			}
			theEntity.setUnchangedInCurrentOperation(true);
			return theEntity;
		}

		if (theUpdateVersion) {
			theEntity.setVersion(theEntity.getVersion() + 1);
		}

		/*
		 * Save the resource itself
		 */
		if (theEntity.getId() == null) {
			myEntityManager.persist(theEntity);

			if (theEntity.getForcedId() != null) {
				myEntityManager.persist(theEntity.getForcedId());
			}

			postPersist(theEntity, (T) theResource);

		} else if (theEntity.getDeleted() != null) {
			theEntity = myEntityManager.merge(theEntity);

			postDelete(theEntity);

		} else {
			theEntity = myEntityManager.merge(theEntity);

			postUpdate(theEntity, (T) theResource);
		}

		/*
		 * Create history entry
		 */
		if (theCreateNewHistoryEntry) {
			final ResourceHistoryTable historyEntry = theEntity.toHistory();
			historyEntry.setEncoding(changed.getEncoding());
			historyEntry.setResource(changed.getResource());

			ourLog.debug("Saving history entry {}", historyEntry.getIdDt());
			myResourceHistoryTableDao.save(historyEntry);
		}

		/*
		 * Update the "search param present" table which is used for the
		 * ?foo:missing=true queries
		 *
		 * Note that we're only populating this for reference params
		 * because the index tables for all other types have a MISSING column
		 * right on them for handling the :missing queries. We can't use the
		 * index table for resource links (reference indexes) because we index
		 * those by path and not by parameter name.
		 */
		if (thePerformIndexing) {
			Map<String, Boolean> presentSearchParams = new HashMap<>();
			// TODO KHS null check?
			for (String nextKey : newParams.getPopulatedResourceLinkParameters()) {
				presentSearchParams.put(nextKey, Boolean.TRUE);
			}
			Set<Entry<String, RuntimeSearchParam>> activeSearchParams = mySearchParamRegistry.getActiveSearchParams(theEntity.getResourceType()).entrySet();
			for (Entry<String, RuntimeSearchParam> nextSpEntry : activeSearchParams) {
				if (nextSpEntry.getValue().getParamType() == RestSearchParameterTypeEnum.REFERENCE) {
					if (!presentSearchParams.containsKey(nextSpEntry.getKey())) {
						presentSearchParams.put(nextSpEntry.getKey(), Boolean.FALSE);
					}
				}
			}
			mySearchParamPresenceSvc.updatePresence(theEntity, presentSearchParams);
		}

		/*
		 * Indexing
		 */
		if (thePerformIndexing) {
<<<<<<< HEAD
			newParams.removeCommon(theEntity, existingParams);
=======

			calculateHashes(stringParams);
			for (ResourceIndexedSearchParamString next : removeCommon(existingStringParams, stringParams)) {
				next.setDaoConfig(myConfig);
				myEntityManager.remove(next);
				theEntity.getParamsString().remove(next);
			}
			for (ResourceIndexedSearchParamString next : removeCommon(stringParams, existingStringParams)) {
				myEntityManager.persist(next);
			}

			calculateHashes(tokenParams);
			for (ResourceIndexedSearchParamToken next : removeCommon(existingTokenParams, tokenParams)) {
				myEntityManager.remove(next);
				theEntity.getParamsToken().remove(next);
			}
			for (ResourceIndexedSearchParamToken next : removeCommon(tokenParams, existingTokenParams)) {
				myEntityManager.persist(next);
			}

			calculateHashes(numberParams);
			for (ResourceIndexedSearchParamNumber next : removeCommon(existingNumberParams, numberParams)) {
				myEntityManager.remove(next);
				theEntity.getParamsNumber().remove(next);
			}
			for (ResourceIndexedSearchParamNumber next : removeCommon(numberParams, existingNumberParams)) {
				myEntityManager.persist(next);
			}

			calculateHashes(quantityParams);
			for (ResourceIndexedSearchParamQuantity next : removeCommon(existingQuantityParams, quantityParams)) {
				myEntityManager.remove(next);
				theEntity.getParamsQuantity().remove(next);
			}
			for (ResourceIndexedSearchParamQuantity next : removeCommon(quantityParams, existingQuantityParams)) {
				myEntityManager.persist(next);
			}

			// Store date SP's
			calculateHashes(dateParams);
			for (ResourceIndexedSearchParamDate next : removeCommon(existingDateParams, dateParams)) {
				myEntityManager.remove(next);
				theEntity.getParamsDate().remove(next);
			}
			for (ResourceIndexedSearchParamDate next : removeCommon(dateParams, existingDateParams)) {
				myEntityManager.persist(next);
			}

			// Store URI SP's
			calculateHashes(uriParams);
			for (ResourceIndexedSearchParamUri next : removeCommon(existingUriParams, uriParams)) {
				myEntityManager.remove(next);
				theEntity.getParamsUri().remove(next);
			}
			for (ResourceIndexedSearchParamUri next : removeCommon(uriParams, existingUriParams)) {
				myEntityManager.persist(next);
			}

			// Store Coords SP's
			calculateHashes(coordsParams);
			for (ResourceIndexedSearchParamCoords next : removeCommon(existingCoordsParams, coordsParams)) {
				myEntityManager.remove(next);
				theEntity.getParamsCoords().remove(next);
			}
			for (ResourceIndexedSearchParamCoords next : removeCommon(coordsParams, existingCoordsParams)) {
				myEntityManager.persist(next);
			}

			// Store resource links
			for (ResourceLink next : removeCommon(existingResourceLinks, links)) {
				myEntityManager.remove(next);
				theEntity.getResourceLinks().remove(next);
			}
			for (ResourceLink next : removeCommon(links, existingResourceLinks)) {
				myEntityManager.persist(next);
			}
			// make sure links are indexed
			theEntity.setResourceLinks(links);

			// Store composite string uniques
			if (getConfig().isUniqueIndexesEnabled()) {
				for (ResourceIndexedCompositeStringUnique next : removeCommon(existingCompositeStringUniques, compositeStringUniques)) {
					ourLog.debug("Removing unique index: {}", next);
					myEntityManager.remove(next);
					theEntity.getParamsCompositeStringUnique().remove(next);
				}
				for (ResourceIndexedCompositeStringUnique next : removeCommon(compositeStringUniques, existingCompositeStringUniques)) {
					if (myConfig.isUniqueIndexesCheckedBeforeSave()) {
						ResourceIndexedCompositeStringUnique existing = myResourceIndexedCompositeStringUniqueDao.findByQueryString(next.getIndexString());
						if (existing != null) {
							String msg = getContext().getLocalizer().getMessage(BaseHapiFhirDao.class, "uniqueIndexConflictFailure", theEntity.getResourceType(), next.getIndexString(), existing.getResource().getIdDt().toUnqualifiedVersionless().getValue());
							throw new PreconditionFailedException(msg);
						}
					}
					ourLog.debug("Persisting unique index: {}", next);
					myEntityManager.persist(next);
				}
			}

>>>>>>> 794d9145
		} // if thePerformIndexing

		if (theResource != null) {
			populateResourceIdFromEntity(theEntity, theResource);
		}


		return theEntity;
	}

	private void calculateHashes(Collection<? extends BaseResourceIndexedSearchParam> theStringParams) {
		for (BaseResourceIndexedSearchParam next : theStringParams) {
			next.calculateHashes();
		}
	}

	protected ResourceTable updateEntity(RequestDetails theRequest, IBaseResource theResource, ResourceTable
		entity, Date theDeletedTimestampOrNull, Date theUpdateTime) {
		return updateEntity(theRequest, theResource, entity, theDeletedTimestampOrNull, true, true, theUpdateTime, false, true);
	}

	public ResourceTable updateInternal(RequestDetails theRequest, T theResource, boolean thePerformIndexing,
													boolean theForceUpdateVersion, RequestDetails theRequestDetails, ResourceTable theEntity, IIdType
														theResourceId, IBaseResource theOldResource) {
		// Notify interceptors
		ActionRequestDetails requestDetails = null;
		if (theRequestDetails != null) {
			requestDetails = new ActionRequestDetails(theRequestDetails, theResource, theResourceId.getResourceType(), theResourceId);
			notifyInterceptors(RestOperationTypeEnum.UPDATE, requestDetails);
		}

		// Notify IServerOperationInterceptors about pre-action call
		if (theRequestDetails != null) {
			theRequestDetails.getRequestOperationCallback().resourcePreUpdate(theOldResource, theResource);
		}
		for (IServerInterceptor next : getConfig().getInterceptors()) {
			if (next instanceof IServerOperationInterceptor) {
				((IServerOperationInterceptor) next).resourcePreUpdate(theRequestDetails, theOldResource, theResource);
			}
		}

		// Perform update
		ResourceTable savedEntity = updateEntity(theRequest, theResource, theEntity, null, thePerformIndexing, thePerformIndexing, new Date(), theForceUpdateVersion, thePerformIndexing);

		/*
		 * If we aren't indexing (meaning we're probably executing a sub-operation within a transaction),
		 * we'll manually increase the version. This is important because we want the updated version number
		 * to be reflected in the resource shared with interceptors
		 */
		if (!thePerformIndexing && !savedEntity.isUnchangedInCurrentOperation() && !ourDisableIncrementOnUpdateForUnitTest) {
			if (theResourceId.hasVersionIdPart() == false) {
				theResourceId = theResourceId.withVersion(Long.toString(savedEntity.getVersion()));
			}
			incrementId(theResource, savedEntity, theResourceId);
		}

		// Notify interceptors
		if (!savedEntity.isUnchangedInCurrentOperation()) {
			if (theRequestDetails != null) {
				theRequestDetails.getRequestOperationCallback().resourceUpdated(theResource);
				theRequestDetails.getRequestOperationCallback().resourceUpdated(theOldResource, theResource);
			}
			for (IServerInterceptor next : getConfig().getInterceptors()) {
				if (next instanceof IServerOperationInterceptor) {
					((IServerOperationInterceptor) next).resourceUpdated(theRequestDetails, theResource);
					((IServerOperationInterceptor) next).resourceUpdated(theRequestDetails, theOldResource, theResource);
				}
			}
		}
		return savedEntity;
	}

	private void validateChildReferences(IBase theElement, String thePath) {
		if (theElement == null) {
			return;
		}
		BaseRuntimeElementDefinition<?> def = myContext.getElementDefinition(theElement.getClass());
		if (!(def instanceof BaseRuntimeElementCompositeDefinition)) {
			return;
		}

		BaseRuntimeElementCompositeDefinition<?> cdef = (BaseRuntimeElementCompositeDefinition<?>) def;
		for (BaseRuntimeChildDefinition nextChildDef : cdef.getChildren()) {

			List<IBase> values = nextChildDef.getAccessor().getValues(theElement);
			if (values == null || values.isEmpty()) {
				continue;
			}

			String newPath = thePath + "." + nextChildDef.getElementName();

			for (IBase nextChild : values) {
				validateChildReferences(nextChild, newPath);
			}

			if (nextChildDef instanceof RuntimeChildResourceDefinition) {
				RuntimeChildResourceDefinition nextChildDefRes = (RuntimeChildResourceDefinition) nextChildDef;
				Set<String> validTypes = new HashSet<>();
				boolean allowAny = false;
				for (Class<? extends IBaseResource> nextValidType : nextChildDefRes.getResourceTypes()) {
					if (nextValidType.isInterface()) {
						allowAny = true;
						break;
					}
					validTypes.add(getContext().getResourceDefinition(nextValidType).getName());
				}

				if (allowAny) {
					continue;
				}

				for (IBase nextChild : values) {
					IBaseReference nextRef = (IBaseReference) nextChild;
					IIdType referencedId = nextRef.getReferenceElement();
					if (!isBlank(referencedId.getResourceType())) {
						if (!isLogicalReference(referencedId)) {
							if (!referencedId.getValue().contains("?")) {
								if (!validTypes.contains(referencedId.getResourceType())) {
									throw new UnprocessableEntityException(
										"Invalid reference found at path '" + newPath + "'. Resource type '" + referencedId.getResourceType() + "' is not valid for this path");
								}
							}
						}
					}
				}

			}
		}
	}

	public void validateDeleteConflictsEmptyOrThrowException(List<DeleteConflict> theDeleteConflicts) {
		if (theDeleteConflicts.isEmpty()) {
			return;
		}

		IBaseOperationOutcome oo = OperationOutcomeUtil.newInstance(getContext());
		String firstMsg = null;
		for (DeleteConflict next : theDeleteConflicts) {
			StringBuilder b = new StringBuilder();
			b.append("Unable to delete ");
			b.append(next.getTargetId().toUnqualifiedVersionless().getValue());
			b.append(" because at least one resource has a reference to this resource. First reference found was resource ");
			b.append(next.getTargetId().toUnqualifiedVersionless().getValue());
			b.append(" in path ");
			b.append(next.getSourcePath());
			String msg = b.toString();
			if (firstMsg == null) {
				firstMsg = msg;
			}
			OperationOutcomeUtil.addIssue(getContext(), oo, OO_SEVERITY_ERROR, msg, null, "processing");
		}

		throw new ResourceVersionConflictException(firstMsg, oo);
	}

	protected void validateMetaCount(int theMetaCount) {
		if (myConfig.getResourceMetaCountHardLimit() != null) {
			if (theMetaCount > myConfig.getResourceMetaCountHardLimit()) {
				throw new UnprocessableEntityException("Resource contains " + theMetaCount + " meta entries (tag/profile/security label), maximum is " + myConfig.getResourceMetaCountHardLimit());
			}
		}
	}

	/**
	 * This method is invoked immediately before storing a new resource, or an update to an existing resource to allow the DAO to ensure that it is valid for persistence. By default, checks for the
	 * "subsetted" tag and rejects resources which have it. Subclasses should call the superclass implementation to preserve this check.
	 *
	 * @param theResource     The resource that is about to be persisted
	 * @param theEntityToSave TODO
	 */
	protected void validateResourceForStorage(T theResource, ResourceTable theEntityToSave) {
		Object tag = null;

		int totalMetaCount = 0;

		if (theResource instanceof IResource) {
			IResource res = (IResource) theResource;
			TagList tagList = ResourceMetadataKeyEnum.TAG_LIST.get(res);
			if (tagList != null) {
				tag = tagList.getTag(Constants.TAG_SUBSETTED_SYSTEM_DSTU3, Constants.TAG_SUBSETTED_CODE);
				totalMetaCount += tagList.size();
			}
			List<IdDt> profileList = ResourceMetadataKeyEnum.PROFILES.get(res);
			if (profileList != null) {
				totalMetaCount += profileList.size();
			}
		} else {
			IAnyResource res = (IAnyResource) theResource;
			tag = res.getMeta().getTag(Constants.TAG_SUBSETTED_SYSTEM_DSTU3, Constants.TAG_SUBSETTED_CODE);
			totalMetaCount += res.getMeta().getTag().size();
			totalMetaCount += res.getMeta().getProfile().size();
			totalMetaCount += res.getMeta().getSecurity().size();
		}

		if (tag != null) {
			throw new UnprocessableEntityException("Resource contains the 'subsetted' tag, and must not be stored as it may contain a subset of available data");
		}

		String resName = getContext().getResourceDefinition(theResource).getName();
		validateChildReferences(theResource, resName);

		validateMetaCount(totalMetaCount);

	}

	public static String decodeResource(byte[] theResourceBytes, ResourceEncodingEnum theResourceEncoding) {
		String resourceText = null;
		switch (theResourceEncoding) {
			case JSON:
				resourceText = new String(theResourceBytes, Charsets.UTF_8);
				break;
			case JSONC:
				resourceText = GZipUtil.decompress(theResourceBytes);
				break;
			case DEL:
				break;
		}
		return resourceText;
	}

	public static byte[] encodeResource(IBaseResource theResource, ResourceEncodingEnum theEncoding, Set<String> theExcludeElements, FhirContext theContext) {
		byte[] bytes;
		IParser parser = theEncoding.newParser(theContext);
		parser.setDontEncodeElements(theExcludeElements);
		String encoded = parser.encodeResourceToString(theResource);


		switch (theEncoding) {
			case JSON:
				bytes = encoded.getBytes(Charsets.UTF_8);
				break;
			case JSONC:
				bytes = GZipUtil.compress(encoded);
				break;
			default:
			case DEL:
				bytes = new byte[0];
				break;
		}

		ourLog.debug("Encoded {} chars of resource body as {} bytes", encoded.length(), bytes.length);
		return bytes;
	}

	protected static boolean isValidPid(IIdType theId) {
		if (theId == null || theId.getIdPart() == null) {
			return false;
		}
		String idPart = theId.getIdPart();
		for (int i = 0; i < idPart.length(); i++) {
			char nextChar = idPart.charAt(i);
			if (nextChar < '0' || nextChar > '9') {
				return false;
			}
		}
		return true;
	}

	@CoverageIgnore
	protected static IQueryParameterAnd<?> newInstanceAnd(String chain) {
		IQueryParameterAnd<?> type;
		Class<? extends IQueryParameterAnd<?>> clazz = RESOURCE_META_AND_PARAMS.get(chain);
		try {
			type = clazz.newInstance();
		} catch (Exception e) {
			throw new InternalErrorException("Failure creating instance of " + clazz, e);
		}
		return type;
	}

	@CoverageIgnore
	protected static IQueryParameterType newInstanceType(String chain) {
		IQueryParameterType type;
		Class<? extends IQueryParameterType> clazz = RESOURCE_META_PARAMS.get(chain);
		try {
			type = clazz.newInstance();
		} catch (Exception e) {
			throw new InternalErrorException("Failure creating instance of " + clazz, e);
		}
		return type;
	}

	public static String normalizeString(String theString) {
		CharArrayWriter outBuffer = new CharArrayWriter(theString.length());

		/*
		 * The following block of code is used to strip out diacritical marks from latin script
		 * and also convert to upper case. E.g. "j?mes" becomes "JAMES".
		 *
		 * See http://www.unicode.org/charts/PDF/U0300.pdf for the logic
		 * behind stripping 0300-036F
		 *
		 * See #454 for an issue where we were completely stripping non latin characters
		 * See #832 for an issue where we normalize korean characters, which are decomposed
		 */
		String string = Normalizer.normalize(theString, Normalizer.Form.NFD);
		for (int i = 0, n = string.length(); i < n; ++i) {
			char c = string.charAt(i);
			if (c >= '\u0300' && c <= '\u036F') {
				continue;
			} else {
				outBuffer.append(c);
			}
		}

		return new String(outBuffer.toCharArray()).toUpperCase();
	}

	private static String parseNarrativeTextIntoWords(IBaseResource theResource) {

		StringBuilder b = new StringBuilder();
		if (theResource instanceof IResource) {
			IResource resource = (IResource) theResource;
			List<XMLEvent> xmlEvents = XmlUtil.parse(resource.getText().getDiv().getValue());
			if (xmlEvents != null) {
				for (XMLEvent next : xmlEvents) {
					if (next.isCharacters()) {
						Characters characters = next.asCharacters();
						b.append(characters.getData()).append(" ");
					}
				}
			}
		} else if (theResource instanceof IDomainResource) {
			IDomainResource resource = (IDomainResource) theResource;
			try {
				String divAsString = resource.getText().getDivAsString();
				List<XMLEvent> xmlEvents = XmlUtil.parse(divAsString);
				if (xmlEvents != null) {
					for (XMLEvent next : xmlEvents) {
						if (next.isCharacters()) {
							Characters characters = next.asCharacters();
							b.append(characters.getData()).append(" ");
						}
					}
				}
			} catch (Exception e) {
				throw new DataFormatException("Unable to convert DIV to string", e);
			}

		}
		return b.toString();
	}

	@VisibleForTesting
	public static void setDisableIncrementOnUpdateForUnitTest(boolean theDisableIncrementOnUpdateForUnitTest) {
		ourDisableIncrementOnUpdateForUnitTest = theDisableIncrementOnUpdateForUnitTest;
	}

	/**
	 * Do not call this method outside of unit tests
	 */
	@VisibleForTesting
	public static void setValidationDisabledForUnitTest(boolean theValidationDisabledForUnitTest) {
		ourValidationDisabledForUnitTest = theValidationDisabledForUnitTest;
	}

	private static List<BaseCodingDt> toBaseCodingList(List<IBaseCoding> theSecurityLabels) {
		ArrayList<BaseCodingDt> retVal = new ArrayList<>(theSecurityLabels.size());
		for (IBaseCoding next : theSecurityLabels) {
			retVal.add((BaseCodingDt) next);
		}
		return retVal;
	}

	protected static Long translateForcedIdToPid(String theResourceName, String theResourceId, IForcedIdDao
		theForcedIdDao) {
		return translateForcedIdToPids(new IdDt(theResourceName, theResourceId), theForcedIdDao).get(0);
	}

	static List<Long> translateForcedIdToPids(IIdType theId, IForcedIdDao theForcedIdDao) {
		Validate.isTrue(theId.hasIdPart());

		if (isValidPid(theId)) {
			return Collections.singletonList(theId.getIdPartAsLong());
		} else {
			List<ForcedId> forcedId;
			if (theId.hasResourceType()) {
				forcedId = theForcedIdDao.findByTypeAndForcedId(theId.getResourceType(), theId.getIdPart());
			} else {
				forcedId = theForcedIdDao.findByForcedId(theId.getIdPart());
			}

			if (forcedId.isEmpty() == false) {
				List<Long> retVal = new ArrayList<>(forcedId.size());
				for (ForcedId next : forcedId) {
					retVal.add(next.getResourcePid());
				}
				return retVal;
			} else {
				throw new ResourceNotFoundException(theId);
			}
		}
	}

	public static SearchParameterMap translateMatchUrl(IDao theCallingDao, FhirContext theContext, String
		theMatchUrl, RuntimeResourceDefinition resourceDef) {
		SearchParameterMap paramMap = new SearchParameterMap();
		List<NameValuePair> parameters = translateMatchUrl(theMatchUrl);

		ArrayListMultimap<String, QualifiedParamList> nameToParamLists = ArrayListMultimap.create();
		for (NameValuePair next : parameters) {
			if (isBlank(next.getValue())) {
				continue;
			}

			String paramName = next.getName();
			String qualifier = null;
			for (int i = 0; i < paramName.length(); i++) {
				switch (paramName.charAt(i)) {
					case '.':
					case ':':
						qualifier = paramName.substring(i);
						paramName = paramName.substring(0, i);
						i = Integer.MAX_VALUE - 1;
						break;
				}
			}

			QualifiedParamList paramList = QualifiedParamList.splitQueryStringByCommasIgnoreEscape(qualifier, next.getValue());
			nameToParamLists.put(paramName, paramList);
		}

		for (String nextParamName : nameToParamLists.keySet()) {
			List<QualifiedParamList> paramList = nameToParamLists.get(nextParamName);
			if (Constants.PARAM_LASTUPDATED.equals(nextParamName)) {
				if (paramList != null && paramList.size() > 0) {
					if (paramList.size() > 2) {
						throw new InvalidRequestException("Failed to parse match URL[" + theMatchUrl + "] - Can not have more than 2 " + Constants.PARAM_LASTUPDATED + " parameter repetitions");
					} else {
						DateRangeParam p1 = new DateRangeParam();
						p1.setValuesAsQueryTokens(theContext, nextParamName, paramList);
						paramMap.setLastUpdated(p1);
					}
				}
				continue;
			}

			if (Constants.PARAM_HAS.equals(nextParamName)) {
				IQueryParameterAnd<?> param = ParameterUtil.parseQueryParams(theContext, RestSearchParameterTypeEnum.HAS, nextParamName, paramList);
				paramMap.add(nextParamName, param);
				continue;
			}

			if (Constants.PARAM_COUNT.equals(nextParamName)) {
				if (paramList.size() > 0 && paramList.get(0).size() > 0) {
					String intString = paramList.get(0).get(0);
					try {
						paramMap.setCount(Integer.parseInt(intString));
					} catch (NumberFormatException e) {
						throw new InvalidRequestException("Invalid " + Constants.PARAM_COUNT + " value: " + intString);
					}
				}
				continue;
			}

			if (RESOURCE_META_PARAMS.containsKey(nextParamName)) {
				if (isNotBlank(paramList.get(0).getQualifier()) && paramList.get(0).getQualifier().startsWith(".")) {
					throw new InvalidRequestException("Invalid parameter chain: " + nextParamName + paramList.get(0).getQualifier());
				}
				IQueryParameterAnd<?> type = newInstanceAnd(nextParamName);
				type.setValuesAsQueryTokens(theContext, nextParamName, (paramList));
				paramMap.add(nextParamName, type);
			} else if (nextParamName.startsWith("_")) {
				// ignore these since they aren't search params (e.g. _sort)
			} else {
				RuntimeSearchParam paramDef = theCallingDao.getSearchParamByName(resourceDef, nextParamName);
				if (paramDef == null) {
					throw new InvalidRequestException(
						"Failed to parse match URL[" + theMatchUrl + "] - Resource type " + resourceDef.getName() + " does not have a parameter with name: " + nextParamName);
				}

				IQueryParameterAnd<?> param = ParameterUtil.parseQueryParams(theContext, paramDef, nextParamName, paramList);
				paramMap.add(nextParamName, param);
			}
		}
		return paramMap;
	}

	public static List<NameValuePair> translateMatchUrl(String theMatchUrl) {
		List<NameValuePair> parameters;
		String matchUrl = theMatchUrl;
		int questionMarkIndex = matchUrl.indexOf('?');
		if (questionMarkIndex != -1) {
			matchUrl = matchUrl.substring(questionMarkIndex + 1);
		}
		matchUrl = matchUrl.replace("|", "%7C");
		matchUrl = matchUrl.replace("=>=", "=%3E%3D");
		matchUrl = matchUrl.replace("=<=", "=%3C%3D");
		matchUrl = matchUrl.replace("=>", "=%3E");
		matchUrl = matchUrl.replace("=<", "=%3C");
		if (matchUrl.contains(" ")) {
			throw new InvalidRequestException("Failed to parse match URL[" + theMatchUrl + "] - URL is invalid (must not contain spaces)");
		}

		parameters = URLEncodedUtils.parse((matchUrl), Constants.CHARSET_UTF8, '&');
		return parameters;
	}

	public static void validateResourceType(BaseHasResource theEntity, String theResourceName) {
		if (!theResourceName.equals(theEntity.getResourceType())) {
			throw new ResourceNotFoundException(
				"Resource with ID " + theEntity.getIdDt().getIdPart() + " exists but it is not of type " + theResourceName + ", found resource of type " + theEntity.getResourceType());
		}
	}

	@Override
	public ISearchParamExtractor getSearchParamExtractor() {
		return mySearchParamExtractor;
	}

	@Override
	public ISearchParamRegistry getSearchParamRegistry() {
		return mySearchParamRegistry;
	}

	@Override
	public EntityManager getEntityManager() {
		return myEntityManager;
	}

	@Override
	public Map<Class<? extends IBaseResource>, IFhirResourceDao<?>> getResourceTypeToDao() {
		return myResourceTypeToDao;
	}

	@Override
	public IForcedIdDao getForcedIdDao() {
		return myForcedIdDao;
	}
}<|MERGE_RESOLUTION|>--- conflicted
+++ resolved
@@ -1642,109 +1642,8 @@
 		 * Indexing
 		 */
 		if (thePerformIndexing) {
-<<<<<<< HEAD
 			newParams.removeCommon(theEntity, existingParams);
-=======
-
-			calculateHashes(stringParams);
-			for (ResourceIndexedSearchParamString next : removeCommon(existingStringParams, stringParams)) {
-				next.setDaoConfig(myConfig);
-				myEntityManager.remove(next);
-				theEntity.getParamsString().remove(next);
-			}
-			for (ResourceIndexedSearchParamString next : removeCommon(stringParams, existingStringParams)) {
-				myEntityManager.persist(next);
-			}
-
-			calculateHashes(tokenParams);
-			for (ResourceIndexedSearchParamToken next : removeCommon(existingTokenParams, tokenParams)) {
-				myEntityManager.remove(next);
-				theEntity.getParamsToken().remove(next);
-			}
-			for (ResourceIndexedSearchParamToken next : removeCommon(tokenParams, existingTokenParams)) {
-				myEntityManager.persist(next);
-			}
-
-			calculateHashes(numberParams);
-			for (ResourceIndexedSearchParamNumber next : removeCommon(existingNumberParams, numberParams)) {
-				myEntityManager.remove(next);
-				theEntity.getParamsNumber().remove(next);
-			}
-			for (ResourceIndexedSearchParamNumber next : removeCommon(numberParams, existingNumberParams)) {
-				myEntityManager.persist(next);
-			}
-
-			calculateHashes(quantityParams);
-			for (ResourceIndexedSearchParamQuantity next : removeCommon(existingQuantityParams, quantityParams)) {
-				myEntityManager.remove(next);
-				theEntity.getParamsQuantity().remove(next);
-			}
-			for (ResourceIndexedSearchParamQuantity next : removeCommon(quantityParams, existingQuantityParams)) {
-				myEntityManager.persist(next);
-			}
-
-			// Store date SP's
-			calculateHashes(dateParams);
-			for (ResourceIndexedSearchParamDate next : removeCommon(existingDateParams, dateParams)) {
-				myEntityManager.remove(next);
-				theEntity.getParamsDate().remove(next);
-			}
-			for (ResourceIndexedSearchParamDate next : removeCommon(dateParams, existingDateParams)) {
-				myEntityManager.persist(next);
-			}
-
-			// Store URI SP's
-			calculateHashes(uriParams);
-			for (ResourceIndexedSearchParamUri next : removeCommon(existingUriParams, uriParams)) {
-				myEntityManager.remove(next);
-				theEntity.getParamsUri().remove(next);
-			}
-			for (ResourceIndexedSearchParamUri next : removeCommon(uriParams, existingUriParams)) {
-				myEntityManager.persist(next);
-			}
-
-			// Store Coords SP's
-			calculateHashes(coordsParams);
-			for (ResourceIndexedSearchParamCoords next : removeCommon(existingCoordsParams, coordsParams)) {
-				myEntityManager.remove(next);
-				theEntity.getParamsCoords().remove(next);
-			}
-			for (ResourceIndexedSearchParamCoords next : removeCommon(coordsParams, existingCoordsParams)) {
-				myEntityManager.persist(next);
-			}
-
-			// Store resource links
-			for (ResourceLink next : removeCommon(existingResourceLinks, links)) {
-				myEntityManager.remove(next);
-				theEntity.getResourceLinks().remove(next);
-			}
-			for (ResourceLink next : removeCommon(links, existingResourceLinks)) {
-				myEntityManager.persist(next);
-			}
-			// make sure links are indexed
-			theEntity.setResourceLinks(links);
-
-			// Store composite string uniques
-			if (getConfig().isUniqueIndexesEnabled()) {
-				for (ResourceIndexedCompositeStringUnique next : removeCommon(existingCompositeStringUniques, compositeStringUniques)) {
-					ourLog.debug("Removing unique index: {}", next);
-					myEntityManager.remove(next);
-					theEntity.getParamsCompositeStringUnique().remove(next);
-				}
-				for (ResourceIndexedCompositeStringUnique next : removeCommon(compositeStringUniques, existingCompositeStringUniques)) {
-					if (myConfig.isUniqueIndexesCheckedBeforeSave()) {
-						ResourceIndexedCompositeStringUnique existing = myResourceIndexedCompositeStringUniqueDao.findByQueryString(next.getIndexString());
-						if (existing != null) {
-							String msg = getContext().getLocalizer().getMessage(BaseHapiFhirDao.class, "uniqueIndexConflictFailure", theEntity.getResourceType(), next.getIndexString(), existing.getResource().getIdDt().toUnqualifiedVersionless().getValue());
-							throw new PreconditionFailedException(msg);
-						}
-					}
-					ourLog.debug("Persisting unique index: {}", next);
-					myEntityManager.persist(next);
-				}
-			}
-
->>>>>>> 794d9145
+
 		} // if thePerformIndexing
 
 		if (theResource != null) {
@@ -1753,12 +1652,6 @@
 
 
 		return theEntity;
-	}
-
-	private void calculateHashes(Collection<? extends BaseResourceIndexedSearchParam> theStringParams) {
-		for (BaseResourceIndexedSearchParam next : theStringParams) {
-			next.calculateHashes();
-		}
 	}
 
 	protected ResourceTable updateEntity(RequestDetails theRequest, IBaseResource theResource, ResourceTable
