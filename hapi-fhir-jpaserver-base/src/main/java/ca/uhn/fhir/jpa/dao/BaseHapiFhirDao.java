--- conflicted
+++ resolved
@@ -308,10 +308,6 @@
 		TagList tagList = ResourceMetadataKeyEnum.TAG_LIST.get(theResource);
 		if (tagList != null) {
 			for (Tag next : tagList) {
-<<<<<<< HEAD
-				TagDefinition def = getTagOrNull(theTransactionDetails, TagTypeEnum.TAG, next.getScheme(), next.getTerm(),
-					next.getLabel(), next.getVersion(), myCodingSpy.getBooleanObject(next));
-=======
 				TagDefinition def = getTagOrNull(
 						theTransactionDetails,
 						TagTypeEnum.TAG,
@@ -320,7 +316,6 @@
 						next.getLabel(),
 						next.getVersion(),
 						myCodingSpy.getBooleanObject(next));
->>>>>>> 8b7c9f14
 				if (def != null) {
 					ResourceTag tag = theEntity.addTag(def);
 					allDefs.add(tag);
@@ -370,10 +365,6 @@
 		List<? extends IBaseCoding> tagList = theResource.getMeta().getTag();
 		if (tagList != null) {
 			for (IBaseCoding next : tagList) {
-<<<<<<< HEAD
-				TagDefinition def = getTagOrNull(theTransactionDetails, TagTypeEnum.TAG, next.getSystem(), next.getCode(),
-					next.getDisplay(), next.getVersion(), myCodingSpy.getBooleanObject(next));
-=======
 				TagDefinition def = getTagOrNull(
 						theTransactionDetails,
 						TagTypeEnum.TAG,
@@ -382,7 +373,6 @@
 						next.getDisplay(),
 						next.getVersion(),
 						myCodingSpy.getBooleanObject(next));
->>>>>>> 8b7c9f14
 				if (def != null) {
 					ResourceTag tag = theEntity.addTag(def);
 					theAllTags.add(tag);
@@ -394,9 +384,6 @@
 		List<? extends IBaseCoding> securityLabels = theResource.getMeta().getSecurity();
 		if (securityLabels != null) {
 			for (IBaseCoding next : securityLabels) {
-<<<<<<< HEAD
-				TagDefinition def = getTagOrNull(theTransactionDetails, TagTypeEnum.SECURITY_LABEL, next.getSystem(), next.getCode(), next.getDisplay(), next.getVersion(),  myCodingSpy.getBooleanObject(next));
-=======
 				TagDefinition def = getTagOrNull(
 						theTransactionDetails,
 						TagTypeEnum.SECURITY_LABEL,
@@ -405,7 +392,6 @@
 						next.getDisplay(),
 						next.getVersion(),
 						myCodingSpy.getBooleanObject(next));
->>>>>>> 8b7c9f14
 				if (def != null) {
 					ResourceTag tag = theEntity.addTag(def);
 					theAllTags.add(tag);
@@ -620,16 +606,10 @@
 						? builder.isNull(from.get("myVersion"))
 						: builder.equal(from.get("myVersion"), theVersion));
 
-<<<<<<< HEAD
-		predicates.add( isNull(theUserSelected)
-			? builder.isNull(from.get("myUserSelected"))
-			: builder.equal(from.get("myUserSelected"), theUserSelected));
-=======
 		predicates.add(
 				isNull(theUserSelected)
 						? builder.isNull(from.get("myUserSelected"))
 						: builder.equal(from.get("myUserSelected"), theUserSelected));
->>>>>>> 8b7c9f14
 
 		cq.where(predicates.toArray(new Predicate[0]));
 		return myEntityManager.createQuery(cq);
@@ -919,18 +899,6 @@
 			}
 		});
 
-<<<<<<< HEAD
-		// Update the resource to contain the old tags
-		allTagsOld.forEach(tag -> {
-			IBaseCoding iBaseCoding = theResource.getMeta()
-				.addTag()
-				.setCode(tag.getTag().getCode())
-				.setSystem(tag.getTag().getSystem())
-				.setVersion(tag.getTag().getVersion());
-				if (tag.getTag().getUserSelected() != null) {
-					iBaseCoding.setUserSelected(tag.getTag().getUserSelected());
-				}
-=======
 		// at this point, theEntity.meta.tags will be up to date:
 		// 1- it was stripped from tags that needed removing;
 		// 2- it has new tags from a resource update through theResource;
@@ -954,7 +922,6 @@
 					iBaseCoding.setUserSelected(aResourcetag.getTag().getUserSelected());
 				}
 			}
->>>>>>> 8b7c9f14
 		});
 
 		theEntity.setHasTags(!allUpdatedResourceTagsNewAndOldMinusRemovalsFromTheEntity.isEmpty());
