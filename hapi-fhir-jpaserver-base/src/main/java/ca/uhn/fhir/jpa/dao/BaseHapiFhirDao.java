--- conflicted
+++ resolved
@@ -1461,7 +1461,23 @@
 		return entity;
 	}
 
-<<<<<<< HEAD
+	@NotNull
+	private Map<String, Boolean> getSearchParamPresenceMap(ResourceTable entity, ResourceIndexedSearchParams newParams) {
+		Map<String, Boolean> retval = new HashMap<>();
+
+		for (String nextKey : newParams.getPopulatedResourceLinkParameters()) {
+			retval.put(nextKey, Boolean.TRUE);
+		}
+
+		ResourceSearchParams activeSearchParams = mySearchParamRegistry.getActiveSearchParams(entity.getResourceType());
+		activeSearchParams.getReferenceSearchParamNames().forEach(key -> {
+			if (!retval.containsKey(key)) {
+				retval.put(key, Boolean.FALSE);
+			}
+		});
+		return retval;
+	}
+
 	/**
 	 * TODO eventually consider refactoring this to be part of an interceptor.
 	 *
@@ -1478,23 +1494,6 @@
 				throw new InvalidRequestException(Msg.code(2079) + "Resource " + entity.getResourceType() + "/" + entity.getId() + " is not known");
 			}
 		}
-=======
-	@NotNull
-	private Map<String, Boolean> getSearchParamPresenceMap(ResourceTable entity, ResourceIndexedSearchParams newParams) {
-		Map<String, Boolean> retval = new HashMap<>();
-
-		for (String nextKey : newParams.getPopulatedResourceLinkParameters()) {
-			retval.put(nextKey, Boolean.TRUE);
-		}
-
-		ResourceSearchParams activeSearchParams = mySearchParamRegistry.getActiveSearchParams(entity.getResourceType());
-		activeSearchParams.getReferenceSearchParamNames().forEach(key -> {
-			if (!retval.containsKey(key)) {
-				retval.put(key, Boolean.FALSE);
-			}
-		});
-		return retval;
->>>>>>> 641afcaa
 	}
 
 	private void createHistoryEntry(RequestDetails theRequest, IBaseResource theResource, ResourceTable theEntity, EncodedResource theChanged) {
