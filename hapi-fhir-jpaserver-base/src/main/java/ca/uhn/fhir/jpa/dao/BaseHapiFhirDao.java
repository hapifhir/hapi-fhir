/*
 * #%L
 * HAPI FHIR JPA Server
 * %%
 * Copyright (C) 2014 - 2024 Smile CDR, Inc.
 * %%
 * Licensed under the Apache License, Version 2.0 (the "License");
 * you may not use this file except in compliance with the License.
 * You may obtain a copy of the License at
 *
 * http://www.apache.org/licenses/LICENSE-2.0
 *
 * Unless required by applicable law or agreed to in writing, software
 * distributed under the License is distributed on an "AS IS" BASIS,
 * WITHOUT WARRANTIES OR CONDITIONS OF ANY KIND, either express or implied.
 * See the License for the specific language governing permissions and
 * limitations under the License.
 * #L%
 */
package ca.uhn.fhir.jpa.dao;

import ca.uhn.fhir.context.BaseRuntimeChildDefinition;
import ca.uhn.fhir.context.BaseRuntimeElementCompositeDefinition;
import ca.uhn.fhir.context.BaseRuntimeElementDefinition;
import ca.uhn.fhir.context.FhirContext;
import ca.uhn.fhir.context.FhirVersionEnum;
import ca.uhn.fhir.context.RuntimeChildResourceDefinition;
import ca.uhn.fhir.context.RuntimeResourceDefinition;
import ca.uhn.fhir.i18n.Msg;
import ca.uhn.fhir.interceptor.api.HookParams;
import ca.uhn.fhir.interceptor.api.IInterceptorBroadcaster;
import ca.uhn.fhir.interceptor.api.Pointcut;
import ca.uhn.fhir.interceptor.model.RequestPartitionId;
import ca.uhn.fhir.jpa.api.config.JpaStorageSettings;
import ca.uhn.fhir.jpa.api.dao.IDao;
import ca.uhn.fhir.jpa.api.dao.IJpaDao;
import ca.uhn.fhir.jpa.api.model.DaoMethodOutcome;
import ca.uhn.fhir.jpa.api.svc.IIdHelperService;
import ca.uhn.fhir.jpa.api.svc.ISearchCoordinatorSvc;
import ca.uhn.fhir.jpa.dao.data.IResourceHistoryTableDao;
import ca.uhn.fhir.jpa.dao.data.IResourceLinkDao;
import ca.uhn.fhir.jpa.dao.data.IResourceTableDao;
import ca.uhn.fhir.jpa.dao.data.IResourceTagDao;
import ca.uhn.fhir.jpa.dao.expunge.ExpungeService;
import ca.uhn.fhir.jpa.dao.index.DaoSearchParamSynchronizer;
import ca.uhn.fhir.jpa.dao.index.SearchParamWithInlineReferencesExtractor;
import ca.uhn.fhir.jpa.dao.tx.HapiTransactionService;
import ca.uhn.fhir.jpa.delete.DeleteConflictService;
import ca.uhn.fhir.jpa.esr.ExternallyStoredResourceAddress;
import ca.uhn.fhir.jpa.esr.ExternallyStoredResourceAddressMetadataKey;
import ca.uhn.fhir.jpa.esr.ExternallyStoredResourceServiceRegistry;
import ca.uhn.fhir.jpa.model.config.PartitionSettings;
import ca.uhn.fhir.jpa.model.cross.IBasePersistedResource;
import ca.uhn.fhir.jpa.model.cross.IResourceLookup;
import ca.uhn.fhir.jpa.model.dao.JpaPid;
import ca.uhn.fhir.jpa.model.entity.BaseHasResource;
import ca.uhn.fhir.jpa.model.entity.BaseTag;
import ca.uhn.fhir.jpa.model.entity.ResourceEncodingEnum;
import ca.uhn.fhir.jpa.model.entity.ResourceHistoryTable;
import ca.uhn.fhir.jpa.model.entity.ResourceLink;
import ca.uhn.fhir.jpa.model.entity.ResourceTable;
import ca.uhn.fhir.jpa.model.entity.ResourceTag;
import ca.uhn.fhir.jpa.model.entity.TagDefinition;
import ca.uhn.fhir.jpa.model.entity.TagTypeEnum;
import ca.uhn.fhir.jpa.model.search.ExtendedHSearchIndexData;
import ca.uhn.fhir.jpa.model.search.StorageProcessingMessage;
import ca.uhn.fhir.jpa.model.util.JpaConstants;
import ca.uhn.fhir.jpa.partition.IPartitionLookupSvc;
import ca.uhn.fhir.jpa.searchparam.extractor.LogicalReferenceHelper;
import ca.uhn.fhir.jpa.searchparam.extractor.ResourceIndexedSearchParams;
import ca.uhn.fhir.jpa.searchparam.matcher.InMemoryMatchResult;
import ca.uhn.fhir.jpa.searchparam.matcher.InMemoryResourceMatcher;
import ca.uhn.fhir.jpa.sp.ISearchParamPresenceSvc;
import ca.uhn.fhir.jpa.term.api.ITermReadSvc;
import ca.uhn.fhir.jpa.util.AddRemoveCount;
import ca.uhn.fhir.jpa.util.QueryChunker;
import ca.uhn.fhir.model.api.IResource;
import ca.uhn.fhir.model.api.ResourceMetadataKeyEnum;
import ca.uhn.fhir.model.api.Tag;
import ca.uhn.fhir.model.api.TagList;
import ca.uhn.fhir.model.base.composite.BaseCodingDt;
import ca.uhn.fhir.model.primitive.IdDt;
import ca.uhn.fhir.parser.DataFormatException;
import ca.uhn.fhir.rest.api.Constants;
import ca.uhn.fhir.rest.api.InterceptorInvocationTimingEnum;
import ca.uhn.fhir.rest.api.RestOperationTypeEnum;
import ca.uhn.fhir.rest.api.server.RequestDetails;
import ca.uhn.fhir.rest.api.server.storage.TransactionDetails;
import ca.uhn.fhir.rest.server.exceptions.InvalidRequestException;
import ca.uhn.fhir.rest.server.exceptions.UnprocessableEntityException;
import ca.uhn.fhir.rest.server.servlet.ServletRequestDetails;
import ca.uhn.fhir.rest.server.util.CompositeInterceptorBroadcaster;
import ca.uhn.fhir.util.CoverageIgnore;
import ca.uhn.fhir.util.HapiExtensions;
import ca.uhn.fhir.util.MetaUtil;
import ca.uhn.fhir.util.StopWatch;
import ca.uhn.fhir.util.XmlUtil;
import com.google.common.annotations.VisibleForTesting;
import com.google.common.base.Charsets;
import com.google.common.collect.Sets;
import com.google.common.hash.HashCode;
import jakarta.annotation.Nonnull;
import jakarta.annotation.Nullable;
import jakarta.annotation.PostConstruct;
import jakarta.persistence.EntityManager;
import jakarta.persistence.PersistenceContext;
import jakarta.persistence.PersistenceContextType;
import org.apache.commons.lang3.NotImplementedException;
import org.apache.commons.lang3.StringUtils;
import org.apache.commons.lang3.Validate;
import org.hl7.fhir.instance.model.api.IAnyResource;
import org.hl7.fhir.instance.model.api.IBase;
import org.hl7.fhir.instance.model.api.IBaseCoding;
import org.hl7.fhir.instance.model.api.IBaseExtension;
import org.hl7.fhir.instance.model.api.IBaseHasExtensions;
import org.hl7.fhir.instance.model.api.IBaseMetaType;
import org.hl7.fhir.instance.model.api.IBaseReference;
import org.hl7.fhir.instance.model.api.IBaseResource;
import org.hl7.fhir.instance.model.api.IDomainResource;
import org.hl7.fhir.instance.model.api.IIdType;
import org.hl7.fhir.instance.model.api.IPrimitiveType;
import org.slf4j.Logger;
import org.slf4j.LoggerFactory;
import org.springframework.beans.BeansException;
import org.springframework.beans.factory.annotation.Autowired;
import org.springframework.context.ApplicationContext;
import org.springframework.context.ApplicationContextAware;
import org.springframework.stereotype.Repository;

import java.util.ArrayList;
import java.util.Collection;
import java.util.Collections;
import java.util.Date;
import java.util.HashSet;
import java.util.IdentityHashMap;
import java.util.List;
import java.util.Set;
import java.util.StringTokenizer;
import java.util.stream.Collectors;
import javax.xml.stream.events.Characters;
import javax.xml.stream.events.XMLEvent;

import static java.util.Objects.nonNull;
import static org.apache.commons.collections4.CollectionUtils.isEqualCollection;
import static org.apache.commons.lang3.StringUtils.isBlank;
import static org.apache.commons.lang3.StringUtils.isNotBlank;
import static org.apache.commons.lang3.StringUtils.left;
import static org.apache.commons.lang3.StringUtils.trim;

/**
 * TODO: JA - This class has only one subclass now. Historically it was a common
 * ancestor for BaseHapiFhirSystemDao and BaseHapiFhirResourceDao but I've untangled
 * the former from this hierarchy in order to simplify moving common functionality
 * for resource DAOs into the hapi-fhir-storage project. This class should be merged
 * into BaseHapiFhirResourceDao, but that should be done in its own dedicated PR
 * since it'll be a noisy change.
 */
@SuppressWarnings("WeakerAccess")
@Repository
public abstract class BaseHapiFhirDao<T extends IBaseResource> extends BaseStorageResourceDao<T>
		implements IDao, IJpaDao<T>, ApplicationContextAware {

	public static final long INDEX_STATUS_INDEXED = 1L;
	public static final long INDEX_STATUS_INDEXING_FAILED = 2L;
	public static final String NS_JPA_PROFILE = "https://github.com/hapifhir/hapi-fhir/ns/jpa/profile";
	private static final Logger ourLog = LoggerFactory.getLogger(BaseHapiFhirDao.class);
	private static boolean ourValidationDisabledForUnitTest;
	private static boolean ourDisableIncrementOnUpdateForUnitTest = false;

	@PersistenceContext(type = PersistenceContextType.TRANSACTION)
	protected EntityManager myEntityManager;

	@Autowired
	protected IIdHelperService<JpaPid> myIdHelperService;

	@Autowired
	protected ISearchCoordinatorSvc<JpaPid> mySearchCoordinatorSvc;

	@Autowired
	protected ITermReadSvc myTerminologySvc;

	@Autowired
	protected IResourceHistoryTableDao myResourceHistoryTableDao;

	@Autowired
	protected IResourceTableDao myResourceTableDao;

	@Autowired
	protected IResourceLinkDao myResourceLinkDao;

	@Autowired
	protected IResourceTagDao myResourceTagDao;

	@Autowired
	protected DeleteConflictService myDeleteConflictService;

	@Autowired
	protected IInterceptorBroadcaster myInterceptorBroadcaster;

	@Autowired
	protected InMemoryResourceMatcher myInMemoryResourceMatcher;

	@Autowired
	protected IJpaStorageResourceParser myJpaStorageResourceParser;

	@Autowired
	protected PartitionSettings myPartitionSettings;

	@Autowired
	ExpungeService myExpungeService;

	@Autowired
	private ExternallyStoredResourceServiceRegistry myExternallyStoredResourceServiceRegistry;

	@Autowired
	private ISearchParamPresenceSvc mySearchParamPresenceSvc;

	@Autowired
	private SearchParamWithInlineReferencesExtractor mySearchParamWithInlineReferencesExtractor;

	@Autowired
	private DaoSearchParamSynchronizer myDaoSearchParamSynchronizer;

	private FhirContext myContext;
	private ApplicationContext myApplicationContext;

	@Autowired
	private IPartitionLookupSvc myPartitionLookupSvc;

	@Autowired(required = false)
	private IFulltextSearchSvc myFulltextSearchSvc;

	@Autowired
	protected ResourceHistoryCalculator myResourceHistoryCalculator;

	@Autowired
	protected CacheTagDefinitionDao cacheTagDefinitionDao;

	protected final CodingSpy myCodingSpy = new CodingSpy();

	@VisibleForTesting
	public void setExternallyStoredResourceServiceRegistryForUnitTest(
			ExternallyStoredResourceServiceRegistry theExternallyStoredResourceServiceRegistry) {
		myExternallyStoredResourceServiceRegistry = theExternallyStoredResourceServiceRegistry;
	}

	@VisibleForTesting
	public void setSearchParamPresenceSvc(ISearchParamPresenceSvc theSearchParamPresenceSvc) {
		mySearchParamPresenceSvc = theSearchParamPresenceSvc;
	}

	@VisibleForTesting
	public void setResourceHistoryCalculator(ResourceHistoryCalculator theResourceHistoryCalculator) {
		myResourceHistoryCalculator = theResourceHistoryCalculator;
	}

	@Override
	protected IInterceptorBroadcaster getInterceptorBroadcaster() {
		return myInterceptorBroadcaster;
	}

	protected ApplicationContext getApplicationContext() {
		return myApplicationContext;
	}

	@Override
	public void setApplicationContext(@Nonnull ApplicationContext theApplicationContext) throws BeansException {
		/*
		 * We do a null check here because Smile's module system tries to
		 * initialize the application context twice if two modules depend on
		 * the persistence module. The second time sets the dependency's appctx.
		 */
		if (myApplicationContext == null) {
			myApplicationContext = theApplicationContext;
		}
	}

	private void extractHapiTags(
			TransactionDetails theTransactionDetails,
			IResource theResource,
			ResourceTable theEntity,
			Set<ResourceTag> allDefs) {
		TagList tagList = ResourceMetadataKeyEnum.TAG_LIST.get(theResource);
		if (tagList != null) {
			for (Tag next : tagList) {
				TagDefinition def = cacheTagDefinitionDao.getTagOrNull(
						theTransactionDetails,
						TagTypeEnum.TAG,
						next.getScheme(),
						next.getTerm(),
						next.getLabel(),
						next.getVersion(),
						myCodingSpy.getBooleanObject(next));
				if (def != null) {
					ResourceTag tag = theEntity.addTag(def);
					allDefs.add(tag);
					theEntity.setHasTags(true);
				}
			}
		}

		List<BaseCodingDt> securityLabels = ResourceMetadataKeyEnum.SECURITY_LABELS.get(theResource);
		if (securityLabels != null) {
			for (BaseCodingDt next : securityLabels) {
				TagDefinition def = cacheTagDefinitionDao.getTagOrNull(
						theTransactionDetails,
						TagTypeEnum.SECURITY_LABEL,
						next.getSystemElement().getValue(),
						next.getCodeElement().getValue(),
						next.getDisplayElement().getValue(),
						next.getVersionElement().getValue(),
						next.getUserSelectedElement().getValue());
				if (def != null) {
					ResourceTag tag = theEntity.addTag(def);
					allDefs.add(tag);
					theEntity.setHasTags(true);
				}
			}
		}

		List<IdDt> profiles = ResourceMetadataKeyEnum.PROFILES.get(theResource);
		if (profiles != null) {
			for (IIdType next : profiles) {
				TagDefinition def = cacheTagDefinitionDao.getTagOrNull(
						theTransactionDetails, TagTypeEnum.PROFILE, NS_JPA_PROFILE, next.getValue(), null, null, null);
				if (def != null) {
					ResourceTag tag = theEntity.addTag(def);
					allDefs.add(tag);
					theEntity.setHasTags(true);
				}
			}
		}
	}

	private void extractRiTags(
			TransactionDetails theTransactionDetails,
			IAnyResource theResource,
			ResourceTable theEntity,
			Set<ResourceTag> theAllTags) {
		List<? extends IBaseCoding> tagList = theResource.getMeta().getTag();
		if (tagList != null) {
			for (IBaseCoding next : tagList) {
				TagDefinition def = cacheTagDefinitionDao.getTagOrNull(
						theTransactionDetails,
						TagTypeEnum.TAG,
						next.getSystem(),
						next.getCode(),
						next.getDisplay(),
						next.getVersion(),
						myCodingSpy.getBooleanObject(next));
				if (def != null) {
					ResourceTag tag = theEntity.addTag(def);
					theAllTags.add(tag);
					theEntity.setHasTags(true);
				}
			}
		}

		List<? extends IBaseCoding> securityLabels = theResource.getMeta().getSecurity();
		if (securityLabels != null) {
			for (IBaseCoding next : securityLabels) {
				TagDefinition def = cacheTagDefinitionDao.getTagOrNull(
						theTransactionDetails,
						TagTypeEnum.SECURITY_LABEL,
						next.getSystem(),
						next.getCode(),
						next.getDisplay(),
						next.getVersion(),
						myCodingSpy.getBooleanObject(next));
				if (def != null) {
					ResourceTag tag = theEntity.addTag(def);
					theAllTags.add(tag);
					theEntity.setHasTags(true);
				}
			}
		}

		List<? extends IPrimitiveType<String>> profiles = theResource.getMeta().getProfile();
		if (profiles != null) {
			for (IPrimitiveType<String> next : profiles) {
				TagDefinition def = cacheTagDefinitionDao.getTagOrNull(
						theTransactionDetails, TagTypeEnum.PROFILE, NS_JPA_PROFILE, next.getValue(), null, null, null);
				if (def != null) {
					ResourceTag tag = theEntity.addTag(def);
					theAllTags.add(tag);
					theEntity.setHasTags(true);
				}
			}
		}
	}

	private void extractProfileTags(
			TransactionDetails theTransactionDetails,
			IBaseResource theResource,
			ResourceTable theEntity,
			Set<ResourceTag> theAllTags) {
		RuntimeResourceDefinition def = myContext.getResourceDefinition(theResource);
		if (!def.isStandardType()) {
			String profile = def.getResourceProfile("");
			if (isNotBlank(profile)) {
				TagDefinition profileDef = cacheTagDefinitionDao.getTagOrNull(
						theTransactionDetails, TagTypeEnum.PROFILE, NS_JPA_PROFILE, profile, null, null, null);

				ResourceTag tag = theEntity.addTag(profileDef);
				theAllTags.add(tag);
				theEntity.setHasTags(true);
			}
		}
	}

	private Set<ResourceTag> getAllTagDefinitions(ResourceTable theEntity) {
		HashSet<ResourceTag> retVal = Sets.newHashSet();
		if (theEntity.isHasTags()) {
			retVal.addAll(theEntity.getTags());
		}
		return retVal;
	}

	@Override
	public JpaStorageSettings getStorageSettings() {
		return myStorageSettings;
	}

	@Override
	public FhirContext getContext() {
		return myContext;
	}

	@Autowired
	public void setContext(FhirContext theContext) {
		super.myFhirContext = theContext;
		myContext = theContext;
	}

	void incrementId(T theResource, ResourceTable theSavedEntity, IIdType theResourceId) {
		if (theResourceId == null || theResourceId.getVersionIdPart() == null) {
			theSavedEntity.initializeVersion();
		} else {
			theSavedEntity.markVersionUpdatedInCurrentTransaction();
		}

		assert theResourceId != null;
		String newVersion = Long.toString(theSavedEntity.getVersion());
		IIdType newId = theResourceId.withVersion(newVersion);
		theResource.getIdElement().setValue(newId.getValue());
	}

	public boolean isLogicalReference(IIdType theId) {
		return LogicalReferenceHelper.isLogicalReference(myStorageSettings, theId);
	}

	/**
	 * Returns {@literal true} if the resource has changed (either the contents or the tags)
	 */
	protected EncodedResource populateResourceIntoEntity(
			TransactionDetails theTransactionDetails,
			RequestDetails theRequest,
			IBaseResource theResource,
			ResourceTable theEntity,
			boolean thePerformIndexing) {
		if (theEntity.getResourceType() == null) {
			theEntity.setResourceType(toResourceName(theResource));
		}

		byte[] resourceBinary;
		String resourceText;
		ResourceEncodingEnum encoding;
		boolean changed = false;

		if (theEntity.getDeleted() == null) {

			if (thePerformIndexing) {

				ExternallyStoredResourceAddress address = null;
				if (myExternallyStoredResourceServiceRegistry.hasProviders()) {
					address = ExternallyStoredResourceAddressMetadataKey.INSTANCE.get(theResource);
				}

				if (address != null) {

					encoding = ResourceEncodingEnum.ESR;
					resourceBinary = null;
					resourceText = address.getProviderId() + ":" + address.getLocation();
					changed = true;

				} else {

					encoding = myStorageSettings.getResourceEncoding();

					String resourceType = theEntity.getResourceType();

					List<String> excludeElements = new ArrayList<>(8);
					IBaseMetaType meta = theResource.getMeta();

					IBaseExtension<?, ?> sourceExtension = getExcludedElements(resourceType, excludeElements, meta);

					theEntity.setFhirVersion(myContext.getVersion().getVersion());

					// TODO:  LD: Once 2024-02 it out the door we should consider further refactoring here to move
					// more of this logic within the calculator and eliminate more local variables
					final ResourceHistoryState calculate = myResourceHistoryCalculator.calculateResourceHistoryState(
							theResource, encoding, excludeElements);

					resourceText = calculate.getResourceText();
					resourceBinary = calculate.getResourceBinary();
					encoding = calculate.getEncoding(); // This may be a no-op
					final HashCode hashCode = calculate.getHashCode();

					String hashSha256 = hashCode.toString();
					if (!hashSha256.equals(theEntity.getHashSha256())) {
						changed = true;
					}
					theEntity.setHashSha256(hashSha256);

					if (sourceExtension != null) {
						IBaseExtension<?, ?> newSourceExtension = ((IBaseHasExtensions) meta).addExtension();
						newSourceExtension.setUrl(sourceExtension.getUrl());
						newSourceExtension.setValue(sourceExtension.getValue());
					}
				}

			} else {

				encoding = null;
				resourceBinary = null;
				resourceText = null;
			}

			boolean skipUpdatingTags = myStorageSettings.isMassIngestionMode() && theEntity.isHasTags();
			skipUpdatingTags |= myStorageSettings.getTagStorageMode() == JpaStorageSettings.TagStorageModeEnum.INLINE;

			if (!skipUpdatingTags) {
				changed |= updateTags(theTransactionDetails, theRequest, theResource, theEntity);
			}

		} else {

			if (nonNull(theEntity.getHashSha256())) {
				theEntity.setHashSha256(null);
				changed = true;
			}

			resourceBinary = null;
			resourceText = null;
			encoding = ResourceEncodingEnum.DEL;
		}

		if (thePerformIndexing && !changed) {
			if (theEntity.getId() == null) {
				changed = true;
			} else if (myStorageSettings.isMassIngestionMode()) {

				// Don't check existing - We'll rely on the SHA256 hash only

			} else if (theEntity.getVersion() == 1L && theEntity.getCurrentVersionEntity() == null) {

				// No previous version if this is the first version

			} else {
				ResourceHistoryTable currentHistoryVersion = theEntity.getCurrentVersionEntity();
				if (currentHistoryVersion == null) {
					currentHistoryVersion =
							myResourceHistoryTableDao.findForIdAndVersion(theEntity.getId(), theEntity.getVersion());
				}
				if (currentHistoryVersion == null || !currentHistoryVersion.hasResource()) {
					changed = true;
				} else {
					// TODO:  LD: Once 2024-02 it out the door we should consider further refactoring here to move
					// more of this logic within the calculator and eliminate more local variables
					changed = myResourceHistoryCalculator.isResourceHistoryChanged(
							currentHistoryVersion, resourceBinary, resourceText);
				}
			}
		}

		EncodedResource retVal = new EncodedResource();
		retVal.setEncoding(encoding);
		retVal.setResourceBinary(resourceBinary);
		retVal.setResourceText(resourceText);
		retVal.setChanged(changed);

		return retVal;
	}

	/**
	 * helper to format the meta element for serialization of the resource.
	 *
	 * @param theResourceType    the resource type of the resource
	 * @param theExcludeElements list of extensions in the meta element to exclude from serialization
	 * @param theMeta            the meta element of the resource
	 * @return source extension if present in the meta element
	 */
	private IBaseExtension<?, ?> getExcludedElements(
			String theResourceType, List<String> theExcludeElements, IBaseMetaType theMeta) {
		boolean hasExtensions = false;
		IBaseExtension<?, ?> sourceExtension = null;
		if (theMeta instanceof IBaseHasExtensions) {
			List<? extends IBaseExtension<?, ?>> extensions = ((IBaseHasExtensions) theMeta).getExtension();
			if (!extensions.isEmpty()) {
				hasExtensions = true;

				/*
				 * FHIR DSTU3 did not have the Resource.meta.source field, so we use a
				 * custom HAPI FHIR extension in Resource.meta to store that field. However,
				 * we put the value for that field in a separate table, so we don't want to serialize
				 * it into the stored BLOB. Therefore: remove it from the resource temporarily
				 * and restore it afterward.
				 */
				if (myFhirContext.getVersion().getVersion().equals(FhirVersionEnum.DSTU3)) {
					for (int i = 0; i < extensions.size(); i++) {
						if (extensions.get(i).getUrl().equals(HapiExtensions.EXT_META_SOURCE)) {
							sourceExtension = extensions.remove(i);
							i--;
						}
					}
				}
				boolean allExtensionsRemoved = extensions.isEmpty();
				if (allExtensionsRemoved) {
					hasExtensions = false;
				}
			}
		}

		theExcludeElements.add("id");
		boolean inlineTagMode =
				getStorageSettings().getTagStorageMode() == JpaStorageSettings.TagStorageModeEnum.INLINE;
		if (hasExtensions || inlineTagMode) {
			if (!inlineTagMode) {
				theExcludeElements.add(theResourceType + ".meta.profile");
				theExcludeElements.add(theResourceType + ".meta.tag");
				theExcludeElements.add(theResourceType + ".meta.security");
			}
			theExcludeElements.add(theResourceType + ".meta.versionId");
			theExcludeElements.add(theResourceType + ".meta.lastUpdated");
			theExcludeElements.add(theResourceType + ".meta.source");
		} else {
			/*
			 * If there are no extensions in the meta element, we can just exclude the
			 * whole meta element, which avoids adding an empty "meta":{}
			 * from showing up in the serialized JSON.
			 */
			theExcludeElements.add(theResourceType + ".meta");
		}
		return sourceExtension;
	}

	private boolean updateTags(
			TransactionDetails theTransactionDetails,
			RequestDetails theRequest,
			IBaseResource theResource,
			ResourceTable theEntity) {
		Set<ResourceTag> allResourceTagsFromTheResource = new HashSet<>();
		Set<ResourceTag> allOriginalResourceTagsFromTheEntity = getAllTagDefinitions(theEntity);

		if (theResource instanceof IResource) {
			extractHapiTags(theTransactionDetails, (IResource) theResource, theEntity, allResourceTagsFromTheResource);
		} else {
			extractRiTags(theTransactionDetails, (IAnyResource) theResource, theEntity, allResourceTagsFromTheResource);
		}

		extractProfileTags(theTransactionDetails, theResource, theEntity, allResourceTagsFromTheResource);

		// the extract[Hapi|Ri|Profile]Tags methods above will have populated the allResourceTagsFromTheResource Set
		// AND
		// added all tags from theResource.meta.tags to theEntity.meta.tags.  the next steps are to:
		// 1- remove duplicates;
		// 2- remove tags from theEntity that are not present in theResource if header HEADER_META_SNAPSHOT_MODE
		// is present in the request;
		//
		Set<ResourceTag> allResourceTagsNewAndOldFromTheEntity = getAllTagDefinitions(theEntity);
		Set<TagDefinition> allTagDefinitionsPresent = new HashSet<>();

		allResourceTagsNewAndOldFromTheEntity.forEach(tag -> {

			// Don't keep duplicate tags
			if (!allTagDefinitionsPresent.add(tag.getTag())) {
				theEntity.getTags().remove(tag);
			}

			// Drop any tags that have been removed
			if (!allResourceTagsFromTheResource.contains(tag)) {
				if (shouldDroppedTagBeRemovedOnUpdate(theRequest, tag)) {
					theEntity.getTags().remove(tag);
				} else if (HapiExtensions.EXT_SUBSCRIPTION_MATCHING_STRATEGY.equals(
						tag.getTag().getSystem())) {
					theEntity.getTags().remove(tag);
				}
			}
		});

		// at this point, theEntity.meta.tags will be up to date:
		// 1- it was stripped from tags that needed removing;
		// 2- it has new tags from a resource update through theResource;
		// 3- it has tags from the previous version;
		//
		// Since tags are merged on updates, we add tags from theEntity that theResource does not have
		Set<ResourceTag> allUpdatedResourceTagsNewAndOldMinusRemovalsFromTheEntity = getAllTagDefinitions(theEntity);

		allUpdatedResourceTagsNewAndOldMinusRemovalsFromTheEntity.forEach(aResourcetag -> {
			if (!allResourceTagsFromTheResource.contains(aResourcetag)) {
				IBaseCoding iBaseCoding = theResource
						.getMeta()
						.addTag()
						.setCode(aResourcetag.getTag().getCode())
						.setSystem(aResourcetag.getTag().getSystem())
						.setVersion(aResourcetag.getTag().getVersion());

				allResourceTagsFromTheResource.add(aResourcetag);

				if (aResourcetag.getTag().getUserSelected() != null) {
					iBaseCoding.setUserSelected(aResourcetag.getTag().getUserSelected());
				}
			}
		});

		theEntity.setHasTags(!allUpdatedResourceTagsNewAndOldMinusRemovalsFromTheEntity.isEmpty());
		return !isEqualCollection(allOriginalResourceTagsFromTheEntity, allResourceTagsFromTheResource);
	}

	/**
	 * Subclasses may override to provide behaviour. Called when a pre-existing resource has been updated in the database
	 *
	 * @param theEntity The resource
	 */
	protected void postDelete(ResourceTable theEntity) {
		// nothing
	}

	/**
	 * Subclasses may override to provide behaviour. Called when a resource has been inserted into the database for the first time.
	 *
	 * @param theEntity         The entity being updated (Do not modify the entity! Undefined behaviour will occur!)
	 * @param theResource       The resource being persisted
	 * @param theRequestDetails The request details, needed for partition support
	 */
	protected void postPersist(ResourceTable theEntity, T theResource, RequestDetails theRequestDetails) {
		// nothing
	}

	/**
	 * Subclasses may override to provide behaviour. Called when a pre-existing resource has been updated in the database
	 *
	 * @param theEntity         The resource
	 * @param theResource       The resource being persisted
	 * @param theRequestDetails The request details, needed for partition support
	 */
	protected void postUpdate(ResourceTable theEntity, T theResource, RequestDetails theRequestDetails) {
		// nothing
	}

	@Override
	@CoverageIgnore
	public BaseHasResource readEntity(IIdType theValueId, RequestDetails theRequest) {
		throw new NotImplementedException(Msg.code(927));
	}

	/**
	 * This method is called when an update to an existing resource detects that the resource supplied for update is missing a tag/profile/security label that the currently persisted resource holds.
	 * <p>
	 * The default implementation removes any profile declarations, but leaves tags and security labels in place. Subclasses may choose to override and change this behaviour.
	 * </p>
	 * <p>
	 * See <a href="http://hl7.org/fhir/resource.html#tag-updates">Updates to Tags, Profiles, and Security Labels</a> for a description of the logic that the default behaviour follows.
	 * </p>
	 *
	 * @param theTag The tag
	 * @return Returns <code>true</code> if the tag should be removed
	 */
	protected boolean shouldDroppedTagBeRemovedOnUpdate(RequestDetails theRequest, ResourceTag theTag) {

		Set<TagTypeEnum> metaSnapshotModeTokens = null;

		if (theRequest != null) {
			List<String> metaSnapshotMode = theRequest.getHeaders(JpaConstants.HEADER_META_SNAPSHOT_MODE);
			if (metaSnapshotMode != null && !metaSnapshotMode.isEmpty()) {
				metaSnapshotModeTokens = new HashSet<>();
				for (String nextHeaderValue : metaSnapshotMode) {
					StringTokenizer tok = new StringTokenizer(nextHeaderValue, ",");
					while (tok.hasMoreTokens()) {
						switch (trim(tok.nextToken())) {
							case "TAG":
								metaSnapshotModeTokens.add(TagTypeEnum.TAG);
								break;
							case "PROFILE":
								metaSnapshotModeTokens.add(TagTypeEnum.PROFILE);
								break;
							case "SECURITY_LABEL":
								metaSnapshotModeTokens.add(TagTypeEnum.SECURITY_LABEL);
								break;
						}
					}
				}
			}
		}

		if (metaSnapshotModeTokens == null) {
			metaSnapshotModeTokens = Collections.singleton(TagTypeEnum.PROFILE);
		}

		return metaSnapshotModeTokens.contains(theTag.getTag().getTagType());
	}

	String toResourceName(IBaseResource theResource) {
		return myContext.getResourceType(theResource);
	}

	@VisibleForTesting
	public void setEntityManager(EntityManager theEntityManager) {
		myEntityManager = theEntityManager;
	}

	@VisibleForTesting
	public void setSearchParamWithInlineReferencesExtractor(
			SearchParamWithInlineReferencesExtractor theSearchParamWithInlineReferencesExtractor) {
		mySearchParamWithInlineReferencesExtractor = theSearchParamWithInlineReferencesExtractor;
	}

	@VisibleForTesting
	public void setResourceHistoryTableDao(IResourceHistoryTableDao theResourceHistoryTableDao) {
		myResourceHistoryTableDao = theResourceHistoryTableDao;
	}

	@VisibleForTesting
	public void setDaoSearchParamSynchronizer(DaoSearchParamSynchronizer theDaoSearchParamSynchronizer) {
		myDaoSearchParamSynchronizer = theDaoSearchParamSynchronizer;
	}

	private void verifyMatchUrlForConditionalCreateOrUpdate(
			CreateOrUpdateByMatch theCreateOrUpdate,
			IBaseResource theResource,
			String theIfNoneExist,
			ResourceIndexedSearchParams theParams,
			RequestDetails theRequestDetails) {
		// Make sure that the match URL was actually appropriate for the supplied resource
		InMemoryMatchResult outcome =
				myInMemoryResourceMatcher.match(theIfNoneExist, theResource, theParams, theRequestDetails);

		if (outcome.supported() && !outcome.matched()) {
			String errorMsg = getConditionalCreateOrUpdateErrorMsg(theCreateOrUpdate);
			throw new InvalidRequestException(Msg.code(929) + errorMsg);
		}
	}

	private String getConditionalCreateOrUpdateErrorMsg(CreateOrUpdateByMatch theCreateOrUpdate) {
		return String.format(
				"Failed to process conditional %s. " + "The supplied resource did not satisfy the conditional URL.",
				theCreateOrUpdate.name().toLowerCase());
	}

	@SuppressWarnings("unchecked")
	@Override
	public ResourceTable updateEntity(
			RequestDetails theRequest,
			final IBaseResource theResource,
			IBasePersistedResource theEntity,
			Date theDeletedTimestampOrNull,
			boolean thePerformIndexing,
			boolean theUpdateVersion,
			TransactionDetails theTransactionDetails,
			boolean theForceUpdate,
			boolean theCreateNewHistoryEntry) {
		Validate.notNull(theEntity);
		Validate.isTrue(
				theDeletedTimestampOrNull != null || theResource != null,
				"Must have either a resource[%s] or a deleted timestamp[%s] for resource PID[%s]",
				theDeletedTimestampOrNull != null,
				theResource != null,
				theEntity.getPersistentId());

		ourLog.debug("Starting entity update");

		ResourceTable entity = (ResourceTable) theEntity;

		/*
		 * This should be the very first thing..
		 */
		if (theResource != null) {
			if (thePerformIndexing && theDeletedTimestampOrNull == null) {
				if (!ourValidationDisabledForUnitTest) {
					validateResourceForStorage((T) theResource, entity);
				}
			}
			if (!StringUtils.isBlank(entity.getResourceType())) {
				String resourceType = myContext.getResourceType(theResource);
				// This is just a sanity check and should never actually fail.
				// We resolve the ID using IdLookupService, and there should be
				// no way to get it to give you a mismatched type for an ID.
				Validate.isTrue(resourceType.equals(entity.getResourceType()));
			}
		}

		if (entity.getPublished() == null) {
			ourLog.debug("Entity has published time: {}", theTransactionDetails.getTransactionDate());
			entity.setPublished(theTransactionDetails.getTransactionDate());
		}

		ResourceIndexedSearchParams existingParams = null;

		ResourceIndexedSearchParams newParams = null;

		EncodedResource changed;
		if (theDeletedTimestampOrNull != null) {
			// DELETE

			entity.setDeleted(theDeletedTimestampOrNull);
			entity.setUpdated(theDeletedTimestampOrNull);
			entity.setNarrativeText(null);
			entity.setContentText(null);
			entity.setIndexStatus(INDEX_STATUS_INDEXED);
			changed = populateResourceIntoEntity(theTransactionDetails, theRequest, theResource, entity, true);

		} else {

			// CREATE or UPDATE

			IdentityHashMap<ResourceTable, ResourceIndexedSearchParams> existingSearchParams =
					getSearchParamsMapFromTransaction(theTransactionDetails);
			existingParams = existingSearchParams.get(entity);
			if (existingParams == null) {
				existingParams = ResourceIndexedSearchParams.withLists(entity);
				/*
				 * If we have lots of resource links, this proactively fetches the targets so
				 * that we don't look them up one-by-one when comparing the new set to the
				 * old set later on
				 */
				if (existingParams.getResourceLinks().size() >= 10) {
					List<Long> allPids = existingParams.getResourceLinks().stream()
							.map(ResourceLink::getId)
							.collect(Collectors.toList());
					new QueryChunker<Long>().chunk(allPids, chunkPids -> {
						List<ResourceLink> targets = myResourceLinkDao.findByPidAndFetchTargetDetails(chunkPids);
						ourLog.trace("Prefetched targets: {}", targets);
					});
				}
				existingSearchParams.put(entity, existingParams);
			}
			entity.setDeleted(null);

			// TODO: is this IF statement always true? Try removing it
			if (thePerformIndexing || theEntity.getVersion() == 1) {

				newParams = ResourceIndexedSearchParams.withSets();

				RequestPartitionId requestPartitionId;
				if (!myPartitionSettings.isPartitioningEnabled()) {
					requestPartitionId = RequestPartitionId.allPartitions();
				} else if (entity.getPartitionId() != null) {
					requestPartitionId = entity.getPartitionId().toPartitionId();
				} else {
					requestPartitionId = RequestPartitionId.defaultPartition();
				}

				// Extract search params for resource
				mySearchParamWithInlineReferencesExtractor.populateFromResource(
						requestPartitionId,
						newParams,
						theTransactionDetails,
						entity,
						theResource,
						existingParams,
						theRequest,
						thePerformIndexing);

				// Actually persist the ResourceTable and ResourceHistoryTable entities
				changed = populateResourceIntoEntity(theTransactionDetails, theRequest, theResource, entity, true);

				if (theForceUpdate) {
					changed.setChanged(true);
				}

				if (changed.isChanged()) {
					checkConditionalMatch(
							entity, theUpdateVersion, theResource, thePerformIndexing, newParams, theRequest);

					if (CURRENTLY_REINDEXING.get(theResource) != Boolean.TRUE) {
						entity.setUpdated(theTransactionDetails.getTransactionDate());
					}
					newParams.populateResourceTableSearchParamsPresentFlags(entity);
					entity.setIndexStatus(INDEX_STATUS_INDEXED);
				}

				if (myFulltextSearchSvc != null && !myFulltextSearchSvc.isDisabled()) {
					populateFullTextFields(myContext, theResource, entity, newParams);
				}

			} else {

				entity.setUpdated(theTransactionDetails.getTransactionDate());
				entity.setIndexStatus(null);

				changed = populateResourceIntoEntity(theTransactionDetails, theRequest, theResource, entity, false);
			}
		}

		if (thePerformIndexing
				&& changed != null
				&& !changed.isChanged()
				&& !theForceUpdate
				&& myStorageSettings.isSuppressUpdatesWithNoChange()
				&& (entity.getVersion() > 1 || theUpdateVersion)) {
			ourLog.debug(
					"Resource {} has not changed",
					entity.getIdDt().toUnqualified().getValue());
			if (theResource != null) {
				myJpaStorageResourceParser.updateResourceMetadata(entity, theResource);
			}
			entity.setUnchangedInCurrentOperation(true);
			return entity;
		}

		if (entity.getId().getId() != null && theUpdateVersion) {
			entity.markVersionUpdatedInCurrentTransaction();
		}

		/*
		 * Save the resource itself
		 */
		if (entity.getId().getId() == null) {
			myEntityManager.persist(entity);

			if (entity.getFhirId() == null) {
				entity.setFhirId(Long.toString(entity.getResourceId()));
			}

			postPersist(entity, (T) theResource, theRequest);

		} else if (entity.getDeleted() != null) {
			entity = myEntityManager.merge(entity);

			postDelete(entity);

		} else {
			entity = myEntityManager.merge(entity);

			postUpdate(entity, (T) theResource, theRequest);
		}

		if (theCreateNewHistoryEntry) {
			createHistoryEntry(theRequest, theResource, entity, changed);
		}

		/*
		 * Update the "search param present" table which is used for the
		 * ?foo:missing=true queries
		 *
		 * Note that we're only populating this for reference params
		 * because the index tables for all other types have a MISSING column
		 * right on them for handling the :missing queries. We can't use the
		 * index table for resource links (reference indexes) because we index
		 * those by path and not by parameter name.
		 */
		if (thePerformIndexing && newParams != null) {
			AddRemoveCount presenceCount =
					mySearchParamPresenceSvc.updatePresence(entity, newParams.mySearchParamPresentEntities);

			// Interceptor broadcast: JPA_PERFTRACE_INFO
			if (!presenceCount.isEmpty()) {
				IInterceptorBroadcaster compositeBroadcaster =
						CompositeInterceptorBroadcaster.newCompositeBroadcaster(myInterceptorBroadcaster, theRequest);
				if (compositeBroadcaster.hasHooks(Pointcut.JPA_PERFTRACE_INFO)) {
					StorageProcessingMessage message = new StorageProcessingMessage();
					message.setMessage(
							"For " + entity.getIdDt().toUnqualifiedVersionless().getValue() + " added "
									+ presenceCount.getAddCount() + " and removed " + presenceCount.getRemoveCount()
									+ " resource search parameter presence entries");
					HookParams params = new HookParams()
							.add(RequestDetails.class, theRequest)
							.addIfMatchesType(ServletRequestDetails.class, theRequest)
							.add(StorageProcessingMessage.class, message);
					compositeBroadcaster.callHooks(Pointcut.JPA_PERFTRACE_INFO, params);
				}
			}
		}

		/*
		 * Indexing
		 */
		if (thePerformIndexing) {
			if (newParams == null) {
<<<<<<< HEAD
				myExpungeService.deleteAllSearchParams(entity.getId());
=======
				myExpungeService.deleteAllSearchParams(entity.getPersistentId());
>>>>>>> 744a0d70
				entity.clearAllParamsPopulated();
			} else {

				// Synchronize search param indexes
				AddRemoveCount searchParamAddRemoveCount =
						myDaoSearchParamSynchronizer.synchronizeSearchParamsToDatabase(
								newParams, entity, existingParams);
				newParams.applyToEntity(entity);

				// Interceptor broadcast: JPA_PERFTRACE_INFO
				if (!searchParamAddRemoveCount.isEmpty()) {
					IInterceptorBroadcaster compositeBroadcaster =
							CompositeInterceptorBroadcaster.newCompositeBroadcaster(
									myInterceptorBroadcaster, theRequest);
					if (compositeBroadcaster.hasHooks(Pointcut.JPA_PERFTRACE_INFO)) {
						StorageProcessingMessage message = new StorageProcessingMessage();
						message.setMessage("For "
								+ entity.getIdDt().toUnqualifiedVersionless().getValue() + " added "
								+ searchParamAddRemoveCount.getAddCount() + " and removed "
								+ searchParamAddRemoveCount.getRemoveCount()
								+ " resource search parameter index entries");
						HookParams params = new HookParams()
								.add(RequestDetails.class, theRequest)
								.addIfMatchesType(ServletRequestDetails.class, theRequest)
								.add(StorageProcessingMessage.class, message);
						compositeBroadcaster.callHooks(Pointcut.JPA_PERFTRACE_INFO, params);
					}
				}

				// Put the final set of search params into the transaction
				getSearchParamsMapFromTransaction(theTransactionDetails).put(entity, newParams);
			}
		}

		if (theResource != null) {
			myJpaStorageResourceParser.updateResourceMetadata(entity, theResource);
		}

		return entity;
	}

	private static IdentityHashMap<ResourceTable, ResourceIndexedSearchParams> getSearchParamsMapFromTransaction(
			TransactionDetails theTransactionDetails) {
		return theTransactionDetails.getOrCreateUserData(
				HapiTransactionService.XACT_USERDATA_KEY_EXISTING_SEARCH_PARAMS, IdentityHashMap::new);
	}

	/**
	 * Make sure that the match URL was actually appropriate for the supplied
	 * resource, if so configured, or do it only for first version, since technically it
	 * is possible (and legal) for someone to be using a conditional update
	 * to match a resource and then update it in a way that it no longer
	 * matches.
	 */
	private void checkConditionalMatch(
			ResourceTable theEntity,
			boolean theUpdateVersion,
			IBaseResource theResource,
			boolean thePerformIndexing,
			ResourceIndexedSearchParams theNewParams,
			RequestDetails theRequest) {

		if (!thePerformIndexing) {
			return;
		}

		if (theEntity.getCreatedByMatchUrl() == null && theEntity.getUpdatedByMatchUrl() == null) {
			return;
		}

		// version is not updated at this point, but could be pending for update, which we consider here
		long pendingVersion = theEntity.getVersion();
		if (theUpdateVersion && !theEntity.isVersionUpdatedInCurrentTransaction()) {
			pendingVersion++;
		}

		if (myStorageSettings.isPreventInvalidatingConditionalMatchCriteria() || pendingVersion <= 1L) {
			String createOrUpdateUrl;
			CreateOrUpdateByMatch createOrUpdate;

			if (theEntity.getCreatedByMatchUrl() != null) {
				createOrUpdateUrl = theEntity.getCreatedByMatchUrl();
				createOrUpdate = CreateOrUpdateByMatch.CREATE;
			} else {
				createOrUpdateUrl = theEntity.getUpdatedByMatchUrl();
				createOrUpdate = CreateOrUpdateByMatch.UPDATE;
			}

			verifyMatchUrlForConditionalCreateOrUpdate(
					createOrUpdate, theResource, createOrUpdateUrl, theNewParams, theRequest);
		}
	}

	public IBasePersistedResource<?> updateHistoryEntity(
			RequestDetails theRequest,
			T theResource,
			IBasePersistedResource<?> theEntity,
			IBasePersistedResource<?> theHistoryEntity,
			IIdType theResourceId,
			TransactionDetails theTransactionDetails,
			boolean isUpdatingCurrent) {
		Validate.notNull(theEntity);
		Validate.isTrue(
				theResource != null,
				"Must have either a resource[%s] for resource PID[%s]",
				theResource != null,
				theEntity.getPersistentId());

		ourLog.debug("Starting history entity update");
		EncodedResource encodedResource = new EncodedResource();
		ResourceHistoryTable historyEntity;

		if (isUpdatingCurrent) {
			ResourceTable entity = (ResourceTable) theEntity;

			IBaseResource oldResource;
			if (getStorageSettings().isMassIngestionMode()) {
				oldResource = null;
			} else {
				oldResource = myJpaStorageResourceParser.toResource(entity, false);
			}

			notifyInterceptors(theRequest, theResource, oldResource, theTransactionDetails, true);

			ResourceTable savedEntity = updateEntity(
					theRequest, theResource, entity, null, true, false, theTransactionDetails, false, false);
			// Have to call populate again for the encodedResource, since using createHistoryEntry() will cause version
			// constraint failure, ie updating the same resource at the same time
			encodedResource = populateResourceIntoEntity(theTransactionDetails, theRequest, theResource, entity, true);
			// For some reason the current version entity is not attached until after using updateEntity
			historyEntity = ((ResourceTable) readEntity(theResourceId, theRequest)).getCurrentVersionEntity();

			// Update version/lastUpdated so that interceptors see the correct version
			myJpaStorageResourceParser.updateResourceMetadata(savedEntity, theResource);
			// Populate the PID in the resource, so it is available to hooks
			addPidToResource(savedEntity, theResource);

			if (!savedEntity.isUnchangedInCurrentOperation()) {
				notifyInterceptors(theRequest, theResource, oldResource, theTransactionDetails, false);
			}
		} else {
			historyEntity = (ResourceHistoryTable) theHistoryEntity;
			if (!StringUtils.isBlank(historyEntity.getResourceType())) {
				String resourceType = myContext.getResourceType(theResource);
				if (!resourceType.equals(historyEntity.getResourceType())) {
					throw new UnprocessableEntityException(Msg.code(930) + "Existing resource ID["
							+ historyEntity.getIdDt().toUnqualifiedVersionless() + "] is of type["
							+ historyEntity.getResourceType()
							+ "] - Cannot update with [" + resourceType + "]");
				}
			}

			historyEntity.setDeleted(null);

			// Check if resource is the same
			ResourceEncodingEnum encoding = myStorageSettings.getResourceEncoding();
			List<String> excludeElements = new ArrayList<>(8);
			getExcludedElements(historyEntity.getResourceType(), excludeElements, theResource.getMeta());
			String encodedResourceString =
					myResourceHistoryCalculator.encodeResource(theResource, encoding, excludeElements);
			byte[] resourceBinary = ResourceHistoryCalculator.getResourceBinary(encoding, encodedResourceString);
			final boolean changed = myResourceHistoryCalculator.isResourceHistoryChanged(
					historyEntity, resourceBinary, encodedResourceString);

			historyEntity.setUpdated(theTransactionDetails.getTransactionDate());

			if (!changed && myStorageSettings.isSuppressUpdatesWithNoChange() && (historyEntity.getVersion() > 1)) {
				ourLog.debug(
						"Resource {} has not changed",
						historyEntity.getIdDt().toUnqualified().getValue());
				myJpaStorageResourceParser.updateResourceMetadata(historyEntity, theResource);
				return historyEntity;
			}

			myResourceHistoryCalculator.populateEncodedResource(
					encodedResource, encodedResourceString, resourceBinary, encoding);
		}
		/*
		 * Save the resource itself to the resourceHistoryTable
		 */
		historyEntity = myEntityManager.merge(historyEntity);
		historyEntity.setEncoding(encodedResource.getEncoding());
		historyEntity.setResource(encodedResource.getResourceBinary());
		historyEntity.setResourceTextVc(encodedResource.getResourceText());
		myResourceHistoryTableDao.save(historyEntity);

		myJpaStorageResourceParser.updateResourceMetadata(historyEntity, theResource);

		return historyEntity;
	}

	private void populateEncodedResource(
			EncodedResource encodedResource,
			String encodedResourceString,
			byte[] theResourceBinary,
			ResourceEncodingEnum theEncoding) {
		encodedResource.setResourceText(encodedResourceString);
		encodedResource.setResourceBinary(theResourceBinary);
		encodedResource.setEncoding(theEncoding);
	}

	private void createHistoryEntry(
			RequestDetails theRequest, IBaseResource theResource, ResourceTable theEntity, EncodedResource theChanged) {
		boolean versionedTags =
				getStorageSettings().getTagStorageMode() == JpaStorageSettings.TagStorageModeEnum.VERSIONED;

		ResourceHistoryTable historyEntry = null;
		long resourceVersion = theEntity.getVersion();
		boolean reusingHistoryEntity = false;
		if (!myStorageSettings.isResourceDbHistoryEnabled() && resourceVersion > 1L) {
			/*
			 * If we're not storing history, then just pull the current history
			 * table row and update it. Note that there is always a chance that
			 * this could return null if the current resourceVersion has been expunged
			 * in which case we'll still create a new one
			 */
<<<<<<< HEAD
			historyEntry = myResourceHistoryTableDao.findForIdAndVersion(theEntity.getId(), resourceVersion - 1);
=======
			historyEntry =
					myResourceHistoryTableDao.findForIdAndVersion(theEntity.getResourceId(), resourceVersion - 1);
>>>>>>> 744a0d70
			if (historyEntry != null) {
				reusingHistoryEntity = true;
				theEntity.populateHistoryEntityVersionAndDates(historyEntry);
				if (versionedTags && theEntity.isHasTags()) {
					for (ResourceTag next : theEntity.getTags()) {
						historyEntry.addTag(next.getTag());
					}
				}
			}
		}

		/*
		 * This should basically always be null unless resource history
		 * is disabled on this server. In that case, we'll just be reusing
		 * the previous version entity.
		 */
		if (historyEntry == null) {
			historyEntry = theEntity.toHistory(versionedTags && theEntity.getDeleted() == null);
		}

		historyEntry.setEncoding(theChanged.getEncoding());
		historyEntry.setResource(theChanged.getResourceBinary());
		historyEntry.setResourceTextVc(theChanged.getResourceText());

		ourLog.debug("Saving history entry ID[{}] for RES_ID[{}]", historyEntry.getId(), historyEntry.getResourceId());
		myEntityManager.persist(historyEntry);
		theEntity.setCurrentVersionEntity(historyEntry);

		// Save resource source
		String source = null;

		if (theResource != null) {
			if (myContext.getVersion().getVersion().isEqualOrNewerThan(FhirVersionEnum.R4)) {
				IBaseMetaType meta = theResource.getMeta();
				source = MetaUtil.getSource(myContext, meta);
			}
			if (myContext.getVersion().getVersion().equals(FhirVersionEnum.DSTU3)) {
				source = ((IBaseHasExtensions) theResource.getMeta())
						.getExtension().stream()
								.filter(t -> HapiExtensions.EXT_META_SOURCE.equals(t.getUrl()))
								.filter(t -> t.getValue() instanceof IPrimitiveType)
								.map(t -> ((IPrimitiveType<?>) t.getValue()).getValueAsString())
								.findFirst()
								.orElse(null);
			}
		}

		String requestId = getRequestId(theRequest, source);
		source = MetaUtil.cleanProvenanceSourceUriOrEmpty(source);

		boolean shouldStoreSource =
				myStorageSettings.getStoreMetaSourceInformation().isStoreSourceUri();
		boolean shouldStoreRequestId =
				myStorageSettings.getStoreMetaSourceInformation().isStoreRequestId();
		boolean haveSource = isNotBlank(source) && shouldStoreSource;
		boolean haveRequestId = isNotBlank(requestId) && shouldStoreRequestId;
		if (haveSource || haveRequestId) {
			if (haveRequestId) {
				String persistedRequestId = left(requestId, Constants.REQUEST_ID_LENGTH);
				historyEntry.setRequestId(persistedRequestId);
			}
			if (haveSource) {
				String persistedSource = left(source, ResourceHistoryTable.SOURCE_URI_LENGTH);
				historyEntry.setSourceUri(persistedSource);
			}
			if (theResource != null) {
				MetaUtil.populateResourceSource(
						myFhirContext,
						shouldStoreSource ? source : null,
						shouldStoreRequestId ? requestId : null,
						theResource);
			}
		}
	}

	private String getRequestId(RequestDetails theRequest, String theSource) {
		if (myStorageSettings.isPreserveRequestIdInResourceBody()) {
			return StringUtils.substringAfter(theSource, "#");
		}
		return theRequest != null ? theRequest.getRequestId() : null;
	}

	@Override
	public DaoMethodOutcome updateInternal(
			RequestDetails theRequestDetails,
			T theResource,
			String theMatchUrl,
			boolean thePerformIndexing,
			boolean theForceUpdateVersion,
			IBasePersistedResource theEntity,
			IIdType theResourceId,
			@Nullable IBaseResource theOldResource,
			RestOperationTypeEnum theOperationType,
			TransactionDetails theTransactionDetails) {

		ResourceTable entity = (ResourceTable) theEntity;

		// We'll update the resource ID with the correct version later but for
		// now at least set it to something useful for the interceptors
		theResource.setId(entity.getIdDt());

		// Notify IServerOperationInterceptors about pre-action call
		notifyInterceptors(theRequestDetails, theResource, theOldResource, theTransactionDetails, true);

		entity.setUpdatedByMatchUrl(theMatchUrl);

		// Perform update
		ResourceTable savedEntity = updateEntity(
				theRequestDetails,
				theResource,
				entity,
				null,
				thePerformIndexing,
				thePerformIndexing,
				theTransactionDetails,
				theForceUpdateVersion,
				thePerformIndexing);

		/*
		 * If we aren't indexing (meaning we're probably executing a sub-operation within a transaction),
		 * we'll manually increase the version. This is important because we want the updated version number
		 * to be reflected in the resource shared with interceptors
		 */
		if (!thePerformIndexing
				&& !savedEntity.isUnchangedInCurrentOperation()
				&& !ourDisableIncrementOnUpdateForUnitTest) {
			if (!theResourceId.hasVersionIdPart()) {
				theResourceId = theResourceId.withVersion(Long.toString(savedEntity.getVersion()));
			}
			incrementId(theResource, savedEntity, theResourceId);
		}

		// Update version/lastUpdated so that interceptors see the correct version
		myJpaStorageResourceParser.updateResourceMetadata(savedEntity, theResource);

		// Populate the PID in the resource so it is available to hooks
		addPidToResource(savedEntity, theResource);

		// Notify interceptors
		if (!savedEntity.isUnchangedInCurrentOperation()) {
			notifyInterceptors(theRequestDetails, theResource, theOldResource, theTransactionDetails, false);
		}

		Collection<? extends BaseTag> tagList = Collections.emptyList();
		if (entity.isHasTags()) {
			tagList = entity.getTags();
		}
		long version = entity.getVersion();
		myJpaStorageResourceParser.populateResourceMetadata(entity, false, tagList, version, theResource);

		boolean wasDeleted = false;
		if (theOldResource != null) {
			wasDeleted = theOldResource.isDeleted();
		}

		if (wasDeleted && !myStorageSettings.isDeleteEnabled()) {
			String msg = myContext.getLocalizer().getMessage(BaseHapiFhirDao.class, "cantUndeleteWithDeletesDisabled");
			throw new InvalidRequestException(Msg.code(2573) + msg);
		}

		DaoMethodOutcome outcome = toMethodOutcome(
						theRequestDetails, savedEntity, theResource, theMatchUrl, theOperationType)
				.setCreated(wasDeleted);

		if (!thePerformIndexing) {
			IIdType id = getContext().getVersion().newIdType();
			id.setValue(entity.getIdDt().getValue());
			outcome.setId(id);
		}

		// Only include a task timer if we're not in a sub-request (i.e. a transaction)
		// since individual item times don't actually make much sense in the context
		// of a transaction
		StopWatch w = null;
		if (theRequestDetails != null && !theRequestDetails.isSubRequest()) {
			if (theTransactionDetails != null && !theTransactionDetails.isFhirTransaction()) {
				w = new StopWatch(theTransactionDetails.getTransactionDate());
			}
		}

		populateOperationOutcomeForUpdate(w, outcome, theMatchUrl, outcome.getOperationType());

		return outcome;
	}

	private void notifyInterceptors(
			RequestDetails theRequestDetails,
			T theResource,
			IBaseResource theOldResource,
			TransactionDetails theTransactionDetails,
			boolean isUnchanged) {
		Pointcut interceptorPointcut = Pointcut.STORAGE_PRESTORAGE_RESOURCE_UPDATED;

		HookParams hookParams = new HookParams()
				.add(IBaseResource.class, theOldResource)
				.add(IBaseResource.class, theResource)
				.add(RequestDetails.class, theRequestDetails)
				.addIfMatchesType(ServletRequestDetails.class, theRequestDetails)
				.add(TransactionDetails.class, theTransactionDetails);

		if (!isUnchanged) {
			hookParams.add(
					InterceptorInvocationTimingEnum.class,
					theTransactionDetails.getInvocationTiming(Pointcut.STORAGE_PRECOMMIT_RESOURCE_CREATED));
			interceptorPointcut = Pointcut.STORAGE_PRECOMMIT_RESOURCE_UPDATED;
		}

		doCallHooks(theTransactionDetails, theRequestDetails, interceptorPointcut, hookParams);
	}

	protected void addPidToResource(IResourceLookup<JpaPid> theEntity, IBaseResource theResource) {
		if (theResource instanceof IAnyResource) {
			IDao.RESOURCE_PID.put(theResource, theEntity.getPersistentId());
		} else if (theResource instanceof IResource) {
			IDao.RESOURCE_PID.put(theResource, theEntity.getPersistentId());
		}
	}

	private void validateChildReferenceTargetTypes(IBase theElement, String thePath) {
		if (theElement == null) {
			return;
		}
		BaseRuntimeElementDefinition<?> def = myContext.getElementDefinition(theElement.getClass());
		if (!(def instanceof BaseRuntimeElementCompositeDefinition)) {
			return;
		}

		BaseRuntimeElementCompositeDefinition<?> cdef = (BaseRuntimeElementCompositeDefinition<?>) def;
		for (BaseRuntimeChildDefinition nextChildDef : cdef.getChildren()) {

			List<IBase> values = nextChildDef.getAccessor().getValues(theElement);
			if (values == null || values.isEmpty()) {
				continue;
			}

			String newPath = thePath + "." + nextChildDef.getElementName();

			for (IBase nextChild : values) {
				validateChildReferenceTargetTypes(nextChild, newPath);
			}

			if (nextChildDef instanceof RuntimeChildResourceDefinition) {
				RuntimeChildResourceDefinition nextChildDefRes = (RuntimeChildResourceDefinition) nextChildDef;
				Set<String> validTypes = new HashSet<>();
				boolean allowAny = false;
				for (Class<? extends IBaseResource> nextValidType : nextChildDefRes.getResourceTypes()) {
					if (nextValidType.isInterface()) {
						allowAny = true;
						break;
					}
					validTypes.add(getContext().getResourceType(nextValidType));
				}

				if (allowAny) {
					continue;
				}

				if (getStorageSettings().isEnforceReferenceTargetTypes()) {
					for (IBase nextChild : values) {
						IBaseReference nextRef = (IBaseReference) nextChild;
						IIdType referencedId = nextRef.getReferenceElement();
						if (!isBlank(referencedId.getResourceType())) {
							if (!isLogicalReference(referencedId)) {
								if (!referencedId.getValue().contains("?")) {
									if (!validTypes.contains(referencedId.getResourceType())) {
										throw new UnprocessableEntityException(Msg.code(931)
												+ "Invalid reference found at path '" + newPath + "'. Resource type '"
												+ referencedId.getResourceType() + "' is not valid for this path");
									}
								}
							}
						}
					}
				}
			}
		}
	}

	protected void validateMetaCount(int theMetaCount) {
		if (myStorageSettings.getResourceMetaCountHardLimit() != null) {
			if (theMetaCount > myStorageSettings.getResourceMetaCountHardLimit()) {
				throw new UnprocessableEntityException(Msg.code(932) + "Resource contains " + theMetaCount
						+ " meta entries (tag/profile/security label), maximum is "
						+ myStorageSettings.getResourceMetaCountHardLimit());
			}
		}
	}

	/**
	 * This method is invoked immediately before storing a new resource, or an update to an existing resource to allow the DAO to ensure that it is valid for persistence. By default, checks for the
	 * "subsetted" tag and rejects resources which have it. Subclasses should call the superclass implementation to preserve this check.
	 *
	 * @param theResource     The resource that is about to be persisted
	 * @param theEntityToSave TODO
	 */
	protected void validateResourceForStorage(T theResource, ResourceTable theEntityToSave) {
		Object tag = null;

		int totalMetaCount = 0;

		if (theResource instanceof IResource) {
			IResource res = (IResource) theResource;
			TagList tagList = ResourceMetadataKeyEnum.TAG_LIST.get(res);
			if (tagList != null) {
				tag = tagList.getTag(Constants.TAG_SUBSETTED_SYSTEM_DSTU3, Constants.TAG_SUBSETTED_CODE);
				totalMetaCount += tagList.size();
			}
			List<IdDt> profileList = ResourceMetadataKeyEnum.PROFILES.get(res);
			if (profileList != null) {
				totalMetaCount += profileList.size();
			}
		} else {
			IAnyResource res = (IAnyResource) theResource;
			tag = res.getMeta().getTag(Constants.TAG_SUBSETTED_SYSTEM_DSTU3, Constants.TAG_SUBSETTED_CODE);
			totalMetaCount += res.getMeta().getTag().size();
			totalMetaCount += res.getMeta().getProfile().size();
			totalMetaCount += res.getMeta().getSecurity().size();
		}

		if (tag != null) {
			throw new UnprocessableEntityException(
					Msg.code(933)
							+ "Resource contains the 'subsetted' tag, and must not be stored as it may contain a subset of available data");
		}

		if (getStorageSettings().isEnforceReferenceTargetTypes()) {
			String resName = getContext().getResourceType(theResource);
			validateChildReferenceTargetTypes(theResource, resName);
		}

		validateMetaCount(totalMetaCount);
	}

	@PostConstruct
	public void start() {}

	@VisibleForTesting
	public void setStorageSettingsForUnitTest(JpaStorageSettings theStorageSettings) {
		myStorageSettings = theStorageSettings;
	}

	public void populateFullTextFields(
			final FhirContext theContext,
			final IBaseResource theResource,
			ResourceTable theEntity,
			ResourceIndexedSearchParams theNewParams) {
		if (theEntity.getDeleted() != null) {
			theEntity.setNarrativeText(null);
			theEntity.setContentText(null);
		} else {
			theEntity.setNarrativeText(parseNarrativeTextIntoWords(theResource));
			theEntity.setContentText(parseContentTextIntoWords(theContext, theResource));
			if (myStorageSettings.isAdvancedHSearchIndexing()) {
				ExtendedHSearchIndexData hSearchIndexData =
						myFulltextSearchSvc.extractLuceneIndexData(theResource, theEntity, theNewParams);
				theEntity.setLuceneIndexData(hSearchIndexData);
			}
		}
	}

	@VisibleForTesting
	public void setPartitionSettingsForUnitTest(PartitionSettings thePartitionSettings) {
		myPartitionSettings = thePartitionSettings;
	}

	/**
	 * Do not call this method outside of unit tests
	 */
	@VisibleForTesting
	public void setJpaStorageResourceParserForUnitTest(IJpaStorageResourceParser theJpaStorageResourceParser) {
		myJpaStorageResourceParser = theJpaStorageResourceParser;
	}

	@SuppressWarnings("unchecked")
	public static String parseContentTextIntoWords(FhirContext theContext, IBaseResource theResource) {

		Class<IPrimitiveType<String>> stringType = (Class<IPrimitiveType<String>>)
				theContext.getElementDefinition("string").getImplementingClass();

		StringBuilder retVal = new StringBuilder();
		List<IPrimitiveType<String>> childElements =
				theContext.newTerser().getAllPopulatedChildElementsOfType(theResource, stringType);
		for (IPrimitiveType<String> nextType : childElements) {
			if (stringType.equals(nextType.getClass())) {
				String nextValue = nextType.getValueAsString();
				if (isNotBlank(nextValue)) {
					retVal.append(nextValue.replace("\n", " ").replace("\r", " "));
					retVal.append("\n");
				}
			}
		}
		return retVal.toString();
	}

	public static String decodeResource(byte[] theResourceBytes, ResourceEncodingEnum theResourceEncoding) {
		String resourceText = null;
		switch (theResourceEncoding) {
			case JSON:
				resourceText = new String(theResourceBytes, Charsets.UTF_8);
				break;
			case JSONC:
				resourceText = GZipUtil.decompress(theResourceBytes);
				break;
			case DEL:
			case ESR:
				break;
		}
		return resourceText;
	}

	private static String parseNarrativeTextIntoWords(IBaseResource theResource) {

		StringBuilder b = new StringBuilder();
		if (theResource instanceof IResource) {
			IResource resource = (IResource) theResource;
			List<XMLEvent> xmlEvents = XmlUtil.parse(resource.getText().getDiv().getValue());
			if (xmlEvents != null) {
				for (XMLEvent next : xmlEvents) {
					if (next.isCharacters()) {
						Characters characters = next.asCharacters();
						b.append(characters.getData()).append(" ");
					}
				}
			}
		} else if (theResource instanceof IDomainResource) {
			IDomainResource resource = (IDomainResource) theResource;
			try {
				String divAsString = resource.getText().getDivAsString();
				List<XMLEvent> xmlEvents = XmlUtil.parse(divAsString);
				if (xmlEvents != null) {
					for (XMLEvent next : xmlEvents) {
						if (next.isCharacters()) {
							Characters characters = next.asCharacters();
							b.append(characters.getData()).append(" ");
						}
					}
				}
			} catch (Exception e) {
				throw new DataFormatException(Msg.code(934) + "Unable to convert DIV to string", e);
			}
		}
		return b.toString();
	}

	@VisibleForTesting
	public static void setDisableIncrementOnUpdateForUnitTest(boolean theDisableIncrementOnUpdateForUnitTest) {
		ourDisableIncrementOnUpdateForUnitTest = theDisableIncrementOnUpdateForUnitTest;
	}

	/**
	 * Do not call this method outside of unit tests
	 */
	@VisibleForTesting
	public static void setValidationDisabledForUnitTest(boolean theValidationDisabledForUnitTest) {
		ourValidationDisabledForUnitTest = theValidationDisabledForUnitTest;
	}

	private enum CreateOrUpdateByMatch {
		CREATE,
		UPDATE
	}
}<|MERGE_RESOLUTION|>--- conflicted
+++ resolved
@@ -53,6 +53,7 @@
 import ca.uhn.fhir.jpa.model.cross.IBasePersistedResource;
 import ca.uhn.fhir.jpa.model.cross.IResourceLookup;
 import ca.uhn.fhir.jpa.model.dao.JpaPid;
+import ca.uhn.fhir.jpa.model.dao.JpaPidNonPk;
 import ca.uhn.fhir.jpa.model.entity.BaseHasResource;
 import ca.uhn.fhir.jpa.model.entity.BaseTag;
 import ca.uhn.fhir.jpa.model.entity.ResourceEncodingEnum;
@@ -559,8 +560,8 @@
 			} else {
 				ResourceHistoryTable currentHistoryVersion = theEntity.getCurrentVersionEntity();
 				if (currentHistoryVersion == null) {
-					currentHistoryVersion =
-							myResourceHistoryTableDao.findForIdAndVersion(theEntity.getId(), theEntity.getVersion());
+					currentHistoryVersion = myResourceHistoryTableDao.findForIdAndVersion(
+							JpaPidNonPk.fromPid(theEntity.getId()), theEntity.getVersion());
 				}
 				if (currentHistoryVersion == null || !currentHistoryVersion.hasResource()) {
 					changed = true;
@@ -1019,7 +1020,7 @@
 			myEntityManager.persist(entity);
 
 			if (entity.getFhirId() == null) {
-				entity.setFhirId(Long.toString(entity.getResourceId()));
+				entity.setFhirId(Long.toString(entity.getId().getId()));
 			}
 
 			postPersist(entity, (T) theResource, theRequest);
@@ -1077,11 +1078,7 @@
 		 */
 		if (thePerformIndexing) {
 			if (newParams == null) {
-<<<<<<< HEAD
-				myExpungeService.deleteAllSearchParams(entity.getId());
-=======
 				myExpungeService.deleteAllSearchParams(entity.getPersistentId());
->>>>>>> 744a0d70
 				entity.clearAllParamsPopulated();
 			} else {
 
@@ -1089,7 +1086,8 @@
 				AddRemoveCount searchParamAddRemoveCount =
 						myDaoSearchParamSynchronizer.synchronizeSearchParamsToDatabase(
 								newParams, entity, existingParams);
-				newParams.applyToEntity(entity);
+
+				newParams.populateResourceTableParamCollections(entity);
 
 				// Interceptor broadcast: JPA_PERFTRACE_INFO
 				if (!searchParamAddRemoveCount.isEmpty()) {
@@ -1290,7 +1288,6 @@
 
 		ResourceHistoryTable historyEntry = null;
 		long resourceVersion = theEntity.getVersion();
-		boolean reusingHistoryEntity = false;
 		if (!myStorageSettings.isResourceDbHistoryEnabled() && resourceVersion > 1L) {
 			/*
 			 * If we're not storing history, then just pull the current history
@@ -1298,14 +1295,9 @@
 			 * this could return null if the current resourceVersion has been expunged
 			 * in which case we'll still create a new one
 			 */
-<<<<<<< HEAD
-			historyEntry = myResourceHistoryTableDao.findForIdAndVersion(theEntity.getId(), resourceVersion - 1);
-=======
-			historyEntry =
-					myResourceHistoryTableDao.findForIdAndVersion(theEntity.getResourceId(), resourceVersion - 1);
->>>>>>> 744a0d70
+			historyEntry = myResourceHistoryTableDao.findForIdAndVersion(
+					JpaPidNonPk.fromPid(theEntity.getResourceId()), resourceVersion - 1);
 			if (historyEntry != null) {
-				reusingHistoryEntity = true;
 				theEntity.populateHistoryEntityVersionAndDates(historyEntry);
 				if (versionedTags && theEntity.isHasTags()) {
 					for (ResourceTag next : theEntity.getTags()) {
@@ -1323,6 +1315,24 @@
 		if (historyEntry == null) {
 			historyEntry = theEntity.toHistory(versionedTags && theEntity.getDeleted() == null);
 		}
+
+		// FIXME: remove?
+		/*
+		 * If a resource was modified multiple times within the same transaction,
+		 * then the toHistory method above will increment the version automatically.
+		 * But because myVersion is annotated with @Version, manual changes to it
+		 * are not flushed to the DB. So we do that manually here. This isn't
+		 * almost ever going to happen in the real world, so the extra SQL write
+		 * isn't a big deal here. Essentially this can only happen if someone
+		 * starts a DB transaction in java code, and then called
+		 * BaseHapiFhirDao#update() on the same resource multime times before
+		 * closing the transaction.
+		 */
+		//		long newVersion = theEntity.getVersion();
+		//		if (newVersion != previousVersion) {
+		//			myResourceTableDao.updateResourceVersion(theEntity.getId(), previousVersion, newVersion);
+		//			theEntity.setVersionForUnitTest(newVersion);
+		//		}
 
 		historyEntry.setEncoding(theChanged.getEncoding());
 		historyEntry.setResource(theChanged.getResourceBinary());
