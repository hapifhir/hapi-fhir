--- conflicted
+++ resolved
@@ -39,7 +39,6 @@
 import ca.uhn.fhir.jpa.model.dao.JpaPid;
 import ca.uhn.fhir.jpa.model.entity.BaseHasResource;
 import ca.uhn.fhir.jpa.model.entity.BaseTag;
-import ca.uhn.fhir.jpa.model.entity.ModelConfig;
 import ca.uhn.fhir.jpa.model.entity.ResourceEncodingEnum;
 import ca.uhn.fhir.jpa.model.entity.ResourceHistoryProvenanceEntity;
 import ca.uhn.fhir.jpa.model.entity.ResourceHistoryTable;
@@ -230,13 +229,8 @@
 	@Autowired
 	ExpungeService myExpungeService;
 	@Autowired
-<<<<<<< HEAD
 	private ExternallyStoredResourceServiceRegistry myExternallyStoredResourceServiceRegistry;
 	@Autowired
-	private DaoConfig myConfig;
-	@Autowired
-=======
->>>>>>> 418e93dc
 	private ISearchParamPresenceSvc mySearchParamPresenceSvc;
 	@Autowired
 	private SearchParamWithInlineReferencesExtractor mySearchParamWithInlineReferencesExtractor;
@@ -538,19 +532,11 @@
 	}
 
 	public boolean isLogicalReference(IIdType theId) {
-<<<<<<< HEAD
-		return LogicalReferenceHelper.isLogicalReference(myModelConfig, theId);
+		return LogicalReferenceHelper.isLogicalReference(myStorageSettings, theId);
 	}
 
 	/**
 	 * Returns a status object containing the encoded resource and a flag about whether this has changed
-=======
-		return LogicalReferenceHelper.isLogicalReference(myStorageSettings, theId);
-	}
-
-	/**
-	 * Returns {@literal true} if the resource has changed (either the contents or the tags)
->>>>>>> 418e93dc
 	 */
 	protected EncodedResource populateResourceIntoEntity(TransactionDetails theTransactionDetails, RequestDetails theRequest, IBaseResource theResource, ResourceTable theEntity, boolean thePerformIndexing) {
 		if (theEntity.getResourceType() == null) {
@@ -566,14 +552,10 @@
 
 			if (thePerformIndexing) {
 
-<<<<<<< HEAD
 				ExternallyStoredResourceAddress address = null;
 				if (myExternallyStoredResourceServiceRegistry.hasProviders()) {
 					address = ExternallyStoredResourceAddressMetadataKey.INSTANCE.get(theResource);
 				}
-=======
-				encoding = myStorageSettings.getResourceEncoding();
->>>>>>> 418e93dc
 
 				if (address != null) {
 
@@ -584,25 +566,9 @@
 
 				} else {
 
-					encoding = myConfig.getResourceEncoding();
-
-<<<<<<< HEAD
+					encoding = myStorageSettings.getResourceEncoding();
+
 					String resourceType = theEntity.getResourceType();
-=======
-				HashFunction sha256 = Hashing.sha256();
-				HashCode hashCode;
-				String encodedResource = encodeResource(theResource, encoding, excludeElements, myContext);
-				if (getStorageSettings().getInlineResourceTextBelowSize() > 0 && encodedResource.length() < getStorageSettings().getInlineResourceTextBelowSize()) {
-					resourceText = encodedResource;
-					resourceBinary = null;
-					encoding = ResourceEncodingEnum.JSON;
-					hashCode = sha256.hashUnencodedChars(encodedResource);
-				} else {
-					resourceText = null;
-					resourceBinary = getResourceBinary(encoding, encodedResource);
-					hashCode = sha256.hashBytes(resourceBinary);
-				}
->>>>>>> 418e93dc
 
 					List<String> excludeElements = new ArrayList<>(8);
 					IBaseMetaType meta = theResource.getMeta();
@@ -614,7 +580,7 @@
 					HashFunction sha256 = Hashing.sha256();
 					HashCode hashCode;
 					String encodedResource = encodeResource(theResource, encoding, excludeElements, myContext);
-					if (getConfig().getInlineResourceTextBelowSize() > 0 && encodedResource.length() < getConfig().getInlineResourceTextBelowSize()) {
+					if (myStorageSettings.getInlineResourceTextBelowSize() > 0 && encodedResource.length() < myStorageSettings.getInlineResourceTextBelowSize()) {
 						resourceText = encodedResource;
 						resourceBinary = null;
 						encoding = ResourceEncodingEnum.JSON;
@@ -1600,11 +1566,6 @@
 		myStorageSettings = theStorageSettings;
 	}
 
-	@VisibleForTesting
-	public void setModelConfigForUnitTest(ModelConfig theModelConfig) {
-		myModelConfig = theModelConfig;
-	}
-
 	public void populateFullTextFields(final FhirContext theContext, final IBaseResource theResource, ResourceTable theEntity, ResourceIndexedSearchParams theNewParams) {
 		if (theEntity.getDeleted() != null) {
 			theEntity.setNarrativeText(null);
