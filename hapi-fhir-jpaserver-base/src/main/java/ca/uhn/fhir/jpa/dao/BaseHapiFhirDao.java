package ca.uhn.fhir.jpa.dao;

import ca.uhn.fhir.context.BaseRuntimeChildDefinition;
import ca.uhn.fhir.context.BaseRuntimeElementCompositeDefinition;
import ca.uhn.fhir.context.BaseRuntimeElementDefinition;
import ca.uhn.fhir.context.FhirContext;
import ca.uhn.fhir.context.FhirVersionEnum;
import ca.uhn.fhir.context.RuntimeChildResourceDefinition;
import ca.uhn.fhir.context.RuntimeResourceDefinition;
import ca.uhn.fhir.i18n.Msg;
import ca.uhn.fhir.interceptor.api.HookParams;
import ca.uhn.fhir.interceptor.api.IInterceptorBroadcaster;
import ca.uhn.fhir.interceptor.api.Pointcut;
import ca.uhn.fhir.interceptor.model.RequestPartitionId;
import ca.uhn.fhir.jpa.api.config.DaoConfig;
import ca.uhn.fhir.jpa.api.dao.DaoRegistry;
import ca.uhn.fhir.jpa.api.dao.IDao;
import ca.uhn.fhir.jpa.api.dao.IJpaDao;
import ca.uhn.fhir.jpa.api.svc.IIdHelperService;
import ca.uhn.fhir.jpa.api.svc.ISearchCoordinatorSvc;
import ca.uhn.fhir.jpa.dao.data.IForcedIdDao;
import ca.uhn.fhir.jpa.dao.data.IResourceHistoryTableDao;
import ca.uhn.fhir.jpa.dao.data.IResourceProvenanceDao;
import ca.uhn.fhir.jpa.dao.data.IResourceTableDao;
import ca.uhn.fhir.jpa.dao.data.IResourceTagDao;
import ca.uhn.fhir.jpa.dao.expunge.ExpungeService;
import ca.uhn.fhir.jpa.dao.index.DaoSearchParamSynchronizer;
import ca.uhn.fhir.jpa.dao.index.SearchParamWithInlineReferencesExtractor;
import ca.uhn.fhir.jpa.dao.tx.HapiTransactionService;
import ca.uhn.fhir.jpa.delete.DeleteConflictService;
import ca.uhn.fhir.jpa.entity.PartitionEntity;
import ca.uhn.fhir.jpa.entity.ResourceSearchView;
import ca.uhn.fhir.jpa.entity.Search;
import ca.uhn.fhir.jpa.entity.SearchTypeEnum;
import ca.uhn.fhir.jpa.model.config.PartitionSettings;
import ca.uhn.fhir.jpa.model.cross.IBasePersistedResource;
import ca.uhn.fhir.jpa.model.entity.BaseHasResource;
import ca.uhn.fhir.jpa.model.entity.BaseTag;
import ca.uhn.fhir.jpa.model.entity.IBaseResourceEntity;
import ca.uhn.fhir.jpa.model.entity.PartitionablePartitionId;
import ca.uhn.fhir.jpa.model.entity.ResourceEncodingEnum;
import ca.uhn.fhir.jpa.model.entity.ResourceHistoryProvenanceEntity;
import ca.uhn.fhir.jpa.model.entity.ResourceHistoryTable;
import ca.uhn.fhir.jpa.model.entity.ResourceTable;
import ca.uhn.fhir.jpa.model.entity.ResourceTag;
import ca.uhn.fhir.jpa.model.entity.TagDefinition;
import ca.uhn.fhir.jpa.model.entity.TagTypeEnum;
import ca.uhn.fhir.jpa.model.search.ExtendedHSearchIndexData;
import ca.uhn.fhir.jpa.model.search.SearchStatusEnum;
import ca.uhn.fhir.jpa.model.search.StorageProcessingMessage;
import ca.uhn.fhir.jpa.model.util.JpaConstants;
import ca.uhn.fhir.jpa.partition.IPartitionLookupSvc;
import ca.uhn.fhir.jpa.partition.RequestPartitionHelperSvc;
import ca.uhn.fhir.jpa.search.PersistedJpaBundleProviderFactory;
import ca.uhn.fhir.jpa.search.cache.ISearchCacheSvc;
import ca.uhn.fhir.jpa.searchparam.extractor.LogicalReferenceHelper;
import ca.uhn.fhir.jpa.searchparam.extractor.ResourceIndexedSearchParams;
import ca.uhn.fhir.jpa.searchparam.matcher.InMemoryMatchResult;
import ca.uhn.fhir.jpa.searchparam.matcher.InMemoryResourceMatcher;
import ca.uhn.fhir.jpa.sp.ISearchParamPresenceSvc;
import ca.uhn.fhir.jpa.term.api.ITermReadSvc;
import ca.uhn.fhir.jpa.util.AddRemoveCount;
import ca.uhn.fhir.jpa.util.MemoryCacheService;
import ca.uhn.fhir.model.api.IResource;
import ca.uhn.fhir.model.api.ResourceMetadataKeyEnum;
import ca.uhn.fhir.model.api.Tag;
import ca.uhn.fhir.model.api.TagList;
import ca.uhn.fhir.model.base.composite.BaseCodingDt;
import ca.uhn.fhir.model.primitive.IdDt;
import ca.uhn.fhir.model.primitive.InstantDt;
import ca.uhn.fhir.model.valueset.BundleEntryTransactionMethodEnum;
import ca.uhn.fhir.parser.DataFormatException;
import ca.uhn.fhir.parser.IParser;
import ca.uhn.fhir.parser.LenientErrorHandler;
import ca.uhn.fhir.rest.api.Constants;
import ca.uhn.fhir.rest.api.InterceptorInvocationTimingEnum;
import ca.uhn.fhir.rest.api.RestOperationTypeEnum;
import ca.uhn.fhir.rest.api.server.IBundleProvider;
import ca.uhn.fhir.rest.api.server.RequestDetails;
import ca.uhn.fhir.rest.api.server.storage.ResourcePersistentId;
import ca.uhn.fhir.rest.api.server.storage.TransactionDetails;
import ca.uhn.fhir.rest.server.exceptions.InternalErrorException;
import ca.uhn.fhir.rest.server.exceptions.InvalidRequestException;
import ca.uhn.fhir.rest.server.exceptions.ResourceNotFoundException;
import ca.uhn.fhir.rest.server.exceptions.UnprocessableEntityException;
import ca.uhn.fhir.rest.server.interceptor.IServerInterceptor.ActionRequestDetails;
import ca.uhn.fhir.rest.server.servlet.ServletRequestDetails;
import ca.uhn.fhir.rest.server.util.CompositeInterceptorBroadcaster;
import ca.uhn.fhir.rest.server.util.ResourceSearchParams;
import ca.uhn.fhir.util.CoverageIgnore;
import ca.uhn.fhir.util.HapiExtensions;
import ca.uhn.fhir.util.MetaUtil;
import ca.uhn.fhir.util.XmlUtil;
import com.google.common.annotations.VisibleForTesting;
import com.google.common.base.Charsets;
import com.google.common.collect.Sets;
import com.google.common.hash.HashCode;
import com.google.common.hash.HashFunction;
import com.google.common.hash.Hashing;
import org.apache.commons.lang3.NotImplementedException;
import org.apache.commons.lang3.StringUtils;
import org.apache.commons.lang3.Validate;
import org.hl7.fhir.instance.model.api.IAnyResource;
import org.hl7.fhir.instance.model.api.IBase;
import org.hl7.fhir.instance.model.api.IBaseCoding;
import org.hl7.fhir.instance.model.api.IBaseExtension;
import org.hl7.fhir.instance.model.api.IBaseHasExtensions;
import org.hl7.fhir.instance.model.api.IBaseMetaType;
import org.hl7.fhir.instance.model.api.IBaseReference;
import org.hl7.fhir.instance.model.api.IBaseResource;
import org.hl7.fhir.instance.model.api.IDomainResource;
import org.hl7.fhir.instance.model.api.IIdType;
import org.hl7.fhir.instance.model.api.IPrimitiveType;
import org.hl7.fhir.r4.model.Bundle.HTTPVerb;
import org.slf4j.Logger;
import org.slf4j.LoggerFactory;
import org.springframework.beans.BeansException;
import org.springframework.beans.factory.annotation.Autowired;
import org.springframework.context.ApplicationContext;
import org.springframework.context.ApplicationContextAware;
import org.springframework.stereotype.Repository;
import org.springframework.transaction.PlatformTransactionManager;
import org.springframework.transaction.TransactionDefinition;
import org.springframework.transaction.TransactionStatus;
import org.springframework.transaction.support.TransactionCallback;
import org.springframework.transaction.support.TransactionSynchronization;
import org.springframework.transaction.support.TransactionSynchronizationManager;
import org.springframework.transaction.support.TransactionTemplate;

import javax.annotation.Nonnull;
import javax.annotation.Nullable;
import javax.annotation.PostConstruct;
import javax.persistence.EntityManager;
import javax.persistence.NoResultException;
import javax.persistence.PersistenceContext;
import javax.persistence.PersistenceContextType;
import javax.persistence.TypedQuery;
import javax.persistence.criteria.CriteriaBuilder;
import javax.persistence.criteria.CriteriaQuery;
import javax.persistence.criteria.Root;
import javax.xml.stream.events.Characters;
import javax.xml.stream.events.XMLEvent;
import java.util.ArrayList;
import java.util.Arrays;
import java.util.Collection;
import java.util.Collections;
import java.util.Date;
import java.util.HashMap;
import java.util.HashSet;
import java.util.IdentityHashMap;
import java.util.List;
import java.util.Map;
import java.util.Set;
import java.util.StringTokenizer;
import java.util.UUID;
import java.util.stream.Collectors;

import static ca.uhn.fhir.jpa.model.util.JpaConstants.ALL_PARTITIONS_NAME;
import static org.apache.commons.lang3.StringUtils.defaultIfBlank;
import static org.apache.commons.lang3.StringUtils.defaultString;
import static org.apache.commons.lang3.StringUtils.isBlank;
import static org.apache.commons.lang3.StringUtils.isNotBlank;
import static org.apache.commons.lang3.StringUtils.left;
import static org.apache.commons.lang3.StringUtils.trim;


/*
 * #%L
 * HAPI FHIR JPA Server
 * %%
 * Copyright (C) 2014 - 2022 Smile CDR, Inc.
 * %%
 * Licensed under the Apache License, Version 2.0 (the "License");
 * you may not use this file except in compliance with the License.
 * You may obtain a copy of the License at
 *
 * http://www.apache.org/licenses/LICENSE-2.0
 *
 * Unless required by applicable law or agreed to in writing, software
 * distributed under the License is distributed on an "AS IS" BASIS,
 * WITHOUT WARRANTIES OR CONDITIONS OF ANY KIND, either express or implied.
 * See the License for the specific language governing permissions and
 * limitations under the License.
 * #L%
 */

@SuppressWarnings("WeakerAccess")
@Repository
public abstract class BaseHapiFhirDao<T extends IBaseResource> extends BaseStorageDao implements IDao, IJpaDao<T>, ApplicationContextAware {

	public static final long INDEX_STATUS_INDEXED = 1L;
	public static final long INDEX_STATUS_INDEXING_FAILED = 2L;
	public static final String NS_JPA_PROFILE = "https://github.com/hapifhir/hapi-fhir/ns/jpa/profile";
	// total attempts to do a tag transaction
	private static final int TOTAL_TAG_READ_ATTEMPTS = 10;
	private static final Logger ourLog = LoggerFactory.getLogger(BaseHapiFhirDao.class);
	private static boolean ourValidationDisabledForUnitTest;
	private static boolean ourDisableIncrementOnUpdateForUnitTest = false;

	@PersistenceContext(type = PersistenceContextType.TRANSACTION)
	protected EntityManager myEntityManager;
	@Autowired
	protected IIdHelperService myIdHelperService;
	@Autowired
	protected IForcedIdDao myForcedIdDao;
	@Autowired
	protected IResourceProvenanceDao myResourceProvenanceDao;
	@Autowired
	protected ISearchCoordinatorSvc mySearchCoordinatorSvc;
	@Autowired
	protected ITermReadSvc myTerminologySvc;
	@Autowired
	protected IResourceHistoryTableDao myResourceHistoryTableDao;
	@Autowired
	protected IResourceTableDao myResourceTableDao;
	@Autowired
	protected IResourceTagDao myResourceTagDao;
	@Autowired
	protected DeleteConflictService myDeleteConflictService;
	@Autowired
	protected IInterceptorBroadcaster myInterceptorBroadcaster;
	@Autowired
	protected DaoRegistry myDaoRegistry;
	@Autowired
	protected InMemoryResourceMatcher myInMemoryResourceMatcher;
	@Autowired
	ExpungeService myExpungeService;
	@Autowired
	private HistoryBuilderFactory myHistoryBuilderFactory;
	@Autowired
	private DaoConfig myConfig;
	@Autowired
	private PlatformTransactionManager myPlatformTransactionManager;
	@Autowired
	private ISearchCacheSvc mySearchCacheSvc;
	@Autowired
	private ISearchParamPresenceSvc mySearchParamPresenceSvc;
	@Autowired
	private SearchParamWithInlineReferencesExtractor mySearchParamWithInlineReferencesExtractor;
	@Autowired
	private DaoSearchParamSynchronizer myDaoSearchParamSynchronizer;
	@Autowired
	private SearchBuilderFactory mySearchBuilderFactory;
	private FhirContext myContext;
	private ApplicationContext myApplicationContext;
	@Autowired
	private PartitionSettings myPartitionSettings;
	@Autowired
	private RequestPartitionHelperSvc myRequestPartitionHelperSvc;
	@Autowired
	private PersistedJpaBundleProviderFactory myPersistedJpaBundleProviderFactory;
	@Autowired
	private IPartitionLookupSvc myPartitionLookupSvc;
	@Autowired
	private MemoryCacheService myMemoryCacheService;
	@Autowired(required = false)
	private IFulltextSearchSvc myFulltextSearchSvc;

	@Autowired
	private PlatformTransactionManager myTransactionManager;

	@VisibleForTesting
	public void setSearchParamPresenceSvc(ISearchParamPresenceSvc theSearchParamPresenceSvc) {
		mySearchParamPresenceSvc = theSearchParamPresenceSvc;
	}

	@Override
	protected IInterceptorBroadcaster getInterceptorBroadcaster() {
		return myInterceptorBroadcaster;
	}

	protected ApplicationContext getApplicationContext() {
		return myApplicationContext;
	}

	@Override
	public void setApplicationContext(ApplicationContext theApplicationContext) throws BeansException {
		/*
		 * We do a null check here because Smile's module system tries to
		 * initialize the application context twice if two modules depend on
		 * the persistence module. The second time sets the dependency's appctx.
		 */
		if (myApplicationContext == null) {
			myApplicationContext = theApplicationContext;
		}
	}

	private void extractTagsHapi(TransactionDetails theTransactionDetails, IResource theResource, ResourceTable theEntity, Set<ResourceTag> allDefs) {
		TagList tagList = ResourceMetadataKeyEnum.TAG_LIST.get(theResource);
		if (tagList != null) {
			for (Tag next : tagList) {
				TagDefinition def = getTagOrNull(theTransactionDetails, TagTypeEnum.TAG, next.getScheme(), next.getTerm(), next.getLabel());
				if (def != null) {
					ResourceTag tag = theEntity.addTag(def);
					allDefs.add(tag);
					theEntity.setHasTags(true);
				}
			}
		}

		List<BaseCodingDt> securityLabels = ResourceMetadataKeyEnum.SECURITY_LABELS.get(theResource);
		if (securityLabels != null) {
			for (BaseCodingDt next : securityLabels) {
				TagDefinition def = getTagOrNull(theTransactionDetails, TagTypeEnum.SECURITY_LABEL, next.getSystemElement().getValue(), next.getCodeElement().getValue(), next.getDisplayElement().getValue());
				if (def != null) {
					ResourceTag tag = theEntity.addTag(def);
					allDefs.add(tag);
					theEntity.setHasTags(true);
				}
			}
		}

		List<IdDt> profiles = ResourceMetadataKeyEnum.PROFILES.get(theResource);
		if (profiles != null) {
			for (IIdType next : profiles) {
				TagDefinition def = getTagOrNull(theTransactionDetails, TagTypeEnum.PROFILE, NS_JPA_PROFILE, next.getValue(), null);
				if (def != null) {
					ResourceTag tag = theEntity.addTag(def);
					allDefs.add(tag);
					theEntity.setHasTags(true);
				}
			}
		}
	}

	private void extractTagsRi(TransactionDetails theTransactionDetails, IAnyResource theResource, ResourceTable theEntity, Set<ResourceTag> theAllTags) {
		List<? extends IBaseCoding> tagList = theResource.getMeta().getTag();
		if (tagList != null) {
			for (IBaseCoding next : tagList) {
				TagDefinition def = getTagOrNull(theTransactionDetails, TagTypeEnum.TAG, next.getSystem(), next.getCode(), next.getDisplay());
				if (def != null) {
					ResourceTag tag = theEntity.addTag(def);
					theAllTags.add(tag);
					theEntity.setHasTags(true);
				}
			}
		}

		List<? extends IBaseCoding> securityLabels = theResource.getMeta().getSecurity();
		if (securityLabels != null) {
			for (IBaseCoding next : securityLabels) {
				TagDefinition def = getTagOrNull(theTransactionDetails, TagTypeEnum.SECURITY_LABEL, next.getSystem(), next.getCode(), next.getDisplay());
				if (def != null) {
					ResourceTag tag = theEntity.addTag(def);
					theAllTags.add(tag);
					theEntity.setHasTags(true);
				}
			}
		}

		List<? extends IPrimitiveType<String>> profiles = theResource.getMeta().getProfile();
		if (profiles != null) {
			for (IPrimitiveType<String> next : profiles) {
				TagDefinition def = getTagOrNull(theTransactionDetails, TagTypeEnum.PROFILE, NS_JPA_PROFILE, next.getValue(), null);
				if (def != null) {
					ResourceTag tag = theEntity.addTag(def);
					theAllTags.add(tag);
					theEntity.setHasTags(true);
				}
			}
		}

	}

	private Set<ResourceTag> getAllTagDefinitions(ResourceTable theEntity) {
		HashSet<ResourceTag> retVal = Sets.newHashSet();
		if (theEntity.isHasTags()) {
			for (ResourceTag next : theEntity.getTags()) {
				retVal.add(next);
			}
		}
		return retVal;
	}

	@Override
	public DaoConfig getConfig() {
		return myConfig;
	}

	@Override
	public FhirContext getContext() {
		return myContext;
	}

	@Autowired
	public void setContext(FhirContext theContext) {
		super.myFhirContext = theContext;
		myContext = theContext;
	}

	public FhirContext getContext(FhirVersionEnum theVersion) {
		Validate.notNull(theVersion, "theVersion must not be null");
		if (theVersion == myFhirContext.getVersion().getVersion()) {
			return myFhirContext;
		}
		return FhirContext.forCached(theVersion);
	}

	/**
	 * <code>null</code> will only be returned if the scheme and tag are both blank
	 */
	protected TagDefinition getTagOrNull(TransactionDetails theTransactionDetails, TagTypeEnum theTagType, String theScheme, String theTerm, String theLabel) {
		if (isBlank(theScheme) && isBlank(theTerm) && isBlank(theLabel)) {
			return null;
		}

		MemoryCacheService.TagDefinitionCacheKey key = toTagDefinitionMemoryCacheKey(theTagType, theScheme, theTerm);

		TagDefinition retVal = myMemoryCacheService.getIfPresent(MemoryCacheService.CacheEnum.TAG_DEFINITION, key);

		if (retVal == null) {
			HashMap<MemoryCacheService.TagDefinitionCacheKey, TagDefinition> resolvedTagDefinitions = theTransactionDetails.getOrCreateUserData(HapiTransactionService.XACT_USERDATA_KEY_RESOLVED_TAG_DEFINITIONS, () -> new HashMap<>());
			retVal = resolvedTagDefinitions.get(key);

			if (retVal == null) {
				// actual DB hit(s) happen here
				retVal = getOrCreateTag(theTagType, theScheme, theTerm, theLabel);

				TransactionSynchronization sync = new AddTagDefinitionToCacheAfterCommitSynchronization(key, retVal);
				TransactionSynchronizationManager.registerSynchronization(sync);

				resolvedTagDefinitions.put(key, retVal);
			}
		}

		return retVal;
	}

	/**
	 * Gets the tag defined by the fed in values, or saves it if it does not
	 * exist.
	 * <p>
	 * Can also throw an InternalErrorException if something bad happens.
	 */
	private TagDefinition getOrCreateTag(TagTypeEnum theTagType, String theScheme, String theTerm, String theLabel) {
		CriteriaBuilder builder = myEntityManager.getCriteriaBuilder();
		CriteriaQuery<TagDefinition> cq = builder.createQuery(TagDefinition.class);
		Root<TagDefinition> from = cq.from(TagDefinition.class);

		if (isNotBlank(theScheme)) {
			cq.where(
				builder.and(
					builder.equal(from.get("myTagType"), theTagType),
					builder.equal(from.get("mySystem"), theScheme),
					builder.equal(from.get("myCode"), theTerm)));
		} else {
			cq.where(
				builder.and(
					builder.equal(from.get("myTagType"), theTagType),
					builder.isNull(from.get("mySystem")),
					builder.equal(from.get("myCode"), theTerm)));
		}

		TypedQuery<TagDefinition> q = myEntityManager.createQuery(cq);

		TransactionTemplate template = new TransactionTemplate(myTransactionManager);
		template.setPropagationBehavior(TransactionDefinition.PROPAGATION_REQUIRES_NEW);

		// this transaction will attempt to get or create the tag,
		// repeating (on any failure) 10 times.
		// if it fails more than this, we will throw exceptions
		TagDefinition retVal;
		int count = 0;
		HashSet<Throwable> throwables = new HashSet<>();
		do {
			try {
				retVal = template.execute(new TransactionCallback<TagDefinition>() {

					// do the actual DB call(s) to read and/or write the values
					private TagDefinition readOrCreate() {
						TagDefinition val;
						try {
							val = q.getSingleResult();
						} catch (NoResultException e) {
							val = new TagDefinition(theTagType, theScheme, theTerm, theLabel);
							myEntityManager.persist(val);
						}
						return val;
					}

					@Override
					public TagDefinition doInTransaction(TransactionStatus status) {
						TagDefinition tag = null;

						try {
							tag = readOrCreate();
						} catch (Exception ex) {
							// log any exceptions - just in case
							// they may be signs of things to come...
							ourLog.warn(
								"Tag read/write failed: "
									+ ex.getMessage() + ". "
									+ "This is not a failure on its own, "
									+ "but could be useful information in the result of an actual failure."
							);
							throwables.add(ex);
						}

						return tag;
					}
				});
			} catch (Exception ex) {
				// transaction template can fail if connections to db are exhausted
				// and/or timeout
				ourLog.warn("Transaction failed with: "
					+ ex.getMessage() + ". "
					+ "Transaction will rollback and be reattempted."
				);
				retVal = null;
			}
			count++;
		} while (retVal == null && count < TOTAL_TAG_READ_ATTEMPTS);

		if (retVal == null) {
			// if tag is still null,
			// something bad must be happening
			// - throw
			String msg = throwables.stream()
				.map(Throwable::getMessage)
				.collect(Collectors.joining(", "));
			throw new InternalErrorException(
				Msg.code(2023)
					+ "Tag get/create failed after "
					+ TOTAL_TAG_READ_ATTEMPTS
					+ " attempts with error(s): "
					+ msg
			);
		}

		return retVal;
	}

	protected IBundleProvider history(RequestDetails theRequest, String theResourceType, Long theResourcePid, Date theRangeStartInclusive, Date theRangeEndInclusive, Integer theOffset) {

		String resourceName = defaultIfBlank(theResourceType, null);

		Search search = new Search();
		search.setOffset(theOffset);
		search.setDeleted(false);
		search.setCreated(new Date());
		search.setLastUpdated(theRangeStartInclusive, theRangeEndInclusive);
		search.setUuid(UUID.randomUUID().toString());
		search.setResourceType(resourceName);
		search.setResourceId(theResourcePid);
		search.setSearchType(SearchTypeEnum.HISTORY);
		search.setStatus(SearchStatusEnum.FINISHED);

		return myPersistedJpaBundleProviderFactory.newInstance(theRequest, search);
	}

	void incrementId(T theResource, ResourceTable theSavedEntity, IIdType theResourceId) {
		String newVersion;
		long newVersionLong;
		if (theResourceId == null || theResourceId.getVersionIdPart() == null) {
			newVersion = "1";
			newVersionLong = 1;
		} else {
			newVersionLong = theResourceId.getVersionIdPartAsLong() + 1;
			newVersion = Long.toString(newVersionLong);
		}

		assert theResourceId != null;
		IIdType newId = theResourceId.withVersion(newVersion);
		theResource.getIdElement().setValue(newId.getValue());
		theSavedEntity.setVersion(newVersionLong);
	}

	public boolean isLogicalReference(IIdType theId) {
		return LogicalReferenceHelper.isLogicalReference(myConfig.getModelConfig(), theId);
	}

	/**
	 * Returns true if the resource has changed (either the contents or the tags)
	 */
	protected EncodedResource populateResourceIntoEntity(TransactionDetails theTransactionDetails, RequestDetails theRequest, IBaseResource theResource, ResourceTable theEntity, boolean thePerformIndexing) {
		if (theEntity.getResourceType() == null) {
			theEntity.setResourceType(toResourceName(theResource));
		}

		byte[] resourceBinary;
		String resourceText;
		ResourceEncodingEnum encoding;
		boolean changed = false;

		if (theEntity.getDeleted() == null) {

			if (thePerformIndexing) {

				encoding = myConfig.getResourceEncoding();

				String resourceType = theEntity.getResourceType();

				List<String> excludeElements = new ArrayList<>(8);
				IBaseMetaType meta = theResource.getMeta();

				IBaseExtension<?, ?> sourceExtension = getExcludedElements(resourceType, excludeElements, meta);

				theEntity.setFhirVersion(myContext.getVersion().getVersion());

				HashFunction sha256 = Hashing.sha256();
				HashCode hashCode;
				String encodedResource = encodeResource(theResource, encoding, excludeElements, myContext);
				if (getConfig().getInlineResourceTextBelowSize() > 0 && encodedResource.length() < getConfig().getInlineResourceTextBelowSize()) {
					resourceText = encodedResource;
					resourceBinary = null;
					encoding = ResourceEncodingEnum.JSON;
					hashCode = sha256.hashUnencodedChars(encodedResource);
				} else {
					resourceText = null;
					resourceBinary = getResourceBinary(encoding, encodedResource);
					hashCode = sha256.hashBytes(resourceBinary);
				}

				String hashSha256 = hashCode.toString();
				if (hashSha256.equals(theEntity.getHashSha256()) == false) {
					changed = true;
				}
				theEntity.setHashSha256(hashSha256);


				if (sourceExtension != null) {
					IBaseExtension<?, ?> newSourceExtension = ((IBaseHasExtensions) meta).addExtension();
					newSourceExtension.setUrl(sourceExtension.getUrl());
					newSourceExtension.setValue(sourceExtension.getValue());
				}

			} else {

				encoding = null;
				resourceBinary = null;
				resourceText = null;

			}

			boolean skipUpdatingTags = myConfig.isMassIngestionMode() && theEntity.isHasTags();
			skipUpdatingTags |= myConfig.getTagStorageMode() == DaoConfig.TagStorageModeEnum.INLINE;

			if (!skipUpdatingTags) {
				changed |= updateTags(theTransactionDetails, theRequest, theResource, theEntity);
			}

		} else {

			theEntity.setHashSha256(null);
			resourceBinary = null;
			resourceText = null;
			encoding = ResourceEncodingEnum.DEL;

		}

		if (thePerformIndexing && !changed) {
			if (theEntity.getId() == null) {
				changed = true;
			} else if (myConfig.isMassIngestionMode()) {

				// Don't check existing - We'll rely on the SHA256 hash only

			} else if (theEntity.getVersion() == 1L && theEntity.getCurrentVersionEntity() == null) {

				// No previous version if this is the first version

			} else {
				ResourceHistoryTable currentHistoryVersion = theEntity.getCurrentVersionEntity();
				if (currentHistoryVersion == null) {
					currentHistoryVersion = myResourceHistoryTableDao.findForIdAndVersionAndFetchProvenance(theEntity.getId(), theEntity.getVersion());
				}
				if (currentHistoryVersion == null || !currentHistoryVersion.hasResource()) {
					changed = true;
				} else {
					changed = !Arrays.equals(currentHistoryVersion.getResource(), resourceBinary);
				}
			}
		}

		EncodedResource retVal = new EncodedResource();
		retVal.setEncoding(encoding);
		retVal.setResourceBinary(resourceBinary);
		retVal.setResourceText(resourceText);
		retVal.setChanged(changed);

		return retVal;
	}

	/**
	 * helper for returning the encoded byte array of the input resource string based on the encoding.
	 *
	 * @param encoding        the encoding to used
	 * @param encodedResource the resource to encode
	 * @return byte array of the resource
	 */
	@Nonnull
	private byte[] getResourceBinary(ResourceEncodingEnum encoding, String encodedResource) {
		byte[] resourceBinary;
		switch (encoding) {
			case JSON:
				resourceBinary = encodedResource.getBytes(Charsets.UTF_8);
				break;
			case JSONC:
				resourceBinary = GZipUtil.compress(encodedResource);
				break;
			default:
			case DEL:
				resourceBinary = new byte[0];
				break;
		}
		return resourceBinary;
	}

	/**
	 * helper to format the meta element for serialization of the resource.
	 *
	 * @param theResourceType    the resource type of the resource
	 * @param theExcludeElements list of extensions in the meta element to exclude from serialization
	 * @param theMeta            the meta element of the resource
	 * @return source extension if present in the meta element
	 */
	private IBaseExtension<?, ?> getExcludedElements(String theResourceType, List<String> theExcludeElements, IBaseMetaType theMeta) {
		boolean hasExtensions = false;
		IBaseExtension<?, ?> sourceExtension = null;
		if (theMeta instanceof IBaseHasExtensions) {
			List<? extends IBaseExtension<?, ?>> extensions = ((IBaseHasExtensions) theMeta).getExtension();
			if (!extensions.isEmpty()) {
				hasExtensions = true;

				/*
				 * FHIR DSTU3 did not have the Resource.meta.source field, so we use a
				 * custom HAPI FHIR extension in Resource.meta to store that field. However,
				 * we put the value for that field in a separate table, so we don't want to serialize
				 * it into the stored BLOB. Therefore: remove it from the resource temporarily
				 * and restore it afterward.
				 */
				if (myFhirContext.getVersion().getVersion().equals(FhirVersionEnum.DSTU3)) {
					for (int i = 0; i < extensions.size(); i++) {
						if (extensions.get(i).getUrl().equals(HapiExtensions.EXT_META_SOURCE)) {
							sourceExtension = extensions.remove(i);
							i--;
						}
					}
				}

			}
		}

		theExcludeElements.add("id");
		boolean inlineTagMode = getConfig().getTagStorageMode() == DaoConfig.TagStorageModeEnum.INLINE;
		if (hasExtensions || inlineTagMode) {
			if (!inlineTagMode) {
				theExcludeElements.add(theResourceType + ".meta.profile");
				theExcludeElements.add(theResourceType + ".meta.tag");
				theExcludeElements.add(theResourceType + ".meta.security");
			}
			theExcludeElements.add(theResourceType + ".meta.versionId");
			theExcludeElements.add(theResourceType + ".meta.lastUpdated");
			theExcludeElements.add(theResourceType + ".meta.source");
		} else {
			/*
			 * If there are no extensions in the meta element, we can just exclude the
			 * whole meta element, which avoids adding an empty "meta":{}
			 * from showing up in the serialized JSON.
			 */
			theExcludeElements.add(theResourceType + ".meta");
		}
		return sourceExtension;
	}

	private boolean updateTags(TransactionDetails theTransactionDetails, RequestDetails theRequest, IBaseResource theResource, ResourceTable theEntity) {
		Set<ResourceTag> allDefs = new HashSet<>();
		Set<ResourceTag> allTagsOld = getAllTagDefinitions(theEntity);

		if (theResource instanceof IResource) {
			extractTagsHapi(theTransactionDetails, (IResource) theResource, theEntity, allDefs);
		} else {
			extractTagsRi(theTransactionDetails, (IAnyResource) theResource, theEntity, allDefs);
		}

		RuntimeResourceDefinition def = myContext.getResourceDefinition(theResource);
		if (def.isStandardType() == false) {
			String profile = def.getResourceProfile("");
			if (isNotBlank(profile)) {
				TagDefinition profileDef = getTagOrNull(theTransactionDetails, TagTypeEnum.PROFILE, NS_JPA_PROFILE, profile, null);

				ResourceTag tag = theEntity.addTag(profileDef);
				allDefs.add(tag);
				theEntity.setHasTags(true);
			}
		}

		Set<ResourceTag> allTagsNew = getAllTagDefinitions(theEntity);
		Set<TagDefinition> allDefsPresent = new HashSet<>();
		allTagsNew.forEach(tag -> {

			// Don't keep duplicate tags
			if (!allDefsPresent.add(tag.getTag())) {
				theEntity.getTags().remove(tag);
			}

			// Drop any tags that have been removed
			if (!allDefs.contains(tag)) {
				if (shouldDroppedTagBeRemovedOnUpdate(theRequest, tag)) {
					theEntity.getTags().remove(tag);
				}
			}

		});

		theEntity.setHasTags(!allTagsNew.isEmpty());
		return !allTagsOld.equals(allTagsNew);
	}

	@SuppressWarnings("unchecked")
	private <R extends IBaseResource> R populateResourceMetadataHapi(Class<R> theResourceType, IBaseResourceEntity theEntity, @Nullable Collection<? extends BaseTag> theTagList, boolean theForHistoryOperation, IResource res, Long theVersion) {
		R retVal = (R) res;
		if (theEntity.getDeleted() != null) {
			res = (IResource) myContext.getResourceDefinition(theResourceType).newInstance();
			retVal = (R) res;
			ResourceMetadataKeyEnum.DELETED_AT.put(res, new InstantDt(theEntity.getDeleted()));
			if (theForHistoryOperation) {
				ResourceMetadataKeyEnum.ENTRY_TRANSACTION_METHOD.put(res, BundleEntryTransactionMethodEnum.DELETE);
			}
		} else if (theForHistoryOperation) {
			/*
			 * If the create and update times match, this was when the resource was created so we should mark it as a POST. Otherwise, it's a PUT.
			 */
			Date published = theEntity.getPublished().getValue();
			Date updated = theEntity.getUpdated().getValue();
			if (published.equals(updated)) {
				ResourceMetadataKeyEnum.ENTRY_TRANSACTION_METHOD.put(res, BundleEntryTransactionMethodEnum.POST);
			} else {
				ResourceMetadataKeyEnum.ENTRY_TRANSACTION_METHOD.put(res, BundleEntryTransactionMethodEnum.PUT);
			}
		}

		res.setId(theEntity.getIdDt().withVersion(theVersion.toString()));

		ResourceMetadataKeyEnum.VERSION.put(res, Long.toString(theEntity.getVersion()));
		ResourceMetadataKeyEnum.PUBLISHED.put(res, theEntity.getPublished());
		ResourceMetadataKeyEnum.UPDATED.put(res, theEntity.getUpdated());
		IDao.RESOURCE_PID.put(res, theEntity.getResourceId());

		if (theTagList != null) {
			if (theEntity.isHasTags()) {
				TagList tagList = new TagList();
				List<IBaseCoding> securityLabels = new ArrayList<>();
				List<IdDt> profiles = new ArrayList<>();
				for (BaseTag next : theTagList) {
					switch (next.getTag().getTagType()) {
						case PROFILE:
							profiles.add(new IdDt(next.getTag().getCode()));
							break;
						case SECURITY_LABEL:
							IBaseCoding secLabel = (IBaseCoding) myContext.getVersion().newCodingDt();
							secLabel.setSystem(next.getTag().getSystem());
							secLabel.setCode(next.getTag().getCode());
							secLabel.setDisplay(next.getTag().getDisplay());
							securityLabels.add(secLabel);
							break;
						case TAG:
							tagList.add(new Tag(next.getTag().getSystem(), next.getTag().getCode(), next.getTag().getDisplay()));
							break;
					}
				}
				if (tagList.size() > 0) {
					ResourceMetadataKeyEnum.TAG_LIST.put(res, tagList);
				}
				if (securityLabels.size() > 0) {
					ResourceMetadataKeyEnum.SECURITY_LABELS.put(res, toBaseCodingList(securityLabels));
				}
				if (profiles.size() > 0) {
					ResourceMetadataKeyEnum.PROFILES.put(res, profiles);
				}
			}
		}

		return retVal;
	}

	@SuppressWarnings("unchecked")
	private <R extends IBaseResource> R populateResourceMetadataRi(Class<R> theResourceType, IBaseResourceEntity theEntity, @Nullable Collection<? extends BaseTag> theTagList, boolean theForHistoryOperation, IAnyResource res, Long theVersion) {
		R retVal = (R) res;
		if (theEntity.getDeleted() != null) {
			res = (IAnyResource) myContext.getResourceDefinition(theResourceType).newInstance();
			retVal = (R) res;
			ResourceMetadataKeyEnum.DELETED_AT.put(res, new InstantDt(theEntity.getDeleted()));
			if (theForHistoryOperation) {
				ResourceMetadataKeyEnum.ENTRY_TRANSACTION_METHOD.put(res, HTTPVerb.DELETE.toCode());
			}
		} else if (theForHistoryOperation) {
			/*
			 * If the create and update times match, this was when the resource was created so we should mark it as a POST. Otherwise, it's a PUT.
			 */
			Date published = theEntity.getPublished().getValue();
			Date updated = theEntity.getUpdated().getValue();
			if (published.equals(updated)) {
				ResourceMetadataKeyEnum.ENTRY_TRANSACTION_METHOD.put(res, HTTPVerb.POST.toCode());
			} else {
				ResourceMetadataKeyEnum.ENTRY_TRANSACTION_METHOD.put(res, HTTPVerb.PUT.toCode());
			}
		}

		res.getMeta().setLastUpdated(null);
		res.getMeta().setVersionId(null);

		updateResourceMetadata(theEntity, res);
		res.setId(res.getIdElement().withVersion(theVersion.toString()));

		res.getMeta().setLastUpdated(theEntity.getUpdatedDate());
		IDao.RESOURCE_PID.put(res, theEntity.getResourceId());

		if (theTagList != null) {
			res.getMeta().getTag().clear();
			res.getMeta().getProfile().clear();
			res.getMeta().getSecurity().clear();
			for (BaseTag next : theTagList) {
				switch (next.getTag().getTagType()) {
					case PROFILE:
						res.getMeta().addProfile(next.getTag().getCode());
						break;
					case SECURITY_LABEL:
						IBaseCoding sec = res.getMeta().addSecurity();
						sec.setSystem(next.getTag().getSystem());
						sec.setCode(next.getTag().getCode());
						sec.setDisplay(next.getTag().getDisplay());
						break;
					case TAG:
						IBaseCoding tag = res.getMeta().addTag();
						tag.setSystem(next.getTag().getSystem());
						tag.setCode(next.getTag().getCode());
						tag.setDisplay(next.getTag().getDisplay());
						break;
				}
			}
		}

		return retVal;
	}

	/**
	 * Subclasses may override to provide behaviour. Called when a pre-existing resource has been updated in the database
	 *
	 * @param theEntity The resource
	 */
	protected void postDelete(ResourceTable theEntity) {
		// nothing
	}

	/**
	 * Subclasses may override to provide behaviour. Called when a resource has been inserted into the database for the first time.
	 *
	 * @param theEntity   The entity being updated (Do not modify the entity! Undefined behaviour will occur!)
	 * @param theResource The resource being persisted
	 */
	protected void postPersist(ResourceTable theEntity, T theResource) {
		// nothing
	}

	/**
	 * Subclasses may override to provide behaviour. Called when a pre-existing resource has been updated in the database
	 *
	 * @param theEntity   The resource
	 * @param theResource The resource being persisted
	 */
	protected void postUpdate(ResourceTable theEntity, T theResource) {
		// nothing
	}

	@CoverageIgnore
	public BaseHasResource readEntity(IIdType theValueId, RequestDetails theRequest) {
		throw new NotImplementedException(Msg.code(927) + "");
	}

	/**
	 * This method is called when an update to an existing resource detects that the resource supplied for update is missing a tag/profile/security label that the currently persisted resource holds.
	 * <p>
	 * The default implementation removes any profile declarations, but leaves tags and security labels in place. Subclasses may choose to override and change this behaviour.
	 * </p>
	 * <p>
	 * See <a href="http://hl7.org/fhir/resource.html#tag-updates">Updates to Tags, Profiles, and Security Labels</a> for a description of the logic that the default behaviour folows.
	 * </p>
	 *
	 * @param theTag The tag
	 * @return Returns <code>true</code> if the tag should be removed
	 */
	protected boolean shouldDroppedTagBeRemovedOnUpdate(RequestDetails theRequest, ResourceTag theTag) {

		Set<TagTypeEnum> metaSnapshotModeTokens = null;

		if (theRequest != null) {
			List<String> metaSnapshotMode = theRequest.getHeaders(JpaConstants.HEADER_META_SNAPSHOT_MODE);
			if (metaSnapshotMode != null && !metaSnapshotMode.isEmpty()) {
				metaSnapshotModeTokens = new HashSet<>();
				for (String nextHeaderValue : metaSnapshotMode) {
					StringTokenizer tok = new StringTokenizer(nextHeaderValue, ",");
					while (tok.hasMoreTokens()) {
						switch (trim(tok.nextToken())) {
							case "TAG":
								metaSnapshotModeTokens.add(TagTypeEnum.TAG);
								break;
							case "PROFILE":
								metaSnapshotModeTokens.add(TagTypeEnum.PROFILE);
								break;
							case "SECURITY_LABEL":
								metaSnapshotModeTokens.add(TagTypeEnum.SECURITY_LABEL);
								break;
						}
					}
				}
			}
		}

		if (metaSnapshotModeTokens == null) {
			metaSnapshotModeTokens = Collections.singleton(TagTypeEnum.PROFILE);
		}

		return metaSnapshotModeTokens.contains(theTag.getTag().getTagType());
	}

	@Override
	public IBaseResource toResource(BaseHasResource theEntity, boolean theForHistoryOperation) {
		RuntimeResourceDefinition type = myContext.getResourceDefinition(theEntity.getResourceType());
		Class<? extends IBaseResource> resourceType = type.getImplementingClass();
		return toResource(resourceType, theEntity, null, theForHistoryOperation);
	}

	@SuppressWarnings("unchecked")
	@Override
	public <R extends IBaseResource> R toResource(Class<R> theResourceType, IBaseResourceEntity theEntity, Collection<ResourceTag> theTagList, boolean theForHistoryOperation) {

		// 1. get resource, it's encoding and the tags if any
		byte[] resourceBytes;
		String resourceText;
		ResourceEncodingEnum resourceEncoding;
		@Nullable
		Collection<? extends BaseTag> tagList = Collections.emptyList();
		long version;
		String provenanceSourceUri = null;
		String provenanceRequestId = null;

		if (theEntity instanceof ResourceHistoryTable) {
			ResourceHistoryTable history = (ResourceHistoryTable) theEntity;
			resourceBytes = history.getResource();
			resourceText = history.getResourceTextVc();
			resourceEncoding = history.getEncoding();
			switch (getConfig().getTagStorageMode()) {
				case VERSIONED:
				default:
					if (history.isHasTags()) {
						tagList = history.getTags();
					}
					break;
				case NON_VERSIONED:
					if (history.getResourceTable().isHasTags()) {
						tagList = history.getResourceTable().getTags();
					}
					break;
				case INLINE:
					tagList = null;
			}
			version = history.getVersion();
			if (history.getProvenance() != null) {
				provenanceRequestId = history.getProvenance().getRequestId();
				provenanceSourceUri = history.getProvenance().getSourceUri();
			}
		} else if (theEntity instanceof ResourceTable) {
			ResourceTable resource = (ResourceTable) theEntity;
			ResourceHistoryTable history;
			if (resource.getCurrentVersionEntity() != null) {
				history = resource.getCurrentVersionEntity();
			} else {
				version = theEntity.getVersion();
				history = myResourceHistoryTableDao.findForIdAndVersionAndFetchProvenance(theEntity.getId(), version);
				((ResourceTable) theEntity).setCurrentVersionEntity(history);

				while (history == null) {
					if (version > 1L) {
						version--;
						history = myResourceHistoryTableDao.findForIdAndVersionAndFetchProvenance(theEntity.getId(), version);
					} else {
						return null;
					}
				}
			}

			resourceBytes = history.getResource();
			resourceEncoding = history.getEncoding();
			resourceText = history.getResourceTextVc();
			switch (getConfig().getTagStorageMode()) {
				case VERSIONED:
				case NON_VERSIONED:
					if (resource.isHasTags()) {
						tagList = resource.getTags();
					} else {
						tagList = Collections.emptyList();
					}
					break;
				case INLINE:
					tagList = null;
					break;
			}
			version = history.getVersion();
			if (history.getProvenance() != null) {
				provenanceRequestId = history.getProvenance().getRequestId();
				provenanceSourceUri = history.getProvenance().getSourceUri();
			}
		} else if (theEntity instanceof ResourceSearchView) {
			// This is the search View
			ResourceSearchView view = (ResourceSearchView) theEntity;
			resourceBytes = view.getResource();
			resourceText = view.getResourceTextVc();
			resourceEncoding = view.getEncoding();
			version = view.getVersion();
			provenanceRequestId = view.getProvenanceRequestId();
			provenanceSourceUri = view.getProvenanceSourceUri();
			switch (getConfig().getTagStorageMode()) {
				case VERSIONED:
				case NON_VERSIONED:
					if (theTagList != null) {
						tagList = theTagList;
					} else {
						tagList = Collections.emptyList();
					}
					break;
				case INLINE:
					tagList = null;
					break;
			}
		} else {
			// something wrong
			return null;
		}

		// 2. get The text
		String decodedResourceText;
		if (resourceText != null) {
			decodedResourceText = resourceText;
		} else {
			decodedResourceText = decodeResource(resourceBytes, resourceEncoding);
		}

		// 3. Use the appropriate custom type if one is specified in the context
		Class<R> resourceType = theResourceType;
		if (tagList != null) {
			if (myContext.hasDefaultTypeForProfile()) {
				for (BaseTag nextTag : tagList) {
					if (nextTag.getTag().getTagType() == TagTypeEnum.PROFILE) {
						String profile = nextTag.getTag().getCode();
						if (isNotBlank(profile)) {
							Class<? extends IBaseResource> newType = myContext.getDefaultTypeForProfile(profile);
							if (newType != null && theResourceType.isAssignableFrom(newType)) {
								ourLog.debug("Using custom type {} for profile: {}", newType.getName(), profile);
								resourceType = (Class<R>) newType;
								break;
							}
						}
					}
				}
			}
		}

		// 4. parse the text to FHIR
		R retVal;
		if (resourceEncoding != ResourceEncodingEnum.DEL) {

			LenientErrorHandler errorHandler = new LenientErrorHandler(false).setErrorOnInvalidValue(false);
			IParser parser = new TolerantJsonParser(getContext(theEntity.getFhirVersion()), errorHandler, theEntity.getId());

			try {
				retVal = parser.parseResource(resourceType, decodedResourceText);
			} catch (Exception e) {
				StringBuilder b = new StringBuilder();
				b.append("Failed to parse database resource[");
				b.append(myFhirContext.getResourceType(resourceType));
				b.append("/");
				b.append(theEntity.getIdDt().getIdPart());
				b.append(" (pid ");
				b.append(theEntity.getId());
				b.append(", version ");
				b.append(theEntity.getFhirVersion().name());
				b.append("): ");
				b.append(e.getMessage());
				String msg = b.toString();
				ourLog.error(msg, e);
				throw new DataFormatException(Msg.code(928) + msg, e);
			}

		} else {

			retVal = (R) myContext.getResourceDefinition(theEntity.getResourceType()).newInstance();

		}

		// 5. fill MetaData
		if (retVal instanceof IResource) {
			IResource res = (IResource) retVal;
			retVal = populateResourceMetadataHapi(resourceType, theEntity, tagList, theForHistoryOperation, res, version);
		} else {
			IAnyResource res = (IAnyResource) retVal;
			retVal = populateResourceMetadataRi(resourceType, theEntity, tagList, theForHistoryOperation, res, version);
		}

		// 6. Handle source (provenance)
		if (isNotBlank(provenanceRequestId) || isNotBlank(provenanceSourceUri)) {
			String sourceString = cleanProvenanceSourceUri(provenanceSourceUri)
				+ (isNotBlank(provenanceRequestId) ? "#" : "")
				+ defaultString(provenanceRequestId);

			MetaUtil.setSource(myContext, retVal, sourceString);

		}

		// 7. Add partition information
		if (myPartitionSettings.isPartitioningEnabled()) {
			PartitionablePartitionId partitionId = theEntity.getPartitionId();
			if (partitionId != null && partitionId.getPartitionId() != null) {
				PartitionEntity persistedPartition = myPartitionLookupSvc.getPartitionById(partitionId.getPartitionId());
				retVal.setUserData(Constants.RESOURCE_PARTITION_ID, persistedPartition.toRequestPartitionId());
			} else {
				retVal.setUserData(Constants.RESOURCE_PARTITION_ID, null);
			}
		}

		return retVal;
	}

	public String toResourceName(Class<? extends IBaseResource> theResourceType) {
		return myContext.getResourceType(theResourceType);
	}

	String toResourceName(IBaseResource theResource) {
		return myContext.getResourceType(theResource);
	}

	protected ResourceTable updateEntityForDelete(RequestDetails theRequest, TransactionDetails theTransactionDetails, ResourceTable entity) {
		Date updateTime = new Date();
		return updateEntity(theRequest, null, entity, updateTime, true, true, theTransactionDetails, false, true);
	}

	@VisibleForTesting
	public void setEntityManager(EntityManager theEntityManager) {
		myEntityManager = theEntityManager;
	}

	@VisibleForTesting
	public void setSearchParamWithInlineReferencesExtractor(SearchParamWithInlineReferencesExtractor theSearchParamWithInlineReferencesExtractor) {
		mySearchParamWithInlineReferencesExtractor = theSearchParamWithInlineReferencesExtractor;
	}

	@VisibleForTesting
	public void setResourceHistoryTableDao(IResourceHistoryTableDao theResourceHistoryTableDao) {
		myResourceHistoryTableDao = theResourceHistoryTableDao;
	}

	@VisibleForTesting
	public void setDaoSearchParamSynchronizer(DaoSearchParamSynchronizer theDaoSearchParamSynchronizer) {
		myDaoSearchParamSynchronizer = theDaoSearchParamSynchronizer;
	}

	private void verifyMatchUrlForConditionalCreate(IBaseResource theResource, String theIfNoneExist, ResourceTable entity, ResourceIndexedSearchParams theParams) {
		// Make sure that the match URL was actually appropriate for the supplied resource
		InMemoryMatchResult outcome = myInMemoryResourceMatcher.match(theIfNoneExist, theResource, theParams);
		if (outcome.supported() && !outcome.matched()) {
			throw new InvalidRequestException(Msg.code(929) + "Failed to process conditional create. The supplied resource did not satisfy the conditional URL.");
		}
	}


	@SuppressWarnings("unchecked")
	@Override
	public ResourceTable updateEntity(RequestDetails theRequest, final IBaseResource theResource, IBasePersistedResource
		theEntity, Date theDeletedTimestampOrNull, boolean thePerformIndexing,
												 boolean theUpdateVersion, TransactionDetails theTransactionDetails, boolean theForceUpdate, boolean theCreateNewHistoryEntry) {
		Validate.notNull(theEntity);
		Validate.isTrue(theDeletedTimestampOrNull != null || theResource != null, "Must have either a resource[%s] or a deleted timestamp[%s] for resource PID[%s]", theDeletedTimestampOrNull != null, theResource != null, theEntity.getPersistentId());

		ourLog.debug("Starting entity update");

		ResourceTable entity = (ResourceTable) theEntity;

		/*
		 * This should be the very first thing..
		 */
		if (theResource != null) {
			if (thePerformIndexing) {
				if (!ourValidationDisabledForUnitTest) {
					validateResourceForStorage((T) theResource, entity);
				}
			}
			if (!StringUtils.isBlank(entity.getResourceType())) {
				validateIncomingResourceTypeMatchesExisting(theResource, entity);
			}
		}

		if (entity.getPublished() == null) {
			ourLog.debug("Entity has published time: {}", theTransactionDetails.getTransactionDate());
			entity.setPublished(theTransactionDetails.getTransactionDate());
		}

		ResourceIndexedSearchParams existingParams = null;

		ResourceIndexedSearchParams newParams = null;

		EncodedResource changed;
		if (theDeletedTimestampOrNull != null) {
			// DELETE

			entity.setDeleted(theDeletedTimestampOrNull);
			entity.setUpdated(theDeletedTimestampOrNull);
			entity.setNarrativeText(null);
			entity.setContentText(null);
			entity.setHashSha256(null);
			entity.setIndexStatus(INDEX_STATUS_INDEXED);
			changed = populateResourceIntoEntity(theTransactionDetails, theRequest, theResource, entity, true);

		} else {

			// CREATE or UPDATE

			IdentityHashMap<ResourceTable, ResourceIndexedSearchParams> existingSearchParams = theTransactionDetails.getOrCreateUserData(HapiTransactionService.XACT_USERDATA_KEY_EXISTING_SEARCH_PARAMS, () -> new IdentityHashMap<>());
			existingParams = existingSearchParams.get(entity);
			if (existingParams == null) {
				existingParams = new ResourceIndexedSearchParams(entity);
				existingSearchParams.put(entity, existingParams);
			}
			entity.setDeleted(null);

			// TODO: is this IF statement always true? Try removing it
			if (thePerformIndexing || ((ResourceTable) theEntity).getVersion() == 1) {

				newParams = new ResourceIndexedSearchParams();

				RequestPartitionId requestPartitionId;
				if (!myPartitionSettings.isPartitioningEnabled()) {
					requestPartitionId = RequestPartitionId.allPartitions();
				} else if (entity.getPartitionId() != null) {
					requestPartitionId = entity.getPartitionId().toPartitionId();
				} else {
					requestPartitionId = RequestPartitionId.defaultPartition();
				}

				failIfPartitionMismatch(theRequest, entity);
				mySearchParamWithInlineReferencesExtractor.populateFromResource(requestPartitionId, newParams, theTransactionDetails, entity, theResource, existingParams, theRequest, thePerformIndexing);

				changed = populateResourceIntoEntity(theTransactionDetails, theRequest, theResource, entity, true);

				if (theForceUpdate) {
					changed.setChanged(true);
				}


				if (changed.isChanged()) {

					// Make sure that the match URL was actually appropriate for the supplied
					// resource. We only do this for version 1 right now since technically it
					// is possible (and legal) for someone to be using a conditional update
					// to match a resource and then update it in a way that it no longer
					// matches. We could certainly make this configurable though in the
					// future.
					if (entity.getVersion() <= 1L && entity.getCreatedByMatchUrl() != null && thePerformIndexing) {
						verifyMatchUrlForConditionalCreate(theResource, entity.getCreatedByMatchUrl(), entity, newParams);
					}

					entity.setUpdated(theTransactionDetails.getTransactionDate());
					newParams.populateResourceTableSearchParamsPresentFlags(entity);
					entity.setIndexStatus(INDEX_STATUS_INDEXED);
				}

				if (myFulltextSearchSvc != null && !myFulltextSearchSvc.isDisabled()) {
					populateFullTextFields(myContext, theResource, entity, newParams);
				}

			} else {

				changed = populateResourceIntoEntity(theTransactionDetails, theRequest, theResource, entity, false);

				entity.setUpdated(theTransactionDetails.getTransactionDate());
				entity.setIndexStatus(null);

			}

		}

		if (thePerformIndexing && changed != null && !changed.isChanged() && !theForceUpdate && myConfig.isSuppressUpdatesWithNoChange() && (entity.getVersion() > 1 || theUpdateVersion)) {
			ourLog.debug("Resource {} has not changed", entity.getIdDt().toUnqualified().getValue());
			if (theResource != null) {
				updateResourceMetadata(entity, theResource);
			}
			entity.setUnchangedInCurrentOperation(true);
			return entity;
		}

		if (theUpdateVersion) {
			long newVersion = entity.getVersion() + 1;
			entity.setVersion(newVersion);
		}

		/*
		 * Save the resource itself
		 */
		if (entity.getId() == null) {
			myEntityManager.persist(entity);

			if (entity.getForcedId() != null) {
				myEntityManager.persist(entity.getForcedId());
			}

			postPersist(entity, (T) theResource);

		} else if (entity.getDeleted() != null) {
			entity = myEntityManager.merge(entity);

			postDelete(entity);

		} else {
			entity = myEntityManager.merge(entity);

			postUpdate(entity, (T) theResource);
		}

		if (theCreateNewHistoryEntry) {
			createHistoryEntry(theRequest, theResource, entity, changed);
		}

		/*
		 * Update the "search param present" table which is used for the
		 * ?foo:missing=true queries
		 *
		 * Note that we're only populating this for reference params
		 * because the index tables for all other types have a MISSING column
		 * right on them for handling the :missing queries. We can't use the
		 * index table for resource links (reference indexes) because we index
		 * those by path and not by parameter name.
		 */
		if (thePerformIndexing && newParams != null) {
			Map<String, Boolean> searchParamPresenceMap = getSearchParamPresenceMap(entity, newParams);

			AddRemoveCount presenceCount = mySearchParamPresenceSvc.updatePresence(entity, searchParamPresenceMap);

			// Interceptor broadcast: JPA_PERFTRACE_INFO
			if (!presenceCount.isEmpty()) {
				if (CompositeInterceptorBroadcaster.hasHooks(Pointcut.JPA_PERFTRACE_INFO, myInterceptorBroadcaster, theRequest)) {
					StorageProcessingMessage message = new StorageProcessingMessage();
					message.setMessage("For " + entity.getIdDt().toUnqualifiedVersionless().getValue() + " added " + presenceCount.getAddCount() + " and removed " + presenceCount.getRemoveCount() + " resource search parameter presence entries");
					HookParams params = new HookParams()
						.add(RequestDetails.class, theRequest)
						.addIfMatchesType(ServletRequestDetails.class, theRequest)
						.add(StorageProcessingMessage.class, message);
					CompositeInterceptorBroadcaster.doCallHooks(myInterceptorBroadcaster, theRequest, Pointcut.JPA_PERFTRACE_INFO, params);
				}
			}

		}

		/*
		 * Indexing
		 */
		if (thePerformIndexing) {
			if (newParams == null) {
				myExpungeService.deleteAllSearchParams(new ResourcePersistentId(entity.getId()));
			} else {

				// Synchronize search param indexes
				AddRemoveCount searchParamAddRemoveCount = myDaoSearchParamSynchronizer.synchronizeSearchParamsToDatabase(newParams, entity, existingParams);

				newParams.populateResourceTableParamCollections(entity);

				// Interceptor broadcast: JPA_PERFTRACE_INFO
				if (!searchParamAddRemoveCount.isEmpty()) {
					if (CompositeInterceptorBroadcaster.hasHooks(Pointcut.JPA_PERFTRACE_INFO, myInterceptorBroadcaster, theRequest)) {
						StorageProcessingMessage message = new StorageProcessingMessage();
						message.setMessage("For " + entity.getIdDt().toUnqualifiedVersionless().getValue() + " added " + searchParamAddRemoveCount.getAddCount() + " and removed " + searchParamAddRemoveCount.getRemoveCount() + " resource search parameter index entries");
						HookParams params = new HookParams()
							.add(RequestDetails.class, theRequest)
							.addIfMatchesType(ServletRequestDetails.class, theRequest)
							.add(StorageProcessingMessage.class, message);
						CompositeInterceptorBroadcaster.doCallHooks(myInterceptorBroadcaster, theRequest, Pointcut.JPA_PERFTRACE_INFO, params);
					}
				}

				// Synchronize composite params
				mySearchParamWithInlineReferencesExtractor.storeUniqueComboParameters(newParams, entity, existingParams);
			}
		}

		if (theResource != null) {
			updateResourceMetadata(entity, theResource);
		}


		return entity;
	}

<<<<<<< HEAD

=======
	public IBasePersistedResource updateHistoryEntity(RequestDetails theRequest, T theResource, IBasePersistedResource
		theEntity, IBasePersistedResource theHistoryEntity, IIdType theResourceId, TransactionDetails theTransactionDetails, boolean isUpdatingCurrent) {
		Validate.notNull(theEntity);
		Validate.isTrue(theResource != null, "Must have either a resource[%s] for resource PID[%s]", theResource != null, theEntity.getPersistentId());

		ourLog.debug("Starting history entity update");
		EncodedResource encodedResource = new EncodedResource();
		ResourceHistoryTable historyEntity;

		if (isUpdatingCurrent) {
			ResourceTable entity = (ResourceTable) theEntity;

			IBaseResource oldResource;
			if (getConfig().isMassIngestionMode()) {
				oldResource = null;
			} else {
				oldResource = toResource(entity, false);
			}

			if (theRequest.getServer() != null) {
				ActionRequestDetails actionRequestDetails = new ActionRequestDetails(theRequest, theResource, theResourceId.getResourceType(), theResourceId);
			}
			notifyInterceptors(theRequest, theResource, oldResource, theTransactionDetails, true);

			ResourceTable savedEntity = updateEntity(theRequest, theResource, entity, null, true, false, theTransactionDetails, false, false);
			// Have to call populate again for the encodedResource, since using createHistoryEntry() will cause version constraint failure, ie updating the same resource at the same time
			encodedResource = populateResourceIntoEntity(theTransactionDetails, theRequest, theResource, entity, true);
			// For some reason the current version entity is not attached until after using updateEntity
			historyEntity = ((ResourceTable) readEntity(theResourceId, theRequest)).getCurrentVersionEntity();

			// Update version/lastUpdated so that interceptors see the correct version
			updateResourceMetadata(savedEntity, theResource);
			// Populate the PID in the resource, so it is available to hooks
			addPidToResource(savedEntity, theResource);

			if (!savedEntity.isUnchangedInCurrentOperation()) {
				notifyInterceptors(theRequest, theResource, oldResource, theTransactionDetails, false);
			}
		} else {
			historyEntity = (ResourceHistoryTable) theHistoryEntity;
			if (!StringUtils.isBlank(historyEntity.getResourceType())) {
				validateIncomingResourceTypeMatchesExisting(theResource, historyEntity);
			}

			historyEntity.setDeleted(null);

			// Check if resource is the same
			ResourceEncodingEnum encoding = myConfig.getResourceEncoding();
			List<String> excludeElements = new ArrayList<>(8);
			getExcludedElements(historyEntity.getResourceType(), excludeElements, theResource.getMeta());
			String encodedResourceString = encodeResource(theResource, encoding, excludeElements, myContext);
			byte[] resourceBinary = getResourceBinary(encoding, encodedResourceString);
			boolean changed = !Arrays.equals(historyEntity.getResource(), resourceBinary);

			historyEntity.setUpdated(theTransactionDetails.getTransactionDate());

			if (!changed && myConfig.isSuppressUpdatesWithNoChange() && (historyEntity.getVersion() > 1)) {
				ourLog.debug("Resource {} has not changed", historyEntity.getIdDt().toUnqualified().getValue());
				updateResourceMetadata(historyEntity, theResource);
				return historyEntity;
			}

			if (getConfig().getInlineResourceTextBelowSize() > 0 && encodedResourceString.length() < getConfig().getInlineResourceTextBelowSize()) {
				populateEncodedResource(encodedResource, encodedResourceString, null, ResourceEncodingEnum.JSON);
			} else {
				populateEncodedResource(encodedResource, null, resourceBinary, encoding);
			}
		}
		/*
		 * Save the resource itself to the resourceHistoryTable
		 */
		historyEntity = myEntityManager.merge(historyEntity);
		historyEntity.setEncoding(encodedResource.getEncoding());
		historyEntity.setResource(encodedResource.getResourceBinary());
		historyEntity.setResourceTextVc(encodedResource.getResourceText());
		myResourceHistoryTableDao.save(historyEntity);

		updateResourceMetadata(historyEntity, theResource);

		return historyEntity;
	}

	private void populateEncodedResource(EncodedResource encodedResource, String encodedResourceString, byte[] theResourceBinary, ResourceEncodingEnum theEncoding) {
		encodedResource.setResourceText(encodedResourceString);
		encodedResource.setResourceBinary(theResourceBinary);
		encodedResource.setEncoding(theEncoding);
	}

	@Nonnull
	private Map<String, Boolean> getSearchParamPresenceMap(ResourceTable entity, ResourceIndexedSearchParams newParams) {
		Map<String, Boolean> retval = new HashMap<>();

		for (String nextKey : newParams.getPopulatedResourceLinkParameters()) {
			retval.put(nextKey, Boolean.TRUE);
		}

		ResourceSearchParams activeSearchParams = mySearchParamRegistry.getActiveSearchParams(entity.getResourceType());
		activeSearchParams.getReferenceSearchParamNames().forEach(key -> {
			if (!retval.containsKey(key)) {
				retval.put(key, Boolean.FALSE);
			}
		});
		return retval;
	}

	/**
	 * TODO eventually consider refactoring this to be part of an interceptor.
	 *
	 * Throws an exception if the partition of the request, and the partition of the existing entity do not match.
	 * @param theRequest the request.
	 * @param entity the existing entity.
	 */
	private void failIfPartitionMismatch(RequestDetails theRequest, ResourceTable entity) {
		if (myPartitionSettings.isPartitioningEnabled() && theRequest != null && theRequest.getTenantId() != null && entity.getPartitionId() != null &&
				theRequest.getTenantId() != ALL_PARTITIONS_NAME) {
			PartitionEntity partitionEntity = myPartitionLookupSvc.getPartitionByName(theRequest.getTenantId());
			//partitionEntity should never be null
			if (partitionEntity != null && !partitionEntity.getId().equals(entity.getPartitionId().getPartitionId())) {
				throw new InvalidRequestException(Msg.code(2079) + "Resource " + entity.getResourceType() + "/" + entity.getId() + " is not known");
			}
		}
	}
>>>>>>> 61d34ab6

	private void createHistoryEntry(RequestDetails theRequest, IBaseResource theResource, ResourceTable theEntity, EncodedResource theChanged) {
		boolean versionedTags = getConfig().getTagStorageMode() == DaoConfig.TagStorageModeEnum.VERSIONED;
		final ResourceHistoryTable historyEntry = theEntity.toHistory(versionedTags);
		historyEntry.setEncoding(theChanged.getEncoding());
		historyEntry.setResource(theChanged.getResourceBinary());
		historyEntry.setResourceTextVc(theChanged.getResourceText());

		ourLog.debug("Saving history entry {}", historyEntry.getIdDt());
		myResourceHistoryTableDao.save(historyEntry);
		theEntity.setCurrentVersionEntity(historyEntry);

		// Save resource source
		String source = null;
		String requestId = theRequest != null ? theRequest.getRequestId() : null;
		if (theResource != null) {
			if (myContext.getVersion().getVersion().isEqualOrNewerThan(FhirVersionEnum.R4)) {
				IBaseMetaType meta = theResource.getMeta();
				source = MetaUtil.getSource(myContext, meta);
			}
			if (myContext.getVersion().getVersion().equals(FhirVersionEnum.DSTU3)) {
				source = ((IBaseHasExtensions) theResource.getMeta())
					.getExtension()
					.stream()
					.filter(t -> HapiExtensions.EXT_META_SOURCE.equals(t.getUrl()))
					.filter(t -> t.getValue() instanceof IPrimitiveType)
					.map(t -> ((IPrimitiveType<?>) t.getValue()).getValueAsString())
					.findFirst()
					.orElse(null);
			}
		}

		boolean haveSource = isNotBlank(source) && myConfig.getStoreMetaSourceInformation().isStoreSourceUri();
		boolean haveRequestId = isNotBlank(requestId) && myConfig.getStoreMetaSourceInformation().isStoreRequestId();
		if (haveSource || haveRequestId) {
			ResourceHistoryProvenanceEntity provenance = new ResourceHistoryProvenanceEntity();
			provenance.setResourceHistoryTable(historyEntry);
			provenance.setResourceTable(theEntity);
			provenance.setPartitionId(theEntity.getPartitionId());
			if (haveRequestId) {
				provenance.setRequestId(left(requestId, Constants.REQUEST_ID_LENGTH));
			}
			if (haveSource) {
				provenance.setSourceUri(source);
			}
			myEntityManager.persist(provenance);
		}
	}

	private void validateIncomingResourceTypeMatchesExisting(IBaseResource theResource, BaseHasResource entity) {
		String resourceType = myContext.getResourceType(theResource);
		if (!resourceType.equals(entity.getResourceType())) {
			throw new UnprocessableEntityException(Msg.code(930) + "Existing resource ID[" + entity.getIdDt().toUnqualifiedVersionless() + "] is of type[" + entity.getResourceType() + "] - Cannot update with [" + resourceType + "]");
		}
	}

	@Override
	public ResourceTable updateInternal(RequestDetails theRequestDetails, T theResource, boolean thePerformIndexing, boolean theForceUpdateVersion,
													IBasePersistedResource theEntity, IIdType theResourceId, IBaseResource theOldResource, TransactionDetails theTransactionDetails) {

		ResourceTable entity = (ResourceTable) theEntity;

		// We'll update the resource ID with the correct version later but for
		// now at least set it to something useful for the interceptors
		theResource.setId(entity.getIdDt());

		// Notify interceptors
		ActionRequestDetails requestDetails;
		if (theRequestDetails != null && theRequestDetails.getServer() != null) {
			requestDetails = new ActionRequestDetails(theRequestDetails, theResource, theResourceId.getResourceType(), theResourceId);
			notifyInterceptors(RestOperationTypeEnum.UPDATE, requestDetails);
		}

		// Notify IServerOperationInterceptors about pre-action call
		notifyInterceptors(theRequestDetails, theResource, theOldResource, theTransactionDetails, true);

		// Perform update
		ResourceTable savedEntity = updateEntity(theRequestDetails, theResource, entity, null, thePerformIndexing, thePerformIndexing, theTransactionDetails, theForceUpdateVersion, thePerformIndexing);

		/*
		 * If we aren't indexing (meaning we're probably executing a sub-operation within a transaction),
		 * we'll manually increase the version. This is important because we want the updated version number
		 * to be reflected in the resource shared with interceptors
		 */
		if (!thePerformIndexing && !savedEntity.isUnchangedInCurrentOperation() && !ourDisableIncrementOnUpdateForUnitTest) {
			if (theResourceId.hasVersionIdPart() == false) {
				theResourceId = theResourceId.withVersion(Long.toString(savedEntity.getVersion()));
			}
			incrementId(theResource, savedEntity, theResourceId);
		}

		// Update version/lastUpdated so that interceptors see the correct version
		updateResourceMetadata(savedEntity, theResource);

		// Populate the PID in the resource so it is available to hooks
		addPidToResource(savedEntity, theResource);

		// Notify interceptors
		if (!savedEntity.isUnchangedInCurrentOperation()) {
			notifyInterceptors(theRequestDetails, theResource, theOldResource, theTransactionDetails, false);
		}

		return savedEntity;
	}

	private void notifyInterceptors(RequestDetails theRequestDetails, T theResource, IBaseResource theOldResource, TransactionDetails theTransactionDetails, boolean isUnchanged) {
		Pointcut interceptorPointcut = Pointcut.STORAGE_PRESTORAGE_RESOURCE_UPDATED;

		HookParams hookParams = new HookParams()
			.add(IBaseResource.class, theOldResource)
			.add(IBaseResource.class, theResource)
			.add(RequestDetails.class, theRequestDetails)
			.addIfMatchesType(ServletRequestDetails.class, theRequestDetails)
			.add(TransactionDetails.class, theTransactionDetails);

		if (!isUnchanged) {
			hookParams.add(InterceptorInvocationTimingEnum.class, theTransactionDetails.getInvocationTiming(Pointcut.STORAGE_PRECOMMIT_RESOURCE_CREATED));
			interceptorPointcut = Pointcut.STORAGE_PRECOMMIT_RESOURCE_UPDATED;
		}

		doCallHooks(theTransactionDetails, theRequestDetails, interceptorPointcut, hookParams);
	}

	protected void addPidToResource(IBasePersistedResource theEntity, IBaseResource theResource) {
		if (theResource instanceof IAnyResource) {
			IDao.RESOURCE_PID.put((IAnyResource) theResource, theEntity.getPersistentId().getIdAsLong());
		} else if (theResource instanceof IResource) {
			IDao.RESOURCE_PID.put((IResource) theResource, theEntity.getPersistentId().getIdAsLong());
		}
	}

	protected void updateResourceMetadata(IBaseResourceEntity theEntity, IBaseResource theResource) {
		IIdType id = theEntity.getIdDt();
		if (getContext().getVersion().getVersion().isRi()) {
			id = getContext().getVersion().newIdType().setValue(id.getValue());
		}

		if (id.hasResourceType() == false) {
			id = id.withResourceType(theEntity.getResourceType());
		}

		theResource.setId(id);
		if (theResource instanceof IResource) {
			ResourceMetadataKeyEnum.VERSION.put((IResource) theResource, id.getVersionIdPart());
			ResourceMetadataKeyEnum.UPDATED.put((IResource) theResource, theEntity.getUpdated());
		} else {
			IBaseMetaType meta = theResource.getMeta();
			meta.setVersionId(id.getVersionIdPart());
			meta.setLastUpdated(theEntity.getUpdatedDate());
		}
	}

	private void validateChildReferenceTargetTypes(IBase theElement, String thePath) {
		if (theElement == null) {
			return;
		}
		BaseRuntimeElementDefinition<?> def = myContext.getElementDefinition(theElement.getClass());
		if (!(def instanceof BaseRuntimeElementCompositeDefinition)) {
			return;
		}

		BaseRuntimeElementCompositeDefinition<?> cdef = (BaseRuntimeElementCompositeDefinition<?>) def;
		for (BaseRuntimeChildDefinition nextChildDef : cdef.getChildren()) {

			List<IBase> values = nextChildDef.getAccessor().getValues(theElement);
			if (values == null || values.isEmpty()) {
				continue;
			}

			String newPath = thePath + "." + nextChildDef.getElementName();

			for (IBase nextChild : values) {
				validateChildReferenceTargetTypes(nextChild, newPath);
			}

			if (nextChildDef instanceof RuntimeChildResourceDefinition) {
				RuntimeChildResourceDefinition nextChildDefRes = (RuntimeChildResourceDefinition) nextChildDef;
				Set<String> validTypes = new HashSet<>();
				boolean allowAny = false;
				for (Class<? extends IBaseResource> nextValidType : nextChildDefRes.getResourceTypes()) {
					if (nextValidType.isInterface()) {
						allowAny = true;
						break;
					}
					validTypes.add(getContext().getResourceType(nextValidType));
				}

				if (allowAny) {
					continue;
				}

				if (getConfig().isEnforceReferenceTargetTypes()) {
					for (IBase nextChild : values) {
						IBaseReference nextRef = (IBaseReference) nextChild;
						IIdType referencedId = nextRef.getReferenceElement();
						if (!isBlank(referencedId.getResourceType())) {
							if (!isLogicalReference(referencedId)) {
								if (!referencedId.getValue().contains("?")) {
									if (!validTypes.contains(referencedId.getResourceType())) {
										throw new UnprocessableEntityException(Msg.code(931) + "Invalid reference found at path '" + newPath + "'. Resource type '" + referencedId.getResourceType() + "' is not valid for this path");
									}
								}
							}
						}
					}
				}

			}
		}
	}

	protected void validateMetaCount(int theMetaCount) {
		if (myConfig.getResourceMetaCountHardLimit() != null) {
			if (theMetaCount > myConfig.getResourceMetaCountHardLimit()) {
				throw new UnprocessableEntityException(Msg.code(932) + "Resource contains " + theMetaCount + " meta entries (tag/profile/security label), maximum is " + myConfig.getResourceMetaCountHardLimit());
			}
		}
	}

	/**
	 * This method is invoked immediately before storing a new resource, or an update to an existing resource to allow the DAO to ensure that it is valid for persistence. By default, checks for the
	 * "subsetted" tag and rejects resources which have it. Subclasses should call the superclass implementation to preserve this check.
	 *
	 * @param theResource     The resource that is about to be persisted
	 * @param theEntityToSave TODO
	 */
	protected void validateResourceForStorage(T theResource, ResourceTable theEntityToSave) {
		Object tag = null;

		int totalMetaCount = 0;

		if (theResource instanceof IResource) {
			IResource res = (IResource) theResource;
			TagList tagList = ResourceMetadataKeyEnum.TAG_LIST.get(res);
			if (tagList != null) {
				tag = tagList.getTag(Constants.TAG_SUBSETTED_SYSTEM_DSTU3, Constants.TAG_SUBSETTED_CODE);
				totalMetaCount += tagList.size();
			}
			List<IdDt> profileList = ResourceMetadataKeyEnum.PROFILES.get(res);
			if (profileList != null) {
				totalMetaCount += profileList.size();
			}
		} else {
			IAnyResource res = (IAnyResource) theResource;
			tag = res.getMeta().getTag(Constants.TAG_SUBSETTED_SYSTEM_DSTU3, Constants.TAG_SUBSETTED_CODE);
			totalMetaCount += res.getMeta().getTag().size();
			totalMetaCount += res.getMeta().getProfile().size();
			totalMetaCount += res.getMeta().getSecurity().size();
		}

		if (tag != null) {
			throw new UnprocessableEntityException(Msg.code(933) + "Resource contains the 'subsetted' tag, and must not be stored as it may contain a subset of available data");
		}

		if (getConfig().isEnforceReferenceTargetTypes()) {
			String resName = getContext().getResourceType(theResource);
			validateChildReferenceTargetTypes(theResource, resName);
		}

		validateMetaCount(totalMetaCount);

	}

	@PostConstruct
	public void start() {
		// nothing yet
	}

	@VisibleForTesting
	public void setDaoConfigForUnitTest(DaoConfig theDaoConfig) {
		myConfig = theDaoConfig;
	}

	public void populateFullTextFields(final FhirContext theContext, final IBaseResource theResource, ResourceTable theEntity, ResourceIndexedSearchParams theNewParams) {
		if (theEntity.getDeleted() != null) {
			theEntity.setNarrativeText(null);
			theEntity.setContentText(null);
		} else {
			theEntity.setNarrativeText(parseNarrativeTextIntoWords(theResource));
			theEntity.setContentText(parseContentTextIntoWords(theContext, theResource));
			if (myDaoConfig.isAdvancedHSearchIndexing()) {
				ExtendedHSearchIndexData hSearchIndexData = myFulltextSearchSvc.extractLuceneIndexData(theResource, theNewParams);
				theEntity.setLuceneIndexData(hSearchIndexData);
			}
		}
	}

	@VisibleForTesting
	public void setPartitionSettingsForUnitTest(PartitionSettings thePartitionSettings) {
		myPartitionSettings = thePartitionSettings;
	}

	@Nonnull
	public static MemoryCacheService.TagDefinitionCacheKey toTagDefinitionMemoryCacheKey(TagTypeEnum theTagType, String theScheme, String theTerm) {
		return new MemoryCacheService.TagDefinitionCacheKey(theTagType, theScheme, theTerm);
	}

	static String cleanProvenanceSourceUri(String theProvenanceSourceUri) {
		if (isNotBlank(theProvenanceSourceUri)) {
			int hashIndex = theProvenanceSourceUri.indexOf('#');
			if (hashIndex != -1) {
				theProvenanceSourceUri = theProvenanceSourceUri.substring(0, hashIndex);
			}
		}
		return defaultString(theProvenanceSourceUri);
	}

	@SuppressWarnings("unchecked")
	public static String parseContentTextIntoWords(FhirContext theContext, IBaseResource theResource) {

		Class<IPrimitiveType<String>> stringType = (Class<IPrimitiveType<String>>) theContext.getElementDefinition("string").getImplementingClass();

		StringBuilder retVal = new StringBuilder();
		List<IPrimitiveType<String>> childElements = theContext.newTerser().getAllPopulatedChildElementsOfType(theResource, stringType);
		for (IPrimitiveType<String> nextType : childElements) {
			if (stringType.equals(nextType.getClass())) {
				String nextValue = nextType.getValueAsString();
				if (isNotBlank(nextValue)) {
					retVal.append(nextValue.replace("\n", " ").replace("\r", " "));
					retVal.append("\n");
				}
			}
		}
		return retVal.toString();
	}

	public static String decodeResource(byte[] theResourceBytes, ResourceEncodingEnum theResourceEncoding) {
		String resourceText = null;
		switch (theResourceEncoding) {
			case JSON:
				resourceText = new String(theResourceBytes, Charsets.UTF_8);
				break;
			case JSONC:
				resourceText = GZipUtil.decompress(theResourceBytes);
				break;
			case DEL:
				break;
		}
		return resourceText;
	}

	public static String encodeResource(IBaseResource theResource, ResourceEncodingEnum theEncoding, List<String> theExcludeElements, FhirContext theContext) {
		IParser parser = theEncoding.newParser(theContext);
		parser.setDontEncodeElements(theExcludeElements);
		return parser.encodeResourceToString(theResource);
	}

	private static String parseNarrativeTextIntoWords(IBaseResource theResource) {

		StringBuilder b = new StringBuilder();
		if (theResource instanceof IResource) {
			IResource resource = (IResource) theResource;
			List<XMLEvent> xmlEvents = XmlUtil.parse(resource.getText().getDiv().getValue());
			if (xmlEvents != null) {
				for (XMLEvent next : xmlEvents) {
					if (next.isCharacters()) {
						Characters characters = next.asCharacters();
						b.append(characters.getData()).append(" ");
					}
				}
			}
		} else if (theResource instanceof IDomainResource) {
			IDomainResource resource = (IDomainResource) theResource;
			try {
				String divAsString = resource.getText().getDivAsString();
				List<XMLEvent> xmlEvents = XmlUtil.parse(divAsString);
				if (xmlEvents != null) {
					for (XMLEvent next : xmlEvents) {
						if (next.isCharacters()) {
							Characters characters = next.asCharacters();
							b.append(characters.getData()).append(" ");
						}
					}
				}
			} catch (Exception e) {
				throw new DataFormatException(Msg.code(934) + "Unable to convert DIV to string", e);
			}

		}
		return b.toString();
	}

	@VisibleForTesting
	public static void setDisableIncrementOnUpdateForUnitTest(boolean theDisableIncrementOnUpdateForUnitTest) {
		ourDisableIncrementOnUpdateForUnitTest = theDisableIncrementOnUpdateForUnitTest;
	}

	/**
	 * Do not call this method outside of unit tests
	 */
	@VisibleForTesting
	public static void setValidationDisabledForUnitTest(boolean theValidationDisabledForUnitTest) {
		ourValidationDisabledForUnitTest = theValidationDisabledForUnitTest;
	}

	private static List<BaseCodingDt> toBaseCodingList(List<IBaseCoding> theSecurityLabels) {
		ArrayList<BaseCodingDt> retVal = new ArrayList<>(theSecurityLabels.size());
		for (IBaseCoding next : theSecurityLabels) {
			retVal.add((BaseCodingDt) next);
		}
		return retVal;
	}

	public static void validateResourceType(BaseHasResource theEntity, String theResourceName) {
		if (!theResourceName.equals(theEntity.getResourceType())) {
			throw new ResourceNotFoundException(Msg.code(935) + "Resource with ID " + theEntity.getIdDt().getIdPart() + " exists but it is not of type " + theResourceName + ", found resource of type " + theEntity.getResourceType());
		}
	}

	private class AddTagDefinitionToCacheAfterCommitSynchronization implements TransactionSynchronization {

		private final TagDefinition myTagDefinition;
		private final MemoryCacheService.TagDefinitionCacheKey myKey;

		public AddTagDefinitionToCacheAfterCommitSynchronization(MemoryCacheService.TagDefinitionCacheKey theKey, TagDefinition theTagDefinition) {
			myTagDefinition = theTagDefinition;
			myKey = theKey;
		}

		@Override
		public void afterCommit() {
			myMemoryCacheService.put(MemoryCacheService.CacheEnum.TAG_DEFINITION, myKey, myTagDefinition);
		}
	}

}<|MERGE_RESOLUTION|>--- conflicted
+++ resolved
@@ -1345,7 +1345,6 @@
 					changed.setChanged(true);
 				}
 
-
 				if (changed.isChanged()) {
 
 					// Make sure that the match URL was actually appropriate for the supplied
@@ -1488,9 +1487,6 @@
 		return entity;
 	}
 
-<<<<<<< HEAD
-
-=======
 	public IBasePersistedResource updateHistoryEntity(RequestDetails theRequest, T theResource, IBasePersistedResource
 		theEntity, IBasePersistedResource theHistoryEntity, IIdType theResourceId, TransactionDetails theTransactionDetails, boolean isUpdatingCurrent) {
 		Validate.notNull(theEntity);
@@ -1613,7 +1609,6 @@
 			}
 		}
 	}
->>>>>>> 61d34ab6
 
 	private void createHistoryEntry(RequestDetails theRequest, IBaseResource theResource, ResourceTable theEntity, EncodedResource theChanged) {
 		boolean versionedTags = getConfig().getTagStorageMode() == DaoConfig.TagStorageModeEnum.VERSIONED;
