--- conflicted
+++ resolved
@@ -579,32 +579,8 @@
 		return myDaoRegistry.getResourceDaoIfExists(theType);
 	}
 
-<<<<<<< HEAD
-	private Map<Class<? extends IBaseResource>, IFhirResourceDao<?>> getDaos() {
-		if (myResourceTypeToDao == null) {
-			Map<Class<? extends IBaseResource>, IFhirResourceDao<?>> resourceTypeToDao = new HashMap<>();
-
-			Map<String, IFhirResourceDao> daos = myApplicationContext.getBeansOfType(IFhirResourceDao.class, false, false);
-
-			String[] beanNames = myApplicationContext.getBeanNamesForType(IFhirResourceDao.class);
-
-			for (IFhirResourceDao<?> next : daos.values()) {
-				resourceTypeToDao.put(next.getResourceType(), next);
-			}
-
-			if (this instanceof IFhirResourceDao<?>) {
-				IFhirResourceDao<?> thiz = (IFhirResourceDao<?>) this;
-				resourceTypeToDao.put(thiz.getResourceType(), thiz);
-			}
-
-			myResourceTypeToDao = resourceTypeToDao;
-		}
-
-		return Collections.unmodifiableMap(myResourceTypeToDao);
-=======
 	protected IFhirResourceDao<?> getDaoOrThrowException(Class<? extends IBaseResource> theClass) {
 		return myDaoRegistry.getDaoOrThrowException(theClass);
->>>>>>> 22a6595a
 	}
 
 	public IResourceIndexedCompositeStringUniqueDao getResourceIndexedCompositeStringUniqueDao() {
