--- conflicted
+++ resolved
@@ -67,7 +67,25 @@
 	 * @param theActiveParamsForResourceType active search parameters for the desired resource type
 	 * @return whether or not this search parameter is supported in hibernate
 	 */
-<<<<<<< HEAD
+	public boolean illegalForHibernateSearch(String theParamName, ResourceSearchParams theActiveParamsForResourceType) {
+		if (theActiveParamsForResourceType == null) {
+			return true;
+		}
+		if (ourUnsafeSearchParmeters.contains(theParamName)) {
+			return true;
+		}
+		if (!theActiveParamsForResourceType.containsParamName(theParamName)) {
+			return true;
+		}
+		return false;
+	}
+
+	/**
+	 * Determine if ExtendedHibernateSearchBuilder can support this parameter
+	 * @param theParamName param name
+	 * @param theActiveParamsForResourceType active search parameters for the desired resource type
+	 * @return whether or not this search parameter is supported in hibernate
+	 */
 	public boolean supportsSearchParameter(String theParamName, ResourceSearchParams theActiveParamsForResourceType) {
 		if (theActiveParamsForResourceType == null) {
 			return false;
@@ -82,24 +100,8 @@
 	}
 
 	/**
-=======
-	public boolean illegalForHibernateSearch(String theParamName, ResourceSearchParams theActiveParamsForResourceType) {
-		if (theActiveParamsForResourceType == null) {
-			return true;
-		}
-		if (ourUnsafeSearchParmeters.contains(theParamName)) {
-			return true;
-		}
-		if (!theActiveParamsForResourceType.containsParamName(theParamName)) {
-			return true;
-		}
-		return false;
-	}
-
-	/**
 	 * By default, do not use Hibernate Search.
 	 * If a Search Parameter is supported by hibernate search,
->>>>>>> d8c89128
 	 * Are any of the queries supported by our indexing?
 	 * -
 	 * If not, do not use hibernate, because the results will
@@ -107,20 +109,12 @@
 	 */
 	public boolean canUseHibernateSearch(
 			String theResourceType, SearchParameterMap myParams, ISearchParamRegistry theSearchParamRegistry) {
-<<<<<<< HEAD
-		boolean canUseHibernate = true;
-=======
 		boolean canUseHibernate = false;
->>>>>>> d8c89128
 
 		ResourceSearchParams resourceActiveSearchParams = theSearchParamRegistry.getActiveSearchParams(theResourceType);
 		for (String paramName : myParams.keySet()) {
 			// is this parameter supported?
-<<<<<<< HEAD
-			if (!supportsSearchParameter(paramName, resourceActiveSearchParams)) {
-=======
 			if (illegalForHibernateSearch(paramName, resourceActiveSearchParams)) {
->>>>>>> d8c89128
 				canUseHibernate = false;
 			} else {
 				// are the parameter values supported?
@@ -245,11 +239,7 @@
 		ArrayList<String> paramNames = compileParamNames(searchParameterMap);
 		ResourceSearchParams activeSearchParams = searchParamRegistry.getActiveSearchParams(resourceType);
 		for (String nextParam : paramNames) {
-<<<<<<< HEAD
-			if (!supportsSearchParameter(nextParam, activeSearchParams)) {
-=======
 			if (illegalForHibernateSearch(nextParam, activeSearchParams)) {
->>>>>>> d8c89128
 				// ignore magic params handled in JPA
 				continue;
 			}
