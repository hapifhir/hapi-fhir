package ca.uhn.fhir.jpa.interceptor.validation;

/*-
 * #%L
 * HAPI FHIR JPA Server
 * %%
 * Copyright (C) 2014 - 2021 Smile CDR, Inc.
 * %%
 * Licensed under the Apache License, Version 2.0 (the "License");
 * you may not use this file except in compliance with the License.
 * You may obtain a copy of the License at
 *
 *      http://www.apache.org/licenses/LICENSE-2.0
 *
 * Unless required by applicable law or agreed to in writing, software
 * distributed under the License is distributed on an "AS IS" BASIS,
 * WITHOUT WARRANTIES OR CONDITIONS OF ANY KIND, either express or implied.
 * See the License for the specific language governing permissions and
 * limitations under the License.
 * #L%
 */

import ca.uhn.fhir.context.FhirContext;
import ca.uhn.fhir.context.support.IValidationSupport;
import ca.uhn.fhir.jpa.validation.ValidatorResourceFetcher;
import ca.uhn.fhir.rest.api.server.RequestDetails;
import ca.uhn.fhir.rest.server.interceptor.ValidationResultEnrichingInterceptor;
import ca.uhn.fhir.validation.FhirValidator;
import ca.uhn.fhir.validation.ResultSeverityEnum;
import ca.uhn.fhir.validation.SingleValidationMessage;
import ca.uhn.fhir.validation.ValidationResult;
import org.apache.commons.lang3.Validate;
import org.apache.commons.lang3.builder.ToStringBuilder;
import org.apache.commons.lang3.builder.ToStringStyle;
import org.hl7.fhir.common.hapi.validation.validator.FhirInstanceValidator;
import org.hl7.fhir.instance.model.api.IBaseResource;
import org.hl7.fhir.r5.utils.IResourceValidator;

import javax.annotation.Nonnull;
import java.util.ArrayList;
import java.util.Collections;
import java.util.List;

class RequireValidationRule extends BaseTypedRule {
	private final FhirInstanceValidator myValidator;
	private ResultSeverityEnum myRejectOnSeverity = ResultSeverityEnum.ERROR;
	private List<TagOnSeverity> myTagOnSeverity = Collections.emptyList();

	public RequireValidationRule(FhirContext theFhirContext, String theType, IValidationSupport theValidationSupport, ValidatorResourceFetcher theValidatorResourceFetcher) {
		super(theFhirContext, theType);

		myValidator = new FhirInstanceValidator(theValidationSupport);
		myValidator.setValidatorResourceFetcher(theValidatorResourceFetcher);
		myValidator.setBestPracticeWarningLevel(IResourceValidator.BestPracticeWarningLevel.Warning);
	}

	void setBestPracticeWarningLevel(IResourceValidator.BestPracticeWarningLevel theBestPracticeWarningLevel) {
		myValidator.setBestPracticeWarningLevel(theBestPracticeWarningLevel);
	}

	@Nonnull
	@Override
	public RuleEvaluation evaluate(RequestDetails theRequestDetails, @Nonnull IBaseResource theResource) {

		FhirValidator validator = getFhirContext().newValidator();
		validator.registerValidatorModule(myValidator);
		ValidationResult outcome = validator.validateWithResult(theResource);

		for (SingleValidationMessage next : outcome.getMessages()) {
			if (next.getSeverity().ordinal() >= ResultSeverityEnum.ERROR.ordinal()) {
				if (myRejectOnSeverity != null && myRejectOnSeverity.ordinal() <= next.getSeverity().ordinal()) {
					return RuleEvaluation.forFailure(this, outcome.toOperationOutcome());
				}
			}

			for (TagOnSeverity nextTagOnSeverity : myTagOnSeverity) {
				if (next.getSeverity().ordinal() >= nextTagOnSeverity.getSeverity()) {
					theResource
						.getMeta()
						.addTag()
						.setSystem(nextTagOnSeverity.getTagSystem())
						.setCode(nextTagOnSeverity.getTagCode());
				}
			}

		}

		ValidationResultEnrichingInterceptor.addValidationResultToRequestDetails(theRequestDetails, outcome);

		return RuleEvaluation.forSuccess(this);
	}

	public void rejectOnSeverity(ResultSeverityEnum theSeverity) {
		myRejectOnSeverity = theSeverity;
	}

	public void tagOnSeverity(ResultSeverityEnum theSeverity, String theTagSystem, String theTagCode) {
		Validate.notNull(theSeverity, "theSeverity must not be null");
		Validate.notEmpty(theTagSystem, "theTagSystem must not be null or empty");
		Validate.notEmpty(theTagCode, "theTagCode must not be null or empty");
		if (myTagOnSeverity.isEmpty()) {
			myTagOnSeverity = new ArrayList<>();
		}
		myTagOnSeverity.add(new TagOnSeverity(theSeverity.ordinal(), theTagSystem, theTagCode));
	}

	public void dontReject() {
		myRejectOnSeverity = null;
	}

	@Override
	public String toString() {
		return new ToStringBuilder(this, ToStringStyle.SHORT_PREFIX_STYLE)
			.append("resourceType", getResourceType())
			.append("rejectOnSeverity", myRejectOnSeverity)
			.append("tagOnSeverity", myTagOnSeverity)
			.toString();
	}
<<<<<<< HEAD

	public void setAllowAnyExtensions() {
		myValidator.setAnyExtensionsAllowed(true);
	}
=======
>>>>>>> 29cf20aa

	private static class TagOnSeverity {
		private final int mySeverity;
		private final String myTagSystem;
		private final String myTagCode;

		private TagOnSeverity(int theSeverity, String theTagSystem, String theTagCode) {
			mySeverity = theSeverity;
			myTagSystem = theTagSystem;
			myTagCode = theTagCode;
		}

		public int getSeverity() {
			return mySeverity;
		}

		public String getTagSystem() {
			return myTagSystem;
		}

		public String getTagCode() {
			return myTagCode;
		}

		@Override
		public String toString() {
			return ResultSeverityEnum.values()[mySeverity].name() + "/" + myTagSystem + "/" + myTagCode;
		}
	}
}<|MERGE_RESOLUTION|>--- conflicted
+++ resolved
@@ -116,13 +116,14 @@
 			.append("tagOnSeverity", myTagOnSeverity)
 			.toString();
 	}
-<<<<<<< HEAD
+
+	public FhirInstanceValidator getValidator() {
+		return myValidator;
+	}
 
 	public void setAllowAnyExtensions() {
 		myValidator.setAnyExtensionsAllowed(true);
 	}
-=======
->>>>>>> 29cf20aa
 
 	private static class TagOnSeverity {
 		private final int mySeverity;
