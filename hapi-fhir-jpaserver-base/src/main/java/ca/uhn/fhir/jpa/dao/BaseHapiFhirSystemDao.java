--- conflicted
+++ resolved
@@ -208,12 +208,7 @@
 			if (idChunk.size() >= 2) {
 				List<ResourceTable> entityChunk = prefetchResourceTableHistoryAndProvenance(idChunk);
 
-<<<<<<< HEAD
-				// fixme mb
-				if (thePreFetchIndexes && false) {
-=======
 				if (thePreFetchIndexes) {
->>>>>>> 660de6cc
 
 					prefetchByField("string", "myParamsString", ResourceTable::isParamsStringPopulated, entityChunk);
 					prefetchByField("token", "myParamsToken", ResourceTable::isParamsTokenPopulated, entityChunk);
@@ -221,7 +216,6 @@
 					prefetchByField(
 							"quantity", "myParamsQuantity", ResourceTable::isParamsQuantityPopulated, entityChunk);
 					prefetchByField("resourceLinks", "myResourceLinks", ResourceTable::isHasLinks, entityChunk);
-<<<<<<< HEAD
 
 					prefetchByJoinClause(
 							"tags",
@@ -230,16 +224,6 @@
 							BaseHasResource::isHasTags,
 							entityChunk);
 
-=======
-
-					prefetchByJoinClause(
-							"tags",
-							// fetch the TagResources and the actual TagDefinitions
-							"LEFT JOIN FETCH r.myTags t LEFT JOIN FETCH t.myTag",
-							BaseHasResource::isHasTags,
-							entityChunk);
-
->>>>>>> 660de6cc
 					if (myStorageSettings.getIndexMissingFields() == JpaStorageSettings.IndexEnabledEnum.ENABLED) {
 						prefetchByField("searchParamPresence", "mySearchParamPresents", r -> true, entityChunk);
 					}
@@ -255,15 +239,8 @@
 		Query query = myEntityManager.createQuery("select r, h "
 				+ " FROM ResourceTable r "
 				+ " LEFT JOIN fetch ResourceHistoryTable h "
-<<<<<<< HEAD
-				// fixme make null safe
-				+ "      on r.myVersion = h.myResourceVersion and r.id = h.myResourceId and r.myPartitionIdValue = h.myPartitionIdValue "
-				+ " left join fetch ResourceHistoryProvenanceEntity p "
-				+ "      on p.myResourceHistoryTable = h and p.myPartitionIdValue = h.myPartitionIdValue "
-=======
 				+ "      on r.myVersion = h.myResourceVersion and r.id = h.myResourceId "
 				+ " left join fetch h.myProvenance "
->>>>>>> 660de6cc
 				+ " WHERE r.myId IN ( :IDS ) ");
 		query.setParameter("IDS", idChunk);
 
