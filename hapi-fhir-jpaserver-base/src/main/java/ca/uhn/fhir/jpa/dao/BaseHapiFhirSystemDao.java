package ca.uhn.fhir.jpa.dao;

import ca.uhn.fhir.jpa.util.ExpungeOptions;
import ca.uhn.fhir.jpa.util.ExpungeOutcome;
import ca.uhn.fhir.jpa.util.ResourceCountCache;
import ca.uhn.fhir.rest.api.RestOperationTypeEnum;
import ca.uhn.fhir.rest.api.server.IBundleProvider;
import ca.uhn.fhir.rest.api.server.RequestDetails;
import ca.uhn.fhir.rest.server.interceptor.IServerInterceptor.ActionRequestDetails;
import ca.uhn.fhir.util.StopWatch;
import org.hl7.fhir.instance.model.api.IBaseResource;
import org.springframework.beans.factory.annotation.Autowired;
import org.springframework.beans.factory.annotation.Qualifier;
import org.springframework.transaction.annotation.Propagation;
import org.springframework.transaction.annotation.Transactional;

import javax.annotation.Nullable;
import java.util.Date;
import java.util.HashMap;
import java.util.List;
import java.util.Map;

/*
 * #%L
 * HAPI FHIR JPA Server
 * %%
 * Copyright (C) 2014 - 2019 University Health Network
 * %%
 * Licensed under the Apache License, Version 2.0 (the "License");
 * you may not use this file except in compliance with the License.
 * You may obtain a copy of the License at
 * 
 *      http://www.apache.org/licenses/LICENSE-2.0
 * 
 * Unless required by applicable law or agreed to in writing, software
 * distributed under the License is distributed on an "AS IS" BASIS,
 * WITHOUT WARRANTIES OR CONDITIONS OF ANY KIND, either express or implied.
 * See the License for the specific language governing permissions and
 * limitations under the License.
 * #L%
 */

public abstract class BaseHapiFhirSystemDao<T, MT> extends BaseHapiFhirDao<IBaseResource> implements IFhirSystemDao<T, MT> {

	private static final org.slf4j.Logger ourLog = org.slf4j.LoggerFactory.getLogger(BaseHapiFhirSystemDao.class);
	@Autowired
	@Qualifier("myResourceCountsCache")
	public ResourceCountCache myResourceCountsCache;

	@Override
	@Transactional(propagation = Propagation.NEVER)
	public ExpungeOutcome expunge(ExpungeOptions theExpungeOptions) {
		return myExpungeService.expunge(null, null, null, theExpungeOptions);
	}

	@Transactional(propagation = Propagation.REQUIRED)
	@Override
	public Map<String, Long> getResourceCounts() {
		Map<String, Long> retVal = new HashMap<>();

		List<Map<?, ?>> counts = myResourceTableDao.getResourceCounts();
		for (Map<?, ?> next : counts) {
			retVal.put(next.get("type").toString(), Long.parseLong(next.get("count").toString()));
		}

		return retVal;
	}

	@Transactional(propagation = Propagation.SUPPORTS)
	@Nullable
	@Override
	public Map<String, Long> getResourceCountsFromCache() {
		return myResourceCountsCache.get();
	}

	@Override
	public IBundleProvider history(Date theSince, Date theUntil, RequestDetails theRequestDetails) {
		if (theRequestDetails != null) {
			// Notify interceptors
			ActionRequestDetails requestDetails = new ActionRequestDetails(theRequestDetails);
			notifyInterceptors(RestOperationTypeEnum.HISTORY_SYSTEM, requestDetails);
		}

		StopWatch w = new StopWatch();
<<<<<<< HEAD
		IBundleProvider retVal = super.history(null, null, theSince, theUntil, theRequestDetails);
=======
		IBundleProvider retVal = super.history(theRequestDetails, null, null, theSince, theUntil);
>>>>>>> e76b1dac
		ourLog.info("Processed global history in {}ms", w.getMillisAndRestart());
		return retVal;
	}


}<|MERGE_RESOLUTION|>--- conflicted
+++ resolved
@@ -82,11 +82,7 @@
 		}
 
 		StopWatch w = new StopWatch();
-<<<<<<< HEAD
-		IBundleProvider retVal = super.history(null, null, theSince, theUntil, theRequestDetails);
-=======
 		IBundleProvider retVal = super.history(theRequestDetails, null, null, theSince, theUntil);
->>>>>>> e76b1dac
 		ourLog.info("Processed global history in {}ms", w.getMillisAndRestart());
 		return retVal;
 	}
