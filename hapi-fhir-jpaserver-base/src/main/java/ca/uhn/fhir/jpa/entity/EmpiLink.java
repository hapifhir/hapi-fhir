package ca.uhn.fhir.jpa.entity;

/*-
 * #%L
 * HAPI FHIR JPA Server
 * %%
 * Copyright (C) 2014 - 2020 University Health Network
 * %%
 * Licensed under the Apache License, Version 2.0 (the "License");
 * you may not use this file except in compliance with the License.
 * You may obtain a copy of the License at
 *
 *      http://www.apache.org/licenses/LICENSE-2.0
 *
 * Unless required by applicable law or agreed to in writing, software
 * distributed under the License is distributed on an "AS IS" BASIS,
 * WITHOUT WARRANTIES OR CONDITIONS OF ANY KIND, either express or implied.
 * See the License for the specific language governing permissions and
 * limitations under the License.
 * #L%
 */

import ca.uhn.fhir.empi.api.EmpiLinkSourceEnum;
import ca.uhn.fhir.empi.api.EmpiMatchResultEnum;
import ca.uhn.fhir.jpa.model.entity.ResourceTable;
import org.apache.commons.lang3.builder.ToStringBuilder;

import javax.persistence.Column;
import javax.persistence.Entity;
import javax.persistence.EnumType;
import javax.persistence.Enumerated;
import javax.persistence.FetchType;
import javax.persistence.ForeignKey;
import javax.persistence.GeneratedValue;
import javax.persistence.GenerationType;
import javax.persistence.Id;
import javax.persistence.JoinColumn;
import javax.persistence.ManyToOne;
import javax.persistence.SequenceGenerator;
import javax.persistence.Table;
import javax.persistence.Temporal;
import javax.persistence.TemporalType;
import javax.persistence.UniqueConstraint;
import java.util.Date;

@Entity
@Table(name = "MPI_LINK", uniqueConstraints = {
	@UniqueConstraint(name = "IDX_EMPI_PERSON_TGT", columnNames = {"PERSON_PID", "TARGET_PID"}),
})
public class EmpiLink {
	public static final int VERSION_LENGTH = 16;
	private static final int MATCH_RESULT_LENGTH = 16;
	private static final int LINK_SOURCE_LENGTH = 16;

	@SequenceGenerator(name = "SEQ_EMPI_LINK_ID", sequenceName = "SEQ_EMPI_LINK_ID")
	@GeneratedValue(strategy = GenerationType.AUTO, generator = "SEQ_EMPI_LINK_ID")
	@Id
	@Column(name = "PID")
	private Long myId;

	@ManyToOne(optional = false, fetch = FetchType.LAZY, cascade = {})
	@JoinColumn(name = "PERSON_PID", referencedColumnName = "RES_ID", foreignKey = @ForeignKey(name = "FK_EMPI_LINK_PERSON"), insertable=false, updatable=false, nullable=false)
	private ResourceTable myPerson;

	@Column(name = "PERSON_PID", nullable=false)
	private Long myPersonPid;

	@ManyToOne(optional = false, fetch = FetchType.LAZY, cascade = {})
	@JoinColumn(name = "TARGET_PID", referencedColumnName = "RES_ID", foreignKey = @ForeignKey(name = "FK_EMPI_LINK_TARGET"), insertable=false, updatable=false, nullable=false)
	private ResourceTable myTarget;

	@Column(name = "TARGET_PID", updatable=false, nullable=false)
	private Long myTargetPid;

	@Column(name = "MATCH_RESULT", nullable = false)
	@Enumerated(EnumType.ORDINAL)
	private EmpiMatchResultEnum myMatchResult;

	@Column(name = "LINK_SOURCE", nullable = false)
	@Enumerated(EnumType.ORDINAL)
	private EmpiLinkSourceEnum myLinkSource;

	@Temporal(TemporalType.TIMESTAMP)
	@Column(name = "CREATED", nullable = false)
	private Date myCreated;

	@Temporal(TemporalType.TIMESTAMP)
	@Column(name = "UPDATED", nullable = false)
	private Date myUpdated;

<<<<<<< HEAD
	@Column(name = "TARGET_TYPE", nullable = true)
	private EmpiTargetType myEmpiTargetType;

	@Column(name = "SCORE", nullable = true)
	private Double myScore;

=======
	@Column(name = "VERSION", nullable = false, length = VERSION_LENGTH)
	private String myVersion;

	/** This link was created as a result of an eid match **/
	@Column(name = "EID_MATCH")
	private Boolean myEidMatch;

	/** This link created a new person **/
	@Column(name = "NEW_PERSON")
	private Boolean myNewPerson;

	@Column(name = "VECTOR")
	private Long myVector;

	@Column(name = "SCORE")
	private Double myScore;

	public EmpiLink() {}

	public EmpiLink(String theVersion) {
		myVersion = theVersion;
	}

>>>>>>> c13e17b4
	public Long getId() {
		return myId;
	}

	public EmpiLink setId(Long theId) {
		myId = theId;
		return this;
	}

	public ResourceTable getPerson() {
		return myPerson;
	}

	public EmpiLink setPerson(ResourceTable thePerson) {
		myPerson = thePerson;
		myPersonPid = thePerson.getId();
		return this;
	}

	public Long getPersonPid() {
		return myPersonPid;
	}

	public EmpiLink setPersonPid(Long thePersonPid) {
		myPersonPid = thePersonPid;
		return this;
	}

	public ResourceTable getTarget() {
		return myTarget;
	}

	public EmpiLink setTarget(ResourceTable theTarget) {
		myTarget = theTarget;
		myTargetPid = theTarget.getId();
		return this;
	}

	public Long getTargetPid() {
		return myTargetPid;
	}

	public EmpiLink setTargetPid(Long theTargetPid) {
		myTargetPid = theTargetPid;
		return this;
	}

	public EmpiMatchResultEnum getMatchResult() {
		return myMatchResult;
	}

	public EmpiLink setMatchResult(EmpiMatchResultEnum theMatchResult) {
		myMatchResult = theMatchResult;
		return this;
	}

	public boolean isNoMatch() {
		return myMatchResult == EmpiMatchResultEnum.NO_MATCH;
	}

	public boolean isMatch() {
		return myMatchResult == EmpiMatchResultEnum.MATCH;
	}

	public boolean isPossibleMatch() {
		return myMatchResult == EmpiMatchResultEnum.POSSIBLE_MATCH;
	}

	public boolean isPossibleDuplicate() {
		return myMatchResult == EmpiMatchResultEnum.POSSIBLE_DUPLICATE;
	}

	public EmpiLinkSourceEnum getLinkSource() {
		return myLinkSource;
	}

	public EmpiLink setLinkSource(EmpiLinkSourceEnum theLinkSource) {
		myLinkSource = theLinkSource;
		return this;
	}

	public boolean isAuto() {
		return myLinkSource == EmpiLinkSourceEnum.AUTO;
	}

	public boolean isManual() {
		return myLinkSource == EmpiLinkSourceEnum.MANUAL;
	}

	public Date getCreated() {
		return myCreated;
	}

	public EmpiLink setCreated(Date theCreated) {
		myCreated = theCreated;
		return this;
	}

	public Date getUpdated() {
		return myUpdated;
	}

	public EmpiLink setUpdated(Date theUpdated) {
		myUpdated = theUpdated;
		return this;
	}

<<<<<<< HEAD
	public EmpiTargetType getEmpiTargetType() {
		return myEmpiTargetType;
	}

	public void setEmpiTargetType(EmpiTargetType theEmpiTargetType) {
		myEmpiTargetType = theEmpiTargetType;
=======
	public String getVersion() {
		return myVersion;
	}

	public EmpiLink setVersion(String theVersion) {
		myVersion = theVersion;
		return this;
	}

	public Long getVector() {
		return myVector;
	}

	public EmpiLink setVector(Long theVector) {
		myVector = theVector;
		return this;
>>>>>>> c13e17b4
	}

	public Double getScore() {
		return myScore;
	}

<<<<<<< HEAD
	public void setScore(Double theScore) {
		myScore = theScore;
=======
	public EmpiLink setScore(Double theScore) {
		myScore = theScore;
		return this;
	}

	public Boolean getEidMatch() {
		return myEidMatch;
	}

	public boolean isEidMatch() {
		return myEidMatch != null && myEidMatch;
	}

	public EmpiLink setEidMatch(Boolean theEidMatch) {
		myEidMatch = theEidMatch;
		return this;
	}

	public Boolean getNewPerson() {
		return myNewPerson;
	}

	public boolean isNewPerson() {
		return myNewPerson != null && myNewPerson;
	}

	public EmpiLink setNewPerson(Boolean theNewPerson) {
		myNewPerson = theNewPerson;
		return this;
	}

	@Override
	public String toString() {
		return new ToStringBuilder(this)
			.append("myPersonPid", myPersonPid)
			.append("myTargetPid", myTargetPid)
			.append("myMatchResult", myMatchResult)
			.append("myLinkSource", myLinkSource)
			.append("myEidMatch", myEidMatch)
			.append("myNewPerson", myNewPerson)
			.append("myScore", myScore)
			.toString();
>>>>>>> c13e17b4
	}
}<|MERGE_RESOLUTION|>--- conflicted
+++ resolved
@@ -88,14 +88,6 @@
 	@Column(name = "UPDATED", nullable = false)
 	private Date myUpdated;
 
-<<<<<<< HEAD
-	@Column(name = "TARGET_TYPE", nullable = true)
-	private EmpiTargetType myEmpiTargetType;
-
-	@Column(name = "SCORE", nullable = true)
-	private Double myScore;
-
-=======
 	@Column(name = "VERSION", nullable = false, length = VERSION_LENGTH)
 	private String myVersion;
 
@@ -119,7 +111,9 @@
 		myVersion = theVersion;
 	}
 
->>>>>>> c13e17b4
+	@Column(name = "TARGET_TYPE", nullable = true)
+	private EmpiTargetType myEmpiTargetType;
+
 	public Long getId() {
 		return myId;
 	}
@@ -227,14 +221,6 @@
 		return this;
 	}
 
-<<<<<<< HEAD
-	public EmpiTargetType getEmpiTargetType() {
-		return myEmpiTargetType;
-	}
-
-	public void setEmpiTargetType(EmpiTargetType theEmpiTargetType) {
-		myEmpiTargetType = theEmpiTargetType;
-=======
 	public String getVersion() {
 		return myVersion;
 	}
@@ -251,17 +237,12 @@
 	public EmpiLink setVector(Long theVector) {
 		myVector = theVector;
 		return this;
->>>>>>> c13e17b4
 	}
 
 	public Double getScore() {
 		return myScore;
 	}
 
-<<<<<<< HEAD
-	public void setScore(Double theScore) {
-		myScore = theScore;
-=======
 	public EmpiLink setScore(Double theScore) {
 		myScore = theScore;
 		return this;
@@ -298,12 +279,20 @@
 		return new ToStringBuilder(this)
 			.append("myPersonPid", myPersonPid)
 			.append("myTargetPid", myTargetPid)
+			.append("myEmpiTargetType", myEmpiTargetType)
 			.append("myMatchResult", myMatchResult)
 			.append("myLinkSource", myLinkSource)
 			.append("myEidMatch", myEidMatch)
 			.append("myNewPerson", myNewPerson)
 			.append("myScore", myScore)
 			.toString();
->>>>>>> c13e17b4
+	}
+
+	public EmpiTargetType getEmpiTargetType() {
+		return myEmpiTargetType;
+	}
+
+	public void setEmpiTargetType(EmpiTargetType theEmpiTargetType) {
+		myEmpiTargetType = theEmpiTargetType;
 	}
 }