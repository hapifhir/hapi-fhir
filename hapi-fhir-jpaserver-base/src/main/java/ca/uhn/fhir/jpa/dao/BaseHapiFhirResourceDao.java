--- conflicted
+++ resolved
@@ -94,16 +94,10 @@
 
 	private static final org.slf4j.Logger ourLog = org.slf4j.LoggerFactory.getLogger(BaseHapiFhirResourceDao.class);
 
-<<<<<<< HEAD
-	@Autowired
-	private DaoConfig myDaoConfig;
-
-=======
 //	@Autowired
 //	private DaoConfig myDaoConfig;
 
 	// TODO -- maybe use the one in the super class
->>>>>>> e7d77174
 	@Autowired
 	protected PlatformTransactionManager myPlatformTransactionManager;
 
