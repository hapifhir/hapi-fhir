package ca.uhn.fhir.jpa.dao;

/*
 * #%L
 * HAPI FHIR JPA Server
 * %%
 * Copyright (C) 2014 - 2019 University Health Network
 * %%
 * Licensed under the Apache License, Version 2.0 (the "License");
 * you may not use this file except in compliance with the License.
 * You may obtain a copy of the License at
 *
 *      http://www.apache.org/licenses/LICENSE-2.0
 *
 * Unless required by applicable law or agreed to in writing, software
 * distributed under the License is distributed on an "AS IS" BASIS,
 * WITHOUT WARRANTIES OR CONDITIONS OF ANY KIND, either express or implied.
 * See the License for the specific language governing permissions and
 * limitations under the License.
 * #L%
 */

import ca.uhn.fhir.context.ConfigurationException;
import ca.uhn.fhir.context.FhirVersionEnum;
import ca.uhn.fhir.context.RuntimeResourceDefinition;
import ca.uhn.fhir.context.RuntimeSearchParam;
import ca.uhn.fhir.interceptor.api.HookParams;
import ca.uhn.fhir.interceptor.api.Pointcut;
import ca.uhn.fhir.jpa.dao.r4.MatchResourceUrlService;
import ca.uhn.fhir.jpa.delete.DeleteConflictList;
import ca.uhn.fhir.jpa.model.entity.*;
import ca.uhn.fhir.jpa.model.search.SearchRuntimeDetails;
import ca.uhn.fhir.jpa.search.DatabaseBackedPagingProvider;
import ca.uhn.fhir.jpa.search.PersistedJpaBundleProvider;
import ca.uhn.fhir.jpa.search.reindex.IResourceReindexingSvc;
import ca.uhn.fhir.jpa.searchparam.SearchParameterMap;
import ca.uhn.fhir.jpa.util.ExpungeOptions;
import ca.uhn.fhir.jpa.util.ExpungeOutcome;
import ca.uhn.fhir.jpa.util.jsonpatch.JsonPatchUtils;
import ca.uhn.fhir.jpa.util.xmlpatch.XmlPatchUtils;
import ca.uhn.fhir.model.api.IQueryParameterAnd;
import ca.uhn.fhir.model.api.IQueryParameterType;
import ca.uhn.fhir.model.primitive.IdDt;
import ca.uhn.fhir.rest.api.*;
import ca.uhn.fhir.rest.api.server.*;
import ca.uhn.fhir.rest.param.ParameterUtil;
import ca.uhn.fhir.rest.param.QualifierDetails;
import ca.uhn.fhir.rest.server.exceptions.*;
import ca.uhn.fhir.rest.server.interceptor.IServerInterceptor.ActionRequestDetails;
import ca.uhn.fhir.rest.server.method.SearchMethodBinding;
import ca.uhn.fhir.rest.server.servlet.ServletRequestDetails;
import ca.uhn.fhir.util.*;
import org.apache.commons.lang3.Validate;
import org.hl7.fhir.instance.model.api.*;
import org.hl7.fhir.r4.model.InstantType;
import org.slf4j.Logger;
import org.slf4j.LoggerFactory;
import org.springframework.beans.factory.annotation.Autowired;
import org.springframework.beans.factory.annotation.Required;
import org.springframework.transaction.PlatformTransactionManager;
import org.springframework.transaction.TransactionDefinition;
import org.springframework.transaction.annotation.Propagation;
import org.springframework.transaction.annotation.Transactional;
import org.springframework.transaction.support.TransactionSynchronizationAdapter;
import org.springframework.transaction.support.TransactionSynchronizationManager;
import org.springframework.transaction.support.TransactionTemplate;

import javax.annotation.Nonnull;
import javax.annotation.PostConstruct;
import javax.persistence.NoResultException;
import javax.persistence.TypedQuery;
import javax.servlet.http.HttpServletResponse;
import java.io.IOException;
import java.util.*;

import static org.apache.commons.lang3.StringUtils.isNotBlank;

@Transactional(propagation = Propagation.REQUIRED)
public abstract class BaseHapiFhirResourceDao<T extends IBaseResource> extends BaseHapiFhirDao<T> implements IFhirResourceDao<T> {

	private static final Logger ourLog = LoggerFactory.getLogger(BaseHapiFhirResourceDao.class);

	@Autowired
	protected PlatformTransactionManager myPlatformTransactionManager;
	@Autowired(required = false)
	protected IFulltextSearchSvc mySearchDao;
	@Autowired
	protected DaoConfig myDaoConfig;
	@Autowired
	private MatchResourceUrlService myMatchResourceUrlService;
	@Autowired
	private IResourceReindexingSvc myResourceReindexingSvc;

	private String myResourceName;
	private Class<T> myResourceType;
	private String mySecondaryPrimaryKeyParamName;

	@Override
	public void addTag(IIdType theId, TagTypeEnum theTagType, String theScheme, String theTerm, String theLabel, RequestDetails theRequest) {
		StopWatch w = new StopWatch();
		BaseHasResource entity = readEntity(theId, theRequest);
		if (entity == null) {
			throw new ResourceNotFoundException(theId);
		}

		for (BaseTag next : new ArrayList<>(entity.getTags())) {
			if (ObjectUtil.equals(next.getTag().getTagType(), theTagType) &&
				ObjectUtil.equals(next.getTag().getSystem(), theScheme) &&
				ObjectUtil.equals(next.getTag().getCode(), theTerm)) {
				return;
			}
		}

		entity.setHasTags(true);

		TagDefinition def = getTagOrNull(TagTypeEnum.TAG, theScheme, theTerm, theLabel);
		if (def != null) {
			BaseTag newEntity = entity.addTag(def);
			if (newEntity.getTagId() == null) {
				myEntityManager.persist(newEntity);
				myEntityManager.merge(entity);
			}
		}

		ourLog.debug("Processed addTag {}/{} on {} in {}ms", theScheme, theTerm, theId, w.getMillisAndRestart());
	}

	@Override
	public DaoMethodOutcome create(final T theResource) {
		return create(theResource, null, true, new Date(), null);
	}

	@Override
	public DaoMethodOutcome create(final T theResource, RequestDetails theRequestDetails) {
		return create(theResource, null, true, new Date(), theRequestDetails);
	}

	@Override
	public DaoMethodOutcome create(final T theResource, String theIfNoneExist) {
		return create(theResource, theIfNoneExist, null);
	}

	@Override
	public DaoMethodOutcome create(T theResource, String theIfNoneExist, boolean thePerformIndexing, Date theUpdateTimestamp, RequestDetails theRequestDetails) {
		if (theResource == null) {
			String msg = getContext().getLocalizer().getMessage(BaseHapiFhirResourceDao.class, "missingBody");
			throw new InvalidRequestException(msg);
		}

		if (isNotBlank(theResource.getIdElement().getIdPart())) {
			if (getContext().getVersion().getVersion().isOlderThan(FhirVersionEnum.DSTU3)) {
				String message = getContext().getLocalizer().getMessageSanitized(BaseHapiFhirResourceDao.class, "failedToCreateWithClientAssignedId", theResource.getIdElement().getIdPart());
				throw new InvalidRequestException(message, createErrorOperationOutcome(message, "processing"));
			} else {
				// As of DSTU3, ID and version in the body should be ignored for a create/update
				theResource.setId("");
			}
		}

		if (myDaoConfig.getResourceServerIdStrategy() == DaoConfig.IdStrategyEnum.UUID) {
			theResource.setId(UUID.randomUUID().toString());
		}

		return doCreate(theResource, theIfNoneExist, thePerformIndexing, theUpdateTimestamp, theRequestDetails);
	}

	@Override
	public DaoMethodOutcome create(final T theResource, String theIfNoneExist, RequestDetails theRequestDetails) {
		return create(theResource, theIfNoneExist, true, new Date(), theRequestDetails);
	}

	public IBaseOperationOutcome createErrorOperationOutcome(String theMessage, String theCode) {
		return createOperationOutcome(OO_SEVERITY_ERROR, theMessage, theCode);
	}

	public IBaseOperationOutcome createInfoOperationOutcome(String theMessage) {
		return createOperationOutcome(OO_SEVERITY_INFO, theMessage, "informational");
	}

	protected abstract IBaseOperationOutcome createOperationOutcome(String theSeverity, String theMessage, String theCode);

	@Override
	public DaoMethodOutcome delete(IIdType theId) {
		return delete(theId, null);
	}

	@Override
	public DaoMethodOutcome delete(IIdType theId, DeleteConflictList theDeleteConflicts, RequestDetails theRequest) {
		if (theId == null || !theId.hasIdPart()) {
			throw new InvalidRequestException("Can not perform delete, no ID provided");
		}
		final ResourceTable entity = readEntityLatestVersion(theId, theRequest);
		if (theId.hasVersionIdPart() && Long.parseLong(theId.getVersionIdPart()) != entity.getVersion()) {
			throw new ResourceVersionConflictException("Trying to delete " + theId + " but this is not the current version");
		}

		// Don't delete again if it's already deleted
		if (entity.getDeleted() != null) {
			DaoMethodOutcome outcome = new DaoMethodOutcome();
			outcome.setEntity(entity);

			IIdType id = getContext().getVersion().newIdType();
			id.setValue(entity.getIdDt().getValue());
			outcome.setId(id);

			IBaseOperationOutcome oo = OperationOutcomeUtil.newInstance(getContext());
			String message = getContext().getLocalizer().getMessage(BaseHapiFhirResourceDao.class, "successfulDeletes", 1, 0);
			String severity = "information";
			String code = "informational";
			OperationOutcomeUtil.addIssue(getContext(), oo, severity, message, null, code);
			outcome.setOperationOutcome(oo);

			return outcome;
		}

		StopWatch w = new StopWatch();

		T resourceToDelete = toResource(myResourceType, entity, null, false);

		// Notify IServerOperationInterceptors about pre-action call
		HookParams hook = new HookParams()
			.add(IBaseResource.class, resourceToDelete)
			.add(RequestDetails.class, theRequest)
			.addIfMatchesType(ServletRequestDetails.class, theRequest);
		doCallHooks(theRequest, Pointcut.STORAGE_PRESTORAGE_RESOURCE_DELETED, hook);

		myDeleteConflictService.validateOkToDelete(theDeleteConflicts, entity, false, theRequest);

		preDelete(resourceToDelete, entity);

		// Notify interceptors
		if (theRequest != null) {
			ActionRequestDetails requestDetails = new ActionRequestDetails(theRequest, getContext(), theId.getResourceType(), theId);
			notifyInterceptors(RestOperationTypeEnum.DELETE, requestDetails);
		}

		ResourceTable savedEntity = updateEntityForDelete(theRequest, entity);
		resourceToDelete.setId(entity.getIdDt());

		// Notify JPA interceptors
		TransactionSynchronizationManager.registerSynchronization(new TransactionSynchronizationAdapter() {
			@Override
			public void beforeCommit(boolean readOnly) {
				HookParams hookParams = new HookParams()
					.add(IBaseResource.class, resourceToDelete)
					.add(RequestDetails.class, theRequest)
					.addIfMatchesType(ServletRequestDetails.class, theRequest);
				doCallHooks(theRequest, Pointcut.STORAGE_PRECOMMIT_RESOURCE_DELETED, hookParams);
			}
		});

		DaoMethodOutcome outcome = toMethodOutcome(theRequest, savedEntity, resourceToDelete).setCreated(true);

		IBaseOperationOutcome oo = OperationOutcomeUtil.newInstance(getContext());
		String message = getContext().getLocalizer().getMessage(BaseHapiFhirResourceDao.class, "successfulDeletes", 1, w.getMillis());
		String severity = "information";
		String code = "informational";
		OperationOutcomeUtil.addIssue(getContext(), oo, severity, message, null, code);
		outcome.setOperationOutcome(oo);

		return outcome;
	}

	@Override
	public DaoMethodOutcome delete(IIdType theId, RequestDetails theRequestDetails) {
		DeleteConflictList deleteConflicts = new DeleteConflictList();
		StopWatch w = new StopWatch();

		DaoMethodOutcome retVal = delete(theId, deleteConflicts, theRequestDetails);

		myDeleteConflictService.validateDeleteConflictsEmptyOrThrowException(deleteConflicts);

		ourLog.debug("Processed delete on {} in {}ms", theId.getValue(), w.getMillisAndRestart());
		return retVal;
	}

	/**
	 * This method gets called by {@link #deleteByUrl(String, DeleteConflictList, RequestDetails)} as well as by
	 * transaction processors
	 */
	@Override
	public DeleteMethodOutcome deleteByUrl(String theUrl, DeleteConflictList deleteConflicts, RequestDetails theRequest) {
		StopWatch w = new StopWatch();

		Set<Long> resourceIds = myMatchResourceUrlService.processMatchUrl(theUrl, myResourceType, theRequest);
		if (resourceIds.size() > 1) {
			if (myDaoConfig.isAllowMultipleDelete() == false) {
				throw new PreconditionFailedException(getContext().getLocalizer().getMessageSanitized(BaseHapiFhirDao.class, "transactionOperationWithMultipleMatchFailure", "DELETE", theUrl, resourceIds.size()));
			}
		}

		List<ResourceTable> deletedResources = new ArrayList<>();
		for (Long pid : resourceIds) {
			ResourceTable entity = myEntityManager.find(ResourceTable.class, pid);
			deletedResources.add(entity);

			T resourceToDelete = toResource(myResourceType, entity, null, false);

			// Notify IServerOperationInterceptors about pre-action call
			HookParams hooks = new HookParams()
				.add(IBaseResource.class, resourceToDelete)
				.add(RequestDetails.class, theRequest)
				.addIfMatchesType(ServletRequestDetails.class, theRequest);
			doCallHooks(theRequest, Pointcut.STORAGE_PRESTORAGE_RESOURCE_DELETED, hooks);

			myDeleteConflictService.validateOkToDelete(deleteConflicts, entity, false, theRequest);

			// Notify interceptors
			IdDt idToDelete = entity.getIdDt();
			if (theRequest != null) {
				ActionRequestDetails requestDetails = new ActionRequestDetails(theRequest, idToDelete.getResourceType(), idToDelete);
				notifyInterceptors(RestOperationTypeEnum.DELETE, requestDetails);
			}

			// Perform delete

			updateEntityForDelete(theRequest, entity);
			resourceToDelete.setId(entity.getIdDt());

			// Notify JPA interceptors
			TransactionSynchronizationManager.registerSynchronization(new TransactionSynchronizationAdapter() {
				@Override
				public void beforeCommit(boolean readOnly) {
					HookParams hookParams = new HookParams()
						.add(IBaseResource.class, resourceToDelete)
						.add(RequestDetails.class, theRequest)
						.addIfMatchesType(ServletRequestDetails.class, theRequest);
					doCallHooks(theRequest, Pointcut.STORAGE_PRECOMMIT_RESOURCE_DELETED, hookParams);
				}
			});
		}

		IBaseOperationOutcome oo;
		if (deletedResources.isEmpty()) {
			oo = OperationOutcomeUtil.newInstance(getContext());
			String message = getContext().getLocalizer().getMessageSanitized(BaseHapiFhirResourceDao.class, "unableToDeleteNotFound", theUrl);
			String severity = "warning";
			String code = "not-found";
			OperationOutcomeUtil.addIssue(getContext(), oo, severity, message, null, code);
		} else {
			oo = OperationOutcomeUtil.newInstance(getContext());
			String message = getContext().getLocalizer().getMessage(BaseHapiFhirResourceDao.class, "successfulDeletes", deletedResources.size(), w.getMillis());
			String severity = "information";
			String code = "informational";
			OperationOutcomeUtil.addIssue(getContext(), oo, severity, message, null, code);
		}

		ourLog.debug("Processed delete on {} (matched {} resource(s)) in {}ms", theUrl, deletedResources.size(), w.getMillis());

		DeleteMethodOutcome retVal = new DeleteMethodOutcome();
		retVal.setDeletedEntities(deletedResources);
		retVal.setOperationOutcome(oo);
		return retVal;
	}

	@Override
	public DeleteMethodOutcome deleteByUrl(String theUrl, RequestDetails theRequestDetails) {
		DeleteConflictList deleteConflicts = new DeleteConflictList();

		DeleteMethodOutcome outcome = deleteByUrl(theUrl, deleteConflicts, theRequestDetails);

		myDeleteConflictService.validateDeleteConflictsEmptyOrThrowException(deleteConflicts);

		return outcome;
	}

	@PostConstruct
	public void detectSearchDaoDisabled() {
		if (mySearchDao != null && mySearchDao.isDisabled()) {
			mySearchDao = null;
		}
	}

	private DaoMethodOutcome doCreate(T theResource, String theIfNoneExist, boolean thePerformIndexing, Date theUpdateTime, RequestDetails theRequest) {
		StopWatch w = new StopWatch();

		preProcessResourceForStorage(theResource);

		ResourceTable entity = new ResourceTable();
		entity.setResourceType(toResourceName(theResource));

		if (isNotBlank(theIfNoneExist)) {
			Set<Long> match = myMatchResourceUrlService.processMatchUrl(theIfNoneExist, myResourceType, theRequest);
			if (match.size() > 1) {
				String msg = getContext().getLocalizer().getMessageSanitized(BaseHapiFhirDao.class, "transactionOperationWithMultipleMatchFailure", "CREATE", theIfNoneExist, match.size());
				throw new PreconditionFailedException(msg);
			} else if (match.size() == 1) {
				Long pid = match.iterator().next();
				entity = myEntityManager.find(ResourceTable.class, pid);
				IBaseResource resource = toResource(entity, false);
				theResource.setId(resource.getIdElement().getValue());
				return toMethodOutcome(theRequest, entity, resource).setCreated(false);
			}
		}

		boolean serverAssignedId;
		if (isNotBlank(theResource.getIdElement().getIdPart())) {
			switch (myDaoConfig.getResourceClientIdStrategy()) {
				case NOT_ALLOWED:
					throw new ResourceNotFoundException(
						getContext().getLocalizer().getMessageSanitized(BaseHapiFhirResourceDao.class, "failedToCreateWithClientAssignedIdNotAllowed", theResource.getIdElement().getIdPart()));
				case ALPHANUMERIC:
					if (theResource.getIdElement().isIdPartValidLong()) {
						throw new InvalidRequestException(
							getContext().getLocalizer().getMessageSanitized(BaseHapiFhirResourceDao.class, "failedToCreateWithClientAssignedNumericId", theResource.getIdElement().getIdPart()));
					}
					createForcedIdIfNeeded(entity, theResource.getIdElement(), false);
					break;
				case ANY:
					createForcedIdIfNeeded(entity, theResource.getIdElement(), true);
					break;
			}
			serverAssignedId = false;
		} else {
			serverAssignedId = true;
		}

		// Notify interceptors
		if (theRequest != null) {
			ActionRequestDetails requestDetails = new ActionRequestDetails(theRequest, getContext(), theResource);
			notifyInterceptors(RestOperationTypeEnum.CREATE, requestDetails);
		}

		// Notify JPA interceptors
		HookParams hookParams = new HookParams()
			.add(IBaseResource.class, theResource)
			.add(RequestDetails.class, theRequest)
			.addIfMatchesType(ServletRequestDetails.class, theRequest);
		doCallHooks(theRequest, Pointcut.STORAGE_PRESTORAGE_RESOURCE_CREATED, hookParams);

		// Perform actual DB update
		ResourceTable updatedEntity = updateEntity(theRequest, theResource, entity, null, thePerformIndexing, thePerformIndexing, theUpdateTime, false, thePerformIndexing);

		theResource.setId(entity.getIdDt());
		if (serverAssignedId) {
			switch (myDaoConfig.getResourceClientIdStrategy()) {
				case NOT_ALLOWED:
				case ALPHANUMERIC:
					break;
				case ANY:
					ForcedId forcedId = createForcedIdIfNeeded(updatedEntity, theResource.getIdElement(), true);
					if (forcedId != null) {
						myForcedIdDao.save(forcedId);
					}
					break;
			}
		}

		/*
		 * If we aren't indexing (meaning we're probably executing a sub-operation within a transaction),
		 * we'll manually increase the version. This is important because we want the updated version number
		 * to be reflected in the resource shared with interceptors
		 */
		if (!thePerformIndexing) {
			incrementId(theResource, entity, theResource.getIdElement());
		}

		// Update the version/last updated in the resource so that interceptors get
		// the correct version
		updateResourceMetadata(entity, theResource);

		// Notify JPA interceptors
		if (!updatedEntity.isUnchangedInCurrentOperation()) {
			TransactionSynchronizationManager.registerSynchronization(new TransactionSynchronizationAdapter() {
				@Override
				public void beforeCommit(boolean readOnly) {
					HookParams hookParams = new HookParams()
						.add(IBaseResource.class, theResource)
						.add(RequestDetails.class, theRequest)
						.addIfMatchesType(ServletRequestDetails.class, theRequest);
					doCallHooks(theRequest, Pointcut.STORAGE_PRECOMMIT_RESOURCE_CREATED, hookParams);
				}
			});
		}

		DaoMethodOutcome outcome = toMethodOutcome(theRequest, entity, theResource).setCreated(true);
		if (!thePerformIndexing) {
			outcome.setId(theResource.getIdElement());
		}

		String msg = getContext().getLocalizer().getMessageSanitized(BaseHapiFhirResourceDao.class, "successfulCreate", outcome.getId(), w.getMillisAndRestart());
		outcome.setOperationOutcome(createInfoOperationOutcome(msg));

		ourLog.debug(msg);
		return outcome;
	}

	private <MT extends IBaseMetaType> void doMetaAdd(MT theMetaAdd, BaseHasResource entity) {
		List<TagDefinition> tags = toTagList(theMetaAdd);

		for (TagDefinition nextDef : tags) {

			boolean hasTag = false;
			for (BaseTag next : new ArrayList<>(entity.getTags())) {
				if (ObjectUtil.equals(next.getTag().getTagType(), nextDef.getTagType()) &&
					ObjectUtil.equals(next.getTag().getSystem(), nextDef.getSystem()) &&
					ObjectUtil.equals(next.getTag().getCode(), nextDef.getCode())) {
					hasTag = true;
					break;
				}
			}

			if (!hasTag) {
				entity.setHasTags(true);

				TagDefinition def = getTagOrNull(nextDef.getTagType(), nextDef.getSystem(), nextDef.getCode(), nextDef.getDisplay());
				if (def != null) {
					BaseTag newEntity = entity.addTag(def);
					if (newEntity.getTagId() == null) {
						myEntityManager.persist(newEntity);
					}
				}
			}
		}

		validateMetaCount(entity.getTags().size());

		myEntityManager.merge(entity);
	}

	private <MT extends IBaseMetaType> void doMetaDelete(MT theMetaDel, BaseHasResource entity) {
		List<TagDefinition> tags = toTagList(theMetaDel);

		for (TagDefinition nextDef : tags) {
			for (BaseTag next : new ArrayList<BaseTag>(entity.getTags())) {
				if (ObjectUtil.equals(next.getTag().getTagType(), nextDef.getTagType()) &&
					ObjectUtil.equals(next.getTag().getSystem(), nextDef.getSystem()) &&
					ObjectUtil.equals(next.getTag().getCode(), nextDef.getCode())) {
					myEntityManager.remove(next);
					entity.getTags().remove(next);
				}
			}
		}

		if (entity.getTags().isEmpty()) {
			entity.setHasTags(false);
		}

		myEntityManager.merge(entity);
	}

	@Override
	@Transactional(propagation = Propagation.NEVER)
	public ExpungeOutcome expunge(IIdType theId, ExpungeOptions theExpungeOptions, RequestDetails theRequest) {

		TransactionTemplate txTemplate = new TransactionTemplate(myPlatformTransactionManager);

		BaseHasResource entity = txTemplate.execute(t -> readEntity(theId, theRequest));
		if (theId.hasVersionIdPart()) {
			BaseHasResource currentVersion;
			currentVersion = txTemplate.execute(t -> readEntity(theId.toVersionless(), theRequest));
			if (entity.getVersion() == currentVersion.getVersion()) {
				throw new PreconditionFailedException("Can not perform version-specific expunge of resource " + theId.toUnqualified().getValue() + " as this is the current version");
			}

			return myExpungeService.expunge(getResourceName(), entity.getResourceId(), entity.getVersion(), theExpungeOptions);
		}

		return myExpungeService.expunge(getResourceName(), entity.getResourceId(), null, theExpungeOptions);
	}

	@Override
	@Transactional(propagation = Propagation.NEVER)
	public ExpungeOutcome expunge(ExpungeOptions theExpungeOptions) {
		ourLog.info("Beginning TYPE[{}] expunge operation", getResourceName());

		return myExpungeService.expunge(getResourceName(), null, null, theExpungeOptions);
	}

<<<<<<< HEAD
=======
	@Override
	public TagList getAllResourceTags(RequestDetails theRequestDetails) {
		// Notify interceptors
		ActionRequestDetails requestDetails = new ActionRequestDetails(theRequestDetails);
		notifyInterceptors(RestOperationTypeEnum.GET_TAGS, requestDetails);

		StopWatch w = new StopWatch();
		TagList tags = super.getTags(theRequestDetails, myResourceType, null);
		ourLog.debug("Processed getTags on {} in {}ms", myResourceName, w.getMillisAndRestart());
		return tags;
	}

>>>>>>> e76b1dac
	public String getResourceName() {
		return myResourceName;
	}

	@Override
	public Class<T> getResourceType() {
		return myResourceType;
	}

	@SuppressWarnings("unchecked")
	@Required
	public void setResourceType(Class<? extends IBaseResource> theTableType) {
		myResourceType = (Class<T>) theTableType;
	}

	@Override
<<<<<<< HEAD
=======
	public TagList getTags(IIdType theResourceId, RequestDetails theRequestDetails) {
		// Notify interceptors
		ActionRequestDetails requestDetails = new ActionRequestDetails(theRequestDetails, null, theResourceId);
		notifyInterceptors(RestOperationTypeEnum.GET_TAGS, requestDetails);

		StopWatch w = new StopWatch();
		TagList retVal = super.getTags(theRequestDetails, myResourceType, theResourceId);
		ourLog.debug("Processed getTags on {} in {}ms", theResourceId, w.getMillisAndRestart());
		return retVal;
	}

	@Override
>>>>>>> e76b1dac
	public IBundleProvider history(Date theSince, Date theUntil, RequestDetails theRequestDetails) {
		// Notify interceptors
		ActionRequestDetails requestDetails = new ActionRequestDetails(theRequestDetails);
		notifyInterceptors(RestOperationTypeEnum.HISTORY_TYPE, requestDetails);

		StopWatch w = new StopWatch();
<<<<<<< HEAD
		IBundleProvider retVal = super.history(myResourceName, null, theSince, theUntil, theRequestDetails);
=======
		IBundleProvider retVal = super.history(theRequestDetails, myResourceName, null, theSince, theUntil);
>>>>>>> e76b1dac
		ourLog.debug("Processed history on {} in {}ms", myResourceName, w.getMillisAndRestart());
		return retVal;
	}

	@Override
	public IBundleProvider history(final IIdType theId, final Date theSince, Date theUntil, RequestDetails theRequest) {
		// Notify interceptors
		ActionRequestDetails requestDetails = new ActionRequestDetails(theRequest, getResourceName(), theId);
		notifyInterceptors(RestOperationTypeEnum.HISTORY_INSTANCE, requestDetails);

		StopWatch w = new StopWatch();

		IIdType id = theId.withResourceType(myResourceName).toUnqualifiedVersionless();
		BaseHasResource entity = readEntity(id, theRequest);

<<<<<<< HEAD
		IBundleProvider retVal = super.history(myResourceName, entity.getId(), theSince, theUntil, theRequestDetails);
=======
		IBundleProvider retVal = super.history(theRequest, myResourceName, entity.getId(), theSince, theUntil);
>>>>>>> e76b1dac

		ourLog.debug("Processed history on {} in {}ms", id, w.getMillisAndRestart());
		return retVal;
	}

	protected boolean isPagingProviderDatabaseBacked(RequestDetails theRequestDetails) {
		if (theRequestDetails == null || theRequestDetails.getServer() == null) {
			return false;
		}
		return theRequestDetails.getServer().getPagingProvider() instanceof DatabaseBackedPagingProvider;
	}

	protected void markResourcesMatchingExpressionAsNeedingReindexing(Boolean theCurrentlyReindexing, String theExpression) {
		// Avoid endless loops
		if (Boolean.TRUE.equals(theCurrentlyReindexing)) {
			return;
		}

		if (myDaoConfig.isMarkResourcesForReindexingUponSearchParameterChange()) {
			if (isNotBlank(theExpression) && theExpression.contains(".")) {
				final String resourceType = theExpression.substring(0, theExpression.indexOf('.'));
				ourLog.debug("Marking all resources of type {} for reindexing due to updated search parameter with path: {}", resourceType, theExpression);

				TransactionTemplate txTemplate = new TransactionTemplate(myPlatformTransactionManager);
				txTemplate.setPropagationBehavior(TransactionDefinition.PROPAGATION_REQUIRED);
				txTemplate.execute(t -> {
					myResourceReindexingSvc.markAllResourcesForReindexing(resourceType);
					return null;
				});

				ourLog.debug("Marked resources of type {} for reindexing", resourceType);
			}
		}

		mySearchParamRegistry.requestRefresh();
	}

	@Override
	public <MT extends IBaseMetaType> MT metaAddOperation(IIdType theResourceId, MT theMetaAdd, RequestDetails theRequest) {
		// Notify interceptors
		if (theRequest != null) {
			ActionRequestDetails requestDetails = new ActionRequestDetails(theRequest, getResourceName(), theResourceId);
			notifyInterceptors(RestOperationTypeEnum.META_ADD, requestDetails);
		}

		StopWatch w = new StopWatch();
		BaseHasResource entity = readEntity(theResourceId, theRequest);
		if (entity == null) {
			throw new ResourceNotFoundException(theResourceId);
		}

		ResourceTable latestVersion = readEntityLatestVersion(theResourceId, theRequest);
		if (latestVersion.getVersion() != entity.getVersion()) {
			doMetaAdd(theMetaAdd, entity);
		} else {
			doMetaAdd(theMetaAdd, latestVersion);

			// Also update history entry
			ResourceHistoryTable history = myResourceHistoryTableDao.findForIdAndVersion(entity.getId(), entity.getVersion());
			doMetaAdd(theMetaAdd, history);
		}

		ourLog.debug("Processed metaAddOperation on {} in {}ms", new Object[]{theResourceId, w.getMillisAndRestart()});

		@SuppressWarnings("unchecked")
		MT retVal = (MT) metaGetOperation(theMetaAdd.getClass(), theResourceId, theRequest);
		return retVal;
	}

	@Override
	public <MT extends IBaseMetaType> MT metaDeleteOperation(IIdType theResourceId, MT theMetaDel, RequestDetails theRequest) {
		// Notify interceptors
		if (theRequest != null) {
			ActionRequestDetails requestDetails = new ActionRequestDetails(theRequest, getResourceName(), theResourceId);
			notifyInterceptors(RestOperationTypeEnum.META_DELETE, requestDetails);
		}

		StopWatch w = new StopWatch();
		BaseHasResource entity = readEntity(theResourceId, theRequest);
		if (entity == null) {
			throw new ResourceNotFoundException(theResourceId);
		}

		ResourceTable latestVersion = readEntityLatestVersion(theResourceId, theRequest);
		if (latestVersion.getVersion() != entity.getVersion()) {
			doMetaDelete(theMetaDel, entity);
		} else {
			doMetaDelete(theMetaDel, latestVersion);

			// Also update history entry
			ResourceHistoryTable history = myResourceHistoryTableDao.findForIdAndVersion(entity.getId(), entity.getVersion());
			doMetaDelete(theMetaDel, history);
		}

		myEntityManager.flush();

		ourLog.debug("Processed metaDeleteOperation on {} in {}ms", new Object[]{theResourceId.getValue(), w.getMillisAndRestart()});

		@SuppressWarnings("unchecked")
		MT retVal = (MT) metaGetOperation(theMetaDel.getClass(), theResourceId, theRequest);
		return retVal;
	}

	@Override
	public <MT extends IBaseMetaType> MT metaGetOperation(Class<MT> theType, IIdType theId, RequestDetails theRequest) {
		// Notify interceptors
		if (theRequest != null) {
			ActionRequestDetails requestDetails = new ActionRequestDetails(theRequest, getResourceName(), theId);
			notifyInterceptors(RestOperationTypeEnum.META, requestDetails);
		}

		Set<TagDefinition> tagDefs = new HashSet<>();
		BaseHasResource entity = readEntity(theId, theRequest);
		for (BaseTag next : entity.getTags()) {
			tagDefs.add(next.getTag());
		}
		MT retVal = toMetaDt(theType, tagDefs);

		retVal.setLastUpdated(entity.getUpdatedDate());
		retVal.setVersionId(Long.toString(entity.getVersion()));

		return retVal;
	}

	@Override
	public <MT extends IBaseMetaType> MT metaGetOperation(Class<MT> theType, RequestDetails theRequestDetails) {
		// Notify interceptors
		if (theRequestDetails != null) {
			ActionRequestDetails requestDetails = new ActionRequestDetails(theRequestDetails, getResourceName(), null);
			notifyInterceptors(RestOperationTypeEnum.META, requestDetails);
		}

		String sql = "SELECT d FROM TagDefinition d WHERE d.myId IN (SELECT DISTINCT t.myTagId FROM ResourceTag t WHERE t.myResourceType = :res_type)";
		TypedQuery<TagDefinition> q = myEntityManager.createQuery(sql, TagDefinition.class);
		q.setParameter("res_type", myResourceName);
		List<TagDefinition> tagDefinitions = q.getResultList();

		return toMetaDt(theType, tagDefinitions);
	}

	@Override
	public DaoMethodOutcome patch(IIdType theId, String theConditionalUrl, PatchTypeEnum thePatchType, String thePatchBody, RequestDetails theRequest) {

		ResourceTable entityToUpdate;
		if (isNotBlank(theConditionalUrl)) {

			Set<Long> match = myMatchResourceUrlService.processMatchUrl(theConditionalUrl, myResourceType, theRequest);
			if (match.size() > 1) {
				String msg = getContext().getLocalizer().getMessageSanitized(BaseHapiFhirDao.class, "transactionOperationWithMultipleMatchFailure", "PATCH", theConditionalUrl, match.size());
				throw new PreconditionFailedException(msg);
			} else if (match.size() == 1) {
				Long pid = match.iterator().next();
				entityToUpdate = myEntityManager.find(ResourceTable.class, pid);
			} else {
				String msg = getContext().getLocalizer().getMessageSanitized(BaseHapiFhirDao.class, "invalidMatchUrlNoMatches", theConditionalUrl);
				throw new ResourceNotFoundException(msg);
			}

		} else {
			entityToUpdate = readEntityLatestVersion(theId, theRequest);
			if (theId.hasVersionIdPart()) {
				if (theId.getVersionIdPartAsLong() != entityToUpdate.getVersion()) {
					throw new ResourceVersionConflictException("Version " + theId.getVersionIdPart() + " is not the most recent version of this resource, unable to apply patch");
				}
			}
		}

		validateResourceType(entityToUpdate);

		IBaseResource resourceToUpdate = toResource(entityToUpdate, false);
		IBaseResource destination;
		if (thePatchType == PatchTypeEnum.JSON_PATCH) {
			destination = JsonPatchUtils.apply(getContext(), resourceToUpdate, thePatchBody);
		} else {
			destination = XmlPatchUtils.apply(getContext(), resourceToUpdate, thePatchBody);
		}

		@SuppressWarnings("unchecked")
		T destinationCasted = (T) destination;
		return update(destinationCasted, null, true, theRequest);
	}

	@PostConstruct
	public void postConstruct() {
		RuntimeResourceDefinition def = getContext().getResourceDefinition(myResourceType);
		myResourceName = def.getName();

		if (mySecondaryPrimaryKeyParamName != null) {
			RuntimeSearchParam sp = mySearchParamRegistry.getSearchParamByName(def, mySecondaryPrimaryKeyParamName);
			if (sp == null) {
				throw new ConfigurationException("Unknown search param on resource[" + myResourceName + "] for secondary key[" + mySecondaryPrimaryKeyParamName + "]");
			}
			if (sp.getParamType() != RestSearchParameterTypeEnum.TOKEN) {
				throw new ConfigurationException("Search param on resource[" + myResourceName + "] for secondary key[" + mySecondaryPrimaryKeyParamName + "] is not a token type, only token is supported");
			}
		}

	}

	/**
	 * Subclasses may override to provide behaviour. Invoked within a delete
	 * transaction with the resource that is about to be deleted.
	 */
	protected void preDelete(T theResourceToDelete, ResourceTable theEntityToDelete) {
		// nothing by default
	}

	/**
	 * May be overridden by subclasses to validate resources prior to storage
	 *
	 * @param theResource The resource that is about to be stored
	 */
	protected void preProcessResourceForStorage(T theResource) {
		String type = getContext().getResourceDefinition(theResource).getName();
		if (!getResourceName().equals(type)) {
			throw new InvalidRequestException(getContext().getLocalizer().getMessageSanitized(BaseHapiFhirResourceDao.class, "incorrectResourceType", type, getResourceName()));
		}

		if (theResource.getIdElement().hasIdPart()) {
			if (!theResource.getIdElement().isIdPartValid()) {
				throw new InvalidRequestException(getContext().getLocalizer().getMessageSanitized(BaseHapiFhirResourceDao.class, "failedToCreateWithInvalidId", theResource.getIdElement().getIdPart()));
			}
		}

		/*
		 * Replace absolute references with relative ones if configured to do so
		 */
		if (getConfig().getTreatBaseUrlsAsLocal().isEmpty() == false) {
			FhirTerser t = getContext().newTerser();
			List<ResourceReferenceInfo> refs = t.getAllResourceReferences(theResource);
			for (ResourceReferenceInfo nextRef : refs) {
				IIdType refId = nextRef.getResourceReference().getReferenceElement();
				if (refId != null && refId.hasBaseUrl()) {
					if (getConfig().getTreatBaseUrlsAsLocal().contains(refId.getBaseUrl())) {
						IIdType newRefId = refId.toUnqualified();
						nextRef.getResourceReference().setReference(newRefId.getValue());
					}
				}
			}
		}
	}

	@Override
	public Set<Long> processMatchUrl(String theMatchUrl, RequestDetails theRequest) {
		return myMatchResourceUrlService.processMatchUrl(theMatchUrl, getResourceType(), theRequest);
	}

	@Override
	public IBaseResource readByPid(Long thePid) {
		StopWatch w = new StopWatch();

		Optional<ResourceTable> entity = myResourceTableDao.findById(thePid);
		if (!entity.isPresent()) {
			throw new ResourceNotFoundException("No resource found with PID " + thePid);
		}
		if (entity.get().getDeleted() != null) {
			throw new ResourceGoneException("Resource was deleted at " + new InstantType(entity.get().getDeleted()).getValueAsString());
		}

		T retVal = toResource(myResourceType, entity.get(), null, false);

		ourLog.debug("Processed read on {} in {}ms", thePid, w.getMillis());
		return retVal;
	}


	@Override
	public T read(IIdType theId) {
		return read(theId, null);
	}

	@Override
	public T read(IIdType theId, RequestDetails theRequestDetails) {
		return read(theId, theRequestDetails, false);
	}

	@Override
	public T read(IIdType theId, RequestDetails theRequest, boolean theDeletedOk) {
		validateResourceTypeAndThrowInvalidRequestException(theId);

		// Notify interceptors
		if (theRequest != null) {
			ActionRequestDetails requestDetails = new ActionRequestDetails(theRequest, getResourceName(), theId);
			RestOperationTypeEnum operationType = theId.hasVersionIdPart() ? RestOperationTypeEnum.VREAD : RestOperationTypeEnum.READ;
			notifyInterceptors(operationType, requestDetails);
		}

		StopWatch w = new StopWatch();
		BaseHasResource entity = readEntity(theId, theRequest);
		validateResourceType(entity);

		T retVal = toResource(myResourceType, entity, null, false);

		if (theDeletedOk == false) {
			if (entity.getDeleted() != null) {
				throw new ResourceGoneException("Resource was deleted at " + new InstantType(entity.getDeleted()).getValueAsString());
			}
		}

<<<<<<< HEAD
		// Interceptor broadcast: STORAGE_PREACCESS_RESOURCES
		if (theRequestDetails != null) {
			SimplePreResourceAccessDetails accessDetails = new SimplePreResourceAccessDetails(retVal);
			HookParams params = new HookParams()
				.add(IPreResourceAccessDetails.class, accessDetails)
				.add(RequestDetails.class, theRequestDetails)
				.addIfMatchesType(ServletRequestDetails.class, theRequestDetails);
			theRequestDetails.getInterceptorBroadcaster().callHooks(Pointcut.STORAGE_PREACCESS_RESOURCES, params);
			if (accessDetails.isDontReturnResourceAtIndex(0)) {
				throw new ResourceNotFoundException(theId);
			}
		}

		// Interceptor broadcast: STORAGE_PRESHOW_RESOURCES
		if (theRequestDetails != null) {
			SimplePreResourceShowDetails showDetails = new SimplePreResourceShowDetails(retVal);
			HookParams params = new HookParams()
				.add(IPreResourceShowDetails.class, showDetails)
				.add(RequestDetails.class, theRequestDetails)
				.addIfMatchesType(ServletRequestDetails.class, theRequestDetails);
			theRequestDetails.getInterceptorBroadcaster().callHooks(Pointcut.STORAGE_PRESHOW_RESOURCES, params);
			//noinspection unchecked
			retVal = (T) showDetails.getResource(0);
		}
=======
		// Interceptor broadcast: RESOURCE_MAY_BE_RETURNED
		HookParams params = new HookParams()
			.add(IBaseResource.class, retVal)
			.add(RequestDetails.class, theRequest)
			.addIfMatchesType(ServletRequestDetails.class, theRequest);
		doCallHooks(theRequest, Pointcut.STORAGE_PREACCESS_RESOURCE, params);
>>>>>>> e76b1dac

		ourLog.debug("Processed read on {} in {}ms", theId.getValue(), w.getMillisAndRestart());
		return retVal;
	}

	@Override
<<<<<<< HEAD
	public BaseHasResource readEntity(IIdType theId) {
		return readEntity(theId, true);
=======
	public BaseHasResource readEntity(IIdType theId, RequestDetails theRequest) {

		return readEntity(theId, true, theRequest);
>>>>>>> e76b1dac
	}

	@Override
	public BaseHasResource readEntity(IIdType theId, boolean theCheckForForcedId, RequestDetails theRequest) {
		validateResourceTypeAndThrowInvalidRequestException(theId);

		Long pid = myIdHelperService.translateForcedIdToPid(getResourceName(), theId.getIdPart(), theRequest);
		BaseHasResource entity = myEntityManager.find(ResourceTable.class, pid);

		if (entity == null) {
			throw new ResourceNotFoundException(theId);
		}

		if (theId.hasVersionIdPart()) {
			if (theId.isVersionIdPartValidLong() == false) {
				throw new ResourceNotFoundException(getContext().getLocalizer().getMessageSanitized(BaseHapiFhirResourceDao.class, "invalidVersion", theId.getVersionIdPart(), theId.toUnqualifiedVersionless()));
			}
			if (entity.getVersion() != theId.getVersionIdPartAsLong()) {
				entity = null;
			}
		}

		if (entity == null) {
			if (theId.hasVersionIdPart()) {
				TypedQuery<ResourceHistoryTable> q = myEntityManager.createQuery("SELECT t from ResourceHistoryTable t WHERE t.myResourceId = :RID AND t.myResourceType = :RTYP AND t.myResourceVersion = :RVER", ResourceHistoryTable.class);
				q.setParameter("RID", pid);
				q.setParameter("RTYP", myResourceName);
				q.setParameter("RVER", theId.getVersionIdPartAsLong());
				try {
					entity = q.getSingleResult();
				} catch (NoResultException e) {
					throw new ResourceNotFoundException(getContext().getLocalizer().getMessageSanitized(BaseHapiFhirResourceDao.class, "invalidVersion", theId.getVersionIdPart(), theId.toUnqualifiedVersionless()));
				}
			}
		}

		validateResourceType(entity);

		if (theCheckForForcedId) {
			validateGivenIdIsAppropriateToRetrieveResource(theId, entity);
		}
		return entity;
	}

	protected ResourceTable readEntityLatestVersion(IIdType theId, RequestDetails theRequest) {
		ResourceTable entity = myEntityManager.find(ResourceTable.class, myIdHelperService.translateForcedIdToPid(getResourceName(), theId.getIdPart(), theRequest));
		if (entity == null) {
			throw new ResourceNotFoundException(theId);
		}
		validateGivenIdIsAppropriateToRetrieveResource(theId, entity);
		entity.setTransientForcedId(theId.getIdPart());
		return entity;
	}

	@Override
	public void reindex(T theResource, ResourceTable theEntity) {
		ourLog.debug("Indexing resource {} - PID {}", theEntity.getIdDt().getValue(), theEntity.getId());
		if (theResource != null) {
			CURRENTLY_REINDEXING.put(theResource, Boolean.TRUE);
		}
		updateEntity(null, theResource, theEntity, theEntity.getDeleted(), true, false, theEntity.getUpdatedDate(), true, false);
		if (theResource != null) {
			CURRENTLY_REINDEXING.put(theResource, null);
		}
	}

	@Override
	public void removeTag(IIdType theId, TagTypeEnum theTagType, String theScheme, String theTerm) {
		removeTag(theId, theTagType, theScheme, theTerm, null);
	}

	@Override
	public void removeTag(IIdType theId, TagTypeEnum theTagType, String theScheme, String theTerm, RequestDetails theRequest) {
		// Notify interceptors
		if (theRequest != null) {
			ActionRequestDetails requestDetails = new ActionRequestDetails(theRequest, getResourceName(), theId);
			notifyInterceptors(RestOperationTypeEnum.DELETE_TAGS, requestDetails);
		}

		StopWatch w = new StopWatch();
		BaseHasResource entity = readEntity(theId, theRequest);
		if (entity == null) {
			throw new ResourceNotFoundException(theId);
		}

		for (BaseTag next : new ArrayList<>(entity.getTags())) {
			if (ObjectUtil.equals(next.getTag().getTagType(), theTagType) &&
				ObjectUtil.equals(next.getTag().getSystem(), theScheme) &&
				ObjectUtil.equals(next.getTag().getCode(), theTerm)) {
				myEntityManager.remove(next);
				entity.getTags().remove(next);
			}
		}

		if (entity.getTags().isEmpty()) {
			entity.setHasTags(false);
		}

		myEntityManager.merge(entity);

		ourLog.debug("Processed remove tag {}/{} on {} in {}ms", theScheme, theTerm, theId.getValue(), w.getMillisAndRestart());
	}

	@Transactional(propagation = Propagation.SUPPORTS)
	@Override
	public IBundleProvider search(final SearchParameterMap theParams) {
		return search(theParams, null);
	}

	@Transactional(propagation = Propagation.SUPPORTS)
	@Override
	public IBundleProvider search(final SearchParameterMap theParams, RequestDetails theRequest) {
		return search(theParams, theRequest, null);
	}

	@Transactional(propagation = Propagation.SUPPORTS)
	@Override
	public IBundleProvider search(final SearchParameterMap theParams, RequestDetails theRequest, HttpServletResponse theServletResponse) {

		if (myDaoConfig.getIndexMissingFields() == DaoConfig.IndexEnabledEnum.DISABLED) {
			for (List<List<IQueryParameterType>> nextAnds : theParams.values()) {
				for (List<? extends IQueryParameterType> nextOrs : nextAnds) {
					for (IQueryParameterType next : nextOrs) {
						if (next.getMissing() != null) {
							throw new MethodNotAllowedException(":missing modifier is disabled on this server");
						}
					}
				}
			}
		}

		// Notify interceptors
		if (theRequest != null) {
			ActionRequestDetails requestDetails = new ActionRequestDetails(theRequest, getContext(), getResourceName(), null);
			notifyInterceptors(RestOperationTypeEnum.SEARCH_TYPE, requestDetails);

			if (theRequest.isSubRequest()) {
				Integer max = myDaoConfig.getMaximumSearchResultCountInTransaction();
				if (max != null) {
					Validate.inclusiveBetween(1, Integer.MAX_VALUE, max.intValue(), "Maximum search result count in transaction ust be a positive integer");
					theParams.setLoadSynchronousUpTo(myDaoConfig.getMaximumSearchResultCountInTransaction());
				}
			}

			if (!isPagingProviderDatabaseBacked(theRequest)) {
				theParams.setLoadSynchronous(true);
			}
		}

		CacheControlDirective cacheControlDirective = new CacheControlDirective();
		if (theRequest != null) {
			cacheControlDirective.parse(theRequest.getHeaders(Constants.HEADER_CACHE_CONTROL));
		}

<<<<<<< HEAD
		IBundleProvider retVal = mySearchCoordinatorSvc.registerSearch(this, theParams, getResourceName(), cacheControlDirective, theRequestDetails);
=======
		IBundleProvider retVal = mySearchCoordinatorSvc.registerSearch(this, theParams, getResourceName(), cacheControlDirective, theRequest);
>>>>>>> e76b1dac

		if (retVal instanceof PersistedJpaBundleProvider) {
			PersistedJpaBundleProvider provider = (PersistedJpaBundleProvider) retVal;
			if (provider.isCacheHit()) {
				if (theServletResponse != null && theRequest != null) {
					String value = "HIT from " + theRequest.getFhirServerBase();
					theServletResponse.addHeader(Constants.HEADER_X_CACHE, value);
				}
			}
		}

		return retVal;
	}

	@Override
	public Set<Long> searchForIds(SearchParameterMap theParams, RequestDetails theRequest) {

		SearchBuilder builder = newSearchBuilder();
		builder.setType(getResourceType(), getResourceName());

		// FIXME: fail if too many results

		HashSet<Long> retVal = new HashSet<Long>();

		String uuid = UUID.randomUUID().toString();
		SearchRuntimeDetails searchRuntimeDetails = new SearchRuntimeDetails(null, uuid);

		try (IResultIterator iter = builder.createQuery(theParams, searchRuntimeDetails, theRequest)) {
			while (iter.hasNext()) {
				retVal.add(iter.next());
			}
		} catch (IOException e) {
			ourLog.error("IO failure during database access", e);
		}

		return retVal;
	}

	/**
	 * If set, the given param will be treated as a secondary primary key, and multiple resources will not be able to share the same value.
	 */
	public void setSecondaryPrimaryKeyParamName(String theSecondaryPrimaryKeyParamName) {
		mySecondaryPrimaryKeyParamName = theSecondaryPrimaryKeyParamName;
	}

	@PostConstruct
	public void start() {
		ourLog.debug("Starting resource DAO for type: {}", getResourceName());
	}

	protected <MT extends IBaseMetaType> MT toMetaDt(Class<MT> theType, Collection<TagDefinition> tagDefinitions) {
		MT retVal;
		try {
			retVal = theType.newInstance();
		} catch (Exception e) {
			throw new InternalErrorException("Failed to instantiate " + theType.getName(), e);
		}
		for (TagDefinition next : tagDefinitions) {
			switch (next.getTagType()) {
				case PROFILE:
					retVal.addProfile(next.getCode());
					break;
				case SECURITY_LABEL:
					retVal.addSecurity().setSystem(next.getSystem()).setCode(next.getCode()).setDisplay(next.getDisplay());
					break;
				case TAG:
					retVal.addTag().setSystem(next.getSystem()).setCode(next.getCode()).setDisplay(next.getDisplay());
					break;
			}
		}
		return retVal;
	}

	private DaoMethodOutcome toMethodOutcome(RequestDetails theRequestDetails, @Nonnull final ResourceTable theEntity, @Nonnull IBaseResource theResource) {
		DaoMethodOutcome outcome = new DaoMethodOutcome();

		IIdType id = null;
		if (theResource.getIdElement().getValue() != null) {
			id = theResource.getIdElement();
		}
		if (id == null) {
			id = theEntity.getIdDt();
			if (getContext().getVersion().getVersion().isRi()) {
				id = getContext().getVersion().newIdType().setValue(id.getValue());
			}
		}

		outcome.setId(id);
		if (theEntity.getDeleted() == null) {
			outcome.setResource(theResource);
		}
		outcome.setEntity(theEntity);

<<<<<<< HEAD
		// Interceptor broadcast: STORAGE_PREACCESS_RESOURCES
		if (theRequestDetails != null && outcome.getResource() != null) {
			SimplePreResourceAccessDetails accessDetails = new SimplePreResourceAccessDetails(outcome.getResource());
			HookParams params = new HookParams()
				.add(IPreResourceAccessDetails.class, accessDetails)
				.add(RequestDetails.class, theRequestDetails)
				.addIfMatchesType(ServletRequestDetails.class, theRequestDetails);
			theRequestDetails.getInterceptorBroadcaster().callHooks(Pointcut.STORAGE_PREACCESS_RESOURCES, params);
			if (accessDetails.isDontReturnResourceAtIndex(0)) {
				outcome.setResource(null);
			}
		}

		// Interceptor broadcast: STORAGE_PRESHOW_RESOURCES
		// Note that this will only fire if someone actually goes to use the
		// resource in a response (it's their responsibility to call
		// outcome.fireResourceViewCallback())
		outcome.registerResourceViewCallback(()->{
			if (theRequestDetails != null && outcome.getResource() != null) {
				SimplePreResourceShowDetails showDetails = new SimplePreResourceShowDetails(outcome.getResource());
				HookParams params = new HookParams()
					.add(IPreResourceShowDetails.class, showDetails)
					.add(RequestDetails.class, theRequestDetails)
					.addIfMatchesType(ServletRequestDetails.class, theRequestDetails);
				theRequestDetails.getInterceptorBroadcaster().callHooks(Pointcut.STORAGE_PRESHOW_RESOURCES, params);
				outcome.setResource(showDetails.getResource(0));
			}
		});
=======
		// Interceptor broadcast
		HookParams params = new HookParams()
			.add(IBaseResource.class, theResource)
			.add(RequestDetails.class, theRequest)
			.addIfMatchesType(ServletRequestDetails.class, theRequest);
		doCallHooks(theRequest, Pointcut.STORAGE_PREACCESS_RESOURCE, params);
>>>>>>> e76b1dac

		return outcome;
	}

	private ArrayList<TagDefinition> toTagList(IBaseMetaType theMeta) {
		ArrayList<TagDefinition> retVal = new ArrayList<TagDefinition>();

		for (IBaseCoding next : theMeta.getTag()) {
			retVal.add(new TagDefinition(TagTypeEnum.TAG, next.getSystem(), next.getCode(), next.getDisplay()));
		}
		for (IBaseCoding next : theMeta.getSecurity()) {
			retVal.add(new TagDefinition(TagTypeEnum.SECURITY_LABEL, next.getSystem(), next.getCode(), next.getDisplay()));
		}
		for (IPrimitiveType<String> next : theMeta.getProfile()) {
			retVal.add(new TagDefinition(TagTypeEnum.PROFILE, BaseHapiFhirDao.NS_JPA_PROFILE, next.getValue(), null));
		}

		return retVal;
	}

	@Transactional(propagation = Propagation.SUPPORTS)
	@Override
	public void translateRawParameters(Map<String, List<String>> theSource, SearchParameterMap theTarget) {
		if (theSource == null || theSource.isEmpty()) {
			return;
		}

		Map<String, RuntimeSearchParam> searchParams = mySerarchParamRegistry.getActiveSearchParams(getResourceName());

		Set<String> paramNames = theSource.keySet();
		for (String nextParamName : paramNames) {
			QualifierDetails qualifiedParamName = SearchMethodBinding.extractQualifiersFromParameterName(nextParamName);
			RuntimeSearchParam param = searchParams.get(qualifiedParamName.getParamName());
			if (param == null) {
				String msg = getContext().getLocalizer().getMessageSanitized(BaseHapiFhirResourceDao.class, "invalidSearchParameter", qualifiedParamName.getParamName(), new TreeSet<String>(searchParams.keySet()));
				throw new InvalidRequestException(msg);
			}

			// Should not be null since the check above would have caught it
			RuntimeResourceDefinition resourceDef = getContext().getResourceDefinition(myResourceName);
			RuntimeSearchParam paramDef = mySearchParamRegistry.getSearchParamByName(resourceDef, qualifiedParamName.getParamName());

			for (String nextValue : theSource.get(nextParamName)) {
				if (isNotBlank(nextValue)) {
					QualifiedParamList qualifiedParam = QualifiedParamList.splitQueryStringByCommasIgnoreEscape(qualifiedParamName.getWholeQualifier(), nextValue);
					List<QualifiedParamList> paramList = Collections.singletonList(qualifiedParam);
					IQueryParameterAnd<?> parsedParam = ParameterUtil.parseQueryParams(getContext(), paramDef, nextParamName, paramList);
					theTarget.add(qualifiedParamName.getParamName(), parsedParam);
				}
			}

		}
	}

	@Override
	public DaoMethodOutcome update(T theResource) {
		return update(theResource, null, null);
	}

	@Override
	public DaoMethodOutcome update(T theResource, RequestDetails theRequestDetails) {
		return update(theResource, null, theRequestDetails);
	}

	@Override
	public DaoMethodOutcome update(T theResource, String theMatchUrl) {
		return update(theResource, theMatchUrl, null);
	}

	@Override
	public DaoMethodOutcome update(T theResource, String theMatchUrl, boolean thePerformIndexing, boolean theForceUpdateVersion, RequestDetails theRequest) {
		if (theResource == null) {
			String msg = getContext().getLocalizer().getMessage(BaseHapiFhirResourceDao.class, "missingBody");
			throw new InvalidRequestException(msg);
		}

		StopWatch w = new StopWatch();

		preProcessResourceForStorage(theResource);

		final ResourceTable entity;

		IIdType resourceId;
		if (isNotBlank(theMatchUrl)) {
			Set<Long> match = myMatchResourceUrlService.processMatchUrl(theMatchUrl, myResourceType, theRequest);
			if (match.size() > 1) {
				String msg = getContext().getLocalizer().getMessageSanitized(BaseHapiFhirDao.class, "transactionOperationWithMultipleMatchFailure", "UPDATE", theMatchUrl, match.size());
				throw new PreconditionFailedException(msg);
			} else if (match.size() == 1) {
				Long pid = match.iterator().next();
				entity = myEntityManager.find(ResourceTable.class, pid);
				resourceId = entity.getIdDt();
			} else {
				return create(theResource, null, thePerformIndexing, new Date(), theRequest);
			}
		} else {
			/*
			 * Note: resourceId will not be null or empty here, because we
			 * check it and reject requests in
			 * BaseOutcomeReturningMethodBindingWithResourceParam
			 */
			resourceId = theResource.getIdElement();

			try {
				entity = readEntityLatestVersion(resourceId, theRequest);
			} catch (ResourceNotFoundException e) {
				return doCreate(theResource, null, thePerformIndexing, new Date(), theRequest);
			}
		}

		if (resourceId.hasVersionIdPart() && Long.parseLong(resourceId.getVersionIdPart()) != entity.getVersion()) {
			throw new ResourceVersionConflictException("Trying to update " + resourceId + " but this is not the current version");
		}

		if (resourceId.hasResourceType() && !resourceId.getResourceType().equals(getResourceName())) {
			throw new UnprocessableEntityException(
				"Invalid resource ID[" + entity.getIdDt().toUnqualifiedVersionless() + "] of type[" + entity.getResourceType() + "] - Does not match expected [" + getResourceName() + "]");
		}

		IBaseResource oldResource = toResource(entity, false);

		/*
		 * Mark the entity as not deleted - This is also done in the actual updateInternal()
		 * method later on so it usually doesn't matter whether we do it here, but in the
		 * case of a transaction with multiple PUTs we don't get there until later so
		 * having this here means that a transaction can have a reference in one
		 * resource to another resource in the same transaction that is being
		 * un-deleted by the transaction. Wacky use case, sure. But it's real.
		 *
		 * See SystemProviderR4Test#testTransactionReSavesPreviouslyDeletedResources
		 * for a test that needs this.
		 */
		boolean wasDeleted = entity.getDeleted() != null;
		entity.setDeleted(null);

		/*
		 * If we aren't indexing, that means we're doing this inside a transaction.
		 * The transaction will do the actual storage to the database a bit later on,
		 * after placeholder IDs have been replaced, by calling {@link #updateInternal}
		 * directly. So we just bail now.
		 */
		if (!thePerformIndexing) {
			theResource.setId(entity.getIdDt().getValue());
			DaoMethodOutcome outcome = toMethodOutcome(theRequest, entity, theResource).setCreated(wasDeleted);
			outcome.setPreviousResource(oldResource);
			return outcome;
		}

		/*
		 * Otherwise, we're not in a transaction
		 */
		ResourceTable savedEntity = updateInternal(theRequest, theResource, thePerformIndexing, theForceUpdateVersion, entity, resourceId, oldResource);
		DaoMethodOutcome outcome = toMethodOutcome(theRequest, savedEntity, theResource).setCreated(wasDeleted);

		if (!thePerformIndexing) {
			outcome.setId(theResource.getIdElement());
		}

		String msg = getContext().getLocalizer().getMessageSanitized(BaseHapiFhirResourceDao.class, "successfulUpdate", outcome.getId(), w.getMillisAndRestart());
		outcome.setOperationOutcome(createInfoOperationOutcome(msg));

		ourLog.debug(msg);
		return outcome;
	}

	@Override
	public DaoMethodOutcome update(T theResource, String theMatchUrl, RequestDetails theRequestDetails) {
		return update(theResource, theMatchUrl, true, theRequestDetails);
	}

	@Override
	public DaoMethodOutcome update(T theResource, String theMatchUrl, boolean thePerformIndexing, RequestDetails theRequestDetails) {
		return update(theResource, theMatchUrl, thePerformIndexing, false, theRequestDetails);
	}

	/**
	 * Get the resource definition from the criteria which specifies the resource type
	 *
	 * @param criteria
	 * @return
	 */
	@Override
	public RuntimeResourceDefinition validateCriteriaAndReturnResourceDefinition(String criteria) {
		String resourceName;
		if (criteria == null || criteria.trim().isEmpty()) {
			throw new IllegalArgumentException("Criteria cannot be empty");
		}
		if (criteria.contains("?")) {
			resourceName = criteria.substring(0, criteria.indexOf("?"));
		} else {
			resourceName = criteria;
		}

		return getContext().getResourceDefinition(resourceName);
	}

	private void validateGivenIdIsAppropriateToRetrieveResource(IIdType theId, BaseHasResource entity) {
		if (entity.getForcedId() != null) {
			if (myDaoConfig.getResourceClientIdStrategy() != DaoConfig.ClientIdStrategyEnum.ANY) {
				if (theId.isIdPartValidLong()) {
					// This means that the resource with the given numeric ID exists, but it has a "forced ID", meaning that
					// as far as the outside world is concerned, the given ID doesn't exist (it's just an internal pointer
					// to the
					// forced ID)
					throw new ResourceNotFoundException(theId);
				}
			}
		}
	}


	private void validateResourceType(BaseHasResource entity) {
		validateResourceType(entity, myResourceName);
	}

	private void validateResourceTypeAndThrowInvalidRequestException(IIdType theId) {
		if (theId.hasResourceType() && !theId.getResourceType().equals(myResourceName)) {
			// Note- Throw a HAPI FHIR exception here so that hibernate doesn't try to translate it into a database exception
			throw new InvalidRequestException("Incorrect resource type (" + theId.getResourceType() + ") for this DAO, wanted: " + myResourceName);
		}
	}

}<|MERGE_RESOLUTION|>--- conflicted
+++ resolved
@@ -9,9 +9,9 @@
  * Licensed under the Apache License, Version 2.0 (the "License");
  * you may not use this file except in compliance with the License.
  * You may obtain a copy of the License at
- *
+ * 
  *      http://www.apache.org/licenses/LICENSE-2.0
- *
+ * 
  * Unless required by applicable law or agreed to in writing, software
  * distributed under the License is distributed on an "AS IS" BASIS,
  * WITHOUT WARRANTIES OR CONDITIONS OF ANY KIND, either express or implied.
@@ -36,6 +36,7 @@
 import ca.uhn.fhir.jpa.searchparam.SearchParameterMap;
 import ca.uhn.fhir.jpa.util.ExpungeOptions;
 import ca.uhn.fhir.jpa.util.ExpungeOutcome;
+import ca.uhn.fhir.jpa.util.JpaInterceptorBroadcaster;
 import ca.uhn.fhir.jpa.util.jsonpatch.JsonPatchUtils;
 import ca.uhn.fhir.jpa.util.xmlpatch.XmlPatchUtils;
 import ca.uhn.fhir.model.api.IQueryParameterAnd;
@@ -567,21 +568,6 @@
 		return myExpungeService.expunge(getResourceName(), null, null, theExpungeOptions);
 	}
 
-<<<<<<< HEAD
-=======
-	@Override
-	public TagList getAllResourceTags(RequestDetails theRequestDetails) {
-		// Notify interceptors
-		ActionRequestDetails requestDetails = new ActionRequestDetails(theRequestDetails);
-		notifyInterceptors(RestOperationTypeEnum.GET_TAGS, requestDetails);
-
-		StopWatch w = new StopWatch();
-		TagList tags = super.getTags(theRequestDetails, myResourceType, null);
-		ourLog.debug("Processed getTags on {} in {}ms", myResourceName, w.getMillisAndRestart());
-		return tags;
-	}
-
->>>>>>> e76b1dac
 	public String getResourceName() {
 		return myResourceName;
 	}
@@ -598,32 +584,13 @@
 	}
 
 	@Override
-<<<<<<< HEAD
-=======
-	public TagList getTags(IIdType theResourceId, RequestDetails theRequestDetails) {
-		// Notify interceptors
-		ActionRequestDetails requestDetails = new ActionRequestDetails(theRequestDetails, null, theResourceId);
-		notifyInterceptors(RestOperationTypeEnum.GET_TAGS, requestDetails);
-
-		StopWatch w = new StopWatch();
-		TagList retVal = super.getTags(theRequestDetails, myResourceType, theResourceId);
-		ourLog.debug("Processed getTags on {} in {}ms", theResourceId, w.getMillisAndRestart());
-		return retVal;
-	}
-
-	@Override
->>>>>>> e76b1dac
 	public IBundleProvider history(Date theSince, Date theUntil, RequestDetails theRequestDetails) {
 		// Notify interceptors
 		ActionRequestDetails requestDetails = new ActionRequestDetails(theRequestDetails);
 		notifyInterceptors(RestOperationTypeEnum.HISTORY_TYPE, requestDetails);
 
 		StopWatch w = new StopWatch();
-<<<<<<< HEAD
-		IBundleProvider retVal = super.history(myResourceName, null, theSince, theUntil, theRequestDetails);
-=======
 		IBundleProvider retVal = super.history(theRequestDetails, myResourceName, null, theSince, theUntil);
->>>>>>> e76b1dac
 		ourLog.debug("Processed history on {} in {}ms", myResourceName, w.getMillisAndRestart());
 		return retVal;
 	}
@@ -639,11 +606,7 @@
 		IIdType id = theId.withResourceType(myResourceName).toUnqualifiedVersionless();
 		BaseHasResource entity = readEntity(id, theRequest);
 
-<<<<<<< HEAD
-		IBundleProvider retVal = super.history(myResourceName, entity.getId(), theSince, theUntil, theRequestDetails);
-=======
 		IBundleProvider retVal = super.history(theRequest, myResourceName, entity.getId(), theSince, theUntil);
->>>>>>> e76b1dac
 
 		ourLog.debug("Processed history on {} in {}ms", id, w.getMillisAndRestart());
 		return retVal;
@@ -943,53 +906,39 @@
 			}
 		}
 
-<<<<<<< HEAD
 		// Interceptor broadcast: STORAGE_PREACCESS_RESOURCES
-		if (theRequestDetails != null) {
-			SimplePreResourceAccessDetails accessDetails = new SimplePreResourceAccessDetails(retVal);
-			HookParams params = new HookParams()
-				.add(IPreResourceAccessDetails.class, accessDetails)
-				.add(RequestDetails.class, theRequestDetails)
-				.addIfMatchesType(ServletRequestDetails.class, theRequestDetails);
-			theRequestDetails.getInterceptorBroadcaster().callHooks(Pointcut.STORAGE_PREACCESS_RESOURCES, params);
-			if (accessDetails.isDontReturnResourceAtIndex(0)) {
-				throw new ResourceNotFoundException(theId);
-			}
-		}
+		{
+		SimplePreResourceAccessDetails accessDetails = new SimplePreResourceAccessDetails(retVal);
+		HookParams params = new HookParams()
+			.add(IPreResourceAccessDetails.class, accessDetails)
+			.add(RequestDetails.class, theRequest)
+			.addIfMatchesType(ServletRequestDetails.class, theRequest);
+		JpaInterceptorBroadcaster.doCallHooks(myInterceptorBroadcaster, theRequest, Pointcut.STORAGE_PREACCESS_RESOURCES, params);
+		if (accessDetails.isDontReturnResourceAtIndex(0)) {
+			throw new ResourceNotFoundException(theId);
+		}
+	}
 
 		// Interceptor broadcast: STORAGE_PRESHOW_RESOURCES
-		if (theRequestDetails != null) {
+		{
 			SimplePreResourceShowDetails showDetails = new SimplePreResourceShowDetails(retVal);
 			HookParams params = new HookParams()
 				.add(IPreResourceShowDetails.class, showDetails)
-				.add(RequestDetails.class, theRequestDetails)
-				.addIfMatchesType(ServletRequestDetails.class, theRequestDetails);
-			theRequestDetails.getInterceptorBroadcaster().callHooks(Pointcut.STORAGE_PRESHOW_RESOURCES, params);
+				.add(RequestDetails.class, theRequest)
+				.addIfMatchesType(ServletRequestDetails.class, theRequest);
+			JpaInterceptorBroadcaster.doCallHooks(myInterceptorBroadcaster, theRequest, Pointcut.STORAGE_PRESHOW_RESOURCES, params);
 			//noinspection unchecked
 			retVal = (T) showDetails.getResource(0);
 		}
-=======
-		// Interceptor broadcast: RESOURCE_MAY_BE_RETURNED
-		HookParams params = new HookParams()
-			.add(IBaseResource.class, retVal)
-			.add(RequestDetails.class, theRequest)
-			.addIfMatchesType(ServletRequestDetails.class, theRequest);
-		doCallHooks(theRequest, Pointcut.STORAGE_PREACCESS_RESOURCE, params);
->>>>>>> e76b1dac
 
 		ourLog.debug("Processed read on {} in {}ms", theId.getValue(), w.getMillisAndRestart());
 		return retVal;
 	}
 
 	@Override
-<<<<<<< HEAD
-	public BaseHasResource readEntity(IIdType theId) {
-		return readEntity(theId, true);
-=======
 	public BaseHasResource readEntity(IIdType theId, RequestDetails theRequest) {
 
 		return readEntity(theId, true, theRequest);
->>>>>>> e76b1dac
 	}
 
 	@Override
@@ -1144,11 +1093,7 @@
 			cacheControlDirective.parse(theRequest.getHeaders(Constants.HEADER_CACHE_CONTROL));
 		}
 
-<<<<<<< HEAD
-		IBundleProvider retVal = mySearchCoordinatorSvc.registerSearch(this, theParams, getResourceName(), cacheControlDirective, theRequestDetails);
-=======
 		IBundleProvider retVal = mySearchCoordinatorSvc.registerSearch(this, theParams, getResourceName(), cacheControlDirective, theRequest);
->>>>>>> e76b1dac
 
 		if (retVal instanceof PersistedJpaBundleProvider) {
 			PersistedJpaBundleProvider provider = (PersistedJpaBundleProvider) retVal;
@@ -1171,10 +1116,10 @@
 
 		// FIXME: fail if too many results
 
-		HashSet<Long> retVal = new HashSet<Long>();
+		HashSet<Long> retVal = new HashSet<>();
 
 		String uuid = UUID.randomUUID().toString();
-		SearchRuntimeDetails searchRuntimeDetails = new SearchRuntimeDetails(null, uuid);
+		SearchRuntimeDetails searchRuntimeDetails = new SearchRuntimeDetails(theRequest, uuid);
 
 		try (IResultIterator iter = builder.createQuery(theParams, searchRuntimeDetails, theRequest)) {
 			while (iter.hasNext()) {
@@ -1222,7 +1167,7 @@
 		return retVal;
 	}
 
-	private DaoMethodOutcome toMethodOutcome(RequestDetails theRequestDetails, @Nonnull final ResourceTable theEntity, @Nonnull IBaseResource theResource) {
+	private DaoMethodOutcome toMethodOutcome(RequestDetails theRequest, @Nonnull final ResourceTable theEntity, @Nonnull IBaseResource theResource) {
 		DaoMethodOutcome outcome = new DaoMethodOutcome();
 
 		IIdType id = null;
@@ -1238,19 +1183,18 @@
 
 		outcome.setId(id);
 		if (theEntity.getDeleted() == null) {
-			outcome.setResource(theResource);
+		outcome.setResource(theResource);
 		}
 		outcome.setEntity(theEntity);
 
-<<<<<<< HEAD
 		// Interceptor broadcast: STORAGE_PREACCESS_RESOURCES
-		if (theRequestDetails != null && outcome.getResource() != null) {
+		if (outcome.getResource() != null) {
 			SimplePreResourceAccessDetails accessDetails = new SimplePreResourceAccessDetails(outcome.getResource());
 			HookParams params = new HookParams()
 				.add(IPreResourceAccessDetails.class, accessDetails)
-				.add(RequestDetails.class, theRequestDetails)
-				.addIfMatchesType(ServletRequestDetails.class, theRequestDetails);
-			theRequestDetails.getInterceptorBroadcaster().callHooks(Pointcut.STORAGE_PREACCESS_RESOURCES, params);
+				.add(RequestDetails.class, theRequest)
+				.addIfMatchesType(ServletRequestDetails.class, theRequest);
+			JpaInterceptorBroadcaster.doCallHooks(myInterceptorBroadcaster, theRequest, Pointcut.STORAGE_PREACCESS_RESOURCES, params);
 			if (accessDetails.isDontReturnResourceAtIndex(0)) {
 				outcome.setResource(null);
 			}
@@ -1261,30 +1205,22 @@
 		// resource in a response (it's their responsibility to call
 		// outcome.fireResourceViewCallback())
 		outcome.registerResourceViewCallback(()->{
-			if (theRequestDetails != null && outcome.getResource() != null) {
+			if (outcome.getResource() != null) {
 				SimplePreResourceShowDetails showDetails = new SimplePreResourceShowDetails(outcome.getResource());
 				HookParams params = new HookParams()
 					.add(IPreResourceShowDetails.class, showDetails)
-					.add(RequestDetails.class, theRequestDetails)
-					.addIfMatchesType(ServletRequestDetails.class, theRequestDetails);
-				theRequestDetails.getInterceptorBroadcaster().callHooks(Pointcut.STORAGE_PRESHOW_RESOURCES, params);
+					.add(RequestDetails.class, theRequest)
+					.addIfMatchesType(ServletRequestDetails.class, theRequest);
+				JpaInterceptorBroadcaster.doCallHooks(myInterceptorBroadcaster, theRequest, Pointcut.STORAGE_PRESHOW_RESOURCES, params);
 				outcome.setResource(showDetails.getResource(0));
 			}
 		});
-=======
-		// Interceptor broadcast
-		HookParams params = new HookParams()
-			.add(IBaseResource.class, theResource)
-			.add(RequestDetails.class, theRequest)
-			.addIfMatchesType(ServletRequestDetails.class, theRequest);
-		doCallHooks(theRequest, Pointcut.STORAGE_PREACCESS_RESOURCE, params);
->>>>>>> e76b1dac
 
 		return outcome;
 	}
 
 	private ArrayList<TagDefinition> toTagList(IBaseMetaType theMeta) {
-		ArrayList<TagDefinition> retVal = new ArrayList<TagDefinition>();
+		ArrayList<TagDefinition> retVal = new ArrayList<>();
 
 		for (IBaseCoding next : theMeta.getTag()) {
 			retVal.add(new TagDefinition(TagTypeEnum.TAG, next.getSystem(), next.getCode(), next.getDisplay()));
@@ -1313,7 +1249,7 @@
 			QualifierDetails qualifiedParamName = SearchMethodBinding.extractQualifiersFromParameterName(nextParamName);
 			RuntimeSearchParam param = searchParams.get(qualifiedParamName.getParamName());
 			if (param == null) {
-				String msg = getContext().getLocalizer().getMessageSanitized(BaseHapiFhirResourceDao.class, "invalidSearchParameter", qualifiedParamName.getParamName(), new TreeSet<String>(searchParams.keySet()));
+				String msg = getContext().getLocalizer().getMessageSanitized(BaseHapiFhirResourceDao.class, "invalidSearchParameter", qualifiedParamName.getParamName(), new TreeSet<>(searchParams.keySet()));
 				throw new InvalidRequestException(msg);
 			}
 
