--- conflicted
+++ resolved
@@ -515,12 +515,8 @@
 
 		String resourceIdBeforeStorage = theResource.getIdElement().getIdPart();
 		boolean resourceHadIdBeforeStorage = isNotBlank(resourceIdBeforeStorage);
-<<<<<<< HEAD
-		boolean resourceIdWasServerAssigned = theResource.getUserData(JpaConstants.RESOURCE_ID_SERVER_ASSIGNED) == Boolean.TRUE;
-=======
 		boolean resourceIdWasServerAssigned =
 				theResource.getUserData(JpaConstants.RESOURCE_ID_SERVER_ASSIGNED) == Boolean.TRUE;
->>>>>>> 8b7c9f14
 		if (resourceHadIdBeforeStorage) {
 			entity.setFhirId(resourceIdBeforeStorage);
 		}
@@ -1059,7 +1055,6 @@
 					break;
 				}
 			}
-
 
 			if (!hasTag) {
 				theEntity.setHasTags(true);
