package ca.uhn.fhir.jpa.dao;

/*
 * #%L
 * HAPI FHIR JPA Server
 * %%
 * Copyright (C) 2014 - 2019 University Health Network
 * %%
 * Licensed under the Apache License, Version 2.0 (the "License");
 * you may not use this file except in compliance with the License.
 * You may obtain a copy of the License at
 *
 *      http://www.apache.org/licenses/LICENSE-2.0
 *
 * Unless required by applicable law or agreed to in writing, software
 * distributed under the License is distributed on an "AS IS" BASIS,
 * WITHOUT WARRANTIES OR CONDITIONS OF ANY KIND, either express or implied.
 * See the License for the specific language governing permissions and
 * limitations under the License.
 * #L%
 */

import ca.uhn.fhir.context.ConfigurationException;
import ca.uhn.fhir.context.FhirVersionEnum;
import ca.uhn.fhir.context.RuntimeResourceDefinition;
import ca.uhn.fhir.context.RuntimeSearchParam;
import ca.uhn.fhir.interceptor.api.HookParams;
import ca.uhn.fhir.interceptor.api.Pointcut;
import ca.uhn.fhir.jpa.dao.r4.MatchResourceUrlService;
import ca.uhn.fhir.jpa.delete.DeleteConflictList;
import ca.uhn.fhir.jpa.model.entity.*;
import ca.uhn.fhir.jpa.model.search.SearchRuntimeDetails;
import ca.uhn.fhir.jpa.search.DatabaseBackedPagingProvider;
import ca.uhn.fhir.jpa.search.PersistedJpaBundleProvider;
import ca.uhn.fhir.jpa.search.reindex.IResourceReindexingSvc;
import ca.uhn.fhir.jpa.searchparam.SearchParameterMap;
import ca.uhn.fhir.jpa.util.ExpungeOptions;
import ca.uhn.fhir.jpa.util.ExpungeOutcome;
import ca.uhn.fhir.jpa.util.JpaInterceptorBroadcaster;
import ca.uhn.fhir.jpa.util.jsonpatch.JsonPatchUtils;
import ca.uhn.fhir.jpa.util.xmlpatch.XmlPatchUtils;
import ca.uhn.fhir.model.api.IQueryParameterAnd;
import ca.uhn.fhir.model.api.IQueryParameterType;
import ca.uhn.fhir.model.primitive.IdDt;
import ca.uhn.fhir.rest.api.*;
import ca.uhn.fhir.rest.api.server.*;
import ca.uhn.fhir.rest.param.ParameterUtil;
import ca.uhn.fhir.rest.param.QualifierDetails;
import ca.uhn.fhir.rest.server.exceptions.*;
import ca.uhn.fhir.rest.server.interceptor.IServerInterceptor.ActionRequestDetails;
import ca.uhn.fhir.rest.server.method.SearchMethodBinding;
import ca.uhn.fhir.rest.server.servlet.ServletRequestDetails;
import ca.uhn.fhir.util.*;
import org.apache.commons.lang3.Validate;
import org.hl7.fhir.instance.model.api.*;
import org.hl7.fhir.r4.model.InstantType;
import org.jetbrains.annotations.NotNull;
import org.slf4j.Logger;
import org.slf4j.LoggerFactory;
import org.springframework.beans.factory.annotation.Autowired;
import org.springframework.beans.factory.annotation.Required;
import org.springframework.transaction.PlatformTransactionManager;
import org.springframework.transaction.TransactionDefinition;
import org.springframework.transaction.annotation.Propagation;
import org.springframework.transaction.annotation.Transactional;
import org.springframework.transaction.support.TransactionSynchronizationAdapter;
import org.springframework.transaction.support.TransactionSynchronizationManager;
import org.springframework.transaction.support.TransactionTemplate;

import javax.annotation.Nonnull;
import javax.annotation.PostConstruct;
import javax.persistence.NoResultException;
import javax.persistence.TypedQuery;
import javax.servlet.http.HttpServletResponse;
import java.io.IOException;
import java.util.*;

import static org.apache.commons.lang3.StringUtils.isNotBlank;

@Transactional(propagation = Propagation.REQUIRED)
public abstract class BaseHapiFhirResourceDao<T extends IBaseResource> extends BaseHapiFhirDao<T> implements IFhirResourceDao<T> {

	private static final Logger ourLog = LoggerFactory.getLogger(BaseHapiFhirResourceDao.class);

	@Autowired
	protected PlatformTransactionManager myPlatformTransactionManager;
	@Autowired(required = false)
	protected IFulltextSearchSvc mySearchDao;
	@Autowired
	protected DaoConfig myDaoConfig;
	@Autowired
	private MatchResourceUrlService myMatchResourceUrlService;
	@Autowired
	private IResourceReindexingSvc myResourceReindexingSvc;

	private String myResourceName;
	private Class<T> myResourceType;
	private String mySecondaryPrimaryKeyParamName;

	@Override
	public void addTag(IIdType theId, TagTypeEnum theTagType, String theScheme, String theTerm, String theLabel, RequestDetails theRequest) {
		StopWatch w = new StopWatch();
		BaseHasResource entity = readEntity(theId, theRequest);
		if (entity == null) {
			throw new ResourceNotFoundException(theId);
		}

		for (BaseTag next : new ArrayList<>(entity.getTags())) {
			if (ObjectUtil.equals(next.getTag().getTagType(), theTagType) &&
				ObjectUtil.equals(next.getTag().getSystem(), theScheme) &&
				ObjectUtil.equals(next.getTag().getCode(), theTerm)) {
				return;
			}
		}

		entity.setHasTags(true);

		TagDefinition def = getTagOrNull(TagTypeEnum.TAG, theScheme, theTerm, theLabel);
		if (def != null) {
			BaseTag newEntity = entity.addTag(def);
			if (newEntity.getTagId() == null) {
				myEntityManager.persist(newEntity);
				myEntityManager.merge(entity);
			}
		}

		ourLog.debug("Processed addTag {}/{} on {} in {}ms", theScheme, theTerm, theId, w.getMillisAndRestart());
	}

	@Override
	public DaoMethodOutcome create(final T theResource) {
		return create(theResource, null, true, new Date(), null);
	}

	@Override
	public DaoMethodOutcome create(final T theResource, RequestDetails theRequestDetails) {
		return create(theResource, null, true, new Date(), theRequestDetails);
	}

	@Override
	public DaoMethodOutcome create(final T theResource, String theIfNoneExist) {
		return create(theResource, theIfNoneExist, null);
	}

	@Override
	public DaoMethodOutcome create(T theResource, String theIfNoneExist, boolean thePerformIndexing, Date theUpdateTimestamp, RequestDetails theRequestDetails) {
		if (theResource == null) {
			String msg = getContext().getLocalizer().getMessage(BaseHapiFhirResourceDao.class, "missingBody");
			throw new InvalidRequestException(msg);
		}

		if (isNotBlank(theResource.getIdElement().getIdPart())) {
			if (getContext().getVersion().getVersion().isOlderThan(FhirVersionEnum.DSTU3)) {
				String message = getContext().getLocalizer().getMessageSanitized(BaseHapiFhirResourceDao.class, "failedToCreateWithClientAssignedId", theResource.getIdElement().getIdPart());
				throw new InvalidRequestException(message, createErrorOperationOutcome(message, "processing"));
			} else {
				// As of DSTU3, ID and version in the body should be ignored for a create/update
				theResource.setId("");
			}
		}

		if (myDaoConfig.getResourceServerIdStrategy() == DaoConfig.IdStrategyEnum.UUID) {
			theResource.setId(UUID.randomUUID().toString());
		}

		return doCreate(theResource, theIfNoneExist, thePerformIndexing, theUpdateTimestamp, theRequestDetails);
	}

	@Override
	public DaoMethodOutcome create(final T theResource, String theIfNoneExist, RequestDetails theRequestDetails) {
		return create(theResource, theIfNoneExist, true, new Date(), theRequestDetails);
	}

	public IBaseOperationOutcome createErrorOperationOutcome(String theMessage, String theCode) {
		return createOperationOutcome(OO_SEVERITY_ERROR, theMessage, theCode);
	}

	public IBaseOperationOutcome createInfoOperationOutcome(String theMessage) {
		return createOperationOutcome(OO_SEVERITY_INFO, theMessage, "informational");
	}

	protected abstract IBaseOperationOutcome createOperationOutcome(String theSeverity, String theMessage, String theCode);

	@Override
	public DaoMethodOutcome delete(IIdType theId) {
		return delete(theId, null);
	}

	@Override
	public DaoMethodOutcome delete(IIdType theId, DeleteConflictList theDeleteConflicts, RequestDetails theRequest) {
		if (theId == null || !theId.hasIdPart()) {
			throw new InvalidRequestException("Can not perform delete, no ID provided");
		}
		final ResourceTable entity = readEntityLatestVersion(theId, theRequest);
		if (theId.hasVersionIdPart() && Long.parseLong(theId.getVersionIdPart()) != entity.getVersion()) {
			throw new ResourceVersionConflictException("Trying to delete " + theId + " but this is not the current version");
		}

		// Don't delete again if it's already deleted
		if (entity.getDeleted() != null) {
			DaoMethodOutcome outcome = new DaoMethodOutcome();
			outcome.setEntity(entity);

			IIdType id = getContext().getVersion().newIdType();
			id.setValue(entity.getIdDt().getValue());
			outcome.setId(id);

			IBaseOperationOutcome oo = OperationOutcomeUtil.newInstance(getContext());
			String message = getContext().getLocalizer().getMessage(BaseHapiFhirResourceDao.class, "successfulDeletes", 1, 0);
			String severity = "information";
			String code = "informational";
			OperationOutcomeUtil.addIssue(getContext(), oo, severity, message, null, code);
			outcome.setOperationOutcome(oo);

			return outcome;
		}

		StopWatch w = new StopWatch();

		T resourceToDelete = toResource(myResourceType, entity, null, false);

		// Notify IServerOperationInterceptors about pre-action call
		HookParams hook = new HookParams()
			.add(IBaseResource.class, resourceToDelete)
			.add(RequestDetails.class, theRequest)
			.addIfMatchesType(ServletRequestDetails.class, theRequest);
		doCallHooks(theRequest, Pointcut.STORAGE_PRESTORAGE_RESOURCE_DELETED, hook);

		myDeleteConflictService.validateOkToDelete(theDeleteConflicts, entity, false, theRequest);

		preDelete(resourceToDelete, entity);

		// Notify interceptors
		if (theRequest != null) {
			ActionRequestDetails requestDetails = new ActionRequestDetails(theRequest, getContext(), theId.getResourceType(), theId);
			notifyInterceptors(RestOperationTypeEnum.DELETE, requestDetails);
		}

		ResourceTable savedEntity = updateEntityForDelete(theRequest, entity);
		resourceToDelete.setId(entity.getIdDt());

		// Notify JPA interceptors
		TransactionSynchronizationManager.registerSynchronization(new TransactionSynchronizationAdapter() {
			@Override
			public void beforeCommit(boolean readOnly) {
				HookParams hookParams = new HookParams()
					.add(IBaseResource.class, resourceToDelete)
					.add(RequestDetails.class, theRequest)
					.addIfMatchesType(ServletRequestDetails.class, theRequest);
				doCallHooks(theRequest, Pointcut.STORAGE_PRECOMMIT_RESOURCE_DELETED, hookParams);
			}
		});

		DaoMethodOutcome outcome = toMethodOutcome(theRequest, savedEntity, resourceToDelete).setCreated(true);

		IBaseOperationOutcome oo = OperationOutcomeUtil.newInstance(getContext());
		String message = getContext().getLocalizer().getMessage(BaseHapiFhirResourceDao.class, "successfulDeletes", 1, w.getMillis());
		String severity = "information";
		String code = "informational";
		OperationOutcomeUtil.addIssue(getContext(), oo, severity, message, null, code);
		outcome.setOperationOutcome(oo);

		return outcome;
	}

	@Override
	public DaoMethodOutcome delete(IIdType theId, RequestDetails theRequestDetails) {
		DeleteConflictList deleteConflicts = new DeleteConflictList();
		StopWatch w = new StopWatch();

		DaoMethodOutcome retVal = delete(theId, deleteConflicts, theRequestDetails);

		myDeleteConflictService.validateDeleteConflictsEmptyOrThrowException(deleteConflicts);

		ourLog.debug("Processed delete on {} in {}ms", theId.getValue(), w.getMillisAndRestart());
		return retVal;
	}

	/**
	 * This method gets called by {@link #deleteByUrl(String, DeleteConflictList, RequestDetails)} as well as by
	 * transaction processors
	 */
	@Override
	public DeleteMethodOutcome deleteByUrl(String theUrl, DeleteConflictList deleteConflicts, RequestDetails theRequest) {
		StopWatch w = new StopWatch();

		Set<Long> resourceIds = myMatchResourceUrlService.processMatchUrl(theUrl, myResourceType, theRequest);
		if (resourceIds.size() > 1) {
			if (myDaoConfig.isAllowMultipleDelete() == false) {
				throw new PreconditionFailedException(getContext().getLocalizer().getMessageSanitized(BaseHapiFhirDao.class, "transactionOperationWithMultipleMatchFailure", "DELETE", theUrl, resourceIds.size()));
			}
		}

		List<ResourceTable> deletedResources = new ArrayList<>();
		for (Long pid : resourceIds) {
			ResourceTable entity = myEntityManager.find(ResourceTable.class, pid);
			deletedResources.add(entity);

			T resourceToDelete = toResource(myResourceType, entity, null, false);

			// Notify IServerOperationInterceptors about pre-action call
			HookParams hooks = new HookParams()
				.add(IBaseResource.class, resourceToDelete)
				.add(RequestDetails.class, theRequest)
				.addIfMatchesType(ServletRequestDetails.class, theRequest);
			doCallHooks(theRequest, Pointcut.STORAGE_PRESTORAGE_RESOURCE_DELETED, hooks);

			myDeleteConflictService.validateOkToDelete(deleteConflicts, entity, false, theRequest);

			// Notify interceptors
			IdDt idToDelete = entity.getIdDt();
			if (theRequest != null) {
				ActionRequestDetails requestDetails = new ActionRequestDetails(theRequest, idToDelete.getResourceType(), idToDelete);
				notifyInterceptors(RestOperationTypeEnum.DELETE, requestDetails);
			}

			// Perform delete

			updateEntityForDelete(theRequest, entity);
			resourceToDelete.setId(entity.getIdDt());

			// Notify JPA interceptors
			TransactionSynchronizationManager.registerSynchronization(new TransactionSynchronizationAdapter() {
				@Override
				public void beforeCommit(boolean readOnly) {
					HookParams hookParams = new HookParams()
						.add(IBaseResource.class, resourceToDelete)
						.add(RequestDetails.class, theRequest)
						.addIfMatchesType(ServletRequestDetails.class, theRequest);
					doCallHooks(theRequest, Pointcut.STORAGE_PRECOMMIT_RESOURCE_DELETED, hookParams);
				}
			});
		}

		IBaseOperationOutcome oo;
		if (deletedResources.isEmpty()) {
			oo = OperationOutcomeUtil.newInstance(getContext());
			String message = getContext().getLocalizer().getMessageSanitized(BaseHapiFhirResourceDao.class, "unableToDeleteNotFound", theUrl);
			String severity = "warning";
			String code = "not-found";
			OperationOutcomeUtil.addIssue(getContext(), oo, severity, message, null, code);
		} else {
			oo = OperationOutcomeUtil.newInstance(getContext());
			String message = getContext().getLocalizer().getMessage(BaseHapiFhirResourceDao.class, "successfulDeletes", deletedResources.size(), w.getMillis());
			String severity = "information";
			String code = "informational";
			OperationOutcomeUtil.addIssue(getContext(), oo, severity, message, null, code);
		}

		ourLog.debug("Processed delete on {} (matched {} resource(s)) in {}ms", theUrl, deletedResources.size(), w.getMillis());

		DeleteMethodOutcome retVal = new DeleteMethodOutcome();
		retVal.setDeletedEntities(deletedResources);
		retVal.setOperationOutcome(oo);
		return retVal;
	}

	@Override
	public DeleteMethodOutcome deleteByUrl(String theUrl, RequestDetails theRequestDetails) {
		DeleteConflictList deleteConflicts = new DeleteConflictList();

		DeleteMethodOutcome outcome = deleteByUrl(theUrl, deleteConflicts, theRequestDetails);

		myDeleteConflictService.validateDeleteConflictsEmptyOrThrowException(deleteConflicts);

		return outcome;
	}

	@PostConstruct
	public void detectSearchDaoDisabled() {
		if (mySearchDao != null && mySearchDao.isDisabled()) {
			mySearchDao = null;
		}
	}

	private DaoMethodOutcome doCreate(T theResource, String theIfNoneExist, boolean thePerformIndexing, Date theUpdateTime, RequestDetails theRequest) {
		StopWatch w = new StopWatch();

		preProcessResourceForStorage(theResource);

		ResourceTable entity = new ResourceTable();
		entity.setResourceType(toResourceName(theResource));

		if (isNotBlank(theIfNoneExist)) {
			Set<Long> match = myMatchResourceUrlService.processMatchUrl(theIfNoneExist, myResourceType, theRequest);
			if (match.size() > 1) {
				String msg = getContext().getLocalizer().getMessageSanitized(BaseHapiFhirDao.class, "transactionOperationWithMultipleMatchFailure", "CREATE", theIfNoneExist, match.size());
				throw new PreconditionFailedException(msg);
			} else if (match.size() == 1) {
				Long pid = match.iterator().next();
				entity = myEntityManager.find(ResourceTable.class, pid);
				IBaseResource resource = toResource(entity, false);
				theResource.setId(resource.getIdElement().getValue());
				return toMethodOutcome(theRequest, entity, resource).setCreated(false);
			}
		}

		boolean serverAssignedId;
		if (isNotBlank(theResource.getIdElement().getIdPart())) {
			switch (myDaoConfig.getResourceClientIdStrategy()) {
				case NOT_ALLOWED:
					throw new ResourceNotFoundException(
						getContext().getLocalizer().getMessageSanitized(BaseHapiFhirResourceDao.class, "failedToCreateWithClientAssignedIdNotAllowed", theResource.getIdElement().getIdPart()));
				case ALPHANUMERIC:
					if (theResource.getIdElement().isIdPartValidLong()) {
						throw new InvalidRequestException(
							getContext().getLocalizer().getMessageSanitized(BaseHapiFhirResourceDao.class, "failedToCreateWithClientAssignedNumericId", theResource.getIdElement().getIdPart()));
					}
					createForcedIdIfNeeded(entity, theResource.getIdElement(), false);
					break;
				case ANY:
					createForcedIdIfNeeded(entity, theResource.getIdElement(), true);
					break;
			}
			serverAssignedId = false;
		} else {
			serverAssignedId = true;
		}

		// Notify interceptors
		if (theRequest != null) {
			ActionRequestDetails requestDetails = new ActionRequestDetails(theRequest, getContext(), theResource);
			notifyInterceptors(RestOperationTypeEnum.CREATE, requestDetails);
		}

		// Notify JPA interceptors
		HookParams hookParams = new HookParams()
			.add(IBaseResource.class, theResource)
			.add(RequestDetails.class, theRequest)
			.addIfMatchesType(ServletRequestDetails.class, theRequest);
		doCallHooks(theRequest, Pointcut.STORAGE_PRESTORAGE_RESOURCE_CREATED, hookParams);

		// Perform actual DB update
		ResourceTable updatedEntity = updateEntity(theRequest, theResource, entity, null, thePerformIndexing, thePerformIndexing, theUpdateTime, false, thePerformIndexing);

		theResource.setId(entity.getIdDt());
		if (serverAssignedId) {
			switch (myDaoConfig.getResourceClientIdStrategy()) {
				case NOT_ALLOWED:
				case ALPHANUMERIC:
					break;
				case ANY:
					ForcedId forcedId = createForcedIdIfNeeded(updatedEntity, theResource.getIdElement(), true);
					if (forcedId != null) {
						myForcedIdDao.save(forcedId);
					}
					break;
			}
		}

		/*
		 * If we aren't indexing (meaning we're probably executing a sub-operation within a transaction),
		 * we'll manually increase the version. This is important because we want the updated version number
		 * to be reflected in the resource shared with interceptors
		 */
		if (!thePerformIndexing) {
			incrementId(theResource, entity, theResource.getIdElement());
		}

		// Update the version/last updated in the resource so that interceptors get
		// the correct version
		updateResourceMetadata(entity, theResource);

		// Populate the PID in the resource so it is available to hooks
		addPidToResource(entity, theResource);

		// Notify JPA interceptors
		if (!updatedEntity.isUnchangedInCurrentOperation()) {
			TransactionSynchronizationManager.registerSynchronization(new TransactionSynchronizationAdapter() {
				@Override
				public void beforeCommit(boolean readOnly) {
					HookParams hookParams = new HookParams()
						.add(IBaseResource.class, theResource)
						.add(RequestDetails.class, theRequest)
						.addIfMatchesType(ServletRequestDetails.class, theRequest);
					doCallHooks(theRequest, Pointcut.STORAGE_PRECOMMIT_RESOURCE_CREATED, hookParams);
				}
			});
		}

		DaoMethodOutcome outcome = toMethodOutcome(theRequest, entity, theResource).setCreated(true);
		if (!thePerformIndexing) {
			outcome.setId(theResource.getIdElement());
		}

		String msg = getContext().getLocalizer().getMessageSanitized(BaseHapiFhirResourceDao.class, "successfulCreate", outcome.getId(), w.getMillisAndRestart());
		outcome.setOperationOutcome(createInfoOperationOutcome(msg));

		ourLog.debug(msg);
		return outcome;
	}

	private <MT extends IBaseMetaType> void doMetaAdd(MT theMetaAdd, BaseHasResource entity) {
		List<TagDefinition> tags = toTagList(theMetaAdd);

		for (TagDefinition nextDef : tags) {

			boolean hasTag = false;
			for (BaseTag next : new ArrayList<>(entity.getTags())) {
				if (ObjectUtil.equals(next.getTag().getTagType(), nextDef.getTagType()) &&
					ObjectUtil.equals(next.getTag().getSystem(), nextDef.getSystem()) &&
					ObjectUtil.equals(next.getTag().getCode(), nextDef.getCode())) {
					hasTag = true;
					break;
				}
			}

			if (!hasTag) {
				entity.setHasTags(true);

				TagDefinition def = getTagOrNull(nextDef.getTagType(), nextDef.getSystem(), nextDef.getCode(), nextDef.getDisplay());
				if (def != null) {
					BaseTag newEntity = entity.addTag(def);
					if (newEntity.getTagId() == null) {
						myEntityManager.persist(newEntity);
					}
				}
			}
		}

		validateMetaCount(entity.getTags().size());

		myEntityManager.merge(entity);
	}

	private <MT extends IBaseMetaType> void doMetaDelete(MT theMetaDel, BaseHasResource entity) {
		List<TagDefinition> tags = toTagList(theMetaDel);

		for (TagDefinition nextDef : tags) {
			for (BaseTag next : new ArrayList<BaseTag>(entity.getTags())) {
				if (ObjectUtil.equals(next.getTag().getTagType(), nextDef.getTagType()) &&
					ObjectUtil.equals(next.getTag().getSystem(), nextDef.getSystem()) &&
					ObjectUtil.equals(next.getTag().getCode(), nextDef.getCode())) {
					myEntityManager.remove(next);
					entity.getTags().remove(next);
				}
			}
		}

		if (entity.getTags().isEmpty()) {
			entity.setHasTags(false);
		}

		myEntityManager.merge(entity);
	}

	@Override
	@Transactional(propagation = Propagation.NEVER)
<<<<<<< HEAD
	public ExpungeOutcome expunge(IIdType theId, ExpungeOptions theExpungeOptions) {
		validateExpungeEnabled();
		return forceExpungeInExistingTransaction(theId, theExpungeOptions);
	}

	private void validateExpungeEnabled() {
		if (!myDaoConfig.isExpungeEnabled()) {
			throw new MethodNotAllowedException("$expunge is not enabled on this server");
		}
	}
=======
	public ExpungeOutcome expunge(IIdType theId, ExpungeOptions theExpungeOptions, RequestDetails theRequest) {
>>>>>>> 03918fe2

	@Override
	@Transactional(propagation = Propagation.SUPPORTS)
	public ExpungeOutcome forceExpungeInExistingTransaction(IIdType theId, ExpungeOptions theExpungeOptions) {
		TransactionTemplate txTemplate = new TransactionTemplate(myPlatformTransactionManager);

		BaseHasResource entity = txTemplate.execute(t -> readEntity(theId, theRequest));
		if (theId.hasVersionIdPart()) {
			BaseHasResource currentVersion;
			currentVersion = txTemplate.execute(t -> readEntity(theId.toVersionless(), theRequest));
			if (entity.getVersion() == currentVersion.getVersion()) {
				throw new PreconditionFailedException("Can not perform version-specific expunge of resource " + theId.toUnqualified().getValue() + " as this is the current version");
			}

			return myExpungeService.expunge(getResourceName(), entity.getResourceId(), entity.getVersion(), theExpungeOptions, theRequest);
		}

		return myExpungeService.expunge(getResourceName(), entity.getResourceId(), null, theExpungeOptions, theRequest);
	}

	@Override
	@Transactional(propagation = Propagation.NEVER)
<<<<<<< HEAD
	public ExpungeOutcome expunge(ExpungeOptions theExpungeOptions) {
		validateExpungeEnabled();
=======
	public ExpungeOutcome expunge(ExpungeOptions theExpungeOptions, RequestDetails theRequestDetails) {
>>>>>>> 03918fe2
		ourLog.info("Beginning TYPE[{}] expunge operation", getResourceName());

		return myExpungeService.expunge(getResourceName(), null, null, theExpungeOptions, theRequestDetails);
	}

	public String getResourceName() {
		return myResourceName;
	}

	@Override
	public Class<T> getResourceType() {
		return myResourceType;
	}

	@SuppressWarnings("unchecked")
	@Required
	public void setResourceType(Class<? extends IBaseResource> theTableType) {
		myResourceType = (Class<T>) theTableType;
	}

	@Override
	public IBundleProvider history(Date theSince, Date theUntil, RequestDetails theRequestDetails) {
		// Notify interceptors
		ActionRequestDetails requestDetails = new ActionRequestDetails(theRequestDetails);
		notifyInterceptors(RestOperationTypeEnum.HISTORY_TYPE, requestDetails);

		StopWatch w = new StopWatch();
		IBundleProvider retVal = super.history(theRequestDetails, myResourceName, null, theSince, theUntil);
		ourLog.debug("Processed history on {} in {}ms", myResourceName, w.getMillisAndRestart());
		return retVal;
	}

	@Override
	public IBundleProvider history(final IIdType theId, final Date theSince, Date theUntil, RequestDetails theRequest) {
		// Notify interceptors
		ActionRequestDetails requestDetails = new ActionRequestDetails(theRequest, getResourceName(), theId);
		notifyInterceptors(RestOperationTypeEnum.HISTORY_INSTANCE, requestDetails);

		StopWatch w = new StopWatch();

		IIdType id = theId.withResourceType(myResourceName).toUnqualifiedVersionless();
		BaseHasResource entity = readEntity(id, theRequest);

		IBundleProvider retVal = super.history(theRequest, myResourceName, entity.getId(), theSince, theUntil);

		ourLog.debug("Processed history on {} in {}ms", id, w.getMillisAndRestart());
		return retVal;
	}

	protected boolean isPagingProviderDatabaseBacked(RequestDetails theRequestDetails) {
		if (theRequestDetails == null || theRequestDetails.getServer() == null) {
			return false;
		}
		return theRequestDetails.getServer().getPagingProvider() instanceof DatabaseBackedPagingProvider;
	}

	protected void markResourcesMatchingExpressionAsNeedingReindexing(Boolean theCurrentlyReindexing, String theExpression) {
		// Avoid endless loops
		if (Boolean.TRUE.equals(theCurrentlyReindexing)) {
			return;
		}

		if (myDaoConfig.isMarkResourcesForReindexingUponSearchParameterChange()) {
			if (isNotBlank(theExpression) && theExpression.contains(".")) {
				final String resourceType = theExpression.substring(0, theExpression.indexOf('.'));
				ourLog.debug("Marking all resources of type {} for reindexing due to updated search parameter with path: {}", resourceType, theExpression);

				TransactionTemplate txTemplate = new TransactionTemplate(myPlatformTransactionManager);
				txTemplate.setPropagationBehavior(TransactionDefinition.PROPAGATION_REQUIRED);
				txTemplate.execute(t -> {
					myResourceReindexingSvc.markAllResourcesForReindexing(resourceType);
					return null;
				});

				ourLog.debug("Marked resources of type {} for reindexing", resourceType);
			}
		}

		mySearchParamRegistry.requestRefresh();
	}

	@Override
	public <MT extends IBaseMetaType> MT metaAddOperation(IIdType theResourceId, MT theMetaAdd, RequestDetails theRequest) {
		// Notify interceptors
		if (theRequest != null) {
			ActionRequestDetails requestDetails = new ActionRequestDetails(theRequest, getResourceName(), theResourceId);
			notifyInterceptors(RestOperationTypeEnum.META_ADD, requestDetails);
		}

		StopWatch w = new StopWatch();
		BaseHasResource entity = readEntity(theResourceId, theRequest);
		if (entity == null) {
			throw new ResourceNotFoundException(theResourceId);
		}

		ResourceTable latestVersion = readEntityLatestVersion(theResourceId, theRequest);
		if (latestVersion.getVersion() != entity.getVersion()) {
			doMetaAdd(theMetaAdd, entity);
		} else {
			doMetaAdd(theMetaAdd, latestVersion);

			// Also update history entry
			ResourceHistoryTable history = myResourceHistoryTableDao.findForIdAndVersion(entity.getId(), entity.getVersion());
			doMetaAdd(theMetaAdd, history);
		}

		ourLog.debug("Processed metaAddOperation on {} in {}ms", new Object[]{theResourceId, w.getMillisAndRestart()});

		@SuppressWarnings("unchecked")
		MT retVal = (MT) metaGetOperation(theMetaAdd.getClass(), theResourceId, theRequest);
		return retVal;
	}

	@Override
	public <MT extends IBaseMetaType> MT metaDeleteOperation(IIdType theResourceId, MT theMetaDel, RequestDetails theRequest) {
		// Notify interceptors
		if (theRequest != null) {
			ActionRequestDetails requestDetails = new ActionRequestDetails(theRequest, getResourceName(), theResourceId);
			notifyInterceptors(RestOperationTypeEnum.META_DELETE, requestDetails);
		}

		StopWatch w = new StopWatch();
		BaseHasResource entity = readEntity(theResourceId, theRequest);
		if (entity == null) {
			throw new ResourceNotFoundException(theResourceId);
		}

		ResourceTable latestVersion = readEntityLatestVersion(theResourceId, theRequest);
		if (latestVersion.getVersion() != entity.getVersion()) {
			doMetaDelete(theMetaDel, entity);
		} else {
			doMetaDelete(theMetaDel, latestVersion);

			// Also update history entry
			ResourceHistoryTable history = myResourceHistoryTableDao.findForIdAndVersion(entity.getId(), entity.getVersion());
			doMetaDelete(theMetaDel, history);
		}

		myEntityManager.flush();

		ourLog.debug("Processed metaDeleteOperation on {} in {}ms", new Object[]{theResourceId.getValue(), w.getMillisAndRestart()});

		@SuppressWarnings("unchecked")
		MT retVal = (MT) metaGetOperation(theMetaDel.getClass(), theResourceId, theRequest);
		return retVal;
	}

	@Override
	public <MT extends IBaseMetaType> MT metaGetOperation(Class<MT> theType, IIdType theId, RequestDetails theRequest) {
		// Notify interceptors
		if (theRequest != null) {
			ActionRequestDetails requestDetails = new ActionRequestDetails(theRequest, getResourceName(), theId);
			notifyInterceptors(RestOperationTypeEnum.META, requestDetails);
		}

		Set<TagDefinition> tagDefs = new HashSet<>();
		BaseHasResource entity = readEntity(theId, theRequest);
		for (BaseTag next : entity.getTags()) {
			tagDefs.add(next.getTag());
		}
		MT retVal = toMetaDt(theType, tagDefs);

		retVal.setLastUpdated(entity.getUpdatedDate());
		retVal.setVersionId(Long.toString(entity.getVersion()));

		return retVal;
	}

	@Override
	public <MT extends IBaseMetaType> MT metaGetOperation(Class<MT> theType, RequestDetails theRequestDetails) {
		// Notify interceptors
		if (theRequestDetails != null) {
			ActionRequestDetails requestDetails = new ActionRequestDetails(theRequestDetails, getResourceName(), null);
			notifyInterceptors(RestOperationTypeEnum.META, requestDetails);
		}

		String sql = "SELECT d FROM TagDefinition d WHERE d.myId IN (SELECT DISTINCT t.myTagId FROM ResourceTag t WHERE t.myResourceType = :res_type)";
		TypedQuery<TagDefinition> q = myEntityManager.createQuery(sql, TagDefinition.class);
		q.setParameter("res_type", myResourceName);
		List<TagDefinition> tagDefinitions = q.getResultList();

		return toMetaDt(theType, tagDefinitions);
	}

	@Override
	public DaoMethodOutcome patch(IIdType theId, String theConditionalUrl, PatchTypeEnum thePatchType, String thePatchBody, RequestDetails theRequest) {

		ResourceTable entityToUpdate;
		if (isNotBlank(theConditionalUrl)) {

			Set<Long> match = myMatchResourceUrlService.processMatchUrl(theConditionalUrl, myResourceType, theRequest);
			if (match.size() > 1) {
				String msg = getContext().getLocalizer().getMessageSanitized(BaseHapiFhirDao.class, "transactionOperationWithMultipleMatchFailure", "PATCH", theConditionalUrl, match.size());
				throw new PreconditionFailedException(msg);
			} else if (match.size() == 1) {
				Long pid = match.iterator().next();
				entityToUpdate = myEntityManager.find(ResourceTable.class, pid);
			} else {
				String msg = getContext().getLocalizer().getMessageSanitized(BaseHapiFhirDao.class, "invalidMatchUrlNoMatches", theConditionalUrl);
				throw new ResourceNotFoundException(msg);
			}

		} else {
			entityToUpdate = readEntityLatestVersion(theId, theRequest);
			if (theId.hasVersionIdPart()) {
				if (theId.getVersionIdPartAsLong() != entityToUpdate.getVersion()) {
					throw new ResourceVersionConflictException("Version " + theId.getVersionIdPart() + " is not the most recent version of this resource, unable to apply patch");
				}
			}
		}

		validateResourceType(entityToUpdate);

		IBaseResource resourceToUpdate = toResource(entityToUpdate, false);
		IBaseResource destination;
		if (thePatchType == PatchTypeEnum.JSON_PATCH) {
			destination = JsonPatchUtils.apply(getContext(), resourceToUpdate, thePatchBody);
		} else {
			destination = XmlPatchUtils.apply(getContext(), resourceToUpdate, thePatchBody);
		}

		@SuppressWarnings("unchecked")
		T destinationCasted = (T) destination;
		return update(destinationCasted, null, true, theRequest);
	}

	@PostConstruct
	public void postConstruct() {
		RuntimeResourceDefinition def = getContext().getResourceDefinition(myResourceType);
		myResourceName = def.getName();

		if (mySecondaryPrimaryKeyParamName != null) {
			RuntimeSearchParam sp = mySearchParamRegistry.getSearchParamByName(def, mySecondaryPrimaryKeyParamName);
			if (sp == null) {
				throw new ConfigurationException("Unknown search param on resource[" + myResourceName + "] for secondary key[" + mySecondaryPrimaryKeyParamName + "]");
			}
			if (sp.getParamType() != RestSearchParameterTypeEnum.TOKEN) {
				throw new ConfigurationException("Search param on resource[" + myResourceName + "] for secondary key[" + mySecondaryPrimaryKeyParamName + "] is not a token type, only token is supported");
			}
		}

	}

	/**
	 * Subclasses may override to provide behaviour. Invoked within a delete
	 * transaction with the resource that is about to be deleted.
	 */
	protected void preDelete(T theResourceToDelete, ResourceTable theEntityToDelete) {
		// nothing by default
	}

	/**
	 * May be overridden by subclasses to validate resources prior to storage
	 *
	 * @param theResource The resource that is about to be stored
	 */
	protected void preProcessResourceForStorage(T theResource) {
		String type = getContext().getResourceDefinition(theResource).getName();
		if (!getResourceName().equals(type)) {
			throw new InvalidRequestException(getContext().getLocalizer().getMessageSanitized(BaseHapiFhirResourceDao.class, "incorrectResourceType", type, getResourceName()));
		}

		if (theResource.getIdElement().hasIdPart()) {
			if (!theResource.getIdElement().isIdPartValid()) {
				throw new InvalidRequestException(getContext().getLocalizer().getMessageSanitized(BaseHapiFhirResourceDao.class, "failedToCreateWithInvalidId", theResource.getIdElement().getIdPart()));
			}
		}

		/*
		 * Replace absolute references with relative ones if configured to do so
		 */
		if (getConfig().getTreatBaseUrlsAsLocal().isEmpty() == false) {
			FhirTerser t = getContext().newTerser();
			List<ResourceReferenceInfo> refs = t.getAllResourceReferences(theResource);
			for (ResourceReferenceInfo nextRef : refs) {
				IIdType refId = nextRef.getResourceReference().getReferenceElement();
				if (refId != null && refId.hasBaseUrl()) {
					if (getConfig().getTreatBaseUrlsAsLocal().contains(refId.getBaseUrl())) {
						IIdType newRefId = refId.toUnqualified();
						nextRef.getResourceReference().setReference(newRefId.getValue());
					}
				}
			}
		}

	}

	@Override
	public Set<Long> processMatchUrl(String theMatchUrl, RequestDetails theRequest) {
		return myMatchResourceUrlService.processMatchUrl(theMatchUrl, getResourceType(), theRequest);
	}

	@Override
	public IBaseResource readByPid(Long thePid) {
		StopWatch w = new StopWatch();

		Optional<ResourceTable> entity = myResourceTableDao.findById(thePid);
		if (!entity.isPresent()) {
			throw new ResourceNotFoundException("No resource found with PID " + thePid);
		}
		if (entity.get().getDeleted() != null) {
			throw newResourceGoneException(entity.get());
		}

		T retVal = toResource(myResourceType, entity.get(), null, false);

		ourLog.debug("Processed read on {} in {}ms", thePid, w.getMillis());
		return retVal;
	}

	@NotNull
	private ResourceGoneException newResourceGoneException(BaseHasResource theResourceEntity) {
		StringBuilder b = new StringBuilder();
		b.append("Resource was deleted at ");
		b.append(new InstantType(theResourceEntity.getDeleted()).getValueAsString());
		ResourceGoneException retVal = new ResourceGoneException(b.toString());
		retVal.setResourceId(theResourceEntity.getIdDt());
		return retVal;
	}


	@Override
	public T read(IIdType theId) {
		return read(theId, null);
	}

	@Override
	public T read(IIdType theId, RequestDetails theRequestDetails) {
		return read(theId, theRequestDetails, false);
	}

	@Override
	public T read(IIdType theId, RequestDetails theRequest, boolean theDeletedOk) {
		validateResourceTypeAndThrowInvalidRequestException(theId);

		// Notify interceptors
		if (theRequest != null) {
			ActionRequestDetails requestDetails = new ActionRequestDetails(theRequest, getResourceName(), theId);
			RestOperationTypeEnum operationType = theId.hasVersionIdPart() ? RestOperationTypeEnum.VREAD : RestOperationTypeEnum.READ;
			notifyInterceptors(operationType, requestDetails);
		}

		StopWatch w = new StopWatch();
		BaseHasResource entity = readEntity(theId, theRequest);
		validateResourceType(entity);

		T retVal = toResource(myResourceType, entity, null, false);

		if (theDeletedOk == false) {
			if (entity.getDeleted() != null) {
				throw newResourceGoneException(entity);
			}
		}

		// Interceptor broadcast: STORAGE_PREACCESS_RESOURCES
		{
			SimplePreResourceAccessDetails accessDetails = new SimplePreResourceAccessDetails(retVal);
			HookParams params = new HookParams()
				.add(IPreResourceAccessDetails.class, accessDetails)
				.add(RequestDetails.class, theRequest)
				.addIfMatchesType(ServletRequestDetails.class, theRequest);
			JpaInterceptorBroadcaster.doCallHooks(myInterceptorBroadcaster, theRequest, Pointcut.STORAGE_PREACCESS_RESOURCES, params);
			if (accessDetails.isDontReturnResourceAtIndex(0)) {
				throw new ResourceNotFoundException(theId);
			}
		}

		// Interceptor broadcast: STORAGE_PRESHOW_RESOURCES
		{
			SimplePreResourceShowDetails showDetails = new SimplePreResourceShowDetails(retVal);
			HookParams params = new HookParams()
				.add(IPreResourceShowDetails.class, showDetails)
				.add(RequestDetails.class, theRequest)
				.addIfMatchesType(ServletRequestDetails.class, theRequest);
			JpaInterceptorBroadcaster.doCallHooks(myInterceptorBroadcaster, theRequest, Pointcut.STORAGE_PRESHOW_RESOURCES, params);
			//noinspection unchecked
			retVal = (T) showDetails.getResource(0);
		}

		ourLog.debug("Processed read on {} in {}ms", theId.getValue(), w.getMillisAndRestart());
		return retVal;
	}

	@Override
	public BaseHasResource readEntity(IIdType theId, RequestDetails theRequest) {

		return readEntity(theId, true, theRequest);
	}

	@Override
	public BaseHasResource readEntity(IIdType theId, boolean theCheckForForcedId, RequestDetails theRequest) {
		validateResourceTypeAndThrowInvalidRequestException(theId);

		Long pid = myIdHelperService.translateForcedIdToPid(getResourceName(), theId.getIdPart(), theRequest);
		BaseHasResource entity = myEntityManager.find(ResourceTable.class, pid);

		if (entity == null) {
			throw new ResourceNotFoundException(theId);
		}

		if (theId.hasVersionIdPart()) {
			if (theId.isVersionIdPartValidLong() == false) {
				throw new ResourceNotFoundException(getContext().getLocalizer().getMessageSanitized(BaseHapiFhirResourceDao.class, "invalidVersion", theId.getVersionIdPart(), theId.toUnqualifiedVersionless()));
			}
			if (entity.getVersion() != theId.getVersionIdPartAsLong()) {
				entity = null;
			}
		}

		if (entity == null) {
			if (theId.hasVersionIdPart()) {
				TypedQuery<ResourceHistoryTable> q = myEntityManager.createQuery("SELECT t from ResourceHistoryTable t WHERE t.myResourceId = :RID AND t.myResourceType = :RTYP AND t.myResourceVersion = :RVER", ResourceHistoryTable.class);
				q.setParameter("RID", pid);
				q.setParameter("RTYP", myResourceName);
				q.setParameter("RVER", theId.getVersionIdPartAsLong());
				try {
					entity = q.getSingleResult();
				} catch (NoResultException e) {
					throw new ResourceNotFoundException(getContext().getLocalizer().getMessageSanitized(BaseHapiFhirResourceDao.class, "invalidVersion", theId.getVersionIdPart(), theId.toUnqualifiedVersionless()));
				}
			}
		}

		validateResourceType(entity);

		if (theCheckForForcedId) {
			validateGivenIdIsAppropriateToRetrieveResource(theId, entity);
		}
		return entity;
	}

	protected ResourceTable readEntityLatestVersion(IIdType theId, RequestDetails theRequest) {
		ResourceTable entity = myEntityManager.find(ResourceTable.class, myIdHelperService.translateForcedIdToPid(getResourceName(), theId.getIdPart(), theRequest));
		if (entity == null) {
			throw new ResourceNotFoundException(theId);
		}
		validateGivenIdIsAppropriateToRetrieveResource(theId, entity);
		entity.setTransientForcedId(theId.getIdPart());
		return entity;
	}

	@Override
	public void reindex(T theResource, ResourceTable theEntity) {
		ourLog.debug("Indexing resource {} - PID {}", theEntity.getIdDt().getValue(), theEntity.getId());
		if (theResource != null) {
			CURRENTLY_REINDEXING.put(theResource, Boolean.TRUE);
		}
		updateEntity(null, theResource, theEntity, theEntity.getDeleted(), true, false, theEntity.getUpdatedDate(), true, false);
		if (theResource != null) {
			CURRENTLY_REINDEXING.put(theResource, null);
		}
	}

	@Override
	public void removeTag(IIdType theId, TagTypeEnum theTagType, String theScheme, String theTerm) {
		removeTag(theId, theTagType, theScheme, theTerm, null);
	}

	@Override
	public void removeTag(IIdType theId, TagTypeEnum theTagType, String theScheme, String theTerm, RequestDetails theRequest) {
		// Notify interceptors
		if (theRequest != null) {
			ActionRequestDetails requestDetails = new ActionRequestDetails(theRequest, getResourceName(), theId);
			notifyInterceptors(RestOperationTypeEnum.DELETE_TAGS, requestDetails);
		}

		StopWatch w = new StopWatch();
		BaseHasResource entity = readEntity(theId, theRequest);
		if (entity == null) {
			throw new ResourceNotFoundException(theId);
		}

		for (BaseTag next : new ArrayList<>(entity.getTags())) {
			if (ObjectUtil.equals(next.getTag().getTagType(), theTagType) &&
				ObjectUtil.equals(next.getTag().getSystem(), theScheme) &&
				ObjectUtil.equals(next.getTag().getCode(), theTerm)) {
				myEntityManager.remove(next);
				entity.getTags().remove(next);
			}
		}

		if (entity.getTags().isEmpty()) {
			entity.setHasTags(false);
		}

		myEntityManager.merge(entity);

		ourLog.debug("Processed remove tag {}/{} on {} in {}ms", theScheme, theTerm, theId.getValue(), w.getMillisAndRestart());
	}

	@Transactional(propagation = Propagation.SUPPORTS)
	@Override
	public IBundleProvider search(final SearchParameterMap theParams) {
		return search(theParams, null);
	}

	@Transactional(propagation = Propagation.SUPPORTS)
	@Override
	public IBundleProvider search(final SearchParameterMap theParams, RequestDetails theRequest) {
		return search(theParams, theRequest, null);
	}

	@Transactional(propagation = Propagation.SUPPORTS)
	@Override
	public IBundleProvider search(final SearchParameterMap theParams, RequestDetails theRequest, HttpServletResponse theServletResponse) {

		if (myDaoConfig.getIndexMissingFields() == DaoConfig.IndexEnabledEnum.DISABLED) {
			for (List<List<IQueryParameterType>> nextAnds : theParams.values()) {
				for (List<? extends IQueryParameterType> nextOrs : nextAnds) {
					for (IQueryParameterType next : nextOrs) {
						if (next.getMissing() != null) {
							throw new MethodNotAllowedException(":missing modifier is disabled on this server");
						}
					}
				}
			}
		}

		// Notify interceptors
		if (theRequest != null) {
			ActionRequestDetails requestDetails = new ActionRequestDetails(theRequest, getContext(), getResourceName(), null);
			notifyInterceptors(RestOperationTypeEnum.SEARCH_TYPE, requestDetails);

			if (theRequest.isSubRequest()) {
				Integer max = myDaoConfig.getMaximumSearchResultCountInTransaction();
				if (max != null) {
					Validate.inclusiveBetween(1, Integer.MAX_VALUE, max.intValue(), "Maximum search result count in transaction ust be a positive integer");
					theParams.setLoadSynchronousUpTo(myDaoConfig.getMaximumSearchResultCountInTransaction());
				}
			}

			if (!isPagingProviderDatabaseBacked(theRequest)) {
				theParams.setLoadSynchronous(true);
			}
		}

		CacheControlDirective cacheControlDirective = new CacheControlDirective();
		if (theRequest != null) {
			cacheControlDirective.parse(theRequest.getHeaders(Constants.HEADER_CACHE_CONTROL));
		}

		IBundleProvider retVal = mySearchCoordinatorSvc.registerSearch(this, theParams, getResourceName(), cacheControlDirective, theRequest);

		if (retVal instanceof PersistedJpaBundleProvider) {
			PersistedJpaBundleProvider provider = (PersistedJpaBundleProvider) retVal;
			if (provider.isCacheHit()) {
				if (theServletResponse != null && theRequest != null) {
					String value = "HIT from " + theRequest.getFhirServerBase();
					theServletResponse.addHeader(Constants.HEADER_X_CACHE, value);
				}
			}
		}

		return retVal;
	}

	@Override
	public Set<Long> searchForIds(SearchParameterMap theParams, RequestDetails theRequest) {

		SearchBuilder builder = newSearchBuilder();
		builder.setType(getResourceType(), getResourceName());

		// FIXME: fail if too many results

		HashSet<Long> retVal = new HashSet<>();

		String uuid = UUID.randomUUID().toString();
		SearchRuntimeDetails searchRuntimeDetails = new SearchRuntimeDetails(theRequest, uuid);

		try (IResultIterator iter = builder.createQuery(theParams, searchRuntimeDetails, theRequest)) {
			while (iter.hasNext()) {
				retVal.add(iter.next());
			}
		} catch (IOException e) {
			ourLog.error("IO failure during database access", e);
		}

		return retVal;
	}

	/**
	 * If set, the given param will be treated as a secondary primary key, and multiple resources will not be able to share the same value.
	 */
	public void setSecondaryPrimaryKeyParamName(String theSecondaryPrimaryKeyParamName) {
		mySecondaryPrimaryKeyParamName = theSecondaryPrimaryKeyParamName;
	}

	@PostConstruct
	public void start() {
		ourLog.debug("Starting resource DAO for type: {}", getResourceName());
	}

	protected <MT extends IBaseMetaType> MT toMetaDt(Class<MT> theType, Collection<TagDefinition> tagDefinitions) {
		MT retVal;
		try {
			retVal = theType.newInstance();
		} catch (Exception e) {
			throw new InternalErrorException("Failed to instantiate " + theType.getName(), e);
		}
		for (TagDefinition next : tagDefinitions) {
			switch (next.getTagType()) {
				case PROFILE:
					retVal.addProfile(next.getCode());
					break;
				case SECURITY_LABEL:
					retVal.addSecurity().setSystem(next.getSystem()).setCode(next.getCode()).setDisplay(next.getDisplay());
					break;
				case TAG:
					retVal.addTag().setSystem(next.getSystem()).setCode(next.getCode()).setDisplay(next.getDisplay());
					break;
			}
		}
		return retVal;
	}

	private DaoMethodOutcome toMethodOutcome(RequestDetails theRequest, @Nonnull final ResourceTable theEntity, @Nonnull IBaseResource theResource) {
		DaoMethodOutcome outcome = new DaoMethodOutcome();

		IIdType id = null;
		if (theResource.getIdElement().getValue() != null) {
			id = theResource.getIdElement();
		}
		if (id == null) {
			id = theEntity.getIdDt();
			if (getContext().getVersion().getVersion().isRi()) {
				id = getContext().getVersion().newIdType().setValue(id.getValue());
			}
		}

		outcome.setId(id);
		if (theEntity.getDeleted() == null) {
			outcome.setResource(theResource);
		}
		outcome.setEntity(theEntity);

		// Interceptor broadcast: STORAGE_PREACCESS_RESOURCES
		if (outcome.getResource() != null) {
			SimplePreResourceAccessDetails accessDetails = new SimplePreResourceAccessDetails(outcome.getResource());
			HookParams params = new HookParams()
				.add(IPreResourceAccessDetails.class, accessDetails)
				.add(RequestDetails.class, theRequest)
				.addIfMatchesType(ServletRequestDetails.class, theRequest);
			JpaInterceptorBroadcaster.doCallHooks(myInterceptorBroadcaster, theRequest, Pointcut.STORAGE_PREACCESS_RESOURCES, params);
			if (accessDetails.isDontReturnResourceAtIndex(0)) {
				outcome.setResource(null);
			}
		}

		// Interceptor broadcast: STORAGE_PRESHOW_RESOURCES
		// Note that this will only fire if someone actually goes to use the
		// resource in a response (it's their responsibility to call
		// outcome.fireResourceViewCallback())
		outcome.registerResourceViewCallback(() -> {
			if (outcome.getResource() != null) {
				SimplePreResourceShowDetails showDetails = new SimplePreResourceShowDetails(outcome.getResource());
				HookParams params = new HookParams()
					.add(IPreResourceShowDetails.class, showDetails)
					.add(RequestDetails.class, theRequest)
					.addIfMatchesType(ServletRequestDetails.class, theRequest);
				JpaInterceptorBroadcaster.doCallHooks(myInterceptorBroadcaster, theRequest, Pointcut.STORAGE_PRESHOW_RESOURCES, params);
				outcome.setResource(showDetails.getResource(0));
			}
		});

		return outcome;
	}

	private ArrayList<TagDefinition> toTagList(IBaseMetaType theMeta) {
		ArrayList<TagDefinition> retVal = new ArrayList<>();

		for (IBaseCoding next : theMeta.getTag()) {
			retVal.add(new TagDefinition(TagTypeEnum.TAG, next.getSystem(), next.getCode(), next.getDisplay()));
		}
		for (IBaseCoding next : theMeta.getSecurity()) {
			retVal.add(new TagDefinition(TagTypeEnum.SECURITY_LABEL, next.getSystem(), next.getCode(), next.getDisplay()));
		}
		for (IPrimitiveType<String> next : theMeta.getProfile()) {
			retVal.add(new TagDefinition(TagTypeEnum.PROFILE, BaseHapiFhirDao.NS_JPA_PROFILE, next.getValue(), null));
		}

		return retVal;
	}

	@Transactional(propagation = Propagation.SUPPORTS)
	@Override
	public void translateRawParameters(Map<String, List<String>> theSource, SearchParameterMap theTarget) {
		if (theSource == null || theSource.isEmpty()) {
			return;
		}

		Map<String, RuntimeSearchParam> searchParams = mySerarchParamRegistry.getActiveSearchParams(getResourceName());

		Set<String> paramNames = theSource.keySet();
		for (String nextParamName : paramNames) {
			QualifierDetails qualifiedParamName = SearchMethodBinding.extractQualifiersFromParameterName(nextParamName);
			RuntimeSearchParam param = searchParams.get(qualifiedParamName.getParamName());
			if (param == null) {
				String msg = getContext().getLocalizer().getMessageSanitized(BaseHapiFhirResourceDao.class, "invalidSearchParameter", qualifiedParamName.getParamName(), new TreeSet<>(searchParams.keySet()));
				throw new InvalidRequestException(msg);
			}

			// Should not be null since the check above would have caught it
			RuntimeResourceDefinition resourceDef = getContext().getResourceDefinition(myResourceName);
			RuntimeSearchParam paramDef = mySearchParamRegistry.getSearchParamByName(resourceDef, qualifiedParamName.getParamName());

			for (String nextValue : theSource.get(nextParamName)) {
				if (isNotBlank(nextValue)) {
					QualifiedParamList qualifiedParam = QualifiedParamList.splitQueryStringByCommasIgnoreEscape(qualifiedParamName.getWholeQualifier(), nextValue);
					List<QualifiedParamList> paramList = Collections.singletonList(qualifiedParam);
					IQueryParameterAnd<?> parsedParam = ParameterUtil.parseQueryParams(getContext(), paramDef, nextParamName, paramList);
					theTarget.add(qualifiedParamName.getParamName(), parsedParam);
				}
			}

		}
	}

	@Override
	public DaoMethodOutcome update(T theResource) {
		return update(theResource, null, null);
	}

	@Override
	public DaoMethodOutcome update(T theResource, RequestDetails theRequestDetails) {
		return update(theResource, null, theRequestDetails);
	}

	@Override
	public DaoMethodOutcome update(T theResource, String theMatchUrl) {
		return update(theResource, theMatchUrl, null);
	}

	@Override
	public DaoMethodOutcome update(T theResource, String theMatchUrl, boolean thePerformIndexing, boolean theForceUpdateVersion, RequestDetails theRequest) {
		if (theResource == null) {
			String msg = getContext().getLocalizer().getMessage(BaseHapiFhirResourceDao.class, "missingBody");
			throw new InvalidRequestException(msg);
		}

		StopWatch w = new StopWatch();

		preProcessResourceForStorage(theResource);

		final ResourceTable entity;

		IIdType resourceId;
		if (isNotBlank(theMatchUrl)) {
			Set<Long> match = myMatchResourceUrlService.processMatchUrl(theMatchUrl, myResourceType, theRequest);
			if (match.size() > 1) {
				String msg = getContext().getLocalizer().getMessageSanitized(BaseHapiFhirDao.class, "transactionOperationWithMultipleMatchFailure", "UPDATE", theMatchUrl, match.size());
				throw new PreconditionFailedException(msg);
			} else if (match.size() == 1) {
				Long pid = match.iterator().next();
				entity = myEntityManager.find(ResourceTable.class, pid);
				resourceId = entity.getIdDt();
			} else {
				return create(theResource, null, thePerformIndexing, new Date(), theRequest);
			}
		} else {
			/*
			 * Note: resourceId will not be null or empty here, because we
			 * check it and reject requests in
			 * BaseOutcomeReturningMethodBindingWithResourceParam
			 */
			resourceId = theResource.getIdElement();

			try {
				entity = readEntityLatestVersion(resourceId, theRequest);
			} catch (ResourceNotFoundException e) {
				return doCreate(theResource, null, thePerformIndexing, new Date(), theRequest);
			}
		}

		if (resourceId.hasVersionIdPart() && Long.parseLong(resourceId.getVersionIdPart()) != entity.getVersion()) {
			throw new ResourceVersionConflictException("Trying to update " + resourceId + " but this is not the current version");
		}

		if (resourceId.hasResourceType() && !resourceId.getResourceType().equals(getResourceName())) {
			throw new UnprocessableEntityException(
				"Invalid resource ID[" + entity.getIdDt().toUnqualifiedVersionless() + "] of type[" + entity.getResourceType() + "] - Does not match expected [" + getResourceName() + "]");
		}

		IBaseResource oldResource = toResource(entity, false);

		/*
		 * Mark the entity as not deleted - This is also done in the actual updateInternal()
		 * method later on so it usually doesn't matter whether we do it here, but in the
		 * case of a transaction with multiple PUTs we don't get there until later so
		 * having this here means that a transaction can have a reference in one
		 * resource to another resource in the same transaction that is being
		 * un-deleted by the transaction. Wacky use case, sure. But it's real.
		 *
		 * See SystemProviderR4Test#testTransactionReSavesPreviouslyDeletedResources
		 * for a test that needs this.
		 */
		boolean wasDeleted = entity.getDeleted() != null;
		entity.setDeleted(null);

		/*
		 * If we aren't indexing, that means we're doing this inside a transaction.
		 * The transaction will do the actual storage to the database a bit later on,
		 * after placeholder IDs have been replaced, by calling {@link #updateInternal}
		 * directly. So we just bail now.
		 */
		if (!thePerformIndexing) {
			theResource.setId(entity.getIdDt().getValue());
			DaoMethodOutcome outcome = toMethodOutcome(theRequest, entity, theResource).setCreated(wasDeleted);
			outcome.setPreviousResource(oldResource);
			return outcome;
		}

		/*
		 * Otherwise, we're not in a transaction
		 */
		ResourceTable savedEntity = updateInternal(theRequest, theResource, thePerformIndexing, theForceUpdateVersion, entity, resourceId, oldResource);
		DaoMethodOutcome outcome = toMethodOutcome(theRequest, savedEntity, theResource).setCreated(wasDeleted);

		if (!thePerformIndexing) {
			outcome.setId(theResource.getIdElement());
		}

		String msg = getContext().getLocalizer().getMessageSanitized(BaseHapiFhirResourceDao.class, "successfulUpdate", outcome.getId(), w.getMillisAndRestart());
		outcome.setOperationOutcome(createInfoOperationOutcome(msg));

		ourLog.debug(msg);
		return outcome;
	}

	@Override
	public DaoMethodOutcome update(T theResource, String theMatchUrl, RequestDetails theRequestDetails) {
		return update(theResource, theMatchUrl, true, theRequestDetails);
	}

	@Override
	public DaoMethodOutcome update(T theResource, String theMatchUrl, boolean thePerformIndexing, RequestDetails theRequestDetails) {
		return update(theResource, theMatchUrl, thePerformIndexing, false, theRequestDetails);
	}

	/**
	 * Get the resource definition from the criteria which specifies the resource type
	 *
	 * @param criteria
	 * @return
	 */
	@Override
	public RuntimeResourceDefinition validateCriteriaAndReturnResourceDefinition(String criteria) {
		String resourceName;
		if (criteria == null || criteria.trim().isEmpty()) {
			throw new IllegalArgumentException("Criteria cannot be empty");
		}
		if (criteria.contains("?")) {
			resourceName = criteria.substring(0, criteria.indexOf("?"));
		} else {
			resourceName = criteria;
		}

		return getContext().getResourceDefinition(resourceName);
	}

	private void validateGivenIdIsAppropriateToRetrieveResource(IIdType theId, BaseHasResource entity) {
		if (entity.getForcedId() != null) {
			if (myDaoConfig.getResourceClientIdStrategy() != DaoConfig.ClientIdStrategyEnum.ANY) {
				if (theId.isIdPartValidLong()) {
					// This means that the resource with the given numeric ID exists, but it has a "forced ID", meaning that
					// as far as the outside world is concerned, the given ID doesn't exist (it's just an internal pointer
					// to the
					// forced ID)
					throw new ResourceNotFoundException(theId);
				}
			}
		}
	}


	private void validateResourceType(BaseHasResource entity) {
		validateResourceType(entity, myResourceName);
	}

	private void validateResourceTypeAndThrowInvalidRequestException(IIdType theId) {
		if (theId.hasResourceType() && !theId.getResourceType().equals(myResourceName)) {
			// Note- Throw a HAPI FHIR exception here so that hibernate doesn't try to translate it into a database exception
			throw new InvalidRequestException("Incorrect resource type (" + theId.getResourceType() + ") for this DAO, wanted: " + myResourceName);
		}
	}

}<|MERGE_RESOLUTION|>--- conflicted
+++ resolved
@@ -80,7 +80,7 @@
 @Transactional(propagation = Propagation.REQUIRED)
 public abstract class BaseHapiFhirResourceDao<T extends IBaseResource> extends BaseHapiFhirDao<T> implements IFhirResourceDao<T> {
 
-	private static final Logger ourLog = LoggerFactory.getLogger(BaseHapiFhirResourceDao.class);
+	private static final org.slf4j.Logger ourLog = org.slf4j.LoggerFactory.getLogger(BaseHapiFhirResourceDao.class);
 
 	@Autowired
 	protected PlatformTransactionManager myPlatformTransactionManager;
@@ -544,26 +544,22 @@
 		myEntityManager.merge(entity);
 	}
 
+    private void validateExpungeEnabled() {
+        if (!myDaoConfig.isExpungeEnabled()) {
+            throw new MethodNotAllowedException("$expunge is not enabled on this server");
+        }
+    }
+    
 	@Override
 	@Transactional(propagation = Propagation.NEVER)
-<<<<<<< HEAD
-	public ExpungeOutcome expunge(IIdType theId, ExpungeOptions theExpungeOptions) {
+	public ExpungeOutcome expunge(IIdType theId, ExpungeOptions theExpungeOptions, RequestDetails theRequest) {
 		validateExpungeEnabled();
-		return forceExpungeInExistingTransaction(theId, theExpungeOptions);
-	}
-
-	private void validateExpungeEnabled() {
-		if (!myDaoConfig.isExpungeEnabled()) {
-			throw new MethodNotAllowedException("$expunge is not enabled on this server");
-		}
-	}
-=======
-	public ExpungeOutcome expunge(IIdType theId, ExpungeOptions theExpungeOptions, RequestDetails theRequest) {
->>>>>>> 03918fe2
+		return forceExpungeInExistingTransaction(theId, theExpungeOptions, theRequest);
+	}
 
 	@Override
 	@Transactional(propagation = Propagation.SUPPORTS)
-	public ExpungeOutcome forceExpungeInExistingTransaction(IIdType theId, ExpungeOptions theExpungeOptions) {
+	public ExpungeOutcome forceExpungeInExistingTransaction(IIdType theId, ExpungeOptions theExpungeOptions, RequestDetails theRequest) {
 		TransactionTemplate txTemplate = new TransactionTemplate(myPlatformTransactionManager);
 
 		BaseHasResource entity = txTemplate.execute(t -> readEntity(theId, theRequest));
@@ -582,12 +578,7 @@
 
 	@Override
 	@Transactional(propagation = Propagation.NEVER)
-<<<<<<< HEAD
-	public ExpungeOutcome expunge(ExpungeOptions theExpungeOptions) {
-		validateExpungeEnabled();
-=======
 	public ExpungeOutcome expunge(ExpungeOptions theExpungeOptions, RequestDetails theRequestDetails) {
->>>>>>> 03918fe2
 		ourLog.info("Beginning TYPE[{}] expunge operation", getResourceName());
 
 		return myExpungeService.expunge(getResourceName(), null, null, theExpungeOptions, theRequestDetails);
