/*
 * #%L
 * HAPI FHIR JPA Server
 * %%
 * Copyright (C) 2014 - 2024 Smile CDR, Inc.
 * %%
 * Licensed under the Apache License, Version 2.0 (the "License");
 * you may not use this file except in compliance with the License.
 * You may obtain a copy of the License at
 *
 *      http://www.apache.org/licenses/LICENSE-2.0
 *
 * Unless required by applicable law or agreed to in writing, software
 * distributed under the License is distributed on an "AS IS" BASIS,
 * WITHOUT WARRANTIES OR CONDITIONS OF ANY KIND, either express or implied.
 * See the License for the specific language governing permissions and
 * limitations under the License.
 * #L%
 */
package ca.uhn.fhir.jpa.dao;

import ca.uhn.fhir.batch2.api.IJobCoordinator;
import ca.uhn.fhir.batch2.api.IJobPartitionProvider;
import ca.uhn.fhir.batch2.jobs.reindex.ReindexJobParameters;
import ca.uhn.fhir.batch2.model.JobInstanceStartRequest;
import ca.uhn.fhir.context.FhirVersionEnum;
import ca.uhn.fhir.context.RuntimeResourceDefinition;
import ca.uhn.fhir.i18n.Msg;
import ca.uhn.fhir.interceptor.api.HookParams;
import ca.uhn.fhir.interceptor.api.IInterceptorBroadcaster;
import ca.uhn.fhir.interceptor.api.Pointcut;
import ca.uhn.fhir.interceptor.model.RequestPartitionId;
import ca.uhn.fhir.jpa.api.config.JpaStorageSettings;
import ca.uhn.fhir.jpa.api.dao.DaoRegistry;
import ca.uhn.fhir.jpa.api.dao.IFhirResourceDao;
import ca.uhn.fhir.jpa.api.dao.IFhirSystemDao;
import ca.uhn.fhir.jpa.api.dao.ReindexOutcome;
import ca.uhn.fhir.jpa.api.dao.ReindexParameters;
import ca.uhn.fhir.jpa.api.model.DaoMethodOutcome;
import ca.uhn.fhir.jpa.api.model.DeleteConflictList;
import ca.uhn.fhir.jpa.api.model.DeleteMethodOutcome;
import ca.uhn.fhir.jpa.api.model.ExpungeOptions;
import ca.uhn.fhir.jpa.api.model.ExpungeOutcome;
import ca.uhn.fhir.jpa.api.model.LazyDaoMethodOutcome;
import ca.uhn.fhir.jpa.api.svc.IIdHelperService;
<<<<<<< HEAD
import ca.uhn.fhir.jpa.dao.data.IResourceHistoryProvenanceDao;
=======
import ca.uhn.fhir.jpa.api.svc.ResolveIdentityMode;
>>>>>>> ea1d179b
import ca.uhn.fhir.jpa.dao.tx.HapiTransactionService;
import ca.uhn.fhir.jpa.delete.DeleteConflictUtil;
import ca.uhn.fhir.jpa.model.cross.IBasePersistedResource;
import ca.uhn.fhir.jpa.model.dao.JpaPid;
import ca.uhn.fhir.jpa.model.entity.BaseHasResource;
import ca.uhn.fhir.jpa.model.entity.BaseTag;
import ca.uhn.fhir.jpa.model.entity.PartitionablePartitionId;
import ca.uhn.fhir.jpa.model.entity.ResourceEncodingEnum;
import ca.uhn.fhir.jpa.model.entity.ResourceHistoryProvenanceEntity;
import ca.uhn.fhir.jpa.model.entity.ResourceHistoryTable;
import ca.uhn.fhir.jpa.model.entity.ResourceTable;
import ca.uhn.fhir.jpa.model.entity.TagDefinition;
import ca.uhn.fhir.jpa.model.entity.TagTypeEnum;
import ca.uhn.fhir.jpa.model.search.SearchRuntimeDetails;
import ca.uhn.fhir.jpa.model.util.JpaConstants;
import ca.uhn.fhir.jpa.partition.IRequestPartitionHelperSvc;
import ca.uhn.fhir.jpa.search.PersistedJpaBundleProvider;
import ca.uhn.fhir.jpa.search.PersistedJpaBundleProviderFactory;
import ca.uhn.fhir.jpa.search.ResourceSearchUrlSvc;
import ca.uhn.fhir.jpa.search.builder.SearchBuilder;
import ca.uhn.fhir.jpa.search.cache.SearchCacheStatusEnum;
import ca.uhn.fhir.jpa.searchparam.MatchUrlService;
import ca.uhn.fhir.jpa.searchparam.ResourceSearch;
import ca.uhn.fhir.jpa.searchparam.SearchParameterMap;
import ca.uhn.fhir.jpa.util.MemoryCacheService;
import ca.uhn.fhir.jpa.util.QueryChunker;
import ca.uhn.fhir.model.api.IQueryParameterType;
import ca.uhn.fhir.model.api.StorageResponseCodeEnum;
import ca.uhn.fhir.model.dstu2.resource.BaseResource;
import ca.uhn.fhir.model.dstu2.resource.ListResource;
import ca.uhn.fhir.model.primitive.IdDt;
import ca.uhn.fhir.rest.api.CacheControlDirective;
import ca.uhn.fhir.rest.api.Constants;
import ca.uhn.fhir.rest.api.EncodingEnum;
import ca.uhn.fhir.rest.api.InterceptorInvocationTimingEnum;
import ca.uhn.fhir.rest.api.MethodOutcome;
import ca.uhn.fhir.rest.api.RestOperationTypeEnum;
import ca.uhn.fhir.rest.api.SearchContainedModeEnum;
import ca.uhn.fhir.rest.api.ValidationModeEnum;
import ca.uhn.fhir.rest.api.server.IBundleProvider;
import ca.uhn.fhir.rest.api.server.IPreResourceAccessDetails;
import ca.uhn.fhir.rest.api.server.IPreResourceShowDetails;
import ca.uhn.fhir.rest.api.server.RequestDetails;
import ca.uhn.fhir.rest.api.server.SimplePreResourceAccessDetails;
import ca.uhn.fhir.rest.api.server.SimplePreResourceShowDetails;
import ca.uhn.fhir.rest.api.server.SystemRequestDetails;
import ca.uhn.fhir.rest.api.server.storage.IDeleteExpungeJobSubmitter;
import ca.uhn.fhir.rest.api.server.storage.IResourcePersistentId;
import ca.uhn.fhir.rest.api.server.storage.TransactionDetails;
import ca.uhn.fhir.rest.param.HasParam;
import ca.uhn.fhir.rest.param.HistorySearchDateRangeParam;
import ca.uhn.fhir.rest.server.IPagingProvider;
import ca.uhn.fhir.rest.server.IRestfulServerDefaults;
import ca.uhn.fhir.rest.server.RestfulServerUtils;
import ca.uhn.fhir.rest.server.exceptions.InvalidRequestException;
import ca.uhn.fhir.rest.server.exceptions.MethodNotAllowedException;
import ca.uhn.fhir.rest.server.exceptions.PreconditionFailedException;
import ca.uhn.fhir.rest.server.exceptions.ResourceNotFoundException;
import ca.uhn.fhir.rest.server.exceptions.ResourceVersionConflictException;
import ca.uhn.fhir.rest.server.exceptions.UnprocessableEntityException;
import ca.uhn.fhir.rest.server.servlet.ServletRequestDetails;
import ca.uhn.fhir.rest.server.util.CompositeInterceptorBroadcaster;
import ca.uhn.fhir.util.ReflectionUtil;
import ca.uhn.fhir.util.StopWatch;
import ca.uhn.fhir.util.UrlUtil;
import ca.uhn.fhir.validation.FhirValidator;
import ca.uhn.fhir.validation.IInstanceValidatorModule;
import ca.uhn.fhir.validation.IValidationContext;
import ca.uhn.fhir.validation.IValidatorModule;
import ca.uhn.fhir.validation.ValidationOptions;
import ca.uhn.fhir.validation.ValidationResult;
import com.google.common.annotations.VisibleForTesting;
import jakarta.annotation.Nonnull;
import jakarta.annotation.Nullable;
import jakarta.annotation.PostConstruct;
import jakarta.persistence.LockModeType;
import jakarta.persistence.NoResultException;
import jakarta.persistence.TypedQuery;
import jakarta.servlet.http.HttpServletResponse;
import org.apache.commons.lang3.Validate;
import org.hl7.fhir.instance.model.api.IBaseCoding;
import org.hl7.fhir.instance.model.api.IBaseMetaType;
import org.hl7.fhir.instance.model.api.IBaseOperationOutcome;
import org.hl7.fhir.instance.model.api.IBaseResource;
import org.hl7.fhir.instance.model.api.IIdType;
import org.hl7.fhir.instance.model.api.IPrimitiveType;
import org.hl7.fhir.r4.model.Parameters;
import org.hl7.fhir.r4.model.Parameters.ParametersParameterComponent;
import org.springframework.beans.factory.annotation.Autowired;
import org.springframework.data.domain.PageRequest;
import org.springframework.data.domain.Slice;
import org.springframework.data.domain.Sort;
import org.springframework.transaction.PlatformTransactionManager;
import org.springframework.transaction.annotation.Propagation;
import org.springframework.transaction.annotation.Transactional;
import org.springframework.transaction.support.TransactionSynchronization;
import org.springframework.transaction.support.TransactionSynchronizationManager;
import org.springframework.transaction.support.TransactionTemplate;

import java.io.IOException;
import java.util.ArrayList;
import java.util.Collection;
import java.util.Date;
import java.util.HashSet;
import java.util.List;
import java.util.Map;
import java.util.Objects;
import java.util.Optional;
import java.util.Set;
import java.util.UUID;
import java.util.concurrent.Callable;
import java.util.function.BiFunction;
import java.util.function.Supplier;
import java.util.stream.Collectors;
import java.util.stream.Stream;

import static ca.uhn.fhir.batch2.jobs.reindex.ReindexUtils.JOB_REINDEX;
import static java.util.Objects.isNull;
import static org.apache.commons.lang3.StringUtils.isBlank;
import static org.apache.commons.lang3.StringUtils.isNotBlank;

public abstract class BaseHapiFhirResourceDao<T extends IBaseResource> extends BaseHapiFhirDao<T>
		implements IFhirResourceDao<T> {

	public static final String BASE_RESOURCE_NAME = "resource";
	private static final org.slf4j.Logger ourLog = org.slf4j.LoggerFactory.getLogger(BaseHapiFhirResourceDao.class);

	@Autowired
	protected IInterceptorBroadcaster myInterceptorBroadcaster;

	@Autowired
	protected PlatformTransactionManager myPlatformTransactionManager;

	@Autowired(required = false)
	protected IFulltextSearchSvc mySearchDao;

	@Autowired
	protected HapiTransactionService myTransactionService;

	@Autowired
	private MatchResourceUrlService<JpaPid> myMatchResourceUrlService;

	@Autowired
	private SearchBuilderFactory<JpaPid> mySearchBuilderFactory;

	@Autowired
	private DaoRegistry myDaoRegistry;

	@Autowired
	private IRequestPartitionHelperSvc myRequestPartitionHelperService;

	@Autowired
	private IJobPartitionProvider myJobPartitionProvider;

	@Autowired
	private MatchUrlService myMatchUrlService;

	@Autowired
	private IDeleteExpungeJobSubmitter myDeleteExpungeJobSubmitter;

	@Autowired
	private IJobCoordinator myJobCoordinator;

	@Autowired
	private IResourceHistoryProvenanceDao myResourceHistoryProvenanceDao;

	private IInstanceValidatorModule myInstanceValidator;
	private String myResourceName;
	private Class<T> myResourceType;

	@Autowired
	private PersistedJpaBundleProviderFactory myPersistedJpaBundleProviderFactory;

	@Autowired
	private MemoryCacheService myMemoryCacheService;

	private TransactionTemplate myTxTemplate;

	@Autowired
	private ResourceSearchUrlSvc myResourceSearchUrlSvc;

	@Autowired
	private IFhirSystemDao<?, ?> mySystemDao;

	@Nullable
	public static <T extends IBaseResource> T invokeStoragePreShowResources(
			IInterceptorBroadcaster theInterceptorBroadcaster, RequestDetails theRequest, T retVal) {
		IInterceptorBroadcaster compositeBroadcaster =
				CompositeInterceptorBroadcaster.newCompositeBroadcaster(theInterceptorBroadcaster, theRequest);
		if (compositeBroadcaster.hasHooks(Pointcut.STORAGE_PRESHOW_RESOURCES)) {
			SimplePreResourceShowDetails showDetails = new SimplePreResourceShowDetails(retVal);
			HookParams params = new HookParams()
					.add(IPreResourceShowDetails.class, showDetails)
					.add(RequestDetails.class, theRequest)
					.addIfMatchesType(ServletRequestDetails.class, theRequest);
			compositeBroadcaster.callHooks(Pointcut.STORAGE_PRESHOW_RESOURCES, params);
			//noinspection unchecked
			retVal = (T) showDetails.getResource(
					0); // TODO GGG/JA : getting resource 0 is interesting. We apparently allow null values in the list.
			// Should we?
			return retVal;
		} else {
			return retVal;
		}
	}

	public static void invokeStoragePreAccessResources(
			IInterceptorBroadcaster theInterceptorBroadcaster,
			RequestDetails theRequest,
			IIdType theId,
			IBaseResource theResource) {
		IInterceptorBroadcaster compositeBroadcaster =
				CompositeInterceptorBroadcaster.newCompositeBroadcaster(theInterceptorBroadcaster, theRequest);
		if (compositeBroadcaster.hasHooks(Pointcut.STORAGE_PREACCESS_RESOURCES)) {
			SimplePreResourceAccessDetails accessDetails = new SimplePreResourceAccessDetails(theResource);
			HookParams params = new HookParams()
					.add(IPreResourceAccessDetails.class, accessDetails)
					.add(RequestDetails.class, theRequest)
					.addIfMatchesType(ServletRequestDetails.class, theRequest);
			compositeBroadcaster.callHooks(Pointcut.STORAGE_PREACCESS_RESOURCES, params);
			if (accessDetails.isDontReturnResourceAtIndex(0)) {
				throw new ResourceNotFoundException(Msg.code(1995) + "Resource " + theId + " is not known");
			}
		}
	}

	@Override
	protected HapiTransactionService getTransactionService() {
		return myTransactionService;
	}

	@VisibleForTesting
	public void setTransactionService(HapiTransactionService theTransactionService) {
		myTransactionService = theTransactionService;
	}

	@Override
	protected MatchResourceUrlService getMatchResourceUrlService() {
		return myMatchResourceUrlService;
	}

	@Override
	protected IStorageResourceParser getStorageResourceParser() {
		return myJpaStorageResourceParser;
	}

	@Override
	protected IDeleteExpungeJobSubmitter getDeleteExpungeJobSubmitter() {
		return myDeleteExpungeJobSubmitter;
	}

	/**
	 * @deprecated Use {@link #create(T, RequestDetails)} instead
	 */
	@Override
	public DaoMethodOutcome create(final T theResource) {
		return create(theResource, null, true, null, new TransactionDetails());
	}

	@Override
	public DaoMethodOutcome create(final T theResource, RequestDetails theRequestDetails) {
		return create(theResource, null, true, theRequestDetails, new TransactionDetails());
	}

	/**
	 * @deprecated Use {@link #create(T, String, RequestDetails)} instead
	 */
	@Override
	public DaoMethodOutcome create(final T theResource, String theIfNoneExist) {
		return create(theResource, theIfNoneExist, null);
	}

	@Override
	public DaoMethodOutcome create(final T theResource, String theIfNoneExist, RequestDetails theRequestDetails) {
		return create(theResource, theIfNoneExist, true, theRequestDetails, new TransactionDetails());
	}

	@Override
	public DaoMethodOutcome create(
			T theResource,
			String theIfNoneExist,
			boolean thePerformIndexing,
			RequestDetails theRequestDetails,
			@Nonnull TransactionDetails theTransactionDetails) {
		RequestPartitionId requestPartitionId = myRequestPartitionHelperService.determineCreatePartitionForRequest(
				theRequestDetails, theResource, getResourceName());
		return myTransactionService
				.withRequest(theRequestDetails)
				.withTransactionDetails(theTransactionDetails)
				.withRequestPartitionId(requestPartitionId)
				.execute(tx -> doCreateForPost(
						theResource,
						theIfNoneExist,
						thePerformIndexing,
						theTransactionDetails,
						theRequestDetails,
						requestPartitionId));
	}

	@VisibleForTesting
	public void setRequestPartitionHelperService(IRequestPartitionHelperSvc theRequestPartitionHelperService) {
		myRequestPartitionHelperService = theRequestPartitionHelperService;
	}

	/**
	 * Called for FHIR create (POST) operations
	 */
	protected DaoMethodOutcome doCreateForPost(
			T theResource,
			String theIfNoneExist,
			boolean thePerformIndexing,
			TransactionDetails theTransactionDetails,
			RequestDetails theRequestDetails,
			RequestPartitionId theRequestPartitionId) {
		if (theResource == null) {
			String msg = getContext().getLocalizer().getMessage(BaseStorageDao.class, "missingBody");
			throw new InvalidRequestException(Msg.code(956) + msg);
		}

		if (isNotBlank(theResource.getIdElement().getIdPart())) {
			if (getContext().getVersion().getVersion().isOlderThan(FhirVersionEnum.DSTU3)) {
				String message = getMessageSanitized(
						"failedToCreateWithClientAssignedId",
						theResource.getIdElement().getIdPart());
				throw new InvalidRequestException(
						Msg.code(957) + message, createErrorOperationOutcome(message, "processing"));
			} else {
				// As of DSTU3, ID and version in the body should be ignored for a create/update
				theResource.setId("");
			}
		}

		if (getStorageSettings().getResourceServerIdStrategy() == JpaStorageSettings.IdStrategyEnum.UUID) {
			theResource.setId(UUID.randomUUID().toString());
			theResource.setUserData(JpaConstants.RESOURCE_ID_SERVER_ASSIGNED, Boolean.TRUE);
		}

		return doCreateForPostOrPut(
				theRequestDetails,
				theResource,
				theIfNoneExist,
				true,
				thePerformIndexing,
				theRequestPartitionId,
				RestOperationTypeEnum.CREATE,
				theTransactionDetails);
	}

	/**
	 * Called both for FHIR create (POST) operations (via {@link #doCreateForPost(IBaseResource, String, boolean, TransactionDetails, RequestDetails, RequestPartitionId)}
	 * as well as for FHIR update (PUT) where we're doing a create-with-client-assigned-ID (via {@link #doUpdate(IBaseResource, String, boolean, boolean, RequestDetails, TransactionDetails, RequestPartitionId)}.
	 */
	private DaoMethodOutcome doCreateForPostOrPut(
			RequestDetails theRequest,
			T theResource,
			String theMatchUrl,
			boolean theProcessMatchUrl,
			boolean thePerformIndexing,
			RequestPartitionId theRequestPartitionId,
			RestOperationTypeEnum theOperationType,
			TransactionDetails theTransactionDetails) {
		StopWatch w = new StopWatch();

		preProcessResourceForStorage(theResource);
		preProcessResourceForStorage(theResource, theRequest, theTransactionDetails, thePerformIndexing);

		ResourceTable entity = new ResourceTable();
		entity.setResourceType(toResourceName(theResource));
		entity.setPartitionId(PartitionablePartitionId.toStoragePartition(theRequestPartitionId, myPartitionSettings));
		entity.setCreatedByMatchUrl(theMatchUrl);
		entity.initializeVersion();

		if (isNotBlank(theMatchUrl) && theProcessMatchUrl) {
			Set<JpaPid> match = myMatchResourceUrlService.processMatchUrl(
					theMatchUrl, myResourceType, theTransactionDetails, theRequest);
			if (match.size() > 1) {
				String msg = getContext()
						.getLocalizer()
						.getMessageSanitized(
								BaseStorageDao.class,
								"transactionOperationWithMultipleMatchFailure",
								"CREATE",
								myResourceName,
								theMatchUrl,
								match.size());
				throw new PreconditionFailedException(Msg.code(958) + msg);
			} else if (match.size() == 1) {

				/*
				 * Ok, so we've found a single PID that matches the conditional URL.
				 * That's good, there are two possibilities below.
				 */

				JpaPid pid = match.iterator().next();
				if (theTransactionDetails.getDeletedResourceIds().contains(pid)) {

					/*
					 * If the resource matching the given match URL has already been
					 * deleted within this transaction. This is a really rare case, since
					 * it means the client has performed a FHIR transaction with both
					 * a delete and a create on the same conditional URL. This is rare
					 * but allowed, and means that it's now ok to create a new one resource
					 * matching the conditional URL since we'll be deleting any existing
					 * index rows on the existing resource as a part of this transaction.
					 * We can also un-resolve the previous match URL in the TransactionDetails
					 * since we'll resolve it to the new resource ID below
					 */

					myMatchResourceUrlService.unresolveMatchUrl(theTransactionDetails, getResourceName(), theMatchUrl);

				} else {

					/*
					 * This is the normal path where the conditional URL matched exactly
					 * one resource, so we won't be creating anything but instead
					 * just returning the existing ID. We now have a PID for the matching
					 * resource, but we haven't loaded anything else (e.g. the forced ID
					 * or the resource body aren't yet loaded from the DB). We're going to
					 * return a LazyDaoOutcome with two lazy loaded providers for loading the
					 * entity and the forced ID since we can avoid these extra SQL loads
					 * unless we know we're actually going to use them. For example, if
					 * the client has specified "Prefer: return=minimal" then we won't be
					 * needing the load the body.
					 */

					Supplier<LazyDaoMethodOutcome.EntityAndResource> entitySupplier = () -> myTxTemplate.execute(tx -> {
						ResourceTable foundEntity = myEntityManager.find(ResourceTable.class, pid.getId());
						IBaseResource resource = myJpaStorageResourceParser.toResource(foundEntity, false);
						theResource.setId(resource.getIdElement().getValue());
						return new LazyDaoMethodOutcome.EntityAndResource(foundEntity, resource);
					});
					Supplier<IIdType> idSupplier = () -> myTxTemplate.execute(tx -> {
						IIdType retVal = myIdHelperService.translatePidIdToForcedId(myFhirContext, myResourceName, pid);
						if (!retVal.hasVersionIdPart()) {
							Long version = myMemoryCacheService.getIfPresent(
									MemoryCacheService.CacheEnum.RESOURCE_CONDITIONAL_CREATE_VERSION, pid.getId());
							if (version == null) {
								version = myResourceTableDao.findCurrentVersionByPid(pid.getId());
								if (version != null) {
									myMemoryCacheService.putAfterCommit(
											MemoryCacheService.CacheEnum.RESOURCE_CONDITIONAL_CREATE_VERSION,
											pid.getId(),
											version);
								}
							}
							if (version != null) {
								retVal = myFhirContext
										.getVersion()
										.newIdType()
										.setParts(
												retVal.getBaseUrl(),
												retVal.getResourceType(),
												retVal.getIdPart(),
												Long.toString(version));
							}
						}
						return retVal;
					});

					DaoMethodOutcome outcome = toMethodOutcomeLazy(theRequest, pid, entitySupplier, idSupplier)
							.setCreated(false)
							.setNop(true);
					StorageResponseCodeEnum responseCode =
							StorageResponseCodeEnum.SUCCESSFUL_CREATE_WITH_CONDITIONAL_MATCH;
					String msg = getContext()
							.getLocalizer()
							.getMessageSanitized(
									BaseStorageDao.class,
									"successfulCreateConditionalWithMatch",
									w.getMillisAndRestart(),
									UrlUtil.sanitizeUrlPart(theMatchUrl));
					outcome.setOperationOutcome(createInfoOperationOutcome(msg, responseCode));
					return outcome;
				}
			}
		}

		boolean isClientAssignedId = storeNonPidResourceId(theResource, entity);

		HookParams hookParams;

		// Notify interceptor for accepting/rejecting client assigned ids
		if (isClientAssignedId) {
			hookParams = new HookParams().add(IBaseResource.class, theResource).add(RequestDetails.class, theRequest);
			doCallHooks(theTransactionDetails, theRequest, Pointcut.STORAGE_PRESTORAGE_CLIENT_ASSIGNED_ID, hookParams);
		}

		// Interceptor call: STORAGE_PRESTORAGE_RESOURCE_CREATED
		hookParams = new HookParams()
				.add(IBaseResource.class, theResource)
				.add(RequestDetails.class, theRequest)
				.addIfMatchesType(ServletRequestDetails.class, theRequest)
				.add(RequestPartitionId.class, theRequestPartitionId)
				.add(TransactionDetails.class, theTransactionDetails);
		doCallHooks(theTransactionDetails, theRequest, Pointcut.STORAGE_PRESTORAGE_RESOURCE_CREATED, hookParams);

		if (isClientAssignedId) {
			validateResourceIdCreation(theResource, theRequest);
		}

		if (theMatchUrl != null) {
			// Note: We actually create the search URL below by calling enforceMatchUrlResourceUniqueness
			// since we can't do that until we know the assigned PID, but we set this flag up here
			// because we need to set it before we persist the ResourceTable entity in order to
			// avoid triggering an extra DB update
			entity.setSearchUrlPresent(true);
		}

		// Perform actual DB update
		// this call will also update the metadata
		ResourceTable updatedEntity = updateEntity(
				theRequest,
				theResource,
				entity,
				null,
				thePerformIndexing,
				false,
				theTransactionDetails,
				false,
				thePerformIndexing);

		// Store the resource forced ID if necessary
		JpaPid jpaPid = updatedEntity.getPersistentId();

		// Populate the resource with its actual final stored ID from the entity
		theResource.setId(entity.getIdDt());

		// Pre-cache the resource ID
		jpaPid.setAssociatedResourceId(entity.getIdType(myFhirContext));
		String fhirId = entity.getFhirId();
		if (fhirId == null) {
			fhirId = Long.toString(entity.getId());
		}
		myIdHelperService.addResolvedPidToFhirIdAfterCommit(
				jpaPid, theRequestPartitionId, getResourceName(), fhirId, null);
		theTransactionDetails.addResolvedResourceId(jpaPid.getAssociatedResourceId(), jpaPid);
		theTransactionDetails.addResolvedResource(jpaPid.getAssociatedResourceId(), theResource);

		// Pre-cache the match URL, and create an entry in the HFJ_RES_SEARCH_URL table to
		// protect against concurrent writes to the same conditional URL
		if (theMatchUrl != null) {
			myResourceSearchUrlSvc.enforceMatchUrlResourceUniqueness(getResourceName(), theMatchUrl, updatedEntity);
			myMatchResourceUrlService.matchUrlResolved(theTransactionDetails, getResourceName(), theMatchUrl, jpaPid);
		}

		// Update the version/last updated in the resource so that interceptors get
		// the correct version
		// TODO - the above updateEntity calls updateResourceMetadata
		// 		Maybe we don't need this call here?
		myJpaStorageResourceParser.updateResourceMetadata(entity, theResource);

		// Populate the PID in the resource so it is available to hooks
		addPidToResource(entity, theResource);

		// Notify JPA interceptors
		if (!updatedEntity.isUnchangedInCurrentOperation()) {
			hookParams = new HookParams()
					.add(IBaseResource.class, theResource)
					.add(RequestDetails.class, theRequest)
					.addIfMatchesType(ServletRequestDetails.class, theRequest)
					.add(TransactionDetails.class, theTransactionDetails)
					.add(
							InterceptorInvocationTimingEnum.class,
							theTransactionDetails.getInvocationTiming(Pointcut.STORAGE_PRECOMMIT_RESOURCE_CREATED));
			doCallHooks(theTransactionDetails, theRequest, Pointcut.STORAGE_PRECOMMIT_RESOURCE_CREATED, hookParams);
		}

		DaoMethodOutcome outcome = toMethodOutcome(theRequest, entity, theResource, theMatchUrl, theOperationType)
				.setCreated(true);

		if (!thePerformIndexing) {
			outcome.setId(theResource.getIdElement());
		}

		populateOperationOutcomeForUpdate(w, outcome, theMatchUrl, theOperationType);

		return outcome;
	}

	/**
	 * Check for an id on the resource and if so,
	 * store it in ResourceTable.
	 *
	 * The fhirId property is either set here with the resource id
	 * OR by hibernate once the PK is generated for a server-assigned id.
	 *
	 * Used for both client-assigned id and for server-assigned UUIDs.
	 *
	 * @return true if this is a client-assigned id
	 *
	 * @see ca.uhn.fhir.jpa.model.entity.ResourceTable.FhirIdGenerator
	 */
	private boolean storeNonPidResourceId(T theResource, ResourceTable entity) {
		String resourceIdBeforeStorage = theResource.getIdElement().getIdPart();
		boolean resourceHadIdBeforeStorage = isNotBlank(resourceIdBeforeStorage);
		boolean resourceIdWasServerAssigned =
				theResource.getUserData(JpaConstants.RESOURCE_ID_SERVER_ASSIGNED) == Boolean.TRUE;

		// We distinguish actual client-assigned ids from UUIDs which the server assigned.
		boolean isClientAssigned = resourceHadIdBeforeStorage && !resourceIdWasServerAssigned;

		// But both need to be set on the entity fhirId field.
		if (resourceHadIdBeforeStorage) {
			entity.setFhirId(resourceIdBeforeStorage);
		}

		return isClientAssigned;
	}

	void validateResourceIdCreation(T theResource, RequestDetails theRequest) {
		JpaStorageSettings.ClientIdStrategyEnum strategy = getStorageSettings().getResourceClientIdStrategy();

		if (strategy == JpaStorageSettings.ClientIdStrategyEnum.NOT_ALLOWED) {
			if (!isSystemRequest(theRequest)) {
				throw new ResourceNotFoundException(Msg.code(959)
						+ getMessageSanitized(
								"failedToCreateWithClientAssignedIdNotAllowed",
								theResource.getIdElement().getIdPart()));
			}
		}

		if (strategy == JpaStorageSettings.ClientIdStrategyEnum.ALPHANUMERIC) {
			if (theResource.getIdElement().isIdPartValidLong()) {
				throw new InvalidRequestException(Msg.code(960)
						+ getMessageSanitized(
								"failedToCreateWithClientAssignedNumericId",
								theResource.getIdElement().getIdPart()));
			}
		}
	}

	protected String getMessageSanitized(String theKey, String theIdPart) {
		return getContext().getLocalizer().getMessageSanitized(BaseStorageDao.class, theKey, theIdPart);
	}

	private boolean isSystemRequest(RequestDetails theRequest) {
		return theRequest instanceof SystemRequestDetails;
	}

	private IInstanceValidatorModule getInstanceValidator() {
		return myInstanceValidator;
	}

	/**
	 * @deprecated Use {@link #delete(IIdType, RequestDetails)} instead
	 */
	@Override
	public DaoMethodOutcome delete(IIdType theId) {
		return delete(theId, null);
	}

	@Override
	public DaoMethodOutcome delete(IIdType theId, RequestDetails theRequestDetails) {
		TransactionDetails transactionDetails = new TransactionDetails();

		validateIdPresentForDelete(theId);
		validateDeleteEnabled();

		return myTransactionService.execute(theRequestDetails, transactionDetails, tx -> {
			DeleteConflictList deleteConflicts = new DeleteConflictList();
			if (isNotBlank(theId.getValue())) {
				deleteConflicts.setResourceIdMarkedForDeletion(theId);
			}

			StopWatch w = new StopWatch();

			DaoMethodOutcome retVal = delete(theId, deleteConflicts, theRequestDetails, transactionDetails);

			DeleteConflictUtil.validateDeleteConflictsEmptyOrThrowException(getContext(), deleteConflicts);

			ourLog.debug("Processed delete on {} in {}ms", theId.getValue(), w.getMillisAndRestart());
			return retVal;
		});
	}

	@Override
	public DaoMethodOutcome delete(
			IIdType theId,
			DeleteConflictList theDeleteConflicts,
			RequestDetails theRequestDetails,
			@Nonnull TransactionDetails theTransactionDetails) {
		validateIdPresentForDelete(theId);
		validateDeleteEnabled();

		RequestPartitionId requestPartitionId = myRequestPartitionHelperService.determineReadPartitionForRequestForRead(
				theRequestDetails, getResourceName(), theId);

		final ResourceTable entity;
		try {
			entity = readEntityLatestVersion(theId, requestPartitionId, theTransactionDetails);
		} catch (ResourceNotFoundException ex) {
			// we don't want to throw 404s.
			// if not found, return an outcome anyways.
			// Because no object actually existed, we'll
			// just set the id and nothing else
			return createMethodOutcomeForResourceId(
					theId.getValue(),
					MESSAGE_KEY_DELETE_RESOURCE_NOT_EXISTING,
					StorageResponseCodeEnum.SUCCESSFUL_DELETE_NOT_FOUND);
		}

		if (theId.hasVersionIdPart() && Long.parseLong(theId.getVersionIdPart()) != entity.getVersion()) {
			throw new ResourceVersionConflictException(
					Msg.code(961) + "Trying to delete " + theId + " but this is not the current version");
		}

		JpaPid persistentId = JpaPid.fromId(entity.getResourceId());
		theTransactionDetails.addDeletedResourceId(persistentId);

		// Don't delete again if it's already deleted
		if (isDeleted(entity)) {
			DaoMethodOutcome outcome = createMethodOutcomeForResourceId(
					entity.getIdDt().getValue(),
					MESSAGE_KEY_DELETE_RESOURCE_ALREADY_DELETED,
					StorageResponseCodeEnum.SUCCESSFUL_DELETE_ALREADY_DELETED);

			// used to exist, so we'll set the persistent id
			outcome.setPersistentId(persistentId);
			outcome.setEntity(entity);

			return outcome;
		}

		StopWatch w = new StopWatch();

		T resourceToDelete = myJpaStorageResourceParser.toResource(myResourceType, entity, null, false);
		theDeleteConflicts.setResourceIdMarkedForDeletion(theId);

		// Notify IServerOperationInterceptors about pre-action call
		HookParams hook = new HookParams()
				.add(IBaseResource.class, resourceToDelete)
				.add(RequestDetails.class, theRequestDetails)
				.addIfMatchesType(ServletRequestDetails.class, theRequestDetails)
				.add(TransactionDetails.class, theTransactionDetails);
		doCallHooks(theTransactionDetails, theRequestDetails, Pointcut.STORAGE_PRESTORAGE_RESOURCE_DELETED, hook);

		myDeleteConflictService.validateOkToDelete(
				theDeleteConflicts, entity, false, theRequestDetails, theTransactionDetails);

		preDelete(resourceToDelete, entity, theRequestDetails);

		ResourceTable savedEntity = updateEntityForDelete(theRequestDetails, theTransactionDetails, entity);
		resourceToDelete.setId(entity.getIdDt());

		// Notify JPA interceptors
		HookParams hookParams = new HookParams()
				.add(IBaseResource.class, resourceToDelete)
				.add(RequestDetails.class, theRequestDetails)
				.addIfMatchesType(ServletRequestDetails.class, theRequestDetails)
				.add(TransactionDetails.class, theTransactionDetails)
				.add(
						InterceptorInvocationTimingEnum.class,
						theTransactionDetails.getInvocationTiming(Pointcut.STORAGE_PRECOMMIT_RESOURCE_DELETED));

		doCallHooks(theTransactionDetails, theRequestDetails, Pointcut.STORAGE_PRECOMMIT_RESOURCE_DELETED, hookParams);

		DaoMethodOutcome outcome = toMethodOutcome(
						theRequestDetails, savedEntity, resourceToDelete, null, RestOperationTypeEnum.DELETE)
				.setCreated(true);

		String msg = getContext().getLocalizer().getMessageSanitized(BaseStorageDao.class, "successfulDeletes", 1);
		msg += " "
				+ getContext()
						.getLocalizer()
						.getMessageSanitized(BaseStorageDao.class, "successfulTimingSuffix", w.getMillis());
		outcome.setOperationOutcome(createInfoOperationOutcome(msg, StorageResponseCodeEnum.SUCCESSFUL_DELETE));

		myIdHelperService.addResolvedPidToFhirIdAfterCommit(
				entity.getPersistentId(),
				requestPartitionId,
				entity.getResourceType(),
				entity.getFhirId(),
				entity.getDeleted());

		return outcome;
	}

	@Override
	public DeleteMethodOutcome deleteByUrl(String theUrl, RequestDetails theRequest) {
		validateDeleteEnabled();

		TransactionDetails transactionDetails = new TransactionDetails();
		ResourceSearch resourceSearch = myMatchUrlService.getResourceSearch(theUrl);

		if (resourceSearch.isDeleteExpunge()) {
			return deleteExpunge(theUrl, theRequest);
		}

		return myTransactionService
				.withRequest(theRequest)
				.withTransactionDetails(transactionDetails)
				.execute(tx -> {
					DeleteConflictList deleteConflicts = new DeleteConflictList();
					DeleteMethodOutcome outcome = deleteByUrl(theUrl, deleteConflicts, theRequest, transactionDetails);
					DeleteConflictUtil.validateDeleteConflictsEmptyOrThrowException(getContext(), deleteConflicts);
					return outcome;
				});
	}

	/**
	 * This method gets called by {@link #deleteByUrl(String, RequestDetails)} as well as by
	 * transaction processors
	 */
	@Override
	public DeleteMethodOutcome deleteByUrl(
			String theUrl,
			DeleteConflictList deleteConflicts,
			RequestDetails theRequestDetails,
			@Nonnull TransactionDetails theTransactionDetails) {
		validateDeleteEnabled();

		return myTransactionService
				.withRequest(theRequestDetails)
				.withTransactionDetails(theTransactionDetails)
				.execute(tx -> doDeleteByUrl(theUrl, deleteConflicts, theTransactionDetails, theRequestDetails));
	}

	@Nonnull
	private DeleteMethodOutcome doDeleteByUrl(
			String theUrl,
			DeleteConflictList deleteConflicts,
			TransactionDetails theTransactionDetails,
			RequestDetails theRequestDetails) {
		ResourceSearch resourceSearch = myMatchUrlService.getResourceSearch(theUrl);
		SearchParameterMap paramMap = resourceSearch.getSearchParameterMap();
		paramMap.setLoadSynchronous(true);

		Set<JpaPid> resourceIds = myMatchResourceUrlService.search(paramMap, myResourceType, theRequestDetails, null);

		if (resourceIds.size() > 1) {
			if (!getStorageSettings().isAllowMultipleDelete()) {
				throw new PreconditionFailedException(Msg.code(962)
						+ getContext()
								.getLocalizer()
								.getMessageSanitized(
										BaseStorageDao.class,
										"transactionOperationWithMultipleMatchFailure",
										"DELETE",
										myResourceName,
										theUrl,
										resourceIds.size()));
			}
			// TODO: LD: There is a still a bug on slow deletes:  https://github.com/hapifhir/hapi-fhir/issues/5675
			final long threshold = getStorageSettings().getRestDeleteByUrlResourceIdThreshold();
			if (resourceIds.size() > threshold) {
				throw new PreconditionFailedException(Msg.code(2496)
						+ getContext()
								.getLocalizer()
								.getMessageSanitized(
										BaseStorageDao.class,
										"deleteByUrlThresholdExceeded",
										theUrl,
										resourceIds.size(),
										threshold));
			}
		}

		return deletePidList(theUrl, resourceIds, deleteConflicts, theRequestDetails, theTransactionDetails);
	}

	@Override
	public <P extends IResourcePersistentId> void expunge(Collection<P> theResourceIds, RequestDetails theRequest) {
		ExpungeOptions options = new ExpungeOptions();
		options.setExpungeDeletedResources(true);
		for (P pid : theResourceIds) {
			if (pid instanceof JpaPid) {
				ResourceTable entity = myEntityManager.find(ResourceTable.class, pid.getId());

				forceExpungeInExistingTransaction(entity.getIdDt().toVersionless(), options, theRequest);
			} else {
				ourLog.warn("Unable to process expunge on resource {}", pid);
				return;
			}
		}
	}

	@Nonnull
	@Override
	public <P extends IResourcePersistentId> DeleteMethodOutcome deletePidList(
			String theUrl,
			Collection<P> theResourceIds,
			DeleteConflictList theDeleteConflicts,
			RequestDetails theRequestDetails,
			TransactionDetails theTransactionDetails) {
		StopWatch w = new StopWatch();
		TransactionDetails transactionDetails =
				theTransactionDetails != null ? theTransactionDetails : new TransactionDetails();
		List<ResourceTable> deletedResources = new ArrayList<>();

		List<IResourcePersistentId<?>> resolvedIds =
				theResourceIds.stream().map(t -> (IResourcePersistentId<?>) t).collect(Collectors.toList());
		mySystemDao.preFetchResources(resolvedIds, false);

		for (P pid : theResourceIds) {
			JpaPid jpaPid = (JpaPid) pid;

			// This shouldn't actually need to hit the DB because we pre-fetch above
			ResourceTable entity = myEntityManager.find(ResourceTable.class, jpaPid.getId());
			deletedResources.add(entity);

			T resourceToDelete = myJpaStorageResourceParser.toResource(myResourceType, entity, null, false);

			transactionDetails.addDeletedResourceId(pid);

			// Notify IServerOperationInterceptors about pre-action call
			HookParams hooks = new HookParams()
					.add(IBaseResource.class, resourceToDelete)
					.add(RequestDetails.class, theRequestDetails)
					.addIfMatchesType(ServletRequestDetails.class, theRequestDetails)
					.add(TransactionDetails.class, transactionDetails);
			doCallHooks(transactionDetails, theRequestDetails, Pointcut.STORAGE_PRESTORAGE_RESOURCE_DELETED, hooks);

			myDeleteConflictService.validateOkToDelete(
					theDeleteConflicts, entity, false, theRequestDetails, transactionDetails);

			// Perform delete

			preDelete(resourceToDelete, entity, theRequestDetails);

			updateEntityForDelete(theRequestDetails, transactionDetails, entity);
			resourceToDelete.setId(entity.getIdDt());

			// Notify JPA interceptors
			TransactionSynchronizationManager.registerSynchronization(new TransactionSynchronization() {
				@Override
				public void beforeCommit(boolean readOnly) {
					HookParams hookParams = new HookParams()
							.add(IBaseResource.class, resourceToDelete)
							.add(RequestDetails.class, theRequestDetails)
							.addIfMatchesType(ServletRequestDetails.class, theRequestDetails)
							.add(TransactionDetails.class, transactionDetails)
							.add(
									InterceptorInvocationTimingEnum.class,
									transactionDetails.getInvocationTiming(
											Pointcut.STORAGE_PRECOMMIT_RESOURCE_DELETED));
					doCallHooks(
							transactionDetails,
							theRequestDetails,
							Pointcut.STORAGE_PRECOMMIT_RESOURCE_DELETED,
							hookParams);
				}
			});
		}

		IBaseOperationOutcome oo;
		if (deletedResources.isEmpty()) {
			String msg = getContext()
					.getLocalizer()
					.getMessageSanitized(BaseStorageDao.class, "unableToDeleteNotFound", theUrl);
			oo = createOperationOutcome(
					OO_SEVERITY_WARN, msg, "not-found", StorageResponseCodeEnum.SUCCESSFUL_DELETE_NOT_FOUND);
		} else {
			String msg = getContext()
					.getLocalizer()
					.getMessageSanitized(BaseStorageDao.class, "successfulDeletes", deletedResources.size());
			msg += " "
					+ getContext()
							.getLocalizer()
							.getMessageSanitized(BaseStorageDao.class, "successfulTimingSuffix", w.getMillis());
			oo = createInfoOperationOutcome(msg, StorageResponseCodeEnum.SUCCESSFUL_DELETE);
		}

		ourLog.debug(
				"Processed delete on {} (matched {} resource(s)) in {}ms",
				theUrl,
				deletedResources.size(),
				w.getMillis());

		DeleteMethodOutcome retVal = new DeleteMethodOutcome();
		retVal.setDeletedEntities(deletedResources);
		retVal.setOperationOutcome(oo);
		return retVal;
	}

	protected ResourceTable updateEntityForDelete(
			RequestDetails theRequest, TransactionDetails theTransactionDetails, ResourceTable theEntity) {
		myResourceSearchUrlSvc.deleteByResId(theEntity.getPersistentId());
		Date updateTime = new Date();
		return updateEntity(theRequest, null, theEntity, updateTime, true, true, theTransactionDetails, false, true);
	}

	private void validateDeleteEnabled() {
		if (!getStorageSettings().isDeleteEnabled()) {
			String msg = getContext().getLocalizer().getMessage(BaseStorageDao.class, "deleteBlockedBecauseDisabled");
			throw new PreconditionFailedException(Msg.code(966) + msg);
		}
	}

	private void validateIdPresentForDelete(IIdType theId) {
		if (theId == null || !theId.hasIdPart()) {
			throw new InvalidRequestException(Msg.code(967) + "Can not perform delete, no ID provided");
		}
	}

	private <MT extends IBaseMetaType> void doMetaAdd(
			MT theMetaAdd,
			BaseHasResource theEntity,
			RequestDetails theRequestDetails,
			TransactionDetails theTransactionDetails) {
		IBaseResource oldVersion = myJpaStorageResourceParser.toResource(theEntity, false);

		List<TagDefinition> tags = toTagList(theMetaAdd);
		for (TagDefinition nextDef : tags) {

			boolean entityHasTag = false;
			for (BaseTag next : new ArrayList<>(theEntity.getTags())) {
				if (Objects.equals(next.getTag().getTagType(), nextDef.getTagType())
						&& Objects.equals(next.getTag().getSystem(), nextDef.getSystem())
						&& Objects.equals(next.getTag().getCode(), nextDef.getCode())
						&& Objects.equals(next.getTag().getVersion(), nextDef.getVersion())
						&& Objects.equals(next.getTag().getUserSelected(), nextDef.getUserSelected())) {
					entityHasTag = true;
					break;
				}
			}

			if (!entityHasTag) {
				theEntity.setHasTags(true);

				TagDefinition def = cacheTagDefinitionDao.getTagOrNull(
						theTransactionDetails,
						nextDef.getTagType(),
						nextDef.getSystem(),
						nextDef.getCode(),
						nextDef.getDisplay(),
						nextDef.getVersion(),
						nextDef.getUserSelected());
				if (def != null) {
					BaseTag newEntity = theEntity.addTag(def);
					if (newEntity.getTagId() == null) {
						myEntityManager.persist(newEntity);
					}
				}
			}
		}

		validateMetaCount(theEntity.getTags().size());

		myEntityManager.merge(theEntity);

		// Interceptor call: STORAGE_PRECOMMIT_RESOURCE_UPDATED
		IBaseResource newVersion = myJpaStorageResourceParser.toResource(theEntity, false);
		HookParams preStorageParams = new HookParams()
				.add(IBaseResource.class, oldVersion)
				.add(IBaseResource.class, newVersion)
				.add(RequestDetails.class, theRequestDetails)
				.addIfMatchesType(ServletRequestDetails.class, theRequestDetails)
				.add(TransactionDetails.class, theTransactionDetails);
		myInterceptorBroadcaster.callHooks(Pointcut.STORAGE_PRESTORAGE_RESOURCE_UPDATED, preStorageParams);

		// Interceptor call: STORAGE_PRECOMMIT_RESOURCE_UPDATED
		HookParams preCommitParams = new HookParams()
				.add(IBaseResource.class, oldVersion)
				.add(IBaseResource.class, newVersion)
				.add(RequestDetails.class, theRequestDetails)
				.addIfMatchesType(ServletRequestDetails.class, theRequestDetails)
				.add(TransactionDetails.class, theTransactionDetails)
				.add(
						InterceptorInvocationTimingEnum.class,
						theTransactionDetails.getInvocationTiming(Pointcut.STORAGE_PRECOMMIT_RESOURCE_UPDATED));
		myInterceptorBroadcaster.callHooks(Pointcut.STORAGE_PRECOMMIT_RESOURCE_UPDATED, preCommitParams);
	}

	private <MT extends IBaseMetaType> void doMetaDelete(
			MT theMetaDel,
			BaseHasResource theEntity,
			RequestDetails theRequestDetails,
			TransactionDetails theTransactionDetails) {

		// todo mb update hibernate search index if we are storing resources - it assumes inline tags.
		IBaseResource oldVersion = myJpaStorageResourceParser.toResource(theEntity, false);

		List<TagDefinition> tags = toTagList(theMetaDel);

		for (TagDefinition nextDef : tags) {
			for (BaseTag next : new ArrayList<BaseTag>(theEntity.getTags())) {
				if (Objects.equals(next.getTag().getTagType(), nextDef.getTagType())
						&& Objects.equals(next.getTag().getSystem(), nextDef.getSystem())
						&& Objects.equals(next.getTag().getCode(), nextDef.getCode())) {
					myEntityManager.remove(next);
					theEntity.getTags().remove(next);
				}
			}
		}

		if (theEntity.getTags().isEmpty()) {
			theEntity.setHasTags(false);
		}

		theEntity = myEntityManager.merge(theEntity);

		// Interceptor call: STORAGE_PRECOMMIT_RESOURCE_UPDATED
		IBaseResource newVersion = myJpaStorageResourceParser.toResource(theEntity, false);
		HookParams preStorageParams = new HookParams()
				.add(IBaseResource.class, oldVersion)
				.add(IBaseResource.class, newVersion)
				.add(RequestDetails.class, theRequestDetails)
				.addIfMatchesType(ServletRequestDetails.class, theRequestDetails)
				.add(TransactionDetails.class, theTransactionDetails);
		myInterceptorBroadcaster.callHooks(Pointcut.STORAGE_PRESTORAGE_RESOURCE_UPDATED, preStorageParams);

		HookParams preCommitParams = new HookParams()
				.add(IBaseResource.class, oldVersion)
				.add(IBaseResource.class, newVersion)
				.add(RequestDetails.class, theRequestDetails)
				.addIfMatchesType(ServletRequestDetails.class, theRequestDetails)
				.add(TransactionDetails.class, theTransactionDetails)
				.add(
						InterceptorInvocationTimingEnum.class,
						theTransactionDetails.getInvocationTiming(Pointcut.STORAGE_PRECOMMIT_RESOURCE_UPDATED));

		myInterceptorBroadcaster.callHooks(Pointcut.STORAGE_PRECOMMIT_RESOURCE_UPDATED, preCommitParams);
	}

	@Override
	public ExpungeOutcome expunge(IIdType theId, ExpungeOptions theExpungeOptions, RequestDetails theRequest) {
		HapiTransactionService.noTransactionAllowed();
		validateExpungeEnabled();
		return forceExpungeInExistingTransaction(theId, theExpungeOptions, theRequest);
	}

	@Override
	public ExpungeOutcome expunge(ExpungeOptions theExpungeOptions, RequestDetails theRequestDetails) {
		HapiTransactionService.noTransactionAllowed();
		ourLog.info("Beginning TYPE[{}] expunge operation", getResourceName());
		validateExpungeEnabled();
		return myExpungeService.expunge(getResourceName(), null, theExpungeOptions, theRequestDetails);
	}

	private void validateExpungeEnabled() {
		if (!getStorageSettings().isExpungeEnabled()) {
			throw new MethodNotAllowedException(Msg.code(968) + "$expunge is not enabled on this server");
		}
	}

	@Override
	public ExpungeOutcome forceExpungeInExistingTransaction(
			IIdType theId, ExpungeOptions theExpungeOptions, RequestDetails theRequest) {
		TransactionTemplate txTemplate = new TransactionTemplate(myPlatformTransactionManager);

		BaseHasResource entity = txTemplate.execute(t -> readEntity(theId, theRequest));
		Validate.notNull(entity, "Resource with ID %s not found in database", theId);

		if (theId.hasVersionIdPart()) {
			BaseHasResource currentVersion;
			currentVersion = txTemplate.execute(t -> readEntity(theId.toVersionless(), theRequest));
			Validate.notNull(
					currentVersion,
					"Current version of resource with ID %s not found in database",
					theId.toVersionless());

			if (entity.getVersion() == currentVersion.getVersion()) {
				throw new PreconditionFailedException(
						Msg.code(969) + "Can not perform version-specific expunge of resource "
								+ theId.toUnqualified().getValue() + " as this is the current version");
			}

			return myExpungeService.expunge(
					getResourceName(),
					JpaPid.fromIdAndVersion(entity.getResourceId(), entity.getVersion()),
					theExpungeOptions,
					theRequest);
		}

		return myExpungeService.expunge(
				getResourceName(), JpaPid.fromId(entity.getResourceId()), theExpungeOptions, theRequest);
	}

	@Override
	@Nonnull
	public String getResourceName() {
		return myResourceName;
	}

	@Override
	public Class<T> getResourceType() {
		return myResourceType;
	}

	@SuppressWarnings("unchecked")
	public void setResourceType(Class<? extends IBaseResource> theTableType) {
		myResourceType = (Class<T>) theTableType;
	}

	@Override
	public IBundleProvider history(Date theSince, Date theUntil, Integer theOffset, RequestDetails theRequestDetails) {
		StopWatch w = new StopWatch();
		RequestPartitionId requestPartitionId =
				myRequestPartitionHelperService.determineReadPartitionForRequestForHistory(
						theRequestDetails, myResourceName, null);
		IBundleProvider retVal = myTransactionService
				.withRequest(theRequestDetails)
				.withRequestPartitionId(requestPartitionId)
				.execute(() -> myPersistedJpaBundleProviderFactory.history(
						theRequestDetails, myResourceName, null, theSince, theUntil, theOffset, requestPartitionId));

		ourLog.debug("Processed history on {} in {}ms", myResourceName, w.getMillisAndRestart());
		return retVal;
	}

	/**
	 * @deprecated Use {@link #history(IIdType, HistorySearchDateRangeParam, RequestDetails)} instead
	 */
	@Override
	public IBundleProvider history(
			final IIdType theId, final Date theSince, Date theUntil, Integer theOffset, RequestDetails theRequest) {
		StopWatch w = new StopWatch();

		RequestPartitionId requestPartitionId =
				myRequestPartitionHelperService.determineReadPartitionForRequestForHistory(
						theRequest, myResourceName, theId);
		IBundleProvider retVal = myTransactionService
				.withRequest(theRequest)
				.withRequestPartitionId(requestPartitionId)
				.execute(() -> {
					IIdType id = theId.withResourceType(myResourceName).toUnqualifiedVersionless();
					BaseHasResource entity = readEntity(id, true, theRequest, requestPartitionId);

					return myPersistedJpaBundleProviderFactory.history(
							theRequest,
							myResourceName,
							entity.getPersistentId(),
							theSince,
							theUntil,
							theOffset,
							requestPartitionId);
				});

		ourLog.debug("Processed history on {} in {}ms", theId, w.getMillisAndRestart());
		return retVal;
	}

	@Override
	public IBundleProvider history(
			final IIdType theId,
			final HistorySearchDateRangeParam theHistorySearchDateRangeParam,
			RequestDetails theRequest) {
		StopWatch w = new StopWatch();
		RequestPartitionId requestPartitionId =
				myRequestPartitionHelperService.determineReadPartitionForRequestForHistory(
						theRequest, myResourceName, theId);
		IBundleProvider retVal = myTransactionService
				.withRequest(theRequest)
				.withRequestPartitionId(requestPartitionId)
				.execute(() -> {
					IIdType id = theId.withResourceType(myResourceName).toUnqualifiedVersionless();
					BaseHasResource entity = readEntity(id, true, theRequest, requestPartitionId);

					return myPersistedJpaBundleProviderFactory.history(
							theRequest,
							myResourceName,
							JpaPid.fromId(entity.getId()),
							theHistorySearchDateRangeParam.getLowerBoundAsInstant(),
							theHistorySearchDateRangeParam.getUpperBoundAsInstant(),
							theHistorySearchDateRangeParam.getOffset(),
							theHistorySearchDateRangeParam.getHistorySearchType(),
							requestPartitionId);
				});

		ourLog.debug("Processed history on {} in {}ms", theId, w.getMillisAndRestart());
		return retVal;
	}

	protected boolean isPagingProviderDatabaseBacked(RequestDetails theRequestDetails) {
		if (theRequestDetails == null || theRequestDetails.getServer() == null) {
			return false;
		}
		IRestfulServerDefaults server = theRequestDetails.getServer();
		IPagingProvider pagingProvider = server.getPagingProvider();
		return pagingProvider != null;
	}

	protected void requestReindexForRelatedResources(
			Boolean theCurrentlyReindexing, List<String> theBase, RequestDetails theRequestDetails) {
		// Avoid endless loops
		if (Boolean.TRUE.equals(theCurrentlyReindexing) || shouldSkipReindex(theRequestDetails)) {
			return;
		}

		if (getStorageSettings().isMarkResourcesForReindexingUponSearchParameterChange()) {

			ReindexJobParameters params = new ReindexJobParameters();

			List<String> urls = List.of();
			if (!isCommonSearchParam(theBase)) {
				urls = theBase.stream().map(t -> t + "?").collect(Collectors.toList());
			}

			myJobPartitionProvider.getPartitionedUrls(theRequestDetails, urls).forEach(params::addPartitionedUrl);

			JobInstanceStartRequest request = new JobInstanceStartRequest();
			request.setJobDefinitionId(JOB_REINDEX);
			request.setParameters(params);
			myJobCoordinator.startInstance(theRequestDetails, request);

			ourLog.debug("Started reindex job with parameters {}", params);
		}

		mySearchParamRegistry.requestRefresh();
	}

	protected final boolean shouldSkipReindex(RequestDetails theRequestDetails) {
		if (theRequestDetails == null) {
			return false;
		}
		Object shouldSkip = theRequestDetails.getUserData().getOrDefault(JpaConstants.SKIP_REINDEX_ON_UPDATE, false);
		return Boolean.parseBoolean(shouldSkip.toString());
	}

	private boolean isCommonSearchParam(List<String> theBase) {
		// If the base contains the special resource "Resource", this is a common SP that applies to all resources
		return theBase.stream().map(String::toLowerCase).anyMatch(BASE_RESOURCE_NAME::equals);
	}

	@Override
	@Transactional
	public <MT extends IBaseMetaType> MT metaAddOperation(
			IIdType theResourceId, MT theMetaAdd, RequestDetails theRequest) {

		RequestPartitionId requestPartitionId =
				myRequestPartitionHelperService.determineReadPartitionForRequestForServerOperation(
						theRequest, JpaConstants.OPERATION_META_ADD);

		myTransactionService
				.withRequest(theRequest)
				.withRequestPartitionId(requestPartitionId)
				.execute(() -> doMetaAddOperation(theResourceId, theMetaAdd, theRequest, requestPartitionId));

		@SuppressWarnings("unchecked")
		MT retVal = (MT) metaGetOperation(theMetaAdd.getClass(), theResourceId, theRequest);
		return retVal;
	}

	protected <MT extends IBaseMetaType> void doMetaAddOperation(
			IIdType theResourceId, MT theMetaAdd, RequestDetails theRequest, RequestPartitionId theRequestPartitionId) {
		TransactionDetails transactionDetails = new TransactionDetails();

		StopWatch w = new StopWatch();
		BaseHasResource entity = readEntity(theResourceId, true, theRequest, theRequestPartitionId);

		if (isNull(entity)) {
			throw new ResourceNotFoundException(Msg.code(1993) + theResourceId);
		}

		ResourceTable latestVersion = readEntityLatestVersion(theResourceId, theRequestPartitionId, transactionDetails);
		if (latestVersion.getVersion() != entity.getVersion()) {
			doMetaAdd(theMetaAdd, entity, theRequest, transactionDetails);
		} else {
			doMetaAdd(theMetaAdd, latestVersion, theRequest, transactionDetails);

			// Also update history entry
			ResourceHistoryTable history =
					myResourceHistoryTableDao.findForIdAndVersion(entity.getId(), entity.getVersion());
			doMetaAdd(theMetaAdd, history, theRequest, transactionDetails);
		}

		ourLog.debug("Processed metaAddOperation on {} in {}ms", theResourceId, w.getMillisAndRestart());
	}

	@Override
	@Transactional
	public <MT extends IBaseMetaType> MT metaDeleteOperation(
			IIdType theResourceId, MT theMetaDel, RequestDetails theRequest) {

		RequestPartitionId requestPartitionId =
				myRequestPartitionHelperService.determineReadPartitionForRequestForServerOperation(
						theRequest, JpaConstants.OPERATION_META_DELETE);

		myTransactionService
				.withRequest(theRequest)
				.withRequestPartitionId(requestPartitionId)
				.execute(() -> doMetaDeleteOperation(theResourceId, theMetaDel, theRequest, requestPartitionId));

		@SuppressWarnings("unchecked")
		MT retVal = (MT) metaGetOperation(theMetaDel.getClass(), theResourceId, theRequest);
		return retVal;
	}

	@Transactional
	public <MT extends IBaseMetaType> void doMetaDeleteOperation(
			IIdType theResourceId, MT theMetaDel, RequestDetails theRequest, RequestPartitionId theRequestPartitionId) {
		TransactionDetails transactionDetails = new TransactionDetails();
		StopWatch w = new StopWatch();

		BaseHasResource entity = readEntity(theResourceId, true, theRequest, theRequestPartitionId);

		if (isNull(entity)) {
			throw new ResourceNotFoundException(Msg.code(1994) + theResourceId);
		}

		ResourceTable latestVersion = readEntityLatestVersion(theResourceId, theRequestPartitionId, transactionDetails);
		boolean nonVersionedTags =
				myStorageSettings.getTagStorageMode() != JpaStorageSettings.TagStorageModeEnum.VERSIONED;

		if (latestVersion.getVersion() != entity.getVersion() || nonVersionedTags) {
			doMetaDelete(theMetaDel, entity, theRequest, transactionDetails);
		} else {
			doMetaDelete(theMetaDel, latestVersion, theRequest, transactionDetails);
			// Also update history entry
			ResourceHistoryTable history =
					myResourceHistoryTableDao.findForIdAndVersion(entity.getId(), entity.getVersion());
			doMetaDelete(theMetaDel, history, theRequest, transactionDetails);
		}

		ourLog.debug("Processed metaDeleteOperation on {} in {}ms", theResourceId.getValue(), w.getMillisAndRestart());
	}

	@Override
	public <MT extends IBaseMetaType> MT metaGetOperation(Class<MT> theType, IIdType theId, RequestDetails theRequest) {
		return myTransactionService.withRequest(theRequest).execute(() -> {
			Set<TagDefinition> tagDefs = new HashSet<>();
			BaseHasResource entity = readEntity(theId, theRequest);
			for (BaseTag next : entity.getTags()) {
				tagDefs.add(next.getTag());
			}
			MT retVal = toMetaDt(theType, tagDefs);

			retVal.setLastUpdated(entity.getUpdatedDate());
			retVal.setVersionId(Long.toString(entity.getVersion()));

			return retVal;
		});
	}

	@Override
	@Transactional
	public <MT extends IBaseMetaType> MT metaGetOperation(Class<MT> theType, RequestDetails theRequestDetails) {
		String sql =
				"SELECT d FROM TagDefinition d WHERE d.myId IN (SELECT DISTINCT t.myTagId FROM ResourceTag t WHERE t.myResourceType = :res_type)";
		TypedQuery<TagDefinition> q = myEntityManager.createQuery(sql, TagDefinition.class);
		q.setParameter("res_type", myResourceName);
		List<TagDefinition> tagDefinitions = q.getResultList();

		return toMetaDt(theType, tagDefinitions);
	}

	private boolean isDeleted(BaseHasResource entityToUpdate) {
		return entityToUpdate.getDeleted() != null;
	}

	@PostConstruct
	@Override
	public void start() {
		assert getStorageSettings() != null;

		RuntimeResourceDefinition def = getContext().getResourceDefinition(myResourceType);
		myResourceName = def.getName();

		if (mySearchDao != null && mySearchDao.isDisabled()) {
			mySearchDao = null;
		}

		ourLog.debug("Starting resource DAO for type: {}", getResourceName());
		myInstanceValidator = getApplicationContext().getBean(IInstanceValidatorModule.class);
		myTxTemplate = new TransactionTemplate(myPlatformTransactionManager);
		super.start();
	}

	/**
	 * Subclasses may override to provide behaviour. Invoked within a delete
	 * transaction with the resource that is about to be deleted.
	 */
	protected void preDelete(T theResourceToDelete, ResourceTable theEntityToDelete, RequestDetails theRequestDetails) {
		// nothing by default
	}

	@Override
	@Transactional
	public T readByPid(IResourcePersistentId thePid) {
		return readByPid(thePid, false);
	}

	@Override
	@Transactional
	public T readByPid(IResourcePersistentId thePid, boolean theDeletedOk) {
		StopWatch w = new StopWatch();
		JpaPid jpaPid = (JpaPid) thePid;

		Optional<ResourceTable> entity = myResourceTableDao.findById(jpaPid.getId());
		if (entity.isEmpty()) {
			throw new ResourceNotFoundException(Msg.code(975) + "No resource found with PID " + jpaPid);
		}
		if (isDeleted(entity.get()) && !theDeletedOk) {
			throw createResourceGoneException(entity.get());
		}

		T retVal = myJpaStorageResourceParser.toResource(myResourceType, entity.get(), null, false);

		ourLog.debug("Processed read on {} in {}ms", jpaPid, w.getMillis());
		return retVal;
	}

	/**
	 * @deprecated Use {@link #read(IIdType, RequestDetails)} instead
	 */
	@Override
	public T read(IIdType theId) {
		return read(theId, null);
	}

	@Override
	public T read(IIdType theId, RequestDetails theRequestDetails) {
		return read(theId, theRequestDetails, false);
	}

	@Override
	public T read(IIdType theId, RequestDetails theRequest, boolean theDeletedOk) {
		validateResourceTypeAndThrowInvalidRequestException(theId);
		TransactionDetails transactionDetails = new TransactionDetails();

		RequestPartitionId requestPartitionId = myRequestPartitionHelperService.determineReadPartitionForRequestForRead(
				theRequest, myResourceName, theId);

		return myTransactionService
				.withRequest(theRequest)
				.withTransactionDetails(transactionDetails)
				.withRequestPartitionId(requestPartitionId)
				.read(() -> doReadInTransaction(theId, theRequest, theDeletedOk, requestPartitionId));
	}

	private T doReadInTransaction(
			IIdType theId, RequestDetails theRequest, boolean theDeletedOk, RequestPartitionId theRequestPartitionId) {
		assert TransactionSynchronizationManager.isActualTransactionActive();

		StopWatch w = new StopWatch();
		BaseHasResource entity = readEntity(theId, true, theRequest, theRequestPartitionId);
		validateResourceType(entity);

		T retVal = myJpaStorageResourceParser.toResource(myResourceType, entity, null, false);

		if (!theDeletedOk) {
			if (isDeleted(entity)) {
				throw createResourceGoneException(entity);
			}
		}
		// If the resolved fhir model is null, we don't need to run pre-access over or pre-show over it.
		if (retVal != null) {
			invokeStoragePreAccessResources(theId, theRequest, retVal);
			retVal = invokeStoragePreShowResources(theRequest, retVal);
		}

		ourLog.debug("Processed read on {} in {}ms", theId.getValue(), w.getMillisAndRestart());
		return retVal;
	}

	@Nullable
	private T invokeStoragePreShowResources(RequestDetails theRequest, T retVal) {
		retVal = invokeStoragePreShowResources(myInterceptorBroadcaster, theRequest, retVal);
		return retVal;
	}

	private void invokeStoragePreAccessResources(IIdType theId, RequestDetails theRequest, T theResource) {
		invokeStoragePreAccessResources(myInterceptorBroadcaster, theRequest, theId, theResource);
	}

	private Optional<T> invokeStoragePreAccessResources(RequestDetails theRequest, T theResource) {
		IInterceptorBroadcaster compositeBroadcaster =
				CompositeInterceptorBroadcaster.newCompositeBroadcaster(myInterceptorBroadcaster, theRequest);
		if (compositeBroadcaster.hasHooks(Pointcut.STORAGE_PREACCESS_RESOURCES)) {
			SimplePreResourceAccessDetails accessDetails = new SimplePreResourceAccessDetails(theResource);
			HookParams params = new HookParams()
					.add(IPreResourceAccessDetails.class, accessDetails)
					.add(RequestDetails.class, theRequest)
					.addIfMatchesType(ServletRequestDetails.class, theRequest);
			compositeBroadcaster.callHooks(Pointcut.STORAGE_PREACCESS_RESOURCES, params);
			if (accessDetails.isDontReturnResourceAtIndex(0)) {
				return Optional.empty();
			}
		}
		return Optional.of(theResource);
	}

	@Override
	public BaseHasResource readEntity(IIdType theId, RequestDetails theRequest) {
		RequestPartitionId requestPartitionId = myRequestPartitionHelperService.determineReadPartitionForRequestForRead(
				theRequest, myResourceName, theId);
		return myTransactionService
				.withRequest(theRequest)
				.withRequestPartitionId(requestPartitionId)
				.execute(() -> readEntity(theId, true, theRequest, requestPartitionId));
	}

	@Override
	public ReindexOutcome reindex(
			IResourcePersistentId thePid,
			ReindexParameters theReindexParameters,
			RequestDetails theRequest,
			TransactionDetails theTransactionDetails) {
		ReindexOutcome retVal = new ReindexOutcome();

		JpaPid jpaPid = (JpaPid) thePid;

		// Careful!  Reindex only reads ResourceTable, but we tell Hibernate to check version
		// to ensure Hibernate will catch concurrent updates (PUT/DELETE) elsewhere.
		// Otherwise, we may index stale data.  See #4584
		// We use the main entity as the lock object since all the index rows hang off it.
		ResourceTable entity;
		if (theReindexParameters.isOptimisticLock()) {
			entity = myEntityManager.find(ResourceTable.class, jpaPid.getId(), LockModeType.OPTIMISTIC);
		} else {
			entity = myEntityManager.find(ResourceTable.class, jpaPid.getId());
		}

		if (entity == null) {
			retVal.addWarning("Unable to find entity with PID: " + jpaPid.getId());
			return retVal;
		}

		if (theReindexParameters.getReindexSearchParameters() == ReindexParameters.ReindexSearchParametersEnum.ALL) {
			reindexSearchParameters(entity, retVal, theTransactionDetails);
		}
		if (theReindexParameters.getOptimizeStorage() != ReindexParameters.OptimizeStorageModeEnum.NONE) {
			reindexOptimizeStorage(entity, theReindexParameters.getOptimizeStorage());
		}

		return retVal;
	}

	@SuppressWarnings("unchecked")
	private void reindexSearchParameters(
			ResourceTable entity, ReindexOutcome theReindexOutcome, TransactionDetails theTransactionDetails) {
		try {
			T resource = (T) myJpaStorageResourceParser.toResource(entity, false);
			reindexSearchParameters(resource, entity, theTransactionDetails);
		} catch (Exception e) {
			ourLog.warn("Failure during reindex: {}", e.toString());
			theReindexOutcome.addWarning("Failed to reindex resource " + entity.getIdDt() + ": " + e);
			myResourceTableDao.updateIndexStatus(entity.getId(), INDEX_STATUS_INDEXING_FAILED);
		}
	}

	/**
	 * @deprecated Use {@link #reindex(IResourcePersistentId, ReindexParameters, RequestDetails, TransactionDetails)}
	 */
	@Deprecated
	@Override
	public void reindex(T theResource, IBasePersistedResource theEntity) {
		assert TransactionSynchronizationManager.isActualTransactionActive();
		ResourceTable entity = (ResourceTable) theEntity;
		TransactionDetails transactionDetails = new TransactionDetails(entity.getUpdatedDate());

		reindexSearchParameters(theResource, theEntity, transactionDetails);
	}

	private void reindexSearchParameters(
			T theResource, IBasePersistedResource theEntity, TransactionDetails transactionDetails) {
		ourLog.debug("Indexing resource {} - PID {}", theEntity.getIdDt().getValue(), theEntity.getPersistentId());
		if (theResource != null) {
			CURRENTLY_REINDEXING.put(theResource, Boolean.TRUE);
		}

		SystemRequestDetails request = new SystemRequestDetails();
		request.getUserData().put(JpaConstants.SKIP_REINDEX_ON_UPDATE, Boolean.TRUE);

		updateEntity(
				request, theResource, theEntity, theEntity.getDeleted(), true, false, transactionDetails, true, false);
		if (theResource != null) {
			CURRENTLY_REINDEXING.put(theResource, null);
		}
	}

	private void reindexOptimizeStorage(
			ResourceTable entity, ReindexParameters.OptimizeStorageModeEnum theOptimizeStorageMode) {
		ResourceHistoryTable historyEntity = entity.getCurrentVersionEntity();
		if (historyEntity != null) {
			reindexOptimizeStorageHistoryEntityThenDetachIt(entity, historyEntity);
			if (theOptimizeStorageMode == ReindexParameters.OptimizeStorageModeEnum.ALL_VERSIONS) {
				int pageSize = 100;
				for (int page = 0; ((long) page * pageSize) < entity.getVersion(); page++) {

					// We need to sort the pages, because we are updating the same data we are paging through.
					// If not sorted explicitly, a database like Postgres returns the same data multiple times on
					// different pages as the underlying data gets updated.
					PageRequest pageRequest = PageRequest.of(page, pageSize, Sort.by("myId"));
					Slice<ResourceHistoryTable> historyEntities =
<<<<<<< HEAD
							myResourceHistoryTableDao.findAllVersionsExceptSpecificForResourcePid(
									PageRequest.of(page, pageSize), entity.getId(), historyEntity.getVersion());
=======
							myResourceHistoryTableDao.findForResourceIdAndReturnEntitiesAndFetchProvenance(
									pageRequest, entity.getId(), historyEntity.getVersion());

>>>>>>> ea1d179b
					for (ResourceHistoryTable next : historyEntities) {
						reindexOptimizeStorageHistoryEntityThenDetachIt(entity, next);
					}
				}
			}
		}
	}

	/**
	 * Note that the entity will be detached after being saved if it has changed
	 * in order to avoid growing the number of resources in memory to be too big
	 */
	private void reindexOptimizeStorageHistoryEntityThenDetachIt(ResourceTable entity, ResourceHistoryTable historyEntity) {
		boolean changed = false;
		if (historyEntity.getEncoding() == ResourceEncodingEnum.JSONC
				|| historyEntity.getEncoding() == ResourceEncodingEnum.JSON) {
			byte[] resourceBytes = historyEntity.getResource();
			if (resourceBytes != null) {
				String resourceText = decodeResource(resourceBytes, historyEntity.getEncoding());
				if (myResourceHistoryCalculator.conditionallyAlterHistoryEntity(entity, historyEntity, resourceText)) {
					changed = true;
				}
			}
		}
		if (myStorageSettings.isAccessMetaSourceInformationFromProvenanceTable()) {
			if (isBlank(historyEntity.getSourceUri()) && isBlank(historyEntity.getRequestId())) {
				Long id = historyEntity.getId();
				Optional<ResourceHistoryProvenanceEntity> provenanceEntityOpt =
						myResourceHistoryProvenanceDao.findById(id);
				if (provenanceEntityOpt.isPresent()) {
					ResourceHistoryProvenanceEntity provenanceEntity = provenanceEntityOpt.get();
					historyEntity.setSourceUri(provenanceEntity.getSourceUri());
					historyEntity.setRequestId(provenanceEntity.getRequestId());
					myResourceHistoryProvenanceDao.delete(provenanceEntity);
					changed = true;
				}
			}
		}
		if (changed) {
			myResourceHistoryTableDao.save(historyEntity);
		}

		// Nothing changed, so avoid a dirtiness check when we flush
		myEntityManager.detach(historyEntity);

	}

	private BaseHasResource readEntity(
			IIdType theId,
			boolean theCheckForForcedId,
			RequestDetails theRequest,
			RequestPartitionId requestPartitionId) {
		validateResourceTypeAndThrowInvalidRequestException(theId);

		BaseHasResource entity;
		JpaPid pid = myIdHelperService
				.resolveResourceIdentity(
						requestPartitionId,
						getResourceName(),
						theId.getIdPart(),
						ResolveIdentityMode.includeDeleted().cacheOk())
				.getPersistentId();
		Set<Integer> readPartitions = null;
		if (requestPartitionId.isAllPartitions()) {
			entity = myEntityManager.find(ResourceTable.class, pid.getId());
		} else {
			readPartitions = myRequestPartitionHelperService.toReadPartitions(requestPartitionId);
			if (readPartitions.size() == 1) {
				if (readPartitions.contains(null)) {
					entity = myResourceTableDao
							.readByPartitionIdNull(pid.getId())
							.orElse(null);
				} else {
					entity = myResourceTableDao
							.readByPartitionId(readPartitions.iterator().next(), pid.getId())
							.orElse(null);
				}
			} else {
				if (readPartitions.contains(null)) {
					List<Integer> readPartitionsWithoutNull =
							readPartitions.stream().filter(Objects::nonNull).collect(Collectors.toList());
					entity = myResourceTableDao
							.readByPartitionIdsOrNull(readPartitionsWithoutNull, pid.getId())
							.orElse(null);
				} else {
					entity = myResourceTableDao
							.readByPartitionIds(readPartitions, pid.getId())
							.orElse(null);
				}
			}
		}

		// Verify that the resource is for the correct partition
		if (entity != null && readPartitions != null && entity.getPartitionId() != null) {
			if (!readPartitions.contains(entity.getPartitionId().getPartitionId())) {
				ourLog.debug(
						"Performing a read for PartitionId={} but entity has partition: {}",
						requestPartitionId,
						entity.getPartitionId());
				entity = null;
			}
		}

		if (theId.hasVersionIdPart()) {
			if (!theId.isVersionIdPartValidLong()) {
				throw new ResourceNotFoundException(Msg.code(978)
						+ getContext()
								.getLocalizer()
								.getMessageSanitized(
										BaseStorageDao.class,
										"invalidVersion",
										theId.getVersionIdPart(),
										theId.toUnqualifiedVersionless()));
			}
			if (entity.getVersion() != theId.getVersionIdPartAsLong()) {
				entity = null;
			}
		}

		if (entity == null) {
			if (theId.hasVersionIdPart()) {
				TypedQuery<ResourceHistoryTable> q = myEntityManager.createQuery(
						"SELECT t from ResourceHistoryTable t WHERE t.myResourceId = :RID AND t.myResourceType = :RTYP AND t.myResourceVersion = :RVER",
						ResourceHistoryTable.class);
				q.setParameter("RID", pid.getId());
				q.setParameter("RTYP", myResourceName);
				q.setParameter("RVER", theId.getVersionIdPartAsLong());
				try {
					entity = q.getSingleResult();
				} catch (NoResultException e) {
					throw new ResourceNotFoundException(Msg.code(979)
							+ getContext()
									.getLocalizer()
									.getMessageSanitized(
											BaseStorageDao.class,
											"invalidVersion",
											theId.getVersionIdPart(),
											theId.toUnqualifiedVersionless()));
				}
			}
		}

		if (entity == null) {
			throw new ResourceNotFoundException(Msg.code(1996) + "Resource " + theId + " is not known");
		}

		validateResourceType(entity);

		if (theCheckForForcedId) {
			validateGivenIdIsAppropriateToRetrieveResource(theId, entity);
		}
		return entity;
	}

	@Override
	protected IBasePersistedResource readEntityLatestVersion(
			IResourcePersistentId thePersistentId,
			RequestDetails theRequestDetails,
			TransactionDetails theTransactionDetails) {
		JpaPid jpaPid = (JpaPid) thePersistentId;
		return myEntityManager.find(ResourceTable.class, jpaPid.getId());
	}

	@Override
	@Nonnull
	protected ResourceTable readEntityLatestVersion(
			IIdType theId, RequestDetails theRequestDetails, TransactionDetails theTransactionDetails) {
		RequestPartitionId requestPartitionId = myRequestPartitionHelperService.determineReadPartitionForRequestForRead(
				theRequestDetails, getResourceName(), theId);

		return myTransactionService
				.withRequest(theRequestDetails)
				.withRequestPartitionId(requestPartitionId)
				.execute(() -> readEntityLatestVersion(theId, requestPartitionId, theTransactionDetails));
	}

	@Nonnull
	private ResourceTable readEntityLatestVersion(
			IIdType theId,
			@Nonnull RequestPartitionId theRequestPartitionId,
			TransactionDetails theTransactionDetails) {
		HapiTransactionService.requireTransaction();

		IIdType id = theId;
		validateResourceTypeAndThrowInvalidRequestException(id);
		if (!id.hasResourceType()) {
			id = id.withResourceType(getResourceName());
		}

		JpaPid persistentId = null;
		if (theTransactionDetails != null) {
			if (theTransactionDetails.isResolvedResourceIdEmpty(id.toUnqualifiedVersionless())) {
				throw new ResourceNotFoundException(Msg.code(1997) + id);
			}
			if (theTransactionDetails.hasResolvedResourceIds()) {
				persistentId = (JpaPid) theTransactionDetails.getResolvedResourceId(id);
			}
		}

		if (persistentId == null) {
			persistentId = myIdHelperService.resolveResourceIdentityPid(
					theRequestPartitionId,
					id.getResourceType(),
					id.getIdPart(),
					ResolveIdentityMode.includeDeleted().cacheOk());
		}

		ResourceTable entity = myEntityManager.find(ResourceTable.class, persistentId.getId());
		if (entity == null) {
			throw new ResourceNotFoundException(Msg.code(1998) + id);
		}
		validateGivenIdIsAppropriateToRetrieveResource(id, entity);
		return entity;
	}

	@Transactional
	@Override
	public void removeTag(IIdType theId, TagTypeEnum theTagType, String theScheme, String theTerm) {
		removeTag(theId, theTagType, theScheme, theTerm, null);
	}

	@Transactional
	@Override
	public void removeTag(
			IIdType theId, TagTypeEnum theTagType, String theScheme, String theTerm, RequestDetails theRequest) {
		StopWatch w = new StopWatch();
		BaseHasResource entity = readEntity(theId, theRequest);
		if (entity == null) {
			throw new ResourceNotFoundException(Msg.code(1999) + theId);
		}

		for (BaseTag next : new ArrayList<>(entity.getTags())) {
			if (Objects.equals(next.getTag().getTagType(), theTagType)
					&& Objects.equals(next.getTag().getSystem(), theScheme)
					&& Objects.equals(next.getTag().getCode(), theTerm)) {
				myEntityManager.remove(next);
				entity.getTags().remove(next);
			}
		}

		if (entity.getTags().isEmpty()) {
			entity.setHasTags(false);
		}

		myEntityManager.merge(entity);

		ourLog.debug(
				"Processed remove tag {}/{} on {} in {}ms",
				theScheme,
				theTerm,
				theId.getValue(),
				w.getMillisAndRestart());
	}

	/**
	 * @deprecated Use {@link #search(SearchParameterMap, RequestDetails)} instead
	 */
	@Transactional(propagation = Propagation.SUPPORTS)
	@Override
	public IBundleProvider search(final SearchParameterMap theParams) {
		return search(theParams, null);
	}

	@Transactional(propagation = Propagation.SUPPORTS)
	@Override
	public IBundleProvider search(final SearchParameterMap theParams, RequestDetails theRequest) {
		return search(theParams, theRequest, null);
	}

	@Transactional(propagation = Propagation.SUPPORTS)
	@Override
	public IBundleProvider search(
			final SearchParameterMap theParams, RequestDetails theRequest, HttpServletResponse theServletResponse) {

		if (theParams.getSearchContainedMode() == SearchContainedModeEnum.BOTH) {
			throw new MethodNotAllowedException(Msg.code(983) + "Contained mode 'both' is not currently supported");
		}
		if (theParams.getSearchContainedMode() != SearchContainedModeEnum.FALSE
				&& !myStorageSettings.isIndexOnContainedResources()) {
			throw new MethodNotAllowedException(
					Msg.code(984) + "Searching with _contained mode enabled is not enabled on this server");
		}

		translateListSearchParams(theParams);

		setOffsetAndCount(theParams, theRequest);

		CacheControlDirective cacheControlDirective = new CacheControlDirective();
		if (theRequest != null) {
			cacheControlDirective.parse(theRequest.getHeaders(Constants.HEADER_CACHE_CONTROL));
		}

		RequestPartitionId requestPartitionId =
				myRequestPartitionHelperService.determineReadPartitionForRequestForSearchType(
						theRequest, getResourceName(), theParams);
		IBundleProvider retVal = mySearchCoordinatorSvc.registerSearch(
				this, theParams, getResourceName(), cacheControlDirective, theRequest, requestPartitionId);

		if (retVal instanceof PersistedJpaBundleProvider) {
			PersistedJpaBundleProvider provider = (PersistedJpaBundleProvider) retVal;
			provider.setRequestPartitionId(requestPartitionId);
			if (provider.getCacheStatus() == SearchCacheStatusEnum.HIT) {
				if (theServletResponse != null && theRequest != null) {
					String value = "HIT from " + theRequest.getFhirServerBase();
					theServletResponse.addHeader(Constants.HEADER_X_CACHE, value);
				}
			}
		}

		return retVal;
	}

	private void translateListSearchParams(SearchParameterMap theParams) {

		Set<Map.Entry<String, List<List<IQueryParameterType>>>> entryHashSet = new HashSet<>(theParams.entrySet());

		// Translate _list=42 to _has=List:item:_id=42
		for (Map.Entry<String, List<List<IQueryParameterType>>> stringListEntry : entryHashSet) {
			String key = stringListEntry.getKey();
			if (Constants.PARAM_LIST.equals((key))) {
				List<List<IQueryParameterType>> andOrValues = theParams.get(key);
				theParams.remove(key);
				List<List<IQueryParameterType>> hasParamValues = new ArrayList<>();
				for (List<IQueryParameterType> orValues : andOrValues) {
					List<IQueryParameterType> orList = new ArrayList<>();
					for (IQueryParameterType value : orValues) {
						orList.add(new HasParam(
								"List",
								ListResource.SP_ITEM,
								BaseResource.SP_RES_ID,
								value.getValueAsQueryToken(null)));
					}
					hasParamValues.add(orList);
				}
				theParams.put(Constants.PARAM_HAS, hasParamValues);
			}
		}
	}

	protected void setOffsetAndCount(SearchParameterMap theParams, RequestDetails theRequest) {
		if (theRequest != null) {

			if (theRequest.isSubRequest()) {
				Integer max = getStorageSettings().getMaximumSearchResultCountInTransaction();
				if (max != null) {
					Validate.inclusiveBetween(
							1,
							Integer.MAX_VALUE,
							max,
							"Maximum search result count in transaction must be a positive integer");
					theParams.setLoadSynchronousUpTo(getStorageSettings().getMaximumSearchResultCountInTransaction());
				}
			}

			final Integer offset = RestfulServerUtils.extractOffsetParameter(theRequest);
			if (offset != null || !isPagingProviderDatabaseBacked(theRequest)) {
				theParams.setLoadSynchronous(true);
				if (offset != null) {
					Validate.inclusiveBetween(0, Integer.MAX_VALUE, offset, "Offset must be a positive integer");
				}
				theParams.setOffset(offset);
			}

			Integer count = RestfulServerUtils.extractCountParameter(theRequest);
			if (count != null) {
				Integer maxPageSize = theRequest.getServer().getMaximumPageSize();
				if (maxPageSize != null && count > maxPageSize) {
					ourLog.info(
							"Reducing {} from {} to {} which is the maximum allowable page size.",
							Constants.PARAM_COUNT,
							count,
							maxPageSize);
					count = maxPageSize;
				}
				theParams.setCount(count);
			} else if (theRequest.getServer().getDefaultPageSize() != null) {
				theParams.setCount(theRequest.getServer().getDefaultPageSize());
			}
		}
	}

	@Override
	public List<JpaPid> searchForIds(
			SearchParameterMap theParams,
			RequestDetails theRequest,
			@Nullable IBaseResource theConditionalOperationTargetOrNull) {
		TransactionDetails transactionDetails = new TransactionDetails();
		RequestPartitionId requestPartitionId =
				myRequestPartitionHelperService.determineReadPartitionForRequestForSearchType(
						theRequest, myResourceName, theParams, theConditionalOperationTargetOrNull);

		return myTransactionService
				.withRequest(theRequest)
				.withTransactionDetails(transactionDetails)
				.withRequestPartitionId(requestPartitionId)
				.searchList(() -> {
					if (isNull(theParams.getLoadSynchronousUpTo())) {
						theParams.setLoadSynchronousUpTo(myStorageSettings.getInternalSynchronousSearchSize());
					}

					ISearchBuilder<JpaPid> builder =
							mySearchBuilderFactory.newSearchBuilder(getResourceName(), getResourceType());

					List<JpaPid> ids = new ArrayList<>();

					String uuid = UUID.randomUUID().toString();

					SearchRuntimeDetails searchRuntimeDetails = new SearchRuntimeDetails(theRequest, uuid);
					try (IResultIterator<JpaPid> iter =
							builder.createQuery(theParams, searchRuntimeDetails, theRequest, requestPartitionId)) {
						while (iter.hasNext()) {
							ids.add(iter.next());
						}
					} catch (IOException e) {
						ourLog.error("IO failure during database access", e);
					}

					return ids;
				});
	}

	@Override
	public <PID extends IResourcePersistentId<?>> Stream<PID> searchForIdStream(
			SearchParameterMap theParams,
			RequestDetails theRequest,
			@Nullable IBaseResource theConditionalOperationTargetOrNull) {

		// the Stream is useless outside the bound connection time, so require our caller to have a session.
		HapiTransactionService.requireTransaction();

		RequestPartitionId requestPartitionId =
				myRequestPartitionHelperService.determineReadPartitionForRequestForSearchType(
						theRequest, myResourceName, theParams, theConditionalOperationTargetOrNull);

		ISearchBuilder<JpaPid> builder = mySearchBuilderFactory.newSearchBuilder(getResourceName(), getResourceType());

		String uuid = UUID.randomUUID().toString();

		SearchRuntimeDetails searchRuntimeDetails = new SearchRuntimeDetails(theRequest, uuid);
		//noinspection unchecked
		return (Stream<PID>) myTransactionService
				.withRequest(theRequest)
				.search(() ->
						builder.createQueryStream(theParams, searchRuntimeDetails, theRequest, requestPartitionId));
	}

	@Override
	public List<T> searchForResources(SearchParameterMap theParams, RequestDetails theRequest) {
		return searchForTransformedIds(theParams, theRequest, this::pidsToResource);
	}

	@Override
	public List<IIdType> searchForResourceIds(SearchParameterMap theParams, RequestDetails theRequest) {
		return searchForTransformedIds(theParams, theRequest, this::pidsToIds);
	}

	private <V> List<V> searchForTransformedIds(
			SearchParameterMap theParams,
			RequestDetails theRequest,
			BiFunction<RequestDetails, Stream<JpaPid>, Stream<V>> transform) {
		RequestPartitionId requestPartitionId =
				myRequestPartitionHelperService.determineReadPartitionForRequestForSearchType(
						theRequest, myResourceName, theParams);

		String uuid = UUID.randomUUID().toString();

		SearchRuntimeDetails searchRuntimeDetails = new SearchRuntimeDetails(theRequest, uuid);
		return myTransactionService
				.withRequest(theRequest)
				.withPropagation(Propagation.REQUIRED)
				.searchList(() -> {
					ISearchBuilder<JpaPid> builder =
							mySearchBuilderFactory.newSearchBuilder(getResourceName(), getResourceType());
					Stream<JpaPid> pidStream =
							builder.createQueryStream(theParams, searchRuntimeDetails, theRequest, requestPartitionId);

					Stream<V> transformedStream = transform.apply(theRequest, pidStream);

					return transformedStream.collect(Collectors.toList());
				});
	}

	/**
	 * Fetch the resources in chunks and apply PreAccess/PreShow interceptors.
	 */
	@Nonnull
	private Stream<T> pidsToResource(RequestDetails theRequest, Stream<JpaPid> pidStream) {
		ISearchBuilder<JpaPid> searchBuilder =
				mySearchBuilderFactory.newSearchBuilder(getResourceName(), getResourceType());
		@SuppressWarnings("unchecked")
		Stream<T> resourceStream = (Stream<T>) new QueryChunker<>()
				.chunk(pidStream, SearchBuilder.getMaximumPageSize())
				.flatMap(pidChunk -> searchBuilder.loadResourcesByPid(pidChunk, theRequest).stream());
		// apply interceptors
		return resourceStream
				.flatMap(resource -> invokeStoragePreAccessResources(theRequest, resource).stream())
				.flatMap(resource -> Optional.ofNullable(invokeStoragePreShowResources(theRequest, resource)).stream());
	}

	/**
	 * get the Ids from the ResourceTable entities in chunks.
	 */
	@Nonnull
	private Stream<IIdType> pidsToIds(RequestDetails theRequestDetails, Stream<JpaPid> thePidStream) {
		Stream<Long> longStream = thePidStream.map(JpaPid::getId);

		return new QueryChunker<>()
				.chunk(longStream, SearchBuilder.getMaximumPageSize())
				.flatMap(ids -> myResourceTableDao.findAllById(ids).stream())
				.map(ResourceTable::getIdDt);
	}

	protected <MT extends IBaseMetaType> MT toMetaDt(Class<MT> theType, Collection<TagDefinition> tagDefinitions) {
		MT retVal = ReflectionUtil.newInstance(theType);
		for (TagDefinition next : tagDefinitions) {
			switch (next.getTagType()) {
				case PROFILE:
					retVal.addProfile(next.getCode());
					break;
				case SECURITY_LABEL:
					retVal.addSecurity()
							.setSystem(next.getSystem())
							.setCode(next.getCode())
							.setDisplay(next.getDisplay());
					break;
				case TAG:
					retVal.addTag()
							.setSystem(next.getSystem())
							.setCode(next.getCode())
							.setDisplay(next.getDisplay());
					break;
			}
		}
		myMetaTagSorter.sort(retVal);
		return retVal;
	}

	private ArrayList<TagDefinition> toTagList(IBaseMetaType theMeta) {
		ArrayList<TagDefinition> retVal = new ArrayList<>();

		for (IBaseCoding next : theMeta.getTag()) {
			retVal.add(new TagDefinition(TagTypeEnum.TAG, next.getSystem(), next.getCode(), next.getDisplay()));
		}
		for (IBaseCoding next : theMeta.getSecurity()) {
			retVal.add(
					new TagDefinition(TagTypeEnum.SECURITY_LABEL, next.getSystem(), next.getCode(), next.getDisplay()));
		}
		for (IPrimitiveType<String> next : theMeta.getProfile()) {
			retVal.add(new TagDefinition(TagTypeEnum.PROFILE, BaseHapiFhirDao.NS_JPA_PROFILE, next.getValue(), null));
		}

		return retVal;
	}

	/**
	 * @deprecated Use {@link #update(T, RequestDetails)} instead
	 */
	@Override
	public DaoMethodOutcome update(T theResource) {
		return update(theResource, null, null);
	}

	@Override
	public DaoMethodOutcome update(T theResource, RequestDetails theRequestDetails) {
		return update(theResource, null, theRequestDetails);
	}

	/**
	 * @deprecated Use {@link #update(T, String, RequestDetails)} instead
	 */
	@Override
	public DaoMethodOutcome update(T theResource, String theMatchUrl) {
		return update(theResource, theMatchUrl, null);
	}

	@Override
	public DaoMethodOutcome update(T theResource, String theMatchUrl, RequestDetails theRequestDetails) {
		return update(theResource, theMatchUrl, true, theRequestDetails);
	}

	@Override
	public DaoMethodOutcome update(
			T theResource, String theMatchUrl, boolean thePerformIndexing, RequestDetails theRequestDetails) {
		return update(theResource, theMatchUrl, thePerformIndexing, false, theRequestDetails, new TransactionDetails());
	}

	@Override
	public DaoMethodOutcome update(
			T theResource,
			String theMatchUrl,
			boolean thePerformIndexing,
			boolean theForceUpdateVersion,
			RequestDetails theRequest,
			@Nonnull TransactionDetails theTransactionDetails) {
		if (theResource == null) {
			String msg = getContext().getLocalizer().getMessage(BaseStorageDao.class, "missingBody");
			throw new InvalidRequestException(Msg.code(986) + msg);
		}
		if (!theResource.getIdElement().hasIdPart() && isBlank(theMatchUrl)) {
			String type = myFhirContext.getResourceType(theResource);
			String msg = myFhirContext.getLocalizer().getMessage(BaseStorageDao.class, "updateWithNoId", type);
			throw new InvalidRequestException(Msg.code(987) + msg);
		}

		/*
		 * Resource updates will modify/update the version of the resource with the new version. This is generally helpful,
		 * but leads to issues if the transaction is rolled back and retried. So if we do a rollback, we reset the resource
		 * version to what it was.
		 */
		String id = theResource.getIdElement().getValue();
		Runnable onRollback = () -> theResource.getIdElement().setValue(id);

		RequestPartitionId requestPartitionId = myRequestPartitionHelperService.determineCreatePartitionForRequest(
				theRequest, theResource, getResourceName());

		Callable<DaoMethodOutcome> updateCallback;
		if (myStorageSettings.isUpdateWithHistoryRewriteEnabled()
				&& theRequest != null
				&& theRequest.isRewriteHistory()) {
			updateCallback = () ->
					doUpdateWithHistoryRewrite(theResource, theRequest, theTransactionDetails, requestPartitionId);
		} else {
			updateCallback = () -> doUpdate(
					theResource,
					theMatchUrl,
					thePerformIndexing,
					theForceUpdateVersion,
					theRequest,
					theTransactionDetails,
					requestPartitionId);
		}

		// Execute the update in a retryable transaction
		return myTransactionService
				.withRequest(theRequest)
				.withTransactionDetails(theTransactionDetails)
				.withRequestPartitionId(requestPartitionId)
				.onRollback(onRollback)
				.execute(updateCallback);
	}

	private DaoMethodOutcome doUpdate(
			T theResource,
			String theMatchUrl,
			boolean thePerformIndexing,
			boolean theForceUpdateVersion,
			RequestDetails theRequest,
			TransactionDetails theTransactionDetails,
			RequestPartitionId theRequestPartitionId) {

		preProcessResourceForStorage(theResource);
		preProcessResourceForStorage(theResource, theRequest, theTransactionDetails, thePerformIndexing);

		ResourceTable entity = null;

		IIdType resourceId;
		RestOperationTypeEnum update = RestOperationTypeEnum.UPDATE;
		if (isNotBlank(theMatchUrl)) {
			// Validate that the supplied resource matches the conditional.
			Set<JpaPid> match = myMatchResourceUrlService.processMatchUrl(
					theMatchUrl, myResourceType, theTransactionDetails, theRequest, theResource);
			if (match.size() > 1) {
				String msg = getContext()
						.getLocalizer()
						.getMessageSanitized(
								BaseStorageDao.class,
								"transactionOperationWithMultipleMatchFailure",
								"UPDATE",
								myResourceName,
								theMatchUrl,
								match.size());
				throw new PreconditionFailedException(Msg.code(988) + msg);
			} else if (match.size() == 1) {
				JpaPid pid = match.iterator().next();
				entity = myEntityManager.find(ResourceTable.class, pid.getId());
				resourceId = entity.getIdDt();
				if (myFhirContext.getVersion().getVersion().isEqualOrNewerThan(FhirVersionEnum.R4)
						&& theResource.getIdElement().getIdPart() != null) {
					if (!Objects.equals(theResource.getIdElement().getIdPart(), resourceId.getIdPart())) {
						String msg = getContext()
								.getLocalizer()
								.getMessageSanitized(
										BaseStorageDao.class,
										"transactionOperationWithIdNotMatchFailure",
										"UPDATE",
										theMatchUrl);
						throw new InvalidRequestException(Msg.code(2279) + msg);
					}
				}
			} else {
				// assign UUID if no id provided in the request (numeric id mode is handled in doCreateForPostOrPut)
				if (!theResource.getIdElement().hasIdPart()
						&& getStorageSettings().getResourceServerIdStrategy()
								== JpaStorageSettings.IdStrategyEnum.UUID) {
					theResource.setId(UUID.randomUUID().toString());
					theResource.setUserData(JpaConstants.RESOURCE_ID_SERVER_ASSIGNED, Boolean.TRUE);
				}
				DaoMethodOutcome outcome = doCreateForPostOrPut(
						theRequest,
						theResource,
						theMatchUrl,
						false,
						thePerformIndexing,
						theRequestPartitionId,
						update,
						theTransactionDetails);

				// Pre-cache the match URL
				if (outcome.getPersistentId() != null) {
					myMatchResourceUrlService.matchUrlResolved(
							theTransactionDetails, getResourceName(), theMatchUrl, (JpaPid) outcome.getPersistentId());
				}

				return outcome;
			}
		} else {
			/*
			 * Note: resourceId will not be null or empty here, because we
			 * check it and reject requests in
			 * BaseOutcomeReturningMethodBindingWithResourceParam
			 */
			resourceId = theResource.getIdElement();
			assert resourceId != null;
			assert resourceId.hasIdPart();

			if (!resourceId.hasResourceType()) {
				resourceId = resourceId.withResourceType(getResourceName());
			}

			boolean create = false;

			if (theRequest != null) {
				String existenceCheck = theRequest.getHeader(JpaConstants.HEADER_UPSERT_EXISTENCE_CHECK);
				if (JpaConstants.HEADER_UPSERT_EXISTENCE_CHECK_DISABLED.equals(existenceCheck)) {
					create = true;
				}
			}

			if (!create) {
				try {
					entity = readEntityLatestVersion(resourceId, theRequestPartitionId, theTransactionDetails);
				} catch (ResourceNotFoundException e) {
					create = true;
				}
			}

			if (create) {
				return doCreateForPostOrPut(
						theRequest,
						theResource,
						null,
						false,
						thePerformIndexing,
						theRequestPartitionId,
						update,
						theTransactionDetails);
			}
		}

		// Start
		return doUpdateForUpdateOrPatch(
				theRequest,
				resourceId,
				theMatchUrl,
				thePerformIndexing,
				theForceUpdateVersion,
				theResource,
				entity,
				update,
				theTransactionDetails);
	}

	@Override
	protected DaoMethodOutcome doUpdateForUpdateOrPatch(
			RequestDetails theRequest,
			IIdType theResourceId,
			String theMatchUrl,
			boolean thePerformIndexing,
			boolean theForceUpdateVersion,
			T theResource,
			IBasePersistedResource theEntity,
			RestOperationTypeEnum theOperationType,
			TransactionDetails theTransactionDetails) {

		/*
		 * We stored a resource searchUrl at creation time to prevent resource duplication.
		 * We'll clear any currently existing urls from the db, otherwise we could hit
		 * duplicate index violations if we try to add another (after this create/update)
		 */
		ResourceTable entity = (ResourceTable) theEntity;
		if (entity.isSearchUrlPresent()) {
			myResourceSearchUrlSvc.deleteByResId(entity.getPersistentId());
			entity.setSearchUrlPresent(false);
		}

		if (entity.isDeleted()) {
			// We're un-deleting this entity so let's inform the memory cache service
			myIdHelperService.addResolvedPidToFhirIdAfterCommit(
					entity.getPersistentId(),
					entity.getPartitionId() == null
							? RequestPartitionId.defaultPartition()
							: entity.getPartitionId().toPartitionId(),
					entity.getResourceType(),
					entity.getFhirId(),
					null);
		}

		return super.doUpdateForUpdateOrPatch(
				theRequest,
				theResourceId,
				theMatchUrl,
				thePerformIndexing,
				theForceUpdateVersion,
				theResource,
				theEntity,
				theOperationType,
				theTransactionDetails);
	}

	/**
	 * Method for updating the historical version of the resource when a history version id is included in the request.
	 *
	 * @param theResource           to be saved
	 * @param theRequest            details of the request
	 * @param theTransactionDetails details of the transaction
	 * @return the outcome of the operation
	 */
	private DaoMethodOutcome doUpdateWithHistoryRewrite(
			T theResource,
			RequestDetails theRequest,
			TransactionDetails theTransactionDetails,
			RequestPartitionId theRequestPartitionId) {
		StopWatch w = new StopWatch();

		// No need for indexing as this will update a non-current version of the resource which will not be searchable
		preProcessResourceForStorage(theResource, theRequest, theTransactionDetails, false);

		BaseHasResource entity;
		BaseHasResource currentEntity;

		IIdType resourceId;

		resourceId = theResource.getIdElement();
		assert resourceId != null;
		assert resourceId.hasIdPart();

		try {
			currentEntity =
					readEntityLatestVersion(resourceId.toVersionless(), theRequestPartitionId, theTransactionDetails);

			if (!resourceId.hasVersionIdPart()) {
				throw new InvalidRequestException(
						Msg.code(2093) + "Invalid resource ID, ID must contain a history version");
			}
			entity = readEntity(resourceId, theRequest);
			validateResourceType(entity);
		} catch (ResourceNotFoundException e) {
			throw new ResourceNotFoundException(
					Msg.code(2087) + "Resource not found [" + resourceId + "] - Doesn't exist");
		}

		if (resourceId.hasResourceType() && !resourceId.getResourceType().equals(getResourceName())) {
			throw new UnprocessableEntityException(
					Msg.code(2088) + "Invalid resource ID[" + entity.getIdDt().toUnqualifiedVersionless() + "] of type["
							+ entity.getResourceType() + "] - Does not match expected [" + getResourceName() + "]");
		}
		assert resourceId.hasVersionIdPart();

		boolean wasDeleted = isDeleted(entity);
		entity.setDeleted(null);
		boolean isUpdatingCurrent = resourceId.hasVersionIdPart()
				&& Long.parseLong(resourceId.getVersionIdPart()) == currentEntity.getVersion();
		IBasePersistedResource<?> savedEntity = updateHistoryEntity(
				theRequest, theResource, currentEntity, entity, resourceId, theTransactionDetails, isUpdatingCurrent);
		DaoMethodOutcome outcome = toMethodOutcome(
						theRequest, savedEntity, theResource, null, RestOperationTypeEnum.UPDATE)
				.setCreated(wasDeleted);

		populateOperationOutcomeForUpdate(w, outcome, null, RestOperationTypeEnum.UPDATE);

		return outcome;
	}

	@Override
	public MethodOutcome validate(
			T theResource,
			IIdType theId,
			String theRawResource,
			EncodingEnum theEncoding,
			ValidationModeEnum theMode,
			String theProfile,
			RequestDetails theRequest) {
		TransactionDetails transactionDetails = new TransactionDetails();

		if (theMode == ValidationModeEnum.DELETE) {
			if (theId == null || !theId.hasIdPart()) {
				throw new InvalidRequestException(
						Msg.code(991) + "No ID supplied. ID is required when validating with mode=DELETE");
			}

			RequestPartitionId requestPartitionId =
					myRequestPartitionHelperService.determineReadPartitionForRequestForRead(
							theRequest, getResourceName(), theId);

			return myTransactionService
					.withRequest(theRequest)
					.withRequestPartitionId(requestPartitionId)
					.execute(() -> {
						final ResourceTable entity =
								readEntityLatestVersion(theId, requestPartitionId, transactionDetails);

						// Validate that there are no resources pointing to the candidate that
						// would prevent deletion
						DeleteConflictList deleteConflicts = new DeleteConflictList();
						if (getStorageSettings().isEnforceReferentialIntegrityOnDelete()) {
							myDeleteConflictService.validateOkToDelete(
									deleteConflicts, entity, true, theRequest, new TransactionDetails());
						}
						DeleteConflictUtil.validateDeleteConflictsEmptyOrThrowException(getContext(), deleteConflicts);

						IBaseOperationOutcome oo = createInfoOperationOutcome("Ok to delete");
						return new MethodOutcome(new IdDt(theId.getValue()), oo);
					});
		}

		FhirValidator validator = getContext().newValidator();
		validator.setInterceptorBroadcaster(
				CompositeInterceptorBroadcaster.newCompositeBroadcaster(myInterceptorBroadcaster, theRequest));
		validator.registerValidatorModule(getInstanceValidator());
		validator.registerValidatorModule(new IdChecker(theMode));

		IBaseResource resourceToValidateById = null;
		if (theId != null && theId.hasResourceType() && theId.hasIdPart()) {
			Class<? extends IBaseResource> type =
					getContext().getResourceDefinition(theId.getResourceType()).getImplementingClass();
			IFhirResourceDao<? extends IBaseResource> dao = myDaoRegistry.getResourceDaoOrNull(type);
			resourceToValidateById = dao.read(theId, theRequest);
		}

		ValidationResult result;
		ValidationOptions options = new ValidationOptions().addProfileIfNotBlank(theProfile);

		if (theResource == null) {
			if (resourceToValidateById != null) {
				result = validator.validateWithResult(resourceToValidateById, options);
			} else {
				String msg = getContext().getLocalizer().getMessage(BaseStorageDao.class, "cantValidateWithNoResource");
				throw new InvalidRequestException(Msg.code(992) + msg);
			}
		} else if (isNotBlank(theRawResource)) {
			result = validator.validateWithResult(theRawResource, options);
		} else {
			result = validator.validateWithResult(theResource, options);
		}

		MethodOutcome retVal = new MethodOutcome();
		retVal.setOperationOutcome(result.toOperationOutcome());
		// Note an earlier version of this code returned PreconditionFailedException when the validation
		// failed, but we since realized the spec requires we return 200 regardless of the validation result.
		return retVal;
	}

	/**
	 * Get the resource definition from the criteria which specifies the resource type
	 */
	@Override
	public RuntimeResourceDefinition validateCriteriaAndReturnResourceDefinition(String criteria) {
		String resourceName;
		if (criteria == null || criteria.trim().isEmpty()) {
			throw new IllegalArgumentException(Msg.code(994) + "Criteria cannot be empty");
		}
		if (criteria.contains("?")) {
			resourceName = criteria.substring(0, criteria.indexOf("?"));
		} else {
			resourceName = criteria;
		}

		return getContext().getResourceDefinition(resourceName);
	}

	private void validateGivenIdIsAppropriateToRetrieveResource(IIdType theId, BaseHasResource entity) {
		if (!entity.getIdDt().getIdPart().equals(theId.getIdPart())) {
			// This means that the resource with the given numeric ID exists, but it has a "forced ID", meaning
			// that
			// as far as the outside world is concerned, the given ID doesn't exist (it's just an internal
			// pointer
			// to the
			// forced ID)
			throw new ResourceNotFoundException(Msg.code(2000) + theId);
		}
	}

	private void validateResourceType(BaseHasResource entity) {
		validateResourceType(entity, myResourceName);
	}

	private void validateResourceTypeAndThrowInvalidRequestException(IIdType theId) {
		if (theId.hasResourceType() && !theId.getResourceType().equals(myResourceName)) {
			// Note- Throw a HAPI FHIR exception here so that hibernate doesn't try to translate it into a database
			// exception
			throw new InvalidRequestException(Msg.code(996) + "Incorrect resource type (" + theId.getResourceType()
					+ ") for this DAO, wanted: " + myResourceName);
		}
	}

	@VisibleForTesting
	public void setIdHelperSvcForUnitTest(IIdHelperService theIdHelperService) {
		myIdHelperService = theIdHelperService;
	}

	private static class IdChecker implements IValidatorModule {

		private final ValidationModeEnum myMode;

		IdChecker(ValidationModeEnum theMode) {
			myMode = theMode;
		}

		@Override
		public void validateResource(IValidationContext<IBaseResource> theCtx) {
			IBaseResource resource = theCtx.getResource();
			if (resource instanceof Parameters) {
				List<ParametersParameterComponent> params = ((Parameters) resource).getParameter();
				params = params.stream()
						.filter(param -> param.getName().contains("resource"))
						.collect(Collectors.toList());
				resource = params.get(0).getResource();
			}
			boolean hasId = resource.getIdElement().hasIdPart();
			if (myMode == ValidationModeEnum.CREATE) {
				if (hasId) {
					throw new UnprocessableEntityException(
							Msg.code(997) + "Resource has an ID - ID must not be populated for a FHIR create");
				}
			} else if (myMode == ValidationModeEnum.UPDATE) {
				if (!hasId) {
					throw new UnprocessableEntityException(
							Msg.code(998) + "Resource has no ID - ID must be populated for a FHIR update");
				}
			}
		}
	}
}<|MERGE_RESOLUTION|>--- conflicted
+++ resolved
@@ -43,11 +43,8 @@
 import ca.uhn.fhir.jpa.api.model.ExpungeOutcome;
 import ca.uhn.fhir.jpa.api.model.LazyDaoMethodOutcome;
 import ca.uhn.fhir.jpa.api.svc.IIdHelperService;
-<<<<<<< HEAD
 import ca.uhn.fhir.jpa.dao.data.IResourceHistoryProvenanceDao;
-=======
 import ca.uhn.fhir.jpa.api.svc.ResolveIdentityMode;
->>>>>>> ea1d179b
 import ca.uhn.fhir.jpa.dao.tx.HapiTransactionService;
 import ca.uhn.fhir.jpa.delete.DeleteConflictUtil;
 import ca.uhn.fhir.jpa.model.cross.IBasePersistedResource;
@@ -578,9 +575,7 @@
 		// Pre-cache the resource ID
 		jpaPid.setAssociatedResourceId(entity.getIdType(myFhirContext));
 		String fhirId = entity.getFhirId();
-		if (fhirId == null) {
-			fhirId = Long.toString(entity.getId());
-		}
+        assert fhirId != null;
 		myIdHelperService.addResolvedPidToFhirIdAfterCommit(
 				jpaPid, theRequestPartitionId, getResourceName(), fhirId, null);
 		theTransactionDetails.addResolvedResourceId(jpaPid.getAssociatedResourceId(), jpaPid);
@@ -1723,14 +1718,9 @@
 					// different pages as the underlying data gets updated.
 					PageRequest pageRequest = PageRequest.of(page, pageSize, Sort.by("myId"));
 					Slice<ResourceHistoryTable> historyEntities =
-<<<<<<< HEAD
-							myResourceHistoryTableDao.findAllVersionsExceptSpecificForResourcePid(
-									PageRequest.of(page, pageSize), entity.getId(), historyEntity.getVersion());
-=======
 							myResourceHistoryTableDao.findForResourceIdAndReturnEntitiesAndFetchProvenance(
 									pageRequest, entity.getId(), historyEntity.getVersion());
 
->>>>>>> ea1d179b
 					for (ResourceHistoryTable next : historyEntities) {
 						reindexOptimizeStorageHistoryEntityThenDetachIt(entity, next);
 					}
