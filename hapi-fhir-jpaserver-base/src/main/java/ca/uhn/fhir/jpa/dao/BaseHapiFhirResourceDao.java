--- conflicted
+++ resolved
@@ -49,13 +49,9 @@
 import ca.uhn.fhir.jpa.delete.DeleteConflictUtil;
 import ca.uhn.fhir.jpa.model.cross.IBasePersistedResource;
 import ca.uhn.fhir.jpa.model.dao.JpaPid;
-import ca.uhn.fhir.jpa.model.dao.JpaPidFk;
 import ca.uhn.fhir.jpa.model.entity.BaseHasResource;
 import ca.uhn.fhir.jpa.model.entity.BaseTag;
-<<<<<<< HEAD
-=======
 import ca.uhn.fhir.jpa.model.entity.EntityIndexStatusEnum;
->>>>>>> a999cb32
 import ca.uhn.fhir.jpa.model.entity.IBaseResourceEntity;
 import ca.uhn.fhir.jpa.model.entity.IdAndPartitionId;
 import ca.uhn.fhir.jpa.model.entity.PartitionablePartitionId;
@@ -1404,11 +1400,7 @@
 
 			// Also update history entry
 			ResourceHistoryTable history = myResourceHistoryTableDao.findForIdAndVersion(
-<<<<<<< HEAD
-					JpaPidFk.fromPid(entity.getResourceId()), entity.getVersion());
-=======
 					entity.getResourceId().toFk(), entity.getVersion());
->>>>>>> a999cb32
 			doMetaAdd(theMetaAdd, history, theRequest, transactionDetails);
 		}
 
@@ -1457,11 +1449,7 @@
 			doMetaDelete(theMetaDel, latestVersion, theRequest, transactionDetails);
 			// Also update history entry
 			ResourceHistoryTable history = myResourceHistoryTableDao.findForIdAndVersion(
-<<<<<<< HEAD
-					JpaPidFk.fromPid(entity.getResourceId()), entity.getVersion());
-=======
 					entity.getResourceId().toFk(), entity.getVersion());
->>>>>>> a999cb32
 			doMetaDelete(theMetaDel, history, theRequest, transactionDetails);
 		}
 
@@ -1738,11 +1726,7 @@
 					PageRequest pageRequest = PageRequest.of(page, pageSize, Sort.by("myId"));
 					Slice<ResourceHistoryTable> historyEntities =
 							myResourceHistoryTableDao.findAllVersionsExceptSpecificForResourcePid(
-<<<<<<< HEAD
-									pageRequest, JpaPidFk.fromPid(entity.getId()), historyEntity.getVersion());
-=======
 									pageRequest, entity.getId().toFk(), historyEntity.getVersion());
->>>>>>> a999cb32
 
 					for (ResourceHistoryTable next : historyEntities) {
 						reindexOptimizeStorageHistoryEntity(entity, next);
