--- conflicted
+++ resolved
@@ -2175,22 +2175,10 @@
 			cacheControlDirective.parse(theRequest.getHeaders(Constants.HEADER_CACHE_CONTROL));
 		}
 
-<<<<<<< HEAD
-		RequestPartitionId requestPartitionId =
-				myRequestPartitionHelperService.determineReadPartitionForRequestForSearchType(
-						theRequest, getResourceName(), theParams);
 		IBundleProvider retVal = null;
 		try {
 			retVal = mySearchCoordinatorSvc.registerSearch(
-					this, theParams, getResourceName(), cacheControlDirective, theRequest, requestPartitionId);
-		} catch (SQLGrammarException e) {
-			String trackingUUID = UUID.randomUUID().toString();
-			ourLog.error("SQLGrammarException during search, tracking uuid: {}", trackingUUID, e);
-			throw new InternalErrorException("SQLGrammarException during search, tracking uuid: " + trackingUUID);
-		}
-=======
-		IBundleProvider retVal = mySearchCoordinatorSvc.registerSearch(
-				this, theParams, getResourceName(), cacheControlDirective, theRequest);
+					this, theParams, getResourceName(), cacheControlDirective, theRequest);
 
 		if (retVal instanceof PersistedJpaBundleProvider provider) {
 			// Note: we calculate the partition -after- calling registerSearch, since that
@@ -2198,7 +2186,11 @@
 			RequestPartitionId requestPartitionId =
 					myRequestPartitionHelperService.determineReadPartitionForRequestForSearchType(
 							theRequest, getResourceName(), theParams);
->>>>>>> 77e7475a
+		} catch (SQLGrammarException e) {
+			String trackingUUID = UUID.randomUUID().toString();
+			ourLog.error("SQLGrammarException during search, tracking uuid: {}", trackingUUID, e);
+			throw new InternalErrorException("SQLGrammarException during search, tracking uuid: " + trackingUUID);
+		}
 
 			provider.setRequestPartitionId(requestPartitionId);
 			if (provider.getCacheStatus() == SearchCacheStatusEnum.HIT) {
