/*
 * #%L
 * HAPI FHIR JPA Server
 * %%
 * Copyright (C) 2014 - 2023 Smile CDR, Inc.
 * %%
 * Licensed under the Apache License, Version 2.0 (the "License");
 * you may not use this file except in compliance with the License.
 * You may obtain a copy of the License at
 *
 *      http://www.apache.org/licenses/LICENSE-2.0
 *
 * Unless required by applicable law or agreed to in writing, software
 * distributed under the License is distributed on an "AS IS" BASIS,
 * WITHOUT WARRANTIES OR CONDITIONS OF ANY KIND, either express or implied.
 * See the License for the specific language governing permissions and
 * limitations under the License.
 * #L%
 */
package ca.uhn.fhir.jpa.dao;

import ca.uhn.fhir.batch2.api.IJobCoordinator;
import ca.uhn.fhir.batch2.jobs.parameters.UrlPartitioner;
import ca.uhn.fhir.batch2.jobs.reindex.ReindexAppCtx;
import ca.uhn.fhir.batch2.jobs.reindex.ReindexJobParameters;
import ca.uhn.fhir.batch2.model.JobInstanceStartRequest;
import ca.uhn.fhir.context.FhirVersionEnum;
import ca.uhn.fhir.context.RuntimeResourceDefinition;
import ca.uhn.fhir.i18n.Msg;
import ca.uhn.fhir.interceptor.api.HookParams;
import ca.uhn.fhir.interceptor.api.IInterceptorBroadcaster;
import ca.uhn.fhir.interceptor.api.Pointcut;
import ca.uhn.fhir.interceptor.model.ReadPartitionIdRequestDetails;
import ca.uhn.fhir.interceptor.model.RequestPartitionId;
import ca.uhn.fhir.jpa.api.config.JpaStorageSettings;
import ca.uhn.fhir.jpa.api.dao.DaoRegistry;
import ca.uhn.fhir.jpa.api.dao.IFhirResourceDao;
import ca.uhn.fhir.jpa.api.dao.IFhirSystemDao;
import ca.uhn.fhir.jpa.api.dao.ReindexOutcome;
import ca.uhn.fhir.jpa.api.dao.ReindexParameters;
import ca.uhn.fhir.jpa.api.model.DaoMethodOutcome;
import ca.uhn.fhir.jpa.api.model.DeleteConflictList;
import ca.uhn.fhir.jpa.api.model.DeleteMethodOutcome;
import ca.uhn.fhir.jpa.api.model.ExpungeOptions;
import ca.uhn.fhir.jpa.api.model.ExpungeOutcome;
import ca.uhn.fhir.jpa.api.model.LazyDaoMethodOutcome;
import ca.uhn.fhir.jpa.api.svc.IIdHelperService;
import ca.uhn.fhir.jpa.dao.index.IdHelperService;
import ca.uhn.fhir.jpa.dao.tx.HapiTransactionService;
import ca.uhn.fhir.jpa.delete.DeleteConflictUtil;
import ca.uhn.fhir.jpa.model.cross.IBasePersistedResource;
import ca.uhn.fhir.jpa.model.dao.JpaPid;
import ca.uhn.fhir.jpa.model.entity.BaseHasResource;
import ca.uhn.fhir.jpa.model.entity.BaseTag;
import ca.uhn.fhir.jpa.model.entity.ForcedId;
import ca.uhn.fhir.jpa.model.entity.PartitionablePartitionId;
import ca.uhn.fhir.jpa.model.entity.ResourceEncodingEnum;
import ca.uhn.fhir.jpa.model.entity.ResourceHistoryTable;
import ca.uhn.fhir.jpa.model.entity.ResourceTable;
import ca.uhn.fhir.jpa.model.entity.TagDefinition;
import ca.uhn.fhir.jpa.model.entity.TagTypeEnum;
import ca.uhn.fhir.jpa.model.search.SearchRuntimeDetails;
import ca.uhn.fhir.jpa.model.util.JpaConstants;
import ca.uhn.fhir.jpa.partition.IRequestPartitionHelperSvc;
import ca.uhn.fhir.jpa.search.PersistedJpaBundleProvider;
import ca.uhn.fhir.jpa.search.PersistedJpaBundleProviderFactory;
import ca.uhn.fhir.jpa.search.ResourceSearchUrlSvc;
import ca.uhn.fhir.jpa.search.cache.SearchCacheStatusEnum;
import ca.uhn.fhir.jpa.searchparam.MatchUrlService;
import ca.uhn.fhir.jpa.searchparam.ResourceSearch;
import ca.uhn.fhir.jpa.searchparam.SearchParameterMap;
import ca.uhn.fhir.jpa.util.MemoryCacheService;
import ca.uhn.fhir.model.api.IQueryParameterType;
import ca.uhn.fhir.model.api.StorageResponseCodeEnum;
import ca.uhn.fhir.model.dstu2.resource.BaseResource;
import ca.uhn.fhir.model.dstu2.resource.ListResource;
import ca.uhn.fhir.model.primitive.IdDt;
import ca.uhn.fhir.rest.api.CacheControlDirective;
import ca.uhn.fhir.rest.api.Constants;
import ca.uhn.fhir.rest.api.EncodingEnum;
import ca.uhn.fhir.rest.api.InterceptorInvocationTimingEnum;
import ca.uhn.fhir.rest.api.MethodOutcome;
import ca.uhn.fhir.rest.api.RestOperationTypeEnum;
import ca.uhn.fhir.rest.api.SearchContainedModeEnum;
import ca.uhn.fhir.rest.api.ValidationModeEnum;
import ca.uhn.fhir.rest.api.server.IBundleProvider;
import ca.uhn.fhir.rest.api.server.IPreResourceAccessDetails;
import ca.uhn.fhir.rest.api.server.IPreResourceShowDetails;
import ca.uhn.fhir.rest.api.server.RequestDetails;
import ca.uhn.fhir.rest.api.server.SimplePreResourceAccessDetails;
import ca.uhn.fhir.rest.api.server.SimplePreResourceShowDetails;
import ca.uhn.fhir.rest.api.server.SystemRequestDetails;
import ca.uhn.fhir.rest.api.server.storage.IDeleteExpungeJobSubmitter;
import ca.uhn.fhir.rest.api.server.storage.IResourcePersistentId;
import ca.uhn.fhir.rest.api.server.storage.TransactionDetails;
import ca.uhn.fhir.rest.param.HasParam;
import ca.uhn.fhir.rest.param.HistorySearchDateRangeParam;
import ca.uhn.fhir.rest.server.IPagingProvider;
import ca.uhn.fhir.rest.server.IRestfulServerDefaults;
import ca.uhn.fhir.rest.server.RestfulServerUtils;
import ca.uhn.fhir.rest.server.exceptions.InvalidRequestException;
import ca.uhn.fhir.rest.server.exceptions.MethodNotAllowedException;
import ca.uhn.fhir.rest.server.exceptions.PreconditionFailedException;
import ca.uhn.fhir.rest.server.exceptions.ResourceNotFoundException;
import ca.uhn.fhir.rest.server.exceptions.ResourceVersionConflictException;
import ca.uhn.fhir.rest.server.exceptions.UnprocessableEntityException;
import ca.uhn.fhir.rest.server.provider.ProviderConstants;
import ca.uhn.fhir.rest.server.servlet.ServletRequestDetails;
import ca.uhn.fhir.rest.server.util.CompositeInterceptorBroadcaster;
import ca.uhn.fhir.util.ObjectUtil;
import ca.uhn.fhir.util.ReflectionUtil;
import ca.uhn.fhir.util.StopWatch;
import ca.uhn.fhir.util.UrlUtil;
import ca.uhn.fhir.validation.FhirValidator;
import ca.uhn.fhir.validation.IInstanceValidatorModule;
import ca.uhn.fhir.validation.IValidationContext;
import ca.uhn.fhir.validation.IValidatorModule;
import ca.uhn.fhir.validation.ValidationOptions;
import ca.uhn.fhir.validation.ValidationResult;
import com.google.common.annotations.VisibleForTesting;
import org.apache.commons.lang3.Validate;
import org.hl7.fhir.instance.model.api.IBaseCoding;
import org.hl7.fhir.instance.model.api.IBaseMetaType;
import org.hl7.fhir.instance.model.api.IBaseOperationOutcome;
import org.hl7.fhir.instance.model.api.IBaseResource;
import org.hl7.fhir.instance.model.api.IIdType;
import org.hl7.fhir.instance.model.api.IPrimitiveType;
import org.hl7.fhir.r4.model.Parameters;
import org.hl7.fhir.r4.model.Parameters.ParametersParameterComponent;
import org.springframework.beans.factory.annotation.Autowired;
import org.springframework.beans.factory.annotation.Required;
import org.springframework.data.domain.PageRequest;
import org.springframework.data.domain.Slice;
import org.springframework.transaction.PlatformTransactionManager;
import org.springframework.transaction.annotation.Propagation;
import org.springframework.transaction.annotation.Transactional;
import org.springframework.transaction.support.TransactionSynchronization;
import org.springframework.transaction.support.TransactionSynchronizationManager;
import org.springframework.transaction.support.TransactionTemplate;

import javax.annotation.Nonnull;
import javax.annotation.Nullable;
import javax.annotation.PostConstruct;
import javax.persistence.LockModeType;
import javax.persistence.NoResultException;
import javax.persistence.TypedQuery;
import javax.servlet.http.HttpServletResponse;
import java.io.IOException;
import java.util.ArrayList;
import java.util.Collection;
import java.util.Date;
import java.util.HashSet;
import java.util.Iterator;
import java.util.List;
import java.util.Objects;
import java.util.Optional;
import java.util.Set;
import java.util.UUID;
import java.util.concurrent.Callable;
import java.util.function.Supplier;
import java.util.stream.Collectors;

import static org.apache.commons.lang3.StringUtils.isBlank;
import static org.apache.commons.lang3.StringUtils.isNotBlank;

public abstract class BaseHapiFhirResourceDao<T extends IBaseResource> extends BaseHapiFhirDao<T> implements IFhirResourceDao<T> {

	public static final String BASE_RESOURCE_NAME = "resource";
	private static final org.slf4j.Logger ourLog = org.slf4j.LoggerFactory.getLogger(BaseHapiFhirResourceDao.class);
	@Autowired
	protected IInterceptorBroadcaster myInterceptorBroadcaster;

	@Autowired
	protected PlatformTransactionManager myPlatformTransactionManager;
	@Autowired(required = false)
	protected IFulltextSearchSvc mySearchDao;
	@Autowired
	protected HapiTransactionService myTransactionService;
	@Autowired
	private MatchResourceUrlService<JpaPid> myMatchResourceUrlService;
	@Autowired
	private SearchBuilderFactory<JpaPid> mySearchBuilderFactory;
	@Autowired
	private DaoRegistry myDaoRegistry;
	@Autowired
	private IRequestPartitionHelperSvc myRequestPartitionHelperService;
	@Autowired
	private MatchUrlService myMatchUrlService;
	@Autowired
	private IDeleteExpungeJobSubmitter myDeleteExpungeJobSubmitter;
	@Autowired
	private IJobCoordinator myJobCoordinator;
	private IInstanceValidatorModule myInstanceValidator;
	private String myResourceName;
	private Class<T> myResourceType;
	@Autowired
	private PersistedJpaBundleProviderFactory myPersistedJpaBundleProviderFactory;
	@Autowired
	private MemoryCacheService myMemoryCacheService;
	private TransactionTemplate myTxTemplate;
	@Autowired
	private UrlPartitioner myUrlPartitioner;
	@Autowired
	private ResourceSearchUrlSvc myResourceSearchUrlSvc;
	@Autowired
	private IFhirSystemDao<?, ?> mySystemDao;

	public static <T extends IBaseResource> T invokeStoragePreShowResources(IInterceptorBroadcaster theInterceptorBroadcaster, RequestDetails theRequest, T retVal) {
		if (CompositeInterceptorBroadcaster.hasHooks(Pointcut.STORAGE_PRESHOW_RESOURCES, theInterceptorBroadcaster, theRequest)) {
			SimplePreResourceShowDetails showDetails = new SimplePreResourceShowDetails(retVal);
			HookParams params = new HookParams()
				.add(IPreResourceShowDetails.class, showDetails)
				.add(RequestDetails.class, theRequest)
				.addIfMatchesType(ServletRequestDetails.class, theRequest);
			CompositeInterceptorBroadcaster.doCallHooks(theInterceptorBroadcaster, theRequest, Pointcut.STORAGE_PRESHOW_RESOURCES, params);
			//noinspection unchecked
			retVal = (T) showDetails.getResource(0);//TODO GGG/JA : getting resource 0 is interesting. We apparently allow null values in the list. Should we?
			return retVal;
		} else {
			return retVal;
		}
	}

	public static void invokeStoragePreAccessResources(IInterceptorBroadcaster theInterceptorBroadcaster, RequestDetails theRequest, IIdType theId, IBaseResource theResource) {
		if (CompositeInterceptorBroadcaster.hasHooks(Pointcut.STORAGE_PREACCESS_RESOURCES, theInterceptorBroadcaster, theRequest)) {
			SimplePreResourceAccessDetails accessDetails = new SimplePreResourceAccessDetails(theResource);
			HookParams params = new HookParams()
				.add(IPreResourceAccessDetails.class, accessDetails)
				.add(RequestDetails.class, theRequest)
				.addIfMatchesType(ServletRequestDetails.class, theRequest);
			CompositeInterceptorBroadcaster.doCallHooks(theInterceptorBroadcaster, theRequest, Pointcut.STORAGE_PREACCESS_RESOURCES, params);
			if (accessDetails.isDontReturnResourceAtIndex(0)) {
				throw new ResourceNotFoundException(Msg.code(1995) + "Resource " + theId + " is not known");
			}
		}
	}

	@Override
	protected HapiTransactionService getTransactionService() {
		return myTransactionService;
	}

	@VisibleForTesting
	public void setTransactionService(HapiTransactionService theTransactionService) {
		myTransactionService = theTransactionService;
	}

	@Override
	protected MatchResourceUrlService getMatchResourceUrlService() {
		return myMatchResourceUrlService;
	}

	@Override
	protected IStorageResourceParser getStorageResourceParser() {
		return myJpaStorageResourceParser;
	}

	@Override
	protected IDeleteExpungeJobSubmitter getDeleteExpungeJobSubmitter() {
		return myDeleteExpungeJobSubmitter;
	}

	/**
	 * @deprecated Use {@link #create(T, RequestDetails)} instead
	 */
	@Override
	public DaoMethodOutcome create(final T theResource) {
		return create(theResource, null, true, null, new TransactionDetails());
	}

	@Override
	public DaoMethodOutcome create(final T theResource, RequestDetails theRequestDetails) {
		return create(theResource, null, true, theRequestDetails, new TransactionDetails());
	}

	/**
	 * @deprecated Use {@link #create(T, String, RequestDetails)} instead
	 */
	@Override
	public DaoMethodOutcome create(final T theResource, String theIfNoneExist) {
		return create(theResource, theIfNoneExist, null);
	}

	@Override
	public DaoMethodOutcome create(final T theResource, String theIfNoneExist, RequestDetails theRequestDetails) {
		return create(theResource, theIfNoneExist, true, theRequestDetails, new TransactionDetails());
	}

	@Override
	public DaoMethodOutcome create(T theResource, String theIfNoneExist, boolean thePerformIndexing, RequestDetails theRequestDetails, @Nonnull TransactionDetails theTransactionDetails) {
		RequestPartitionId requestPartitionId = myRequestPartitionHelperService.determineCreatePartitionForRequest(theRequestDetails, theResource, getResourceName());
		return myTransactionService
			.withRequest(theRequestDetails)
			.withTransactionDetails(theTransactionDetails)
			.withRequestPartitionId(requestPartitionId)
			.execute(tx -> doCreateForPost(theResource, theIfNoneExist, thePerformIndexing, theTransactionDetails, theRequestDetails, requestPartitionId));
	}

	@VisibleForTesting
	public void setRequestPartitionHelperService(IRequestPartitionHelperSvc theRequestPartitionHelperService) {
		myRequestPartitionHelperService = theRequestPartitionHelperService;
	}

	/**
	 * Called for FHIR create (POST) operations
	 */
	protected DaoMethodOutcome doCreateForPost(T theResource, String theIfNoneExist, boolean thePerformIndexing, TransactionDetails theTransactionDetails, RequestDetails theRequestDetails, RequestPartitionId theRequestPartitionId) {
		if (theResource == null) {
			String msg = getContext().getLocalizer().getMessage(BaseStorageDao.class, "missingBody");
			throw new InvalidRequestException(Msg.code(956) + msg);
		}

		if (isNotBlank(theResource.getIdElement().getIdPart())) {
			if (getContext().getVersion().getVersion().isOlderThan(FhirVersionEnum.DSTU3)) {
				String message = getMessageSanitized("failedToCreateWithClientAssignedId", theResource.getIdElement().getIdPart());
				throw new InvalidRequestException(Msg.code(957) + message, createErrorOperationOutcome(message, "processing"));
			} else {
				// As of DSTU3, ID and version in the body should be ignored for a create/update
				theResource.setId("");
			}
		}

		if (getStorageSettings().getResourceServerIdStrategy() == JpaStorageSettings.IdStrategyEnum.UUID) {
			theResource.setId(UUID.randomUUID().toString());
			theResource.setUserData(JpaConstants.RESOURCE_ID_SERVER_ASSIGNED, Boolean.TRUE);
		}

		return doCreateForPostOrPut(theRequestDetails, theResource, theIfNoneExist, true, thePerformIndexing, theRequestPartitionId, RestOperationTypeEnum.CREATE, theTransactionDetails);
	}

	/**
	 * Called both for FHIR create (POST) operations (via {@link #doCreateForPost(IBaseResource, String, boolean, TransactionDetails, RequestDetails, RequestPartitionId)}
	 * as well as for FHIR update (PUT) where we're doing a create-with-client-assigned-ID (via {@link #doUpdate(IBaseResource, String, boolean, boolean, RequestDetails, TransactionDetails, RequestPartitionId)}.
	 */
	private DaoMethodOutcome doCreateForPostOrPut(RequestDetails theRequest, T theResource, String theMatchUrl, boolean theProcessMatchUrl, boolean thePerformIndexing, RequestPartitionId theRequestPartitionId, RestOperationTypeEnum theOperationType, TransactionDetails theTransactionDetails) {
		StopWatch w = new StopWatch();

		preProcessResourceForStorage(theResource);
		preProcessResourceForStorage(theResource, theRequest, theTransactionDetails, thePerformIndexing);

		ResourceTable entity = new ResourceTable();
		entity.setResourceType(toResourceName(theResource));
		entity.setPartitionId(PartitionablePartitionId.toStoragePartition(theRequestPartitionId, myPartitionSettings));
		entity.setCreatedByMatchUrl(theMatchUrl);
		entity.initializeVersion();

		if (isNotBlank(theMatchUrl) && theProcessMatchUrl) {
			Set<JpaPid> match = myMatchResourceUrlService.processMatchUrl(theMatchUrl, myResourceType, theTransactionDetails, theRequest);
			if (match.size() > 1) {
				String msg = getContext().getLocalizer().getMessageSanitized(BaseStorageDao.class, "transactionOperationWithMultipleMatchFailure", "CREATE", theMatchUrl, match.size());
				throw new PreconditionFailedException(Msg.code(958) + msg);
			} else if (match.size() == 1) {

				/*
				 * Ok, so we've found a single PID that matches the conditional URL.
				 * That's good, there are two possibilities below.
				 */

				JpaPid pid = match.iterator().next();
				if (theTransactionDetails.getDeletedResourceIds().contains(pid)) {

					/*
					 * If the resource matching the given match URL has already been
					 * deleted within this transaction. This is a really rare case, since
					 * it means the client has performed a FHIR transaction with both
					 * a delete and a create on the same conditional URL. This is rare
					 * but allowed, and means that it's now ok to create a new one resource
					 * matching the conditional URL since we'll be deleting any existing
					 * index rows on the existing resource as a part of this transaction.
					 * We can also un-resolve the previous match URL in the TransactionDetails
					 * since we'll resolve it to the new resource ID below
					 */

					myMatchResourceUrlService.unresolveMatchUrl(theTransactionDetails, getResourceName(), theMatchUrl);

				} else {

					/*
					 * This is the normal path where the conditional URL matched exactly
					 * one resource, so we won't be creating anything but instead
					 * just returning the existing ID. We now have a PID for the matching
					 * resource, but we haven't loaded anything else (e.g. the forced ID
					 * or the resource body aren't yet loaded from the DB). We're going to
					 * return a LazyDaoOutcome with two lazy loaded providers for loading the
					 * entity and the forced ID since we can avoid these extra SQL loads
					 * unless we know we're actually going to use them. For example, if
					 * the client has specified "Prefer: return=minimal" then we won't be
					 * needing the load the body.
					 */

					Supplier<LazyDaoMethodOutcome.EntityAndResource> entitySupplier = () -> myTxTemplate.execute(tx -> {
						ResourceTable foundEntity = myEntityManager.find(ResourceTable.class, pid.getId());
						IBaseResource resource = myJpaStorageResourceParser.toResource(foundEntity, false);
						theResource.setId(resource.getIdElement().getValue());
						return new LazyDaoMethodOutcome.EntityAndResource(foundEntity, resource);
					});
					Supplier<IIdType> idSupplier = () -> myTxTemplate.execute(tx -> {
						IIdType retVal = myIdHelperService.translatePidIdToForcedId(myFhirContext, myResourceName, pid);
						if (!retVal.hasVersionIdPart()) {
							Long version = myMemoryCacheService.getIfPresent(MemoryCacheService.CacheEnum.RESOURCE_CONDITIONAL_CREATE_VERSION, pid.getId());
							if (version == null) {
								version = myResourceTableDao.findCurrentVersionByPid(pid.getId());
								if (version != null) {
									myMemoryCacheService.putAfterCommit(MemoryCacheService.CacheEnum.RESOURCE_CONDITIONAL_CREATE_VERSION, pid.getId(), version);
								}
							}
							if (version != null) {
								retVal = myFhirContext.getVersion().newIdType().setParts(retVal.getBaseUrl(), retVal.getResourceType(), retVal.getIdPart(), Long.toString(version));
							}
						}
						return retVal;
					});

					DaoMethodOutcome outcome = toMethodOutcomeLazy(theRequest, pid, entitySupplier, idSupplier).setCreated(false).setNop(true);
					StorageResponseCodeEnum responseCode = StorageResponseCodeEnum.SUCCESSFUL_CREATE_WITH_CONDITIONAL_MATCH;
					String msg = getContext().getLocalizer().getMessageSanitized(BaseStorageDao.class, "successfulCreateConditionalWithMatch", w.getMillisAndRestart(), UrlUtil.sanitizeUrlPart(theMatchUrl));
					outcome.setOperationOutcome(createInfoOperationOutcome(msg, responseCode));
					return outcome;
				}
			}
		}

		String resourceIdBeforeStorage = theResource.getIdElement().getIdPart();
		boolean resourceHadIdBeforeStorage = isNotBlank(resourceIdBeforeStorage);
		boolean resourceIdWasServerAssigned = theResource.getUserData(JpaConstants.RESOURCE_ID_SERVER_ASSIGNED) == Boolean.TRUE;
		entity.setFhirId(resourceIdBeforeStorage);

		HookParams hookParams;

		// Notify interceptor for accepting/rejecting client assigned ids
		if (!resourceIdWasServerAssigned && resourceHadIdBeforeStorage) {
			hookParams = new HookParams()
				.add(IBaseResource.class, theResource)
				.add(RequestDetails.class, theRequest);
			doCallHooks(theTransactionDetails, theRequest, Pointcut.STORAGE_PRESTORAGE_CLIENT_ASSIGNED_ID, hookParams);
		}

		// Interceptor call: STORAGE_PRESTORAGE_RESOURCE_CREATED
		hookParams = new HookParams()
			.add(IBaseResource.class, theResource)
			.add(RequestDetails.class, theRequest)
			.addIfMatchesType(ServletRequestDetails.class, theRequest)
			.add(RequestPartitionId.class, theRequestPartitionId)
			.add(TransactionDetails.class, theTransactionDetails);
		doCallHooks(theTransactionDetails, theRequest, Pointcut.STORAGE_PRESTORAGE_RESOURCE_CREATED, hookParams);

		if (resourceHadIdBeforeStorage && !resourceIdWasServerAssigned) {
			validateResourceIdCreation(theResource, theRequest);
		}

		if (theMatchUrl != null) {
			// Note: We actually create the search URL below by calling enforceMatchUrlResourceUniqueness
			// since we can't do that until we know the assigned PID, but we set this flag up here
			// because we need to set it before we persist the ResourceTable entity in order to
			// avoid triggering an extra DB update
			entity.setSearchUrlPresent(true);
		}

		// Perform actual DB update
		// this call will also update the metadata
		ResourceTable updatedEntity = updateEntity(theRequest, theResource, entity, null, thePerformIndexing, false, theTransactionDetails, false, thePerformIndexing);

		// Store the resource forced ID if necessary
		JpaPid jpaPid = JpaPid.fromId(updatedEntity.getResourceId());
		if (resourceHadIdBeforeStorage) {
			if (resourceIdWasServerAssigned) {
				boolean createForPureNumericIds = true;
				createForcedIdIfNeeded(entity, resourceIdBeforeStorage, createForPureNumericIds);
			} else {
				boolean createForPureNumericIds = getStorageSettings().getResourceClientIdStrategy() != JpaStorageSettings.ClientIdStrategyEnum.ALPHANUMERIC;
				createForcedIdIfNeeded(entity, resourceIdBeforeStorage, createForPureNumericIds);
			}
		} else {
			switch (getStorageSettings().getResourceClientIdStrategy()) {
				case NOT_ALLOWED:
				case ALPHANUMERIC:
					break;
				case ANY:
					boolean createForPureNumericIds = true;
					createForcedIdIfNeeded(updatedEntity, theResource.getIdElement().getIdPart(), createForPureNumericIds);
					// for client ID mode ANY, we will always have a forced ID. If we ever
					// stop populating the transient forced ID be warned that we use it
					// (and expect it to be set correctly) farther below.
					assert updatedEntity.getTransientForcedId() != null;
					break;
			}
		}

		// Populate the resource with its actual final stored ID from the entity
		theResource.setId(entity.getIdDt());

		// Pre-cache the resource ID
		jpaPid.setAssociatedResourceId(entity.getIdType(myFhirContext));
		myIdHelperService.addResolvedPidToForcedId(jpaPid, theRequestPartitionId, getResourceName(), entity.getTransientForcedId(), null);
		theTransactionDetails.addResolvedResourceId(jpaPid.getAssociatedResourceId(), jpaPid);
		theTransactionDetails.addResolvedResource(jpaPid.getAssociatedResourceId(), theResource);

		// Pre-cache the match URL, and create an entry in the HFJ_RES_SEARCH_URL table to
		// protect against concurrent writes to the same conditional URL
		if (theMatchUrl != null) {
			myResourceSearchUrlSvc.enforceMatchUrlResourceUniqueness(getResourceName(), theMatchUrl, jpaPid);
			myMatchResourceUrlService.matchUrlResolved(theTransactionDetails, getResourceName(), theMatchUrl, jpaPid);
		}

		// Update the version/last updated in the resource so that interceptors get
		// the correct version
		// TODO - the above updateEntity calls updateResourceMetadata
		// 		Maybe we don't need this call here?
		myJpaStorageResourceParser.updateResourceMetadata(entity, theResource);

		// Populate the PID in the resource so it is available to hooks
		addPidToResource(entity, theResource);

		// Notify JPA interceptors
		if (!updatedEntity.isUnchangedInCurrentOperation()) {
			hookParams = new HookParams()
				.add(IBaseResource.class, theResource)
				.add(RequestDetails.class, theRequest)
				.addIfMatchesType(ServletRequestDetails.class, theRequest)
				.add(TransactionDetails.class, theTransactionDetails)
				.add(InterceptorInvocationTimingEnum.class, theTransactionDetails.getInvocationTiming(Pointcut.STORAGE_PRECOMMIT_RESOURCE_CREATED));
			doCallHooks(theTransactionDetails, theRequest, Pointcut.STORAGE_PRECOMMIT_RESOURCE_CREATED, hookParams);
		}

		DaoMethodOutcome outcome = toMethodOutcome(theRequest, entity, theResource, theMatchUrl, theOperationType)
			.setCreated(true);

		if (!thePerformIndexing) {
			outcome.setId(theResource.getIdElement());
		}

		populateOperationOutcomeForUpdate(w, outcome, theMatchUrl, theOperationType);

		return outcome;
	}

	private void createForcedIdIfNeeded(ResourceTable theEntity, String theResourceId, boolean theCreateForPureNumericIds) {
		if (isNotBlank(theResourceId) && theEntity.getForcedId() == null) {
			if (theCreateForPureNumericIds || !IdHelperService.isValidPid(theResourceId)) {
				ForcedId forcedId = new ForcedId();
				forcedId.setResourceType(theEntity.getResourceType());
				forcedId.setForcedId(theResourceId);
				forcedId.setResource(theEntity);
				forcedId.setPartitionId(theEntity.getPartitionId());

				/*
				 * As of Hibernate 5.6.2, assigning the forced ID to the
				 * resource table causes an extra update to happen, even
				 * though the ResourceTable entity isn't actually changed
				 * (there is a @OneToOne reference on ResourceTable to the
				 * ForcedId table, but the actual column is on the ForcedId
				 * table so it doesn't actually make sense to update the table
				 * when this is set). But to work around that we avoid
				 * actually assigning ResourceTable#myForcedId here.
				 *
				 * It's conceivable they may fix this in the future, or
				 * they may not.
				 *
				 * If you want to try assigning the forced it to the resource
				 * entity (by calling ResourceTable#setForcedId) try running
				 * the tests FhirResourceDaoR4QueryCountTest to verify that
				 * nothing has broken as a result.
				 * JA 20220121
				 */
				theEntity.setTransientForcedId(forcedId.getForcedId());
				myForcedIdDao.save(forcedId);
			}
		}
	}

	void validateResourceIdCreation(T theResource, RequestDetails theRequest) {
		JpaStorageSettings.ClientIdStrategyEnum strategy = getStorageSettings().getResourceClientIdStrategy();

		if (strategy == JpaStorageSettings.ClientIdStrategyEnum.NOT_ALLOWED) {
			if (!isSystemRequest(theRequest)) {
				throw new ResourceNotFoundException(Msg.code(959) + getMessageSanitized("failedToCreateWithClientAssignedIdNotAllowed", theResource.getIdElement().getIdPart()));
			}
		}

		if (strategy == JpaStorageSettings.ClientIdStrategyEnum.ALPHANUMERIC) {
			if (theResource.getIdElement().isIdPartValidLong()) {
				throw new InvalidRequestException(Msg.code(960) + getMessageSanitized("failedToCreateWithClientAssignedNumericId", theResource.getIdElement().getIdPart()));
			}
		}
	}

	protected String getMessageSanitized(String theKey, String theIdPart) {
		return getContext().getLocalizer().getMessageSanitized(BaseStorageDao.class, theKey, theIdPart);
	}

	private boolean isSystemRequest(RequestDetails theRequest) {
		return theRequest instanceof SystemRequestDetails;
	}

	private IInstanceValidatorModule getInstanceValidator() {
		return myInstanceValidator;
	}

	/**
	 * @deprecated Use {@link #delete(IIdType, RequestDetails)} instead
	 */
	@Override
	public DaoMethodOutcome delete(IIdType theId) {
		return delete(theId, null);
	}

	@Override
	public DaoMethodOutcome delete(IIdType theId, RequestDetails theRequestDetails) {
		TransactionDetails transactionDetails = new TransactionDetails();

		validateIdPresentForDelete(theId);
		validateDeleteEnabled();

		return myTransactionService.execute(theRequestDetails, transactionDetails, tx -> {
			DeleteConflictList deleteConflicts = new DeleteConflictList();
			if (isNotBlank(theId.getValue())) {
				deleteConflicts.setResourceIdMarkedForDeletion(theId);
			}

			StopWatch w = new StopWatch();

			DaoMethodOutcome retVal = delete(theId, deleteConflicts, theRequestDetails, transactionDetails);

			DeleteConflictUtil.validateDeleteConflictsEmptyOrThrowException(getContext(), deleteConflicts);

			ourLog.debug("Processed delete on {} in {}ms", theId.getValue(), w.getMillisAndRestart());
			return retVal;
		});
	}

	@Override
	public DaoMethodOutcome delete(IIdType theId,
											 DeleteConflictList theDeleteConflicts,
											 RequestDetails theRequestDetails,
											 @Nonnull TransactionDetails theTransactionDetails) {
		validateIdPresentForDelete(theId);
		validateDeleteEnabled();

		final ResourceTable entity;
		try {
			entity = readEntityLatestVersion(theId, theRequestDetails, theTransactionDetails);
		} catch (ResourceNotFoundException ex) {
			// we don't want to throw 404s.
			// if not found, return an outcome anyways.
			// Because no object actually existed, we'll
			// just set the id and nothing else
			return createMethodOutcomeForResourceId(theId.getValue(), MESSAGE_KEY_DELETE_RESOURCE_NOT_EXISTING, StorageResponseCodeEnum.SUCCESSFUL_DELETE_NOT_FOUND);
		}

		if (theId.hasVersionIdPart() && Long.parseLong(theId.getVersionIdPart()) != entity.getVersion()) {
			throw new ResourceVersionConflictException(Msg.code(961) + "Trying to delete " + theId + " but this is not the current version");
		}

		JpaPid persistentId = JpaPid.fromId(entity.getResourceId());
		theTransactionDetails.addDeletedResourceId(persistentId);

		// Don't delete again if it's already deleted
		if (isDeleted(entity)) {
			DaoMethodOutcome outcome = createMethodOutcomeForResourceId(entity.getIdDt().getValue(), MESSAGE_KEY_DELETE_RESOURCE_ALREADY_DELETED, StorageResponseCodeEnum.SUCCESSFUL_DELETE_ALREADY_DELETED);

			// used to exist, so we'll set the persistent id
			outcome.setPersistentId(persistentId);
			outcome.setEntity(entity);

			return outcome;
		}

		StopWatch w = new StopWatch();

		T resourceToDelete = myJpaStorageResourceParser.toResource(myResourceType, entity, null, false);
		theDeleteConflicts.setResourceIdMarkedForDeletion(theId);

		// Notify IServerOperationInterceptors about pre-action call
		HookParams hook = new HookParams()
			.add(IBaseResource.class, resourceToDelete)
			.add(RequestDetails.class, theRequestDetails)
			.addIfMatchesType(ServletRequestDetails.class, theRequestDetails)
			.add(TransactionDetails.class, theTransactionDetails);
		doCallHooks(theTransactionDetails, theRequestDetails, Pointcut.STORAGE_PRESTORAGE_RESOURCE_DELETED, hook);

		myDeleteConflictService.validateOkToDelete(theDeleteConflicts, entity, false, theRequestDetails, theTransactionDetails);

		preDelete(resourceToDelete, entity, theRequestDetails);

		ResourceTable savedEntity = updateEntityForDelete(theRequestDetails, theTransactionDetails, entity);
		resourceToDelete.setId(entity.getIdDt());

		// Notify JPA interceptors
		HookParams hookParams = new HookParams()
			.add(IBaseResource.class, resourceToDelete)
			.add(RequestDetails.class, theRequestDetails)
			.addIfMatchesType(ServletRequestDetails.class, theRequestDetails)
			.add(TransactionDetails.class, theTransactionDetails)
			.add(InterceptorInvocationTimingEnum.class, theTransactionDetails.getInvocationTiming(Pointcut.STORAGE_PRECOMMIT_RESOURCE_DELETED));


		doCallHooks(theTransactionDetails, theRequestDetails, Pointcut.STORAGE_PRECOMMIT_RESOURCE_DELETED, hookParams);

		DaoMethodOutcome outcome = toMethodOutcome(theRequestDetails, savedEntity, resourceToDelete, null, RestOperationTypeEnum.DELETE).setCreated(true);

		String msg = getContext().getLocalizer().getMessageSanitized(BaseStorageDao.class, "successfulDeletes", 1);
		msg += " " + getContext().getLocalizer().getMessageSanitized(BaseStorageDao.class, "successfulTimingSuffix", w.getMillis());
		outcome.setOperationOutcome(createInfoOperationOutcome(msg, StorageResponseCodeEnum.SUCCESSFUL_DELETE));

		return outcome;
	}

	@Override
	public DeleteMethodOutcome deleteByUrl(String theUrl, RequestDetails theRequest) {
		validateDeleteEnabled();

		TransactionDetails transactionDetails = new TransactionDetails();
		ResourceSearch resourceSearch = myMatchUrlService.getResourceSearch(theUrl);

		if (resourceSearch.isDeleteExpunge()) {
			return deleteExpunge(theUrl, theRequest);
		}

		return myTransactionService.execute(theRequest, transactionDetails, tx -> {
			DeleteConflictList deleteConflicts = new DeleteConflictList();
			DeleteMethodOutcome outcome = deleteByUrl(theUrl, deleteConflicts, theRequest, transactionDetails);
			DeleteConflictUtil.validateDeleteConflictsEmptyOrThrowException(getContext(), deleteConflicts);
			return outcome;
		});
	}

	/**
	 * This method gets called by {@link #deleteByUrl(String, RequestDetails)} as well as by
	 * transaction processors
	 */
	@Override
	public DeleteMethodOutcome deleteByUrl(String theUrl, DeleteConflictList deleteConflicts, RequestDetails theRequestDetails, @Nonnull TransactionDetails theTransactionDetails) {
		validateDeleteEnabled();

		return myTransactionService.execute(theRequestDetails, theTransactionDetails, tx -> doDeleteByUrl(theUrl, deleteConflicts, theTransactionDetails, theRequestDetails));
	}

	@Nonnull
	private DeleteMethodOutcome doDeleteByUrl(String theUrl, DeleteConflictList deleteConflicts, TransactionDetails theTransactionDetails, RequestDetails theRequestDetails) {
		ResourceSearch resourceSearch = myMatchUrlService.getResourceSearch(theUrl);
		SearchParameterMap paramMap = resourceSearch.getSearchParameterMap();
		paramMap.setLoadSynchronous(true);

		Set<JpaPid> resourceIds = myMatchResourceUrlService.search(paramMap, myResourceType, theRequestDetails, null);

		if (resourceIds.size() > 1) {
			if (!getStorageSettings().isAllowMultipleDelete()) {
				throw new PreconditionFailedException(Msg.code(962) + getContext().getLocalizer().getMessageSanitized(BaseStorageDao.class, "transactionOperationWithMultipleMatchFailure", "DELETE", theUrl, resourceIds.size()));
			}
		}

		return deletePidList(theUrl, resourceIds, deleteConflicts, theRequestDetails, theTransactionDetails);
	}

	@Override
	public <P extends IResourcePersistentId> void expunge(Collection<P> theResourceIds, RequestDetails theRequest) {
		ExpungeOptions options = new ExpungeOptions();
		options.setExpungeDeletedResources(true);
		for (P pid : theResourceIds) {
			if (pid instanceof JpaPid) {
				ResourceTable entity = myEntityManager.find(ResourceTable.class, pid.getId());

				forceExpungeInExistingTransaction(entity.getIdDt().toVersionless(), options, theRequest);
			} else {
				ourLog.warn("Unable to process expunge on resource {}", pid);
				return;
			}

		}
	}

	@Nonnull
	@Override
	public <P extends IResourcePersistentId> DeleteMethodOutcome deletePidList(String theUrl, Collection<P> theResourceIds, DeleteConflictList theDeleteConflicts, RequestDetails theRequestDetails, TransactionDetails theTransactionDetails) {
		StopWatch w = new StopWatch();
		TransactionDetails transactionDetails = new TransactionDetails();
		List<ResourceTable> deletedResources = new ArrayList<>();

		List<IResourcePersistentId<?>> resolvedIds = theResourceIds
			.stream()
			.map(t -> (IResourcePersistentId<?>) t)
			.collect(Collectors.toList());
		mySystemDao.preFetchResources(resolvedIds, false);

		for (P pid : theResourceIds) {
			JpaPid jpaPid = (JpaPid) pid;

			// This shouldn't actually need to hit the DB because we pre-fetch above
			ResourceTable entity = myEntityManager.find(ResourceTable.class, jpaPid.getId());
			deletedResources.add(entity);

			T resourceToDelete = myJpaStorageResourceParser.toResource(myResourceType, entity, null, false);

			// Notify IServerOperationInterceptors about pre-action call
			HookParams hooks = new HookParams()
				.add(IBaseResource.class, resourceToDelete)
				.add(RequestDetails.class, theRequestDetails)
				.addIfMatchesType(ServletRequestDetails.class, theRequestDetails)
				.add(TransactionDetails.class, transactionDetails);
			doCallHooks(transactionDetails, theRequestDetails, Pointcut.STORAGE_PRESTORAGE_RESOURCE_DELETED, hooks);

			myDeleteConflictService.validateOkToDelete(theDeleteConflicts, entity, false, theRequestDetails, transactionDetails);

			// Perform delete

			preDelete(resourceToDelete, entity, theRequestDetails);

			updateEntityForDelete(theRequestDetails, transactionDetails, entity);
			resourceToDelete.setId(entity.getIdDt());

			// Notify JPA interceptors
			TransactionSynchronizationManager.registerSynchronization(new TransactionSynchronization() {
				@Override
				public void beforeCommit(boolean readOnly) {
					HookParams hookParams = new HookParams()
						.add(IBaseResource.class, resourceToDelete)
						.add(RequestDetails.class, theRequestDetails)
						.addIfMatchesType(ServletRequestDetails.class, theRequestDetails)
						.add(TransactionDetails.class, transactionDetails)
						.add(InterceptorInvocationTimingEnum.class, transactionDetails.getInvocationTiming(Pointcut.STORAGE_PRECOMMIT_RESOURCE_DELETED));
					doCallHooks(transactionDetails, theRequestDetails, Pointcut.STORAGE_PRECOMMIT_RESOURCE_DELETED, hookParams);
				}
			});
		}

		IBaseOperationOutcome oo;
		if (deletedResources.isEmpty()) {
			String msg = getContext().getLocalizer().getMessageSanitized(BaseStorageDao.class, "unableToDeleteNotFound", theUrl);
			oo = createOperationOutcome(OO_SEVERITY_WARN, msg, "not-found", StorageResponseCodeEnum.SUCCESSFUL_DELETE_NOT_FOUND);
		} else {
			String msg = getContext().getLocalizer().getMessageSanitized(BaseStorageDao.class, "successfulDeletes", deletedResources.size());
			msg += " " + getContext().getLocalizer().getMessageSanitized(BaseStorageDao.class, "successfulTimingSuffix", w.getMillis());
			oo = createInfoOperationOutcome(msg, StorageResponseCodeEnum.SUCCESSFUL_DELETE);
		}

		ourLog.debug("Processed delete on {} (matched {} resource(s)) in {}ms", theUrl, deletedResources.size(), w.getMillis());

		theTransactionDetails.addDeletedResourceIds(theResourceIds);

		DeleteMethodOutcome retVal = new DeleteMethodOutcome();
		retVal.setDeletedEntities(deletedResources);
		retVal.setOperationOutcome(oo);
		return retVal;
	}

	protected ResourceTable updateEntityForDelete(RequestDetails theRequest, TransactionDetails theTransactionDetails, ResourceTable theEntity) {
		myResourceSearchUrlSvc.deleteByResId(theEntity.getId());
		Date updateTime = new Date();
		return updateEntity(theRequest, null, theEntity, updateTime, true, true, theTransactionDetails, false, true);
	}

	private void validateDeleteEnabled() {
		if (!getStorageSettings().isDeleteEnabled()) {
			String msg = getContext().getLocalizer().getMessage(BaseStorageDao.class, "deleteBlockedBecauseDisabled");
			throw new PreconditionFailedException(Msg.code(966) + msg);
		}
	}

	private void validateIdPresentForDelete(IIdType theId) {
		if (theId == null || !theId.hasIdPart()) {
			throw new InvalidRequestException(Msg.code(967) + "Can not perform delete, no ID provided");
		}
	}

	private <MT extends IBaseMetaType> void doMetaAdd(MT theMetaAdd, BaseHasResource theEntity, RequestDetails theRequestDetails, TransactionDetails theTransactionDetails) {
		IBaseResource oldVersion = myJpaStorageResourceParser.toResource(theEntity, false);

		List<TagDefinition> tags = toTagList(theMetaAdd);
		for (TagDefinition nextDef : tags) {

			boolean hasTag = false;
			for (BaseTag next : new ArrayList<>(theEntity.getTags())) {
				if (Objects.equals(next.getTag().getTagType(), nextDef.getTagType()) &&
					Objects.equals(next.getTag().getSystem(), nextDef.getSystem()) &&
					Objects.equals(next.getTag().getCode(), nextDef.getCode()) &&
					Objects.equals(next.getTag().getVersion(), nextDef.getVersion()) &&
					Objects.equals(next.getTag().getUserSelected(), nextDef.getUserSelected())) {
					hasTag = true;
					break;
				}
			}


			if (!hasTag) {
				theEntity.setHasTags(true);

				TagDefinition def = getTagOrNull(theTransactionDetails, nextDef.getTagType(), nextDef.getSystem(),
					nextDef.getCode(), nextDef.getDisplay(), nextDef.getVersion(), nextDef.getUserSelected());
				if (def != null) {
					BaseTag newEntity = theEntity.addTag(def);
					if (newEntity.getTagId() == null) {
						myEntityManager.persist(newEntity);
					}
				}
			}
		}

		validateMetaCount(theEntity.getTags().size());

		myEntityManager.merge(theEntity);

		// Interceptor call: STORAGE_PRECOMMIT_RESOURCE_UPDATED
		IBaseResource newVersion = myJpaStorageResourceParser.toResource(theEntity, false);
		HookParams preStorageParams = new HookParams()
			.add(IBaseResource.class, oldVersion)
			.add(IBaseResource.class, newVersion)
			.add(RequestDetails.class, theRequestDetails)
			.addIfMatchesType(ServletRequestDetails.class, theRequestDetails)
			.add(TransactionDetails.class, theTransactionDetails);
		myInterceptorBroadcaster.callHooks(Pointcut.STORAGE_PRESTORAGE_RESOURCE_UPDATED, preStorageParams);

		// Interceptor call: STORAGE_PRECOMMIT_RESOURCE_UPDATED
		HookParams preCommitParams = new HookParams()
			.add(IBaseResource.class, oldVersion)
			.add(IBaseResource.class, newVersion)
			.add(RequestDetails.class, theRequestDetails)
			.addIfMatchesType(ServletRequestDetails.class, theRequestDetails)
			.add(TransactionDetails.class, theTransactionDetails)
			.add(InterceptorInvocationTimingEnum.class, theTransactionDetails.getInvocationTiming(Pointcut.STORAGE_PRECOMMIT_RESOURCE_UPDATED));
		myInterceptorBroadcaster.callHooks(Pointcut.STORAGE_PRECOMMIT_RESOURCE_UPDATED, preCommitParams);

	}

	private <MT extends IBaseMetaType> void doMetaDelete(MT theMetaDel, BaseHasResource theEntity, RequestDetails theRequestDetails, TransactionDetails theTransactionDetails) {

		// todo mb update hibernate search index if we are storing resources - it assumes inline tags.
		IBaseResource oldVersion = myJpaStorageResourceParser.toResource(theEntity, false);

		List<TagDefinition> tags = toTagList(theMetaDel);

		for (TagDefinition nextDef : tags) {
			for (BaseTag next : new ArrayList<BaseTag>(theEntity.getTags())) {
				if (ObjectUtil.equals(next.getTag().getTagType(), nextDef.getTagType()) &&
					ObjectUtil.equals(next.getTag().getSystem(), nextDef.getSystem()) &&
					ObjectUtil.equals(next.getTag().getCode(), nextDef.getCode())) {
					myEntityManager.remove(next);
					theEntity.getTags().remove(next);
				}
			}
		}

		if (theEntity.getTags().isEmpty()) {
			theEntity.setHasTags(false);
		}

		theEntity = myEntityManager.merge(theEntity);

		// Interceptor call: STORAGE_PRECOMMIT_RESOURCE_UPDATED
		IBaseResource newVersion = myJpaStorageResourceParser.toResource(theEntity, false);
		HookParams preStorageParams = new HookParams()
			.add(IBaseResource.class, oldVersion)
			.add(IBaseResource.class, newVersion)
			.add(RequestDetails.class, theRequestDetails)
			.addIfMatchesType(ServletRequestDetails.class, theRequestDetails)
			.add(TransactionDetails.class, theTransactionDetails);
		myInterceptorBroadcaster.callHooks(Pointcut.STORAGE_PRESTORAGE_RESOURCE_UPDATED, preStorageParams);

		HookParams preCommitParams = new HookParams()
			.add(IBaseResource.class, oldVersion)
			.add(IBaseResource.class, newVersion)
			.add(RequestDetails.class, theRequestDetails)
			.addIfMatchesType(ServletRequestDetails.class, theRequestDetails)
			.add(TransactionDetails.class, theTransactionDetails)
			.add(InterceptorInvocationTimingEnum.class, theTransactionDetails.getInvocationTiming(Pointcut.STORAGE_PRECOMMIT_RESOURCE_UPDATED));

		myInterceptorBroadcaster.callHooks(Pointcut.STORAGE_PRECOMMIT_RESOURCE_UPDATED, preCommitParams);

	}

	private void validateExpungeEnabled() {
		if (!getStorageSettings().isExpungeEnabled()) {
			throw new MethodNotAllowedException(Msg.code(968) + "$expunge is not enabled on this server");
		}
	}

	@Override
	@Transactional(propagation = Propagation.NEVER)
	public ExpungeOutcome expunge(IIdType theId, ExpungeOptions theExpungeOptions, RequestDetails theRequest) {
		validateExpungeEnabled();
		return forceExpungeInExistingTransaction(theId, theExpungeOptions, theRequest);
	}

	@Override
	public ExpungeOutcome forceExpungeInExistingTransaction(IIdType theId, ExpungeOptions theExpungeOptions, RequestDetails theRequest) {
		TransactionTemplate txTemplate = new TransactionTemplate(myPlatformTransactionManager);

		BaseHasResource entity = txTemplate.execute(t -> readEntity(theId, theRequest));
		Validate.notNull(entity, "Resource with ID %s not found in database", theId);

		if (theId.hasVersionIdPart()) {
			BaseHasResource currentVersion;
			currentVersion = txTemplate.execute(t -> readEntity(theId.toVersionless(), theRequest));
			Validate.notNull(currentVersion, "Current version of resource with ID %s not found in database", theId.toVersionless());

			if (entity.getVersion() == currentVersion.getVersion()) {
				throw new PreconditionFailedException(Msg.code(969) + "Can not perform version-specific expunge of resource " + theId.toUnqualified().getValue() + " as this is the current version");
			}

			return myExpungeService.expunge(getResourceName(), JpaPid.fromIdAndVersion(entity.getResourceId(), entity.getVersion()), theExpungeOptions, theRequest);
		}

		return myExpungeService.expunge(getResourceName(), JpaPid.fromId(entity.getResourceId()), theExpungeOptions, theRequest);
	}

	@Override
	@Transactional(propagation = Propagation.NEVER)
	public ExpungeOutcome expunge(ExpungeOptions theExpungeOptions, RequestDetails theRequestDetails) {
		ourLog.info("Beginning TYPE[{}] expunge operation", getResourceName());

		return myExpungeService.expunge(getResourceName(), null, theExpungeOptions, theRequestDetails);
	}

	@Override
	@Nonnull
	public String getResourceName() {
		return myResourceName;
	}

	@Override
	public Class<T> getResourceType() {
		return myResourceType;
	}

	@SuppressWarnings("unchecked")
	@Required
	public void setResourceType(Class<? extends IBaseResource> theTableType) {
		myResourceType = (Class<T>) theTableType;
	}

	@Override
	public IBundleProvider history(Date theSince, Date theUntil, Integer theOffset, RequestDetails theRequestDetails) {
		StopWatch w = new StopWatch();
		ReadPartitionIdRequestDetails details = ReadPartitionIdRequestDetails.forHistory(myResourceName, null);
		RequestPartitionId requestPartitionId = myRequestPartitionHelperService.determineReadPartitionForRequest(theRequestDetails, details);
		IBundleProvider retVal = myTransactionService
			.withRequest(theRequestDetails)
			.withRequestPartitionId(requestPartitionId)
			.execute(() -> {
				return myPersistedJpaBundleProviderFactory.history(theRequestDetails, myResourceName, null, theSince, theUntil, theOffset, requestPartitionId);
			});
		ourLog.debug("Processed history on {} in {}ms", myResourceName, w.getMillisAndRestart());
		return retVal;
	}

	/**
	 * @deprecated Use {@link #history(IIdType, HistorySearchDateRangeParam, RequestDetails)} instead
	 */
	@Override
	public IBundleProvider history(final IIdType theId, final Date theSince, Date theUntil, Integer theOffset, RequestDetails theRequest) {
		StopWatch w = new StopWatch();

		ReadPartitionIdRequestDetails details = ReadPartitionIdRequestDetails.forHistory(myResourceName, theId);
		RequestPartitionId requestPartitionId = myRequestPartitionHelperService.determineReadPartitionForRequest(theRequest, details);
		IBundleProvider retVal = myTransactionService
			.withRequest(theRequest)
			.withRequestPartitionId(requestPartitionId)
			.execute(() -> {
				IIdType id = theId.withResourceType(myResourceName).toUnqualifiedVersionless();
				BaseHasResource entity = readEntity(id, true, theRequest, requestPartitionId);

				return myPersistedJpaBundleProviderFactory.history(theRequest, myResourceName, entity.getId(), theSince, theUntil, theOffset, requestPartitionId);
			});

		ourLog.debug("Processed history on {} in {}ms", theId, w.getMillisAndRestart());
		return retVal;
	}

	@Override
	public IBundleProvider history(final IIdType theId, final HistorySearchDateRangeParam theHistorySearchDateRangeParam,
											 RequestDetails theRequest) {
		StopWatch w = new StopWatch();
		ReadPartitionIdRequestDetails details = ReadPartitionIdRequestDetails.forHistory(myResourceName, theId);
		RequestPartitionId requestPartitionId = myRequestPartitionHelperService.determineReadPartitionForRequest(theRequest, details);
		IBundleProvider retVal = myTransactionService
			.withRequest(theRequest)
			.withRequestPartitionId(requestPartitionId)
			.execute(() -> {
				IIdType id = theId.withResourceType(myResourceName).toUnqualifiedVersionless();
				BaseHasResource entity = readEntity(id, true, theRequest, requestPartitionId);

				return myPersistedJpaBundleProviderFactory.history(theRequest, myResourceName, entity.getId(),
					theHistorySearchDateRangeParam.getLowerBoundAsInstant(),
					theHistorySearchDateRangeParam.getUpperBoundAsInstant(),
					theHistorySearchDateRangeParam.getOffset(),
					theHistorySearchDateRangeParam.getHistorySearchType(),
					requestPartitionId
				);
			});

		ourLog.debug("Processed history on {} in {}ms", theId, w.getMillisAndRestart());
		return retVal;
	}

	protected boolean isPagingProviderDatabaseBacked(RequestDetails theRequestDetails) {
		if (theRequestDetails == null || theRequestDetails.getServer() == null) {
			return false;
		}
		IRestfulServerDefaults server = theRequestDetails.getServer();
		IPagingProvider pagingProvider = server.getPagingProvider();
		return pagingProvider != null;
	}

	protected void requestReindexForRelatedResources(Boolean theCurrentlyReindexing, List<String> theBase, RequestDetails theRequestDetails) {
		// Avoid endless loops
		if (Boolean.TRUE.equals(theCurrentlyReindexing) || shouldSkipReindex(theRequestDetails)) {
			return;
		}

		if (getStorageSettings().isMarkResourcesForReindexingUponSearchParameterChange()) {

			ReindexJobParameters params = new ReindexJobParameters();

			if (!isCommonSearchParam(theBase)) {
				addAllResourcesTypesToReindex(theBase, theRequestDetails, params);
			}

			ReadPartitionIdRequestDetails details = ReadPartitionIdRequestDetails.forOperation(null, null, ProviderConstants.OPERATION_REINDEX);
			RequestPartitionId requestPartition = myRequestPartitionHelperService.determineReadPartitionForRequest(theRequestDetails, details);
			params.setRequestPartitionId(requestPartition);

			JobInstanceStartRequest request = new JobInstanceStartRequest();
			request.setJobDefinitionId(ReindexAppCtx.JOB_REINDEX);
			request.setParameters(params);
			myJobCoordinator.startInstance(request);

			ourLog.debug("Started reindex job with parameters {}", params);

		}

		mySearchParamRegistry.requestRefresh();
	}

	protected final boolean shouldSkipReindex(RequestDetails theRequestDetails) {
		if (theRequestDetails == null) {
			return false;
		}
		Object shouldSkip = theRequestDetails.getUserData().getOrDefault(JpaConstants.SKIP_REINDEX_ON_UPDATE, false);
		return Boolean.parseBoolean(shouldSkip.toString());
	}

	private void addAllResourcesTypesToReindex(List<String> theBase, RequestDetails theRequestDetails, ReindexJobParameters params) {
		theBase
			.stream()
			.map(t -> t + "?")
			.map(url -> myUrlPartitioner.partitionUrl(url, theRequestDetails))
			.forEach(params::addPartitionedUrl);
	}

	private boolean isCommonSearchParam(List<String> theBase) {
		// If the base contains the special resource "Resource", this is a common SP that applies to all resources
		return theBase.stream()
			.map(String::toLowerCase)
			.anyMatch(BASE_RESOURCE_NAME::equals);
	}

	@Override
	@Transactional
	public <MT extends IBaseMetaType> MT metaAddOperation(IIdType theResourceId, MT theMetaAdd, RequestDetails theRequest) {
		TransactionDetails transactionDetails = new TransactionDetails();

		StopWatch w = new StopWatch();
		BaseHasResource entity = readEntity(theResourceId, theRequest);
		if (entity == null) {
			throw new ResourceNotFoundException(Msg.code(1993) + theResourceId);
		}

		ResourceTable latestVersion = readEntityLatestVersion(theResourceId, theRequest, transactionDetails);
		if (latestVersion.getVersion() != entity.getVersion()) {
			doMetaAdd(theMetaAdd, entity, theRequest, transactionDetails);
		} else {
			doMetaAdd(theMetaAdd, latestVersion, theRequest, transactionDetails);

			// Also update history entry
			ResourceHistoryTable history = myResourceHistoryTableDao.findForIdAndVersionAndFetchProvenance(entity.getId(), entity.getVersion());
			doMetaAdd(theMetaAdd, history, theRequest, transactionDetails);
		}

		ourLog.debug("Processed metaAddOperation on {} in {}ms", theResourceId, w.getMillisAndRestart());

		@SuppressWarnings("unchecked")
		MT retVal = (MT) metaGetOperation(theMetaAdd.getClass(), theResourceId, theRequest);
		return retVal;
	}

	@Override
	@Transactional
	public <MT extends IBaseMetaType> MT metaDeleteOperation(IIdType theResourceId, MT theMetaDel, RequestDetails theRequest) {
		TransactionDetails transactionDetails = new TransactionDetails();

		StopWatch w = new StopWatch();
		BaseHasResource entity = readEntity(theResourceId, theRequest);
		if (entity == null) {
			throw new ResourceNotFoundException(Msg.code(1994) + theResourceId);
		}

		ResourceTable latestVersion = readEntityLatestVersion(theResourceId, theRequest, transactionDetails);
		boolean nonVersionedTags = myStorageSettings.getTagStorageMode() != JpaStorageSettings.TagStorageModeEnum.VERSIONED;
		if (latestVersion.getVersion() != entity.getVersion() || nonVersionedTags) {
			doMetaDelete(theMetaDel, entity, theRequest, transactionDetails);
		} else {
			doMetaDelete(theMetaDel, latestVersion, theRequest, transactionDetails);
			// Also update history entry
			ResourceHistoryTable history = myResourceHistoryTableDao.findForIdAndVersionAndFetchProvenance(entity.getId(), entity.getVersion());
			doMetaDelete(theMetaDel, history, theRequest, transactionDetails);
		}

		ourLog.debug("Processed metaDeleteOperation on {} in {}ms", theResourceId.getValue(), w.getMillisAndRestart());

		@SuppressWarnings("unchecked")
		MT retVal = (MT) metaGetOperation(theMetaDel.getClass(), theResourceId, theRequest);
		return retVal;
	}

	@Override
	@Transactional
	public <MT extends IBaseMetaType> MT metaGetOperation(Class<MT> theType, IIdType theId, RequestDetails theRequest) {
		Set<TagDefinition> tagDefs = new HashSet<>();
		BaseHasResource entity = readEntity(theId, theRequest);
		for (BaseTag next : entity.getTags()) {
			tagDefs.add(next.getTag());
		}
		MT retVal = toMetaDt(theType, tagDefs);

		retVal.setLastUpdated(entity.getUpdatedDate());
		retVal.setVersionId(Long.toString(entity.getVersion()));

		return retVal;
	}

	@Override
	@Transactional
	public <MT extends IBaseMetaType> MT metaGetOperation(Class<MT> theType, RequestDetails theRequestDetails) {
		String sql = "SELECT d FROM TagDefinition d WHERE d.myId IN (SELECT DISTINCT t.myTagId FROM ResourceTag t WHERE t.myResourceType = :res_type)";
		TypedQuery<TagDefinition> q = myEntityManager.createQuery(sql, TagDefinition.class);
		q.setParameter("res_type", myResourceName);
		List<TagDefinition> tagDefinitions = q.getResultList();

		return toMetaDt(theType, tagDefinitions);
	}

	private boolean isDeleted(BaseHasResource entityToUpdate) {
		return entityToUpdate.getDeleted() != null;
	}

	@PostConstruct
	@Override
	public void start() {
		assert getStorageSettings() != null;

		RuntimeResourceDefinition def = getContext().getResourceDefinition(myResourceType);
		myResourceName = def.getName();

		if (mySearchDao != null && mySearchDao.isDisabled()) {
			mySearchDao = null;
		}

		ourLog.debug("Starting resource DAO for type: {}", getResourceName());
		myInstanceValidator = getApplicationContext().getBean(IInstanceValidatorModule.class);
		myTxTemplate = new TransactionTemplate(myPlatformTransactionManager);
		super.start();
	}

	/**
	 * Subclasses may override to provide behaviour. Invoked within a delete
	 * transaction with the resource that is about to be deleted.
	 */
	protected void preDelete(T theResourceToDelete, ResourceTable theEntityToDelete, RequestDetails theRequestDetails) {
		// nothing by default
	}

	@Override
	@Transactional
	public T readByPid(IResourcePersistentId thePid) {
		return readByPid(thePid, false);
	}

	@Override
	@Transactional
	public T readByPid(IResourcePersistentId thePid, boolean theDeletedOk) {
		StopWatch w = new StopWatch();
		JpaPid jpaPid = (JpaPid) thePid;

		Optional<ResourceTable> entity = myResourceTableDao.findById(jpaPid.getId());
		if (!entity.isPresent()) {
			throw new ResourceNotFoundException(Msg.code(975) + "No resource found with PID " + jpaPid);
		}
		if (isDeleted(entity.get()) && !theDeletedOk) {
			throw createResourceGoneException(entity.get());
		}

		T retVal = myJpaStorageResourceParser.toResource(myResourceType, entity.get(), null, false);

		ourLog.debug("Processed read on {} in {}ms", jpaPid, w.getMillis());
		return retVal;
	}

	/**
	 * @deprecated Use {@link #read(IIdType, RequestDetails)} instead
	 */
	@Override
	public T read(IIdType theId) {
		return read(theId, null);
	}

	@Override
	public T read(IIdType theId, RequestDetails theRequestDetails) {
		return read(theId, theRequestDetails, false);
	}

	@Override
	public T read(IIdType theId, RequestDetails theRequest, boolean theDeletedOk) {
		validateResourceTypeAndThrowInvalidRequestException(theId);
		TransactionDetails transactionDetails = new TransactionDetails();

		RequestPartitionId requestPartitionId = myRequestPartitionHelperService.determineReadPartitionForRequestForRead(theRequest, myResourceName, theId);

		return myTransactionService
			.withRequest(theRequest)
			.withTransactionDetails(transactionDetails)
			.withRequestPartitionId(requestPartitionId)
			.execute(() -> doReadInTransaction(theId, theRequest, theDeletedOk, requestPartitionId));
	}

	private T doReadInTransaction(IIdType theId, RequestDetails theRequest, boolean theDeletedOk, RequestPartitionId theRequestPartitionId) {
		assert TransactionSynchronizationManager.isActualTransactionActive();

		StopWatch w = new StopWatch();
		BaseHasResource entity = readEntity(theId, true, theRequest, theRequestPartitionId);
		validateResourceType(entity);

		T retVal = myJpaStorageResourceParser.toResource(myResourceType, entity, null, false);

		if (theDeletedOk == false) {
			if (isDeleted(entity)) {
				throw createResourceGoneException(entity);
			}
		}
		//If the resolved fhir model is null, we don't need to run pre-access over or pre-show over it.
		if (retVal != null) {
			invokeStoragePreAccessResources(theId, theRequest, retVal);
			retVal = invokeStoragePreShowResources(theRequest, retVal);
		}

		ourLog.debug("Processed read on {} in {}ms", theId.getValue(), w.getMillisAndRestart());
		return retVal;
	}

	private T invokeStoragePreShowResources(RequestDetails theRequest, T retVal) {
		retVal = invokeStoragePreShowResources(myInterceptorBroadcaster, theRequest, retVal);
		return retVal;
	}

	private void invokeStoragePreAccessResources(IIdType theId, RequestDetails theRequest, T theResource) {
		invokeStoragePreAccessResources(myInterceptorBroadcaster, theRequest, theId, theResource);
	}

	@Override
	public BaseHasResource readEntity(IIdType theId, RequestDetails theRequest) {
		RequestPartitionId requestPartitionId = myRequestPartitionHelperService.determineReadPartitionForRequestForRead(theRequest, myResourceName, theId);
		return myTransactionService
			.withRequest(theRequest)
			.withRequestPartitionId(requestPartitionId)
			.execute(() -> readEntity(theId, true, theRequest, requestPartitionId));
	}

	@SuppressWarnings("unchecked")
	@Override
	public ReindexOutcome reindex(IResourcePersistentId thePid, ReindexParameters theReindexParameters, RequestDetails theRequest, TransactionDetails theTransactionDetails) {
		ReindexOutcome retVal = new ReindexOutcome();

		JpaPid jpaPid = (JpaPid) thePid;

		// Careful!  Reindex only reads ResourceTable, but we tell Hibernate to check version
		// to ensure Hibernate will catch concurrent updates (PUT/DELETE) elsewhere.
		// Otherwise, we may index stale data.  See #4584
		// We use the main entity as the lock object since all the index rows hang off it.
		ResourceTable entity;
		if (theReindexParameters.isOptimisticLock()) {
			entity = myEntityManager.find(ResourceTable.class, jpaPid.getId(), LockModeType.OPTIMISTIC);
		} else {
			entity = myEntityManager.find(ResourceTable.class, jpaPid.getId());
		}

		if (entity == null) {
			retVal.addWarning("Unable to find entity with PID: " + jpaPid.getId());
			return retVal;
		}

		if (theReindexParameters.getReindexSearchParameters() == ReindexParameters.ReindexSearchParametersEnum.ALL) {
			reindexSearchParameters(entity, retVal, theTransactionDetails);
		}
		if (theReindexParameters.getOptimizeStorage() != ReindexParameters.OptimizeStorageModeEnum.NONE) {
			reindexOptimizeStorage(entity, theReindexParameters.getOptimizeStorage());
		}

		return retVal;
	}

	@SuppressWarnings("unchecked")
	private void reindexSearchParameters(ResourceTable entity, ReindexOutcome theReindexOutcome, TransactionDetails theTransactionDetails) {
		try {
			T resource = (T) myJpaStorageResourceParser.toResource(entity, false);
			reindexSearchParameters(resource, entity, theTransactionDetails);
		} catch (Exception e) {
			theReindexOutcome.addWarning("Failed to reindex resource " + entity.getIdDt() + ": " + e);
			myResourceTableDao.updateIndexStatus(entity.getId(), INDEX_STATUS_INDEXING_FAILED);
		}
	}

	/**
	 * @deprecated Use {@link #reindex(IResourcePersistentId, ReindexParameters, RequestDetails, TransactionDetails)}
	 */
	@Deprecated
	@Override
	public void reindex(T theResource, IBasePersistedResource theEntity) {
		assert TransactionSynchronizationManager.isActualTransactionActive();
		ResourceTable entity = (ResourceTable) theEntity;
		TransactionDetails transactionDetails = new TransactionDetails(entity.getUpdatedDate());

		reindexSearchParameters(theResource, theEntity, transactionDetails);
	}

	private void reindexSearchParameters(T theResource, IBasePersistedResource theEntity, TransactionDetails transactionDetails) {
		ourLog.debug("Indexing resource {} - PID {}", theEntity.getIdDt().getValue(), theEntity.getPersistentId());
		if (theResource != null) {
			CURRENTLY_REINDEXING.put(theResource, Boolean.TRUE);
		}

		ResourceTable resourceTable = updateEntity(null, theResource, theEntity, theEntity.getDeleted(), true, false, transactionDetails, true, false);
		if (theResource != null) {
			CURRENTLY_REINDEXING.put(theResource, null);
		}
	}


	private void reindexOptimizeStorage(ResourceTable entity, ReindexParameters.OptimizeStorageModeEnum theOptimizeStorageMode) {
		ResourceHistoryTable historyEntity = entity.getCurrentVersionEntity();
		if (historyEntity != null) {
			reindexOptimizeStorageHistoryEntity(entity, historyEntity);
			if (theOptimizeStorageMode == ReindexParameters.OptimizeStorageModeEnum.ALL_VERSIONS) {
				int pageSize = 100;
<<<<<<< HEAD
				for (int page = 0; ((long)page * pageSize) < entity.getVersion(); page++) {
					Slice<ResourceHistoryTable> historyEntities = myResourceHistoryTableDao.findForResourceIdAndReturnEntitiesAndFetchProvenance(PageRequest.of(page, pageSize), entity.getId(), historyEntity.getVersion());
=======
				for (int page = 0; ((long) page * pageSize) < entity.getVersion(); page++) {
					Slice<ResourceHistoryTable> historyEntities = myResourceHistoryTableDao.findForResourceIdAndReturnEntities(PageRequest.of(page, pageSize), entity.getId(), historyEntity.getVersion());
>>>>>>> 05defb58
					for (ResourceHistoryTable next : historyEntities) {
						reindexOptimizeStorageHistoryEntity(entity, next);
					}
				}
			}
		}
	}

	private void reindexOptimizeStorageHistoryEntity(ResourceTable entity, ResourceHistoryTable historyEntity) {
		if (historyEntity.getEncoding() == ResourceEncodingEnum.JSONC || historyEntity.getEncoding() == ResourceEncodingEnum.JSON) {
			byte[] resourceBytes = historyEntity.getResource();
			if (resourceBytes != null) {
				String resourceText = decodeResource(resourceBytes, historyEntity.getEncoding());
				if (myStorageSettings.getInlineResourceTextBelowSize() > 0 && resourceText.length() < myStorageSettings.getInlineResourceTextBelowSize()) {
					ourLog.debug("Storing text of resource {} version {} as inline VARCHAR", entity.getResourceId(), historyEntity.getVersion());
					myResourceHistoryTableDao.setResourceTextVcForVersion(historyEntity.getId(), resourceText);
				}
			}
		}
		if (isBlank(historyEntity.getSourceUri()) && isBlank(historyEntity.getRequestId())) {
			if (historyEntity.getProvenance() != null) {
				myResourceHistoryTableDao.setRequestIdAndSourceUri(historyEntity.getId(), historyEntity.getProvenance().getRequestId(), historyEntity.getProvenance().getSourceUri());
			}
		}
	}

	private BaseHasResource readEntity(IIdType theId, boolean theCheckForForcedId, RequestDetails theRequest, RequestPartitionId requestPartitionId) {
		validateResourceTypeAndThrowInvalidRequestException(theId);

		BaseHasResource entity;
		JpaPid pid = myIdHelperService.resolveResourcePersistentIds(requestPartitionId, getResourceName(), theId.getIdPart());
		Set<Integer> readPartitions = null;
		if (requestPartitionId.isAllPartitions()) {
			entity = myEntityManager.find(ResourceTable.class, pid.getId());
		} else {
			readPartitions = myRequestPartitionHelperService.toReadPartitions(requestPartitionId);
			if (readPartitions.size() == 1) {
				if (readPartitions.contains(null)) {
					entity = myResourceTableDao.readByPartitionIdNull(pid.getId()).orElse(null);
				} else {
					entity = myResourceTableDao.readByPartitionId(readPartitions.iterator().next(), pid.getId()).orElse(null);
				}
			} else {
				if (readPartitions.contains(null)) {
					List<Integer> readPartitionsWithoutNull = readPartitions.stream().filter(t -> t != null).collect(Collectors.toList());
					entity = myResourceTableDao.readByPartitionIdsOrNull(readPartitionsWithoutNull, pid.getId()).orElse(null);
				} else {
					entity = myResourceTableDao.readByPartitionIds(readPartitions, pid.getId()).orElse(null);
				}
			}
		}

		// Verify that the resource is for the correct partition
		if (entity != null && readPartitions != null && entity.getPartitionId() != null) {
			if (!readPartitions.contains(entity.getPartitionId().getPartitionId())) {
				ourLog.debug("Performing a read for PartitionId={} but entity has partition: {}", requestPartitionId, entity.getPartitionId());
				entity = null;
			}
		}

		if (entity == null) {
			throw new ResourceNotFoundException(Msg.code(1996) + "Resource " + theId + " is not known");
		}

		if (theId.hasVersionIdPart()) {
			if (theId.isVersionIdPartValidLong() == false) {
				throw new ResourceNotFoundException(Msg.code(978) + getContext().getLocalizer().getMessageSanitized(BaseStorageDao.class, "invalidVersion", theId.getVersionIdPart(), theId.toUnqualifiedVersionless()));
			}
			if (entity.getVersion() != theId.getVersionIdPartAsLong()) {
				entity = null;
			}
		}

		if (entity == null) {
			if (theId.hasVersionIdPart()) {
				TypedQuery<ResourceHistoryTable> q = myEntityManager.createQuery("SELECT t from ResourceHistoryTable t WHERE t.myResourceId = :RID AND t.myResourceType = :RTYP AND t.myResourceVersion = :RVER", ResourceHistoryTable.class);
				q.setParameter("RID", pid.getId());
				q.setParameter("RTYP", myResourceName);
				q.setParameter("RVER", theId.getVersionIdPartAsLong());
				try {
					entity = q.getSingleResult();
				} catch (NoResultException e) {
					throw new ResourceNotFoundException(Msg.code(979) + getContext().getLocalizer().getMessageSanitized(BaseStorageDao.class, "invalidVersion", theId.getVersionIdPart(), theId.toUnqualifiedVersionless()));
				}
			}
		}

		Validate.notNull(entity);
		validateResourceType(entity);

		if (theCheckForForcedId) {
			validateGivenIdIsAppropriateToRetrieveResource(theId, entity);
		}
		return entity;
	}

	@Override
	protected IBasePersistedResource readEntityLatestVersion(IResourcePersistentId thePersistentId, RequestDetails theRequestDetails, TransactionDetails theTransactionDetails) {
		JpaPid jpaPid = (JpaPid) thePersistentId;
		return myEntityManager.find(ResourceTable.class, jpaPid.getId());
	}

	@Override
	@Nonnull
	protected ResourceTable readEntityLatestVersion(IIdType theId, RequestDetails theRequestDetails, TransactionDetails theTransactionDetails) {
		RequestPartitionId requestPartitionId = myRequestPartitionHelperService.determineReadPartitionForRequestForRead(theRequestDetails, getResourceName(), theId);
		return readEntityLatestVersion(theId, requestPartitionId, theTransactionDetails);
	}

	@Nonnull
	private ResourceTable readEntityLatestVersion(IIdType theId, @Nonnull RequestPartitionId theRequestPartitionId, TransactionDetails theTransactionDetails) {
		validateResourceTypeAndThrowInvalidRequestException(theId);

		JpaPid persistentId = null;
		if (theTransactionDetails != null) {
			if (theTransactionDetails.isResolvedResourceIdEmpty(theId.toUnqualifiedVersionless())) {
				throw new ResourceNotFoundException(Msg.code(1997) + theId);
			}
			if (theTransactionDetails.hasResolvedResourceIds()) {
				persistentId = (JpaPid) theTransactionDetails.getResolvedResourceId(theId);
			}
		}

		if (persistentId == null) {
			persistentId = myIdHelperService.resolveResourcePersistentIds(theRequestPartitionId, getResourceName(), theId.getIdPart());
		}

		ResourceTable entity = myEntityManager.find(ResourceTable.class, persistentId.getId());
		if (entity == null) {
			throw new ResourceNotFoundException(Msg.code(1998) + theId);
		}
		validateGivenIdIsAppropriateToRetrieveResource(theId, entity);
		entity.setTransientForcedId(theId.getIdPart());
		return entity;
	}

	@Transactional
	@Override
	public void removeTag(IIdType theId, TagTypeEnum theTagType, String theScheme, String theTerm) {
		removeTag(theId, theTagType, theScheme, theTerm, null);
	}

	@Transactional
	@Override
	public void removeTag(IIdType theId, TagTypeEnum theTagType, String theScheme, String theTerm, RequestDetails theRequest) {
		StopWatch w = new StopWatch();
		BaseHasResource entity = readEntity(theId, theRequest);
		if (entity == null) {
			throw new ResourceNotFoundException(Msg.code(1999) + theId);
		}

		for (BaseTag next : new ArrayList<>(entity.getTags())) {
			if (ObjectUtil.equals(next.getTag().getTagType(), theTagType) &&
				ObjectUtil.equals(next.getTag().getSystem(), theScheme) &&
				ObjectUtil.equals(next.getTag().getCode(), theTerm)) {
				myEntityManager.remove(next);
				entity.getTags().remove(next);
			}
		}

		if (entity.getTags().isEmpty()) {
			entity.setHasTags(false);
		}

		myEntityManager.merge(entity);

		ourLog.debug("Processed remove tag {}/{} on {} in {}ms", theScheme, theTerm, theId.getValue(), w.getMillisAndRestart());
	}

	/**
	 * @deprecated Use {@link #search(SearchParameterMap, RequestDetails)} instead
	 */
	@Transactional(propagation = Propagation.SUPPORTS)
	@Override
	public IBundleProvider search(final SearchParameterMap theParams) {
		return search(theParams, null);
	}

	@Transactional(propagation = Propagation.SUPPORTS)
	@Override
	public IBundleProvider search(final SearchParameterMap theParams, RequestDetails theRequest) {
		return search(theParams, theRequest, null);
	}

	@Transactional(propagation = Propagation.SUPPORTS)
	@Override
	public IBundleProvider search(final SearchParameterMap theParams, RequestDetails theRequest, HttpServletResponse theServletResponse) {

		if (theParams.getSearchContainedMode() == SearchContainedModeEnum.BOTH) {
			throw new MethodNotAllowedException(Msg.code(983) + "Contained mode 'both' is not currently supported");
		}
		if (theParams.getSearchContainedMode() != SearchContainedModeEnum.FALSE && !myStorageSettings.isIndexOnContainedResources()) {
			throw new MethodNotAllowedException(Msg.code(984) + "Searching with _contained mode enabled is not enabled on this server");
		}

		translateListSearchParams(theParams);

		notifySearchInterceptors(theParams, theRequest);

		CacheControlDirective cacheControlDirective = new CacheControlDirective();
		if (theRequest != null) {
			cacheControlDirective.parse(theRequest.getHeaders(Constants.HEADER_CACHE_CONTROL));
		}

		RequestPartitionId requestPartitionId = myRequestPartitionHelperService.determineReadPartitionForRequestForSearchType(theRequest, getResourceName(), theParams, null);
		IBundleProvider retVal = mySearchCoordinatorSvc.registerSearch(this, theParams, getResourceName(), cacheControlDirective, theRequest, requestPartitionId);

		if (retVal instanceof PersistedJpaBundleProvider) {
			PersistedJpaBundleProvider provider = (PersistedJpaBundleProvider) retVal;
			provider.setRequestPartitionId(requestPartitionId);
			if (provider.getCacheStatus() == SearchCacheStatusEnum.HIT) {
				if (theServletResponse != null && theRequest != null) {
					String value = "HIT from " + theRequest.getFhirServerBase();
					theServletResponse.addHeader(Constants.HEADER_X_CACHE, value);
				}
			}
		}

		return retVal;
	}

	private void translateListSearchParams(SearchParameterMap theParams) {
		Iterator<String> keyIterator = theParams.keySet().iterator();

		// Translate _list=42 to _has=List:item:_id=42
		while (keyIterator.hasNext()) {
			String key = keyIterator.next();
			if (Constants.PARAM_LIST.equals((key))) {
				List<List<IQueryParameterType>> andOrValues = theParams.get(key);
				theParams.remove(key);
				List<List<IQueryParameterType>> hasParamValues = new ArrayList<>();
				for (List<IQueryParameterType> orValues : andOrValues) {
					List<IQueryParameterType> orList = new ArrayList<>();
					for (IQueryParameterType value : orValues) {
						orList.add(new HasParam("List", ListResource.SP_ITEM, BaseResource.SP_RES_ID, value.getValueAsQueryToken(null)));
					}
					hasParamValues.add(orList);
				}
				theParams.put(Constants.PARAM_HAS, hasParamValues);
			}
		}
	}

	private void notifySearchInterceptors(SearchParameterMap theParams, RequestDetails theRequest) {
		if (theRequest != null) {

			if (theRequest.isSubRequest()) {
				Integer max = getStorageSettings().getMaximumSearchResultCountInTransaction();
				if (max != null) {
					Validate.inclusiveBetween(1, Integer.MAX_VALUE, max, "Maximum search result count in transaction ust be a positive integer");
					theParams.setLoadSynchronousUpTo(getStorageSettings().getMaximumSearchResultCountInTransaction());
				}
			}

			final Integer offset = RestfulServerUtils.extractOffsetParameter(theRequest);
			if (offset != null || !isPagingProviderDatabaseBacked(theRequest)) {
				theParams.setLoadSynchronous(true);
				if (offset != null) {
					Validate.inclusiveBetween(0, Integer.MAX_VALUE, offset, "Offset must be a positive integer");
				}
				theParams.setOffset(offset);
			}

			Integer count = RestfulServerUtils.extractCountParameter(theRequest);
			if (count != null) {
				Integer maxPageSize = theRequest.getServer().getMaximumPageSize();
				if (maxPageSize != null && count > maxPageSize) {
					ourLog.info("Reducing {} from {} to {} which is the maximum allowable page size.", Constants.PARAM_COUNT, count, maxPageSize);
					count = maxPageSize;
				}
				theParams.setCount(count);
			} else if (theRequest.getServer().getDefaultPageSize() != null) {
				theParams.setCount(theRequest.getServer().getDefaultPageSize());
			}
		}
	}

	@Override
	public List<JpaPid> searchForIds(SearchParameterMap theParams, RequestDetails theRequest, @Nullable IBaseResource theConditionalOperationTargetOrNull) {
		TransactionDetails transactionDetails = new TransactionDetails();
		RequestPartitionId requestPartitionId = myRequestPartitionHelperService.determineReadPartitionForRequestForSearchType(theRequest, myResourceName, theParams, theConditionalOperationTargetOrNull);

		return myTransactionService
			.withRequest(theRequest)
			.withTransactionDetails(transactionDetails)
			.withRequestPartitionId(requestPartitionId)
			.execute(() -> {

				if (theParams.getLoadSynchronousUpTo() != null) {
					theParams.setLoadSynchronousUpTo(Math.min(myStorageSettings.getInternalSynchronousSearchSize(), theParams.getLoadSynchronousUpTo()));
				} else {
					theParams.setLoadSynchronousUpTo(myStorageSettings.getInternalSynchronousSearchSize());
				}

				ISearchBuilder builder = mySearchBuilderFactory.newSearchBuilder(this, getResourceName(), getResourceType());

				List<JpaPid> ids = new ArrayList<>();

				String uuid = UUID.randomUUID().toString();

				SearchRuntimeDetails searchRuntimeDetails = new SearchRuntimeDetails(theRequest, uuid);
				try (IResultIterator<JpaPid> iter = builder.createQuery(theParams, searchRuntimeDetails, theRequest, requestPartitionId)) {
					while (iter.hasNext()) {
						ids.add(iter.next());
					}
				} catch (IOException e) {
					ourLog.error("IO failure during database access", e);
				}

				return ids;
			});
	}

	protected <MT extends IBaseMetaType> MT toMetaDt(Class<MT> theType, Collection<TagDefinition> tagDefinitions) {
		MT retVal = ReflectionUtil.newInstance(theType);
		for (TagDefinition next : tagDefinitions) {
			switch (next.getTagType()) {
				case PROFILE:
					retVal.addProfile(next.getCode());
					break;
				case SECURITY_LABEL:
					retVal.addSecurity().setSystem(next.getSystem()).setCode(next.getCode()).setDisplay(next.getDisplay());
					break;
				case TAG:
					retVal.addTag().setSystem(next.getSystem()).setCode(next.getCode()).setDisplay(next.getDisplay());
					break;
			}
		}
		return retVal;
	}

	private ArrayList<TagDefinition> toTagList(IBaseMetaType theMeta) {
		ArrayList<TagDefinition> retVal = new ArrayList<>();

		for (IBaseCoding next : theMeta.getTag()) {
			retVal.add(new TagDefinition(TagTypeEnum.TAG, next.getSystem(), next.getCode(), next.getDisplay()));
		}
		for (IBaseCoding next : theMeta.getSecurity()) {
			retVal.add(new TagDefinition(TagTypeEnum.SECURITY_LABEL, next.getSystem(), next.getCode(), next.getDisplay()));
		}
		for (IPrimitiveType<String> next : theMeta.getProfile()) {
			retVal.add(new TagDefinition(TagTypeEnum.PROFILE, BaseHapiFhirDao.NS_JPA_PROFILE, next.getValue(), null));
		}

		return retVal;
	}

	/**
	 * @deprecated Use {@link #update(T, RequestDetails)} instead
	 */
	@Override
	public DaoMethodOutcome update(T theResource) {
		return update(theResource, null, null);
	}

	@Override
	public DaoMethodOutcome update(T theResource, RequestDetails theRequestDetails) {
		return update(theResource, null, theRequestDetails);
	}

	/**
	 * @deprecated Use {@link #update(T, String, RequestDetails)} instead
	 */
	@Override
	public DaoMethodOutcome update(T theResource, String theMatchUrl) {
		return update(theResource, theMatchUrl, null);
	}

	@Override
	public DaoMethodOutcome update(T theResource, String theMatchUrl, RequestDetails theRequestDetails) {
		return update(theResource, theMatchUrl, true, theRequestDetails);
	}

	@Override
	public DaoMethodOutcome update(T theResource, String theMatchUrl, boolean thePerformIndexing, RequestDetails theRequestDetails) {
		return update(theResource, theMatchUrl, thePerformIndexing, false, theRequestDetails, new TransactionDetails());
	}

	@Override
	public DaoMethodOutcome update(T theResource, String theMatchUrl, boolean thePerformIndexing, boolean theForceUpdateVersion, RequestDetails theRequest, @Nonnull TransactionDetails theTransactionDetails) {
		if (theResource == null) {
			String msg = getContext().getLocalizer().getMessage(BaseStorageDao.class, "missingBody");
			throw new InvalidRequestException(Msg.code(986) + msg);
		}
		if (!theResource.getIdElement().hasIdPart() && isBlank(theMatchUrl)) {
			String type = myFhirContext.getResourceType(theResource);
			String msg = myFhirContext.getLocalizer().getMessage(BaseStorageDao.class, "updateWithNoId", type);
			throw new InvalidRequestException(Msg.code(987) + msg);
		}

		/*
		 * Resource updates will modify/update the version of the resource with the new version. This is generally helpful,
		 * but leads to issues if the transaction is rolled back and retried. So if we do a rollback, we reset the resource
		 * version to what it was.
		 */
		String id = theResource.getIdElement().getValue();
		Runnable onRollback = () -> theResource.getIdElement().setValue(id);

		RequestPartitionId requestPartitionId = myRequestPartitionHelperService.determineCreatePartitionForRequest(theRequest, theResource, getResourceName());

		Callable<DaoMethodOutcome> updateCallback;
		if (myStorageSettings.isUpdateWithHistoryRewriteEnabled() && theRequest != null && theRequest.isRewriteHistory()) {
			updateCallback = () -> doUpdateWithHistoryRewrite(theResource, theRequest, theTransactionDetails, requestPartitionId);
		} else {
			updateCallback = () -> doUpdate(theResource, theMatchUrl, thePerformIndexing, theForceUpdateVersion, theRequest, theTransactionDetails, requestPartitionId);
		}

		// Execute the update in a retryable transaction
		return myTransactionService
			.withRequest(theRequest)
			.withTransactionDetails(theTransactionDetails)
			.withRequestPartitionId(requestPartitionId)
			.onRollback(onRollback)
			.execute(updateCallback);
	}

	private DaoMethodOutcome doUpdate(T theResource, String theMatchUrl, boolean thePerformIndexing, boolean theForceUpdateVersion, RequestDetails theRequest, TransactionDetails theTransactionDetails, RequestPartitionId theRequestPartitionId) {
		T resource = theResource;

		preProcessResourceForStorage(resource);
		preProcessResourceForStorage(theResource, theRequest, theTransactionDetails, thePerformIndexing);

		ResourceTable entity = null;

		IIdType resourceId;
		RestOperationTypeEnum update = RestOperationTypeEnum.UPDATE;
		if (isNotBlank(theMatchUrl)) {
			Set<JpaPid> match = myMatchResourceUrlService.processMatchUrl(theMatchUrl, myResourceType, theTransactionDetails, theRequest, theResource);
			if (match.size() > 1) {
				String msg = getContext().getLocalizer().getMessageSanitized(BaseStorageDao.class, "transactionOperationWithMultipleMatchFailure", "UPDATE", theMatchUrl, match.size());
				throw new PreconditionFailedException(Msg.code(988) + msg);
			} else if (match.size() == 1) {
				JpaPid pid = match.iterator().next();
				entity = myEntityManager.find(ResourceTable.class, pid.getId());
				resourceId = entity.getIdDt();
				if (myFhirContext.getVersion().getVersion().isEqualOrNewerThan(FhirVersionEnum.R4) && resource.getIdElement().getIdPart() != null) {
					if (!Objects.equals(resource.getIdElement().getIdPart(), resourceId.getIdPart())) {
						String msg = getContext().getLocalizer().getMessageSanitized(BaseStorageDao.class, "transactionOperationWithIdNotMatchFailure", "UPDATE", theMatchUrl);
						throw new InvalidRequestException(Msg.code(2279) + msg);
					}
				}
			} else {
				DaoMethodOutcome outcome = doCreateForPostOrPut(theRequest, resource, theMatchUrl, false, thePerformIndexing, theRequestPartitionId, update, theTransactionDetails);

				// Pre-cache the match URL
				if (outcome.getPersistentId() != null) {
					myMatchResourceUrlService.matchUrlResolved(theTransactionDetails, getResourceName(), theMatchUrl, (JpaPid) outcome.getPersistentId());
				}

				return outcome;
			}
		} else {
			/*
			 * Note: resourceId will not be null or empty here, because we
			 * check it and reject requests in
			 * BaseOutcomeReturningMethodBindingWithResourceParam
			 */
			resourceId = theResource.getIdElement();
			assert resourceId != null;
			assert resourceId.hasIdPart();

			boolean create = false;

			if (theRequest != null) {
				String existenceCheck = theRequest.getHeader(JpaConstants.HEADER_UPSERT_EXISTENCE_CHECK);
				if (JpaConstants.HEADER_UPSERT_EXISTENCE_CHECK_DISABLED.equals(existenceCheck)) {
					create = true;
				}
			}

			if (!create) {
				try {
					entity = readEntityLatestVersion(resourceId, theRequestPartitionId, theTransactionDetails);
				} catch (ResourceNotFoundException e) {
					create = true;
				}
			}

			if (create) {
				return doCreateForPostOrPut(theRequest, resource, null, false, thePerformIndexing, theRequestPartitionId, update, theTransactionDetails);
			}
		}

		// Start
		return doUpdateForUpdateOrPatch(theRequest, resourceId, theMatchUrl, thePerformIndexing, theForceUpdateVersion, resource, entity, update, theTransactionDetails);
	}

	@Override
	protected DaoMethodOutcome doUpdateForUpdateOrPatch(RequestDetails theRequest, IIdType theResourceId, String theMatchUrl, boolean thePerformIndexing, boolean theForceUpdateVersion, T theResource, IBasePersistedResource theEntity, RestOperationTypeEnum theOperationType, TransactionDetails theTransactionDetails) {

		// we stored a resource searchUrl at creation time to prevent resource duplication.  Let's remove the entry on the
		// first update but guard against unnecessary trips to the database on subsequent ones.
		ResourceTable entity = (ResourceTable) theEntity;
		if (entity.isSearchUrlPresent() && thePerformIndexing) {
			myResourceSearchUrlSvc.deleteByResId((Long) theEntity.getPersistentId().getId());
			entity.setSearchUrlPresent(false);
		}

		return super.doUpdateForUpdateOrPatch(theRequest, theResourceId, theMatchUrl, thePerformIndexing, theForceUpdateVersion, theResource, theEntity, theOperationType, theTransactionDetails);
	}

	/**
	 * Method for updating the historical version of the resource when a history version id is included in the request.
	 *
	 * @param theResource           to be saved
	 * @param theRequest            details of the request
	 * @param theTransactionDetails details of the transaction
	 * @return the outcome of the operation
	 */
	private DaoMethodOutcome doUpdateWithHistoryRewrite(T theResource, RequestDetails theRequest, TransactionDetails theTransactionDetails, RequestPartitionId theRequestPartitionId) {
		StopWatch w = new StopWatch();

		// No need for indexing as this will update a non-current version of the resource which will not be searchable
		preProcessResourceForStorage(theResource, theRequest, theTransactionDetails, false);

		BaseHasResource entity;
		BaseHasResource currentEntity;

		IIdType resourceId;

		resourceId = theResource.getIdElement();
		assert resourceId != null;
		assert resourceId.hasIdPart();

		try {
			currentEntity = readEntityLatestVersion(resourceId.toVersionless(), theRequestPartitionId, theTransactionDetails);

			if (!resourceId.hasVersionIdPart()) {
				throw new InvalidRequestException(Msg.code(2093) + "Invalid resource ID, ID must contain a history version");
			}
			entity = readEntity(resourceId, theRequest);
			validateResourceType(entity);
		} catch (ResourceNotFoundException e) {
			throw new ResourceNotFoundException(Msg.code(2087) + "Resource not found [" + resourceId + "] - Doesn't exist");
		}

		if (resourceId.hasResourceType() && !resourceId.getResourceType().equals(getResourceName())) {
			throw new UnprocessableEntityException(Msg.code(2088) + "Invalid resource ID[" + entity.getIdDt().toUnqualifiedVersionless() + "] of type[" + entity.getResourceType() + "] - Does not match expected [" + getResourceName() + "]");
		}
		assert resourceId.hasVersionIdPart();

		boolean wasDeleted = isDeleted(entity);
		entity.setDeleted(null);
		boolean isUpdatingCurrent = resourceId.hasVersionIdPart() && Long.parseLong(resourceId.getVersionIdPart()) == currentEntity.getVersion();
		IBasePersistedResource savedEntity = updateHistoryEntity(theRequest, theResource, currentEntity, entity, resourceId, theTransactionDetails, isUpdatingCurrent);
		DaoMethodOutcome outcome = toMethodOutcome(theRequest, savedEntity, theResource, null, RestOperationTypeEnum.UPDATE).setCreated(wasDeleted);

		populateOperationOutcomeForUpdate(w, outcome, null, RestOperationTypeEnum.UPDATE);

		return outcome;
	}

	@Override
	@Transactional(propagation = Propagation.SUPPORTS)
	public MethodOutcome validate(T theResource, IIdType theId, String theRawResource, EncodingEnum theEncoding, ValidationModeEnum theMode, String theProfile, RequestDetails theRequest) {
		TransactionDetails transactionDetails = new TransactionDetails();

		if (theMode == ValidationModeEnum.DELETE) {
			if (theId == null || theId.hasIdPart() == false) {
				throw new InvalidRequestException(Msg.code(991) + "No ID supplied. ID is required when validating with mode=DELETE");
			}
			final ResourceTable entity = readEntityLatestVersion(theId, theRequest, transactionDetails);

			// Validate that there are no resources pointing to the candidate that
			// would prevent deletion
			DeleteConflictList deleteConflicts = new DeleteConflictList();
			if (getStorageSettings().isEnforceReferentialIntegrityOnDelete()) {
				myDeleteConflictService.validateOkToDelete(deleteConflicts, entity, true, theRequest, new TransactionDetails());
			}
			DeleteConflictUtil.validateDeleteConflictsEmptyOrThrowException(getContext(), deleteConflicts);

			IBaseOperationOutcome oo = createInfoOperationOutcome("Ok to delete");
			return new MethodOutcome(new IdDt(theId.getValue()), oo);
		}

		FhirValidator validator = getContext().newValidator();
		validator.setInterceptorBroadcaster(CompositeInterceptorBroadcaster.newCompositeBroadcaster(myInterceptorBroadcaster, theRequest));
		validator.registerValidatorModule(getInstanceValidator());
		validator.registerValidatorModule(new IdChecker(theMode));

		IBaseResource resourceToValidateById = null;
		if (theId != null && theId.hasResourceType() && theId.hasIdPart()) {
			Class<? extends IBaseResource> type = getContext().getResourceDefinition(theId.getResourceType()).getImplementingClass();
			IFhirResourceDao<? extends IBaseResource> dao = myDaoRegistry.getResourceDaoOrNull(type);
			resourceToValidateById = dao.read(theId, theRequest);
		}


		ValidationResult result;
		ValidationOptions options = new ValidationOptions()
			.addProfileIfNotBlank(theProfile);

		if (theResource == null) {
			if (resourceToValidateById != null) {
				result = validator.validateWithResult(resourceToValidateById, options);
			} else {
				String msg = getContext().getLocalizer().getMessage(BaseStorageDao.class, "cantValidateWithNoResource");
				throw new InvalidRequestException(Msg.code(992) + msg);
			}
		} else if (isNotBlank(theRawResource)) {
			result = validator.validateWithResult(theRawResource, options);
		} else {
			result = validator.validateWithResult(theResource, options);
		}

		MethodOutcome retVal = new MethodOutcome();
		retVal.setOperationOutcome(result.toOperationOutcome());
		// Note an earlier version of this code returned PreconditionFailedException when the validation
		// failed, but we since realized the spec requires we return 200 regardless of the validation result.
		return retVal;
	}

	/**
	 * Get the resource definition from the criteria which specifies the resource type
	 */
	@Override
	public RuntimeResourceDefinition validateCriteriaAndReturnResourceDefinition(String criteria) {
		String resourceName;
		if (criteria == null || criteria.trim().isEmpty()) {
			throw new IllegalArgumentException(Msg.code(994) + "Criteria cannot be empty");
		}
		if (criteria.contains("?")) {
			resourceName = criteria.substring(0, criteria.indexOf("?"));
		} else {
			resourceName = criteria;
		}

		return getContext().getResourceDefinition(resourceName);
	}

	private void validateGivenIdIsAppropriateToRetrieveResource(IIdType theId, BaseHasResource entity) {
		if (entity.getForcedId() != null) {
			if (getStorageSettings().getResourceClientIdStrategy() != JpaStorageSettings.ClientIdStrategyEnum.ANY) {
				if (theId.isIdPartValidLong()) {
					// This means that the resource with the given numeric ID exists, but it has a "forced ID", meaning that
					// as far as the outside world is concerned, the given ID doesn't exist (it's just an internal pointer
					// to the
					// forced ID)
					throw new ResourceNotFoundException(Msg.code(2000) + theId);
				}
			}
		}
	}

	private void validateResourceType(BaseHasResource entity) {
		validateResourceType(entity, myResourceName);
	}

	private void validateResourceTypeAndThrowInvalidRequestException(IIdType theId) {
		if (theId.hasResourceType() && !theId.getResourceType().equals(myResourceName)) {
			// Note- Throw a HAPI FHIR exception here so that hibernate doesn't try to translate it into a database exception
			throw new InvalidRequestException(Msg.code(996) + "Incorrect resource type (" + theId.getResourceType() + ") for this DAO, wanted: " + myResourceName);
		}
	}

	@VisibleForTesting
	public void setIdHelperSvcForUnitTest(IIdHelperService theIdHelperService) {
		myIdHelperService = theIdHelperService;
	}

	private static class IdChecker implements IValidatorModule {

		private final ValidationModeEnum myMode;

		IdChecker(ValidationModeEnum theMode) {
			myMode = theMode;
		}

		@Override
		public void validateResource(IValidationContext<IBaseResource> theCtx) {
			IBaseResource resource = theCtx.getResource();
			if (resource instanceof Parameters) {
				List<ParametersParameterComponent> params = ((Parameters) resource).getParameter();
				params = params.stream().filter(param -> param.getName().contains("resource")).collect(Collectors.toList());
				resource = params.get(0).getResource();
			}
			boolean hasId = resource.getIdElement().hasIdPart();
			if (myMode == ValidationModeEnum.CREATE) {
				if (hasId) {
					throw new UnprocessableEntityException(Msg.code(997) + "Resource has an ID - ID must not be populated for a FHIR create");
				}
			} else if (myMode == ValidationModeEnum.UPDATE) {
				if (hasId == false) {
					throw new UnprocessableEntityException(Msg.code(998) + "Resource has no ID - ID must be populated for a FHIR update");
				}
			}

		}

	}

}<|MERGE_RESOLUTION|>--- conflicted
+++ resolved
@@ -1439,13 +1439,8 @@
 			reindexOptimizeStorageHistoryEntity(entity, historyEntity);
 			if (theOptimizeStorageMode == ReindexParameters.OptimizeStorageModeEnum.ALL_VERSIONS) {
 				int pageSize = 100;
-<<<<<<< HEAD
 				for (int page = 0; ((long)page * pageSize) < entity.getVersion(); page++) {
 					Slice<ResourceHistoryTable> historyEntities = myResourceHistoryTableDao.findForResourceIdAndReturnEntitiesAndFetchProvenance(PageRequest.of(page, pageSize), entity.getId(), historyEntity.getVersion());
-=======
-				for (int page = 0; ((long) page * pageSize) < entity.getVersion(); page++) {
-					Slice<ResourceHistoryTable> historyEntities = myResourceHistoryTableDao.findForResourceIdAndReturnEntities(PageRequest.of(page, pageSize), entity.getId(), historyEntity.getVersion());
->>>>>>> 05defb58
 					for (ResourceHistoryTable next : historyEntities) {
 						reindexOptimizeStorageHistoryEntity(entity, next);
 					}
