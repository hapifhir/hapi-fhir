--- conflicted
+++ resolved
@@ -275,10 +275,7 @@
 		if (theId != null && isNotBlank(theId.getValue())) {
 			deleteConflicts.setResourceIdMarkedForDeletion(theId);
 		}
-<<<<<<< HEAD
-=======
-
->>>>>>> 7a7e876b
+
 		StopWatch w = new StopWatch();
 
 		DaoMethodOutcome retVal = delete(theId, deleteConflicts, theRequestDetails);
