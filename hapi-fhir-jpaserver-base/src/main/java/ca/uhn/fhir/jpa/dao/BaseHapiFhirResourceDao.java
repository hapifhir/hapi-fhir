--- conflicted
+++ resolved
@@ -417,11 +417,7 @@
 	}
 
 	/**
-<<<<<<< HEAD
-	 * Tests whether a resource is non-null, and throws a {@link PreconditionFailedException}
-=======
 	 * Tests whether a resource is non-null, and throws a {@link InvalidRequestException}
->>>>>>> 76163efb
 	 * with a message explaining that the body must not be missing on a create/update
 	 * request.
 	 */
