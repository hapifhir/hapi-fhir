package ca.uhn.fhir.jpa.dao;

/*
 * #%L
 * HAPI FHIR JPA Server
 * %%
 * Copyright (C) 2014 - 2022 Smile CDR, Inc.
 * %%
 * Licensed under the Apache License, Version 2.0 (the "License");
 * you may not use this file except in compliance with the License.
 * You may obtain a copy of the License at
 *
 *      http://www.apache.org/licenses/LICENSE-2.0
 *
 * Unless required by applicable law or agreed to in writing, software
 * distributed under the License is distributed on an "AS IS" BASIS,
 * WITHOUT WARRANTIES OR CONDITIONS OF ANY KIND, either express or implied.
 * See the License for the specific language governing permissions and
 * limitations under the License.
 * #L%
 */

import ca.uhn.fhir.batch2.api.IJobCoordinator;
import ca.uhn.fhir.batch2.jobs.parameters.UrlPartitioner;
import ca.uhn.fhir.batch2.jobs.reindex.ReindexAppCtx;
import ca.uhn.fhir.batch2.jobs.reindex.ReindexJobParameters;
import ca.uhn.fhir.batch2.model.JobInstanceStartRequest;
import ca.uhn.fhir.context.FhirVersionEnum;
import ca.uhn.fhir.context.RuntimeResourceDefinition;
import ca.uhn.fhir.i18n.Msg;
import ca.uhn.fhir.interceptor.api.HookParams;
import ca.uhn.fhir.interceptor.api.Pointcut;
import ca.uhn.fhir.interceptor.model.ReadPartitionIdRequestDetails;
import ca.uhn.fhir.interceptor.model.RequestPartitionId;
import ca.uhn.fhir.jpa.api.config.DaoConfig;
import ca.uhn.fhir.jpa.api.dao.DaoRegistry;
import ca.uhn.fhir.jpa.api.dao.IFhirResourceDao;
import ca.uhn.fhir.jpa.api.model.DaoMethodOutcome;
import ca.uhn.fhir.jpa.api.model.DeleteConflictList;
import ca.uhn.fhir.jpa.api.model.DeleteMethodOutcome;
import ca.uhn.fhir.jpa.api.model.ExpungeOptions;
import ca.uhn.fhir.jpa.api.model.ExpungeOutcome;
import ca.uhn.fhir.jpa.api.model.LazyDaoMethodOutcome;
import ca.uhn.fhir.jpa.api.svc.IIdHelperService;
import ca.uhn.fhir.jpa.dao.index.IdHelperService;
import ca.uhn.fhir.jpa.dao.tx.HapiTransactionService;
import ca.uhn.fhir.jpa.delete.DeleteConflictUtil;
import ca.uhn.fhir.jpa.model.cross.IBasePersistedResource;
import ca.uhn.fhir.jpa.model.entity.BaseHasResource;
import ca.uhn.fhir.jpa.model.entity.BaseTag;
import ca.uhn.fhir.jpa.model.entity.ForcedId;
import ca.uhn.fhir.jpa.model.entity.ResourceHistoryTable;
import ca.uhn.fhir.jpa.model.entity.ResourceTable;
import ca.uhn.fhir.jpa.model.entity.TagDefinition;
import ca.uhn.fhir.jpa.model.entity.TagTypeEnum;
import ca.uhn.fhir.jpa.model.search.SearchRuntimeDetails;
import ca.uhn.fhir.jpa.model.util.JpaConstants;
import ca.uhn.fhir.jpa.partition.IRequestPartitionHelperSvc;
import ca.uhn.fhir.jpa.partition.SystemRequestDetails;
import ca.uhn.fhir.jpa.patch.FhirPatch;
import ca.uhn.fhir.jpa.patch.JsonPatchUtils;
import ca.uhn.fhir.jpa.patch.XmlPatchUtils;
import ca.uhn.fhir.jpa.search.PersistedJpaBundleProvider;
import ca.uhn.fhir.jpa.search.cache.SearchCacheStatusEnum;
import ca.uhn.fhir.jpa.searchparam.MatchUrlService;
import ca.uhn.fhir.jpa.searchparam.ResourceSearch;
import ca.uhn.fhir.jpa.searchparam.SearchParameterMap;
import ca.uhn.fhir.jpa.util.MemoryCacheService;
import ca.uhn.fhir.model.api.IQueryParameterType;
import ca.uhn.fhir.model.dstu2.resource.ListResource;
import ca.uhn.fhir.model.primitive.IdDt;
import ca.uhn.fhir.parser.DataFormatException;
import ca.uhn.fhir.parser.StrictErrorHandler;
import ca.uhn.fhir.rest.api.CacheControlDirective;
import ca.uhn.fhir.rest.api.Constants;
import ca.uhn.fhir.rest.api.EncodingEnum;
import ca.uhn.fhir.rest.api.InterceptorInvocationTimingEnum;
import ca.uhn.fhir.rest.api.MethodOutcome;
import ca.uhn.fhir.rest.api.PatchTypeEnum;
import ca.uhn.fhir.rest.api.RestOperationTypeEnum;
import ca.uhn.fhir.rest.api.SearchContainedModeEnum;
import ca.uhn.fhir.rest.api.ValidationModeEnum;
import ca.uhn.fhir.rest.api.server.IBundleProvider;
import ca.uhn.fhir.rest.api.server.IPreResourceAccessDetails;
import ca.uhn.fhir.rest.api.server.IPreResourceShowDetails;
import ca.uhn.fhir.rest.api.server.RequestDetails;
import ca.uhn.fhir.rest.api.server.SimplePreResourceAccessDetails;
import ca.uhn.fhir.rest.api.server.SimplePreResourceShowDetails;
import ca.uhn.fhir.rest.api.server.storage.IDeleteExpungeJobSubmitter;
import ca.uhn.fhir.rest.api.server.storage.ResourcePersistentId;
import ca.uhn.fhir.rest.api.server.storage.TransactionDetails;
import ca.uhn.fhir.rest.param.HasParam;
import ca.uhn.fhir.rest.param.HistorySearchDateRangeParam;
import ca.uhn.fhir.rest.server.IPagingProvider;
import ca.uhn.fhir.rest.server.IRestfulServerDefaults;
import ca.uhn.fhir.rest.server.RestfulServerUtils;
import ca.uhn.fhir.rest.server.exceptions.BaseServerResponseException;
import ca.uhn.fhir.rest.server.exceptions.InvalidRequestException;
import ca.uhn.fhir.rest.server.exceptions.MethodNotAllowedException;
import ca.uhn.fhir.rest.server.exceptions.PreconditionFailedException;
import ca.uhn.fhir.rest.server.exceptions.ResourceNotFoundException;
import ca.uhn.fhir.rest.server.exceptions.ResourceVersionConflictException;
import ca.uhn.fhir.rest.server.exceptions.UnprocessableEntityException;
import ca.uhn.fhir.rest.server.servlet.ServletRequestDetails;
import ca.uhn.fhir.rest.server.util.CompositeInterceptorBroadcaster;
import ca.uhn.fhir.util.ObjectUtil;
import ca.uhn.fhir.util.OperationOutcomeUtil;
import ca.uhn.fhir.util.ReflectionUtil;
import ca.uhn.fhir.util.StopWatch;
import ca.uhn.fhir.validation.FhirValidator;
import ca.uhn.fhir.validation.IInstanceValidatorModule;
import ca.uhn.fhir.validation.IValidationContext;
import ca.uhn.fhir.validation.IValidatorModule;
import ca.uhn.fhir.validation.ValidationOptions;
import ca.uhn.fhir.validation.ValidationResult;
import com.google.common.annotations.VisibleForTesting;
import org.apache.commons.lang3.Validate;
import org.hl7.fhir.instance.model.api.IBaseCoding;
import org.hl7.fhir.instance.model.api.IBaseMetaType;
import org.hl7.fhir.instance.model.api.IBaseOperationOutcome;
import org.hl7.fhir.instance.model.api.IBaseParameters;
import org.hl7.fhir.instance.model.api.IBaseResource;
import org.hl7.fhir.instance.model.api.IIdType;
import org.hl7.fhir.instance.model.api.IPrimitiveType;
import org.hl7.fhir.r4.model.Parameters;
import org.hl7.fhir.r4.model.Parameters.ParametersParameterComponent;
import org.springframework.beans.factory.annotation.Autowired;
import org.springframework.beans.factory.annotation.Required;
import org.springframework.transaction.PlatformTransactionManager;
import org.springframework.transaction.annotation.Propagation;
import org.springframework.transaction.annotation.Transactional;
import org.springframework.transaction.support.TransactionSynchronization;
import org.springframework.transaction.support.TransactionSynchronizationManager;
import org.springframework.transaction.support.TransactionTemplate;

import javax.annotation.Nonnull;
import javax.annotation.Nullable;
import javax.annotation.PostConstruct;
import javax.persistence.NoResultException;
import javax.persistence.TypedQuery;
import javax.servlet.http.HttpServletResponse;
import java.io.IOException;
import java.util.ArrayList;
import java.util.Collection;
import java.util.Collections;
import java.util.Date;
import java.util.HashSet;
import java.util.Iterator;
import java.util.List;
import java.util.Optional;
import java.util.Set;
import java.util.UUID;
import java.util.function.Supplier;
import java.util.stream.Collectors;

import static org.apache.commons.lang3.StringUtils.isBlank;
import static org.apache.commons.lang3.StringUtils.isNotBlank;

public abstract class BaseHapiFhirResourceDao<T extends IBaseResource> extends BaseHapiFhirDao<T> implements IFhirResourceDao<T> {

	public static final String BASE_RESOURCE_NAME = "resource";
	private static final org.slf4j.Logger ourLog = org.slf4j.LoggerFactory.getLogger(BaseHapiFhirResourceDao.class);
<<<<<<< HEAD
	public static final String BASE_RESOURCE_NAME = "resource";

=======
>>>>>>> c6c09521
	@Autowired
	protected PlatformTransactionManager myPlatformTransactionManager;
	@Autowired(required = false)
	protected IFulltextSearchSvc mySearchDao;
	@Autowired
	protected HapiTransactionService myTransactionService;
	@Autowired
	private MatchResourceUrlService myMatchResourceUrlService;
	@Autowired
	private SearchBuilderFactory mySearchBuilderFactory;
	@Autowired
	private DaoRegistry myDaoRegistry;
	@Autowired
	private IRequestPartitionHelperSvc myRequestPartitionHelperService;
	@Autowired
	private MatchUrlService myMatchUrlService;
	@Autowired
	private IDeleteExpungeJobSubmitter myDeleteExpungeJobSubmitter;
	@Autowired
	private IJobCoordinator myJobCoordinator;

	private IInstanceValidatorModule myInstanceValidator;
	private String myResourceName;
	private Class<T> myResourceType;

	@Autowired
	private MemoryCacheService myMemoryCacheService;
	private TransactionTemplate myTxTemplate;

	@Autowired
	private UrlPartitioner myUrlPartitioner;

	/**
	 * @deprecated Use {@link #create(T, RequestDetails)} instead
	 */
	@Override
	public DaoMethodOutcome create(final T theResource) {
		return create(theResource, null, true, new TransactionDetails(), null);
	}

	@Override
	public DaoMethodOutcome create(final T theResource, RequestDetails theRequestDetails) {
		return create(theResource, null, true, new TransactionDetails(), theRequestDetails);
	}

	/**
	 * @deprecated Use {@link #create(T, String, RequestDetails)} instead
	 */
	@Override
	public DaoMethodOutcome create(final T theResource, String theIfNoneExist) {
		return create(theResource, theIfNoneExist, null);
	}

	@Override
	public DaoMethodOutcome create(final T theResource, String theIfNoneExist, RequestDetails theRequestDetails) {
		return create(theResource, theIfNoneExist, true, new TransactionDetails(), theRequestDetails);
	}

	@VisibleForTesting
	public void setTransactionService(HapiTransactionService theTransactionService) {
		myTransactionService = theTransactionService;
	}

	@Override
	public DaoMethodOutcome create(T theResource, String theIfNoneExist, boolean thePerformIndexing, @Nonnull TransactionDetails theTransactionDetails, RequestDetails theRequestDetails) {
		return myTransactionService.execute(theRequestDetails, theTransactionDetails, tx -> doCreateForPost(theResource, theIfNoneExist, thePerformIndexing, theTransactionDetails, theRequestDetails));
	}

	@VisibleForTesting
	public void setRequestPartitionHelperService(IRequestPartitionHelperSvc theRequestPartitionHelperService) {
		myRequestPartitionHelperService = theRequestPartitionHelperService;
	}

	/**
	 * Called for FHIR create (POST) operations
	 */
	protected DaoMethodOutcome doCreateForPost(T theResource, String theIfNoneExist, boolean thePerformIndexing, TransactionDetails theTransactionDetails, RequestDetails theRequestDetails) {
		if (theResource == null) {
			String msg = getContext().getLocalizer().getMessage(BaseStorageDao.class, "missingBody");
			throw new InvalidRequestException(Msg.code(956) + msg);
		}

		if (isNotBlank(theResource.getIdElement().getIdPart())) {
			if (getContext().getVersion().getVersion().isOlderThan(FhirVersionEnum.DSTU3)) {
				String message = getMessageSanitized("failedToCreateWithClientAssignedId", theResource.getIdElement().getIdPart());
				throw new InvalidRequestException(Msg.code(957) + message, createErrorOperationOutcome(message, "processing"));
			} else {
				// As of DSTU3, ID and version in the body should be ignored for a create/update
				theResource.setId("");
			}
		}

		if (getConfig().getResourceServerIdStrategy() == DaoConfig.IdStrategyEnum.UUID) {
			theResource.setId(UUID.randomUUID().toString());
			theResource.setUserData(JpaConstants.RESOURCE_ID_SERVER_ASSIGNED, Boolean.TRUE);
		}

		RequestPartitionId requestPartitionId = myRequestPartitionHelperService.determineCreatePartitionForRequest(theRequestDetails, theResource, getResourceName());
		return doCreateForPostOrPut(theResource, theIfNoneExist, thePerformIndexing, theTransactionDetails, theRequestDetails, requestPartitionId);
	}

	/**
	 * Called both for FHIR create (POST) operations (via {@link #doCreateForPost(IBaseResource, String, boolean, TransactionDetails, RequestDetails)}
	 * as well as for FHIR update (PUT) where we're doing a create-with-client-assigned-ID (via {@link #doUpdate(IBaseResource, String, boolean, boolean, RequestDetails, TransactionDetails)}.
	 */
	private DaoMethodOutcome doCreateForPostOrPut(T theResource, String theIfNoneExist, boolean thePerformIndexing, TransactionDetails theTransactionDetails, RequestDetails theRequest, RequestPartitionId theRequestPartitionId) {
		StopWatch w = new StopWatch();

		preProcessResourceForStorage(theResource);
		preProcessResourceForStorage(theResource, theRequest, theTransactionDetails, thePerformIndexing);

		ResourceTable entity = new ResourceTable();
		entity.setResourceType(toResourceName(theResource));
		entity.setPartitionId(myRequestPartitionHelperService.toStoragePartition(theRequestPartitionId));
		entity.setCreatedByMatchUrl(theIfNoneExist);
		entity.setVersion(1);

		if (isNotBlank(theIfNoneExist)) {
			Set<ResourcePersistentId> match = myMatchResourceUrlService.processMatchUrl(theIfNoneExist, myResourceType, theTransactionDetails, theRequest);
			if (match.size() > 1) {
				String msg = getContext().getLocalizer().getMessageSanitized(BaseStorageDao.class, "transactionOperationWithMultipleMatchFailure", "CREATE", theIfNoneExist, match.size());
				throw new PreconditionFailedException(Msg.code(958) + msg);
			} else if (match.size() == 1) {
				ResourcePersistentId pid = match.iterator().next();

				Supplier<LazyDaoMethodOutcome.EntityAndResource> entitySupplier = () -> {
					return myTxTemplate.execute(tx -> {
						ResourceTable foundEntity = myEntityManager.find(ResourceTable.class, pid.getId());
						IBaseResource resource = toResource(foundEntity, false);
						theResource.setId(resource.getIdElement().getValue());
						return new LazyDaoMethodOutcome.EntityAndResource(foundEntity, resource);
					});
				};

				Supplier<IIdType> idSupplier = () -> {
					return myTxTemplate.execute(tx -> {
						IIdType retVal = myIdHelperService.translatePidIdToForcedId(myFhirContext, myResourceName, pid);
						if (!retVal.hasVersionIdPart()) {
							IIdType idWithVersion = myMemoryCacheService.getIfPresent(MemoryCacheService.CacheEnum.RESOURCE_CONDITIONAL_CREATE_VERSION, pid.getIdAsLong());
							if (idWithVersion == null) {
								Long version = myResourceTableDao.findCurrentVersionByPid(pid.getIdAsLong());
								if (version != null) {
									retVal = myFhirContext.getVersion().newIdType().setParts(retVal.getBaseUrl(), retVal.getResourceType(), retVal.getIdPart(), Long.toString(version));
									myMemoryCacheService.putAfterCommit(MemoryCacheService.CacheEnum.RESOURCE_CONDITIONAL_CREATE_VERSION, pid.getIdAsLong(), retVal);
								}
							} else {
								retVal = idWithVersion;
							}
						}
						return retVal;
					});
				};

				return toMethodOutcomeLazy(theRequest, pid, entitySupplier, idSupplier).setCreated(false).setNop(true);
			}
		}

		String resourceIdBeforeStorage = theResource.getIdElement().getIdPart();
		boolean resourceHadIdBeforeStorage = isNotBlank(resourceIdBeforeStorage);
		boolean resourceIdWasServerAssigned = theResource.getUserData(JpaConstants.RESOURCE_ID_SERVER_ASSIGNED) == Boolean.TRUE;

		HookParams hookParams;

		// Notify interceptor for accepting/rejecting client assigned ids
		if (!resourceIdWasServerAssigned && resourceHadIdBeforeStorage) {
			hookParams = new HookParams()
				.add(IBaseResource.class, theResource)
				.add(RequestDetails.class, theRequest);
			doCallHooks(theTransactionDetails, theRequest, Pointcut.STORAGE_PRESTORAGE_CLIENT_ASSIGNED_ID, hookParams);
		}

		// Interceptor call: STORAGE_PRESTORAGE_RESOURCE_CREATED
		hookParams = new HookParams()
			.add(IBaseResource.class, theResource)
			.add(RequestDetails.class, theRequest)
			.addIfMatchesType(ServletRequestDetails.class, theRequest)
			.add(RequestPartitionId.class, theRequestPartitionId)
			.add(TransactionDetails.class, theTransactionDetails);
		doCallHooks(theTransactionDetails, theRequest, Pointcut.STORAGE_PRESTORAGE_RESOURCE_CREATED, hookParams);

		if (resourceHadIdBeforeStorage && !resourceIdWasServerAssigned) {
			validateResourceIdCreation(theResource, theRequest);
		}

		// Perform actual DB update
		// this call will also update the metadata
		ResourceTable updatedEntity = updateEntity(theRequest, theResource, entity, null, thePerformIndexing, false, theTransactionDetails, false, thePerformIndexing);

		// Store the resource forced ID if necessary
		ResourcePersistentId persistentId = new ResourcePersistentId(updatedEntity.getResourceId());
		if (resourceHadIdBeforeStorage) {
			if (resourceIdWasServerAssigned) {
				boolean createForPureNumericIds = true;
				createForcedIdIfNeeded(entity, resourceIdBeforeStorage, createForPureNumericIds);
			} else {
				boolean createForPureNumericIds = getConfig().getResourceClientIdStrategy() != DaoConfig.ClientIdStrategyEnum.ALPHANUMERIC;
				createForcedIdIfNeeded(entity, resourceIdBeforeStorage, createForPureNumericIds);
			}
		} else {
			switch (getConfig().getResourceClientIdStrategy()) {
				case NOT_ALLOWED:
				case ALPHANUMERIC:
					break;
				case ANY:
					boolean createForPureNumericIds = true;
					createForcedIdIfNeeded(updatedEntity, theResource.getIdElement().getIdPart(), createForPureNumericIds);
					// for client ID mode ANY, we will always have a forced ID. If we ever
					// stop populating the transient forced ID be warned that we use it
					// (and expect it to be set correctly) farther below.
					assert updatedEntity.getTransientForcedId() != null;
					break;
			}
		}

		// Populate the resource with its actual final stored ID from the entity
		theResource.setId(entity.getIdDt());

		// Pre-cache the resource ID
		persistentId.setAssociatedResourceId(entity.getIdType(myFhirContext));
		myIdHelperService.addResolvedPidToForcedId(persistentId, theRequestPartitionId, getResourceName(), entity.getTransientForcedId(), null);
		theTransactionDetails.addResolvedResourceId(persistentId.getAssociatedResourceId(), persistentId);

		// Pre-cache the match URL
		if (theIfNoneExist != null) {
			myMatchResourceUrlService.matchUrlResolved(theTransactionDetails, getResourceName(), theIfNoneExist, persistentId);
		}

		// Update the version/last updated in the resource so that interceptors get
		// the correct version
		// TODO - the above updateEntity calls updateResourceMetadata
		// 		Maybe we don't need this call here?
		updateResourceMetadata(entity, theResource);

		// Populate the PID in the resource so it is available to hooks
		addPidToResource(entity, theResource);

		// Notify JPA interceptors
		if (!updatedEntity.isUnchangedInCurrentOperation()) {
			hookParams = new HookParams()
				.add(IBaseResource.class, theResource)
				.add(RequestDetails.class, theRequest)
				.addIfMatchesType(ServletRequestDetails.class, theRequest)
				.add(TransactionDetails.class, theTransactionDetails)
				.add(InterceptorInvocationTimingEnum.class, theTransactionDetails.getInvocationTiming(Pointcut.STORAGE_PRECOMMIT_RESOURCE_CREATED));
			doCallHooks(theTransactionDetails, theRequest, Pointcut.STORAGE_PRECOMMIT_RESOURCE_CREATED, hookParams);
		}

		DaoMethodOutcome outcome = toMethodOutcome(theRequest, entity, theResource).setCreated(true);
		if (!thePerformIndexing) {
			outcome.setId(theResource.getIdElement());
		}

		String msg = getContext().getLocalizer().getMessageSanitized(BaseStorageDao.class, "successfulCreate", outcome.getId(), w.getMillisAndRestart());
		outcome.setOperationOutcome(createInfoOperationOutcome(msg));

		ourLog.debug(msg);
		return outcome;
	}

	private void createForcedIdIfNeeded(ResourceTable theEntity, String theResourceId, boolean theCreateForPureNumericIds) {
		if (isNotBlank(theResourceId) && theEntity.getForcedId() == null) {
			if (theCreateForPureNumericIds || !IdHelperService.isValidPid(theResourceId)) {
				ForcedId forcedId = new ForcedId();
				forcedId.setResourceType(theEntity.getResourceType());
				forcedId.setForcedId(theResourceId);
				forcedId.setResource(theEntity);
				forcedId.setPartitionId(theEntity.getPartitionId());

				/*
				 * As of Hibernate 5.6.2, assigning the forced ID to the
				 * resource table causes an extra update to happen, even
				 * though the ResourceTable entity isn't actually changed
				 * (there is a @OneToOne reference on ResourceTable to the
				 * ForcedId table, but the actual column is on the ForcedId
				 * table so it doesn't actually make sense to update the table
				 * when this is set). But to work around that we avoid
				 * actually assigning ResourceTable#myForcedId here.
				 *
				 * It's conceivable they may fix this in the future, or
				 * they may not.
				 *
				 * If you want to try assigning the forced it to the resource
				 * entity (by calling ResourceTable#setForcedId) try running
				 * the tests FhirResourceDaoR4QueryCountTest to verify that
				 * nothing has broken as a result.
				 * JA 20220121
				 */
				theEntity.setTransientForcedId(forcedId.getForcedId());
				myForcedIdDao.save(forcedId);
			}
		}
	}

	void validateResourceIdCreation(T theResource, RequestDetails theRequest) {
		DaoConfig.ClientIdStrategyEnum strategy = getConfig().getResourceClientIdStrategy();

		if (strategy == DaoConfig.ClientIdStrategyEnum.NOT_ALLOWED) {
			if (!isSystemRequest(theRequest)) {
				throw new ResourceNotFoundException(Msg.code(959) + getMessageSanitized("failedToCreateWithClientAssignedIdNotAllowed", theResource.getIdElement().getIdPart()));
			}
		}

		if (strategy == DaoConfig.ClientIdStrategyEnum.ALPHANUMERIC) {
			if (theResource.getIdElement().isIdPartValidLong()) {
				throw new InvalidRequestException(Msg.code(960) + getMessageSanitized("failedToCreateWithClientAssignedNumericId", theResource.getIdElement().getIdPart()));
			}
		}
	}

	protected String getMessageSanitized(String theKey, String theIdPart) {
		return getContext().getLocalizer().getMessageSanitized(BaseStorageDao.class, theKey, theIdPart);
	}

	private boolean isSystemRequest(RequestDetails theRequest) {
		return theRequest instanceof SystemRequestDetails;
	}

	private IInstanceValidatorModule getInstanceValidator() {
		return myInstanceValidator;
	}

	/**
	 * @deprecated Use {@link #delete(IIdType, RequestDetails)} instead
	 */
	@Override
	public DaoMethodOutcome delete(IIdType theId) {
		return delete(theId, null);
	}

	@Override
	public DaoMethodOutcome delete(IIdType theId, RequestDetails theRequestDetails) {
		TransactionDetails transactionDetails = new TransactionDetails();

		validateIdPresentForDelete(theId);
		validateDeleteEnabled();

		return myTransactionService.execute(theRequestDetails, transactionDetails, tx -> {
			DeleteConflictList deleteConflicts = new DeleteConflictList();
			if (isNotBlank(theId.getValue())) {
				deleteConflicts.setResourceIdMarkedForDeletion(theId);
			}

			StopWatch w = new StopWatch();

			DaoMethodOutcome retVal = delete(theId, deleteConflicts, theRequestDetails, transactionDetails);

			DeleteConflictUtil.validateDeleteConflictsEmptyOrThrowException(getContext(), deleteConflicts);

			ourLog.debug("Processed delete on {} in {}ms", theId.getValue(), w.getMillisAndRestart());
			return retVal;
		});
	}

	@Override
	public DaoMethodOutcome delete(IIdType theId,
											 DeleteConflictList theDeleteConflicts,
											 RequestDetails theRequestDetails,
											 @Nonnull TransactionDetails theTransactionDetails) {
		validateIdPresentForDelete(theId);
		validateDeleteEnabled();

		final ResourceTable entity;
		try {
			entity = readEntityLatestVersion(theId, theRequestDetails, theTransactionDetails);
		} catch (ResourceNotFoundException ex) {
			// we don't want to throw 404s.
			// if not found, return an outcome anyways.
			// Because no object actually existed, we'll
			// just set the id and nothing else
			DaoMethodOutcome outcome = createMethodOutcomeForResourceId(theId.getValue(), MESSAGE_KEY_DELETE_RESOURCE_NOT_EXISTING);
			return outcome;
		}

		if (theId.hasVersionIdPart() && Long.parseLong(theId.getVersionIdPart()) != entity.getVersion()) {
			throw new ResourceVersionConflictException(Msg.code(961) + "Trying to delete " + theId + " but this is not the current version");
		}

		// Don't delete again if it's already deleted
		if (isDeleted(entity)) {
			DaoMethodOutcome outcome = createMethodOutcomeForResourceId(entity.getIdDt().getValue(), MESSAGE_KEY_DELETE_RESOURCE_ALREADY_DELETED);

			// used to exist, so we'll set the persistent id
			outcome.setPersistentId(new ResourcePersistentId(entity.getResourceId()));
			outcome.setEntity(entity);

			return outcome;
		}

		StopWatch w = new StopWatch();

		T resourceToDelete = toResource(myResourceType, entity, null, false);
		theDeleteConflicts.setResourceIdMarkedForDeletion(theId);

		// Notify IServerOperationInterceptors about pre-action call
		HookParams hook = new HookParams()
			.add(IBaseResource.class, resourceToDelete)
			.add(RequestDetails.class, theRequestDetails)
			.addIfMatchesType(ServletRequestDetails.class, theRequestDetails)
			.add(TransactionDetails.class, theTransactionDetails);
		doCallHooks(theTransactionDetails, theRequestDetails, Pointcut.STORAGE_PRESTORAGE_RESOURCE_DELETED, hook);

		myDeleteConflictService.validateOkToDelete(theDeleteConflicts, entity, false, theRequestDetails, theTransactionDetails);

		preDelete(resourceToDelete, entity, theRequestDetails);

		ResourceTable savedEntity = updateEntityForDelete(theRequestDetails, theTransactionDetails, entity);
		resourceToDelete.setId(entity.getIdDt());

		// Notify JPA interceptors
		HookParams hookParams = new HookParams()
			.add(IBaseResource.class, resourceToDelete)
			.add(RequestDetails.class, theRequestDetails)
			.addIfMatchesType(ServletRequestDetails.class, theRequestDetails)
			.add(TransactionDetails.class, theTransactionDetails)
			.add(InterceptorInvocationTimingEnum.class, theTransactionDetails.getInvocationTiming(Pointcut.STORAGE_PRECOMMIT_RESOURCE_DELETED));


		doCallHooks(theTransactionDetails, theRequestDetails, Pointcut.STORAGE_PRECOMMIT_RESOURCE_DELETED, hookParams);

		DaoMethodOutcome outcome = toMethodOutcome(theRequestDetails, savedEntity, resourceToDelete).setCreated(true);

		IBaseOperationOutcome oo = OperationOutcomeUtil.newInstance(getContext());
		String message = getContext().getLocalizer().getMessage(BaseStorageDao.class, "successfulDeletes", 1, w.getMillis());
		String severity = "information";
		String code = "informational";
		OperationOutcomeUtil.addIssue(getContext(), oo, severity, message, null, code);
		outcome.setOperationOutcome(oo);

		return outcome;
	}

	@Override
	public DeleteMethodOutcome deleteByUrl(String theUrl, RequestDetails theRequest) {
		validateDeleteEnabled();

		TransactionDetails transactionDetails = new TransactionDetails();
		ResourceSearch resourceSearch = myMatchUrlService.getResourceSearch(theUrl);

		if (resourceSearch.isDeleteExpunge()) {
			return deleteExpunge(theUrl, theRequest);
		}

		return myTransactionService.execute(theRequest, transactionDetails, tx -> {
			DeleteConflictList deleteConflicts = new DeleteConflictList();
			DeleteMethodOutcome outcome = deleteByUrl(theUrl, deleteConflicts, theRequest);
			DeleteConflictUtil.validateDeleteConflictsEmptyOrThrowException(getContext(), deleteConflicts);
			return outcome;
		});
	}

	/**
	 * This method gets called by {@link #deleteByUrl(String, RequestDetails)} as well as by
	 * transaction processors
	 */
	@Override
	public DeleteMethodOutcome deleteByUrl(String theUrl, DeleteConflictList deleteConflicts, RequestDetails theRequestDetails) {
		validateDeleteEnabled();
		TransactionDetails transactionDetails = new TransactionDetails();

		return myTransactionService.execute(theRequestDetails, transactionDetails, tx -> doDeleteByUrl(theUrl, deleteConflicts, theRequestDetails));
	}

	@Nonnull
	private DeleteMethodOutcome doDeleteByUrl(String theUrl, DeleteConflictList deleteConflicts, RequestDetails theRequest) {
		ResourceSearch resourceSearch = myMatchUrlService.getResourceSearch(theUrl);
		SearchParameterMap paramMap = resourceSearch.getSearchParameterMap();
		paramMap.setLoadSynchronous(true);

		Set<ResourcePersistentId> resourceIds = myMatchResourceUrlService.search(paramMap, myResourceType, theRequest, null);

		if (resourceIds.size() > 1) {
			if (!getConfig().isAllowMultipleDelete()) {
				throw new PreconditionFailedException(Msg.code(962) + getContext().getLocalizer().getMessageSanitized(BaseStorageDao.class, "transactionOperationWithMultipleMatchFailure", "DELETE", theUrl, resourceIds.size()));
			}
		}

		return deletePidList(theUrl, resourceIds, deleteConflicts, theRequest);
	}

	private DeleteMethodOutcome deleteExpunge(String theUrl, RequestDetails theRequest) {
		if (!getConfig().canDeleteExpunge()) {
			throw new MethodNotAllowedException(Msg.code(963) + "_expunge is not enabled on this server: " + getConfig().cannotDeleteExpungeReason());
		}

		if (theUrl.contains(Constants.PARAMETER_CASCADE_DELETE) || (theRequest.getHeader(Constants.HEADER_CASCADE) != null && theRequest.getHeader(Constants.HEADER_CASCADE).equals(Constants.CASCADE_DELETE))) {
			throw new InvalidRequestException(Msg.code(964) + "_expunge cannot be used with _cascade");
		}

		List<String> urlsToDeleteExpunge = Collections.singletonList(theUrl);
		try {
			String jobId = myDeleteExpungeJobSubmitter.submitJob(getConfig().getExpungeBatchSize(), urlsToDeleteExpunge, theRequest);
			return new DeleteMethodOutcome(createInfoOperationOutcome("Delete job submitted with id " + jobId));
		} catch (InvalidRequestException e) {
			throw new InvalidRequestException(Msg.code(965) + "Invalid Delete Expunge Request: " + e.getMessage(), e);
		}
	}

	@Nonnull
	@Override
	public DeleteMethodOutcome deletePidList(String theUrl, Collection<ResourcePersistentId> theResourceIds, DeleteConflictList theDeleteConflicts, RequestDetails theRequest) {
		StopWatch w = new StopWatch();
		TransactionDetails transactionDetails = new TransactionDetails();
		List<ResourceTable> deletedResources = new ArrayList<>();
		for (ResourcePersistentId pid : theResourceIds) {
			ResourceTable entity = myEntityManager.find(ResourceTable.class, pid.getIdAsLong());
			deletedResources.add(entity);

			T resourceToDelete = toResource(myResourceType, entity, null, false);

			// Notify IServerOperationInterceptors about pre-action call
			HookParams hooks = new HookParams()
				.add(IBaseResource.class, resourceToDelete)
				.add(RequestDetails.class, theRequest)
				.addIfMatchesType(ServletRequestDetails.class, theRequest)
				.add(TransactionDetails.class, transactionDetails);
			doCallHooks(transactionDetails, theRequest, Pointcut.STORAGE_PRESTORAGE_RESOURCE_DELETED, hooks);

			myDeleteConflictService.validateOkToDelete(theDeleteConflicts, entity, false, theRequest, transactionDetails);

			// Perform delete

			updateEntityForDelete(theRequest, transactionDetails, entity);
			resourceToDelete.setId(entity.getIdDt());

			// Notify JPA interceptors
			TransactionSynchronizationManager.registerSynchronization(new TransactionSynchronization() {
				@Override
				public void beforeCommit(boolean readOnly) {
					HookParams hookParams = new HookParams()
						.add(IBaseResource.class, resourceToDelete)
						.add(RequestDetails.class, theRequest)
						.addIfMatchesType(ServletRequestDetails.class, theRequest)
						.add(TransactionDetails.class, transactionDetails)
						.add(InterceptorInvocationTimingEnum.class, transactionDetails.getInvocationTiming(Pointcut.STORAGE_PRECOMMIT_RESOURCE_DELETED));
					doCallHooks(transactionDetails, theRequest, Pointcut.STORAGE_PRECOMMIT_RESOURCE_DELETED, hookParams);
				}
			});
		}

		IBaseOperationOutcome oo;
		if (deletedResources.isEmpty()) {
			oo = OperationOutcomeUtil.newInstance(getContext());
			String message = getMessageSanitized("unableToDeleteNotFound", theUrl);
			String severity = "warning";
			String code = "not-found";
			OperationOutcomeUtil.addIssue(getContext(), oo, severity, message, null, code);
		} else {
			oo = OperationOutcomeUtil.newInstance(getContext());
			String message = getContext().getLocalizer().getMessage(BaseStorageDao.class, "successfulDeletes", deletedResources.size(), w.getMillis());
			String severity = "information";
			String code = "informational";
			OperationOutcomeUtil.addIssue(getContext(), oo, severity, message, null, code);
		}

		ourLog.debug("Processed delete on {} (matched {} resource(s)) in {}ms", theUrl, deletedResources.size(), w.getMillis());

		DeleteMethodOutcome retVal = new DeleteMethodOutcome();
		retVal.setDeletedEntities(deletedResources);
		retVal.setOperationOutcome(oo);
		return retVal;
	}

	private void validateDeleteEnabled() {
		if (!getConfig().isDeleteEnabled()) {
			String msg = getContext().getLocalizer().getMessage(BaseStorageDao.class, "deleteBlockedBecauseDisabled");
			throw new PreconditionFailedException(Msg.code(966) + msg);
		}
	}

	private void validateIdPresentForDelete(IIdType theId) {
		if (theId == null || !theId.hasIdPart()) {
			throw new InvalidRequestException(Msg.code(967) + "Can not perform delete, no ID provided");
		}
	}

	@PostConstruct
	public void detectSearchDaoDisabled() {
		if (mySearchDao != null && mySearchDao.isDisabled()) {
			mySearchDao = null;
		}
	}

	private <MT extends IBaseMetaType> void doMetaAdd(MT theMetaAdd, BaseHasResource theEntity, RequestDetails theRequestDetails, TransactionDetails theTransactionDetails) {
		IBaseResource oldVersion = toResource(theEntity, false);

		List<TagDefinition> tags = toTagList(theMetaAdd);
		for (TagDefinition nextDef : tags) {

			boolean hasTag = false;
			for (BaseTag next : new ArrayList<>(theEntity.getTags())) {
				if (ObjectUtil.equals(next.getTag().getTagType(), nextDef.getTagType()) &&
					ObjectUtil.equals(next.getTag().getSystem(), nextDef.getSystem()) &&
					ObjectUtil.equals(next.getTag().getCode(), nextDef.getCode())) {
					hasTag = true;
					break;
				}
			}

			if (!hasTag) {
				theEntity.setHasTags(true);

				TagDefinition def = getTagOrNull(theTransactionDetails, nextDef.getTagType(), nextDef.getSystem(), nextDef.getCode(), nextDef.getDisplay());
				if (def != null) {
					BaseTag newEntity = theEntity.addTag(def);
					if (newEntity.getTagId() == null) {
						myEntityManager.persist(newEntity);
					}
				}
			}
		}

		validateMetaCount(theEntity.getTags().size());

		myEntityManager.merge(theEntity);

		// Interceptor call: STORAGE_PRECOMMIT_RESOURCE_UPDATED
		IBaseResource newVersion = toResource(theEntity, false);
		HookParams preStorageParams = new HookParams()
			.add(IBaseResource.class, oldVersion)
			.add(IBaseResource.class, newVersion)
			.add(RequestDetails.class, theRequestDetails)
			.addIfMatchesType(ServletRequestDetails.class, theRequestDetails)
			.add(TransactionDetails.class, theTransactionDetails);
		myInterceptorBroadcaster.callHooks(Pointcut.STORAGE_PRESTORAGE_RESOURCE_UPDATED, preStorageParams);

		// Interceptor call: STORAGE_PRECOMMIT_RESOURCE_UPDATED
		HookParams preCommitParams = new HookParams()
			.add(IBaseResource.class, oldVersion)
			.add(IBaseResource.class, newVersion)
			.add(RequestDetails.class, theRequestDetails)
			.addIfMatchesType(ServletRequestDetails.class, theRequestDetails)
			.add(TransactionDetails.class, theTransactionDetails)
			.add(InterceptorInvocationTimingEnum.class, theTransactionDetails.getInvocationTiming(Pointcut.STORAGE_PRECOMMIT_RESOURCE_UPDATED));
		myInterceptorBroadcaster.callHooks(Pointcut.STORAGE_PRECOMMIT_RESOURCE_UPDATED, preCommitParams);

	}

	private <MT extends IBaseMetaType> void doMetaDelete(MT theMetaDel, BaseHasResource theEntity, RequestDetails theRequestDetails, TransactionDetails theTransactionDetails) {

		// todo mb update hibernate search index if we are storing resources - it assumes inline tags.
		IBaseResource oldVersion = toResource(theEntity, false);

		List<TagDefinition> tags = toTagList(theMetaDel);

		for (TagDefinition nextDef : tags) {
			for (BaseTag next : new ArrayList<BaseTag>(theEntity.getTags())) {
				if (ObjectUtil.equals(next.getTag().getTagType(), nextDef.getTagType()) &&
					ObjectUtil.equals(next.getTag().getSystem(), nextDef.getSystem()) &&
					ObjectUtil.equals(next.getTag().getCode(), nextDef.getCode())) {
					myEntityManager.remove(next);
					theEntity.getTags().remove(next);
				}
			}
		}

		if (theEntity.getTags().isEmpty()) {
			theEntity.setHasTags(false);
		}

		theEntity = myEntityManager.merge(theEntity);

		// Interceptor call: STORAGE_PRECOMMIT_RESOURCE_UPDATED
		IBaseResource newVersion = toResource(theEntity, false);
		HookParams preStorageParams = new HookParams()
			.add(IBaseResource.class, oldVersion)
			.add(IBaseResource.class, newVersion)
			.add(RequestDetails.class, theRequestDetails)
			.addIfMatchesType(ServletRequestDetails.class, theRequestDetails)
			.add(TransactionDetails.class, theTransactionDetails);
		myInterceptorBroadcaster.callHooks(Pointcut.STORAGE_PRESTORAGE_RESOURCE_UPDATED, preStorageParams);

		HookParams preCommitParams = new HookParams()
			.add(IBaseResource.class, oldVersion)
			.add(IBaseResource.class, newVersion)
			.add(RequestDetails.class, theRequestDetails)
			.addIfMatchesType(ServletRequestDetails.class, theRequestDetails)
			.add(TransactionDetails.class, theTransactionDetails)
			.add(InterceptorInvocationTimingEnum.class, theTransactionDetails.getInvocationTiming(Pointcut.STORAGE_PRECOMMIT_RESOURCE_UPDATED));

		myInterceptorBroadcaster.callHooks(Pointcut.STORAGE_PRECOMMIT_RESOURCE_UPDATED, preCommitParams);

	}

	private void validateExpungeEnabled() {
		if (!getConfig().isExpungeEnabled()) {
			throw new MethodNotAllowedException(Msg.code(968) + "$expunge is not enabled on this server");
		}
	}

	@Override
	@Transactional(propagation = Propagation.NEVER)
	public ExpungeOutcome expunge(IIdType theId, ExpungeOptions theExpungeOptions, RequestDetails theRequest) {
		validateExpungeEnabled();
		return forceExpungeInExistingTransaction(theId, theExpungeOptions, theRequest);
	}

	@Override
	public ExpungeOutcome forceExpungeInExistingTransaction(IIdType theId, ExpungeOptions theExpungeOptions, RequestDetails theRequest) {
		TransactionTemplate txTemplate = new TransactionTemplate(myPlatformTransactionManager);

		BaseHasResource entity = txTemplate.execute(t -> readEntity(theId, theRequest));
		Validate.notNull(entity, "Resource with ID %s not found in database", theId);

		if (theId.hasVersionIdPart()) {
			BaseHasResource currentVersion;
			currentVersion = txTemplate.execute(t -> readEntity(theId.toVersionless(), theRequest));
			Validate.notNull(currentVersion, "Current version of resource with ID %s not found in database", theId.toVersionless());

			if (entity.getVersion() == currentVersion.getVersion()) {
				throw new PreconditionFailedException(Msg.code(969) + "Can not perform version-specific expunge of resource " + theId.toUnqualified().getValue() + " as this is the current version");
			}

			return myExpungeService.expunge(getResourceName(), new ResourcePersistentId(entity.getResourceId(), entity.getVersion()), theExpungeOptions, theRequest);
		}

		return myExpungeService.expunge(getResourceName(), new ResourcePersistentId(entity.getResourceId()), theExpungeOptions, theRequest);
	}

	@Override
	@Transactional(propagation = Propagation.NEVER)
	public ExpungeOutcome expunge(ExpungeOptions theExpungeOptions, RequestDetails theRequestDetails) {
		ourLog.info("Beginning TYPE[{}] expunge operation", getResourceName());

		return myExpungeService.expunge(getResourceName(), null, theExpungeOptions, theRequestDetails);
	}

	@Override
	public String getResourceName() {
		return myResourceName;
	}

	@Override
	public Class<T> getResourceType() {
		return myResourceType;
	}

	@SuppressWarnings("unchecked")
	@Required
	public void setResourceType(Class<? extends IBaseResource> theTableType) {
		myResourceType = (Class<T>) theTableType;
	}

	@Override
	@Transactional
	public IBundleProvider history(Date theSince, Date theUntil, Integer theOffset, RequestDetails theRequestDetails) {
		StopWatch w = new StopWatch();
		IBundleProvider retVal = super.history(theRequestDetails, myResourceName, null, theSince, theUntil, theOffset);
		ourLog.debug("Processed history on {} in {}ms", myResourceName, w.getMillisAndRestart());
		return retVal;
	}

	/**
	 * @deprecated Use {@link #history(IIdType, HistorySearchDateRangeParam, RequestDetails)} instead
	 */
	@Override
	@Transactional
	public IBundleProvider history(final IIdType theId, final Date theSince, Date theUntil, Integer theOffset, RequestDetails theRequest) {
		StopWatch w = new StopWatch();

		IIdType id = theId.withResourceType(myResourceName).toUnqualifiedVersionless();
		BaseHasResource entity = readEntity(id, theRequest);

		IBundleProvider retVal = super.history(theRequest, myResourceName, entity.getId(), theSince, theUntil, theOffset);

		ourLog.debug("Processed history on {} in {}ms", id, w.getMillisAndRestart());
		return retVal;
	}

	@Override
	@Transactional
	public IBundleProvider history(final IIdType theId, final HistorySearchDateRangeParam theHistorySearchDateRangeParam,
											 RequestDetails theRequest) {
		StopWatch w = new StopWatch();

		IIdType id = theId.withResourceType(myResourceName).toUnqualifiedVersionless();
		BaseHasResource entity = readEntity(id, theRequest);

		IBundleProvider retVal = super.history(theRequest, myResourceName, entity.getId(),
			theHistorySearchDateRangeParam.getLowerBoundAsInstant(),
			theHistorySearchDateRangeParam.getUpperBoundAsInstant(),
			theHistorySearchDateRangeParam.getOffset(),
			theHistorySearchDateRangeParam.getHistorySearchType());

		ourLog.debug("Processed history on {} in {}ms", id, w.getMillisAndRestart());
		return retVal;
	}

	protected boolean isPagingProviderDatabaseBacked(RequestDetails theRequestDetails) {
		if (theRequestDetails == null || theRequestDetails.getServer() == null) {
			return false;
		}
		IRestfulServerDefaults server = theRequestDetails.getServer();
		IPagingProvider pagingProvider = server.getPagingProvider();
		return pagingProvider != null;
	}

	protected void requestReindexForRelatedResources(Boolean theCurrentlyReindexing, List<String> theBase, RequestDetails theRequestDetails) {
		// Avoid endless loops
		if (Boolean.TRUE.equals(theCurrentlyReindexing) || shouldSkipReindex(theRequestDetails)) {
			return;
		}

		if (getConfig().isMarkResourcesForReindexingUponSearchParameterChange()) {

			ReindexJobParameters params = new ReindexJobParameters();

			if (!isCommonSearchParam(theBase)) {
				addAllResourcesTypesToReindex(theBase, theRequestDetails, params);
			}

			ReadPartitionIdRequestDetails details = new ReadPartitionIdRequestDetails(null, RestOperationTypeEnum.EXTENDED_OPERATION_SERVER, null, null, null);
			RequestPartitionId requestPartition = myRequestPartitionHelperService.determineReadPartitionForRequest(theRequestDetails, null, details);
			params.setRequestPartitionId(requestPartition);

			JobInstanceStartRequest request = new JobInstanceStartRequest();
			request.setJobDefinitionId(ReindexAppCtx.JOB_REINDEX);
			request.setParameters(params);
			myJobCoordinator.startInstance(request);

			ourLog.debug("Started reindex job with parameters {}", params);

		}

		mySearchParamRegistry.requestRefresh();
	}

	private boolean shouldSkipReindex(RequestDetails theRequestDetails) {
		if (theRequestDetails == null) {
			return false;
		}
		Object shouldSkip = theRequestDetails.getUserData().getOrDefault(JpaConstants.SKIP_REINDEX_ON_UPDATE, false);
		return Boolean.parseBoolean(shouldSkip.toString());
	}

	private void addAllResourcesTypesToReindex(List<String> theBase, RequestDetails theRequestDetails, ReindexJobParameters params) {
		theBase
			.stream()
			.map(t -> t + "?")
			.map(url -> myUrlPartitioner.partitionUrl(url, theRequestDetails))
			.forEach(params::addPartitionedUrl);
	}

	private boolean isCommonSearchParam(List<String> theBase) {
		// If the base contains the special resource "Resource", this is a common SP that applies to all resources
		return theBase.stream()
			.map(String::toLowerCase)
			.anyMatch(BASE_RESOURCE_NAME::equals);
	}

	@Override
	@Transactional
	public <MT extends IBaseMetaType> MT metaAddOperation(IIdType theResourceId, MT theMetaAdd, RequestDetails theRequest) {
		TransactionDetails transactionDetails = new TransactionDetails();

		StopWatch w = new StopWatch();
		BaseHasResource entity = readEntity(theResourceId, theRequest);
		if (entity == null) {
			throw new ResourceNotFoundException(Msg.code(1993) + theResourceId);
		}

		ResourceTable latestVersion = readEntityLatestVersion(theResourceId, theRequest, transactionDetails);
		if (latestVersion.getVersion() != entity.getVersion()) {
			doMetaAdd(theMetaAdd, entity, theRequest, transactionDetails);
		} else {
			doMetaAdd(theMetaAdd, latestVersion, theRequest, transactionDetails);

			// Also update history entry
			ResourceHistoryTable history = myResourceHistoryTableDao.findForIdAndVersionAndFetchProvenance(entity.getId(), entity.getVersion());
			doMetaAdd(theMetaAdd, history, theRequest, transactionDetails);
		}

		ourLog.debug("Processed metaAddOperation on {} in {}ms", theResourceId, w.getMillisAndRestart());

		@SuppressWarnings("unchecked")
		MT retVal = (MT) metaGetOperation(theMetaAdd.getClass(), theResourceId, theRequest);
		return retVal;
	}

	@Override
	@Transactional
	public <MT extends IBaseMetaType> MT metaDeleteOperation(IIdType theResourceId, MT theMetaDel, RequestDetails theRequest) {
		TransactionDetails transactionDetails = new TransactionDetails();

		StopWatch w = new StopWatch();
		BaseHasResource entity = readEntity(theResourceId, theRequest);
		if (entity == null) {
			throw new ResourceNotFoundException(Msg.code(1994) + theResourceId);
		}

		ResourceTable latestVersion = readEntityLatestVersion(theResourceId, theRequest, transactionDetails);
		if (latestVersion.getVersion() != entity.getVersion()) {
			doMetaDelete(theMetaDel, entity, theRequest, transactionDetails);
		} else {
			doMetaDelete(theMetaDel, latestVersion, theRequest, transactionDetails);

			// Also update history entry
			ResourceHistoryTable history = myResourceHistoryTableDao.findForIdAndVersionAndFetchProvenance(entity.getId(), entity.getVersion());
			doMetaDelete(theMetaDel, history, theRequest, transactionDetails);
		}

		ourLog.debug("Processed metaDeleteOperation on {} in {}ms", theResourceId.getValue(), w.getMillisAndRestart());

		@SuppressWarnings("unchecked")
		MT retVal = (MT) metaGetOperation(theMetaDel.getClass(), theResourceId, theRequest);
		return retVal;
	}

	@Override
	@Transactional
	public <MT extends IBaseMetaType> MT metaGetOperation(Class<MT> theType, IIdType theId, RequestDetails theRequest) {
		Set<TagDefinition> tagDefs = new HashSet<>();
		BaseHasResource entity = readEntity(theId, theRequest);
		for (BaseTag next : entity.getTags()) {
			tagDefs.add(next.getTag());
		}
		MT retVal = toMetaDt(theType, tagDefs);

		retVal.setLastUpdated(entity.getUpdatedDate());
		retVal.setVersionId(Long.toString(entity.getVersion()));

		return retVal;
	}

	@Override
	@Transactional
	public <MT extends IBaseMetaType> MT metaGetOperation(Class<MT> theType, RequestDetails theRequestDetails) {
		String sql = "SELECT d FROM TagDefinition d WHERE d.myId IN (SELECT DISTINCT t.myTagId FROM ResourceTag t WHERE t.myResourceType = :res_type)";
		TypedQuery<TagDefinition> q = myEntityManager.createQuery(sql, TagDefinition.class);
		q.setParameter("res_type", myResourceName);
		List<TagDefinition> tagDefinitions = q.getResultList();

		return toMetaDt(theType, tagDefinitions);
	}

	@Override
	public DaoMethodOutcome patch(IIdType theId, String theConditionalUrl, PatchTypeEnum thePatchType, String thePatchBody, IBaseParameters theFhirPatchBody, RequestDetails theRequest) {
		TransactionDetails transactionDetails = new TransactionDetails();
		return myTransactionService.execute(theRequest, transactionDetails, tx -> doPatch(theId, theConditionalUrl, thePatchType, thePatchBody, theFhirPatchBody, theRequest, transactionDetails));
	}

	private DaoMethodOutcome doPatch(IIdType theId, String theConditionalUrl, PatchTypeEnum thePatchType, String thePatchBody, IBaseParameters theFhirPatchBody, RequestDetails theRequest, TransactionDetails theTransactionDetails) {
		ResourceTable entityToUpdate;
		if (isNotBlank(theConditionalUrl)) {

			Set<ResourcePersistentId> match = myMatchResourceUrlService.processMatchUrl(theConditionalUrl, myResourceType, theTransactionDetails, theRequest);
			if (match.size() > 1) {
				String msg = getContext().getLocalizer().getMessageSanitized(BaseStorageDao.class, "transactionOperationWithMultipleMatchFailure", "PATCH", theConditionalUrl, match.size());
				throw new PreconditionFailedException(Msg.code(972) + msg);
			} else if (match.size() == 1) {
				ResourcePersistentId pid = match.iterator().next();
				entityToUpdate = myEntityManager.find(ResourceTable.class, pid.getId());
			} else {
				String msg = getContext().getLocalizer().getMessageSanitized(BaseStorageDao.class, "invalidMatchUrlNoMatches", theConditionalUrl);
				throw new ResourceNotFoundException(Msg.code(973) + msg);
			}

		} else {
			entityToUpdate = readEntityLatestVersion(theId, theRequest, theTransactionDetails);
			if (theId.hasVersionIdPart()) {
				if (theId.getVersionIdPartAsLong() != entityToUpdate.getVersion()) {
					throw new ResourceVersionConflictException(Msg.code(974) + "Version " + theId.getVersionIdPart() + " is not the most recent version of this resource, unable to apply patch");
				}
			}
		}

		validateResourceType(entityToUpdate);

		if (isDeleted(entityToUpdate)) {
			throw createResourceGoneException(entityToUpdate);
		}

		IBaseResource resourceToUpdate = toResource(entityToUpdate, false);
		IBaseResource destination;
		switch (thePatchType) {
			case JSON_PATCH:
				destination = JsonPatchUtils.apply(getContext(), resourceToUpdate, thePatchBody);
				break;
			case XML_PATCH:
				destination = XmlPatchUtils.apply(getContext(), resourceToUpdate, thePatchBody);
				break;
			case FHIR_PATCH_XML:
			case FHIR_PATCH_JSON:
			default:
				IBaseParameters fhirPatchJson = theFhirPatchBody;
				new FhirPatch(getContext()).apply(resourceToUpdate, fhirPatchJson);
				destination = resourceToUpdate;
				break;
		}

		@SuppressWarnings("unchecked")
		T destinationCasted = (T) destination;
		myFhirContext.newJsonParser().setParserErrorHandler(new StrictErrorHandler()).encodeResourceToString(destinationCasted);
		return update(destinationCasted, null, true, theRequest);
	}

	private boolean isDeleted(BaseHasResource entityToUpdate) {
		return entityToUpdate.getDeleted() != null;
	}

	@PostConstruct
	@Override
	public void start() {
		assert getConfig() != null;

		ourLog.debug("Starting resource DAO for type: {}", getResourceName());
		myInstanceValidator = getApplicationContext().getBean(IInstanceValidatorModule.class);
		myTxTemplate = new TransactionTemplate(myPlatformTransactionManager);
		super.start();
	}

	@PostConstruct
	public void postConstruct() {
		RuntimeResourceDefinition def = getContext().getResourceDefinition(myResourceType);
		myResourceName = def.getName();
	}

	/**
	 * Subclasses may override to provide behaviour. Invoked within a delete
	 * transaction with the resource that is about to be deleted.
	 */
	protected void preDelete(T theResourceToDelete, ResourceTable theEntityToDelete, RequestDetails theRequestDetails) {
		// nothing by default
	}

	@Override
	@Transactional
	public T readByPid(ResourcePersistentId thePid) {
		return readByPid(thePid, false);
	}

	@Override
	@Transactional
	public T readByPid(ResourcePersistentId thePid, boolean theDeletedOk) {
		StopWatch w = new StopWatch();

		Optional<ResourceTable> entity = myResourceTableDao.findById(thePid.getIdAsLong());
		if (!entity.isPresent()) {
			throw new ResourceNotFoundException(Msg.code(975) + "No resource found with PID " + thePid);
		}
		if (isDeleted(entity.get()) && !theDeletedOk) {
			throw createResourceGoneException(entity.get());
		}

		T retVal = toResource(myResourceType, entity.get(), null, false);

		ourLog.debug("Processed read on {} in {}ms", thePid, w.getMillis());
		return retVal;
	}

	/**
	 * @deprecated Use {@link #read(IIdType, RequestDetails)} instead
	 */
	@Override
	public T read(IIdType theId) {
		return read(theId, null);
	}

	@Override
	public T read(IIdType theId, RequestDetails theRequestDetails) {
		return read(theId, theRequestDetails, false);
	}

	@Override
	public T read(IIdType theId, RequestDetails theRequest, boolean theDeletedOk) {
		validateResourceTypeAndThrowInvalidRequestException(theId);
		TransactionDetails transactionDetails = new TransactionDetails();

		return myTransactionService.execute(theRequest, transactionDetails, tx -> doRead(theId, theRequest, theDeletedOk));
	}

	public T doRead(IIdType theId, RequestDetails theRequest, boolean theDeletedOk) {
		assert TransactionSynchronizationManager.isActualTransactionActive();

		StopWatch w = new StopWatch();
		BaseHasResource entity = readEntity(theId, theRequest);
		validateResourceType(entity);

		T retVal = toResource(myResourceType, entity, null, false);

		if (theDeletedOk == false) {
			if (isDeleted(entity)) {
				throw createResourceGoneException(entity);
			}
		}

		// Interceptor broadcast: STORAGE_PREACCESS_RESOURCES
		{
			SimplePreResourceAccessDetails accessDetails = new SimplePreResourceAccessDetails(retVal);
			HookParams params = new HookParams()
				.add(IPreResourceAccessDetails.class, accessDetails)
				.add(RequestDetails.class, theRequest)
				.addIfMatchesType(ServletRequestDetails.class, theRequest);
			CompositeInterceptorBroadcaster.doCallHooks(myInterceptorBroadcaster, theRequest, Pointcut.STORAGE_PREACCESS_RESOURCES, params);
			if (accessDetails.isDontReturnResourceAtIndex(0)) {
				throw new ResourceNotFoundException(Msg.code(1995) + "Resource " + theId + " is not known");
			}
		}

		// Interceptor broadcast: STORAGE_PRESHOW_RESOURCES
		{
			SimplePreResourceShowDetails showDetails = new SimplePreResourceShowDetails(retVal);
			HookParams params = new HookParams()
				.add(IPreResourceShowDetails.class, showDetails)
				.add(RequestDetails.class, theRequest)
				.addIfMatchesType(ServletRequestDetails.class, theRequest);
			CompositeInterceptorBroadcaster.doCallHooks(myInterceptorBroadcaster, theRequest, Pointcut.STORAGE_PRESHOW_RESOURCES, params);
			//noinspection unchecked
			retVal = (T) showDetails.getResource(0);
		}

		ourLog.debug("Processed read on {} in {}ms", theId.getValue(), w.getMillisAndRestart());
		return retVal;
	}

	@Override
	@Transactional
	public BaseHasResource readEntity(IIdType theId, RequestDetails theRequest) {
		return readEntity(theId, true, theRequest);
	}

	@SuppressWarnings("unchecked")
	@Override
	public void reindex(ResourcePersistentId theResourcePersistentId, RequestDetails theRequest, TransactionDetails theTransactionDetails) {
		Optional<ResourceTable> entityOpt = myResourceTableDao.findById(theResourcePersistentId.getIdAsLong());
		if (!entityOpt.isPresent()) {
			ourLog.warn("Unable to find entity with PID: {}", theResourcePersistentId.getId());
			return;
		}

		ResourceTable entity = entityOpt.get();
		try {
			T resource = (T) toResource(entity, false);
			reindex(resource, entity);
		} catch (BaseServerResponseException | DataFormatException e) {
			myResourceTableDao.updateIndexStatus(entity.getId(), INDEX_STATUS_INDEXING_FAILED);
			throw e;
		}
	}

	@Override
	@Transactional
	public BaseHasResource readEntity(IIdType theId, boolean theCheckForForcedId, RequestDetails theRequest) {
		validateResourceTypeAndThrowInvalidRequestException(theId);

		RequestPartitionId requestPartitionId = myRequestPartitionHelperService.determineReadPartitionForRequestForRead(theRequest, getResourceName(), theId);

		BaseHasResource entity;
		ResourcePersistentId pid = myIdHelperService.resolveResourcePersistentIds(requestPartitionId, getResourceName(), theId.getIdPart());
		Set<Integer> readPartitions = null;
		if (requestPartitionId.isAllPartitions()) {
			entity = myEntityManager.find(ResourceTable.class, pid.getIdAsLong());
		} else {
			readPartitions = myRequestPartitionHelperService.toReadPartitions(requestPartitionId);
			if (readPartitions.size() == 1) {
				if (readPartitions.contains(null)) {
					entity = myResourceTableDao.readByPartitionIdNull(pid.getIdAsLong()).orElse(null);
				} else {
					entity = myResourceTableDao.readByPartitionId(readPartitions.iterator().next(), pid.getIdAsLong()).orElse(null);
				}
			} else {
				if (readPartitions.contains(null)) {
					List<Integer> readPartitionsWithoutNull = readPartitions.stream().filter(t -> t != null).collect(Collectors.toList());
					entity = myResourceTableDao.readByPartitionIdsOrNull(readPartitionsWithoutNull, pid.getIdAsLong()).orElse(null);
				} else {
					entity = myResourceTableDao.readByPartitionIds(readPartitions, pid.getIdAsLong()).orElse(null);
				}
			}
		}

		// Verify that the resource is for the correct partition
		if (entity != null && readPartitions != null && entity.getPartitionId() != null) {
			if (!readPartitions.contains(entity.getPartitionId().getPartitionId())) {
				ourLog.debug("Performing a read for PartitionId={} but entity has partition: {}", requestPartitionId, entity.getPartitionId());
				entity = null;
			}
		}

		if (entity == null) {
			throw new ResourceNotFoundException(Msg.code(1996) + "Resource " + theId + " is not known");
		}

		if (theId.hasVersionIdPart()) {
			if (theId.isVersionIdPartValidLong() == false) {
				throw new ResourceNotFoundException(Msg.code(978) + getContext().getLocalizer().getMessageSanitized(BaseStorageDao.class, "invalidVersion", theId.getVersionIdPart(), theId.toUnqualifiedVersionless()));
			}
			if (entity.getVersion() != theId.getVersionIdPartAsLong()) {
				entity = null;
			}
		}

		if (entity == null) {
			if (theId.hasVersionIdPart()) {
				TypedQuery<ResourceHistoryTable> q = myEntityManager.createQuery("SELECT t from ResourceHistoryTable t WHERE t.myResourceId = :RID AND t.myResourceType = :RTYP AND t.myResourceVersion = :RVER", ResourceHistoryTable.class);
				q.setParameter("RID", pid.getId());
				q.setParameter("RTYP", myResourceName);
				q.setParameter("RVER", theId.getVersionIdPartAsLong());
				try {
					entity = q.getSingleResult();
				} catch (NoResultException e) {
					throw new ResourceNotFoundException(Msg.code(979) + getContext().getLocalizer().getMessageSanitized(BaseStorageDao.class, "invalidVersion", theId.getVersionIdPart(), theId.toUnqualifiedVersionless()));
				}
			}
		}

		Validate.notNull(entity);
		validateResourceType(entity);

		if (theCheckForForcedId) {
			validateGivenIdIsAppropriateToRetrieveResource(theId, entity);
		}
		return entity;
	}

	@Nonnull
	protected ResourceTable readEntityLatestVersion(IIdType theId, RequestDetails theRequestDetails, TransactionDetails theTransactionDetails) {
		RequestPartitionId requestPartitionId = myRequestPartitionHelperService.determineReadPartitionForRequestForRead(theRequestDetails, getResourceName(), theId);
		return readEntityLatestVersion(theId, requestPartitionId, theTransactionDetails);
	}

	@Nonnull
	private ResourceTable readEntityLatestVersion(IIdType theId, @Nonnull RequestPartitionId theRequestPartitionId, TransactionDetails theTransactionDetails) {
		validateResourceTypeAndThrowInvalidRequestException(theId);

		ResourcePersistentId persistentId = null;
		if (theTransactionDetails != null) {
			if (theTransactionDetails.isResolvedResourceIdEmpty(theId.toUnqualifiedVersionless())) {
				throw new ResourceNotFoundException(Msg.code(1997) + theId);
			}
			if (theTransactionDetails.hasResolvedResourceIds()) {
				persistentId = theTransactionDetails.getResolvedResourceId(theId);
			}
		}

		if (persistentId == null) {
			persistentId = myIdHelperService.resolveResourcePersistentIds(theRequestPartitionId, getResourceName(), theId.getIdPart());
		}

		ResourceTable entity = myEntityManager.find(ResourceTable.class, persistentId.getId());
		if (entity == null) {
			throw new ResourceNotFoundException(Msg.code(1998) + theId);
		}
		validateGivenIdIsAppropriateToRetrieveResource(theId, entity);
		entity.setTransientForcedId(theId.getIdPart());
		return entity;
	}

	@Override
	public void reindex(T theResource, ResourceTable theEntity) {
		assert TransactionSynchronizationManager.isActualTransactionActive();

		ourLog.debug("Indexing resource {} - PID {}", theEntity.getIdDt().getValue(), theEntity.getId());
		if (theResource != null) {
			CURRENTLY_REINDEXING.put(theResource, Boolean.TRUE);
		}

		TransactionDetails transactionDetails = new TransactionDetails(theEntity.getUpdatedDate());
		ResourceTable resourceTable = updateEntity(null, theResource, theEntity, theEntity.getDeleted(), true, false, transactionDetails, true, false);
		if (theResource != null) {
			CURRENTLY_REINDEXING.put(theResource, null);
		}
	}


	@Transactional
	@Override
	public void removeTag(IIdType theId, TagTypeEnum theTagType, String theScheme, String theTerm) {
		removeTag(theId, theTagType, theScheme, theTerm, null);
	}

	@Transactional
	@Override
	public void removeTag(IIdType theId, TagTypeEnum theTagType, String theScheme, String theTerm, RequestDetails theRequest) {
		StopWatch w = new StopWatch();
		BaseHasResource entity = readEntity(theId, theRequest);
		if (entity == null) {
			throw new ResourceNotFoundException(Msg.code(1999) + theId);
		}

		for (BaseTag next : new ArrayList<>(entity.getTags())) {
			if (ObjectUtil.equals(next.getTag().getTagType(), theTagType) &&
				ObjectUtil.equals(next.getTag().getSystem(), theScheme) &&
				ObjectUtil.equals(next.getTag().getCode(), theTerm)) {
				myEntityManager.remove(next);
				entity.getTags().remove(next);
			}
		}

		if (entity.getTags().isEmpty()) {
			entity.setHasTags(false);
		}

		myEntityManager.merge(entity);

		ourLog.debug("Processed remove tag {}/{} on {} in {}ms", theScheme, theTerm, theId.getValue(), w.getMillisAndRestart());
	}

	/**
	 * @deprecated Use {@link #search(SearchParameterMap, RequestDetails)} instead
	 */
	@Transactional(propagation = Propagation.SUPPORTS)
	@Override
	public IBundleProvider search(final SearchParameterMap theParams) {
		return search(theParams, null);
	}

	@Transactional(propagation = Propagation.SUPPORTS)
	@Override
	public IBundleProvider search(final SearchParameterMap theParams, RequestDetails theRequest) {
		return search(theParams, theRequest, null);
	}

	@Transactional(propagation = Propagation.SUPPORTS)
	@Override
	public IBundleProvider search(final SearchParameterMap theParams, RequestDetails theRequest, HttpServletResponse theServletResponse) {

		if (theParams.getSearchContainedMode() == SearchContainedModeEnum.BOTH) {
			throw new MethodNotAllowedException(Msg.code(983) + "Contained mode 'both' is not currently supported");
		}
		if (theParams.getSearchContainedMode() != SearchContainedModeEnum.FALSE && !myModelConfig.isIndexOnContainedResources()) {
			throw new MethodNotAllowedException(Msg.code(984) + "Searching with _contained mode enabled is not enabled on this server");
		}

		translateListSearchParams(theParams);

		notifySearchInterceptors(theParams, theRequest);

		CacheControlDirective cacheControlDirective = new CacheControlDirective();
		if (theRequest != null) {
			cacheControlDirective.parse(theRequest.getHeaders(Constants.HEADER_CACHE_CONTROL));
		}

		RequestPartitionId requestPartitionId = myRequestPartitionHelperService.determineReadPartitionForRequestForSearchType(theRequest, getResourceName(), theParams, null);
		IBundleProvider retVal = mySearchCoordinatorSvc.registerSearch(this, theParams, getResourceName(), cacheControlDirective, theRequest, requestPartitionId);

		if (retVal instanceof PersistedJpaBundleProvider) {
			PersistedJpaBundleProvider provider = (PersistedJpaBundleProvider) retVal;
			if (provider.getCacheStatus() == SearchCacheStatusEnum.HIT) {
				if (theServletResponse != null && theRequest != null) {
					String value = "HIT from " + theRequest.getFhirServerBase();
					theServletResponse.addHeader(Constants.HEADER_X_CACHE, value);
				}
			}
		}

		return retVal;
	}

	private void translateListSearchParams(SearchParameterMap theParams) {
		Iterator<String> keyIterator = theParams.keySet().iterator();

		// Translate _list=42 to _has=List:item:_id=42
		while (keyIterator.hasNext()) {
			String key = keyIterator.next();
			if (Constants.PARAM_LIST.equals((key))) {
				List<List<IQueryParameterType>> andOrValues = theParams.get(key);
				theParams.remove(key);
				List<List<IQueryParameterType>> hasParamValues = new ArrayList<>();
				for (List<IQueryParameterType> orValues : andOrValues) {
					List<IQueryParameterType> orList = new ArrayList<>();
					for (IQueryParameterType value : orValues) {
						orList.add(new HasParam("List", ListResource.SP_ITEM, ListResource.SP_RES_ID, value.getValueAsQueryToken(null)));
					}
					hasParamValues.add(orList);
				}
				theParams.put(Constants.PARAM_HAS, hasParamValues);
			}
		}
	}

	private void notifySearchInterceptors(SearchParameterMap theParams, RequestDetails theRequest) {
		if (theRequest != null) {

			if (theRequest.isSubRequest()) {
				Integer max = getConfig().getMaximumSearchResultCountInTransaction();
				if (max != null) {
					Validate.inclusiveBetween(1, Integer.MAX_VALUE, max, "Maximum search result count in transaction ust be a positive integer");
					theParams.setLoadSynchronousUpTo(getConfig().getMaximumSearchResultCountInTransaction());
				}
			}

			final Integer offset = RestfulServerUtils.extractOffsetParameter(theRequest);
			if (offset != null || !isPagingProviderDatabaseBacked(theRequest)) {
				theParams.setLoadSynchronous(true);
				if (offset != null) {
					Validate.inclusiveBetween(0, Integer.MAX_VALUE, offset, "Offset must be a positive integer");
				}
				theParams.setOffset(offset);
			}

			Integer count = RestfulServerUtils.extractCountParameter(theRequest);
			if (count != null) {
				Integer maxPageSize = theRequest.getServer().getMaximumPageSize();
				if (maxPageSize != null && count > maxPageSize) {
					ourLog.info("Reducing {} from {} to {} which is the maximum allowable page size.", Constants.PARAM_COUNT, count, maxPageSize);
					count = maxPageSize;
				}
				theParams.setCount(count);
			} else if (theRequest.getServer().getDefaultPageSize() != null) {
				theParams.setCount(theRequest.getServer().getDefaultPageSize());
			}
		}
	}

	@Override
	public List<ResourcePersistentId> searchForIds(SearchParameterMap theParams, RequestDetails theRequest, @Nullable IBaseResource theConditionalOperationTargetOrNull) {
		TransactionDetails transactionDetails = new TransactionDetails();

		return myTransactionService.execute(theRequest, transactionDetails, tx -> {

			if (theParams.getLoadSynchronousUpTo() != null) {
				theParams.setLoadSynchronousUpTo(Math.min(getConfig().getInternalSynchronousSearchSize(), theParams.getLoadSynchronousUpTo()));
			} else {
				theParams.setLoadSynchronousUpTo(getConfig().getInternalSynchronousSearchSize());
			}

			ISearchBuilder builder = mySearchBuilderFactory.newSearchBuilder(this, getResourceName(), getResourceType());

			List<ResourcePersistentId> ids = new ArrayList<>();

			String uuid = UUID.randomUUID().toString();
			RequestPartitionId requestPartitionId = myRequestPartitionHelperService.determineReadPartitionForRequestForSearchType(theRequest, getResourceName(), theParams, theConditionalOperationTargetOrNull);

			SearchRuntimeDetails searchRuntimeDetails = new SearchRuntimeDetails(theRequest, uuid);
			try (IResultIterator iter = builder.createQuery(theParams, searchRuntimeDetails, theRequest, requestPartitionId)) {
				while (iter.hasNext()) {
					ids.add(iter.next());
				}
			} catch (IOException e) {
				ourLog.error("IO failure during database access", e);
			}

			return ids;
		});
	}

	protected <MT extends IBaseMetaType> MT toMetaDt(Class<MT> theType, Collection<TagDefinition> tagDefinitions) {
		MT retVal = ReflectionUtil.newInstance(theType);
		for (TagDefinition next : tagDefinitions) {
			switch (next.getTagType()) {
				case PROFILE:
					retVal.addProfile(next.getCode());
					break;
				case SECURITY_LABEL:
					retVal.addSecurity().setSystem(next.getSystem()).setCode(next.getCode()).setDisplay(next.getDisplay());
					break;
				case TAG:
					retVal.addTag().setSystem(next.getSystem()).setCode(next.getCode()).setDisplay(next.getDisplay());
					break;
			}
		}
		return retVal;
	}

	private ArrayList<TagDefinition> toTagList(IBaseMetaType theMeta) {
		ArrayList<TagDefinition> retVal = new ArrayList<>();

		for (IBaseCoding next : theMeta.getTag()) {
			retVal.add(new TagDefinition(TagTypeEnum.TAG, next.getSystem(), next.getCode(), next.getDisplay()));
		}
		for (IBaseCoding next : theMeta.getSecurity()) {
			retVal.add(new TagDefinition(TagTypeEnum.SECURITY_LABEL, next.getSystem(), next.getCode(), next.getDisplay()));
		}
		for (IPrimitiveType<String> next : theMeta.getProfile()) {
			retVal.add(new TagDefinition(TagTypeEnum.PROFILE, BaseHapiFhirDao.NS_JPA_PROFILE, next.getValue(), null));
		}

		return retVal;
	}

	/**
	 * @deprecated Use {@link #update(T, RequestDetails)} instead
	 */
	@Override
	public DaoMethodOutcome update(T theResource) {
		return update(theResource, null, null);
	}

	@Override
	public DaoMethodOutcome update(T theResource, RequestDetails theRequestDetails) {
		return update(theResource, null, theRequestDetails);
	}

	/**
	 * @deprecated Use {@link #update(T, String, RequestDetails)} instead
	 */
	@Override
	public DaoMethodOutcome update(T theResource, String theMatchUrl) {
		return update(theResource, theMatchUrl, null);
	}

	@Override
	public DaoMethodOutcome update(T theResource, String theMatchUrl, RequestDetails theRequestDetails) {
		return update(theResource, theMatchUrl, true, theRequestDetails);
	}

	@Override
	public DaoMethodOutcome update(T theResource, String theMatchUrl, boolean thePerformIndexing, RequestDetails theRequestDetails) {
		return update(theResource, theMatchUrl, thePerformIndexing, false, theRequestDetails, new TransactionDetails());
	}

	@Override
	public DaoMethodOutcome update(T theResource, String theMatchUrl, boolean thePerformIndexing, boolean theForceUpdateVersion, RequestDetails theRequest, @Nonnull TransactionDetails theTransactionDetails) {
		if (theResource == null) {
			String msg = getContext().getLocalizer().getMessage(BaseStorageDao.class, "missingBody");
			throw new InvalidRequestException(Msg.code(986) + msg);
		}
		if (!theResource.getIdElement().hasIdPart() && isBlank(theMatchUrl)) {
			String type = myFhirContext.getResourceType(theResource);
			String msg = myFhirContext.getLocalizer().getMessage(BaseStorageDao.class, "updateWithNoId", type);
			throw new InvalidRequestException(Msg.code(987) + msg);
		}

		/*
		 * Resource updates will modify/update the version of the resource with the new version. This is generally helpful,
		 * but leads to issues if the transaction is rolled back and retried. So if we do a rollback, we reset the resource
		 * version to what it was.
		 */
		String id = theResource.getIdElement().getValue();
		Runnable onRollback = () -> theResource.getIdElement().setValue(id);

		// Execute the update in a retryable transaction
		if (myDaoConfig.isUpdateWithHistoryRewriteEnabled() && theRequest != null && theRequest.isRewriteHistory()) {
			return myTransactionService.execute(theRequest, theTransactionDetails, tx -> doUpdateWithHistoryRewrite(theResource, theRequest, theTransactionDetails), onRollback);
		} else {
			return myTransactionService.execute(theRequest, theTransactionDetails, tx -> doUpdate(theResource, theMatchUrl, thePerformIndexing, theForceUpdateVersion, theRequest, theTransactionDetails), onRollback);
		}
	}

	private DaoMethodOutcome doUpdate(T theResource, String theMatchUrl, boolean thePerformIndexing, boolean theForceUpdateVersion, RequestDetails theRequest, TransactionDetails theTransactionDetails) {
		StopWatch w = new StopWatch();

		T resource = theResource;

		preProcessResourceForStorage(resource);
		preProcessResourceForStorage(theResource, theRequest, theTransactionDetails, thePerformIndexing);

		ResourceTable entity = null;

		IIdType resourceId;
		if (isNotBlank(theMatchUrl)) {
			Set<ResourcePersistentId> match = myMatchResourceUrlService.processMatchUrl(theMatchUrl, myResourceType, theTransactionDetails, theRequest, theResource);
			if (match.size() > 1) {
				String msg = getContext().getLocalizer().getMessageSanitized(BaseStorageDao.class, "transactionOperationWithMultipleMatchFailure", "UPDATE", theMatchUrl, match.size());
				throw new PreconditionFailedException(Msg.code(988) + msg);
			} else if (match.size() == 1) {
				ResourcePersistentId pid = match.iterator().next();
				entity = myEntityManager.find(ResourceTable.class, pid.getId());
				resourceId = entity.getIdDt();
			} else {
				DaoMethodOutcome outcome = create(resource, null, thePerformIndexing, theTransactionDetails, theRequest);

				// Pre-cache the match URL
				if (outcome.getPersistentId() != null) {
					myMatchResourceUrlService.matchUrlResolved(theTransactionDetails, getResourceName(), theMatchUrl, outcome.getPersistentId());
				}

				return outcome;
			}
		} else {
			/*
			 * Note: resourceId will not be null or empty here, because we
			 * check it and reject requests in
			 * BaseOutcomeReturningMethodBindingWithResourceParam
			 */
			resourceId = theResource.getIdElement();
			assert resourceId != null;
			assert resourceId.hasIdPart();

			RequestPartitionId requestPartitionId = myRequestPartitionHelperService.determineCreatePartitionForRequest(theRequest, theResource, getResourceName());

			boolean create = false;

			if (theRequest != null) {
				String existenceCheck = theRequest.getHeader(JpaConstants.HEADER_UPSERT_EXISTENCE_CHECK);
				if (JpaConstants.HEADER_UPSERT_EXISTENCE_CHECK_DISABLED.equals(existenceCheck)) {
					create = true;
				}
			}

			if (!create) {
				try {
					entity = readEntityLatestVersion(resourceId, requestPartitionId, theTransactionDetails);
				} catch (ResourceNotFoundException e) {
					create = true;
				}
			}

			if (create) {
				return doCreateForPostOrPut(resource, null, thePerformIndexing, theTransactionDetails, theRequest, requestPartitionId);
			}
		}

		if (resourceId.hasVersionIdPart() && Long.parseLong(resourceId.getVersionIdPart()) != entity.getVersion()) {
			throw new ResourceVersionConflictException(Msg.code(989) + "Trying to update " + resourceId + " but this is not the current version");
		}

		if (resourceId.hasResourceType() && !resourceId.getResourceType().equals(getResourceName())) {
			throw new UnprocessableEntityException(Msg.code(990) + "Invalid resource ID[" + entity.getIdDt().toUnqualifiedVersionless() + "] of type[" + entity.getResourceType() + "] - Does not match expected [" + getResourceName() + "]");
		}

		IBaseResource oldResource;
		if (getConfig().isMassIngestionMode()) {
			oldResource = null;
		} else {
			oldResource = toResource(entity, false);
		}

		/*
		 * Mark the entity as not deleted - This is also done in the actual updateInternal()
		 * method later on so it usually doesn't matter whether we do it here, but in the
		 * case of a transaction with multiple PUTs we don't get there until later so
		 * having this here means that a transaction can have a reference in one
		 * resource to another resource in the same transaction that is being
		 * un-deleted by the transaction. Wacky use case, sure. But it's real.
		 *
		 * See SystemProviderR4Test#testTransactionReSavesPreviouslyDeletedResources
		 * for a test that needs this.
		 */
		boolean wasDeleted = isDeleted(entity);
		entity.setDeleted(null);

		/*
		 * If we aren't indexing, that means we're doing this inside a transaction.
		 * The transaction will do the actual storage to the database a bit later on,
		 * after placeholder IDs have been replaced, by calling {@link #updateInternal}
		 * directly. So we just bail now.
		 */
		if (!thePerformIndexing) {
			resource.setId(entity.getIdDt().getValue());
			DaoMethodOutcome outcome = toMethodOutcome(theRequest, entity, resource).setCreated(wasDeleted);
			outcome.setPreviousResource(oldResource);
			if (!outcome.isNop()) {
				// Technically this may not end up being right since we might not increment if the
				// contents turn out to be the same
				outcome.setId(outcome.getId().withVersion(Long.toString(outcome.getId().getVersionIdPartAsLong() + 1)));
			}
			return outcome;
		}

		/*
		 * Otherwise, we're not in a transaction
		 */
		ResourceTable savedEntity = updateInternal(theRequest, resource, thePerformIndexing, theForceUpdateVersion, entity, resourceId, oldResource, theTransactionDetails);

		if (thePerformIndexing) {
			Collection<? extends BaseTag> tagList = Collections.emptyList();
			if (entity.isHasTags()) {
				tagList = entity.getTags();
			}
			long version = entity.getVersion();
			populateResourceMetadata(entity, false, tagList, version, getResourceType(), resource);
		}

		DaoMethodOutcome outcome = toMethodOutcome(theRequest, savedEntity, resource).setCreated(wasDeleted);

		if (!thePerformIndexing) {
			IIdType id = getContext().getVersion().newIdType();
			id.setValue(entity.getIdDt().getValue());
			outcome.setId(id);
		}

		String msg = getContext().getLocalizer().getMessageSanitized(BaseStorageDao.class, "successfulUpdate", outcome.getId(), w.getMillisAndRestart());
		outcome.setOperationOutcome(createInfoOperationOutcome(msg));

		ourLog.debug(msg);
		return outcome;
	}

	/**
	 * Method for updating the historical version of the resource when a history version id is included in the request.
	 *
	 * @param theResource           to be saved
	 * @param theRequest            details of the request
	 * @param theTransactionDetails details of the transaction
	 * @return the outcome of the operation
	 */
	private DaoMethodOutcome doUpdateWithHistoryRewrite(T theResource, RequestDetails theRequest, TransactionDetails theTransactionDetails) {
		StopWatch w = new StopWatch();

		// No need for indexing as this will update a non-current version of the resource which will not be searchable
		preProcessResourceForStorage(theResource, theRequest, theTransactionDetails, false);

		BaseHasResource entity = null;
		BaseHasResource currentEntity = null;

		IIdType resourceId;

		resourceId = theResource.getIdElement();
		assert resourceId != null;
		assert resourceId.hasIdPart();

		try {
			currentEntity = readEntityLatestVersion(resourceId.toVersionless(), theRequest, theTransactionDetails);

			if (!resourceId.hasVersionIdPart()) {
				throw new InvalidRequestException(Msg.code(2093) + "Invalid resource ID, ID must contain a history version");
			}
			entity = readEntity(resourceId, theRequest);
			validateResourceType(entity);
		} catch (ResourceNotFoundException e) {
			throw new ResourceNotFoundException(Msg.code(2087) + "Resource not found [" + resourceId + "] - Doesn't exist");
		}

		if (resourceId.hasResourceType() && !resourceId.getResourceType().equals(getResourceName())) {
			throw new UnprocessableEntityException(Msg.code(2088) + "Invalid resource ID[" + entity.getIdDt().toUnqualifiedVersionless() + "] of type[" + entity.getResourceType() + "] - Does not match expected [" + getResourceName() + "]");
		}
		assert resourceId.hasVersionIdPart();

		boolean wasDeleted = isDeleted(entity);
		entity.setDeleted(null);
		boolean isUpdatingCurrent = resourceId.hasVersionIdPart() && Long.parseLong(resourceId.getVersionIdPart()) == currentEntity.getVersion();
		IBasePersistedResource savedEntity = updateHistoryEntity(theRequest, theResource, currentEntity, entity, resourceId, theTransactionDetails, isUpdatingCurrent);
		DaoMethodOutcome outcome = toMethodOutcome(theRequest, savedEntity, theResource).setCreated(wasDeleted);

		String msg = getContext().getLocalizer().getMessageSanitized(BaseStorageDao.class, "successfulUpdate", outcome.getId(), w.getMillisAndRestart());
		outcome.setOperationOutcome(createInfoOperationOutcome(msg));

		ourLog.debug(msg);
		return outcome;
	}

	@Override
	@Transactional(propagation = Propagation.SUPPORTS)
	public MethodOutcome validate(T theResource, IIdType theId, String theRawResource, EncodingEnum theEncoding, ValidationModeEnum theMode, String theProfile, RequestDetails theRequest) {
		TransactionDetails transactionDetails = new TransactionDetails();

		if (theMode == ValidationModeEnum.DELETE) {
			if (theId == null || theId.hasIdPart() == false) {
				throw new InvalidRequestException(Msg.code(991) + "No ID supplied. ID is required when validating with mode=DELETE");
			}
			final ResourceTable entity = readEntityLatestVersion(theId, theRequest, transactionDetails);

			// Validate that there are no resources pointing to the candidate that
			// would prevent deletion
			DeleteConflictList deleteConflicts = new DeleteConflictList();
			if (getConfig().isEnforceReferentialIntegrityOnDelete()) {
				myDeleteConflictService.validateOkToDelete(deleteConflicts, entity, true, theRequest, new TransactionDetails());
			}
			DeleteConflictUtil.validateDeleteConflictsEmptyOrThrowException(getContext(), deleteConflicts);

			IBaseOperationOutcome oo = createInfoOperationOutcome("Ok to delete");
			return new MethodOutcome(new IdDt(theId.getValue()), oo);
		}

		FhirValidator validator = getContext().newValidator();
		validator.setInterceptorBroadcaster(CompositeInterceptorBroadcaster.newCompositeBroadcaster(myInterceptorBroadcaster, theRequest));
		validator.registerValidatorModule(getInstanceValidator());
		validator.registerValidatorModule(new IdChecker(theMode));

		IBaseResource resourceToValidateById = null;
		if (theId != null && theId.hasResourceType() && theId.hasIdPart()) {
			Class<? extends IBaseResource> type = getContext().getResourceDefinition(theId.getResourceType()).getImplementingClass();
			IFhirResourceDao<? extends IBaseResource> dao = myDaoRegistry.getResourceDaoOrNull(type);
			resourceToValidateById = dao.read(theId, theRequest);
		}


		ValidationResult result;
		ValidationOptions options = new ValidationOptions()
			.addProfileIfNotBlank(theProfile);

		if (theResource == null) {
			if (resourceToValidateById != null) {
				result = validator.validateWithResult(resourceToValidateById, options);
			} else {
				String msg = getContext().getLocalizer().getMessage(BaseStorageDao.class, "cantValidateWithNoResource");
				throw new InvalidRequestException(Msg.code(992) + msg);
			}
		} else if (isNotBlank(theRawResource)) {
			result = validator.validateWithResult(theRawResource, options);
		} else {
			result = validator.validateWithResult(theResource, options);
		}

		if (result.isSuccessful()) {
			MethodOutcome retVal = new MethodOutcome();
			retVal.setOperationOutcome(result.toOperationOutcome());
			return retVal;
		} else {
			throw new PreconditionFailedException(Msg.code(993) + "Validation failed", result.toOperationOutcome());
		}

	}

	/**
	 * Get the resource definition from the criteria which specifies the resource type
	 */
	@Override
	public RuntimeResourceDefinition validateCriteriaAndReturnResourceDefinition(String criteria) {
		String resourceName;
		if (criteria == null || criteria.trim().isEmpty()) {
			throw new IllegalArgumentException(Msg.code(994) + "Criteria cannot be empty");
		}
		if (criteria.contains("?")) {
			resourceName = criteria.substring(0, criteria.indexOf("?"));
		} else {
			resourceName = criteria;
		}

		return getContext().getResourceDefinition(resourceName);
	}

	private void validateGivenIdIsAppropriateToRetrieveResource(IIdType theId, BaseHasResource entity) {
		if (entity.getForcedId() != null) {
			if (getConfig().getResourceClientIdStrategy() != DaoConfig.ClientIdStrategyEnum.ANY) {
				if (theId.isIdPartValidLong()) {
					// This means that the resource with the given numeric ID exists, but it has a "forced ID", meaning that
					// as far as the outside world is concerned, the given ID doesn't exist (it's just an internal pointer
					// to the
					// forced ID)
					throw new ResourceNotFoundException(Msg.code(2000) + theId);
				}
			}
		}
	}

	private void validateResourceType(BaseHasResource entity) {
		validateResourceType(entity, myResourceName);
	}

	private void validateResourceTypeAndThrowInvalidRequestException(IIdType theId) {
		if (theId.hasResourceType() && !theId.getResourceType().equals(myResourceName)) {
			// Note- Throw a HAPI FHIR exception here so that hibernate doesn't try to translate it into a database exception
			throw new InvalidRequestException(Msg.code(996) + "Incorrect resource type (" + theId.getResourceType() + ") for this DAO, wanted: " + myResourceName);
		}
	}

	@VisibleForTesting
	public void setIdHelperSvcForUnitTest(IIdHelperService theIdHelperService) {
		myIdHelperService = theIdHelperService;
	}

	private static class IdChecker implements IValidatorModule {

		private final ValidationModeEnum myMode;

		IdChecker(ValidationModeEnum theMode) {
			myMode = theMode;
		}

		@Override
		public void validateResource(IValidationContext<IBaseResource> theCtx) {
			IBaseResource resource = theCtx.getResource();
			if (resource instanceof Parameters) {
				List<ParametersParameterComponent> params = ((Parameters) resource).getParameter();
				params = params.stream().filter(param -> param.getName().contains("resource")).collect(Collectors.toList());
				resource = params.get(0).getResource();
			}
			boolean hasId = resource.getIdElement().hasIdPart();
			if (myMode == ValidationModeEnum.CREATE) {
				if (hasId) {
					throw new UnprocessableEntityException(Msg.code(997) + "Resource has an ID - ID must not be populated for a FHIR create");
				}
			} else if (myMode == ValidationModeEnum.UPDATE) {
				if (hasId == false) {
					throw new UnprocessableEntityException(Msg.code(998) + "Resource has no ID - ID must be populated for a FHIR update");
				}
			}

		}

	}

}<|MERGE_RESOLUTION|>--- conflicted
+++ resolved
@@ -160,11 +160,7 @@
 
 	public static final String BASE_RESOURCE_NAME = "resource";
 	private static final org.slf4j.Logger ourLog = org.slf4j.LoggerFactory.getLogger(BaseHapiFhirResourceDao.class);
-<<<<<<< HEAD
-	public static final String BASE_RESOURCE_NAME = "resource";
-
-=======
->>>>>>> c6c09521
+
 	@Autowired
 	protected PlatformTransactionManager myPlatformTransactionManager;
 	@Autowired(required = false)
