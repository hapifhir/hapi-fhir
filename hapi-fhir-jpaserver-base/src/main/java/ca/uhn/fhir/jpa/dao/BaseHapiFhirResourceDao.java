--- conflicted
+++ resolved
@@ -288,19 +288,13 @@
 		entity.setCreatedByMatchUrl(theMatchUrl);
 		entity.setVersion(1);
 
-<<<<<<< HEAD
-		if (isNotBlank(theIfNoneExist)) {
-			Set<JpaPid> match = myMatchResourceUrlService.processMatchUrl(theIfNoneExist, myResourceType, theTransactionDetails, theRequest)
-				.stream().map(id -> (JpaPid) id).collect(Collectors.toSet());
-=======
 		if (isNotBlank(theMatchUrl) && theProcessMatchUrl) {
 			Set<ResourcePersistentId> match = myMatchResourceUrlService.processMatchUrl(theMatchUrl, myResourceType, theTransactionDetails, theRequest);
->>>>>>> 50ca94ed
 			if (match.size() > 1) {
 				String msg = getContext().getLocalizer().getMessageSanitized(BaseStorageDao.class, "transactionOperationWithMultipleMatchFailure", "CREATE", theMatchUrl, match.size());
 				throw new PreconditionFailedException(Msg.code(958) + msg);
 			} else if (match.size() == 1) {
-				JpaPid pid = match.iterator().next();
+				JpaPid pid = (JpaPid) match.iterator().next();
 
 				Supplier<LazyDaoMethodOutcome.EntityAndResource> entitySupplier = () -> {
 					return myTxTemplate.execute(tx -> {
@@ -405,13 +399,8 @@
 		theTransactionDetails.addResolvedResourceId(jpaPid.getAssociatedResourceId(), jpaPid);
 
 		// Pre-cache the match URL
-<<<<<<< HEAD
-		if (theIfNoneExist != null) {
-			myMatchResourceUrlService.matchUrlResolved(theTransactionDetails, getResourceName(), theIfNoneExist, jpaPid);
-=======
 		if (theMatchUrl != null) {
-			myMatchResourceUrlService.matchUrlResolved(theTransactionDetails, getResourceName(), theMatchUrl, persistentId);
->>>>>>> 50ca94ed
+			myMatchResourceUrlService.matchUrlResolved(theTransactionDetails, getResourceName(), theMatchUrl, jpaPid);
 		}
 
 		// Update the version/last updated in the resource so that interceptors get
@@ -1113,71 +1102,6 @@
 		return toMetaDt(theType, tagDefinitions);
 	}
 
-<<<<<<< HEAD
-	@Override
-	public DaoMethodOutcome patch(IIdType theId, String theConditionalUrl, PatchTypeEnum thePatchType, String thePatchBody, IBaseParameters theFhirPatchBody, RequestDetails theRequest) {
-		TransactionDetails transactionDetails = new TransactionDetails();
-		return myTransactionService.execute(theRequest, transactionDetails, tx -> doPatch(theId, theConditionalUrl, thePatchType, thePatchBody, theFhirPatchBody, theRequest, transactionDetails));
-	}
-
-	private DaoMethodOutcome doPatch(IIdType theId, String theConditionalUrl, PatchTypeEnum thePatchType, String thePatchBody, IBaseParameters theFhirPatchBody, RequestDetails theRequest, TransactionDetails theTransactionDetails) {
-		ResourceTable entityToUpdate;
-		if (isNotBlank(theConditionalUrl)) {
-
-			Set<JpaPid> match = myMatchResourceUrlService.processMatchUrl(theConditionalUrl, myResourceType, theTransactionDetails, theRequest)
-				.stream().map(id -> (JpaPid) id).collect(Collectors.toSet());
-			if (match.size() > 1) {
-				String msg = getContext().getLocalizer().getMessageSanitized(BaseStorageDao.class, "transactionOperationWithMultipleMatchFailure", "PATCH", theConditionalUrl, match.size());
-				throw new PreconditionFailedException(Msg.code(972) + msg);
-			} else if (match.size() == 1) {
-				JpaPid pid = match.iterator().next();
-				entityToUpdate = myEntityManager.find(ResourceTable.class, pid.getId());
-			} else {
-				String msg = getContext().getLocalizer().getMessageSanitized(BaseStorageDao.class, "invalidMatchUrlNoMatches", theConditionalUrl);
-				throw new ResourceNotFoundException(Msg.code(973) + msg);
-			}
-
-		} else {
-			entityToUpdate = readEntityLatestVersion(theId, theRequest, theTransactionDetails);
-			if (theId.hasVersionIdPart()) {
-				if (theId.getVersionIdPartAsLong() != entityToUpdate.getVersion()) {
-					throw new ResourceVersionConflictException(Msg.code(974) + "Version " + theId.getVersionIdPart() + " is not the most recent version of this resource, unable to apply patch");
-				}
-			}
-		}
-
-		validateResourceType(entityToUpdate);
-
-		if (isDeleted(entityToUpdate)) {
-			throw createResourceGoneException(entityToUpdate);
-		}
-
-		IBaseResource resourceToUpdate = toResource(entityToUpdate, false);
-		IBaseResource destination;
-		switch (thePatchType) {
-			case JSON_PATCH:
-				destination = JsonPatchUtils.apply(getContext(), resourceToUpdate, thePatchBody);
-				break;
-			case XML_PATCH:
-				destination = XmlPatchUtils.apply(getContext(), resourceToUpdate, thePatchBody);
-				break;
-			case FHIR_PATCH_XML:
-			case FHIR_PATCH_JSON:
-			default:
-				IBaseParameters fhirPatchJson = theFhirPatchBody;
-				new FhirPatch(getContext()).apply(resourceToUpdate, fhirPatchJson);
-				destination = resourceToUpdate;
-				break;
-		}
-
-		@SuppressWarnings("unchecked")
-		T destinationCasted = (T) destination;
-		myFhirContext.newJsonParser().setParserErrorHandler(new StrictErrorHandler()).encodeResourceToString(destinationCasted);
-		return update(destinationCasted, null, true, theRequest);
-	}
-
-=======
->>>>>>> 50ca94ed
 	private boolean isDeleted(BaseHasResource entityToUpdate) {
 		return entityToUpdate.getDeleted() != null;
 	}
