/*
 * #%L
 * HAPI FHIR JPA Server
 * %%
 * Copyright (C) 2014 - 2024 Smile CDR, Inc.
 * %%
 * Licensed under the Apache License, Version 2.0 (the "License");
 * you may not use this file except in compliance with the License.
 * You may obtain a copy of the License at
 *
 *      http://www.apache.org/licenses/LICENSE-2.0
 *
 * Unless required by applicable law or agreed to in writing, software
 * distributed under the License is distributed on an "AS IS" BASIS,
 * WITHOUT WARRANTIES OR CONDITIONS OF ANY KIND, either express or implied.
 * See the License for the specific language governing permissions and
 * limitations under the License.
 * #L%
 */
package ca.uhn.fhir.jpa.dao;

import ca.uhn.fhir.batch2.api.IJobCoordinator;
import ca.uhn.fhir.batch2.api.IJobPartitionProvider;
import ca.uhn.fhir.batch2.jobs.reindex.ReindexJobParameters;
import ca.uhn.fhir.batch2.model.JobInstanceStartRequest;
import ca.uhn.fhir.context.FhirVersionEnum;
import ca.uhn.fhir.context.RuntimeResourceDefinition;
import ca.uhn.fhir.i18n.Msg;
import ca.uhn.fhir.interceptor.api.HookParams;
import ca.uhn.fhir.interceptor.api.IInterceptorBroadcaster;
import ca.uhn.fhir.interceptor.api.Pointcut;
import ca.uhn.fhir.interceptor.model.RequestPartitionId;
import ca.uhn.fhir.jpa.api.config.JpaStorageSettings;
import ca.uhn.fhir.jpa.api.dao.DaoRegistry;
import ca.uhn.fhir.jpa.api.dao.IFhirResourceDao;
import ca.uhn.fhir.jpa.api.dao.IFhirSystemDao;
import ca.uhn.fhir.jpa.api.dao.ReindexOutcome;
import ca.uhn.fhir.jpa.api.dao.ReindexParameters;
import ca.uhn.fhir.jpa.api.model.DaoMethodOutcome;
import ca.uhn.fhir.jpa.api.model.DeleteConflictList;
import ca.uhn.fhir.jpa.api.model.DeleteMethodOutcome;
import ca.uhn.fhir.jpa.api.model.ExpungeOptions;
import ca.uhn.fhir.jpa.api.model.ExpungeOutcome;
import ca.uhn.fhir.jpa.api.model.LazyDaoMethodOutcome;
import ca.uhn.fhir.jpa.api.svc.IIdHelperService;
import ca.uhn.fhir.jpa.api.svc.ResolveIdentityMode;
import ca.uhn.fhir.jpa.dao.data.IResourceHistoryProvenanceDao;
import ca.uhn.fhir.jpa.dao.tx.HapiTransactionService;
import ca.uhn.fhir.jpa.delete.DeleteConflictUtil;
import ca.uhn.fhir.jpa.model.cross.IBasePersistedResource;
import ca.uhn.fhir.jpa.model.dao.JpaPid;
import ca.uhn.fhir.jpa.model.entity.BaseHasResource;
import ca.uhn.fhir.jpa.model.entity.BaseTag;
import ca.uhn.fhir.jpa.model.entity.PartitionablePartitionId;
import ca.uhn.fhir.jpa.model.entity.ResourceEncodingEnum;
import ca.uhn.fhir.jpa.model.entity.ResourceHistoryProvenanceEntity;
import ca.uhn.fhir.jpa.model.entity.ResourceHistoryTable;
import ca.uhn.fhir.jpa.model.entity.ResourceTable;
import ca.uhn.fhir.jpa.model.entity.TagDefinition;
import ca.uhn.fhir.jpa.model.entity.TagTypeEnum;
import ca.uhn.fhir.jpa.model.search.SearchRuntimeDetails;
import ca.uhn.fhir.jpa.model.util.JpaConstants;
import ca.uhn.fhir.jpa.partition.IRequestPartitionHelperSvc;
import ca.uhn.fhir.jpa.search.PersistedJpaBundleProvider;
import ca.uhn.fhir.jpa.search.PersistedJpaBundleProviderFactory;
import ca.uhn.fhir.jpa.search.ResourceSearchUrlSvc;
import ca.uhn.fhir.jpa.search.builder.SearchBuilder;
import ca.uhn.fhir.jpa.search.cache.SearchCacheStatusEnum;
import ca.uhn.fhir.jpa.searchparam.MatchUrlService;
import ca.uhn.fhir.jpa.searchparam.ResourceSearch;
import ca.uhn.fhir.jpa.searchparam.SearchParameterMap;
import ca.uhn.fhir.jpa.util.MemoryCacheService;
import ca.uhn.fhir.jpa.util.QueryChunker;
import ca.uhn.fhir.model.api.IQueryParameterType;
import ca.uhn.fhir.model.api.StorageResponseCodeEnum;
import ca.uhn.fhir.model.dstu2.resource.BaseResource;
import ca.uhn.fhir.model.dstu2.resource.ListResource;
import ca.uhn.fhir.model.primitive.IdDt;
import ca.uhn.fhir.rest.api.CacheControlDirective;
import ca.uhn.fhir.rest.api.Constants;
import ca.uhn.fhir.rest.api.EncodingEnum;
import ca.uhn.fhir.rest.api.InterceptorInvocationTimingEnum;
import ca.uhn.fhir.rest.api.MethodOutcome;
import ca.uhn.fhir.rest.api.RestOperationTypeEnum;
import ca.uhn.fhir.rest.api.SearchContainedModeEnum;
import ca.uhn.fhir.rest.api.ValidationModeEnum;
import ca.uhn.fhir.rest.api.server.IBundleProvider;
import ca.uhn.fhir.rest.api.server.IPreResourceAccessDetails;
import ca.uhn.fhir.rest.api.server.IPreResourceShowDetails;
import ca.uhn.fhir.rest.api.server.RequestDetails;
import ca.uhn.fhir.rest.api.server.SimplePreResourceAccessDetails;
import ca.uhn.fhir.rest.api.server.SimplePreResourceShowDetails;
import ca.uhn.fhir.rest.api.server.SystemRequestDetails;
import ca.uhn.fhir.rest.api.server.storage.IDeleteExpungeJobSubmitter;
import ca.uhn.fhir.rest.api.server.storage.IResourcePersistentId;
import ca.uhn.fhir.rest.api.server.storage.TransactionDetails;
import ca.uhn.fhir.rest.param.HasParam;
import ca.uhn.fhir.rest.param.HistorySearchDateRangeParam;
import ca.uhn.fhir.rest.server.IPagingProvider;
import ca.uhn.fhir.rest.server.IRestfulServerDefaults;
import ca.uhn.fhir.rest.server.RestfulServerUtils;
import ca.uhn.fhir.rest.server.exceptions.InvalidRequestException;
import ca.uhn.fhir.rest.server.exceptions.MethodNotAllowedException;
import ca.uhn.fhir.rest.server.exceptions.PreconditionFailedException;
import ca.uhn.fhir.rest.server.exceptions.ResourceNotFoundException;
import ca.uhn.fhir.rest.server.exceptions.ResourceVersionConflictException;
import ca.uhn.fhir.rest.server.exceptions.UnprocessableEntityException;
import ca.uhn.fhir.rest.server.servlet.ServletRequestDetails;
import ca.uhn.fhir.rest.server.util.CompositeInterceptorBroadcaster;
import ca.uhn.fhir.util.ReflectionUtil;
import ca.uhn.fhir.util.StopWatch;
import ca.uhn.fhir.util.UrlUtil;
import ca.uhn.fhir.validation.FhirValidator;
import ca.uhn.fhir.validation.IInstanceValidatorModule;
import ca.uhn.fhir.validation.IValidationContext;
import ca.uhn.fhir.validation.IValidatorModule;
import ca.uhn.fhir.validation.ValidationOptions;
import ca.uhn.fhir.validation.ValidationResult;
import com.google.common.annotations.VisibleForTesting;
import jakarta.annotation.Nonnull;
import jakarta.annotation.Nullable;
import jakarta.annotation.PostConstruct;
import jakarta.persistence.LockModeType;
import jakarta.persistence.NoResultException;
import jakarta.persistence.TypedQuery;
import jakarta.servlet.http.HttpServletResponse;
import org.apache.commons.lang3.Validate;
import org.hl7.fhir.instance.model.api.IBaseCoding;
import org.hl7.fhir.instance.model.api.IBaseMetaType;
import org.hl7.fhir.instance.model.api.IBaseOperationOutcome;
import org.hl7.fhir.instance.model.api.IBaseResource;
import org.hl7.fhir.instance.model.api.IIdType;
import org.hl7.fhir.instance.model.api.IPrimitiveType;
import org.hl7.fhir.r4.model.Parameters;
import org.hl7.fhir.r4.model.Parameters.ParametersParameterComponent;
import org.springframework.beans.factory.annotation.Autowired;
import org.springframework.data.domain.PageRequest;
import org.springframework.data.domain.Slice;
import org.springframework.data.domain.Sort;
import org.springframework.transaction.PlatformTransactionManager;
import org.springframework.transaction.annotation.Propagation;
import org.springframework.transaction.annotation.Transactional;
import org.springframework.transaction.support.TransactionSynchronization;
import org.springframework.transaction.support.TransactionSynchronizationManager;
import org.springframework.transaction.support.TransactionTemplate;

import java.io.IOException;
import java.util.ArrayList;
import java.util.Collection;
import java.util.Date;
import java.util.HashSet;
import java.util.List;
import java.util.Map;
import java.util.Objects;
import java.util.Optional;
import java.util.Set;
import java.util.UUID;
import java.util.concurrent.Callable;
import java.util.function.BiFunction;
import java.util.function.Supplier;
import java.util.stream.Collectors;
import java.util.stream.Stream;

import static ca.uhn.fhir.batch2.jobs.reindex.ReindexUtils.JOB_REINDEX;
import static java.util.Objects.isNull;
import static org.apache.commons.lang3.StringUtils.isBlank;
import static org.apache.commons.lang3.StringUtils.isNotBlank;

public abstract class BaseHapiFhirResourceDao<T extends IBaseResource> extends BaseHapiFhirDao<T>
		implements IFhirResourceDao<T> {

	public static final String BASE_RESOURCE_NAME = "resource";
	private static final org.slf4j.Logger ourLog = org.slf4j.LoggerFactory.getLogger(BaseHapiFhirResourceDao.class);

	@Autowired
	protected IInterceptorBroadcaster myInterceptorBroadcaster;

	@Autowired
	protected PlatformTransactionManager myPlatformTransactionManager;

	@Autowired(required = false)
	protected IFulltextSearchSvc mySearchDao;

	@Autowired
	protected HapiTransactionService myTransactionService;

	@Autowired
	private MatchResourceUrlService<JpaPid> myMatchResourceUrlService;

	@Autowired
	private SearchBuilderFactory<JpaPid> mySearchBuilderFactory;

	@Autowired
	private DaoRegistry myDaoRegistry;

	@Autowired
	private IRequestPartitionHelperSvc myRequestPartitionHelperService;

	@Autowired
	private IJobPartitionProvider myJobPartitionProvider;

	@Autowired
	private MatchUrlService myMatchUrlService;

	@Autowired
	private IDeleteExpungeJobSubmitter myDeleteExpungeJobSubmitter;

	@Autowired
	private IJobCoordinator myJobCoordinator;

	@Autowired
	private IResourceHistoryProvenanceDao myResourceHistoryProvenanceDao;

	private IInstanceValidatorModule myInstanceValidator;
	private String myResourceName;
	private Class<T> myResourceType;

	@Autowired
	private PersistedJpaBundleProviderFactory myPersistedJpaBundleProviderFactory;

	@Autowired
	private MemoryCacheService myMemoryCacheService;

	private TransactionTemplate myTxTemplate;

	@Autowired
	private ResourceSearchUrlSvc myResourceSearchUrlSvc;

	@Autowired
	private IFhirSystemDao<?, ?> mySystemDao;

	@Nullable
	public static <T extends IBaseResource> T invokeStoragePreShowResources(
			IInterceptorBroadcaster theInterceptorBroadcaster, RequestDetails theRequest, T retVal) {
		IInterceptorBroadcaster compositeBroadcaster =
				CompositeInterceptorBroadcaster.newCompositeBroadcaster(theInterceptorBroadcaster, theRequest);
		if (compositeBroadcaster.hasHooks(Pointcut.STORAGE_PRESHOW_RESOURCES)) {
			SimplePreResourceShowDetails showDetails = new SimplePreResourceShowDetails(retVal);
			HookParams params = new HookParams()
					.add(IPreResourceShowDetails.class, showDetails)
					.add(RequestDetails.class, theRequest)
					.addIfMatchesType(ServletRequestDetails.class, theRequest);
			compositeBroadcaster.callHooks(Pointcut.STORAGE_PRESHOW_RESOURCES, params);
			//noinspection unchecked
			retVal = (T) showDetails.getResource(
					0); // TODO GGG/JA : getting resource 0 is interesting. We apparently allow null values in the list.
			// Should we?
			return retVal;
		} else {
			return retVal;
		}
	}

	public static void invokeStoragePreAccessResources(
			IInterceptorBroadcaster theInterceptorBroadcaster,
			RequestDetails theRequest,
			IIdType theId,
			IBaseResource theResource) {
		IInterceptorBroadcaster compositeBroadcaster =
				CompositeInterceptorBroadcaster.newCompositeBroadcaster(theInterceptorBroadcaster, theRequest);
		if (compositeBroadcaster.hasHooks(Pointcut.STORAGE_PREACCESS_RESOURCES)) {
			SimplePreResourceAccessDetails accessDetails = new SimplePreResourceAccessDetails(theResource);
			HookParams params = new HookParams()
					.add(IPreResourceAccessDetails.class, accessDetails)
					.add(RequestDetails.class, theRequest)
					.addIfMatchesType(ServletRequestDetails.class, theRequest);
			compositeBroadcaster.callHooks(Pointcut.STORAGE_PREACCESS_RESOURCES, params);
			if (accessDetails.isDontReturnResourceAtIndex(0)) {
				throw new ResourceNotFoundException(Msg.code(1995) + "Resource " + theId + " is not known");
			}
		}
	}

	@Override
	protected HapiTransactionService getTransactionService() {
		return myTransactionService;
	}

	@VisibleForTesting
	public void setTransactionService(HapiTransactionService theTransactionService) {
		myTransactionService = theTransactionService;
	}

	@Override
	protected MatchResourceUrlService getMatchResourceUrlService() {
		return myMatchResourceUrlService;
	}

	@Override
	protected IStorageResourceParser getStorageResourceParser() {
		return myJpaStorageResourceParser;
	}

	@Override
	protected IDeleteExpungeJobSubmitter getDeleteExpungeJobSubmitter() {
		return myDeleteExpungeJobSubmitter;
	}

	/**
	 * @deprecated Use {@link #create(T, RequestDetails)} instead
	 */
	@Override
	public DaoMethodOutcome create(final T theResource) {
		return create(theResource, null, true, null, new TransactionDetails());
	}

	@Override
	public DaoMethodOutcome create(final T theResource, RequestDetails theRequestDetails) {
		return create(theResource, null, true, theRequestDetails, new TransactionDetails());
	}

	/**
	 * @deprecated Use {@link #create(T, String, RequestDetails)} instead
	 */
	@Override
	public DaoMethodOutcome create(final T theResource, String theIfNoneExist) {
		return create(theResource, theIfNoneExist, null);
	}

	@Override
	public DaoMethodOutcome create(final T theResource, String theIfNoneExist, RequestDetails theRequestDetails) {
		return create(theResource, theIfNoneExist, true, theRequestDetails, new TransactionDetails());
	}

	@Override
	public DaoMethodOutcome create(
			T theResource,
			String theIfNoneExist,
			boolean thePerformIndexing,
			RequestDetails theRequestDetails,
			@Nonnull TransactionDetails theTransactionDetails) {
		RequestPartitionId requestPartitionId = myRequestPartitionHelperService.determineCreatePartitionForRequest(
				theRequestDetails, theResource, getResourceName());
		return myTransactionService
				.withRequest(theRequestDetails)
				.withTransactionDetails(theTransactionDetails)
				.withRequestPartitionId(requestPartitionId)
				.execute(tx -> doCreateForPost(
						theResource,
						theIfNoneExist,
						thePerformIndexing,
						theTransactionDetails,
						theRequestDetails,
						requestPartitionId));
	}

	@VisibleForTesting
	public void setRequestPartitionHelperService(IRequestPartitionHelperSvc theRequestPartitionHelperService) {
		myRequestPartitionHelperService = theRequestPartitionHelperService;
	}

	/**
	 * Called for FHIR create (POST) operations
	 */
	protected DaoMethodOutcome doCreateForPost(
			T theResource,
			String theIfNoneExist,
			boolean thePerformIndexing,
			TransactionDetails theTransactionDetails,
			RequestDetails theRequestDetails,
			RequestPartitionId theRequestPartitionId) {
		if (theResource == null) {
			String msg = getContext().getLocalizer().getMessage(BaseStorageDao.class, "missingBody");
			throw new InvalidRequestException(Msg.code(956) + msg);
		}

		if (isNotBlank(theResource.getIdElement().getIdPart())) {
			if (getContext().getVersion().getVersion().isOlderThan(FhirVersionEnum.DSTU3)) {
				String message = getMessageSanitized(
						"failedToCreateWithClientAssignedId",
						theResource.getIdElement().getIdPart());
				throw new InvalidRequestException(
						Msg.code(957) + message, createErrorOperationOutcome(message, "processing"));
			} else {
				// As of DSTU3, ID and version in the body should be ignored for a create/update
				theResource.setId("");
			}
		}

		if (getStorageSettings().getResourceServerIdStrategy() == JpaStorageSettings.IdStrategyEnum.UUID) {
			theResource.setId(UUID.randomUUID().toString());
			theResource.setUserData(JpaConstants.RESOURCE_ID_SERVER_ASSIGNED, Boolean.TRUE);
		}

		return doCreateForPostOrPut(
				theRequestDetails,
				theResource,
				theIfNoneExist,
				true,
				thePerformIndexing,
				theRequestPartitionId,
				RestOperationTypeEnum.CREATE,
				theTransactionDetails);
	}

	/**
	 * Called both for FHIR create (POST) operations (via {@link #doCreateForPost(IBaseResource, String, boolean, TransactionDetails, RequestDetails, RequestPartitionId)}
	 * as well as for FHIR update (PUT) where we're doing a create-with-client-assigned-ID (via {@link #doUpdate(IBaseResource, String, boolean, boolean, RequestDetails, TransactionDetails, RequestPartitionId)}.
	 */
	private DaoMethodOutcome doCreateForPostOrPut(
			RequestDetails theRequest,
			T theResource,
			String theMatchUrl,
			boolean theProcessMatchUrl,
			boolean thePerformIndexing,
			RequestPartitionId theRequestPartitionId,
			RestOperationTypeEnum theOperationType,
			TransactionDetails theTransactionDetails) {
		StopWatch w = new StopWatch();

		preProcessResourceForStorage(theResource);
		preProcessResourceForStorage(theResource, theRequest, theTransactionDetails, thePerformIndexing);

		ResourceTable entity = new ResourceTable();
		entity.setResourceType(toResourceName(theResource));
		entity.setPartitionId(PartitionablePartitionId.toStoragePartition(theRequestPartitionId, myPartitionSettings));
		entity.setCreatedByMatchUrl(theMatchUrl);
		entity.initializeVersion();

		if (isNotBlank(theMatchUrl) && theProcessMatchUrl) {
			Set<JpaPid> match = myMatchResourceUrlService.processMatchUrl(
					theMatchUrl, myResourceType, theTransactionDetails, theRequest);
			if (match.size() > 1) {
				String msg = getContext()
						.getLocalizer()
						.getMessageSanitized(
								BaseStorageDao.class,
								"transactionOperationWithMultipleMatchFailure",
								"CREATE",
								myResourceName,
								theMatchUrl,
								match.size());
				throw new PreconditionFailedException(Msg.code(958) + msg);
			} else if (match.size() == 1) {

				/*
				 * Ok, so we've found a single PID that matches the conditional URL.
				 * That's good, there are two possibilities below.
				 */

				JpaPid pid = match.iterator().next();
				if (theTransactionDetails.getDeletedResourceIds().contains(pid)) {

					/*
					 * If the resource matching the given match URL has already been
					 * deleted within this transaction. This is a really rare case, since
					 * it means the client has performed a FHIR transaction with both
					 * a delete and a create on the same conditional URL. This is rare
					 * but allowed, and means that it's now ok to create a new one resource
					 * matching the conditional URL since we'll be deleting any existing
					 * index rows on the existing resource as a part of this transaction.
					 * We can also un-resolve the previous match URL in the TransactionDetails
					 * since we'll resolve it to the new resource ID below
					 */

					myMatchResourceUrlService.unresolveMatchUrl(theTransactionDetails, getResourceName(), theMatchUrl);

				} else {

					/*
					 * This is the normal path where the conditional URL matched exactly
					 * one resource, so we won't be creating anything but instead
					 * just returning the existing ID. We now have a PID for the matching
					 * resource, but we haven't loaded anything else (e.g. the forced ID
					 * or the resource body aren't yet loaded from the DB). We're going to
					 * return a LazyDaoOutcome with two lazy loaded providers for loading the
					 * entity and the forced ID since we can avoid these extra SQL loads
					 * unless we know we're actually going to use them. For example, if
					 * the client has specified "Prefer: return=minimal" then we won't be
					 * needing the load the body.
					 */

					Supplier<LazyDaoMethodOutcome.EntityAndResource> entitySupplier = () -> myTxTemplate.execute(tx -> {
						ResourceTable foundEntity = myEntityManager.find(ResourceTable.class, pid.getId());
						IBaseResource resource = myJpaStorageResourceParser.toResource(foundEntity, false);
						theResource.setId(resource.getIdElement().getValue());
						return new LazyDaoMethodOutcome.EntityAndResource(foundEntity, resource);
					});
					Supplier<IIdType> idSupplier = () -> myTxTemplate.execute(tx -> {
						IIdType retVal = myIdHelperService.translatePidIdToForcedId(myFhirContext, myResourceName, pid);
						if (!retVal.hasVersionIdPart()) {
							Long version = myMemoryCacheService.getIfPresent(
									MemoryCacheService.CacheEnum.RESOURCE_CONDITIONAL_CREATE_VERSION, pid.getId());
							if (version == null) {
								version = myResourceTableDao.findCurrentVersionByPid(pid.getId());
								if (version != null) {
									myMemoryCacheService.putAfterCommit(
											MemoryCacheService.CacheEnum.RESOURCE_CONDITIONAL_CREATE_VERSION,
											pid.getId(),
											version);
								}
							}
							if (version != null) {
								retVal = myFhirContext
										.getVersion()
										.newIdType()
										.setParts(
												retVal.getBaseUrl(),
												retVal.getResourceType(),
												retVal.getIdPart(),
												Long.toString(version));
							}
						}
						return retVal;
					});

					DaoMethodOutcome outcome = toMethodOutcomeLazy(theRequest, pid, entitySupplier, idSupplier)
							.setCreated(false)
							.setNop(true);
					StorageResponseCodeEnum responseCode =
							StorageResponseCodeEnum.SUCCESSFUL_CREATE_WITH_CONDITIONAL_MATCH;
					String msg = getContext()
							.getLocalizer()
							.getMessageSanitized(
									BaseStorageDao.class,
									"successfulCreateConditionalWithMatch",
									w.getMillisAndRestart(),
									UrlUtil.sanitizeUrlPart(theMatchUrl));
					outcome.setOperationOutcome(createInfoOperationOutcome(msg, responseCode));
					return outcome;
				}
			}
		}

		boolean isClientAssignedId = storeNonPidResourceId(theResource, entity);

		HookParams hookParams;

		// Notify interceptor for accepting/rejecting client assigned ids
		if (isClientAssignedId) {
			hookParams = new HookParams().add(IBaseResource.class, theResource).add(RequestDetails.class, theRequest);
			doCallHooks(theTransactionDetails, theRequest, Pointcut.STORAGE_PRESTORAGE_CLIENT_ASSIGNED_ID, hookParams);
		}

		// Interceptor call: STORAGE_PRESTORAGE_RESOURCE_CREATED
		hookParams = new HookParams()
				.add(IBaseResource.class, theResource)
				.add(RequestDetails.class, theRequest)
				.addIfMatchesType(ServletRequestDetails.class, theRequest)
				.add(RequestPartitionId.class, theRequestPartitionId)
				.add(TransactionDetails.class, theTransactionDetails);
		doCallHooks(theTransactionDetails, theRequest, Pointcut.STORAGE_PRESTORAGE_RESOURCE_CREATED, hookParams);

		if (isClientAssignedId) {
			validateResourceIdCreation(theResource, theRequest);
		}

		if (theMatchUrl != null) {
			// Note: We actually create the search URL below by calling enforceMatchUrlResourceUniqueness
			// since we can't do that until we know the assigned PID, but we set this flag up here
			// because we need to set it before we persist the ResourceTable entity in order to
			// avoid triggering an extra DB update
			entity.setSearchUrlPresent(true);
		}

		// Perform actual DB update
		// this call will also update the metadata
		ResourceTable updatedEntity = updateEntity(
				theRequest,
				theResource,
				entity,
				null,
				thePerformIndexing,
				false,
				theTransactionDetails,
				false,
				thePerformIndexing);

		// Store the resource forced ID if necessary
		JpaPid jpaPid = updatedEntity.getPersistentId();

		// Populate the resource with its actual final stored ID from the entity
		theResource.setId(entity.getIdDt());

		// Pre-cache the resource ID
		jpaPid.setAssociatedResourceId(entity.getIdType(myFhirContext));
		String fhirId = entity.getFhirId();
		assert fhirId != null;
		myIdHelperService.addResolvedPidToFhirIdAfterCommit(
				jpaPid, theRequestPartitionId, getResourceName(), fhirId, null);
		theTransactionDetails.addResolvedResourceId(jpaPid.getAssociatedResourceId(), jpaPid);
		theTransactionDetails.addResolvedResource(jpaPid.getAssociatedResourceId(), theResource);

		// Pre-cache the match URL, and create an entry in the HFJ_RES_SEARCH_URL table to
		// protect against concurrent writes to the same conditional URL
		if (theMatchUrl != null) {
			myResourceSearchUrlSvc.enforceMatchUrlResourceUniqueness(getResourceName(), theMatchUrl, updatedEntity);
			myMatchResourceUrlService.matchUrlResolved(theTransactionDetails, getResourceName(), theMatchUrl, jpaPid);
		}

		// Update the version/last updated in the resource so that interceptors get
		// the correct version
		// TODO - the above updateEntity calls updateResourceMetadata
		// 		Maybe we don't need this call here?
		myJpaStorageResourceParser.updateResourceMetadata(entity, theResource);

		// Populate the PID in the resource so it is available to hooks
		addPidToResource(entity, theResource);

		// Notify JPA interceptors
		if (!updatedEntity.isUnchangedInCurrentOperation()) {
			hookParams = new HookParams()
					.add(IBaseResource.class, theResource)
					.add(RequestDetails.class, theRequest)
					.addIfMatchesType(ServletRequestDetails.class, theRequest)
					.add(TransactionDetails.class, theTransactionDetails)
					.add(
							InterceptorInvocationTimingEnum.class,
							theTransactionDetails.getInvocationTiming(Pointcut.STORAGE_PRECOMMIT_RESOURCE_CREATED));
			doCallHooks(theTransactionDetails, theRequest, Pointcut.STORAGE_PRECOMMIT_RESOURCE_CREATED, hookParams);
		}

		DaoMethodOutcome outcome = toMethodOutcome(theRequest, entity, theResource, theMatchUrl, theOperationType)
				.setCreated(true);

		if (!thePerformIndexing) {
			outcome.setId(theResource.getIdElement());
		}

		populateOperationOutcomeForUpdate(w, outcome, theMatchUrl, theOperationType);

		return outcome;
	}

	/**
	 * Check for an id on the resource and if so,
	 * store it in ResourceTable.
	 *
	 * The fhirId property is either set here with the resource id
	 * OR by hibernate once the PK is generated for a server-assigned id.
	 *
	 * Used for both client-assigned id and for server-assigned UUIDs.
	 *
	 * @return true if this is a client-assigned id
	 *
	 * @see ca.uhn.fhir.jpa.model.entity.ResourceTable.FhirIdGenerator
	 */
	private boolean storeNonPidResourceId(T theResource, ResourceTable entity) {
		String resourceIdBeforeStorage = theResource.getIdElement().getIdPart();
		boolean resourceHadIdBeforeStorage = isNotBlank(resourceIdBeforeStorage);
		boolean resourceIdWasServerAssigned =
				theResource.getUserData(JpaConstants.RESOURCE_ID_SERVER_ASSIGNED) == Boolean.TRUE;

		// We distinguish actual client-assigned ids from UUIDs which the server assigned.
		boolean isClientAssigned = resourceHadIdBeforeStorage && !resourceIdWasServerAssigned;

		// But both need to be set on the entity fhirId field.
		if (resourceHadIdBeforeStorage) {
			entity.setFhirId(resourceIdBeforeStorage);
		}

		return isClientAssigned;
	}

	void validateResourceIdCreation(T theResource, RequestDetails theRequest) {
		JpaStorageSettings.ClientIdStrategyEnum strategy = getStorageSettings().getResourceClientIdStrategy();

		if (strategy == JpaStorageSettings.ClientIdStrategyEnum.NOT_ALLOWED) {
			if (!isSystemRequest(theRequest)) {
				throw new ResourceNotFoundException(Msg.code(959)
						+ getMessageSanitized(
								"failedToCreateWithClientAssignedIdNotAllowed",
								theResource.getIdElement().getIdPart()));
			}
		}

		if (strategy == JpaStorageSettings.ClientIdStrategyEnum.ALPHANUMERIC) {
			if (theResource.getIdElement().isIdPartValidLong()) {
				throw new InvalidRequestException(Msg.code(960)
						+ getMessageSanitized(
								"failedToCreateWithClientAssignedNumericId",
								theResource.getIdElement().getIdPart()));
			}
		}
	}

	protected String getMessageSanitized(String theKey, String theIdPart) {
		return getContext().getLocalizer().getMessageSanitized(BaseStorageDao.class, theKey, theIdPart);
	}

	private boolean isSystemRequest(RequestDetails theRequest) {
		return theRequest instanceof SystemRequestDetails;
	}

	private IInstanceValidatorModule getInstanceValidator() {
		return myInstanceValidator;
	}

	/**
	 * @deprecated Use {@link #delete(IIdType, RequestDetails)} instead
	 */
	@Override
	public DaoMethodOutcome delete(IIdType theId) {
		return delete(theId, null);
	}

	@Override
	public DaoMethodOutcome delete(IIdType theId, RequestDetails theRequestDetails) {
		TransactionDetails transactionDetails = new TransactionDetails();

		validateIdPresentForDelete(theId);
		validateDeleteEnabled();

		return myTransactionService.execute(theRequestDetails, transactionDetails, tx -> {
			DeleteConflictList deleteConflicts = new DeleteConflictList();
			if (isNotBlank(theId.getValue())) {
				deleteConflicts.setResourceIdMarkedForDeletion(theId);
			}

			StopWatch w = new StopWatch();

			DaoMethodOutcome retVal = delete(theId, deleteConflicts, theRequestDetails, transactionDetails);

			DeleteConflictUtil.validateDeleteConflictsEmptyOrThrowException(getContext(), deleteConflicts);

			ourLog.debug("Processed delete on {} in {}ms", theId.getValue(), w.getMillisAndRestart());
			return retVal;
		});
	}

	@Override
	public DaoMethodOutcome delete(
			IIdType theId,
			DeleteConflictList theDeleteConflicts,
			RequestDetails theRequestDetails,
			@Nonnull TransactionDetails theTransactionDetails) {
		validateIdPresentForDelete(theId);
		validateDeleteEnabled();

		RequestPartitionId requestPartitionId = myRequestPartitionHelperService.determineReadPartitionForRequestForRead(
				theRequestDetails, getResourceName(), theId);

		final ResourceTable entity;
		try {
			entity = readEntityLatestVersion(theId, requestPartitionId, theTransactionDetails);
		} catch (ResourceNotFoundException ex) {
			// we don't want to throw 404s.
			// if not found, return an outcome anyways.
			// Because no object actually existed, we'll
			// just set the id and nothing else
			return createMethodOutcomeForResourceId(
					theId.getValue(),
					MESSAGE_KEY_DELETE_RESOURCE_NOT_EXISTING,
					StorageResponseCodeEnum.SUCCESSFUL_DELETE_NOT_FOUND);
		}

		if (theId.hasVersionIdPart() && Long.parseLong(theId.getVersionIdPart()) != entity.getVersion()) {
			throw new ResourceVersionConflictException(
					Msg.code(961) + "Trying to delete " + theId + " but this is not the current version");
		}

		JpaPid persistentId = JpaPid.fromId(entity.getResourceId());
		theTransactionDetails.addDeletedResourceId(persistentId);

		// Don't delete again if it's already deleted
		if (isDeleted(entity)) {
			DaoMethodOutcome outcome = createMethodOutcomeForResourceId(
					entity.getIdDt().getValue(),
					MESSAGE_KEY_DELETE_RESOURCE_ALREADY_DELETED,
					StorageResponseCodeEnum.SUCCESSFUL_DELETE_ALREADY_DELETED);

			// used to exist, so we'll set the persistent id
			outcome.setPersistentId(persistentId);
			outcome.setEntity(entity);

			return outcome;
		}

		StopWatch w = new StopWatch();

		T resourceToDelete = myJpaStorageResourceParser.toResource(myResourceType, entity, null, false);
		theDeleteConflicts.setResourceIdMarkedForDeletion(theId);

		// Notify IServerOperationInterceptors about pre-action call
		HookParams hook = new HookParams()
				.add(IBaseResource.class, resourceToDelete)
				.add(RequestDetails.class, theRequestDetails)
				.addIfMatchesType(ServletRequestDetails.class, theRequestDetails)
				.add(TransactionDetails.class, theTransactionDetails);
		doCallHooks(theTransactionDetails, theRequestDetails, Pointcut.STORAGE_PRESTORAGE_RESOURCE_DELETED, hook);

		myDeleteConflictService.validateOkToDelete(
				theDeleteConflicts, entity, false, theRequestDetails, theTransactionDetails);

		preDelete(resourceToDelete, entity, theRequestDetails);

		ResourceTable savedEntity = updateEntityForDelete(theRequestDetails, theTransactionDetails, entity);
		resourceToDelete.setId(entity.getIdDt());

		// Notify JPA interceptors
		HookParams hookParams = new HookParams()
				.add(IBaseResource.class, resourceToDelete)
				.add(RequestDetails.class, theRequestDetails)
				.addIfMatchesType(ServletRequestDetails.class, theRequestDetails)
				.add(TransactionDetails.class, theTransactionDetails)
				.add(
						InterceptorInvocationTimingEnum.class,
						theTransactionDetails.getInvocationTiming(Pointcut.STORAGE_PRECOMMIT_RESOURCE_DELETED));

		doCallHooks(theTransactionDetails, theRequestDetails, Pointcut.STORAGE_PRECOMMIT_RESOURCE_DELETED, hookParams);

		DaoMethodOutcome outcome = toMethodOutcome(
						theRequestDetails, savedEntity, resourceToDelete, null, RestOperationTypeEnum.DELETE)
				.setCreated(true);

		String msg = getContext().getLocalizer().getMessageSanitized(BaseStorageDao.class, "successfulDeletes", 1);
		msg += " "
				+ getContext()
						.getLocalizer()
						.getMessageSanitized(BaseStorageDao.class, "successfulTimingSuffix", w.getMillis());
		outcome.setOperationOutcome(createInfoOperationOutcome(msg, StorageResponseCodeEnum.SUCCESSFUL_DELETE));

		myIdHelperService.addResolvedPidToFhirIdAfterCommit(
				entity.getPersistentId(),
				requestPartitionId,
				entity.getResourceType(),
				entity.getFhirId(),
				entity.getDeleted());

		return outcome;
	}

	@Override
	public DeleteMethodOutcome deleteByUrl(String theUrl, RequestDetails theRequest) {
		validateDeleteEnabled();

		TransactionDetails transactionDetails = new TransactionDetails();
		ResourceSearch resourceSearch = myMatchUrlService.getResourceSearch(theUrl);

		if (resourceSearch.isDeleteExpunge()) {
			return deleteExpunge(theUrl, theRequest);
		}

		return myTransactionService
				.withRequest(theRequest)
				.withTransactionDetails(transactionDetails)
				.execute(tx -> {
					DeleteConflictList deleteConflicts = new DeleteConflictList();
					DeleteMethodOutcome outcome = deleteByUrl(theUrl, deleteConflicts, theRequest, transactionDetails);
					DeleteConflictUtil.validateDeleteConflictsEmptyOrThrowException(getContext(), deleteConflicts);
					return outcome;
				});
	}

	/**
	 * This method gets called by {@link #deleteByUrl(String, RequestDetails)} as well as by
	 * transaction processors
	 */
	@Override
	public DeleteMethodOutcome deleteByUrl(
			String theUrl,
			DeleteConflictList deleteConflicts,
			RequestDetails theRequestDetails,
			@Nonnull TransactionDetails theTransactionDetails) {
		validateDeleteEnabled();

		return myTransactionService
				.withRequest(theRequestDetails)
				.withTransactionDetails(theTransactionDetails)
				.execute(tx -> doDeleteByUrl(theUrl, deleteConflicts, theTransactionDetails, theRequestDetails));
	}

	@Nonnull
	private DeleteMethodOutcome doDeleteByUrl(
			String theUrl,
			DeleteConflictList deleteConflicts,
			TransactionDetails theTransactionDetails,
			RequestDetails theRequestDetails) {
		ResourceSearch resourceSearch = myMatchUrlService.getResourceSearch(theUrl);
		SearchParameterMap paramMap = resourceSearch.getSearchParameterMap();
		paramMap.setLoadSynchronous(true);

		Set<JpaPid> resourceIds = myMatchResourceUrlService.search(paramMap, myResourceType, theRequestDetails, null);

		if (resourceIds.size() > 1) {
			if (!getStorageSettings().isAllowMultipleDelete()) {
				throw new PreconditionFailedException(Msg.code(962)
						+ getContext()
								.getLocalizer()
								.getMessageSanitized(
										BaseStorageDao.class,
										"transactionOperationWithMultipleMatchFailure",
										"DELETE",
										myResourceName,
										theUrl,
										resourceIds.size()));
			}
			// TODO: LD: There is a still a bug on slow deletes:  https://github.com/hapifhir/hapi-fhir/issues/5675
			final long threshold = getStorageSettings().getRestDeleteByUrlResourceIdThreshold();
			if (resourceIds.size() > threshold) {
				throw new PreconditionFailedException(Msg.code(2496)
						+ getContext()
								.getLocalizer()
								.getMessageSanitized(
										BaseStorageDao.class,
										"deleteByUrlThresholdExceeded",
										theUrl,
										resourceIds.size(),
										threshold));
			}
		}

		return deletePidList(theUrl, resourceIds, deleteConflicts, theRequestDetails, theTransactionDetails);
	}

	@Override
	public <P extends IResourcePersistentId> void expunge(Collection<P> theResourceIds, RequestDetails theRequest) {
		ExpungeOptions options = new ExpungeOptions();
		options.setExpungeDeletedResources(true);
		for (P pid : theResourceIds) {
			if (pid instanceof JpaPid) {
				ResourceTable entity = myEntityManager.find(ResourceTable.class, pid.getId());

				forceExpungeInExistingTransaction(entity.getIdDt().toVersionless(), options, theRequest);
			} else {
				ourLog.warn("Unable to process expunge on resource {}", pid);
				return;
			}
		}
	}

	@Nonnull
	@Override
	public <P extends IResourcePersistentId> DeleteMethodOutcome deletePidList(
			String theUrl,
			Collection<P> theResourceIds,
			DeleteConflictList theDeleteConflicts,
			RequestDetails theRequestDetails,
			TransactionDetails theTransactionDetails) {
		StopWatch w = new StopWatch();
		TransactionDetails transactionDetails =
				theTransactionDetails != null ? theTransactionDetails : new TransactionDetails();
		List<ResourceTable> deletedResources = new ArrayList<>();

		List<IResourcePersistentId<?>> resolvedIds =
				theResourceIds.stream().map(t -> (IResourcePersistentId<?>) t).collect(Collectors.toList());
		mySystemDao.preFetchResources(resolvedIds, false);

		for (P pid : theResourceIds) {
			JpaPid jpaPid = (JpaPid) pid;

			// This shouldn't actually need to hit the DB because we pre-fetch above
			ResourceTable entity = myEntityManager.find(ResourceTable.class, jpaPid.getId());
			deletedResources.add(entity);

			T resourceToDelete = myJpaStorageResourceParser.toResource(myResourceType, entity, null, false);

			transactionDetails.addDeletedResourceId(pid);

			// Notify IServerOperationInterceptors about pre-action call
			HookParams hooks = new HookParams()
					.add(IBaseResource.class, resourceToDelete)
					.add(RequestDetails.class, theRequestDetails)
					.addIfMatchesType(ServletRequestDetails.class, theRequestDetails)
					.add(TransactionDetails.class, transactionDetails);
			doCallHooks(transactionDetails, theRequestDetails, Pointcut.STORAGE_PRESTORAGE_RESOURCE_DELETED, hooks);

			myDeleteConflictService.validateOkToDelete(
					theDeleteConflicts, entity, false, theRequestDetails, transactionDetails);

			// Perform delete

			preDelete(resourceToDelete, entity, theRequestDetails);

			updateEntityForDelete(theRequestDetails, transactionDetails, entity);
			resourceToDelete.setId(entity.getIdDt());

			// Notify JPA interceptors
			TransactionSynchronizationManager.registerSynchronization(new TransactionSynchronization() {
				@Override
				public void beforeCommit(boolean readOnly) {
					HookParams hookParams = new HookParams()
							.add(IBaseResource.class, resourceToDelete)
							.add(RequestDetails.class, theRequestDetails)
							.addIfMatchesType(ServletRequestDetails.class, theRequestDetails)
							.add(TransactionDetails.class, transactionDetails)
							.add(
									InterceptorInvocationTimingEnum.class,
									transactionDetails.getInvocationTiming(
											Pointcut.STORAGE_PRECOMMIT_RESOURCE_DELETED));
					doCallHooks(
							transactionDetails,
							theRequestDetails,
							Pointcut.STORAGE_PRECOMMIT_RESOURCE_DELETED,
							hookParams);
				}
			});
		}

		IBaseOperationOutcome oo;
		if (deletedResources.isEmpty()) {
			String msg = getContext()
					.getLocalizer()
					.getMessageSanitized(BaseStorageDao.class, "unableToDeleteNotFound", theUrl);
			oo = createOperationOutcome(
					OO_SEVERITY_WARN, msg, "not-found", StorageResponseCodeEnum.SUCCESSFUL_DELETE_NOT_FOUND);
		} else {
			String msg = getContext()
					.getLocalizer()
					.getMessageSanitized(BaseStorageDao.class, "successfulDeletes", deletedResources.size());
			msg += " "
					+ getContext()
							.getLocalizer()
							.getMessageSanitized(BaseStorageDao.class, "successfulTimingSuffix", w.getMillis());
			oo = createInfoOperationOutcome(msg, StorageResponseCodeEnum.SUCCESSFUL_DELETE);
		}

		ourLog.debug(
				"Processed delete on {} (matched {} resource(s)) in {}ms",
				theUrl,
				deletedResources.size(),
				w.getMillis());

		DeleteMethodOutcome retVal = new DeleteMethodOutcome();
		retVal.setDeletedEntities(deletedResources);
		retVal.setOperationOutcome(oo);
		return retVal;
	}

	protected ResourceTable updateEntityForDelete(
			RequestDetails theRequest, TransactionDetails theTransactionDetails, ResourceTable theEntity) {
		myResourceSearchUrlSvc.deleteByResId(theEntity.getPersistentId());
		Date updateTime = new Date();
		return updateEntity(theRequest, null, theEntity, updateTime, true, true, theTransactionDetails, false, true);
	}

	private void validateDeleteEnabled() {
		if (!getStorageSettings().isDeleteEnabled()) {
			String msg = getContext().getLocalizer().getMessage(BaseStorageDao.class, "deleteBlockedBecauseDisabled");
			throw new PreconditionFailedException(Msg.code(966) + msg);
		}
	}

	private void validateIdPresentForDelete(IIdType theId) {
		if (theId == null || !theId.hasIdPart()) {
			throw new InvalidRequestException(Msg.code(967) + "Can not perform delete, no ID provided");
		}
	}

	private <MT extends IBaseMetaType> void doMetaAdd(
			MT theMetaAdd,
			BaseHasResource theEntity,
			RequestDetails theRequestDetails,
			TransactionDetails theTransactionDetails) {
		IBaseResource oldVersion = myJpaStorageResourceParser.toResource(theEntity, false);

		List<TagDefinition> tags = toTagList(theMetaAdd);
		for (TagDefinition nextDef : tags) {

			boolean entityHasTag = false;
			for (BaseTag next : new ArrayList<>(theEntity.getTags())) {
				if (Objects.equals(next.getTag().getTagType(), nextDef.getTagType())
						&& Objects.equals(next.getTag().getSystem(), nextDef.getSystem())
						&& Objects.equals(next.getTag().getCode(), nextDef.getCode())
						&& Objects.equals(next.getTag().getVersion(), nextDef.getVersion())
						&& Objects.equals(next.getTag().getUserSelected(), nextDef.getUserSelected())) {
					entityHasTag = true;
					break;
				}
			}

			if (!entityHasTag) {
				theEntity.setHasTags(true);

				TagDefinition def = cacheTagDefinitionDao.getTagOrNull(
						theTransactionDetails,
						nextDef.getTagType(),
						nextDef.getSystem(),
						nextDef.getCode(),
						nextDef.getDisplay(),
						nextDef.getVersion(),
						nextDef.getUserSelected());
				if (def != null) {
					BaseTag newEntity = theEntity.addTag(def);
					if (newEntity.getTagId() == null) {
						myEntityManager.persist(newEntity);
					}
				}
			}
		}

		validateMetaCount(theEntity.getTags().size());

		myEntityManager.merge(theEntity);

		// Interceptor call: STORAGE_PRECOMMIT_RESOURCE_UPDATED
		IBaseResource newVersion = myJpaStorageResourceParser.toResource(theEntity, false);
		HookParams preStorageParams = new HookParams()
				.add(IBaseResource.class, oldVersion)
				.add(IBaseResource.class, newVersion)
				.add(RequestDetails.class, theRequestDetails)
				.addIfMatchesType(ServletRequestDetails.class, theRequestDetails)
				.add(TransactionDetails.class, theTransactionDetails);
		myInterceptorBroadcaster.callHooks(Pointcut.STORAGE_PRESTORAGE_RESOURCE_UPDATED, preStorageParams);

		// Interceptor call: STORAGE_PRECOMMIT_RESOURCE_UPDATED
		HookParams preCommitParams = new HookParams()
				.add(IBaseResource.class, oldVersion)
				.add(IBaseResource.class, newVersion)
				.add(RequestDetails.class, theRequestDetails)
				.addIfMatchesType(ServletRequestDetails.class, theRequestDetails)
				.add(TransactionDetails.class, theTransactionDetails)
				.add(
						InterceptorInvocationTimingEnum.class,
						theTransactionDetails.getInvocationTiming(Pointcut.STORAGE_PRECOMMIT_RESOURCE_UPDATED));
		myInterceptorBroadcaster.callHooks(Pointcut.STORAGE_PRECOMMIT_RESOURCE_UPDATED, preCommitParams);
	}

	private <MT extends IBaseMetaType> void doMetaDelete(
			MT theMetaDel,
			BaseHasResource theEntity,
			RequestDetails theRequestDetails,
			TransactionDetails theTransactionDetails) {

		// todo mb update hibernate search index if we are storing resources - it assumes inline tags.
		IBaseResource oldVersion = myJpaStorageResourceParser.toResource(theEntity, false);

		List<TagDefinition> tags = toTagList(theMetaDel);

		for (TagDefinition nextDef : tags) {
			for (BaseTag next : new ArrayList<BaseTag>(theEntity.getTags())) {
				if (Objects.equals(next.getTag().getTagType(), nextDef.getTagType())
						&& Objects.equals(next.getTag().getSystem(), nextDef.getSystem())
						&& Objects.equals(next.getTag().getCode(), nextDef.getCode())) {
					myEntityManager.remove(next);
					theEntity.getTags().remove(next);
				}
			}
		}

		if (theEntity.getTags().isEmpty()) {
			theEntity.setHasTags(false);
		}

		theEntity = myEntityManager.merge(theEntity);

		// Interceptor call: STORAGE_PRECOMMIT_RESOURCE_UPDATED
		IBaseResource newVersion = myJpaStorageResourceParser.toResource(theEntity, false);
		HookParams preStorageParams = new HookParams()
				.add(IBaseResource.class, oldVersion)
				.add(IBaseResource.class, newVersion)
				.add(RequestDetails.class, theRequestDetails)
				.addIfMatchesType(ServletRequestDetails.class, theRequestDetails)
				.add(TransactionDetails.class, theTransactionDetails);
		myInterceptorBroadcaster.callHooks(Pointcut.STORAGE_PRESTORAGE_RESOURCE_UPDATED, preStorageParams);

		HookParams preCommitParams = new HookParams()
				.add(IBaseResource.class, oldVersion)
				.add(IBaseResource.class, newVersion)
				.add(RequestDetails.class, theRequestDetails)
				.addIfMatchesType(ServletRequestDetails.class, theRequestDetails)
				.add(TransactionDetails.class, theTransactionDetails)
				.add(
						InterceptorInvocationTimingEnum.class,
						theTransactionDetails.getInvocationTiming(Pointcut.STORAGE_PRECOMMIT_RESOURCE_UPDATED));

		myInterceptorBroadcaster.callHooks(Pointcut.STORAGE_PRECOMMIT_RESOURCE_UPDATED, preCommitParams);
	}

	@Override
	public ExpungeOutcome expunge(IIdType theId, ExpungeOptions theExpungeOptions, RequestDetails theRequest) {
		HapiTransactionService.noTransactionAllowed();
		validateExpungeEnabled();
		return forceExpungeInExistingTransaction(theId, theExpungeOptions, theRequest);
	}

	@Override
	public ExpungeOutcome expunge(ExpungeOptions theExpungeOptions, RequestDetails theRequestDetails) {
		HapiTransactionService.noTransactionAllowed();
		ourLog.info("Beginning TYPE[{}] expunge operation", getResourceName());
		validateExpungeEnabled();
		return myExpungeService.expunge(getResourceName(), null, theExpungeOptions, theRequestDetails);
	}

	private void validateExpungeEnabled() {
		if (!getStorageSettings().isExpungeEnabled()) {
			throw new MethodNotAllowedException(Msg.code(968) + "$expunge is not enabled on this server");
		}
	}

	@Override
	public ExpungeOutcome forceExpungeInExistingTransaction(
			IIdType theId, ExpungeOptions theExpungeOptions, RequestDetails theRequest) {
		TransactionTemplate txTemplate = new TransactionTemplate(myPlatformTransactionManager);

		BaseHasResource entity = txTemplate.execute(t -> readEntity(theId, theRequest));
		Validate.notNull(entity, "Resource with ID %s not found in database", theId);

		if (theId.hasVersionIdPart()) {
			BaseHasResource currentVersion;
			currentVersion = txTemplate.execute(t -> readEntity(theId.toVersionless(), theRequest));
			Validate.notNull(
					currentVersion,
					"Current version of resource with ID %s not found in database",
					theId.toVersionless());

			if (entity.getVersion() == currentVersion.getVersion()) {
				throw new PreconditionFailedException(
						Msg.code(969) + "Can not perform version-specific expunge of resource "
								+ theId.toUnqualified().getValue() + " as this is the current version");
			}

			return myExpungeService.expunge(
					getResourceName(),
					JpaPid.fromIdAndVersion(entity.getResourceId(), entity.getVersion()),
					theExpungeOptions,
					theRequest);
		}

		return myExpungeService.expunge(
				getResourceName(), JpaPid.fromId(entity.getResourceId()), theExpungeOptions, theRequest);
	}

	@Override
	@Nonnull
	public String getResourceName() {
		return myResourceName;
	}

	@Override
	public Class<T> getResourceType() {
		return myResourceType;
	}

	@SuppressWarnings("unchecked")
	public void setResourceType(Class<? extends IBaseResource> theTableType) {
		myResourceType = (Class<T>) theTableType;
	}

	@Override
	public IBundleProvider history(Date theSince, Date theUntil, Integer theOffset, RequestDetails theRequestDetails) {
		StopWatch w = new StopWatch();
		RequestPartitionId requestPartitionId =
				myRequestPartitionHelperService.determineReadPartitionForRequestForHistory(
						theRequestDetails, myResourceName, null);
		IBundleProvider retVal = myTransactionService
				.withRequest(theRequestDetails)
				.withRequestPartitionId(requestPartitionId)
				.execute(() -> myPersistedJpaBundleProviderFactory.history(
						theRequestDetails, myResourceName, null, theSince, theUntil, theOffset, requestPartitionId));

		ourLog.debug("Processed history on {} in {}ms", myResourceName, w.getMillisAndRestart());
		return retVal;
	}

	/**
	 * @deprecated Use {@link #history(IIdType, HistorySearchDateRangeParam, RequestDetails)} instead
	 */
	@Override
	public IBundleProvider history(
			final IIdType theId, final Date theSince, Date theUntil, Integer theOffset, RequestDetails theRequest) {
		StopWatch w = new StopWatch();

		RequestPartitionId requestPartitionId =
				myRequestPartitionHelperService.determineReadPartitionForRequestForHistory(
						theRequest, myResourceName, theId);
		IBundleProvider retVal = myTransactionService
				.withRequest(theRequest)
				.withRequestPartitionId(requestPartitionId)
				.execute(() -> {
					IIdType id = theId.withResourceType(myResourceName).toUnqualifiedVersionless();
					BaseHasResource entity = readEntity(id, true, theRequest, requestPartitionId);

					return myPersistedJpaBundleProviderFactory.history(
							theRequest,
							myResourceName,
							entity.getPersistentId(),
							theSince,
							theUntil,
							theOffset,
							requestPartitionId);
				});

		ourLog.debug("Processed history on {} in {}ms", theId, w.getMillisAndRestart());
		return retVal;
	}

	@Override
	public IBundleProvider history(
			final IIdType theId,
			final HistorySearchDateRangeParam theHistorySearchDateRangeParam,
			RequestDetails theRequest) {
		StopWatch w = new StopWatch();
		RequestPartitionId requestPartitionId =
				myRequestPartitionHelperService.determineReadPartitionForRequestForHistory(
						theRequest, myResourceName, theId);
		IBundleProvider retVal = myTransactionService
				.withRequest(theRequest)
				.withRequestPartitionId(requestPartitionId)
				.execute(() -> {
					IIdType id = theId.withResourceType(myResourceName).toUnqualifiedVersionless();
					BaseHasResource entity = readEntity(id, true, theRequest, requestPartitionId);

					return myPersistedJpaBundleProviderFactory.history(
							theRequest,
							myResourceName,
							JpaPid.fromId(entity.getId()),
							theHistorySearchDateRangeParam.getLowerBoundAsInstant(),
							theHistorySearchDateRangeParam.getUpperBoundAsInstant(),
							theHistorySearchDateRangeParam.getOffset(),
							theHistorySearchDateRangeParam.getHistorySearchType(),
							requestPartitionId);
				});

		ourLog.debug("Processed history on {} in {}ms", theId, w.getMillisAndRestart());
		return retVal;
	}

	protected boolean isPagingProviderDatabaseBacked(RequestDetails theRequestDetails) {
		if (theRequestDetails == null || theRequestDetails.getServer() == null) {
			return false;
		}
		IRestfulServerDefaults server = theRequestDetails.getServer();
		IPagingProvider pagingProvider = server.getPagingProvider();
		return pagingProvider != null;
	}

	protected void requestReindexForRelatedResources(
			Boolean theCurrentlyReindexing, List<String> theBase, RequestDetails theRequestDetails) {
		// Avoid endless loops
		if (Boolean.TRUE.equals(theCurrentlyReindexing) || shouldSkipReindex(theRequestDetails)) {
			return;
		}

		if (getStorageSettings().isMarkResourcesForReindexingUponSearchParameterChange()) {

			ReindexJobParameters params = new ReindexJobParameters();

			List<String> urls = List.of();
			if (!isCommonSearchParam(theBase)) {
				urls = theBase.stream().map(t -> t + "?").collect(Collectors.toList());
			}

			myJobPartitionProvider.getPartitionedUrls(theRequestDetails, urls).forEach(params::addPartitionedUrl);

			JobInstanceStartRequest request = new JobInstanceStartRequest();
			request.setJobDefinitionId(JOB_REINDEX);
			request.setParameters(params);
			myJobCoordinator.startInstance(theRequestDetails, request);

			ourLog.debug("Started reindex job with parameters {}", params);
		}

		mySearchParamRegistry.requestRefresh();
	}

	protected final boolean shouldSkipReindex(RequestDetails theRequestDetails) {
		if (theRequestDetails == null) {
			return false;
		}
		Object shouldSkip = theRequestDetails.getUserData().getOrDefault(JpaConstants.SKIP_REINDEX_ON_UPDATE, false);
		return Boolean.parseBoolean(shouldSkip.toString());
	}

	private boolean isCommonSearchParam(List<String> theBase) {
		// If the base contains the special resource "Resource", this is a common SP that applies to all resources
		return theBase.stream().map(String::toLowerCase).anyMatch(BASE_RESOURCE_NAME::equals);
	}

	@Override
	@Transactional
	public <MT extends IBaseMetaType> MT metaAddOperation(
			IIdType theResourceId, MT theMetaAdd, RequestDetails theRequest) {

		RequestPartitionId requestPartitionId =
				myRequestPartitionHelperService.determineReadPartitionForRequestForServerOperation(
						theRequest, JpaConstants.OPERATION_META_ADD);

		myTransactionService
				.withRequest(theRequest)
				.withRequestPartitionId(requestPartitionId)
				.execute(() -> doMetaAddOperation(theResourceId, theMetaAdd, theRequest, requestPartitionId));

		@SuppressWarnings("unchecked")
		MT retVal = (MT) metaGetOperation(theMetaAdd.getClass(), theResourceId, theRequest);
		return retVal;
	}

	protected <MT extends IBaseMetaType> void doMetaAddOperation(
			IIdType theResourceId, MT theMetaAdd, RequestDetails theRequest, RequestPartitionId theRequestPartitionId) {
		TransactionDetails transactionDetails = new TransactionDetails();

		StopWatch w = new StopWatch();
		BaseHasResource entity = readEntity(theResourceId, true, theRequest, theRequestPartitionId);

		if (isNull(entity)) {
			throw new ResourceNotFoundException(Msg.code(1993) + theResourceId);
		}

		ResourceTable latestVersion = readEntityLatestVersion(theResourceId, theRequestPartitionId, transactionDetails);
		if (latestVersion.getVersion() != entity.getVersion()) {
			doMetaAdd(theMetaAdd, entity, theRequest, transactionDetails);
		} else {
			doMetaAdd(theMetaAdd, latestVersion, theRequest, transactionDetails);

			// Also update history entry
			ResourceHistoryTable history =
					myResourceHistoryTableDao.findForIdAndVersion(entity.getId(), entity.getVersion());
			doMetaAdd(theMetaAdd, history, theRequest, transactionDetails);
		}

		ourLog.debug("Processed metaAddOperation on {} in {}ms", theResourceId, w.getMillisAndRestart());
	}

	@Override
	@Transactional
	public <MT extends IBaseMetaType> MT metaDeleteOperation(
			IIdType theResourceId, MT theMetaDel, RequestDetails theRequest) {

		RequestPartitionId requestPartitionId =
				myRequestPartitionHelperService.determineReadPartitionForRequestForServerOperation(
						theRequest, JpaConstants.OPERATION_META_DELETE);

		myTransactionService
				.withRequest(theRequest)
				.withRequestPartitionId(requestPartitionId)
				.execute(() -> doMetaDeleteOperation(theResourceId, theMetaDel, theRequest, requestPartitionId));

		@SuppressWarnings("unchecked")
		MT retVal = (MT) metaGetOperation(theMetaDel.getClass(), theResourceId, theRequest);
		return retVal;
	}

	@Transactional
	public <MT extends IBaseMetaType> void doMetaDeleteOperation(
			IIdType theResourceId, MT theMetaDel, RequestDetails theRequest, RequestPartitionId theRequestPartitionId) {
		TransactionDetails transactionDetails = new TransactionDetails();
		StopWatch w = new StopWatch();

		BaseHasResource entity = readEntity(theResourceId, true, theRequest, theRequestPartitionId);

		if (isNull(entity)) {
			throw new ResourceNotFoundException(Msg.code(1994) + theResourceId);
		}

		ResourceTable latestVersion = readEntityLatestVersion(theResourceId, theRequestPartitionId, transactionDetails);
		boolean nonVersionedTags =
				myStorageSettings.getTagStorageMode() != JpaStorageSettings.TagStorageModeEnum.VERSIONED;

		if (latestVersion.getVersion() != entity.getVersion() || nonVersionedTags) {
			doMetaDelete(theMetaDel, entity, theRequest, transactionDetails);
		} else {
			doMetaDelete(theMetaDel, latestVersion, theRequest, transactionDetails);
			// Also update history entry
			ResourceHistoryTable history =
					myResourceHistoryTableDao.findForIdAndVersion(entity.getId(), entity.getVersion());
			doMetaDelete(theMetaDel, history, theRequest, transactionDetails);
		}

		ourLog.debug("Processed metaDeleteOperation on {} in {}ms", theResourceId.getValue(), w.getMillisAndRestart());
	}

	@Override
	public <MT extends IBaseMetaType> MT metaGetOperation(Class<MT> theType, IIdType theId, RequestDetails theRequest) {
		return myTransactionService.withRequest(theRequest).execute(() -> {
			Set<TagDefinition> tagDefs = new HashSet<>();
			BaseHasResource entity = readEntity(theId, theRequest);
			for (BaseTag next : entity.getTags()) {
				tagDefs.add(next.getTag());
			}
			MT retVal = toMetaDt(theType, tagDefs);

			retVal.setLastUpdated(entity.getUpdatedDate());
			retVal.setVersionId(Long.toString(entity.getVersion()));

			return retVal;
		});
	}

	@Override
	@Transactional
	public <MT extends IBaseMetaType> MT metaGetOperation(Class<MT> theType, RequestDetails theRequestDetails) {
		String sql =
				"SELECT d FROM TagDefinition d WHERE d.myId IN (SELECT DISTINCT t.myTagId FROM ResourceTag t WHERE t.myResourceType = :res_type)";
		TypedQuery<TagDefinition> q = myEntityManager.createQuery(sql, TagDefinition.class);
		q.setParameter("res_type", myResourceName);
		List<TagDefinition> tagDefinitions = q.getResultList();

		return toMetaDt(theType, tagDefinitions);
	}

	private boolean isDeleted(BaseHasResource entityToUpdate) {
		return entityToUpdate.getDeleted() != null;
	}

	@PostConstruct
	@Override
	public void start() {
		assert getStorageSettings() != null;

		RuntimeResourceDefinition def = getContext().getResourceDefinition(myResourceType);
		myResourceName = def.getName();

		if (mySearchDao != null && mySearchDao.isDisabled()) {
			mySearchDao = null;
		}

		ourLog.debug("Starting resource DAO for type: {}", getResourceName());
		myInstanceValidator = getApplicationContext().getBean(IInstanceValidatorModule.class);
		myTxTemplate = new TransactionTemplate(myPlatformTransactionManager);
		super.start();
	}

	/**
	 * Subclasses may override to provide behaviour. Invoked within a delete
	 * transaction with the resource that is about to be deleted.
	 */
	protected void preDelete(T theResourceToDelete, ResourceTable theEntityToDelete, RequestDetails theRequestDetails) {
		// nothing by default
	}

	@Override
	@Transactional
	public T readByPid(IResourcePersistentId thePid) {
		return readByPid(thePid, false);
	}

	@Override
	@Transactional
	public T readByPid(IResourcePersistentId thePid, boolean theDeletedOk) {
		StopWatch w = new StopWatch();
		JpaPid jpaPid = (JpaPid) thePid;

		Optional<ResourceTable> entity = myResourceTableDao.findById(jpaPid.getId());
		if (entity.isEmpty()) {
			throw new ResourceNotFoundException(Msg.code(975) + "No resource found with PID " + jpaPid);
		}
		if (isDeleted(entity.get()) && !theDeletedOk) {
			throw createResourceGoneException(entity.get());
		}

		T retVal = myJpaStorageResourceParser.toResource(myResourceType, entity.get(), null, false);

		ourLog.debug("Processed read on {} in {}ms", jpaPid, w.getMillis());
		return retVal;
	}

	/**
	 * @deprecated Use {@link #read(IIdType, RequestDetails)} instead
	 */
	@Override
	public T read(IIdType theId) {
		return read(theId, null);
	}

	@Override
	public T read(IIdType theId, RequestDetails theRequestDetails) {
		return read(theId, theRequestDetails, false);
	}

	@Override
	public T read(IIdType theId, RequestDetails theRequest, boolean theDeletedOk) {
		validateResourceTypeAndThrowInvalidRequestException(theId);
		TransactionDetails transactionDetails = new TransactionDetails();

		RequestPartitionId requestPartitionId = myRequestPartitionHelperService.determineReadPartitionForRequestForRead(
				theRequest, myResourceName, theId);

		return myTransactionService
				.withRequest(theRequest)
				.withTransactionDetails(transactionDetails)
				.withRequestPartitionId(requestPartitionId)
				.read(() -> doReadInTransaction(theId, theRequest, theDeletedOk, requestPartitionId));
	}

	private T doReadInTransaction(
			IIdType theId, RequestDetails theRequest, boolean theDeletedOk, RequestPartitionId theRequestPartitionId) {
		assert TransactionSynchronizationManager.isActualTransactionActive();

		StopWatch w = new StopWatch();
		BaseHasResource entity = readEntity(theId, true, theRequest, theRequestPartitionId);
		validateResourceType(entity);

		T retVal = myJpaStorageResourceParser.toResource(myResourceType, entity, null, false);

		if (!theDeletedOk) {
			if (isDeleted(entity)) {
				throw createResourceGoneException(entity);
			}
		}
		// If the resolved fhir model is null, we don't need to run pre-access over or pre-show over it.
		if (retVal != null) {
			invokeStoragePreAccessResources(theId, theRequest, retVal);
			retVal = invokeStoragePreShowResources(theRequest, retVal);
		}

		ourLog.debug("Processed read on {} in {}ms", theId.getValue(), w.getMillisAndRestart());
		return retVal;
	}

	@Nullable
	private T invokeStoragePreShowResources(RequestDetails theRequest, T retVal) {
		retVal = invokeStoragePreShowResources(myInterceptorBroadcaster, theRequest, retVal);
		return retVal;
	}

	private void invokeStoragePreAccessResources(IIdType theId, RequestDetails theRequest, T theResource) {
		invokeStoragePreAccessResources(myInterceptorBroadcaster, theRequest, theId, theResource);
	}

	private Optional<T> invokeStoragePreAccessResources(RequestDetails theRequest, T theResource) {
		IInterceptorBroadcaster compositeBroadcaster =
				CompositeInterceptorBroadcaster.newCompositeBroadcaster(myInterceptorBroadcaster, theRequest);
		if (compositeBroadcaster.hasHooks(Pointcut.STORAGE_PREACCESS_RESOURCES)) {
			SimplePreResourceAccessDetails accessDetails = new SimplePreResourceAccessDetails(theResource);
			HookParams params = new HookParams()
					.add(IPreResourceAccessDetails.class, accessDetails)
					.add(RequestDetails.class, theRequest)
					.addIfMatchesType(ServletRequestDetails.class, theRequest);
			compositeBroadcaster.callHooks(Pointcut.STORAGE_PREACCESS_RESOURCES, params);
			if (accessDetails.isDontReturnResourceAtIndex(0)) {
				return Optional.empty();
			}
		}
		return Optional.of(theResource);
	}

	@Override
	public BaseHasResource readEntity(IIdType theId, RequestDetails theRequest) {
		RequestPartitionId requestPartitionId = myRequestPartitionHelperService.determineReadPartitionForRequestForRead(
				theRequest, myResourceName, theId);
		return myTransactionService
				.withRequest(theRequest)
				.withRequestPartitionId(requestPartitionId)
				.execute(() -> readEntity(theId, true, theRequest, requestPartitionId));
	}

	@Override
	public ReindexOutcome reindex(
			IResourcePersistentId thePid,
			ReindexParameters theReindexParameters,
			RequestDetails theRequest,
			TransactionDetails theTransactionDetails) {
		ReindexOutcome retVal = new ReindexOutcome();

		JpaPid jpaPid = (JpaPid) thePid;

		// Careful!  Reindex only reads ResourceTable, but we tell Hibernate to check version
		// to ensure Hibernate will catch concurrent updates (PUT/DELETE) elsewhere.
		// Otherwise, we may index stale data.  See #4584
		// We use the main entity as the lock object since all the index rows hang off it.
		ResourceTable entity;
		if (theReindexParameters.isOptimisticLock()) {
			entity = myEntityManager.find(ResourceTable.class, jpaPid.getId(), LockModeType.OPTIMISTIC);
		} else {
			entity = myEntityManager.find(ResourceTable.class, jpaPid.getId());
		}

		if (entity == null) {
			retVal.addWarning("Unable to find entity with PID: " + jpaPid.getId());
			return retVal;
		}

		if (theReindexParameters.getReindexSearchParameters() == ReindexParameters.ReindexSearchParametersEnum.ALL) {
			reindexSearchParameters(entity, retVal, theTransactionDetails);
		}
		if (theReindexParameters.getOptimizeStorage() != ReindexParameters.OptimizeStorageModeEnum.NONE) {
			reindexOptimizeStorage(entity, theReindexParameters.getOptimizeStorage());
		}

		return retVal;
	}

	@SuppressWarnings("unchecked")
	private void reindexSearchParameters(
			ResourceTable entity, ReindexOutcome theReindexOutcome, TransactionDetails theTransactionDetails) {
		try {
			T resource = (T) myJpaStorageResourceParser.toResource(entity, false);
			reindexSearchParameters(resource, entity, theTransactionDetails);
		} catch (Exception e) {
			ourLog.warn("Failure during reindex: {}", e.toString());
			theReindexOutcome.addWarning("Failed to reindex resource " + entity.getIdDt() + ": " + e);
			myResourceTableDao.updateIndexStatus(entity.getId(), INDEX_STATUS_INDEXING_FAILED);
		}
	}

	/**
	 * @deprecated Use {@link #reindex(IResourcePersistentId, ReindexParameters, RequestDetails, TransactionDetails)}
	 */
	@Deprecated
	@Override
	public void reindex(T theResource, IBasePersistedResource theEntity) {
		assert TransactionSynchronizationManager.isActualTransactionActive();
		ResourceTable entity = (ResourceTable) theEntity;
		TransactionDetails transactionDetails = new TransactionDetails(entity.getUpdatedDate());

		reindexSearchParameters(theResource, theEntity, transactionDetails);
	}

	private void reindexSearchParameters(
			T theResource, IBasePersistedResource theEntity, TransactionDetails transactionDetails) {
		ourLog.debug("Indexing resource {} - PID {}", theEntity.getIdDt().getValue(), theEntity.getPersistentId());
		if (theResource != null) {
			CURRENTLY_REINDEXING.put(theResource, Boolean.TRUE);
		}

		SystemRequestDetails request = new SystemRequestDetails();
		request.getUserData().put(JpaConstants.SKIP_REINDEX_ON_UPDATE, Boolean.TRUE);

		updateEntity(
				request, theResource, theEntity, theEntity.getDeleted(), true, false, transactionDetails, true, false);
		if (theResource != null) {
			CURRENTLY_REINDEXING.put(theResource, null);
		}
	}

	private void reindexOptimizeStorage(
			ResourceTable entity, ReindexParameters.OptimizeStorageModeEnum theOptimizeStorageMode) {
		ResourceHistoryTable historyEntity = entity.getCurrentVersionEntity();
		if (historyEntity != null) {
			reindexOptimizeStorageHistoryEntityThenDetachIt(entity, historyEntity);
			if (theOptimizeStorageMode == ReindexParameters.OptimizeStorageModeEnum.ALL_VERSIONS) {
				int pageSize = 100;
				for (int page = 0; ((long) page * pageSize) < entity.getVersion(); page++) {

					// We need to sort the pages, because we are updating the same data we are paging through.
					// If not sorted explicitly, a database like Postgres returns the same data multiple times on
					// different pages as the underlying data gets updated.
					PageRequest pageRequest = PageRequest.of(page, pageSize, Sort.by("myId"));
					Slice<ResourceHistoryTable> historyEntities =
							myResourceHistoryTableDao.findAllVersionsExceptSpecificForResourcePid(
									pageRequest, entity.getId(), historyEntity.getVersion());

					for (ResourceHistoryTable next : historyEntities) {
						reindexOptimizeStorageHistoryEntityThenDetachIt(entity, next);
					}
				}
			}
		}
	}

	/**
	 * Note that the entity will be detached after being saved if it has changed
	 * in order to avoid growing the number of resources in memory to be too big
	 */
	private void reindexOptimizeStorageHistoryEntityThenDetachIt(
			ResourceTable entity, ResourceHistoryTable historyEntity) {
		if (historyEntity.getEncoding() == ResourceEncodingEnum.JSONC
				|| historyEntity.getEncoding() == ResourceEncodingEnum.JSON) {
			byte[] resourceBytes = historyEntity.getResource();
			if (resourceBytes != null) {
				String resourceText = decodeResource(resourceBytes, historyEntity.getEncoding());
				myResourceHistoryCalculator.conditionallyAlterHistoryEntity(entity, historyEntity, resourceText);
			}
		}
		if (myStorageSettings.isAccessMetaSourceInformationFromProvenanceTable()) {
			if (isBlank(historyEntity.getSourceUri()) && isBlank(historyEntity.getRequestId())) {
				Long id = historyEntity.getId();
				Optional<ResourceHistoryProvenanceEntity> provenanceEntityOpt =
						myResourceHistoryProvenanceDao.findById(id);
				if (provenanceEntityOpt.isPresent()) {
					ResourceHistoryProvenanceEntity provenanceEntity = provenanceEntityOpt.get();
					historyEntity.setSourceUri(provenanceEntity.getSourceUri());
					historyEntity.setRequestId(provenanceEntity.getRequestId());
					myResourceHistoryProvenanceDao.delete(provenanceEntity);
				}
			}
		}
	}

	private BaseHasResource readEntity(
			IIdType theId,
			boolean theCheckForForcedId,
			RequestDetails theRequest,
			RequestPartitionId requestPartitionId) {
		validateResourceTypeAndThrowInvalidRequestException(theId);

		BaseHasResource entity;
		JpaPid pid = myIdHelperService
				.resolveResourceIdentity(
						requestPartitionId,
						getResourceName(),
						theId.getIdPart(),
						ResolveIdentityMode.includeDeleted().cacheOk())
				.getPersistentId();
		Set<Integer> readPartitions = null;
		if (requestPartitionId.isAllPartitions()) {
			entity = myEntityManager.find(ResourceTable.class, pid.getId());
		} else {
			readPartitions = myRequestPartitionHelperService.toReadPartitions(requestPartitionId);
			if (readPartitions.size() == 1) {
				if (readPartitions.contains(null)) {
					entity = myResourceTableDao
							.readByPartitionIdNull(pid.getId())
							.orElse(null);
				} else {
					entity = myResourceTableDao
							.readByPartitionId(readPartitions.iterator().next(), pid.getId())
							.orElse(null);
				}
			} else {
				if (readPartitions.contains(null)) {
					List<Integer> readPartitionsWithoutNull =
							readPartitions.stream().filter(Objects::nonNull).collect(Collectors.toList());
					entity = myResourceTableDao
							.readByPartitionIdsOrNull(readPartitionsWithoutNull, pid.getId())
							.orElse(null);
				} else {
					entity = myResourceTableDao
							.readByPartitionIds(readPartitions, pid.getId())
							.orElse(null);
				}
			}
		}

		// Verify that the resource is for the correct partition
		if (entity != null && readPartitions != null && entity.getPartitionId() != null) {
			if (!readPartitions.contains(entity.getPartitionId().getPartitionId())) {
				ourLog.debug(
						"Performing a read for PartitionId={} but entity has partition: {}",
						requestPartitionId,
						entity.getPartitionId());
				entity = null;
			}
		}

		if (theId.hasVersionIdPart()) {
			if (!theId.isVersionIdPartValidLong()) {
				throw new ResourceNotFoundException(Msg.code(978)
						+ getContext()
								.getLocalizer()
								.getMessageSanitized(
										BaseStorageDao.class,
										"invalidVersion",
										theId.getVersionIdPart(),
										theId.toUnqualifiedVersionless()));
			}
			if (entity.getVersion() != theId.getVersionIdPartAsLong()) {
				entity = null;
			}
		}

		if (entity == null) {
			if (theId.hasVersionIdPart()) {
				TypedQuery<ResourceHistoryTable> q = myEntityManager.createQuery(
						"SELECT t from ResourceHistoryTable t WHERE t.myResourceId = :RID AND t.myResourceType = :RTYP AND t.myResourceVersion = :RVER",
						ResourceHistoryTable.class);
				q.setParameter("RID", pid.getId());
				q.setParameter("RTYP", myResourceName);
				q.setParameter("RVER", theId.getVersionIdPartAsLong());
				try {
					entity = q.getSingleResult();
				} catch (NoResultException e) {
					throw new ResourceNotFoundException(Msg.code(979)
							+ getContext()
									.getLocalizer()
									.getMessageSanitized(
											BaseStorageDao.class,
											"invalidVersion",
											theId.getVersionIdPart(),
											theId.toUnqualifiedVersionless()));
				}
			}
		}

		if (entity == null) {
			throw new ResourceNotFoundException(Msg.code(1996) + "Resource " + theId + " is not known");
		}

		validateResourceType(entity);

		if (theCheckForForcedId) {
			validateGivenIdIsAppropriateToRetrieveResource(theId, entity);
		}
		return entity;
	}

	@Override
	protected IBasePersistedResource readEntityLatestVersion(
			IResourcePersistentId thePersistentId,
			RequestDetails theRequestDetails,
			TransactionDetails theTransactionDetails) {
		JpaPid jpaPid = (JpaPid) thePersistentId;
		return myEntityManager.find(ResourceTable.class, jpaPid.getId());
	}

	@Override
	@Nonnull
	protected ResourceTable readEntityLatestVersion(
			IIdType theId, RequestDetails theRequestDetails, TransactionDetails theTransactionDetails) {
		RequestPartitionId requestPartitionId = myRequestPartitionHelperService.determineReadPartitionForRequestForRead(
				theRequestDetails, getResourceName(), theId);

		return myTransactionService
				.withRequest(theRequestDetails)
				.withRequestPartitionId(requestPartitionId)
				.execute(() -> readEntityLatestVersion(theId, requestPartitionId, theTransactionDetails));
	}

	@Nonnull
	private ResourceTable readEntityLatestVersion(
			IIdType theId,
			@Nonnull RequestPartitionId theRequestPartitionId,
			TransactionDetails theTransactionDetails) {
		HapiTransactionService.requireTransaction();

		IIdType id = theId;
		validateResourceTypeAndThrowInvalidRequestException(id);
		if (!id.hasResourceType()) {
			id = id.withResourceType(getResourceName());
		}

		JpaPid persistentId = null;
		if (theTransactionDetails != null) {
			if (theTransactionDetails.isResolvedResourceIdEmpty(id.toUnqualifiedVersionless())) {
				throw new ResourceNotFoundException(Msg.code(1997) + id);
			}
			if (theTransactionDetails.hasResolvedResourceIds()) {
				persistentId = (JpaPid) theTransactionDetails.getResolvedResourceId(id);
			}
		}

		if (persistentId == null) {
			persistentId = myIdHelperService.resolveResourceIdentityPid(
					theRequestPartitionId,
					id.getResourceType(),
					id.getIdPart(),
					ResolveIdentityMode.includeDeleted().cacheOk());
		}

		ResourceTable entity = myEntityManager.find(ResourceTable.class, persistentId.getId());
		if (entity == null) {
			throw new ResourceNotFoundException(Msg.code(1998) + id);
		}
		validateGivenIdIsAppropriateToRetrieveResource(id, entity);
		return entity;
	}

	@Transactional
	@Override
	public void removeTag(IIdType theId, TagTypeEnum theTagType, String theScheme, String theTerm) {
		removeTag(theId, theTagType, theScheme, theTerm, null);
	}

	@Transactional
	@Override
	public void removeTag(
			IIdType theId, TagTypeEnum theTagType, String theScheme, String theTerm, RequestDetails theRequest) {
		StopWatch w = new StopWatch();
		BaseHasResource entity = readEntity(theId, theRequest);
		if (entity == null) {
			throw new ResourceNotFoundException(Msg.code(1999) + theId);
		}

		for (BaseTag next : new ArrayList<>(entity.getTags())) {
			if (Objects.equals(next.getTag().getTagType(), theTagType)
					&& Objects.equals(next.getTag().getSystem(), theScheme)
					&& Objects.equals(next.getTag().getCode(), theTerm)) {
				myEntityManager.remove(next);
				entity.getTags().remove(next);
			}
		}

		if (entity.getTags().isEmpty()) {
			entity.setHasTags(false);
		}

		myEntityManager.merge(entity);

		ourLog.debug(
				"Processed remove tag {}/{} on {} in {}ms",
				theScheme,
				theTerm,
				theId.getValue(),
				w.getMillisAndRestart());
	}

	/**
	 * @deprecated Use {@link #search(SearchParameterMap, RequestDetails)} instead
	 */
	@Transactional(propagation = Propagation.SUPPORTS)
	@Override
	public IBundleProvider search(final SearchParameterMap theParams) {
		return search(theParams, null);
	}

	@Transactional(propagation = Propagation.SUPPORTS)
	@Override
	public IBundleProvider search(final SearchParameterMap theParams, RequestDetails theRequest) {
		return search(theParams, theRequest, null);
	}

	@Transactional(propagation = Propagation.SUPPORTS)
	@Override
	public IBundleProvider search(
			final SearchParameterMap theParams, RequestDetails theRequest, HttpServletResponse theServletResponse) {

		if (theParams.getSearchContainedMode() == SearchContainedModeEnum.BOTH) {
			throw new MethodNotAllowedException(Msg.code(983) + "Contained mode 'both' is not currently supported");
		}
		if (theParams.getSearchContainedMode() != SearchContainedModeEnum.FALSE
				&& !myStorageSettings.isIndexOnContainedResources()) {
			throw new MethodNotAllowedException(
					Msg.code(984) + "Searching with _contained mode enabled is not enabled on this server");
		}

		translateListSearchParams(theParams);

		setOffsetAndCount(theParams, theRequest);

		CacheControlDirective cacheControlDirective = new CacheControlDirective();
		if (theRequest != null) {
			cacheControlDirective.parse(theRequest.getHeaders(Constants.HEADER_CACHE_CONTROL));
		}

		RequestPartitionId requestPartitionId =
				myRequestPartitionHelperService.determineReadPartitionForRequestForSearchType(
						theRequest, getResourceName(), theParams);
		IBundleProvider retVal = mySearchCoordinatorSvc.registerSearch(
				this, theParams, getResourceName(), cacheControlDirective, theRequest, requestPartitionId);

		if (retVal instanceof PersistedJpaBundleProvider) {
			PersistedJpaBundleProvider provider = (PersistedJpaBundleProvider) retVal;
			provider.setRequestPartitionId(requestPartitionId);
			if (provider.getCacheStatus() == SearchCacheStatusEnum.HIT) {
				if (theServletResponse != null && theRequest != null) {
					String value = "HIT from " + theRequest.getFhirServerBase();
					theServletResponse.addHeader(Constants.HEADER_X_CACHE, value);
				}
			}
		}

		return retVal;
	}

	private void translateListSearchParams(SearchParameterMap theParams) {

		Set<Map.Entry<String, List<List<IQueryParameterType>>>> entryHashSet = new HashSet<>(theParams.entrySet());

		// Translate _list=42 to _has=List:item:_id=42
		for (Map.Entry<String, List<List<IQueryParameterType>>> stringListEntry : entryHashSet) {
			String key = stringListEntry.getKey();
			if (Constants.PARAM_LIST.equals((key))) {
				List<List<IQueryParameterType>> andOrValues = theParams.get(key);
				theParams.remove(key);
				List<List<IQueryParameterType>> hasParamValues = new ArrayList<>();
				for (List<IQueryParameterType> orValues : andOrValues) {
					List<IQueryParameterType> orList = new ArrayList<>();
					for (IQueryParameterType value : orValues) {
						orList.add(new HasParam(
								"List",
								ListResource.SP_ITEM,
								BaseResource.SP_RES_ID,
								value.getValueAsQueryToken(null)));
					}
					hasParamValues.add(orList);
				}
				theParams.put(Constants.PARAM_HAS, hasParamValues);
			}
		}
	}

	protected void setOffsetAndCount(SearchParameterMap theParams, RequestDetails theRequest) {
		if (theRequest != null) {

			if (theRequest.isSubRequest()) {
				Integer max = getStorageSettings().getMaximumSearchResultCountInTransaction();
				if (max != null) {
					Validate.inclusiveBetween(
							1,
							Integer.MAX_VALUE,
							max,
							"Maximum search result count in transaction must be a positive integer");
					theParams.setLoadSynchronousUpTo(getStorageSettings().getMaximumSearchResultCountInTransaction());
				}
			}

			final Integer offset = RestfulServerUtils.extractOffsetParameter(theRequest);
			if (offset != null || !isPagingProviderDatabaseBacked(theRequest)) {
				theParams.setLoadSynchronous(true);
				if (offset != null) {
					Validate.inclusiveBetween(0, Integer.MAX_VALUE, offset, "Offset must be a positive integer");
				}
				theParams.setOffset(offset);
			}

			Integer count = RestfulServerUtils.extractCountParameter(theRequest);
			if (count != null) {
				Integer maxPageSize = theRequest.getServer().getMaximumPageSize();
				if (maxPageSize != null && count > maxPageSize) {
					ourLog.info(
							"Reducing {} from {} to {} which is the maximum allowable page size.",
							Constants.PARAM_COUNT,
							count,
							maxPageSize);
					count = maxPageSize;
				}
				theParams.setCount(count);
			} else if (theRequest.getServer().getDefaultPageSize() != null) {
				theParams.setCount(theRequest.getServer().getDefaultPageSize());
			}
		}
	}

	@Override
	public List<JpaPid> searchForIds(
			SearchParameterMap theParams,
			RequestDetails theRequest,
			@Nullable IBaseResource theConditionalOperationTargetOrNull) {
		TransactionDetails transactionDetails = new TransactionDetails();
		RequestPartitionId requestPartitionId =
				myRequestPartitionHelperService.determineReadPartitionForRequestForSearchType(
						theRequest, myResourceName, theParams, theConditionalOperationTargetOrNull);

		return myTransactionService
				.withRequest(theRequest)
				.withTransactionDetails(transactionDetails)
				.withRequestPartitionId(requestPartitionId)
				.searchList(() -> {
					if (isNull(theParams.getLoadSynchronousUpTo())) {
						theParams.setLoadSynchronousUpTo(myStorageSettings.getInternalSynchronousSearchSize());
					}

					ISearchBuilder<JpaPid> builder =
							mySearchBuilderFactory.newSearchBuilder(getResourceName(), getResourceType());

					List<JpaPid> ids = new ArrayList<>();

					String uuid = UUID.randomUUID().toString();

					SearchRuntimeDetails searchRuntimeDetails = new SearchRuntimeDetails(theRequest, uuid);
					try (IResultIterator<JpaPid> iter =
							builder.createQuery(theParams, searchRuntimeDetails, theRequest, requestPartitionId)) {
						while (iter.hasNext()) {
							ids.add(iter.next());
						}
					} catch (IOException e) {
						ourLog.error("IO failure during database access", e);
					}

					return ids;
				});
	}

	@Override
	public <PID extends IResourcePersistentId<?>> Stream<PID> searchForIdStream(
			SearchParameterMap theParams,
			RequestDetails theRequest,
			@Nullable IBaseResource theConditionalOperationTargetOrNull) {

		// the Stream is useless outside the bound connection time, so require our caller to have a session.
		HapiTransactionService.requireTransaction();

		RequestPartitionId requestPartitionId =
				myRequestPartitionHelperService.determineReadPartitionForRequestForSearchType(
						theRequest, myResourceName, theParams, theConditionalOperationTargetOrNull);

		ISearchBuilder<JpaPid> builder = mySearchBuilderFactory.newSearchBuilder(getResourceName(), getResourceType());

		String uuid = UUID.randomUUID().toString();

		SearchRuntimeDetails searchRuntimeDetails = new SearchRuntimeDetails(theRequest, uuid);
		//noinspection unchecked
		return (Stream<PID>) myTransactionService
				.withRequest(theRequest)
				.search(() ->
						builder.createQueryStream(theParams, searchRuntimeDetails, theRequest, requestPartitionId));
	}

	@Override
	public List<T> searchForResources(SearchParameterMap theParams, RequestDetails theRequest) {
		return searchForTransformedIds(theParams, theRequest, this::pidsToResource);
	}

	@Override
	public List<IIdType> searchForResourceIds(SearchParameterMap theParams, RequestDetails theRequest) {
		return searchForTransformedIds(theParams, theRequest, this::pidsToIds);
	}

	private <V> List<V> searchForTransformedIds(
			SearchParameterMap theParams,
			RequestDetails theRequest,
			BiFunction<RequestDetails, Stream<JpaPid>, Stream<V>> transform) {
		RequestPartitionId requestPartitionId =
				myRequestPartitionHelperService.determineReadPartitionForRequestForSearchType(
						theRequest, myResourceName, theParams);

		String uuid = UUID.randomUUID().toString();

		SearchRuntimeDetails searchRuntimeDetails = new SearchRuntimeDetails(theRequest, uuid);
		return myTransactionService
				.withRequest(theRequest)
				.withPropagation(Propagation.REQUIRED)
				.searchList(() -> {
					ISearchBuilder<JpaPid> builder =
							mySearchBuilderFactory.newSearchBuilder(getResourceName(), getResourceType());
					Stream<JpaPid> pidStream =
							builder.createQueryStream(theParams, searchRuntimeDetails, theRequest, requestPartitionId);

					Stream<V> transformedStream = transform.apply(theRequest, pidStream);

					return transformedStream.collect(Collectors.toList());
				});
	}

	/**
	 * Fetch the resources in chunks and apply PreAccess/PreShow interceptors.
	 */
	@Nonnull
	private Stream<T> pidsToResource(RequestDetails theRequest, Stream<JpaPid> pidStream) {
		ISearchBuilder<JpaPid> searchBuilder =
				mySearchBuilderFactory.newSearchBuilder(getResourceName(), getResourceType());
		@SuppressWarnings("unchecked")
		Stream<T> resourceStream = (Stream<T>) new QueryChunker<>()
				.chunk(pidStream, SearchBuilder.getMaximumPageSize())
				.flatMap(pidChunk -> searchBuilder.loadResourcesByPid(pidChunk, theRequest).stream());
		// apply interceptors
		return resourceStream
				.flatMap(resource -> invokeStoragePreAccessResources(theRequest, resource).stream())
				.flatMap(resource -> Optional.ofNullable(invokeStoragePreShowResources(theRequest, resource)).stream());
	}

	/**
	 * get the Ids from the ResourceTable entities in chunks.
	 */
	@Nonnull
	private Stream<IIdType> pidsToIds(RequestDetails theRequestDetails, Stream<JpaPid> thePidStream) {
		Stream<Long> longStream = thePidStream.map(JpaPid::getId);

		return new QueryChunker<>()
				.chunk(longStream, SearchBuilder.getMaximumPageSize())
				.flatMap(ids -> myResourceTableDao.findAllById(ids).stream())
				.map(ResourceTable::getIdDt);
	}

	protected <MT extends IBaseMetaType> MT toMetaDt(Class<MT> theType, Collection<TagDefinition> tagDefinitions) {
		MT retVal = ReflectionUtil.newInstance(theType);
		for (TagDefinition next : tagDefinitions) {
			switch (next.getTagType()) {
				case PROFILE:
					retVal.addProfile(next.getCode());
					break;
				case SECURITY_LABEL:
					retVal.addSecurity()
							.setSystem(next.getSystem())
							.setCode(next.getCode())
							.setDisplay(next.getDisplay());
					break;
				case TAG:
					retVal.addTag()
							.setSystem(next.getSystem())
							.setCode(next.getCode())
							.setDisplay(next.getDisplay());
					break;
			}
		}
		myMetaTagSorter.sort(retVal);
		return retVal;
	}

	private ArrayList<TagDefinition> toTagList(IBaseMetaType theMeta) {
		ArrayList<TagDefinition> retVal = new ArrayList<>();

		for (IBaseCoding next : theMeta.getTag()) {
			retVal.add(new TagDefinition(TagTypeEnum.TAG, next.getSystem(), next.getCode(), next.getDisplay()));
		}
		for (IBaseCoding next : theMeta.getSecurity()) {
			retVal.add(
					new TagDefinition(TagTypeEnum.SECURITY_LABEL, next.getSystem(), next.getCode(), next.getDisplay()));
		}
		for (IPrimitiveType<String> next : theMeta.getProfile()) {
			retVal.add(new TagDefinition(TagTypeEnum.PROFILE, BaseHapiFhirDao.NS_JPA_PROFILE, next.getValue(), null));
		}

		return retVal;
	}

	/**
	 * @deprecated Use {@link #update(T, RequestDetails)} instead
	 */
	@Override
	public DaoMethodOutcome update(T theResource) {
		return update(theResource, null, null);
	}

	@Override
	public DaoMethodOutcome update(T theResource, RequestDetails theRequestDetails) {
		return update(theResource, null, theRequestDetails);
	}

	/**
	 * @deprecated Use {@link #update(T, String, RequestDetails)} instead
	 */
	@Override
	public DaoMethodOutcome update(T theResource, String theMatchUrl) {
		return update(theResource, theMatchUrl, null);
	}

	@Override
	public DaoMethodOutcome update(T theResource, String theMatchUrl, RequestDetails theRequestDetails) {
		return update(theResource, theMatchUrl, true, theRequestDetails);
	}

	@Override
	public DaoMethodOutcome update(
			T theResource, String theMatchUrl, boolean thePerformIndexing, RequestDetails theRequestDetails) {
		return update(theResource, theMatchUrl, thePerformIndexing, false, theRequestDetails, new TransactionDetails());
	}

	@Override
	public DaoMethodOutcome update(
			T theResource,
			String theMatchUrl,
			boolean thePerformIndexing,
			boolean theForceUpdateVersion,
			RequestDetails theRequest,
			@Nonnull TransactionDetails theTransactionDetails) {
		if (theResource == null) {
			String msg = getContext().getLocalizer().getMessage(BaseStorageDao.class, "missingBody");
			throw new InvalidRequestException(Msg.code(986) + msg);
		}
		if (!theResource.getIdElement().hasIdPart() && isBlank(theMatchUrl)) {
			String type = myFhirContext.getResourceType(theResource);
			String msg = myFhirContext.getLocalizer().getMessage(BaseStorageDao.class, "updateWithNoId", type);
			throw new InvalidRequestException(Msg.code(987) + msg);
		}

		/*
		 * Resource updates will modify/update the version of the resource with the new version. This is generally helpful,
		 * but leads to issues if the transaction is rolled back and retried. So if we do a rollback, we reset the resource
		 * version to what it was.
		 */
		String id = theResource.getIdElement().getValue();
		Runnable onRollback = () -> theResource.getIdElement().setValue(id);

		RequestPartitionId requestPartitionId = myRequestPartitionHelperService.determineCreatePartitionForRequest(
				theRequest, theResource, getResourceName());

		Callable<DaoMethodOutcome> updateCallback;
		if (myStorageSettings.isUpdateWithHistoryRewriteEnabled()
				&& theRequest != null
				&& theRequest.isRewriteHistory()) {
			updateCallback = () ->
					doUpdateWithHistoryRewrite(theResource, theRequest, theTransactionDetails, requestPartitionId);
		} else {
			updateCallback = () -> doUpdate(
					theResource,
					theMatchUrl,
					thePerformIndexing,
					theForceUpdateVersion,
					theRequest,
					theTransactionDetails,
					requestPartitionId);
		}

		// Execute the update in a retryable transaction
		return myTransactionService
				.withRequest(theRequest)
				.withTransactionDetails(theTransactionDetails)
				.withRequestPartitionId(requestPartitionId)
				.onRollback(onRollback)
				.execute(updateCallback);
	}

	private DaoMethodOutcome doUpdate(
			T theResource,
			String theMatchUrl,
			boolean thePerformIndexing,
			boolean theForceUpdateVersion,
			RequestDetails theRequest,
			TransactionDetails theTransactionDetails,
			RequestPartitionId theRequestPartitionId) {
		DaoMethodOutcome outcome = null;
		preProcessResourceForStorage(theResource);
		preProcessResourceForStorage(theResource, theRequest, theTransactionDetails, thePerformIndexing);

		ResourceTable entity = null;

		IIdType resourceId = null;
		RestOperationTypeEnum update = RestOperationTypeEnum.UPDATE;
		if (isNotBlank(theMatchUrl)) {
			// Validate that the supplied resource matches the conditional.
			Set<JpaPid> match = myMatchResourceUrlService.processMatchUrl(
					theMatchUrl, myResourceType, theTransactionDetails, theRequest, theResource);
			if (match.size() > 1) {
				String msg = getContext()
						.getLocalizer()
						.getMessageSanitized(
								BaseStorageDao.class,
								"transactionOperationWithMultipleMatchFailure",
								"UPDATE",
								myResourceName,
								theMatchUrl,
								match.size());
				throw new PreconditionFailedException(Msg.code(988) + msg);
			} else if (match.size() == 1) {
				JpaPid pid = match.iterator().next();
				entity = myEntityManager.find(ResourceTable.class, pid.getId());
				resourceId = entity.getIdDt();
				if (myFhirContext.getVersion().getVersion().isEqualOrNewerThan(FhirVersionEnum.R4)
						&& theResource.getIdElement().getIdPart() != null) {
					if (!Objects.equals(theResource.getIdElement().getIdPart(), resourceId.getIdPart())) {
						String msg = getContext()
								.getLocalizer()
								.getMessageSanitized(
										BaseStorageDao.class,
										"transactionOperationWithIdNotMatchFailure",
										"UPDATE",
										theMatchUrl);
						throw new InvalidRequestException(Msg.code(2279) + msg);
					}
				}
			} else {
				// assign UUID if no id provided in the request (numeric id mode is handled in doCreateForPostOrPut)
				if (!theResource.getIdElement().hasIdPart()
						&& getStorageSettings().getResourceServerIdStrategy()
								== JpaStorageSettings.IdStrategyEnum.UUID) {
					theResource.setId(UUID.randomUUID().toString());
					theResource.setUserData(JpaConstants.RESOURCE_ID_SERVER_ASSIGNED, Boolean.TRUE);
				}
				outcome = doCreateForPostOrPut(
						theRequest,
						theResource,
						theMatchUrl,
						false,
						thePerformIndexing,
						theRequestPartitionId,
						update,
						theTransactionDetails);

				// Pre-cache the match URL
				if (outcome.getPersistentId() != null) {
					myMatchResourceUrlService.matchUrlResolved(
							theTransactionDetails, getResourceName(), theMatchUrl, (JpaPid) outcome.getPersistentId());
				}
			}
		} else {
			/*
			 * Note: resourceId will not be null or empty here, because we
			 * check it and reject requests in
			 * BaseOutcomeReturningMethodBindingWithResourceParam
			 */
			resourceId = theResource.getIdElement();
			assert resourceId != null;
			assert resourceId.hasIdPart();

			if (!resourceId.hasResourceType()) {
				resourceId = resourceId.withResourceType(getResourceName());
			}

			boolean create = false;

			if (theRequest != null) {
				String existenceCheck = theRequest.getHeader(JpaConstants.HEADER_UPSERT_EXISTENCE_CHECK);
				if (JpaConstants.HEADER_UPSERT_EXISTENCE_CHECK_DISABLED.equals(existenceCheck)) {
					create = true;
				}
			}

			if (!create) {
				try {
					entity = readEntityLatestVersion(resourceId, theRequestPartitionId, theTransactionDetails);
				} catch (ResourceNotFoundException e) {
					create = true;
				}
			}

			if (create) {
				outcome = doCreateForPostOrPut(
						theRequest,
						theResource,
						null,
						false,
						thePerformIndexing,
						theRequestPartitionId,
						update,
						theTransactionDetails);
			}
		}

		// Start
		if (outcome == null) {
			outcome = doUpdateForUpdateOrPatch(
					theRequest,
					resourceId,
					theMatchUrl,
					thePerformIndexing,
					theForceUpdateVersion,
					theResource,
					entity,
					update,
					theTransactionDetails);
		}

		postUpdateTransaction(theTransactionDetails);

		return outcome;
	}

	@SuppressWarnings("rawtypes")
	protected void postUpdateTransaction(TransactionDetails theTransactionDetails) {
		// Transactions will delete these at the end of the entire transaction
		if (!theTransactionDetails.isFhirTransaction()) {
			Set<IResourcePersistentId> resourceIds = theTransactionDetails.getUpdatedResourceIds();
			if (resourceIds != null && !resourceIds.isEmpty()) {
				List<Long> ids = resourceIds.stream().map(r -> (Long) r.getId()).collect(Collectors.toList());

				myResourceSearchUrlSvc.deleteByResIds(ids);
			}
		}
	}

	@Override
	protected DaoMethodOutcome doUpdateForUpdateOrPatch(
			RequestDetails theRequest,
			IIdType theResourceId,
			String theMatchUrl,
			boolean thePerformIndexing,
			boolean theForceUpdateVersion,
			T theResource,
			IBasePersistedResource theEntity,
			RestOperationTypeEnum theOperationType,
			TransactionDetails theTransactionDetails) {

		/*
		 * We stored a resource searchUrl at creation time to prevent resource duplication.
		 * We'll clear any currently existing urls from the db, otherwise we could hit
		 * duplicate index violations if we try to add another (after this create/update)
		 */
		ResourceTable entity = (ResourceTable) theEntity;
		if (entity.isSearchUrlPresent()) {
<<<<<<< HEAD
			myResourceSearchUrlSvc.deleteByResId(entity.getPersistentId());
			entity.setSearchUrlPresent(false);
=======
			JpaPid persistentId = JpaPid.fromId(entity.getResourceId());
			theTransactionDetails.addUpdatedResourceId(persistentId);

			entity.setSearchUrlPresent(false); // it will be removed at the end
>>>>>>> c9c8371a
		}

		if (entity.isDeleted()) {
			// We're un-deleting this entity so let's inform the memory cache service
			myIdHelperService.addResolvedPidToFhirIdAfterCommit(
					entity.getPersistentId(),
					entity.getPartitionId() == null
							? RequestPartitionId.defaultPartition()
							: entity.getPartitionId().toPartitionId(),
					entity.getResourceType(),
					entity.getFhirId(),
					null);
		}

		return super.doUpdateForUpdateOrPatch(
				theRequest,
				theResourceId,
				theMatchUrl,
				thePerformIndexing,
				theForceUpdateVersion,
				theResource,
				theEntity,
				theOperationType,
				theTransactionDetails);
	}

	/**
	 * Method for updating the historical version of the resource when a history version id is included in the request.
	 *
	 * @param theResource           to be saved
	 * @param theRequest            details of the request
	 * @param theTransactionDetails details of the transaction
	 * @return the outcome of the operation
	 */
	private DaoMethodOutcome doUpdateWithHistoryRewrite(
			T theResource,
			RequestDetails theRequest,
			TransactionDetails theTransactionDetails,
			RequestPartitionId theRequestPartitionId) {
		StopWatch w = new StopWatch();

		// No need for indexing as this will update a non-current version of the resource which will not be searchable
		preProcessResourceForStorage(theResource, theRequest, theTransactionDetails, false);

		BaseHasResource entity;
		BaseHasResource currentEntity;

		IIdType resourceId;

		resourceId = theResource.getIdElement();
		assert resourceId != null;
		assert resourceId.hasIdPart();

		try {
			currentEntity =
					readEntityLatestVersion(resourceId.toVersionless(), theRequestPartitionId, theTransactionDetails);

			if (!resourceId.hasVersionIdPart()) {
				throw new InvalidRequestException(
						Msg.code(2093) + "Invalid resource ID, ID must contain a history version");
			}
			entity = readEntity(resourceId, theRequest);
			validateResourceType(entity);
		} catch (ResourceNotFoundException e) {
			throw new ResourceNotFoundException(
					Msg.code(2087) + "Resource not found [" + resourceId + "] - Doesn't exist");
		}

		if (resourceId.hasResourceType() && !resourceId.getResourceType().equals(getResourceName())) {
			throw new UnprocessableEntityException(
					Msg.code(2088) + "Invalid resource ID[" + entity.getIdDt().toUnqualifiedVersionless() + "] of type["
							+ entity.getResourceType() + "] - Does not match expected [" + getResourceName() + "]");
		}
		assert resourceId.hasVersionIdPart();

		boolean wasDeleted = isDeleted(entity);
		entity.setDeleted(null);
		boolean isUpdatingCurrent = resourceId.hasVersionIdPart()
				&& Long.parseLong(resourceId.getVersionIdPart()) == currentEntity.getVersion();
		IBasePersistedResource<?> savedEntity = updateHistoryEntity(
				theRequest, theResource, currentEntity, entity, resourceId, theTransactionDetails, isUpdatingCurrent);
		DaoMethodOutcome outcome = toMethodOutcome(
						theRequest, savedEntity, theResource, null, RestOperationTypeEnum.UPDATE)
				.setCreated(wasDeleted);

		populateOperationOutcomeForUpdate(w, outcome, null, RestOperationTypeEnum.UPDATE);

		return outcome;
	}

	@Override
	public MethodOutcome validate(
			T theResource,
			IIdType theId,
			String theRawResource,
			EncodingEnum theEncoding,
			ValidationModeEnum theMode,
			String theProfile,
			RequestDetails theRequest) {
		TransactionDetails transactionDetails = new TransactionDetails();

		if (theMode == ValidationModeEnum.DELETE) {
			if (theId == null || !theId.hasIdPart()) {
				throw new InvalidRequestException(
						Msg.code(991) + "No ID supplied. ID is required when validating with mode=DELETE");
			}

			RequestPartitionId requestPartitionId =
					myRequestPartitionHelperService.determineReadPartitionForRequestForRead(
							theRequest, getResourceName(), theId);

			return myTransactionService
					.withRequest(theRequest)
					.withRequestPartitionId(requestPartitionId)
					.execute(() -> {
						final ResourceTable entity =
								readEntityLatestVersion(theId, requestPartitionId, transactionDetails);

						// Validate that there are no resources pointing to the candidate that
						// would prevent deletion
						DeleteConflictList deleteConflicts = new DeleteConflictList();
						if (getStorageSettings().isEnforceReferentialIntegrityOnDelete()) {
							myDeleteConflictService.validateOkToDelete(
									deleteConflicts, entity, true, theRequest, new TransactionDetails());
						}
						DeleteConflictUtil.validateDeleteConflictsEmptyOrThrowException(getContext(), deleteConflicts);

						IBaseOperationOutcome oo = createInfoOperationOutcome("Ok to delete");
						return new MethodOutcome(new IdDt(theId.getValue()), oo);
					});
		}

		FhirValidator validator = getContext().newValidator();
		validator.setInterceptorBroadcaster(
				CompositeInterceptorBroadcaster.newCompositeBroadcaster(myInterceptorBroadcaster, theRequest));
		validator.registerValidatorModule(getInstanceValidator());
		validator.registerValidatorModule(new IdChecker(theMode));

		IBaseResource resourceToValidateById = null;
		if (theId != null && theId.hasResourceType() && theId.hasIdPart()) {
			Class<? extends IBaseResource> type =
					getContext().getResourceDefinition(theId.getResourceType()).getImplementingClass();
			IFhirResourceDao<? extends IBaseResource> dao = myDaoRegistry.getResourceDaoOrNull(type);
			resourceToValidateById = dao.read(theId, theRequest);
		}

		ValidationResult result;
		ValidationOptions options = new ValidationOptions().addProfileIfNotBlank(theProfile);

		if (theResource == null) {
			if (resourceToValidateById != null) {
				result = validator.validateWithResult(resourceToValidateById, options);
			} else {
				String msg = getContext().getLocalizer().getMessage(BaseStorageDao.class, "cantValidateWithNoResource");
				throw new InvalidRequestException(Msg.code(992) + msg);
			}
		} else if (isNotBlank(theRawResource)) {
			result = validator.validateWithResult(theRawResource, options);
		} else {
			result = validator.validateWithResult(theResource, options);
		}

		MethodOutcome retVal = new MethodOutcome();
		retVal.setOperationOutcome(result.toOperationOutcome());
		// Note an earlier version of this code returned PreconditionFailedException when the validation
		// failed, but we since realized the spec requires we return 200 regardless of the validation result.
		return retVal;
	}

	/**
	 * Get the resource definition from the criteria which specifies the resource type
	 */
	@Override
	public RuntimeResourceDefinition validateCriteriaAndReturnResourceDefinition(String criteria) {
		String resourceName;
		if (criteria == null || criteria.trim().isEmpty()) {
			throw new IllegalArgumentException(Msg.code(994) + "Criteria cannot be empty");
		}
		if (criteria.contains("?")) {
			resourceName = criteria.substring(0, criteria.indexOf("?"));
		} else {
			resourceName = criteria;
		}

		return getContext().getResourceDefinition(resourceName);
	}

	private void validateGivenIdIsAppropriateToRetrieveResource(IIdType theId, BaseHasResource entity) {
		if (!entity.getIdDt().getIdPart().equals(theId.getIdPart())) {
			// This means that the resource with the given numeric ID exists, but it has a "forced ID", meaning
			// that
			// as far as the outside world is concerned, the given ID doesn't exist (it's just an internal
			// pointer
			// to the
			// forced ID)
			throw new ResourceNotFoundException(Msg.code(2000) + theId);
		}
	}

	private void validateResourceType(BaseHasResource entity) {
		validateResourceType(entity, myResourceName);
	}

	private void validateResourceTypeAndThrowInvalidRequestException(IIdType theId) {
		if (theId.hasResourceType() && !theId.getResourceType().equals(myResourceName)) {
			// Note- Throw a HAPI FHIR exception here so that hibernate doesn't try to translate it into a database
			// exception
			throw new InvalidRequestException(Msg.code(996) + "Incorrect resource type (" + theId.getResourceType()
					+ ") for this DAO, wanted: " + myResourceName);
		}
	}

	@VisibleForTesting
	public void setIdHelperSvcForUnitTest(IIdHelperService theIdHelperService) {
		myIdHelperService = theIdHelperService;
	}

	private static class IdChecker implements IValidatorModule {

		private final ValidationModeEnum myMode;

		IdChecker(ValidationModeEnum theMode) {
			myMode = theMode;
		}

		@Override
		public void validateResource(IValidationContext<IBaseResource> theCtx) {
			IBaseResource resource = theCtx.getResource();
			if (resource instanceof Parameters) {
				List<ParametersParameterComponent> params = ((Parameters) resource).getParameter();
				params = params.stream()
						.filter(param -> param.getName().contains("resource"))
						.collect(Collectors.toList());
				resource = params.get(0).getResource();
			}
			boolean hasId = resource.getIdElement().hasIdPart();
			if (myMode == ValidationModeEnum.CREATE) {
				if (hasId) {
					throw new UnprocessableEntityException(
							Msg.code(997) + "Resource has an ID - ID must not be populated for a FHIR create");
				}
			} else if (myMode == ValidationModeEnum.UPDATE) {
				if (!hasId) {
					throw new UnprocessableEntityException(
							Msg.code(998) + "Resource has no ID - ID must be populated for a FHIR update");
				}
			}
		}
	}
}<|MERGE_RESOLUTION|>--- conflicted
+++ resolved
@@ -2519,15 +2519,10 @@
 		 */
 		ResourceTable entity = (ResourceTable) theEntity;
 		if (entity.isSearchUrlPresent()) {
-<<<<<<< HEAD
-			myResourceSearchUrlSvc.deleteByResId(entity.getPersistentId());
-			entity.setSearchUrlPresent(false);
-=======
 			JpaPid persistentId = JpaPid.fromId(entity.getResourceId());
 			theTransactionDetails.addUpdatedResourceId(persistentId);
 
 			entity.setSearchUrlPresent(false); // it will be removed at the end
->>>>>>> c9c8371a
 		}
 
 		if (entity.isDeleted()) {
