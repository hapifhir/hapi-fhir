--- conflicted
+++ resolved
@@ -47,9 +47,6 @@
 	public static final String BULK_EXPORT_JOB_NAME = "bulkExportJob";
 	public static final String GROUP_BULK_EXPORT_JOB_NAME = "groupBulkExportJob";
 	public static final String PATIENT_BULK_EXPORT_JOB_NAME = "patientBulkExportJob";
-<<<<<<< HEAD
-	public static final String DELETE_EXPUNGE_JOB_NAME = "deleteExpungeJob";
-=======
 	public static final String BULK_EXPORT_GENERATE_RESOURCE_FILES_STEP = "bulkExportGenerateResourceFilesStep";
 
 	/*
@@ -78,5 +75,5 @@
 		RECORD_PROCESSING_STEP_NAMES = Collections.unmodifiableSet(recordProcessingStepNames);
 	}
 
->>>>>>> 8d377fbf
+	public static final String DELETE_EXPUNGE_JOB_NAME = "deleteExpungeJob";
 }