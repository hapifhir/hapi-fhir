--- conflicted
+++ resolved
@@ -33,7 +33,6 @@
 import ca.uhn.fhir.jpa.model.dao.JpaPid;
 import ca.uhn.fhir.jpa.model.entity.PartitionablePartitionId;
 import ca.uhn.fhir.jpa.model.entity.ResourceTable;
-import ca.uhn.fhir.jpa.partition.IRequestPartitionHelperSvc;
 import ca.uhn.fhir.jpa.search.builder.SearchBuilder;
 import ca.uhn.fhir.jpa.util.MemoryCacheService;
 import ca.uhn.fhir.jpa.util.QueryChunker;
@@ -125,9 +124,6 @@
 	@Autowired
 	private PartitionSettings myPartitionSettings;
 
-	@Autowired
-	private IRequestPartitionHelperSvc myPartitionHelperSvc;
-
 	private boolean myDontCheckActiveTransactionForUnitTest;
 
 	@VisibleForTesting
@@ -174,41 +170,10 @@
 		// We only pass 1 input in so only 0..1 will come back
 		Validate.isTrue(outcome.size() <= 1, "Unexpected output size %s for ID: %s", outcome.size(), ids);
 
-<<<<<<< HEAD
-	/**
-	 * Returns a mapping of Id -> IResourcePersistentId.
-	 * If any resource is not found, it will throw ResourceNotFound exception (and no map will be returned)
-	 * Optionally filters out deleted resources.
-	 */
-	@Override
-	@Nonnull
-	public Map<String, JpaPid> resolveResourcePersistentIds(
-			@Nonnull RequestPartitionId theRequestPartitionId,
-			String theResourceType,
-			List<String> theIds,
-			boolean theExcludeDeleted) {
-		assert myDontCheckActiveTransactionForUnitTest || TransactionSynchronizationManager.isSynchronizationActive();
-		Validate.notNull(theIds, "theIds cannot be null");
-		Validate.isTrue(!theIds.isEmpty(), "theIds must not be empty");
-
-		Map<String, JpaPid> retVals = new HashMap<>();
-		for (String id : theIds) {
-			JpaPid retVal;
-			if (!idRequiresForcedId(id)) {
-				// is already a PID
-				retVal = JpaPid.fromId(Long.parseLong(id));
-				if (theRequestPartitionId.hasPartitionIds()
-						&& !theRequestPartitionId.getPartitionIds().isEmpty()) {
-					retVal.setPartitionId(
-							theRequestPartitionId.getPartitionIds().get(0));
-				}
-				retVals.put(id, retVal);
-=======
 		IResourceLookup<JpaPid> retVal;
 		if (untyped) {
 			if (outcome.isEmpty()) {
 				retVal = null;
->>>>>>> 744a0d70
 			} else {
 				retVal = outcome.values().iterator().next();
 			}
@@ -352,10 +317,6 @@
 		 * If we have more than a threshold of IDs, we need to chunk the execution to
 		 * avoid having too many parameters in one SQL statement
 		 */
-<<<<<<< HEAD
-		criteriaQuery.multiselect(
-				from.get("myPid"), from.get("myPartitionIdValue"), from.get("myResourceType"), from.get("myFhirId"));
-=======
 		int maxPageSize = (SearchBuilder.getMaximumPageSize() / 2) - 10;
 		if (theIdsToResolve.size() > maxPageSize) {
 			TaskChunker.chunk(
@@ -365,13 +326,12 @@
 							theRequestPartitionId, chunk, theMapToPopulate));
 			return;
 		}
->>>>>>> 744a0d70
 
 		CriteriaBuilder cb = myEntityManager.getCriteriaBuilder();
 		CriteriaQuery<Tuple> criteriaQuery = cb.createTupleQuery();
 		Root<ResourceTable> from = criteriaQuery.from(ResourceTable.class);
 		criteriaQuery.multiselect(
-				from.get("myId"),
+				from.get("myPid"),
 				from.get("myResourceType"),
 				from.get("myFhirId"),
 				from.get("myDeleted"),
@@ -403,20 +363,7 @@
 		List<Tuple> results = query.getResultList();
 		for (Tuple nextId : results) {
 			// Check if the nextId has a resource ID. It may have a null resource ID if a commit is still pending.
-<<<<<<< HEAD
-			JpaPid pid = nextId.get(0, JpaPid.class);
-			Integer partitionId = nextId.get(1, Integer.class);
-			String resourceType = nextId.get(2, String.class);
-			String forcedId = nextId.get(3, String.class);
-			if (pid != null && pid.getId() != null) {
-				pid.setPartitionId(partitionId);
-				populateAssociatedResourceId(resourceType, forcedId, pid);
-				theOutputListToPopulate.add(pid);
-
-				String key = toForcedIdToPidKey(theRequestPartitionId, resourceType, forcedId);
-				myMemoryCacheService.putAfterCommit(MemoryCacheService.CacheEnum.FORCED_ID_TO_PID, key, pid);
-=======
-			Long resourcePid = nextId.get(0, Long.class);
+			JpaPid resourcePid = nextId.get(0, JpaPid.class);
 			String resourceType = nextId.get(1, String.class);
 			String fhirId = nextId.get(2, String.class);
 			Date deletedAd = nextId.get(3, Date.class);
@@ -433,7 +380,6 @@
 				List<IResourceLookup<JpaPid>> valueToCache = theMapToPopulate.get(id);
 				myMemoryCacheService.putAfterCommit(
 						MemoryCacheService.CacheEnum.RESOURCE_LOOKUP_BY_FORCED_ID, nextKey, valueToCache);
->>>>>>> 744a0d70
 			}
 		}
 	}
@@ -536,114 +482,6 @@
 		return forcedId;
 	}
 
-<<<<<<< HEAD
-	private ListMultimap<String, String> organizeIdsByResourceType(Collection<IIdType> theIds) {
-		ListMultimap<String, String> typeToIds =
-				MultimapBuilder.hashKeys().arrayListValues().build();
-		for (IIdType nextId : theIds) {
-			if (myStorageSettings.getResourceClientIdStrategy() == JpaStorageSettings.ClientIdStrategyEnum.ANY
-					|| !isValidPid(nextId)) {
-				if (nextId.hasResourceType()) {
-					typeToIds.put(nextId.getResourceType(), nextId.getIdPart());
-				} else {
-					typeToIds.put("", nextId.getIdPart());
-				}
-			}
-		}
-		return typeToIds;
-	}
-
-	private Map<String, List<IResourceLookup<JpaPid>>> translateForcedIdToPids(
-			@Nonnull RequestPartitionId theRequestPartitionId, Collection<IIdType> theId, boolean theExcludeDeleted) {
-		theId.forEach(id -> Validate.isTrue(id.hasIdPart()));
-
-		if (theId.isEmpty()) {
-			return new HashMap<>();
-		}
-
-		Map<String, List<IResourceLookup<JpaPid>>> retVal = new HashMap<>();
-		RequestPartitionId requestPartitionId = replaceDefault(theRequestPartitionId);
-
-		if (myStorageSettings.getResourceClientIdStrategy() != JpaStorageSettings.ClientIdStrategyEnum.ANY) {
-			List<IIdType> numericIds =
-					theId.stream().filter(IdHelperService::isValidPid).collect(Collectors.toList());
-			if (!numericIds.isEmpty()) {
-				resolvePids(requestPartitionId, numericIds, retVal);
-			}
-		}
-
-		// returns a map of resourcetype->id
-		ListMultimap<String, String> typeToIds = organizeIdsByResourceType(theId);
-		for (Map.Entry<String, Collection<String>> nextEntry : typeToIds.asMap().entrySet()) {
-			String nextResourceType = nextEntry.getKey();
-			Collection<String> nextIds = nextEntry.getValue();
-
-			if (!myStorageSettings.isDeleteEnabled()) {
-				for (Iterator<String> forcedIdIterator = nextIds.iterator(); forcedIdIterator.hasNext(); ) {
-					String nextForcedId = forcedIdIterator.next();
-					String nextKey = nextResourceType + "/" + nextForcedId;
-					IResourceLookup<JpaPid> cachedLookup = myMemoryCacheService.getIfPresent(
-							MemoryCacheService.CacheEnum.RESOURCE_LOOKUP_BY_FORCED_ID, nextKey);
-					if (cachedLookup != null) {
-						forcedIdIterator.remove();
-						retVal.computeIfAbsent(nextForcedId, id -> new ArrayList<>())
-								.add(cachedLookup);
-					}
-				}
-			}
-
-			if (!nextIds.isEmpty()) {
-				Collection<Object[]> views;
-				assert isNotBlank(nextResourceType);
-
-				if (requestPartitionId.isAllPartitions()) {
-					views = myResourceTableDao.findAndResolveByForcedIdWithNoType(
-							nextResourceType, nextIds, theExcludeDeleted);
-				} else {
-					if (requestPartitionId.isDefaultPartition()) {
-						views = myResourceTableDao.findAndResolveByForcedIdWithNoTypeInPartitionNull(
-								nextResourceType, nextIds, theExcludeDeleted);
-					} else if (requestPartitionId.hasDefaultPartitionId()) {
-						views = myResourceTableDao.findAndResolveByForcedIdWithNoTypeInPartitionIdOrNullPartitionId(
-								nextResourceType,
-								nextIds,
-								requestPartitionId.getPartitionIdsWithoutDefault(),
-								theExcludeDeleted);
-					} else {
-						views = myResourceTableDao.findAndResolveByForcedIdWithNoTypeInPartition(
-								nextResourceType, nextIds, requestPartitionId.getPartitionIds(), theExcludeDeleted);
-					}
-				}
-
-				for (Object[] next : views) {
-					String resourceType = (String) next[0];
-					Long resourcePid = (Long) next[1];
-					String forcedId = (String) next[2];
-					Date deletedAt = (Date) next[3];
-					Integer partitionId = (Integer) next[4];
-					LocalDate partitionDate = (LocalDate) next[5];
-
-					JpaResourceLookup lookup = new JpaResourceLookup(
-							resourceType,
-							resourcePid,
-							deletedAt,
-							PartitionablePartitionId.with(partitionId, partitionDate));
-					retVal.computeIfAbsent(forcedId, id -> new ArrayList<>()).add(lookup);
-
-					if (!myStorageSettings.isDeleteEnabled()) {
-						String key = resourceType + "/" + forcedId;
-						myMemoryCacheService.putAfterCommit(
-								MemoryCacheService.CacheEnum.RESOURCE_LOOKUP_BY_FORCED_ID, key, lookup);
-					}
-				}
-			}
-		}
-
-		return retVal;
-	}
-
-=======
->>>>>>> 744a0d70
 	public RequestPartitionId replaceDefault(RequestPartitionId theRequestPartitionId) {
 		if (myPartitionSettings.getDefaultPartitionId() != null) {
 			if (!theRequestPartitionId.isAllPartitions() && theRequestPartitionId.hasDefaultPartitionId()) {
@@ -656,94 +494,6 @@
 		return theRequestPartitionId;
 	}
 
-<<<<<<< HEAD
-	private void resolvePids(
-			@Nonnull RequestPartitionId theRequestPartitionId,
-			List<IIdType> theIdsToResolve,
-			Map<String, List<IResourceLookup<JpaPid>>> theTargets) {
-		if (!myStorageSettings.isDeleteEnabled()) {
-			for (Iterator<IIdType> forcedIdIterator = theIdsToResolve.iterator(); forcedIdIterator.hasNext(); ) {
-				Long nextPid = forcedIdIterator.next().getIdPartAsLong();
-
-				Set<Integer> potentialReadPartitions;
-				if (!myPartitionSettings.isPartitioningEnabled()) {
-					potentialReadPartitions = Collections.singleton(myPartitionSettings.getDefaultPartitionId());
-				} else if (theRequestPartitionId.isAllPartitions()) {
-					potentialReadPartitions = null;
-				} else {
-					potentialReadPartitions = myPartitionHelperSvc.toReadPartitions(theRequestPartitionId);
-				}
-
-				if (potentialReadPartitions != null) {
-					for (Integer nextPotentialReadPartition : potentialReadPartitions) {
-						JpaPid nextKey = JpaPid.fromId(nextPid, nextPotentialReadPartition);
-						IResourceLookup<JpaPid> cachedLookup = myMemoryCacheService.getIfPresent(
-								MemoryCacheService.CacheEnum.RESOURCE_LOOKUP_BY_PID, nextKey);
-						if (cachedLookup != null) {
-							forcedIdIterator.remove();
-							theTargets
-									.computeIfAbsent(nextPid.toString(), id -> new ArrayList<>())
-									.add(cachedLookup);
-							break;
-						}
-					}
-				}
-			}
-		}
-
-		if (!theIdsToResolve.isEmpty()) {
-			Collection<Object[]> lookup;
-
-			if (myPartitionSettings.isPartitionIdsInPrimaryKeys()) {
-				List<JpaPid> pids = new ArrayList<>(theIdsToResolve.size());
-				for (IIdType id : theIdsToResolve) {
-					Set<Integer> partitions = myPartitionHelperSvc.toReadPartitions(theRequestPartitionId);
-					for (Integer partition : partitions) {
-						pids.add(JpaPid.fromId(id.getIdPartAsLong(), partition));
-					}
-				}
-				lookup = myResourceTableDao.findLookupFieldsByResourcePidWithPartitionId(pids);
-			} else {
-
-				List<Long> pids =
-						theIdsToResolve.stream().map(IIdType::getIdPartAsLong).collect(Collectors.toList());
-				if (!myPartitionSettings.isPartitioningEnabled() || theRequestPartitionId.isAllPartitions()) {
-					lookup = myResourceTableDao.findLookupFieldsByResourcePid(pids);
-				} else {
-					if (theRequestPartitionId.isDefaultPartition()) {
-						lookup = myResourceTableDao.findLookupFieldsByResourcePidInPartitionNull(pids);
-					} else if (theRequestPartitionId.hasDefaultPartitionId()) {
-						lookup = myResourceTableDao.findLookupFieldsByResourcePidInPartitionIdsOrNullPartition(
-								pids, theRequestPartitionId.getPartitionIdsWithoutDefault());
-					} else {
-						lookup = myResourceTableDao.findLookupFieldsByResourcePidInPartitionIds(
-								pids, theRequestPartitionId.getPartitionIds());
-					}
-				}
-			}
-			lookup.stream()
-					.map(t -> new JpaResourceLookup(
-							(String) t[0],
-							(Long) t[1],
-							(Date) t[2],
-							PartitionablePartitionId.with((Integer) t[3], (LocalDate) t[4])))
-					.forEach(t -> {
-						String id = t.getPersistentId().getId().toString();
-						if (!theTargets.containsKey(id)) {
-							theTargets.put(id, new ArrayList<>());
-						}
-						theTargets.get(id).add(t);
-						if (!myStorageSettings.isDeleteEnabled()) {
-							JpaPid nextKey = t.getPersistentId();
-							myMemoryCacheService.putAfterCommit(
-									MemoryCacheService.CacheEnum.RESOURCE_LOOKUP_BY_PID, nextKey, t);
-						}
-					});
-		}
-	}
-
-=======
->>>>>>> 744a0d70
 	@Override
 	public PersistentIdToForcedIdMap<JpaPid> translatePidsToForcedIds(Set<JpaPid> theResourceIds) {
 		assert myDontCheckActiveTransactionForUnitTest || TransactionSynchronizationManager.isSynchronizationActive();
@@ -753,11 +503,7 @@
 		List<JpaPid> remainingPids =
 				theResourceIds.stream().filter(t -> !retVal.containsKey(t)).collect(Collectors.toList());
 
-<<<<<<< HEAD
 		new QueryChunker<JpaPid>().chunk(remainingPids, t -> {
-=======
-		QueryChunker.chunk(remainingPids, t -> {
->>>>>>> 744a0d70
 			List<ResourceTable> resourceEntities = myResourceTableDao.findAllById(t);
 
 			for (ResourceTable nextResourceEntity : resourceEntities) {
@@ -795,35 +541,13 @@
 			@Nonnull String theResourceType,
 			@Nonnull String theFhirId,
 			@Nullable Date theDeletedAt) {
-<<<<<<< HEAD
-		if (theForcedId != null) {
-			if (theJpaPid.getAssociatedResourceId() == null) {
-				populateAssociatedResourceId(theResourceType, theForcedId, theJpaPid);
-			}
-
-			myMemoryCacheService.putAfterCommit(
-					MemoryCacheService.CacheEnum.PID_TO_FORCED_ID,
-					theJpaPid,
-					Optional.of(theResourceType + "/" + theForcedId));
-			String key = toForcedIdToPidKey(theRequestPartitionId, theResourceType, theForcedId);
-			myMemoryCacheService.putAfterCommit(MemoryCacheService.CacheEnum.FORCED_ID_TO_PID, key, theJpaPid);
-		} else {
-			myMemoryCacheService.putAfterCommit(
-					MemoryCacheService.CacheEnum.PID_TO_FORCED_ID, theJpaPid, Optional.empty());
-		}
-
-		if (!myStorageSettings.isDeleteEnabled()) {
-			JpaResourceLookup lookup = new JpaResourceLookup(
-					theResourceType, theJpaPid.getId(), theDeletedAt, theJpaPid.getPartitionablePartitionId());
-			myMemoryCacheService.putAfterCommit(MemoryCacheService.CacheEnum.RESOURCE_LOOKUP_BY_PID, theJpaPid, lookup);
-=======
 		if (theJpaPid.getAssociatedResourceId() == null) {
 			populateAssociatedResourceId(theResourceType, theFhirId, theJpaPid);
 		}
 
 		myMemoryCacheService.putAfterCommit(
 				MemoryCacheService.CacheEnum.PID_TO_FORCED_ID,
-				theJpaPid.getId(),
+				theJpaPid,
 				Optional.of(theResourceType + "/" + theFhirId));
 
 		JpaResourceLookup lookup = new JpaResourceLookup(
@@ -842,7 +566,6 @@
 					new MemoryCacheService.ForcedIdCacheKey(null, theFhirId, theRequestPartitionId);
 			myMemoryCacheService.putAfterCommit(
 					MemoryCacheService.CacheEnum.RESOURCE_LOOKUP_BY_FORCED_ID, fhirIdKeyWithoutType, List.of(lookup));
->>>>>>> 744a0d70
 		}
 	}
 
@@ -854,7 +577,6 @@
 	@Override
 	@Nullable
 	public JpaPid getPidOrNull(@Nonnull RequestPartitionId theRequestPartitionId, IBaseResource theResource) {
-
 		Object resourceId = theResource.getUserData(RESOURCE_PID);
 		JpaPid retVal;
 		if (resourceId == null) {
