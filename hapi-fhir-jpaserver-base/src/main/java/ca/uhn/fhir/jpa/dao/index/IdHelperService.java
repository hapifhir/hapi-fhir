--- conflicted
+++ resolved
@@ -355,20 +355,6 @@
 
 		criteriaQuery.where(cb.or(predicates.toArray(EMPTY_PREDICATE_ARRAY)));
 
-<<<<<<< HEAD
-			TypedQuery<ForcedId> query = myEntityManager.createQuery(criteriaQuery);
-			List<ForcedId> results = query.getResultList();
-			for (ForcedId nextId : results) {
-				// Check if the nextId has a resource ID. It may have a null resource ID if a commit is still pending.
-				if (nextId.getResourceId() != null) {
-					ResourcePersistentId persistentId = new ResourcePersistentId(nextId.getResourceId());
-					populateAssociatedResourceId(nextId.getResourceType(), nextId.getForcedId(), persistentId);
-					retVal.add(persistentId);
-
-					String key = toForcedIdToPidKey(theRequestPartitionId, nextId.getResourceType(), nextId.getForcedId());
-					myMemoryCacheService.putAfterCommit(MemoryCacheService.CacheEnum.FORCED_ID_TO_PID, key, persistentId);
-				}
-=======
 		TypedQuery<ForcedId> query = myEntityManager.createQuery(criteriaQuery);
 		List<ForcedId> results = query.getResultList();
 		for (ForcedId nextId : results) {
@@ -380,7 +366,6 @@
 
 				String key = toForcedIdToPidKey(theRequestPartitionId, nextId.getResourceType(), nextId.getForcedId());
 				myMemoryCacheService.putAfterCommit(MemoryCacheService.CacheEnum.FORCED_ID_TO_PID, key, persistentId);
->>>>>>> 61d34ab6
 			}
 		}
 	}
@@ -638,77 +623,6 @@
 	}
 
 	/**
-<<<<<<< HEAD
-	 * @deprecated This method doesn't take a partition ID as input, so it is unsafe. It
-	 * should be reworked to include the partition ID before any new use is incorporated
-	 */
-	@Deprecated
-	@Nullable
-	public Long getPidOrNull(IBaseResource theResource) {
-		assert myDontCheckActiveTransactionForUnitTest || TransactionSynchronizationManager.isSynchronizationActive();
-
-		IAnyResource anyResource = (IAnyResource) theResource;
-		Long retVal = (Long) anyResource.getUserData(RESOURCE_PID);
-		if (retVal == null) {
-			IIdType id = theResource.getIdElement();
-			try {
-				retVal = this.resolveResourcePersistentIds(RequestPartitionId.allPartitions(), id.getResourceType(), id.getIdPart()).getIdAsLong();
-			} catch (ResourceNotFoundException e) {
-				return null;
-			}
-		}
-		return retVal;
-	}
-
-	/**
-	 * @deprecated This method doesn't take a partition ID as input, so it is unsafe. It
-	 * should be reworked to include the partition ID before any new use is incorporated
-	 */
-	@Deprecated
-	@Nonnull
-	public Long getPidOrThrowException(IIdType theId) {
-		assert myDontCheckActiveTransactionForUnitTest || TransactionSynchronizationManager.isSynchronizationActive();
-
-		List<IIdType> ids = Collections.singletonList(theId);
-		List<ResourcePersistentId> resourcePersistentIds = this.resolveResourcePersistentIdsWithCache(RequestPartitionId.allPartitions(), ids);
-		return resourcePersistentIds.get(0).getIdAsLong();
-	}
-
-	/**
-	 * @deprecated This method doesn't take a partition ID as input, so it is unsafe. It
-	 * should be reworked to include the partition ID before any new use is incorporated
-	 */
-	@Deprecated
-	@Nonnull
-	public List<Long> getPidsOrThrowException(List<IIdType> theIds) {
-		assert myDontCheckActiveTransactionForUnitTest || TransactionSynchronizationManager.isSynchronizationActive();
-
-		List<ResourcePersistentId> resourcePersistentIds = this.resolveResourcePersistentIdsWithCache(RequestPartitionId.allPartitions(), theIds);
-		return resourcePersistentIds.stream().map(ResourcePersistentId::getIdAsLong).collect(Collectors.toList());
-	}
-
-	@Nonnull
-	public Long getPidOrThrowException(@Nonnull IAnyResource theResource) {
-		Long retVal = (Long) theResource.getUserData(RESOURCE_PID);
-		if (retVal == null) {
-			throw new IllegalStateException(
-				String.format("Unable to find %s in the user data for %s with ID %s", RESOURCE_PID, theResource, theResource.getId())
-			);
-		}
-		return retVal;
-	}
-
-	public IIdType resourceIdFromPidOrThrowException(Long thePid) {
-		Optional<ResourceTable> optionalResource = myResourceTableDao.findById(thePid);
-		if (!optionalResource.isPresent()) {
-			throw new ResourceNotFoundException("Requested resource not found");
-		}
-		return optionalResource.get().getIdDt().toVersionless();
-	}
-
-	/**
-=======
->>>>>>> 61d34ab6
 	 * Pre-cache a PID-to-Resource-ID mapping for later retrieval by {@link #translatePidsToForcedIds(Set)} and related methods
 	 */
 	@Override
