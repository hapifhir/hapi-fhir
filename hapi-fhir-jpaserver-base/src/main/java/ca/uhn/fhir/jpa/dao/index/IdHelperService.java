--- conflicted
+++ resolved
@@ -299,33 +299,12 @@
 
 		List<ResourcePersistentId> retVal = new ArrayList<>(theIds.size());
 
-<<<<<<< HEAD
-		new QueryChunker<IIdType>().chunk(theIds, ids -> doResolveResourcePersistentIdsWithCache(theRequestPartitionId, ids, retVal));
-
-		return retVal;
-	}
-
-	private void doResolveResourcePersistentIdsWithCache(RequestPartitionId theRequestPartitionId, List<IIdType> theInputIds, List<ResourcePersistentId> theOutputListToPopulate) {
-		for (IIdType id : theInputIds) {
-=======
 		for (IIdType id : theIds) {
->>>>>>> 61d34ab6
 			if (!id.hasIdPart()) {
 				throw new InvalidRequestException(Msg.code(1101) + "Parameter value missing in request");
 			}
 		}
 
-<<<<<<< HEAD
-		if (theInputIds.isEmpty()) {
-			return;
-		}
-
-		Set<IIdType> idsToCheck = new HashSet<>(theInputIds.size());
-		for (IIdType nextId : theInputIds) {
-			if (myDaoConfig.getResourceClientIdStrategy() != DaoConfig.ClientIdStrategyEnum.ANY) {
-				if (nextId.isIdPartValidLong()) {
-					theOutputListToPopulate.add(new ResourcePersistentId(nextId.getIdPartAsLong()).setAssociatedResourceId(nextId));
-=======
 		if (!theIds.isEmpty()) {
 			Set<IIdType> idsToCheck = new HashSet<>(theIds.size());
 			for (IIdType nextId : theIds) {
@@ -342,19 +321,10 @@
 				ResourcePersistentId cachedId = myMemoryCacheService.getIfPresent(MemoryCacheService.CacheEnum.FORCED_ID_TO_PID, key);
 				if (cachedId != null) {
 					retVal.add(cachedId);
->>>>>>> 61d34ab6
 					continue;
 				}
 
-<<<<<<< HEAD
-			String key = toForcedIdToPidKey(theRequestPartitionId, nextId.getResourceType(), nextId.getIdPart());
-			ResourcePersistentId cachedId = myMemoryCacheService.getIfPresent(MemoryCacheService.CacheEnum.FORCED_ID_TO_PID, key);
-			if (cachedId != null) {
-				theOutputListToPopulate.add(cachedId);
-				continue;
-=======
 				idsToCheck.add(nextId);
->>>>>>> 61d34ab6
 			}
 			new QueryChunker<IIdType>().chunk(idsToCheck, SearchBuilder.getMaximumPageSize() / 2, ids -> doResolvePersistentIds(theRequestPartitionId, ids, retVal));
 		}
@@ -383,18 +353,7 @@
 			predicates.add(cb.and(andPredicates.toArray(EMPTY_PREDICATE_ARRAY)));
 		}
 
-<<<<<<< HEAD
-			TypedQuery<ForcedId> query = myEntityManager.createQuery(criteriaQuery);
-			List<ForcedId> results = query.getResultList();
-			for (ForcedId nextId : results) {
-				// Check if the nextId has a resource ID. It may have a null resource ID if a commit is still pending.
-				if (nextId.getResourceId() != null) {
-					ResourcePersistentId persistentId = new ResourcePersistentId(nextId.getResourceId());
-					populateAssociatedResourceId(nextId.getResourceType(), nextId.getForcedId(), persistentId);
-				theOutputListToPopulate.add(persistentId);
-=======
 		criteriaQuery.where(cb.or(predicates.toArray(EMPTY_PREDICATE_ARRAY)));
->>>>>>> 61d34ab6
 
 		TypedQuery<ForcedId> query = myEntityManager.createQuery(criteriaQuery);
 		List<ForcedId> results = query.getResultList();
@@ -411,8 +370,6 @@
 		}
 	}
 
-<<<<<<< HEAD
-=======
 	/**
 	 * Return optional predicate for searching on forcedId
 	 * 1. If the partition mode is ALLOWED_UNQUALIFIED, the return optional predicate will be empty, so search is across all partitions.
@@ -437,7 +394,6 @@
 			}
 		}
 		return Optional.empty();
->>>>>>> 61d34ab6
 	}
 
 	private void populateAssociatedResourceId(String nextResourceType, String forcedId, ResourcePersistentId persistentId) {
