--- conflicted
+++ resolved
@@ -328,7 +328,6 @@
 							return 0;
 						}
 
-<<<<<<< HEAD
 						List<Object> values = new ArrayList<>();
 
 						StringBuilder deleteBuilder = new StringBuilder();
@@ -363,14 +362,6 @@
 							nativeQuery.setParameter("pids", pids);
 						}
 						nativeQuery.executeUpdate();
-=======
-						if (!pids.isEmpty()) {
-							nativeQuery = myEntityManager.createQuery("DELETE FROM " + theEntityType.getSimpleName()
-									+ " WHERE " + idProperty + " IN (:pids)");
-							nativeQuery.setParameter("pids", pids);
-							nativeQuery.executeUpdate();
-						}
->>>>>>> 744a0d70
 						return pids.size();
 					});
 
