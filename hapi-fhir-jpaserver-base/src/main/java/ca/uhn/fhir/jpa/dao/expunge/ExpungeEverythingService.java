/*-
 * #%L
 * HAPI FHIR JPA Server
 * %%
 * Copyright (C) 2014 - 2024 Smile CDR, Inc.
 * %%
 * Licensed under the Apache License, Version 2.0 (the "License");
 * you may not use this file except in compliance with the License.
 * You may obtain a copy of the License at
 *
 *      http://www.apache.org/licenses/LICENSE-2.0
 *
 * Unless required by applicable law or agreed to in writing, software
 * distributed under the License is distributed on an "AS IS" BASIS,
 * WITHOUT WARRANTIES OR CONDITIONS OF ANY KIND, either express or implied.
 * See the License for the specific language governing permissions and
 * limitations under the License.
 * #L%
 */
package ca.uhn.fhir.jpa.dao.expunge;

import ca.uhn.fhir.interceptor.api.HookParams;
import ca.uhn.fhir.interceptor.api.IInterceptorBroadcaster;
import ca.uhn.fhir.interceptor.api.Pointcut;
import ca.uhn.fhir.interceptor.model.RequestPartitionId;
import ca.uhn.fhir.jpa.dao.tx.HapiTransactionService;
import ca.uhn.fhir.jpa.entity.Batch2JobInstanceEntity;
import ca.uhn.fhir.jpa.entity.Batch2WorkChunkEntity;
import ca.uhn.fhir.jpa.entity.BulkImportJobEntity;
import ca.uhn.fhir.jpa.entity.BulkImportJobFileEntity;
import ca.uhn.fhir.jpa.entity.MdmLink;
import ca.uhn.fhir.jpa.entity.PartitionEntity;
import ca.uhn.fhir.jpa.entity.Search;
import ca.uhn.fhir.jpa.entity.SearchInclude;
import ca.uhn.fhir.jpa.entity.SearchResult;
import ca.uhn.fhir.jpa.entity.SubscriptionTable;
import ca.uhn.fhir.jpa.entity.TermCodeSystem;
import ca.uhn.fhir.jpa.entity.TermCodeSystemVersion;
import ca.uhn.fhir.jpa.entity.TermConcept;
import ca.uhn.fhir.jpa.entity.TermConceptDesignation;
import ca.uhn.fhir.jpa.entity.TermConceptMap;
import ca.uhn.fhir.jpa.entity.TermConceptMapGroup;
import ca.uhn.fhir.jpa.entity.TermConceptMapGroupElement;
import ca.uhn.fhir.jpa.entity.TermConceptMapGroupElementTarget;
import ca.uhn.fhir.jpa.entity.TermConceptParentChildLink;
import ca.uhn.fhir.jpa.entity.TermConceptProperty;
import ca.uhn.fhir.jpa.entity.TermValueSet;
import ca.uhn.fhir.jpa.entity.TermValueSetConcept;
import ca.uhn.fhir.jpa.entity.TermValueSetConceptDesignation;
import ca.uhn.fhir.jpa.model.entity.NpmPackageEntity;
import ca.uhn.fhir.jpa.model.entity.NpmPackageVersionEntity;
import ca.uhn.fhir.jpa.model.entity.NpmPackageVersionResourceEntity;
import ca.uhn.fhir.jpa.model.entity.ResourceHistoryProvenanceEntity;
import ca.uhn.fhir.jpa.model.entity.ResourceHistoryTable;
import ca.uhn.fhir.jpa.model.entity.ResourceHistoryTag;
import ca.uhn.fhir.jpa.model.entity.ResourceIndexedComboStringUnique;
import ca.uhn.fhir.jpa.model.entity.ResourceIndexedComboTokenNonUnique;
import ca.uhn.fhir.jpa.model.entity.ResourceIndexedSearchParamCoords;
import ca.uhn.fhir.jpa.model.entity.ResourceIndexedSearchParamDate;
import ca.uhn.fhir.jpa.model.entity.ResourceIndexedSearchParamNumber;
import ca.uhn.fhir.jpa.model.entity.ResourceIndexedSearchParamQuantity;
import ca.uhn.fhir.jpa.model.entity.ResourceIndexedSearchParamQuantityNormalized;
import ca.uhn.fhir.jpa.model.entity.ResourceIndexedSearchParamString;
import ca.uhn.fhir.jpa.model.entity.ResourceIndexedSearchParamToken;
import ca.uhn.fhir.jpa.model.entity.ResourceIndexedSearchParamUri;
import ca.uhn.fhir.jpa.model.entity.ResourceLink;
import ca.uhn.fhir.jpa.model.entity.ResourceSearchUrlEntity;
import ca.uhn.fhir.jpa.model.entity.ResourceTable;
import ca.uhn.fhir.jpa.model.entity.ResourceTag;
import ca.uhn.fhir.jpa.model.entity.SearchParamPresentEntity;
import ca.uhn.fhir.jpa.model.entity.TagDefinition;
import ca.uhn.fhir.jpa.partition.IRequestPartitionHelperSvc;
import ca.uhn.fhir.jpa.search.builder.SearchBuilder;
import ca.uhn.fhir.jpa.util.MemoryCacheService;
import ca.uhn.fhir.rest.api.server.RequestDetails;
import ca.uhn.fhir.rest.server.provider.ProviderConstants;
import ca.uhn.fhir.rest.server.servlet.ServletRequestDetails;
import ca.uhn.fhir.rest.server.util.CompositeInterceptorBroadcaster;
import ca.uhn.fhir.util.StopWatch;
import jakarta.annotation.Nullable;
import jakarta.persistence.EntityManager;
import jakarta.persistence.PersistenceContext;
import jakarta.persistence.PersistenceContextType;
import jakarta.persistence.Query;
import jakarta.persistence.TypedQuery;
import jakarta.persistence.criteria.CriteriaBuilder;
import jakarta.persistence.criteria.CriteriaQuery;
import jakarta.persistence.metamodel.EntityType;
import jakarta.persistence.metamodel.Metamodel;
import jakarta.persistence.metamodel.SingularAttribute;
import org.slf4j.Logger;
import org.slf4j.LoggerFactory;
import org.springframework.beans.factory.annotation.Autowired;
import org.springframework.stereotype.Service;
import org.springframework.transaction.annotation.Propagation;
import org.springframework.util.comparator.Comparators;

import java.util.ArrayList;
import java.util.Iterator;
import java.util.List;
import java.util.Set;
import java.util.concurrent.atomic.AtomicInteger;

@Service
public class ExpungeEverythingService implements IExpungeEverythingService {
	private static final Logger ourLog = LoggerFactory.getLogger(ExpungeEverythingService.class);

	@PersistenceContext(type = PersistenceContextType.TRANSACTION)
	protected EntityManager myEntityManager;

	@Autowired
	protected IInterceptorBroadcaster myInterceptorBroadcaster;

	@Autowired
	private HapiTransactionService myTxService;

	@Autowired
	private MemoryCacheService myMemoryCacheService;

	@Autowired
	private IRequestPartitionHelperSvc myRequestPartitionHelperSvc;

	private int deletedResourceEntityCount;

	@Override
	public void expungeEverything(@Nullable RequestDetails theRequest) {

		final AtomicInteger counter = new AtomicInteger();

		// Notify Interceptors about pre-action call
		IInterceptorBroadcaster compositeBroadcaster =
				CompositeInterceptorBroadcaster.newCompositeBroadcaster(myInterceptorBroadcaster, theRequest);
		if (compositeBroadcaster.hasHooks(Pointcut.STORAGE_PRESTORAGE_EXPUNGE_EVERYTHING)) {
			HookParams hooks = new HookParams()
					.add(AtomicInteger.class, counter)
					.add(RequestDetails.class, theRequest)
					.addIfMatchesType(ServletRequestDetails.class, theRequest);
			compositeBroadcaster.callHooks(Pointcut.STORAGE_PRESTORAGE_EXPUNGE_EVERYTHING, hooks);
		}

		ourLog.info("BEGINNING GLOBAL $expunge");
		Propagation propagation = Propagation.REQUIRES_NEW;
		RequestPartitionId requestPartitionId =
				myRequestPartitionHelperSvc.determineReadPartitionForRequestForServerOperation(
						theRequest, ProviderConstants.OPERATION_EXPUNGE);

		deleteAll(theRequest, propagation, requestPartitionId, counter);

		purgeAllCaches();

		ourLog.info("COMPLETED GLOBAL $expunge - Deleted {} rows", counter.get());
	}

	protected void deleteAll(
			@Nullable RequestDetails theRequest,
			Propagation propagation,
			RequestPartitionId requestPartitionId,
			AtomicInteger counter) {
		myTxService
				.withRequest(theRequest)
				.withPropagation(propagation)
				.withRequestPartitionId(requestPartitionId)
				.execute(() -> {
					counter.addAndGet(doExpungeEverythingQuery(
							"UPDATE " + TermCodeSystem.class.getSimpleName() + " d SET d.myCurrentVersion = null"));
				});
		counter.addAndGet(
				expungeEverythingByTypeWithoutPurging(theRequest, Batch2WorkChunkEntity.class, requestPartitionId));
		counter.addAndGet(
				expungeEverythingByTypeWithoutPurging(theRequest, Batch2JobInstanceEntity.class, requestPartitionId));
		counter.addAndGet(expungeEverythingByTypeWithoutPurging(
				theRequest, NpmPackageVersionResourceEntity.class, requestPartitionId));
		counter.addAndGet(
				expungeEverythingByTypeWithoutPurging(theRequest, NpmPackageVersionEntity.class, requestPartitionId));
		counter.addAndGet(
				expungeEverythingByTypeWithoutPurging(theRequest, NpmPackageEntity.class, requestPartitionId));
		counter.addAndGet(
				expungeEverythingByTypeWithoutPurging(theRequest, SearchParamPresentEntity.class, requestPartitionId));
		counter.addAndGet(
				expungeEverythingByTypeWithoutPurging(theRequest, BulkImportJobFileEntity.class, requestPartitionId));
		counter.addAndGet(
				expungeEverythingByTypeWithoutPurging(theRequest, BulkImportJobEntity.class, requestPartitionId));
		counter.addAndGet(expungeEverythingByTypeWithoutPurging(
				theRequest, ResourceIndexedSearchParamDate.class, requestPartitionId));
		counter.addAndGet(expungeEverythingByTypeWithoutPurging(
				theRequest, ResourceIndexedSearchParamNumber.class, requestPartitionId));
		counter.addAndGet(expungeEverythingByTypeWithoutPurging(
				theRequest, ResourceIndexedSearchParamQuantity.class, requestPartitionId));
		counter.addAndGet(expungeEverythingByTypeWithoutPurging(
				theRequest, ResourceIndexedSearchParamQuantityNormalized.class, requestPartitionId));
		counter.addAndGet(expungeEverythingByTypeWithoutPurging(
				theRequest, ResourceIndexedSearchParamString.class, requestPartitionId));
		counter.addAndGet(expungeEverythingByTypeWithoutPurging(
				theRequest, ResourceIndexedSearchParamToken.class, requestPartitionId));
		counter.addAndGet(expungeEverythingByTypeWithoutPurging(
				theRequest, ResourceIndexedSearchParamUri.class, requestPartitionId));
		counter.addAndGet(expungeEverythingByTypeWithoutPurging(
				theRequest, ResourceIndexedSearchParamCoords.class, requestPartitionId));
		counter.addAndGet(expungeEverythingByTypeWithoutPurging(
				theRequest, ResourceIndexedComboStringUnique.class, requestPartitionId));
		counter.addAndGet(expungeEverythingByTypeWithoutPurging(
				theRequest, ResourceIndexedComboTokenNonUnique.class, requestPartitionId));
		counter.addAndGet(expungeEverythingByTypeWithoutPurging(theRequest, ResourceLink.class, requestPartitionId));
		counter.addAndGet(expungeEverythingByTypeWithoutPurging(theRequest, SearchResult.class, requestPartitionId));
		counter.addAndGet(expungeEverythingByTypeWithoutPurging(theRequest, SearchInclude.class, requestPartitionId));
		counter.addAndGet(expungeEverythingByTypeWithoutPurging(
				theRequest, TermValueSetConceptDesignation.class, requestPartitionId));
		counter.addAndGet(
				expungeEverythingByTypeWithoutPurging(theRequest, TermValueSetConcept.class, requestPartitionId));
		counter.addAndGet(expungeEverythingByTypeWithoutPurging(theRequest, TermValueSet.class, requestPartitionId));
		counter.addAndGet(expungeEverythingByTypeWithoutPurging(
				theRequest, TermConceptParentChildLink.class, requestPartitionId));
		counter.addAndGet(expungeEverythingByTypeWithoutPurging(
				theRequest, TermConceptMapGroupElementTarget.class, requestPartitionId));
		counter.addAndGet(expungeEverythingByTypeWithoutPurging(
				theRequest, TermConceptMapGroupElement.class, requestPartitionId));
		counter.addAndGet(
				expungeEverythingByTypeWithoutPurging(theRequest, TermConceptMapGroup.class, requestPartitionId));
		counter.addAndGet(expungeEverythingByTypeWithoutPurging(theRequest, TermConceptMap.class, requestPartitionId));
		counter.addAndGet(
				expungeEverythingByTypeWithoutPurging(theRequest, TermConceptProperty.class, requestPartitionId));
		counter.addAndGet(
				expungeEverythingByTypeWithoutPurging(theRequest, TermConceptDesignation.class, requestPartitionId));
		counter.addAndGet(expungeEverythingByTypeWithoutPurging(theRequest, TermConcept.class, requestPartitionId));
		myTxService
				.withRequest(theRequest)
				.withPropagation(propagation)
				.withRequestPartitionId(requestPartitionId)
				.execute(() -> {
					for (TermCodeSystem next : myEntityManager
							.createQuery("SELECT c FROM " + TermCodeSystem.class.getName() + " c", TermCodeSystem.class)
							.getResultList()) {
						next.setCurrentVersion(null);
						myEntityManager.merge(next);
					}
				});
		counter.addAndGet(
				expungeEverythingByTypeWithoutPurging(theRequest, TermCodeSystemVersion.class, requestPartitionId));
		counter.addAndGet(expungeEverythingByTypeWithoutPurging(theRequest, TermCodeSystem.class, requestPartitionId));
		counter.addAndGet(
				expungeEverythingByTypeWithoutPurging(theRequest, SubscriptionTable.class, requestPartitionId));
		counter.addAndGet(
				expungeEverythingByTypeWithoutPurging(theRequest, ResourceHistoryTag.class, requestPartitionId));
		counter.addAndGet(expungeEverythingByTypeWithoutPurging(theRequest, ResourceTag.class, requestPartitionId));
		counter.addAndGet(expungeEverythingByTypeWithoutPurging(theRequest, TagDefinition.class, requestPartitionId));
		counter.addAndGet(expungeEverythingByTypeWithoutPurging(
				theRequest, ResourceHistoryProvenanceEntity.class, requestPartitionId));
		counter.addAndGet(
				expungeEverythingByTypeWithoutPurging(theRequest, ResourceHistoryTable.class, requestPartitionId));
		counter.addAndGet(
				expungeEverythingByTypeWithoutPurging(theRequest, ResourceSearchUrlEntity.class, requestPartitionId));

		int counterBefore = counter.get();
		counter.addAndGet(expungeEverythingByTypeWithoutPurging(theRequest, ResourceTable.class, requestPartitionId));
		counter.addAndGet(expungeEverythingByTypeWithoutPurging(theRequest, PartitionEntity.class, requestPartitionId));

		deletedResourceEntityCount = counter.get() - counterBefore;

		myTxService
				.withRequest(theRequest)
				.withPropagation(propagation)
				.withRequestPartitionId(requestPartitionId)
				.execute(() -> {
					counter.addAndGet(doExpungeEverythingQuery("DELETE from " + Search.class.getSimpleName() + " d"));
				});
	}

	@Override
	public int getExpungeDeletedEntityCount() {
		return deletedResourceEntityCount;
	}

	private void purgeAllCaches() {
		myMemoryCacheService.invalidateAllCaches();
	}

	protected <T> int expungeEverythingByTypeWithoutPurging(
			RequestDetails theRequest, Class<T> theEntityType, RequestPartitionId theRequestPartitionId) {
		HapiTransactionService.noTransactionAllowed();

		int outcome = 0;
		while (true) {
			StopWatch sw = new StopWatch();

			int count = myTxService
					.withRequest(theRequest)
					.withPropagation(Propagation.REQUIRES_NEW)
					.withRequestPartitionId(theRequestPartitionId)
					.execute(() -> {

						/*
						 * This method uses a nice efficient mechanism where we figure out the PID datatype
						 * and load only the PIDs and delete by PID for all resource types except ResourceTable.
						 * We delete ResourceTable using the entitymanager so that Hibernate Search knows to
						 * delete the corresponding records it manages in ElasticSearch. See
						 * FhirResourceDaoR4SearchWithElasticSearchIT for a test that fails without the
						 * block below.
						 */
						if (ResourceTable.class.equals(theEntityType)) {
							CriteriaBuilder cb = myEntityManager.getCriteriaBuilder();
							CriteriaQuery<?> cq = cb.createQuery(theEntityType);
							cq.from(theEntityType);
							TypedQuery<?> query = myEntityManager.createQuery(cq);
							query.setMaxResults(800);
							List<?> results = query.getResultList();
							for (Object result : results) {
								myEntityManager.remove(result);
							}
							return results.size();
						}

						Metamodel metamodel = myEntityManager.getMetamodel();
						EntityType<T> entity = metamodel.entity(theEntityType);
						Set<SingularAttribute<? super T, ?>> singularAttributes = entity.getSingularAttributes();
						List<String> idProperty = new ArrayList<>();
						for (SingularAttribute<? super T, ?> singularAttribute : singularAttributes) {
							if (singularAttribute.isId()) {
								idProperty.add(singularAttribute.getName());
							}
						}
						idProperty.sort(Comparators.comparable());
						String idPropertyNames = String.join(",", idProperty);

						Query nativeQuery = myEntityManager.createQuery(
								"SELECT (" + idPropertyNames + ") FROM " + theEntityType.getSimpleName());
<<<<<<< HEAD
						nativeQuery.setMaxResults(400);
=======

						// Each ID is 2 parameters in DB partition mode, so this
						// is the maximum we should allow
						nativeQuery.setMaxResults(SearchBuilder.getMaximumPageSize() / 2);

>>>>>>> a999cb32
						List pids = nativeQuery.getResultList();
						if (pids.isEmpty()) {
							return 0;
						}

<<<<<<< HEAD
						List<Object> values = new ArrayList<>();

=======
>>>>>>> a999cb32
						StringBuilder deleteBuilder = new StringBuilder();
						deleteBuilder.append("DELETE FROM ");
						deleteBuilder.append(theEntityType.getSimpleName());
						deleteBuilder.append(" WHERE (");
						deleteBuilder.append(idPropertyNames);
						deleteBuilder.append(") IN ");
						if (idProperty.size() > 1) {
							deleteBuilder.append('(');
							for (Iterator<Object> iter = pids.iterator(); iter.hasNext(); ) {
								Object[] pid = (Object[]) iter.next();
								deleteBuilder.append('(');
								for (int i = 0; i < pid.length; i++) {
									if (i > 0) {
										deleteBuilder.append(',');
									}
									deleteBuilder.append(pid[i]);
								}
								deleteBuilder.append(')');
								if (iter.hasNext()) {
									deleteBuilder.append(',');
								}
							}
							deleteBuilder.append(')');
						} else {
							deleteBuilder.append("(:pids)");
						}
						String deleteSql = deleteBuilder.toString();
						nativeQuery = myEntityManager.createQuery(deleteSql);
						if (idProperty.size() == 1) {
							nativeQuery.setParameter("pids", pids);
						}
						nativeQuery.executeUpdate();
						return pids.size();
					});

			outcome += count;
			if (count == 0) {
				break;
			}

			ourLog.info("Have deleted {} entities of type {} in {}", outcome, theEntityType.getSimpleName(), sw);
		}
		return outcome;
	}

	@Override
	public int expungeEverythingByType(Class<?> theEntityType) {
		int result = expungeEverythingByTypeWithoutPurging(null, theEntityType, RequestPartitionId.allPartitions());
		purgeAllCaches();
		return result;
	}

	@Override
	public int expungeEverythingMdmLinks() {
		return expungeEverythingByType(MdmLink.class);
	}

	private int doExpungeEverythingQuery(String theQuery) {
		StopWatch sw = new StopWatch();
		int outcome = myEntityManager.createQuery(theQuery).executeUpdate();
		ourLog.debug("SqlQuery affected {} rows in {}: {}", outcome, sw, theQuery);
		return outcome;
	}
}<|MERGE_RESOLUTION|>--- conflicted
+++ resolved
@@ -323,25 +323,16 @@
 
 						Query nativeQuery = myEntityManager.createQuery(
 								"SELECT (" + idPropertyNames + ") FROM " + theEntityType.getSimpleName());
-<<<<<<< HEAD
-						nativeQuery.setMaxResults(400);
-=======
 
 						// Each ID is 2 parameters in DB partition mode, so this
 						// is the maximum we should allow
 						nativeQuery.setMaxResults(SearchBuilder.getMaximumPageSize() / 2);
 
->>>>>>> a999cb32
 						List pids = nativeQuery.getResultList();
 						if (pids.isEmpty()) {
 							return 0;
 						}
 
-<<<<<<< HEAD
-						List<Object> values = new ArrayList<>();
-
-=======
->>>>>>> a999cb32
 						StringBuilder deleteBuilder = new StringBuilder();
 						deleteBuilder.append("DELETE FROM ");
 						deleteBuilder.append(theEntityType.getSimpleName());
