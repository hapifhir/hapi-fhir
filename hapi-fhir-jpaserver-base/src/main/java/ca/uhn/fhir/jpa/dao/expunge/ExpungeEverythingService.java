--- conflicted
+++ resolved
@@ -271,15 +271,10 @@
 		myMemoryCacheService.invalidateAllCaches();
 	}
 
-<<<<<<< HEAD
-	protected int expungeEverythingByTypeWithoutPurging(
-			RequestDetails theRequest, Class<?> theEntityType, RequestPartitionId theRequestPartitionId) {
-=======
-	private <T> int expungeEverythingByTypeWithoutPurging(
+	protected <T> int expungeEverythingByTypeWithoutPurging(
 			RequestDetails theRequest, Class<T> theEntityType, RequestPartitionId theRequestPartitionId) {
 		HapiTransactionService.noTransactionAllowed();
 
->>>>>>> 6d58df0f
 		int outcome = 0;
 		while (true) {
 			StopWatch sw = new StopWatch();
