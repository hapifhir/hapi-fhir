package ca.uhn.fhir.jpa.search;

/*
 * #%L
 * HAPI FHIR JPA Server
 * %%
 * Copyright (C) 2014 - 2019 University Health Network
 * %%
 * Licensed under the Apache License, Version 2.0 (the "License");
 * you may not use this file except in compliance with the License.
 * You may obtain a copy of the License at
 * 
 *      http://www.apache.org/licenses/LICENSE-2.0
 * 
 * Unless required by applicable law or agreed to in writing, software
 * distributed under the License is distributed on an "AS IS" BASIS,
 * WITHOUT WARRANTIES OR CONDITIONS OF ANY KIND, either express or implied.
 * See the License for the specific language governing permissions and
 * limitations under the License.
 * #L%
 */

import ca.uhn.fhir.jpa.dao.DaoRegistry;
import ca.uhn.fhir.jpa.dao.IFhirSystemDao;
import ca.uhn.fhir.rest.api.server.IBundleProvider;
import ca.uhn.fhir.rest.api.server.RequestDetails;
import ca.uhn.fhir.rest.server.BasePagingProvider;
import ca.uhn.fhir.rest.server.IPagingProvider;
import org.springframework.beans.factory.annotation.Autowired;

// Note: this class is not annotated with @Service because we want to
// explicitly define it in BaseConfig.java. This is done so that
// implementors can override if they want to.
public class DatabaseBackedPagingProvider extends BasePagingProvider implements IPagingProvider {

	@Autowired
	private DaoRegistry myDaoRegistry;

	/**
	 * Constructor
	 */
	public DatabaseBackedPagingProvider() {
		super();
	}

	/**
	 * Constructor
	 * @deprecated Use {@link DatabaseBackedPagingProvider} as this constructor has no purpose
	 */
	@Deprecated
	public DatabaseBackedPagingProvider(int theSize) {
		this();
	}

	@Override
<<<<<<< HEAD
	public synchronized IBundleProvider retrieveResultList(RequestDetails theRequestDetails, String theId) {
		IFhirSystemDao<?, ?> systemDao = myDaoRegistry.getSystemDao();
		PersistedJpaBundleProvider provider = new PersistedJpaBundleProvider(theId, systemDao, theRequestDetails);
=======
	public synchronized IBundleProvider retrieveResultList(String theId, RequestDetails theRequest) {
		IFhirSystemDao<?, ?> systemDao = myDaoRegistry.getSystemDao();
		PersistedJpaBundleProvider provider = new PersistedJpaBundleProvider(theRequest, theId, systemDao);
>>>>>>> e76b1dac
		if (!provider.ensureSearchEntityLoaded()) {
			return null;
		}
		return provider;
	}

	@Override
	public synchronized String storeResultList(RequestDetails theRequestDetails, IBundleProvider theList) {
		String uuid = theList.getUuid();
		return uuid;
	}

}<|MERGE_RESOLUTION|>--- conflicted
+++ resolved
@@ -53,15 +53,9 @@
 	}
 
 	@Override
-<<<<<<< HEAD
 	public synchronized IBundleProvider retrieveResultList(RequestDetails theRequestDetails, String theId) {
 		IFhirSystemDao<?, ?> systemDao = myDaoRegistry.getSystemDao();
-		PersistedJpaBundleProvider provider = new PersistedJpaBundleProvider(theId, systemDao, theRequestDetails);
-=======
-	public synchronized IBundleProvider retrieveResultList(String theId, RequestDetails theRequest) {
-		IFhirSystemDao<?, ?> systemDao = myDaoRegistry.getSystemDao();
-		PersistedJpaBundleProvider provider = new PersistedJpaBundleProvider(theRequest, theId, systemDao);
->>>>>>> e76b1dac
+		PersistedJpaBundleProvider provider = new PersistedJpaBundleProvider(theRequestDetails, theId, systemDao);
 		if (!provider.ensureSearchEntityLoaded()) {
 			return null;
 		}
