--- conflicted
+++ resolved
@@ -139,12 +139,7 @@
 	public Page<JobInstance> fetchJobInstances(JobInstanceFetchRequest theRequest) {
 		PageRequest pageRequest = PageRequest.of(
 			theRequest.getPageStart(),
-<<<<<<< HEAD
-			theRequest.getBatchSize(),
-			theRequest.getSort()
-=======
 			theRequest.getBatchSize()
->>>>>>> 59540ce8
 		);
 
 		Page<Batch2JobInstanceEntity> pageOfEntities = myJobInstanceRepository.findAll(pageRequest);
