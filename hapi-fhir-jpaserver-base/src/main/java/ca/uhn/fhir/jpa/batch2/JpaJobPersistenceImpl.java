--- conflicted
+++ resolved
@@ -109,13 +109,9 @@
 	@Override
 	@Transactional(propagation = Propagation.REQUIRED)
 	public Optional<WorkChunk> onWorkChunkDequeue(String theChunkId) {
-<<<<<<< HEAD
 		// wipmb IN_PROGRESS probably shouldn't be allowed.  But how does re-run happen if k8s kills a processor mid run?
 		List<WorkChunkStatusEnum> priorStates = List.of(WorkChunkStatusEnum.QUEUED, WorkChunkStatusEnum.ERRORED, WorkChunkStatusEnum.IN_PROGRESS);
 		int rowsModified = myWorkChunkRepository.updateChunkStatusForStart(theChunkId, new Date(), WorkChunkStatusEnum.IN_PROGRESS, priorStates);
-=======
-		int rowsModified = myWorkChunkRepository.updateChunkStatusForStart(theChunkId, new Date(), WorkChunkStatusEnum.IN_PROGRESS, List.of(WorkChunkStatusEnum.QUEUED, WorkChunkStatusEnum.ERRORED, WorkChunkStatusEnum.IN_PROGRESS));
->>>>>>> 90da12fb
 		if (rowsModified == 0) {
 			ourLog.info("Attempting to start chunk {} but it was already started.", theChunkId);
 			return Optional.empty();
