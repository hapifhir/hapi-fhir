/*-
 * #%L
 * HAPI FHIR JPA Server
 * %%
 * Copyright (C) 2014 - 2023 Smile CDR, Inc.
 * %%
 * Licensed under the Apache License, Version 2.0 (the "License");
 * you may not use this file except in compliance with the License.
 * You may obtain a copy of the License at
 *
 *      http://www.apache.org/licenses/LICENSE-2.0
 *
 * Unless required by applicable law or agreed to in writing, software
 * distributed under the License is distributed on an "AS IS" BASIS,
 * WITHOUT WARRANTIES OR CONDITIONS OF ANY KIND, either express or implied.
 * See the License for the specific language governing permissions and
 * limitations under the License.
 * #L%
 */
package ca.uhn.fhir.jpa.batch2;

import ca.uhn.fhir.batch2.api.IJobPersistence;
import ca.uhn.fhir.batch2.api.JobOperationResultJson;
import ca.uhn.fhir.batch2.model.FetchJobInstancesRequest;
import ca.uhn.fhir.batch2.model.JobInstance;
import ca.uhn.fhir.batch2.model.StatusEnum;
import ca.uhn.fhir.batch2.model.WorkChunk;
import ca.uhn.fhir.batch2.model.WorkChunkCompletionEvent;
import ca.uhn.fhir.batch2.model.WorkChunkCreateEvent;
import ca.uhn.fhir.batch2.model.WorkChunkErrorEvent;
import ca.uhn.fhir.batch2.model.WorkChunkStatusEnum;
import ca.uhn.fhir.batch2.models.JobInstanceFetchRequest;
import ca.uhn.fhir.jpa.dao.data.IBatch2JobInstanceRepository;
import ca.uhn.fhir.jpa.dao.data.IBatch2WorkChunkRepository;
import ca.uhn.fhir.jpa.dao.tx.IHapiTransactionService;
import ca.uhn.fhir.jpa.entity.Batch2JobInstanceEntity;
import ca.uhn.fhir.jpa.entity.Batch2WorkChunkEntity;
import ca.uhn.fhir.model.api.PagingIterator;
import ca.uhn.fhir.util.Batch2JobDefinitionConstants;
import ca.uhn.fhir.util.Logs;
import com.fasterxml.jackson.core.JsonParser;
import com.fasterxml.jackson.databind.JsonNode;
import com.fasterxml.jackson.databind.ObjectMapper;
import com.fasterxml.jackson.databind.node.ObjectNode;
import jakarta.persistence.EntityManager;
import jakarta.persistence.LockModeType;
import jakarta.persistence.Query;
import org.apache.commons.collections4.ListUtils;
import org.apache.commons.lang3.Validate;
import org.slf4j.Logger;
import org.springframework.data.domain.Page;
import org.springframework.data.domain.PageImpl;
import org.springframework.data.domain.PageRequest;
import org.springframework.data.domain.Pageable;
import org.springframework.data.domain.Sort;
import org.springframework.transaction.annotation.Propagation;
import org.springframework.transaction.annotation.Transactional;
import org.springframework.transaction.support.TransactionSynchronizationManager;

import java.util.Date;
import java.util.Iterator;
import java.util.List;
import java.util.Objects;
import java.util.Optional;
import java.util.Set;
import java.util.UUID;
import java.util.function.Consumer;
import java.util.stream.Collectors;
import java.util.stream.Stream;
import javax.annotation.Nonnull;
import javax.annotation.Nullable;

import static ca.uhn.fhir.batch2.coordinator.WorkChunkProcessor.MAX_CHUNK_ERROR_COUNT;
import static ca.uhn.fhir.jpa.entity.Batch2WorkChunkEntity.ERROR_MSG_MAX_LENGTH;
import static org.apache.commons.lang3.StringUtils.isBlank;

public class JpaJobPersistenceImpl implements IJobPersistence {
	private static final Logger ourLog = Logs.getBatchTroubleshootingLog();
	public static final String CREATE_TIME = "myCreateTime";

	private final IBatch2JobInstanceRepository myJobInstanceRepository;
	private final IBatch2WorkChunkRepository myWorkChunkRepository;
	private final EntityManager myEntityManager;
	private final IHapiTransactionService myTransactionService;

	/**
	 * Constructor
	 */
	public JpaJobPersistenceImpl(
			IBatch2JobInstanceRepository theJobInstanceRepository,
			IBatch2WorkChunkRepository theWorkChunkRepository,
			IHapiTransactionService theTransactionService,
			EntityManager theEntityManager) {
		Validate.notNull(theJobInstanceRepository);
		Validate.notNull(theWorkChunkRepository);
		myJobInstanceRepository = theJobInstanceRepository;
		myWorkChunkRepository = theWorkChunkRepository;
		myTransactionService = theTransactionService;
		myEntityManager = theEntityManager;
	}

	@Override
	public String onWorkChunkCreate(WorkChunkCreateEvent theBatchWorkChunk) {
		Batch2WorkChunkEntity entity = new Batch2WorkChunkEntity();
		entity.setId(UUID.randomUUID().toString());
		entity.setSequence(theBatchWorkChunk.sequence);
		entity.setJobDefinitionId(theBatchWorkChunk.jobDefinitionId);
		entity.setJobDefinitionVersion(theBatchWorkChunk.jobDefinitionVersion);
		entity.setTargetStepId(theBatchWorkChunk.targetStepId);
		entity.setInstanceId(theBatchWorkChunk.instanceId);
		entity.setSerializedData(theBatchWorkChunk.serializedData);
		entity.setCreateTime(new Date());
		entity.setStartTime(new Date());
		entity.setStatus(WorkChunkStatusEnum.QUEUED);
		ourLog.debug("Create work chunk {}/{}/{}", entity.getInstanceId(), entity.getId(), entity.getTargetStepId());
		ourLog.trace(
				"Create work chunk data {}/{}: {}", entity.getInstanceId(), entity.getId(), entity.getSerializedData());
		myTransactionService.withSystemRequestOnDefaultPartition().execute(() -> myWorkChunkRepository.save(entity));
		return entity.getId();
	}

	@Override
	@Transactional(propagation = Propagation.REQUIRED)
	public Optional<WorkChunk> onWorkChunkDequeue(String theChunkId) {
		// NOTE: Ideally, IN_PROGRESS wouldn't be allowed here.  On chunk failure, we probably shouldn't be allowed.
		// But how does re-run happen if k8s kills a processor mid run?
		List<WorkChunkStatusEnum> priorStates =
				List.of(WorkChunkStatusEnum.QUEUED, WorkChunkStatusEnum.ERRORED, WorkChunkStatusEnum.IN_PROGRESS);
		int rowsModified = myWorkChunkRepository.updateChunkStatusForStart(
				theChunkId, new Date(), WorkChunkStatusEnum.IN_PROGRESS, priorStates);
		if (rowsModified == 0) {
			ourLog.info("Attempting to start chunk {} but it was already started.", theChunkId);
			return Optional.empty();
		} else {
			Optional<Batch2WorkChunkEntity> chunk = myWorkChunkRepository.findById(theChunkId);
			return chunk.map(this::toChunk);
		}
	}

	@Override
	@Transactional(propagation = Propagation.REQUIRED)
	public String storeNewInstance(JobInstance theInstance) {
		Validate.isTrue(isBlank(theInstance.getInstanceId()));

		Batch2JobInstanceEntity entity = new Batch2JobInstanceEntity();
		entity.setId(UUID.randomUUID().toString());
		entity.setDefinitionId(theInstance.getJobDefinitionId());
		entity.setDefinitionVersion(theInstance.getJobDefinitionVersion());
		entity.setStatus(theInstance.getStatus());
		entity.setParams(theInstance.getParameters());
		entity.setCurrentGatedStepId(theInstance.getCurrentGatedStepId());
		entity.setFastTracking(theInstance.isFastTracking());
		entity.setCreateTime(new Date());
		entity.setStartTime(new Date());
		entity.setReport(theInstance.getReport());

		entity = myJobInstanceRepository.save(entity);
		return entity.getId();
	}

	@Override
	@Transactional(propagation = Propagation.REQUIRES_NEW)
	public List<JobInstance> fetchInstances(
			String theJobDefinitionId, Set<StatusEnum> theStatuses, Date theCutoff, Pageable thePageable) {
		return toInstanceList(myJobInstanceRepository.findInstancesByJobIdAndStatusAndExpiry(
				theJobDefinitionId, theStatuses, theCutoff, thePageable));
	}

	@Override
	@Transactional(propagation = Propagation.REQUIRES_NEW)
	public List<JobInstance> fetchInstancesByJobDefinitionIdAndStatus(
			String theJobDefinitionId, Set<StatusEnum> theRequestedStatuses, int thePageSize, int thePageIndex) {
		PageRequest pageRequest = PageRequest.of(thePageIndex, thePageSize, Sort.Direction.ASC, CREATE_TIME);
		return toInstanceList(myJobInstanceRepository.fetchInstancesByJobDefinitionIdAndStatus(
				theJobDefinitionId, theRequestedStatuses, pageRequest));
	}

	@Override
	@Transactional(propagation = Propagation.REQUIRES_NEW)
	public List<JobInstance> fetchInstancesByJobDefinitionId(
			String theJobDefinitionId, int thePageSize, int thePageIndex) {
		PageRequest pageRequest = PageRequest.of(thePageIndex, thePageSize, Sort.Direction.ASC, CREATE_TIME);
		return toInstanceList(myJobInstanceRepository.findInstancesByJobDefinitionId(theJobDefinitionId, pageRequest));
	}

	@Override
	@Transactional(propagation = Propagation.REQUIRES_NEW)
	public Page<JobInstance> fetchJobInstances(JobInstanceFetchRequest theRequest) {
		PageRequest pageRequest =
				PageRequest.of(theRequest.getPageStart(), theRequest.getBatchSize(), theRequest.getSort());

		String jobStatus = theRequest.getJobStatus();
		if (Objects.equals(jobStatus, "")) {
			Page<Batch2JobInstanceEntity> pageOfEntities = myJobInstanceRepository.findAll(pageRequest);
			return pageOfEntities.map(this::toInstance);
		}

		StatusEnum status = StatusEnum.valueOf(jobStatus);
		List<JobInstance> jobs = toInstanceList(myJobInstanceRepository.findInstancesByJobStatus(status, pageRequest));
		Integer jobsOfStatus = myJobInstanceRepository.findTotalJobsOfStatus(status);
		return new PageImpl<>(jobs, pageRequest, jobsOfStatus);
	}

	private List<JobInstance> toInstanceList(List<Batch2JobInstanceEntity> theInstancesByJobDefinitionId) {
		return theInstancesByJobDefinitionId.stream().map(this::toInstance).collect(Collectors.toList());
	}

	@Override
	@Nonnull
	public Optional<JobInstance> fetchInstance(String theInstanceId) {
		return myTransactionService
				.withSystemRequestOnDefaultPartition()
				.execute(() -> myJobInstanceRepository.findById(theInstanceId).map(this::toInstance));
	}

	@Override
	@Transactional(propagation = Propagation.REQUIRES_NEW)
	public List<JobInstance> fetchInstances(FetchJobInstancesRequest theRequest, int thePage, int theBatchSize) {
		String definitionId = theRequest.getJobDefinition();
		String params = theRequest.getParameters();
		Set<StatusEnum> statuses = theRequest.getStatuses();

		Pageable pageable = PageRequest.of(thePage, theBatchSize);

		List<Batch2JobInstanceEntity> instanceEntities;

		if (statuses != null && !statuses.isEmpty()) {
			if (Batch2JobDefinitionConstants.BULK_EXPORT.equals(definitionId)) {
				if (originalRequestUrlTruncation(params) != null) {
					params = originalRequestUrlTruncation(params);
				}
			}
			instanceEntities = myJobInstanceRepository.findInstancesByJobIdParamsAndStatus(
					definitionId, params, statuses, pageable);
		} else {
			instanceEntities = myJobInstanceRepository.findInstancesByJobIdAndParams(definitionId, params, pageable);
		}
		return toInstanceList(instanceEntities);
	}

	private String originalRequestUrlTruncation(String theParams) {
		try {
			ObjectMapper mapper = new ObjectMapper();
			mapper.configure(JsonParser.Feature.ALLOW_UNQUOTED_FIELD_NAMES, true);
			mapper.configure(JsonParser.Feature.ALLOW_SINGLE_QUOTES, true);
			JsonNode rootNode = mapper.readTree(theParams);
			String originalUrl = "originalRequestUrl";

			if (rootNode instanceof ObjectNode) {
				ObjectNode objectNode = (ObjectNode) rootNode;

				if (objectNode.has(originalUrl)) {
					String url = objectNode.get(originalUrl).asText();
					if (url.contains("?")) {
						objectNode.put(originalUrl, url.split("\\?")[0]);
					}
				}
				return mapper.writeValueAsString(objectNode);
			}
		} catch (Exception e) {
			ourLog.info("Error Truncating Original Request Url", e);
		}
		return null;
	}

	@Override
	@Transactional(propagation = Propagation.REQUIRES_NEW)
	public List<JobInstance> fetchInstances(int thePageSize, int thePageIndex) {
		// default sort is myCreateTime Asc
		PageRequest pageRequest = PageRequest.of(thePageIndex, thePageSize, Sort.Direction.ASC, CREATE_TIME);
		return myTransactionService
				.withSystemRequestOnDefaultPartition()
				.execute(() -> myJobInstanceRepository.findAll(pageRequest).stream()
						.map(this::toInstance)
						.collect(Collectors.toList()));
	}

	@Override
	@Transactional(propagation = Propagation.REQUIRES_NEW)
	public List<JobInstance> fetchRecentInstances(int thePageSize, int thePageIndex) {
		PageRequest pageRequest = PageRequest.of(thePageIndex, thePageSize, Sort.Direction.DESC, CREATE_TIME);
		return myTransactionService
				.withSystemRequestOnDefaultPartition()
				.execute(() -> myJobInstanceRepository.findAll(pageRequest).stream()
						.map(this::toInstance)
						.collect(Collectors.toList()));
	}

	private WorkChunk toChunk(Batch2WorkChunkEntity theEntity) {
		return JobInstanceUtil.fromEntityToWorkChunk(theEntity);
	}

	private JobInstance toInstance(Batch2JobInstanceEntity theEntity) {
		return JobInstanceUtil.fromEntityToInstance(theEntity);
	}

	@Override
	public WorkChunkStatusEnum onWorkChunkError(WorkChunkErrorEvent theParameters) {
<<<<<<< HEAD
		WorkChunkStatusEnum execute = myTransactionService
				.withSystemRequest()
				.withPropagation(Propagation.REQUIRES_NEW)
				.execute(() -> {
					String chunkId = theParameters.getChunkId();
					String errorMessage = truncateErrorMessage(theParameters.getErrorMsg());
					int changeCount = myWorkChunkRepository.updateChunkStatusAndIncrementErrorCountForEndError(
							chunkId, new Date(), errorMessage, WorkChunkStatusEnum.ERRORED);
					Validate.isTrue(changeCount > 0, "changed chunk matching %s", chunkId);

					Query query =
							myEntityManager.createQuery("update Batch2WorkChunkEntity " + "set myStatus = :failed "
									+ ",myErrorMessage = CONCAT('Too many errors: ', CAST(myErrorCount as string), '. Last error msg was ', myErrorMessage) "
									+ "where myId = :chunkId and myErrorCount > :maxCount");
					query.setParameter("chunkId", chunkId);
					query.setParameter("failed", WorkChunkStatusEnum.FAILED);
					query.setParameter("maxCount", MAX_CHUNK_ERROR_COUNT);
					int failChangeCount = query.executeUpdate();

					if (failChangeCount > 0) {
						return WorkChunkStatusEnum.FAILED;
					} else {
						return WorkChunkStatusEnum.ERRORED;
					}
				});
		ourLog.trace("Status is now: {}", execute);
		return execute;
=======
		String chunkId = theParameters.getChunkId();
		String errorMessage = truncateErrorMessage(theParameters.getErrorMsg());

		return myTransactionService.withSystemRequestOnDefaultPartition().execute(() -> {
			int changeCount = myWorkChunkRepository.updateChunkStatusAndIncrementErrorCountForEndError(
					chunkId, new Date(), errorMessage, WorkChunkStatusEnum.ERRORED);
			Validate.isTrue(changeCount > 0, "changed chunk matching %s", chunkId);

			Query query = myEntityManager.createQuery("update Batch2WorkChunkEntity " + "set myStatus = :failed "
					+ ",myErrorMessage = CONCAT('Too many errors: ', CAST(myErrorCount as string), '. Last error msg was ', myErrorMessage) "
					+ "where myId = :chunkId and myErrorCount > :maxCount");
			query.setParameter("chunkId", chunkId);
			query.setParameter("failed", WorkChunkStatusEnum.FAILED);
			query.setParameter("maxCount", MAX_CHUNK_ERROR_COUNT);
			int failChangeCount = query.executeUpdate();

			if (failChangeCount > 0) {
				return WorkChunkStatusEnum.FAILED;
			} else {
				return WorkChunkStatusEnum.ERRORED;
			}
		});
>>>>>>> f624cf75
	}

	@Override
	public void onWorkChunkFailed(String theChunkId, String theErrorMessage) {
		ourLog.info("Marking chunk {} as failed with message: {}", theChunkId, theErrorMessage);
		String errorMessage = truncateErrorMessage(theErrorMessage);
		myTransactionService
				.withSystemRequestOnDefaultPartition()
				.execute(() -> myWorkChunkRepository.updateChunkStatusAndIncrementErrorCountForEndError(
						theChunkId, new Date(), errorMessage, WorkChunkStatusEnum.FAILED));
	}

	@Override
	public void onWorkChunkCompletion(WorkChunkCompletionEvent theEvent) {
		myTransactionService
				.withSystemRequestOnDefaultPartition()
				.execute(() -> myWorkChunkRepository.updateChunkStatusAndClearDataForEndSuccess(
						theEvent.getChunkId(),
						new Date(),
						theEvent.getRecordsProcessed(),
						theEvent.getRecoveredErrorCount(),
						WorkChunkStatusEnum.COMPLETED,
						theEvent.getRecoveredWarningMessage()));
	}

	@Nullable
	private static String truncateErrorMessage(String theErrorMessage) {
		String errorMessage;
		if (theErrorMessage != null && theErrorMessage.length() > ERROR_MSG_MAX_LENGTH) {
			ourLog.warn("Truncating error message that is too long to store in database: {}", theErrorMessage);
			errorMessage = theErrorMessage.substring(0, ERROR_MSG_MAX_LENGTH);
		} else {
			errorMessage = theErrorMessage;
		}
		return errorMessage;
	}

	@Override
	public void markWorkChunksWithStatusAndWipeData(
			String theInstanceId, List<String> theChunkIds, WorkChunkStatusEnum theStatus, String theErrorMessage) {
		assert TransactionSynchronizationManager.isActualTransactionActive();

		ourLog.debug("Marking all chunks for instance {} to status {}", theInstanceId, theStatus);
		String errorMessage = truncateErrorMessage(theErrorMessage);
		List<List<String>> listOfListOfIds = ListUtils.partition(theChunkIds, 100);
		for (List<String> idList : listOfListOfIds) {
			myWorkChunkRepository.updateAllChunksForInstanceStatusClearDataAndSetError(
					idList, new Date(), theStatus, errorMessage);
		}
	}

	@Override
	@Transactional(propagation = Propagation.REQUIRES_NEW)
	public boolean canAdvanceInstanceToNextStep(String theInstanceId, String theCurrentStepId) {
		Optional<Batch2JobInstanceEntity> instance = myJobInstanceRepository.findById(theInstanceId);
		if (instance.isEmpty()) {
			return false;
		}
		if (instance.get().getStatus().isEnded()) {
			return false;
		}
		Set<WorkChunkStatusEnum> statusesForStep =
				myWorkChunkRepository.getDistinctStatusesForStep(theInstanceId, theCurrentStepId);

		ourLog.debug(
				"Checking whether gated job can advanced to next step. [instanceId={}, currentStepId={}, statusesForStep={}]",
				theInstanceId,
				theCurrentStepId,
				statusesForStep);
		return statusesForStep.isEmpty() || statusesForStep.equals(Set.of(WorkChunkStatusEnum.COMPLETED));
	}

	private void fetchChunks(
			String theInstanceId,
			boolean theIncludeData,
			int thePageSize,
			int thePageIndex,
			Consumer<WorkChunk> theConsumer) {
		myTransactionService
				.withSystemRequestOnDefaultPartition()
				.withPropagation(Propagation.REQUIRES_NEW)
				.execute(() -> {
					List<Batch2WorkChunkEntity> chunks;
					if (theIncludeData) {
						chunks = myWorkChunkRepository.fetchChunks(
								PageRequest.of(thePageIndex, thePageSize), theInstanceId);
					} else {
						chunks = myWorkChunkRepository.fetchChunksNoData(
								PageRequest.of(thePageIndex, thePageSize), theInstanceId);
					}
					for (Batch2WorkChunkEntity chunk : chunks) {
						theConsumer.accept(toChunk(chunk));
					}
				});
	}

	@Override
	public List<String> fetchAllChunkIdsForStepWithStatus(
			String theInstanceId, String theStepId, WorkChunkStatusEnum theStatusEnum) {
		return myTransactionService
				.withSystemRequest()
				.withPropagation(Propagation.REQUIRES_NEW)
				.execute(() -> myWorkChunkRepository.fetchAllChunkIdsForStepWithStatus(
						theInstanceId, theStepId, theStatusEnum));
	}

	@Override
	public void updateInstanceUpdateTime(String theInstanceId) {
		myJobInstanceRepository.updateInstanceUpdateTime(theInstanceId, new Date());
	}

	/**
	 * Note: Not @Transactional because the transaction happens in a lambda that's called outside of this method's scope
	 */
	@Override
	public Iterator<WorkChunk> fetchAllWorkChunksIterator(String theInstanceId, boolean theWithData) {
		return new PagingIterator<>((thePageIndex, theBatchSize, theConsumer) ->
				fetchChunks(theInstanceId, theWithData, theBatchSize, thePageIndex, theConsumer));
	}

	@Override
	public Stream<WorkChunk> fetchAllWorkChunksForStepStream(String theInstanceId, String theStepId) {
		return myWorkChunkRepository
				.fetchChunksForStep(theInstanceId, theStepId)
				.map(this::toChunk);
	}

	@Override
	public boolean updateInstance(String theInstanceId, JobInstanceUpdateCallback theModifier) {
		Batch2JobInstanceEntity instanceEntity =
				myEntityManager.find(Batch2JobInstanceEntity.class, theInstanceId, LockModeType.PESSIMISTIC_WRITE);
		if (null == instanceEntity) {
			ourLog.error("No instance found with Id {}", theInstanceId);
			return false;
		}
		// convert to JobInstance for public api
		JobInstance jobInstance = JobInstanceUtil.fromEntityToInstance(instanceEntity);

		// run the modification callback
		boolean wasModified = theModifier.doUpdate(jobInstance);

		if (wasModified) {
			// copy fields back for flush.
			JobInstanceUtil.fromInstanceToEntity(jobInstance, instanceEntity);
		}

		return wasModified;
	}

	@Override
	@Transactional(propagation = Propagation.REQUIRES_NEW)
	public void deleteInstanceAndChunks(String theInstanceId) {
		ourLog.info("Deleting instance and chunks: {}", theInstanceId);
		myWorkChunkRepository.deleteAllForInstance(theInstanceId);
		myJobInstanceRepository.deleteById(theInstanceId);
	}

	@Override
	@Transactional(propagation = Propagation.REQUIRES_NEW)
	public void deleteChunksAndMarkInstanceAsChunksPurged(String theInstanceId) {
		ourLog.info("Deleting all chunks for instance ID: {}", theInstanceId);
		int updateCount = myJobInstanceRepository.updateWorkChunksPurgedTrue(theInstanceId);
		int deleteCount = myWorkChunkRepository.deleteAllForInstance(theInstanceId);
		ourLog.debug("Purged {} chunks, and updated {} instance.", deleteCount, updateCount);
	}

	@Override
	public boolean markInstanceAsStatusWhenStatusIn(
			String theInstanceId, StatusEnum theStatusEnum, Set<StatusEnum> thePriorStates) {
		int recordsChanged =
				myJobInstanceRepository.updateInstanceStatusIfIn(theInstanceId, theStatusEnum, thePriorStates);
		ourLog.debug(
				"Update job {} to status {} if in status {}: {}",
				theInstanceId,
				theStatusEnum,
				thePriorStates,
				recordsChanged > 0);
		return recordsChanged > 0;
	}

	@Override
	@Transactional(propagation = Propagation.REQUIRES_NEW)
	public JobOperationResultJson cancelInstance(String theInstanceId) {
		int recordsChanged = myJobInstanceRepository.updateInstanceCancelled(theInstanceId, true);
		String operationString = "Cancel job instance " + theInstanceId;

		// wipmb For 6.8 - This is too detailed to be down here - this should be up at the api layer.
		// Replace with boolean result or ResourceNotFound exception.  Build the message up at the ui.
		String messagePrefix = "Job instance <" + theInstanceId + ">";
		if (recordsChanged > 0) {
			return JobOperationResultJson.newSuccess(operationString, messagePrefix + " successfully cancelled.");
		} else {
			Optional<JobInstance> instance = fetchInstance(theInstanceId);
			if (instance.isPresent()) {
				return JobOperationResultJson.newFailure(
						operationString, messagePrefix + " was already cancelled.  Nothing to do.");
			} else {
				return JobOperationResultJson.newFailure(operationString, messagePrefix + " not found.");
			}
		}
	}
}<|MERGE_RESOLUTION|>--- conflicted
+++ resolved
@@ -296,35 +296,6 @@
 
 	@Override
 	public WorkChunkStatusEnum onWorkChunkError(WorkChunkErrorEvent theParameters) {
-<<<<<<< HEAD
-		WorkChunkStatusEnum execute = myTransactionService
-				.withSystemRequest()
-				.withPropagation(Propagation.REQUIRES_NEW)
-				.execute(() -> {
-					String chunkId = theParameters.getChunkId();
-					String errorMessage = truncateErrorMessage(theParameters.getErrorMsg());
-					int changeCount = myWorkChunkRepository.updateChunkStatusAndIncrementErrorCountForEndError(
-							chunkId, new Date(), errorMessage, WorkChunkStatusEnum.ERRORED);
-					Validate.isTrue(changeCount > 0, "changed chunk matching %s", chunkId);
-
-					Query query =
-							myEntityManager.createQuery("update Batch2WorkChunkEntity " + "set myStatus = :failed "
-									+ ",myErrorMessage = CONCAT('Too many errors: ', CAST(myErrorCount as string), '. Last error msg was ', myErrorMessage) "
-									+ "where myId = :chunkId and myErrorCount > :maxCount");
-					query.setParameter("chunkId", chunkId);
-					query.setParameter("failed", WorkChunkStatusEnum.FAILED);
-					query.setParameter("maxCount", MAX_CHUNK_ERROR_COUNT);
-					int failChangeCount = query.executeUpdate();
-
-					if (failChangeCount > 0) {
-						return WorkChunkStatusEnum.FAILED;
-					} else {
-						return WorkChunkStatusEnum.ERRORED;
-					}
-				});
-		ourLog.trace("Status is now: {}", execute);
-		return execute;
-=======
 		String chunkId = theParameters.getChunkId();
 		String errorMessage = truncateErrorMessage(theParameters.getErrorMsg());
 
@@ -347,7 +318,6 @@
 				return WorkChunkStatusEnum.ERRORED;
 			}
 		});
->>>>>>> f624cf75
 	}
 
 	@Override
