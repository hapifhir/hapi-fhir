--- conflicted
+++ resolved
@@ -171,10 +171,7 @@
 	}
 
 	@Override
-<<<<<<< HEAD
-=======
-	@Transactional(propagation = Propagation.REQUIRES_NEW)
->>>>>>> c6c09521
+	@Transactional(propagation = Propagation.REQUIRES_NEW)
 	public List<JobInstance> fetchInstances(FetchJobInstancesRequest theRequest, int thePage, int theBatchSize) {
 		String definitionId = theRequest.getJobDefinition();
 		String params = theRequest.getParameters();
