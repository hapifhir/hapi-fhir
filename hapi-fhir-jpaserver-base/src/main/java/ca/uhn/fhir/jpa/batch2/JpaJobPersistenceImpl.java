/*-
 * #%L
 * HAPI FHIR JPA Server
 * %%
 * Copyright (C) 2014 - 2024 Smile CDR, Inc.
 * %%
 * Licensed under the Apache License, Version 2.0 (the "License");
 * you may not use this file except in compliance with the License.
 * You may obtain a copy of the License at
 *
 *      http://www.apache.org/licenses/LICENSE-2.0
 *
 * Unless required by applicable law or agreed to in writing, software
 * distributed under the License is distributed on an "AS IS" BASIS,
 * WITHOUT WARRANTIES OR CONDITIONS OF ANY KIND, either express or implied.
 * See the License for the specific language governing permissions and
 * limitations under the License.
 * #L%
 */
package ca.uhn.fhir.jpa.batch2;

import ca.uhn.fhir.batch2.api.IJobPersistence;
import ca.uhn.fhir.batch2.api.JobOperationResultJson;
import ca.uhn.fhir.batch2.model.FetchJobInstancesRequest;
import ca.uhn.fhir.batch2.model.JobInstance;
import ca.uhn.fhir.batch2.model.StatusEnum;
import ca.uhn.fhir.batch2.model.WorkChunk;
import ca.uhn.fhir.batch2.model.WorkChunkCompletionEvent;
import ca.uhn.fhir.batch2.model.WorkChunkCreateEvent;
import ca.uhn.fhir.batch2.model.WorkChunkErrorEvent;
import ca.uhn.fhir.batch2.model.WorkChunkMetadata;
import ca.uhn.fhir.batch2.model.WorkChunkStatusEnum;
import ca.uhn.fhir.batch2.models.JobInstanceFetchRequest;
import ca.uhn.fhir.interceptor.api.HookParams;
import ca.uhn.fhir.interceptor.api.IInterceptorBroadcaster;
import ca.uhn.fhir.interceptor.api.Pointcut;
import ca.uhn.fhir.jpa.dao.data.IBatch2JobInstanceRepository;
import ca.uhn.fhir.jpa.dao.data.IBatch2WorkChunkMetadataViewRepository;
import ca.uhn.fhir.jpa.dao.data.IBatch2WorkChunkRepository;
import ca.uhn.fhir.jpa.dao.tx.IHapiTransactionService;
import ca.uhn.fhir.jpa.entity.Batch2JobInstanceEntity;
import ca.uhn.fhir.jpa.entity.Batch2WorkChunkEntity;
import ca.uhn.fhir.jpa.entity.Batch2WorkChunkMetadataView;
import ca.uhn.fhir.model.api.PagingIterator;
import ca.uhn.fhir.rest.api.server.RequestDetails;
import ca.uhn.fhir.rest.api.server.SystemRequestDetails;
import ca.uhn.fhir.util.Batch2JobDefinitionConstants;
import ca.uhn.fhir.util.Logs;
import com.fasterxml.jackson.core.JsonParser;
import com.fasterxml.jackson.databind.JsonNode;
import com.fasterxml.jackson.databind.ObjectMapper;
import com.fasterxml.jackson.databind.node.ObjectNode;
import jakarta.annotation.Nonnull;
import jakarta.annotation.Nullable;
import jakarta.persistence.EntityManager;
import jakarta.persistence.LockModeType;
import jakarta.persistence.Query;
import org.apache.commons.collections4.ListUtils;
import org.apache.commons.lang3.Validate;
import org.slf4j.Logger;
import org.springframework.data.domain.Page;
import org.springframework.data.domain.PageImpl;
import org.springframework.data.domain.PageRequest;
import org.springframework.data.domain.Pageable;
import org.springframework.data.domain.Sort;
import org.springframework.transaction.annotation.Propagation;
import org.springframework.transaction.annotation.Transactional;
import org.springframework.transaction.support.TransactionSynchronizationManager;

import java.time.Instant;
import java.time.temporal.ChronoUnit;
import java.util.Collections;
import java.util.Date;
import java.util.HashSet;
import java.util.Iterator;
import java.util.List;
import java.util.Objects;
import java.util.Optional;
import java.util.Set;
import java.util.UUID;
import java.util.concurrent.TimeUnit;
import java.util.function.Consumer;
import java.util.stream.Collectors;
import java.util.stream.Stream;

import static ca.uhn.fhir.batch2.coordinator.WorkChunkProcessor.MAX_CHUNK_ERROR_COUNT;
import static ca.uhn.fhir.jpa.entity.Batch2WorkChunkEntity.ERROR_MSG_MAX_LENGTH;
import static org.apache.commons.lang3.StringUtils.isBlank;

public class JpaJobPersistenceImpl implements IJobPersistence {
	private static final Logger ourLog = Logs.getBatchTroubleshootingLog();
	public static final String CREATE_TIME = "myCreateTime";

	private final IBatch2JobInstanceRepository myJobInstanceRepository;
	private final IBatch2WorkChunkRepository myWorkChunkRepository;
	private final IBatch2WorkChunkMetadataViewRepository myWorkChunkMetadataViewRepo;
	private final EntityManager myEntityManager;
	private final IHapiTransactionService myTransactionService;
	private final IInterceptorBroadcaster myInterceptorBroadcaster;

	/**
	 * Constructor
	 */
	public JpaJobPersistenceImpl(
			IBatch2JobInstanceRepository theJobInstanceRepository,
			IBatch2WorkChunkRepository theWorkChunkRepository,
			IBatch2WorkChunkMetadataViewRepository theWorkChunkMetadataViewRepo,
			IHapiTransactionService theTransactionService,
			EntityManager theEntityManager,
			IInterceptorBroadcaster theInterceptorBroadcaster) {
		Validate.notNull(theJobInstanceRepository);
		Validate.notNull(theWorkChunkRepository);
		myJobInstanceRepository = theJobInstanceRepository;
		myWorkChunkRepository = theWorkChunkRepository;
		myWorkChunkMetadataViewRepo = theWorkChunkMetadataViewRepo;
		myTransactionService = theTransactionService;
		myEntityManager = theEntityManager;
		myInterceptorBroadcaster = theInterceptorBroadcaster;
	}

	@Override
	@Transactional(propagation = Propagation.REQUIRED)
	public String onWorkChunkCreate(WorkChunkCreateEvent theBatchWorkChunk) {
		Batch2WorkChunkEntity entity = new Batch2WorkChunkEntity();
		entity.setId(UUID.randomUUID().toString());
		entity.setSequence(theBatchWorkChunk.sequence);
		entity.setJobDefinitionId(theBatchWorkChunk.jobDefinitionId);
		entity.setJobDefinitionVersion(theBatchWorkChunk.jobDefinitionVersion);
		entity.setTargetStepId(theBatchWorkChunk.targetStepId);
		entity.setInstanceId(theBatchWorkChunk.instanceId);
		entity.setSerializedData(theBatchWorkChunk.serializedData);
		entity.setCreateTime(new Date());
		entity.setStartTime(new Date());
		entity.setStatus(WorkChunkStatusEnum.READY);
		ourLog.debug("Create work chunk {}/{}/{}", entity.getInstanceId(), entity.getId(), entity.getTargetStepId());
		ourLog.trace(
				"Create work chunk data {}/{}: {}", entity.getInstanceId(), entity.getId(), entity.getSerializedData());
		myTransactionService.withSystemRequestOnDefaultPartition().execute(() -> myWorkChunkRepository.save(entity));

		return entity.getId();
	}

	@Override
	@Transactional(propagation = Propagation.REQUIRED)
	public Optional<WorkChunk> onWorkChunkDequeue(String theChunkId) {
		// NOTE: Ideally, IN_PROGRESS wouldn't be allowed here.  On chunk failure, we probably shouldn't be allowed.
		// But how does re-run happen if k8s kills a processor mid run?
		List<WorkChunkStatusEnum> priorStates =
				List.of(WorkChunkStatusEnum.QUEUED, WorkChunkStatusEnum.ERRORED, WorkChunkStatusEnum.IN_PROGRESS);
		int rowsModified = myWorkChunkRepository.updateChunkStatusForStart(
				theChunkId, new Date(), WorkChunkStatusEnum.IN_PROGRESS, priorStates);

		if (rowsModified == 0) {
			ourLog.info("Attempting to start chunk {} but it was already started.", theChunkId);
			return Optional.empty();
		} else {
			Optional<Batch2WorkChunkEntity> chunk = myWorkChunkRepository.findById(theChunkId);
			return chunk.map(this::toChunk);
		}
	}

	@Override
	@Transactional(propagation = Propagation.REQUIRED)
	public String storeNewInstance(JobInstance theInstance) {
		Validate.isTrue(isBlank(theInstance.getInstanceId()));

		invokePreStorageBatchHooks(theInstance);

		Batch2JobInstanceEntity entity = new Batch2JobInstanceEntity();
		entity.setId(UUID.randomUUID().toString());
		entity.setDefinitionId(theInstance.getJobDefinitionId());
		entity.setDefinitionVersion(theInstance.getJobDefinitionVersion());
		entity.setStatus(theInstance.getStatus());
		entity.setParams(theInstance.getParameters());
		entity.setCurrentGatedStepId(theInstance.getCurrentGatedStepId());
		entity.setFastTracking(theInstance.isFastTracking());
		entity.setCreateTime(new Date());
		entity.setStartTime(new Date());
		entity.setReport(theInstance.getReport());
		entity.setTriggeringUsername(theInstance.getTriggeringUsername());
		entity.setTriggeringClientId(theInstance.getTriggeringClientId());

		entity = myJobInstanceRepository.save(entity);
		return entity.getId();
	}

	@Override
	@Transactional(propagation = Propagation.REQUIRES_NEW)
	public List<JobInstance> fetchInstances(
			String theJobDefinitionId, Set<StatusEnum> theStatuses, Date theCutoff, Pageable thePageable) {
		return toInstanceList(myJobInstanceRepository.findInstancesByJobIdAndStatusAndExpiry(
				theJobDefinitionId, theStatuses, theCutoff, thePageable));
	}

	@Override
	@Transactional(propagation = Propagation.REQUIRES_NEW)
	public List<JobInstance> fetchInstancesByJobDefinitionIdAndStatus(
			String theJobDefinitionId, Set<StatusEnum> theRequestedStatuses, int thePageSize, int thePageIndex) {
		PageRequest pageRequest = PageRequest.of(thePageIndex, thePageSize, Sort.Direction.ASC, CREATE_TIME);
		return toInstanceList(myJobInstanceRepository.fetchInstancesByJobDefinitionIdAndStatus(
				theJobDefinitionId, theRequestedStatuses, pageRequest));
	}

	@Override
	@Transactional(propagation = Propagation.REQUIRES_NEW)
	public List<JobInstance> fetchInstancesByJobDefinitionId(
			String theJobDefinitionId, int thePageSize, int thePageIndex) {
		PageRequest pageRequest = PageRequest.of(thePageIndex, thePageSize, Sort.Direction.ASC, CREATE_TIME);
		return toInstanceList(myJobInstanceRepository.findInstancesByJobDefinitionId(theJobDefinitionId, pageRequest));
	}

	@Override
	@Transactional(propagation = Propagation.REQUIRES_NEW)
	public Page<JobInstance> fetchJobInstances(JobInstanceFetchRequest theRequest) {
		PageRequest pageRequest =
				PageRequest.of(theRequest.getPageStart(), theRequest.getBatchSize(), theRequest.getSort());

		String jobStatus = theRequest.getJobStatus();
		if (Objects.equals(jobStatus, "")) {
			Page<Batch2JobInstanceEntity> pageOfEntities = myJobInstanceRepository.findAll(pageRequest);
			return pageOfEntities.map(this::toInstance);
		}

		StatusEnum status = StatusEnum.valueOf(jobStatus);
		List<JobInstance> jobs = toInstanceList(myJobInstanceRepository.findInstancesByJobStatus(status, pageRequest));
		Integer jobsOfStatus = myJobInstanceRepository.findTotalJobsOfStatus(status);
		return new PageImpl<>(jobs, pageRequest, jobsOfStatus);
	}

	private List<JobInstance> toInstanceList(List<Batch2JobInstanceEntity> theInstancesByJobDefinitionId) {
		return theInstancesByJobDefinitionId.stream().map(this::toInstance).collect(Collectors.toList());
	}

	@Override
	@Nonnull
	public Optional<JobInstance> fetchInstance(String theInstanceId) {
		return myTransactionService
				.withSystemRequestOnDefaultPartition()
				.execute(() -> myJobInstanceRepository.findById(theInstanceId).map(this::toInstance));
	}

	@Override
	@Transactional(propagation = Propagation.REQUIRES_NEW)
	public List<JobInstance> fetchInstances(FetchJobInstancesRequest theRequest, int thePage, int theBatchSize) {
		String definitionId = theRequest.getJobDefinition();
		String params = theRequest.getParameters();
		Set<StatusEnum> statuses = theRequest.getStatuses();

		Pageable pageable = PageRequest.of(thePage, theBatchSize);

		List<Batch2JobInstanceEntity> instanceEntities;

		if (statuses != null && !statuses.isEmpty()) {
			if (Batch2JobDefinitionConstants.BULK_EXPORT.equals(definitionId)) {
				if (originalRequestUrlTruncation(params) != null) {
					params = originalRequestUrlTruncation(params);
				}
			}
			instanceEntities = myJobInstanceRepository.findInstancesByJobIdParamsAndStatus(
					definitionId, params, statuses, pageable);
		} else {
			instanceEntities = myJobInstanceRepository.findInstancesByJobIdAndParams(definitionId, params, pageable);
		}
		return toInstanceList(instanceEntities);
	}

	private String originalRequestUrlTruncation(String theParams) {
		try {
			ObjectMapper mapper = new ObjectMapper();
			mapper.configure(JsonParser.Feature.ALLOW_UNQUOTED_FIELD_NAMES, true);
			mapper.configure(JsonParser.Feature.ALLOW_SINGLE_QUOTES, true);
			JsonNode rootNode = mapper.readTree(theParams);
			String originalUrl = "originalRequestUrl";

			if (rootNode instanceof ObjectNode) {
				ObjectNode objectNode = (ObjectNode) rootNode;

				if (objectNode.has(originalUrl)) {
					String url = objectNode.get(originalUrl).asText();
					if (url.contains("?")) {
						objectNode.put(originalUrl, url.split("\\?")[0]);
					}
				}
				return mapper.writeValueAsString(objectNode);
			}
		} catch (Exception e) {
			ourLog.info("Error Truncating Original Request Url", e);
		}
		return null;
	}

	@Override
	@Transactional(propagation = Propagation.REQUIRES_NEW)
	public List<JobInstance> fetchInstances(int thePageSize, int thePageIndex) {
		// default sort is myCreateTime Asc
		PageRequest pageRequest = PageRequest.of(thePageIndex, thePageSize, Sort.Direction.ASC, CREATE_TIME);
		return myTransactionService
				.withSystemRequestOnDefaultPartition()
				.execute(() -> myJobInstanceRepository.findAll(pageRequest).stream()
						.map(this::toInstance)
						.collect(Collectors.toList()));
	}

	@Override
	public void enqueueWorkChunkForProcessing(String theChunkId, Consumer<Integer> theCallback) {
		int updated = myWorkChunkRepository.updateChunkStatus(
				theChunkId, WorkChunkStatusEnum.QUEUED, WorkChunkStatusEnum.READY);
		theCallback.accept(updated);
	}

	@Override
	@Transactional(propagation = Propagation.REQUIRES_NEW)
	public List<JobInstance> fetchRecentInstances(int thePageSize, int thePageIndex) {
		PageRequest pageRequest = PageRequest.of(thePageIndex, thePageSize, Sort.Direction.DESC, CREATE_TIME);
		return myTransactionService
				.withSystemRequestOnDefaultPartition()
				.execute(() -> myJobInstanceRepository.findAll(pageRequest).stream()
						.map(this::toInstance)
						.collect(Collectors.toList()));
	}

	private WorkChunk toChunk(Batch2WorkChunkEntity theEntity) {
		return JobInstanceUtil.fromEntityToWorkChunk(theEntity);
	}

	private JobInstance toInstance(Batch2JobInstanceEntity theEntity) {
		return JobInstanceUtil.fromEntityToInstance(theEntity);
	}

	@Override
	public WorkChunkStatusEnum onWorkChunkError(WorkChunkErrorEvent theParameters) {
		String chunkId = theParameters.getChunkId();
		String errorMessage = truncateErrorMessage(theParameters.getErrorMsg());

		return myTransactionService.withSystemRequestOnDefaultPartition().execute(() -> {
			int changeCount = myWorkChunkRepository.updateChunkStatusAndIncrementErrorCountForEndError(
					chunkId, new Date(), errorMessage, WorkChunkStatusEnum.ERRORED);
			Validate.isTrue(changeCount > 0, "changed chunk matching %s", chunkId);

			Query query = myEntityManager.createQuery("update Batch2WorkChunkEntity " + "set myStatus = :failed "
					+ ",myErrorMessage = CONCAT('Too many errors: ', CAST(myErrorCount as string), '. Last error msg was ', myErrorMessage) "
					+ "where myId = :chunkId and myErrorCount > :maxCount");
			query.setParameter("chunkId", chunkId);
			query.setParameter("failed", WorkChunkStatusEnum.FAILED);
			query.setParameter("maxCount", MAX_CHUNK_ERROR_COUNT);
			int failChangeCount = query.executeUpdate();

			if (failChangeCount > 0) {
				return WorkChunkStatusEnum.FAILED;
			} else {
				return WorkChunkStatusEnum.ERRORED;
			}
		});
	}

	@Override
	public void onWorkChunkPollDelay(String theChunkId, int thePollDelayMs) {
		int updated = myWorkChunkRepository.updateWorkChunkNextPollTime(
			theChunkId,
			WorkChunkStatusEnum.POLL_WAITING,
			Date.from(Instant.now().plus(thePollDelayMs, ChronoUnit.MILLIS))
		);

		if (updated != 1) {
			ourLog.warn("Expected to update 1 work chunk's poll delay; but found {}", updated);
		}
	}

	@Override
	public void onWorkChunkFailed(String theChunkId, String theErrorMessage) {
		ourLog.info("Marking chunk {} as failed with message: {}", theChunkId, theErrorMessage);
		String errorMessage = truncateErrorMessage(theErrorMessage);
		myTransactionService
				.withSystemRequestOnDefaultPartition()
				.execute(() -> myWorkChunkRepository.updateChunkStatusAndIncrementErrorCountForEndError(
						theChunkId, new Date(), errorMessage, WorkChunkStatusEnum.FAILED));
	}

	@Override
	public void onWorkChunkCompletion(WorkChunkCompletionEvent theEvent) {
		myTransactionService.withSystemRequestOnDefaultPartition().execute(() -> {
			myWorkChunkRepository.updateChunkStatusAndClearDataForEndSuccess(
					theEvent.getChunkId(),
					new Date(),
					theEvent.getRecordsProcessed(),
					theEvent.getRecoveredErrorCount(),
					WorkChunkStatusEnum.COMPLETED,
					theEvent.getRecoveredWarningMessage());
		});
	}

	@Nullable
	private static String truncateErrorMessage(String theErrorMessage) {
		String errorMessage;
		if (theErrorMessage != null && theErrorMessage.length() > ERROR_MSG_MAX_LENGTH) {
			ourLog.warn("Truncating error message that is too long to store in database: {}", theErrorMessage);
			errorMessage = theErrorMessage.substring(0, ERROR_MSG_MAX_LENGTH);
		} else {
			errorMessage = theErrorMessage;
		}
		return errorMessage;
	}

	@Override
	public void markWorkChunksWithStatusAndWipeData(
			String theInstanceId, List<String> theChunkIds, WorkChunkStatusEnum theStatus, String theErrorMessage) {
		assert TransactionSynchronizationManager.isActualTransactionActive();

		ourLog.debug("Marking all chunks for instance {} to status {}", theInstanceId, theStatus);
		String errorMessage = truncateErrorMessage(theErrorMessage);
		List<List<String>> listOfListOfIds = ListUtils.partition(theChunkIds, 100);
		for (List<String> idList : listOfListOfIds) {
			myWorkChunkRepository.updateAllChunksForInstanceStatusClearDataAndSetError(
					idList, new Date(), theStatus, errorMessage);
		}
	}

	@Override
	@Transactional(propagation = Propagation.REQUIRES_NEW)
	public boolean canAdvanceInstanceToNextStep(String theInstanceId, String theCurrentStepId) {
		Batch2JobInstanceEntity jobInstanceEntity = getRunningJob(theInstanceId);
		if (jobInstanceEntity == null) {
			return false;
		}

		Set<WorkChunkStatusEnum> statusesForStep =
				getDistinctWorkChunkStatesForJobAndStep(theInstanceId, theCurrentStepId);

		ourLog.debug(
				"Checking whether gated job can advanced to next step. [instanceId={}, currentStepId={}, statusesForStep={}]",
				theInstanceId,
				theCurrentStepId,
				statusesForStep);

		return statusesForStep.isEmpty()
				|| statusesForStep.equals(Set.of(WorkChunkStatusEnum.COMPLETED))
				|| statusesForStep.equals(Set.of(WorkChunkStatusEnum.READY));
	}

	@Override
	public Set<WorkChunkStatusEnum> getDistinctWorkChunkStatesForJobAndStep(
			String theInstanceId, String theCurrentStepId) {
		if (getRunningJob(theInstanceId) == null) {
			return Collections.unmodifiableSet(new HashSet<>());
		}
		return myWorkChunkRepository.getDistinctStatusesForStep(theInstanceId, theCurrentStepId);
	}

	private Batch2JobInstanceEntity getRunningJob(String theInstanceId) {
		Optional<Batch2JobInstanceEntity> instance = myJobInstanceRepository.findById(theInstanceId);
		if (instance.isEmpty()) {
			return null;
		}
		if (instance.get().getStatus().isEnded()) {
			return null;
		}
		return instance.get();
	}

	private void fetchChunks(
			String theInstanceId,
			boolean theIncludeData,
			int thePageSize,
			int thePageIndex,
			Consumer<WorkChunk> theConsumer) {
		myTransactionService
				.withSystemRequestOnDefaultPartition()
				.withPropagation(Propagation.REQUIRES_NEW)
				.execute(() -> {
					List<Batch2WorkChunkEntity> chunks;
					if (theIncludeData) {
						chunks = myWorkChunkRepository.fetchChunks(
								PageRequest.of(thePageIndex, thePageSize), theInstanceId);
					} else {
						chunks = myWorkChunkRepository.fetchChunksNoData(
								PageRequest.of(thePageIndex, thePageSize), theInstanceId);
					}
					for (Batch2WorkChunkEntity chunk : chunks) {
						theConsumer.accept(toChunk(chunk));
					}
				});
	}

	@Override
	public List<String> fetchAllChunkIdsForStepWithStatus(
			String theInstanceId, String theStepId, WorkChunkStatusEnum theStatusEnum) {
		return myTransactionService
				.withSystemRequest()
				.withPropagation(Propagation.REQUIRES_NEW)
				.execute(() -> myWorkChunkRepository.fetchAllChunkIdsForStepWithStatus(
						theInstanceId, theStepId, theStatusEnum));
	}

	@Override
	public void updateInstanceUpdateTime(String theInstanceId) {
		myJobInstanceRepository.updateInstanceUpdateTime(theInstanceId, new Date());
	}

	@Override
<<<<<<< HEAD
	public void updateWorkChunkToStatus(String theChunkId, WorkChunkStatusEnum theOldStatus, WorkChunkStatusEnum theNewStatus) {
		int updated = myWorkChunkRepository.updateChunkStatus(theChunkId, theNewStatus, theOldStatus);

		if (updated != 1) {
			ourLog.warn("Expected to update 1 work chunk's status; instead updated {}", updated);
		}
=======
	public WorkChunk createWorkChunk(WorkChunk theWorkChunk) {
		if (theWorkChunk.getId() == null) {
			theWorkChunk.setId(UUID.randomUUID().toString());
		}
		return toChunk(myWorkChunkRepository.save(Batch2WorkChunkEntity.fromWorkChunk(theWorkChunk)));
>>>>>>> 4ea872b8
	}

	/**
	 * Note: Not @Transactional because the transaction happens in a lambda that's called outside of this method's scope
	 */
	@Override
	public Iterator<WorkChunk> fetchAllWorkChunksIterator(String theInstanceId, boolean theWithData) {
		return new PagingIterator<>((thePageIndex, theBatchSize, theConsumer) ->
				fetchChunks(theInstanceId, theWithData, theBatchSize, thePageIndex, theConsumer));
	}

	@Override
	public Stream<WorkChunk> fetchAllWorkChunksForStepStream(String theInstanceId, String theStepId) {
		return myWorkChunkRepository
				.fetchChunksForStep(theInstanceId, theStepId)
				.map(this::toChunk);
	}

	@Override
	public Page<WorkChunkMetadata> fetchAllWorkChunkMetadataForJobInStates(
			int thePageIndex, int thePageSize, String theInstanceId, Set<WorkChunkStatusEnum> theStates) {
		Pageable request = PageRequest.of(thePageIndex, thePageSize);
		Page<Batch2WorkChunkMetadataView> page =
				myWorkChunkMetadataViewRepo.fetchWorkChunkMetadataForJobInStates(request, theInstanceId, theStates);

		return page.map(Batch2WorkChunkMetadataView::toChunkMetadata);
	}

	@Override
	public boolean updateInstance(String theInstanceId, JobInstanceUpdateCallback theModifier) {
		Batch2JobInstanceEntity instanceEntity =
				myEntityManager.find(Batch2JobInstanceEntity.class, theInstanceId, LockModeType.PESSIMISTIC_WRITE);
		if (null == instanceEntity) {
			ourLog.error("No instance found with Id {}", theInstanceId);
			return false;
		}
		// convert to JobInstance for public api
		JobInstance jobInstance = JobInstanceUtil.fromEntityToInstance(instanceEntity);

		// run the modification callback
		boolean wasModified = theModifier.doUpdate(jobInstance);

		if (wasModified) {
			// copy fields back for flush.
			JobInstanceUtil.fromInstanceToEntity(jobInstance, instanceEntity);
		}

		return wasModified;
	}

	@Override
	@Transactional(propagation = Propagation.REQUIRES_NEW)
	public void deleteInstanceAndChunks(String theInstanceId) {
		ourLog.info("Deleting instance and chunks: {}", theInstanceId);
		myWorkChunkRepository.deleteAllForInstance(theInstanceId);
		myJobInstanceRepository.deleteById(theInstanceId);
	}

	@Override
	@Transactional(propagation = Propagation.REQUIRES_NEW)
	public void deleteChunksAndMarkInstanceAsChunksPurged(String theInstanceId) {
		ourLog.info("Deleting all chunks for instance ID: {}", theInstanceId);
		int updateCount = myJobInstanceRepository.updateWorkChunksPurgedTrue(theInstanceId);
		int deleteCount = myWorkChunkRepository.deleteAllForInstance(theInstanceId);
		ourLog.debug("Purged {} chunks, and updated {} instance.", deleteCount, updateCount);
	}

	@Override
	public boolean markInstanceAsStatusWhenStatusIn(
			String theInstanceId, StatusEnum theStatusEnum, Set<StatusEnum> thePriorStates) {
		int recordsChanged =
				myJobInstanceRepository.updateInstanceStatusIfIn(theInstanceId, theStatusEnum, thePriorStates);
		ourLog.debug(
				"Update job {} to status {} if in status {}: {}",
				theInstanceId,
				theStatusEnum,
				thePriorStates,
				recordsChanged > 0);
		return recordsChanged > 0;
	}

	@Override
	@Transactional(propagation = Propagation.REQUIRES_NEW)
	public JobOperationResultJson cancelInstance(String theInstanceId) {
		int recordsChanged = myJobInstanceRepository.updateInstanceCancelled(theInstanceId, true);
		String operationString = "Cancel job instance " + theInstanceId;

		// wipmb For 6.8 - This is too detailed to be down here - this should be up at the api layer.
		// Replace with boolean result or ResourceNotFound exception.  Build the message up at the ui.
		String messagePrefix = "Job instance <" + theInstanceId + ">";
		if (recordsChanged > 0) {
			return JobOperationResultJson.newSuccess(operationString, messagePrefix + " successfully cancelled.");
		} else {
			Optional<JobInstance> instance = fetchInstance(theInstanceId);
			if (instance.isPresent()) {
				return JobOperationResultJson.newFailure(
						operationString, messagePrefix + " was already cancelled.  Nothing to do.");
			} else {
				return JobOperationResultJson.newFailure(operationString, messagePrefix + " not found.");
			}
		}
	}

	private void invokePreStorageBatchHooks(JobInstance theJobInstance) {
		if (myInterceptorBroadcaster.hasHooks(Pointcut.STORAGE_PRESTORAGE_BATCH_JOB_CREATE)) {
			HookParams params = new HookParams()
					.add(JobInstance.class, theJobInstance)
					.add(RequestDetails.class, new SystemRequestDetails());

			myInterceptorBroadcaster.callHooks(Pointcut.STORAGE_PRESTORAGE_BATCH_JOB_CREATE, params);
		}
	}
}<|MERGE_RESOLUTION|>--- conflicted
+++ resolved
@@ -497,20 +497,20 @@
 	}
 
 	@Override
-<<<<<<< HEAD
-	public void updateWorkChunkToStatus(String theChunkId, WorkChunkStatusEnum theOldStatus, WorkChunkStatusEnum theNewStatus) {
-		int updated = myWorkChunkRepository.updateChunkStatus(theChunkId, theNewStatus, theOldStatus);
-
-		if (updated != 1) {
-			ourLog.warn("Expected to update 1 work chunk's status; instead updated {}", updated);
-		}
-=======
 	public WorkChunk createWorkChunk(WorkChunk theWorkChunk) {
 		if (theWorkChunk.getId() == null) {
 			theWorkChunk.setId(UUID.randomUUID().toString());
 		}
 		return toChunk(myWorkChunkRepository.save(Batch2WorkChunkEntity.fromWorkChunk(theWorkChunk)));
->>>>>>> 4ea872b8
+	}
+
+	@Override
+	public void updateWorkChunkToStatus(String theChunkId, WorkChunkStatusEnum theOldStatus, WorkChunkStatusEnum theNewStatus) {
+		int updated = myWorkChunkRepository.updateChunkStatus(theChunkId, theNewStatus, theOldStatus);
+
+		if (updated != 1) {
+			ourLog.warn("Expected to update 1 work chunk's status; instead updated {}", updated);
+		}
 	}
 
 	/**
