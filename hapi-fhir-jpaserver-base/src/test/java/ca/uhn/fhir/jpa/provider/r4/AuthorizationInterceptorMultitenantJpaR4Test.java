package ca.uhn.fhir.jpa.provider.r4;

import ca.uhn.fhir.jpa.model.config.PartitionSettings;
import ca.uhn.fhir.jpa.model.entity.ResourceTable;
import ca.uhn.fhir.rest.server.exceptions.ForbiddenOperationException;
import ca.uhn.fhir.rest.server.interceptor.auth.RuleBuilder;
import ca.uhn.fhir.test.utilities.ITestDataBuilder;
import com.google.common.collect.Lists;
import com.google.common.collect.Sets;
import org.hl7.fhir.instance.model.api.IIdType;
import org.hl7.fhir.r4.model.Bundle;
import org.hl7.fhir.r4.model.Observation;
import org.hl7.fhir.r4.model.Patient;
import org.junit.jupiter.api.Assertions;
import org.junit.jupiter.api.Test;
import org.slf4j.Logger;
import org.slf4j.LoggerFactory;

import java.util.List;
import java.util.Optional;

import static org.hamcrest.MatcherAssert.assertThat;
import static org.hamcrest.Matchers.blankOrNullString;
import static org.hamcrest.Matchers.contains;
import static org.hamcrest.Matchers.not;
import static org.junit.jupiter.api.Assertions.assertEquals;
import static org.junit.jupiter.api.Assertions.assertTrue;
import static org.junit.jupiter.api.Assertions.fail;

@SuppressWarnings("Duplicates")
public class AuthorizationInterceptorMultitenantJpaR4Test extends BaseMultitenantResourceProviderR4Test implements ITestDataBuilder {

	private static final Logger ourLog = LoggerFactory.getLogger(AuthorizationInterceptorMultitenantJpaR4Test.class);

	@Test
	public void testCreateInTenant_Allowed() {
		setupAuthorizationInterceptorWithRules(() -> new RuleBuilder()
			.allow().create().allResources().withAnyId().forTenantIds(TENANT_A)
			.build());

		IIdType idA = createPatient(withTenant(TENANT_A), withActiveTrue());

		runInTransaction(() -> {
			Optional<ResourceTable> patient = myResourceTableDao.findById(idA.getIdPartAsLong());
			assertTrue(patient.isPresent());
		});
	}

	@Test
	public void testCreateInTenant_Blocked() {
		createPatient(withTenant(TENANT_A), withActiveTrue());
		IIdType idB = createPatient(withTenant(TENANT_B), withActiveFalse());

		setupAuthorizationInterceptorWithRules(() -> new RuleBuilder()
			.allow().create().allResources().withAnyId().forTenantIds(TENANT_A)
			.build());

		myTenantClientInterceptor.setTenantId(TENANT_B);
		try {
			myClient.read().resource(Patient.class).withId(idB).execute();
			fail();
		} catch (ForbiddenOperationException e) {
			// good
		}
	}

	@Test
	public void testReadInTenant_Allowed() {
		IIdType idA = createPatient(withTenant(TENANT_A), withActiveTrue());
		createPatient(withTenant(TENANT_B), withActiveFalse());

		setupAuthorizationInterceptorWithRules(() -> new RuleBuilder()
			.allow().read().allResources().withAnyId().forTenantIds(TENANT_A)
			.build());

		myTenantClientInterceptor.setTenantId(TENANT_A);
		Patient p = myClient.read().resource(Patient.class).withId(idA).execute();
		assertTrue(p.getActive());
	}

	@Test
	public void testReadInTenant_Blocked() {
		createPatient(withTenant(TENANT_A), withActiveTrue());
		IIdType idB = createPatient(withTenant(TENANT_B), withActiveFalse());

		setupAuthorizationInterceptorWithRules(() -> new RuleBuilder()
			.allow().read().allResources().withAnyId().forTenantIds(TENANT_A)
			.build());

		myTenantClientInterceptor.setTenantId(TENANT_B);
		try {
			myClient.read().resource(Patient.class).withId(idB).execute();
			fail();
		} catch (ForbiddenOperationException e) {
			// good
		}
	}

	@Test
	public void testReadInDefaultTenant_Allowed() {
		IIdType idA = createPatient(withTenant("DEFAULT"), withActiveTrue());

		setupAuthorizationInterceptorWithRules(() -> new RuleBuilder()
			.allow().read().allResources().withAnyId().forTenantIds("DEFAULT")
			.build());

		myTenantClientInterceptor.setTenantId("DEFAULT");
		Patient p = myClient.read().resource(Patient.class).withId(idA).execute();
		assertTrue(p.getActive());
	}

	@Test
	public void testReadInDefaultTenant_Blocked() {
		IIdType idA = createPatient(withTenant(TENANT_A), withActiveTrue());

		setupAuthorizationInterceptorWithRules(() -> new RuleBuilder()
			.allow().read().allResources().withAnyId().forTenantIds("DEFAULT")
			.build());

		myTenantClientInterceptor.setTenantId(TENANT_A);
		try {
			myClient.read().resource(Patient.class).withId(idA).execute();
			fail();
		} catch (ForbiddenOperationException e) {
			// good
		}
	}

	@Test
	public void testReadAcrossTenants_Allowed() {
		myPartitionSettings.setAllowReferencesAcrossPartitions(PartitionSettings.CrossPartitionReferenceMode.ALLOWED_UNQUALIFIED);

		IIdType patientId = createPatient(withTenant(TENANT_A), withActiveTrue());
		createObservation(withTenant(TENANT_B), withSubject(patientId.toUnqualifiedVersionless()));

		setupAuthorizationInterceptorWithRules(() -> new RuleBuilder()
			.allow().read().allResources().withAnyId().forTenantIds(TENANT_A, TENANT_B)
			.build());

		myTenantClientInterceptor.setTenantId(TENANT_B);

		Bundle output = myClient
			.search()
			.forResource("Observation")
			.include(Observation.INCLUDE_ALL)
			.returnBundle(Bundle.class)
			.execute();
		assertEquals(2, output.getEntry().size());
	}

	@Test
	public void testReadAcrossTenants_Blocked() {
		myPartitionSettings.setAllowReferencesAcrossPartitions(PartitionSettings.CrossPartitionReferenceMode.ALLOWED_UNQUALIFIED);

		IIdType patientId = createPatient(withTenant(TENANT_A), withActiveTrue());
		createObservation(withTenant(TENANT_B), withSubject(patientId.toUnqualifiedVersionless()));

		setupAuthorizationInterceptorWithRules(() -> new RuleBuilder()
			.allow().read().allResources().withAnyId().forTenantIds(TENANT_A)
			.build());

		myTenantClientInterceptor.setTenantId(TENANT_B);

		try {
			myClient
				.search()
				.forResource("Observation")
				.include(Observation.INCLUDE_ALL)
				.returnBundle(Bundle.class)
				.execute();
			fail();
		} catch (ForbiddenOperationException e) {
			// good
		}
	}

	@Test
	public void testSearchPagingAcrossTenants_Blocked() {
		myPartitionSettings.setAllowReferencesAcrossPartitions(PartitionSettings.CrossPartitionReferenceMode.ALLOWED_UNQUALIFIED);

		// Create 9 Observations: 1-8 have no subject, 9 has a subject in a different tenant
		IIdType patientIdA = createPatient(withTenant(TENANT_A), withActiveTrue()).toUnqualifiedVersionless();
		IIdType patientIdB = createPatient(withTenant(TENANT_B), withActiveTrue()).toUnqualifiedVersionless();
		List<IIdType> observationIds = Lists.newArrayList();
		for (int i = 1; i <= 9; i++) {
			IIdType subject = i == 9 ? patientIdB : patientIdA;
			IIdType id = createObservation(withTenant(TENANT_A), withIdentifier("foo" + i, "val" + i), withStatus("final"), withSubject(subject)).toUnqualifiedVersionless();
			observationIds.add(id);
		}

		setupAuthorizationInterceptorWithRules(() -> new RuleBuilder()
			.allow().read().allResources().withAnyId().forTenantIds(TENANT_A)
			.build());

		myTenantClientInterceptor.setTenantId(TENANT_A);

		// Search and fetch the first 3
		Bundle bundle = myClient
			.search()
			.forResource("Observation")
			.include(Observation.INCLUDE_ALL)
			.sort().ascending(Observation.IDENTIFIER)
			.returnBundle(Bundle.class)
			.count(3)
			.execute();
		ourLog.info(myFhirContext.newJsonParser().setPrettyPrint(true).setEncodeElements(Sets.newHashSet("Bundle.link")).encodeResourceToString(bundle));
		assertThat(toUnqualifiedVersionlessIds(bundle).toString(), toUnqualifiedVersionlessIds(bundle), contains(observationIds.get(0), observationIds.get(1), observationIds.get(2), patientIdA));

		// Fetch the next 3
		bundle = myClient
			.loadPage()
			.next(bundle)
			.execute();
		ourLog.info(myFhirContext.newJsonParser().setPrettyPrint(true).setEncodeElements(Sets.newHashSet("Bundle.link")).encodeResourceToString(bundle));
		assertThat(toUnqualifiedVersionlessIds(bundle).toString(), toUnqualifiedVersionlessIds(bundle), contains(observationIds.get(3), observationIds.get(4), observationIds.get(5), patientIdA));

		// Fetch the next 3 - This should fail as the last observation has a cross-partition reference
		try {
			bundle = myClient
				.loadPage()
				.next(bundle)
				.execute();
			fail();
		} catch (ForbiddenOperationException e) {
			// good
		}
	}

	@Test
	public void testPaginNextUrl_Blocked() {
		// We're going to create 4 patients, then request all patients, giving us two pages of results
		myPagingProvider.setMaximumPageSize(2);

		createPatient(withTenant(TENANT_A), withActiveTrue());
		createPatient(withTenant(TENANT_A), withActiveTrue());
		createPatient(withTenant(TENANT_A), withActiveTrue());
		createPatient(withTenant(TENANT_A), withActiveTrue());

		setupAuthorizationInterceptorWithRules(() -> new RuleBuilder()
			.allow().read().allResources().withAnyId().forTenantIds(TENANT_A)
			.build());

		myTenantClientInterceptor.setTenantId(TENANT_A);

		Bundle patientBundle = myClient
			.search()
			.forResource("Patient")
			.include(Observation.INCLUDE_ALL)
			.returnBundle(Bundle.class)
			.execute();

		Assertions.assertTrue(patientBundle.hasLink());
		Assertions.assertTrue(patientBundle.getLink().stream().anyMatch(link -> link.hasRelation() && link.getRelation().equals("next")));
		String nextLink = patientBundle.getLink().stream().filter(link -> link.hasRelation() && link.getRelation().equals("next")).findFirst().get().getUrl();
		assertThat(nextLink, not(blankOrNullString()));

		// Now come in as an imposter from a diff tenant with a stolen next link
		// Request as a user with only access to TENANT_B
		setupAuthorizationInterceptorWithRules(() -> new RuleBuilder()
			.allow().read().allResources().withAnyId().forTenantIds(TENANT_B)
			.build());

		try {
			Bundle resp2 = myClient.search().byUrl(nextLink).returnBundle(Bundle.class).execute();
<<<<<<< HEAD
			ourLog.info(myFhirCtx.newXmlParser().setPrettyPrint(true).encodeResourceToString(resp2));
=======
>>>>>>> 40de855d
			fail();
		} catch (ForbiddenOperationException e) {
			Assertions.assertEquals("HTTP 403 Forbidden: HAPI-0334: Access denied by default policy (no applicable rules)", e.getMessage());
		}
	}
}<|MERGE_RESOLUTION|>--- conflicted
+++ resolved
@@ -262,10 +262,6 @@
 
 		try {
 			Bundle resp2 = myClient.search().byUrl(nextLink).returnBundle(Bundle.class).execute();
-<<<<<<< HEAD
-			ourLog.info(myFhirCtx.newXmlParser().setPrettyPrint(true).encodeResourceToString(resp2));
-=======
->>>>>>> 40de855d
 			fail();
 		} catch (ForbiddenOperationException e) {
 			Assertions.assertEquals("HTTP 403 Forbidden: HAPI-0334: Access denied by default policy (no applicable rules)", e.getMessage());
