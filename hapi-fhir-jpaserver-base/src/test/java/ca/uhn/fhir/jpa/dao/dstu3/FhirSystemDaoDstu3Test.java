--- conflicted
+++ resolved
@@ -16,10 +16,6 @@
 
 import org.apache.commons.io.IOUtils;
 import org.hl7.fhir.dstu3.model.*;
-<<<<<<< HEAD
-import org.hl7.fhir.dstu3.model.Bundle.*;
-=======
->>>>>>> cb2cea54
 import org.hl7.fhir.dstu3.model.Bundle.BundleEntryComponent;
 import org.hl7.fhir.dstu3.model.Bundle.BundleEntryRequestComponent;
 import org.hl7.fhir.dstu3.model.Bundle.BundleEntryResponseComponent;
@@ -174,6 +170,74 @@
 	}
 
 	@Test
+	public void testBatchCreateWithBadRead() {
+		Bundle request = new Bundle();
+		request.setType(BundleType.BATCH);
+
+		Patient p;
+		p = new Patient();
+		p.addIdentifier().setSystem("urn:system").setValue("FOO");
+		request
+			.addEntry()
+			.setResource(p)
+			.getRequest()
+			.setMethod(HTTPVerb.POST)
+			.setUrl("Patient");
+
+		request
+			.addEntry()
+			.getRequest()
+			.setMethod(HTTPVerb.GET)
+			.setUrl("Patient/BABABABA");
+
+		Bundle response = mySystemDao.transaction(mySrd, request);
+		assertEquals(2, response.getEntry().size());
+		
+		assertEquals("201 Created", response.getEntry().get(0).getResponse().getStatus());
+		assertThat(response.getEntry().get(0).getResponse().getLocation(), matchesPattern(".*Patient/[0-9]+.*"));
+		assertEquals("404 Not Found", response.getEntry().get(1).getResponse().getStatus());
+
+		OperationOutcome oo = (OperationOutcome) response.getEntry().get(1).getResponse().getOutcome();
+		ourLog.info(myFhirCtx.newXmlParser().setPrettyPrint(true).encodeResourceToString(oo));
+		assertEquals(IssueSeverity.ERROR, oo.getIssue().get(0).getSeverity());
+		assertEquals("Resource Patient/BABABABA is not known", oo.getIssue().get(0).getDiagnostics());
+	}
+
+	@Test
+	public void testBatchCreateWithBadSearch() {
+		Bundle request = new Bundle();
+		request.setType(BundleType.BATCH);
+
+		Patient p;
+		p = new Patient();
+		p.addIdentifier().setSystem("urn:system").setValue("FOO");
+		request
+			.addEntry()
+			.setResource(p)
+			.getRequest()
+			.setMethod(HTTPVerb.POST)
+			.setUrl("Patient");
+
+		request
+			.addEntry()
+			.getRequest()
+			.setMethod(HTTPVerb.GET)
+			.setUrl("Patient?foobadparam=1");
+
+		Bundle response = mySystemDao.transaction(mySrd, request);
+		assertEquals(2, response.getEntry().size());
+		
+		assertEquals("201 Created", response.getEntry().get(0).getResponse().getStatus());
+		assertThat(response.getEntry().get(0).getResponse().getLocation(), matchesPattern(".*Patient/[0-9]+.*"));
+		assertEquals("400 Bad Request", response.getEntry().get(1).getResponse().getStatus());
+
+		OperationOutcome oo = (OperationOutcome) response.getEntry().get(1).getResponse().getOutcome();
+		ourLog.info(myFhirCtx.newXmlParser().setPrettyPrint(true).encodeResourceToString(oo));
+		assertEquals(IssueSeverity.ERROR, oo.getIssue().get(0).getSeverity());
+		assertThat(oo.getIssue().get(0).getDiagnostics(), containsString("Unknown search parameter"));
+	}
+
+	@Test
 	public void testCircularCreateAndDelete() {
 		Encounter enc = new Encounter();
 		enc.setId(IdType.newRandomUuid());
@@ -874,29 +938,6 @@
 	}
 
 	@Test
-	public void testTransactionCreateWithDuplicateMatchUrl01() {
-		String methodName = "testTransactionCreateWithDuplicateMatchUrl01";
-		Bundle request = new Bundle();
-
-		Patient p;
-		p = new Patient();
-		p.addIdentifier().setSystem("urn:system").setValue(methodName);
-		request.addEntry().setResource(p).getRequest().setMethod(HTTPVerb.POST).setIfNoneExist("Patient?identifier=urn%3Asystem%7C" + methodName);
-
-		p = new Patient();
-		p.addIdentifier().setSystem("urn:system").setValue(methodName);
-		request.addEntry().setResource(p).getRequest().setMethod(HTTPVerb.POST).setIfNoneExist("Patient?identifier=urn%3Asystem%7C" + methodName);
-
-		try {
-			mySystemDao.transaction(mySrd, request);
-			fail();
-		} catch (InvalidRequestException e) {
-			assertEquals(e.getMessage(),
-					"Unable to process Transaction - Request would cause multiple resources to match URL: \"Patient?identifier=urn%3Asystem%7CtestTransactionCreateWithDuplicateMatchUrl01\". Does transaction request contain duplicates?");
-		}
-	}
-
-	@Test
 	public void testTransactionCreateWithBadRead() {
 		Bundle request = new Bundle();
 		request.setType(BundleType.TRANSACTION);
@@ -929,7 +970,7 @@
 		assertEquals(IssueSeverity.ERROR, oo.getIssue().get(0).getSeverity());
 		assertEquals("Resource Patient/BABABABA is not known", oo.getIssue().get(0).getDiagnostics());
 	}
-	
+
 	@Test
 	public void testTransactionCreateWithBadSearch() {
 		Bundle request = new Bundle();
@@ -963,75 +1004,29 @@
 		assertEquals(IssueSeverity.ERROR, oo.getIssue().get(0).getSeverity());
 		assertThat(oo.getIssue().get(0).getDiagnostics(), containsString("Unknown search parameter"));
 	}
-
-	@Test
-	public void testBatchCreateWithBadRead() {
-		Bundle request = new Bundle();
-		request.setType(BundleType.BATCH);
+	
+	@Test
+	public void testTransactionCreateWithDuplicateMatchUrl01() {
+		String methodName = "testTransactionCreateWithDuplicateMatchUrl01";
+		Bundle request = new Bundle();
 
 		Patient p;
 		p = new Patient();
-		p.addIdentifier().setSystem("urn:system").setValue("FOO");
-		request
-			.addEntry()
-			.setResource(p)
-			.getRequest()
-			.setMethod(HTTPVerb.POST)
-			.setUrl("Patient");
-
-		request
-			.addEntry()
-			.getRequest()
-			.setMethod(HTTPVerb.GET)
-			.setUrl("Patient/BABABABA");
-
-		Bundle response = mySystemDao.transaction(mySrd, request);
-		assertEquals(2, response.getEntry().size());
-		
-		assertEquals("201 Created", response.getEntry().get(0).getResponse().getStatus());
-		assertThat(response.getEntry().get(0).getResponse().getLocation(), matchesPattern(".*Patient/[0-9]+.*"));
-		assertEquals("404 Not Found", response.getEntry().get(1).getResponse().getStatus());
-
-		OperationOutcome oo = (OperationOutcome) response.getEntry().get(1).getResponse().getOutcome();
-		ourLog.info(myFhirCtx.newXmlParser().setPrettyPrint(true).encodeResourceToString(oo));
-		assertEquals(IssueSeverity.ERROR, oo.getIssue().get(0).getSeverity());
-		assertEquals("Resource Patient/BABABABA is not known", oo.getIssue().get(0).getDiagnostics());
-	}
-	
-	@Test
-	public void testBatchCreateWithBadSearch() {
-		Bundle request = new Bundle();
-		request.setType(BundleType.BATCH);
-
-		Patient p;
+		p.addIdentifier().setSystem("urn:system").setValue(methodName);
+		request.addEntry().setResource(p).getRequest().setMethod(HTTPVerb.POST).setIfNoneExist("Patient?identifier=urn%3Asystem%7C" + methodName);
+
 		p = new Patient();
-		p.addIdentifier().setSystem("urn:system").setValue("FOO");
-		request
-			.addEntry()
-			.setResource(p)
-			.getRequest()
-			.setMethod(HTTPVerb.POST)
-			.setUrl("Patient");
-
-		request
-			.addEntry()
-			.getRequest()
-			.setMethod(HTTPVerb.GET)
-			.setUrl("Patient?foobadparam=1");
-
-		Bundle response = mySystemDao.transaction(mySrd, request);
-		assertEquals(2, response.getEntry().size());
-		
-		assertEquals("201 Created", response.getEntry().get(0).getResponse().getStatus());
-		assertThat(response.getEntry().get(0).getResponse().getLocation(), matchesPattern(".*Patient/[0-9]+.*"));
-		assertEquals("400 Bad Request", response.getEntry().get(1).getResponse().getStatus());
-
-		OperationOutcome oo = (OperationOutcome) response.getEntry().get(1).getResponse().getOutcome();
-		ourLog.info(myFhirCtx.newXmlParser().setPrettyPrint(true).encodeResourceToString(oo));
-		assertEquals(IssueSeverity.ERROR, oo.getIssue().get(0).getSeverity());
-		assertThat(oo.getIssue().get(0).getDiagnostics(), containsString("Unknown search parameter"));
-	}
-	
+		p.addIdentifier().setSystem("urn:system").setValue(methodName);
+		request.addEntry().setResource(p).getRequest().setMethod(HTTPVerb.POST).setIfNoneExist("Patient?identifier=urn%3Asystem%7C" + methodName);
+
+		try {
+			mySystemDao.transaction(mySrd, request);
+			fail();
+		} catch (InvalidRequestException e) {
+			assertEquals(e.getMessage(),
+					"Unable to process Transaction - Request would cause multiple resources to match URL: \"Patient?identifier=urn%3Asystem%7CtestTransactionCreateWithDuplicateMatchUrl01\". Does transaction request contain duplicates?");
+		}
+	}
 
 	@Test
 	public void testTransactionCreateWithDuplicateMatchUrl02() {
@@ -1055,7 +1050,7 @@
 					"Unable to process Transaction - Request would cause multiple resources to match URL: \"Patient?identifier=urn%3Asystem%7CtestTransactionCreateWithDuplicateMatchUrl02\". Does transaction request contain duplicates?");
 		}
 	}
-
+	
 	@Test
 	public void testTransactionCreateWithInvalidMatchUrl() {
 		String methodName = "testTransactionCreateWithInvalidMatchUrl";
@@ -1090,6 +1085,7 @@
 			assertEquals("Failed to parse match URL[Patient?foo=bar] - Resource type Patient does not have a parameter with name: foo", e.getMessage());
 		}
 	}
+	
 
 	@Test
 	public void testTransactionCreateWithInvalidReferenceNumeric() {
@@ -2297,16 +2293,16 @@
 	 * </pre>
 	 */
 	@Test
-	public void testTransactionWithPlaceholderIdInMatchUrlPut() {
-
-		Bundle input = createInputTransactionWithPlaceholderIdInMatchUrl(HTTPVerb.PUT);
+	public void testTransactionWithPlaceholderIdInMatchUrlPost() {
+
+		Bundle input = createInputTransactionWithPlaceholderIdInMatchUrl(HTTPVerb.POST);
 		Bundle output = mySystemDao.transaction(null, input);
 
 		assertEquals("201 Created", output.getEntry().get(0).getResponse().getStatus());
 		assertEquals("201 Created", output.getEntry().get(1).getResponse().getStatus());
 		assertEquals("201 Created", output.getEntry().get(2).getResponse().getStatus());
 
-		Bundle input2 = createInputTransactionWithPlaceholderIdInMatchUrl(HTTPVerb.PUT);
+		Bundle input2 = createInputTransactionWithPlaceholderIdInMatchUrl(HTTPVerb.POST);
 		Bundle output2 = mySystemDao.transaction(null, input2);
 
 		ourLog.info(myFhirCtx.newXmlParser().setPrettyPrint(true).encodeResourceToString(output2));
@@ -2327,16 +2323,16 @@
 	 * </pre>
 	 */
 	@Test
-	public void testTransactionWithPlaceholderIdInMatchUrlPost() {
-
-		Bundle input = createInputTransactionWithPlaceholderIdInMatchUrl(HTTPVerb.POST);
+	public void testTransactionWithPlaceholderIdInMatchUrlPut() {
+
+		Bundle input = createInputTransactionWithPlaceholderIdInMatchUrl(HTTPVerb.PUT);
 		Bundle output = mySystemDao.transaction(null, input);
 
 		assertEquals("201 Created", output.getEntry().get(0).getResponse().getStatus());
 		assertEquals("201 Created", output.getEntry().get(1).getResponse().getStatus());
 		assertEquals("201 Created", output.getEntry().get(2).getResponse().getStatus());
 
-		Bundle input2 = createInputTransactionWithPlaceholderIdInMatchUrl(HTTPVerb.POST);
+		Bundle input2 = createInputTransactionWithPlaceholderIdInMatchUrl(HTTPVerb.PUT);
 		Bundle output2 = mySystemDao.transaction(null, input2);
 
 		ourLog.info(myFhirCtx.newXmlParser().setPrettyPrint(true).encodeResourceToString(output2));
@@ -2383,6 +2379,7 @@
 		assertEquals("Joshua", patient.getNameFirstRep().getGivenAsSingleString());
 	}
 
+
 	@Test
 	public void testTransactionWithReferenceResource() {
 		Bundle request = new Bundle();
@@ -2410,58 +2407,59 @@
 		assertEquals(1, found.size().intValue());
 	}
 
-	@Test
-	public void testTransactionWithReferenceToCreateIfNoneExist() {
-		Bundle bundle = new Bundle();
-		bundle.setType(BundleType.TRANSACTION);
-
-		Medication med = new Medication();
-		IdType medId = IdType.newRandomUuid();
-		med.setId(medId);
-		med.getCode().addCoding().setSystem("billscodes").setCode("theCode");
-		bundle.addEntry().setResource(med).setFullUrl(medId.getValue()).getRequest().setMethod(HTTPVerb.POST).setIfNoneExist("Medication?code=billscodes|theCode");
-
-		MedicationRequest mo = new MedicationRequest();
-		mo.setMedication(new Reference(medId));
-		bundle.addEntry().setResource(mo).setFullUrl(mo.getIdElement().getValue()).getRequest().setMethod(HTTPVerb.POST);
-
-		ourLog.info("Request:\n" + myFhirCtx.newJsonParser().setPrettyPrint(true).encodeResourceToString(bundle));
-
-		Bundle outcome = mySystemDao.transaction(mySrd, bundle);
-		ourLog.info("Response:\n" + myFhirCtx.newJsonParser().setPrettyPrint(true).encodeResourceToString(outcome));
-
-		IdType medId1 = new IdType(outcome.getEntry().get(0).getResponse().getLocation());
-		IdType medOrderId1 = new IdType(outcome.getEntry().get(1).getResponse().getLocation());
-
-		/*
-		 * Again!
-		 */
-
-		bundle = new Bundle();
-		bundle.setType(BundleType.TRANSACTION);
-
-		med = new Medication();
-		medId = IdType.newRandomUuid();
-		med.getCode().addCoding().setSystem("billscodes").setCode("theCode");
-		bundle.addEntry().setResource(med).setFullUrl(medId.getValue()).getRequest().setMethod(HTTPVerb.POST).setIfNoneExist("Medication?code=billscodes|theCode");
-
-		mo = new MedicationRequest();
-		mo.setMedication(new Reference(medId));
-		bundle.addEntry().setResource(mo).setFullUrl(mo.getIdElement().getValue()).getRequest().setMethod(HTTPVerb.POST);
-
-		outcome = mySystemDao.transaction(mySrd, bundle);
-
-		IdType medId2 = new IdType(outcome.getEntry().get(0).getResponse().getLocation());
-		IdType medOrderId2 = new IdType(outcome.getEntry().get(1).getResponse().getLocation());
-
-		assertTrue(medId1.isIdPartValidLong());
-		assertTrue(medId2.isIdPartValidLong());
-		assertTrue(medOrderId1.isIdPartValidLong());
-		assertTrue(medOrderId2.isIdPartValidLong());
-
-		assertEquals(medId1, medId2);
-		assertNotEquals(medOrderId1, medOrderId2);
-	}
+
+	@Test
+    public void testTransactionWithReferenceToCreateIfNoneExist() {
+        Bundle bundle = new Bundle();
+        bundle.setType(BundleType.TRANSACTION);
+        
+        Medication med = new Medication();
+        IdType medId = IdType.newRandomUuid();
+        med.setId(medId);
+        med.getCode().addCoding().setSystem("billscodes").setCode("theCode");
+        bundle.addEntry().setResource(med).setFullUrl(medId.getValue()).getRequest().setMethod(HTTPVerb.POST).setIfNoneExist("Medication?code=billscodes|theCode");
+        
+        MedicationRequest mo = new MedicationRequest();
+        mo.setMedication(new Reference(medId));
+        bundle.addEntry().setResource(mo).setFullUrl(mo.getIdElement().getValue()).getRequest().setMethod(HTTPVerb.POST);
+        
+        ourLog.info("Request:\n" + myFhirCtx.newJsonParser().setPrettyPrint(true).encodeResourceToString(bundle));
+        
+        Bundle outcome = mySystemDao.transaction(mySrd, bundle);
+        ourLog.info("Response:\n" + myFhirCtx.newJsonParser().setPrettyPrint(true).encodeResourceToString(outcome));
+        
+        IdType medId1 = new IdType(outcome.getEntry().get(0).getResponse().getLocation());
+        IdType medOrderId1 = new IdType(outcome.getEntry().get(1).getResponse().getLocation());
+        
+        /*
+         * Again!
+         */
+        
+        bundle = new Bundle();
+        bundle.setType(BundleType.TRANSACTION);
+        
+        med = new Medication();
+        medId = IdType.newRandomUuid();
+        med.getCode().addCoding().setSystem("billscodes").setCode("theCode");
+        bundle.addEntry().setResource(med).setFullUrl(medId.getValue()).getRequest().setMethod(HTTPVerb.POST).setIfNoneExist("Medication?code=billscodes|theCode");
+        
+        mo = new MedicationRequest();
+        mo.setMedication(new Reference(medId));
+        bundle.addEntry().setResource(mo).setFullUrl(mo.getIdElement().getValue()).getRequest().setMethod(HTTPVerb.POST);
+        
+        outcome = mySystemDao.transaction(mySrd, bundle);
+        
+        IdType medId2 = new IdType(outcome.getEntry().get(0).getResponse().getLocation());
+        IdType medOrderId2 = new IdType(outcome.getEntry().get(1).getResponse().getLocation());
+        
+        assertTrue(medId1.isIdPartValidLong());
+        assertTrue(medId2.isIdPartValidLong());
+        assertTrue(medOrderId1.isIdPartValidLong());
+        assertTrue(medOrderId2.isIdPartValidLong());
+        
+        assertEquals(medId1, medId2);
+        assertNotEquals(medOrderId1, medOrderId2);
+    }
 
 	//
 	//
@@ -2565,7 +2563,8 @@
 	//
 	// }
 
-	@Test
+
+    @Test
 	public void testTransactionWithReferenceUuid() {
 		Bundle request = new Bundle();
 
