package ca.uhn.fhir.jpa.dao.r4;

import ca.uhn.fhir.context.RuntimeResourceDefinition;
import ca.uhn.fhir.interceptor.api.HookParams;
import ca.uhn.fhir.interceptor.api.IAnonymousInterceptor;
import ca.uhn.fhir.interceptor.api.Pointcut;
import ca.uhn.fhir.jpa.api.config.DaoConfig;
import ca.uhn.fhir.jpa.entity.Search;
import ca.uhn.fhir.jpa.model.config.PartitionSettings;
import ca.uhn.fhir.jpa.model.entity.ModelConfig;
import ca.uhn.fhir.jpa.model.entity.ResourceIndexedSearchParamDate;
import ca.uhn.fhir.jpa.model.entity.ResourceIndexedSearchParamNumber;
import ca.uhn.fhir.jpa.model.entity.ResourceIndexedSearchParamQuantity;
import ca.uhn.fhir.jpa.model.entity.ResourceIndexedSearchParamString;
import ca.uhn.fhir.jpa.model.entity.ResourceIndexedSearchParamToken;
import ca.uhn.fhir.jpa.model.entity.ResourceIndexedSearchParamUri;
import ca.uhn.fhir.jpa.model.entity.ResourceLink;
import ca.uhn.fhir.jpa.model.entity.ResourceTable;
import ca.uhn.fhir.jpa.model.search.StorageProcessingMessage;
import ca.uhn.fhir.jpa.searchparam.MatchUrlService;
import ca.uhn.fhir.jpa.searchparam.SearchParameterMap;
import ca.uhn.fhir.jpa.searchparam.SearchParameterMap.EverythingModeEnum;
import ca.uhn.fhir.jpa.util.SqlQuery;
import ca.uhn.fhir.jpa.util.TestUtil;
import ca.uhn.fhir.model.api.Include;
import ca.uhn.fhir.model.api.TemporalPrecisionEnum;
import ca.uhn.fhir.model.primitive.InstantDt;
import ca.uhn.fhir.parser.StrictErrorHandler;
import ca.uhn.fhir.rest.api.Constants;
import ca.uhn.fhir.rest.api.server.IBundleProvider;
import ca.uhn.fhir.rest.param.CompositeParam;
import ca.uhn.fhir.rest.param.DateParam;
import ca.uhn.fhir.rest.param.DateRangeParam;
import ca.uhn.fhir.rest.param.HasAndListParam;
import ca.uhn.fhir.rest.param.HasOrListParam;
import ca.uhn.fhir.rest.param.HasParam;
import ca.uhn.fhir.rest.param.NumberParam;
import ca.uhn.fhir.rest.param.ParamPrefixEnum;
import ca.uhn.fhir.rest.param.QuantityParam;
import ca.uhn.fhir.rest.param.ReferenceAndListParam;
import ca.uhn.fhir.rest.param.ReferenceOrListParam;
import ca.uhn.fhir.rest.param.ReferenceParam;
import ca.uhn.fhir.rest.param.StringAndListParam;
import ca.uhn.fhir.rest.param.StringOrListParam;
import ca.uhn.fhir.rest.param.StringParam;
import ca.uhn.fhir.rest.param.TokenAndListParam;
import ca.uhn.fhir.rest.param.TokenOrListParam;
import ca.uhn.fhir.rest.param.TokenParam;
import ca.uhn.fhir.rest.param.TokenParamModifier;
import ca.uhn.fhir.rest.param.UriParam;
import ca.uhn.fhir.rest.param.UriParamQualifierEnum;
import ca.uhn.fhir.rest.server.exceptions.InvalidRequestException;
import ca.uhn.fhir.rest.server.exceptions.MethodNotAllowedException;
import ca.uhn.fhir.util.HapiExtensions;
import com.google.common.collect.Lists;
import org.apache.commons.io.IOUtils;
import org.apache.commons.lang3.StringUtils;
import org.apache.commons.lang3.time.DateUtils;
import org.hl7.fhir.instance.model.api.IAnyResource;
import org.hl7.fhir.instance.model.api.IBaseResource;
import org.hl7.fhir.instance.model.api.IIdType;
import org.hl7.fhir.instance.model.api.IPrimitiveType;
import org.hl7.fhir.r4.model.Age;
import org.hl7.fhir.r4.model.Appointment;
import org.hl7.fhir.r4.model.AuditEvent;
import org.hl7.fhir.r4.model.BooleanType;
import org.hl7.fhir.r4.model.Bundle;
import org.hl7.fhir.r4.model.Bundle.BundleEntryComponent;
import org.hl7.fhir.r4.model.Bundle.BundleType;
import org.hl7.fhir.r4.model.Bundle.HTTPVerb;
import org.hl7.fhir.r4.model.CareTeam;
import org.hl7.fhir.r4.model.ChargeItem;
import org.hl7.fhir.r4.model.CodeSystem;
import org.hl7.fhir.r4.model.CodeType;
import org.hl7.fhir.r4.model.CodeableConcept;
import org.hl7.fhir.r4.model.Coding;
import org.hl7.fhir.r4.model.Communication;
import org.hl7.fhir.r4.model.CommunicationRequest;
import org.hl7.fhir.r4.model.Condition;
import org.hl7.fhir.r4.model.ContactPoint.ContactPointSystem;
import org.hl7.fhir.r4.model.DateTimeType;
import org.hl7.fhir.r4.model.DateType;
import org.hl7.fhir.r4.model.DecimalType;
import org.hl7.fhir.r4.model.Device;
import org.hl7.fhir.r4.model.DiagnosticReport;
import org.hl7.fhir.r4.model.Encounter;
import org.hl7.fhir.r4.model.Enumerations;
import org.hl7.fhir.r4.model.Enumerations.AdministrativeGender;
import org.hl7.fhir.r4.model.EpisodeOfCare;
import org.hl7.fhir.r4.model.Group;
import org.hl7.fhir.r4.model.IdType;
import org.hl7.fhir.r4.model.InstantType;
import org.hl7.fhir.r4.model.IntegerType;
import org.hl7.fhir.r4.model.Location;
import org.hl7.fhir.r4.model.Medication;
import org.hl7.fhir.r4.model.MedicationAdministration;
import org.hl7.fhir.r4.model.MedicationRequest;
import org.hl7.fhir.r4.model.MolecularSequence;
import org.hl7.fhir.r4.model.Observation;
import org.hl7.fhir.r4.model.Observation.ObservationStatus;
import org.hl7.fhir.r4.model.Organization;
import org.hl7.fhir.r4.model.Patient;
import org.hl7.fhir.r4.model.Period;
import org.hl7.fhir.r4.model.Practitioner;
import org.hl7.fhir.r4.model.Provenance;
import org.hl7.fhir.r4.model.Quantity;
import org.hl7.fhir.r4.model.Questionnaire;
import org.hl7.fhir.r4.model.QuestionnaireResponse;
import org.hl7.fhir.r4.model.Range;
import org.hl7.fhir.r4.model.Reference;
import org.hl7.fhir.r4.model.RiskAssessment;
import org.hl7.fhir.r4.model.SearchParameter;
import org.hl7.fhir.r4.model.ServiceRequest;
import org.hl7.fhir.r4.model.SimpleQuantity;
import org.hl7.fhir.r4.model.StringType;
import org.hl7.fhir.r4.model.StructureDefinition;
import org.hl7.fhir.r4.model.Subscription;
import org.hl7.fhir.r4.model.Subscription.SubscriptionChannelType;
import org.hl7.fhir.r4.model.Subscription.SubscriptionStatus;
import org.hl7.fhir.r4.model.Substance;
import org.hl7.fhir.r4.model.Task;
import org.hl7.fhir.r4.model.Timing;
import org.hl7.fhir.r4.model.ValueSet;
import org.junit.jupiter.api.AfterEach;
import org.junit.jupiter.api.BeforeEach;
import org.junit.jupiter.api.Disabled;
import org.junit.jupiter.api.Test;
import org.mockito.ArgumentCaptor;
import org.mockito.ArgumentMatchers;
import org.springframework.beans.factory.annotation.Autowired;
import org.springframework.transaction.TransactionDefinition;
import org.springframework.transaction.TransactionStatus;
import org.springframework.transaction.support.TransactionCallback;
import org.springframework.transaction.support.TransactionCallbackWithoutResult;
import org.springframework.transaction.support.TransactionTemplate;

import javax.servlet.http.HttpServletRequest;
import java.io.IOException;
import java.math.BigDecimal;
import java.nio.charset.StandardCharsets;
import java.util.Collections;
import java.util.Date;
import java.util.HashSet;
import java.util.List;
import java.util.Set;
import java.util.TreeSet;
import java.util.stream.Collectors;

import static ca.uhn.fhir.rest.api.Constants.PARAM_TYPE;
import static org.apache.commons.lang3.StringUtils.countMatches;
import static org.hamcrest.MatcherAssert.assertThat;
import static org.hamcrest.Matchers.contains;
import static org.hamcrest.Matchers.containsInAnyOrder;
import static org.hamcrest.Matchers.containsString;
import static org.hamcrest.Matchers.empty;
import static org.hamcrest.Matchers.endsWith;
import static org.hamcrest.Matchers.hasItem;
import static org.hamcrest.Matchers.hasItems;
import static org.hamcrest.Matchers.hasSize;
import static org.hamcrest.Matchers.not;
import static org.junit.jupiter.api.Assertions.assertEquals;
import static org.junit.jupiter.api.Assertions.assertFalse;
import static org.junit.jupiter.api.Assertions.assertNull;
import static org.junit.jupiter.api.Assertions.assertTrue;
import static org.junit.jupiter.api.Assertions.fail;
import static org.mockito.Mockito.mock;
import static org.mockito.Mockito.times;
import static org.mockito.Mockito.verify;

@SuppressWarnings({"unchecked", "Duplicates"})
public class FhirResourceDaoR4SearchNoFtTest extends BaseJpaR4Test {
	private static final org.slf4j.Logger ourLog = org.slf4j.LoggerFactory.getLogger(FhirResourceDaoR4SearchNoFtTest.class);

	@Autowired
	MatchUrlService myMatchUrlService;

	@AfterEach
	public void afterResetSearchSize() {
		myDaoConfig.setReuseCachedSearchResultsForMillis(new DaoConfig().getReuseCachedSearchResultsForMillis());
		myDaoConfig.setFetchSizeDefaultMaximum(new DaoConfig().getFetchSizeDefaultMaximum());
		myDaoConfig.setAllowContainsSearches(new DaoConfig().isAllowContainsSearches());
		myDaoConfig.setSearchPreFetchThresholds(new DaoConfig().getSearchPreFetchThresholds());
		myDaoConfig.setIndexMissingFields(new DaoConfig().getIndexMissingFields());
	}

	@BeforeEach
	public void beforeDisableCacheReuse() {
		myModelConfig.setSuppressStringIndexingInTokens(new ModelConfig().isSuppressStringIndexingInTokens());
		myDaoConfig.setReuseCachedSearchResultsForMillis(null);
	}

	@Test
	public void testCanonicalReference() {
		StructureDefinition sd = new StructureDefinition();
		sd.getSnapshot().addElement().getBinding().setValueSet("http://foo");
		String id = myStructureDefinitionDao.create(sd).getId().toUnqualifiedVersionless().getValue();

		{
			SearchParameterMap map = new SearchParameterMap();
			map.setLoadSynchronous(true);
			map.add(StructureDefinition.SP_VALUESET, new ReferenceParam("http://foo"));
			List<String> ids = toUnqualifiedVersionlessIdValues(myStructureDefinitionDao.search(map));
			assertThat(ids, contains(id));
		}
		{
			SearchParameterMap map = new SearchParameterMap();
			map.setLoadSynchronous(true);
			map.add(StructureDefinition.SP_VALUESET, new ReferenceParam("http://foo2"));
			myCaptureQueriesListener.clear();
			List<String> ids = toUnqualifiedVersionlessIdValues(myStructureDefinitionDao.search(map));
			myCaptureQueriesListener.logSelectQueriesForCurrentThread(0);
			assertThat(ids, empty());
		}
	}

	@Test
	public void testHasConditionAgeCompare() {
		Patient patient = new Patient();
		String patientId = myPatientDao.create(patient).getId().toUnqualifiedVersionless().getValue();

		Condition condition = new Condition();
		Quantity onsetAge = new Age();
		onsetAge.setValue(23);
		condition.setOnset(onsetAge);
		condition.getSubject().setReference(patientId);
		myConditionDao.create(condition);
		{
			String criteria = "_has:Condition:subject:onset-age=gt20";
			SearchParameterMap map = myMatchUrlService.translateMatchUrl(criteria, myFhirCtx.getResourceDefinition(Patient.class));

			map.setLoadSynchronous(true);

			IBundleProvider results = myPatientDao.search(map);
			List<String> ids = toUnqualifiedVersionlessIdValues(results);
			assertEquals(1, ids.size());
			assertThat(ids, hasItems(patientId));
		}
		{
			String criteria = "_has:Condition:subject:onset-age=lt20";
			SearchParameterMap map = myMatchUrlService.translateMatchUrl(criteria, myFhirCtx.getResourceDefinition(Patient.class));

			map.setLoadSynchronous(true);

			IBundleProvider results = myPatientDao.search(map);
			List<String> ids = toUnqualifiedVersionlessIdValues(results);
			assertEquals(0, ids.size());
		}
	}

	@Test
	public void testHasCondition() {
		Patient patient = new Patient();
		String patientId = myPatientDao.create(patient).getId().toUnqualifiedVersionless().getValue();

		Condition condition = new Condition();
		condition.getCode().addCoding().setSystem("http://snomed.info/sct").setCode("55822004");
		condition.getSubject().setReference(patientId);
		myConditionDao.create(condition);

		String criteria = "_has:Condition:subject:code=http://snomed.info/sct|55822004";
		SearchParameterMap map = myMatchUrlService.translateMatchUrl(criteria, myFhirCtx.getResourceDefinition(Patient.class));

		map.setLoadSynchronous(true);

		IBundleProvider results = myPatientDao.search(map);
		List<String> ids = toUnqualifiedVersionlessIdValues(results);
		assertEquals(1, ids.size());
		assertThat(ids, hasItems(patientId));
	}

	@Test
	public void testHasConditionOr() {
		Patient patient = new Patient();
		String patientId = myPatientDao.create(patient).getId().toUnqualifiedVersionless().getValue();

		Condition condition = new Condition();
		condition.getCode().addCoding().setSystem("http://snomed.info/sct").setCode("55822004");
		condition.getSubject().setReference(patientId);
		myConditionDao.create(condition);

		String criteria = "_has:Condition:subject:code=http://snomed.info/sct|55822003,http://snomed.info/sct|55822004";
		SearchParameterMap map = myMatchUrlService.translateMatchUrl(criteria, myFhirCtx.getResourceDefinition(Patient.class));

		map.setLoadSynchronous(true);

		IBundleProvider results = myPatientDao.search(map);
		List<String> ids = toUnqualifiedVersionlessIdValues(results);
		assertEquals(1, ids.size());
		assertThat(ids, hasItems(patientId));
	}

	@Test
	public void testHasConditionAnd() {
		Patient patient = new Patient();
		String patientId = myPatientDao.create(patient).getId().toUnqualifiedVersionless().getValue();

		Condition conditionS = new Condition();
		conditionS.getCode().addCoding().setSystem("http://snomed.info/sct").setCode("55822004");
		conditionS.getSubject().setReference(patientId);
		myConditionDao.create(conditionS);

		Condition conditionA = new Condition();
		conditionA.getCode().addCoding().setSystem("http://snomed.info/sct").setCode("55822005");
		conditionA.getAsserter().setReference(patientId);
		myConditionDao.create(conditionA);

		String criteria = "_has:Condition:subject:code=http://snomed.info/sct|55822003,http://snomed.info/sct|55822004&" +
			"_has:Condition:asserter:code=http://snomed.info/sct|55822003,http://snomed.info/sct|55822005";
		SearchParameterMap map = myMatchUrlService.translateMatchUrl(criteria, myFhirCtx.getResourceDefinition(Patient.class));

		map.setLoadSynchronous(true);

		IBundleProvider results = myPatientDao.search(map);
		List<String> ids = toUnqualifiedVersionlessIdValues(results);
		assertEquals(1, ids.size());
		assertThat(ids, hasItems(patientId));
	}

	@Test
	public void testHasConditionAndBackwards() {
		Patient patient = new Patient();
		String patientId = myPatientDao.create(patient).getId().toUnqualifiedVersionless().getValue();

		Condition conditionS = new Condition();
		conditionS.getCode().addCoding().setSystem("http://snomed.info/sct").setCode("55822004");
		conditionS.getSubject().setReference(patientId);
		myConditionDao.create(conditionS);

		Condition conditionA = new Condition();
		conditionA.getCode().addCoding().setSystem("http://snomed.info/sct").setCode("55822005");
		conditionA.getAsserter().setReference(patientId);
		myConditionDao.create(conditionA);

		String criteria = "_has:Condition:subject:code=http://snomed.info/sct|55822003,http://snomed.info/sct|55822005&" +
			"_has:Condition:asserter:code=http://snomed.info/sct|55822003,http://snomed.info/sct|55822004";
		SearchParameterMap map = myMatchUrlService.translateMatchUrl(criteria, myFhirCtx.getResourceDefinition(Patient.class));

		map.setLoadSynchronous(true);

		IBundleProvider results = myPatientDao.search(map);
		List<String> ids = toUnqualifiedVersionlessIdValues(results);
		assertEquals(0, ids.size());
	}

	@Test
	public void testGenderBirthdateHasCondition() {
		Patient patient = new Patient();
		patient.setGender(AdministrativeGender.MALE);
		patient.setBirthDateElement(new DateType("1955-01-01"));
		String patientId = myPatientDao.create(patient).getId().toUnqualifiedVersionless().getValue();

		Condition condition = new Condition();
		condition.getCode().addCoding().setSystem("http://snomed.info/sct").setCode("55822004");
		condition.getSubject().setReference(patientId);
		myConditionDao.create(condition);

		String criteria = "gender=male&birthdate=gt1950-07-01&birthdate=lt1960-07-01&_has:Condition:subject:code=http://snomed.info/sct|55822004";
		SearchParameterMap map = myMatchUrlService.translateMatchUrl(criteria, myFhirCtx.getResourceDefinition(Patient.class));

		map.setLoadSynchronous(true);

		IBundleProvider results = myPatientDao.search(map);
		List<String> ids = toUnqualifiedVersionlessIdValues(results);
		assertEquals(1, ids.size());
		assertThat(ids, hasItems(patientId));
	}

	@Test
	public void testHasConditionWrongLink() {
		Patient patient = new Patient();
		String patientId = myPatientDao.create(patient).getId().toUnqualifiedVersionless().getValue();

		Condition condition = new Condition();
		condition.getCode().addCoding().setSystem("http://snomed.info/sct").setCode("55822004");
		condition.getSubject().setReference(patientId);
		myConditionDao.create(condition);

		String criteria = "_has:Condition:asserter:code=http://snomed.info/sct|55822004";
		SearchParameterMap map = myMatchUrlService.translateMatchUrl(criteria, myFhirCtx.getResourceDefinition(Patient.class));

		map.setLoadSynchronous(true);

		IBundleProvider results = myPatientDao.search(map);
		List<String> ids = toUnqualifiedVersionlessIdValues(results);
		assertEquals(0, ids.size());
	}

	@Test
	public void testChainWithMultipleTypePossibilities() {

		Patient sub1 = new Patient();
		sub1.setActive(true);
		sub1.addIdentifier().setSystem("foo").setValue("bar");
		String sub1Id = myPatientDao.create(sub1).getId().toUnqualifiedVersionless().getValue();

		Group sub2 = new Group();
		sub2.setActive(true);
		sub2.addIdentifier().setSystem("foo").setValue("bar");
		String sub2Id = myGroupDao.create(sub2).getId().toUnqualifiedVersionless().getValue();

		Encounter enc1 = new Encounter();
		enc1.getSubject().setReference(sub1Id);
		String enc1Id = myEncounterDao.create(enc1).getId().toUnqualifiedVersionless().getValue();

		Encounter enc2 = new Encounter();
		enc2.getSubject().setReference(sub2Id);
		String enc2Id = myEncounterDao.create(enc2).getId().toUnqualifiedVersionless().getValue();

		List<String> ids;
		SearchParameterMap map;
		IBundleProvider results;
		String searchSql;

		map = new SearchParameterMap();
		map.setLoadSynchronous(true);
		map.add(Encounter.SP_SUBJECT, new ReferenceParam("subject", "foo|bar").setChain("identifier"));
		myCaptureQueriesListener.clear();
		results = myEncounterDao.search(map);
		searchSql = myCaptureQueriesListener.logSelectQueriesForCurrentThread(0);
		assertEquals(0, countMatches(searchSql, "RES_DELETED_AT"));
		assertEquals(0, countMatches(searchSql, "RES_TYPE"));
		ids = toUnqualifiedVersionlessIdValues(results);
		assertThat(ids, hasItems(enc1Id, enc2Id));

		map = new SearchParameterMap();
		map.setLoadSynchronous(true);
		map.add(Encounter.SP_SUBJECT, new ReferenceParam("subject:Patient", "foo|bar").setChain("identifier"));
		results = myEncounterDao.search(map);
		ids = toUnqualifiedVersionlessIdValues(results);
		assertThat(ids, hasItems(enc1Id));

		map = new SearchParameterMap();
		map.setLoadSynchronous(true);
		map.add(Encounter.SP_SUBJECT, new ReferenceParam("subject:Group", "foo|bar").setChain("identifier"));
		results = myEncounterDao.search(map);
		ids = toUnqualifiedVersionlessIdValues(results);
		assertThat(ids, hasItems(enc2Id));

		map = new SearchParameterMap();
		map.setLoadSynchronous(true);
		map.add(Encounter.SP_SUBJECT, new ReferenceParam("subject", "04823543").setChain("identifier"));
		results = myEncounterDao.search(map);
		ids = toUnqualifiedVersionlessIdValues(results);
		assertThat(ids, empty());
	}

	@Test
	public void testChainOnType() {

		Patient sub1 = new Patient();
		sub1.setActive(true);
		sub1.addIdentifier().setSystem("foo").setValue("bar");
		String sub1Id = myPatientDao.create(sub1).getId().toUnqualifiedVersionless().getValue();

		Group sub2 = new Group();
		sub2.setActive(true);
		sub2.addIdentifier().setSystem("foo").setValue("bar");
		String sub2Id = myGroupDao.create(sub2).getId().toUnqualifiedVersionless().getValue();

		Encounter enc1 = new Encounter();
		enc1.getSubject().setReference(sub1Id);
		String enc1Id = myEncounterDao.create(enc1).getId().toUnqualifiedVersionless().getValue();

		Encounter enc2 = new Encounter();
		enc2.getSubject().setReference(sub2Id);
		String enc2Id = myEncounterDao.create(enc2).getId().toUnqualifiedVersionless().getValue();

		Observation obs = new Observation();
		obs.getSubject().setReference(sub1Id);
		myObservationDao.create(obs);

		// Log the link rows
		runInTransaction(() -> myResourceLinkDao.findAll().forEach(t -> ourLog.info("ResLink: {}", t.toString())));

		List<String> ids;
		SearchParameterMap map;
		IBundleProvider results;

		myCaptureQueriesListener.clear();
		map = new SearchParameterMap();
		map.setLoadSynchronous(true);
		map.add(Encounter.SP_SUBJECT, new ReferenceParam("subject", "Patient").setChain(PARAM_TYPE));
		myCaptureQueriesListener.clear();
		results = myEncounterDao.search(map);
		myCaptureQueriesListener.logSelectQueriesForCurrentThread(0);
		ids = toUnqualifiedVersionlessIdValues(results);
		assertThat(ids.toString(), ids, contains(enc1Id));
		myCaptureQueriesListener.logSelectQueriesForCurrentThread();

		map = new SearchParameterMap();
		map.setLoadSynchronous(true);
		map.add(Encounter.SP_SUBJECT, new ReferenceParam("subject", "Group").setChain(PARAM_TYPE));
		results = myEncounterDao.search(map);
		ids = toUnqualifiedVersionlessIdValues(results);
		assertThat(ids, contains(enc2Id));

		map = new SearchParameterMap();
		map.setLoadSynchronous(true);
		map.add(Encounter.SP_SUBJECT, new ReferenceParam("subject", "Organization").setChain(PARAM_TYPE));
		try {
			myEncounterDao.search(map);
			fail();
		} catch (InvalidRequestException e) {
			assertEquals("Resource type \"Organization\" is not a valid target type for reference search parameter: Encounter:subject", e.getMessage());
		}

		map = new SearchParameterMap();
		map.setLoadSynchronous(true);
		map.add(Encounter.SP_SUBJECT, new ReferenceParam("subject", "HelpImABug").setChain(PARAM_TYPE));
		try {
			myEncounterDao.search(map);
			fail();
		} catch (InvalidRequestException e) {
			assertEquals("Invalid/unsupported resource type: \"HelpImABug\"", e.getMessage());
		}

	}

	@Test
	public void testChainOnType2() {

		CareTeam ct = new CareTeam();
		ct.addNote().setText("Care Team");
		IIdType ctId = myCareTeamDao.create(ct).getId().toUnqualifiedVersionless();

		DiagnosticReport dr1 = new DiagnosticReport();
		dr1.getPerformerFirstRep().setReferenceElement(ctId);
		IIdType drId1 = myDiagnosticReportDao.create(dr1).getId().toUnqualifiedVersionless();

		DiagnosticReport dr2 = new DiagnosticReport();
		dr2.getResultsInterpreterFirstRep().setReferenceElement(ctId);
		myDiagnosticReportDao.create(dr2).getId().toUnqualifiedVersionless();

		// Log the link rows
		runInTransaction(() -> myResourceLinkDao.findAll().forEach(t -> ourLog.info("ResLink: {}", t.toString())));

		List<String> ids;
		SearchParameterMap map;
		IBundleProvider results;

		myCaptureQueriesListener.clear();
		map = new SearchParameterMap();
		map.setLoadSynchronous(true);
		map.add(DiagnosticReport.SP_PERFORMER, new ReferenceParam("CareTeam").setChain(PARAM_TYPE));
		results = myDiagnosticReportDao.search(map);
		ids = toUnqualifiedVersionlessIdValues(results);
		myCaptureQueriesListener.logSelectQueriesForCurrentThread();
		assertThat(ids.toString(), ids, contains(drId1.getValue()));

	}

	/**
	 * See #441
	 */
	@Test
	public void testChainedMedication() {
		Medication medication = new Medication();
		medication.getCode().addCoding().setSystem("SYSTEM").setCode("04823543");
		IIdType medId = myMedicationDao.create(medication).getId().toUnqualifiedVersionless();

		MedicationAdministration ma = new MedicationAdministration();
		ma.setMedication(new Reference(medId));
		IIdType moId = myMedicationAdministrationDao.create(ma).getId().toUnqualified();

		runInTransaction(() -> {
			ourLog.info("Resource Links:\n * {}", myResourceLinkDao.findAll().stream().map(t -> t.toString()).collect(Collectors.joining("\n * ")));
			ourLog.info("Token indexes:\n * {}", myResourceIndexedSearchParamTokenDao.findAll().stream().map(t -> t.toString()).collect(Collectors.joining("\n * ")));
		});

		SearchParameterMap map =  SearchParameterMap.newSynchronous();
		map.add(MedicationAdministration.SP_MEDICATION, new ReferenceAndListParam().addAnd(new ReferenceOrListParam().add(new ReferenceParam("code", "04823543"))));

		myCaptureQueriesListener.clear();
		IBundleProvider results = myMedicationAdministrationDao.search(map);
		List<String> ids = toUnqualifiedIdValues(results);
		myCaptureQueriesListener.logSelectQueries();

		assertThat(ids, contains(moId.getValue()));
	}

	@Test
	public void testEmptyChain() {

		SearchParameterMap map = new SearchParameterMap();
		map.add(Encounter.SP_SUBJECT, new ReferenceAndListParam().addAnd(new ReferenceOrListParam().add(new ReferenceParam("subject", "04823543").setChain("identifier"))));
		IBundleProvider results = myMedicationAdministrationDao.search(map);
		List<String> ids = toUnqualifiedIdValues(results);

		assertThat(ids, empty());
	}

	@Test
	public void testLastUpdatedWithDateOnly() {
		SearchParameterMap map;
		List<String> ids;

		Organization org = new Organization();
		org.setName("O1");
		String orgId = myOrganizationDao.create(org).getId().toUnqualifiedVersionless().getValue();

		String yesterday = new DateType(DateUtils.addDays(new Date(), -1)).getValueAsString();
		String tomorrow = new DateType(DateUtils.addDays(new Date(), 1)).getValueAsString();

		runInTransaction(()->{
			ourLog.info("Resources:\n * {}", myResourceTableDao.findAll().stream().map(t->t.toString()).collect(Collectors.joining("\n * ")));
		});

		RuntimeResourceDefinition resDef = myFhirCtx.getResourceDefinition("DiagnosticReport");
		map = myMatchUrlService.translateMatchUrl("Organization?_lastUpdated=gt" + yesterday + "&_lastUpdated=lt" + tomorrow, resDef);
		map.setLoadSynchronous(true);
		myCaptureQueriesListener.clear();
		ids = toUnqualifiedVersionlessIdValues(myOrganizationDao.search(map));
		myCaptureQueriesListener.logSelectQueriesForCurrentThread(0);
		assertThat(ids, contains(orgId));

	}


	/**
	 * See #1053
	 */
	@Test
	public void testLastUpdateShouldntApplyToIncludes() {
		SearchParameterMap map;
		List<String> ids;

		Date beforeAll = new Date();
		ca.uhn.fhir.jpa.util.TestUtil.sleepOneClick();

		Organization org = new Organization();
		org.setName("O1");
		org.setId("O1");
		myOrganizationDao.update(org);
		ca.uhn.fhir.jpa.util.TestUtil.sleepOneClick();

		Date beforePatient = new Date();
		ca.uhn.fhir.jpa.util.TestUtil.sleepOneClick();

		Patient p = new Patient();
		p.setId("P1");
		p.setActive(true);
		p.setManagingOrganization(new Reference("Organization/O1"));
		myPatientDao.update(p);

		ca.uhn.fhir.jpa.util.TestUtil.sleepOneClick();
		Date afterAll = new Date();

		// Search with between date (should still return Organization even though
		// it was created before that date, since it's an include)
		map = new SearchParameterMap();
		map.setLastUpdated(new DateRangeParam().setLowerBoundInclusive(beforePatient));
		map.addInclude(Patient.INCLUDE_ORGANIZATION);
		ids = toUnqualifiedVersionlessIdValues(myPatientDao.search(map));
		assertThat(ids, contains("Patient/P1", "Organization/O1"));

		// Search before everything
		map = new SearchParameterMap();
		map.setLastUpdated(new DateRangeParam().setLowerBoundInclusive(beforeAll));
		map.addInclude(Patient.INCLUDE_ORGANIZATION);
		ids = toUnqualifiedVersionlessIdValues(myPatientDao.search(map));
		assertThat(ids, contains("Patient/P1", "Organization/O1"));

		// Search after everything
		map = new SearchParameterMap();
		map.setLastUpdated(new DateRangeParam().setLowerBoundInclusive(afterAll));
		map.addInclude(Patient.INCLUDE_ORGANIZATION);
		ids = toUnqualifiedVersionlessIdValues(myPatientDao.search(map));
		assertThat(ids, empty());

	}

	/**
	 * See #1053
	 * <p>
	 * Note that I don't know that _lastUpdate actually should apply to reverse includes. The
	 * spec doesn't say one way or ther other, but it seems like sensible behaviour to me.
	 * <p>
	 * Definitely the $everything operation depends on this behaviour, so if we change it
	 * we need to account for the everything operation...
	 */
	@Test
	public void testLastUpdateShouldApplyToReverseIncludes() {
		SearchParameterMap map;
		List<String> ids;

		// This gets updated in a sec..
		Organization org = new Organization();
		org.setActive(false);
		org.setId("O1");
		myOrganizationDao.update(org);

		Date beforeAll = new Date();
		ca.uhn.fhir.jpa.util.TestUtil.sleepOneClick();

		Patient p = new Patient();
		p.setId("P1");
		p.setActive(true);
		p.setManagingOrganization(new Reference("Organization/O1"));
		myPatientDao.update(p);

		ca.uhn.fhir.jpa.util.TestUtil.sleepOneClick();

		Date beforeOrg = new Date();
		ca.uhn.fhir.jpa.util.TestUtil.sleepOneClick();

		org = new Organization();
		org.setActive(true);
		org.setId("O1");
		myOrganizationDao.update(org);

		ca.uhn.fhir.jpa.util.TestUtil.sleepOneClick();
		Date afterAll = new Date();

		// Everything should come back
		map = new SearchParameterMap();
		map.setLastUpdated(new DateRangeParam().setLowerBoundInclusive(beforeAll));
		map.addRevInclude(Patient.INCLUDE_ORGANIZATION);
		ids = toUnqualifiedVersionlessIdValues(myOrganizationDao.search(map));
		assertThat(ids, contains("Organization/O1", "Patient/P1"));

		// Search before everything
		map = new SearchParameterMap();
		map.setLastUpdated(new DateRangeParam().setLowerBoundInclusive(beforeOrg));
		map.addInclude(Patient.INCLUDE_ORGANIZATION);
		ids = toUnqualifiedVersionlessIdValues(myOrganizationDao.search(map));
		assertThat(ids, contains("Organization/O1"));

		// Search after everything
		map = new SearchParameterMap();
		map.setLastUpdated(new DateRangeParam().setLowerBoundInclusive(afterAll));
		map.addInclude(Patient.INCLUDE_ORGANIZATION);
		ids = toUnqualifiedVersionlessIdValues(myOrganizationDao.search(map));
		assertThat(ids, empty());

	}

	@Test
	public void testEverythingTimings() {
		String methodName = "testEverythingTimings";

		Organization org = new Organization();
		org.setName(methodName);
		IIdType orgId = myOrganizationDao.create(org, mySrd).getId().toUnqualifiedVersionless();

		Medication med = new Medication();
		med.getCode().setText(methodName);
		IIdType medId = myMedicationDao.create(med, mySrd).getId().toUnqualifiedVersionless();

		Patient pat = new Patient();
		pat.addAddress().addLine(methodName);
		pat.getManagingOrganization().setReferenceElement(orgId);
		IIdType patId = myPatientDao.create(pat, mySrd).getId().toUnqualifiedVersionless();

		MedicationRequest mo = new MedicationRequest();
		mo.getSubject().setReferenceElement(patId);
		mo.setMedication(new Reference(medId));
		IIdType moId = myMedicationRequestDao.create(mo, mySrd).getId().toUnqualifiedVersionless();

		// Nothing links to this one
		Patient pat2 = new Patient();
		pat2.addAddress().addLine(methodName + "2");
		pat2.getManagingOrganization().setReferenceElement(orgId);
		IIdType patId2 = myPatientDao.create(pat2, mySrd).getId().toUnqualifiedVersionless();

		runInTransaction(()->{
			ourLog.info("Links:\n * {}", myResourceLinkDao.findAll().stream().map(t->t.toString()).collect(Collectors.joining("\n * ")));
		});

		// All patient IDs
		HttpServletRequest request = mock(HttpServletRequest.class);
<<<<<<< HEAD
		myCaptureQueriesListener.clear();
		myCaptureQueriesListener.setCaptureQueryStackTrace(true);
		IBundleProvider resp = myPatientDao.patientTypeEverything(request, null, null, null, null, null, null, mySrd);
		List<IIdType> actual = toUnqualifiedVersionlessIds(resp);
		myCaptureQueriesListener.logSelectQueriesForCurrentThread();
		assertThat(actual, containsInAnyOrder(orgId, medId, patId, moId, patId2));
		assertEquals(5, myCaptureQueriesListener.getSelectQueriesForCurrentThread().size());
=======
		IBundleProvider resp = myPatientDao.patientTypeEverything(request, null, null, null, null, null, null, null, mySrd);
		assertThat(toUnqualifiedVersionlessIds(resp), containsInAnyOrder(orgId, medId, patId, moId, patId2));
>>>>>>> a25aa37e

		// Specific patient ID with linked stuff
		request = mock(HttpServletRequest.class);
		resp = myPatientDao.patientInstanceEverything(request, patId, null, null, null, null, null, null, null, mySrd);
		assertThat(toUnqualifiedVersionlessIds(resp), containsInAnyOrder(orgId, medId, patId, moId));

		// Specific patient ID with no linked stuff
		request = mock(HttpServletRequest.class);
		resp = myPatientDao.patientInstanceEverything(request, patId2, null, null, null, null, null, null, mySrd);
		assertThat(toUnqualifiedVersionlessIds(resp), containsInAnyOrder(patId2, orgId));

	}

	/**
	 * Per message from David Hay on Skype
	 */
	@Test
	@Disabled
	public void testEverythingWithLargeSet() throws Exception {
		myFhirCtx.setParserErrorHandler(new StrictErrorHandler());

		String inputString = IOUtils.toString(getClass().getResourceAsStream("/david_big_bundle.json"), StandardCharsets.UTF_8);
		Bundle inputBundle = myFhirCtx.newJsonParser().parseResource(Bundle.class, inputString);
		inputBundle.setType(BundleType.TRANSACTION);

		Set<String> allIds = new TreeSet<>();
		for (BundleEntryComponent nextEntry : inputBundle.getEntry()) {
			nextEntry.getRequest().setMethod(HTTPVerb.PUT);
			nextEntry.getRequest().setUrl(nextEntry.getResource().getId());
			allIds.add(nextEntry.getResource().getIdElement().toUnqualifiedVersionless().getValue());
		}

		mySystemDao.transaction(mySrd, inputBundle);

		SearchParameterMap map = new SearchParameterMap();
		map.setEverythingMode(EverythingModeEnum.PATIENT_INSTANCE);
		IPrimitiveType<Integer> count = new IntegerType(1000);
		IBundleProvider everything = myPatientDao.patientInstanceEverything(mySrd.getServletRequest(), new IdType("Patient/A161443"), count, null, null, null, null, null, null, mySrd);

		TreeSet<String> ids = new TreeSet<>(toUnqualifiedVersionlessIdValues(everything));
		assertThat(ids, hasItem("List/A161444"));
		assertThat(ids, hasItem("List/A161468"));
		assertThat(ids, hasItem("List/A161500"));

		ourLog.info("Expected {} - {}", allIds.size(), allIds);
		ourLog.info("Actual   {} - {}", ids.size(), ids);
		assertEquals(allIds, ids);

		ids = new TreeSet<>();
		for (int i = 0; i < everything.size(); i++) {
			for (IBaseResource next : everything.getResources(i, i + 1)) {
				ids.add(next.getIdElement().toUnqualifiedVersionless().getValue());
			}
		}
		assertThat(ids, hasItem("List/A161444"));
		assertThat(ids, hasItem("List/A161468"));
		assertThat(ids, hasItem("List/A161500"));

		ourLog.info("Expected {} - {}", allIds.size(), allIds);
		ourLog.info("Actual   {} - {}", ids.size(), ids);
		assertEquals(allIds, ids);

	}

	@SuppressWarnings("unused")
	@Test
	public void testHasAndHas() {
		Patient p1 = new Patient();
		p1.setActive(true);
		IIdType p1id = myPatientDao.create(p1).getId().toUnqualifiedVersionless();

		Patient p2 = new Patient();
		p2.setActive(true);
		IIdType p2id = myPatientDao.create(p2).getId().toUnqualifiedVersionless();

		Observation p1o1 = new Observation();
		p1o1.setStatus(ObservationStatus.FINAL);
		p1o1.getSubject().setReferenceElement(p1id);
		IIdType p1o1id = myObservationDao.create(p1o1).getId().toUnqualifiedVersionless();

		Observation p1o2 = new Observation();
		p1o2.setEffective(new DateTimeType("2001-01-01"));
		p1o2.getSubject().setReferenceElement(p1id);
		IIdType p1o2id = myObservationDao.create(p1o2).getId().toUnqualifiedVersionless();

		Observation p2o1 = new Observation();
		p2o1.setStatus(ObservationStatus.FINAL);
		p2o1.getSubject().setReferenceElement(p2id);
		IIdType p2o1id = myObservationDao.create(p2o1).getId().toUnqualifiedVersionless();

		SearchParameterMap map = new SearchParameterMap();

		HasAndListParam hasAnd = new HasAndListParam();
		hasAnd.addValue(new HasOrListParam().add(new HasParam("Observation", "subject", "status", "final")));
		hasAnd.addValue(new HasOrListParam().add(new HasParam("Observation", "subject", "date", "2001-01-01")));
		map.add("_has", hasAnd);
		List<String> actual = toUnqualifiedVersionlessIdValues(myPatientDao.search(map));
		assertThat(actual, containsInAnyOrder(p1id.getValue()));

	}

	@Test
	public void testHasLimitsByType() {

		Patient patient = new Patient();
		patient.setActive(true);
		IIdType patientId = myPatientDao.create(patient).getId().toUnqualifiedVersionless();

		Encounter encounter = new Encounter();
		encounter.setStatus(Encounter.EncounterStatus.ARRIVED);
		IIdType encounterId = myEncounterDao.create(encounter).getId().toUnqualifiedVersionless();

		Device device = new Device();
		device.setManufacturer("Acme");
		IIdType deviceId = myDeviceDao.create(device).getId().toUnqualifiedVersionless();

		Provenance provenance = new Provenance();
		provenance.addTarget().setReferenceElement(patientId);
		provenance.addTarget().setReferenceElement(encounterId);
		provenance.addAgent().setWho(new Reference(deviceId));
		myProvenanceDao.create(provenance);

		String criteria = "_has:Provenance:target:agent=" + deviceId.getValue();
		SearchParameterMap map = myMatchUrlService.translateMatchUrl(criteria, myFhirCtx.getResourceDefinition(Encounter.class));

		map.setLoadSynchronous(true);

		myCaptureQueriesListener.clear();
		IBundleProvider results = myEncounterDao.search(map);
		myCaptureQueriesListener.logSelectQueriesForCurrentThread(0);

		List<String> ids = toUnqualifiedVersionlessIdValues(results);
		assertThat(ids, containsInAnyOrder(encounterId.getValue()));

	}

	@Test
	public void testHasParameter() {
		IIdType pid0;
		{
			Patient patient = new Patient();
			patient.addIdentifier().setSystem("urn:system").setValue("001");
			patient.addName().setFamily("Tester").addGiven("Joe");
			pid0 = myPatientDao.create(patient, mySrd).getId().toUnqualifiedVersionless();
		}
		{
			Patient patient = new Patient();
			patient.addIdentifier().setSystem("urn:system").setValue("001");
			patient.addName().setFamily("Tester").addGiven("Joe");
			myPatientDao.create(patient, mySrd).getId().toUnqualifiedVersionless();
		}
		{
			Observation obs = new Observation();
			obs.addIdentifier().setSystem("urn:system").setValue("FOO");
			obs.getSubject().setReferenceElement(pid0);
			myObservationDao.create(obs, mySrd);
		}
		{
			Device device = new Device();
			device.addIdentifier().setValue("DEVICEID");
			IIdType devId = myDeviceDao.create(device, mySrd).getId().toUnqualifiedVersionless();

			Observation obs = new Observation();
			obs.addIdentifier().setSystem("urn:system").setValue("NOLINK");
			obs.setDevice(new Reference(devId));
			IIdType obsId = myObservationDao.create(obs, mySrd).getId().toUnqualifiedVersionless();

			DiagnosticReport dr = new DiagnosticReport();
			dr.addResult().setReference(obsId.getValue());
			dr.setStatus(DiagnosticReport.DiagnosticReportStatus.FINAL);
			myObservationDao.create(obs, mySrd);
		}

		SearchParameterMap params = new SearchParameterMap();
		params.setLoadSynchronous(true);
		params.add("_has", new HasParam("Observation", "subject", "identifier", "urn:system|FOO"));
		myCaptureQueriesListener.clear();
		assertThat(toUnqualifiedVersionlessIdValues(myPatientDao.search(params)), contains(pid0.getValue()));
		myCaptureQueriesListener.logSelectQueriesForCurrentThread(0);

		// No targets exist
		params = new SearchParameterMap();
		params.setLoadSynchronous(true);
		params.add("_has", new HasParam("Observation", "subject", "identifier", "urn:system|UNKNOWN"));
		assertThat(toUnqualifiedVersionlessIdValues(myPatientDao.search(params)), empty());

		// Target exists but doesn't link to us
		params = new SearchParameterMap();
		params.add("_has", new HasParam("Observation", "subject", "identifier", "urn:system|NOLINK"));
		assertThat(toUnqualifiedVersionlessIdValues(myPatientDao.search(params)), empty());
	}

	@Test
	public void testHasParameterDouble() {
		// Matching
		IIdType pid0;
		{
			Patient patient = new Patient();
			patient.addIdentifier().setSystem("urn:system").setValue("00");
			patient.addName().setFamily("Tester").addGiven("Joe");
			pid0 = myPatientDao.create(patient, mySrd).getId().toUnqualifiedVersionless();

			Observation obs = new Observation();
			obs.addIdentifier().setSystem("urn:system").setValue("NOLINK");
			obs.setSubject(new Reference(pid0));
			IIdType obsId = myObservationDao.create(obs, mySrd).getId().toUnqualifiedVersionless();

			DiagnosticReport dr = new DiagnosticReport();
			dr.addResult().setReference(obsId.getValue());
			dr.setStatus(DiagnosticReport.DiagnosticReportStatus.FINAL);
			myDiagnosticReportDao.create(dr, mySrd);
		}

		// Matching
		{
			Patient patient = new Patient();
			patient.addIdentifier().setSystem("urn:system").setValue("001");
			patient.addName().setFamily("Tester").addGiven("Joe");
			IIdType pid1 = myPatientDao.create(patient, mySrd).getId().toUnqualifiedVersionless();

			Observation obs = new Observation();
			obs.addIdentifier().setSystem("urn:system").setValue("NOLINK");
			obs.setSubject(new Reference(pid1));
			myObservationDao.create(obs, mySrd).getId().toUnqualifiedVersionless();

		}

		SearchParameterMap params = SearchParameterMap.newSynchronous();

		// Double _has
		params = new SearchParameterMap();
		params.add("_has", new HasParam("Observation", "subject", "_has:DiagnosticReport:result:status", "final"));
		assertThat(toUnqualifiedVersionlessIdValues(myPatientDao.search(params)), containsInAnyOrder(pid0.getValue()));

	}


	@Test
	public void testHasParameterChained() {
		IIdType pid0;
		{
			Device device = new Device();
			device.addIdentifier().setSystem("urn:system").setValue("DEVICEID");
			IIdType devId = myDeviceDao.create(device, mySrd).getId().toUnqualifiedVersionless();

			Patient patient = new Patient();
			patient.setGender(AdministrativeGender.MALE);
			pid0 = myPatientDao.create(patient, mySrd).getId().toUnqualifiedVersionless();

			Observation obs = new Observation();
			obs.addIdentifier().setSystem("urn:system").setValue("FOO");
			obs.setDevice(new Reference(devId));
			obs.setSubject(new Reference(pid0));
			myObservationDao.create(obs, mySrd).getId();
		}

		SearchParameterMap params;

// KHS JA When we switched _has from two queries to a nested subquery, we broke support for chains within _has
// We have decided for now to prefer the performance optimization of the subquery over the slower full capability
//		params = new SearchParameterMap();
//		params.setLoadSynchronous(true);
//		params.add("_has", new HasParam("Observation", "subject", "device.identifier", "urn:system|DEVICEID"));
//		assertThat(toUnqualifiedVersionlessIdValues(myPatientDao.search(params)), contains(pid0.getValue()));

		// No targets exist
		params = new SearchParameterMap();
		params.setLoadSynchronous(true);
		params.add("_has", new HasParam("Observation", "subject", "identifier", "urn:system|UNKNOWN"));
		assertThat(toUnqualifiedVersionlessIdValues(myPatientDao.search(params)), empty());

		// Target exists but doesn't link to us
		params = new SearchParameterMap();
		params.setLoadSynchronous(true);
		params.add("_has", new HasParam("Observation", "subject", "identifier", "urn:system|NOLINK"));
		assertThat(toUnqualifiedVersionlessIdValues(myPatientDao.search(params)), empty());
	}

	@Test
	public void testHasParameterInvalidResourceType() {
		SearchParameterMap params = new SearchParameterMap();
		params.setLoadSynchronous(true);
		params.add("_has", new HasParam("Observation__", "subject", "identifier", "urn:system|FOO"));
		try {
			myPatientDao.search(params);
			fail();
		} catch (InvalidRequestException e) {
			assertEquals("Invalid resource type: Observation__", e.getMessage());
		}
	}

	@Test
	public void testHasParameterInvalidSearchParam() {
		SearchParameterMap params = new SearchParameterMap();
		params.setLoadSynchronous(true);
		params.add("_has", new HasParam("Observation", "subject", "IIIIDENFIEYR", "urn:system|FOO"));
		try {
			myPatientDao.search(params);
			fail();
		} catch (InvalidRequestException e) {
			assertEquals("Unknown parameter name: Observation:IIIIDENFIEYR", e.getMessage());
		}
	}

	@Test
	public void testHasParameterInvalidTargetPath() {
		SearchParameterMap params = new SearchParameterMap();
		params.setLoadSynchronous(true);
		params.add("_has", new HasParam("Observation", "soooooobject", "identifier", "urn:system|FOO"));
		try {
			myPatientDao.search(params);
			fail();
		} catch (InvalidRequestException e) {
			assertEquals("Unknown parameter name: Observation:soooooobject", e.getMessage());
		}
	}

	@Test
	public void testIncludeLinkedObservations() {

		DiagnosticReport dr = new DiagnosticReport();
		dr.setId("DiagnosticReport/DR");
		dr.setStatus(DiagnosticReport.DiagnosticReportStatus.FINAL);

		Observation parentObs = new Observation();
		parentObs.setStatus(ObservationStatus.FINAL);
		parentObs.setId("Observation/parentObs");

		Observation childObs = new Observation();
		childObs.setId("Observation/childObs");
		childObs.setStatus(ObservationStatus.FINAL);

		dr.addResult().setReference("Observation/parentObs").setResource(parentObs);
		parentObs.addHasMember(new Reference(childObs).setReference("Observation/childObs"));
		childObs.addDerivedFrom(new Reference(parentObs).setReference("Observation/parentObs"));

		Bundle input = new Bundle();
		input.setType(BundleType.TRANSACTION);
		input.addEntry()
			.setResource(dr)
			.getRequest().setMethod(HTTPVerb.PUT).setUrl(dr.getId());
		input.addEntry()
			.setResource(parentObs)
			.getRequest().setMethod(HTTPVerb.PUT).setUrl(parentObs.getId());
		input.addEntry()
			.setResource(childObs)
			.getRequest().setMethod(HTTPVerb.PUT).setUrl(childObs.getId());
		mySystemDao.transaction(mySrd, input);

		SearchParameterMap params = new SearchParameterMap();
		params.add("_id", new TokenParam(null, "DR"));
		params.addInclude(new Include("DiagnosticReport:subject").setRecurse(true));
		params.addInclude(new Include("DiagnosticReport:result").setRecurse(true));
		params.addInclude(Observation.INCLUDE_HAS_MEMBER.setRecurse(true));

		IBundleProvider result = myDiagnosticReportDao.search(params);
		List<String> resultIds = toUnqualifiedVersionlessIdValues(result);
		assertThat(resultIds, containsInAnyOrder("DiagnosticReport/DR", "Observation/parentObs", "Observation/childObs"));

	}

	@Test
	public void testIndexNoDuplicatesDate() {
		Encounter order = new Encounter();
		order.addLocation().getPeriod().setStartElement(new DateTimeType("2011-12-12T11:12:12Z")).setEndElement(new DateTimeType("2011-12-12T11:12:12Z"));
		order.addLocation().getPeriod().setStartElement(new DateTimeType("2011-12-12T11:12:12Z")).setEndElement(new DateTimeType("2011-12-12T11:12:12Z"));
		order.addLocation().getPeriod().setStartElement(new DateTimeType("2011-12-12T11:12:12Z")).setEndElement(new DateTimeType("2011-12-12T11:12:12Z"));
		order.addLocation().getPeriod().setStartElement(new DateTimeType("2011-12-11T11:12:12Z")).setEndElement(new DateTimeType("2011-12-11T11:12:12Z"));
		order.addLocation().getPeriod().setStartElement(new DateTimeType("2011-12-11T11:12:12Z")).setEndElement(new DateTimeType("2011-12-11T11:12:12Z"));
		order.addLocation().getPeriod().setStartElement(new DateTimeType("2011-12-11T11:12:12Z")).setEndElement(new DateTimeType("2011-12-11T11:12:12Z"));

		IIdType id = myEncounterDao.create(order, mySrd).getId().toUnqualifiedVersionless();

		List<IIdType> actual = toUnqualifiedVersionlessIds(
			myEncounterDao.search(new SearchParameterMap().setLoadSynchronous(true).add(Encounter.SP_LOCATION_PERIOD, new DateParam("2011-12-12T11:12:12Z"))));
		assertThat(actual, contains(id));

		runInTransaction(() -> {
			Class<ResourceIndexedSearchParamDate> type = ResourceIndexedSearchParamDate.class;
			List<?> results = myEntityManager.createQuery("SELECT i FROM " + type.getSimpleName() + " i WHERE i.myMissing = false", type).getResultList();
			ourLog.info(toStringMultiline(results));
			assertEquals(2, results.size());
		});
	}

	@Test
	public void testIndexNoDuplicatesNumber() {
		final RiskAssessment res = new RiskAssessment();
		res.addPrediction().setProbability(new DecimalType("1.0"));
		res.addPrediction().setProbability(new DecimalType("1.0"));
		res.addPrediction().setProbability(new DecimalType("1.0"));
		res.addPrediction().setProbability(new DecimalType("2.0"));
		res.addPrediction().setProbability(new DecimalType("2.0"));
		res.addPrediction().setProbability(new DecimalType("2.0"));
		res.addPrediction().setProbability(new DecimalType("2.0"));

		IIdType id = myRiskAssessmentDao.create(res, mySrd).getId().toUnqualifiedVersionless();

		List<IIdType> actual = toUnqualifiedVersionlessIds(myRiskAssessmentDao.search(new SearchParameterMap().setLoadSynchronous(true).add(RiskAssessment.SP_PROBABILITY, new NumberParam("1.0"))));
		assertThat(actual, contains(id));
		actual = toUnqualifiedVersionlessIds(myRiskAssessmentDao.search(new SearchParameterMap().setLoadSynchronous(true).add(RiskAssessment.SP_PROBABILITY, new NumberParam("99.0"))));
		assertThat(actual, empty());

		new TransactionTemplate(myTxManager).execute(new TransactionCallbackWithoutResult() {
			@Override
			protected void doInTransactionWithoutResult(TransactionStatus status) {
				ResourceTable resource = myResourceTableDao.findAll().iterator().next();
				assertEquals("RiskAssessment", resource.getResourceType());

				Class<ResourceIndexedSearchParamNumber> type = ResourceIndexedSearchParamNumber.class;
				List<ResourceIndexedSearchParamNumber> results = myEntityManager.createQuery("SELECT i FROM " + type.getSimpleName() + " i", type).getResultList();
				ourLog.info(toStringMultiline(results));

				ResourceIndexedSearchParamNumber expect0 = new ResourceIndexedSearchParamNumber(new PartitionSettings(), "RiskAssessment", RiskAssessment.SP_PROBABILITY, new BigDecimal("1.00"));
				expect0.setResource(resource);
				expect0.calculateHashes();
				ResourceIndexedSearchParamNumber expect1 = new ResourceIndexedSearchParamNumber(new PartitionSettings(), "RiskAssessment", RiskAssessment.SP_PROBABILITY, new BigDecimal("2.00"));
				expect1.setResource(resource);
				expect1.calculateHashes();

				assertThat("Got: \"" + results.toString() + "\"", results, containsInAnyOrder(expect0, expect1));
			}
		});
	}

	@Test
	public void testIndexNoDuplicatesQuantity() {
		Substance res = new Substance();
		res.addInstance().getQuantity().setSystem("http://foo").setCode("UNIT").setValue(123);
		res.addInstance().getQuantity().setSystem("http://foo").setCode("UNIT").setValue(123);
		res.addInstance().getQuantity().setSystem("http://foo2").setCode("UNIT2").setValue(1232);
		res.addInstance().getQuantity().setSystem("http://foo2").setCode("UNIT2").setValue(1232);

		IIdType id = mySubstanceDao.create(res, mySrd).getId().toUnqualifiedVersionless();

		runInTransaction(() -> {
			Class<ResourceIndexedSearchParamQuantity> type = ResourceIndexedSearchParamQuantity.class;
			List<?> results = myEntityManager.createQuery("SELECT i FROM " + type.getSimpleName() + " i", type).getResultList();
			ourLog.info(toStringMultiline(results));
			assertEquals(2, results.size());
		});

		List<IIdType> actual = toUnqualifiedVersionlessIds(
			mySubstanceDao.search(new SearchParameterMap().setLoadSynchronous(true).add(Substance.SP_QUANTITY, new QuantityParam(null, 123, "http://foo", "UNIT"))));
		assertThat(actual, contains(id));
	}

	@Test
	public void testIndexNoDuplicatesReference() {
		ServiceRequest pr = new ServiceRequest();
		pr.setId("ServiceRequest/somepract");
		pr.getAuthoredOnElement().setValue(new Date());
		myServiceRequestDao.update(pr, mySrd);
		ServiceRequest pr2 = new ServiceRequest();
		pr2.setId("ServiceRequest/somepract2");
		pr2.getAuthoredOnElement().setValue(new Date());
		myServiceRequestDao.update(pr2, mySrd);

		ServiceRequest res = new ServiceRequest();
		res.addReplaces(new Reference("ServiceRequest/somepract"));
		res.addReplaces(new Reference("ServiceRequest/somepract"));
		res.addReplaces(new Reference("ServiceRequest/somepract2"));
		res.addReplaces(new Reference("ServiceRequest/somepract2"));

		final IIdType id = myServiceRequestDao.create(res, mySrd).getId().toUnqualifiedVersionless();

		TransactionTemplate txTemplate = new TransactionTemplate(myTransactionMgr);
		txTemplate.setPropagationBehavior(TransactionDefinition.PROPAGATION_REQUIRES_NEW);
		txTemplate.execute(new TransactionCallbackWithoutResult() {
			@Override
			protected void doInTransactionWithoutResult(TransactionStatus theArg0) {
				Class<ResourceLink> type = ResourceLink.class;
				List<?> results = myEntityManager.createQuery("SELECT i FROM " + type.getSimpleName() + " i", type).getResultList();
				ourLog.info(toStringMultiline(results));
				assertEquals(2, results.size());
				List<IIdType> actual = toUnqualifiedVersionlessIds(
					myServiceRequestDao.search(new SearchParameterMap().setLoadSynchronous(true).add(ServiceRequest.SP_REPLACES, new ReferenceParam("ServiceRequest/somepract"))));
				assertThat(actual, contains(id));
			}
		});

	}

	@Test
	public void testIndexNoDuplicatesString() {
		Patient p = new Patient();
		p.addAddress().addLine("123 Fake Street");
		p.addAddress().addLine("123 Fake Street");
		p.addAddress().addLine("123 Fake Street");
		p.addAddress().addLine("456 Fake Street");
		p.addAddress().addLine("456 Fake Street");
		p.addAddress().addLine("456 Fake Street");

		IIdType id = myPatientDao.create(p, mySrd).getId().toUnqualifiedVersionless();

		runInTransaction(() -> {
			Class<ResourceIndexedSearchParamString> type = ResourceIndexedSearchParamString.class;
			List<ResourceIndexedSearchParamString> results = myEntityManager.createQuery("SELECT i FROM " + type.getSimpleName() + " i WHERE i.myMissing = false", type).getResultList();
			ourLog.info(toStringMultiline(results));
			assertEquals(2, results.size());
		});

		List<IIdType> actual = toUnqualifiedVersionlessIds(myPatientDao.search(new SearchParameterMap().setLoadSynchronous(true).add(Patient.SP_ADDRESS, new StringParam("123 Fake Street"))));
		assertThat(actual, contains(id));
	}

	@Test
	public void testIndexNoDuplicatesToken() {
		Patient res = new Patient();
		res.addIdentifier().setSystem("http://foo1").setValue("123");
		res.addIdentifier().setSystem("http://foo1").setValue("123");
		res.addIdentifier().setSystem("http://foo2").setValue("1234");
		res.addIdentifier().setSystem("http://foo2").setValue("1234");

		IIdType id = myPatientDao.create(res, mySrd).getId().toUnqualifiedVersionless();

		runInTransaction(() -> {
			Class<ResourceIndexedSearchParamToken> type = ResourceIndexedSearchParamToken.class;
			List<?> results = myEntityManager.createQuery("SELECT i FROM " + type.getSimpleName() + " i WHERE i.myMissing = false", type).getResultList();
			ourLog.info(toStringMultiline(results));
			// This is 3 for now because the FluentPath for Patient:deceased adds a value.. this should
			// be corrected at some point, and we'll then drop back down to 2
			assertEquals(3, results.size());
		});


		List<IIdType> actual = toUnqualifiedVersionlessIds(myPatientDao.search(new SearchParameterMap().setLoadSynchronous(true).add(Patient.SP_IDENTIFIER, new TokenParam("http://foo1", "123"))));
		assertThat(actual, contains(id));
	}

	@Test
	public void testIndexNoDuplicatesUri() {
		ValueSet res = new ValueSet();
		res.setUrl("http://www.example.org/vs");
		res.getCompose().addInclude().setSystem("http://foo");
		res.getCompose().addInclude().setSystem("http://bar");
		res.getCompose().addInclude().setSystem("http://foo");
		res.getCompose().addInclude().setSystem("http://bar");
		res.getCompose().addInclude().setSystem("http://foo");
		res.getCompose().addInclude().setSystem("http://bar");

		IIdType id = myValueSetDao.create(res, mySrd).getId().toUnqualifiedVersionless();

		runInTransaction(() -> {
			Class<ResourceIndexedSearchParamUri> type = ResourceIndexedSearchParamUri.class;
			List<?> results = myEntityManager.createQuery("SELECT i FROM " + type.getSimpleName() + " i WHERE i.myMissing = false", type).getResultList();
			ourLog.info(toStringMultiline(results));
			assertEquals(3, results.size());
		});

		List<IIdType> actual = toUnqualifiedVersionlessIds(myValueSetDao.search(new SearchParameterMap().setLoadSynchronous(true).add(ValueSet.SP_REFERENCE, new UriParam("http://foo"))));
		assertThat(actual, contains(id));
	}

	/**
	 * #454
	 */
	@Test
	public void testIndexWithUtf8Chars() throws IOException {
		String input = IOUtils.toString(getClass().getResourceAsStream("/bug454_utf8.json"), StandardCharsets.UTF_8);

		CodeSystem cs = (CodeSystem) myFhirCtx.newJsonParser().parseResource(input);
		myCodeSystemDao.create(cs);
	}

	@Test
	public void testReturnOnlyCorrectResourceType() {
		ValueSet vsRes = new ValueSet();
		vsRes.setUrl("http://foo");
		String vsId = myValueSetDao.create(vsRes).getId().toUnqualifiedVersionless().getValue();

		CodeSystem csRes = new CodeSystem();
		csRes.setUrl("http://bar");
		String csId = myCodeSystemDao.create(csRes).getId().toUnqualifiedVersionless().getValue();

		SearchParameterMap map = new SearchParameterMap().setLoadSynchronous(true);
		map.add(ValueSet.SP_URL, new UriParam("http://foo"));
		List<String> actual = toUnqualifiedVersionlessIdValues(myValueSetDao.search(map));
		assertThat(actual, contains(vsId));

		map = new SearchParameterMap().setLoadSynchronous(true);
		map.add(ValueSet.SP_URL, new UriParam("http://bar"));
		actual = toUnqualifiedVersionlessIdValues(myCodeSystemDao.search(map));
		assertThat(actual, contains(csId));
	}

	@Test
	public void testSearchAll() {
		{
			Patient patient = new Patient();
			patient.addIdentifier().setSystem("urn:system").setValue("001");
			patient.addName().setFamily("Tester").addGiven("Joe");
			myPatientDao.create(patient, mySrd);
		}
		{
			Patient patient = new Patient();
			patient.addIdentifier().setSystem("urn:system").setValue("002");
			patient.addName().setFamily("Tester").addGiven("John");
			myPatientDao.create(patient, mySrd);
		}

		SearchParameterMap params = new SearchParameterMap();
		params.setLoadSynchronous(true);
		myCaptureQueriesListener.clear();
		List<IBaseResource> patients = toList(myPatientDao.search(params));
		myCaptureQueriesListener.logAllQueriesForCurrentThread();
		assertTrue(patients.size() >= 2);
	}

	@Test
	public void testSearchByIdParam() {
		String id1;
		{
			Patient patient = new Patient();
			patient.addIdentifier().setSystem("urn:system").setValue("001");
			id1 = myPatientDao.create(patient, mySrd).getId().toUnqualifiedVersionless().getValue();
		}
		String id2;
		{
			Organization patient = new Organization();
			patient.addIdentifier().setSystem("urn:system").setValue("001");
			id2 = myOrganizationDao.create(patient, mySrd).getId().toUnqualifiedVersionless().getValue();
		}

		SearchParameterMap params = new SearchParameterMap();
		params.setLoadSynchronous(true);
		assertThat(toUnqualifiedVersionlessIdValues(myPatientDao.search(params)), contains(id1));

		params = new SearchParameterMap();
		params.add("_id", new StringParam(id1));
		assertThat(toUnqualifiedVersionlessIdValues(myPatientDao.search(params)), contains(id1));

		params = new SearchParameterMap();
		params.add("_id", new StringParam("9999999999999999"));
		assertEquals(0, toList(myPatientDao.search(params)).size());

		params = new SearchParameterMap();
		params.add("_id", new StringParam(id2));
		assertEquals(0, toList(myPatientDao.search(params)).size());

	}


	@Test
	public void testSearchByIdParamInverse() {
		String id1;
		{
			Patient patient = new Patient();
			patient.addIdentifier().setSystem("urn:system").setValue("001");
			id1 = myPatientDao.create(patient, mySrd).getId().toUnqualifiedVersionless().getValue();
		}
		String id2;
		{
			Patient patient = new Patient();
			patient.addIdentifier().setSystem("urn:system").setValue("002");
			id2 = myPatientDao.create(patient, mySrd).getId().toUnqualifiedVersionless().getValue();
		}

		SearchParameterMap params;

		// inverse
		params = SearchParameterMap.newSynchronous();
		params.add("_id", new TokenParam(id1).setModifier(TokenParamModifier.NOT));
		assertThat(toUnqualifiedVersionlessIdValues(myPatientDao.search(params)), contains(id2));

		// Non-inverse
		params = SearchParameterMap.newSynchronous();
		params.add("_id", new TokenParam(id1));
		assertThat(toUnqualifiedVersionlessIdValues(myPatientDao.search(params)), contains(id1));

	}


	@Test
	public void testSearchByIdParam_QueryIsMinimal() {
		// With only an _id parameter
		{
			SearchParameterMap params = new SearchParameterMap();
			params.setLoadSynchronous(true);
			params.add("_id", new StringParam("DiagnosticReport/123"));
			myCaptureQueriesListener.clear();
			myDiagnosticReportDao.search(params).size();
			List<SqlQuery> selectQueries = myCaptureQueriesListener.getSelectQueriesForCurrentThread();
			assertEquals(1, selectQueries.size());

			String sqlQuery = selectQueries.get(0).getSql(true, true).toLowerCase();
			ourLog.info("SQL Query:\n{}", sqlQuery);
			assertEquals(1, countMatches(sqlQuery, "res_id = '123'"), sqlQuery);
			assertEquals(0, countMatches(sqlQuery, "join"), sqlQuery);
			assertEquals(1, countMatches(sqlQuery, "res_type = 'diagnosticreport'"), sqlQuery);
			assertEquals(1, countMatches(sqlQuery, "res_deleted_at is null"), sqlQuery);
		}
		// With an _id parameter and a standard search param
		{
			SearchParameterMap params = new SearchParameterMap();
			params.setLoadSynchronous(true);
			params.add("_id", new StringParam("DiagnosticReport/123"));
			params.add("code", new TokenParam("foo", "bar"));
			myCaptureQueriesListener.clear();
			myDiagnosticReportDao.search(params).size();
			List<SqlQuery> selectQueries = myCaptureQueriesListener.getSelectQueriesForCurrentThread();
			assertEquals(1, selectQueries.size());

			String sqlQuery = selectQueries.get(0).getSql(true, true).toLowerCase();
			ourLog.info("SQL Query:\n{}", sqlQuery);
			assertEquals(1, countMatches(sqlQuery, "res_id = '123'"), sqlQuery);
			assertEquals(1, countMatches(sqlQuery, "join"), sqlQuery);
			assertEquals(1, countMatches(sqlQuery, "hash_sys_and_value"), sqlQuery);
			assertEquals(1, countMatches(sqlQuery, "res_type = 'diagnosticreport"), sqlQuery); // could be 0
			assertEquals(1, countMatches(sqlQuery, "res_deleted_at"), sqlQuery); // could be 0
		}
	}

	@Test
	public void testSearchByIdParamAndOtherSearchParam_QueryIsMinimal() {
		SearchParameterMap params = new SearchParameterMap();
		params.setLoadSynchronous(true);
		params.add("_id", new StringParam("DiagnosticReport/123"));
		params.add("_id", new StringParam("DiagnosticReport/123"));
		myCaptureQueriesListener.clear();
		myDiagnosticReportDao.search(params).size();
		List<SqlQuery> selectQueries = myCaptureQueriesListener.getSelectQueriesForCurrentThread();
		assertEquals(1, selectQueries.size());

		String sqlQuery = selectQueries.get(0).getSql(true, true).toLowerCase();
		ourLog.info("SQL Query:\n{}", sqlQuery);
		assertEquals(1, countMatches(sqlQuery, "res_id = '123'"), sqlQuery);
		assertEquals(0, countMatches(sqlQuery, "join"), sqlQuery);
		assertEquals(1, countMatches(sqlQuery, "res_type = 'diagnosticreport'"), sqlQuery);
		assertEquals(1, countMatches(sqlQuery, "res_deleted_at is null"), sqlQuery);
	}

	@Test
	public void testSearchByIdParamAnd() {
		IIdType id1;
		{
			Patient patient = new Patient();
			patient.addIdentifier().setSystem("urn:system").setValue("001");
			id1 = myPatientDao.create(patient, mySrd).getId().toUnqualifiedVersionless();
		}
		IIdType id2;
		{
			Patient patient = new Patient();
			patient.addIdentifier().setSystem("urn:system").setValue("001");
			id2 = myPatientDao.create(patient, mySrd).getId().toUnqualifiedVersionless();
		}

		SearchParameterMap params;
		StringAndListParam param;

		params = new SearchParameterMap();
		param = new StringAndListParam();
		param.addAnd(new StringOrListParam().addOr(new StringParam(id1.getIdPart())).addOr(new StringParam(id2.getIdPart())));
		param.addAnd(new StringOrListParam().addOr(new StringParam(id1.getIdPart())));
		params.add("_id", param);
		assertThat(toUnqualifiedVersionlessIds(myPatientDao.search(params)), containsInAnyOrder(id1));

		params = new SearchParameterMap();
		param = new StringAndListParam();
		param.addAnd(new StringOrListParam().addOr(new StringParam(id2.getIdPart())));
		param.addAnd(new StringOrListParam().addOr(new StringParam(id1.getIdPart())));
		params.add("_id", param);
		assertThat(toUnqualifiedVersionlessIds(myPatientDao.search(params)), empty());

		params = new SearchParameterMap();
		param = new StringAndListParam();
		param.addAnd(new StringOrListParam().addOr(new StringParam(id2.getIdPart())));
		param.addAnd(new StringOrListParam().addOr(new StringParam("9999999999999")));
		params.add("_id", param);
		assertThat(toUnqualifiedVersionlessIds(myPatientDao.search(params)), empty());

		params = new SearchParameterMap();
		param = new StringAndListParam();
		param.addAnd(new StringOrListParam().addOr(new StringParam("9999999999999")));
		param.addAnd(new StringOrListParam().addOr(new StringParam(id2.getIdPart())));
		params.add("_id", param);
		assertThat(toUnqualifiedVersionlessIds(myPatientDao.search(params)), empty());

	}

	@Test
	public void testSearchByIdParamOr() {
		IIdType id1;
		{
			Patient patient = new Patient();
			patient.addIdentifier().setSystem("urn:system").setValue("001");
			id1 = myPatientDao.create(patient, mySrd).getId().toUnqualifiedVersionless();
		}

		TestUtil.sleepOneClick();

		long betweenTime = System.currentTimeMillis();

		IIdType id2;
		{
			Patient patient = new Patient();
			patient.addIdentifier().setSystem("urn:system").setValue("001");
			id2 = myPatientDao.create(patient, mySrd).getId().toUnqualifiedVersionless();
		}

		SearchParameterMap params = new SearchParameterMap();
		params.add("_id", new StringOrListParam().addOr(new StringParam(id1.getIdPart())).addOr(new StringParam(id2.getIdPart())));
		assertThat(toUnqualifiedVersionlessIds(myPatientDao.search(params)), containsInAnyOrder(id1, id2));

		params = new SearchParameterMap();
		params.add("_id", new StringOrListParam().addOr(new StringParam(id1.getIdPart())).addOr(new StringParam(id1.getIdPart())));
		assertThat(toUnqualifiedVersionlessIds(myPatientDao.search(params)), containsInAnyOrder(id1));

		params = new SearchParameterMap();
		params.add("_id", new StringOrListParam().addOr(new StringParam(id1.getIdPart())).addOr(new StringParam("999999999999")));
		assertThat(toUnqualifiedVersionlessIds(myPatientDao.search(params)), containsInAnyOrder(id1));

		// With lastupdated

		params = SearchParameterMap.newSynchronous();
		params.add("_id", new StringOrListParam().addOr(new StringParam(id1.getIdPart())).addOr(new StringParam(id2.getIdPart())));
		params.setLastUpdated(new DateRangeParam(new Date(betweenTime), null));

		myCaptureQueriesListener.clear();
		IBundleProvider search = myPatientDao.search(params);
		myCaptureQueriesListener.logSelectQueriesForCurrentThread(0);
		assertThat(toUnqualifiedVersionlessIds(search).toString(), toUnqualifiedVersionlessIds(search), containsInAnyOrder(id2));

	}

	@Test
	public void testSearchByIdParamWrongType() {
		IIdType id1;
		{
			Patient patient = new Patient();
			patient.addIdentifier().setSystem("urn:system").setValue("001");
			id1 = myPatientDao.create(patient, mySrd).getId().toUnqualifiedVersionless();
		}
		IIdType id2;
		{
			Organization patient = new Organization();
			patient.addIdentifier().setSystem("urn:system").setValue("001");
			id2 = myOrganizationDao.create(patient, mySrd).getId().toUnqualifiedVersionless();
		}

		SearchParameterMap params = new SearchParameterMap();
		params.add("_id", new StringOrListParam().addOr(new StringParam(id1.getIdPart())).addOr(new StringParam(id2.getIdPart())));
		assertThat(toUnqualifiedVersionlessIds(myPatientDao.search(params)), containsInAnyOrder(id1));

	}

	@Test
	public void testSearchCode() {
		Subscription subs = new Subscription();
		subs.setStatus(SubscriptionStatus.ACTIVE);
		subs.getChannel().setType(SubscriptionChannelType.WEBSOCKET);
		subs.setCriteria("Observation?");
		IIdType id = mySubscriptionDao.create(subs, mySrd).getId().toUnqualifiedVersionless();

		SearchParameterMap params = new SearchParameterMap();
		assertThat(toUnqualifiedVersionlessIds(mySubscriptionDao.search(params)), contains(id));

		params = new SearchParameterMap();
		params.add(Subscription.SP_TYPE, new TokenParam(null, SubscriptionChannelType.WEBSOCKET.toCode()));
		assertThat(toUnqualifiedVersionlessIds(mySubscriptionDao.search(params)), contains(id));

		params = new SearchParameterMap();
		params.add(Subscription.SP_TYPE, new TokenParam(null, SubscriptionChannelType.WEBSOCKET.toCode()));
		params.add(Subscription.SP_STATUS, new TokenParam(null, SubscriptionStatus.ACTIVE.toCode()));
		assertThat(toUnqualifiedVersionlessIds(mySubscriptionDao.search(params)), contains(id));

		params = new SearchParameterMap();
		params.add(Subscription.SP_TYPE, new TokenParam(null, SubscriptionChannelType.WEBSOCKET.toCode()));
		params.add(Subscription.SP_STATUS, new TokenParam(null, SubscriptionStatus.ACTIVE.toCode() + "2"));
		assertThat(toUnqualifiedVersionlessIds(mySubscriptionDao.search(params)), empty());

		// Wrong param
		params = new SearchParameterMap();
		params.add(Subscription.SP_STATUS, new TokenParam(null, SubscriptionChannelType.WEBSOCKET.toCode()));
		assertThat(toUnqualifiedVersionlessIds(mySubscriptionDao.search(params)), empty());
	}

	@Test
	public void testSearchCompositeParam() {
		Observation o1 = new Observation();
		o1.getCode().addCoding().setSystem("foo").setCode("testSearchCompositeParamN01");
		o1.setValue(new StringType("testSearchCompositeParamS01"));
		IIdType id1 = myObservationDao.create(o1, mySrd).getId();

		Observation o2 = new Observation();
		o2.getCode().addCoding().setSystem("foo").setCode("testSearchCompositeParamN01");
		o2.setValue(new StringType("testSearchCompositeParamS02"));
		IIdType id2 = myObservationDao.create(o2, mySrd).getId();

		{
			TokenParam v0 = new TokenParam("foo", "testSearchCompositeParamN01");
			StringParam v1 = new StringParam("testSearchCompositeParamS01");
			CompositeParam<TokenParam, StringParam> val = new CompositeParam<>(v0, v1);
			IBundleProvider result = myObservationDao.search(new SearchParameterMap().setLoadSynchronous(true).add(Observation.SP_CODE_VALUE_STRING, val));
			assertEquals(1, result.size().intValue());
			assertEquals(id1.toUnqualifiedVersionless(), result.getResources(0, 1).get(0).getIdElement().toUnqualifiedVersionless());
		}
		{
			TokenParam v0 = new TokenParam("foo", "testSearchCompositeParamN01");
			StringParam v1 = new StringParam("testSearchCompositeParamS02");
			CompositeParam<TokenParam, StringParam> val = new CompositeParam<>(v0, v1);
			IBundleProvider result = myObservationDao.search(new SearchParameterMap().setLoadSynchronous(true).add(Observation.SP_CODE_VALUE_STRING, val));
			assertEquals(1, result.size().intValue());
			assertEquals(id2.toUnqualifiedVersionless(), result.getResources(0, 1).get(0).getIdElement().toUnqualifiedVersionless());
		}
	}

	@Test
	public void testSearchCompositeParamDate() {
		Observation o1 = new Observation();
		o1.getCode().addCoding().setSystem("foo").setCode("testSearchCompositeParamDateN01");
		o1.setValue(new Period().setStartElement(new DateTimeType("2001-01-01T11:11:11Z")).setEndElement(new DateTimeType("2001-01-01T12:11:11Z")));
		IIdType id1 = myObservationDao.create(o1, mySrd).getId().toUnqualifiedVersionless();

		Observation o2 = new Observation();
		o2.getCode().addCoding().setSystem("foo").setCode("testSearchCompositeParamDateN01");
		o2.setValue(new Period().setStartElement(new DateTimeType("2001-01-02T11:11:11Z")).setEndElement(new DateTimeType("2001-01-02T12:11:11Z")));
		IIdType id2 = myObservationDao.create(o2, mySrd).getId().toUnqualifiedVersionless();

		{
			TokenParam v0 = new TokenParam("foo", "testSearchCompositeParamDateN01");
			DateParam v1 = new DateParam("2001-01-01");
			CompositeParam<TokenParam, DateParam> val = new CompositeParam<>(v0, v1);
			IBundleProvider result = myObservationDao.search(new SearchParameterMap().setLoadSynchronous(true).add(Observation.SP_CODE_VALUE_DATE, val));
			assertThat(toUnqualifiedVersionlessIds(result), containsInAnyOrder(id1));
		}
		{
			TokenParam v0 = new TokenParam("foo", "testSearchCompositeParamDateN01");
			DateParam v1 = new DateParam(">2001-01-01T10:12:12Z");
			CompositeParam<TokenParam, DateParam> val = new CompositeParam<>(v0, v1);
			IBundleProvider result = myObservationDao.search(new SearchParameterMap().setLoadSynchronous(true).add(Observation.SP_CODE_VALUE_DATE, val));
			assertThat(toUnqualifiedVersionlessIds(result), containsInAnyOrder(id1, id2));
		}
		{
			TokenParam v0 = new TokenParam("foo", "testSearchCompositeParamDateN01");
			DateParam v1 = new DateParam("gt2001-01-01T11:12:12Z");
			CompositeParam<TokenParam, DateParam> val = new CompositeParam<>(v0, v1);
			IBundleProvider result = myObservationDao.search(new SearchParameterMap().setLoadSynchronous(true).add(Observation.SP_CODE_VALUE_DATE, val));
			assertThat(toUnqualifiedVersionlessIds(result), containsInAnyOrder(id1, id2));
		}
		{
			TokenParam v0 = new TokenParam("foo", "testSearchCompositeParamDateN01");
			DateParam v1 = new DateParam("gt2001-01-01T15:12:12Z");
			CompositeParam<TokenParam, DateParam> val = new CompositeParam<>(v0, v1);
			IBundleProvider result = myObservationDao.search(new SearchParameterMap().setLoadSynchronous(true).add(Observation.SP_CODE_VALUE_DATE, val));
			assertThat(toUnqualifiedVersionlessIds(result), containsInAnyOrder(id2));
		}

	}

	@Test
	public void testComponentQuantity() {
		Observation o1 = new Observation();
		o1.addComponent()
			.setCode(new CodeableConcept().addCoding(new Coding().setSystem("http://foo").setCode("code1")))
			.setValue(new Quantity().setSystem("http://bar").setCode("code1").setValue(200));
		o1.addComponent()
			.setCode(new CodeableConcept().addCoding(new Coding().setSystem("http://foo").setCode("code2")))
			.setValue(new Quantity().setSystem("http://bar").setCode("code2").setValue(200));
		IIdType id1 = myObservationDao.create(o1, mySrd).getId().toUnqualifiedVersionless();

		String param = Observation.SP_COMPONENT_VALUE_QUANTITY;

		{
			QuantityParam v1 = new QuantityParam(ParamPrefixEnum.GREATERTHAN_OR_EQUALS, 150, "http://bar", "code1");
			SearchParameterMap map = new SearchParameterMap().setLoadSynchronous(true).add(param, v1);
			IBundleProvider result = myObservationDao.search(map);
			assertThat("Got: " + toUnqualifiedVersionlessIdValues(result), toUnqualifiedVersionlessIdValues(result), containsInAnyOrder(id1.getValue()));
		}
	}

	@Test
	public void testSearchCompositeParamQuantity() {
		Observation o1 = new Observation();
		o1.addComponent()
			.setCode(new CodeableConcept().addCoding(new Coding().setSystem("http://foo").setCode("code1")))
			.setValue(new Quantity().setSystem("http://bar").setCode("code1").setValue(100));
		o1.addComponent()
			.setCode(new CodeableConcept().addCoding(new Coding().setSystem("http://foo").setCode("code2")))
			.setValue(new Quantity().setSystem("http://bar").setCode("code2").setValue(100));
		IIdType id1 = myObservationDao.create(o1, mySrd).getId().toUnqualifiedVersionless();

		Observation o2 = new Observation();
		o2.addComponent()
			.setCode(new CodeableConcept().addCoding(new Coding().setSystem("http://foo").setCode("code1")))
			.setValue(new Quantity().setSystem("http://bar").setCode("code1").setValue(200));
		o2.addComponent()
			.setCode(new CodeableConcept().addCoding(new Coding().setSystem("http://foo").setCode("code3")))
			.setValue(new Quantity().setSystem("http://bar").setCode("code2").setValue(200));
		IIdType id2 = myObservationDao.create(o2, mySrd).getId().toUnqualifiedVersionless();

		String param = Observation.SP_COMPONENT_CODE_VALUE_QUANTITY;

		{
			TokenParam v0 = new TokenParam("http://foo", "code1");
			QuantityParam v1 = new QuantityParam(ParamPrefixEnum.GREATERTHAN_OR_EQUALS, 150, "http://bar", "code1");
			CompositeParam<TokenParam, QuantityParam> val = new CompositeParam<>(v0, v1);
			SearchParameterMap map = new SearchParameterMap().setLoadSynchronous(true).add(param, val);
			myCaptureQueriesListener.clear();
			IBundleProvider result = myObservationDao.search(map);
			myCaptureQueriesListener.logSelectQueriesForCurrentThread(0);
			assertThat("Got: " + toUnqualifiedVersionlessIdValues(result), toUnqualifiedVersionlessIdValues(result), containsInAnyOrder(id2.getValue()));
		}
		{
			TokenParam v0 = new TokenParam("http://foo", "code1");
			QuantityParam v1 = new QuantityParam(ParamPrefixEnum.GREATERTHAN_OR_EQUALS, 50, "http://bar", "code1");
			CompositeParam<TokenParam, QuantityParam> val = new CompositeParam<>(v0, v1);
			IBundleProvider result = myObservationDao.search(new SearchParameterMap().setLoadSynchronous(true).add(param, val));
			assertThat(toUnqualifiedVersionlessIdValues(result), containsInAnyOrder(id1.getValue(), id2.getValue()));
		}
		{
			TokenParam v0 = new TokenParam("http://foo", "code4");
			QuantityParam v1 = new QuantityParam(ParamPrefixEnum.GREATERTHAN_OR_EQUALS, 50, "http://bar", "code1");
			CompositeParam<TokenParam, QuantityParam> val = new CompositeParam<>(v0, v1);
			IBundleProvider result = myObservationDao.search(new SearchParameterMap().setLoadSynchronous(true).add(param, val));
			assertThat(toUnqualifiedVersionlessIdValues(result), empty());
		}
		{
			TokenParam v0 = new TokenParam("http://foo", "code1");
			QuantityParam v1 = new QuantityParam(ParamPrefixEnum.GREATERTHAN_OR_EQUALS, 50, "http://bar", "code4");
			CompositeParam<TokenParam, QuantityParam> val = new CompositeParam<>(v0, v1);
			IBundleProvider result = myObservationDao.search(new SearchParameterMap().setLoadSynchronous(true).add(param, val));
			assertThat(toUnqualifiedVersionlessIdValues(result), empty());
		}
	}


	@Test
	public void testSearchDate_TimingValueUsingPeriod() {
		ServiceRequest p1 = new ServiceRequest();
		p1.setOccurrence(new Timing());
		p1.getOccurrenceTiming().getRepeat().setBounds(new Period());
		p1.getOccurrenceTiming().getRepeat().getBoundsPeriod().getStartElement().setValueAsString("2018-01-01");
		p1.getOccurrenceTiming().getRepeat().getBoundsPeriod().getEndElement().setValueAsString("2018-02-01");
		String id1 = myServiceRequestDao.create(p1).getId().toUnqualifiedVersionless().getValue();

		{
			SearchParameterMap map = new SearchParameterMap()
				.setLoadSynchronous(true)
				.add(ServiceRequest.SP_OCCURRENCE, new DateParam("lt2019"));
			IBundleProvider found = myServiceRequestDao.search(map);
			assertThat(toUnqualifiedVersionlessIdValues(found), containsInAnyOrder(id1));
			assertEquals(1, found.size().intValue());
		}
	}


	@Test
	public void testSearchDateWrongParam() {
		Patient p1 = new Patient();
		p1.getBirthDateElement().setValueAsString("1980-01-01");
		String id1 = myPatientDao.create(p1).getId().toUnqualifiedVersionless().getValue();

		Patient p2 = new Patient();
		p2.setDeceased(new DateTimeType("1980-01-01"));
		String id2 = myPatientDao.create(p2).getId().toUnqualifiedVersionless().getValue();

		{
			IBundleProvider found = myPatientDao.search(new SearchParameterMap().setLoadSynchronous(true).add(Patient.SP_BIRTHDATE, new DateParam("1980-01-01")));
			assertThat(toUnqualifiedVersionlessIdValues(found), containsInAnyOrder(id1));
			assertEquals(1, found.size().intValue());
		}
		{
			IBundleProvider found = myPatientDao.search(new SearchParameterMap().setLoadSynchronous(true).add(Patient.SP_DEATH_DATE, new DateParam("1980-01-01")));
			assertThat(toUnqualifiedVersionlessIdValues(found), containsInAnyOrder(id2));
			assertEquals(1, found.size().intValue());
		}

	}


	@Test
	public void testDateRangeOnPeriod_SearchByDateTime_NoUpperBound() {
		Encounter enc = new Encounter();
		enc.getPeriod().getStartElement().setValueAsString("2020-05-26T12:00:00Z");
		String id1 = myEncounterDao.create(enc).getId().toUnqualifiedVersionless().getValue();

		runInTransaction(() -> {
			ourLog.info("Date indexes:\n * {}", myResourceIndexedSearchParamDateDao.findAll().stream().map(t -> t.toString()).collect(Collectors.joining("\n * ")));
		});

		// ge -> above the lower bound
		SearchParameterMap map = SearchParameterMap.newSynchronous();
		map.add(Encounter.SP_DATE, new DateParam("ge2020-05-26T13:00:00Z"));
		myCaptureQueriesListener.clear();
		IBundleProvider results = myEncounterDao.search(map);
		List<String> ids = toUnqualifiedVersionlessIdValues(results);
		myCaptureQueriesListener.logSelectQueriesForCurrentThread();
		assertThat(ids, contains(id1));

		// ge -> Below the lower bound
		map = SearchParameterMap.newSynchronous();
		map.add(Encounter.SP_DATE, new DateParam("ge2020-05-26T11:00:00Z"));
		myCaptureQueriesListener.clear();
		results = myEncounterDao.search(map);
		ids = toUnqualifiedVersionlessIdValues(results);
		myCaptureQueriesListener.logSelectQueriesForCurrentThread();
		assertThat(ids, contains(id1));

		// le -> above the lower bound
		map = SearchParameterMap.newSynchronous();
		map.add(Encounter.SP_DATE, new DateParam("le2020-05-26T13:00:00Z"));
		myCaptureQueriesListener.clear();
		results = myEncounterDao.search(map);
		ids = toUnqualifiedVersionlessIdValues(results);
		myCaptureQueriesListener.logSelectQueriesForCurrentThread();
		assertThat(ids, contains(id1));

		// le -> Below the lower bound
		map = SearchParameterMap.newSynchronous();
		map.add(Encounter.SP_DATE, new DateParam("le2020-05-26T11:00:00Z"));
		myCaptureQueriesListener.clear();
		results = myEncounterDao.search(map);
		ids = toUnqualifiedVersionlessIdValues(results);
		myCaptureQueriesListener.logSelectQueriesForCurrentThread();
		assertThat(ids, empty());
	}


	@Test
	public void testDateRangeOnPeriod_SearchByDate_NoUpperBound() {
		Encounter enc = new Encounter();
		enc.getPeriod().getStartElement().setValueAsString("2020-05-26T12:00:00Z");
		String id1 = myEncounterDao.create(enc).getId().toUnqualifiedVersionless().getValue();

		runInTransaction(() -> {
			ourLog.info("Date indexes:\n * {}", myResourceIndexedSearchParamDateDao.findAll().stream().map(t -> t.toString()).collect(Collectors.joining("\n * ")));
		});

		// ge -> above the lower bound
		SearchParameterMap map = SearchParameterMap.newSynchronous();
		map.add(Encounter.SP_DATE, new DateParam("ge2020-05-27"));
		myCaptureQueriesListener.clear();
		IBundleProvider results = myEncounterDao.search(map);
		List<String> ids = toUnqualifiedVersionlessIdValues(results);
		myCaptureQueriesListener.logSelectQueriesForCurrentThread();
		assertThat(ids, contains(id1));

		// ge -> Below the lower bound
		map = SearchParameterMap.newSynchronous();
		map.add(Encounter.SP_DATE, new DateParam("ge2020-05-25"));
		myCaptureQueriesListener.clear();
		results = myEncounterDao.search(map);
		ids = toUnqualifiedVersionlessIdValues(results);
		myCaptureQueriesListener.logSelectQueriesForCurrentThread();
		assertThat(ids, contains(id1));

		// le -> above the lower bound
		map = SearchParameterMap.newSynchronous();
		map.add(Encounter.SP_DATE, new DateParam("le2020-05-27"));
		myCaptureQueriesListener.clear();
		results = myEncounterDao.search(map);
		ids = toUnqualifiedVersionlessIdValues(results);
		myCaptureQueriesListener.logSelectQueriesForCurrentThread();
		assertThat(ids, contains(id1));

		// le -> Below the lower bound
		map = SearchParameterMap.newSynchronous();
		map.add(Encounter.SP_DATE, new DateParam("le2020-05-25"));
		myCaptureQueriesListener.clear();
		results = myEncounterDao.search(map);
		ids = toUnqualifiedVersionlessIdValues(results);
		myCaptureQueriesListener.logSelectQueriesForCurrentThread();
		assertThat(ids, empty());
	}


	@Test
	public void testDateRangeOnPeriod_SearchByDateTime_NoLowerBound() {
		Encounter enc = new Encounter();
		enc.getPeriod().getEndElement().setValueAsString("2020-05-26T12:00:00Z");
		String id1 = myEncounterDao.create(enc).getId().toUnqualifiedVersionless().getValue();

		runInTransaction(() -> {
			ourLog.info("Date indexes:\n * {}", myResourceIndexedSearchParamDateDao.findAll().stream().map(t -> t.toString()).collect(Collectors.joining("\n * ")));
		});

		// le -> above the upper bound
		SearchParameterMap map = SearchParameterMap.newSynchronous();
		map.add(Encounter.SP_DATE, new DateParam("le2020-05-26T13:00:00Z"));
		myCaptureQueriesListener.clear();
		IBundleProvider results = myEncounterDao.search(map);
		List<String> ids = toUnqualifiedVersionlessIdValues(results);
		myCaptureQueriesListener.logSelectQueriesForCurrentThread();
		assertThat(ids, contains(id1));

		// le -> Below the upper bound
		map = SearchParameterMap.newSynchronous();
		map.add(Encounter.SP_DATE, new DateParam("le2020-05-26T11:00:00Z"));
		myCaptureQueriesListener.clear();
		results = myEncounterDao.search(map);
		ids = toUnqualifiedVersionlessIdValues(results);
		myCaptureQueriesListener.logSelectQueriesForCurrentThread();
		assertThat(ids, contains(id1));

		// ge -> above the upper bound
		map = SearchParameterMap.newSynchronous();
		map.add(Encounter.SP_DATE, new DateParam("ge2020-05-26T13:00:00Z"));
		myCaptureQueriesListener.clear();
		results = myEncounterDao.search(map);
		ids = toUnqualifiedVersionlessIdValues(results);
		myCaptureQueriesListener.logSelectQueriesForCurrentThread();
		assertThat(ids, empty());

		// ge -> Below the upper bound
		map = SearchParameterMap.newSynchronous();
		map.add(Encounter.SP_DATE, new DateParam("ge2020-05-26T11:00:00Z"));
		myCaptureQueriesListener.clear();
		results = myEncounterDao.search(map);
		ids = toUnqualifiedVersionlessIdValues(results);
		myCaptureQueriesListener.logSelectQueriesForCurrentThread();
		assertThat(ids, contains(id1));
	}


	@Test
	public void testDateRangeOnPeriod_SearchByDate_NoLowerBound() {
		Encounter enc = new Encounter();
		enc.getPeriod().getEndElement().setValueAsString("2020-05-26T12:00:00Z");
		String id1 = myEncounterDao.create(enc).getId().toUnqualifiedVersionless().getValue();

		runInTransaction(() -> {
			ourLog.info("Date indexes:\n * {}", myResourceIndexedSearchParamDateDao.findAll().stream().map(t -> t.toString()).collect(Collectors.joining("\n * ")));
		});

		// le -> above the upper bound
		SearchParameterMap map = SearchParameterMap.newSynchronous();
		map.add(Encounter.SP_DATE, new DateParam("le2020-05-27"));
		myCaptureQueriesListener.clear();
		IBundleProvider results = myEncounterDao.search(map);
		List<String> ids = toUnqualifiedVersionlessIdValues(results);
		myCaptureQueriesListener.logSelectQueriesForCurrentThread();
		assertThat(ids, contains(id1));

		// le -> Below the upper bound
		map = SearchParameterMap.newSynchronous();
		map.add(Encounter.SP_DATE, new DateParam("le2020-05-25"));
		myCaptureQueriesListener.clear();
		results = myEncounterDao.search(map);
		ids = toUnqualifiedVersionlessIdValues(results);
		myCaptureQueriesListener.logSelectQueriesForCurrentThread();
		assertThat(ids, contains(id1));

		// ge -> above the upper bound
		map = SearchParameterMap.newSynchronous();
		map.add(Encounter.SP_DATE, new DateParam("ge2020-05-27"));
		myCaptureQueriesListener.clear();
		results = myEncounterDao.search(map);
		ids = toUnqualifiedVersionlessIdValues(results);
		myCaptureQueriesListener.logSelectQueriesForCurrentThread();
		assertThat(ids, empty());

		// ge -> Below the upper bound
		map = SearchParameterMap.newSynchronous();
		map.add(Encounter.SP_DATE, new DateParam("ge2020-05-25"));
		myCaptureQueriesListener.clear();
		results = myEncounterDao.search(map);
		ids = toUnqualifiedVersionlessIdValues(results);
		myCaptureQueriesListener.logSelectQueriesForCurrentThread();
		assertThat(ids, contains(id1));
	}


	@Test
	public void testDatePeriodParamEndOnly() {
		{
			Encounter enc = new Encounter();
			enc.addIdentifier().setSystem("testDatePeriodParam").setValue("02");
			enc.getPeriod().getEndElement().setValueAsString("2001-01-02");
			myEncounterDao.create(enc, mySrd);
		}
		SearchParameterMap params;
		List<Encounter> encs;

		params = new SearchParameterMap();
		params.add(Encounter.SP_DATE, new DateRangeParam(null, "2001-01-03"));
		params.add(Encounter.SP_IDENTIFIER, new TokenParam("testDatePeriodParam", "02"));
		encs = toList(myEncounterDao.search(params));
		assertEquals(1, encs.size());

		params = new SearchParameterMap();
		params.add(Encounter.SP_DATE, new DateRangeParam("2001-01-01", "2001-01-03"));
		params.add(Encounter.SP_IDENTIFIER, new TokenParam("testDatePeriodParam", "02"));
		encs = toList(myEncounterDao.search(params));
		assertEquals(1, encs.size());

		params = new SearchParameterMap();
		params.add(Encounter.SP_DATE, new DateRangeParam("2001-01-01", null));
		params.add(Encounter.SP_IDENTIFIER, new TokenParam("testDatePeriodParam", "02"));
		encs = toList(myEncounterDao.search(params));
		assertEquals(1, encs.size());

		params = new SearchParameterMap();
		params.add(Encounter.SP_DATE, new DateRangeParam(null, "2001-01-01"));
		params.add(Encounter.SP_IDENTIFIER, new TokenParam("testDatePeriodParam", "02"));
		encs = toList(myEncounterDao.search(params));
		assertEquals(1, encs.size());

		params = new SearchParameterMap();
		params.add(Encounter.SP_DATE, new DateRangeParam("2001-01-03", null));
		params.add(Encounter.SP_IDENTIFIER, new TokenParam("testDatePeriodParam", "02"));
		encs = toList(myEncounterDao.search(params));
		assertEquals(0, encs.size());

	}

	@Test
	public void testDatePeriodParamStartAndEnd() {
		{
			Encounter enc = new Encounter();
			enc.addIdentifier().setSystem("testDatePeriodParam").setValue("03");
			enc.getPeriod().getStartElement().setValueAsString("2001-01-02");
			enc.getPeriod().getEndElement().setValueAsString("2001-01-03");
			myEncounterDao.create(enc, mySrd);
		}

		SearchParameterMap params = new SearchParameterMap();
		params.add(Encounter.SP_DATE, new DateRangeParam("2001-01-01", "2001-01-03"));
		params.add(Encounter.SP_IDENTIFIER, new TokenParam("testDatePeriodParam", "03"));
		List<Encounter> encs = toList(myEncounterDao.search(params));
		assertEquals(1, encs.size());

		params = new SearchParameterMap();
		params.add(Encounter.SP_DATE, new DateRangeParam("2001-01-02", "2001-01-06"));
		params.add(Encounter.SP_IDENTIFIER, new TokenParam("testDatePeriodParam", "03"));
		encs = toList(myEncounterDao.search(params));
		assertEquals(1, encs.size());

		params = new SearchParameterMap();
		params.add(Encounter.SP_DATE, new DateRangeParam("2001-01-01", null));
		params.add(Encounter.SP_IDENTIFIER, new TokenParam("testDatePeriodParam", "03"));
		encs = toList(myEncounterDao.search(params));
		assertEquals(1, encs.size());

		params = new SearchParameterMap();
		params.add(Encounter.SP_DATE, new DateRangeParam(null, "2001-01-03"));
		params.add(Encounter.SP_IDENTIFIER, new TokenParam("testDatePeriodParam", "03"));
		encs = toList(myEncounterDao.search(params));
		assertEquals(1, encs.size());

		params = new SearchParameterMap();
		params.add(Encounter.SP_DATE, new DateRangeParam(null, "2001-01-05"));
		params.add(Encounter.SP_IDENTIFIER, new TokenParam("testDatePeriodParam", "03"));
		encs = toList(myEncounterDao.search(params));
		assertEquals(1, encs.size());

		params = new SearchParameterMap();
		params.add(Encounter.SP_DATE, new DateRangeParam(null, "2001-01-01"));
		params.add(Encounter.SP_IDENTIFIER, new TokenParam("testDatePeriodParam", "03"));
		encs = toList(myEncounterDao.search(params));
		assertEquals(0, encs.size());

		params = new SearchParameterMap();
		params.add(Encounter.SP_DATE, new DateRangeParam("2001-01-05", null));
		params.add(Encounter.SP_IDENTIFIER, new TokenParam("testDatePeriodParam", "03"));
		encs = toList(myEncounterDao.search(params));
		assertEquals(0, encs.size());

	}

	@Test
	public void testDatePeriodParamStartOnly() {
		{
			Encounter enc = new Encounter();
			enc.addIdentifier().setSystem("testDatePeriodParam").setValue("01");
			enc.getPeriod().getStartElement().setValueAsString("2001-01-02");
			myEncounterDao.create(enc, mySrd);
		}

		SearchParameterMap params = new SearchParameterMap();
		params.add(Encounter.SP_DATE, new DateRangeParam("2001-01-01", "2001-01-03"));
		params.add(Encounter.SP_IDENTIFIER, new TokenParam("testDatePeriodParam", "01"));
		List<Encounter> encs = toList(myEncounterDao.search(params));
		assertEquals(1, encs.size());

		params = new SearchParameterMap();
		params.add(Encounter.SP_DATE, new DateRangeParam("2001-01-01", null));
		params.add(Encounter.SP_IDENTIFIER, new TokenParam("testDatePeriodParam", "01"));
		encs = toList(myEncounterDao.search(params));
		assertEquals(1, encs.size());

		params = new SearchParameterMap();
		params.add(Encounter.SP_DATE, new DateRangeParam(null, "2001-01-03"));
		params.add(Encounter.SP_IDENTIFIER, new TokenParam("testDatePeriodParam", "01"));
		encs = toList(myEncounterDao.search(params));
		assertEquals(1, encs.size());

		params = new SearchParameterMap();
		params.add(Encounter.SP_DATE, new DateRangeParam(null, "2001-01-01"));
		params.add(Encounter.SP_IDENTIFIER, new TokenParam("testDatePeriodParam", "01"));
		encs = toList(myEncounterDao.search(params));
		assertEquals(0, encs.size());

		params = new SearchParameterMap();
		params.add(Encounter.SP_DATE, new DateRangeParam("2001-01-03", null));
		params.add(Encounter.SP_IDENTIFIER, new TokenParam("testDatePeriodParam", "01"));
		encs = toList(myEncounterDao.search(params));
		assertEquals(1, encs.size());

	}


	/**
	 * See #1174
	 */
	@Test
	public void testSearchDateInSavedSearch() {
		for (int i = 1; i <= 9; i++) {
			Patient p1 = new Patient();
			p1.getBirthDateElement().setValueAsString("1980-01-0" + i);
			myPatientDao.create(p1).getId().toUnqualifiedVersionless().getValue();
		}

		myDaoConfig.setSearchPreFetchThresholds(Lists.newArrayList(3, 6, 10));

		{
			// Don't load synchronous
			SearchParameterMap map = new SearchParameterMap();
			map.setLastUpdated(new DateRangeParam().setUpperBound(new DateParam(ParamPrefixEnum.LESSTHAN, "2022-01-01")));
			IBundleProvider found = myPatientDao.search(map);
			Set<String> dates = new HashSet<>();
			String searchId = found.getUuid();
			for (int i = 0; i < 9; i++) {
				List<IBaseResource> resources = found.getResources(i, i + 1);
				if (resources.size() != 1) {
					int finalI = i;
					int finalI1 = i;
					runInTransaction(() -> {
						Search search = mySearchEntityDao.findByUuidAndFetchIncludes(searchId).get();
						fail("Failed to load range " + finalI + " - " + (finalI1 + 1) + " - " + mySearchResultDao.countForSearch(search.getId()) + " results in " + search);
					});
				}
				assertThat("Failed to load range " + i + " - " + (i + 1) + " - from provider of type: " + found.getClass(), resources, hasSize(1));
				Patient nextResource = (Patient) resources.get(0);
				dates.add(nextResource.getBirthDateElement().getValueAsString());

				found = myPagingProvider.retrieveResultList(null, searchId);
			}

			assertThat(dates, hasItems(
				"1980-01-01",
				"1980-01-09"
			));

			assertFalse(map.isLoadSynchronous());
			assertNull(map.getLoadSynchronousUpTo());
		}
	}

	/**
	 * #222
	 */
	@Test
	public void testSearchForDeleted() {

		{
			Patient patient = new Patient();
			patient.setId("TEST");
			patient.setLanguageElement(new CodeType("TEST"));
			patient.addName().setFamily("TEST");
			patient.addIdentifier().setSystem("TEST").setValue("TEST");
			myPatientDao.update(patient, mySrd);
		}

		SearchParameterMap params;
		List result;

		params = new SearchParameterMap();
		params.setLoadSynchronous(true);
		params.add("_id", new StringParam("TEST"));
		assertEquals(1, toList(myPatientDao.search(params)).size());

		params = new SearchParameterMap();
		params.setLoadSynchronous(true);
		params.add("_language", new StringParam("TEST"));
		myCaptureQueriesListener.clear();
		result = toList(myPatientDao.search(params));
		myCaptureQueriesListener.logSelectQueriesForCurrentThread(0);
		assertEquals(1, result.size());

		params = new SearchParameterMap();
		params.setLoadSynchronous(true);
		params.add(Patient.SP_IDENTIFIER, new TokenParam("TEST", "TEST"));
		assertEquals(1, toList(myPatientDao.search(params)).size());

		params = new SearchParameterMap();
		params.setLoadSynchronous(true);
		params.add(Patient.SP_NAME, new StringParam("TEST"));
		assertEquals(1, toList(myPatientDao.search(params)).size());

		myPatientDao.delete(new IdType("Patient/TEST"), mySrd);

		params = new SearchParameterMap();
		params.setLoadSynchronous(true);
		params.add("_id", new StringParam("TEST"));
		assertEquals(0, toList(myPatientDao.search(params)).size());

		params = new SearchParameterMap();
		params.setLoadSynchronous(true);
		params.add("_language", new StringParam("TEST"));
		assertEquals(0, toList(myPatientDao.search(params)).size());

		params = new SearchParameterMap();
		params.setLoadSynchronous(true);
		params.add(Patient.SP_IDENTIFIER, new TokenParam("TEST", "TEST"));
		assertEquals(0, toList(myPatientDao.search(params)).size());

		params = new SearchParameterMap();
		params.setLoadSynchronous(true);
		params.add(Patient.SP_NAME, new StringParam("TEST"));
		assertEquals(0, toList(myPatientDao.search(params)).size());

	}

	@Test
	public void testSearchForUnknownAlphanumericId() {
		{
			SearchParameterMap map = new SearchParameterMap();
			map.add("_id", new StringParam("testSearchForUnknownAlphanumericId"));
			IBundleProvider retrieved = myPatientDao.search(map);
			assertEquals(0, retrieved.size().intValue());
		}
	}

	@Test
	public void testSearchLanguageParam() {
		IIdType id1;
		{
			Patient patient = new Patient();
			patient.getLanguageElement().setValue("en_CA");
			patient.addIdentifier().setSystem("urn:system").setValue("001");
			patient.addName().setFamily("testSearchLanguageParam").addGiven("Joe");
			id1 = myPatientDao.create(patient, mySrd).getId();
		}
		IIdType id2;
		{
			Patient patient = new Patient();
			patient.getLanguageElement().setValue("en_US");
			patient.addIdentifier().setSystem("urn:system").setValue("002");
			patient.addName().setFamily("testSearchLanguageParam").addGiven("John");
			id2 = myPatientDao.create(patient, mySrd).getId();
		}
		SearchParameterMap params;
		{
			params = new SearchParameterMap();
			params.setLoadSynchronous(true);

			params.add(IAnyResource.SP_RES_LANGUAGE, new StringParam("en_CA"));
			myCaptureQueriesListener.clear();
			List<IBaseResource> patients = toList(myPatientDao.search(params));
			myCaptureQueriesListener.logSelectQueriesForCurrentThread(0);
			assertEquals(1, patients.size());
			assertEquals(id1.toUnqualifiedVersionless(), patients.get(0).getIdElement().toUnqualifiedVersionless());
		}
		{
			params = new SearchParameterMap();
			params.setLoadSynchronous(true);

			params.add(IAnyResource.SP_RES_LANGUAGE, new StringParam("en_US"));
			List<Patient> patients = toList(myPatientDao.search(params));
			assertEquals(1, patients.size());
			assertEquals(id2.toUnqualifiedVersionless(), patients.get(0).getIdElement().toUnqualifiedVersionless());
		}
		{
			params = new SearchParameterMap();
			params.setLoadSynchronous(true);

			params.add(IAnyResource.SP_RES_LANGUAGE, new StringParam("en_GB"));
			List<Patient> patients = toList(myPatientDao.search(params));
			assertEquals(0, patients.size());
		}
	}

	@Test
	public void testSearchLanguageParamAndOr() {
		IIdType id1;
		{
			Patient patient = new Patient();
			patient.getLanguageElement().setValue("en_CA");
			patient.addIdentifier().setSystem("urn:system").setValue("001");
			patient.addName().setFamily("testSearchLanguageParam").addGiven("Joe");
			id1 = myPatientDao.create(patient, mySrd).getId().toUnqualifiedVersionless();
		}

		TestUtil.sleepOneClick();

		Date betweenTime = new Date();

		TestUtil.sleepOneClick();

		IIdType id2;
		{
			Patient patient = new Patient();
			patient.getLanguageElement().setValue("en_US");
			patient.addIdentifier().setSystem("urn:system").setValue("002");
			patient.addName().setFamily("testSearchLanguageParam").addGiven("John");
			id2 = myPatientDao.create(patient, mySrd).getId().toUnqualifiedVersionless();
		}
		{
			SearchParameterMap params = new SearchParameterMap();
			params.add(IAnyResource.SP_RES_LANGUAGE, new StringOrListParam().addOr(new StringParam("en_CA")).addOr(new StringParam("en_US")));
			assertThat(toUnqualifiedVersionlessIds(myPatientDao.search(params)), containsInAnyOrder(id1, id2));
		}
		{
			SearchParameterMap params = new SearchParameterMap();
			params.add(IAnyResource.SP_RES_LANGUAGE, new StringOrListParam().addOr(new StringParam("en_CA")).addOr(new StringParam("en_US")));
			params.setLastUpdated(new DateRangeParam(betweenTime, null));
			assertThat(toUnqualifiedVersionlessIds(myPatientDao.search(params)), containsInAnyOrder(id2));
		}
		{
			SearchParameterMap params = new SearchParameterMap();
			params.add(IAnyResource.SP_RES_LANGUAGE, new StringOrListParam().addOr(new StringParam("en_CA")).addOr(new StringParam("ZZZZ")));
			assertThat(toUnqualifiedVersionlessIds(myPatientDao.search(params)), containsInAnyOrder(id1));
		}
		{
			SearchParameterMap params = new SearchParameterMap();
			StringAndListParam and = new StringAndListParam();
			and.addAnd(new StringOrListParam().addOr(new StringParam("en_CA")).addOr(new StringParam("ZZZZ")));
			and.addAnd(new StringOrListParam().addOr(new StringParam("en_CA")));
			params.add(IAnyResource.SP_RES_LANGUAGE, and);
			assertThat(toUnqualifiedVersionlessIds(myPatientDao.search(params)), containsInAnyOrder(id1));
		}
		{
			SearchParameterMap params = new SearchParameterMap();
			StringAndListParam and = new StringAndListParam();
			and.addAnd(new StringOrListParam().addOr(new StringParam("en_CA")).addOr(new StringParam("ZZZZ")));
			and.addAnd(new StringOrListParam().addOr(new StringParam("ZZZZZ")));
			params.add(IAnyResource.SP_RES_LANGUAGE, and);
			assertThat(toUnqualifiedVersionlessIds(myPatientDao.search(params)), empty());
		}
		{
			SearchParameterMap params = new SearchParameterMap();
			StringAndListParam and = new StringAndListParam();
			and.addAnd(new StringOrListParam().addOr(new StringParam("ZZZZZ")));
			and.addAnd(new StringOrListParam().addOr(new StringParam("en_CA")).addOr(new StringParam("ZZZZ")));
			params.add(IAnyResource.SP_RES_LANGUAGE, and);
			assertThat(toUnqualifiedVersionlessIds(myPatientDao.search(params)), empty());
		}
		{
			SearchParameterMap params = new SearchParameterMap();
			StringAndListParam and = new StringAndListParam();
			and.addAnd(new StringOrListParam().addOr(new StringParam("en_CA")).addOr(new StringParam("ZZZZ")));
			and.addAnd(new StringOrListParam().addOr(new StringParam("")).addOr(new StringParam(null)));
			params.add(IAnyResource.SP_RES_LANGUAGE, and);
			assertThat(toUnqualifiedVersionlessIds(myPatientDao.search(params)), containsInAnyOrder(id1));
		}
		{
			SearchParameterMap params = new SearchParameterMap();
			params.add("_id", new StringParam(id1.getIdPart()));
			StringAndListParam and = new StringAndListParam();
			and.addAnd(new StringOrListParam().addOr(new StringParam("en_CA")).addOr(new StringParam("ZZZZ")));
			and.addAnd(new StringOrListParam().addOr(new StringParam("")).addOr(new StringParam(null)));
			params.add(IAnyResource.SP_RES_LANGUAGE, and);
			assertThat(toUnqualifiedVersionlessIds(myPatientDao.search(params)), containsInAnyOrder(id1));
		}
		{
			SearchParameterMap params = new SearchParameterMap();
			StringAndListParam and = new StringAndListParam();
			and.addAnd(new StringOrListParam().addOr(new StringParam("en_CA")).addOr(new StringParam("ZZZZ")));
			and.addAnd(new StringOrListParam().addOr(new StringParam("")).addOr(new StringParam(null)));
			params.add(IAnyResource.SP_RES_LANGUAGE, and);
			params.add("_id", new StringParam(id1.getIdPart()));
			assertThat(toUnqualifiedVersionlessIds(myPatientDao.search(params)), containsInAnyOrder(id1));
		}

	}

	@Test
	public void testSearchLastUpdatedParam() {
		String methodName = "testSearchLastUpdatedParam";

		DateTimeType beforeAny = new DateTimeType(new Date(), TemporalPrecisionEnum.MILLI);
		TestUtil.sleepOneClick();

		IIdType id1a;
		{
			Patient patient = new Patient();
			patient.addIdentifier().setSystem("urn:system").setValue("001");
			patient.addName().setFamily(methodName).addGiven("Joe");
			id1a = myPatientDao.create(patient, mySrd).getId().toUnqualifiedVersionless();
		}
		IIdType id1b;
		{
			Patient patient = new Patient();
			patient.addIdentifier().setSystem("urn:system").setValue("002");
			patient.addName().setFamily(methodName + "XXXX").addGiven("Joe");
			id1b = myPatientDao.create(patient, mySrd).getId().toUnqualifiedVersionless();
		}

		TestUtil.sleepOneClick();
		DateTimeType beforeR2 = new DateTimeType(new Date(), TemporalPrecisionEnum.MILLI);
		TestUtil.sleepOneClick();

		IIdType id2;
		{
			Patient patient = new Patient();
			patient.addIdentifier().setSystem("urn:system").setValue("002");
			patient.addName().setFamily(methodName).addGiven("John");
			id2 = myPatientDao.create(patient, mySrd).getId().toUnqualifiedVersionless();
		}

		{
			SearchParameterMap params = new SearchParameterMap();
			List<IIdType> patients = toUnqualifiedVersionlessIds(myPatientDao.search(params));
			assertThat(patients, hasItems(id1a, id1b, id2));
		}
		{
			SearchParameterMap params = new SearchParameterMap();
			params.setLastUpdated(new DateRangeParam(beforeAny, null));
			List<IIdType> patients = toUnqualifiedVersionlessIds(myPatientDao.search(params));
			assertThat(patients, hasItems(id1a, id1b, id2));
		}
		{
			SearchParameterMap params = new SearchParameterMap();
			params.setLastUpdated(new DateRangeParam(beforeR2, null));
			List<IIdType> patients = toUnqualifiedVersionlessIds(myPatientDao.search(params));
			assertThat(patients, hasItems(id2));
			assertThat(patients, not(hasItems(id1a, id1b)));
		}
		{
			SearchParameterMap params = new SearchParameterMap();
			params.setLastUpdated(new DateRangeParam(beforeAny, beforeR2));
			List<IIdType> patients = toUnqualifiedVersionlessIds(myPatientDao.search(params));
			assertThat(patients.toString(), patients, not(hasItems(id2)));
			assertThat(patients.toString(), patients, (hasItems(id1a, id1b)));
		}
		{
			SearchParameterMap params = new SearchParameterMap();
			params.setLastUpdated(new DateRangeParam(null, beforeR2));
			List<IIdType> patients = toUnqualifiedVersionlessIds(myPatientDao.search(params));
			assertThat(patients, (hasItems(id1a, id1b)));
			assertThat(patients, not(hasItems(id2)));
		}


		{
			SearchParameterMap params = new SearchParameterMap();
			params.setLastUpdated(new DateRangeParam(new DateParam(ParamPrefixEnum.GREATERTHAN_OR_EQUALS, beforeR2)));
			List<IIdType> patients = toUnqualifiedVersionlessIds(myPatientDao.search(params));
			assertThat(patients, not(hasItems(id1a, id1b)));
			assertThat(patients, (hasItems(id2)));
		}
		{
			SearchParameterMap params = new SearchParameterMap();
			params.setLastUpdated(new DateRangeParam(new DateParam(ParamPrefixEnum.LESSTHAN_OR_EQUALS, beforeR2)));
			List<IIdType> patients = toUnqualifiedVersionlessIds(myPatientDao.search(params));
			assertThat(patients, (hasItems(id1a, id1b)));
			assertThat(patients, not(hasItems(id2)));
		}

	}

	@Test
	public void testSearchLastUpdatedParamWithComparator() {
		IIdType id0;
		{
			Patient patient = new Patient();
			patient.addIdentifier().setSystem("urn:system").setValue("001");
			id0 = myPatientDao.create(patient, mySrd).getId().toUnqualifiedVersionless();
		}

		TestUtil.sleepOneClick();

		long start = System.currentTimeMillis();

		TestUtil.sleepOneClick();

		IIdType id1a;
		{
			Patient patient = new Patient();
			patient.addIdentifier().setSystem("urn:system").setValue("001");
			id1a = myPatientDao.create(patient, mySrd).getId().toUnqualifiedVersionless();
		}

		TestUtil.sleepOneClick();

		IIdType id1b;
		{
			Patient patient = new Patient();
			patient.addIdentifier().setSystem("urn:system").setValue("001");
			id1b = myPatientDao.create(patient, mySrd).getId().toUnqualifiedVersionless();
		}

		ourLog.info("Res 1: {}", myPatientDao.read(id0, mySrd).getMeta().getLastUpdatedElement().getValueAsString());
		ourLog.info("Res 2: {}", myPatientDao.read(id1a, mySrd).getMeta().getLastUpdatedElement().getValueAsString());
		ourLog.info("Res 3: {}", myPatientDao.read(id1b, mySrd).getMeta().getLastUpdatedElement().getValueAsString());

		TestUtil.sleepOneClick();

		long end = System.currentTimeMillis();

		SearchParameterMap map;
		Date startDate = new Date(start);
		Date endDate = new Date(end);
		DateTimeType startDateTime = new DateTimeType(startDate, TemporalPrecisionEnum.MILLI);
		DateTimeType endDateTime = new DateTimeType(endDate, TemporalPrecisionEnum.MILLI);

		map = new SearchParameterMap();
		map.setLastUpdated(new DateRangeParam(startDateTime, endDateTime));
		ourLog.info("Searching: {}", map.getLastUpdated());
		assertThat(toUnqualifiedVersionlessIds(myPatientDao.search(map)), containsInAnyOrder(id1a, id1b));

		map = new SearchParameterMap();
		map.setLastUpdated(new DateRangeParam(new DateParam(ParamPrefixEnum.GREATERTHAN_OR_EQUALS, startDateTime), new DateParam(ParamPrefixEnum.LESSTHAN_OR_EQUALS, endDateTime)));
		ourLog.info("Searching: {}", map.getLastUpdated());
		assertThat(toUnqualifiedVersionlessIds(myPatientDao.search(map)), containsInAnyOrder(id1a, id1b));

		map = new SearchParameterMap();
		map.setLastUpdated(new DateRangeParam(new DateParam(ParamPrefixEnum.GREATERTHAN, startDateTime), new DateParam(ParamPrefixEnum.LESSTHAN, endDateTime)));
		ourLog.info("Searching: {}", map.getLastUpdated());
		assertThat(toUnqualifiedVersionlessIds(myPatientDao.search(map)), containsInAnyOrder(id1a, id1b));

		map = new SearchParameterMap();
		map.setLastUpdated(new DateRangeParam(new DateParam(ParamPrefixEnum.GREATERTHAN, startDateTime.getValue()),
			new DateParam(ParamPrefixEnum.LESSTHAN, TestUtil.getTimestamp(myPatientDao.read(id1b, mySrd)))));
		ourLog.info("Searching: {}", map.getLastUpdated());
		assertThat(toUnqualifiedVersionlessIds(myPatientDao.search(map)), containsInAnyOrder(id1a));
	}

	@Test
	public void testSearchByMoneyParam() {
		ChargeItem ci = new ChargeItem();
		ci.getPriceOverride().setValue(123).setCurrency("$");

		myChargeItemDao.create(ci);

		SearchParameterMap map = new SearchParameterMap();
		map.setLoadSynchronous(true);
		map.add(ChargeItem.SP_PRICE_OVERRIDE, new QuantityParam().setValue(123));
		assertEquals(1, myChargeItemDao.search(map).size().intValue());

		map = new SearchParameterMap();
		map.setLoadSynchronous(true);
		map.add(ChargeItem.SP_PRICE_OVERRIDE, new QuantityParam().setValue(123).setUnits("$"));
		assertEquals(1, myChargeItemDao.search(map).size().intValue());

		map = new SearchParameterMap();
		map.setLoadSynchronous(true);
		map.add(ChargeItem.SP_PRICE_OVERRIDE, new QuantityParam().setValue(123).setUnits("$").setSystem("urn:iso:std:iso:4217"));
		assertEquals(1, myChargeItemDao.search(map).size().intValue());

	}


	@Test
	public void testSearchNameParam() {
		IIdType id1;
		{
			Patient patient = new Patient();
			patient.addIdentifier().setSystem("urn:system").setValue("001");
			patient.addName().setFamily("testSearchNameParam01Fam").addGiven("testSearchNameParam01Giv");
			id1 = myPatientDao.create(patient, mySrd).getId();
		}
		{
			Patient patient = new Patient();
			patient.addIdentifier().setSystem("urn:system").setValue("002");
			patient.addName().setFamily("testSearchNameParam02Fam").addGiven("testSearchNameParam02Giv");
			myPatientDao.create(patient, mySrd);
		}

		SearchParameterMap params;

		params = new SearchParameterMap();
		params.setLoadSynchronous(true);
		params.add(Patient.SP_FAMILY, new StringParam("testSearchNameParam01Fam"));
		List<Patient> patients = toList(myPatientDao.search(params));
		assertEquals(1, patients.size());
		assertEquals(id1.getIdPart(), patients.get(0).getIdElement().getIdPart());

		// Given name shouldn't return for family param
		params = new SearchParameterMap();
		params.setLoadSynchronous(true);
		params.add(Patient.SP_FAMILY, new StringParam("testSearchNameParam01Giv"));
		patients = toList(myPatientDao.search(params));
		assertEquals(0, patients.size());

		params = new SearchParameterMap();
		params.setLoadSynchronous(true);
		params.add(Patient.SP_NAME, new StringParam("testSearchNameParam01Fam"));
		patients = toList(myPatientDao.search(params));
		assertEquals(1, patients.size());
		assertEquals(id1.getIdPart(), patients.get(0).getIdElement().getIdPart());

		params = new SearchParameterMap();
		params.setLoadSynchronous(true);
		params.add(Patient.SP_NAME, new StringParam("testSearchNameParam01Giv"));
		patients = toList(myPatientDao.search(params));
		assertEquals(1, patients.size());
		assertEquals(id1.getIdPart(), patients.get(0).getIdElement().getIdPart());

		params = new SearchParameterMap();
		params.setLoadSynchronous(true);
		params.add(Patient.SP_FAMILY, new StringParam("testSearchNameParam01Foo"));
		patients = toList(myPatientDao.search(params));
		assertEquals(0, patients.size());

	}

	/**
	 * TODO: currently this doesn't index, we should get it working
	 */
	@Test
	public void testSearchNearParam() {
		{
			Location loc = new Location();
			loc.getPosition().setLatitude(43.7);
			loc.getPosition().setLatitude(79.4);
			myLocationDao.create(loc, mySrd);
		}
	}

	@Test
	public void testSearchNotTag() {
		Patient p0 = new Patient();
		p0.getMeta().addTag("http://system", "tag0", "Tag 0");
		p0.setActive(true);
		String p0id = myPatientDao.create(p0).getId().toUnqualifiedVersionless().getValue();

		Patient p1 = new Patient();
		p1.getMeta().addTag("http://system", "tag1", "Tag 1");
		p1.setActive(true);
		String p1id = myPatientDao.create(p1).getId().toUnqualifiedVersionless().getValue();

		Patient p2 = new Patient();
		p2.getMeta().addTag("http://system", "tag2", "Tag 2");
		p2.setActive(true);
		String p2id = myPatientDao.create(p2).getId().toUnqualifiedVersionless().getValue();

		{
			String criteria = "_tag:not=http://system|tag0";
			SearchParameterMap map = myMatchUrlService.translateMatchUrl(criteria, myFhirCtx.getResourceDefinition(Patient.class));

			map.setLoadSynchronous(true);

			myCaptureQueriesListener.clear();
			IBundleProvider results = myPatientDao.search(map);
			List<String> ids = toUnqualifiedVersionlessIdValues(results);
			myCaptureQueriesListener.logSelectQueriesForCurrentThread(0);

			assertThat(ids, containsInAnyOrder(p1id, p2id));
		}
		{
			String criteria = "_tag:not=http://system|tag0,http://system|tag1";
			SearchParameterMap map = myMatchUrlService.translateMatchUrl(criteria, myFhirCtx.getResourceDefinition(Patient.class));

			map.setLoadSynchronous(true);

			myCaptureQueriesListener.clear();
			IBundleProvider results = myPatientDao.search(map);
			List<String> ids = toUnqualifiedVersionlessIdValues(results);
			myCaptureQueriesListener.logSelectQueriesForCurrentThread(0);

			assertThat(ids, containsInAnyOrder(p2id));
		}
	}


	@Test
	public void testSearchNumberParam() {
		RiskAssessment e1 = new RiskAssessment();
		e1.addIdentifier().setSystem("foo").setValue("testSearchNumberParam01");
		e1.addPrediction().setProbability(new DecimalType(4 * 24 * 60));
		IIdType id1 = myRiskAssessmentDao.create(e1, mySrd).getId();

		RiskAssessment e2 = new RiskAssessment();
		e2.addIdentifier().setSystem("foo").setValue("testSearchNumberParam02");
		e2.addPrediction().setProbability(new DecimalType(4));
		IIdType id2 = myRiskAssessmentDao.create(e2, mySrd).getId();
		{
			myCaptureQueriesListener.clear();
			IBundleProvider found = myRiskAssessmentDao.search(new SearchParameterMap().setLoadSynchronous(true).add(RiskAssessment.SP_PROBABILITY, new NumberParam(">2")));
			myCaptureQueriesListener.logSelectQueriesForCurrentThread();
			assertEquals(2, found.size().intValue());
			assertThat(toUnqualifiedVersionlessIds(found), containsInAnyOrder(id1.toUnqualifiedVersionless(), id2.toUnqualifiedVersionless()));
		}
		{
			IBundleProvider found = myRiskAssessmentDao.search(new SearchParameterMap().setLoadSynchronous(true).add(RiskAssessment.SP_PROBABILITY, new NumberParam("<1")));
			assertEquals(0, found.size().intValue());
		}
		{
			IBundleProvider found = myRiskAssessmentDao.search(new SearchParameterMap().setLoadSynchronous(true).add(RiskAssessment.SP_PROBABILITY, new NumberParam("4")));
			assertEquals(1, found.size().intValue());
			assertThat(toUnqualifiedVersionlessIds(found), containsInAnyOrder(id2.toUnqualifiedVersionless()));
		}
	}

	@Test
	public void testSearchNumberWrongParam() {
		MolecularSequence ir1 = new MolecularSequence();
		ir1.addVariant().setStart(1);
		String id1 = myMolecularSequenceDao.create(ir1).getId().toUnqualifiedVersionless().getValue();

		MolecularSequence ir2 = new MolecularSequence();
		ir2.addVariant().setStart(2);
		String id2 = myMolecularSequenceDao.create(ir2).getId().toUnqualifiedVersionless().getValue();

		{
			IBundleProvider found = myMolecularSequenceDao.search(new SearchParameterMap().setLoadSynchronous(true).add(MolecularSequence.SP_VARIANT_START, new NumberParam("1")));
			assertThat(toUnqualifiedVersionlessIdValues(found), containsInAnyOrder(id1));
			assertEquals(1, found.size().intValue());
		}
		{
			IBundleProvider found = myMolecularSequenceDao.search(new SearchParameterMap().setLoadSynchronous(true).add(MolecularSequence.SP_VARIANT_END, new NumberParam("1")));
			assertThat(toUnqualifiedVersionlessIdValues(found), empty());
			assertEquals(0, found.size().intValue());
		}

	}

	/**
	 * When a valueset expansion returns no codes
	 */
	@Test
	public void testSearchOnCodesWithNone() {
		ValueSet vs = new ValueSet();
		vs.setUrl("urn:testSearchOnCodesWithNone");
		myValueSetDao.create(vs);

		Patient p1 = new Patient();
		p1.setGender(AdministrativeGender.MALE);
		String id1 = myPatientDao.create(p1).getId().toUnqualifiedVersionless().getValue();

		Patient p2 = new Patient();
		p2.setGender(AdministrativeGender.FEMALE);
		String id2 = myPatientDao.create(p2).getId().toUnqualifiedVersionless().getValue();

		{
			IBundleProvider found = myPatientDao
				.search(new SearchParameterMap().setLoadSynchronous(true).add(Patient.SP_GENDER, new TokenParam().setModifier(TokenParamModifier.IN).setValue("urn:testSearchOnCodesWithNone")));
			assertThat(toUnqualifiedVersionlessIdValues(found), empty());
			assertEquals(0, found.size().intValue());
		}

	}

	@Test
	public void testSearchOnCodesWithBelow() {
		myFhirCtx.setParserErrorHandler(new StrictErrorHandler());

		CodeSystem cs = new CodeSystem();
		cs.setUrl("http://foo");
		cs.setContent(CodeSystem.CodeSystemContentMode.COMPLETE);
		cs.addConcept().setCode("111-1")
			.addConcept().setCode("111-2");
		cs.addConcept().setCode("222-1")
			.addConcept().setCode("222-2");
		myCodeSystemDao.create(cs);

		Observation obs1 = new Observation();
		obs1.getCode().addCoding().setSystem("http://foo").setCode("111-1");
		String id1 = myObservationDao.create(obs1).getId().toUnqualifiedVersionless().getValue();

		Observation obs2 = new Observation();
		obs2.getCode().addCoding().setSystem("http://foo").setCode("111-2");
		String id2 = myObservationDao.create(obs2).getId().toUnqualifiedVersionless().getValue();


		IBundleProvider result;

		result = myObservationDao.search(new SearchParameterMap().setLoadSynchronous(true).add(Observation.SP_CODE, new TokenParam("http://foo", "111-1")));
		assertThat(toUnqualifiedVersionlessIds(result).toString(), toUnqualifiedVersionlessIdValues(result), containsInAnyOrder(id1));

		result = myObservationDao.search(new SearchParameterMap().setLoadSynchronous(true).add(Observation.SP_CODE, new TokenParam("http://foo", "111-1").setModifier(TokenParamModifier.BELOW)));
		assertThat(toUnqualifiedVersionlessIds(result).toString(), toUnqualifiedVersionlessIdValues(result), containsInAnyOrder(id1, id2));

		try {
			myObservationDao.search(new SearchParameterMap().setLoadSynchronous(true).add(Observation.SP_CODE, new TokenParam(null, "111-1").setModifier(TokenParamModifier.BELOW)));
			fail();
		} catch (InvalidRequestException e) {
			assertEquals("Invalid token specified for parameter code - No code specified: (missing)|111-1", e.getMessage());
		}

		try {
			myObservationDao.search(new SearchParameterMap().setLoadSynchronous(true).add(Observation.SP_CODE, new TokenParam("111-1", null).setModifier(TokenParamModifier.BELOW)));
			fail();
		} catch (InvalidRequestException e) {
			assertEquals("Invalid token specified for parameter code - No system specified: 111-1|(missing)", e.getMessage());
		}
	}


	@Test
	public void testSearchParamChangesType() {
		String name = "testSearchParamChangesType";
		IIdType id;
		{
			Patient patient = new Patient();
			patient.addName().setFamily(name);
			id = myPatientDao.create(patient, mySrd).getId().toUnqualifiedVersionless();
		}

		SearchParameterMap params;

		params = new SearchParameterMap();
		params.setLoadSynchronous(true);
		params.add(Patient.SP_FAMILY, new StringParam(name));
		List<IIdType> patients = toUnqualifiedVersionlessIds(myPatientDao.search(params));
		assertThat(patients, contains(id));

		Patient patient = new Patient();
		patient.addIdentifier().setSystem(name).setValue(name);
		patient.setId(id);
		myPatientDao.update(patient, mySrd);

		params = new SearchParameterMap();
		params.setLoadSynchronous(true);
		params.add(Patient.SP_FAMILY, new StringParam(name));
		patients = toUnqualifiedVersionlessIds(myPatientDao.search(params));
		assertThat(patients, not(contains(id)));

	}

	@Test
	public void testSearchPractitionerPhoneAndEmailParam() {
		String methodName = "testSearchPractitionerPhoneAndEmailParam";
		IIdType id1;
		{
			Practitioner patient = new Practitioner();
			patient.addName().setFamily(methodName);
			patient.addTelecom().setSystem(ContactPointSystem.PHONE).setValue("123");
			id1 = myPractitionerDao.create(patient, mySrd).getId().toUnqualifiedVersionless();
		}
		IIdType id2;
		{
			Practitioner patient = new Practitioner();
			patient.addName().setFamily(methodName);
			patient.addTelecom().setSystem(ContactPointSystem.EMAIL).setValue("abc");
			id2 = myPractitionerDao.create(patient, mySrd).getId().toUnqualifiedVersionless();
		}

		SearchParameterMap params;
		List<IIdType> patients;

		params = new SearchParameterMap();
		params.add(Practitioner.SP_FAMILY, new StringParam(methodName));
		params.add(Practitioner.SP_EMAIL, new TokenParam(null, "123"));
		patients = toUnqualifiedVersionlessIds(myPractitionerDao.search(params));
		assertEquals(0, patients.size());

		params = new SearchParameterMap();
		params.add(Practitioner.SP_FAMILY, new StringParam(methodName));
		patients = toUnqualifiedVersionlessIds(myPractitionerDao.search(params));
		assertEquals(2, patients.size());
		assertThat(patients, containsInAnyOrder(id1, id2));

		params = new SearchParameterMap();
		params.add(Practitioner.SP_FAMILY, new StringParam(methodName));
		params.add(Practitioner.SP_EMAIL, new TokenParam(null, "abc"));
		patients = toUnqualifiedVersionlessIds(myPractitionerDao.search(params));
		assertEquals(1, patients.size());
		assertThat(patients, containsInAnyOrder(id2));

		params = new SearchParameterMap();
		params.add(Practitioner.SP_FAMILY, new StringParam(methodName));
		params.add(Practitioner.SP_PHONE, new TokenParam(null, "123"));
		patients = toUnqualifiedVersionlessIds(myPractitionerDao.search(params));
		assertEquals(1, patients.size());
		assertThat(patients, containsInAnyOrder(id1));

	}

	@Test
	public void testSearchQuantityWrongParam() {
		Condition c1 = new Condition();
		c1.setAbatement(new Range().setLow(new SimpleQuantity().setValue(1L)).setHigh(new SimpleQuantity().setValue(1L)));
		String id1 = myConditionDao.create(c1).getId().toUnqualifiedVersionless().getValue();

		Condition c2 = new Condition();
		c2.setOnset(new Range().setLow(new SimpleQuantity().setValue(1L)).setHigh(new SimpleQuantity().setValue(1L)));
		String id2 = myConditionDao.create(c2).getId().toUnqualifiedVersionless().getValue();

		{
			IBundleProvider found = myConditionDao.search(new SearchParameterMap().setLoadSynchronous(true).add(Condition.SP_ABATEMENT_AGE, new QuantityParam("1")));
			assertThat(toUnqualifiedVersionlessIdValues(found), containsInAnyOrder(id1));
			assertEquals(1, found.size().intValue());
		}
		{
			IBundleProvider found = myConditionDao.search(new SearchParameterMap().setLoadSynchronous(true).add(Condition.SP_ONSET_AGE, new QuantityParam("1")));
			assertThat(toUnqualifiedVersionlessIdValues(found), containsInAnyOrder(id2));
			assertEquals(1, found.size().intValue());
		}

	}

	@Test
	public void testSearchResourceLinkOnCanonical() {

		Questionnaire q = new Questionnaire();
		q.setId("Q");
		myQuestionnaireDao.update(q);

		QuestionnaireResponse qr = new QuestionnaireResponse();
		qr.setId("QR");
		qr.setQuestionnaire("Questionnaire/Q");
		String qrId = myQuestionnaireResponseDao.update(qr).getId().toUnqualifiedVersionless().getValue();

		List<QuestionnaireResponse> result = toList(myQuestionnaireResponseDao
			.search(new SearchParameterMap().setLoadSynchronous(true).add(QuestionnaireResponse.SP_QUESTIONNAIRE, new ReferenceParam("Questionnaire/Q"))));
		assertEquals(1, result.size());
		assertEquals(qrId, result.get(0).getIdElement().toUnqualifiedVersionless().getValue());


	}


	@Test
	public void testSearchResourceLinkWithChain() {
		Patient patient = new Patient();
		patient.addIdentifier().setSystem("urn:system").setValue("testSearchResourceLinkWithChainXX");
		patient.addIdentifier().setSystem("urn:system").setValue("testSearchResourceLinkWithChain01");
		IIdType patientId01 = myPatientDao.create(patient, mySrd).getId();

		Patient patient02 = new Patient();
		patient02.addIdentifier().setSystem("urn:system").setValue("testSearchResourceLinkWithChainXX");
		patient02.addIdentifier().setSystem("urn:system").setValue("testSearchResourceLinkWithChain02");
		IIdType patientId02 = myPatientDao.create(patient02, mySrd).getId();

		Observation obs01 = new Observation();
		obs01.setEffective(new DateTimeType(new Date()));
		obs01.setSubject(new Reference(patientId01));
		IIdType obsId01 = myObservationDao.create(obs01, mySrd).getId();

		Observation obs02 = new Observation();
		obs02.setEffective(new DateTimeType(new Date()));
		obs02.setSubject(new Reference(patientId02));
		IIdType obsId02 = myObservationDao.create(obs02, mySrd).getId();

		// Create another type, that shouldn't be returned
		DiagnosticReport dr01 = new DiagnosticReport();
		dr01.setSubject(new Reference(patientId01));
		IIdType drId01 = myDiagnosticReportDao.create(dr01, mySrd).getId();

		ourLog.info("P1[{}] P2[{}] O1[{}] O2[{}] D1[{}]", patientId01, patientId02, obsId01, obsId02, drId01);

		List<Observation> result = toList(myObservationDao
			.search(new SearchParameterMap().setLoadSynchronous(true).add(Observation.SP_SUBJECT, new ReferenceParam(Patient.SP_IDENTIFIER, "urn:system|testSearchResourceLinkWithChain01"))));
		assertEquals(1, result.size());
		assertEquals(obsId01.getIdPart(), result.get(0).getIdElement().getIdPart());

		result = toList(myObservationDao.search(new SearchParameterMap().setLoadSynchronous(true).add(Observation.SP_PATIENT, new ReferenceParam(patientId01.getIdPart()))));
		assertEquals(1, result.size());

		result = toList(myObservationDao.search(new SearchParameterMap().setLoadSynchronous(true).add(Observation.SP_PATIENT, new ReferenceParam(patientId01.getIdPart()))));
		assertEquals(1, result.size());

		result = toList(myObservationDao.search(new SearchParameterMap().setLoadSynchronous(true).add(Observation.SP_SUBJECT, new ReferenceParam(Patient.SP_IDENTIFIER, "999999999999"))));
		assertEquals(0, result.size());

		result = toList(myObservationDao
			.search(new SearchParameterMap().setLoadSynchronous(true).add(Observation.SP_SUBJECT, new ReferenceParam(Patient.SP_IDENTIFIER, "urn:system|testSearchResourceLinkWithChainXX"))));
		assertEquals(2, result.size());

		result = toList(
			myObservationDao.search(new SearchParameterMap().setLoadSynchronous(true).add(Observation.SP_SUBJECT, new ReferenceParam(Patient.SP_IDENTIFIER, "testSearchResourceLinkWithChainXX"))));
		assertEquals(2, result.size());

		result = toList(
			myObservationDao.search(new SearchParameterMap().setLoadSynchronous(true).add(Observation.SP_SUBJECT, new ReferenceParam(Patient.SP_IDENTIFIER, "|testSearchResourceLinkWithChainXX"))));
		assertEquals(0, result.size());

	}

	@Test
	public void testSearchResourceLinkWithChainDouble() {
		String methodName = "testSearchResourceLinkWithChainDouble";

		Organization org = new Organization();
		org.setName(methodName);
		IIdType orgId01 = myOrganizationDao.create(org, mySrd).getId().toUnqualifiedVersionless();

		Location locParent = new Location();
		locParent.setManagingOrganization(new Reference(orgId01));
		IIdType locParentId = myLocationDao.create(locParent, mySrd).getId().toUnqualifiedVersionless();

		Location locChild = new Location();
		locChild.setPartOf(new Reference(locParentId));
		IIdType locChildId = myLocationDao.create(locChild, mySrd).getId().toUnqualifiedVersionless();

		Location locGrandchild = new Location();
		locGrandchild.setPartOf(new Reference(locChildId));
		IIdType locGrandchildId = myLocationDao.create(locGrandchild, mySrd).getId().toUnqualifiedVersionless();

		IBundleProvider found;
		ReferenceParam param;

		found = myLocationDao.search(new SearchParameterMap().setLoadSynchronous(true).add("organization", new ReferenceParam(orgId01.getIdPart())));
		assertEquals(1, found.size().intValue());
		assertEquals(locParentId, found.getResources(0, 1).get(0).getIdElement().toUnqualifiedVersionless());

		param = new ReferenceParam(orgId01.getIdPart());
		param.setChain("organization");
		found = myLocationDao.search(new SearchParameterMap().setLoadSynchronous(true).add("partof", param));
		assertEquals(1, found.size().intValue());
		assertEquals(locChildId, found.getResources(0, 1).get(0).getIdElement().toUnqualifiedVersionless());

		param = new ReferenceParam(orgId01.getIdPart());
		param.setChain("partof.organization");
		found = myLocationDao.search(new SearchParameterMap().setLoadSynchronous(true).add("partof", param));
		assertEquals(1, found.size().intValue());
		assertEquals(locGrandchildId, found.getResources(0, 1).get(0).getIdElement().toUnqualifiedVersionless());

		param = new ReferenceParam(methodName);
		param.setChain("partof.organization.name");
		found = myLocationDao.search(new SearchParameterMap().setLoadSynchronous(true).add("partof", param));
		assertEquals(1, found.size().intValue());
		assertEquals(locGrandchildId, found.getResources(0, 1).get(0).getIdElement().toUnqualifiedVersionless());
	}

	@Test
	public void testSearchResourceLinkWithChainWithMultipleTypes() {
		Patient patient = new Patient();
		patient.addName().setFamily("testSearchResourceLinkWithChainWithMultipleTypes01");
		patient.addName().setFamily("testSearchResourceLinkWithChainWithMultipleTypesXX");
		IIdType patientId01 = myPatientDao.create(patient, mySrd).getId();

		Location loc01 = new Location();
		loc01.getNameElement().setValue("testSearchResourceLinkWithChainWithMultipleTypes01");
		IIdType locId01 = myLocationDao.create(loc01, mySrd).getId();

		Observation obs01 = new Observation();
		obs01.setEffective(new DateTimeType(new Date()));
		obs01.setSubject(new Reference(patientId01));
		IIdType obsId01 = myObservationDao.create(obs01, mySrd).getId().toUnqualifiedVersionless();

		TestUtil.sleepOneClick();
		Date between = new Date();

		Observation obs02 = new Observation();
		obs02.setEffective(new DateTimeType(new Date()));
		obs02.setSubject(new Reference(locId01));
		IIdType obsId02 = myObservationDao.create(obs02, mySrd).getId().toUnqualifiedVersionless();

		TestUtil.sleepOneClick();
		Date after = new Date();

		ourLog.info("P1[{}] L1[{}] Obs1[{}] Obs2[{}]", patientId01, locId01, obsId01, obsId02);

		List<IIdType> result;
		SearchParameterMap params;

		myCaptureQueriesListener.clear();
		result = toUnqualifiedVersionlessIds(myObservationDao
			.search(new SearchParameterMap().setLoadSynchronous(true).add(Observation.SP_SUBJECT, new ReferenceParam(Patient.SP_NAME, "testSearchResourceLinkWithChainWithMultipleTypesXX"))));
		myCaptureQueriesListener.logSelectQueriesForCurrentThread(0);
		assertThat(result, containsInAnyOrder(obsId01));
		assertEquals(1, result.size());

		result = toUnqualifiedVersionlessIds(myObservationDao.search(
			new SearchParameterMap().setLoadSynchronous(true).add(Observation.SP_SUBJECT, new ReferenceParam("Patient", Patient.SP_NAME, "testSearchResourceLinkWithChainWithMultipleTypes01"))));
		assertThat(result, containsInAnyOrder(obsId01));
		assertEquals(1, result.size());

		params = new SearchParameterMap();
		params.add(Observation.SP_SUBJECT, new ReferenceParam(Patient.SP_NAME, "testSearchResourceLinkWithChainWithMultipleTypes01"));
		result = toUnqualifiedVersionlessIds(myObservationDao.search(params));
		assertEquals(2, result.size());
		assertThat(result, containsInAnyOrder(obsId01, obsId02));

		params = new SearchParameterMap();
		params.add(Observation.SP_SUBJECT, new ReferenceParam(Patient.SP_NAME, "testSearchResourceLinkWithChainWithMultipleTypes01"));
		params.setLastUpdated(new DateRangeParam(between, after));
		result = toUnqualifiedVersionlessIds(myObservationDao.search(params));
		assertEquals(1, result.size());
		assertThat(result, containsInAnyOrder(obsId02));

		result = toUnqualifiedVersionlessIds(myObservationDao
			.search(new SearchParameterMap().setLoadSynchronous(true).add(Observation.SP_SUBJECT, new ReferenceParam(Patient.SP_NAME, "testSearchResourceLinkWithChainWithMultipleTypesYY"))));
		assertEquals(0, result.size());

	}

	@Test
	public void testSearchResourceLinkWithTextLogicalId() {
		Patient patient = new Patient();
		patient.setId("testSearchResourceLinkWithTextLogicalId01");
		patient.addIdentifier().setSystem("urn:system").setValue("testSearchResourceLinkWithTextLogicalIdXX");
		patient.addIdentifier().setSystem("urn:system").setValue("testSearchResourceLinkWithTextLogicalId01");
		IIdType patientId01 = myPatientDao.update(patient, mySrd).getId();

		Patient patient02 = new Patient();
		patient02.setId("testSearchResourceLinkWithTextLogicalId02");
		patient02.addIdentifier().setSystem("urn:system").setValue("testSearchResourceLinkWithTextLogicalIdXX");
		patient02.addIdentifier().setSystem("urn:system").setValue("testSearchResourceLinkWithTextLogicalId02");
		IIdType patientId02 = myPatientDao.update(patient02, mySrd).getId();

		Observation obs01 = new Observation();
		obs01.setEffective(new DateTimeType(new Date()));
		obs01.setSubject(new Reference(patientId01));
		IIdType obsId01 = myObservationDao.create(obs01, mySrd).getId();

		Observation obs02 = new Observation();
		obs02.setEffective(new DateTimeType(new Date()));
		obs02.setSubject(new Reference(patientId02));
		IIdType obsId02 = myObservationDao.create(obs02, mySrd).getId();

		// Create another type, that shouldn't be returned
		DiagnosticReport dr01 = new DiagnosticReport();
		dr01.setSubject(new Reference(patientId01));
		IIdType drId01 = myDiagnosticReportDao.create(dr01, mySrd).getId();

		ourLog.info("P1[{}] P2[{}] O1[{}] O2[{}] D1[{}]", patientId01, patientId02, obsId01, obsId02, drId01);

		List<Observation> result;

		// With an ID that exists
		result = toList(myObservationDao.search(new SearchParameterMap().setLoadSynchronous(true).add(Observation.SP_SUBJECT, new ReferenceParam("testSearchResourceLinkWithTextLogicalId01"))));
		assertEquals(1, result.size());
		assertEquals(obsId01.getIdPart(), result.get(0).getIdElement().getIdPart());

		// Now with an alphanumeric ID that doesn't exist
		myCaptureQueriesListener.clear();
		result = toList(myObservationDao.search(new SearchParameterMap().setLoadSynchronous(true).add(Observation.SP_SUBJECT, new ReferenceParam("testSearchResourceLinkWithTextLogicalId99"))));
		myCaptureQueriesListener.logSelectQueriesForCurrentThread();
		assertEquals(0, result.size(), result.toString());

		// And with a numeric ID that doesn't exist
		result = toList(myObservationDao.search(new SearchParameterMap().setLoadSynchronous(true).add(Observation.SP_SUBJECT, new ReferenceParam("999999999999999"))));
		assertEquals(0, result.size());

	}

	@SuppressWarnings("unused")
	@Test
	public void testSearchResourceReferenceOnlyCorrectPath() {
		IIdType oid1;
		{
			Organization org = new Organization();
			org.setActive(true);
			oid1 = myOrganizationDao.create(org, mySrd).getId().toUnqualifiedVersionless();
		}
		IIdType tid1;
		{
			Task task = new Task();
			task.setRequester(new Reference(oid1));
			tid1 = myTaskDao.create(task, mySrd).getId().toUnqualifiedVersionless();
		}
		IIdType tid2;
		{
			Task task = new Task();
			task.setOwner(new Reference(oid1));
			tid2 = myTaskDao.create(task, mySrd).getId().toUnqualifiedVersionless();
		}

		SearchParameterMap map;
		List<IIdType> ids;

		map = new SearchParameterMap();
		map.add(Task.SP_REQUESTER, new ReferenceParam(oid1.getValue()));
		ids = toUnqualifiedVersionlessIds(myTaskDao.search(map));
		assertThat(ids, contains(tid1)); // NOT tid2

	}

	@Test
	public void testSearchTokenListLike() {

		Patient p = new Patient();
		p.addIdentifier().setSystem("SYS").setValue("FOO");
		myPatientDao.create(p);
		p = new Patient();
		p.addIdentifier().setSystem("SYS").setValue("BAR");
		myPatientDao.create(p);
		p = new Patient();
		p.addIdentifier().setSystem("SYS").setValue("BAZ");
		myPatientDao.create(p);

		myCaptureQueriesListener.clear();
		SearchParameterMap map = new SearchParameterMap();
		map.add(Patient.SP_IDENTIFIER, new TokenOrListParam().addOr(new TokenParam("FOO")).addOr(new TokenParam("BAR")));
		map.setLoadSynchronous(true);
		IBundleProvider search = myPatientDao.search(map);

		myCaptureQueriesListener.logSelectQueriesForCurrentThread();
		List<String> queries = myCaptureQueriesListener
			.getSelectQueriesForCurrentThread()
			.stream()
			.map(t -> t.getSql(true, false))
			.collect(Collectors.toList());
		String resultingQueryNotFormatted = queries.get(0);

		assertEquals(1, countMatches(resultingQueryNotFormatted, "HASH_VALUE"), resultingQueryNotFormatted);
		assertThat(resultingQueryNotFormatted, containsString("HASH_VALUE IN ('3140583648400062149','4929264259256651518')"));

		// Ensure that the search actually worked
		assertEquals(2, search.size().intValue());

	}


	@Test
	public void testSearchTokenListWithMixedCombinations() {

		Patient p = new Patient();
		p.addIdentifier().setSystem("SYS").setValue("FOO");
		myPatientDao.create(p);
		p = new Patient();
		p.addIdentifier().setSystem("SYS").setValue("BAR");
		myPatientDao.create(p);
		p = new Patient();
		p.addIdentifier().setSystem("SAS").setValue("BAZ");
		myPatientDao.create(p);

		myCaptureQueriesListener.clear();
		SearchParameterMap map = new SearchParameterMap();
		map.add(Patient.SP_IDENTIFIER, new TokenOrListParam().addOr(new TokenParam("SAS", null)).addOr(new TokenParam("FOO")).addOr(new TokenParam("BAR")));
		map.setLoadSynchronous(true);
		IBundleProvider search = myPatientDao.search(map);

		myCaptureQueriesListener.logSelectQueriesForCurrentThread();
		List<String> queries = myCaptureQueriesListener
			.getSelectQueriesForCurrentThread()
			.stream()
			.map(t -> t.getSql(true, false))
			.collect(Collectors.toList());
		String resultingQueryNotFormatted = queries.get(0);

		assertEquals(2, countMatches(resultingQueryNotFormatted, "HASH_VALUE"), resultingQueryNotFormatted);
		assertEquals(1, countMatches(resultingQueryNotFormatted, "HASH_SYS"), resultingQueryNotFormatted);

		// Ensure that the search actually worked
		assertEquals(3, search.size().intValue());

	}

	@Test
	public void testSearchStringParam() throws Exception {
		IIdType pid1;
		IIdType pid2;
		{
			Patient patient = new Patient();
			patient.addIdentifier().setSystem("urn:system").setValue("001");
			patient.addName().setFamily("Tester_testSearchStringParam").addGiven("Joe");
			pid1 = myPatientDao.create(patient, mySrd).getId().toUnqualifiedVersionless();
		}
		TestUtil.sleepOneClick();
		Date between = new Date();

		{
			Patient patient = new Patient();
			patient.addIdentifier().setSystem("urn:system").setValue("002");
			patient.addName().setFamily("Tester_testSearchStringParam").addGiven("John");
			pid2 = myPatientDao.create(patient, mySrd).getId().toUnqualifiedVersionless();
		}
		TestUtil.sleepOneClick();
		Date after = new Date();

		SearchParameterMap params;
		List<IIdType> patients;

		params = new SearchParameterMap();
		params.add(Patient.SP_FAMILY, new StringParam("Tester_testSearchStringParam"));
		params.setLastUpdated(new DateRangeParam(between, after));
		patients = toUnqualifiedVersionlessIds(myPatientDao.search(params));
		assertThat(patients, containsInAnyOrder(pid2));

		params = new SearchParameterMap();
		params.add(Patient.SP_FAMILY, new StringParam("Tester_testSearchStringParam"));
		patients = toUnqualifiedVersionlessIds(myPatientDao.search(params));
		assertThat(patients, containsInAnyOrder(pid1, pid2));
		assertEquals(2, patients.size());

		params = new SearchParameterMap();
		params.add(Patient.SP_FAMILY, new StringParam("FOO_testSearchStringParam"));
		patients = toUnqualifiedVersionlessIds(myPatientDao.search(params));
		assertEquals(0, patients.size());

		// Try with different casing

		params = new SearchParameterMap();
		params.add(Patient.SP_FAMILY, new StringParam("tester_testsearchstringparam"));
		patients = toUnqualifiedVersionlessIds(myPatientDao.search(params));
		assertThat(patients, containsInAnyOrder(pid1, pid2));
		assertEquals(2, patients.size());

		params = new SearchParameterMap();
		params.add(Patient.SP_FAMILY, new StringParam("TESTER_TESTSEARCHSTRINGPARAM"));
		patients = toUnqualifiedVersionlessIds(myPatientDao.search(params));
		assertThat(patients, containsInAnyOrder(pid1, pid2));
		assertEquals(2, patients.size());
	}

	@Test
	public void testSearchStringParamDoesntMatchWrongType() {
		IIdType pid1;
		IIdType pid2;
		{
			Patient patient = new Patient();
			patient.addName().setFamily("HELLO");
			pid1 = myPatientDao.create(patient, mySrd).getId().toUnqualifiedVersionless();
		}
		{
			Practitioner patient = new Practitioner();
			patient.addName().setFamily("HELLO");
			pid2 = myPractitionerDao.create(patient, mySrd).getId().toUnqualifiedVersionless();
		}

		SearchParameterMap params;
		List<IIdType> patients;

		params = new SearchParameterMap();
		params.add(Patient.SP_FAMILY, new StringParam("HELLO"));
		patients = toUnqualifiedVersionlessIds(myPatientDao.search(params));
		assertThat(patients, containsInAnyOrder(pid1));
		assertThat(patients, not(containsInAnyOrder(pid2)));
	}

	@Test
	public void testSearchStringParamReallyLong() {
		String methodName = "testSearchStringParamReallyLong";
		String value = StringUtils.rightPad(methodName, 200, 'a');

		IIdType longId;
		IIdType shortId;
		{
			Patient patient = new Patient();
			patient.addIdentifier().setSystem("urn:system").setValue("001");
			patient.addName().setFamily(value);
			longId = myPatientDao.create(patient, mySrd).getId().toUnqualifiedVersionless();
		}
		{
			Patient patient = new Patient();
			patient.addIdentifier().setSystem("urn:system").setValue("002");
			shortId = myPatientDao.create(patient, mySrd).getId().toUnqualifiedVersionless();
		}

		SearchParameterMap params;

		params = new SearchParameterMap();
		params.setLoadSynchronous(true);

		String substring = value.substring(0, ResourceIndexedSearchParamString.MAX_LENGTH);
		params.add(Patient.SP_FAMILY, new StringParam(substring));
		IBundleProvider found = myPatientDao.search(params);
		assertEquals(1, toList(found).size());
		assertThat(toUnqualifiedVersionlessIds(found), contains(longId));
		assertThat(toUnqualifiedVersionlessIds(found), not(contains(shortId)));

	}

	@Test
	public void testSearchStringParamWithNonNormalized() {
		{
			Patient patient = new Patient();
			patient.addIdentifier().setSystem("urn:system").setValue("001");
			patient.addName().addGiven("testSearchStringParamWithNonNormalized_h\u00F6ra");
			myPatientDao.create(patient, mySrd);
		}
		{
			Patient patient = new Patient();
			patient.addIdentifier().setSystem("urn:system").setValue("002");
			patient.addName().addGiven("testSearchStringParamWithNonNormalized_HORA");
			myPatientDao.create(patient, mySrd);
		}

		SearchParameterMap params = new SearchParameterMap();
		params.setLoadSynchronous(true);
		params.add(Patient.SP_GIVEN, new StringParam("testSearchStringParamWithNonNormalized_hora"));
		List<Patient> patients = toList(myPatientDao.search(params));
		assertEquals(2, patients.size());

		StringParam parameter = new StringParam("testSearchStringParamWithNonNormalized_hora");
		parameter.setExact(true);
		params = new SearchParameterMap();
		params.setLoadSynchronous(true);
		params.add(Patient.SP_GIVEN, parameter);
		patients = toList(myPatientDao.search(params));
		assertEquals(0, patients.size());

	}

	@Test
	public void testSearchStringWrongParam() {
		Patient p1 = new Patient();
		p1.getNameFirstRep().setFamily("AAA");
		String id1 = myPatientDao.create(p1).getId().toUnqualifiedVersionless().getValue();

		Patient p2 = new Patient();
		p2.getNameFirstRep().addGiven("AAA");
		String id2 = myPatientDao.create(p2).getId().toUnqualifiedVersionless().getValue();

		{
			myCaptureQueriesListener.clear();
			IBundleProvider found = myPatientDao.search(new SearchParameterMap().setLoadSynchronous(true).add(Patient.SP_FAMILY, new StringParam("AAA")));
			myCaptureQueriesListener.logSelectQueriesForCurrentThread(0);
			assertThat(toUnqualifiedVersionlessIdValues(found).toString(), toUnqualifiedVersionlessIdValues(found), containsInAnyOrder(id1));
			assertEquals(1, found.size().intValue());
		}
		{
			IBundleProvider found = myPatientDao.search(new SearchParameterMap().setLoadSynchronous(true).add(Patient.SP_GIVEN, new StringParam("AAA")));
			assertThat(toUnqualifiedVersionlessIdValues(found), containsInAnyOrder(id2));
			assertEquals(1, found.size().intValue());
		}

	}

	@Test
	public void testSearchLinkToken() {
		// /fhirapi/MedicationRequest?category=community&identifier=urn:oid:2.16.840.1.113883.3.7418.12.3%7C&intent=order&medication.code:text=calcitriol,hectorol,Zemplar,rocaltrol,vectical,vitamin%20D,doxercalciferol,paricalcitol&status=active,completed

		Medication m = new Medication();
		m.getCode().setText("valueb");
		myMedicationDao.create(m);

		MedicationRequest mr = new MedicationRequest();
		mr.addCategory().addCoding().setCode("community");
		mr.addIdentifier().setSystem("urn:oid:2.16.840.1.113883.3.7418.12.3").setValue("1");
		mr.setIntent(MedicationRequest.MedicationRequestIntent.ORDER);
		mr.setMedication(new Reference(m.getId()));
		myMedicationRequestDao.create(mr);

		SearchParameterMap sp = new SearchParameterMap();
		sp.setLoadSynchronous(true);
		sp.add("category", new TokenParam("community"));
		sp.add("identifier", new TokenParam("urn:oid:2.16.840.1.113883.3.7418.12.3", "1"));
		sp.add("intent", new TokenParam("order"));
		ReferenceParam param1 = new ReferenceParam("valuea").setChain("code:text");
		ReferenceParam param2 = new ReferenceParam("valueb").setChain("code:text");
		ReferenceParam param3 = new ReferenceParam("valuec").setChain("code:text");
		sp.add("medication", new ReferenceOrListParam().addOr(param1).addOr(param2).addOr(param3));

		myCaptureQueriesListener.clear();
		IBundleProvider retrieved = myMedicationRequestDao.search(sp);
		assertEquals(1, retrieved.size().intValue());

		myCaptureQueriesListener.logSelectQueriesForCurrentThread();
		List<String> queries = myCaptureQueriesListener
			.getSelectQueriesForCurrentThread()
			.stream()
			.map(t -> t.getSql(true, true))
			.collect(Collectors.toList());

		String searchQuery = queries.get(0);
		assertEquals(3, countMatches(searchQuery.toUpperCase(), "HFJ_SPIDX_TOKEN"), searchQuery);
		assertEquals(4, countMatches(searchQuery.toUpperCase(), "LEFT OUTER JOIN"), searchQuery);
	}


	@Test
	public void testSearchWithDateRange() {

		myCaptureQueriesListener.clear();
		SearchParameterMap sp = new SearchParameterMap();
		sp.setLoadSynchronous(true);
		sp.add(MedicationRequest.SP_INTENT, new TokenParam("FOO", "BAR"));
		sp.setLastUpdated(new DateRangeParam()
			.setUpperBound(new DateParam("le2019-02-22T17:50:00"))
			.setLowerBound(new DateParam("ge2019-02-22T13:50:00")));
		IBundleProvider retrieved = myMedicationRequestDao.search(sp);

		myCaptureQueriesListener.logSelectQueriesForCurrentThread();
		List<String> queries = myCaptureQueriesListener
			.getSelectQueriesForCurrentThread()
			.stream()
			.map(t -> t.getSql(true, true))
			.collect(Collectors.toList());

		String searchQuery = queries.get(0);
		assertEquals(1, countMatches(searchQuery.toUpperCase(), "HFJ_SPIDX_TOKEN"), searchQuery);
		assertEquals(1, countMatches(searchQuery.toUpperCase(), "LEFT OUTER JOIN"), searchQuery);
		assertEquals(2, countMatches(searchQuery.toUpperCase(), "RES_UPDATED"), searchQuery);
	}

	@Disabled
	@Test
	public void testSearchWithContext() {


		String url = "Procedure?_count=300&_format=json&_include%3Arecurse=*&category=CANN&encounter.identifier=A1057852019&status%3Anot=entered-in-error";
		RuntimeResourceDefinition def = myFhirCtx.getResourceDefinition("Procedure");
		SearchParameterMap sp = myMatchUrlService.translateMatchUrl(url, def);


		myCaptureQueriesListener.clear();
		sp.setLoadSynchronous(true);
		IBundleProvider retrieved = myProcedureDao.search(sp);

		myCaptureQueriesListener.logSelectQueriesForCurrentThread();
//		List<String> queries = myCaptureQueriesListener
//			.getSelectQueriesForCurrentThread()
//			.stream()
//			.map(t -> t.getSql(true, true))
//			.collect(Collectors.toList());
//
//		String searchQuery = queries.get(0);
//		assertEquals(searchQuery, 1, StringUtils.countMatches(searchQuery.toUpperCase(), "HFJ_SPIDX_TOKEN"));
//		assertEquals(searchQuery, 1, StringUtils.countMatches(searchQuery.toUpperCase(), "LEFT OUTER JOIN"));
//		assertEquals(searchQuery, 2, StringUtils.countMatches(searchQuery.toUpperCase(), "AND RESOURCETA0_.RES_UPDATED"));
	}


	@Test
	public void testSearchTokenParam() {
		Patient patient = new Patient();
		patient.addIdentifier().setSystem("urn:system").setValue("testSearchTokenParam001");
		patient.addName().setFamily("Tester").addGiven("testSearchTokenParam1");
		patient.addCommunication().getLanguage().setText("testSearchTokenParamComText").addCoding().setCode("testSearchTokenParamCode").setSystem("testSearchTokenParamSystem")
			.setDisplay("testSearchTokenParamDisplay");
		myPatientDao.create(patient, mySrd);

		patient = new Patient();
		patient.addIdentifier().setSystem("urn:system").setValue("testSearchTokenParam002");
		patient.addName().setFamily("Tester").addGiven("testSearchTokenParam2");
		myPatientDao.create(patient, mySrd);

		{
			SearchParameterMap map = new SearchParameterMap();
			map.add(Patient.SP_IDENTIFIER, new TokenParam("urn:system", "testSearchTokenParam001"));
			IBundleProvider retrieved = myPatientDao.search(map);
			assertEquals(1, retrieved.size().intValue());
		}
		{
			SearchParameterMap map = new SearchParameterMap();
			map.add(Patient.SP_IDENTIFIER, new TokenParam(null, "testSearchTokenParam001"));
			IBundleProvider retrieved = myPatientDao.search(map);
			assertEquals(1, retrieved.size().intValue());
		}
		{
			SearchParameterMap map = new SearchParameterMap();
			map.add(Patient.SP_LANGUAGE, new TokenParam("testSearchTokenParamSystem", "testSearchTokenParamCode"));
			assertEquals(1, myPatientDao.search(map).size().intValue());
		}
		{
			SearchParameterMap map = new SearchParameterMap();
			map.add(Patient.SP_LANGUAGE, new TokenParam(null, "testSearchTokenParamCode", true));
			assertEquals(0, myPatientDao.search(map).size().intValue());
		}
		{
			// Complete match
			SearchParameterMap map = new SearchParameterMap();
			map.add(Patient.SP_LANGUAGE, new TokenParam(null, "testSearchTokenParamComText", true));
			assertEquals(1, myPatientDao.search(map).size().intValue());
		}
		{
			// Left match
			SearchParameterMap map = new SearchParameterMap();
			map.add(Patient.SP_LANGUAGE, new TokenParam(null, "testSearchTokenParamcomtex", true));
			assertEquals(1, myPatientDao.search(map).size().intValue());
		}
		{
			// Right match
			SearchParameterMap map = new SearchParameterMap();
			map.add(Patient.SP_LANGUAGE, new TokenParam(null, "testSearchTokenParamComTex", true));
			assertEquals(1, myPatientDao.search(map).size().intValue());
		}
		{
			SearchParameterMap map = new SearchParameterMap();
			TokenOrListParam listParam = new TokenOrListParam();
			listParam.add("urn:system", "testSearchTokenParam001");
			listParam.add("urn:system", "testSearchTokenParam002");
			map.add(Patient.SP_IDENTIFIER, listParam);
			IBundleProvider retrieved = myPatientDao.search(map);
			assertEquals(2, retrieved.size().intValue());
		}
		{
			SearchParameterMap map = new SearchParameterMap();
			TokenOrListParam listParam = new TokenOrListParam();
			listParam.add(null, "testSearchTokenParam001");
			listParam.add("urn:system", "testSearchTokenParam002");
			map.add(Patient.SP_IDENTIFIER, listParam);
			IBundleProvider retrieved = myPatientDao.search(map);
			assertEquals(2, retrieved.size().intValue());
		}
	}


	@Test
	public void testSearchDoubleToken() {
		Patient patient = new Patient();
		patient.addIdentifier().setSystem("urn:system").setValue("TOKENA");
		patient.addIdentifier().setSystem("urn:system").setValue("TOKENB");
		String idBoth = myPatientDao.create(patient, mySrd).getId().toUnqualifiedVersionless().getValue();

		patient = new Patient();
		patient.addIdentifier().setSystem("urn:system").setValue("TOKENA");
		String idA = myPatientDao.create(patient, mySrd).getId().toUnqualifiedVersionless().getValue();

		patient = new Patient();
		patient.addIdentifier().setSystem("urn:system").setValue("TOKENB");
		myPatientDao.create(patient, mySrd);


		{
			SearchParameterMap map = new SearchParameterMap();
			map.setLoadSynchronous(true);
			map.add(Patient.SP_IDENTIFIER, new TokenAndListParam()
				.addAnd(new TokenParam("urn:system", "TOKENA"))
				.addAnd(new TokenParam("urn:system", "TOKENB"))
			);
			IBundleProvider retrieved = myPatientDao.search(map);
			myCaptureQueriesListener.logSelectQueriesForCurrentThread();
			assertThat(toUnqualifiedVersionlessIdValues(retrieved), containsInAnyOrder(idBoth));
		}
		{
			SearchParameterMap map = new SearchParameterMap();
			map.setLoadSynchronous(true);
			map.add(Patient.SP_IDENTIFIER, new TokenParam("urn:system", "TOKENA"));
			IBundleProvider retrieved = myPatientDao.search(map);
			assertThat(toUnqualifiedVersionlessIdValues(retrieved), containsInAnyOrder(idA, idBoth));
		}
	}


	@Test
	public void testSearchDoubleString() {
		Patient patient = new Patient();
		patient.addName().setFamily("STRINGA");
		patient.addName().setFamily("STRINGB");
		String idBoth = myPatientDao.create(patient, mySrd).getId().toUnqualifiedVersionless().getValue();

		patient = new Patient();
		patient.addName().setFamily("STRINGA");
		String idA = myPatientDao.create(patient, mySrd).getId().toUnqualifiedVersionless().getValue();

		patient = new Patient();
		patient.addName().setFamily("STRINGB");
		myPatientDao.create(patient, mySrd);


		{
			SearchParameterMap map = new SearchParameterMap();
			map.setLoadSynchronous(true);
			map.add(Patient.SP_FAMILY, new StringAndListParam()
				.addAnd(new StringParam("STRINGA"))
				.addAnd(new StringParam("STRINGB"))
			);
			myCaptureQueriesListener.clear();
			IBundleProvider retrieved = myPatientDao.search(map);
			myCaptureQueriesListener.logSelectQueriesForCurrentThread();
			assertThat(toUnqualifiedVersionlessIdValues(retrieved), containsInAnyOrder(idBoth));
		}
		{
			SearchParameterMap map = new SearchParameterMap();
			map.setLoadSynchronous(true);
			map.add(Patient.SP_FAMILY, new StringParam("STRINGA"));
			IBundleProvider retrieved = myPatientDao.search(map);
			assertThat(toUnqualifiedVersionlessIdValues(retrieved), containsInAnyOrder(idA, idBoth));
		}
	}

	@Test
	public void testSearchTokenParamNoValue() {
		Patient patient = new Patient();
		patient.addIdentifier().setSystem("urn:system").setValue("testSearchTokenParam001");
		patient.addName().setFamily("Tester").addGiven("testSearchTokenParam1");
		patient.addCommunication().getLanguage().setText("testSearchTokenParamComText").addCoding().setCode("testSearchTokenParamCode").setSystem("testSearchTokenParamSystem")
			.setDisplay("testSearchTokenParamDisplay");
		myPatientDao.create(patient, mySrd);

		patient = new Patient();
		patient.addIdentifier().setSystem("urn:system").setValue("testSearchTokenParam002");
		patient.addName().setFamily("Tester").addGiven("testSearchTokenParam2");
		myPatientDao.create(patient, mySrd);

		patient = new Patient();
		patient.addIdentifier().setSystem("urn:system2").setValue("testSearchTokenParam003");
		patient.addName().setFamily("Tester").addGiven("testSearchTokenParam2");
		myPatientDao.create(patient, mySrd);

		patient = new Patient();
		patient.addIdentifier().setSystem("urn:system2").setValue("testSearchTokenParam004");
		patient.addName().setFamily("Tester").addGiven("testSearchTokenParam2");
		myPatientDao.create(patient, mySrd);

		runInTransaction(()->{
			ourLog.info("Token indexes:\n * {}", myResourceIndexedSearchParamTokenDao.findAll().stream().filter(t->t.getParamName().equals("identifier")).map(t->t.toString()).collect(Collectors.joining("\n * ")));
		});

		{
			SearchParameterMap map = SearchParameterMap.newSynchronous();
			map.add(Patient.SP_IDENTIFIER, new TokenParam("urn:system", null));
			myCaptureQueriesListener.clear();
			IBundleProvider retrieved = myPatientDao.search(map);
			myCaptureQueriesListener.logSelectQueriesForCurrentThread(0);
			assertEquals(2, retrieved.size().intValue());
		}
		{
			SearchParameterMap map = SearchParameterMap.newSynchronous();
			map.add(Patient.SP_IDENTIFIER, new TokenParam("urn:system", ""));
			myCaptureQueriesListener.clear();
			IBundleProvider retrieved = myPatientDao.search(map);
			myCaptureQueriesListener.logSelectQueriesForCurrentThread(0);
			assertEquals(2, retrieved.size().intValue());
		}
	}

	/**
	 * See #819
	 */
	@Test
	public void testSearchTokenWithNotModifier() {
		String male, female;
		{
			Patient patient = new Patient();
			patient.addIdentifier().setSystem("urn:system").setValue("001");
			patient.addName().setFamily("Tester").addGiven("Joe");
			patient.setGender(AdministrativeGender.MALE);
			male = myPatientDao.create(patient, mySrd).getId().toUnqualifiedVersionless().getValue();
		}
		{
			Patient patient = new Patient();
			patient.addIdentifier().setSystem("urn:system").setValue("002");
			patient.addName().setFamily("Tester").addGiven("Jane");
			patient.setGender(AdministrativeGender.FEMALE);
			female = myPatientDao.create(patient, mySrd).getId().toUnqualifiedVersionless().getValue();
		}

		runInTransaction(()->{
			ourLog.info("Tokens:\n * {}", myResourceIndexedSearchParamTokenDao.findAll().stream().map(t->t.toString()).collect(Collectors.joining("\n * ")));
		});

		List<String> patients;
		SearchParameterMap params;

		// Yes match - one value
		params = new SearchParameterMap();
		params.add(Patient.SP_GENDER, new TokenParam(null, "male"));
		params.setLoadSynchronous(true);
		patients = toUnqualifiedVersionlessIdValues(myPatientDao.search(params));
		assertThat(patients, contains(male));

		// Yes match - two values
		params = new SearchParameterMap();
		params.add(Patient.SP_GENDER, new TokenOrListParam()
			.addOr(new TokenParam(null, "male"))
			.addOr(new TokenParam(null, "blah"))
		);
		params.setLoadSynchronous(true);
		patients = toUnqualifiedVersionlessIdValues(myPatientDao.search(params));
		assertThat(patients, contains(male));

		// Yes match - two values with different specificities
		params = new SearchParameterMap();
		params.add(Patient.SP_GENDER, new TokenOrListParam()
			.addOr(new TokenParam(null, "male"))
			.addOr(new TokenParam("http://help-im-a-bug", "blah"))
		);
		params.setLoadSynchronous(true);
		patients = toUnqualifiedVersionlessIdValues(myPatientDao.search(params));
		assertThat(patients, contains(male));

		// No match - one value
		params = new SearchParameterMap();
		params.add(Patient.SP_GENDER, new TokenParam(null, "male").setModifier(TokenParamModifier.NOT));
		params.setLoadSynchronous(true);
		myCaptureQueriesListener.clear();
		patients = toUnqualifiedVersionlessIdValues(myPatientDao.search(params));
		myCaptureQueriesListener.logSelectQueriesForCurrentThread(0);
		assertThat(patients, contains(female));

		// No match - two values
		params = new SearchParameterMap();
		params.add(Patient.SP_GENDER, new TokenOrListParam()
			.addOr(new TokenParam(null, "male").setModifier(TokenParamModifier.NOT))
			.addOr(new TokenParam(null, "blah").setModifier(TokenParamModifier.NOT))
		);
		params.setLoadSynchronous(true);
		patients = toUnqualifiedVersionlessIdValues(myPatientDao.search(params));
		assertThat(patients, contains(female));

		// No match - two values with different specificities
		params = new SearchParameterMap();
		params.add(Patient.SP_GENDER, new TokenOrListParam()
			.addOr(new TokenParam(null, "male").setModifier(TokenParamModifier.NOT))
			.addOr(new TokenParam("http://help-im-a-bug", "blah").setModifier(TokenParamModifier.NOT))
		);
		params.setLoadSynchronous(true);
		patients = toUnqualifiedVersionlessIdValues(myPatientDao.search(params));
		assertThat(patients, contains(female));

	}

	@Test
	public void testSearchTokenWrongParam() {
		Patient p1 = new Patient();
		p1.setGender(AdministrativeGender.MALE);
		String id1 = myPatientDao.create(p1).getId().toUnqualifiedVersionless().getValue();

		Patient p2 = new Patient();
		p2.addIdentifier().setValue(AdministrativeGender.MALE.toCode());
		String id2 = myPatientDao.create(p2).getId().toUnqualifiedVersionless().getValue();

		{
			IBundleProvider found = myPatientDao.search(new SearchParameterMap().setLoadSynchronous(true).add(Patient.SP_GENDER, new TokenParam(null, "male")));
			assertThat(toUnqualifiedVersionlessIdValues(found), containsInAnyOrder(id1));
			assertEquals(1, found.size().intValue());
		}
		{
			IBundleProvider found = myPatientDao.search(new SearchParameterMap().setLoadSynchronous(true).add(Patient.SP_IDENTIFIER, new TokenParam(null, "male")));
			assertThat(toUnqualifiedVersionlessIdValues(found), containsInAnyOrder(id2));
			assertEquals(1, found.size().intValue());
		}

	}

	@Test
	@Disabled
	public void testSearchUnknownContentParam() {
		SearchParameterMap params = new SearchParameterMap();
		params.add(Constants.PARAM_CONTENT, new StringParam("fulltext"));
		try {
			myPatientDao.search(params);
			fail();
		} catch (InvalidRequestException e) {
			assertEquals("Fulltext search is not enabled on this service, can not process parameter: _content", e.getMessage());
		}
	}

	@Test
	@Disabled
	public void testSearchUnknownTextParam() {
		SearchParameterMap params = new SearchParameterMap();
		params.add(Constants.PARAM_TEXT, new StringParam("fulltext"));
		try {
			myPatientDao.search(params);
			fail();
		} catch (InvalidRequestException e) {
			assertEquals("Fulltext search is not enabled on this service, can not process parameter: _text", e.getMessage());
		}
	}

	@Test
	public void testSearchUriWrongParam() {
		ValueSet v1 = new ValueSet();
		v1.getUrlElement().setValue("http://foo");
		String id1 = myValueSetDao.create(v1).getId().toUnqualifiedVersionless().getValue();

		ValueSet v2 = new ValueSet();
		v2.getExpansion().getIdentifierElement().setValue("http://foo");
		v2.getUrlElement().setValue("http://www.example.org/vs");
		String id2 = myValueSetDao.create(v2).getId().toUnqualifiedVersionless().getValue();

		{
			IBundleProvider found = myValueSetDao.search(new SearchParameterMap().setLoadSynchronous(true).add(ValueSet.SP_URL, new UriParam("http://foo")));
			assertThat(toUnqualifiedVersionlessIdValues(found), containsInAnyOrder(id1));
			assertEquals(1, found.size().intValue());
		}
		{
			IBundleProvider found = myValueSetDao.search(new SearchParameterMap().setLoadSynchronous(true).add(ValueSet.SP_EXPANSION, new UriParam("http://foo")));
			assertThat(toUnqualifiedVersionlessIdValues(found), containsInAnyOrder(id2));
			assertEquals(1, found.size().intValue());
		}

	}

	@Test
	public void testSearchValueQuantity() {
		String methodName = "testSearchValueQuantity";

		String id1;
		{
			Observation o = new Observation();
			o.getCode().addCoding().setSystem("urn:foo").setCode(methodName + "code");
			Quantity q = new Quantity().setSystem("urn:bar:" + methodName).setCode(methodName + "units").setValue(100);
			o.setValue(q);
			id1 = myObservationDao.create(o, mySrd).getId().toUnqualifiedVersionless().getValue();
		}

		String id2;
		{
			Observation o = new Observation();
			o.getCode().addCoding().setSystem("urn:foo").setCode(methodName + "code");
			Quantity q = new Quantity().setSystem("urn:bar:" + methodName).setCode(methodName + "units").setValue(5);
			o.setValue(q);
			id2 = myObservationDao.create(o, mySrd).getId().toUnqualifiedVersionless().getValue();
		}

		SearchParameterMap map;
		IBundleProvider found;
		QuantityParam param;

		map = new SearchParameterMap();
		map.setLoadSynchronous(true);
		param = new QuantityParam(ParamPrefixEnum.GREATERTHAN_OR_EQUALS, new BigDecimal("10"), null, null);
		map.add(Observation.SP_VALUE_QUANTITY, param);
		myCaptureQueriesListener.clear();
		found = myObservationDao.search(map);
		myCaptureQueriesListener.logSelectQueriesForCurrentThread(0);
		assertThat(toUnqualifiedVersionlessIdValues(found).toString(), toUnqualifiedVersionlessIdValues(found), contains(id1));

		String searchQuery = myCaptureQueriesListener.getSelectQueriesForCurrentThread().get(0).getSql(true, true);
		assertEquals(0, countMatches(searchQuery.toLowerCase(), "join"), searchQuery);
		assertEquals(0, countMatches(searchQuery.toLowerCase(), "partition"), searchQuery);
		assertEquals(1, countMatches(searchQuery.toLowerCase(), "hash_identity"), searchQuery);
		assertEquals(1, countMatches(searchQuery.toLowerCase(), "sp_value"), searchQuery);

		map = new SearchParameterMap();
		map.setLoadSynchronous(true);
		param = new QuantityParam(ParamPrefixEnum.GREATERTHAN_OR_EQUALS, new BigDecimal("10"), null, methodName + "units");
		map.add(Observation.SP_VALUE_QUANTITY, param);
		found = myObservationDao.search(map);
		assertThat(toUnqualifiedVersionlessIdValues(found), contains(id1));

		map = new SearchParameterMap();
		map.setLoadSynchronous(true);
		param = new QuantityParam(ParamPrefixEnum.GREATERTHAN_OR_EQUALS, new BigDecimal("10"), "urn:bar:" + methodName, null);
		map.add(Observation.SP_VALUE_QUANTITY, param);
		found = myObservationDao.search(map);
		assertThat(toUnqualifiedVersionlessIdValues(found), contains(id1));

		map = new SearchParameterMap();
		map.setLoadSynchronous(true);
		param = new QuantityParam(ParamPrefixEnum.GREATERTHAN_OR_EQUALS, new BigDecimal("10"), "urn:bar:" + methodName, methodName + "units");
		map.add(Observation.SP_VALUE_QUANTITY, param);
		found = myObservationDao.search(map);
		assertThat(toUnqualifiedVersionlessIdValues(found), contains(id1));

		map = new SearchParameterMap();
		map.setLoadSynchronous(true);
		param = new QuantityParam(ParamPrefixEnum.GREATERTHAN_OR_EQUALS, new BigDecimal("1000"), "urn:bar:" + methodName, methodName + "units");
		map.add(Observation.SP_VALUE_QUANTITY, param);
		found = myObservationDao.search(map);
		assertThat(toUnqualifiedVersionlessIdValues(found), empty());

	}

	@Test
	public void testSearchWithContains() {
		myDaoConfig.setAllowContainsSearches(true);

		Patient pt1 = new Patient();
		pt1.addName().setFamily("ABCDEFGHIJK");
		String pt1id = myPatientDao.create(pt1).getId().toUnqualifiedVersionless().getValue();

		Patient pt2 = new Patient();
		pt2.addName().setFamily("FGHIJK");
		String pt2id = myPatientDao.create(pt2).getId().toUnqualifiedVersionless().getValue();

		Patient pt3 = new Patient();
		pt3.addName().setFamily("ZZZZZ");
		myPatientDao.create(pt3).getId().toUnqualifiedVersionless().getValue();


		List<String> ids;
		SearchParameterMap map;
		IBundleProvider results;

		// Contains = true
		map = new SearchParameterMap();
		map.add(Patient.SP_NAME, new StringParam("FGHIJK").setContains(true));
		map.setLoadSynchronous(true);
		results = myPatientDao.search(map);
		ids = toUnqualifiedVersionlessIdValues(results);
		assertThat(ids, containsInAnyOrder(pt1id, pt2id));

		// Contains = false
		map = new SearchParameterMap();
		map.add(Patient.SP_NAME, new StringParam("FGHIJK").setContains(false));
		map.setLoadSynchronous(true);
		results = myPatientDao.search(map);
		ids = toUnqualifiedVersionlessIdValues(results);
		assertThat(ids, containsInAnyOrder(pt2id));

		// No contains
		map = new SearchParameterMap();
		map.add(Patient.SP_NAME, new StringParam("FGHIJK"));
		map.setLoadSynchronous(true);
		results = myPatientDao.search(map);
		ids = toUnqualifiedVersionlessIdValues(results);
		assertThat(ids, containsInAnyOrder(pt2id));
	}

	@Test
	public void testSearchWithContainsLowerCase() {
		myDaoConfig.setAllowContainsSearches(true);

		Patient pt1 = new Patient();
		pt1.addName().setFamily("abcdefghijk");
		String pt1id = myPatientDao.create(pt1).getId().toUnqualifiedVersionless().getValue();

		Patient pt2 = new Patient();
		pt2.addName().setFamily("fghijk");
		String pt2id = myPatientDao.create(pt2).getId().toUnqualifiedVersionless().getValue();

		Patient pt3 = new Patient();
		pt3.addName().setFamily("zzzzz");
		myPatientDao.create(pt3).getId().toUnqualifiedVersionless().getValue();


		List<String> ids;
		SearchParameterMap map;
		IBundleProvider results;

		// Contains = true
		map = new SearchParameterMap();
		map.add(Patient.SP_NAME, new StringParam("FGHIJK").setContains(true));
		map.setLoadSynchronous(true);
		results = myPatientDao.search(map);
		ids = toUnqualifiedVersionlessIdValues(results);
		assertThat(ids, containsInAnyOrder(pt1id, pt2id));

		// Contains = false
		map = new SearchParameterMap();
		map.add(Patient.SP_NAME, new StringParam("FGHIJK").setContains(false));
		map.setLoadSynchronous(true);
		results = myPatientDao.search(map);
		ids = toUnqualifiedVersionlessIdValues(results);
		assertThat(ids, containsInAnyOrder(pt2id));

		// No contains
		map = new SearchParameterMap();
		map.add(Patient.SP_NAME, new StringParam("FGHIJK"));
		map.setLoadSynchronous(true);
		results = myPatientDao.search(map);
		ids = toUnqualifiedVersionlessIdValues(results);
		assertThat(ids, containsInAnyOrder(pt2id));
	}

	@Test
	public void testSearchWithContainsDisabled() {
		myDaoConfig.setAllowContainsSearches(false);

		SearchParameterMap map = new SearchParameterMap();
		map.setLoadSynchronous(true);
		map.add(Patient.SP_NAME, new StringParam("FGHIJK").setContains(true));

		try {
			myPatientDao.search(map);
			fail();
		} catch (MethodNotAllowedException e) {
			assertEquals(":contains modifier is disabled on this server", e.getMessage());
		}
	}

	@Test
	public void testSearchWithDate() {
		IIdType orgId = myOrganizationDao.create(new Organization(), mySrd).getId();
		IIdType id2;
		IIdType id1;
		{
			Patient patient = new Patient();
			patient.addIdentifier().setSystem("urn:system").setValue("001");
			id1 = myPatientDao.create(patient, mySrd).getId().toUnqualifiedVersionless();
		}
		{
			Patient patient = new Patient();
			patient.addIdentifier().setSystem("urn:system").setValue("002");
			patient.addName().setFamily("Tester_testSearchStringParam").addGiven("John");
			patient.setBirthDateElement(new DateType("2011-01-01"));
			patient.getManagingOrganization().setReferenceElement(orgId);
			id2 = myPatientDao.create(patient, mySrd).getId().toUnqualifiedVersionless();
		}
		{
			SearchParameterMap params = new SearchParameterMap();
			params.setLoadSynchronous(true);
			params.add(Patient.SP_BIRTHDATE, new DateParam("2011-01-01"));
			List<IIdType> patients = toUnqualifiedVersionlessIds(myPatientDao.search(params));
			assertThat(patients, contains(id2));
		}
		{
			SearchParameterMap params = new SearchParameterMap();
			params.setLoadSynchronous(true);
			params.add(Patient.SP_BIRTHDATE, new DateParam("2011-01-03"));
			List<IIdType> patients = toUnqualifiedVersionlessIds(myPatientDao.search(params));
			assertThat(patients, empty());
		}
		{
			SearchParameterMap params = new SearchParameterMap();
			params.setLoadSynchronous(true);
			params.add(Patient.SP_BIRTHDATE, new DateParam("2011-01-03").setPrefix(ParamPrefixEnum.LESSTHAN));
			List<IIdType> patients = toUnqualifiedVersionlessIds(myPatientDao.search(params));
			assertThat(patients, contains(id2));
		}
		{
			SearchParameterMap params = new SearchParameterMap();
			params.setLoadSynchronous(true);
			params.add(Patient.SP_BIRTHDATE, new DateParam("2010-01-01").setPrefix(ParamPrefixEnum.LESSTHAN));
			List<IIdType> patients = toUnqualifiedVersionlessIds(myPatientDao.search(params));
			assertThat(patients, empty());
		}
	}


	@Test
	public void testSearchReferenceUntyped() {
		Patient p = new Patient();
		p.setActive(true);
		p.setId("PAT");
		myPatientDao.update(p);

		AuditEvent audit = new AuditEvent();
		audit.setId("AUDIT");
		audit.addEntity().getWhat().setReference("Patient/PAT");
		myAuditEventDao.update(audit);

		IAnonymousInterceptor interceptor = mock(IAnonymousInterceptor.class);
		try {
			myInterceptorRegistry.registerAnonymousInterceptor(Pointcut.JPA_PERFTRACE_WARNING, interceptor);

			myCaptureQueriesListener.clear();

			SearchParameterMap map = new SearchParameterMap();
			map.setLoadSynchronous(true);
			map.add(AuditEvent.SP_ENTITY, new ReferenceParam("PAT"));
			IBundleProvider outcome = myAuditEventDao.search(map);
			assertThat(toUnqualifiedVersionlessIdValues(outcome), contains("AuditEvent/AUDIT"));

			myCaptureQueriesListener.logSelectQueriesForCurrentThread();

		} finally {
			myInterceptorRegistry.unregisterInterceptor(interceptor);
		}

		ArgumentCaptor<HookParams> captor = ArgumentCaptor.forClass(HookParams.class);
		verify(interceptor, times(1)).invoke(ArgumentMatchers.eq(Pointcut.JPA_PERFTRACE_WARNING), captor.capture());
		StorageProcessingMessage message = captor.getValue().get(StorageProcessingMessage.class);
		assertEquals("This search uses an unqualified resource(a parameter in a chain without a resource type). This is less efficient than using a qualified type. If you know what you're looking for, try qualifying it using the form: 'entity:[resourceType]'", message.getMessage());
	}


	@Test
	public void testSearchWithDateAndReusesExistingJoin() {
		// Add a search parameter to Observation.issued, so that between that one
		// and the existing one on Observation.effective, we have 2 date search parameters
		// on the same resource
		{
			SearchParameter sp = new SearchParameter();
			sp.setStatus(Enumerations.PublicationStatus.ACTIVE);
			sp.addBase("Observation");
			sp.setType(Enumerations.SearchParamType.DATE);
			sp.setCode("issued");
			sp.setExpression("Observation.issued");
			mySearchParameterDao.create(sp);
			mySearchParamRegistry.forceRefresh();
		}

		// Dates are reversed on these two observations
		IIdType obsId1;
		{
			Observation obs = new Observation();
			obs.setIssuedElement(new InstantType("2020-06-06T12:00:00Z"));
			obs.setEffective(new InstantType("2019-06-06T12:00:00Z"));
			obsId1 = myObservationDao.create(obs).getId().toUnqualifiedVersionless();
		}
		IIdType obsId2;
		{
			Observation obs = new Observation();
			obs.setIssuedElement(new InstantType("2019-06-06T12:00:00Z"));
			obs.setEffective(new InstantType("2020-06-06T12:00:00Z"));
			obsId2 = myObservationDao.create(obs).getId().toUnqualifiedVersionless();
		}

		// Add two with a period
		IIdType obsId3;
		{
			Observation obs = new Observation();
			obs.setEffective(new Period().setStartElement(new DateTimeType("2000-06-06T12:00:00Z")).setEndElement(new DateTimeType("2001-06-06T12:00:00Z")));
			obsId3 = myObservationDao.create(obs).getId().toUnqualifiedVersionless();
		}
		IIdType obsId4;
		{
			Observation obs = new Observation();
			obs.setEffective(new Period().setStartElement(new DateTimeType("2001-01-01T12:00:00Z")).setEndElement(new DateTimeType("2002-01-01T12:00:00Z")));
			obsId4 = myObservationDao.create(obs).getId().toUnqualifiedVersionless();
		}

		// Two AND instances of 1 SP
		{
			myCaptureQueriesListener.clear();
			SearchParameterMap params = new SearchParameterMap();
			params.setLoadSynchronous(true);
			params.add("issued", new DateParam("ge2020-06-05"));
			params.add("issued", new DateParam("lt2020-06-07"));
			List<IIdType> patients = toUnqualifiedVersionlessIds(myObservationDao.search(params));
			assertThat(patients.toString(), patients, contains(obsId1));
			String searchQuery = myCaptureQueriesListener.getSelectQueriesForCurrentThread().get(0).getSql(true, true);
			ourLog.info("Search query:\n{}", searchQuery);
			assertEquals(0, countMatches(searchQuery.toLowerCase(), "join"), searchQuery);
			assertEquals(1, countMatches(searchQuery.toLowerCase(), "t0.sp_value_low_date_ordinal >= '20200605'"), searchQuery);
			assertEquals(1, countMatches(searchQuery.toLowerCase(), "t0.sp_value_low_date_ordinal <= '20200606'"), searchQuery);
		}

		// Two AND instances of 1 SP and 1 instance of another
		{
			myCaptureQueriesListener.clear();
			SearchParameterMap params = new SearchParameterMap();
			params.setLoadSynchronous(true);
			params.add("issued", new DateParam("ge2020-06-05"));
			params.add("issued", new DateParam("lt2020-06-07"));
			params.add("date", new DateParam("gt2019-06-05"));
			params.add("date", new DateParam("lt2019-06-07"));
			List<IIdType> patients = toUnqualifiedVersionlessIds(myObservationDao.search(params));
			assertThat(patients.toString(), patients, contains(obsId1));
			String searchQuery = myCaptureQueriesListener.getSelectQueriesForCurrentThread().get(0).getSql(true, true);
			ourLog.info("Search query:\n{}", searchQuery);
			assertEquals(0, countMatches(searchQuery.toLowerCase(), "partition"), searchQuery);
			assertEquals(1, countMatches(searchQuery.toLowerCase(), "join"), searchQuery);
			assertEquals(2, countMatches(searchQuery.toLowerCase(), "hash_identity"), searchQuery);
			assertEquals(4, countMatches(searchQuery.toLowerCase(), "sp_value_low"), searchQuery);
		}

		// Period search
		{
			myCaptureQueriesListener.clear();
			SearchParameterMap params = new SearchParameterMap();
			params.setLoadSynchronous(true);
			params.add("date", new DateParam("lt2002-01-01T12:00:00Z"));
			List<IIdType> patients = toUnqualifiedVersionlessIds(myObservationDao.search(params));
			assertThat(patients.toString(), patients, containsInAnyOrder(obsId3, obsId4));
			String searchQuery = myCaptureQueriesListener.getSelectQueriesForCurrentThread().get(0).getSql(true, true);
			ourLog.info("Search query:\n{}", searchQuery);
			assertEquals(0, countMatches(searchQuery.toLowerCase(), "join"), searchQuery);
			assertEquals(1, countMatches(searchQuery.toLowerCase(), "hash_identity"), searchQuery);
			assertEquals(1, countMatches(searchQuery.toLowerCase(), "sp_value_low"), searchQuery);
		}

	}


	@Test
	public void testSearchWithFetchSizeDefaultMaximum() {
		myDaoConfig.setFetchSizeDefaultMaximum(5);

		for (int i = 0; i < 10; i++) {
			Patient p = new Patient();
			p.addName().setFamily("PT" + i);
			myPatientDao.create(p);
		}

		SearchParameterMap map = new SearchParameterMap();
		map.setLoadSynchronous(true);
		myCaptureQueriesListener.clear();
		IBundleProvider values = myPatientDao.search(map);
		assertEquals(null, values.size());
		assertEquals(5, values.getResources(0, 1000).size());

		String sql = myCaptureQueriesListener.logSelectQueriesForCurrentThread(0);
		assertEquals(1, countMatches(sql, "limit '5'"), sql);
	}

	@Test
	public void testSearchWithIncludes() {
		String methodName = "testSearchWithIncludes";
		IIdType parentOrgId;
		{
			Organization org = new Organization();
			org.getNameElement().setValue(methodName + "_O1Parent");
			parentOrgId = myOrganizationDao.create(org, mySrd).getId();
		}
		{
			Organization org = new Organization();
			org.getNameElement().setValue(methodName + "_O1");
			org.setPartOf(new Reference(parentOrgId));
			IIdType orgId = myOrganizationDao.create(org, mySrd).getId();

			Patient patient = new Patient();
			patient.addIdentifier().setSystem("urn:system").setValue("001");
			patient.addName().setFamily("Tester_" + methodName + "_P1").addGiven("Joe");
			patient.getManagingOrganization().setReferenceElement(orgId);
			myPatientDao.create(patient, mySrd);
		}
		{
			Patient patient = new Patient();
			patient.addIdentifier().setSystem("urn:system").setValue("002");
			patient.addName().setFamily("Tester_" + methodName + "_P2").addGiven("John");
			myPatientDao.create(patient, mySrd);
		}

		{
			// No includes
			SearchParameterMap params = new SearchParameterMap();
			params.add(Patient.SP_FAMILY, new StringParam("Tester_" + methodName + "_P1"));
			List<IBaseResource> patients = toList(myPatientDao.search(params));
			assertEquals(1, patients.size());
		}
		{
			// Named include
			SearchParameterMap params = new SearchParameterMap();
			params.add(Patient.SP_FAMILY, new StringParam("Tester_" + methodName + "_P1"));
			params.addInclude(Patient.INCLUDE_ORGANIZATION.asNonRecursive());
			IBundleProvider search = myPatientDao.search(params);
			List<IBaseResource> patients = toList(search);
			assertEquals(2, patients.size());
			assertEquals(Patient.class, patients.get(0).getClass());
			assertEquals(Organization.class, patients.get(1).getClass());
		}
		{
			// Named include with parent non-recursive
			SearchParameterMap params = new SearchParameterMap();
			params.add(Patient.SP_FAMILY, new StringParam("Tester_" + methodName + "_P1"));
			params.addInclude(Patient.INCLUDE_ORGANIZATION);
			params.addInclude(Organization.INCLUDE_PARTOF.asNonRecursive());
			IBundleProvider search = myPatientDao.search(params);
			List<IBaseResource> patients = toList(search);
			assertEquals(2, patients.size());
			assertEquals(Patient.class, patients.get(0).getClass());
			assertEquals(Organization.class, patients.get(1).getClass());
		}
		{
			// Named include with parent recursive
			SearchParameterMap params = new SearchParameterMap();
			params.add(Patient.SP_FAMILY, new StringParam("Tester_" + methodName + "_P1"));
			params.addInclude(Patient.INCLUDE_ORGANIZATION);
			params.addInclude(Organization.INCLUDE_PARTOF.asRecursive());
			IBundleProvider search = myPatientDao.search(params);
			List<IBaseResource> patients = toList(search);
			assertEquals(3, patients.size());
			assertEquals(Patient.class, patients.get(0).getClass());
			assertEquals(Organization.class, patients.get(1).getClass());
			assertEquals(Organization.class, patients.get(2).getClass());
		}
		{
			// * include non recursive
			SearchParameterMap params = new SearchParameterMap();
			params.add(Patient.SP_FAMILY, new StringParam("Tester_" + methodName + "_P1"));
			params.addInclude(IBaseResource.INCLUDE_ALL.asNonRecursive());
			IBundleProvider search = myPatientDao.search(params);
			List<IBaseResource> patients = toList(search);
			assertEquals(2, patients.size());
			assertEquals(Patient.class, patients.get(0).getClass());
			assertEquals(Organization.class, patients.get(1).getClass());
		}
		{
			// * include recursive
			SearchParameterMap params = new SearchParameterMap();
			params.add(Patient.SP_FAMILY, new StringParam("Tester_" + methodName + "_P1"));
			params.addInclude(IBaseResource.INCLUDE_ALL.asRecursive());
			IBundleProvider search = myPatientDao.search(params);
			List<IBaseResource> patients = toList(search);
			assertEquals(3, patients.size());
			assertEquals(Patient.class, patients.get(0).getClass());
			assertEquals(Organization.class, patients.get(1).getClass());
			assertEquals(Organization.class, patients.get(2).getClass());
		}
		{
			// Irrelevant include
			SearchParameterMap params = new SearchParameterMap();
			params.add(Patient.SP_FAMILY, new StringParam("Tester_" + methodName + "_P1"));
			params.addInclude(Encounter.INCLUDE_EPISODE_OF_CARE);
			IBundleProvider search = myPatientDao.search(params);
			List<IBaseResource> patients = toList(search);
			assertEquals(1, patients.size());
			assertEquals(Patient.class, patients.get(0).getClass());
		}
	}

	@SuppressWarnings("unused")
	@Test
	public void testSearchWithIncludesParameterNoRecurse() {
		String methodName = "testSearchWithIncludes";
		IIdType parentParentOrgId;
		{
			Organization org = new Organization();
			org.getNameElement().setValue(methodName + "_O1Parent");
			parentParentOrgId = myOrganizationDao.create(org, mySrd).getId().toUnqualifiedVersionless();
		}
		IIdType parentOrgId;
		{
			Organization org = new Organization();
			org.getNameElement().setValue(methodName + "_O1Parent");
			org.setPartOf(new Reference(parentParentOrgId));
			parentOrgId = myOrganizationDao.create(org, mySrd).getId().toUnqualifiedVersionless();
		}
		IIdType orgId;
		{
			Organization org = new Organization();
			org.getNameElement().setValue(methodName + "_O1");
			org.setPartOf(new Reference(parentOrgId));
			orgId = myOrganizationDao.create(org, mySrd).getId().toUnqualifiedVersionless();
		}
		IIdType patientId;
		{
			Patient patient = new Patient();
			patient.addIdentifier().setSystem("urn:system").setValue("001");
			patient.addName().setFamily("Tester_" + methodName + "_P1").addGiven("Joe");
			patient.getManagingOrganization().setReferenceElement(orgId);
			patientId = myPatientDao.create(patient, mySrd).getId().toUnqualifiedVersionless();
		}

		{
			SearchParameterMap params = new SearchParameterMap();
			params.add(IAnyResource.SP_RES_ID, new StringParam(orgId.getIdPart()));
			params.addInclude(Organization.INCLUDE_PARTOF.asNonRecursive());
			List<IIdType> resources = toUnqualifiedVersionlessIds(myOrganizationDao.search(params));
			assertThat(resources, contains(orgId, parentOrgId));
		}
	}

	@SuppressWarnings("unused")
	@Test
	public void testSearchWithIncludesParameterRecurse() {
		String methodName = "testSearchWithIncludes";
		IIdType parentParentOrgId;
		{
			Organization org = new Organization();
			org.getNameElement().setValue(methodName + "_O1Parent");
			parentParentOrgId = myOrganizationDao.create(org, mySrd).getId().toUnqualifiedVersionless();
		}
		IIdType parentOrgId;
		{
			Organization org = new Organization();
			org.getNameElement().setValue(methodName + "_O1Parent");
			org.setPartOf(new Reference(parentParentOrgId));
			parentOrgId = myOrganizationDao.create(org, mySrd).getId().toUnqualifiedVersionless();
		}
		IIdType orgId;
		{
			Organization org = new Organization();
			org.getNameElement().setValue(methodName + "_O1");
			org.setPartOf(new Reference(parentOrgId));
			orgId = myOrganizationDao.create(org, mySrd).getId().toUnqualifiedVersionless();
		}
		IIdType patientId;
		{
			Patient patient = new Patient();
			patient.addIdentifier().setSystem("urn:system").setValue("001");
			patient.addName().setFamily("Tester_" + methodName + "_P1").addGiven("Joe");
			patient.getManagingOrganization().setReferenceElement(orgId);
			patientId = myPatientDao.create(patient, mySrd).getId().toUnqualifiedVersionless();
		}

		{
			SearchParameterMap params = new SearchParameterMap();
			params.add(IAnyResource.SP_RES_ID, new StringParam(orgId.getIdPart()));
			params.addInclude(Organization.INCLUDE_PARTOF.asRecursive());
			List<IIdType> resources = toUnqualifiedVersionlessIds(myOrganizationDao.search(params));
			ourLog.info(resources.toString());
			assertThat(resources, contains(orgId, parentOrgId, parentParentOrgId));
		}
	}

	@Test
	public void testSearchWithIncludesStarNoRecurse() {
		String methodName = "testSearchWithIncludes";
		IIdType parentParentOrgId;
		{
			Organization org = new Organization();
			org.getNameElement().setValue(methodName + "_O1Parent");
			parentParentOrgId = myOrganizationDao.create(org, mySrd).getId().toUnqualifiedVersionless();
		}
		IIdType parentOrgId;
		{
			Organization org = new Organization();
			org.getNameElement().setValue(methodName + "_O1Parent");
			org.setPartOf(new Reference(parentParentOrgId));
			parentOrgId = myOrganizationDao.create(org, mySrd).getId().toUnqualifiedVersionless();
		}
		IIdType orgId;
		{
			Organization org = new Organization();
			org.getNameElement().setValue(methodName + "_O1");
			org.setPartOf(new Reference(parentOrgId));
			orgId = myOrganizationDao.create(org, mySrd).getId().toUnqualifiedVersionless();
		}
		IIdType patientId;
		{
			Patient patient = new Patient();
			patient.addIdentifier().setSystem("urn:system").setValue("001");
			patient.addName().setFamily("Tester_" + methodName + "_P1").addGiven("Joe");
			patient.getManagingOrganization().setReferenceElement(orgId);
			patientId = myPatientDao.create(patient, mySrd).getId().toUnqualifiedVersionless();
		}

		{
			SearchParameterMap params = new SearchParameterMap();
			params.add(Patient.SP_FAMILY, new StringParam("Tester_" + methodName + "_P1"));
			params.addInclude(new Include("*").asNonRecursive());
			List<IIdType> resources = toUnqualifiedVersionlessIds(myPatientDao.search(params));
			assertThat(resources, contains(patientId, orgId));
		}
	}

	@Test
	public void testSearchWithIncludesStarRecurse() {
		String methodName = "testSearchWithIncludes";
		IIdType parentParentOrgId;
		{
			Organization org = new Organization();
			org.getNameElement().setValue(methodName + "_O1Parent");
			parentParentOrgId = myOrganizationDao.create(org, mySrd).getId().toUnqualifiedVersionless();
		}
		IIdType parentOrgId;
		{
			Organization org = new Organization();
			org.getNameElement().setValue(methodName + "_O1Parent");
			org.setPartOf(new Reference(parentParentOrgId));
			parentOrgId = myOrganizationDao.create(org, mySrd).getId().toUnqualifiedVersionless();
		}
		IIdType orgId;
		{
			Organization org = new Organization();
			org.getNameElement().setValue(methodName + "_O1");
			org.setPartOf(new Reference(parentOrgId));
			orgId = myOrganizationDao.create(org, mySrd).getId().toUnqualifiedVersionless();
		}
		IIdType patientId;
		{
			Patient patient = new Patient();
			patient.addIdentifier().setSystem("urn:system").setValue("001");
			patient.addName().setFamily("Tester_" + methodName + "_P1").addGiven("Joe");
			patient.getManagingOrganization().setReferenceElement(orgId);
			patientId = myPatientDao.create(patient, mySrd).getId().toUnqualifiedVersionless();
		}

		{
			SearchParameterMap params = new SearchParameterMap();
			params.add(Patient.SP_FAMILY, new StringParam("Tester_" + methodName + "_P1"));
			params.addInclude(new Include("*").asRecursive());
			List<IIdType> resources = toUnqualifiedVersionlessIds(myPatientDao.search(params));
			assertThat(resources, contains(patientId, orgId, parentOrgId, parentParentOrgId));
		}
	}

	/**
	 * Test for #62
	 */
	@Test
	public void testSearchWithIncludesThatHaveTextId() {
		{
			Organization org = new Organization();
			org.setId("testSearchWithIncludesThatHaveTextIdid1");
			org.getNameElement().setValue("testSearchWithIncludesThatHaveTextId_O1");
			IIdType orgId = myOrganizationDao.update(org, mySrd).getId();
			assertThat(orgId.getValue(), endsWith("Organization/testSearchWithIncludesThatHaveTextIdid1/_history/1"));

			Patient patient = new Patient();
			patient.addIdentifier().setSystem("urn:system").setValue("001");
			patient.addName().setFamily("Tester_testSearchWithIncludesThatHaveTextId_P1").addGiven("Joe");
			patient.getManagingOrganization().setReferenceElement(orgId);
			myPatientDao.create(patient, mySrd);
		}
		{
			Patient patient = new Patient();
			patient.addIdentifier().setSystem("urn:system").setValue("002");
			patient.addName().setFamily("Tester_testSearchWithIncludesThatHaveTextId_P2").addGiven("John");
			myPatientDao.create(patient, mySrd);
		}

		SearchParameterMap params = new SearchParameterMap();
		params.add(Patient.SP_FAMILY, new StringParam("Tester_testSearchWithIncludesThatHaveTextId_P1"));
		params.addInclude(Patient.INCLUDE_ORGANIZATION);
		IBundleProvider search = myPatientDao.search(params);
		List<IBaseResource> patients = toList(search);
		assertEquals(2, patients.size());
		assertEquals(Patient.class, patients.get(0).getClass());
		assertEquals(Organization.class, patients.get(1).getClass());

		params = new SearchParameterMap();
		params.add(Patient.SP_FAMILY, new StringParam("Tester_testSearchWithIncludesThatHaveTextId_P1"));
		patients = toList(myPatientDao.search(params));
		assertEquals(1, patients.size());

	}

	@Test
	public void testSearchWithNoResults() {
		Device dev = new Device();
		dev.addIdentifier().setSystem("Foo");
		myDeviceDao.create(dev, mySrd);

		IBundleProvider value = myDeviceDao.search(new SearchParameterMap());
		ourLog.info("Initial size: " + value.size());
		for (IBaseResource next : value.getResources(0, value.size())) {
			ourLog.info("Deleting: {}", next.getIdElement());
			myDeviceDao.delete(next.getIdElement(), mySrd);
		}

		value = myDeviceDao.search(new SearchParameterMap());
		if (value.size() > 0) {
			ourLog.info("Found: " + (value.getResources(0, 1).get(0).getIdElement()));
			fail(myFhirCtx.newXmlParser().setPrettyPrint(true).encodeResourceToString(value.getResources(0, 1).get(0)));
		}
		assertEquals(0, value.size().intValue());

		List<IBaseResource> res = value.getResources(0, 0);
		assertTrue(res.isEmpty());

	}

	@Test
	public void testSearchWithRevIncludes() {
		final String methodName = "testSearchWithRevIncludes";
		TransactionTemplate txTemplate = new TransactionTemplate(myTransactionMgr);
		txTemplate.setPropagationBehavior(TransactionDefinition.PROPAGATION_REQUIRES_NEW);
		IIdType pid = txTemplate.execute(new TransactionCallback<IIdType>() {

			@Override
			public IIdType doInTransaction(TransactionStatus theStatus) {
				org.hl7.fhir.r4.model.Patient p = new org.hl7.fhir.r4.model.Patient();
				p.addName().setFamily(methodName);
				IIdType pid = myPatientDao.create(p).getId().toUnqualifiedVersionless();

				org.hl7.fhir.r4.model.Condition c = new org.hl7.fhir.r4.model.Condition();
				c.getSubject().setReferenceElement(pid);
				myConditionDao.create(c);

				return pid;
			}
		});

		SearchParameterMap map = new SearchParameterMap();
		map.add(IAnyResource.SP_RES_ID, new StringParam(pid.getIdPart()));
		map.addRevInclude(Condition.INCLUDE_PATIENT);
		IBundleProvider results = myPatientDao.search(map);
		List<IBaseResource> foundResources = results.getResources(0, results.size());
		assertEquals(Patient.class, foundResources.get(0).getClass());
		assertEquals(Condition.class, foundResources.get(1).getClass());
	}

	@Test
	public void testSearchWithSecurityAndProfileParams() {
		String methodName = "testSearchWithSecurityAndProfileParams";

		IIdType tag1id;
		{
			Organization org = new Organization();
			org.getNameElement().setValue("FOO");
			org.getMeta().addSecurity("urn:taglist", methodName + "1a", null);
			tag1id = myOrganizationDao.create(org, mySrd).getId().toUnqualifiedVersionless();
		}
		IIdType tag2id;
		{
			Organization org = new Organization();
			org.getNameElement().setValue("FOO");
			org.getMeta().addProfile("http://" + methodName);
			tag2id = myOrganizationDao.create(org, mySrd).getId().toUnqualifiedVersionless();
		}
		{
			SearchParameterMap params = new SearchParameterMap();
			params.add("_security", new TokenParam("urn:taglist", methodName + "1a"));
			List<IIdType> patients = toUnqualifiedVersionlessIds(myOrganizationDao.search(params));
			assertThat(patients, containsInAnyOrder(tag1id));
		}
		{
			SearchParameterMap params = new SearchParameterMap();
			params.add("_profile", new UriParam("http://" + methodName));
			List<IIdType> patients = toUnqualifiedVersionlessIds(myOrganizationDao.search(params));
			assertThat(patients, containsInAnyOrder(tag2id));
		}
	}

	@Test
	public void testSearchWithTagParameter() {
		String methodName = "testSearchWithTagParameter";

		IIdType tag1id;
		{
			Organization org = new Organization();
			org.getNameElement().setValue("FOO");
			org.getMeta().addTag("urn:taglist", methodName + "1a", null);
			org.getMeta().addTag("urn:taglist", methodName + "1b", null);
			tag1id = myOrganizationDao.create(org, mySrd).getId().toUnqualifiedVersionless();
		}

		TestUtil.sleepOneClick();

		Date betweenDate = new Date();

		IIdType tag2id;
		{
			Organization org = new Organization();
			org.getNameElement().setValue("FOO");
			org.getMeta().addTag("urn:taglist", methodName + "2a", null);
			org.getMeta().addTag("urn:taglist", methodName + "2b", null);
			tag2id = myOrganizationDao.create(org, mySrd).getId().toUnqualifiedVersionless();
		}

		{
			// One tag
			SearchParameterMap params = new SearchParameterMap();
			params.add("_tag", new TokenParam("urn:taglist", methodName + "1a"));
			List<IIdType> patients = toUnqualifiedVersionlessIds(myOrganizationDao.search(params));
			assertThat(patients, containsInAnyOrder(tag1id));
		}
		{
			// Code only
			SearchParameterMap params = new SearchParameterMap();
			params.add("_tag", new TokenParam(null, methodName + "1a"));
			List<IIdType> patients = toUnqualifiedVersionlessIds(myOrganizationDao.search(params));
			assertThat(patients, containsInAnyOrder(tag1id));
		}
		{
			// Or tags
			SearchParameterMap params = new SearchParameterMap();
			TokenOrListParam orListParam = new TokenOrListParam();
			orListParam.add(new TokenParam("urn:taglist", methodName + "1a"));
			orListParam.add(new TokenParam("urn:taglist", methodName + "2a"));
			params.add("_tag", orListParam);
			List<IIdType> patients = toUnqualifiedVersionlessIds(myOrganizationDao.search(params));
			assertThat(patients, containsInAnyOrder(tag1id, tag2id));
		}
		{
			// Or tags with lastupdated
			SearchParameterMap params = new SearchParameterMap();
			TokenOrListParam orListParam = new TokenOrListParam();
			orListParam.add(new TokenParam("urn:taglist", methodName + "1a"));
			orListParam.add(new TokenParam("urn:taglist", methodName + "2a"));
			params.add("_tag", orListParam);
			params.setLastUpdated(new DateRangeParam(betweenDate, null));
			List<IIdType> patients = toUnqualifiedVersionlessIds(myOrganizationDao.search(params));
			assertThat(patients, containsInAnyOrder(tag2id));
		}

		// TODO: get multiple/AND working
		{
			// And tags
			SearchParameterMap params = new SearchParameterMap();
			TokenAndListParam andListParam = new TokenAndListParam();
			andListParam.addValue(new TokenOrListParam("urn:taglist", methodName + "1a"));
			andListParam.addValue(new TokenOrListParam("urn:taglist", methodName + "2a"));
			params.add("_tag", andListParam);
			List<IIdType> patients = toUnqualifiedVersionlessIds(myOrganizationDao.search(params));
			assertEquals(0, patients.size());
		}

		{
			// And tags
			SearchParameterMap params = new SearchParameterMap();
			TokenAndListParam andListParam = new TokenAndListParam();
			andListParam.addValue(new TokenOrListParam("urn:taglist", methodName + "1a"));
			andListParam.addValue(new TokenOrListParam("urn:taglist", methodName + "1b"));
			params.add("_tag", andListParam);
			List<IIdType> patients = toUnqualifiedVersionlessIds(myOrganizationDao.search(params));
			assertThat(patients, containsInAnyOrder(tag1id));
		}

	}

	@Test
	public void testSearchWithTagParameterMissing() {
		String methodName = "testSearchWithTagParameterMissing";

		IIdType tag1id;
		{
			Organization org = new Organization();
			org.getNameElement().setValue("FOO");
			org.getMeta().addTag("urn:taglist", methodName + "1a", null);
			org.getMeta().addTag("urn:taglist", methodName + "1b", null);
			tag1id = myOrganizationDao.create(org, mySrd).getId().toUnqualifiedVersionless();
		}

		IIdType tag2id;
		{
			Organization org = new Organization();
			org.getNameElement().setValue("FOO");
			org.getMeta().addTag("urn:taglist", methodName + "1b", null);
			tag2id = myOrganizationDao.create(org, mySrd).getId().toUnqualifiedVersionless();
		}

		{
			// One tag
			SearchParameterMap params = SearchParameterMap.newSynchronous();
			params.add("_tag", new TokenParam("urn:taglist", methodName + "1a").setModifier(TokenParamModifier.NOT));
			myCaptureQueriesListener.clear();
			List<IIdType> patients = toUnqualifiedVersionlessIds(myOrganizationDao.search(params));
			myCaptureQueriesListener.logSelectQueriesForCurrentThread(0);
			assertThat(patients, containsInAnyOrder(tag2id));
			assertThat(patients, not(containsInAnyOrder(tag1id)));
		}
		{
			// Non existant tag
			SearchParameterMap params = new SearchParameterMap();
			params.add("_tag", new TokenParam("urn:taglist", methodName + "FOO").setModifier(TokenParamModifier.NOT));
			List<IIdType> patients = toUnqualifiedVersionlessIds(myOrganizationDao.search(params));
			assertThat(patients, containsInAnyOrder(tag1id, tag2id));
		}
		{
			// Common tag
			SearchParameterMap params = new SearchParameterMap();
			params.add("_tag", new TokenParam("urn:taglist", methodName + "1b").setModifier(TokenParamModifier.NOT));
			List<IIdType> patients = toUnqualifiedVersionlessIds(myOrganizationDao.search(params));
			assertThat(patients, empty());
		}
	}

	/**
	 * https://chat.fhir.org/#narrow/stream/implementers/topic/Understanding.20_include
	 */
	@Test
	public void testSearchWithTypedInclude() {
		IIdType patId;
		{
			Patient patient = new Patient();
			patient.addIdentifier().setSystem("urn:system").setValue("001");
			patId = myPatientDao.create(patient, mySrd).getId().toUnqualifiedVersionless();
		}
		IIdType practId;
		{
			Practitioner pract = new Practitioner();
			pract.addIdentifier().setSystem("urn:system").setValue("001");
			practId = myPractitionerDao.create(pract, mySrd).getId().toUnqualifiedVersionless();
		}

		Appointment appt = new Appointment();
		appt.addParticipant().getActor().setReference(patId.getValue());
		appt.addParticipant().getActor().setReference(practId.getValue());
		IIdType apptId = myAppointmentDao.create(appt, mySrd).getId().toUnqualifiedVersionless();

		SearchParameterMap params = new SearchParameterMap();
		params.addInclude(Appointment.INCLUDE_PATIENT);
		assertThat(toUnqualifiedVersionlessIds(myAppointmentDao.search(params)), containsInAnyOrder(patId, apptId));

	}

	@Test
	public void testSearchWithUriParam() throws Exception {
		Class<ValueSet> type = ValueSet.class;
		String resourceName = "/valueset-dstu2.json";
		ValueSet vs = loadResourceFromClasspath(type, resourceName);
		IIdType id1 = myValueSetDao.update(vs, mySrd).getId().toUnqualifiedVersionless();

		ValueSet vs2 = new ValueSet();
		vs2.setUrl("http://hl7.org/foo/bar");
		myValueSetDao.create(vs2, mySrd).getId().toUnqualifiedVersionless();

		IBundleProvider result;
		result = myValueSetDao.search(new SearchParameterMap().setLoadSynchronous(true).add(ValueSet.SP_URL, new UriParam("http://hl7.org/fhir/ValueSet/basic-resource-type")));
		assertThat(toUnqualifiedVersionlessIds(result), contains(id1));

		result = myValueSetDao
			.search(new SearchParameterMap().setLoadSynchronous(true).add(ValueSet.SP_URL, new UriParam("http://hl7.org/fhir/ValueSet/basic-resource-type").setQualifier(UriParamQualifierEnum.BELOW)));
		assertThat(toUnqualifiedVersionlessIds(result), contains(id1));

		result = myValueSetDao.search(new SearchParameterMap().setLoadSynchronous(true).add(ValueSet.SP_URL, new UriParam("http://hl7.org/fhir/ValueSet/").setQualifier(UriParamQualifierEnum.BELOW)));
		assertThat(toUnqualifiedVersionlessIds(result), contains(id1));

		result = myValueSetDao.search(new SearchParameterMap().setLoadSynchronous(true).add(ValueSet.SP_URL, new UriParam("http://hl7.org/fhir/ValueSet/FOOOOOO")));
		assertThat(toUnqualifiedVersionlessIds(result), empty());


	}

	@Test
	public void testSearchWithUriParamAbove() {
		ValueSet vs1 = new ValueSet();
		vs1.setUrl("http://hl7.org/foo/baz");
		myValueSetDao.create(vs1, mySrd).getId().toUnqualifiedVersionless();

		ValueSet vs2 = new ValueSet();
		vs2.setUrl("http://hl7.org/foo/bar");
		IIdType id2 = myValueSetDao.create(vs2, mySrd).getId().toUnqualifiedVersionless();

		ValueSet vs3 = new ValueSet();
		vs3.setUrl("http://hl7.org/foo/bar/baz");
		IIdType id3 = myValueSetDao.create(vs3, mySrd).getId().toUnqualifiedVersionless();

		IBundleProvider result;
		result = myValueSetDao.search(new SearchParameterMap().setLoadSynchronous(true).add(ValueSet.SP_URL, new UriParam("http://hl7.org/foo/bar/baz/boz").setQualifier(UriParamQualifierEnum.ABOVE)));
		assertThat(toUnqualifiedVersionlessIds(result), containsInAnyOrder(id2, id3));

		result = myValueSetDao.search(new SearchParameterMap().setLoadSynchronous(true).add(ValueSet.SP_URL, new UriParam("http://hl7.org/foo/bar/baz").setQualifier(UriParamQualifierEnum.ABOVE)));
		assertThat(toUnqualifiedVersionlessIds(result), containsInAnyOrder(id2, id3));

		result = myValueSetDao.search(new SearchParameterMap().setLoadSynchronous(true).add(ValueSet.SP_URL, new UriParam("http://hl7.org/foo/bar").setQualifier(UriParamQualifierEnum.ABOVE)));
		assertThat(toUnqualifiedVersionlessIds(result), containsInAnyOrder(id2));

		result = myValueSetDao
			.search(new SearchParameterMap().setLoadSynchronous(true).add(ValueSet.SP_URL, new UriParam("http://hl7.org/fhir/ValueSet/basic-resource-type").setQualifier(UriParamQualifierEnum.ABOVE)));
		assertThat(toUnqualifiedVersionlessIds(result), empty());

		result = myValueSetDao.search(new SearchParameterMap().setLoadSynchronous(true).add(ValueSet.SP_URL, new UriParam("http://hl7.org").setQualifier(UriParamQualifierEnum.ABOVE)));
		assertThat(toUnqualifiedVersionlessIds(result), empty());
	}

	@Test
	public void testSearchWithUriParamBelow() throws Exception {
		myFhirCtx.setParserErrorHandler(new StrictErrorHandler());

		Class<ValueSet> type = ValueSet.class;
		String resourceName = "/valueset-dstu2.json";
		ValueSet vs = loadResourceFromClasspath(type, resourceName);
		IIdType id1 = myValueSetDao.update(vs, mySrd).getId().toUnqualifiedVersionless();

		ValueSet vs2 = new ValueSet();
		vs2.setUrl("http://hl7.org/foo/bar");
		IIdType id2 = myValueSetDao.create(vs2, mySrd).getId().toUnqualifiedVersionless();

		IBundleProvider result;

		result = myValueSetDao.search(new SearchParameterMap().setLoadSynchronous(true).add(ValueSet.SP_URL, new UriParam("http://").setQualifier(UriParamQualifierEnum.BELOW)));
		assertThat(toUnqualifiedVersionlessIds(result), containsInAnyOrder(id1, id2));

		result = myValueSetDao.search(new SearchParameterMap().setLoadSynchronous(true).add(ValueSet.SP_URL, new UriParam("http://hl7.org").setQualifier(UriParamQualifierEnum.BELOW)));
		assertThat(toUnqualifiedVersionlessIds(result), containsInAnyOrder(id1, id2));

		result = myValueSetDao.search(new SearchParameterMap().setLoadSynchronous(true).add(ValueSet.SP_URL, new UriParam("http://hl7.org/foo").setQualifier(UriParamQualifierEnum.BELOW)));
		assertThat(toUnqualifiedVersionlessIds(result), containsInAnyOrder(id2));

		result = myValueSetDao.search(new SearchParameterMap().setLoadSynchronous(true).add(ValueSet.SP_URL, new UriParam("http://hl7.org/foo/baz").setQualifier(UriParamQualifierEnum.BELOW)));
		assertThat(toUnqualifiedVersionlessIds(result), containsInAnyOrder());
	}

	/**
	 * See #744
	 */
	@Test
	public void testSearchWithVeryLongUrlLonger() {
		myDaoConfig.setReuseCachedSearchResultsForMillis(new DaoConfig().getReuseCachedSearchResultsForMillis());

		Patient p = new Patient();
		p.addName().setFamily("A1");
		myPatientDao.create(p);

		assertEquals(0, mySearchEntityDao.count());

		SearchParameterMap map = new SearchParameterMap();
		StringOrListParam or = new StringOrListParam();
		or.addOr(new StringParam("A1"));
		for (int i = 0; i < 50; i++) {
			or.addOr(new StringParam(StringUtils.leftPad("", 200, (char) ('A' + i))));
		}
		map.add(Patient.SP_NAME, or);
		IBundleProvider results = myPatientDao.search(map);
		assertEquals(1, results.getResources(0, 10).size());
		assertEquals(1, mySearchEntityDao.count());

		map = new SearchParameterMap();
		or = new StringOrListParam();
		or.addOr(new StringParam("A1"));
		or.addOr(new StringParam("A1"));
		for (int i = 0; i < 50; i++) {
			or.addOr(new StringParam(StringUtils.leftPad("", 200, (char) ('A' + i))));
		}
		map.add(Patient.SP_NAME, or);
		results = myPatientDao.search(map);
		assertEquals(1, results.getResources(0, 10).size());
		// We expect a new one because we don't cache the search URL for very long search URLs
		assertEquals(2, mySearchEntityDao.count());
	}

	@Test
	public void testTokenTextDisabled_Global() {
		myModelConfig.setSuppressStringIndexingInTokens(true);

		SearchParameterMap map = new SearchParameterMap();
		map.setLoadSynchronous(true);
		map.add(Observation.SP_CODE, new TokenParam("hello").setModifier(TokenParamModifier.TEXT));
		try {
			myObservationDao.search(map);
		} catch (MethodNotAllowedException e) {
			assertEquals("The :text modifier is disabled on this server", e.getMessage());
		}
	}

	@Test
	public void testTokenTextDisabled_ForSearchParam() {
		{
			SearchParameter sp = new SearchParameter();
			sp.setId("observation-code");
			sp.setStatus(Enumerations.PublicationStatus.ACTIVE);
			sp.addBase("Observation");
			sp.setType(Enumerations.SearchParamType.TOKEN);
			sp.setCode("code");
			sp.setExpression("Observation.code");
			sp.addExtension()
				.setUrl(HapiExtensions.EXT_SEARCHPARAM_TOKEN_SUPPRESS_TEXT_INDEXING)
				.setValue(new BooleanType(true));
			ourLog.info("SP:\n{}", myFhirCtx.newJsonParser().setPrettyPrint(true).encodeResourceToString(sp));
			mySearchParameterDao.update(sp);
			mySearchParamRegistry.forceRefresh();
		}


		SearchParameterMap map = new SearchParameterMap();
		map.setLoadSynchronous(true);
		map.add(Observation.SP_CODE, new TokenParam("hello").setModifier(TokenParamModifier.TEXT));
		try {
			myObservationDao.search(map);
		} catch (MethodNotAllowedException e) {
			assertEquals("The :text modifier is disabled for this search parameter", e.getMessage());
		}
	}


	@Test
	public void testDateSearchParametersShouldBeTimezoneIndependent() {

		createObservationWithEffective("NO1", "2011-01-03T00:00:00+01:00");

		createObservationWithEffective("YES00", "2011-01-02T23:00:00-11:30");
		createObservationWithEffective("YES01", "2011-01-02T00:00:00-11:30");
		createObservationWithEffective("YES02", "2011-01-02T00:00:00-10:00");
		createObservationWithEffective("YES03", "2011-01-02T00:00:00-09:00");
		createObservationWithEffective("YES04", "2011-01-02T00:00:00-08:00");
		createObservationWithEffective("YES05", "2011-01-02T00:00:00-07:00");
		createObservationWithEffective("YES06", "2011-01-02T00:00:00-06:00");
		createObservationWithEffective("YES07", "2011-01-02T00:00:00-05:00");
		createObservationWithEffective("YES08", "2011-01-02T00:00:00-04:00");
		createObservationWithEffective("YES09", "2011-01-02T00:00:00-03:00");
		createObservationWithEffective("YES10", "2011-01-02T00:00:00-02:00");
		createObservationWithEffective("YES11", "2011-01-02T00:00:00-01:00");
		createObservationWithEffective("YES12", "2011-01-02T00:00:00Z");
		createObservationWithEffective("YES13", "2011-01-02T00:00:00+01:00");
		createObservationWithEffective("YES14", "2011-01-02T00:00:00+02:00");
		createObservationWithEffective("YES15", "2011-01-02T00:00:00+03:00");
		createObservationWithEffective("YES16", "2011-01-02T00:00:00+04:00");
		createObservationWithEffective("YES17", "2011-01-02T00:00:00+05:00");
		createObservationWithEffective("YES18", "2011-01-02T00:00:00+06:00");
		createObservationWithEffective("YES19", "2011-01-02T00:00:00+07:00");
		createObservationWithEffective("YES20", "2011-01-02T00:00:00+08:00");
		createObservationWithEffective("YES21", "2011-01-02T00:00:00+09:00");
		createObservationWithEffective("YES22", "2011-01-02T00:00:00+10:00");
		createObservationWithEffective("YES23", "2011-01-02T00:00:00+11:00");


		SearchParameterMap map = new SearchParameterMap();
		map.setLoadSynchronous(true);
		map.add(Observation.SP_DATE, new DateParam("2011-01-02"));
		IBundleProvider results = myObservationDao.search(map);
		List<String> values = toUnqualifiedVersionlessIdValues(results);
		Collections.sort(values);
		assertThat(values.toString(), values, contains(
			"Observation/YES00",
			"Observation/YES01",
			"Observation/YES02",
			"Observation/YES03",
			"Observation/YES04",
			"Observation/YES05",
			"Observation/YES06",
			"Observation/YES07",
			"Observation/YES08",
			"Observation/YES09",
			"Observation/YES10",
			"Observation/YES11",
			"Observation/YES12",
			"Observation/YES13",
			"Observation/YES14",
			"Observation/YES15",
			"Observation/YES16",
			"Observation/YES17",
			"Observation/YES18",
			"Observation/YES19",
			"Observation/YES20",
			"Observation/YES21",
			"Observation/YES22",
			"Observation/YES23"
		));
	}

	@Test
	public void testDateSearchParametersShouldBeHourIndependent() {

		createObservationWithEffective("YES01", "2011-01-02T00:00:00");
		createObservationWithEffective("YES02", "2011-01-02T01:00:00");
		createObservationWithEffective("YES03", "2011-01-02T02:00:00");
		createObservationWithEffective("YES04", "2011-01-02T03:00:00");
		createObservationWithEffective("YES05", "2011-01-02T04:00:00");
		createObservationWithEffective("YES06", "2011-01-02T05:00:00");
		createObservationWithEffective("YES07", "2011-01-02T06:00:00");
		createObservationWithEffective("YES08", "2011-01-02T07:00:00");
		createObservationWithEffective("YES09", "2011-01-02T08:00:00");
		createObservationWithEffective("YES10", "2011-01-02T09:00:00");
		createObservationWithEffective("YES11", "2011-01-02T10:00:00");
		createObservationWithEffective("YES12", "2011-01-02T11:00:00");
		createObservationWithEffective("YES13", "2011-01-02T12:00:00");
		createObservationWithEffective("YES14", "2011-01-02T13:00:00");
		createObservationWithEffective("YES15", "2011-01-02T14:00:00");
		createObservationWithEffective("YES16", "2011-01-02T15:00:00");
		createObservationWithEffective("YES17", "2011-01-02T16:00:00");
		createObservationWithEffective("YES18", "2011-01-02T17:00:00");
		createObservationWithEffective("YES19", "2011-01-02T18:00:00");
		createObservationWithEffective("YES20", "2011-01-02T19:00:00");
		createObservationWithEffective("YES21", "2011-01-02T20:00:00");
		createObservationWithEffective("YES22", "2011-01-02T21:00:00");
		createObservationWithEffective("YES23", "2011-01-02T22:00:00");
		createObservationWithEffective("YES24", "2011-01-02T23:00:00");

		SearchParameterMap map = new SearchParameterMap();
		map.setLoadSynchronous(true);
		map.add(Observation.SP_DATE, new DateParam("2011-01-02"));
		IBundleProvider results = myObservationDao.search(map);
		List<String> values = toUnqualifiedVersionlessIdValues(results);
		Collections.sort(values);
		assertThat(values.toString(), values, contains(
			"Observation/YES01",
			"Observation/YES02",
			"Observation/YES03",
			"Observation/YES04",
			"Observation/YES05",
			"Observation/YES06",
			"Observation/YES07",
			"Observation/YES08",
			"Observation/YES09",
			"Observation/YES10",
			"Observation/YES11",
			"Observation/YES12",
			"Observation/YES13",
			"Observation/YES14",
			"Observation/YES15",
			"Observation/YES16",
			"Observation/YES17",
			"Observation/YES18",
			"Observation/YES19",
			"Observation/YES20",
			"Observation/YES21",
			"Observation/YES22",
			"Observation/YES23",
			"Observation/YES24"
		));
	}

	private void createObservationWithEffective(String theId, String theEffective) {
		Observation obs = new Observation();
		obs.setId(theId);
		obs.setEffective(new DateTimeType(theEffective));
		myObservationDao.update(obs);

		ourLog.info("Obs {} has time {}", theId, obs.getEffectiveDateTimeType().getValue().toString());
	}

	/**
	 * See #744
	 */
	@Test
	public void testSearchWithVeryLongUrlShorter() {
		myDaoConfig.setReuseCachedSearchResultsForMillis(new DaoConfig().getReuseCachedSearchResultsForMillis());

		Patient p = new Patient();
		p.addName().setFamily("A1");
		myPatientDao.create(p);

		assertEquals(0, mySearchEntityDao.count());

		SearchParameterMap map = new SearchParameterMap();
		StringOrListParam or = new StringOrListParam();
		or.addOr(new StringParam("A1"));
		or.addOr(new StringParam(StringUtils.leftPad("", 200, 'A')));
		or.addOr(new StringParam(StringUtils.leftPad("", 200, 'B')));
		or.addOr(new StringParam(StringUtils.leftPad("", 200, 'C')));
		map.add(Patient.SP_NAME, or);
		IBundleProvider results = myPatientDao.search(map);
		assertEquals(1, results.getResources(0, 10).size());
		assertEquals(1, mySearchEntityDao.count());

		map = new SearchParameterMap();
		or = new StringOrListParam();
		or.addOr(new StringParam("A1"));
		or.addOr(new StringParam(StringUtils.leftPad("", 200, 'A')));
		or.addOr(new StringParam(StringUtils.leftPad("", 200, 'B')));
		or.addOr(new StringParam(StringUtils.leftPad("", 200, 'C')));
		map.add(Patient.SP_NAME, or);
		results = myPatientDao.search(map);
		assertEquals(1, results.getResources(0, 10).size());
		assertEquals(1, mySearchEntityDao.count());

	}

	/**
	 * CommunicationRequest:occurrence only indexes DateTime, not Period
	 */
	@Test
	public void testSearchOnPeriod() {
		myDaoConfig.setIndexMissingFields(DaoConfig.IndexEnabledEnum.DISABLED);

		// Matching period
		myCaptureQueriesListener.clear();
		CommunicationRequest cr = new CommunicationRequest();
		Period occurrence = new Period();
		occurrence.setStartElement(new DateTimeType("2016-08-10T11:33:00-04:00"));
		occurrence.setEndElement(new DateTimeType("2016-08-10T11:33:00-04:00"));
		cr.setOccurrence(occurrence);
		myCommunicationRequestDao.create(cr).getId().toUnqualifiedVersionless().getValue();
		myCaptureQueriesListener.logInsertQueriesForCurrentThread();

		// Matching dateTime
		myCaptureQueriesListener.clear();
		cr = new CommunicationRequest();
		cr.setOccurrence(new DateTimeType("2016-08-10T11:33:00-04:00"));
		String crId = myCommunicationRequestDao.create(cr).getId().toUnqualifiedVersionless().getValue();
		myCaptureQueriesListener.logInsertQueriesForCurrentThread();

		// Non matching period
		cr = new CommunicationRequest();
		occurrence = new Period();
		occurrence.setStartElement(new DateTimeType("2001-08-10T11:33:00-04:00"));
		occurrence.setEndElement(new DateTimeType("2001-08-10T11:33:00-04:00"));
		cr.setOccurrence(occurrence);
		myCommunicationRequestDao.create(cr).getId().toUnqualifiedVersionless().getValue();

		myCaptureQueriesListener.clear();
		SearchParameterMap params = new SearchParameterMap();
		params.setLoadSynchronous(true);
		params.add(CommunicationRequest.SP_OCCURRENCE, new DateParam(ParamPrefixEnum.GREATERTHAN_OR_EQUALS, "2015-08-10T11:33:00-04:00"));
		IBundleProvider outcome = myCommunicationRequestDao.search(params);
		myCaptureQueriesListener.logSelectQueriesForCurrentThread();
		assertThat(toUnqualifiedVersionlessIdValues(outcome), contains(crId));
	}


	@Test
	public void testSearchWithTwoChainedDates() {
		// Matches
		Encounter e1 = new Encounter();
		e1.setPeriod(new Period().setStartElement(new DateTimeType("2020-09-14T12:00:00Z")).setEndElement(new DateTimeType("2020-09-14T12:00:00Z")));
		ourLog.info(myFhirCtx.newJsonParser().setPrettyPrint(true).encodeResourceToString(e1));
		String e1Id = myEncounterDao.create(e1).getId().toUnqualifiedVersionless().getValue();
		Communication c1 = new Communication();
		c1.getEncounter().setReference(e1Id);
		ourLog.info(myFhirCtx.newJsonParser().setPrettyPrint(true).encodeResourceToString(c1));
		String c1Id = myCommunicationDao.create(c1).getId().toUnqualifiedVersionless().getValue();

		// Doesn't match (wrong date)
		Encounter e2 = new Encounter();
		e2.setPeriod(new Period().setStartElement(new DateTimeType("2020-02-14T12:00:00Z")).setEndElement(new DateTimeType("2020-02-14T12:00:00Z")));
		String e2Id = myEncounterDao.create(e2).getId().toUnqualifiedVersionless().getValue();
		Communication c2 = new Communication();
		c2.getEncounter().setReference(e2Id);
		myCommunicationDao.create(c2);

		// Doesn't match (wrong field - Encounter.location.period is also indexed in the "location-period" SP)
		Encounter e3 = new Encounter();
		e3.addLocation().setPeriod(new Period().setStartElement(new DateTimeType("2020-09-14T12:00:00Z")).setEndElement(new DateTimeType("2020-09-14T12:00:00Z")));
		String e3Id = myEncounterDao.create(e3).getId().toUnqualifiedVersionless().getValue();
		Communication c3 = new Communication();
		c3.getEncounter().setReference(e3Id);
		myCommunicationDao.create(c3);

		runInTransaction(()->{
			ourLog.info("Links:\n * {}", myResourceLinkDao.findAll().stream().map(t->t.toString()).collect(Collectors.joining("\n * ")));
			ourLog.info("Dates:\n * {}", myResourceIndexedSearchParamDateDao.findAll().stream().map(t->t.toString()).collect(Collectors.joining("\n * ")));
		});

		SearchParameterMap map;

		map = SearchParameterMap.newSynchronous();
		map.add(Communication.SP_ENCOUNTER, new ReferenceParam("ge2020-09-14").setChain("date"));
		map.add(Communication.SP_ENCOUNTER, new ReferenceParam("le2020-09-15").setChain("date"));

		myCaptureQueriesListener.clear();
		IBundleProvider outcome = myCommunicationDao.search(map);
		myCaptureQueriesListener.logSelectQueriesForCurrentThread(0);

		assertThat(toUnqualifiedVersionlessIdValues(outcome).toString(), toUnqualifiedVersionlessIdValues(outcome), containsInAnyOrder(c1Id));
		assertEquals(1, outcome.sizeOrThrowNpe());

		String searchSql = myCaptureQueriesListener.getSelectQueriesForCurrentThread().get(0).getSql(true, true);
		assertEquals(3, countMatches(searchSql, "JOIN"));
		assertEquals(1, countMatches(searchSql, "SELECT"));

	}


	@Test
	public void testCircularReferencesDontBreakRevIncludes() {

		Patient p = new Patient();
		p.setActive(true);
		IIdType patientId = myPatientDao.create(p).getId().toUnqualifiedVersionless();

		Encounter enc = new Encounter();
		enc.setStatus(Encounter.EncounterStatus.ARRIVED);
		enc.getSubject().setReference(patientId.getValue());
		IIdType encId = myEncounterDao.create(enc).getId().toUnqualifiedVersionless();

		Condition cond = new Condition();
		cond.addIdentifier().setSystem("http://foo").setValue("123");
		IIdType conditionId = myConditionDao.create(cond).getId().toUnqualifiedVersionless();

		EpisodeOfCare ep = new EpisodeOfCare();
		ep.setStatus(EpisodeOfCare.EpisodeOfCareStatus.ACTIVE);
		IIdType epId = myEpisodeOfCareDao.create(ep).getId().toUnqualifiedVersionless();

		enc.getEpisodeOfCareFirstRep().setReference(ep.getId());
		myEncounterDao.update(enc);
		cond.getEncounter().setReference(enc.getId());
		myConditionDao.update(cond);
		ep.getDiagnosisFirstRep().getCondition().setReference(cond.getId());
		myEpisodeOfCareDao.update(ep);

		// Search time
		SearchParameterMap params = new SearchParameterMap();
		params.setLoadSynchronous(true);
		params.addRevInclude(new Include("*").setRecurse(true));
		IBundleProvider results = myPatientDao.search(params);
		List<String> values = toUnqualifiedVersionlessIdValues(results);
		assertThat(values.toString(), values, containsInAnyOrder(patientId.getValue(), encId.getValue(), conditionId.getValue(), epId.getValue()));

	}


	private String toStringMultiline(List<?> theResults) {
		StringBuilder b = new StringBuilder();
		for (Object next : theResults) {
			b.append('\n');
			b.append(" * ").append(next.toString());
		}
		return b.toString();
	}


}<|MERGE_RESOLUTION|>--- conflicted
+++ resolved
@@ -768,7 +768,6 @@
 
 		// All patient IDs
 		HttpServletRequest request = mock(HttpServletRequest.class);
-<<<<<<< HEAD
 		myCaptureQueriesListener.clear();
 		myCaptureQueriesListener.setCaptureQueryStackTrace(true);
 		IBundleProvider resp = myPatientDao.patientTypeEverything(request, null, null, null, null, null, null, mySrd);
@@ -776,10 +775,6 @@
 		myCaptureQueriesListener.logSelectQueriesForCurrentThread();
 		assertThat(actual, containsInAnyOrder(orgId, medId, patId, moId, patId2));
 		assertEquals(5, myCaptureQueriesListener.getSelectQueriesForCurrentThread().size());
-=======
-		IBundleProvider resp = myPatientDao.patientTypeEverything(request, null, null, null, null, null, null, null, mySrd);
-		assertThat(toUnqualifiedVersionlessIds(resp), containsInAnyOrder(orgId, medId, patId, moId, patId2));
->>>>>>> a25aa37e
 
 		// Specific patient ID with linked stuff
 		request = mock(HttpServletRequest.class);
