--- conflicted
+++ resolved
@@ -325,9 +325,6 @@
 		assertThat(ids, contains("Patient/AA", "Patient/AB", "Patient/BA", "Patient/BB"));
 	}
 
-<<<<<<< HEAD
-	@AfterAll
-=======
 	@Test
 	public void testSortWithChainedSearch() {
 		myDaoConfig.setIndexMissingFields(DaoConfig.IndexEnabledEnum.DISABLED);
@@ -369,7 +366,6 @@
 	}
 
 	@AfterClass
->>>>>>> 38076403
 	public static void afterClassClearContext() {
 		TestUtil.clearAllStaticFieldsForUnitTest();
 	}
