--- conflicted
+++ resolved
@@ -116,17 +116,11 @@
 
 	}
 
+
 	@Test
 	public void testHighConcurrencyWorks() throws IOException, InterruptedException {
-<<<<<<< HEAD
-		myDaoConfig.setBundleBatchPoolSize(20);
-		myDaoConfig.setBundleBatchMaxPoolSize(100);
-		List<Bundle> bundles = new ArrayList<>();
-		for (int i =0 ; i < 20; i ++) {
-=======
 		List<Bundle> bundles = new ArrayList<>();
 		for (int i =0 ; i < 10; i ++) {
->>>>>>> 59afbe08
 			bundles.add(myFhirCtx.newJsonParser().parseResource(Bundle.class, IOUtils.toString(getClass().getResourceAsStream("/r4/identical-tags-batch.json"), Charsets.UTF_8)));
 		}
 
@@ -134,11 +128,7 @@
 		for (Bundle bundle :bundles) {
 			tpe.execute(() -> myClient.transaction().withBundle(bundle).execute());
 		}
-<<<<<<< HEAD
-		tpe.shutdown();;
-=======
 		tpe.shutdown();
->>>>>>> 59afbe08
 		tpe.awaitTermination(100, TimeUnit.SECONDS);
 	}
 
