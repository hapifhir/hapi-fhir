--- conflicted
+++ resolved
@@ -488,13 +488,9 @@
 		    verifyConsumerName(code.getDesignations(), "Consumer Name 17787-3");
 		    verifyLinguisticVariant(code.getDesignations(), "de-AT", "","","","","","","","","","CoV OC43 RNA ql/SM P","Coronavirus OC43 RNA ql. /Sondermaterial PCR");
 		    verifyLinguisticVariant(code.getDesignations(), "fr-CA", "Virus respiratoire syncytial bovin","Présence-Seuil","Temps ponctuel","XXX","Ordinal","Culture spécifique à un microorganisme","Microbiologie","","","","");
-<<<<<<< HEAD
 		    verifyLinguisticVariant(code.getDesignations(), "zh-CN", "HTLV I+II 抗体区带模式","印象","时间点","脑脊液","名义型","免疫印迹法","微生物学试验类","","","Ab;自身抗体 CSF CSF;脊髓液;Cerebral spinal fluid;脑脊髓液 HTLV 1+2 Ab HTLV 1+2 Ab 区带模式 HTLV 1+2 型 Ab HTLV 1+2 型 Ab 区带模式 HTLV 1+2 型抗体 HTLV 1+2 型抗体区带模式 HTLV I+II 型 Ab HTLV I+II 型 Ab 区带模式 HTLV I+II 型抗体 HTLV I+II 型抗体区带模式 HTLV1+2 Ab HTLV1+2 Ab 区带模式 HTLV1+2 抗体 HTLV1+2 抗体区带模式 Human T-lymphotropic virus Type I;HTLV-1;Adult T-cell lymphoma virus type 1;HTLV 1+2 型;HTLV I+II 型;HTLV 1+2;HTLV1+2;人类 T 细胞白血病病毒 1+2 型;人类 T 细胞白血病病毒 I+II 型;人类 T-细胞白血病病毒 1+2 型;人类 T-细胞白血病病毒 I+II 型;人类嗜 T 淋巴细胞病毒 1+2 型;人类嗜 T 淋巴细胞病毒 I+II 型;人类嗜 T-淋巴细胞病毒 1+2 型;人类嗜 Human T-lymphotropic virus;Adult T-cell lymphoma virus;人类 T 细胞白血病病毒;人类 T-细胞白血病病毒;人类嗜 T 淋巴细胞病毒;人类嗜 T-淋巴细胞病毒;嗜人类 T 淋巴细胞病毒 I 型 人类 T 细胞白血病病毒 人类 T 细胞白血病病毒 1+2 型 Ab 人类 T 细胞白血病病毒 1+2 型 Ab 区带模式 人类 T 细胞白血病病毒 1+2 型抗体 人类 T 细胞白血病病毒 1+2 型抗体区带模式 人类 T 细胞白血病病毒 I+II 型 Ab 人类 T 细胞白血病病毒 I+II 型 Ab 区带模式 人类 T 细胞白血病病毒 I+II 型抗体 人类 T 细胞白血病病毒 I+II 型抗体区带模式 人类 T-细胞白血病病毒 人类 T-细胞白血病病毒 1+2 型 Ab 人类 T-细胞白血病病毒 1+2 型 Ab 区带模式 人类 T-细胞白血病病毒 1+2 型抗体 人类 T-细胞白血病病毒 1+2 型抗体区带模式 人类 T-细胞白血病病毒 I+II 型 Ab 人类 T-细胞白血病病毒 I+II 型 Ab 区带模式 人类 T-细胞白血病病毒 I+II 型抗体 人类 T-细胞白血病病毒 I+II 型抗体区带模式 人类 T-细胞白血病病毒（Human T-cell Leukemia Virus，HTLV） 人类嗜 T 淋巴细胞病毒 人类嗜 T 淋巴细胞病毒 1+2 型 Ab 人类嗜 T 淋巴细胞病毒 1+2 型 Ab 区带模式 人类嗜 T 淋巴细胞病毒 1+2 型抗体 人类嗜 T 淋巴细胞病毒 1+2 型抗体区带模式 人类嗜 T 淋巴细胞病毒 I+II 型 Ab 人类嗜 T 淋巴细胞病毒 I+II 型 Ab 区带模式 人类嗜 T 淋巴细胞病毒 I+II 型抗体 人类嗜 T 淋巴细胞病毒 I+II 型抗体区带模式 人类嗜 T-淋巴细胞病毒 人类嗜 T-淋巴细胞病毒 1+2 型 Ab 人类嗜 T-淋巴细胞病毒 1+2 型 Ab 区带模式 人类嗜 T-淋巴细胞病毒 1+2 型抗体 人类嗜 T-淋巴细胞病毒 1+2 型抗体区带模式 人类嗜 T-淋巴细胞病毒 I+II 型 Ab 人类嗜 T-淋巴细胞病毒 I+II 型 Ab 区带模式 人类嗜 T-淋巴细胞病毒 I+II 型抗体 人类嗜 T-淋巴细胞病毒 I+II 型抗体区带模式 人类嗜 T-淋巴细胞病毒（Human T-cell Lymphotrophic Virus，HTLV） 免疫印迹;西部印迹法;Immunoblot;immunoblotting;IB 分类型应答;分类型结果;名义性;名称型;名词型;名词性;标称性;没有自然次序的名义型或分类型应答 区带 区带（带型、条带）模式（模式特征、特征模式、图谱、式样、组份、组分、成员） 印象是一种诊断陈述，始终是对其他某种观察指标的解释或抽象（一系列检验项目结果、一幅图像或者整个某位病人），而且几乎总是由某位专业人员产生。;检查印象;检查印象/解释;检查的印象/解释;检查解释;解释","");
-		}	
-=======
-		    verifyLinguisticVariant(code.getDesignations(), "zh-CN", "血流速度.收缩期.最大值","速度","时间点","二尖瓣^胎儿","定量型","超声.多普勒","产科学检查与测量指标.超声","","","僧帽瓣 动态 可用数量表示的;定量性;数值型;数量型;连续数值型标尺 时刻;随机;随意;瞬间 流 流量;流速;流体 胎;超系统 - 胎儿 血;全血 血流量;血液流量 速度(距离/时间);速率;速率(距离/时间)","");
-		}
->>>>>>> 66e1f10f
+	
+		}
 	}
 
 	@Test
