package ca.uhn.fhir.jpa.dao.r4;

import ca.uhn.fhir.i18n.Msg;
import ca.uhn.fhir.jpa.api.config.DaoConfig;
import ca.uhn.fhir.jpa.dao.BaseHapiFhirDao;
import ca.uhn.fhir.jpa.model.entity.ModelConfig;
import ca.uhn.fhir.jpa.model.entity.NormalizedQuantitySearchLevel;
import ca.uhn.fhir.jpa.model.entity.ResourceEncodingEnum;
import ca.uhn.fhir.jpa.model.entity.ResourceHistoryTable;
import ca.uhn.fhir.jpa.model.entity.ResourceIndexedSearchParamString;
import ca.uhn.fhir.jpa.model.entity.ResourceTable;
import ca.uhn.fhir.jpa.model.entity.ResourceTag;
import ca.uhn.fhir.jpa.model.entity.TagTypeEnum;
import ca.uhn.fhir.jpa.provider.SystemProviderDstu2Test;
import ca.uhn.fhir.jpa.searchparam.SearchParameterMap;
import ca.uhn.fhir.model.api.ResourceMetadataKeyEnum;
import ca.uhn.fhir.model.primitive.IdDt;
import ca.uhn.fhir.rest.api.Constants;
import ca.uhn.fhir.rest.api.RestOperationTypeEnum;
import ca.uhn.fhir.rest.api.server.IBundleProvider;
import ca.uhn.fhir.rest.api.server.RequestDetails;
import ca.uhn.fhir.rest.param.ReferenceParam;
import ca.uhn.fhir.rest.param.StringParam;
import ca.uhn.fhir.rest.param.TokenParam;
import ca.uhn.fhir.rest.server.exceptions.InternalErrorException;
import ca.uhn.fhir.rest.server.exceptions.InvalidRequestException;
import ca.uhn.fhir.rest.server.exceptions.PreconditionFailedException;
import ca.uhn.fhir.rest.server.exceptions.ResourceGoneException;
import ca.uhn.fhir.rest.server.exceptions.ResourceNotFoundException;
import ca.uhn.fhir.rest.server.exceptions.ResourceVersionConflictException;
import ca.uhn.fhir.rest.server.exceptions.UnprocessableEntityException;
import ca.uhn.fhir.rest.server.interceptor.auth.AuthorizationInterceptor;
import ca.uhn.fhir.rest.server.interceptor.auth.IAuthRule;
import ca.uhn.fhir.rest.server.interceptor.auth.PolicyEnum;
import ca.uhn.fhir.rest.server.interceptor.auth.RuleBuilder;
import ca.uhn.fhir.util.BundleBuilder;
import ca.uhn.fhir.util.ClasspathUtil;
import org.apache.commons.io.IOUtils;
import org.hamcrest.Matchers;
import org.hl7.fhir.instance.model.api.IAnyResource;
import org.hl7.fhir.instance.model.api.IIdType;
import org.hl7.fhir.r4.model.AllergyIntolerance;
import org.hl7.fhir.r4.model.Appointment;
import org.hl7.fhir.r4.model.Attachment;
import org.hl7.fhir.r4.model.Binary;
import org.hl7.fhir.r4.model.Bundle;
import org.hl7.fhir.r4.model.Bundle.BundleEntryComponent;
import org.hl7.fhir.r4.model.Bundle.BundleEntryRequestComponent;
import org.hl7.fhir.r4.model.Bundle.BundleEntryResponseComponent;
import org.hl7.fhir.r4.model.Bundle.BundleType;
import org.hl7.fhir.r4.model.Bundle.HTTPVerb;
import org.hl7.fhir.r4.model.CanonicalType;
import org.hl7.fhir.r4.model.Coding;
import org.hl7.fhir.r4.model.Communication;
import org.hl7.fhir.r4.model.Condition;
import org.hl7.fhir.r4.model.DateTimeType;
import org.hl7.fhir.r4.model.DiagnosticReport;
import org.hl7.fhir.r4.model.Encounter;
import org.hl7.fhir.r4.model.EpisodeOfCare;
import org.hl7.fhir.r4.model.HumanName;
import org.hl7.fhir.r4.model.IdType;
import org.hl7.fhir.r4.model.Identifier;
import org.hl7.fhir.r4.model.Medication;
import org.hl7.fhir.r4.model.MedicationRequest;
import org.hl7.fhir.r4.model.Meta;
import org.hl7.fhir.r4.model.Observation;
import org.hl7.fhir.r4.model.Observation.ObservationStatus;
import org.hl7.fhir.r4.model.OperationOutcome;
import org.hl7.fhir.r4.model.OperationOutcome.IssueSeverity;
import org.hl7.fhir.r4.model.Organization;
import org.hl7.fhir.r4.model.Patient;
import org.hl7.fhir.r4.model.Practitioner;
import org.hl7.fhir.r4.model.Quantity;
import org.hl7.fhir.r4.model.Reference;
import org.hl7.fhir.r4.model.Resource;
import org.hl7.fhir.r4.model.Task;
import org.hl7.fhir.r4.model.ValueSet;
import org.junit.jupiter.api.AfterEach;
import org.junit.jupiter.api.BeforeEach;
import org.junit.jupiter.api.Disabled;
import org.junit.jupiter.api.Test;
import org.springframework.transaction.TransactionDefinition;
import org.springframework.transaction.TransactionStatus;
import org.springframework.transaction.support.TransactionCallback;
import org.springframework.transaction.support.TransactionCallbackWithoutResult;
import org.springframework.transaction.support.TransactionTemplate;

import javax.annotation.Nonnull;
import java.io.IOException;
import java.io.InputStream;
import java.io.UnsupportedEncodingException;
import java.math.BigDecimal;
import java.nio.charset.StandardCharsets;
import java.util.Arrays;
import java.util.HashSet;
import java.util.List;
import java.util.Map;
import java.util.Optional;
import java.util.Set;
import java.util.UUID;
import java.util.stream.Collectors;

import static org.hamcrest.MatcherAssert.assertThat;
import static org.hamcrest.Matchers.contains;
import static org.hamcrest.Matchers.containsString;
import static org.hamcrest.Matchers.empty;
import static org.hamcrest.Matchers.emptyString;
import static org.hamcrest.Matchers.endsWith;
import static org.hamcrest.Matchers.equalTo;
import static org.hamcrest.Matchers.greaterThan;
import static org.hamcrest.Matchers.is;
import static org.hamcrest.Matchers.matchesPattern;
import static org.hamcrest.Matchers.not;
import static org.hamcrest.Matchers.startsWith;
import static org.junit.jupiter.api.Assertions.assertArrayEquals;
import static org.junit.jupiter.api.Assertions.assertEquals;
import static org.junit.jupiter.api.Assertions.assertNotEquals;
import static org.junit.jupiter.api.Assertions.assertNotNull;
import static org.junit.jupiter.api.Assertions.assertNull;
import static org.junit.jupiter.api.Assertions.assertThrows;
import static org.junit.jupiter.api.Assertions.assertTrue;
import static org.junit.jupiter.api.Assertions.fail;
import static org.mockito.ArgumentMatchers.any;
import static org.mockito.Mockito.when;

public class FhirSystemDaoR4Test extends BaseJpaR4SystemTest {

	private static final org.slf4j.Logger ourLog = org.slf4j.LoggerFactory.getLogger(FhirSystemDaoR4Test.class);

	@AfterEach
	public void after() {
		myDaoConfig.setAllowInlineMatchUrlReferences(false);
		myDaoConfig.setAllowMultipleDelete(new DaoConfig().isAllowMultipleDelete());
		myModelConfig.setNormalizedQuantitySearchLevel(NormalizedQuantitySearchLevel.NORMALIZED_QUANTITY_SEARCH_NOT_SUPPORTED);
		myDaoConfig.setBundleBatchPoolSize(new DaoConfig().getBundleBatchPoolSize());
		myDaoConfig.setBundleBatchMaxPoolSize(new DaoConfig().getBundleBatchMaxPoolSize());
		myDaoConfig.setAutoCreatePlaceholderReferenceTargets(new DaoConfig().isAutoCreatePlaceholderReferenceTargets());
		myModelConfig.setAutoVersionReferenceAtPaths(new ModelConfig().getAutoVersionReferenceAtPaths());
		myFhirCtx.getParserOptions().setAutoContainReferenceTargetsWithNoId(true);
	}

	@BeforeEach
	public void beforeDisableResultReuse() {
		myInterceptorRegistry.registerInterceptor(myInterceptor);
		myDaoConfig.setReuseCachedSearchResultsForMillis(null);
		myDaoConfig.setBundleBatchPoolSize(1);
		myDaoConfig.setBundleBatchMaxPoolSize(1);
	}

	private Bundle createInputTransactionWithPlaceholderIdInMatchUrl(HTTPVerb theVerb) {

		Patient pat = new Patient();
		pat
			.addIdentifier()
			.setSystem("http://acme.org")
			.setValue("ID1");

		Observation obs = new Observation();
		obs
			.getCode()
			.addCoding()
			.setSystem("http://loinc.org")
			.setCode("29463-7");
		obs.setEffective(new DateTimeType("2011-09-03T11:13:00-04:00"));
		obs.setValue(new Quantity()
			.setValue(new BigDecimal("123.4"))
			.setCode("kg")
			.setSystem("http://unitsofmeasure.org")
			.setUnit("kg"));
		obs.getSubject().setReference("urn:uuid:0001");

		Observation obs2 = new Observation();
		obs2
			.getCode()
			.addCoding()
			.setSystem("http://loinc.org")
			.setCode("29463-7");
		obs2.setEffective(new DateTimeType("2017-09-03T11:13:00-04:00"));
		obs2.setValue(new Quantity()
			.setValue(new BigDecimal("123.4"))
			.setCode("kg")
			.setSystem("http://unitsofmeasure.org")
			.setUnit("kg"));
		obs2.getSubject().setReference("urn:uuid:0001");

		/*
		 * Put one observation before the patient it references, and
		 * one after it just to make sure that order doesn't matter
		 */
		Bundle input = new Bundle();
		input.setType(BundleType.TRANSACTION);

		if (theVerb == HTTPVerb.PUT) {
			input
				.addEntry()
				.setFullUrl("urn:uuid:0002")
				.setResource(obs)
				.getRequest()
				.setMethod(HTTPVerb.PUT)
				.setUrl("Observation?subject=urn:uuid:0001&code=http%3A%2F%2Floinc.org|29463-7&date=2011-09-03T11:13:00-04:00");
			input
				.addEntry()
				.setFullUrl("urn:uuid:0001")
				.setResource(pat)
				.getRequest()
				.setMethod(HTTPVerb.PUT)
				.setUrl("Patient?identifier=http%3A%2F%2Facme.org|ID1");
			input
				.addEntry()
				.setFullUrl("urn:uuid:0003")
				.setResource(obs2)
				.getRequest()
				.setMethod(HTTPVerb.PUT)
				.setUrl("Observation?subject=urn:uuid:0001&code=http%3A%2F%2Floinc.org|29463-7&date=2017-09-03T11:13:00-04:00");
		} else if (theVerb == HTTPVerb.POST) {
			input
				.addEntry()
				.setFullUrl("urn:uuid:0002")
				.setResource(obs)
				.getRequest()
				.setMethod(HTTPVerb.POST)
				.setUrl("Observation")
				.setIfNoneExist("Observation?subject=urn:uuid:0001&code=http%3A%2F%2Floinc.org|29463-7&date=2011-09-03T11:13:00-04:00");
			input
				.addEntry()
				.setFullUrl("urn:uuid:0001")
				.setResource(pat)
				.getRequest()
				.setMethod(HTTPVerb.POST)
				.setUrl("Patient")
				.setIfNoneExist("Patient?identifier=http%3A%2F%2Facme.org|ID1");
			input
				.addEntry()
				.setFullUrl("urn:uuid:0003")
				.setResource(obs2)
				.getRequest()
				.setMethod(HTTPVerb.POST)
				.setUrl("Observation")
				.setIfNoneExist("Observation?subject=urn:uuid:0001&code=http%3A%2F%2Floinc.org|29463-7&date=2017-09-03T11:13:00-04:00");
		}
		return input;
	}

	@SuppressWarnings("unchecked")
	private <T extends org.hl7.fhir.r4.model.Resource> T find(Bundle theBundle, Class<T> theType, int theIndex) {
		int count = 0;
		for (BundleEntryComponent nextEntry : theBundle.getEntry()) {
			if (nextEntry.getResource() != null && theType.isAssignableFrom(nextEntry.getResource().getClass())) {
				if (count == theIndex) {
					return (T) nextEntry.getResource();
				}
				count++;
			}
		}
		fail();
		return null;
	}

	@Test
	public void testTransactionReSavesPreviouslyDeletedResources() {

		{
			Bundle input = new Bundle();
			input.setType(BundleType.TRANSACTION);

			Patient pt = new Patient();
			pt.setId("pt");
			pt.setActive(true);
			input
				.addEntry()
				.setResource(pt)
				.getRequest()
				.setUrl("Patient/pt")
				.setMethod(HTTPVerb.PUT);

			Observation obs = new Observation();
			obs.setId("obs");
			obs.getSubject().setReference("Patient/pt");
			input
				.addEntry()
				.setResource(obs)
				.getRequest()
				.setUrl("Observation/obs")
				.setMethod(HTTPVerb.PUT);

			mySystemDao.transaction(null, input);
		}

		myObservationDao.delete(new IdType("Observation/obs"));
		myPatientDao.delete(new IdType("Patient/pt"));

		{
			Bundle input = new Bundle();
			input.setType(BundleType.TRANSACTION);

			Patient pt = new Patient();
			pt.setId("pt");
			pt.setActive(true);
			input
				.addEntry()
				.setResource(pt)
				.getRequest()
				.setUrl("Patient/pt")
				.setMethod(HTTPVerb.PUT);

			Observation obs = new Observation();
			obs.setId("obs");
			obs.getSubject().setReference("Patient/pt");
			input
				.addEntry()
				.setResource(obs)
				.getRequest()
				.setUrl("Observation/obs")
				.setMethod(HTTPVerb.PUT);

			mySystemDao.transaction(null, input);
		}

		myPatientDao.read(new IdType("Patient/pt"));
	}

	@Test
	public void testResourceCounts() {
		Patient p = new Patient();
		p.setActive(true);
		myPatientDao.create(p);

		Observation o = new Observation();
		o.setStatus(ObservationStatus.AMENDED);
		myObservationDao.create(o);

		Map<String, Long> counts = mySystemDao.getResourceCounts();
		assertEquals(new Long(1L), counts.get("Patient"));
		assertEquals(new Long(1L), counts.get("Observation"));
		assertEquals(null, counts.get("Organization"));

	}

	@Test
	public void testBatchCreateWithBadRead() {
		Bundle request = new Bundle();
		request.setType(BundleType.BATCH);

		Patient p;
		p = new Patient();
		p.addIdentifier().setSystem("urn:system").setValue("FOO");
		request
			.addEntry()
			.setResource(p)
			.getRequest()
			.setMethod(HTTPVerb.POST)
			.setUrl("Patient");

		request
			.addEntry()
			.getRequest()
			.setMethod(HTTPVerb.GET)
			.setUrl("Patient/BABABABA");

		Bundle response = mySystemDao.transaction(mySrd, request);
		assertEquals(2, response.getEntry().size());

		assertEquals("201 Created", response.getEntry().get(0).getResponse().getStatus());
		assertThat(response.getEntry().get(0).getResponse().getLocation(), matchesPattern(".*Patient/[0-9]+.*"));
		assertEquals("404 Not Found", response.getEntry().get(1).getResponse().getStatus());

		OperationOutcome oo = (OperationOutcome) response.getEntry().get(1).getResponse().getOutcome();
		ourLog.info(myFhirCtx.newXmlParser().setPrettyPrint(true).encodeResourceToString(oo));
		assertEquals(IssueSeverity.ERROR, oo.getIssue().get(0).getSeverity());
		assertEquals(Msg.code(2001) + "Resource Patient/BABABABA is not known", oo.getIssue().get(0).getDiagnostics());
	}

	@Test
	public void testBatchCreateWithBadSearch() {
		Bundle request = new Bundle();
		request.setType(BundleType.BATCH);

		Patient p;
		p = new Patient();
		p.addIdentifier().setSystem("urn:system").setValue("FOO");
		request
			.addEntry()
			.setResource(p)
			.getRequest()
			.setMethod(HTTPVerb.POST)
			.setUrl("Patient");

		request
			.addEntry()
			.getRequest()
			.setMethod(HTTPVerb.GET)
			.setUrl("Patient?foobadparam=1");

		Bundle response = mySystemDao.transaction(mySrd, request);
		assertEquals(2, response.getEntry().size());

		assertEquals("201 Created", response.getEntry().get(0).getResponse().getStatus());
		assertThat(response.getEntry().get(0).getResponse().getLocation(), matchesPattern(".*Patient/[0-9]+.*"));
		assertEquals("400 Bad Request", response.getEntry().get(1).getResponse().getStatus());

		OperationOutcome oo = (OperationOutcome) response.getEntry().get(1).getResponse().getOutcome();
		ourLog.info(myFhirCtx.newXmlParser().setPrettyPrint(true).encodeResourceToString(oo));
		assertEquals(IssueSeverity.ERROR, oo.getIssue().get(0).getSeverity());
		assertThat(oo.getIssue().get(0).getDiagnostics(), containsString("Unknown search parameter"));
	}

	@Test
	public void testCircularCreateAndDelete() {
		Encounter enc = new Encounter();
		enc.setId(IdType.newRandomUuid());

		Condition cond = new Condition();
		cond.setId(IdType.newRandomUuid());

		EpisodeOfCare ep = new EpisodeOfCare();
		ep.setId(IdType.newRandomUuid());

		enc.getEpisodeOfCareFirstRep().setReference(ep.getId());
		cond.getEncounter().setReference(enc.getId());
		ep.getDiagnosisFirstRep().getCondition().setReference(cond.getId());

		Bundle inputBundle = new Bundle();
		inputBundle.setType(Bundle.BundleType.TRANSACTION);
		inputBundle
			.addEntry()
			.setResource(ep)
			.setFullUrl(ep.getId())
			.getRequest().setMethod(HTTPVerb.POST);
		inputBundle
			.addEntry()
			.setResource(cond)
			.setFullUrl(cond.getId())
			.getRequest().setMethod(HTTPVerb.POST);
		inputBundle
			.addEntry()
			.setResource(enc)
			.setFullUrl(enc.getId())
			.getRequest().setMethod(HTTPVerb.POST);

		Bundle resp = mySystemDao.transaction(mySrd, inputBundle);
		ourLog.info(myFhirCtx.newXmlParser().setPrettyPrint(true).encodeResourceToString(resp));

		IdType epId = new IdType(resp.getEntry().get(0).getResponse().getLocation());
		IdType condId = new IdType(resp.getEntry().get(1).getResponse().getLocation());
		IdType encId = new IdType(resp.getEntry().get(2).getResponse().getLocation());

		// Make sure a single one can't be deleted
		try {
			myEncounterDao.delete(encId);
			fail();
		} catch (ResourceVersionConflictException e) {
			// good
		}

		/*
		 * Now delete all 3 by transaction
		 */
		inputBundle = new Bundle();
		inputBundle.setType(Bundle.BundleType.TRANSACTION);
		inputBundle
			.addEntry()
			.getRequest().setMethod(HTTPVerb.DELETE)
			.setUrl(epId.toUnqualifiedVersionless().getValue());
		inputBundle
			.addEntry()
			.getRequest().setMethod(HTTPVerb.DELETE)
			.setUrl(encId.toUnqualifiedVersionless().getValue());
		inputBundle
			.addEntry()
			.getRequest().setMethod(HTTPVerb.DELETE)
			.setUrl(condId.toUnqualifiedVersionless().getValue());

		ourLog.info(myFhirCtx.newXmlParser().setPrettyPrint(true).encodeResourceToString(inputBundle));
		resp = mySystemDao.transaction(mySrd, inputBundle);
		ourLog.info(myFhirCtx.newXmlParser().setPrettyPrint(true).encodeResourceToString(resp));

		// They should now be deleted
		try {
			myEncounterDao.read(encId.toUnqualifiedVersionless());
			fail();
		} catch (ResourceGoneException e) {
			// good
		}

	}

	/**
	 * See #410
	 */
	@Test
	public void testContainedArePreservedForBug410() throws IOException {
		String input = ClasspathUtil.loadResource("/r4/bug-410-bundle.xml");
		Bundle bundle = myFhirCtx.newXmlParser().parseResource(Bundle.class, input);

		Bundle output = mySystemDao.transaction(mySrd, bundle);
		ourLog.info(myFhirCtx.newXmlParser().setPrettyPrint(true).encodeResourceToString(output));

		IdType id = new IdType(output.getEntry().get(1).getResponse().getLocation());
		MedicationRequest mo = myMedicationRequestDao.read(id);
		ourLog.info(myFhirCtx.newXmlParser().setPrettyPrint(true).encodeResourceToString(mo));
	}

	@Test
	public void testMultipleUpdatesWithNoChangesDoesNotResultInAnUpdateForTransaction() {
		Bundle bundle;

		// First time
		Patient p = new Patient();
		p.setActive(true);
		bundle = new Bundle();
		bundle.setType(BundleType.TRANSACTION);
		bundle
			.addEntry()
			.setResource(p)
			.setFullUrl("Patient/A")
			.getRequest()
			.setMethod(HTTPVerb.PUT)
			.setUrl("Patient/A");
		Bundle resp = mySystemDao.transaction(mySrd, bundle);
		assertThat(resp.getEntry().get(0).getResponse().getLocation(), endsWith("Patient/A/_history/1"));

		// Second time should not result in an update
		p = new Patient();
		p.setActive(true);
		bundle = new Bundle();
		bundle.setType(BundleType.TRANSACTION);
		bundle
			.addEntry()
			.setResource(p)
			.setFullUrl("Patient/A")
			.getRequest()
			.setMethod(HTTPVerb.PUT)
			.setUrl("Patient/A");
		resp = mySystemDao.transaction(mySrd, bundle);
		assertThat(resp.getEntry().get(0).getResponse().getLocation(), endsWith("Patient/A/_history/1"));

		// And third time should not result in an update
		p = new Patient();
		p.setActive(true);
		bundle = new Bundle();
		bundle.setType(BundleType.TRANSACTION);
		bundle
			.addEntry()
			.setResource(p)
			.setFullUrl("Patient/A")
			.getRequest()
			.setMethod(HTTPVerb.PUT)
			.setUrl("Patient/A");
		resp = mySystemDao.transaction(mySrd, bundle);
		assertThat(resp.getEntry().get(0).getResponse().getLocation(), endsWith("Patient/A/_history/1"));

		myPatientDao.read(new IdType("Patient/A"));
		myPatientDao.read(new IdType("Patient/A/_history/1"));
		try {
			myPatientDao.read(new IdType("Patient/A/_history/2"));
			fail();
		} catch (ResourceNotFoundException e) {
			// good
		}
		try {
			myPatientDao.read(new IdType("Patient/A/_history/3"));
			fail();
		} catch (ResourceNotFoundException e) {
			// good
		}
	}

	@Test
	public void testReindexing() throws InterruptedException {
		Patient p = new Patient();
		p.addName().setFamily("family");
		final IIdType id = myPatientDao.create(p, mySrd).getId().toUnqualified();

		sleepUntilTimeChanges();

		ValueSet vs = new ValueSet();
		vs.setUrl("http://foo");
		myValueSetDao.create(vs, mySrd);

		sleepUntilTimeChanges();

		ResourceTable entity = new TransactionTemplate(myTxManager).execute(t -> myEntityManager.find(ResourceTable.class, id.getIdPartAsLong()));
		assertEquals(Long.valueOf(1), entity.getIndexStatus());

		Long jobId = myResourceReindexingSvc.markAllResourcesForReindexing();
		myResourceReindexingSvc.forceReindexingPass();

		entity = new TransactionTemplate(myTxManager).execute(t -> myEntityManager.find(ResourceTable.class, id.getIdPartAsLong()));
		assertEquals(Long.valueOf(1), entity.getIndexStatus());

		// Just make sure this doesn't cause a choke
		myResourceReindexingSvc.forceReindexingPass();

		/*
		 * We expect a final reindex count of 3 because there are 2 resources to
		 * reindex and the final pass uses the most recent time as the low threshold,
		 * so it indexes the newest resource one more time. It wouldn't be a big deal
		 * if this ever got fixed so that it ends up with 2 instead of 3.
		 */
		runInTransaction(() -> {
			Optional<Integer> reindexCount = myResourceReindexJobDao.getReindexCount(jobId);
			assertEquals(3, reindexCount.orElseThrow(() -> new NullPointerException("No job " + jobId)).intValue());
		});

		// Try making the resource unparseable

		TransactionTemplate template = new TransactionTemplate(myTxManager);
		template.setPropagationBehavior(TransactionDefinition.PROPAGATION_REQUIRES_NEW);
		template.execute((TransactionCallback<ResourceTable>) t -> {
			ResourceHistoryTable resourceHistoryTable = myResourceHistoryTableDao.findForIdAndVersionAndFetchProvenance(id.getIdPartAsLong(), id.getVersionIdPartAsLong());
			resourceHistoryTable.setEncoding(ResourceEncodingEnum.JSON);
			try {
				resourceHistoryTable.setResource("{\"resourceType\":\"FOO\"}".getBytes("UTF-8"));
			} catch (UnsupportedEncodingException e) {
				throw new Error(e);
			}
			myResourceHistoryTableDao.save(resourceHistoryTable);

			ResourceTable table = myResourceTableDao.findById(id.getIdPartAsLong()).orElseThrow(IllegalStateException::new);
			table.setIndexStatus(null);
			myResourceTableDao.save(table);

			return null;
		});

		myResourceReindexingSvc.markAllResourcesForReindexing();
		myResourceReindexingSvc.forceReindexingPass();

		entity = new TransactionTemplate(myTxManager).execute(theStatus -> myEntityManager.find(ResourceTable.class, id.getIdPartAsLong()));
		assertEquals(Long.valueOf(2), entity.getIndexStatus());

	}

	@Test
	public void testReindexingCurrentVersionDeleted() {
		Patient p = new Patient();
		p.addName().setFamily("family1");
		final IIdType id = myPatientDao.create(p, mySrd).getId().toUnqualifiedVersionless();

		p = new Patient();
		p.setId(id.getValue());
		p.addName().setFamily("family1");
		p.addName().setFamily("family2");
		myPatientDao.update(p);

		p = new Patient();
		p.setId(id.getValue());
		p.addName().setFamily("family1");
		p.addName().setFamily("family2");
		p.addName().setFamily("family3");
		myPatientDao.update(p);

		SearchParameterMap searchParamMap = new SearchParameterMap();
		searchParamMap.setLoadSynchronous(true);
		searchParamMap.add(Patient.SP_FAMILY, new StringParam("family2"));
		assertEquals(1, myPatientDao.search(searchParamMap).size().intValue());

		runInTransaction(() -> {
			ResourceHistoryTable historyEntry = myResourceHistoryTableDao.findForIdAndVersionAndFetchProvenance(id.getIdPartAsLong(), 3);
			assertNotNull(historyEntry);
			myResourceHistoryTableDao.delete(historyEntry);
		});

		Long jobId = myResourceReindexingSvc.markAllResourcesForReindexing();
		myResourceReindexingSvc.forceReindexingPass();

		searchParamMap = new SearchParameterMap();
		searchParamMap.setLoadSynchronous(true);
		searchParamMap.add(Patient.SP_FAMILY, new StringParam("family2"));
		IBundleProvider search = myPatientDao.search(searchParamMap);
		assertEquals(1, search.size().intValue());
		p = (Patient) search.getResources(0, 1).get(0);
		assertEquals("3", p.getIdElement().getVersionIdPart());
	}


	@Test
	public void testReindexingSingleStringHashValueIsDeleted() {
		myDaoConfig.setAdvancedLuceneIndexing(false);
		Patient p = new Patient();
		p.addName().setFamily("family1");
		final IIdType id = myPatientDao.create(p, mySrd).getId().toUnqualifiedVersionless();

		SearchParameterMap searchParamMap = new SearchParameterMap();
		searchParamMap.setLoadSynchronous(true);
		searchParamMap.add(Patient.SP_FAMILY, new StringParam("family1"));
		assertEquals(1, myPatientDao.search(searchParamMap).size().intValue());

		runInTransaction(() -> {
			myEntityManager
				.createQuery("UPDATE ResourceIndexedSearchParamString s SET s.myHashNormalizedPrefix = 0")
				.executeUpdate();
		});

		myCaptureQueriesListener.clear();
		Integer found = myPatientDao.search(searchParamMap).size();
		myCaptureQueriesListener.logSelectQueriesForCurrentThread();

		assertEquals(0, found.intValue());

		myResourceReindexingSvc.markAllResourcesForReindexing();
		myResourceReindexingSvc.forceReindexingPass();

		runInTransaction(() -> {
			ResourceIndexedSearchParamString param = myResourceIndexedSearchParamStringDao.findAll()
				.stream()
				.filter(t -> t.getParamName().equals("family"))
				.findFirst()
				.orElseThrow(() -> new IllegalArgumentException());
			assertEquals(-6332913947530887803L, param.getHashNormalizedPrefix().longValue());
		});

		assertEquals(1, myPatientDao.search(searchParamMap).size().intValue());
	}

	@Test
	public void testReindexingSingleStringHashIdentityValueIsDeleted() {
		Patient p = new Patient();
		p.addName().setFamily("family1");
		final IIdType id = myPatientDao.create(p, mySrd).getId().toUnqualifiedVersionless();

		SearchParameterMap searchParamMap = new SearchParameterMap();
		searchParamMap.setLoadSynchronous(true);
		searchParamMap.add(Patient.SP_FAMILY, new StringParam("family1"));
		assertEquals(1, myPatientDao.search(searchParamMap).size().intValue());

		runInTransaction(() -> {
			Long i = myEntityManager
				.createQuery("SELECT count(s) FROM ResourceIndexedSearchParamString s WHERE s.myHashIdentity = 0", Long.class)
				.getSingleResult();
			assertEquals(0L, i.longValue());

			myEntityManager
				.createQuery("UPDATE ResourceIndexedSearchParamString s SET s.myHashIdentity = 0")
				.executeUpdate();

			i = myEntityManager
				.createQuery("SELECT count(s) FROM ResourceIndexedSearchParamString s WHERE s.myHashIdentity = 0", Long.class)
				.getSingleResult();
			assertThat(i, greaterThan(1L));

		});

		myResourceReindexingSvc.markAllResourcesForReindexing();
		myResourceReindexingSvc.forceReindexingPass();

		runInTransaction(() -> {
			Long i = myEntityManager
				.createQuery("SELECT count(s) FROM ResourceIndexedSearchParamString s WHERE s.myHashIdentity = 0", Long.class)
				.getSingleResult();
			assertEquals(0L, i.longValue());
		});
	}

	@Test
	public void testSystemMetaOperation() {

		Meta meta = mySystemDao.metaGetOperation(mySrd);
		List<Coding> published = meta.getTag();
		assertEquals(0, published.size());

		String methodName = "testSystemMetaOperation";
		IIdType id1;
		{
			Patient patient = new Patient();
			patient.addIdentifier().setSystem("urn:system").setValue(methodName);
			patient.addName().setFamily("Tester").addGiven("Joe");

			patient.getMeta().addTag(null, "Dog", "Puppies");
			patient.getMeta().getSecurity().add(new Coding().setSystem("seclabel:sys:1").setCode("seclabel:code:1").setDisplay("seclabel:dis:1"));
			patient.getMeta().getProfile().add(new CanonicalType("http://profile/1"));

			id1 = myPatientDao.create(patient, mySrd).getId();
		}
		{
			Patient patient = new Patient();
			patient.addIdentifier().setSystem("urn:system").setValue(methodName);
			patient.addName().setFamily("Tester").addGiven("Joe");

			patient.getMeta().addTag("http://foo", "Cat", "Kittens");
			patient.getMeta().getSecurity().add(new Coding().setSystem("seclabel:sys:2").setCode("seclabel:code:2").setDisplay("seclabel:dis:2"));
			patient.getMeta().getProfile().add(new CanonicalType("http://profile/2"));

			myPatientDao.create(patient, mySrd);
		}

		meta = mySystemDao.metaGetOperation(mySrd);
		published = meta.getTag();
		assertEquals(2, published.size());
		assertEquals(null, published.get(0).getSystem());
		assertEquals("Dog", published.get(0).getCode());
		assertEquals("Puppies", published.get(0).getDisplay());
		assertEquals("http://foo", published.get(1).getSystem());
		assertEquals("Cat", published.get(1).getCode());
		assertEquals("Kittens", published.get(1).getDisplay());
		List<Coding> secLabels = meta.getSecurity();
		assertEquals(2, secLabels.size());
		assertEquals("seclabel:sys:1", secLabels.get(0).getSystemElement().getValue());
		assertEquals("seclabel:code:1", secLabels.get(0).getCodeElement().getValue());
		assertEquals("seclabel:dis:1", secLabels.get(0).getDisplayElement().getValue());
		assertEquals("seclabel:sys:2", secLabels.get(1).getSystemElement().getValue());
		assertEquals("seclabel:code:2", secLabels.get(1).getCodeElement().getValue());
		assertEquals("seclabel:dis:2", secLabels.get(1).getDisplayElement().getValue());
		List<CanonicalType> profiles = meta.getProfile();
		assertEquals(2, profiles.size());
		assertEquals("http://profile/1", profiles.get(0).getValue());
		assertEquals("http://profile/2", profiles.get(1).getValue());

		myPatientDao.removeTag(id1, TagTypeEnum.TAG, null, "Dog", mySrd);
		myPatientDao.removeTag(id1, TagTypeEnum.SECURITY_LABEL, "seclabel:sys:1", "seclabel:code:1", mySrd);
		myPatientDao.removeTag(id1, TagTypeEnum.PROFILE, BaseHapiFhirDao.NS_JPA_PROFILE, "http://profile/1", mySrd);

		meta = mySystemDao.metaGetOperation(mySrd);
		published = meta.getTag();
		assertEquals(1, published.size());
		assertEquals("http://foo", published.get(0).getSystem());
		assertEquals("Cat", published.get(0).getCode());
		assertEquals("Kittens", published.get(0).getDisplay());
		secLabels = meta.getSecurity();
		assertEquals(1, secLabels.size());
		assertEquals("seclabel:sys:2", secLabels.get(0).getSystemElement().getValue());
		assertEquals("seclabel:code:2", secLabels.get(0).getCodeElement().getValue());
		assertEquals("seclabel:dis:2", secLabels.get(0).getDisplayElement().getValue());
		profiles = meta.getProfile();
		assertEquals(1, profiles.size());
		assertEquals("http://profile/2", profiles.get(0).getValue());
	}

	@Test
	public void testTransaction1() throws IOException {
		String inputBundleString = loadClasspath("/david-bundle-error.json");
		Bundle bundle = myFhirCtx.newJsonParser().parseResource(Bundle.class, inputBundleString);
		Bundle resp = mySystemDao.transaction(mySrd, bundle);

		ourLog.info(myFhirCtx.newXmlParser().setPrettyPrint(true).encodeResourceToString(resp));

		assertEquals("201 Created", resp.getEntry().get(0).getResponse().getStatus());
	}


	@Test
	public void testNestedTransaction_ReadsBlocked() {
		String methodName = "testTransactionBatchWithFailingRead";
		Bundle request = new Bundle();
		request.setType(BundleType.TRANSACTION);

		Patient p = new Patient();
		p.addName().setFamily(methodName);
		request.addEntry().setResource(p).getRequest().setMethod(HTTPVerb.POST);

		request.addEntry().getRequest().setMethod(HTTPVerb.GET).setUrl("Patient?identifier=foo");

		try {
			runInTransaction(() -> {
				mySystemDao.transactionNested(mySrd, request);
			});
			fail();
		} catch (InvalidRequestException e) {
			assertEquals(Msg.code(530) + "Can not invoke read operation on nested transaction", e.getMessage());
		}
	}


	@Test
	public void testTransactionBatchWithFailingRead() {
		String methodName = "testTransactionBatchWithFailingRead";
		Bundle request = new Bundle();
		request.setType(BundleType.BATCH);

		Patient p = new Patient();
		p.addName().setFamily(methodName);
		request.addEntry().setResource(p).getRequest().setMethod(HTTPVerb.POST);

		request.addEntry().getRequest().setMethod(HTTPVerb.GET).setUrl("Patient/THIS_ID_DOESNT_EXIST");

		Bundle resp = mySystemDao.transaction(mySrd, request);
		assertEquals(2, resp.getEntry().size());
		assertEquals(BundleType.BATCHRESPONSE, resp.getTypeElement().getValue());

		ourLog.info(myFhirCtx.newXmlParser().setPrettyPrint(true).encodeResourceToString(resp));
		BundleEntryResponseComponent respEntry;

		// Bundle.entry[0] is create response
		assertEquals("201 Created", resp.getEntry().get(0).getResponse().getStatus());
		assertThat(resp.getEntry().get(0).getResponse().getLocation(), startsWith("Patient/"));

		// Bundle.entry[1] is failed read response
		Resource oo = resp.getEntry().get(1).getResponse().getOutcome();
		assertEquals(OperationOutcome.class, oo.getClass());
		assertEquals(IssueSeverity.ERROR, ((OperationOutcome) oo).getIssue().get(0).getSeverityElement().getValue());
		assertEquals(Msg.code(2001) + "Resource Patient/THIS_ID_DOESNT_EXIST is not known", ((OperationOutcome) oo).getIssue().get(0).getDiagnostics());
		assertEquals("404 Not Found", resp.getEntry().get(1).getResponse().getStatus());

		// Check POST
		respEntry = resp.getEntry().get(0).getResponse();
		assertEquals("201 Created", respEntry.getStatus());
		IdType createdId = new IdType(respEntry.getLocation());
		assertEquals("Patient", createdId.getResourceType());
		myPatientDao.read(createdId, mySrd); // shouldn't fail

		// Check GET
		respEntry = resp.getEntry().get(1).getResponse();
		assertThat(respEntry.getStatus(), startsWith("404"));

	}

	@Test
	public void testTransactionWithConditionalCreates_IdenticalMatchUrlsDifferentTypes_Unqualified() {
		BundleBuilder bb = new BundleBuilder(myFhirCtx);
		Patient pt = new Patient();
		pt.addIdentifier().setSystem("foo").setValue("bar");
		bb.addTransactionCreateEntry(pt).conditional("identifier=foo|bar");
		Observation obs = new Observation();
		obs.addIdentifier().setSystem("foo").setValue("bar");
		bb.addTransactionCreateEntry(obs).conditional("identifier=foo|bar");

		Bundle outcome = mySystemDao.transaction(mySrd, (Bundle) bb.getBundle());
		assertEquals("201 Created", outcome.getEntry().get(0).getResponse().getStatus());
		assertThat(outcome.getEntry().get(0).getResponse().getLocation(), matchesPattern(".*Patient/[0-9]+/_history/1"));
		assertEquals("201 Created", outcome.getEntry().get(1).getResponse().getStatus());
		assertThat(outcome.getEntry().get(1).getResponse().getLocation(), matchesPattern(".*Observation/[0-9]+/_history/1"));

		// Take 2

		bb = new BundleBuilder(myFhirCtx);
		pt = new Patient();
		pt.addIdentifier().setSystem("foo").setValue("bar");
		bb.addTransactionCreateEntry(pt).conditional("identifier=foo|bar");
		obs = new Observation();
		obs.addIdentifier().setSystem("foo").setValue("bar");
		bb.addTransactionCreateEntry(obs).conditional("identifier=foo|bar");

		outcome = mySystemDao.transaction(mySrd, (Bundle) bb.getBundle());
		assertEquals("200 OK", outcome.getEntry().get(0).getResponse().getStatus());
		assertThat(outcome.getEntry().get(0).getResponse().getLocation(), matchesPattern(".*Patient/[0-9]+/_history/1"));
		assertEquals("200 OK", outcome.getEntry().get(1).getResponse().getStatus());
		assertThat(outcome.getEntry().get(1).getResponse().getLocation(), matchesPattern(".*Observation/[0-9]+/_history/1"));

	}


	@Test
	public void testTransactionWithConditionalCreates_IdenticalMatchUrlsDifferentTypes_Qualified() {
		BundleBuilder bb = new BundleBuilder(myFhirCtx);
		Patient pt = new Patient();
		pt.addIdentifier().setSystem("foo").setValue("bar");
		bb.addTransactionCreateEntry(pt).conditional("Patient?identifier=foo|bar");
		Observation obs = new Observation();
		obs.addIdentifier().setSystem("foo").setValue("bar");
		bb.addTransactionCreateEntry(obs).conditional("Observation?identifier=foo|bar");

		Bundle outcome = mySystemDao.transaction(mySrd, (Bundle) bb.getBundle());
		assertEquals("201 Created", outcome.getEntry().get(0).getResponse().getStatus());
		assertThat(outcome.getEntry().get(0).getResponse().getLocation(), matchesPattern(".*Patient/[0-9]+/_history/1"));
		assertEquals("201 Created", outcome.getEntry().get(1).getResponse().getStatus());
		assertThat(outcome.getEntry().get(1).getResponse().getLocation(), matchesPattern(".*Observation/[0-9]+/_history/1"));

		// Take 2

		bb = new BundleBuilder(myFhirCtx);
		pt = new Patient();
		pt.addIdentifier().setSystem("foo").setValue("bar");
		bb.addTransactionCreateEntry(pt).conditional("Patient?identifier=foo|bar");
		obs = new Observation();
		obs.addIdentifier().setSystem("foo").setValue("bar");
		bb.addTransactionCreateEntry(obs).conditional("Observation?identifier=foo|bar");

		outcome = mySystemDao.transaction(mySrd, (Bundle) bb.getBundle());
		assertEquals("200 OK", outcome.getEntry().get(0).getResponse().getStatus());
		assertThat(outcome.getEntry().get(0).getResponse().getLocation(), matchesPattern(".*Patient/[0-9]+/_history/1"));
		assertEquals("200 OK", outcome.getEntry().get(1).getResponse().getStatus());
		assertThat(outcome.getEntry().get(1).getResponse().getLocation(), matchesPattern(".*Observation/[0-9]+/_history/1"));

	}


	@Test
	public void testTransactionWithConditionalCreate_NoResourceTypeInUrl() {
		BundleBuilder bb = new BundleBuilder(myFhirCtx);
		Patient pt = new Patient();
		pt.setActive(true);
		bb.addTransactionCreateEntry(pt).conditional("active=true");
		pt = new Patient();
		pt.setActive(false);
		bb.addTransactionCreateEntry(pt).conditional("active=false");

		Bundle outcome = mySystemDao.transaction(mySrd, (Bundle) bb.getBundle());
		assertEquals("201 Created", outcome.getEntry().get(0).getResponse().getStatus());
		assertEquals("201 Created", outcome.getEntry().get(1).getResponse().getStatus());

		// Take 2

		bb = new BundleBuilder(myFhirCtx);
		pt = new Patient();
		pt.setActive(true);
		bb.addTransactionCreateEntry(pt).conditional("active=true");
		pt = new Patient();
		pt.setActive(false);
		bb.addTransactionCreateEntry(pt).conditional("active=false");

		Bundle outcome2 = mySystemDao.transaction(mySrd, (Bundle) bb.getBundle());
		assertEquals("200 OK", outcome2.getEntry().get(0).getResponse().getStatus());
		assertEquals("200 OK", outcome2.getEntry().get(1).getResponse().getStatus());

		assertThat(outcome.getEntry().get(0).getResponse().getLocation(), endsWith("/_history/1"));
		assertThat(outcome.getEntry().get(1).getResponse().getLocation(), endsWith("/_history/1"));
		assertEquals(outcome.getEntry().get(0).getResponse().getLocation(), outcome2.getEntry().get(0).getResponse().getLocation());
		assertEquals(outcome.getEntry().get(1).getResponse().getLocation(), outcome2.getEntry().get(1).getResponse().getLocation());

		// Take 3

		bb = new BundleBuilder(myFhirCtx);
		pt = new Patient();
		pt.setActive(true);
		bb.addTransactionCreateEntry(pt).conditional("?active=true");
		pt = new Patient();
		pt.setActive(false);
		bb.addTransactionCreateEntry(pt).conditional("?active=false");

		Bundle outcome3 = mySystemDao.transaction(mySrd, (Bundle) bb.getBundle());
		assertEquals("200 OK", outcome3.getEntry().get(0).getResponse().getStatus());
		assertEquals("200 OK", outcome3.getEntry().get(1).getResponse().getStatus());
		assertEquals(outcome.getEntry().get(0).getResponse().getLocation(), outcome3.getEntry().get(0).getResponse().getLocation());
		assertEquals(outcome.getEntry().get(1).getResponse().getLocation(), outcome3.getEntry().get(1).getResponse().getLocation());

	}


	@Test
	public void testTransactionNoContainedRedux() throws IOException {
		//Pre-create the patient, which will cause the ifNoneExist to prevent a new creation during bundle transaction
		Patient patient = loadResourceFromClasspath(Patient.class, "/r4/preexisting-patient.json");
		myPatientDao.create(patient);

		//Post the Bundle containing a conditional POST with an identical patient from the above resource.
		Bundle request = loadResourceFromClasspath(Bundle.class, "/r4/transaction-no-contained-2.json");

		Bundle outcome = mySystemDao.transaction(mySrd, request);

		IdType taskId = new IdType(outcome.getEntry().get(0).getResponse().getLocation());
		Task task = myTaskDao.read(taskId, mySrd);

		assertThat(task.getBasedOn().get(0).getReference(), matchesPattern("Patient/[0-9]+"));
	}

	@Test
	public void testTransactionNoContainedRedux_ContainedProcessingDisabled() throws IOException {
		myFhirCtx.getParserOptions().setAutoContainReferenceTargetsWithNoId(false);

		//Pre-create the patient, which will cause the ifNoneExist to prevent a new creation during bundle transaction
		Patient patient = loadResourceFromClasspath(Patient.class, "/r4/preexisting-patient.json");
		myPatientDao.create(patient);

		//Post the Bundle containing a conditional POST with an identical patient from the above resource.
		Bundle request = loadResourceFromClasspath(Bundle.class, "/r4/transaction-no-contained-2.json");

		Bundle outcome = mySystemDao.transaction(mySrd, request);

		IdType taskId = new IdType(outcome.getEntry().get(0).getResponse().getLocation());
		Task task = myTaskDao.read(taskId, mySrd);

		assertThat(task.getBasedOn().get(0).getReference(), matchesPattern("Patient/[0-9]+"));
	}

	@Test
	public void testTransactionNoContained() throws IOException {

		// Run once (should create the patient)
		Bundle request = loadResourceFromClasspath(Bundle.class, "/r4/transaction-no-contained.json");
		mySystemDao.transaction(mySrd, request);

		// Run a second time (no conditional update)
		request = loadResourceFromClasspath(Bundle.class, "/r4/transaction-no-contained.json");
		Bundle outcome = mySystemDao.transaction(mySrd, request);

		ourLog.info("Outcome: {}", myFhirCtx.newJsonParser().setPrettyPrint(true).encodeResourceToString(outcome));

		IdType communicationId = new IdType(outcome.getEntry().get(1).getResponse().getLocation());
		Communication communication = myCommunicationDao.read(communicationId, mySrd);
		assertThat(communication.getSubject().getReference(), matchesPattern("Patient/[0-9]+"));

		ourLog.info("Outcome: {}", myFhirCtx.newJsonParser().setPrettyPrint(true).encodeResourceToString(communication));

	}

	@Test
	public void testTransactionCreateInlineMatchUrlWithNoMatches() {
		String methodName = "testTransactionCreateInlineMatchUrlWithNoMatches";
		Bundle request = new Bundle();

		myDaoConfig.setAllowInlineMatchUrlReferences(true);

		Observation o = new Observation();
		o.getCode().setText("Some Observation");
		o.getSubject().setReference("Patient?identifier=urn%3Asystem%7C" + methodName);
		request.addEntry().setResource(o).getRequest().setMethod(HTTPVerb.POST);

		try {
			mySystemDao.transaction(mySrd, request);
			fail();
		} catch (ResourceNotFoundException e) {
			assertEquals(Msg.code(1091) + "Invalid match URL \"Patient?identifier=urn%3Asystem%7CtestTransactionCreateInlineMatchUrlWithNoMatches\" - No resources match this search", e.getMessage());
		}
	}

	@Test
	public void testTransactionMissingResourceForPost() {
		Bundle request = new Bundle();
		request.setType(BundleType.TRANSACTION);
		request
			.addEntry()
			.setFullUrl("Patient/")
			.getRequest()
			.setMethod(HTTPVerb.POST)
			.setUrl("Patient/");

		try {
			mySystemDao.transaction(mySrd, request);
			fail();
		} catch (InvalidRequestException e) {
			assertEquals(Msg.code(543) + "Missing required resource in Bundle.entry[0].resource for operation POST", e.getMessage());
		}
	}

	@Test
	public void testTransactionMissingResourceForPut() {
		Bundle request = new Bundle();
		request.setType(BundleType.TRANSACTION);
		request
			.addEntry()
			.setFullUrl("Patient/123")
			.getRequest()
			.setMethod(HTTPVerb.PUT)
			.setUrl("Patient/123");

		try {
			mySystemDao.transaction(mySrd, request);
			fail();
		} catch (InvalidRequestException e) {
			assertEquals(Msg.code(543) + "Missing required resource in Bundle.entry[0].resource for operation PUT", e.getMessage());
		}
	}

	@Test
	public void testBatchMissingResourceForPost() {
		Bundle request = new Bundle();
		request.setType(BundleType.BATCH);
		request
			.addEntry()
			.setFullUrl("Patient/")
			.getRequest()
			.setMethod(HTTPVerb.POST)
			.setUrl("Patient/");

		Bundle outcome = mySystemDao.transaction(mySrd, request);
		ourLog.info(myFhirCtx.newJsonParser().setPrettyPrint(true).encodeResourceToString(outcome));
		assertEquals("400 Bad Request", outcome.getEntry().get(0).getResponse().getStatus());
		assertEquals(IssueSeverity.ERROR, ((OperationOutcome) outcome.getEntry().get(0).getResponse().getOutcome()).getIssueFirstRep().getSeverity());
		assertEquals(Msg.code(543) + "Missing required resource in Bundle.entry[0].resource for operation POST", ((OperationOutcome) outcome.getEntry().get(0).getResponse().getOutcome()).getIssueFirstRep().getDiagnostics());
		validate(outcome);
	}

	@Test
	public void testBatchMissingResourceForPut() {
		Bundle request = new Bundle();
		request.setType(BundleType.BATCH);
		request
			.addEntry()
			.setFullUrl("Patient/123")
			.getRequest()
			.setMethod(HTTPVerb.PUT)
			.setUrl("Patient/123");

		Bundle outcome = mySystemDao.transaction(mySrd, request);
		ourLog.info(myFhirCtx.newJsonParser().setPrettyPrint(true).encodeResourceToString(outcome));
		assertEquals("400 Bad Request", outcome.getEntry().get(0).getResponse().getStatus());
		assertEquals(IssueSeverity.ERROR, ((OperationOutcome) outcome.getEntry().get(0).getResponse().getOutcome()).getIssueFirstRep().getSeverity());
		assertEquals(Msg.code(543) + "Missing required resource in Bundle.entry[0].resource for operation PUT", ((OperationOutcome) outcome.getEntry().get(0).getResponse().getOutcome()).getIssueFirstRep().getDiagnostics());
		validate(outcome);
	}

	@Test
	public void testBatchMissingUrlForPost() {
		Bundle request = new Bundle();
		request.setType(BundleType.BATCH);
		request
			.addEntry()
			.setResource(new Patient().setActive(true))
			.getRequest()
			.setMethod(HTTPVerb.POST);

		Bundle outcome = mySystemDao.transaction(mySrd, request);
		ourLog.info(myFhirCtx.newJsonParser().setPrettyPrint(true).encodeResourceToString(outcome));
		assertEquals("201 Created", outcome.getEntry().get(0).getResponse().getStatus());
		validate(outcome);
	}

	@Test
	public void testConditionalUpdate_forObservationWithNonExistentPatientSubject_shouldCreateLinkedResources() {
		Bundle transactionBundle = new Bundle().setType(BundleType.TRANSACTION);

		// Patient
		HumanName patientName = new HumanName().setFamily("TEST_LAST_NAME").addGiven("TEST_FIRST_NAME");
		Identifier patientIdentifier = new Identifier().setSystem("http://example.com/mrns").setValue("U1234567890");
		Patient patient = new Patient()
			.setName(Arrays.asList(patientName))
			.setIdentifier(Arrays.asList(patientIdentifier));
		patient.setId(IdType.newRandomUuid());

		transactionBundle
			.addEntry()
			.setFullUrl(patient.getId())
			.setResource(patient)
			.getRequest()
			.setMethod(Bundle.HTTPVerb.PUT)
			.setUrl("/Patient?identifier=" + patientIdentifier.getSystem() + "|" + patientIdentifier.getValue());

		// Observation
		Observation observation = new Observation();
		observation.setId(IdType.newRandomUuid());
		observation.getSubject().setReference(patient.getIdElement().toUnqualifiedVersionless().toString());

		transactionBundle
			.addEntry()
			.setFullUrl(observation.getId())
			.setResource(observation)
			.getRequest()
			.setMethod(Bundle.HTTPVerb.PUT)
			.setUrl("/Observation?subject=" + patient.getIdElement().toUnqualifiedVersionless().toString());

		ourLog.info("Patient TEMP UUID: {}", patient.getId());
		String s = myFhirCtx.newJsonParser().setPrettyPrint(true).encodeResourceToString(transactionBundle);
		System.out.println(s);
		Bundle outcome= mySystemDao.transaction(null, transactionBundle);
		String patientLocation = outcome.getEntry().get(0).getResponse().getLocation();
		assertThat(patientLocation, matchesPattern("Patient/[a-z0-9-]+/_history/1"));
		String observationLocation = outcome.getEntry().get(1).getResponse().getLocation();
		assertThat(observationLocation, matchesPattern("Observation/[a-z0-9-]+/_history/1"));
	}

	@Test
	public void testConditionalUrlWhichDoesNotMatchResource() {
		Bundle transactionBundle = new Bundle().setType(BundleType.TRANSACTION);

		String storedIdentifierValue = "woop";
		String conditionalUrlIdentifierValue = "zoop";
		// Patient
		HumanName patientName = new HumanName().setFamily("TEST_LAST_NAME").addGiven("TEST_FIRST_NAME");
		Identifier patientIdentifier = new Identifier().setSystem("http://example.com/mrns").setValue(storedIdentifierValue);
		Patient patient = new Patient()
			.setName(Arrays.asList(patientName))
			.setIdentifier(Arrays.asList(patientIdentifier));
		patient.setId(IdType.newRandomUuid());

		transactionBundle
			.addEntry()
			.setFullUrl(patient.getId())
			.setResource(patient)
			.getRequest()
			.setMethod(Bundle.HTTPVerb.PUT)
			.setUrl("/Patient?identifier=" + patientIdentifier.getSystem() + "|" + conditionalUrlIdentifierValue);

		try {
			mySystemDao.transaction(null, transactionBundle);
			fail();
		}  catch (PreconditionFailedException e) {
			assertThat(e.getMessage(), is(equalTo(Msg.code(539) + "Invalid conditional URL \"Patient?identifier=http://example.com/mrns|" + conditionalUrlIdentifierValue +"\". The given resource is not matched by this URL.")));
		}
	}

	@Test
	public void testTransactionCreateInlineMatchUrlWithOneMatch() {
		String methodName = "testTransactionCreateInlineMatchUrlWithOneMatch";
		Bundle request = new Bundle();

		myDaoConfig.setAllowInlineMatchUrlReferences(true);

		Patient p = new Patient();
		p.addIdentifier().setSystem("urn:system").setValue(methodName);
		p.setId("Patient/" + methodName);
		IIdType id = myPatientDao.update(p, mySrd).getId();
		ourLog.info("Created patient, got it: {}", id);

		Observation o = new Observation();
		o.getCode().setText("Some Observation");
		o.getSubject().setReference("Patient?identifier=urn%3Asystem%7C" + methodName);
		request.addEntry().setResource(o).getRequest().setMethod(HTTPVerb.POST);

		Bundle resp = mySystemDao.transaction(mySrd, request);
		assertEquals(1, resp.getEntry().size());

		BundleEntryComponent respEntry = resp.getEntry().get(0);
		assertEquals(Constants.STATUS_HTTP_201_CREATED + " Created", respEntry.getResponse().getStatus());
		assertThat(respEntry.getResponse().getLocation(), containsString("Observation/"));
		assertThat(respEntry.getResponse().getLocation(), endsWith("/_history/1"));
		assertEquals("1", respEntry.getResponse().getEtag());

		o = myObservationDao.read(new IdType(respEntry.getResponse().getLocationElement()), mySrd);
		assertEquals(id.toVersionless().getValue(), o.getSubject().getReference());
		assertEquals("1", o.getIdElement().getVersionIdPart());

	}


	@Test
	public void testTransactionUpdateTwoResourcesWithSameId() {
		Bundle request = new Bundle();

		Patient p = new Patient();
		p.addIdentifier().setSystem("urn:system").setValue("DDD");
		p.setId("Patient/ABC");
		request.addEntry()
			.setResource(p)
			.getRequest()
			.setMethod(HTTPVerb.PUT)
			.setUrl("Patient/ABC");

		p = new Patient();
		p.addIdentifier().setSystem("urn:system").setValue("DDD");
		p.setId("Patient/ABC");
		request.addEntry()
			.setResource(p)
			.getRequest()
			.setMethod(HTTPVerb.PUT)
			.setUrl("Patient/ABC");

		try {
			mySystemDao.transaction(mySrd, request);
			fail();
		} catch (InvalidRequestException e) {
			assertThat(e.getMessage(), containsString("Transaction bundle contains multiple resources with ID: Patient/ABC"));
		}
	}

	@Test
	public void testTransactionCreateInlineMatchUrlWithOneMatch2() {
		String methodName = "testTransactionCreateInlineMatchUrlWithOneMatch2";
		Bundle request = new Bundle();

		myDaoConfig.setAllowInlineMatchUrlReferences(true);

		Patient p = new Patient();
		p.addName().addGiven("Heute");
		p.addIdentifier().setSystem("urn:system").setValue(methodName);
		p.setId("Patient/" + methodName);
		IIdType id = myPatientDao.update(p, mySrd).getId();
		ourLog.info("Created patient, got it: {}", id);

		Observation o = new Observation();
		o.getCode().setText("Some Observation");
		o.getSubject().setReference("Patient/?given=heute");
		request.addEntry().setResource(o).getRequest().setMethod(HTTPVerb.POST);

		Bundle resp = mySystemDao.transaction(mySrd, request);
		assertEquals(1, resp.getEntry().size());

		BundleEntryComponent respEntry = resp.getEntry().get(0);
		assertEquals(Constants.STATUS_HTTP_201_CREATED + " Created", respEntry.getResponse().getStatus());
		assertThat(respEntry.getResponse().getLocation(), containsString("Observation/"));
		assertThat(respEntry.getResponse().getLocation(), endsWith("/_history/1"));
		assertEquals("1", respEntry.getResponse().getEtag());

		o = myObservationDao.read(new IdType(respEntry.getResponse().getLocationElement()), mySrd);
		assertEquals(id.toVersionless().getValue(), o.getSubject().getReference());
		assertEquals("1", o.getIdElement().getVersionIdPart());

	}


	@Test
	public void testTransactionCreateInlineMatchUrlWithOneMatchLastUpdated() {
		Bundle request = new Bundle();
		Observation o = new Observation();
		o.getCode().setText("Some Observation");
		request.addEntry().setResource(o).getRequest().setMethod(HTTPVerb.POST).setIfNoneExist("Observation?_lastUpdated=gt2011-01-01");
		Bundle resp = mySystemDao.transaction(mySrd, request);
		assertEquals(1, resp.getEntry().size());

		BundleEntryComponent respEntry = resp.getEntry().get(0);
		assertEquals(Constants.STATUS_HTTP_201_CREATED + " Created", respEntry.getResponse().getStatus());
		assertThat(respEntry.getResponse().getLocation(), containsString("Observation/"));
		assertThat(respEntry.getResponse().getLocation(), endsWith("/_history/1"));
		assertEquals("1", respEntry.getResponse().getEtag());

		/*
		 * Second time should not update
		 */

		request = new Bundle();
		o = new Observation();
		o.getCode().setText("Some Observation");
		request.addEntry().setResource(o).getRequest().setMethod(HTTPVerb.POST).setIfNoneExist("Observation?_lastUpdated=gt2011-01-01");
		resp = mySystemDao.transaction(mySrd, request);
		assertEquals(1, resp.getEntry().size());

		respEntry = resp.getEntry().get(0);
		assertEquals(Constants.STATUS_HTTP_200_OK + " OK", respEntry.getResponse().getStatus());
		assertThat(respEntry.getResponse().getLocation(), containsString("Observation/"));
		assertThat(respEntry.getResponse().getLocation(), endsWith("/_history/1"));
		assertEquals("1", respEntry.getResponse().getEtag());

		/*
		 * Third time should not update
		 */

		request = new Bundle();
		o = new Observation();
		o.getCode().setText("Some Observation");
		request.addEntry().setResource(o).getRequest().setMethod(HTTPVerb.POST).setIfNoneExist("Observation?_lastUpdated=gt2011-01-01");
		resp = mySystemDao.transaction(mySrd, request);
		assertEquals(1, resp.getEntry().size());

		respEntry = resp.getEntry().get(0);
		assertEquals(Constants.STATUS_HTTP_200_OK + " OK", respEntry.getResponse().getStatus());
		assertThat(respEntry.getResponse().getLocation(), containsString("Observation/"));
		assertThat(respEntry.getResponse().getLocation(), endsWith("/_history/1"));
		assertEquals("1", respEntry.getResponse().getEtag());

	}

	@Test
	public void testTransactionCreateInlineMatchUrlWithAuthorizationAllowed() {
		// setup
		String methodName = "testTransactionCreateInlineMatchUrlWithAuthorizationAllowed";
		Bundle request = new Bundle();

		myDaoConfig.setAllowInlineMatchUrlReferences(true);

		Patient p = new Patient();
		p.addIdentifier().setSystem("urn:system").setValue(methodName);
		p.setId("Patient/" + methodName);
		IIdType id = myPatientDao.update(p, mySrd).getId();
		ourLog.info("Created patient, got it: {}", id);

		Observation o = new Observation();
		o.getCode().setText("Some Observation");
		o.getSubject().setReference("Patient?identifier=urn%3Asystem%7C" + methodName);
		request.addEntry().setResource(o).getRequest().setMethod(HTTPVerb.POST);

		when(mySrd.getRestOperationType()).thenReturn(RestOperationTypeEnum.TRANSACTION);

		myInterceptorRegistry.registerInterceptor(new AuthorizationInterceptor(PolicyEnum.ALLOW));

		// execute
		Bundle resp = mySystemDao.transaction(mySrd, request);

		// validate
		assertEquals(1, resp.getEntry().size());

		BundleEntryComponent respEntry = resp.getEntry().get(0);
		assertEquals(Constants.STATUS_HTTP_201_CREATED + " Created", respEntry.getResponse().getStatus());
		assertThat(respEntry.getResponse().getLocation(), containsString("Observation/"));
		assertThat(respEntry.getResponse().getLocation(), endsWith("/_history/1"));
		assertEquals("1", respEntry.getResponse().getEtag());

		o = myObservationDao.read(new IdType(respEntry.getResponse().getLocationElement()), mySrd);
		assertEquals(id.toVersionless().getValue(), o.getSubject().getReference());
		assertEquals("1", o.getIdElement().getVersionIdPart());

	}

	@Test
	public void testTransactionCreateInlineMatchUrlWithAuthorizationDenied() {
		// setup
		String methodName = "testTransactionCreateInlineMatchUrlWithAuthorizationDenied";
		Bundle request = new Bundle();

		myDaoConfig.setAllowInlineMatchUrlReferences(true);

		Patient p = new Patient();
		p.addIdentifier().setSystem("urn:system").setValue(methodName);
		p.setId("Patient/" + methodName);
		IIdType id = myPatientDao.update(p, mySrd).getId();
		ourLog.info("Created patient, got it: {}", id);

		Observation o = new Observation();
		o.getCode().setText("Some Observation");
		o.getSubject().setReference("Patient?identifier=urn%3Asystem%7C" + methodName);
		request.addEntry().setResource(o).getRequest().setMethod(HTTPVerb.POST);

		when(mySrd.getRestOperationType()).thenReturn(RestOperationTypeEnum.TRANSACTION);
		when(mySrd.getFhirContext().getResourceType(any(Observation.class))).thenReturn("Observation");

		myInterceptorRegistry.registerInterceptor(new AuthorizationInterceptor(PolicyEnum.ALLOW) {
			@Override
			public List<IAuthRule> buildRuleList(RequestDetails theRequestDetails) {
				return new RuleBuilder()
					.allow("Rule 1").create().resourcesOfType(Observation.class).withAnyId().andThen()
					.allow("Rule 2").read().resourcesOfType(Patient.class).inCompartment("Patient", new IdType("Patient/this-is-not-the-id-you-are-looking-for")).andThen()
					.denyAll()
					.build();
			}
		});

		try {
			// execute
			mySystemDao.transaction(mySrd, request);

			// verify
			fail();
		} catch (ResourceNotFoundException e) {
			assertEquals(Msg.code(1091) + "Invalid match URL \"Patient?identifier=urn%3Asystem%7CtestTransactionCreateInlineMatchUrlWithAuthorizationDenied\" - No resources match this search", e.getMessage());
		}

	}

	@Test
	public void testTransactionCreateInlineMatchUrlWithAuthorizationDeniedAndCacheEnabled() {
		// setup
		String patientId = UUID.randomUUID().toString();
		Bundle request1 = new Bundle();
		Bundle request2 = new Bundle();

		myDaoConfig.setAllowInlineMatchUrlReferences(true);
		myDaoConfig.setMatchUrlCacheEnabled(true);

		Patient p = new Patient();
		p.addIdentifier().setSystem("urn:system").setValue(patientId);
		p.setId("Patient/" + patientId);
		IIdType id = myPatientDao.update(p, mySrd).getId();
		ourLog.info("Created patient, got it: {}", id);

		Observation o1 = new Observation();
		o1.getCode().setText("Some Observation");
		o1.getSubject().setReference("Patient?identifier=urn%3Asystem%7C" + patientId);
		request1.addEntry().setResource(o1).getRequest().setMethod(HTTPVerb.POST);

		Observation o2 = new Observation();
		o2.getCode().setText("Another Observation");
		o2.getSubject().setReference("Patient?identifier=urn%3Asystem%7C" + patientId);
		request2.addEntry().setResource(o2).getRequest().setMethod(HTTPVerb.POST);

		// execute the first request before setting up the security rules, to populate the cache
		mySystemDao.transaction(mySrd, request1);

		when(mySrd.getRestOperationType()).thenReturn(RestOperationTypeEnum.TRANSACTION);
		when(mySrd.getFhirContext().getResourceType(any(Observation.class))).thenReturn("Observation");

		myInterceptorRegistry.registerInterceptor(new AuthorizationInterceptor(PolicyEnum.ALLOW) {
			@Override
			public List<IAuthRule> buildRuleList(RequestDetails theRequestDetails) {
				return new RuleBuilder()
					.allow("Rule 1").create().resourcesOfType(Observation.class).withAnyId().andThen()
					.allow("Rule 2").read().resourcesOfType(Patient.class).inCompartment("Patient", new IdType("Patient/this-is-not-the-id-you-are-looking-for")).andThen()
					.denyAll()
					.build();
			}
		});

		try {
			// execute

			// the second attempt to access the resource should fail even though the first one succeeded
			mySystemDao.transaction(mySrd, request2);

			// verify
			fail();
		} catch (ResourceNotFoundException e) {
			assertEquals(Msg.code(1091) + "Invalid match URL \"Patient?identifier=urn%3Asystem%7C" + patientId + "\" - No resources match this search", e.getMessage());
		}

	}

	@Test
	public void testTransactionWithDuplicateConditionalCreates() {
		Bundle request = new Bundle();
		request.setType(BundleType.TRANSACTION);

		Practitioner p = new Practitioner();
		p.setId(IdType.newRandomUuid());
		p.addIdentifier().setSystem("http://foo").setValue("bar");
		request.addEntry()
			.setFullUrl(p.getId())
			.setResource(p)
			.getRequest()
			.setMethod(HTTPVerb.POST)
			.setUrl("Practitioner/")
			.setIfNoneExist("Practitioner?identifier=http://foo|bar");

		Observation o = new Observation();
		o.setId(IdType.newRandomUuid());
		o.getPerformerFirstRep().setReference(p.getId());
		request.addEntry()
			.setFullUrl(o.getId())
			.setResource(o)
			.getRequest()
			.setMethod(HTTPVerb.POST)
			.setUrl("Observation/");

		p = new Practitioner();
		p.setId(IdType.newRandomUuid());
		p.addIdentifier().setSystem("http://foo").setValue("bar");
		request.addEntry()
			.setFullUrl(p.getId())
			.setResource(p)
			.getRequest()
			.setMethod(HTTPVerb.POST)
			.setUrl("Practitioner/")
			.setIfNoneExist("Practitioner?identifier=http://foo|bar");

		o = new Observation();
		o.setId(IdType.newRandomUuid());
		o.getPerformerFirstRep().setReference(p.getId());
		request.addEntry()
			.setFullUrl(o.getId())
			.setResource(o)
			.getRequest()
			.setMethod(HTTPVerb.POST)
			.setUrl("Observation/");

		Bundle response = mySystemDao.transaction(null, request);

		ourLog.info("Response:\n{}", myFhirCtx.newJsonParser().setPrettyPrint(true).encodeResourceToString(response));

		List<String> responseTypes = response
			.getEntry()
			.stream()
			.map(t -> new IdType(t.getResponse().getLocation()).getResourceType())
			.collect(Collectors.toList());
		assertThat(responseTypes.toString(), responseTypes, contains("Practitioner", "Observation", "Observation"));
	}


	@Test
	public void testTransactionWithDuplicateConditionalCreatesWithResourceLinkReference() {
		Bundle request = new Bundle();
		request.setType(BundleType.TRANSACTION);

		Practitioner p = new Practitioner();
		p.setId(IdType.newRandomUuid());
		p.addIdentifier().setSystem("http://foo").setValue("bar");
		request.addEntry()
			.setFullUrl(p.getId())
			.setResource(p)
			.getRequest()
			.setMethod(HTTPVerb.POST)
			.setUrl("Practitioner/")
			.setIfNoneExist("Practitioner?identifier=http://foo|bar");

		Observation o = new Observation();
		o.setId(IdType.newRandomUuid());
		o.getPerformerFirstRep().setResource(p);
		request.addEntry()
			.setFullUrl(o.getId())
			.setResource(o)
			.getRequest()
			.setMethod(HTTPVerb.POST)
			.setUrl("Observation/");

		p = new Practitioner();
		p.setId(IdType.newRandomUuid());
		p.addIdentifier().setSystem("http://foo").setValue("bar");
		request.addEntry()
			.setFullUrl(p.getId())
			.setResource(p)
			.getRequest()
			.setMethod(HTTPVerb.POST)
			.setUrl("Practitioner/")
			.setIfNoneExist("Practitioner?identifier=http://foo|bar");

		o = new Observation();
		o.setId(IdType.newRandomUuid());
		o.getPerformerFirstRep().setResource(p);
		request.addEntry()
			.setFullUrl(o.getId())
			.setResource(o)
			.getRequest()
			.setMethod(HTTPVerb.POST)
			.setUrl("Observation/");

		Bundle response = mySystemDao.transaction(null, request);

		ourLog.info("Response:\n{}", myFhirCtx.newJsonParser().setPrettyPrint(true).encodeResourceToString(response));

		List<String> responseTypes = response
			.getEntry()
			.stream()
			.map(t -> new IdType(t.getResponse().getLocation()).getResourceType())
			.collect(Collectors.toList());
		assertThat(responseTypes.toString(), responseTypes, contains("Practitioner", "Observation", "Observation"));
	}

	@Test
	public void testTransactionWithDuplicateConditionalUpdates() {
		Bundle request = new Bundle();
		request.setType(BundleType.TRANSACTION);

		Practitioner p = new Practitioner();
		p.setId(IdType.newRandomUuid());
		p.addIdentifier().setSystem("http://foo").setValue("bar");
		request.addEntry()
			.setFullUrl(p.getId())
			.setResource(p)
			.getRequest()
			.setMethod(HTTPVerb.PUT)
			.setUrl("Practitioner?identifier=http://foo|bar");

		Observation o = new Observation();
		o.setId(IdType.newRandomUuid());
		o.getPerformerFirstRep().setReference(p.getId());
		request.addEntry()
			.setFullUrl(o.getId())
			.setResource(o)
			.getRequest()
			.setMethod(HTTPVerb.POST)
			.setUrl("Observation/");

		p = new Practitioner();
		p.setId(IdType.newRandomUuid());
		p.addIdentifier().setSystem("http://foo").setValue("bar");
		request.addEntry()
			.setFullUrl(p.getId())
			.setResource(p)
			.getRequest()
			.setMethod(HTTPVerb.PUT)
			.setUrl("Practitioner?identifier=http://foo|bar");

		o = new Observation();
		o.setId(IdType.newRandomUuid());
		o.getPerformerFirstRep().setReference(p.getId());
		request.addEntry()
			.setFullUrl(o.getId())
			.setResource(o)
			.getRequest()
			.setMethod(HTTPVerb.POST)
			.setUrl("Observation/");

		Bundle response = mySystemDao.transaction(null, request);

		ourLog.info("Response:\n{}", myFhirCtx.newJsonParser().setPrettyPrint(true).encodeResourceToString(response));

		List<String> responseTypes = response
			.getEntry()
			.stream()
			.map(t -> new IdType(t.getResponse().getLocation()).getResourceType())
			.collect(Collectors.toList());
		assertThat(responseTypes.toString(), responseTypes, contains("Practitioner", "Observation", "Observation"));
	}


	@Test
	public void testTransactionCreateInlineMatchUrlWithTwoMatches() {
		String methodName = "testTransactionCreateInlineMatchUrlWithTwoMatches";
		Bundle request = new Bundle();

		myDaoConfig.setAllowInlineMatchUrlReferences(true);

		Patient p = new Patient();
		p.addIdentifier().setSystem("urn:system").setValue(methodName);
		myPatientDao.create(p, mySrd).getId();

		p = new Patient();
		p.addIdentifier().setSystem("urn:system").setValue(methodName);
		myPatientDao.create(p, mySrd).getId();

		Observation o = new Observation();
		o.getCode().setText("Some Observation");
		o.getSubject().setReference("Patient?identifier=urn%3Asystem%7C" + methodName);
		request.addEntry().setResource(o).getRequest().setMethod(HTTPVerb.POST);

		try {
			mySystemDao.transaction(mySrd, request);
			fail();
		} catch (PreconditionFailedException e) {
			assertEquals(Msg.code(1092) + "Invalid match URL \"Patient?identifier=urn%3Asystem%7CtestTransactionCreateInlineMatchUrlWithTwoMatches\" - Multiple resources match this search", e.getMessage());
		}
	}

	@Test
	public void testTransactionCreateMatchUrlWithOneMatch() {
		String methodName = "testTransactionCreateMatchUrlWithOneMatch";
		Bundle request = new Bundle();

		Patient p = new Patient();
		p.addIdentifier().setSystem("urn:system").setValue(methodName);
		p.setId("Patient/" + methodName);
		IIdType id = myPatientDao.update(p, mySrd).getId();
		ourLog.info("Created patient, got it: {}", id);

		p = new Patient();
		p.addIdentifier().setSystem("urn:system").setValue(methodName);
		p.addName().setFamily("Hello");
		p.setId("Patient/" + methodName);
		request.addEntry().setResource(p).getRequest().setMethod(HTTPVerb.POST).setIfNoneExist("Patient?identifier=urn%3Asystem%7C" + methodName);

		Observation o = new Observation();
		o.getCode().setText("Some Observation");
		o.getSubject().setReference("Patient/" + methodName);
		request.addEntry().setResource(o).getRequest().setMethod(HTTPVerb.POST);

		Bundle resp = mySystemDao.transaction(mySrd, request);
		assertEquals(2, resp.getEntry().size());

		BundleEntryComponent respEntry = resp.getEntry().get(0);
		assertEquals(Constants.STATUS_HTTP_200_OK + " OK", respEntry.getResponse().getStatus());
		assertThat(respEntry.getResponse().getLocation(), endsWith("Patient/" + id.getIdPart() + "/_history/1"));
		assertEquals("1", respEntry.getResponse().getEtag());

		respEntry = resp.getEntry().get(1);
		assertEquals(Constants.STATUS_HTTP_201_CREATED + " Created", respEntry.getResponse().getStatus());
		assertThat(respEntry.getResponse().getLocation(), containsString("Observation/"));
		assertThat(respEntry.getResponse().getLocation(), endsWith("/_history/1"));
		assertEquals("1", respEntry.getResponse().getEtag());

		o = myObservationDao.read(new IdType(respEntry.getResponse().getLocationElement()), mySrd);
		assertEquals(id.toVersionless().getValue(), o.getSubject().getReference());
		assertEquals("1", o.getIdElement().getVersionIdPart());

	}

	@Test
	public void testTransactionCreateMatchUrlWithTwoMatch() {
		String methodName = "testTransactionCreateMatchUrlWithTwoMatch";

		Patient p = new Patient();
		p.addIdentifier().setSystem("urn:system").setValue(methodName);
		IIdType id = myPatientDao.create(p, mySrd).getId();
		ourLog.info("Created patient, got it: {}", id);

		p = new Patient();
		p.addIdentifier().setSystem("urn:system").setValue(methodName);
		id = myPatientDao.create(p, mySrd).getId();
		ourLog.info("Created patient, got it: {}", id);

		Bundle request = new Bundle();
		p = new Patient();
		p.addIdentifier().setSystem("urn:system").setValue(methodName);
		p.addName().setFamily("Hello");
		p.setId("Patient/" + methodName);
		request.addEntry().setResource(p).getRequest().setMethod(HTTPVerb.POST).setIfNoneExist("Patient?identifier=urn%3Asystem%7C" + methodName);

		Observation o = new Observation();
		o.getCode().setText("Some Observation");
		o.getSubject().setReference("Patient/" + methodName);
		request.addEntry().setResource(o).getRequest().setMethod(HTTPVerb.POST);

		try {
			mySystemDao.transaction(mySrd, request);
			fail();
		} catch (PreconditionFailedException e) {
			assertThat(e.getMessage(), containsString("with match URL \"Patient"));
		}
	}

	@Test
	public void testTransactionCreateMatchUrlWithZeroMatch() {
		String methodName = "testTransactionCreateMatchUrlWithZeroMatch";
		Bundle request = new Bundle();

		Patient p = new Patient();
		p.addIdentifier().setSystem("urn:system").setValue(methodName);
		p.addName().setFamily("Hello");
		p.setId("Patient/" + methodName);
		request.addEntry().setResource(p).getRequest().setMethod(HTTPVerb.POST).setIfNoneExist("Patient?identifier=urn%3Asystem%7C" + methodName);

		Observation o = new Observation();
		o.getCode().setText("Some Observation");
		o.getSubject().setReference("Patient/" + methodName);
		request.addEntry().setResource(o).getRequest().setMethod(HTTPVerb.POST);

		Bundle resp = mySystemDao.transaction(mySrd, request);
		assertEquals(BundleType.TRANSACTIONRESPONSE, resp.getTypeElement().getValue());
		assertEquals(2, resp.getEntry().size());

		BundleEntryComponent respEntry = resp.getEntry().get(0);
		assertEquals(Constants.STATUS_HTTP_201_CREATED + " Created", respEntry.getResponse().getStatus());
		String patientId = respEntry.getResponse().getLocation();
		assertThat(patientId, not(endsWith("Patient/" + methodName + "/_history/1")));
		assertThat(patientId, (endsWith("/_history/1")));
		assertThat(patientId, (containsString("Patient/")));
		assertEquals("1", respEntry.getResponse().getEtag());

		respEntry = resp.getEntry().get(1);
		assertEquals(Constants.STATUS_HTTP_201_CREATED + " Created", respEntry.getResponse().getStatus());
		assertThat(respEntry.getResponse().getLocation(), containsString("Observation/"));
		assertThat(respEntry.getResponse().getLocation(), endsWith("/_history/1"));
		assertEquals("1", respEntry.getResponse().getEtag());

		o = myObservationDao.read(new IdType(respEntry.getResponse().getLocationElement()), mySrd);
		assertEquals(new IdType(patientId).toUnqualifiedVersionless().getValue(), o.getSubject().getReference());
	}

	@Test
	public void testTransactionCreateNoMatchUrl() {
		String methodName = "testTransactionCreateNoMatchUrl";
		Bundle request = new Bundle();

		Patient p = new Patient();
		p.addIdentifier().setSystem("urn:system").setValue(methodName);
		p.setId("Patient/" + methodName);
		request.addEntry().setResource(p).getRequest().setMethod(HTTPVerb.POST).setIfNoneExist("Patient?identifier=urn%3Asystem%7C" + methodName);

		Bundle resp = mySystemDao.transaction(mySrd, request);
		assertEquals(1, resp.getEntry().size());

		BundleEntryComponent respEntry = resp.getEntry().get(0);
		assertEquals(Constants.STATUS_HTTP_201_CREATED + " Created", respEntry.getResponse().getStatus());
		String patientId = respEntry.getResponse().getLocation();
		assertThat(patientId, not(containsString("test")));

	}

	@Test
	public void testTransactionCreateWithBadRead() {
		Bundle request = new Bundle();
		request.setType(BundleType.TRANSACTION);

		Patient p;
		p = new Patient();
		p.addIdentifier().setSystem("urn:system").setValue("FOO");
		request
			.addEntry()
			.setResource(p)
			.getRequest()
			.setMethod(HTTPVerb.POST)
			.setUrl("Patient");

		request
			.addEntry()
			.getRequest()
			.setMethod(HTTPVerb.GET)
			.setUrl("Patient/BABABABA");

		Bundle response = mySystemDao.transaction(mySrd, request);
		assertEquals(2, response.getEntry().size());

		assertEquals("201 Created", response.getEntry().get(0).getResponse().getStatus());
		assertThat(response.getEntry().get(0).getResponse().getLocation(), matchesPattern(".*Patient/[0-9]+.*"));
		assertEquals("404 Not Found", response.getEntry().get(1).getResponse().getStatus());

		OperationOutcome oo = (OperationOutcome) response.getEntry().get(1).getResponse().getOutcome();
		ourLog.info(myFhirCtx.newXmlParser().setPrettyPrint(true).encodeResourceToString(oo));
		assertEquals(IssueSeverity.ERROR, oo.getIssue().get(0).getSeverity());
		assertEquals(Msg.code(2001) + "Resource Patient/BABABABA is not known", oo.getIssue().get(0).getDiagnostics());
	}

	@Test
	public void testTransactionCreateWithBadSearch() {
		Bundle request = new Bundle();
		request.setType(BundleType.TRANSACTION);

		Patient p;
		p = new Patient();
		p.addIdentifier().setSystem("urn:system").setValue("FOO");
		request
			.addEntry()
			.setResource(p)
			.getRequest()
			.setMethod(HTTPVerb.POST)
			.setUrl("Patient");

		request
			.addEntry()
			.getRequest()
			.setMethod(HTTPVerb.GET)
			.setUrl("Patient?foobadparam=1");

		Bundle response = mySystemDao.transaction(mySrd, request);
		assertEquals(2, response.getEntry().size());

		assertEquals("201 Created", response.getEntry().get(0).getResponse().getStatus());
		assertThat(response.getEntry().get(0).getResponse().getLocation(), matchesPattern(".*Patient/[0-9]+.*"));
		assertEquals("400 Bad Request", response.getEntry().get(1).getResponse().getStatus());

		OperationOutcome oo = (OperationOutcome) response.getEntry().get(1).getResponse().getOutcome();
		ourLog.info(myFhirCtx.newXmlParser().setPrettyPrint(true).encodeResourceToString(oo));
		assertEquals(IssueSeverity.ERROR, oo.getIssue().get(0).getSeverity());
		assertThat(oo.getIssue().get(0).getDiagnostics(), containsString("Unknown search parameter"));
	}

	@Test
	public void testTransactionCreateWithDuplicateMatchUrl01() {
		String methodName = "testTransactionCreateWithDuplicateMatchUrl01";
		Bundle request = new Bundle();

		Patient p;
		p = new Patient();
		p.addIdentifier().setSystem("urn:system").setValue(methodName);
		request.addEntry().setResource(p).getRequest().setMethod(HTTPVerb.POST).setIfNoneExist("Patient?identifier=urn%3Asystem%7C" + methodName);

		p = new Patient();
		p.addIdentifier().setSystem("urn:system").setValue(methodName);
		request.addEntry().setResource(p).getRequest().setMethod(HTTPVerb.POST).setIfNoneExist("Patient?identifier=urn%3Asystem%7C" + methodName);

		mySystemDao.transaction(mySrd, request);
		assertEquals(1, logAllResources());
		assertEquals(1, logAllResourceVersions());
	}

	@Test
	public void testTransactionCreateWithDuplicateMatchUrl02() {
		String methodName = "testTransactionCreateWithDuplicateMatchUrl02";
		Bundle request = new Bundle();

		Patient p;
		p = new Patient();
		p.addIdentifier().setSystem("urn:system").setValue(methodName);
		request.addEntry().setResource(p).getRequest().setMethod(HTTPVerb.POST).setIfNoneExist("Patient?identifier=urn%3Asystem%7C" + methodName);

		p = new Patient();
		p.addIdentifier().setSystem("urn:system").setValue(methodName);
		request.addEntry().setResource(p).getRequest().setMethod(HTTPVerb.POST);

		try {
			mySystemDao.transaction(mySrd, request);
			fail();
		} catch (InvalidRequestException e) {
			assertEquals(e.getMessage(),
				Msg.code(542) + "Unable to process Transaction - Request would cause multiple resources to match URL: \"Patient?identifier=urn%3Asystem%7CtestTransactionCreateWithDuplicateMatchUrl02\". Does transaction request contain duplicates?");
		}
	}

	@Test
	public void testTransactionCreateWithInvalidMatchUrl() {
		String methodName = "testTransactionCreateWithInvalidMatchUrl";
		Bundle request = new Bundle();

		Patient p;
		p = new Patient();
		p.addIdentifier().setSystem("urn:system").setValue(methodName);
		BundleEntryRequestComponent entry = request.addEntry().setResource(p).getRequest().setMethod(HTTPVerb.POST);

		try {
			entry.setIfNoneExist("Patient?identifier   identifier" + methodName);
			mySystemDao.transaction(mySrd, request);
			fail();
		} catch (InvalidRequestException e) {
			assertEquals(Msg.code(1744) + "Failed to parse match URL[Patient?identifier   identifiertestTransactionCreateWithInvalidMatchUrl] - URL is invalid (must not contain spaces)", e.getMessage());
		}

		try {
			entry.setIfNoneExist("Patient?identifier=");
			mySystemDao.transaction(mySrd, request);
			fail();
		} catch (InvalidRequestException e) {
			assertEquals(Msg.code(518) + "Invalid match URL[Patient?identifier=] - URL has no search parameters", e.getMessage());
		}

		try {
			entry.setIfNoneExist("Patient?foo=bar");
			mySystemDao.transaction(mySrd, request);
			fail();
		} catch (InvalidRequestException e) {
			assertEquals(Msg.code(488) + "Failed to parse match URL[Patient?foo=bar] - Resource type Patient does not have a parameter with name: foo", e.getMessage());
		}
	}

	@Test
	public void testTransactionCreateWithInvalidReferenceNumeric() {
		String methodName = "testTransactionCreateWithInvalidReferenceNumeric";
		Bundle request = new Bundle();

		Patient p = new Patient();
		p.addIdentifier().setSystem("urn:system").setValue(methodName);
		p.addName().setFamily("Hello");
		p.getManagingOrganization().setReference("Organization/9999999999999999");
		request.addEntry().setResource(p).getRequest().setMethod(HTTPVerb.POST);

		try {
			mySystemDao.transaction(mySrd, request);
			fail();
		} catch (InvalidRequestException e) {
			assertThat(e.getMessage(), containsString("Resource Organization/9999999999999999 not found, specified in path: Patient.managingOrganization"));
		}
	}

	@Test
	public void testTransactionCreateWithInvalidReferenceTextual() {
		String methodName = "testTransactionCreateWithInvalidReferenceTextual";
		Bundle request = new Bundle();

		Patient p = new Patient();
		p.addIdentifier().setSystem("urn:system").setValue(methodName);
		p.addName().setFamily("Hello");
		p.getManagingOrganization().setReference("Organization/" + methodName);
		request.addEntry().setResource(p).getRequest().setMethod(HTTPVerb.POST);

		try {
			mySystemDao.transaction(mySrd, request);
			fail();
		} catch (InvalidRequestException e) {
			assertThat(e.getMessage(), containsString("Resource Organization/" + methodName + " not found, specified in path: Patient.managingOrganization"));
		}
	}

	@Test
	public void testTransactionCreateWithLinks() {
		Bundle request = new Bundle();
		request.setType(BundleType.TRANSACTION);

		Observation o = new Observation();
		o.setId("A");
		o.setStatus(ObservationStatus.AMENDED);

		request.addEntry()
			.setResource(o)
			.getRequest().setUrl("Observation").setMethod(HTTPVerb.PUT);

		try {
			mySystemDao.transaction(mySrd, request);
			fail();
		} catch (InvalidRequestException e) {
<<<<<<< HEAD
			assertEquals(Msg.code(518) + "Invalid match URL[Observation?A] - URL has no search parameters", e.getMessage());
=======
			assertEquals("Invalid match URL[Observation?Observation] - URL has no search parameters", e.getMessage());
>>>>>>> f0a9b336
		}
	}

	@Test
	public void testTransactionCreateWithPutUsingUrl() {
		String methodName = "testTransactionCreateWithPutUsingUrl";
		Bundle request = new Bundle();
		request.setType(BundleType.TRANSACTION);

		Observation o = new Observation();
		o.getSubject().setReference("Patient/" + methodName);
		request.addEntry().setResource(o).getRequest().setMethod(HTTPVerb.PUT).setUrl("Observation/a" + methodName);

		Patient p = new Patient();
		p.addIdentifier().setSystem("urn:system").setValue(methodName);
		request.addEntry().setResource(p).getRequest().setMethod(HTTPVerb.PUT).setUrl("Patient/" + methodName);

		mySystemDao.transaction(mySrd, request);

		myObservationDao.read(new IdType("Observation/a" + methodName), mySrd);
		myPatientDao.read(new IdType("Patient/" + methodName), mySrd);
	}

	@Test
	public void testTransactionCreateWithPutUsingUrl2() throws Exception {
		String req = IOUtils.toString(FhirSystemDaoR4Test.class.getResourceAsStream("/r4/bundle.xml"), StandardCharsets.UTF_8);
		Bundle request = myFhirCtx.newXmlParser().parseResource(Bundle.class, req);
		mySystemDao.transaction(mySrd, request);
	}

	@Test
	public void testTransactionDeleteByResourceId() {
		String methodName = "testTransactionDeleteByResourceId";

		Patient p1 = new Patient();
		p1.addIdentifier().setSystem("urn:system").setValue(methodName);
		IIdType id1 = myPatientDao.create(p1, mySrd).getId();
		ourLog.info("Created patient, got it: {}", id1);

		Patient p2 = new Patient();
		p2.addIdentifier().setSystem("urn:system").setValue(methodName);
		p2.setId("Patient/" + methodName);
		IIdType id2 = myPatientDao.update(p2, mySrd).getId();
		ourLog.info("Created patient, got it: {}", id2);

		Bundle request = new Bundle();

		request.addEntry().getRequest().setMethod(HTTPVerb.DELETE).setUrl("Patient/" + id1.getIdPart());
		request.addEntry().getRequest().setMethod(HTTPVerb.DELETE).setUrl("Patient/" + id2.getIdPart());

		myPatientDao.read(id1.toVersionless(), mySrd);
		myPatientDao.read(id2.toVersionless(), mySrd);

		Bundle resp = mySystemDao.transaction(mySrd, request);

		assertEquals(2, resp.getEntry().size());
		assertEquals("204 No Content", resp.getEntry().get(0).getResponse().getStatus());
		assertEquals("204 No Content", resp.getEntry().get(1).getResponse().getStatus());

		try {
			myPatientDao.read(id1.toVersionless(), mySrd);
			fail();
		} catch (ResourceGoneException e) {
			// good
		}

		try {
			myPatientDao.read(id2.toVersionless(), mySrd);
			fail();
		} catch (ResourceGoneException e) {
			// good
		}

	}

	/**
	 * See #253 Test that the order of deletes is version independent
	 */
	@Test
	public void testTransactionDeleteIsOrderIndependantTargetFirst() {
		String methodName = "testTransactionDeleteIsOrderIndependantTargetFirst";

		Patient p1 = new Patient();
		p1.addIdentifier().setSystem("urn:system").setValue(methodName);
		IIdType pid = myPatientDao.create(p1, mySrd).getId().toUnqualifiedVersionless();
		ourLog.info("Created patient, got it: {}", pid);

		Observation o1 = new Observation();
		o1.getSubject().setReferenceElement(pid);
		IIdType oid1 = myObservationDao.create(o1, mySrd).getId().toUnqualifiedVersionless();

		Observation o2 = new Observation();
		o2.addIdentifier().setValue(methodName);
		o2.getSubject().setReferenceElement(pid);
		IIdType oid2 = myObservationDao.create(o2, mySrd).getId().toUnqualifiedVersionless();

		myPatientDao.read(pid, mySrd);
		myObservationDao.read(oid1, mySrd);

		// The target is Patient, so try with it first in the bundle
		Bundle request = new Bundle();
		request.addEntry().getRequest().setMethod(HTTPVerb.DELETE).setUrl(pid.getValue());
		request.addEntry().getRequest().setMethod(HTTPVerb.DELETE).setUrl(oid1.getValue());
		request.addEntry().getRequest().setMethod(HTTPVerb.DELETE).setUrl("Observation?identifier=" + methodName);
		Bundle resp = mySystemDao.transaction(mySrd, request);

		assertEquals(3, resp.getEntry().size());
		assertEquals("204 No Content", resp.getEntry().get(0).getResponse().getStatus());
		assertEquals("204 No Content", resp.getEntry().get(1).getResponse().getStatus());
		assertEquals("204 No Content", resp.getEntry().get(2).getResponse().getStatus());

		try {
			myPatientDao.read(pid, mySrd);
			fail();
		} catch (ResourceGoneException e) {
			// good
		}

		try {
			myObservationDao.read(oid1, mySrd);
			fail();
		} catch (ResourceGoneException e) {
			// good
		}

		try {
			myObservationDao.read(oid2, mySrd);
			fail();
		} catch (ResourceGoneException e) {
			// good
		}

	}

	/**
	 * See #253 Test that the order of deletes is version independent
	 */
	@Test
	public void testTransactionDeleteIsOrderIndependantTargetLast() {
		String methodName = "testTransactionDeleteIsOrderIndependantTargetFirst";

		Patient p1 = new Patient();
		p1.addIdentifier().setSystem("urn:system").setValue(methodName);
		IIdType pid = myPatientDao.create(p1, mySrd).getId().toUnqualifiedVersionless();
		ourLog.info("Created patient, got it: {}", pid);

		Observation o1 = new Observation();
		o1.getSubject().setReferenceElement(pid);
		IIdType oid1 = myObservationDao.create(o1, mySrd).getId().toUnqualifiedVersionless();

		Observation o2 = new Observation();
		o2.addIdentifier().setValue(methodName);
		o2.getSubject().setReferenceElement(pid);
		IIdType oid2 = myObservationDao.create(o2, mySrd).getId().toUnqualifiedVersionless();

		myPatientDao.read(pid, mySrd);
		myObservationDao.read(oid1, mySrd);

		// The target is Patient, so try with it last in the bundle
		Bundle request = new Bundle();
		request.addEntry().getRequest().setMethod(HTTPVerb.DELETE).setUrl(oid1.getValue());
		request.addEntry().getRequest().setMethod(HTTPVerb.DELETE).setUrl("Observation?identifier=" + methodName);
		request.addEntry().getRequest().setMethod(HTTPVerb.DELETE).setUrl(pid.getValue());
		Bundle resp = mySystemDao.transaction(mySrd, request);

		assertEquals(3, resp.getEntry().size());
		assertEquals("204 No Content", resp.getEntry().get(0).getResponse().getStatus());
		assertEquals("204 No Content", resp.getEntry().get(1).getResponse().getStatus());
		assertEquals("204 No Content", resp.getEntry().get(2).getResponse().getStatus());

		try {
			myPatientDao.read(pid, mySrd);
			fail();
		} catch (ResourceGoneException e) {
			// good
		}

		try {
			myObservationDao.read(oid1, mySrd);
			fail();
		} catch (ResourceGoneException e) {
			// good
		}

		try {
			myObservationDao.read(oid2, mySrd);
			fail();
		} catch (ResourceGoneException e) {
			// good
		}

	}

	@Test
	public void testTransactionDeleteMatchUrlWithOneMatch() {
		String methodName = "testTransactionDeleteMatchUrlWithOneMatch";

		Patient p = new Patient();
		p.addIdentifier().setSystem("urn:system").setValue(methodName);
		IIdType id = myPatientDao.create(p, mySrd).getId();
		ourLog.info("Created patient, got it: {}", id);

		Bundle request = new Bundle();
		request.addEntry().getRequest().setMethod(HTTPVerb.DELETE).setUrl("Patient?identifier=urn%3Asystem%7C" + methodName);

		Bundle resp = mySystemDao.transaction(mySrd, request);
		assertEquals(1, resp.getEntry().size());

		BundleEntryComponent nextEntry = resp.getEntry().get(0);
		assertEquals(Constants.STATUS_HTTP_204_NO_CONTENT + " No Content", nextEntry.getResponse().getStatus());

		try {
			myPatientDao.read(id.toVersionless(), mySrd);
			fail();
		} catch (ResourceGoneException e) {
			// ok
		}

		try {
			myPatientDao.read(new IdType("Patient/" + methodName), mySrd);
			fail();
		} catch (ResourceNotFoundException e) {
			// ok
		}

		IBundleProvider history = myPatientDao.history(id, null, null, null, mySrd);
		assertEquals(2, history.size().intValue());

		assertNotNull(ResourceMetadataKeyEnum.DELETED_AT.get((IAnyResource) history.getResources(0, 1).get(0)));
		assertNotNull(ResourceMetadataKeyEnum.DELETED_AT.get((IAnyResource) history.getResources(0, 1).get(0)).getValue());
		assertNull(ResourceMetadataKeyEnum.DELETED_AT.get((IAnyResource) history.getResources(1, 2).get(0)));

	}

	@Test
	public void testTransactionDeleteMatchUrlWithTwoMatch() {
		myDaoConfig.setAllowMultipleDelete(false);

		String methodName = "testTransactionDeleteMatchUrlWithTwoMatch";

		Patient p = new Patient();
		p.addIdentifier().setSystem("urn:system").setValue(methodName);
		IIdType id = myPatientDao.create(p, mySrd).getId();
		ourLog.info("Created patient, got it: {}", id);

		p = new Patient();
		p.addIdentifier().setSystem("urn:system").setValue(methodName);
		id = myPatientDao.create(p, mySrd).getId();
		ourLog.info("Created patient, got it: {}", id);

		p = new Patient();
		p.addIdentifier().setSystem("urn:system").setValue(methodName);
		p.addName().setFamily("Hello");
		p.setId("Patient/" + methodName);

		Bundle request = new Bundle();
		request.addEntry().getRequest().setMethod(HTTPVerb.DELETE).setUrl("Patient?identifier=urn%3Asystem%7C" + methodName);

		try {
			mySystemDao.transaction(mySrd, request);
			fail();
		} catch (PreconditionFailedException e) {
			assertThat(e.getMessage(), containsString("resource with match URL \"Patient?"));
		}
	}

	@Test
	public void testTransactionDeleteMatchUrlWithZeroMatch() {
		String methodName = "testTransactionDeleteMatchUrlWithZeroMatch";

		Bundle request = new Bundle();
		request.addEntry().getRequest().setMethod(HTTPVerb.DELETE).setUrl("Patient?identifier=urn%3Asystem%7C" + methodName);

		// try {
		Bundle resp = mySystemDao.transaction(mySrd, request);
		assertEquals(1, resp.getEntry().size());
		assertEquals("204 No Content", resp.getEntry().get(0).getResponse().getStatus());

		// fail();
		// } catch (ResourceNotFoundException e) {
		// assertThat(e.getMessage(), containsString("resource matching URL \"Patient?"));
		// }
	}

	@Test
	public void testTransactionDeleteNoMatchUrl() {
		String methodName = "testTransactionDeleteNoMatchUrl";

		Patient p = new Patient();
		p.addIdentifier().setSystem("urn:system").setValue(methodName);
		p.setId("Patient/" + methodName);
		IIdType id = myPatientDao.update(p, mySrd).getId();
		ourLog.info("Created patient, got it: {}", id);

		Bundle request = new Bundle();
		request.addEntry().getRequest().setMethod(HTTPVerb.DELETE).setUrl("Patient?identifier=urn%3Asystem%7C" + methodName);

		Bundle res = mySystemDao.transaction(mySrd, request);
		assertEquals(1, res.getEntry().size());

		assertEquals(Constants.STATUS_HTTP_204_NO_CONTENT + " No Content", res.getEntry().get(0).getResponse().getStatus());

		try {
			myPatientDao.read(id.toVersionless(), mySrd);
			fail();
		} catch (ResourceGoneException e) {
			// ok
		}
	}

	@Test
	public void testTransactionDoesNotLeavePlaceholderIds() {
		String input;
		try {
			input = IOUtils.toString(getClass().getResourceAsStream("/cdr-bundle.json"), StandardCharsets.UTF_8);
		} catch (IOException e) {
			fail(e.toString());
			return;
		}
		Bundle bundle = myFhirCtx.newJsonParser().parseResource(Bundle.class, input);
		mySystemDao.transaction(mySrd, bundle);

		IBundleProvider history = mySystemDao.history(null, null, null, null);
		Bundle list = toBundleR4(history);
		ourLog.info(myFhirCtx.newJsonParser().setPrettyPrint(true).encodeResourceToString(list));

		assertEquals(6, list.getEntry().size());

		Patient p = find(list, Patient.class, 0);
		assertTrue(p.getIdElement().isIdPartValidLong());
		assertTrue(p.getGeneralPractitionerFirstRep().getReferenceElement().isIdPartValidLong());
	}

	@Test
	public void testTransactionDoesntUpdateUnchangesResourceWithPlaceholderIds() {
		Bundle output, input;
		BundleEntryResponseComponent respEntry;
		IdType createdPatientId;
		SearchParameterMap map;
		IBundleProvider search;

		input = new Bundle();

		/*
		 * Create a transaction with a patient and an observation using
		 * placeholder IDs in them
		 */
		Patient pat = new Patient();
		pat.setId(IdType.newRandomUuid());
		pat.addIdentifier().setSystem("foo").setValue("bar");
		input
			.addEntry()
			.setResource(pat)
			.setFullUrl(pat.getId())
			.getRequest()
			.setMethod(HTTPVerb.POST)
			.setUrl("/Patient")
			.setIfNoneExist("Patient?identifier=foo|bar");
		Observation obs = new Observation();
		obs.addIdentifier().setSystem("foo").setValue("dog");
		obs.getSubject().setReference(pat.getId());
		input
			.addEntry()
			.setResource(obs)
			.getRequest()
			.setMethod(HTTPVerb.PUT)
			.setUrl("/Observation?identifier=foo|dog");
		output = mySystemDao.transaction(mySrd, input);

		/*
		 * Both resrouces should be created and have version 1
		 */
		respEntry = output.getEntry().get(0).getResponse();
		assertEquals("201 Created", respEntry.getStatus());
		createdPatientId = new IdType(respEntry.getLocation());
		assertEquals("Patient", createdPatientId.getResourceType());
		assertEquals("1", createdPatientId.getVersionIdPart());

		respEntry = output.getEntry().get(1).getResponse();
		assertEquals("201 Created", respEntry.getStatus());
		IdType createdObservationId = new IdType(respEntry.getLocation());
		assertEquals("Observation", createdObservationId.getResourceType());
		assertEquals("1", createdObservationId.getVersionIdPart());

		/*
		 * Searches for both resources should work and the reference
		 * should be substituted correctly
		 */
		// Patient
		map = new SearchParameterMap();
		map.setLoadSynchronous(true);
		map.add(Patient.SP_IDENTIFIER, new TokenParam("foo", "bar"));
		search = myPatientDao.search(map);
		assertThat(toUnqualifiedVersionlessIdValues(search), contains(createdPatientId.toUnqualifiedVersionless().getValue()));
		pat = (Patient) search.getResources(0, 1).get(0);
		assertEquals("foo", pat.getIdentifierFirstRep().getSystem());
		// Observation
		map = new SearchParameterMap();
		map.setLoadSynchronous(true);
		map.add(Observation.SP_IDENTIFIER, new TokenParam("foo", "dog"));
		search = myObservationDao.search(map);
		assertThat(toUnqualifiedVersionlessIdValues(search), contains(createdObservationId.toUnqualifiedVersionless().getValue()));
		obs = (Observation) search.getResources(0, 1).get(0);
		assertEquals("foo", obs.getIdentifierFirstRep().getSystem());
		assertEquals(createdPatientId.toUnqualifiedVersionless().getValue(), obs.getSubject().getReference());

		/*
		 * Now run the same transaction, which should not make any changes this time
		 * around
		 */

		input = new Bundle();
		pat = new Patient();
		pat.setId(IdType.newRandomUuid());
		pat.addIdentifier().setSystem("foo").setValue("bar");
		input
			.addEntry()
			.setResource(pat)
			.setFullUrl(pat.getId())
			.getRequest()
			.setMethod(HTTPVerb.POST)
			.setUrl("/Patient")
			.setIfNoneExist("Patient?identifier=foo|bar");
		obs = new Observation();
		obs.addIdentifier().setSystem("foo").setValue("dog");
		obs.getSubject().setReference(pat.getId());
		input
			.addEntry()
			.setResource(obs)
			.getRequest()
			.setMethod(HTTPVerb.PUT)
			.setUrl("/Observation?identifier=foo|dog");
		output = mySystemDao.transaction(mySrd, input);

		/*
		 * Should still have version 1 of both resources
		 */
		respEntry = output.getEntry().get(0).getResponse();
		assertEquals("200 OK", respEntry.getStatus());
		createdObservationId = new IdType(respEntry.getLocation());
		assertEquals("Patient", createdObservationId.getResourceType());
		assertEquals("1", createdObservationId.getVersionIdPart());

		respEntry = output.getEntry().get(1).getResponse();
		assertEquals("200 OK", respEntry.getStatus());
		createdObservationId = new IdType(respEntry.getLocation());
		assertEquals("Observation", createdObservationId.getResourceType());
		assertEquals("1", createdObservationId.getVersionIdPart());

		/*
		 * Searches for both resources should still work and the reference
		 * should be substituted correctly
		 */
		// Patient
		map = new SearchParameterMap();
		map.setLoadSynchronous(true);
		map.add(Patient.SP_IDENTIFIER, new TokenParam("foo", "bar"));
		search = myPatientDao.search(map);
		assertThat(toUnqualifiedVersionlessIdValues(search), contains(createdPatientId.toUnqualifiedVersionless().getValue()));
		pat = (Patient) search.getResources(0, 1).get(0);
		assertEquals("foo", pat.getIdentifierFirstRep().getSystem());
		// Observation
		map = new SearchParameterMap();
		map.setLoadSynchronous(true);
		map.add(Observation.SP_IDENTIFIER, new TokenParam("foo", "dog"));
		search = myObservationDao.search(map);
		assertThat(toUnqualifiedVersionlessIdValues(search), contains(createdObservationId.toUnqualifiedVersionless().getValue()));
		obs = (Observation) search.getResources(0, 1).get(0);
		assertEquals("foo", obs.getIdentifierFirstRep().getSystem());
		assertEquals(createdPatientId.toUnqualifiedVersionless().getValue(), obs.getSubject().getReference());

		/*
		 * Now run the transaction, but this time with an actual
		 * change to the Observation
		 */

		input = new Bundle();
		pat = new Patient();
		pat.setId(IdType.newRandomUuid());
		pat.addIdentifier().setSystem("foo").setValue("bar");
		input
			.addEntry()
			.setResource(pat)
			.setFullUrl(pat.getId())
			.getRequest()
			.setMethod(HTTPVerb.POST)
			.setUrl("/Patient")
			.setIfNoneExist("Patient?identifier=foo|bar");
		obs = new Observation();
		obs.addIdentifier().setSystem("foo").setValue("dog");
		obs.setStatus(ObservationStatus.FINAL);
		obs.getSubject().setReference(pat.getId());
		input
			.addEntry()
			.setResource(obs)
			.getRequest()
			.setMethod(HTTPVerb.PUT)
			.setUrl("/Observation?identifier=foo|dog");
		output = mySystemDao.transaction(mySrd, input);

		/*
		 * Observation should now be version 2
		 */
		respEntry = output.getEntry().get(0).getResponse();
		assertEquals("200 OK", respEntry.getStatus());
		createdObservationId = new IdType(respEntry.getLocation());
		assertEquals("Patient", createdObservationId.getResourceType());
		assertEquals("1", createdObservationId.getVersionIdPart());

		respEntry = output.getEntry().get(1).getResponse();
		assertEquals("200 OK", respEntry.getStatus());
		createdObservationId = new IdType(respEntry.getLocation());
		assertEquals("Observation", createdObservationId.getResourceType());
		assertEquals("2", createdObservationId.getVersionIdPart());

		/*
		 * Searches for both resources should still work and the reference
		 * should be substituted correctly
		 */
		// Patient
		map = new SearchParameterMap();
		map.setLoadSynchronous(true);
		map.add(Patient.SP_IDENTIFIER, new TokenParam("foo", "bar"));
		search = myPatientDao.search(map);
		assertThat(toUnqualifiedVersionlessIdValues(search), contains(createdPatientId.toUnqualifiedVersionless().getValue()));
		pat = (Patient) search.getResources(0, 1).get(0);
		assertEquals("foo", pat.getIdentifierFirstRep().getSystem());
		// Observation
		map = new SearchParameterMap();
		map.setLoadSynchronous(true);
		map.add(Observation.SP_IDENTIFIER, new TokenParam("foo", "dog"));
		search = myObservationDao.search(map);
		assertThat(toUnqualifiedVersionlessIdValues(search), contains(createdObservationId.toUnqualifiedVersionless().getValue()));
		obs = (Observation) search.getResources(0, 1).get(0);
		assertEquals("foo", obs.getIdentifierFirstRep().getSystem());
		assertEquals(createdPatientId.toUnqualifiedVersionless().getValue(), obs.getSubject().getReference());
		assertEquals(ObservationStatus.FINAL, obs.getStatus());

	}

	@Test
	public void testTransactionDoubleConditionalCreateOnlyCreatesOne() {
		Bundle inputBundle = new Bundle();
		inputBundle.setType(Bundle.BundleType.TRANSACTION);

		Encounter enc1 = new Encounter();
		enc1.addIdentifier().setSystem("urn:foo").setValue("12345");
		inputBundle
			.addEntry()
			.setResource(enc1)
			.getRequest()
			.setMethod(HTTPVerb.POST)
			.setIfNoneExist("Encounter?identifier=urn:foo|12345");
		Encounter enc2 = new Encounter();
		enc2.addIdentifier().setSystem("urn:foo").setValue("12345");
		inputBundle
			.addEntry()
			.setResource(enc2)
			.getRequest()
			.setMethod(HTTPVerb.POST)
			.setIfNoneExist("Encounter?identifier=urn:foo|12345");

		mySystemDao.transaction(mySrd, inputBundle);
		assertEquals(1, logAllResources());
		assertEquals(1, logAllResourceVersions());
	}

	@Test
	public void testTransactionDoubleConditionalUpdateOnlyCreatesOne() {
		Bundle inputBundle = new Bundle();
		inputBundle.setType(Bundle.BundleType.TRANSACTION);

		Encounter enc1 = new Encounter();
		enc1.addIdentifier().setSystem("urn:foo").setValue("12345");
		inputBundle
			.addEntry()
			.setResource(enc1)
			.getRequest()
			.setMethod(HTTPVerb.PUT)
			.setUrl("Encounter?identifier=urn:foo|12345");
		Encounter enc2 = new Encounter();
		enc2.addIdentifier().setSystem("urn:foo").setValue("12345");
		inputBundle
			.addEntry()
			.setResource(enc2)
			.getRequest()
			.setMethod(HTTPVerb.PUT)
			.setUrl("Encounter?identifier=urn:foo|12345");

		mySystemDao.transaction(mySrd, inputBundle);

		assertEquals(1, logAllResources());
		assertEquals(1, logAllResourceVersions());
	}

	@Test
	public void testTransactionFailsWithDuplicateIds() {
		Bundle request = new Bundle();

		Patient patient1 = new Patient();
		patient1.setId(new IdType("Patient/testTransactionFailsWithDusplicateIds"));
		patient1.addIdentifier().setSystem("urn:system").setValue("testPersistWithSimpleLinkP01");
		request.addEntry().setResource(patient1).getRequest().setMethod(HTTPVerb.POST);

		Patient patient2 = new Patient();
		patient2.setId(new IdType("Patient/testTransactionFailsWithDusplicateIds"));
		patient2.addIdentifier().setSystem("urn:system").setValue("testPersistWithSimpleLinkP02");
		request.addEntry().setResource(patient2).getRequest().setMethod(HTTPVerb.POST);

		assertThrows(InvalidRequestException.class, () -> {
			mySystemDao.transaction(mySrd, request);
		});
	}

	@Test
	public void testTransactionFromBundle() throws Exception {

		InputStream bundleRes = SystemProviderDstu2Test.class.getResourceAsStream("/transaction_link_patient_eve.xml");
		String bundleStr = IOUtils.toString(bundleRes, StandardCharsets.UTF_8);
		Bundle bundle = myFhirCtx.newXmlParser().parseResource(Bundle.class, bundleStr);

		Bundle resp = mySystemDao.transaction(mySrd, bundle);

		ourLog.info(myFhirCtx.newJsonParser().setPrettyPrint(true).encodeResourceToString(resp));

		assertThat(resp.getEntry().get(0).getResponse().getLocation(), startsWith("Patient/a555-44-4444/_history/"));
		assertThat(resp.getEntry().get(1).getResponse().getLocation(), startsWith("Patient/temp6789/_history/"));
		assertThat(resp.getEntry().get(2).getResponse().getLocation(), startsWith("Organization/GHH/_history/"));

		Patient p = myPatientDao.read(new IdType("Patient/a555-44-4444/_history/1"), mySrd);
		assertEquals("Patient/temp6789", p.getLink().get(0).getOther().getReference());
	}

	@Test
	public void testTransactionFromBundle2() throws Exception {
		String input = IOUtils.toString(getClass().getResourceAsStream("/transaction-bundle.xml"), StandardCharsets.UTF_8);
		Bundle bundle = myFhirCtx.newXmlParser().parseResource(Bundle.class, input);
		Bundle response = mySystemDao.transaction(mySrd, bundle);

		ourLog.info(myFhirCtx.newXmlParser().setPrettyPrint(true).encodeResourceToString(response));
		assertEquals("201 Created", response.getEntry().get(0).getResponse().getStatus());
		assertThat(response.getEntry().get(0).getResponse().getLocation(), matchesPattern("Practitioner/[0-9]+/_history/1"));

		/*
		 * Now a second time
		 */

		bundle = myFhirCtx.newXmlParser().parseResource(Bundle.class, input);
		response = mySystemDao.transaction(mySrd, bundle);

		ourLog.info(myFhirCtx.newXmlParser().setPrettyPrint(true).encodeResourceToString(response));
		assertEquals("200 OK", response.getEntry().get(0).getResponse().getStatus());
		assertThat(response.getEntry().get(0).getResponse().getLocation(), matchesPattern("Practitioner/[0-9]+/_history/1"));

	}

	@Test
	public void testTransactionFromBundle6() throws Exception {
		InputStream bundleRes = SystemProviderDstu2Test.class.getResourceAsStream("/simone_bundle3.xml");
		String bundle = IOUtils.toString(bundleRes, StandardCharsets.UTF_8);
		Bundle output = mySystemDao.transaction(mySrd, myFhirCtx.newXmlParser().parseResource(Bundle.class, bundle));
		ourLog.info(myFhirCtx.newXmlParser().setPrettyPrint(true).encodeResourceToString(output));
	}

	@Test
	public void testTransactionFromBundleJosh() throws Exception {

		InputStream bundleRes = SystemProviderDstu2Test.class.getResourceAsStream("/josh-bundle.json");
		String bundleStr = IOUtils.toString(bundleRes, StandardCharsets.UTF_8);
		Bundle bundle = myFhirCtx.newJsonParser().parseResource(Bundle.class, bundleStr);

		Bundle resp = mySystemDao.transaction(mySrd, bundle);

		ourLog.info(myFhirCtx.newJsonParser().setPrettyPrint(true).encodeResourceToString(resp));

		assertEquals("201 Created", resp.getEntry().get(0).getResponse().getStatus());
		assertEquals("201 Created", resp.getEntry().get(1).getResponse().getStatus());
	}

	@Test
	public void testTransactionOrdering() {
		String methodName = "testTransactionOrdering";

		//@formatter:off
		/*
		 * Transaction Order, per the spec:
		 *
		 * Process any DELETE interactions
		 * Process any POST interactions
		 * Process any PUT interactions
		 * Process any GET interactions
		 *
		 * This test creates a transaction bundle that includes
		 * these four operations in the reverse order and verifies
		 * that they are invoked correctly.
		 */
		//@formatter:off

		int pass = 0;
		IdType patientPlaceholderId = IdType.newRandomUuid();

		Bundle req = testTransactionOrderingCreateBundle(methodName, pass, patientPlaceholderId);
		Bundle resp = mySystemDao.transaction(mySrd, req);
		testTransactionOrderingValidateResponse(pass, resp);

		pass = 1;
		patientPlaceholderId = IdType.newRandomUuid();

		req = testTransactionOrderingCreateBundle(methodName, pass, patientPlaceholderId);
		resp = mySystemDao.transaction(mySrd, req);
		testTransactionOrderingValidateResponse(pass, resp);

	}

	private Bundle testTransactionOrderingCreateBundle(String methodName, int pass, IdType patientPlaceholderId) {
		Bundle req = new Bundle();
		req.addEntry().getRequest().setMethod(HTTPVerb.GET).setUrl("Patient?identifier=" + methodName);

		Observation obs = new Observation();
		obs.getSubject().setReferenceElement(patientPlaceholderId);
		obs.addIdentifier().setValue(methodName);
		obs.getCode().setText(methodName + pass);
		req.addEntry().setResource(obs).getRequest().setMethod(HTTPVerb.PUT).setUrl("Observation?identifier=" + methodName);

		Patient pat = new Patient();
		pat.addIdentifier().setValue(methodName);
		pat.addName().setFamily(methodName + pass);
		req.addEntry().setResource(pat).setFullUrl(patientPlaceholderId.getValue()).getRequest().setMethod(HTTPVerb.POST).setUrl("Patient");

		req.addEntry().getRequest().setMethod(HTTPVerb.DELETE).setUrl("Patient?identifier=" + methodName);
		return req;
	}

	private void testTransactionOrderingValidateResponse(int pass, Bundle resp) {
		ourLog.info(myFhirCtx.newXmlParser().setPrettyPrint(true).encodeResourceToString(resp));
		assertEquals(4, resp.getEntry().size());
		assertEquals("200 OK", resp.getEntry().get(0).getResponse().getStatus());
		if (pass == 0) {
			assertEquals("201 Created", resp.getEntry().get(1).getResponse().getStatus());
			assertThat(resp.getEntry().get(1).getResponse().getLocation(), startsWith("Observation/"));
			assertThat(resp.getEntry().get(1).getResponse().getLocation(), endsWith("_history/1"));
		} else {
			assertEquals("200 OK", resp.getEntry().get(1).getResponse().getStatus());
			assertThat(resp.getEntry().get(1).getResponse().getLocation(), startsWith("Observation/"));
			assertThat(resp.getEntry().get(1).getResponse().getLocation(), endsWith("_history/2"));
		}
		assertEquals("201 Created", resp.getEntry().get(2).getResponse().getStatus());
		assertThat(resp.getEntry().get(2).getResponse().getLocation(), startsWith("Patient/"));
		if (pass == 0) {
			assertEquals("204 No Content", resp.getEntry().get(3).getResponse().getStatus());
		} else {
			assertEquals("204 No Content", resp.getEntry().get(3).getResponse().getStatus());
		}


		Bundle respGetBundle = (Bundle) resp.getEntry().get(0).getResource();
		assertEquals(1, respGetBundle.getEntry().size());
		assertEquals("testTransactionOrdering" + pass, ((Patient) respGetBundle.getEntry().get(0).getResource()).getName().get(0).getFamily());
		assertThat(respGetBundle.getLink("self").getUrl(), endsWith("/Patient?identifier=testTransactionOrdering"));
	}

	@Test
	public void testTransactionOruBundle() throws IOException {
		myDaoConfig.setAllowMultipleDelete(true);

		String input = IOUtils.toString(getClass().getResourceAsStream("/r4/oruBundle.json"), StandardCharsets.UTF_8);

		Bundle inputBundle;
		Bundle outputBundle;
		inputBundle = myFhirCtx.newJsonParser().parseResource(Bundle.class, input);
		outputBundle = mySystemDao.transaction(mySrd, inputBundle);
		ourLog.info(myFhirCtx.newJsonParser().setPrettyPrint(true).encodeResourceToString(outputBundle));

		inputBundle = myFhirCtx.newJsonParser().parseResource(Bundle.class, input);
		outputBundle = mySystemDao.transaction(mySrd, inputBundle);
		ourLog.info(myFhirCtx.newJsonParser().setPrettyPrint(true).encodeResourceToString(outputBundle));

		IBundleProvider allPatients = myPatientDao.search(new SearchParameterMap());
		assertEquals(1, allPatients.size().intValue());
	}

	@Test
	public void testTransactionReadAndSearch() {
		String methodName = "testTransactionReadAndSearch";

		Patient p = new Patient();
		p.addIdentifier().setSystem("urn:system").setValue(methodName);
		p.setId("Patient/" + methodName);
		IIdType idv1 = myPatientDao.update(p, mySrd).getId();
		ourLog.info("Created patient, got id: {}", idv1);

		p = new Patient();
		p.addIdentifier().setSystem("urn:system").setValue(methodName);
		p.addName().setFamily("Family Name");
		p.setId("Patient/" + methodName);
		IIdType idv2 = myPatientDao.update(p, mySrd).getId();
		ourLog.info("Updated patient, got id: {}", idv2);

		Bundle request = new Bundle();
		request.addEntry().getRequest().setMethod(HTTPVerb.GET).setUrl(idv1.toUnqualifiedVersionless().getValue());
		request.addEntry().getRequest().setMethod(HTTPVerb.GET).setUrl(idv1.toUnqualified().getValue());
		request.addEntry().getRequest().setMethod(HTTPVerb.GET).setUrl("Patient?identifier=urn%3Asystem%7C" + methodName);

		Bundle resp = mySystemDao.transaction(mySrd, request);

		assertEquals(3, resp.getEntry().size());

		BundleEntryComponent nextEntry;

		nextEntry = resp.getEntry().get(0);
		assertEquals(Patient.class, nextEntry.getResource().getClass());
		assertEquals(idv2.toUnqualified(), nextEntry.getResource().getIdElement().toUnqualified());

		nextEntry = resp.getEntry().get(1);
		assertEquals(Patient.class, nextEntry.getResource().getClass());
		assertEquals(idv1.toUnqualified(), nextEntry.getResource().getIdElement().toUnqualified());

		nextEntry = resp.getEntry().get(2);
		assertEquals(Bundle.class, nextEntry.getResource().getClass());
		Bundle respBundle = (Bundle) nextEntry.getResource();
		assertEquals(1, respBundle.getTotal());

	}

	@Test
	public void testTransactionReadWithIfNoneMatch() {
		String methodName = "testTransactionReadWithIfNoneMatch";

		Patient p = new Patient();
		p.addIdentifier().setSystem("urn:system").setValue(methodName);
		p.setId("Patient/" + methodName);
		IIdType idv1 = myPatientDao.update(p, mySrd).getId();
		ourLog.info("Created patient, got id: {}", idv1);

		p = new Patient();
		p.addIdentifier().setSystem("urn:system").setValue(methodName);
		p.addName().setFamily("Family Name");
		p.setId("Patient/" + methodName);
		IIdType idv2 = myPatientDao.update(p, mySrd).getId();
		ourLog.info("Updated patient, got id: {}", idv2);

		Bundle request = new Bundle();
		request.addEntry().getRequest().setMethod(HTTPVerb.GET).setUrl(idv1.toUnqualifiedVersionless().getValue());
		request.addEntry().getRequest().setMethod(HTTPVerb.GET).setUrl(idv1.toUnqualifiedVersionless().getValue()).setIfNoneMatch("W/\"" + idv1.getVersionIdPart() + "\"");
		request.addEntry().getRequest().setMethod(HTTPVerb.GET).setUrl(idv1.toUnqualifiedVersionless().getValue()).setIfNoneMatch("W/\"" + idv2.getVersionIdPart() + "\"");

		Bundle resp = mySystemDao.transaction(mySrd, request);

		assertEquals(3, resp.getEntry().size());

		BundleEntryComponent nextEntry;

		nextEntry = resp.getEntry().get(0);
		assertNotNull(nextEntry.getResource());
		assertEquals(Patient.class, nextEntry.getResource().getClass());
		assertEquals(idv2.toUnqualified(), nextEntry.getResource().getIdElement().toUnqualified());
		assertEquals("200 OK", nextEntry.getResponse().getStatus());

		nextEntry = resp.getEntry().get(1);
		assertNotNull(nextEntry.getResource());
		assertEquals(Patient.class, nextEntry.getResource().getClass());
		assertEquals(idv2.toUnqualified(), nextEntry.getResource().getIdElement().toUnqualified());
		assertEquals("200 OK", nextEntry.getResponse().getStatus());

		nextEntry = resp.getEntry().get(2);
		assertEquals("304 Not Modified", nextEntry.getResponse().getStatus());
		assertNull(nextEntry.getResource());
	}

	@Test
	public void testTransactionWithRefsToConditionalCreate() {

		Bundle b = createTransactionBundleForTestTransactionWithRefsToConditionalCreate();
		mySystemDao.transaction(mySrd, b);

		IBundleProvider history = myObservationDao.search(new SearchParameterMap().setLoadSynchronous(true));
		Bundle list = toBundleR4(history);
		assertEquals(1, list.getEntry().size());
		Observation o = find(list, Observation.class, 0);
		assertThat(o.getSubject().getReference(), matchesPattern("Patient/[0-9]+"));

		b = createTransactionBundleForTestTransactionWithRefsToConditionalCreate();
		mySystemDao.transaction(mySrd, b);

		history = myObservationDao.search(new SearchParameterMap().setLoadSynchronous(true));
		list = toBundleR4(history);
		assertEquals(1, list.getEntry().size());
		o = find(list, Observation.class, 0);
		assertThat(o.getSubject().getReference(), matchesPattern("Patient/[0-9]+"));

	}

	/**
	 * DAOs can't handle references where <code>Reference.setResource</code>
	 * is set but not <code>Reference.setReference</code> so make sure
	 * we block this so it doesn't get used accidentally.
	 */
	@Test
	@Disabled
	public void testTransactionWithResourceReferenceInsteadOfIdReferenceBlocked() {

		Bundle input = createBundleWithConditionalCreateReferenceByResource();
		mySystemDao.transaction(mySrd, input);

		// Fails the second time
		try {
			input = createBundleWithConditionalCreateReferenceByResource();
			mySystemDao.transaction(mySrd, input);
			fail();
		} catch (InternalErrorException e) {
			assertEquals("References by resource with no reference ID are not supported in DAO layer", e.getMessage());
		}

	}

	@Test
	public void testTransactionWithContainedResource() {

		Organization organization = new Organization();
		organization.setName("ORG NAME");

		Patient patient = new Patient();
		patient.getManagingOrganization().setResource(organization);

		BundleBuilder bundleBuilder = new BundleBuilder(myFhirCtx);
		bundleBuilder.addTransactionCreateEntry(patient);
		Bundle outcome = mySystemDao.transaction(null, (Bundle) bundleBuilder.getBundle());

		String id = outcome.getEntry().get(0).getResponse().getLocation();
		patient = myPatientDao.read(new IdType(id));

		assertEquals("#1", patient.getManagingOrganization().getReference());
		assertEquals("#1", patient.getContained().get(0).getId());
	}

	@Nonnull
	private Bundle createBundleWithConditionalCreateReferenceByResource() {
		Bundle input = new Bundle();
		input.setType(BundleType.TRANSACTION);

		Patient p = new Patient();
		p.setId(IdType.newRandomUuid());
		p.addIdentifier().setSystem("foo").setValue("bar");
		input.addEntry()
			.setFullUrl(p.getId())
			.setResource(p)
			.getRequest()
			.setMethod(HTTPVerb.POST)
			.setUrl("Patient")
			.setIfNoneExist("Patient?identifier=foo|bar");

		Observation o1 = new Observation();
		o1.setId(IdType.newRandomUuid());
		o1.setStatus(ObservationStatus.FINAL);
		o1.getSubject().setResource(p); // Not allowed
		input.addEntry()
			.setFullUrl(o1.getId())
			.setResource(o1)
			.getRequest()
			.setMethod(HTTPVerb.POST)
			.setUrl("Observation");
		return input;
	}

	@Test
	public void testDeleteInTransactionShouldFailWhenReferencesExist() {
		final Observation obs1 = new Observation();
		obs1.setStatus(ObservationStatus.FINAL);
		IIdType obs1id = myObservationDao.create(obs1).getId().toUnqualifiedVersionless();

		final Observation obs2 = new Observation();
		obs2.setStatus(ObservationStatus.FINAL);
		IIdType obs2id = myObservationDao.create(obs2).getId().toUnqualifiedVersionless();

		final DiagnosticReport rpt = new DiagnosticReport();
		rpt.addResult(new Reference(obs2id));
		IIdType rptId = myDiagnosticReportDao.create(rpt).getId().toUnqualifiedVersionless();

		myObservationDao.read(obs1id);
		myObservationDao.read(obs2id);
		myDiagnosticReportDao.read(rptId);

		Bundle b = new Bundle();
		b.addEntry().getRequest().setMethod(HTTPVerb.DELETE).setUrl(obs2id.getValue());

		try {
			mySystemDao.transaction(mySrd, b);
			fail();
		} catch (ResourceVersionConflictException e) {
			// good, transaction should not succeed because DiagnosticReport has a reference to the obs2
		}
	}

	@Test
	public void testDeleteInTransactionShouldSucceedWhenReferencesAreAlsoRemoved() {
		final Observation obs1 = new Observation();
		obs1.setStatus(ObservationStatus.FINAL);
		IIdType obs1id = myObservationDao.create(obs1).getId().toUnqualifiedVersionless();

		final Observation obs2 = new Observation();
		obs2.setStatus(ObservationStatus.FINAL);
		IIdType obs2id = myObservationDao.create(obs2).getId().toUnqualifiedVersionless();

		final DiagnosticReport rpt = new DiagnosticReport();
		rpt.addResult(new Reference(obs2id));
		IIdType rptId = myDiagnosticReportDao.create(rpt).getId().toUnqualifiedVersionless();

		myObservationDao.read(obs1id);
		myObservationDao.read(obs2id);
		myDiagnosticReportDao.read(rptId);

		Bundle b = new Bundle();
		b.addEntry().getRequest().setMethod(HTTPVerb.DELETE).setUrl(obs2id.getValue());
		b.addEntry().getRequest().setMethod(HTTPVerb.DELETE).setUrl(rptId.getValue());

		try {
			// transaction should succeed because the DiagnosticReport which references obs2 is also deleted
			mySystemDao.transaction(mySrd, b);
		} catch (ResourceVersionConflictException e) {
			fail();
		}
	}

	private Bundle createTransactionBundleForTestTransactionWithRefsToConditionalCreate() {
		Bundle b = new Bundle();
		b.setType(BundleType.TRANSACTION);

		Patient p = new Patient();
		p.setId(IdType.newRandomUuid());
		p.addIdentifier().setSystem("foo").setValue("bar");
		b.addEntry()
			.setFullUrl(p.getId())
			.setResource(p)
			.getRequest()
			.setMethod(HTTPVerb.POST)
			.setUrl("Patient")
			.setIfNoneExist("Patient?identifier=foo|bar");

		b.addEntry()
			.getRequest()
			.setMethod(HTTPVerb.DELETE)
			.setUrl("Observation?status=final");

		Observation o = new Observation();
		o.setId(IdType.newRandomUuid());
		o.setStatus(ObservationStatus.FINAL);
		o.getSubject().setReference(p.getId());
		b.addEntry()
			.setFullUrl(o.getId())
			.setResource(o)
			.getRequest()
			.setMethod(HTTPVerb.POST)
			.setUrl("Observation");
		return b;
	}

	@Test
	public void testTransactionWithUnknownTemnporaryIdReference() {
		String methodName = "testTransactionWithUnknownTemnporaryIdReference";

		Bundle request = new Bundle();

		Patient p = new Patient();
		p.addIdentifier().setSystem("urn:system").setValue(methodName);
		request.addEntry().setResource(p).getRequest().setMethod(HTTPVerb.POST).setUrl("Patient");

		p = new Patient();
		p.addIdentifier().setSystem("urn:system").setValue(methodName);
		p.getManagingOrganization().setReference(IdType.newRandomUuid().getValue());
		request.addEntry().setResource(p).getRequest().setMethod(HTTPVerb.POST).setUrl("Patient");

		try {
			mySystemDao.transaction(mySrd, request);
			fail();
		} catch (InvalidRequestException e) {
			assertThat(e.getMessage(), Matchers.matchesPattern(Msg.code(541) + "Unable to satisfy placeholder ID urn:uuid:[0-9a-z-]+ found in element named 'managingOrganization' within resource of type: Patient"));
		}
	}

	@Test
	public void testTransactionSearchWithCount() {
		String methodName = "testTransactionSearchWithCount";

		Patient p = new Patient();
		p.addIdentifier().setSystem("urn:system").setValue(methodName);
		p.setId("Patient/" + methodName);
		IIdType idv1 = myPatientDao.update(p, mySrd).getId();
		ourLog.info("Created patient, got id: {}", idv1);

		p = new Patient();
		p.addIdentifier().setSystem("urn:system").setValue(methodName);
		p.addName().setFamily("Family Name");
		p.setId("Patient/" + methodName);
		IIdType idv2 = myPatientDao.update(p, mySrd).getId();
		ourLog.info("Updated patient, got id: {}", idv2);

		Bundle request = new Bundle();
		request.addEntry().getRequest().setMethod(HTTPVerb.GET).setUrl("Patient?" + Constants.PARAM_COUNT + "=1&_total=accurate");
		Bundle resp = mySystemDao.transaction(mySrd, request);

		assertEquals(1, resp.getEntry().size());

		BundleEntryComponent nextEntry = resp.getEntry().get(0);
		assertEquals(Bundle.class, nextEntry.getResource().getClass());
		Bundle respBundle = (Bundle) nextEntry.getResource();
		assertThat(respBundle.getTotal(), greaterThan(0));

		// Invalid _count

		request = new Bundle();
		request.addEntry().getRequest().setMethod(HTTPVerb.GET).setUrl("Patient?" + Constants.PARAM_COUNT + "=GKJGKJG");
		try {
			mySystemDao.transaction(mySrd, request);
		} catch (InvalidRequestException e) {
			assertEquals(e.getMessage(), ("Invalid _count value: GKJGKJG"));
		}

		// Empty _count

		request = new Bundle();
		request.addEntry().getRequest().setMethod(HTTPVerb.GET).setUrl("Patient?" + Constants.PARAM_COUNT + "=");
		respBundle = mySystemDao.transaction(mySrd, request);
		assertThat(respBundle.getEntry().size(), greaterThan(0));
	}

	@Test
	public void testTransactionSingleEmptyResource() {

		Bundle request = new Bundle();
		request.setType(BundleType.SEARCHSET);
		Patient p = new Patient();
		request.addEntry().setResource(p).getRequest().setMethod(HTTPVerb.POST);

		try {
			mySystemDao.transaction(mySrd, request);
			fail();
		} catch (InvalidRequestException e) {
			assertEquals(Msg.code(527) + "Unable to process transaction where incoming Bundle.type = searchset", e.getMessage());
		}

	}

	@Test
	public void testTransactionUpdateMatchUrlWithOneMatch() {
		String methodName = "testTransactionUpdateMatchUrlWithOneMatch";
		Bundle request = new Bundle();

		Patient p = new Patient();
		p.addIdentifier().setSystem("urn:system").setValue(methodName);
		IIdType id = myPatientDao.create(p, mySrd).getId();
		ourLog.info("Created patient, got it: {}", id);

		p = new Patient();
		p.addIdentifier().setSystem("urn:system").setValue(methodName);
		p.addName().setFamily("Hello");
		p.setId("Patient/" + methodName);
		request.addEntry().setResource(p).getRequest().setMethod(HTTPVerb.PUT).setUrl("Patient?identifier=urn%3Asystem%7C" + methodName);

		Observation o = new Observation();
		o.getCode().setText("Some Observation");
		o.getSubject().setReference("Patient/" + methodName);
		request.addEntry().setResource(o).getRequest().setMethod(HTTPVerb.POST);

		Bundle resp = mySystemDao.transaction(mySrd, request);
		assertEquals(2, resp.getEntry().size());

		BundleEntryComponent nextEntry = resp.getEntry().get(0);
		assertEquals("200 OK", nextEntry.getResponse().getStatus());
		assertThat(nextEntry.getResponse().getLocation(), not(containsString("test")));
		assertEquals(id.toVersionless(), p.getIdElement().toVersionless());
		assertNotEquals(id, p.getId());
		assertThat(p.getId(), endsWith("/_history/2"));

		nextEntry = resp.getEntry().get(0);
		assertEquals(Constants.STATUS_HTTP_200_OK + " OK", nextEntry.getResponse().getStatus());
		assertThat(nextEntry.getResponse().getLocation(), not(emptyString()));

		nextEntry = resp.getEntry().get(1);
		o = myObservationDao.read(new IdType(nextEntry.getResponse().getLocation()), mySrd);
		assertEquals(id.toVersionless().getValue(), o.getSubject().getReference());

	}

	@Test
	public void testTransactionUpdateMatchUrlWithTwoMatch() {
		String methodName = "testTransactionUpdateMatchUrlWithTwoMatch";
		Bundle request = new Bundle();

		Patient p = new Patient();
		p.addIdentifier().setSystem("urn:system").setValue(methodName);
		IIdType id = myPatientDao.create(p, mySrd).getId();
		ourLog.info("Created patient, got it: {}", id);

		p = new Patient();
		p.addIdentifier().setSystem("urn:system").setValue(methodName);
		id = myPatientDao.create(p, mySrd).getId();
		ourLog.info("Created patient, got it: {}", id);

		p = new Patient();
		p.addIdentifier().setSystem("urn:system").setValue(methodName);
		p.addName().setFamily("Hello");
		p.setId("Patient/" + methodName);
		request.addEntry().setResource(p).getRequest().setMethod(HTTPVerb.PUT).setUrl("Patient?identifier=urn%3Asystem%7C" + methodName);

		Observation o = new Observation();
		o.getCode().setText("Some Observation");
		o.getSubject().setReference("Patient/" + methodName);
		request.addEntry().setResource(o).getRequest().setMethod(HTTPVerb.POST);

		try {
			mySystemDao.transaction(mySrd, request);
			fail();
		} catch (PreconditionFailedException e) {
			assertThat(e.getMessage(), containsString("with match URL \"Patient"));
		}
	}

	@Test
	public void testTransactionUpdateMatchUrlWithZeroMatch() {
		String methodName = "testTransactionUpdateMatchUrlWithZeroMatch";
		Bundle request = new Bundle();

		Patient p = new Patient();
		p.addName().setFamily("Hello");
		IIdType id = myPatientDao.create(p, mySrd).getId();

		p = new Patient();
		p.addIdentifier().setSystem("urn:system").setValue(methodName);
		p.addName().setFamily("Hello");
		p.setId(methodName);
		request.addEntry().setResource(p).getRequest().setMethod(HTTPVerb.PUT).setUrl("Patient?identifier=urn%3Asystem%7C" + methodName);

		Observation o = new Observation();
		o.getCode().setText("Some Observation");
		o.getSubject().setReference("Patient/" + methodName);
		request.addEntry().setResource(o).getRequest().setMethod(HTTPVerb.POST);

		Bundle resp = mySystemDao.transaction(mySrd, request);
		assertEquals(2, resp.getEntry().size());

		BundleEntryComponent nextEntry = resp.getEntry().get(0);
		assertEquals(Constants.STATUS_HTTP_201_CREATED + " Created", nextEntry.getResponse().getStatus());
		IdType patientId = new IdType(nextEntry.getResponse().getLocation());

		assertThat(nextEntry.getResponse().getLocation(), not(containsString("test")));
		assertNotEquals(id.toVersionless(), patientId.toVersionless());

		assertThat(patientId.getValue(), endsWith("/_history/1"));

		nextEntry = resp.getEntry().get(1);
		o = myObservationDao.read(new IdType(nextEntry.getResponse().getLocation()), mySrd);
		assertEquals(patientId.toVersionless().getValue(), o.getSubject().getReference());

	}

	@Test
	public void testTransactionUpdateNoMatchUrl() {
		String methodName = "testTransactionUpdateNoMatchUrl";
		Bundle request = new Bundle();

		Patient p = new Patient();
		p.addIdentifier().setSystem("urn:system").setValue(methodName);
		p.setId("Patient/" + methodName);
		IIdType id = myPatientDao.update(p, mySrd).getId();
		ourLog.info("Created patient, got it: {}", id);

		p = new Patient();
		p.addIdentifier().setSystem("urn:system").setValue(methodName);
		p.addName().setFamily("Hello");
		p.setId("Patient/" + methodName);
		request.addEntry().setResource(p).getRequest().setMethod(HTTPVerb.PUT).setUrl("Patient/" + id.getIdPart());

		Observation o = new Observation();
		o.getCode().setText("Some Observation");
		o.getSubject().setReference("Patient/" + methodName);
		request.addEntry().setResource(o).getRequest().setMethod(HTTPVerb.POST);

		Bundle resp = mySystemDao.transaction(mySrd, request);
		assertEquals(2, resp.getEntry().size());

		BundleEntryComponent nextEntry = resp.getEntry().get(0);
		assertEquals("200 OK", nextEntry.getResponse().getStatus());

		assertThat(nextEntry.getResponse().getLocation(), (containsString("test")));
		assertEquals(id.toVersionless(), new IdType(nextEntry.getResponse().getLocation()).toVersionless());
		assertThat(nextEntry.getResponse().getLocation(), endsWith("/_history/2"));
		assertNotEquals(id, new IdType(nextEntry.getResponse().getLocation()));

		nextEntry = resp.getEntry().get(1);
		assertEquals(Constants.STATUS_HTTP_201_CREATED + " Created", nextEntry.getResponse().getStatus());

		o = myObservationDao.read(new IdType(resp.getEntry().get(1).getResponse().getLocation()), mySrd);
		assertEquals(id.toVersionless().getValue(), o.getSubject().getReference());

	}

	@Test
	public void testTransactionWIthInvalidPlaceholder() {
		Bundle res = new Bundle();
		res.setType(BundleType.TRANSACTION);

		Observation o1 = new Observation();
		o1.setId("cid:observation1");
		o1.addIdentifier().setSystem("system").setValue("testTransactionWithRelativeOidIds02");
		res.addEntry().setResource(o1).getRequest().setMethod(HTTPVerb.POST).setUrl("Observation");

		try {
			mySystemDao.transaction(mySrd, res);
			fail();
		} catch (InvalidRequestException e) {
			assertEquals(Msg.code(533) + "Invalid placeholder ID found: cid:observation1 - Must be of the form 'urn:uuid:[uuid]' or 'urn:oid:[oid]'", e.getMessage());
		}
	}

	@Test
	public void testTransactionWhichFailsPersistsNothing() {

		// Run a transaction which points to that practitioner
		// in a field that isn't allowed to refer to a practitioner
		Bundle input = new Bundle();
		input.setType(BundleType.TRANSACTION);

		Patient pt = new Patient();
		pt.setId("PT");
		pt.setActive(true);
		pt.addName().setFamily("FAMILY");
		input.addEntry()
			.setResource(pt)
			.getRequest().setMethod(HTTPVerb.PUT).setUrl("Patient/PT");

		Observation obs = new Observation();
		obs.setId("OBS");
		obs.getCode().addCoding().setSystem("foo").setCode("bar");
		obs.addPerformer().setReference("Practicioner/AAAAA");
		input.addEntry()
			.setResource(obs)
			.getRequest().setMethod(HTTPVerb.PUT).setUrl("Observation/OBS");

		try {
			mySystemDao.transaction(mySrd, input);
			fail();
		} catch (UnprocessableEntityException e) {
			assertThat(e.getMessage(), containsString("Resource type 'Practicioner' is not valid for this path"));
		}

		runInTransaction(()->assertThat(myResourceTableDao.findAll(), empty()));
		runInTransaction(()->assertThat(myResourceIndexedSearchParamStringDao.findAll(), empty()));

	}

	/**
	 * Format changed, source isn't valid
	 */
	@Test
	@Disabled
	public void testTransactionWithBundledValidationSourceAndTarget() throws Exception {

		InputStream bundleRes = SystemProviderDstu2Test.class.getResourceAsStream("/questionnaire-sdc-profile-example-ussg-fht.xml");
		String bundleStr = IOUtils.toString(bundleRes, StandardCharsets.UTF_8);
		Bundle bundle = myFhirCtx.newXmlParser().parseResource(Bundle.class, bundleStr);

		Bundle resp = mySystemDao.transaction(mySrd, bundle);

		String encoded = myFhirCtx.newJsonParser().setPrettyPrint(true).encodeResourceToString(resp);
		ourLog.info(encoded);

		encoded = myFhirCtx.newJsonParser().setPrettyPrint(false).encodeResourceToString(resp);
		//@formatter:off
		assertThat(encoded, containsString("\"response\":{" +
			"\"status\":\"201 Created\"," +
			"\"location\":\"Questionnaire/54127-6/_history/1\","));
		//@formatter:on

		/*
		 * Upload again to update
		 */

		resp = mySystemDao.transaction(mySrd, bundle);

		encoded = myFhirCtx.newJsonParser().setPrettyPrint(true).encodeResourceToString(resp);
		ourLog.info(encoded);

		encoded = myFhirCtx.newJsonParser().setPrettyPrint(false).encodeResourceToString(resp);
		//@formatter:off
		assertThat(encoded, containsString("\"response\":{" +
			"\"status\":\"200 OK\"," +
			"\"location\":\"Questionnaire/54127-6/_history/2\","));
		//@formatter:on

	}

	@Test
	public void testTransactionWithCircularReferences() {
		Bundle request = new Bundle();
		request.setType(BundleType.TRANSACTION);

		Encounter enc = new Encounter();
		enc.addIdentifier().setSystem("A").setValue("1");
		enc.setId(IdType.newRandomUuid());

		Condition cond = new Condition();
		cond.addIdentifier().setSystem("A").setValue("2");
		cond.setId(IdType.newRandomUuid());

		enc.addDiagnosis().getCondition().setReference(cond.getId());
		cond.getEncounter().setReference(enc.getId());

		request
			.addEntry()
			.setFullUrl(enc.getId())
			.setResource(enc)
			.getRequest()
			.setMethod(HTTPVerb.PUT)
			.setUrl("Encounter?identifier=A|1");
		request
			.addEntry()
			.setFullUrl(cond.getId())
			.setResource(cond)
			.getRequest()
			.setMethod(HTTPVerb.PUT)
			.setUrl("Condition?identifier=A|2");

		Bundle resp = mySystemDao.transaction(mySrd, request);
		assertEquals(2, resp.getEntry().size());

		BundleEntryComponent respEntry = resp.getEntry().get(0);
		assertEquals(Constants.STATUS_HTTP_201_CREATED + " Created", respEntry.getResponse().getStatus());

		respEntry = resp.getEntry().get(1);
		assertEquals(Constants.STATUS_HTTP_201_CREATED + " Created", respEntry.getResponse().getStatus());

	}

	@Test
	public void testTransactionWithCircularReferences2() throws IOException {
		Bundle request = loadResourceFromClasspath(Bundle.class, "/dstu3_transaction.xml");

		Bundle resp = mySystemDao.transaction(mySrd, request);
		assertEquals(3, resp.getEntry().size());

		BundleEntryComponent respEntry = resp.getEntry().get(0);
		assertEquals(Constants.STATUS_HTTP_201_CREATED + " Created", respEntry.getResponse().getStatus());

		respEntry = resp.getEntry().get(1);
		assertEquals(Constants.STATUS_HTTP_201_CREATED + " Created", respEntry.getResponse().getStatus());

	}

	@Test
	public void testTransactionWithCircularReferences3() throws IOException {
		Bundle request = loadResourceFromClasspath(Bundle.class, "/r4/r4_transaction2.xml");

		Bundle resp = mySystemDao.transaction(mySrd, request);
		assertEquals(3, resp.getEntry().size());

		BundleEntryComponent respEntry = resp.getEntry().get(0);
		assertEquals(Constants.STATUS_HTTP_201_CREATED + " Created", respEntry.getResponse().getStatus());

		respEntry = resp.getEntry().get(1);
		assertEquals(Constants.STATUS_HTTP_201_CREATED + " Created", respEntry.getResponse().getStatus());

	}

	@Test
	public void testTransactionWithConditionalUpdateDoesntUpdateIfNoChange() {

		Observation obs = new Observation();
		obs.addIdentifier()
			.setSystem("http://acme.org")
			.setValue("ID1");
		obs
			.getCode()
			.addCoding()
			.setSystem("http://loinc.org")
			.setCode("29463-7");
		obs.setEffective(new DateTimeType("2011-09-03T11:13:00-04:00"));
		obs.setValue(new Quantity()
			.setValue(new BigDecimal("123.4"))
			.setCode("kg")
			.setSystem("http://unitsofmeasure.org")
			.setUnit("kg"));
		Bundle input = new Bundle();
		input.setType(BundleType.TRANSACTION);
		input
			.addEntry()
			.setFullUrl("urn:uuid:0001")
			.setResource(obs)
			.getRequest()
			.setMethod(HTTPVerb.PUT)
			.setUrl("Observation?identifier=http%3A%2F%2Facme.org|ID1");

		Bundle output = mySystemDao.transaction(mySrd, input);
		assertEquals(1, output.getEntry().size());
		IdType id = new IdType(output.getEntry().get(0).getResponse().getLocation());
		assertEquals("Observation", id.getResourceType());
		assertEquals("1", id.getVersionIdPart());

		/*
		 * Try again with same contents
		 */

		Observation obs2 = new Observation();
		obs2.addIdentifier()
			.setSystem("http://acme.org")
			.setValue("ID1");
		obs2
			.getCode()
			.addCoding()
			.setSystem("http://loinc.org")
			.setCode("29463-7");
		obs2.setEffective(new DateTimeType("2011-09-03T11:13:00-04:00"));
		obs2.setValue(new Quantity()
			.setValue(new BigDecimal("123.4"))
			.setCode("kg")
			.setSystem("http://unitsofmeasure.org")
			.setUnit("kg"));
		Bundle input2 = new Bundle();
		input2.setType(BundleType.TRANSACTION);
		input2
			.addEntry()
			.setFullUrl("urn:uuid:0001")
			.setResource(obs2)
			.getRequest()
			.setMethod(HTTPVerb.PUT)
			.setUrl("Observation?identifier=http%3A%2F%2Facme.org|ID1");

		Bundle output2 = mySystemDao.transaction(mySrd, input2);
		assertEquals(1, output2.getEntry().size());
		IdType id2 = new IdType(output2.getEntry().get(0).getResponse().getLocation());
		assertEquals("Observation", id2.getResourceType());
		assertEquals("1", id2.getVersionIdPart());

		assertEquals(id.getValue(), id2.getValue());
	}

	@Test
	public void testTransactionWithConditionalUpdateDoesntUpdateIfNoChangeWithNormalizedQuantitySearchSupported() {

		myModelConfig.setNormalizedQuantitySearchLevel(NormalizedQuantitySearchLevel.NORMALIZED_QUANTITY_SEARCH_SUPPORTED);
		Observation obs = new Observation();
		obs.addIdentifier()
			.setSystem("http://acme.org")
			.setValue("ID1");
		obs
			.getCode()
			.addCoding()
			.setSystem("http://loinc.org")
			.setCode("29463-7");
		obs.setEffective(new DateTimeType("2011-09-03T11:13:00-04:00"));
		obs.setValue(new Quantity()
			.setValue(new BigDecimal("123.4"))
			.setCode("kg")
			.setSystem("http://unitsofmeasure.org")
			.setUnit("kg"));
		Bundle input = new Bundle();
		input.setType(BundleType.TRANSACTION);
		input
			.addEntry()
			.setFullUrl("urn:uuid:0001")
			.setResource(obs)
			.getRequest()
			.setMethod(HTTPVerb.PUT)
			.setUrl("Observation?identifier=http%3A%2F%2Facme.org|ID1");

		Bundle output = mySystemDao.transaction(mySrd, input);
		assertEquals(1, output.getEntry().size());
		IdType id = new IdType(output.getEntry().get(0).getResponse().getLocation());
		assertEquals("Observation", id.getResourceType());
		assertEquals("1", id.getVersionIdPart());

		/*
		 * Try again with same contents
		 */

		Observation obs2 = new Observation();
		obs2.addIdentifier()
			.setSystem("http://acme.org")
			.setValue("ID1");
		obs2
			.getCode()
			.addCoding()
			.setSystem("http://loinc.org")
			.setCode("29463-7");
		obs2.setEffective(new DateTimeType("2011-09-03T11:13:00-04:00"));
		obs2.setValue(new Quantity()
			.setValue(new BigDecimal("123.4"))
			.setCode("kg")
			.setSystem("http://unitsofmeasure.org")
			.setUnit("kg"));
		Bundle input2 = new Bundle();
		input2.setType(BundleType.TRANSACTION);
		input2
			.addEntry()
			.setFullUrl("urn:uuid:0001")
			.setResource(obs2)
			.getRequest()
			.setMethod(HTTPVerb.PUT)
			.setUrl("Observation?identifier=http%3A%2F%2Facme.org|ID1");

		Bundle output2 = mySystemDao.transaction(mySrd, input2);
		assertEquals(1, output2.getEntry().size());
		IdType id2 = new IdType(output2.getEntry().get(0).getResponse().getLocation());
		assertEquals("Observation", id2.getResourceType());
		assertEquals("1", id2.getVersionIdPart());

		assertEquals(id.getValue(), id2.getValue());

	}

	@Test
	public void testTransactionWithIfMatch() {
		Patient p = new Patient();
		p.setId("P1");
		p.setActive(true);
		myPatientDao.update(p);

		p.setActive(false);
		Bundle b = new Bundle();
		b.setType(BundleType.TRANSACTION);
		b.addEntry()
			.setFullUrl("Patient/P1")
			.setResource(p)
			.getRequest()
			.setMethod(HTTPVerb.PUT)
			.setUrl("Patient/P1")
			.setIfMatch("2");

		try {
			mySystemDao.transaction(mySrd, b);
		} catch (ResourceVersionConflictException e) {
			assertEquals(Msg.code(550) + Msg.code(550) + Msg.code(989) + "Trying to update Patient/P1/_history/2 but this is not the current version", e.getMessage());
		}

		b = new Bundle();
		b.setType(BundleType.TRANSACTION);
		b.addEntry()
			.setFullUrl("Patient/P1")
			.setResource(p)
			.getRequest()
			.setMethod(HTTPVerb.PUT)
			.setUrl("Patient/P1")
			.setIfMatch("1");

		Bundle resp = mySystemDao.transaction(mySrd, b);
		assertEquals("Patient/P1/_history/2", new IdType(resp.getEntry().get(0).getResponse().getLocation()).toUnqualified().getValue());


	}

	@Test
	public void testTransactionWithIfNoneExist() {
		Patient p = new Patient();
		p.setId("P1");
		p.setActive(true);
		myPatientDao.update(p);

		p = new Patient();
		p.setActive(true);
		p.addName().setFamily("AAA");

		Bundle b = new Bundle();
		b.setType(BundleType.TRANSACTION);
		b.addEntry()
			.setFullUrl("Patient")
			.setResource(p)
			.getRequest()
			.setMethod(HTTPVerb.POST)
			.setUrl("Patient/P1")
			.setIfNoneExist("Patient?active=true");

		Bundle resp = mySystemDao.transaction(mySrd, b);
		assertEquals("Patient/P1/_history/1", new IdType(resp.getEntry().get(0).getResponse().getLocation()).toUnqualified().getValue());

		p = new Patient();
		p.setActive(false);
		p.addName().setFamily("AAA");

		b = new Bundle();
		b.setType(BundleType.TRANSACTION);
		b.addEntry()
			.setFullUrl("Patient")
			.setResource(p)
			.getRequest()
			.setMethod(HTTPVerb.POST)
			.setUrl("Patient/P1")
			.setIfNoneExist("Patient?active=false");

		resp = mySystemDao.transaction(mySrd, b);
		assertThat(new IdType(resp.getEntry().get(0).getResponse().getLocation()).toUnqualified().getValue(), matchesPattern("Patient/[0-9]+/_history/1"));


	}

	@Test
	public void testTransactionWithInlineMatchUrl() throws Exception {
		myDaoConfig.setAllowInlineMatchUrlReferences(true);

		Patient patient = new Patient();
		patient.addIdentifier().setSystem("http://www.ghh.org/identifiers").setValue("condreftestpatid1");
		myPatientDao.create(patient, mySrd);

		String input = IOUtils.toString(getClass().getResourceAsStream("/simone-conditional-url.xml"), StandardCharsets.UTF_8);
		Bundle bundle = myFhirCtx.newXmlParser().parseResource(Bundle.class, input);

		Bundle response = mySystemDao.transaction(mySrd, bundle);
		ourLog.info(myFhirCtx.newXmlParser().setPrettyPrint(true).encodeResourceToString(response));

	}

	@Test
	public void testTransactionWithInlineMatchUrlMultipleMatches() throws Exception {
		myDaoConfig.setAllowInlineMatchUrlReferences(true);

		Patient patient = new Patient();
		patient.addIdentifier().setSystem("http://www.ghh.org/identifiers").setValue("condreftestpatid1");
		myPatientDao.create(patient, mySrd);

		patient = new Patient();
		patient.addIdentifier().setSystem("http://www.ghh.org/identifiers").setValue("condreftestpatid1");
		myPatientDao.create(patient, mySrd);

		String input = IOUtils.toString(getClass().getResourceAsStream("/simone-conditional-url.xml"), StandardCharsets.UTF_8);
		Bundle bundle = myFhirCtx.newXmlParser().parseResource(Bundle.class, input);

		try {
			mySystemDao.transaction(mySrd, bundle);
			fail();
		} catch (PreconditionFailedException e) {
			assertEquals(Msg.code(1092) + "Invalid match URL \"Patient?identifier=http://www.ghh.org/identifiers|condreftestpatid1\" - Multiple resources match this search", e.getMessage());
		}

	}

	@Test
	public void testTransactionWithInlineMatchUrlNoMatches() throws Exception {
		myDaoConfig.setAllowInlineMatchUrlReferences(true);

		String input = IOUtils.toString(getClass().getResourceAsStream("/simone-conditional-url.xml"), StandardCharsets.UTF_8);
		Bundle bundle = myFhirCtx.newXmlParser().parseResource(Bundle.class, input);

		try {
			mySystemDao.transaction(mySrd, bundle);
			fail();
		} catch (ResourceNotFoundException e) {
			assertEquals(Msg.code(1091) + "Invalid match URL \"Patient?identifier=http://www.ghh.org/identifiers|condreftestpatid1\" - No resources match this search", e.getMessage());
		}

	}

	@Test
	public void testTransactionWithInvalidType() {
		Bundle request = new Bundle();
		request.setType(BundleType.SEARCHSET);
		Patient p = new Patient();
		request.addEntry().setResource(p).getRequest().setMethod(HTTPVerb.POST);

		try {
			mySystemDao.transaction(mySrd, request);
			fail();
		} catch (InvalidRequestException e) {
			assertEquals(Msg.code(527) + "Unable to process transaction where incoming Bundle.type = searchset", e.getMessage());
		}

	}

	/**
	 * See #801
	 */
	@Test
	@Disabled
	public void testTransactionWithMatchUrlToReferenceInSameBundle() throws IOException {
		String input = IOUtils.toString(getClass().getResourceAsStream("/r4/bug801.json"), StandardCharsets.UTF_8);
		Bundle bundle = myFhirCtx.newJsonParser().parseResource(Bundle.class, input);

		try {
			mySystemDao.transaction(mySrd, bundle);
			fail();
		} catch (ResourceNotFoundException e) {
			// expected
		}
	}

	@Test
	public void testTransactionWithMultiBundle() throws IOException {
		String inputBundleString = loadClasspath("/r4/batch-error.xml");
		Bundle bundle = myFhirCtx.newXmlParser().parseResource(Bundle.class, inputBundleString);
		Bundle resp = mySystemDao.transaction(mySrd, bundle);

		ourLog.info(myFhirCtx.newXmlParser().setPrettyPrint(true).encodeResourceToString(resp));

		assertEquals("201 Created", resp.getEntry().get(0).getResponse().getStatus());

		new TransactionTemplate(myTxManager).execute(new TransactionCallbackWithoutResult() {
			@Override
			protected void doInTransactionWithoutResult(TransactionStatus theStatus) {
				Set<String> values = new HashSet<String>();
				for (ResourceTag next : myResourceTagDao.findAll()) {
					if (!values.add(next.toString())) {
						ourLog.info("Found duplicate tag on resource of type {}", next.getResource().getResourceType());
						ourLog.info("Tag was: {} / {}", next.getTag().getSystem(), next.getTag().getCode());
					}
				}
			}
		});

	}

	@Test
	public void testTransactionWithNullReference() {
		Patient p = new Patient();
		p.addName().setFamily("family");
		final IIdType id = myPatientDao.create(p, mySrd).getId().toUnqualifiedVersionless();

		Bundle inputBundle = new Bundle();

		//@formatter:off
		Patient app0 = new Patient();
		app0.addName().setFamily("NEW PATIENT");
		String placeholderId0 = IdDt.newRandomUuid().getValue();
		inputBundle
			.addEntry()
			.setResource(app0)
			.setFullUrl(placeholderId0)
			.getRequest()
			.setMethod(HTTPVerb.POST)
			.setUrl("Patient");
		//@formatter:on

		//@formatter:off
		Appointment app1 = new Appointment();
		app1.addParticipant().getActor().setReference(id.getValue());
		inputBundle
			.addEntry()
			.setResource(app1)
			.getRequest()
			.setMethod(HTTPVerb.POST)
			.setUrl("Appointment");
		//@formatter:on

		//@formatter:off
		Appointment app2 = new Appointment();
		app2.addParticipant().getActor().setDisplay("NO REF");
		app2.addParticipant().getActor().setDisplay("YES REF").setReference(placeholderId0);
		inputBundle
			.addEntry()
			.setResource(app2)
			.getRequest()
			.setMethod(HTTPVerb.POST)
			.setUrl("Appointment");
		//@formatter:on

		Bundle outputBundle = mySystemDao.transaction(mySrd, inputBundle);
		ourLog.info(myFhirCtx.newXmlParser().setPrettyPrint(true).encodeResourceToString(outputBundle));

		assertEquals(3, outputBundle.getEntry().size());
		IdDt id0 = new IdDt(outputBundle.getEntry().get(0).getResponse().getLocation());
		IdDt id2 = new IdDt(outputBundle.getEntry().get(2).getResponse().getLocation());

		app2 = myAppointmentDao.read(id2, mySrd);
		assertEquals("NO REF", app2.getParticipant().get(0).getActor().getDisplay());
		assertEquals(null, app2.getParticipant().get(0).getActor().getReference());
		assertEquals("YES REF", app2.getParticipant().get(1).getActor().getDisplay());
		assertEquals(id0.toUnqualifiedVersionless().getValue(), app2.getParticipant().get(1).getActor().getReference());
	}

	/*
	 * Make sure we are able to handle placeholder IDs in match URLs, e.g.
	 *
	 * "request": {
	 * "method": "PUT",
	 * "url": "Observation?subject=urn:uuid:8dba64a8-2aca-48fe-8b4e-8c7bf2ab695a&code=http%3A%2F%2Floinc.org|29463-7&date=2011-09-03T11:13:00-04:00"
	 * }
	 * </pre>
	 */
	@Test
	public void testTransactionWithPlaceholderIdInMatchUrlPost() {

		Bundle input = createInputTransactionWithPlaceholderIdInMatchUrl(HTTPVerb.POST);
		Bundle output = mySystemDao.transaction(null, input);

		assertEquals("201 Created", output.getEntry().get(0).getResponse().getStatus());
		assertEquals("201 Created", output.getEntry().get(1).getResponse().getStatus());
		assertEquals("201 Created", output.getEntry().get(2).getResponse().getStatus());

		Bundle input2 = createInputTransactionWithPlaceholderIdInMatchUrl(HTTPVerb.POST);
		Bundle output2 = mySystemDao.transaction(null, input2);

		ourLog.info(myFhirCtx.newXmlParser().setPrettyPrint(true).encodeResourceToString(output2));

		assertEquals("200 OK", output2.getEntry().get(0).getResponse().getStatus());
		assertEquals("200 OK", output2.getEntry().get(1).getResponse().getStatus());
		assertEquals("200 OK", output2.getEntry().get(2).getResponse().getStatus());

	}

	/*
	 * Make sure we are able to handle placeholder IDs in match URLs, e.g.
	 *
	 * "request": {
	 * "method": "PUT",
	 * "url": "Observation?subject=urn:uuid:8dba64a8-2aca-48fe-8b4e-8c7bf2ab695a&code=http%3A%2F%2Floinc.org|29463-7&date=2011-09-03T11:13:00-04:00"
	 * }
	 * </pre>
	 */
	@Test
	public void testTransactionWithPlaceholderIdInMatchUrlPut() {

		Bundle input = createInputTransactionWithPlaceholderIdInMatchUrl(HTTPVerb.PUT);
		Bundle output = mySystemDao.transaction(null, input);

		assertEquals("201 Created", output.getEntry().get(0).getResponse().getStatus());
		assertEquals("201 Created", output.getEntry().get(1).getResponse().getStatus());
		assertEquals("201 Created", output.getEntry().get(2).getResponse().getStatus());

		Bundle input2 = createInputTransactionWithPlaceholderIdInMatchUrl(HTTPVerb.PUT);
		Bundle output2 = mySystemDao.transaction(null, input2);

		ourLog.info(myFhirCtx.newXmlParser().setPrettyPrint(true).encodeResourceToString(output2));

		assertEquals("200 OK", output2.getEntry().get(0).getResponse().getStatus());
		assertEquals("200 OK", output2.getEntry().get(1).getResponse().getStatus());
		assertEquals("200 OK", output2.getEntry().get(2).getResponse().getStatus());

	}

	/**
	 * Per a message on the mailing list
	 */
	@Test
	public void testTransactionWithPostDoesntUpdate() throws Exception {

		// First bundle (name is Joshua)

		String input = IOUtils.toString(getClass().getResource("/r4/post1.xml"), StandardCharsets.UTF_8);
		Bundle request = myFhirCtx.newXmlParser().parseResource(Bundle.class, input);
		Bundle response = mySystemDao.transaction(mySrd, request);
		ourLog.info(myFhirCtx.newXmlParser().setPrettyPrint(true).encodeResourceToString(response));

		assertEquals(1, response.getEntry().size());
		assertEquals("201 Created", response.getEntry().get(0).getResponse().getStatus());
		assertEquals("1", response.getEntry().get(0).getResponse().getEtag());
		String id = response.getEntry().get(0).getResponse().getLocation();

		// Now the second (name is Adam, shouldn't get used)

		input = IOUtils.toString(getClass().getResource("/r4/post2.xml"), StandardCharsets.UTF_8);
		request = myFhirCtx.newXmlParser().parseResource(Bundle.class, input);
		response = mySystemDao.transaction(mySrd, request);
		ourLog.info(myFhirCtx.newXmlParser().setPrettyPrint(true).encodeResourceToString(response));

		assertEquals(1, response.getEntry().size());
		assertEquals("200 OK", response.getEntry().get(0).getResponse().getStatus());
		assertEquals("1", response.getEntry().get(0).getResponse().getEtag());
		String id2 = response.getEntry().get(0).getResponse().getLocation();
		assertEquals(id, id2);

		Patient patient = myPatientDao.read(new IdType(id), mySrd);
		ourLog.info(myFhirCtx.newXmlParser().setPrettyPrint(true).encodeResourceToString(patient));
		assertEquals("Joshua", patient.getNameFirstRep().getGivenAsSingleString());
	}

	@Test
	public void testTransactionWithReferenceResource() {
		Bundle request = new Bundle();

		Patient p = new Patient();
		p.setActive(true);
		p.setId(IdType.newRandomUuid());
		request.addEntry().setResource(p).getRequest().setMethod(HTTPVerb.POST).setUrl("Patient/" + p.getId());

		Observation o = new Observation();
		o.getCode().setText("Some Observation");
		o.getSubject().setResource(p);
		request.addEntry().setResource(o).getRequest().setMethod(HTTPVerb.POST);

		Bundle resp = mySystemDao.transaction(mySrd, request);
		ourLog.info(myFhirCtx.newXmlParser().setPrettyPrint(true).encodeResourceToString(resp));

		String patientId = new IdType(resp.getEntry().get(0).getResponse().getLocation()).toUnqualifiedVersionless().getValue();
		assertThat(patientId, startsWith("Patient/"));

		SearchParameterMap params = new SearchParameterMap();
		params.setLoadSynchronous(true);
		params.add("subject", new ReferenceParam(patientId));
		IBundleProvider found = myObservationDao.search(params);
		assertEquals(1, found.size().intValue());
	}

	@Test
	public void testTransactionWithReferenceToCreateIfNoneExist() {
		Bundle bundle = new Bundle();
		bundle.setType(BundleType.TRANSACTION);

		Medication med = new Medication();
		IdType medId = IdType.newRandomUuid();
		med.setId(medId);
		med.getCode().addCoding().setSystem("billscodes").setCode("theCode");
		bundle.addEntry().setResource(med).setFullUrl(medId.getValue()).getRequest().setMethod(HTTPVerb.POST).setIfNoneExist("Medication?code=billscodes|theCode");

		MedicationRequest mo = new MedicationRequest();
		mo.setMedication(new Reference(medId));
		bundle.addEntry().setResource(mo).setFullUrl(mo.getIdElement().getValue()).getRequest().setMethod(HTTPVerb.POST);

		ourLog.info("Request:\n" + myFhirCtx.newJsonParser().setPrettyPrint(true).encodeResourceToString(bundle));

		Bundle outcome = mySystemDao.transaction(mySrd, bundle);
		ourLog.info("Response:\n" + myFhirCtx.newJsonParser().setPrettyPrint(true).encodeResourceToString(outcome));

		IdType medId1 = new IdType(outcome.getEntry().get(0).getResponse().getLocation());
		IdType medOrderId1 = new IdType(outcome.getEntry().get(1).getResponse().getLocation());

		/*
		 * Again!
		 */

		bundle = new Bundle();
		bundle.setType(BundleType.TRANSACTION);

		med = new Medication();
		medId = IdType.newRandomUuid();
		med.getCode().addCoding().setSystem("billscodes").setCode("theCode");
		bundle.addEntry().setResource(med).setFullUrl(medId.getValue()).getRequest().setMethod(HTTPVerb.POST).setIfNoneExist("Medication?code=billscodes|theCode");

		mo = new MedicationRequest();
		mo.setMedication(new Reference(medId));
		bundle.addEntry().setResource(mo).setFullUrl(mo.getIdElement().getValue()).getRequest().setMethod(HTTPVerb.POST);

		outcome = mySystemDao.transaction(mySrd, bundle);

		IdType medId2 = new IdType(outcome.getEntry().get(0).getResponse().getLocation());
		IdType medOrderId2 = new IdType(outcome.getEntry().get(1).getResponse().getLocation());

		assertTrue(medId1.isIdPartValidLong());
		assertTrue(medId2.isIdPartValidLong());
		assertTrue(medOrderId1.isIdPartValidLong());
		assertTrue(medOrderId2.isIdPartValidLong());

		assertEquals(medId1, medId2);
		assertNotEquals(medOrderId1, medOrderId2);
	}

	@Test
	public void testTransactionWithReferenceUuid() {
		Bundle request = new Bundle();

		Patient p = new Patient();
		p.setActive(true);
		p.setId(IdType.newRandomUuid());
		request.addEntry().setResource(p).getRequest().setMethod(HTTPVerb.POST).setUrl("Patient/" + p.getId());

		Observation o = new Observation();
		o.getCode().setText("Some Observation");
		o.getSubject().setReference(p.getId());
		request.addEntry().setResource(o).getRequest().setMethod(HTTPVerb.POST);

		Bundle resp = mySystemDao.transaction(mySrd, request);
		ourLog.info(myFhirCtx.newXmlParser().setPrettyPrint(true).encodeResourceToString(resp));

		String patientId = new IdType(resp.getEntry().get(0).getResponse().getLocation()).toUnqualifiedVersionless().getValue();
		assertThat(patientId, startsWith("Patient/"));

		SearchParameterMap params = new SearchParameterMap();
		params.setLoadSynchronous(true);
		params.add("subject", new ReferenceParam(patientId));
		IBundleProvider found = myObservationDao.search(params);
		assertEquals(1, found.size().intValue());
	}

	@Test
	public void testTransactionWithRelativeOidIds() {
		Bundle res = new Bundle();
		res.setType(BundleType.TRANSACTION);

		Patient p1 = new Patient();
		p1.setId("urn:oid:0.1.2.3");
		p1.addIdentifier().setSystem("system").setValue("testTransactionWithRelativeOidIds01");
		res.addEntry().setResource(p1).getRequest().setMethod(HTTPVerb.POST).setUrl("Patient");

		Observation o1 = new Observation();
		o1.addIdentifier().setSystem("system").setValue("testTransactionWithRelativeOidIds02");
		o1.setSubject(new Reference("urn:oid:0.1.2.3"));
		res.addEntry().setResource(o1).getRequest().setMethod(HTTPVerb.POST).setUrl("Observation");

		Observation o2 = new Observation();
		o2.addIdentifier().setSystem("system").setValue("testTransactionWithRelativeOidIds03");
		o2.setSubject(new Reference("urn:oid:0.1.2.3"));
		res.addEntry().setResource(o2).getRequest().setMethod(HTTPVerb.POST).setUrl("Observation");

		Bundle resp = mySystemDao.transaction(mySrd, res);

		ourLog.info(myFhirCtx.newXmlParser().setPrettyPrint(true).encodeResourceToString(resp));

		assertEquals(BundleType.TRANSACTIONRESPONSE, resp.getTypeElement().getValue());
		assertEquals(3, resp.getEntry().size());

		assertTrue(new IdType(resp.getEntry().get(0).getResponse().getLocation()).getIdPart().matches("^[0-9]+$"), resp.getEntry().get(0).getResponse().getLocation());
		assertTrue(new IdType(resp.getEntry().get(1).getResponse().getLocation()).getIdPart().matches("^[0-9]+$"), resp.getEntry().get(1).getResponse().getLocation());
		assertTrue(new IdType(resp.getEntry().get(2).getResponse().getLocation()).getIdPart().matches("^[0-9]+$"), resp.getEntry().get(2).getResponse().getLocation());

		o1 = myObservationDao.read(new IdType(resp.getEntry().get(1).getResponse().getLocation()), mySrd);
		o2 = myObservationDao.read(new IdType(resp.getEntry().get(2).getResponse().getLocation()), mySrd);
		assertThat(o1.getSubject().getReferenceElement().getValue(), endsWith("Patient/" + p1.getIdElement().getIdPart()));
		assertThat(o2.getSubject().getReferenceElement().getValue(), endsWith("Patient/" + p1.getIdElement().getIdPart()));

	}

	//
	//
	// /**
	// * Issue #55
	// */
	// @Test
	// public void testTransactionWithCidIds() throws Exception {
	// Bundle request = new Bundle();
	//
	// Patient p1 = new Patient();
	// p1.setId("cid:patient1");
	// p1.addIdentifier().setSystem("system").setValue("testTransactionWithCidIds01");
	// res.add(p1);
	//
	// Observation o1 = new Observation();
	// o1.setId("cid:observation1");
	// o1.getIdentifier().setSystem("system").setValue("testTransactionWithCidIds02");
	// o1.setSubject(new Reference("Patient/cid:patient1"));
	// res.add(o1);
	//
	// Observation o2 = new Observation();
	// o2.setId("cid:observation2");
	// o2.getIdentifier().setSystem("system").setValue("testTransactionWithCidIds03");
	// o2.setSubject(new Reference("Patient/cid:patient1"));
	// res.add(o2);
	//
	// ourSystemDao.transaction(res);
	//
	// assertTrue(p1.getId().getValue(), p1.getId().getIdPart().matches("^[0-9]+$"));
	// assertTrue(o1.getId().getValue(), o1.getId().getIdPart().matches("^[0-9]+$"));
	// assertTrue(o2.getId().getValue(), o2.getId().getIdPart().matches("^[0-9]+$"));
	//
	// assertThat(o1.getSubject().getReference().getValue(), endsWith("Patient/" + p1.getId().getIdPart()));
	// assertThat(o2.getSubject().getReference().getValue(), endsWith("Patient/" + p1.getId().getIdPart()));
	//
	// }
	//
	// @Test
	// public void testTransactionWithDelete() throws Exception {
	// Bundle request = new Bundle();
	//
	// /*
	// * Create 3
	// */
	//
	// List<IResource> res;
	// res = new ArrayList<IResource>();
	//
	// Patient p1 = new Patient();
	// p1.addIdentifier().setSystem("urn:system").setValue("testTransactionWithDelete");
	// res.add(p1);
	//
	// Patient p2 = new Patient();
	// p2.addIdentifier().setSystem("urn:system").setValue("testTransactionWithDelete");
	// res.add(p2);
	//
	// Patient p3 = new Patient();
	// p3.addIdentifier().setSystem("urn:system").setValue("testTransactionWithDelete");
	// res.add(p3);
	//
	// ourSystemDao.transaction(res);
	//
	// /*
	// * Verify
	// */
	//
	// IBundleProvider results = ourPatientDao.search(Patient.SP_IDENTIFIER, new TokenParam("urn:system",
	// "testTransactionWithDelete"));
	// assertEquals(3, results.size());
	//
	// /*
	// * Now delete 2
	// */
	//
	// request = new Bundle();
	// res = new ArrayList<IResource>();
	// List<IResource> existing = results.getResources(0, 3);
	//
	// p1 = new Patient();
	// p1.setId(existing.get(0).getId());
	// ResourceMetadataKeyEnum.DELETED_AT.put(p1, InstantDt.withCurrentTime());
	// res.add(p1);
	//
	// p2 = new Patient();
	// p2.setId(existing.get(1).getId());
	// ResourceMetadataKeyEnum.DELETED_AT.put(p2, InstantDt.withCurrentTime());
	// res.add(p2);
	//
	// ourSystemDao.transaction(res);
	//
	// /*
	// * Verify
	// */
	//
	// IBundleProvider results2 = ourPatientDao.search(Patient.SP_IDENTIFIER, new TokenParam("urn:system",
	// "testTransactionWithDelete"));
	// assertEquals(1, results2.size());
	// List<IResource> existing2 = results2.getResources(0, 1);
	// assertEquals(existing2.get(0).getId(), existing.get(2).getId());
	//
	// }

	/**
	 * This is not the correct way to do it, but we'll allow it to be lenient
	 */
	@Test
	public void testTransactionWithRelativeOidIdsQualified() {
		Bundle res = new Bundle();
		res.setType(BundleType.TRANSACTION);

		Patient p1 = new Patient();
		p1.setId("urn:oid:0.1.2.3");
		p1.addIdentifier().setSystem("system").setValue("testTransactionWithRelativeOidIds01");
		res.addEntry().setResource(p1).getRequest().setMethod(HTTPVerb.POST).setUrl("Patient");

		Observation o1 = new Observation();
		o1.addIdentifier().setSystem("system").setValue("testTransactionWithRelativeOidIds02");
		o1.setSubject(new Reference("Patient/urn:oid:0.1.2.3"));
		res.addEntry().setResource(o1).getRequest().setMethod(HTTPVerb.POST).setUrl("Observation");

		Observation o2 = new Observation();
		o2.addIdentifier().setSystem("system").setValue("testTransactionWithRelativeOidIds03");
		o2.setSubject(new Reference("Patient/urn:oid:0.1.2.3"));
		res.addEntry().setResource(o2).getRequest().setMethod(HTTPVerb.POST).setUrl("Observation");

		Bundle resp = mySystemDao.transaction(mySrd, res);

		ourLog.info(myFhirCtx.newXmlParser().setPrettyPrint(true).encodeResourceToString(resp));

		assertEquals(BundleType.TRANSACTIONRESPONSE, resp.getTypeElement().getValue());
		assertEquals(3, resp.getEntry().size());

		assertTrue(new IdType(resp.getEntry().get(0).getResponse().getLocation()).getIdPart().matches("^[0-9]+$"), resp.getEntry().get(0).getResponse().getLocation());
		assertTrue(new IdType(resp.getEntry().get(1).getResponse().getLocation()).getIdPart().matches("^[0-9]+$"), resp.getEntry().get(1).getResponse().getLocation());
		assertTrue(new IdType(resp.getEntry().get(2).getResponse().getLocation()).getIdPart().matches("^[0-9]+$"), resp.getEntry().get(2).getResponse().getLocation());

		o1 = myObservationDao.read(new IdType(resp.getEntry().get(1).getResponse().getLocation()), mySrd);
		o2 = myObservationDao.read(new IdType(resp.getEntry().get(2).getResponse().getLocation()), mySrd);
		assertThat(o1.getSubject().getReferenceElement().getValue(), endsWith("Patient/" + p1.getIdElement().getIdPart()));
		assertThat(o2.getSubject().getReferenceElement().getValue(), endsWith("Patient/" + p1.getIdElement().getIdPart()));

	}

	@Test
	public void testTransactionWithReplacement() {
		byte[] bytes = new byte[]{0, 1, 2, 3, 4};

		Binary binary = new Binary();
		binary.setId(IdType.newRandomUuid());
		binary.setContent(bytes);
		binary.setContentType("application/pdf");

		DiagnosticReport dr = new DiagnosticReport();
		dr.setId(IdDt.newRandomUuid());

		Attachment attachment = new Attachment();
		attachment.setContentType("application/pdf");
		attachment.setUrl(binary.getId()); // this one has substitution
		dr.addPresentedForm(attachment);

		Attachment attachment2 = new Attachment();
		attachment2.setUrl(IdType.newRandomUuid().getValue()); // this one has no subscitution
		dr.addPresentedForm(attachment2);

		Bundle transactionBundle = new Bundle();
		transactionBundle.setType(BundleType.TRANSACTION);

		Bundle.BundleEntryComponent binaryEntry = new Bundle.BundleEntryComponent();
		binaryEntry.setResource(binary).setFullUrl(binary.getId()).getRequest().setUrl("Binary").setMethod(Bundle.HTTPVerb.POST);
		transactionBundle.addEntry(binaryEntry);

		Bundle.BundleEntryComponent drEntry = new Bundle.BundleEntryComponent();
		drEntry.setResource(dr).setFullUrl(dr.getId()).getRequest().setUrl("DiagnosticReport").setMethod(Bundle.HTTPVerb.POST);
		transactionBundle.addEntry(drEntry);

		Bundle transactionResp = mySystemDao.transaction(mySrd, transactionBundle);

		assertEquals(2, transactionResp.getEntry().size());

		// Validate Binary
		binary = myBinaryDao.read(new IdType(transactionResp.getEntry().get(0).getResponse().getLocation()));
		assertArrayEquals(bytes, binary.getContent());

		// Validate DiagnosticReport
		dr = myDiagnosticReportDao.read(new IdType(transactionResp.getEntry().get(1).getResponse().getLocation()));
		assertEquals(binary.getIdElement().toUnqualifiedVersionless().getValue(), dr.getPresentedForm().get(0).getUrl());
		assertEquals(attachment2.getUrl(), dr.getPresentedForm().get(1).getUrl());
	}

	/**
	 * See #467
	 */
	@Test
	public void testTransactionWithSelfReferentialLink() {
		/*
		 * Link to each other
		 */
		Bundle request = new Bundle();

		Organization o1 = new Organization();
		o1.setId(IdType.newRandomUuid());
		o1.setName("ORG1");
		request.addEntry().setResource(o1).getRequest().setMethod(HTTPVerb.POST);

		Organization o2 = new Organization();
		o2.setName("ORG2");
		o2.setId(IdType.newRandomUuid());
		request.addEntry().setResource(o2).getRequest().setMethod(HTTPVerb.POST);

		o1.getPartOf().setReference(o2.getId());
		o2.getPartOf().setReference(o1.getId());

		Bundle resp = mySystemDao.transaction(mySrd, request);
		assertEquals(BundleType.TRANSACTIONRESPONSE, resp.getTypeElement().getValue());
		assertEquals(2, resp.getEntry().size());

		IdType id1 = new IdType(resp.getEntry().get(0).getResponse().getLocation());
		IdType id2 = new IdType(resp.getEntry().get(1).getResponse().getLocation());

		ourLog.info("ID1: {}", id1);

		SearchParameterMap map = new SearchParameterMap();
		map.add(Organization.SP_PARTOF, new ReferenceParam(id1.toUnqualifiedVersionless().getValue()));
		IBundleProvider res = myOrganizationDao.search(map);
		assertEquals(1, res.size().intValue());
		assertEquals(id2.toUnqualifiedVersionless().getValue(), res.getResources(0, 1).get(0).getIdElement().toUnqualifiedVersionless().getValue());

		map = new SearchParameterMap();
		map.add(Organization.SP_PARTOF, new ReferenceParam(id2.toUnqualifiedVersionless().getValue()));
		res = myOrganizationDao.search(map);
		assertEquals(1, res.size().intValue());
		assertEquals(id1.toUnqualifiedVersionless().getValue(), res.getResources(0, 1).get(0).getIdElement().toUnqualifiedVersionless().getValue());

		/*
		 * Link to self
		 */
		request = new Bundle();

		o1 = new Organization();
		o1.setId(id1);
		o1.setName("ORG1");
		request.addEntry().setResource(o1).getRequest().setMethod(HTTPVerb.PUT).setUrl(id1.toUnqualifiedVersionless().getValue());

		o2 = new Organization();
		o2.setName("ORG2");
		o2.setId(id2);
		request.addEntry().setResource(o2).getRequest().setMethod(HTTPVerb.PUT).setUrl(id2.toUnqualifiedVersionless().getValue());

		o1.getPartOf().setReference(o1.getId());
		o2.getPartOf().setReference(o2.getId());

		resp = mySystemDao.transaction(mySrd, request);
		assertEquals(BundleType.TRANSACTIONRESPONSE, resp.getTypeElement().getValue());
		assertEquals(2, resp.getEntry().size());

		id1 = new IdType(resp.getEntry().get(0).getResponse().getLocation());
		id2 = new IdType(resp.getEntry().get(1).getResponse().getLocation());

		ourLog.info("ID1: {}", id1);

		map = new SearchParameterMap();
		map.add(Organization.SP_PARTOF, new ReferenceParam(id1.toUnqualifiedVersionless().getValue()));
		res = myOrganizationDao.search(map);
		assertEquals(1, res.size().intValue());
		assertEquals(id1.toUnqualifiedVersionless().getValue(), res.getResources(0, 1).get(0).getIdElement().toUnqualifiedVersionless().getValue());

		map = new SearchParameterMap();
		map.add(Organization.SP_PARTOF, new ReferenceParam(id2.toUnqualifiedVersionless().getValue()));
		res = myOrganizationDao.search(map);
		assertEquals(1, res.size().intValue());
		assertEquals(id2.toUnqualifiedVersionless().getValue(), res.getResources(0, 1).get(0).getIdElement().toUnqualifiedVersionless().getValue());

	}

	/**
	 * See #811
	 */
	@Test
	public void testUpdatePreviouslyDeletedResourceInBatch() {
		AllergyIntolerance ai = new AllergyIntolerance();
		ai.setId("AIA1914009");
		ai.addNote().setText("Hello");
		IIdType id = myAllergyIntoleranceDao.update(ai).getId();
		assertEquals("1", id.getVersionIdPart());

		id = myAllergyIntoleranceDao.delete(ai.getIdElement().toUnqualifiedVersionless()).getId();
		assertEquals("2", id.getVersionIdPart());

		try {
			myAllergyIntoleranceDao.read(ai.getIdElement().toUnqualifiedVersionless());
			fail();
		} catch (ResourceGoneException e) {
			// good
		}

		Bundle batch = new Bundle();
		batch.setType(BundleType.BATCH);
		ai = new AllergyIntolerance();
		ai.setId("AIA1914009");
		ai.addNote().setText("Hello");
		batch
			.addEntry()
			.setFullUrl("AllergyIntolerance/AIA1914009")
			.setResource(ai)
			.getRequest()
			.setUrl("AllergyIntolerance/AIA1914009")
			.setMethod(HTTPVerb.PUT);
		mySystemDao.transaction(mySrd, batch);

		id = myAllergyIntoleranceDao.read(ai.getIdElement().toUnqualifiedVersionless()).getIdElement();
		assertEquals("3", id.getVersionIdPart());
	}

}<|MERGE_RESOLUTION|>--- conflicted
+++ resolved
@@ -2100,11 +2100,7 @@
 			mySystemDao.transaction(mySrd, request);
 			fail();
 		} catch (InvalidRequestException e) {
-<<<<<<< HEAD
-			assertEquals(Msg.code(518) + "Invalid match URL[Observation?A] - URL has no search parameters", e.getMessage());
-=======
-			assertEquals("Invalid match URL[Observation?Observation] - URL has no search parameters", e.getMessage());
->>>>>>> f0a9b336
+			assertEquals(Msg.code(518) + "Invalid match URL[Observation?Observation] - URL has no search parameters", e.getMessage());
 		}
 	}
 
