--- conflicted
+++ resolved
@@ -139,11 +139,7 @@
 		for (int i = 0; i <= count; i += 100) {
 			List<IBaseResource> resultsAndIncludes = results.getResources(i, i + 100);
 			ids.addAll(toUnqualifiedVersionlessIdValues(resultsAndIncludes));
-<<<<<<< HEAD
 			results = myPagingProvider.retrieveResultList(null, results.getUuid());
-=======
-			results = myPagingProvider.retrieveResultList(results.getUuid(), null);
->>>>>>> e76b1dac
 		}
 		assertEquals(count, ids.size());
 		assertEquals(count, Sets.newHashSet(ids).size());
@@ -156,11 +152,7 @@
 		for (int i = 1000; i <= count; i += 100) {
 			List<IBaseResource> resultsAndIncludes = results.getResources(i, i + 100);
 			ids.addAll(toUnqualifiedVersionlessIdValues(resultsAndIncludes));
-<<<<<<< HEAD
 			results = myPagingProvider.retrieveResultList(null, results.getUuid());
-=======
-			results = myPagingProvider.retrieveResultList(results.getUuid(), null);
->>>>>>> e76b1dac
 		}
 		assertEquals(count - 1000, ids.size());
 		assertEquals(count - 1000, Sets.newHashSet(ids).size());
@@ -398,11 +390,8 @@
 		}
 		ourClient.transaction().withBundle(input).execute();
 
-		CloseableHttpResponse getMeta = ourHttpClient.execute(new HttpGet(ourServerBase + "/metadata"));
-		try {
+		try (CloseableHttpResponse getMeta = ourHttpClient.execute(new HttpGet(ourServerBase + "/metadata"))) {
 			assertEquals(200, getMeta.getStatusLine().getStatusCode());
-		} finally {
-			IOUtils.closeQuietly(getMeta);
 		}
 
 		List<BaseTask> tasks = Lists.newArrayList();
