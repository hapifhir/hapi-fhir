package ca.uhn.fhir.jpa.dao.r4;

import ca.uhn.fhir.context.support.ConceptValidationOptions;
import ca.uhn.fhir.context.support.IValidationSupport;
import ca.uhn.fhir.context.support.ValidationSupportContext;
import ca.uhn.fhir.context.support.ValueSetExpansionOptions;
import ca.uhn.fhir.i18n.Msg;
import ca.uhn.fhir.jpa.api.config.DaoConfig;
import ca.uhn.fhir.jpa.term.custom.CustomTerminologySet;
import ca.uhn.fhir.rest.server.exceptions.InternalErrorException;
import ca.uhn.fhir.rest.server.exceptions.InvalidRequestException;
import org.hl7.fhir.instance.model.api.IIdType;
import org.hl7.fhir.instance.model.api.IPrimitiveType;
import org.hl7.fhir.r4.model.CodeSystem;
import org.hl7.fhir.r4.model.CodeType;
import org.hl7.fhir.r4.model.CodeableConcept;
import org.hl7.fhir.r4.model.Coding;
import org.hl7.fhir.r4.model.Enumerations;
import org.hl7.fhir.r4.model.IdType;
import org.hl7.fhir.r4.model.StringType;
import org.hl7.fhir.r4.model.UriType;
import org.hl7.fhir.r4.model.ValueSet;
import org.junit.jupiter.api.AfterEach;
import org.junit.jupiter.api.BeforeEach;
import org.junit.jupiter.api.Test;
import org.springframework.transaction.annotation.Transactional;

import java.io.IOException;

import static org.hamcrest.MatcherAssert.assertThat;
import static org.hamcrest.Matchers.containsString;
import static org.hamcrest.Matchers.stringContainsInOrder;
import static org.junit.jupiter.api.Assertions.assertEquals;
import static org.junit.jupiter.api.Assertions.assertFalse;
import static org.junit.jupiter.api.Assertions.assertTrue;
import static org.junit.jupiter.api.Assertions.fail;

public class FhirResourceDaoR4ValueSetTest extends BaseJpaR4Test {

	private static final org.slf4j.Logger ourLog = org.slf4j.LoggerFactory.getLogger(FhirResourceDaoR4ValueSetTest.class);

	private IIdType myExtensionalVsId;

	@AfterEach
	public void after() {
		myDaoConfig.setPreExpandValueSets(new DaoConfig().isPreExpandValueSets());
		myDaoConfig.setMaximumExpansionSize(new DaoConfig().getMaximumExpansionSize());
	}


	@BeforeEach
	@Transactional
	public void before02() throws IOException {
		ValueSet upload = loadResourceFromClasspath(ValueSet.class, "/extensional-case-3-vs.xml");
		myExtensionalVsId = myValueSetDao.create(upload, mySrd).getId().toUnqualifiedVersionless();

		CodeSystem upload2 = loadResourceFromClasspath(CodeSystem.class, "/extensional-case-3-cs.xml");
		myCodeSystemDao.create(upload2, mySrd).getId().toUnqualifiedVersionless();

	}

	@Test
	public void testValidateCodeInValueSet_ValueSetUrlUsedInsteadOfCodeSystem() throws IOException {
		myCodeSystemDao.update(loadResourceFromClasspath(CodeSystem.class, "r4/adi-cs.json"));
		myValueSetDao.update(loadResourceFromClasspath(ValueSet.class, "r4/adi-vs.json"));

		myTermSvc.preExpandDeferredValueSetsToTerminologyTables();

		ValidationSupportContext context = new ValidationSupportContext(myValidationSupport);
		ConceptValidationOptions options = new ConceptValidationOptions();
		IValidationSupport.CodeValidationResult outcome = myValidationSupport.validateCode(context, options, "http://payer-to-payer-exchange/fhir/ValueSet/mental-health/ndc", "378397893", null, "http://payer-to-payer-exchange/fhir/ValueSet/mental-health/ndc");
		assertFalse(outcome.isOk());
		assertEquals("Unable to validate code http://payer-to-payer-exchange/fhir/ValueSet/mental-health/ndc#378397893 - Supplied system URL is a ValueSet URL and not a CodeSystem URL, check if it is correct: http://payer-to-payer-exchange/fhir/ValueSet/mental-health/ndc", outcome.getMessage());
	}


	@Test
<<<<<<< HEAD
=======
	public void testValidateCodeInValueSet_SystemThatAppearsNowhereInValueSet() throws IOException {
		myCodeSystemDao.update(loadResourceFromClasspath(CodeSystem.class, "r4/adi-cs.json"));
		myValueSetDao.update(loadResourceFromClasspath(ValueSet.class, "r4/adi-vs.json"));

		myTermSvc.preExpandDeferredValueSetsToTerminologyTables();

		logAllValueSetConcepts();

		ValidationSupportContext context = new ValidationSupportContext(myValidationSupport);
		ConceptValidationOptions options = new ConceptValidationOptions();
		IValidationSupport.CodeValidationResult outcome = myValidationSupport.validateCode(context, options, "http://payer-to-payer-exchange/fhir/CodeSystem/ndc", "378397893", null, "http://payer-to-payer-exchange/fhir/ValueSet/mental-health/ndc");
		assertFalse(outcome.isOk());
		assertEquals("Unable to validate code http://payer-to-payer-exchange/fhir/ValueSet/mental-health/ndc#378397893 - Supplied system URL is a ValueSet URL and not a CodeSystem URL, check if it is correct: http://payer-to-payer-exchange/fhir/ValueSet/mental-health/ndc", outcome.getMessage());
	}


	@Test
>>>>>>> 22374420
	public void testValidateCodeOperationNoValueSet() {
		UriType valueSetIdentifier = null;
		IdType id = null;
		CodeType code = new CodeType("8450-9-XXX");
		UriType system = new UriType("http://acme.org");
		StringType display = null;
		Coding coding = null;
		CodeableConcept codeableConcept = null;
		try {
			myValueSetDao.validateCode(valueSetIdentifier, id, code, system, display, coding, codeableConcept, mySrd);
			fail();
		} catch (InvalidRequestException e) {
			assertEquals(Msg.code(901) + "Either ValueSet ID or ValueSet identifier or system and code must be provided. Unable to validate.", e.getMessage());
		}
	}

	@Test
	public void testValidateCodeOperationByIdentifierAndCodeAndSystem() {
		UriType valueSetIdentifier = new UriType("http://www.healthintersections.com.au/fhir/ValueSet/extensional-case-2");
		IdType id = null;
		CodeType code = new CodeType("11378-7");
		UriType system = new UriType("http://acme.org");
		StringType display = null;
		Coding coding = null;
		CodeableConcept codeableConcept = null;
		IValidationSupport.CodeValidationResult result = myValueSetDao.validateCode(valueSetIdentifier, id, code, system, display, coding, codeableConcept, mySrd);
		assertTrue(result.isOk());
		assertEquals("Systolic blood pressure at First encounter", result.getDisplay());
	}

	@Test
	public void testValidateCodeOperationByIdentifierAndCodeAndSystemAndBadDisplay() {
		UriType valueSetIdentifier = new UriType("http://www.healthintersections.com.au/fhir/ValueSet/extensional-case-2");
		IdType id = null;
		CodeType code = new CodeType("11378-7");
		UriType system = new UriType("http://acme.org");
		StringType display = new StringType("Systolic blood pressure at First encounterXXXX");
		Coding coding = null;
		CodeableConcept codeableConcept = null;
		IValidationSupport.CodeValidationResult result = myValueSetDao.validateCode(valueSetIdentifier, id, code, system, display, coding, codeableConcept, mySrd);
		assertFalse(result.isOk());
		assertEquals("Systolic blood pressure at First encounter", result.getDisplay());
		assertEquals("Concept Display \"Systolic blood pressure at First encounterXXXX\" does not match expected \"Systolic blood pressure at First encounter\" for in-memory expansion of ValueSet: http://www.healthintersections.com.au/fhir/ValueSet/extensional-case-2", result.getMessage());
	}

	@Test
	public void testValidateCodeOperationByIdentifierAndCodeAndSystemAndGoodDisplay() {
		UriType valueSetIdentifier = new UriType("http://www.healthintersections.com.au/fhir/ValueSet/extensional-case-2");
		IdType id = null;
		CodeType code = new CodeType("11378-7");
		UriType system = new UriType("http://acme.org");
		StringType display = new StringType("Systolic blood pressure at First encounter");
		Coding coding = null;
		CodeableConcept codeableConcept = null;
		IValidationSupport.CodeValidationResult result = myValueSetDao.validateCode(valueSetIdentifier, id, code, system, display, coding, codeableConcept, mySrd);
		assertTrue(result.isOk());
		assertEquals("Systolic blood pressure at First encounter", result.getDisplay());
	}

	@Test
	public void testValidateCodeOperationByResourceIdAndCodeableConcept() {
		UriType valueSetIdentifier = null;
		IIdType id = myExtensionalVsId;
		CodeType code = null;
		UriType system = null;
		StringType display = null;
		Coding coding = null;
		CodeableConcept codeableConcept = new CodeableConcept();
		codeableConcept.addCoding().setSystem("http://acme.org").setCode("11378-7");
		IValidationSupport.CodeValidationResult result = myValueSetDao.validateCode(valueSetIdentifier, id, code, system, display, coding, codeableConcept, mySrd);
		assertTrue(result.isOk());
		assertEquals("Systolic blood pressure at First encounter", result.getDisplay());
	}

	@Test
	public void testValidateCodeOperationByResourceIdAndCodeableConceptWithExistingValueSetAndPreExpansionEnabled() {
		myDaoConfig.setPreExpandValueSets(true);

		UriType valueSetIdentifier = null;
		IIdType id = myExtensionalVsId;
		CodeType code = null;
		UriType system = null;
		StringType display = null;
		Coding coding = null;
		CodeableConcept codeableConcept = new CodeableConcept();
		codeableConcept.addCoding().setSystem("http://acme.org").setCode("11378-7");
		IValidationSupport.CodeValidationResult result = myValueSetDao.validateCode(valueSetIdentifier, id, code, system, display, coding, codeableConcept, mySrd);
		assertTrue(result.isOk());
		assertEquals("Systolic blood pressure at First encounter", result.getDisplay());

		myTerminologyDeferredStorageSvc.saveDeferred();
		result = myValueSetDao.validateCode(valueSetIdentifier, id, code, system, display, coding, codeableConcept, mySrd);
		assertTrue(result.isOk());
		assertEquals("Systolic blood pressure at First encounter", result.getDisplay());

		myTermSvc.preExpandDeferredValueSetsToTerminologyTables();
		result = myValueSetDao.validateCode(valueSetIdentifier, id, code, system, display, coding, codeableConcept, mySrd);
		assertTrue(result.isOk());
		assertEquals("Systolic blood pressure at First encounter", result.getDisplay());
	}

	@Test
	public void testValidateCodeOperationByResourceIdAndCodeAndSystem() {
		UriType valueSetIdentifier = null;
		IIdType id = myExtensionalVsId;
		CodeType code = new CodeType("11378-7");
		UriType system = new UriType("http://acme.org");
		StringType display = null;
		Coding coding = null;
		CodeableConcept codeableConcept = null;
		IValidationSupport.CodeValidationResult result = myValueSetDao.validateCode(valueSetIdentifier, id, code, system, display, coding, codeableConcept, mySrd);
		assertTrue(result.isOk());
		assertEquals("Systolic blood pressure at First encounter", result.getDisplay());
	}

	@Test
	public void testValidateCodeOperationByResourceIdAndCodeAndSystemWithExistingValueSetAndPreExpansionEnabled() {
		myDaoConfig.setPreExpandValueSets(true);

		UriType valueSetIdentifier = null;
		IIdType id = myExtensionalVsId;
		CodeType code = new CodeType("11378-7");
		UriType system = new UriType("http://acme.org");
		StringType display = null;
		Coding coding = null;
		CodeableConcept codeableConcept = null;
		IValidationSupport.CodeValidationResult result = myValueSetDao.validateCode(valueSetIdentifier, id, code, system, display, coding, codeableConcept, mySrd);
		assertTrue(result.isOk());
		assertEquals("Systolic blood pressure at First encounter", result.getDisplay());

		myTerminologyDeferredStorageSvc.saveDeferred();
		result = myValueSetDao.validateCode(valueSetIdentifier, id, code, system, display, coding, codeableConcept, mySrd);
		assertTrue(result.isOk());
		assertEquals("Systolic blood pressure at First encounter", result.getDisplay());

		myTermSvc.preExpandDeferredValueSetsToTerminologyTables();
		result = myValueSetDao.validateCode(valueSetIdentifier, id, code, system, display, coding, codeableConcept, mySrd);
		assertTrue(result.isOk());
		assertEquals("Systolic blood pressure at First encounter", result.getDisplay());
	}

	@Test
	public void testExpandById() {
		String resp;

		ValueSet expanded = myValueSetDao.expand(myExtensionalVsId, null, mySrd);
		resp = myFhirContext.newXmlParser().setPrettyPrint(true).encodeResourceToString(expanded);
		ourLog.info(resp);
		assertThat(resp, containsString("<ValueSet xmlns=\"http://hl7.org/fhir\">"));
		assertThat(resp, containsString("<expansion>"));
		assertThat(resp, containsString("<contains>"));
		assertThat(resp, containsString("<system value=\"http://acme.org\"/>"));
		assertThat(resp, containsString("<code value=\"8450-9\"/>"));
		assertThat(resp, containsString("<display value=\"Systolic blood pressure--expiration\"/>"));
		assertThat(resp, containsString("</contains>"));
		assertThat(resp, containsString("<contains>"));
		assertThat(resp, containsString("<system value=\"http://acme.org\"/>"));
		assertThat(resp, containsString("<code value=\"11378-7\"/>"));
		assertThat(resp, containsString("<display value=\"Systolic blood pressure at First encounter\"/>"));
		assertThat(resp, containsString("</contains>"));
		assertThat(resp, containsString("</expansion>"));

		/*
		 * Filter with display name
		 */

		expanded = myValueSetDao.expand(myExtensionalVsId, new ValueSetExpansionOptions().setFilter("systolic"), mySrd);
		resp = myFhirContext.newXmlParser().setPrettyPrint(true).encodeResourceToString(expanded);
		ourLog.info(resp);
		//@formatter:off
		assertThat(resp, stringContainsInOrder(
			"<code value=\"11378-7\"/>",
			"<display value=\"Systolic blood pressure at First encounter\"/>"));
		//@formatter:on

	}

	@Test
	public void testExpandByValueSet_ExceedsMaxSize() {
		// Add a bunch of codes
		CustomTerminologySet codesToAdd = new CustomTerminologySet();
		for (int i = 0; i < 100; i++) {
			codesToAdd.addRootConcept("CODE" + i, "Display " + i);
		}
		myTermCodeSystemStorageSvc.applyDeltaCodeSystemsAdd("http://loinc.org", codesToAdd);
		myDaoConfig.setMaximumExpansionSize(50);

		ValueSet vs = new ValueSet();
		vs.setUrl("http://example.com/fhir/ValueSet/observation-vitalsignresult");
		vs.getCompose().addInclude().setSystem("http://loinc.org");
		myValueSetDao.create(vs);

		try {
			myValueSetDao.expand(vs, null);
			fail();
		} catch (InternalErrorException e) {
			assertEquals(Msg.code(832) + "Expansion of ValueSet produced too many codes (maximum 50) - Operation aborted!", e.getMessage());
		}
	}


	@Test
	public void testValidateCodeAgainstBuiltInValueSetAndCodeSystemWithValidCode() {
		IPrimitiveType<String> display = null;
		Coding coding = null;
		CodeableConcept codeableConcept = null;
		StringType vsIdentifier = new StringType("http://hl7.org/fhir/ValueSet/administrative-gender");
		StringType code = new StringType("male");
		StringType system = new StringType("http://hl7.org/fhir/administrative-gender");
		IValidationSupport.CodeValidationResult result = myValueSetDao.validateCode(vsIdentifier, null, code, system, display, coding, codeableConcept, mySrd);

		ourLog.info(result.getMessage());
		assertTrue(result.isOk(), result.getMessage());
		assertEquals("Male", result.getDisplay());
	}


	@Test
	public void testExpandValueSet_VsUsesVersionedSystem_CsIsFragmentWithoutCode() {
		CodeSystem cs = new CodeSystem();
		cs.setId("snomed-ct-ca-imm");
		cs.setStatus(Enumerations.PublicationStatus.ACTIVE);
		cs.setContent(CodeSystem.CodeSystemContentMode.FRAGMENT);
		cs.setUrl("http://snomed.info/sct");
		cs.setVersion("0.1.17");
		myCodeSystemDao.update(cs);

		ValueSet vs = new ValueSet();
		vs.setId("vaccinecode");
		vs.setUrl("http://ehealthontario.ca/fhir/ValueSet/vaccinecode");
		vs.setVersion("0.1.17");
		vs.setStatus(Enumerations.PublicationStatus.ACTIVE);
		ValueSet.ConceptSetComponent vsInclude = vs.getCompose().addInclude();
		vsInclude.setSystem("http://snomed.info/sct");
		vsInclude.setVersion("http://snomed.info/sct/20611000087101/version/20210331");
		vsInclude.addConcept().setCode("28571000087109").setDisplay("MODERNA COVID-19 mRNA-1273");
		myValueSetDao.update(vs);


		IValidationSupport.CodeValidationResult outcome = myValueSetDao.validateCode(null, new IdType("ValueSet/vaccinecode"), new CodeType("28571000087109"), new CodeType("http://snomed.info/sct"), null, null, null, mySrd);
		assertTrue(outcome.isOk());
		outcome = myTermSvc.validateCodeInValueSet(
			new ValidationSupportContext(myValidationSupport),
			new ConceptValidationOptions(),
			"http://snomed.info/sct",
			"28571000087109",
			"MODERNA COVID-19 mRNA-1273",
			vs
			);
		assertTrue(outcome.isOk());

		ValueSet expansion = myValueSetDao.expand(new IdType("ValueSet/vaccinecode"), new ValueSetExpansionOptions(), mySrd);
		ourLog.info(myFhirContext.newJsonParser().setPrettyPrint(true).encodeResourceToString(expansion));

	}



}

<|MERGE_RESOLUTION|>--- conflicted
+++ resolved
@@ -75,8 +75,6 @@
 
 
 	@Test
-<<<<<<< HEAD
-=======
 	public void testValidateCodeInValueSet_SystemThatAppearsNowhereInValueSet() throws IOException {
 		myCodeSystemDao.update(loadResourceFromClasspath(CodeSystem.class, "r4/adi-cs.json"));
 		myValueSetDao.update(loadResourceFromClasspath(ValueSet.class, "r4/adi-vs.json"));
@@ -94,7 +92,6 @@
 
 
 	@Test
->>>>>>> 22374420
 	public void testValidateCodeOperationNoValueSet() {
 		UriType valueSetIdentifier = null;
 		IdType id = null;
