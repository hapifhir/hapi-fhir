package ca.uhn.fhir.jpa.dao.dstu2;

import static org.hamcrest.MatcherAssert.assertThat;
import static org.hamcrest.Matchers.*;
import static org.junit.jupiter.api.Assertions.*;
import static org.mockito.Mockito.mock;

import java.util.List;

import javax.servlet.http.HttpServletRequest;

import ca.uhn.fhir.jpa.dao.BaseHapiFhirResourceDao;
import org.hl7.fhir.instance.model.api.IIdType;
import org.junit.jupiter.api.BeforeEach;
import org.junit.jupiter.api.Test;
import org.springframework.transaction.TransactionStatus;
import org.springframework.transaction.support.TransactionCallbackWithoutResult;

import ca.uhn.fhir.jpa.dao.FulltextSearchSvcImpl.Suggestion;
import ca.uhn.fhir.jpa.searchparam.SearchParameterMap;
import ca.uhn.fhir.model.dstu2.resource.*;
import ca.uhn.fhir.model.primitive.Base64BinaryDt;
import ca.uhn.fhir.model.primitive.StringDt;
import ca.uhn.fhir.rest.api.Constants;
import ca.uhn.fhir.rest.param.*;

public class FhirResourceDaoDstu2SearchFtTest extends BaseJpaDstu2Test {

	private static final org.slf4j.Logger ourLog = org.slf4j.LoggerFactory.getLogger(FhirResourceDaoDstu2SearchFtTest.class);

	@BeforeEach
	public void beforeDisableResultReuse() {
		myDaoConfig.setReuseCachedSearchResultsForMillis(null);
	}

	@Test
	public void testSuggestIgnoresBase64Content() {
		Patient patient = new Patient();
		patient.addName().addFamily("testSuggest");
		IIdType ptId = myPatientDao.create(patient, mySrd).getId().toUnqualifiedVersionless();

		Media med = new Media();
		med.getSubject().setReference(ptId);
		med.getSubtype().setText("Systolic Blood Pressure");
		med.getContent().setContentType("LCws");
		med.getContent().setData(new Base64BinaryDt(new byte[] { 44, 44, 44, 44, 44, 44, 44, 44 }));
		med.getContent().setTitle("bbbb syst");
		myMediaDao.create(med, mySrd);
		ourLog.info(myFhirCtx.newJsonParser().encodeResourceToString(med));

		List<Suggestion> output = mySearchDao.suggestKeywords("Patient/" + ptId.getIdPart() + "/$everything", "_content", "press", null);
		ourLog.info("Found: " + output);
		assertEquals(2, output.size());
		assertEquals("Pressure", output.get(0).getTerm());
		assertEquals("Systolic Blood Pressure", output.get(1).getTerm());

		output = mySearchDao.suggestKeywords("Patient/" + ptId.getIdPart() + "/$everything", "_content", "prezure", null);
		ourLog.info("Found: " + output);
		assertEquals(2, output.size());
		assertEquals("Pressure", output.get(0).getTerm());
		assertEquals("Systolic Blood Pressure", output.get(1).getTerm());

		output = mySearchDao.suggestKeywords("Patient/" + ptId.getIdPart() + "/$everything", "_content", "syst", null);
		ourLog.info("Found: " + output);
		assertEquals(4, output.size());
		assertEquals("syst", output.get(0).getTerm());
		assertEquals("bbbb syst", output.get(1).getTerm());
		assertEquals("Systolic", output.get(2).getTerm());
		assertEquals("Systolic Blood Pressure", output.get(3).getTerm());

		output = mySearchDao.suggestKeywords("Patient/" + ptId.getIdPart() + "/$everything", "_content", "LCws", null);
		ourLog.info("Found: " + output);
		assertEquals(0, output.size());
	}

	@Test
	public void testSuggest() {
		Patient patient = new Patient();
		patient.addName().addFamily("testSuggest");
		IIdType ptId = myPatientDao.create(patient, mySrd).getId().toUnqualifiedVersionless();

		Observation obs = new Observation();
		obs.getSubject().setReference(ptId);
		obs.getCode().setText("ZXCVBNM ASDFGHJKL QWERTYUIOPASDFGHJKL");
		myObservationDao.create(obs, mySrd);

		obs = new Observation();
		obs.getSubject().setReference(ptId);
		obs.getCode().setText("MNBVCXZ");
		myObservationDao.create(obs, mySrd);

		obs = new Observation();
		obs.getSubject().setReference(ptId);
		obs.getCode().setText("ZXC HELLO");
		obs.addComponent().getCode().setText("HHHHHHHHHH");
		myObservationDao.create(obs, mySrd);

		/*
		 * These shouldn't match since they're for another patient
		 */
		patient = new Patient();
		patient.addName().addFamily("testSuggest2");
		IIdType ptId2 = myPatientDao.create(patient, mySrd).getId().toUnqualifiedVersionless();

		Observation obs2 = new Observation();
		obs2.getSubject().setReference(ptId2);
		obs2.getCode().setText("ZXCVBNMZZ");
		myObservationDao.create(obs2, mySrd);

		List<Suggestion> output = mySearchDao.suggestKeywords("Patient/" + ptId.getIdPart() + "/$everything", "_content", "ZXCVBNM", null);
		ourLog.info("Found: " + output);
		assertEquals(4, output.size());
		assertEquals("ZXCVBNM", output.get(0).getTerm());
		assertEquals("ZXCVBNM ASDFGHJKL QWERTYUIOPASDFGHJKL", output.get(1).getTerm());
		assertEquals("ZXC", output.get(2).getTerm());
		assertEquals("ZXC HELLO", output.get(3).getTerm());

		output = mySearchDao.suggestKeywords("Patient/" + ptId.getIdPart() + "/$everything", "_content", "ZXC", null);
		ourLog.info("Found: " + output);
		assertEquals(4, output.size());
		assertEquals("ZXC", output.get(0).getTerm());
		assertEquals("ZXC HELLO", output.get(1).getTerm());
		assertEquals("ZXCVBNM", output.get(2).getTerm());
		assertEquals("ZXCVBNM ASDFGHJKL QWERTYUIOPASDFGHJKL", output.get(3).getTerm());

		output = mySearchDao.suggestKeywords("Patient/" + ptId.getIdPart() + "/$everything", "_content", "HELO", null);
		ourLog.info("Found: " + output);
		assertEquals(2, output.size());
		assertEquals("HELLO", output.get(0).getTerm());
		assertEquals("ZXC HELLO", output.get(1).getTerm());

		output = mySearchDao.suggestKeywords("Patient/" + ptId.getIdPart() + "/$everything", "_content", "Z", null);
		ourLog.info("Found: " + output);
		assertEquals(0, output.size());

		output = mySearchDao.suggestKeywords("Patient/" + ptId.getIdPart() + "/$everything", "_content", "ZX", null);
		ourLog.info("Found: " + output);
		assertEquals(2, output.size());
		assertEquals("ZXC", output.get(0).getTerm());
		assertEquals("ZXC HELLO", output.get(1).getTerm());

	}

	@Test
	public void testSearchAndReindex() {
		SearchParameterMap map;

		final IIdType pId1= newTxTemplate().execute(t -> {
			// TODO Auto-generated method stub
			Patient patient = new Patient();
			patient.getText().setDiv("<div>DIVAAA</div>");
			patient.addName().addGiven("NAMEAAA");
			return myPatientDao.create(patient, mySrd).getId().toUnqualifiedVersionless();
		});

		map = new SearchParameterMap();
		map.add(Constants.PARAM_CONTENT, new StringParam("NAMEAAA"));
		assertThat(toUnqualifiedVersionlessIds(myPatientDao.search(map)), contains(pId1));

		map = new SearchParameterMap();
		map.add(Constants.PARAM_TEXT, new StringParam("DIVAAA"));
		assertThat(toUnqualifiedVersionlessIds(myPatientDao.search(map)), contains(pId1));

		/*
		 * Reindex
		 */
		newTxTemplate().execute(new TransactionCallbackWithoutResult() {
			
			@Override
			protected void doInTransactionWithoutResult(TransactionStatus theStatus) {
				Patient patient = new Patient();
				patient.setId(pId1.getValue());
				patient.getText().setDiv("<div>DIVBBB</div>");
				patient.addName().addGiven("NAMEBBB");
				myPatientDao.update(patient, mySrd);
			}
		});

		map = new SearchParameterMap();
		map.add(Patient.SP_NAME, new StringParam("NAMEAAA"));
		assertThat(toUnqualifiedVersionlessIds(myPatientDao.search(map)), empty());

		map = new SearchParameterMap();
		map.add(Constants.PARAM_CONTENT, new StringParam("NAMEAAA"));
		assertThat(toUnqualifiedVersionlessIds(myPatientDao.search(map)), empty());

		map = new SearchParameterMap();
		map.add(Patient.SP_NAME, new StringParam("NAMEBBB"));
		assertThat(toUnqualifiedVersionlessIds(myPatientDao.search(map)), contains(pId1));

		map = new SearchParameterMap();
		map.add(Constants.PARAM_CONTENT, new StringParam("NAMEBBB"));
		assertThat(toUnqualifiedVersionlessIds(myPatientDao.search(map)), contains(pId1));

		map = new SearchParameterMap();
		map.add(Constants.PARAM_TEXT, new StringParam("DIVBBB"));
		assertThat(toUnqualifiedVersionlessIds(myPatientDao.search(map)), contains(pId1));

	}

	@Test
	public void testEverythingInstanceWithContentFilter() {
		Patient pt1 = new Patient();
		pt1.addName().addFamily("Everything").addGiven("Arthur");
		IIdType ptId1 = myPatientDao.create(pt1, mySrd).getId().toUnqualifiedVersionless();

		Patient pt2 = new Patient();
		pt2.addName().addFamily("Everything").addGiven("Arthur");
		IIdType ptId2 = myPatientDao.create(pt2, mySrd).getId().toUnqualifiedVersionless();

		Device dev1 = new Device();
		dev1.setManufacturer("Some Manufacturer");
		IIdType devId1 = myDeviceDao.create(dev1, mySrd).getId().toUnqualifiedVersionless();

		Device dev2 = new Device();
		dev2.setManufacturer("Some Manufacturer 2");
		myDeviceDao.create(dev2, mySrd).getId().toUnqualifiedVersionless();

		Observation obs1 = new Observation();
		obs1.getText().setDiv("<div>OBSTEXT1</div>");
		obs1.getSubject().setReference(ptId1);
		obs1.getCode().addCoding().setCode("CODE1");
		obs1.setValue(new StringDt("obsvalue1"));
		obs1.getDevice().setReference(devId1);
		IIdType obsId1 = myObservationDao.create(obs1, mySrd).getId().toUnqualifiedVersionless();

		Observation obs2 = new Observation();
		obs2.getSubject().setReference(ptId1);
		obs2.getCode().addCoding().setCode("CODE2");
		obs2.setValue(new StringDt("obsvalue2"));
		IIdType obsId2 = myObservationDao.create(obs2, mySrd).getId().toUnqualifiedVersionless();

		Observation obs3 = new Observation();
		obs3.getSubject().setReference(ptId2);
		obs3.getCode().addCoding().setCode("CODE3");
		obs3.setValue(new StringDt("obsvalue3"));
		IIdType obsId3 = myObservationDao.create(obs3, mySrd).getId().toUnqualifiedVersionless();

		HttpServletRequest request;
		List<IIdType> actual;
		request = mock(HttpServletRequest.class);
		StringAndListParam param;

		ourLog.info("Pt1:{} Pt2:{} Obs1:{} Obs2:{} Obs3:{}", new Object[] { ptId1.getIdPart(), ptId2.getIdPart(), obsId1.getIdPart(), obsId2.getIdPart(), obsId3.getIdPart() });

		param = new StringAndListParam();
		param.addAnd(new StringOrListParam().addOr(new StringParam("obsvalue1")));
		actual = toUnqualifiedVersionlessIds(myPatientDao.patientInstanceEverything(request, ptId1, null, null, null, null, param, null, null, mySrd));
		assertThat(actual, containsInAnyOrder(ptId1, obsId1, devId1));

		param = new StringAndListParam();
		param.addAnd(new StringOrListParam().addOr(new StringParam("obstext1")));
		actual = toUnqualifiedVersionlessIds(myPatientDao.patientInstanceEverything(request, ptId1, null, null, null, null, null, param, null, mySrd));
		assertThat(actual, containsInAnyOrder(ptId1, obsId1, devId1));

		request = mock(HttpServletRequest.class);
		actual = toUnqualifiedVersionlessIds(myPatientDao.patientInstanceEverything(request, ptId1, null, null, null, null, null, null, null, mySrd));
		assertThat(actual, containsInAnyOrder(ptId1, obsId1, obsId2, devId1));

		/*
		 * Add another match
		 */

		Observation obs4 = new Observation();
		obs4.getSubject().setReference(ptId1);
		obs4.getCode().addCoding().setCode("CODE1");
		obs4.setValue(new StringDt("obsvalue1"));
		IIdType obsId4 = myObservationDao.create(obs4, mySrd).getId().toUnqualifiedVersionless();
		assertNotEquals(obsId4.getIdPart(), devId1, obsId1.getIdPart());

		param = new StringAndListParam();
		param.addAnd(new StringOrListParam().addOr(new StringParam("obsvalue1")));
		actual = toUnqualifiedVersionlessIds(myPatientDao.patientInstanceEverything(request, ptId1, null, null, null, null, param, null, null, mySrd));
		assertThat(actual, containsInAnyOrder(ptId1, obsId1, obsId4, devId1));

		/*
		 * Make one previous match no longer match
		 */

		obs1 = new Observation();
		obs1.setId(obsId1);
		obs1.getSubject().setReference(ptId1);
		obs1.getCode().addCoding().setCode("CODE2");
		obs1.setValue(new StringDt("obsvalue2"));
		myObservationDao.update(obs1, mySrd);

		param = new StringAndListParam();
		param.addAnd(new StringOrListParam().addOr(new StringParam("obsvalue1")));
		actual = toUnqualifiedVersionlessIds(myPatientDao.patientInstanceEverything(request, ptId1, null, null, null, null, param, null, null, mySrd));
		assertThat(actual, containsInAnyOrder(ptId1, obsId4));

	}

	@Test
	public void testEverythingTypeWithContentFilter() {
		Patient pt1 = new Patient();
		pt1.addName().addFamily("Everything").addGiven("Arthur");
		IIdType ptId1 = myPatientDao.create(pt1, mySrd).getId().toUnqualifiedVersionless();

		Patient pt2 = new Patient();
		pt2.addName().addFamily("Everything").addGiven("Arthur");
		IIdType ptId2 = myPatientDao.create(pt2, mySrd).getId().toUnqualifiedVersionless();

		Device dev1 = new Device();
		dev1.setManufacturer("Some Manufacturer");
		IIdType devId1 = myDeviceDao.create(dev1, mySrd).getId().toUnqualifiedVersionless();

		Device dev2 = new Device();
		dev2.setManufacturer("Some Manufacturer 2");
		IIdType devId2 = myDeviceDao.create(dev2, mySrd).getId().toUnqualifiedVersionless();

		Observation obs1 = new Observation();
		obs1.getSubject().setReference(ptId1);
		obs1.getCode().addCoding().setCode("CODE1");
		obs1.setValue(new StringDt("obsvalue1"));
		obs1.getDevice().setReference(devId1);
		IIdType obsId1 = myObservationDao.create(obs1, mySrd).getId().toUnqualifiedVersionless();

		Observation obs2 = new Observation();
		obs2.getSubject().setReference(ptId1);
		obs2.getCode().addCoding().setCode("CODE2");
		obs2.setValue(new StringDt("obsvalue2"));
		IIdType obsId2 = myObservationDao.create(obs2, mySrd).getId().toUnqualifiedVersionless();

		Observation obs3 = new Observation();
		obs3.getSubject().setReference(ptId2);
		obs3.getCode().addCoding().setCode("CODE3");
		obs3.setValue(new StringDt("obsvalue3"));
		IIdType obsId3 = myObservationDao.create(obs3, mySrd).getId().toUnqualifiedVersionless();

		HttpServletRequest request;
		List<IIdType> actual;
		request = mock(HttpServletRequest.class);
		StringAndListParam param;

		ourLog.info("Pt1:{} Pt2:{} Obs1:{} Obs2:{} Obs3:{}", new Object[] { ptId1.getIdPart(), ptId2.getIdPart(), obsId1.getIdPart(), obsId2.getIdPart(), obsId3.getIdPart() });

		param = new StringAndListParam();
		param.addAnd(new StringOrListParam().addOr(new StringParam("obsvalue1")));
		actual = toUnqualifiedVersionlessIds(myPatientDao.patientTypeEverything(request, null, null, null, null, param, null, null, mySrd));
		assertThat(actual, containsInAnyOrder(ptId1, obsId1, devId1));

		request = mock(HttpServletRequest.class);
		actual = toUnqualifiedVersionlessIds(myPatientDao.patientTypeEverything(request, null, null, null, null, null, null, null, mySrd));
		assertThat(actual, containsInAnyOrder(ptId1, obsId1, obsId2, devId1, ptId2, obsId3));

		/*
		 * Add another match
		 */

		Observation obs4 = new Observation();
		obs4.getSubject().setReference(ptId1);
		obs4.getCode().addCoding().setCode("CODE1");
		obs4.setValue(new StringDt("obsvalue1"));
		IIdType obsId4 = myObservationDao.create(obs4, mySrd).getId().toUnqualifiedVersionless();
		assertNotEquals(obsId4.getIdPart(), devId1, obsId1.getIdPart());

		param = new StringAndListParam();
		param.addAnd(new StringOrListParam().addOr(new StringParam("obsvalue1")));
<<<<<<< HEAD
		actual = toUnqualifiedVersionlessIds(myPatientDao.patientTypeEverything(request, null, null, null, param, null, null, mySrd));
		assertThat(actual, containsInAnyOrder(ptId2, ptId1, obsId1, obsId4, devId1));
=======
		actual = toUnqualifiedVersionlessIds(myPatientDao.patientTypeEverything(request, null, null, null, null, param, null, null, mySrd));
		assertThat(actual, containsInAnyOrder(ptId1, obsId1, obsId4, devId1));
>>>>>>> a25aa37e

		/*
		 * Make one previous match no longer match
		 */

		obs1 = new Observation();
		obs1.setId(obsId1);
		obs1.getSubject().setReference(ptId1);
		obs1.getCode().addCoding().setCode("CODE2");
		obs1.setValue(new StringDt("obsvalue2"));
		myObservationDao.update(obs1, mySrd);

		param = new StringAndListParam();
		param.addAnd(new StringOrListParam().addOr(new StringParam("obsvalue1")));
		actual = toUnqualifiedVersionlessIds(myPatientDao.patientTypeEverything(request, null, null, null, null, param, null, null, mySrd));
		assertThat(actual, containsInAnyOrder(ptId1, obsId4));

	}

	/**
	 * When processing transactions, we do two passes. Make sure we don't update the lucene index twice since that would be inefficient
	 */
	@Test
	public void testSearchDontReindexForUpdateWithIndexDisabled() {
		BaseHapiFhirResourceDao.setDisableIncrementOnUpdateForUnitTest(true);
		Patient patient;
		SearchParameterMap map;

		patient = new Patient();
		patient.getText().setDiv("<div>DIVAAA</div>");
		patient.addName().addGiven("NAMEAAA");
		final IIdType pId1 = myPatientDao.create(patient, mySrd).getId().toUnqualifiedVersionless();

		map = new SearchParameterMap();
		map.add(Constants.PARAM_CONTENT, new StringParam("NAMEAAA"));
		assertThat(toUnqualifiedVersionlessIds(myPatientDao.search(map)), contains(pId1));

		map = new SearchParameterMap();
		map.add(Constants.PARAM_TEXT, new StringParam("DIVAAA"));
		assertThat(toUnqualifiedVersionlessIds(myPatientDao.search(map)), contains(pId1));

		/*
		 * Update but don't reindex
		 */

		patient = new Patient();
		patient.setId(pId1);
		patient.getText().setDiv("<div>DIVBBB</div>");
		patient.addName().addGiven("NAMEBBB");
		myPatientDao.update(patient, null, false, mySrd);

		map = new SearchParameterMap();
		map.add(Constants.PARAM_CONTENT, new StringParam("NAMEAAA"));
		assertThat(toUnqualifiedVersionlessIds(myPatientDao.search(map)), contains(pId1));
		map = new SearchParameterMap();
		map.add(Constants.PARAM_CONTENT, new StringParam("NAMEBBB"));
		assertThat(toUnqualifiedVersionlessIds(myPatientDao.search(map)), not(contains(pId1)));

		myPatientDao.update(patient, null, true, mySrd);

		map = new SearchParameterMap();
		map.add(Constants.PARAM_CONTENT, new StringParam("NAMEAAA"));
		assertThat(toUnqualifiedVersionlessIds(myPatientDao.search(map)), empty());

		map = new SearchParameterMap();
		map.add(Patient.SP_NAME, new StringParam("NAMEBBB"));
		assertThat(toUnqualifiedVersionlessIds(myPatientDao.search(map)), contains(pId1));

		map = new SearchParameterMap();
		map.add(Constants.PARAM_CONTENT, new StringParam("NAMEBBB"));
		assertThat(toUnqualifiedVersionlessIds(myPatientDao.search(map)), contains(pId1));

		map = new SearchParameterMap();
		map.add(Constants.PARAM_TEXT, new StringParam("DIVBBB"));
		assertThat(toUnqualifiedVersionlessIds(myPatientDao.search(map)), contains(pId1));

	}

	@Test
	public void testSearchWithChainedParams() {
		String methodName = "testSearchWithChainedParams";
		IIdType pId1;
		{
			Patient patient = new Patient();
			patient.addName().addGiven(methodName);
			patient.addAddress().addLine("My fulltext address");
			pId1 = myPatientDao.create(patient, mySrd).getId().toUnqualifiedVersionless();
		}

		Observation obs = new Observation();
		obs.getSubject().setReference(pId1);
		obs.setValue(new StringDt("This is the FULLtext of the observation"));
		IIdType oId1 = myObservationDao.create(obs, mySrd).getId().toUnqualifiedVersionless();

		obs = new Observation();
		obs.getSubject().setReference(pId1);
		obs.setValue(new StringDt("Another fullText"));
		IIdType oId2 = myObservationDao.create(obs, mySrd).getId().toUnqualifiedVersionless();

		List<IIdType> patients;
		SearchParameterMap params;

		params = new SearchParameterMap();
		params.add(Constants.PARAM_CONTENT, new StringParam("fulltext"));
		patients = toUnqualifiedVersionlessIds(myPatientDao.search(params));
		assertThat(patients, containsInAnyOrder(pId1));

		params = new SearchParameterMap();
		params.add(Constants.PARAM_CONTENT, new StringParam("FULLTEXT"));
		patients = toUnqualifiedVersionlessIds(myObservationDao.search(params));
		assertThat(patients, containsInAnyOrder(oId1, oId2));

	}

}<|MERGE_RESOLUTION|>--- conflicted
+++ resolved
@@ -357,13 +357,8 @@
 
 		param = new StringAndListParam();
 		param.addAnd(new StringOrListParam().addOr(new StringParam("obsvalue1")));
-<<<<<<< HEAD
 		actual = toUnqualifiedVersionlessIds(myPatientDao.patientTypeEverything(request, null, null, null, param, null, null, mySrd));
 		assertThat(actual, containsInAnyOrder(ptId2, ptId1, obsId1, obsId4, devId1));
-=======
-		actual = toUnqualifiedVersionlessIds(myPatientDao.patientTypeEverything(request, null, null, null, null, param, null, null, mySrd));
-		assertThat(actual, containsInAnyOrder(ptId1, obsId1, obsId4, devId1));
->>>>>>> a25aa37e
 
 		/*
 		 * Make one previous match no longer match
