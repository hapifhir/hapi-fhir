--- conflicted
+++ resolved
@@ -104,11 +104,7 @@
 		DataSource dataSource = ProxyDataSourceBuilder
 			.create(retVal)
 //			.logQueryBySlf4j(SLF4JLogLevel.INFO, "SQL")
-<<<<<<< HEAD
-			.logSlowQueryBySlf4j(5, TimeUnit.SECONDS)
-=======
 //			.logSlowQueryBySlf4j(10, TimeUnit.SECONDS)
->>>>>>> afd2b35f
 //			.countQuery(new ThreadQueryCountHolder())
 			.beforeQuery(new BlockLargeNumbersOfParamsListener())
 			.afterQuery(captureQueriesListener())
