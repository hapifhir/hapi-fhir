package ca.uhn.fhir.jpa.dao.r4;

import ca.uhn.fhir.jpa.api.config.DaoConfig;
import ca.uhn.fhir.jpa.searchparam.SearchParameterMap;
import ca.uhn.fhir.jpa.util.SqlQuery;
import ca.uhn.fhir.jpa.util.TestUtil;
import ca.uhn.fhir.rest.api.server.IBundleProvider;
import ca.uhn.fhir.rest.param.ReferenceParam;
import org.apache.commons.lang3.StringUtils;
import org.hl7.fhir.instance.model.api.IIdType;
import org.hl7.fhir.r4.model.Bundle;
import org.hl7.fhir.r4.model.IdType;
import org.hl7.fhir.r4.model.Observation;
import org.hl7.fhir.r4.model.Patient;
import org.hl7.fhir.r4.model.Practitioner;
import org.hl7.fhir.r4.model.ServiceRequest;
import org.junit.jupiter.api.AfterAll;
import org.junit.jupiter.api.AfterEach;
import org.junit.jupiter.api.BeforeEach;
import org.junit.jupiter.api.Test;

import java.util.List;

import static org.hamcrest.MatcherAssert.assertThat;
import static org.hamcrest.Matchers.containsInAnyOrder;
import static org.hamcrest.Matchers.empty;
import static org.junit.jupiter.api.Assertions.assertEquals;

public class FhirResourceDaoR4QueryCountTest extends BaseJpaR4Test {
	private static final org.slf4j.Logger ourLog = org.slf4j.LoggerFactory.getLogger(FhirResourceDaoR4QueryCountTest.class);

	@AfterEach
	public void afterResetDao() {
		myDaoConfig.setResourceMetaCountHardLimit(new DaoConfig().getResourceMetaCountHardLimit());
		myDaoConfig.setIndexMissingFields(new DaoConfig().getIndexMissingFields());
		myDaoConfig.setDeleteEnabled(new DaoConfig().isDeleteEnabled());
	}

	@BeforeEach
	public void before() {
		myInterceptorRegistry.registerInterceptor(myInterceptor);
	}


	@Test
	public void testUpdateWithNoChanges() {
		IIdType id = runInTransaction(() -> {
			Patient p = new Patient();
			p.addIdentifier().setSystem("urn:system").setValue("2");
			return myPatientDao.create(p).getId().toUnqualified();
		});

		myCaptureQueriesListener.clear();
		runInTransaction(() -> {
			Patient p = new Patient();
			p.setId(id.getIdPart());
			p.addIdentifier().setSystem("urn:system").setValue("2");
			myPatientDao.update(p);
		});
		myCaptureQueriesListener.logSelectQueriesForCurrentThread();
		assertEquals(3, myCaptureQueriesListener.getSelectQueriesForCurrentThread().size());
		myCaptureQueriesListener.logUpdateQueriesForCurrentThread();
		assertEquals(0, myCaptureQueriesListener.getUpdateQueriesForCurrentThread().size());
		assertThat(myCaptureQueriesListener.getInsertQueriesForCurrentThread(), empty());
		assertThat(myCaptureQueriesListener.getDeleteQueriesForCurrentThread(), empty());
	}


	@Test
	public void testUpdateWithChanges() {
		IIdType id = runInTransaction(() -> {
			Patient p = new Patient();
			p.addIdentifier().setSystem("urn:system").setValue("2");
			return myPatientDao.create(p).getId().toUnqualified();
		});

		myCaptureQueriesListener.clear();
		runInTransaction(() -> {
			Patient p = new Patient();
			p.setId(id.getIdPart());
			p.addIdentifier().setSystem("urn:system").setValue("3");
			myPatientDao.update(p).getResource();
		});
		myCaptureQueriesListener.logSelectQueriesForCurrentThread();
		assertEquals(3, myCaptureQueriesListener.getSelectQueriesForCurrentThread().size());
		myCaptureQueriesListener.logUpdateQueriesForCurrentThread();
		assertEquals(2, myCaptureQueriesListener.getUpdateQueriesForCurrentThread().size());
		myCaptureQueriesListener.logInsertQueriesForCurrentThread();
		assertEquals(1, myCaptureQueriesListener.getInsertQueriesForCurrentThread().size());
		myCaptureQueriesListener.logDeleteQueriesForCurrentThread();
		assertEquals(0, myCaptureQueriesListener.getDeleteQueriesForCurrentThread().size());
	}

	@Test
	public void testRead() {
		IIdType id = runInTransaction(() -> {
			Patient p = new Patient();
			p.addIdentifier().setSystem("urn:system").setValue("2");
			return myPatientDao.create(p).getId().toUnqualified();
		});

		myCaptureQueriesListener.clear();
		runInTransaction(() -> {
			myPatientDao.read(id.toVersionless());
		});
		myCaptureQueriesListener.logSelectQueriesForCurrentThread();
		assertEquals(2, myCaptureQueriesListener.getSelectQueriesForCurrentThread().size());
		myCaptureQueriesListener.logUpdateQueriesForCurrentThread();
		assertEquals(0, myCaptureQueriesListener.getUpdateQueriesForCurrentThread().size());
		myCaptureQueriesListener.logInsertQueriesForCurrentThread();
		assertEquals(0, myCaptureQueriesListener.getInsertQueriesForCurrentThread().size());
		myCaptureQueriesListener.logDeleteQueriesForCurrentThread();
		assertEquals(0, myCaptureQueriesListener.getDeleteQueriesForCurrentThread().size());
	}

	@Test
	public void testVRead() {
		IIdType id = runInTransaction(() -> {
			Patient p = new Patient();
			p.addIdentifier().setSystem("urn:system").setValue("2");
			return myPatientDao.create(p).getId().toUnqualified();
		});

		myCaptureQueriesListener.clear();
		runInTransaction(() -> {
			myPatientDao.read(id.withVersion("1"));
		});
		myCaptureQueriesListener.logSelectQueriesForCurrentThread();
		assertEquals(2, myCaptureQueriesListener.getSelectQueriesForCurrentThread().size());
		myCaptureQueriesListener.logUpdateQueriesForCurrentThread();
		assertEquals(0, myCaptureQueriesListener.getUpdateQueriesForCurrentThread().size());
		myCaptureQueriesListener.logInsertQueriesForCurrentThread();
		assertEquals(0, myCaptureQueriesListener.getInsertQueriesForCurrentThread().size());
		myCaptureQueriesListener.logDeleteQueriesForCurrentThread();
		assertEquals(0, myCaptureQueriesListener.getDeleteQueriesForCurrentThread().size());
	}


	@Test
	public void testCreateWithClientAssignedId() {
		myDaoConfig.setIndexMissingFields(DaoConfig.IndexEnabledEnum.DISABLED);

		runInTransaction(() -> {
			Patient p = new Patient();
			p.getMaritalStatus().setText("123");
			return myPatientDao.create(p).getId().toUnqualified();
		});

		myCaptureQueriesListener.clear();

		runInTransaction(() -> {
			Patient p = new Patient();
			p.setId("AAA");
			p.getMaritalStatus().setText("123");
			return myPatientDao.update(p).getId().toUnqualified();
		});

		myCaptureQueriesListener.logSelectQueriesForCurrentThread();
		assertEquals(1, myCaptureQueriesListener.getSelectQueriesForCurrentThread().size());
		myCaptureQueriesListener.logUpdateQueriesForCurrentThread();
		assertEquals(0, myCaptureQueriesListener.getUpdateQueriesForCurrentThread().size());
		myCaptureQueriesListener.logInsertQueriesForCurrentThread();
		assertEquals(4, myCaptureQueriesListener.getInsertQueriesForCurrentThread().size());
		myCaptureQueriesListener.logDeleteQueriesForCurrentThread();
		assertEquals(0, myCaptureQueriesListener.getDeleteQueriesForCurrentThread().size());
	}


	@Test
	public void testReferenceToForcedId() {
		myDaoConfig.setIndexMissingFields(DaoConfig.IndexEnabledEnum.DISABLED);

		Patient patient = new Patient();
		patient.setId("P");
		patient.setActive(true);

		myCaptureQueriesListener.clear();
		myPatientDao.update(patient);

		/*
		 * Add a resource with a forced ID target link
		 */

		myCaptureQueriesListener.clear();
		Observation observation = new Observation();
		observation.getSubject().setReference("Patient/P");
		myObservationDao.create(observation);
		myCaptureQueriesListener.logAllQueriesForCurrentThread();
		// select: lookup forced ID
		assertEquals(1, myCaptureQueriesListener.countSelectQueriesForCurrentThread());
		assertEquals(0, myCaptureQueriesListener.countDeleteQueriesForCurrentThread());
		// insert to: HFJ_RESOURCE, HFJ_RES_VER, HFJ_RES_LINK
		assertEquals(3, myCaptureQueriesListener.countInsertQueriesForCurrentThread());
		assertEquals(0, myCaptureQueriesListener.countUpdateQueriesForCurrentThread());

		/*
		 * Add another
		 */

		myCaptureQueriesListener.clear();
		observation = new Observation();
		observation.getSubject().setReference("Patient/P");
		myObservationDao.create(observation);
		// select: lookup forced ID
		assertEquals(1, myCaptureQueriesListener.countSelectQueriesForCurrentThread());
		assertEquals(0, myCaptureQueriesListener.countDeleteQueriesForCurrentThread());
		// insert to: HFJ_RESOURCE, HFJ_RES_VER, HFJ_RES_LINK
		assertEquals(3, myCaptureQueriesListener.countInsertQueriesForCurrentThread());
		assertEquals(0, myCaptureQueriesListener.countUpdateQueriesForCurrentThread());

	}


	@Test
	public void testReferenceToForcedId_DeletesDisabled() {
		myDaoConfig.setIndexMissingFields(DaoConfig.IndexEnabledEnum.DISABLED);
		myDaoConfig.setDeleteEnabled(false);

		Patient patient = new Patient();
		patient.setId("P");
		patient.setActive(true);

		myCaptureQueriesListener.clear();
		myPatientDao.update(patient);

		/*
		 * Add a resource with a forced ID target link
		 */

		myCaptureQueriesListener.clear();
		Observation observation = new Observation();
		observation.getSubject().setReference("Patient/P");
		myObservationDao.create(observation);
		myCaptureQueriesListener.logAllQueriesForCurrentThread();
		// select: lookup forced ID
		assertEquals(1, myCaptureQueriesListener.countSelectQueriesForCurrentThread());
		assertNoPartitionSelectors();
		assertEquals(0, myCaptureQueriesListener.countDeleteQueriesForCurrentThread());
		// insert to: HFJ_RESOURCE, HFJ_RES_VER, HFJ_RES_LINK
		assertEquals(3, myCaptureQueriesListener.countInsertQueriesForCurrentThread());
		assertEquals(0, myCaptureQueriesListener.countUpdateQueriesForCurrentThread());

		/*
		 * Add another
		 */

		myCaptureQueriesListener.clear();
		observation = new Observation();
		observation.getSubject().setReference("Patient/P");
		myObservationDao.create(observation);
		// select: no lookups needed because of cache
		assertEquals(0, myCaptureQueriesListener.countSelectQueriesForCurrentThread());
		assertEquals(0, myCaptureQueriesListener.countDeleteQueriesForCurrentThread());
		// insert to: HFJ_RESOURCE, HFJ_RES_VER, HFJ_RES_LINK
		assertEquals(3, myCaptureQueriesListener.countInsertQueriesForCurrentThread());
		assertEquals(0, myCaptureQueriesListener.countUpdateQueriesForCurrentThread());

	}

	public void assertNoPartitionSelectors() {
		List<SqlQuery> selectQueries = myCaptureQueriesListener.getSelectQueriesForCurrentThread();
		for (SqlQuery next : selectQueries) {
			assertEquals(0, StringUtils.countMatches(next.getSql(true, true).toLowerCase(), "partition_id is null"));
			assertEquals(0, StringUtils.countMatches(next.getSql(true, true).toLowerCase(), "partition_id="));
			assertEquals(0, StringUtils.countMatches(next.getSql(true, true).toLowerCase(), "partition_id ="));
		}
	}

	@Test
	public void testHistory_Server() {
		runInTransaction(() -> {
			Patient p = new Patient();
			p.setId("A");
			p.addIdentifier().setSystem("urn:system").setValue("1");
			myPatientDao.update(p).getId().toUnqualified();

			p = new Patient();
			p.setId("B");
			p.addIdentifier().setSystem("urn:system").setValue("2");
			myPatientDao.update(p).getId().toUnqualified();

			p = new Patient();
			p.addIdentifier().setSystem("urn:system").setValue("2");
			myPatientDao.create(p).getId().toUnqualified();
		});

		myCaptureQueriesListener.clear();
		runInTransaction(() -> {
			IBundleProvider history = mySystemDao.history(null, null, null);
			assertEquals(3, history.getResources(0, 99).size());
		});
		myCaptureQueriesListener.logSelectQueriesForCurrentThread();
		// Perform count, Search history table, resolve forced IDs
		assertEquals(3, myCaptureQueriesListener.getSelectQueriesForCurrentThread().size());
		assertNoPartitionSelectors();
		myCaptureQueriesListener.logUpdateQueriesForCurrentThread();
		assertEquals(0, myCaptureQueriesListener.getUpdateQueriesForCurrentThread().size());
		myCaptureQueriesListener.logInsertQueriesForCurrentThread();
		assertEquals(0, myCaptureQueriesListener.getInsertQueriesForCurrentThread().size());
		myCaptureQueriesListener.logDeleteQueriesForCurrentThread();
		assertEquals(0, myCaptureQueriesListener.getDeleteQueriesForCurrentThread().size());

		// Second time should leverage forced ID cache
		myCaptureQueriesListener.clear();
		runInTransaction(() -> {
			IBundleProvider history = mySystemDao.history(null, null, null);
			assertEquals(3, history.getResources(0, 99).size());
		});
		myCaptureQueriesListener.logSelectQueriesForCurrentThread();
		// Perform count, Search history table
		assertEquals(2, myCaptureQueriesListener.getSelectQueriesForCurrentThread().size());
		myCaptureQueriesListener.logUpdateQueriesForCurrentThread();
		assertEquals(0, myCaptureQueriesListener.getUpdateQueriesForCurrentThread().size());
		myCaptureQueriesListener.logInsertQueriesForCurrentThread();
		assertEquals(0, myCaptureQueriesListener.getInsertQueriesForCurrentThread().size());
		myCaptureQueriesListener.logDeleteQueriesForCurrentThread();
		assertEquals(0, myCaptureQueriesListener.getDeleteQueriesForCurrentThread().size());
	}


	/**
	 * This could definitely stand to be optimized some, since we load tags individually
	 * for each resource
	 */
	@Test
	public void testHistory_Server_WithTags() {
		runInTransaction(() -> {
			Patient p = new Patient();
			p.getMeta().addTag("system", "code1", "displaY1");
			p.getMeta().addTag("system", "code2", "displaY2");
			p.setId("A");
			p.addIdentifier().setSystem("urn:system").setValue("1");
			myPatientDao.update(p).getId().toUnqualified();

			p = new Patient();
			p.getMeta().addTag("system", "code1", "displaY1");
			p.getMeta().addTag("system", "code2", "displaY2");
			p.setId("B");
			p.addIdentifier().setSystem("urn:system").setValue("2");
			myPatientDao.update(p).getId().toUnqualified();

			p = new Patient();
			p.getMeta().addTag("system", "code1", "displaY1");
			p.getMeta().addTag("system", "code2", "displaY2");
			p.addIdentifier().setSystem("urn:system").setValue("2");
			myPatientDao.create(p).getId().toUnqualified();
		});

		myCaptureQueriesListener.clear();
		runInTransaction(() -> {
			IBundleProvider history = mySystemDao.history(null, null, null);
			assertEquals(3, history.getResources(0, 3).size());
		});
		myCaptureQueriesListener.logSelectQueriesForCurrentThread();
		// Perform count, Search history table, resolve forced IDs, load tags (x3)
		assertEquals(6, myCaptureQueriesListener.getSelectQueriesForCurrentThread().size());
		myCaptureQueriesListener.logUpdateQueriesForCurrentThread();
		assertEquals(0, myCaptureQueriesListener.getUpdateQueriesForCurrentThread().size());
		myCaptureQueriesListener.logInsertQueriesForCurrentThread();
		assertEquals(0, myCaptureQueriesListener.getInsertQueriesForCurrentThread().size());
		myCaptureQueriesListener.logDeleteQueriesForCurrentThread();
		assertEquals(0, myCaptureQueriesListener.getDeleteQueriesForCurrentThread().size());

		// Second time should leverage forced ID cache
		myCaptureQueriesListener.clear();
		runInTransaction(() -> {
			IBundleProvider history = mySystemDao.history(null, null, null);
			assertEquals(3, history.getResources(0, 3).size());
		});
		myCaptureQueriesListener.logSelectQueriesForCurrentThread();
		// Perform count, Search history table, load tags (x3)
		assertEquals(5, myCaptureQueriesListener.getSelectQueriesForCurrentThread().size());
		myCaptureQueriesListener.logUpdateQueriesForCurrentThread();
		assertEquals(0, myCaptureQueriesListener.getUpdateQueriesForCurrentThread().size());
		myCaptureQueriesListener.logInsertQueriesForCurrentThread();
		assertEquals(0, myCaptureQueriesListener.getInsertQueriesForCurrentThread().size());
		myCaptureQueriesListener.logDeleteQueriesForCurrentThread();
		assertEquals(0, myCaptureQueriesListener.getDeleteQueriesForCurrentThread().size());
	}


	@Test
	public void testSearchUsingForcedIdReference() {

		Patient patient = new Patient();
		patient.setId("P");
		patient.setActive(true);
		myPatientDao.update(patient);

		Observation obs = new Observation();
		obs.getSubject().setReference("Patient/P");
		myObservationDao.update(obs);

		SearchParameterMap map = new SearchParameterMap();
		map.setLoadSynchronous(true);
		map.add("subject", new ReferenceParam("Patient/P"));

		myCaptureQueriesListener.clear();
		assertEquals(1, myObservationDao.search(map).size().intValue());
		// Resolve forced ID, Perform search, load result
		assertEquals(3, myCaptureQueriesListener.countSelectQueriesForCurrentThread());
		assertNoPartitionSelectors();
		assertEquals(0, myCaptureQueriesListener.countInsertQueriesForCurrentThread());
		assertEquals(0, myCaptureQueriesListener.countUpdateQueriesForCurrentThread());
		assertEquals(0, myCaptureQueriesListener.countDeleteQueriesForCurrentThread());

		/*
		 * Again
		 */

		myCaptureQueriesListener.clear();
		assertEquals(1, myObservationDao.search(map).size().intValue());
		myCaptureQueriesListener.logAllQueriesForCurrentThread();
		// Resolve forced ID, Perform search, load result (this time we reuse the cached forced-id resolution)
		assertEquals(2, myCaptureQueriesListener.countSelectQueriesForCurrentThread());
		assertEquals(0, myCaptureQueriesListener.countInsertQueriesForCurrentThread());
		assertEquals(0, myCaptureQueriesListener.countUpdateQueriesForCurrentThread());
		assertEquals(0, myCaptureQueriesListener.countDeleteQueriesForCurrentThread());
	}


	@Test
	public void testSearchUsingForcedIdReference_DeletedDisabled() {
		myDaoConfig.setDeleteEnabled(false);

		Patient patient = new Patient();
		patient.setId("P");
		patient.setActive(true);
		myPatientDao.update(patient);

		Observation obs = new Observation();
		obs.getSubject().setReference("Patient/P");
		myObservationDao.update(obs);

		SearchParameterMap map = new SearchParameterMap();
		map.setLoadSynchronous(true);
		map.add("subject", new ReferenceParam("Patient/P"));

		myCaptureQueriesListener.clear();
		assertEquals(1, myObservationDao.search(map).size().intValue());
		myCaptureQueriesListener.logAllQueriesForCurrentThread();
		// Resolve forced ID, Perform search, load result
		assertEquals(3, myCaptureQueriesListener.countSelectQueriesForCurrentThread());
		assertEquals(0, myCaptureQueriesListener.countInsertQueriesForCurrentThread());
		assertEquals(0, myCaptureQueriesListener.countUpdateQueriesForCurrentThread());
		assertEquals(0, myCaptureQueriesListener.countDeleteQueriesForCurrentThread());

		/*
		 * Again
		 */

		myCaptureQueriesListener.clear();
		assertEquals(1, myObservationDao.search(map).size().intValue());
		myCaptureQueriesListener.logAllQueriesForCurrentThread();
		// (NO resolve forced ID), Perform search, load result
		assertEquals(2, myCaptureQueriesListener.countSelectQueriesForCurrentThread());
		assertEquals(0, myCaptureQueriesListener.countInsertQueriesForCurrentThread());
		assertEquals(0, myCaptureQueriesListener.countUpdateQueriesForCurrentThread());
		assertEquals(0, myCaptureQueriesListener.countDeleteQueriesForCurrentThread());
	}


	@Test
	public void testSearchOnChainedToken() {
		Patient patient = new Patient();
		patient.setId("P");
		patient.addIdentifier().setSystem("sys").setValue("val");
		myPatientDao.update(patient);

		Observation obs = new Observation();
		obs.setId("O");
		obs.getSubject().setReference("Patient/P");
		myObservationDao.update(obs);

		SearchParameterMap map = SearchParameterMap.newSynchronous(Observation.SP_SUBJECT, new ReferenceParam("identifier", "sys|val"));
		myCaptureQueriesListener.clear();
		IBundleProvider outcome = myObservationDao.search(map);
		assertThat(toUnqualifiedVersionlessIdValues(outcome), containsInAnyOrder("Observation/O"));

		assertEquals(2, myCaptureQueriesListener.countSelectQueriesForCurrentThread());
		assertEquals(0, myCaptureQueriesListener.countInsertQueriesForCurrentThread());
		assertEquals(0, myCaptureQueriesListener.countUpdateQueriesForCurrentThread());
		assertEquals(0, myCaptureQueriesListener.countDeleteQueriesForCurrentThread());

		myCaptureQueriesListener.logSelectQueriesForCurrentThread();
		assertEquals(1, StringUtils.countMatches(myCaptureQueriesListener.getSelectQueriesForCurrentThread().get(0).getSql(true, true).toLowerCase(), "join"));
	}


	@Test
	public void testTransactionWithMultipleReferences() {
		Bundle input = new Bundle();

		Patient patient = new Patient();
		patient.setId(IdType.newRandomUuid());
		patient.setActive(true);
		input.addEntry()
			.setFullUrl(patient.getId())
			.setResource(patient)
			.getRequest()
			.setMethod(Bundle.HTTPVerb.POST)
			.setUrl("Patient");

		Practitioner practitioner = new Practitioner();
		practitioner.setId(IdType.newRandomUuid());
		practitioner.setActive(true);
		input.addEntry()
			.setFullUrl(practitioner.getId())
			.setResource(practitioner)
			.getRequest()
			.setMethod(Bundle.HTTPVerb.POST)
			.setUrl("Practitioner");

		ServiceRequest sr = new ServiceRequest();
		sr.getSubject().setReference(patient.getId());
		sr.addPerformer().setReference(practitioner.getId());
		sr.addPerformer().setReference(practitioner.getId());
		sr.addPerformer().setReference(practitioner.getId());
		sr.addPerformer().setReference(practitioner.getId());
		sr.addPerformer().setReference(practitioner.getId());
		input.addEntry()
			.setFullUrl(sr.getId())
			.setResource(sr)
			.getRequest()
			.setMethod(Bundle.HTTPVerb.POST)
			.setUrl("ServiceRequest");

		sr = new ServiceRequest();
		sr.getSubject().setReference(patient.getId());
		sr.addPerformer().setReference(practitioner.getId());
		sr.addPerformer().setReference(practitioner.getId());
		sr.addPerformer().setReference(practitioner.getId());
		sr.addPerformer().setReference(practitioner.getId());
		sr.addPerformer().setReference(practitioner.getId());
		input.addEntry()
			.setFullUrl(sr.getId())
			.setResource(sr)
			.getRequest()
			.setMethod(Bundle.HTTPVerb.POST)
			.setUrl("ServiceRequest");

		myCaptureQueriesListener.clear();
		Bundle output = mySystemDao.transaction(mySrd, input);
		ourLog.info(myFhirCtx.newJsonParser().setPrettyPrint(true).encodeResourceToString(output));

		myCaptureQueriesListener.logSelectQueriesForCurrentThread();
		assertEquals(0, myCaptureQueriesListener.countSelectQueriesForCurrentThread());
		myCaptureQueriesListener.logInsertQueriesForCurrentThread();
		assertEquals(4, myCaptureQueriesListener.countInsertQueriesForCurrentThread());
		myCaptureQueriesListener.logUpdateQueriesForCurrentThread();
		assertEquals(1, myCaptureQueriesListener.countUpdateQueriesForCurrentThread());
		assertEquals(0, myCaptureQueriesListener.countDeleteQueriesForCurrentThread());

	}


	@Test
	public void testTransactionWithMultiplePreExistingReferences_ForcedId() {
		myDaoConfig.setDeleteEnabled(true);

		Patient patient = new Patient();
		patient.setId("Patient/A");
		patient.setActive(true);
		myPatientDao.update(patient);

		Practitioner practitioner = new Practitioner();
		practitioner.setId("Practitioner/B");
		practitioner.setActive(true);
		myPractitionerDao.update(practitioner);

		// Create transaction

		Bundle input = new Bundle();

		ServiceRequest sr = new ServiceRequest();
		sr.getSubject().setReference(patient.getId());
		sr.addPerformer().setReference(practitioner.getId());
		sr.addPerformer().setReference(practitioner.getId());
		input.addEntry()
			.setFullUrl(sr.getId())
			.setResource(sr)
			.getRequest()
			.setMethod(Bundle.HTTPVerb.POST)
			.setUrl("ServiceRequest");

		sr = new ServiceRequest();
		sr.getSubject().setReference(patient.getId());
		sr.addPerformer().setReference(practitioner.getId());
		sr.addPerformer().setReference(practitioner.getId());
		input.addEntry()
			.setFullUrl(sr.getId())
			.setResource(sr)
			.getRequest()
			.setMethod(Bundle.HTTPVerb.POST)
			.setUrl("ServiceRequest");

		myCaptureQueriesListener.clear();
		Bundle output = mySystemDao.transaction(mySrd, input);
		ourLog.info(myFhirCtx.newJsonParser().setPrettyPrint(true).encodeResourceToString(output));

		// Lookup the two existing IDs to make sure they are legit
		myCaptureQueriesListener.logSelectQueriesForCurrentThread();
		assertEquals(2, myCaptureQueriesListener.countSelectQueriesForCurrentThread());
		assertEquals(3, myCaptureQueriesListener.countInsertQueriesForCurrentThread());
		assertEquals(2, myCaptureQueriesListener.countUpdateQueriesForCurrentThread());
		assertEquals(0, myCaptureQueriesListener.countDeleteQueriesForCurrentThread());

		// Do the same a second time - Deletes are enabled so we expect to have to resolve the
		// targets again to make sure they weren't deleted

		input = new Bundle();

		sr = new ServiceRequest();
		sr.getSubject().setReference(patient.getId());
		sr.addPerformer().setReference(practitioner.getId());
		sr.addPerformer().setReference(practitioner.getId());
		input.addEntry()
			.setFullUrl(sr.getId())
			.setResource(sr)
			.getRequest()
			.setMethod(Bundle.HTTPVerb.POST)
			.setUrl("ServiceRequest");

		sr = new ServiceRequest();
		sr.getSubject().setReference(patient.getId());
		sr.addPerformer().setReference(practitioner.getId());
		sr.addPerformer().setReference(practitioner.getId());
		input.addEntry()
			.setFullUrl(sr.getId())
			.setResource(sr)
			.getRequest()
			.setMethod(Bundle.HTTPVerb.POST)
			.setUrl("ServiceRequest");

		myCaptureQueriesListener.clear();
		output = mySystemDao.transaction(mySrd, input);
		ourLog.info(myFhirCtx.newJsonParser().setPrettyPrint(true).encodeResourceToString(output));

		// Lookup the two existing IDs to make sure they are legit
		myCaptureQueriesListener.logSelectQueriesForCurrentThread();
		assertEquals(2, myCaptureQueriesListener.countSelectQueriesForCurrentThread());
		assertEquals(3, myCaptureQueriesListener.countInsertQueriesForCurrentThread());
		assertEquals(2, myCaptureQueriesListener.countUpdateQueriesForCurrentThread());
		assertEquals(0, myCaptureQueriesListener.countDeleteQueriesForCurrentThread());

	}

	@Test
	public void testTransactionWithMultiplePreExistingReferences_Numeric() {
		myDaoConfig.setDeleteEnabled(true);

		Patient patient = new Patient();
		patient.setActive(true);
		IIdType patientId = myPatientDao.create(patient).getId().toUnqualifiedVersionless();

		Practitioner practitioner = new Practitioner();
		practitioner.setActive(true);
		IIdType practitionerId = myPractitionerDao.create(practitioner).getId().toUnqualifiedVersionless();

		// Create transaction
		Bundle input = new Bundle();

		ServiceRequest sr = new ServiceRequest();
		sr.getSubject().setReferenceElement(patientId);
		sr.addPerformer().setReferenceElement(practitionerId);
		sr.addPerformer().setReferenceElement(practitionerId);
		input.addEntry()
			.setFullUrl(sr.getId())
			.setResource(sr)
			.getRequest()
			.setMethod(Bundle.HTTPVerb.POST)
			.setUrl("ServiceRequest");

		sr = new ServiceRequest();
		sr.getSubject().setReferenceElement(patientId);
		sr.addPerformer().setReferenceElement(practitionerId);
		sr.addPerformer().setReferenceElement(practitionerId);
		input.addEntry()
			.setFullUrl(sr.getId())
			.setResource(sr)
			.getRequest()
			.setMethod(Bundle.HTTPVerb.POST)
			.setUrl("ServiceRequest");

		myCaptureQueriesListener.clear();
		Bundle output = mySystemDao.transaction(mySrd, input);
		ourLog.info(myFhirCtx.newJsonParser().setPrettyPrint(true).encodeResourceToString(output));

		// Lookup the two existing IDs to make sure they are legit
		myCaptureQueriesListener.logSelectQueriesForCurrentThread();
		assertEquals(2, myCaptureQueriesListener.countSelectQueriesForCurrentThread());
		assertEquals(3, myCaptureQueriesListener.countInsertQueriesForCurrentThread());
		assertEquals(2, myCaptureQueriesListener.countUpdateQueriesForCurrentThread());
		assertEquals(0, myCaptureQueriesListener.countDeleteQueriesForCurrentThread());

		// Do the same a second time - Deletes are enabled so we expect to have to resolve the
		// targets again to make sure they weren't deleted

		input = new Bundle();

		sr = new ServiceRequest();
		sr.getSubject().setReferenceElement(patientId);
		sr.addPerformer().setReferenceElement(practitionerId);
		sr.addPerformer().setReferenceElement(practitionerId);
		input.addEntry()
			.setFullUrl(sr.getId())
			.setResource(sr)
			.getRequest()
			.setMethod(Bundle.HTTPVerb.POST)
			.setUrl("ServiceRequest");

		sr = new ServiceRequest();
		sr.getSubject().setReferenceElement(patientId);
		sr.addPerformer().setReferenceElement(practitionerId);
		sr.addPerformer().setReferenceElement(practitionerId);
		input.addEntry()
			.setFullUrl(sr.getId())
			.setResource(sr)
			.getRequest()
			.setMethod(Bundle.HTTPVerb.POST)
			.setUrl("ServiceRequest");

		myCaptureQueriesListener.clear();
		output = mySystemDao.transaction(mySrd, input);
		ourLog.info(myFhirCtx.newJsonParser().setPrettyPrint(true).encodeResourceToString(output));

		// Lookup the two existing IDs to make sure they are legit
		myCaptureQueriesListener.logSelectQueriesForCurrentThread();
		assertEquals(2, myCaptureQueriesListener.countSelectQueriesForCurrentThread());
		assertEquals(3, myCaptureQueriesListener.countInsertQueriesForCurrentThread());
		assertEquals(2, myCaptureQueriesListener.countUpdateQueriesForCurrentThread());
		assertEquals(0, myCaptureQueriesListener.countDeleteQueriesForCurrentThread());

	}

	@Test
	public void testTransactionWithMultiplePreExistingReferences_ForcedId_DeletesDisabled() {
		myDaoConfig.setDeleteEnabled(false);

		Patient patient = new Patient();
		patient.setId("Patient/A");
		patient.setActive(true);
		myPatientDao.update(patient);

		Practitioner practitioner = new Practitioner();
		practitioner.setId("Practitioner/B");
		practitioner.setActive(true);
		myPractitionerDao.update(practitioner);

		// Create transaction

		Bundle input = new Bundle();

		ServiceRequest sr = new ServiceRequest();
		sr.getSubject().setReference(patient.getId());
		sr.addPerformer().setReference(practitioner.getId());
		sr.addPerformer().setReference(practitioner.getId());
		input.addEntry()
			.setFullUrl(sr.getId())
			.setResource(sr)
			.getRequest()
			.setMethod(Bundle.HTTPVerb.POST)
			.setUrl("ServiceRequest");

		sr = new ServiceRequest();
		sr.getSubject().setReference(patient.getId());
		sr.addPerformer().setReference(practitioner.getId());
		sr.addPerformer().setReference(practitioner.getId());
		input.addEntry()
			.setFullUrl(sr.getId())
			.setResource(sr)
			.getRequest()
			.setMethod(Bundle.HTTPVerb.POST)
			.setUrl("ServiceRequest");

		myCaptureQueriesListener.clear();
		Bundle output = mySystemDao.transaction(mySrd, input);
		ourLog.info(myFhirCtx.newJsonParser().setPrettyPrint(true).encodeResourceToString(output));

		// Lookup the two existing IDs to make sure they are legit
		myCaptureQueriesListener.logSelectQueriesForCurrentThread();
		assertEquals(2, myCaptureQueriesListener.countSelectQueriesForCurrentThread());
		assertEquals(3, myCaptureQueriesListener.countInsertQueriesForCurrentThread());
		// See notes in testTransactionWithMultiplePreExistingReferences_Numeric_DeletesDisabled below
		myCaptureQueriesListener.logUpdateQueriesForCurrentThread();
		assertEquals(2, myCaptureQueriesListener.countUpdateQueriesForCurrentThread());
		assertEquals(0, myCaptureQueriesListener.countDeleteQueriesForCurrentThread());

		// Do the same a second time - Deletes are enabled so we expect to have to resolve the
		// targets again to make sure they weren't deleted

		input = new Bundle();

		sr = new ServiceRequest();
		sr.getSubject().setReference(patient.getId());
		sr.addPerformer().setReference(practitioner.getId());
		sr.addPerformer().setReference(practitioner.getId());
		input.addEntry()
			.setFullUrl(sr.getId())
			.setResource(sr)
			.getRequest()
			.setMethod(Bundle.HTTPVerb.POST)
			.setUrl("ServiceRequest");

		sr = new ServiceRequest();
		sr.getSubject().setReference(patient.getId());
		sr.addPerformer().setReference(practitioner.getId());
		sr.addPerformer().setReference(practitioner.getId());
		input.addEntry()
			.setFullUrl(sr.getId())
			.setResource(sr)
			.getRequest()
			.setMethod(Bundle.HTTPVerb.POST)
			.setUrl("ServiceRequest");

		myCaptureQueriesListener.clear();
		output = mySystemDao.transaction(mySrd, input);
		ourLog.info(myFhirCtx.newJsonParser().setPrettyPrint(true).encodeResourceToString(output));

		// We do not need to resolve the target IDs a second time
		assertEquals(0, myCaptureQueriesListener.countSelectQueriesForCurrentThread());
		assertEquals(3, myCaptureQueriesListener.countInsertQueriesForCurrentThread());
		myCaptureQueriesListener.logUpdateQueriesForCurrentThread();
		assertEquals(1, myCaptureQueriesListener.countUpdateQueriesForCurrentThread());
		assertEquals(0, myCaptureQueriesListener.countDeleteQueriesForCurrentThread());

	}

	@Test
	public void testTransactionWithMultiplePreExistingReferences_Numeric_DeletesDisabled() {
		myDaoConfig.setDeleteEnabled(false);

		Patient patient = new Patient();
		patient.setActive(true);
		IIdType patientId = myPatientDao.create(patient).getId().toUnqualifiedVersionless();

		Practitioner practitioner = new Practitioner();
		practitioner.setActive(true);
		IIdType practitionerId = myPractitionerDao.create(practitioner).getId().toUnqualifiedVersionless();

		// Create transaction
		Bundle input = new Bundle();

		ServiceRequest sr = new ServiceRequest();
		sr.getSubject().setReferenceElement(patientId);
		sr.addPerformer().setReferenceElement(practitionerId);
		sr.addPerformer().setReferenceElement(practitionerId);
		input.addEntry()
			.setFullUrl(sr.getId())
			.setResource(sr)
			.getRequest()
			.setMethod(Bundle.HTTPVerb.POST)
			.setUrl("ServiceRequest");

		sr = new ServiceRequest();
		sr.getSubject().setReferenceElement(patientId);
		sr.addPerformer().setReferenceElement(practitionerId);
		sr.addPerformer().setReferenceElement(practitionerId);
		input.addEntry()
			.setFullUrl(sr.getId())
			.setResource(sr)
			.getRequest()
			.setMethod(Bundle.HTTPVerb.POST)
			.setUrl("ServiceRequest");

		myCaptureQueriesListener.clear();
		Bundle output = mySystemDao.transaction(mySrd, input);
		ourLog.info(myFhirCtx.newJsonParser().setPrettyPrint(true).encodeResourceToString(output));

		// Lookup the two existing IDs to make sure they are legit
		myCaptureQueriesListener.logSelectQueriesForCurrentThread();
		assertEquals(2, myCaptureQueriesListener.countSelectQueriesForCurrentThread());
		assertEquals(3, myCaptureQueriesListener.countInsertQueriesForCurrentThread());
		// TODO: We have 2 updates here that are caused by Hibernate deciding to flush its action queue half way through
		// the transaction because a read is about to take place. I think these are unnecessary but I don't see a simple
		// way of getting rid of them. Hopefully these can be optimized out later
		assertEquals(2, myCaptureQueriesListener.countUpdateQueriesForCurrentThread());
		assertEquals(0, myCaptureQueriesListener.countDeleteQueriesForCurrentThread());

		// Do the same a second time - Deletes are enabled so we expect to have to resolve the
		// targets again to make sure they weren't deleted

		input = new Bundle();

		sr = new ServiceRequest();
		sr.getSubject().setReferenceElement(patientId);
		sr.addPerformer().setReferenceElement(practitionerId);
		sr.addPerformer().setReferenceElement(practitionerId);
		input.addEntry()
			.setFullUrl(sr.getId())
			.setResource(sr)
			.getRequest()
			.setMethod(Bundle.HTTPVerb.POST)
			.setUrl("ServiceRequest");

		sr = new ServiceRequest();
		sr.getSubject().setReferenceElement(patientId);
		sr.addPerformer().setReferenceElement(practitionerId);
		sr.addPerformer().setReferenceElement(practitionerId);
		input.addEntry()
			.setFullUrl(sr.getId())
			.setResource(sr)
			.getRequest()
			.setMethod(Bundle.HTTPVerb.POST)
			.setUrl("ServiceRequest");

		myCaptureQueriesListener.clear();
		output = mySystemDao.transaction(mySrd, input);
		ourLog.info(myFhirCtx.newJsonParser().setPrettyPrint(true).encodeResourceToString(output));

		// We do not need to resolve the target IDs a second time
		myCaptureQueriesListener.logSelectQueriesForCurrentThread();
		assertEquals(0, myCaptureQueriesListener.countSelectQueriesForCurrentThread());
		assertEquals(3, myCaptureQueriesListener.countInsertQueriesForCurrentThread());
		// Similar to the note above - No idea why this update is here, it's basically a NO-OP
		assertEquals(1, myCaptureQueriesListener.countUpdateQueriesForCurrentThread());
		assertEquals(0, myCaptureQueriesListener.countDeleteQueriesForCurrentThread());

	}

	@Test
	public void testTransactionWithMultiplePreExistingReferences_IfNoneExist() {
		myDaoConfig.setDeleteEnabled(true);

		Patient patient = new Patient();
		patient.setId("Patient/A");
		patient.setActive(true);
		myPatientDao.update(patient);

		Practitioner practitioner = new Practitioner();
		practitioner.setId("Practitioner/B");
		practitioner.setActive(true);
		myPractitionerDao.update(practitioner);

		// Create transaction

		Bundle input = new Bundle();

		patient = new Patient();
		patient.setId(IdType.newRandomUuid());
		patient.setActive(true);
		input.addEntry()
			.setFullUrl(patient.getId())
			.setResource(patient)
			.getRequest()
			.setMethod(Bundle.HTTPVerb.POST)
			.setUrl("Patient")
			.setIfNoneExist("Patient?active=true");

		practitioner = new Practitioner();
		practitioner.setId(IdType.newRandomUuid());
		practitioner.setActive(true);
		input.addEntry()
			.setFullUrl(practitioner.getId())
			.setResource(practitioner)
			.getRequest()
			.setMethod(Bundle.HTTPVerb.POST)
			.setUrl("Practitioner")
			.setIfNoneExist("Practitioner?active=true");

		ServiceRequest sr = new ServiceRequest();
		sr.getSubject().setReference(patient.getId());
		sr.addPerformer().setReference(practitioner.getId());
		sr.addPerformer().setReference(practitioner.getId());
		input.addEntry()
			.setFullUrl(sr.getId())
			.setResource(sr)
			.getRequest()
			.setMethod(Bundle.HTTPVerb.POST)
			.setUrl("ServiceRequest");

		sr = new ServiceRequest();
		sr.getSubject().setReference(patient.getId());
		sr.addPerformer().setReference(practitioner.getId());
		sr.addPerformer().setReference(practitioner.getId());
		input.addEntry()
			.setFullUrl(sr.getId())
			.setResource(sr)
			.getRequest()
			.setMethod(Bundle.HTTPVerb.POST)
			.setUrl("ServiceRequest");

		myCaptureQueriesListener.clear();
		Bundle output = mySystemDao.transaction(mySrd, input);
		ourLog.info(myFhirCtx.newJsonParser().setPrettyPrint(true).encodeResourceToString(output));

		// Lookup the two existing IDs to make sure they are legit
		myCaptureQueriesListener.logSelectQueriesForCurrentThread();
		assertEquals(6, myCaptureQueriesListener.countSelectQueriesForCurrentThread());
		assertEquals(3, myCaptureQueriesListener.countInsertQueriesForCurrentThread());
		assertEquals(2, myCaptureQueriesListener.countUpdateQueriesForCurrentThread());
		assertEquals(0, myCaptureQueriesListener.countDeleteQueriesForCurrentThread());

		// Do the same a second time

		input = new Bundle();

		patient = new Patient();
		patient.setId(IdType.newRandomUuid());
		patient.setActive(true);
		input.addEntry()
			.setFullUrl(patient.getId())
			.setResource(patient)
			.getRequest()
			.setMethod(Bundle.HTTPVerb.POST)
			.setUrl("Patient")
			.setIfNoneExist("Patient?active=true");

		practitioner = new Practitioner();
		practitioner.setId(IdType.newRandomUuid());
		practitioner.setActive(true);
		input.addEntry()
			.setFullUrl(practitioner.getId())
			.setResource(practitioner)
			.getRequest()
			.setMethod(Bundle.HTTPVerb.POST)
			.setUrl("Practitioner")
			.setIfNoneExist("Practitioner?active=true");

		sr = new ServiceRequest();
		sr.getSubject().setReference(patient.getId());
		sr.addPerformer().setReference(practitioner.getId());
		sr.addPerformer().setReference(practitioner.getId());
		input.addEntry()
			.setFullUrl(sr.getId())
			.setResource(sr)
			.getRequest()
			.setMethod(Bundle.HTTPVerb.POST)
			.setUrl("ServiceRequest");

		sr = new ServiceRequest();
		sr.getSubject().setReference(patient.getId());
		sr.addPerformer().setReference(practitioner.getId());
		sr.addPerformer().setReference(practitioner.getId());
		input.addEntry()
			.setFullUrl(sr.getId())
			.setResource(sr)
			.getRequest()
			.setMethod(Bundle.HTTPVerb.POST)
			.setUrl("ServiceRequest");

		myCaptureQueriesListener.clear();
		output = mySystemDao.transaction(mySrd, input);
		ourLog.info(myFhirCtx.newJsonParser().setPrettyPrint(true).encodeResourceToString(output));

		// Lookup the two existing IDs to make sure they are legit
		myCaptureQueriesListener.logSelectQueriesForCurrentThread();
		assertEquals(6, myCaptureQueriesListener.countSelectQueriesForCurrentThread());
		assertEquals(3, myCaptureQueriesListener.countInsertQueriesForCurrentThread());
		assertEquals(2, myCaptureQueriesListener.countUpdateQueriesForCurrentThread());
		assertEquals(0, myCaptureQueriesListener.countDeleteQueriesForCurrentThread());

	}

<<<<<<< HEAD
=======

	@Test
	public void testTransactionWithMultipleProfiles() {
		myDaoConfig.setDeleteEnabled(true);
		myDaoConfig.setIndexMissingFields(DaoConfig.IndexEnabledEnum.DISABLED);

		// Create transaction

		Bundle input = new Bundle();
		for (int i = 0; i < 5; i++) {
			Patient patient = new Patient();
			patient.getMeta().addProfile("http://example.com/profile");
			patient.getMeta().addTag().setSystem("http://example.com/tags").setCode("tag-1");
			patient.getMeta().addTag().setSystem("http://example.com/tags").setCode("tag-2");
			input.addEntry()
				.setResource(patient)
				.getRequest()
				.setMethod(Bundle.HTTPVerb.POST)
				.setUrl("Patient");
		}

		myCaptureQueriesListener.clear();
		mySystemDao.transaction(mySrd, input);
		myCaptureQueriesListener.logSelectQueriesForCurrentThread();
		assertEquals(3, myCaptureQueriesListener.countSelectQueriesForCurrentThread());
		assertEquals(8, myCaptureQueriesListener.countInsertQueriesForCurrentThread());
		myCaptureQueriesListener.logUpdateQueriesForCurrentThread();
		assertEquals(1, myCaptureQueriesListener.countUpdateQueriesForCurrentThread());
		assertEquals(0, myCaptureQueriesListener.countDeleteQueriesForCurrentThread());

		// Do the same a second time

		myCaptureQueriesListener.clear();
		mySystemDao.transaction(mySrd, input);
		myCaptureQueriesListener.logSelectQueriesForCurrentThread();
		assertEquals(0, myCaptureQueriesListener.countSelectQueriesForCurrentThread());
		assertEquals(5, myCaptureQueriesListener.countInsertQueriesForCurrentThread());
		assertEquals(1, myCaptureQueriesListener.countUpdateQueriesForCurrentThread());
		assertEquals(0, myCaptureQueriesListener.countDeleteQueriesForCurrentThread());

	}


	@AfterClass
	public static void afterClassClearContext() {
		TestUtil.clearAllStaticFieldsForUnitTest();
	}
>>>>>>> dd84846b

}<|MERGE_RESOLUTION|>--- conflicted
+++ resolved
@@ -490,7 +490,7 @@
 	@Test
 	public void testTransactionWithMultipleReferences() {
 		Bundle input = new Bundle();
-
+		
 		Patient patient = new Patient();
 		patient.setId(IdType.newRandomUuid());
 		patient.setActive(true);
@@ -1052,8 +1052,6 @@
 
 	}
 
-<<<<<<< HEAD
-=======
 
 	@Test
 	public void testTransactionWithMultipleProfiles() {
@@ -1101,6 +1099,5 @@
 	public static void afterClassClearContext() {
 		TestUtil.clearAllStaticFieldsForUnitTest();
 	}
->>>>>>> dd84846b
 
 }