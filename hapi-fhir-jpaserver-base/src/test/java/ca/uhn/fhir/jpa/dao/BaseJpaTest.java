--- conflicted
+++ resolved
@@ -255,80 +255,7 @@
 
 		theSearchCoordinatorSvc.cancelAllActiveSearches();
 
-<<<<<<< HEAD
-		TransactionTemplate txTemplate = new TransactionTemplate(theTxManager);
-		txTemplate.setPropagationBehavior(TransactionTemplate.PROPAGATION_REQUIRED);
-		txTemplate.execute(new TransactionCallback<Void>() {
-			@Override
-			public Void doInTransaction(TransactionStatus theStatus) {
-				entityManager.createQuery("UPDATE " + ResourceHistoryTable.class.getSimpleName() + " d SET d.myForcedId = null").executeUpdate();
-				entityManager.createQuery("UPDATE " + ResourceTable.class.getSimpleName() + " d SET d.myForcedId = null").executeUpdate();
-				entityManager.createQuery("UPDATE " + TermCodeSystem.class.getSimpleName() + " d SET d.myCurrentVersion = null").executeUpdate();
-				return null;
-			}
-		});
-		txTemplate.execute(new TransactionCallback<Void>() {
-			@Override
-			public Void doInTransaction(TransactionStatus theStatus) {
-				entityManager.createQuery("DELETE from " + SearchParamPresent.class.getSimpleName() + " d").executeUpdate();
-				entityManager.createQuery("DELETE from " + SearchParam.class.getSimpleName() + " d").executeUpdate();
-				entityManager.createQuery("DELETE from " + ForcedId.class.getSimpleName() + " d").executeUpdate();
-				entityManager.createQuery("DELETE from " + ResourceIndexedSearchParamDate.class.getSimpleName() + " d").executeUpdate();
-				entityManager.createQuery("DELETE from " + ResourceIndexedSearchParamNumber.class.getSimpleName() + " d").executeUpdate();
-				entityManager.createQuery("DELETE from " + ResourceIndexedSearchParamQuantity.class.getSimpleName() + " d").executeUpdate();
-				entityManager.createQuery("DELETE from " + ResourceIndexedSearchParamString.class.getSimpleName() + " d").executeUpdate();
-				entityManager.createQuery("DELETE from " + ResourceIndexedSearchParamToken.class.getSimpleName() + " d").executeUpdate();
-				entityManager.createQuery("DELETE from " + ResourceIndexedSearchParamUri.class.getSimpleName() + " d").executeUpdate();
-				entityManager.createQuery("DELETE from " + ResourceIndexedSearchParamCoords.class.getSimpleName() + " d").executeUpdate();
-				entityManager.createQuery("DELETE from " + ResourceIndexedCompositeStringUnique.class.getSimpleName() + " d").executeUpdate();
-				entityManager.createQuery("DELETE from " + ResourceLink.class.getSimpleName() + " d").executeUpdate();
-				entityManager.createQuery("DELETE from " + SearchResult.class.getSimpleName() + " d").executeUpdate();
-				entityManager.createQuery("DELETE from " + SearchInclude.class.getSimpleName() + " d").executeUpdate();
-				entityManager.createQuery("DELETE from " + TermConceptParentChildLink.class.getSimpleName() + " d").executeUpdate();
-				entityManager.createQuery("DELETE from " + TermConceptMapGroupElementTarget.class.getSimpleName() + " d").executeUpdate();
-				entityManager.createQuery("DELETE from " + TermConceptMapGroupElement.class.getSimpleName() + " d").executeUpdate();
-				entityManager.createQuery("DELETE from " + TermConceptMapGroup.class.getSimpleName() + " d").executeUpdate();
-				entityManager.createQuery("DELETE from " + TermConceptMap.class.getSimpleName() + " d").executeUpdate();
-				return null;
-			}
-		});
-		txTemplate.execute(new TransactionCallback<Void>() {
-			@Override
-			public Void doInTransaction(TransactionStatus theStatus) {
-				entityManager.createQuery("DELETE from " + TermConceptProperty.class.getSimpleName() + " d").executeUpdate();
-				entityManager.createQuery("DELETE from " + TermConceptDesignation.class.getSimpleName() + " d").executeUpdate();
-				entityManager.createQuery("DELETE from " + TermConcept.class.getSimpleName() + " d").executeUpdate();
-				for (TermCodeSystem next : entityManager.createQuery("SELECT c FROM " + TermCodeSystem.class.getName() + " c", TermCodeSystem.class).getResultList()) {
-					next.setCurrentVersion(null);
-					entityManager.merge(next);
-				}
-				return null;
-			}
-		});
-		txTemplate.execute(new TransactionCallback<Void>() {
-			@Override
-			public Void doInTransaction(TransactionStatus theStatus) {
-				entityManager.createQuery("DELETE from " + TermCodeSystemVersion.class.getSimpleName() + " d").executeUpdate();
-				entityManager.createQuery("DELETE from " + TermCodeSystem.class.getSimpleName() + " d").executeUpdate();
-				return null;
-			}
-		});
-		txTemplate.execute(new TransactionCallback<Void>() {
-			@Override
-			public Void doInTransaction(TransactionStatus theStatus) {
-				entityManager.createQuery("DELETE from " + SubscriptionTable.class.getSimpleName() + " d").executeUpdate();
-				entityManager.createQuery("DELETE from " + ResourceHistoryTag.class.getSimpleName() + " d").executeUpdate();
-				entityManager.createQuery("DELETE from " + ResourceTag.class.getSimpleName() + " d").executeUpdate();
-				entityManager.createQuery("DELETE from " + TagDefinition.class.getSimpleName() + " d").executeUpdate();
-				entityManager.createQuery("DELETE from " + ResourceHistoryTable.class.getSimpleName() + " d").executeUpdate();
-				entityManager.createQuery("DELETE from " + ResourceTable.class.getSimpleName() + " d").executeUpdate();
-				entityManager.createQuery("DELETE from " + Search.class.getSimpleName() + " d").executeUpdate();
-				return null;
-			}
-		});
-=======
 		theSystemDao.expunge(new ExpungeOptions().setExpungeEverything(true));
->>>>>>> e299b062
 
 		theSearchParamPresenceSvc.flushCachesForUnitTest();
 		theSearchParamRegistry.forceRefresh();
