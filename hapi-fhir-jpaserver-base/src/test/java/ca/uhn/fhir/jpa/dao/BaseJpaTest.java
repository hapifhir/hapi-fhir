--- conflicted
+++ resolved
@@ -128,17 +128,14 @@
 	protected IPartitionLookupSvc myPartitionConfigSvc;
 	@Autowired
 	private IdHelperService myIdHelperService;
-<<<<<<< HEAD
+	@Autowired
+	private MemoryCacheService myMemoryCacheService;
 	@Qualifier(BaseConfig.JPA_VALIDATION_SUPPORT)
 	@Autowired
 	private IValidationSupport myJpaPersistedValidationSupport;
-=======
-	@Autowired
-	private MemoryCacheService myMemoryCacheService;
->>>>>>> 926afd01
-
-
-		@After
+
+
+	@After
 	public void afterPerformCleanup() {
 		BaseHapiFhirDao.setDisableIncrementOnUpdateForUnitTest(false);
 		if (myCaptureQueriesListener != null) {
@@ -150,14 +147,11 @@
 		if (myMemoryCacheService != null) {
 			myMemoryCacheService.invalidateAllCaches();
 		}
-<<<<<<< HEAD
 		if (myJpaPersistedValidationSupport != null) {
 			ProxyUtil.getSingletonTarget(myJpaPersistedValidationSupport, JpaPersistedResourceValidationSupport.class).clearCaches();
 		}
 
 
-=======
->>>>>>> 926afd01
 	}
 
 	@After
