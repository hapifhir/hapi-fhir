package ca.uhn.fhir.jpa.dao.r4;

import ca.uhn.fhir.jpa.model.entity.ResourceTable;
import ca.uhn.fhir.jpa.term.TermReindexingSvcImpl;
import org.apache.commons.io.IOUtils;
import org.hl7.fhir.instance.model.api.IIdType;
import org.hl7.fhir.r4.model.CodeSystem;
import org.junit.jupiter.api.AfterAll;
import org.junit.jupiter.api.Test;

import java.nio.charset.StandardCharsets;
import java.util.ArrayList;
import java.util.List;

import static org.junit.jupiter.api.Assertions.assertEquals;
import static org.junit.jupiter.api.Assertions.assertNotEquals;
import static org.junit.jupiter.api.Assertions.assertNotNull;
import static org.junit.jupiter.api.Assertions.assertNull;
import static org.junit.jupiter.api.Assertions.assertTrue;

public class FhirResourceDaoR4CodeSystemTest extends BaseJpaR4Test {

	@Test
	public void testIndexContained() throws Exception {
		TermReindexingSvcImpl.setForceSaveDeferredAlwaysForUnitTest(true);

		String input = IOUtils.toString(getClass().getResource("/r4/codesystem_complete.json"), StandardCharsets.UTF_8);
		CodeSystem cs = myFhirCtx.newJsonParser().parseResource(CodeSystem.class, input);
		myCodeSystemDao.create(cs, mySrd);

		myResourceReindexingSvc.markAllResourcesForReindexing();
		int outcome = myResourceReindexingSvc.forceReindexingPass();
		assertNotEquals(-1, outcome); // -1 means there was a failure

		myTerminologyDeferredStorageSvc.saveDeferred();

	}

	@Test
	public void testDeleteLargeCompleteCodeSystem() {

		IIdType id = createLargeCodeSystem(null);

		runInTransaction(() -> {
			assertEquals(1, myTermCodeSystemDao.count());
			assertNotNull(myTermCodeSystemDao.findByCodeSystemUri("http://foo"));
			assertEquals(1, myTermCodeSystemVersionDao.count());
			assertEquals(222, myTermConceptDao.count());
		});

		myCodeSystemDao.delete(id);

		// Nothing is deleted initially but the URI is changed so it can't be found
		runInTransaction(() -> {
			assertEquals(1, myTermCodeSystemDao.count());
			assertNull(myTermCodeSystemDao.findByCodeSystemUri("http://foo"));
			assertEquals(1, myTermCodeSystemVersionDao.count());
			assertEquals(222, myTermConceptDao.count());
		});

		// Now the background scheduler will do its thing
		myTerminologyDeferredStorageSvc.saveDeferred();
		runInTransaction(() -> {
			assertEquals(0, myTermCodeSystemDao.count());
			assertEquals(0, myTermCodeSystemVersionDao.count());
			assertEquals(0, myTermConceptDao.count());
		});

	}

	@Test
	public void testDeleteCodeSystemVersion() {

		// Create code system with two versions.
		IIdType id_first = createLargeCodeSystem("1");

		runInTransaction(() -> {
			assertEquals(1, myTermCodeSystemDao.count());
			assertNotNull(myTermCodeSystemDao.findByCodeSystemUri("http://foo"));
			assertEquals(1, myTermCodeSystemVersionDao.count());
			List<ResourceTable> resourceList = myResourceTableDao.findAll();
			assertEquals(222, myTermConceptDao.count());
			assertEquals(1, resourceList.size());
			assertNull(resourceList.get(0).getDeleted());
		});

		IIdType id_second = createLargeCodeSystem("2");

		runInTransaction(() -> {
			assertEquals(1, myTermCodeSystemDao.count());
			assertNotNull(myTermCodeSystemDao.findByCodeSystemUri("http://foo"));
			assertEquals(2, myTermCodeSystemVersionDao.count());
			assertEquals(444, myTermConceptDao.count());
			List<ResourceTable> resourceList = myResourceTableDao.findAll();
			assertEquals(2, resourceList.size());
			long active = resourceList
				.stream()
				.filter(t -> t.getDeleted() == null).count();
			assertEquals(2, active);
		});

		// Attempt to delete first version
		myCodeSystemDao.delete(id_first, mySrd);

		// Only the resource will be deleted initially
		runInTransaction(() -> {
			assertEquals(1, myTermCodeSystemDao.count());
			assertNotNull(myTermCodeSystemDao.findByCodeSystemUri("http://foo"));
			assertEquals(2, myTermCodeSystemVersionDao.count());
			assertEquals(444, myTermConceptDao.count());
			List<ResourceTable> resourceList = myResourceTableDao.findAll();
			assertEquals(2, resourceList.size());
			long active = resourceList
				.stream()
				.filter(t -> t.getDeleted() == null).count();
			assertEquals(1, active);
		});

		// Now the background scheduler will do its thing
		myTerminologyDeferredStorageSvc.saveDeferred();

		// Entities for first resource should be gone now.
		runInTransaction(() -> {
			assertEquals(1, myTermCodeSystemDao.count());
			assertNotNull(myTermCodeSystemDao.findByCodeSystemUri("http://foo"));
			assertEquals(1, myTermCodeSystemVersionDao.count());
			assertEquals(222, myTermConceptDao.count());
			List<ResourceTable> resourceList = myResourceTableDao.findAll();
			assertEquals(2, resourceList.size());
			long active = resourceList
				.stream()
				.filter(t -> t.getDeleted() == null).count();
			assertEquals(1, active);
		});

		// Attempt to delete second version
		myCodeSystemDao.delete(id_second, mySrd);

<<<<<<< HEAD
		// Only the resource will be deleted initially
		runInTransaction(() -> {
			assertEquals(1, myTermCodeSystemDao.count());
			assertNotNull(myTermCodeSystemDao.findByCodeSystemUri("http://foo"));
=======
		// Only the resource will be deleted initially, but the URL for the TermCodeSystem will be cleared and not searchable.
		runInTransaction(() -> {
			assertEquals(1, myTermCodeSystemDao.count());
			assertNull(myTermCodeSystemDao.findByCodeSystemUri("http://foo"));
>>>>>>> ca0bdc8e
			assertEquals(1, myTermCodeSystemVersionDao.count());
			assertEquals(222,  myTermConceptDao.count());
			List<ResourceTable> resourceList = myResourceTableDao.findAll();
			assertEquals(2, resourceList.size());
			long active = resourceList
				.stream()
				.filter(t -> t.getDeleted() == null).count();
			assertEquals(0, active);
		});

		// Now the background scheduler will do its thing
		myTerminologyDeferredStorageSvc.saveDeferred();

		// The remaining versions and Code System entities should be gone now.
		runInTransaction(() -> {
			assertEquals(0, myTermCodeSystemDao.count());
			assertNull(myTermCodeSystemDao.findByCodeSystemUri("http://foo"));
			assertEquals(0, myTermCodeSystemVersionDao.count());
			List<ResourceTable> resourceList = myResourceTableDao.findAll();
			assertEquals(2, resourceList.size());
			long active = resourceList
				.stream()
				.filter(t -> t.getDeleted() == null).count();
			assertEquals(0, active);
		});

	}

	private IIdType createLargeCodeSystem(String theVersion) {
		CodeSystem cs = new CodeSystem();
		cs.setContent(CodeSystem.CodeSystemContentMode.COMPLETE);
		cs.setUrl("http://foo");
		if (theVersion != null) {
			cs.setVersion(theVersion);
		}
		for (int i = 0; i < 222; i++) {
			cs.addConcept().setCode("CODE" + i);
		}
		IIdType id = myCodeSystemDao.create(cs).getId().toUnqualifiedVersionless();
		myTerminologyDeferredStorageSvc.saveDeferred();
		myTerminologyDeferredStorageSvc.saveDeferred();
		return id;
	}

	@AfterAll
	public static void afterClassClearContext() {
		TermReindexingSvcImpl.setForceSaveDeferredAlwaysForUnitTest(false);
	}


}<|MERGE_RESOLUTION|>--- conflicted
+++ resolved
@@ -136,17 +136,10 @@
 		// Attempt to delete second version
 		myCodeSystemDao.delete(id_second, mySrd);
 
-<<<<<<< HEAD
-		// Only the resource will be deleted initially
-		runInTransaction(() -> {
-			assertEquals(1, myTermCodeSystemDao.count());
-			assertNotNull(myTermCodeSystemDao.findByCodeSystemUri("http://foo"));
-=======
 		// Only the resource will be deleted initially, but the URL for the TermCodeSystem will be cleared and not searchable.
 		runInTransaction(() -> {
 			assertEquals(1, myTermCodeSystemDao.count());
 			assertNull(myTermCodeSystemDao.findByCodeSystemUri("http://foo"));
->>>>>>> ca0bdc8e
 			assertEquals(1, myTermCodeSystemVersionDao.count());
 			assertEquals(222,  myTermConceptDao.count());
 			List<ResourceTable> resourceList = myResourceTableDao.findAll();
