--- conflicted
+++ resolved
@@ -353,8 +353,6 @@
 		}
 
 	}
-<<<<<<< HEAD
-=======
 
 	@Test
 	public void testIncludeInTenantWithAssignedID() throws Exception {
@@ -379,5 +377,4 @@
 		theCondition.getSubject().setReference("Patient/" + idA.getIdPart());
 		doUpdateResource(theCondition);
 	}
->>>>>>> 49e19d97
 }