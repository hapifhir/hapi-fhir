--- conflicted
+++ resolved
@@ -191,129 +191,6 @@
 	}
 
 	@Test
-<<<<<<< HEAD
-	public void testTransactionCreateWithInvalidReferenceNumeric() {
-		String methodName = "testTransactionCreateWithInvalidReferenceNumeric";
-		Bundle request = new Bundle();
-
-		Patient p = new Patient();
-		p.addIdentifier().setSystem("urn:system").setValue(methodName);
-		p.addName().addFamily("Hello");
-		p.getManagingOrganization().setReference("Organization/9999999999999999");
-		request.addEntry().setResource(p).getTransaction().setMethod(HTTPVerbEnum.POST);
-
-		try {
-			ourSystemDao.transaction(request);
-			fail();
-		} catch (InvalidRequestException e) {
-			assertThat(e.getMessage(), containsString("Resource Organization/9999999999999999 not found, specified in path: Patient.managingOrganization"));
-		}
-	}
-
-	@Test
-	public void testTransactionCreateWithInvalidReferenceTextual() {
-		String methodName = "testTransactionCreateWithInvalidReferenceTextual";
-		Bundle request = new Bundle();
-
-		Patient p = new Patient();
-		p.addIdentifier().setSystem("urn:system").setValue(methodName);
-		p.addName().addFamily("Hello");
-		p.getManagingOrganization().setReference("Organization/" + methodName);
-		request.addEntry().setResource(p).getTransaction().setMethod(HTTPVerbEnum.POST);
-
-		try {
-			ourSystemDao.transaction(request);
-			fail();
-		} catch (InvalidRequestException e) {
-			assertThat(e.getMessage(), containsString("Resource Organization/" + methodName + " not found, specified in path: Patient.managingOrganization"));
-		}
-	}
-
-	@Test
-	public void testTransactionFromBundle() throws Exception {
-
-		InputStream bundleRes = SystemProviderDstu2Test.class.getResourceAsStream("/transaction_link_patient_eve.xml");
-		String bundleStr = IOUtils.toString(bundleRes);
-		Bundle bundle = ourFhirContext.newXmlParser().parseResource(Bundle.class, bundleStr);
-		
-		Bundle resp = ourSystemDao.transaction(bundle);
-		
-		ourLog.info(ourFhirContext.newJsonParser().setPrettyPrint(true).encodeResourceToString(resp));
-		
-		OperationOutcome oo = (OperationOutcome) resp.getEntry().get(0).getResource();
-		assertThat(oo.getIssue().get(0).getDetailsElement().getValue(), containsString("Transaction completed"));
-		
-		assertThat(resp.getEntry().get(1).getTransactionResponse().getLocation(), startsWith("Patient/a555-44-4444/_history/"));
-		assertThat(resp.getEntry().get(2).getTransactionResponse().getLocation(), startsWith("Patient/temp6789/_history/"));
-		assertThat(resp.getEntry().get(3).getTransactionResponse().getLocation(), startsWith("Organization/GHH/_history/"));
-		
-		Patient p = ourPatientDao.read(new IdDt("Patient/a555-44-4444/_history/1"));
-		assertEquals("Patient/temp6789", p.getLink().get(0).getOther().getReference().getValue());
-	}
-
-	@Test
-	public void testTransactionFromBundle2() throws Exception {
-
-		InputStream bundleRes = SystemProviderDstu2Test.class.getResourceAsStream("/brokenbundle_dstu2.json");
-		String bundleStr = IOUtils.toString(bundleRes);
-		Bundle bundle = ourFhirContext.newJsonParser().parseResource(Bundle.class, bundleStr);
-		
-		try {
-			ourSystemDao.transaction(bundle);
-			fail();
-		} catch (InvalidRequestException e) {
-			assertThat(e.getMessage(), containsString("Unable to perform PUT, URL provided is invalid: RWB_COMP_1"));
-		}
-		
-	}
-	
-	
-	@Test
-	public void testTransactionReadAndSearch() {
-		String methodName = "testTransactionReadAndSearch";
-
-		Patient p = new Patient();
-		p.addIdentifier().setSystem("urn:system").setValue(methodName);
-		p.setId("Patient/" + methodName);
-		IdDt idv1 = ourPatientDao.update(p).getId();
-		ourLog.info("Created patient, got id: {}", idv1);
-
-		p = new Patient();
-		p.addIdentifier().setSystem("urn:system").setValue(methodName);
-		p.addName().addFamily("Family Name");
-		p.setId("Patient/" + methodName);
-		IdDt idv2 = ourPatientDao.update(p).getId();
-		ourLog.info("Updated patient, got id: {}", idv2);
-
-		Bundle request = new Bundle();
-		request.addEntry().getTransaction().setMethod(HTTPVerbEnum.GET).setUrl(idv1.toUnqualifiedVersionless().getValue());
-		request.addEntry().getTransaction().setMethod(HTTPVerbEnum.GET).setUrl(idv1.toUnqualified().getValue());
-		request.addEntry().getTransaction().setMethod(HTTPVerbEnum.GET).setUrl("Patient?identifier=urn%3Asystem%7C" + methodName);
-
-		Bundle resp = ourSystemDao.transaction(request);
-
-		assertEquals(4, resp.getEntry().size());
-
-		Entry nextEntry;
-
-		nextEntry = resp.getEntry().get(1);
-		assertEquals(Patient.class, nextEntry.getResource().getClass());
-		assertEquals(idv2.toUnqualified(), nextEntry.getResource().getId().toUnqualified());
-
-		nextEntry = resp.getEntry().get(2);
-		assertEquals(Patient.class, nextEntry.getResource().getClass());
-		assertEquals(idv1.toUnqualified(), nextEntry.getResource().getId().toUnqualified());
-
-		nextEntry = resp.getEntry().get(3);
-		assertEquals(Bundle.class, nextEntry.getResource().getClass());
-
-		Bundle respBundle = (Bundle) nextEntry.getResource();
-		assertEquals(1, respBundle.getTotal().intValue());
-	}
-
-	@Test
-=======
->>>>>>> 0479a48a
 	public void testTransactionCreateMatchUrlWithTwoMatch() {
 		String methodName = "testTransactionCreateMatchUrlWithTwoMatch";
 
@@ -485,6 +362,7 @@
 		}
 
 	}
+
 
 	@Test
 	public void testTransactionDeleteMatchUrlWithOneMatch() {
