package ca.uhn.fhir.jpa.dao.dstu3;

import ca.uhn.fhir.jpa.dao.BaseHapiFhirResourceDao;
import ca.uhn.fhir.jpa.dao.FulltextSearchSvcImpl.Suggestion;
import ca.uhn.fhir.jpa.searchparam.SearchParameterMap;
import ca.uhn.fhir.rest.api.Constants;
import ca.uhn.fhir.rest.param.StringAndListParam;
import ca.uhn.fhir.rest.param.StringOrListParam;
import ca.uhn.fhir.rest.param.StringParam;
import ca.uhn.fhir.rest.param.TokenParam;
import ca.uhn.fhir.rest.param.TokenParamModifier;
import ca.uhn.fhir.rest.server.servlet.ServletRequestDetails;
import ca.uhn.fhir.util.TestUtil;
import org.hl7.fhir.dstu3.model.Base64BinaryType;
import org.hl7.fhir.dstu3.model.Device;
import org.hl7.fhir.dstu3.model.Media;
import org.hl7.fhir.dstu3.model.Observation;
import org.hl7.fhir.dstu3.model.Observation.ObservationStatus;
import org.hl7.fhir.dstu3.model.Patient;
import org.hl7.fhir.dstu3.model.Quantity;
import org.hl7.fhir.dstu3.model.StringType;
import org.hl7.fhir.instance.model.api.IIdType;
import org.junit.jupiter.api.Test;
import org.junit.jupiter.api.AfterAll;
import org.junit.jupiter.api.BeforeEach;
import org.junit.jupiter.api.Disabled;

import javax.servlet.http.HttpServletRequest;
import java.util.List;

import static org.hamcrest.MatcherAssert.assertThat;
import static org.hamcrest.Matchers.contains;
import static org.hamcrest.Matchers.containsInAnyOrder;
import static org.hamcrest.Matchers.empty;
import static org.hamcrest.Matchers.not;
import static org.junit.jupiter.api.Assertions.assertEquals;
import static org.junit.jupiter.api.Assertions.assertNotEquals;
import static org.mockito.Mockito.mock;

public class FhirResourceDaoDstu3SearchFtTest extends BaseJpaDstu3Test {
	
	private static final org.slf4j.Logger ourLog = org.slf4j.LoggerFactory.getLogger(FhirResourceDaoDstu3SearchFtTest.class);

	@BeforeEach
	public void beforeDisableResultReuse() {
		myDaoConfig.setReuseCachedSearchResultsForMillis(null);
	}

	@Test
	public void testCodeTextSearch() {
		Observation obs1 = new Observation();
		obs1.getCode().setText("Systolic Blood Pressure");
		obs1.setStatus(ObservationStatus.FINAL);
		obs1.setValue(new Quantity(123));
		obs1.setComment("obs1");
		IIdType id1 = myObservationDao.create(obs1, mySrd).getId().toUnqualifiedVersionless();
		
		Observation obs2 = new Observation();
		obs2.getCode().setText("Diastolic Blood Pressure");
		obs2.setStatus(ObservationStatus.FINAL);
		obs2.setValue(new Quantity(81));
		IIdType id2 = myObservationDao.create(obs2, mySrd).getId().toUnqualifiedVersionless();
		
		SearchParameterMap map;
		
		map = new SearchParameterMap();
		map.add(Observation.SP_CODE, new TokenParam(null, "systolic").setModifier(TokenParamModifier.TEXT));
		assertThat(toUnqualifiedVersionlessIdValues(myObservationDao.search(map)), containsInAnyOrder(toValues(id1)));

//		map = new SearchParameterMap();
//		map.add(Observation.SP_CODE, new TokenParam(null, "blood").setModifier(TokenParamModifier.TEXT));
//		assertThat(toUnqualifiedVersionlessIdValues(myObservationDao.search(map)), containsInAnyOrder(toValues(id1, id2)));
//
//		map = new SearchParameterMap();
//		map.add(Observation.SP_CODE, new TokenParam(null, "blood").setModifier(TokenParamModifier.TEXT));
//		assertThat(toUnqualifiedVersionlessIdValues(myPatientDao.search(map)), empty());
//
//		map = new SearchParameterMap();
//		map.add(Observation.SP_CODE, new TokenParam(null, "blood").setModifier(TokenParamModifier.TEXT));
//		map.add(Constants.PARAM_CONTENT, new StringParam("obs1"));
//		assertThat(toUnqualifiedVersionlessIdValues(myObservationDao.search(map)), containsInAnyOrder(toValues(id1)));

	}


	@Test
	public void testResourceTextSearch() {
		Observation obs1 = new Observation();
		obs1.getCode().setText("Systolic Blood Pressure");
		obs1.setStatus(ObservationStatus.FINAL);
		obs1.setValue(new Quantity(123));
		obs1.setComment("obs1");
		IIdType id1 = myObservationDao.create(obs1, mySrd).getId().toUnqualifiedVersionless();
		
		Observation obs2 = new Observation();
		obs2.getCode().setText("Diastolic Blood Pressure");
		obs2.setStatus(ObservationStatus.FINAL);
		obs2.setValue(new Quantity(81));
		IIdType id2 = myObservationDao.create(obs2, mySrd).getId().toUnqualifiedVersionless();
		
		SearchParameterMap map;
		
		map = new SearchParameterMap();
		map.add(Constants.PARAM_CONTENT, new StringParam("systolic"));
		assertThat(toUnqualifiedVersionlessIdValues(myObservationDao.search(map)), containsInAnyOrder(toValues(id1)));

		map = new SearchParameterMap();
		map.add(Constants.PARAM_CONTENT, new StringParam("blood"));
		assertThat(toUnqualifiedVersionlessIdValues(myObservationDao.search(map)), containsInAnyOrder(toValues(id1, id2)));

		map = new SearchParameterMap();
		map.add(Constants.PARAM_CONTENT, new StringParam("obs1"));
		assertThat(toUnqualifiedVersionlessIdValues(myObservationDao.search(map)), containsInAnyOrder(toValues(id1)));

	}

	private ServletRequestDetails mockSrd() {
		return mySrd;
	}

	@Test
	@Disabled
	public void testStringTextSearch() {
		Observation obs1 = new Observation();
		obs1.getCode().setText("AAAAA");
		obs1.setValue(new StringType("Systolic Blood Pressure"));
		obs1.setStatus(ObservationStatus.FINAL);
		IIdType id1 = myObservationDao.create(obs1, mockSrd()).getId().toUnqualifiedVersionless();
		
		Observation obs2 = new Observation();
		obs1.getCode().setText("AAAAA");
		obs1.setValue(new StringType("Diastolic Blood Pressure"));
		obs2.setStatus(ObservationStatus.FINAL);
		IIdType id2 = myObservationDao.create(obs2, mockSrd()).getId().toUnqualifiedVersionless();
		
		SearchParameterMap map;
		
		map = new SearchParameterMap();
		map.add(Observation.SP_VALUE_STRING, new StringParam("sure").setContains(true));
		assertThat(toUnqualifiedVersionlessIdValues(myObservationDao.search(map)), containsInAnyOrder(toValues(id1, id2)));

	}

	
	@Test
	public void testSuggestIgnoresBase64Content() {
		Patient patient = new Patient();
		patient.addName().setFamily("testSuggest");
		IIdType ptId = myPatientDao.create(patient, mockSrd()).getId().toUnqualifiedVersionless();

		Media med = new Media();
		med.getSubject().setReferenceElement(ptId);
		med.getSubtype().setText("Systolic Blood Pressure");
		med.getContent().setContentType("LCws");
		med.getContent().setDataElement(new Base64BinaryType(new byte[] {44,44,44,44,44,44,44,44}));
		med.getContent().setTitle("bbbb syst");
		myMediaDao.create(med, mockSrd());
		ourLog.info(myFhirCtx.newJsonParser().encodeResourceToString(med));
		
		List<Suggestion> output = mySearchDao.suggestKeywords("Patient/" + ptId.getIdPart() + "/$everything", "_content", "press", null);
		ourLog.info("Found: " + output);
		assertEquals(2, output.size());
		assertEquals("Pressure", output.get(0).getTerm());
		assertEquals("Systolic Blood Pressure", output.get(1).getTerm());

		output = mySearchDao.suggestKeywords("Patient/" + ptId.getIdPart() + "/$everything", "_content", "prezure", null);
		ourLog.info("Found: " + output);
		assertEquals(2, output.size());
		assertEquals("Pressure", output.get(0).getTerm());
		assertEquals("Systolic Blood Pressure", output.get(1).getTerm());

		output = mySearchDao.suggestKeywords("Patient/" + ptId.getIdPart() + "/$everything", "_content", "syst", null);
		ourLog.info("Found: " + output);
		assertEquals(4, output.size());
		assertEquals("syst", output.get(0).getTerm());
		assertEquals("bbbb syst", output.get(1).getTerm());
		assertEquals("Systolic", output.get(2).getTerm());
		assertEquals("Systolic Blood Pressure", output.get(3).getTerm());
		
		output = mySearchDao.suggestKeywords("Patient/" + ptId.getIdPart() + "/$everything", "_content", "LCws", null);
		ourLog.info("Found: " + output);
		assertEquals(0, output.size());
	}
	
	@Test
	public void testSuggest() {
		Patient patient = new Patient();
		patient.addName().setFamily("testSuggest");
		IIdType ptId = myPatientDao.create(patient, mockSrd()).getId().toUnqualifiedVersionless();

		Observation obs = new Observation();
		obs.getSubject().setReferenceElement(ptId);
		obs.getCode().setText("ZXCVBNM ASDFGHJKL QWERTYUIOPASDFGHJKL");
		myObservationDao.create(obs, mockSrd());

		obs = new Observation();
		obs.getSubject().setReferenceElement(ptId);
		obs.getCode().setText("MNBVCXZ");
		myObservationDao.create(obs, mockSrd());

		obs = new Observation();
		obs.getSubject().setReferenceElement(ptId);
		obs.getCode().setText("ZXC HELLO");
		obs.addComponent().getCode().setText("HHHHHHHHHH");
		myObservationDao.create(obs, mockSrd());

		/*
		 * These shouldn't match since they're for another patient
		 */
		patient = new Patient();
		patient.addName().setFamily("testSuggest2");
		IIdType ptId2 = myPatientDao.create(patient, mockSrd()).getId().toUnqualifiedVersionless();

		Observation obs2 = new Observation();
		obs2.getSubject().setReferenceElement(ptId2);
		obs2.getCode().setText("ZXCVBNMZZ");
		myObservationDao.create(obs2, mockSrd());

		List<Suggestion> output = mySearchDao.suggestKeywords("Patient/" + ptId.getIdPart() + "/$everything", "_content", "ZXCVBNM", null);
		ourLog.info("Found: " + output);
		assertEquals(4, output.size());
		assertEquals("ZXCVBNM", output.get(0).getTerm());
		assertEquals("ZXCVBNM ASDFGHJKL QWERTYUIOPASDFGHJKL", output.get(1).getTerm());
		assertEquals("ZXC", output.get(2).getTerm());
		assertEquals("ZXC HELLO", output.get(3).getTerm());

		output = mySearchDao.suggestKeywords("Patient/" + ptId.getIdPart() + "/$everything", "_content", "ZXC", null);
		ourLog.info("Found: " + output);
		assertEquals(4, output.size());
		assertEquals("ZXC", output.get(0).getTerm());
		assertEquals("ZXC HELLO", output.get(1).getTerm());
		assertEquals("ZXCVBNM", output.get(2).getTerm());
		assertEquals("ZXCVBNM ASDFGHJKL QWERTYUIOPASDFGHJKL", output.get(3).getTerm());

		output = mySearchDao.suggestKeywords("Patient/" + ptId.getIdPart() + "/$everything", "_content", "HELO", null);
		ourLog.info("Found: " + output);
		assertEquals(2, output.size());
		assertEquals("HELLO", output.get(0).getTerm());
		assertEquals("ZXC HELLO", output.get(1).getTerm());
		
		output = mySearchDao.suggestKeywords("Patient/" + ptId.getIdPart() + "/$everything", "_content", "Z", null);
		ourLog.info("Found: " + output);
		assertEquals(0, output.size());

		output = mySearchDao.suggestKeywords("Patient/" + ptId.getIdPart() + "/$everything", "_content", "ZX", null);
		ourLog.info("Found: " + output);
		assertEquals(2, output.size());
		assertEquals("ZXC", output.get(0).getTerm());
		assertEquals("ZXC HELLO", output.get(1).getTerm());

	}
	
	
	@Test
	public void testSearchAndReindex() {
		Patient patient;
		SearchParameterMap map;

		patient = new Patient();
		patient.getText().setDivAsString("<div>DIVAAA</div>");
		patient.addName().addGiven("NAMEAAA");
		IIdType pId1 = myPatientDao.create(patient, mockSrd()).getId().toUnqualifiedVersionless();

		map = new SearchParameterMap();
		map.add(Constants.PARAM_CONTENT, new StringParam("NAMEAAA"));
		assertThat(toUnqualifiedVersionlessIdValues(myPatientDao.search(map)), contains(toValues(pId1)));

		map = new SearchParameterMap();
		map.add(Constants.PARAM_TEXT, new StringParam("DIVAAA"));
		assertThat(toUnqualifiedVersionlessIdValues(myPatientDao.search(map)), contains(toValues(pId1)));

		/*
		 * Reindex
		 */

		patient = new Patient();
		patient.setId(pId1.getValue());
		patient.getText().setDivAsString("<div>DIVBBB</div>");
		patient.addName().addGiven("NAMEBBB");
		myPatientDao.update(patient, mockSrd());

		map = new SearchParameterMap();
		map.add(Constants.PARAM_CONTENT, new StringParam("NAMEAAA"));
		assertThat(toUnqualifiedVersionlessIdValues(myPatientDao.search(map)), empty());

		map = new SearchParameterMap();
		map.add(Patient.SP_NAME, new StringParam("NAMEBBB"));
		assertThat(toUnqualifiedVersionlessIdValues(myPatientDao.search(map)), contains(toValues(pId1)));

		map = new SearchParameterMap();
		map.add(Constants.PARAM_CONTENT, new StringParam("NAMEBBB"));
		assertThat(toUnqualifiedVersionlessIdValues(myPatientDao.search(map)), contains(toValues(pId1)));

		map = new SearchParameterMap();
		map.add(Constants.PARAM_TEXT, new StringParam("DIVBBB"));
		assertThat(toUnqualifiedVersionlessIdValues(myPatientDao.search(map)), contains(toValues(pId1)));

	}

	@Test
	public void testEverythingInstanceWithContentFilter() {
		Patient pt1 = new Patient();
		pt1.addName().setFamily("Everything").addGiven("Arthur");
		IIdType ptId1 = myPatientDao.create(pt1, mockSrd()).getId().toUnqualifiedVersionless();

		Patient pt2 = new Patient();
		pt2.addName().setFamily("Everything").addGiven("Arthur");
		IIdType ptId2 = myPatientDao.create(pt2, mockSrd()).getId().toUnqualifiedVersionless();

		Device dev1 = new Device();
		dev1.setManufacturer("Some Manufacturer");
		IIdType devId1 = myDeviceDao.create(dev1, mockSrd()).getId().toUnqualifiedVersionless();
		
		Device dev2 = new Device();
		dev2.setManufacturer("Some Manufacturer 2");
		myDeviceDao.create(dev2, mockSrd()).getId().toUnqualifiedVersionless();

		Observation obs1 = new Observation();
		obs1.getText().setDivAsString("<div>OBSTEXT1</div>");
		obs1.getSubject().setReferenceElement(ptId1);
		obs1.getCode().addCoding().setCode("CODE1");
		obs1.setValue(new StringType("obsvalue1"));
		obs1.getDevice().setReferenceElement(devId1);
		IIdType obsId1 = myObservationDao.create(obs1, mockSrd()).getId().toUnqualifiedVersionless();

		Observation obs2 = new Observation();
		obs2.getSubject().setReferenceElement(ptId1);
		obs2.getCode().addCoding().setCode("CODE2");
		obs2.setValue(new StringType("obsvalue2"));
		IIdType obsId2 = myObservationDao.create(obs2, mockSrd()).getId().toUnqualifiedVersionless();

		Observation obs3 = new Observation();
		obs3.getSubject().setReferenceElement(ptId2);
		obs3.getCode().addCoding().setCode("CODE3");
		obs3.setValue(new StringType("obsvalue3"));
		IIdType obsId3 = myObservationDao.create(obs3, mockSrd()).getId().toUnqualifiedVersionless();
		
		HttpServletRequest request;
		List<String> actual;
		request = mock(HttpServletRequest.class);
		StringAndListParam param;
		
		ourLog.info("Pt1:{} Pt2:{} Obs1:{} Obs2:{} Obs3:{}", new Object[] {ptId1.getIdPart(), ptId2.getIdPart(), obsId1.getIdPart(), obsId2.getIdPart(), obsId3.getIdPart()});
		
		param = new StringAndListParam();
		param.addAnd(new StringOrListParam().addOr(new StringParam("obsvalue1")));
		actual = toUnqualifiedVersionlessIdValues(myPatientDao.patientInstanceEverything(request, ptId1, null, null, null, null, param, null, null, mockSrd()));
		assertThat(actual, containsInAnyOrder(toValues(ptId1, obsId1, devId1)));

		param = new StringAndListParam();
		param.addAnd(new StringOrListParam().addOr(new StringParam("obstext1")));
		actual = toUnqualifiedVersionlessIdValues(myPatientDao.patientInstanceEverything(request, ptId1, null, null, null, null, null, param, null, mockSrd()));
		assertThat(actual, containsInAnyOrder(toValues(ptId1, obsId1, devId1)));

		request = mock(HttpServletRequest.class);
		actual = toUnqualifiedVersionlessIdValues(myPatientDao.patientInstanceEverything(request, ptId1, null, null, null, null, null, null, null, mockSrd()));
		assertThat(actual, containsInAnyOrder(toValues(ptId1, obsId1, obsId2, devId1)));

		/*
		 * Add another match
		 */
		
		Observation obs4 = new Observation();
		obs4.getSubject().setReferenceElement(ptId1);
		obs4.getCode().addCoding().setCode("CODE1");
		obs4.setValue(new StringType("obsvalue1"));
		IIdType obsId4 = myObservationDao.create(obs4, mockSrd()).getId().toUnqualifiedVersionless();
		assertNotEquals(obsId4.getIdPart(), devId1, obsId1.getIdPart());

		param = new StringAndListParam();
		param.addAnd(new StringOrListParam().addOr(new StringParam("obsvalue1")));
		actual = toUnqualifiedVersionlessIdValues(myPatientDao.patientInstanceEverything(request, ptId1, null, null, null, null, param, null, null, mockSrd()));
		assertThat(actual, containsInAnyOrder(toValues(ptId1, obsId1, obsId4, devId1)));

		/*
		 * Make one previous match no longer match
		 */
		
		obs1 = new Observation();
		obs1.setId(obsId1);
		obs1.getSubject().setReferenceElement(ptId1);
		obs1.getCode().addCoding().setCode("CODE2");
		obs1.setValue(new StringType("obsvalue2"));
		myObservationDao.update(obs1, mockSrd());

		param = new StringAndListParam();
		param.addAnd(new StringOrListParam().addOr(new StringParam("obsvalue1")));
		actual = toUnqualifiedVersionlessIdValues(myPatientDao.patientInstanceEverything(request, ptId1, null, null, null, null, param, null, null, mockSrd()));
		assertThat(actual, containsInAnyOrder(toValues(ptId1, obsId4)));

	}
	
	@Test
	public void testEverythingTypeWithContentFilter() {
		Patient pt1 = new Patient();
		pt1.addName().setFamily("Everything").addGiven("Arthur");
		IIdType ptId1 = myPatientDao.create(pt1, mockSrd()).getId().toUnqualifiedVersionless();

		Patient pt2 = new Patient();
		pt2.addName().setFamily("Everything").addGiven("Arthur");
		IIdType ptId2 = myPatientDao.create(pt2, mockSrd()).getId().toUnqualifiedVersionless();

		Device dev1 = new Device();
		dev1.setManufacturer("Some Manufacturer");
		IIdType devId1 = myDeviceDao.create(dev1, mockSrd()).getId().toUnqualifiedVersionless();
		
		Device dev2 = new Device();
		dev2.setManufacturer("Some Manufacturer 2");
		myDeviceDao.create(dev2, mockSrd()).getId().toUnqualifiedVersionless();

		Observation obs1 = new Observation();
		obs1.getSubject().setReferenceElement(ptId1);
		obs1.getCode().addCoding().setCode("CODE1");
		obs1.setValue(new StringType("obsvalue1"));
		obs1.getDevice().setReferenceElement(devId1);
		IIdType obsId1 = myObservationDao.create(obs1, mockSrd()).getId().toUnqualifiedVersionless();

		Observation obs2 = new Observation();
		obs2.getSubject().setReferenceElement(ptId1);
		obs2.getCode().addCoding().setCode("CODE2");
		obs2.setValue(new StringType("obsvalue2"));
		IIdType obsId2 = myObservationDao.create(obs2, mockSrd()).getId().toUnqualifiedVersionless();

		Observation obs3 = new Observation();
		obs3.getSubject().setReferenceElement(ptId2);
		obs3.getCode().addCoding().setCode("CODE3");
		obs3.setValue(new StringType("obsvalue3"));
		IIdType obsId3 = myObservationDao.create(obs3, mockSrd()).getId().toUnqualifiedVersionless();
		
		HttpServletRequest request;
		List<String> actual;
		request = mock(HttpServletRequest.class);
		StringAndListParam param;
		
		ourLog.info("Pt1:{} Pt2:{} Obs1:{} Obs2:{} Obs3:{}", new Object[] {ptId1.getIdPart(), ptId2.getIdPart(), obsId1.getIdPart(), obsId2.getIdPart(), obsId3.getIdPart()});
		
		param = new StringAndListParam();
		param.addAnd(new StringOrListParam().addOr(new StringParam("obsvalue1")));
		actual = toUnqualifiedVersionlessIdValues(myPatientDao.patientTypeEverything(request, null, null, null, null, param, null, null, mockSrd()));
		assertThat(actual, containsInAnyOrder(toValues(ptId1, obsId1, devId1)));

		request = mock(HttpServletRequest.class);
		actual = toUnqualifiedVersionlessIdValues(myPatientDao.patientTypeEverything(request, null, null, null, null, null, null, null, mockSrd()));
		assertThat(actual, containsInAnyOrder(toValues(ptId1, obsId1, obsId2, devId1, ptId2, obsId3)));

		/*
		 * Add another match
		 */
		
		Observation obs4 = new Observation();
		obs4.getSubject().setReferenceElement(ptId1);
		obs4.getCode().addCoding().setCode("CODE1");
		obs4.setValue(new StringType("obsvalue1"));
		IIdType obsId4 = myObservationDao.create(obs4, mockSrd()).getId().toUnqualifiedVersionless();
		assertNotEquals(obsId4.getIdPart(), devId1, obsId1.getIdPart());

		param = new StringAndListParam();
		param.addAnd(new StringOrListParam().addOr(new StringParam("obsvalue1")));
<<<<<<< HEAD
		actual = toUnqualifiedVersionlessIdValues(myPatientDao.patientTypeEverything(request, null, null, null, param, null, null, mockSrd()));
		assertThat(actual, containsInAnyOrder(toValues(ptId1, ptId2, obsId1, obsId4, devId1)));
=======
		actual = toUnqualifiedVersionlessIdValues(myPatientDao.patientTypeEverything(request, null, null, null, null, param, null, null, mockSrd()));
		assertThat(actual, containsInAnyOrder(toValues(ptId1, obsId1, obsId4, devId1)));
>>>>>>> a25aa37e

		/*
		 * Make one previous match no longer match
		 */
		
		obs1 = new Observation();
		obs1.setId(obsId1);
		obs1.getSubject().setReferenceElement(ptId1);
		obs1.getCode().addCoding().setCode("CODE2");
		obs1.setValue(new StringType("obsvalue2"));
		myObservationDao.update(obs1, mockSrd());

		param = new StringAndListParam();
		param.addAnd(new StringOrListParam().addOr(new StringParam("obsvalue1")));
		actual = toUnqualifiedVersionlessIdValues(myPatientDao.patientTypeEverything(request, null, null, null, null, param, null, null, mockSrd()));
		assertThat(actual, containsInAnyOrder(toValues(ptId1, obsId4)));

	}

	
	/**
	 * When processing transactions, we do two passes. Make sure we don't update the lucene index twice since that would
	 * be inefficient
	 */
	@Test
	public void testSearchDontReindexForUpdateWithIndexDisabled() {
		BaseHapiFhirResourceDao.setDisableIncrementOnUpdateForUnitTest(true);
		Patient patient;
		SearchParameterMap map;

		patient = new Patient();
		patient.getText().setDivAsString("<div>DIVAAA</div>");
		patient.addName().addGiven("NAMEAAA");
		final IIdType pId1 = myPatientDao.create(patient, mockSrd()).getId().toUnqualifiedVersionless();

		map = new SearchParameterMap();
		map.add(Constants.PARAM_CONTENT, new StringParam("NAMEAAA"));
		String[] idArray = toValues(pId1);
		assertThat(toUnqualifiedVersionlessIdValues(myPatientDao.search(map)), contains(idArray));

		map = new SearchParameterMap();
		map.add(Constants.PARAM_TEXT, new StringParam("DIVAAA"));
		assertThat(toUnqualifiedVersionlessIdValues(myPatientDao.search(map)), contains(idArray));

		/*
		 * Update but don't reindex
		 */

		patient = new Patient();
		patient.setId(pId1);
		patient.getText().setDivAsString("<div>DIVBBB</div>");
		patient.addName().addGiven("NAMEBBB");
		myPatientDao.update(patient, null, false, mockSrd());

		map = new SearchParameterMap();
		map.add(Constants.PARAM_CONTENT, new StringParam("NAMEAAA"));
		assertThat(toUnqualifiedVersionlessIdValues(myPatientDao.search(map)), contains(idArray));
		map = new SearchParameterMap();
		map.add(Constants.PARAM_CONTENT, new StringParam("NAMEBBB"));
		assertThat(toUnqualifiedVersionlessIdValues(myPatientDao.search(map)), not(contains(idArray)));

		myPatientDao.update(patient, null, true, mockSrd());

		map = new SearchParameterMap();
		map.add(Constants.PARAM_CONTENT, new StringParam("NAMEAAA"));
		assertThat(toUnqualifiedVersionlessIdValues(myPatientDao.search(map)), empty());

		map = new SearchParameterMap();
		map.add(Patient.SP_NAME, new StringParam("NAMEBBB"));
		assertThat(toUnqualifiedVersionlessIdValues(myPatientDao.search(map)), contains(idArray));

		map = new SearchParameterMap();
		map.add(Constants.PARAM_CONTENT, new StringParam("NAMEBBB"));
		assertThat(toUnqualifiedVersionlessIdValues(myPatientDao.search(map)), contains(idArray));

		map = new SearchParameterMap();
		map.add(Constants.PARAM_TEXT, new StringParam("DIVBBB"));
		assertThat(toUnqualifiedVersionlessIdValues(myPatientDao.search(map)), contains(idArray));

	}

	@Test
	public void testSearchWithChainedParams() {
		String methodName = "testSearchWithChainedParams";
		IIdType pId1;
		{
			Patient patient = new Patient();
			patient.addName().addGiven(methodName);
			patient.addAddress().addLine("My fulltext address");
			pId1 = myPatientDao.create(patient, mockSrd()).getId().toUnqualifiedVersionless();
		}

		Observation obs = new Observation();
		obs.getSubject().setReferenceElement(pId1);
		obs.setValue(new StringType("This is the FULLtext of the observation"));
		IIdType oId1 = myObservationDao.create(obs, mockSrd()).getId().toUnqualifiedVersionless();

		obs = new Observation();
		obs.getSubject().setReferenceElement(pId1);
		obs.setValue(new StringType("Another fullText"));
		IIdType oId2 = myObservationDao.create(obs, mockSrd()).getId().toUnqualifiedVersionless();

		List<String> patients;
		SearchParameterMap params;

		params = new SearchParameterMap();
		params.add(Constants.PARAM_CONTENT, new StringParam("fulltext"));
		patients = toUnqualifiedVersionlessIdValues(myPatientDao.search(params));
		assertThat(patients, containsInAnyOrder(toValues(pId1)));

		params = new SearchParameterMap();
		params.add(Constants.PARAM_CONTENT, new StringParam("FULLTEXT"));
		patients = toUnqualifiedVersionlessIdValues(myObservationDao.search(params));
		assertThat(patients, containsInAnyOrder(toValues(oId1, oId2)));

	}

}<|MERGE_RESOLUTION|>--- conflicted
+++ resolved
@@ -456,13 +456,8 @@
 
 		param = new StringAndListParam();
 		param.addAnd(new StringOrListParam().addOr(new StringParam("obsvalue1")));
-<<<<<<< HEAD
 		actual = toUnqualifiedVersionlessIdValues(myPatientDao.patientTypeEverything(request, null, null, null, param, null, null, mockSrd()));
 		assertThat(actual, containsInAnyOrder(toValues(ptId1, ptId2, obsId1, obsId4, devId1)));
-=======
-		actual = toUnqualifiedVersionlessIdValues(myPatientDao.patientTypeEverything(request, null, null, null, null, param, null, null, mockSrd()));
-		assertThat(actual, containsInAnyOrder(toValues(ptId1, obsId1, obsId4, devId1)));
->>>>>>> a25aa37e
 
 		/*
 		 * Make one previous match no longer match
