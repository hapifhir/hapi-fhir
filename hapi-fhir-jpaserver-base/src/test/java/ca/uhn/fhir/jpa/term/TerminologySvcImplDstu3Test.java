package ca.uhn.fhir.jpa.term;

import ca.uhn.fhir.jpa.dao.data.ITermCodeSystemDao;
import ca.uhn.fhir.jpa.dao.dstu3.BaseJpaDstu3Test;
import ca.uhn.fhir.jpa.entity.ResourceTable;
import ca.uhn.fhir.jpa.entity.TermCodeSystemVersion;
import ca.uhn.fhir.jpa.entity.TermConcept;
import ca.uhn.fhir.jpa.entity.TermConceptParentChildLink.RelationshipTypeEnum;
import ca.uhn.fhir.rest.server.exceptions.InvalidRequestException;
import ca.uhn.fhir.rest.server.exceptions.UnprocessableEntityException;
import ca.uhn.fhir.util.TestUtil;
import org.hl7.fhir.dstu3.model.CodeSystem;
import org.hl7.fhir.dstu3.model.CodeSystem.CodeSystemContentMode;
import org.hl7.fhir.instance.model.api.IIdType;
import org.hl7.fhir.r4.model.ValueSet;
import org.junit.AfterClass;
import org.junit.Test;
import org.springframework.beans.factory.annotation.Autowired;

import java.util.ArrayList;
import java.util.List;
import java.util.Set;

import static org.hamcrest.Matchers.*;
import static org.junit.Assert.*;

public class TerminologySvcImplDstu3Test extends BaseJpaDstu3Test {

	private static final String CS_URL = "http://example.com/my_code_system";
	private static final String CS_URL_2 = "http://example.com/my_code_system2";
	@Autowired
	private ITermCodeSystemDao myTermCodeSystemDao;

	private IIdType createCodeSystem() {
		CodeSystem codeSystem = new CodeSystem();
		codeSystem.setUrl(CS_URL);
		codeSystem.setContent(CodeSystemContentMode.NOTPRESENT);
		IIdType id = myCodeSystemDao.create(codeSystem, mySrd).getId().toUnqualified();

		ResourceTable table = myResourceTableDao.findOne(id.getIdPartAsLong());

		TermCodeSystemVersion cs = new TermCodeSystemVersion();
		cs.setResource(table);

		TermConcept parentA = new TermConcept(cs, "ParentA");
		cs.getConcepts().add(parentA);

		TermConcept childAA = new TermConcept(cs, "childAA");
		parentA.addChild(childAA, RelationshipTypeEnum.ISA);

		TermConcept childAAA = new TermConcept(cs, "childAAA");
		childAAA.addPropertyString("propA", "valueAAA");
		childAAA.addPropertyString("propB", "foo");
		childAA.addChild(childAAA, RelationshipTypeEnum.ISA);

		TermConcept childAAB = new TermConcept(cs, "childAAB");
		childAAB.addPropertyString("propA", "valueAAB");
		childAAB.addPropertyString("propB", "foo");
		childAAB.addDesignation()
			.setUseSystem("D1S")
			.setUseCode("D1C")
			.setUseDisplay("D1D")
			.setValue("D1V");
		childAA.addChild(childAAB, RelationshipTypeEnum.ISA);

		TermConcept childAB = new TermConcept(cs, "childAB");
		parentA.addChild(childAB, RelationshipTypeEnum.ISA);

		TermConcept parentB = new TermConcept(cs, "ParentB");
		cs.getConcepts().add(parentB);

		myTermSvc.storeNewCodeSystemVersion(table.getId(), CS_URL, "SYSTEM NAME", cs);

		return id;
	}

	private IIdType createCodeSystem2() {
		CodeSystem codeSystem = new CodeSystem();
		codeSystem.setUrl(CS_URL_2);
		codeSystem.setContent(CodeSystemContentMode.NOTPRESENT);
		IIdType id = myCodeSystemDao.create(codeSystem, mySrd).getId().toUnqualified();

		ResourceTable table = myResourceTableDao.findOne(id.getIdPartAsLong());

		TermCodeSystemVersion cs = new TermCodeSystemVersion();
		cs.setResource(table);

		TermConcept parentA = new TermConcept(cs, "CS2");
		cs.getConcepts().add(parentA);

		myTermSvc.storeNewCodeSystemVersion(table.getId(), CS_URL_2, "SYSTEM NAME", cs);

		return id;
	}

	@Test
	public void testCreateDuplicateCodeSystemUri() {
		CodeSystem codeSystem = new CodeSystem();
		codeSystem.setUrl(CS_URL);
		codeSystem.setContent(CodeSystemContentMode.NOTPRESENT);
		IIdType id = myCodeSystemDao.create(codeSystem, mySrd).getId().toUnqualified();

		ResourceTable table = myResourceTableDao.findOne(id.getIdPartAsLong());

		TermCodeSystemVersion cs = new TermCodeSystemVersion();
		cs.setResource(table);

		myTermSvc.storeNewCodeSystemVersion(table.getId(), CS_URL, "SYSTEM NAME", cs);

		// Update
		cs = new TermCodeSystemVersion();
		TermConcept parentA = new TermConcept(cs, "ParentA");
		cs.getConcepts().add(parentA);
		id = myCodeSystemDao.update(codeSystem, null, true, true, mySrd).getId().toUnqualified();
		table = myResourceTableDao.findOne(id.getIdPartAsLong());
		cs.setResource(table);
		myTermSvc.storeNewCodeSystemVersion(table.getId(), CS_URL, "SYSTEM NAME", cs);

		// Try to update to a different resource
		codeSystem = new CodeSystem();
		codeSystem.setUrl(CS_URL);
		codeSystem.setContent(CodeSystemContentMode.NOTPRESENT);
		id = myCodeSystemDao.create(codeSystem, mySrd).getId().toUnqualified();
		table = myResourceTableDao.findOne(id.getIdPartAsLong());
		cs.setResource(table);
		try {
			myTermSvc.storeNewCodeSystemVersion(table.getId(), CS_URL, "SYSTEM NAME", cs);
			fail();
		} catch (UnprocessableEntityException e) {
			assertThat(e.getMessage(), containsString("Can not create multiple code systems with URI \"http://example.com/my_code_system\", already have one with resource ID: CodeSystem/"));
		}

	}

	@Test
	public void testExpandValueSetPropertySearch() {
		createCodeSystem();
		createCodeSystem2();

		List<String> codes;
		ValueSet vs;
		ValueSet outcome;
		ValueSet.ConceptSetComponent include;

		// Property matches one code
		vs = new ValueSet();
		include = vs.getCompose().addInclude();
		include.setSystem(CS_URL);
		include
			.addFilter()
			.setProperty("propA")
			.setOp(ValueSet.FilterOperator.EQUAL)
			.setValue("valueAAA");
		outcome = myTermSvc.expandValueSet(vs);
		codes = toCodesContains(outcome.getExpansion().getContains());
		assertThat(codes, containsInAnyOrder("childAAA"));

		// Property matches several codes
		vs = new ValueSet();
		include = vs.getCompose().addInclude();
		include.setSystem(CS_URL);
		include
			.addFilter()
			.setProperty("propB")
			.setOp(ValueSet.FilterOperator.EQUAL)
			.setValue("foo");
		outcome = myTermSvc.expandValueSet(vs);
		codes = toCodesContains(outcome.getExpansion().getContains());
		assertThat(codes, containsInAnyOrder("childAAA", "childAAB"));

		// Property matches no codes
		vs = new ValueSet();
		include = vs.getCompose().addInclude();
		include.setSystem(CS_URL_2);
		include
			.addFilter()
			.setProperty("propA")
			.setOp(ValueSet.FilterOperator.EQUAL)
			.setValue("valueAAA");
		outcome = myTermSvc.expandValueSet(vs);
		codes = toCodesContains(outcome.getExpansion().getContains());
		assertThat(codes, empty());

	}

	@Test
	public void testExpandValueSetWholeSystem() {
		createCodeSystem();

		List<String> codes;

		ValueSet vs = new ValueSet();
		ValueSet.ConceptSetComponent include = vs.getCompose().addInclude();
		include.setSystem(CS_URL);
		ValueSet outcome = myTermSvc.expandValueSet(vs);

		codes = toCodesContains(outcome.getExpansion().getContains());
		assertThat(codes, containsInAnyOrder("ParentA", "childAAA", "childAAB", "childAA", "childAB", "ParentB"));
	}

	@Test
<<<<<<< HEAD
	public void testFindCodesAbove() {
		IIdType id = createCodeSystem();

		Set<TermConcept> concepts;
		Set<String> codes;

		concepts = myTermSvc.findCodesAbove(id.getIdPartAsLong(), id.getVersionIdPartAsLong(), "childAA");
		codes = toCodes(concepts);
		assertThat(codes, containsInAnyOrder("ParentA", "childAA"));

		concepts = myTermSvc.findCodesAbove(id.getIdPartAsLong(), id.getVersionIdPartAsLong(), "childAAB");
		codes = toCodes(concepts);
		assertThat(codes, containsInAnyOrder("ParentA", "childAA", "childAAB"));

		// Try an unknown code
		concepts = myTermSvc.findCodesAbove(id.getIdPartAsLong(), id.getVersionIdPartAsLong(), "FOO_BAD_CODE");
		codes = toCodes(concepts);
		assertThat(codes, empty());
	}

	@Test
=======
	public void testPropertiesAndDesignationsPreservedInExpansion() {
		createCodeSystem();

		List<String> codes;

		ValueSet vs = new ValueSet();
		ValueSet.ConceptSetComponent include = vs.getCompose().addInclude();
		include.setSystem(CS_URL);
		include.addConcept().setCode("childAAB");
		ValueSet outcome = myTermSvc.expandValueSet(vs);

		codes = toCodesContains(outcome.getExpansion().getContains());
		assertThat(codes, containsInAnyOrder("childAAB"));

		ValueSet.ValueSetExpansionContainsComponent concept = outcome.getExpansion().getContains().get(0);
		assertEquals("childAAB", concept.getCode());
		assertEquals("http://example.com/my_code_system", concept.getSystem());
		assertEquals(null, concept.getDisplay());
		assertEquals("D1S", concept.getDesignation().get(0).getUse().getSystem());
		assertEquals("D1C", concept.getDesignation().get(0).getUse().getCode());
		assertEquals("D1D", concept.getDesignation().get(0).getUse().getDisplay());
		assertEquals("D1V", concept.getDesignation().get(0).getValue());
	}

	@Test
	public void testFindCodesAbove() {
		IIdType id = createCodeSystem();

		Set<TermConcept> concepts;
		Set<String> codes;

		concepts = myTermSvc.findCodesAbove(id.getIdPartAsLong(), id.getVersionIdPartAsLong(), "childAA");
		codes = toCodes(concepts);
		assertThat(codes, containsInAnyOrder("ParentA", "childAA"));

		concepts = myTermSvc.findCodesAbove(id.getIdPartAsLong(), id.getVersionIdPartAsLong(), "childAAB");
		codes = toCodes(concepts);
		assertThat(codes, containsInAnyOrder("ParentA", "childAA", "childAAB"));

		// Try an unknown code
		concepts = myTermSvc.findCodesAbove(id.getIdPartAsLong(), id.getVersionIdPartAsLong(), "FOO_BAD_CODE");
		codes = toCodes(concepts);
		assertThat(codes, empty());
	}

	@Test
>>>>>>> b6232b56
	public void testFindCodesAboveAndBelowUnknown() {
		createCodeSystem();

		assertThat(myTermSvc.findCodesBelow("http://foo", "code"), empty());
		assertThat(myTermSvc.findCodesBelow(CS_URL, "code"), empty());
		assertThat(myTermSvc.findCodesAbove("http://foo", "code"), empty());
		assertThat(myTermSvc.findCodesAbove(CS_URL, "code"), empty());
	}

	@Test
	public void testFindCodesAboveBuiltInCodeSystem() {
		List<VersionIndependentConcept> concepts;
		Set<String> codes;

		concepts = myTermSvc.findCodesAbove("http://hl7.org/fhir/allergy-clinical-status", "active");
		codes = toCodes(concepts);
		assertThat(codes, containsInAnyOrder("active"));

		concepts = myTermSvc.findCodesAbove("http://hl7.org/fhir/allergy-clinical-status", "resolved");
		codes = toCodes(concepts);
		assertThat(codes, containsInAnyOrder("inactive", "resolved"));

		// Unknown code
		concepts = myTermSvc.findCodesAbove("http://hl7.org/fhir/allergy-clinical-status", "FOO");
		codes = toCodes(concepts);
		assertThat(codes, empty());

		// Unknown system
		concepts = myTermSvc.findCodesAbove("http://hl7.org/fhir/allergy-clinical-status2222", "active");
		codes = toCodes(concepts);
		assertThat(codes, empty());
	}

	@Test
	public void testFindCodesBelowA() {
		IIdType id = createCodeSystem();

		Set<TermConcept> concepts;
		Set<String> codes;

		concepts = myTermSvc.findCodesBelow(id.getIdPartAsLong(), id.getVersionIdPartAsLong(), "ParentA");
		codes = toCodes(concepts);
		assertThat(codes, containsInAnyOrder("ParentA", "childAA", "childAAA", "childAAB", "childAB"));

		concepts = myTermSvc.findCodesBelow(id.getIdPartAsLong(), id.getVersionIdPartAsLong(), "childAA");
		codes = toCodes(concepts);
		assertThat(codes, containsInAnyOrder("childAA", "childAAA", "childAAB"));

		// Try an unknown code
		concepts = myTermSvc.findCodesBelow(id.getIdPartAsLong(), id.getVersionIdPartAsLong(), "FOO_BAD_CODE");
		codes = toCodes(concepts);
		assertThat(codes, empty());

	}

	@Test
	public void testFindCodesBelowBuiltInCodeSystem() {
		List<VersionIndependentConcept> concepts;
		Set<String> codes;

		concepts = myTermSvc.findCodesBelow("http://hl7.org/fhir/allergy-clinical-status", "inactive");
		codes = toCodes(concepts);
		assertThat(codes, containsInAnyOrder("inactive", "resolved"));

		concepts = myTermSvc.findCodesBelow("http://hl7.org/fhir/allergy-clinical-status", "resolved");
		codes = toCodes(concepts);
		assertThat(codes, containsInAnyOrder("resolved"));

		// Unknown code
		concepts = myTermSvc.findCodesBelow("http://hl7.org/fhir/allergy-clinical-status", "FOO");
		codes = toCodes(concepts);
		assertThat(codes, empty());

		// Unknown system
		concepts = myTermSvc.findCodesBelow("http://hl7.org/fhir/allergy-clinical-status2222", "active");
		codes = toCodes(concepts);
		assertThat(codes, empty());
	}

	@Test
	public void testReindexTerminology() {
		IIdType id = createCodeSystem();

		assertThat(mySystemDao.markAllResourcesForReindexing(), greaterThan(0));

		assertThat(mySystemDao.performReindexingPass(100), greaterThan(0));
	}

	@Test
	public void testStoreCodeSystemInvalidCyclicLoop() {
		CodeSystem codeSystem = new CodeSystem();
		codeSystem.setUrl(CS_URL);
		codeSystem.setContent(CodeSystemContentMode.NOTPRESENT);
		IIdType id = myCodeSystemDao.create(codeSystem, mySrd).getId().toUnqualified();

		ResourceTable table = myResourceTableDao.findOne(id.getIdPartAsLong());

		TermCodeSystemVersion cs = new TermCodeSystemVersion();
		cs.setResource(table);

		TermConcept parent = new TermConcept();
		parent.setCodeSystemVersion(cs);
		parent.setCode("parent");
		cs.getConcepts().add(parent);

		TermConcept child = new TermConcept();
		child.setCodeSystemVersion(cs);
		child.setCode("child");
		parent.addChild(child, RelationshipTypeEnum.ISA);

		child.addChild(parent, RelationshipTypeEnum.ISA);

		try {
			myTermSvc.storeNewCodeSystemVersion(table.getId(), "http://foo", "SYSTEM NAME", cs);
			fail();
		} catch (InvalidRequestException e) {
			assertEquals("CodeSystem contains circular reference around code parent", e.getMessage());
<<<<<<< HEAD
		}
	}

	private List<String> toCodesContains(List<ValueSet.ValueSetExpansionContainsComponent> theContains) {
		List<String> retVal = new ArrayList<>();

		for (ValueSet.ValueSetExpansionContainsComponent next : theContains) {
			retVal.add(next.getCode());
=======
>>>>>>> b6232b56
		}
	}

	private List<String> toCodesContains(List<ValueSet.ValueSetExpansionContainsComponent> theContains) {
		List<String> retVal = new ArrayList<>();

<<<<<<< HEAD
=======
		for (ValueSet.ValueSetExpansionContainsComponent next : theContains) {
			retVal.add(next.getCode());
		}

>>>>>>> b6232b56
		return retVal;
	}

	@AfterClass
	public static void afterClassClearContext() {
		TestUtil.clearAllStaticFieldsForUnitTest();
	}

}<|MERGE_RESOLUTION|>--- conflicted
+++ resolved
@@ -199,29 +199,6 @@
 	}
 
 	@Test
-<<<<<<< HEAD
-	public void testFindCodesAbove() {
-		IIdType id = createCodeSystem();
-
-		Set<TermConcept> concepts;
-		Set<String> codes;
-
-		concepts = myTermSvc.findCodesAbove(id.getIdPartAsLong(), id.getVersionIdPartAsLong(), "childAA");
-		codes = toCodes(concepts);
-		assertThat(codes, containsInAnyOrder("ParentA", "childAA"));
-
-		concepts = myTermSvc.findCodesAbove(id.getIdPartAsLong(), id.getVersionIdPartAsLong(), "childAAB");
-		codes = toCodes(concepts);
-		assertThat(codes, containsInAnyOrder("ParentA", "childAA", "childAAB"));
-
-		// Try an unknown code
-		concepts = myTermSvc.findCodesAbove(id.getIdPartAsLong(), id.getVersionIdPartAsLong(), "FOO_BAD_CODE");
-		codes = toCodes(concepts);
-		assertThat(codes, empty());
-	}
-
-	@Test
-=======
 	public void testPropertiesAndDesignationsPreservedInExpansion() {
 		createCodeSystem();
 
@@ -268,7 +245,6 @@
 	}
 
 	@Test
->>>>>>> b6232b56
 	public void testFindCodesAboveAndBelowUnknown() {
 		createCodeSystem();
 
@@ -386,30 +362,16 @@
 			fail();
 		} catch (InvalidRequestException e) {
 			assertEquals("CodeSystem contains circular reference around code parent", e.getMessage());
-<<<<<<< HEAD
 		}
 	}
 
 	private List<String> toCodesContains(List<ValueSet.ValueSetExpansionContainsComponent> theContains) {
 		List<String> retVal = new ArrayList<>();
 
-		for (ValueSet.ValueSetExpansionContainsComponent next : theContains) {
-			retVal.add(next.getCode());
-=======
->>>>>>> b6232b56
-		}
-	}
-
-	private List<String> toCodesContains(List<ValueSet.ValueSetExpansionContainsComponent> theContains) {
-		List<String> retVal = new ArrayList<>();
-
-<<<<<<< HEAD
-=======
 		for (ValueSet.ValueSetExpansionContainsComponent next : theContains) {
 			retVal.add(next.getCode());
 		}
 
->>>>>>> b6232b56
 		return retVal;
 	}
 
