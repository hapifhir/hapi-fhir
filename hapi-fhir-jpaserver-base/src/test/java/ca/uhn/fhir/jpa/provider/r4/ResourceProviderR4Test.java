package ca.uhn.fhir.jpa.provider.r4;

import ca.uhn.fhir.jpa.config.TestR4Config;
import ca.uhn.fhir.jpa.dao.DaoConfig;
import ca.uhn.fhir.jpa.entity.Search;
import ca.uhn.fhir.jpa.model.entity.ResourceHistoryTable;
import ca.uhn.fhir.jpa.search.SearchCoordinatorSvcImpl;
import ca.uhn.fhir.jpa.model.util.JpaConstants;
import ca.uhn.fhir.jpa.util.TestUtil;
import ca.uhn.fhir.model.api.TemporalPrecisionEnum;
import ca.uhn.fhir.model.primitive.InstantDt;
import ca.uhn.fhir.model.primitive.UriDt;
import ca.uhn.fhir.parser.IParser;
import ca.uhn.fhir.parser.StrictErrorHandler;
import ca.uhn.fhir.rest.api.Constants;
import ca.uhn.fhir.rest.api.*;
import ca.uhn.fhir.rest.client.api.IClientInterceptor;
import ca.uhn.fhir.rest.client.api.IGenericClient;
import ca.uhn.fhir.rest.client.api.IHttpRequest;
import ca.uhn.fhir.rest.client.api.IHttpResponse;
import ca.uhn.fhir.rest.client.interceptor.CapturingInterceptor;
import ca.uhn.fhir.rest.client.interceptor.LoggingInterceptor;
import ca.uhn.fhir.rest.gclient.StringClientParam;
import ca.uhn.fhir.rest.param.*;
import ca.uhn.fhir.rest.server.exceptions.InvalidRequestException;
import ca.uhn.fhir.rest.server.exceptions.PreconditionFailedException;
import ca.uhn.fhir.rest.server.exceptions.ResourceGoneException;
import ca.uhn.fhir.rest.server.exceptions.UnprocessableEntityException;
import ca.uhn.fhir.rest.server.interceptor.RequestValidatingInterceptor;
import ca.uhn.fhir.util.StopWatch;
import ca.uhn.fhir.util.UrlUtil;
import com.google.common.base.Charsets;
import com.google.common.collect.Lists;
import org.apache.commons.io.IOUtils;
import org.apache.commons.lang3.StringUtils;
import org.apache.commons.lang3.Validate;
import org.apache.commons.lang3.time.DateUtils;
import org.apache.http.NameValuePair;
import org.apache.http.client.entity.UrlEncodedFormEntity;
import org.apache.http.client.methods.*;
import org.apache.http.entity.ByteArrayEntity;
import org.apache.http.entity.ContentType;
import org.apache.http.entity.StringEntity;
import org.apache.http.message.BasicNameValuePair;
import org.hamcrest.Matchers;
import org.hl7.fhir.instance.model.api.*;
import org.hl7.fhir.r4.hapi.validation.FhirInstanceValidator;
import org.hl7.fhir.r4.model.*;
import org.hl7.fhir.r4.model.Bundle.*;
import org.hl7.fhir.r4.model.Encounter.EncounterLocationComponent;
import org.hl7.fhir.r4.model.Encounter.EncounterStatus;
import org.hl7.fhir.r4.model.Enumerations.AdministrativeGender;
import org.hl7.fhir.r4.model.Narrative.NarrativeStatus;
import org.hl7.fhir.r4.model.Observation.ObservationStatus;
import org.hl7.fhir.r4.model.Questionnaire.QuestionnaireItemType;
import org.hl7.fhir.r4.model.Subscription.SubscriptionChannelType;
import org.hl7.fhir.r4.model.Subscription.SubscriptionStatus;
import org.junit.*;
import org.springframework.test.util.AopTestUtils;
import org.springframework.transaction.TransactionStatus;
import org.springframework.transaction.support.TransactionCallbackWithoutResult;
import org.springframework.transaction.support.TransactionTemplate;

import java.io.BufferedReader;
import java.io.IOException;
import java.io.InputStreamReader;
import java.math.BigDecimal;
import java.net.InetSocketAddress;
import java.net.Socket;
import java.net.SocketTimeoutException;
import java.nio.charset.StandardCharsets;
import java.util.*;
import java.util.stream.Collectors;

<<<<<<< HEAD
import static ca.uhn.fhir.jpa.util.TestUtil.sleepAtLeast;
=======
import static ca.uhn.fhir.jpa.util.TestUtil.sleepOneClick;
>>>>>>> 03918fe2
import static org.apache.commons.lang3.StringUtils.isNotBlank;
import static org.hamcrest.Matchers.*;
import static org.junit.Assert.*;

@SuppressWarnings("Duplicates")
public class ResourceProviderR4Test extends BaseResourceProviderR4Test {

	private static final org.slf4j.Logger ourLog = org.slf4j.LoggerFactory.getLogger(ResourceProviderR4Test.class);
	public static final int LARGE_NUMBER = 77;
	private SearchCoordinatorSvcImpl mySearchCoordinatorSvcRaw;
	private CapturingInterceptor myCapturingInterceptor = new CapturingInterceptor();

	@Override
	@After
	public void after() throws Exception {
		super.after();

		myDaoConfig.setAllowMultipleDelete(new DaoConfig().isAllowMultipleDelete());
		myDaoConfig.setAllowExternalReferences(new DaoConfig().isAllowExternalReferences());
		myDaoConfig.setReuseCachedSearchResultsForMillis(new DaoConfig().getReuseCachedSearchResultsForMillis());
		myDaoConfig.setCountSearchResultsUpTo(new DaoConfig().getCountSearchResultsUpTo());
		myDaoConfig.setSearchPreFetchThresholds(new DaoConfig().getSearchPreFetchThresholds());
		myDaoConfig.setAllowContainsSearches(new DaoConfig().isAllowContainsSearches());

		mySearchCoordinatorSvcRaw.setLoadingThrottleForUnitTests(null);
		mySearchCoordinatorSvcRaw.setSyncSizeForUnitTests(SearchCoordinatorSvcImpl.DEFAULT_SYNC_SIZE);
		mySearchCoordinatorSvcRaw.setNeverUseLocalSearchForUnitTests(false);
		mySearchCoordinatorSvcRaw.cancelAllActiveSearches();

		ourClient.unregisterInterceptor(myCapturingInterceptor);
	}

	@Override
	public void before() throws Exception {
		super.before();
		myFhirCtx.setParserErrorHandler(new StrictErrorHandler());

		myDaoConfig.setAllowMultipleDelete(true);
		ourClient.registerInterceptor(myCapturingInterceptor);
		myDaoConfig.setSearchPreFetchThresholds(new DaoConfig().getSearchPreFetchThresholds());
	}

	@Test
	public void testSearchForTokenValueOnlyUsesValueHash() {

		myCaptureQueriesListener.clear();

		ourClient
			.loadPage()
			.byUrl(ourServerBase + "/Practitioner?identifier=" + UrlUtil.escapeUrlParam("ABC|,DEF"))
			.andReturnBundle(Bundle.class)
			.execute();

		myCaptureQueriesListener.logSelectQueries();
	}


	@Test
	public void testSearchWithContainsLowerCase() {
		myDaoConfig.setAllowContainsSearches(true);

		Patient pt1 = new Patient();
		pt1.addName().setFamily("Elizabeth");
		String pt1id = myPatientDao.create(pt1).getId().toUnqualifiedVersionless().getValue();

		Patient pt2 = new Patient();
		pt2.addName().setFamily("fghijk");
		String pt2id = myPatientDao.create(pt2).getId().toUnqualifiedVersionless().getValue();

		Patient pt3 = new Patient();
		pt3.addName().setFamily("zzzzz");
		myPatientDao.create(pt3).getId().toUnqualifiedVersionless().getValue();


		Bundle output = ourClient
			.search()
			.forResource("Patient")
			.where(Patient.NAME.contains().value("ZAB"))
			.returnBundle(Bundle.class)
			.execute();
		List<String> ids = output.getEntry().stream().map(t -> t.getResource().getIdElement().toUnqualifiedVersionless().getValue()).collect(Collectors.toList());
		assertThat(ids, containsInAnyOrder(pt1id));

		output = ourClient
			.search()
			.forResource("Patient")
			.where(Patient.NAME.contains().value("zab"))
			.returnBundle(Bundle.class)
			.execute();
		ids = output.getEntry().stream().map(t -> t.getResource().getIdElement().toUnqualifiedVersionless().getValue()).collect(Collectors.toList());
		assertThat(ids, containsInAnyOrder(pt1id));

	}

	@Test
	public void testManualPagingLinkOffsetDoesntReturnBeyondEnd() {
		myDaoConfig.setSearchPreFetchThresholds(Lists.newArrayList(10, 1000));

		for (int i = 0; i < 50; i++) {
			Organization o = new Organization();
			o.setId("O" + i);
			o.setName("O" + i);
			ourClient.update().resource(o).execute().getId().toUnqualifiedVersionless();
		}

		Bundle output = ourClient
			.search()
			.forResource("Organization")
			.count(3)
			.returnBundle(Bundle.class)
			.execute();

		assertNull(output.getTotalElement().getValue());

		output = ourClient
			.search()
			.forResource("Organization")
			.count(3)
			.totalMode(SearchTotalModeEnum.ACCURATE)
			.returnBundle(Bundle.class)
			.execute();

		assertNotNull(output.getTotalElement().getValue());

		String linkNext = output.getLink("next").getUrl();
		linkNext = linkNext.replaceAll("_getpagesoffset=[0-9]+", "_getpagesoffset=3300");
		assertThat(linkNext, containsString("_getpagesoffset=3300"));

		Bundle nextPageBundle = ourClient.loadPage().byUrl(linkNext).andReturnBundle(Bundle.class).execute();
		ourLog.info(myFhirCtx.newJsonParser().setPrettyPrint(true).encodeResourceToString(nextPageBundle));
		assertEquals(null, nextPageBundle.getLink("next"));
	}

	@Test
	public void testSearchLinksWorkWithIncludes() {
		for (int i = 0; i < 5; i++) {

			Organization o = new Organization();
			o.setId("O" + i);
			o.setName("O" + i);
			IIdType oid = ourClient.update().resource(o).execute().getId().toUnqualifiedVersionless();

			Patient p = new Patient();
			p.setId("P" + i);
			p.getManagingOrganization().setReference(oid.getValue());
			ourClient.update().resource(p).execute();

		}

		Bundle output = ourClient
			.search()
			.forResource("Patient")
			.include(IBaseResource.INCLUDE_ALL)
			.count(3)
			.returnBundle(Bundle.class)
			.execute();

		List<String> ids = output.getEntry().stream().map(t -> t.getResource().getIdElement().toUnqualifiedVersionless().getValue()).collect(Collectors.toList());
		ourLog.info("Ids: {}", ids);
		assertEquals(6, output.getEntry().size());
		assertNotNull(output.getLink("next"));

		// Page 2
		output = ourClient
			.loadPage()
			.next(output)
			.execute();

		ids = output.getEntry().stream().map(t -> t.getResource().getIdElement().toUnqualifiedVersionless().getValue()).collect(Collectors.toList());
		ourLog.info("Ids: {}", ids);
		assertEquals(4, output.getEntry().size());
		assertNull(output.getLink("next"));

	}

	@Test
	public void testSearchWithDeepChain() throws IOException {

		SearchParameter sp = new SearchParameter();
		sp.addBase("Patient");
		sp.setStatus(Enumerations.PublicationStatus.ACTIVE);
		sp.setType(Enumerations.SearchParamType.REFERENCE);
		sp.setCode("extpatorg");
		sp.setName("extpatorg");
		sp.setExpression("Patient.extension('http://patext').value.as(Reference)");
		ourClient.create().resource(sp).execute();

		sp = new SearchParameter();
		sp.addBase("Organization");
		sp.setStatus(Enumerations.PublicationStatus.ACTIVE);
		sp.setType(Enumerations.SearchParamType.REFERENCE);
		sp.setCode("extorgorg");
		sp.setName("extorgorg");
		sp.setExpression("Organization.extension('http://orgext').value.as(Reference)");
		ourClient.create().resource(sp).execute();

		mySearchParamRegistry.forceRefresh();

		Organization grandParent = new Organization();
		grandParent.setName("GRANDPARENT");
		IIdType grandParentId = ourClient.create().resource(grandParent).execute().getId().toUnqualifiedVersionless();

		Organization parent = new Organization();
		parent.setName("PARENT");
		parent.getPartOf().setReference(grandParentId.getValue());
		parent.addExtension("http://orgext", new Reference().setReference(grandParentId.getValue()));
		IIdType parentId = ourClient.create().resource(parent).execute().getId().toUnqualifiedVersionless();

		Organization org = new Organization();
		org.setName("ORGANIZATION");
		org.getPartOf().setReference(parentId.getValue());
		org.addExtension("http://orgext", new Reference().setReference(parentId.getValue()));
		IIdType orgId = ourClient.create().resource(org).execute().getId().toUnqualifiedVersionless();

		myCaptureQueriesListener.logSelectQueriesForCurrentThread();
		myCaptureQueriesListener.clear();

		Patient p = new Patient();
		p.getManagingOrganization().setReference(orgId.getValue());
		p.addExtension("http://patext", new Reference().setReference(orgId.getValue()));
		String pid = ourClient.create().resource(p).execute().getId().toUnqualified().getValue();

		List<String> idValues;

		// Regular search param
		idValues = searchAndReturnUnqualifiedIdValues(ourServerBase + "/Patient?organization=" + orgId.getValue());
		assertThat(idValues, contains(pid));

		idValues = searchAndReturnUnqualifiedIdValues(ourServerBase + "/Patient?organization.name=ORGANIZATION");
		assertThat(idValues, contains(pid));

		idValues = searchAndReturnUnqualifiedIdValues(ourServerBase + "/Patient?organization.partof.name=PARENT");
		assertThat(idValues, contains(pid));

		idValues = searchAndReturnUnqualifiedIdValues(ourServerBase + "/Patient?organization.partof.partof.name=GRANDPARENT");
		assertThat(idValues, contains(pid));

		// Search param on extension
		myCaptureQueriesListener.clear();
		idValues = searchAndReturnUnqualifiedIdValues(ourServerBase + "/Patient?extpatorg=" + orgId.getValue());
		myCaptureQueriesListener.logSelectQueries();
		assertThat(idValues, contains(pid));

		idValues = searchAndReturnUnqualifiedIdValues(ourServerBase + "/Patient?extpatorg.name=ORGANIZATION");
		assertThat(idValues, contains(pid));

		idValues = searchAndReturnUnqualifiedIdValues(ourServerBase + "/Patient?extpatorg.extorgorg.name=PARENT");
		assertThat(idValues, contains(pid));

		idValues = searchAndReturnUnqualifiedIdValues(ourServerBase + "/Patient?extpatorg.extorgorg.extorgorg.name=GRANDPARENT");
		assertThat(idValues, contains(pid));

	}

	@Test
	public void testSearchFetchPageBeyondEnd() {
		for (int i = 0; i < 10; i++) {
			Organization o = new Organization();
			o.setId("O" + i);
			o.setName("O" + i);
			IIdType oid = ourClient.update().resource(o).execute().getId().toUnqualifiedVersionless();
		}

		Bundle output = ourClient
			.search()
			.forResource("Organization")
			.count(3)
			.returnBundle(Bundle.class)
			.execute();

		String nextPageUrl = output.getLink("next").getUrl();
		String url = nextPageUrl.replace("_getpagesoffset=3", "_getpagesoffset=999");
		ourLog.info("Going to request URL: {}", url);

		output = ourClient
			.loadPage()
			.byUrl(url)
			.andReturnBundle(Bundle.class)
			.execute();
		assertEquals(0, output.getEntry().size());

	}

	@Test
	public void testDeleteConditional() {

		Patient p = new Patient();
		p.addName().setFamily("FAM").addGiven("GIV");
		IIdType id = myPatientDao.create(p).getId();

		ourClient.read().resource("Patient").withId(id.toUnqualifiedVersionless()).execute();

		ourClient
			.delete()
			.resourceConditionalByUrl("Patient?family=FAM&given=giv")
			.execute();

		try {
			ourClient.read().resource("Patient").withId(id.toUnqualifiedVersionless()).execute();
			fail();
		} catch (ResourceGoneException e) {
			// good
		}

	}

	@Test
	public void testResourceGoneIncludesVersion() {

		Patient p = new Patient();
		p.addName().setFamily("FAM").addGiven("GIV");
		IIdType id = myPatientDao.create(p).getId().toUnqualifiedVersionless();

		ourClient
			.delete()
			.resourceById(id)
			.execute();

		CapturingInterceptor captureInterceptor = new CapturingInterceptor();
		ourClient.registerInterceptor(captureInterceptor);

		try {
			ourClient.read().resource("Patient").withId(id.toUnqualifiedVersionless()).execute();
			fail();
		} catch (ResourceGoneException e) {
			// good
		}

		List<String> locationHeader = captureInterceptor.getLastResponse().getHeaders(Constants.HEADER_LOCATION);
		assertEquals(1, locationHeader.size());
		assertThat(locationHeader.get(0), containsString(id.getValue() + "/_history/2"));
	}

	@Test
	public void testUpdateWithNoBody() throws IOException {

		HttpPut httpPost = new HttpPut(ourServerBase + "/Patient/AAA");
		try (CloseableHttpResponse status = ourHttpClient.execute(httpPost)) {
			String responseContent = IOUtils.toString(status.getEntity().getContent(), StandardCharsets.UTF_8);
			ourLog.info(status.getStatusLine().toString());
			ourLog.info(responseContent);

			assertEquals(400, status.getStatusLine().getStatusCode());
			assertThat(responseContent, containsString("No body was supplied in request"));
		}

	}


	@Test
	public void testCreateWithNoBody() throws IOException {

		HttpPost httpPost = new HttpPost(ourServerBase + "/Patient");
		try (CloseableHttpResponse status = ourHttpClient.execute(httpPost)) {
			String responseContent = IOUtils.toString(status.getEntity().getContent(), StandardCharsets.UTF_8);
			ourLog.info(status.getStatusLine().toString());
			ourLog.info(responseContent);

			assertEquals(400, status.getStatusLine().getStatusCode());
			assertThat(responseContent, containsString("No body was supplied in request"));
		}

	}

	@Test
	public void testCreateWithClientAssignedId() throws IOException {

		// Create with client assigned ID
		Patient p = new Patient();
		p.setActive(true);
		p.setId("AAA");
		String encoded = myFhirCtx.newJsonParser().encodeResourceToString(p);
		HttpPut httpPut = new HttpPut(ourServerBase + "/Patient/AAA");
		httpPut.setEntity(new StringEntity(encoded, ContentType.parse("application/json+fhir")));
		try (CloseableHttpResponse status = ourHttpClient.execute(httpPut)) {
			String responseContent = IOUtils.toString(status.getEntity().getContent(), StandardCharsets.UTF_8);
			ourLog.info(status.getStatusLine().toString());
			ourLog.info(responseContent);

			assertEquals(201, status.getStatusLine().getStatusCode());
			assertThat(responseContent, containsString("true"));
		}

		// Delete
		HttpDelete httpDelete = new HttpDelete(ourServerBase + "/Patient/AAA");
		try (CloseableHttpResponse status = ourHttpClient.execute(httpDelete)) {
			assertEquals(200, status.getStatusLine().getStatusCode());
		}

		// Create it again
		p = new Patient();
		p.setActive(true);
		p.setId("AAA");
		encoded = myFhirCtx.newJsonParser().encodeResourceToString(p);
		httpPut = new HttpPut(ourServerBase + "/Patient/AAA");
		httpPut.setEntity(new StringEntity(encoded, ContentType.parse("application/json+fhir")));
		try (CloseableHttpResponse status = ourHttpClient.execute(httpPut)) {
			String responseContent = IOUtils.toString(status.getEntity().getContent(), StandardCharsets.UTF_8);
			ourLog.info(status.getStatusLine().toString());
			ourLog.info(responseContent);

			assertEquals(201, status.getStatusLine().getStatusCode());
			assertThat(responseContent, containsString("true"));
		}



	}


	@Before
	public void beforeDisableResultReuse() {
		myDaoConfig.setReuseCachedSearchResultsForMillis(null);
		mySearchCoordinatorSvcRaw = AopTestUtils.getTargetObject(mySearchCoordinatorSvc);
	}

	private void checkParamMissing(String paramName) throws IOException {
		HttpGet get = new HttpGet(ourServerBase + "/Observation?" + paramName + ":missing=false");
		CloseableHttpResponse resp = ourHttpClient.execute(get);
		resp.getEntity().getContent().close();
		assertEquals(200, resp.getStatusLine().getStatusCode());
	}


	private ArrayList<IBaseResource> genResourcesOfType(Bundle theRes, Class<? extends IBaseResource> theClass) {
		ArrayList<IBaseResource> retVal = new ArrayList<>();
		for (BundleEntryComponent next : theRes.getEntry()) {
			if (next.getResource() != null) {
				if (theClass.isAssignableFrom(next.getResource().getClass())) {
					retVal.add(next.getResource());
				}
			}
		}
		return retVal;
	}

	/**
	 * See #484
	 */
	@Test
	public void saveAndRetrieveBasicResource() throws IOException {
		String input = IOUtils.toString(getClass().getResourceAsStream("/basic-stu3.xml"), StandardCharsets.UTF_8);

		String respString = ourClient.transaction().withBundle(input).prettyPrint().execute();
		ourLog.info(respString);
		Bundle bundle = myFhirCtx.newXmlParser().parseResource(Bundle.class, respString);
		IdType id = new IdType(bundle.getEntry().get(0).getResponse().getLocation());

		Basic basic = ourClient.read().resource(Basic.class).withId(id).execute();
		List<Extension> exts = basic.getExtensionsByUrl("http://localhost:1080/hapi-fhir-jpaserver-example/baseDstu2/StructureDefinition/DateID");
		assertEquals(1, exts.size());
	}

	private List<String> searchAndReturnUnqualifiedIdValues(String theUri) throws IOException {
		List<String> ids;
		HttpGet get = new HttpGet(theUri);

		ourLog.info("About to perform search for: {}", theUri);

		try (CloseableHttpResponse response = ourHttpClient.execute(get)) {
			String resp = IOUtils.toString(response.getEntity().getContent(), StandardCharsets.UTF_8);
			ourLog.info(resp);
			Bundle bundle = myFhirCtx.newXmlParser().parseResource(Bundle.class, resp);
			ids = toUnqualifiedIdValues(bundle);
		}
		return ids;
	}

	private List<String> searchAndReturnUnqualifiedVersionlessIdValues(String uri) throws IOException {
		List<String> ids;
		HttpGet get = new HttpGet(uri);

		try (CloseableHttpResponse response = ourHttpClient.execute(get)) {
			String resp = IOUtils.toString(response.getEntity().getContent(), StandardCharsets.UTF_8);
			ourLog.info(resp);
			Bundle bundle = myFhirCtx.newXmlParser().parseResource(Bundle.class, resp);
			ids = toUnqualifiedVersionlessIdValues(bundle);
		}
		return ids;
	}

	@Test
	@Ignore
	public void test() throws IOException {
		HttpGet get = new HttpGet(ourServerBase + "/QuestionnaireResponse?_count=50&status=completed&questionnaire=ARIncenterAbsRecord&_lastUpdated=%3E" + UrlUtil.escapeUrlParam("=2018-01-01") + "&context.organization=O3435");
		ourLog.info("*** MAKING QUERY");
		ourHttpClient.execute(get);
		System.exit(0);
	}

	@Test
	public void testBundleCreate() throws Exception {
		IGenericClient client = ourClient;

		String resBody = IOUtils.toString(ResourceProviderR4Test.class.getResource("/r4/document-father.json"), StandardCharsets.UTF_8);
		IIdType id = client.create().resource(resBody).execute().getId();

		ourLog.info("Created: {}", id);

		Bundle bundle = client.read().resource(Bundle.class).withId(id).execute();

		ourLog.info(myFhirCtx.newJsonParser().setPrettyPrint(true).encodeResourceToString(bundle));
	}

	@Test
	public void testBundleCreateWithTypeTransaction() throws Exception {
		IGenericClient client = ourClient;

		String resBody = IOUtils.toString(ResourceProviderR4Test.class.getResource("/r4/document-father.json"), StandardCharsets.UTF_8);
		resBody = resBody.replace("\"type\": \"document\"", "\"type\": \"transaction\"");
		try {
			client.create().resource(resBody).execute();
			fail();
		} catch (UnprocessableEntityException e) {
			assertThat(e.getMessage(), containsString("Unable to store a Bundle resource on this server with a Bundle.type value of: transaction"));
		}
	}

	@Test
	public void testCodeSearch() {
		Subscription subs = new Subscription();
		subs.setStatus(SubscriptionStatus.ACTIVE);
		subs.getChannel().setType(SubscriptionChannelType.WEBSOCKET);
		subs.setCriteria("Observation?");
		IIdType id = ourClient.create().resource(subs).execute().getId().toUnqualifiedVersionless();

		//@formatter:off
		Bundle resp = ourClient
			.search()
			.forResource(Subscription.class)
			.where(Subscription.TYPE.exactly().code(SubscriptionChannelType.WEBSOCKET.toCode()))
			.and(Subscription.STATUS.exactly().code(SubscriptionStatus.ACTIVE.toCode()))
			.returnBundle(Bundle.class)
			.execute();
		//@formatter:off

		assertThat(toUnqualifiedVersionlessIds(resp), contains(id));

		//@formatter:off
		resp = ourClient
			.search()
			.forResource(Subscription.class)
			.where(Subscription.TYPE.exactly().systemAndCode(SubscriptionChannelType.WEBSOCKET.getSystem(), SubscriptionChannelType.WEBSOCKET.toCode()))
			.and(Subscription.STATUS.exactly().systemAndCode(SubscriptionStatus.ACTIVE.getSystem(), SubscriptionStatus.ACTIVE.toCode()))
			.returnBundle(Bundle.class)
			.execute();
		//@formatter:off

		assertThat(toUnqualifiedVersionlessIds(resp), contains(id));

		//@formatter:off
		resp = ourClient
			.search()
			.forResource(Subscription.class)
			.where(Subscription.TYPE.exactly().systemAndCode(SubscriptionChannelType.WEBSOCKET.getSystem(), SubscriptionChannelType.WEBSOCKET.toCode()))
			.and(Subscription.STATUS.exactly().systemAndCode("foo", SubscriptionStatus.ACTIVE.toCode()))
			.returnBundle(Bundle.class)
			.execute();
		//@formatter:off

		assertThat(toUnqualifiedVersionlessIds(resp), empty());

	}

	@Test
	public void testCountParam() {
		List<IBaseResource> resources = new ArrayList<>();
		for (int i = 0; i < 100; i++) {
			Organization org = new Organization();
			org.setName("rpr4_testCountParam_01");
			resources.add(org);
		}
		ourClient.transaction().withResources(resources).prettyPrint().encodedXml().execute();

		Bundle found = ourClient
			.search()
			.forResource(Organization.class)
			.where(Organization.NAME.matches().value("rpr4_testCountParam_01"))
			.count(10)
			.returnBundle(Bundle.class)
			.execute();
		assertEquals(10, found.getEntry().size());

		found = ourClient.search().forResource(Organization.class).where(Organization.NAME.matches().value("rpr4_testCountParam_01")).count(999).returnBundle(Bundle.class).execute();
		assertEquals(50, found.getEntry().size());

	}

	@Test
	public void testCreateConditionalWithPreferRepresentation() {
		Patient p = new Patient();
		p.setActive(false);
		p.addIdentifier().setSystem("foo").setValue("bar");
		IIdType id = ourClient.create().resource(p).execute().getId();

		p = new Patient();
		p.setId(id);
		p.setActive(true);
		p.addIdentifier().setSystem("foo").setValue("bar");
		ourClient.update().resource(p).execute().getId();

		// Now conditional create
		p = new Patient();
		p.setActive(true);
		p.setBirthDateElement(new DateType("2011-01-01"));
		p.addIdentifier().setSystem("foo").setValue("bar");
		MethodOutcome outcome = ourClient
			.create()
			.resource(p)
			.conditionalByUrl("Patient?identifier=foo|bar")
			.prefer(PreferHeader.PreferReturnEnum.REPRESENTATION)
			.execute();

		assertEquals(id.getIdPart(), outcome.getId().getIdPart());
		assertEquals("2", outcome.getId().getVersionIdPart());
		p = (Patient) outcome.getResource();
		assertNull(p.getBirthDate());
	}


	/**
	 * See #438
	 */
	@Test
	public void testCreateAndUpdateBinary() throws Exception {
		byte[] arr = {1, 21, 74, 123, -44};
		Binary binary = new Binary();
		binary.setContent(arr);
		binary.setContentType("dansk");

		IIdType resource = ourClient.create().resource(binary).execute().getId();

		Binary fromDB = ourClient.read().resource(Binary.class).withId(resource.toVersionless()).execute();
		assertEquals("1", fromDB.getIdElement().getVersionIdPart());

		arr[0] = 2;
		HttpPut putRequest = new HttpPut(ourServerBase + "/Binary/" + resource.getIdPart());
		putRequest.setEntity(new ByteArrayEntity(arr, ContentType.parse("dansk")));
		CloseableHttpResponse resp = ourHttpClient.execute(putRequest);
		try {
			assertEquals(200, resp.getStatusLine().getStatusCode());
			assertEquals(resource.withVersion("2").getValue(), resp.getFirstHeader("Content-Location").getValue());
		} finally {
			resp.close();
		}

		fromDB = ourClient.read().resource(Binary.class).withId(resource.toVersionless()).execute();
		assertEquals("2", fromDB.getIdElement().getVersionIdPart());

		arr[0] = 3;
		fromDB.setContent(arr);
		String encoded = myFhirCtx.newJsonParser().encodeResourceToString(fromDB);
		putRequest = new HttpPut(ourServerBase + "/Binary/" + resource.getIdPart());
		putRequest.setEntity(new StringEntity(encoded, ContentType.parse("application/json+fhir")));
		resp = ourHttpClient.execute(putRequest);
		try {
			assertEquals(200, resp.getStatusLine().getStatusCode());
			assertEquals(resource.withVersion("3").getValue(), resp.getFirstHeader(Constants.HEADER_CONTENT_LOCATION).getValue());
		} finally {
			resp.close();
		}

		fromDB = ourClient.read().resource(Binary.class).withId(resource.toVersionless()).execute();
		assertEquals("3", fromDB.getIdElement().getVersionIdPart());

		// Now an update with the wrong ID in the body

		arr[0] = 4;
		binary.setId("");
		encoded = myFhirCtx.newJsonParser().encodeResourceToString(binary);
		putRequest = new HttpPut(ourServerBase + "/Binary/" + resource.getIdPart());
		putRequest.setEntity(new StringEntity(encoded, ContentType.parse("application/json+fhir")));
		resp = ourHttpClient.execute(putRequest);
		try {
			assertEquals(400, resp.getStatusLine().getStatusCode());
		} finally {
			resp.close();
		}

		fromDB = ourClient.read().resource(Binary.class).withId(resource.toVersionless()).execute();
		assertEquals("3", fromDB.getIdElement().getVersionIdPart());

	}

	/**
	 * Issue submitted by Bryn
	 */
	@Test
	public void testCreateBundle() throws IOException {
		String input = IOUtils.toString(getClass().getResourceAsStream("/bryn-bundle.json"), StandardCharsets.UTF_8);
		Validate.notNull(input);
		ourClient.create().resource(input).execute();
	}

	@Test
	public void testCreateConditional() {
		Patient patient = new Patient();
		patient.addIdentifier().setSystem("http://uhn.ca/mrns").setValue("100");
		patient.addName().setFamily("Tester").addGiven("Raghad");

		MethodOutcome output1 = ourClient.update().resource(patient).conditionalByUrl("Patient?identifier=http://uhn.ca/mrns|100").execute();

		patient = new Patient();
		patient.addIdentifier().setSystem("http://uhn.ca/mrns").setValue("100");
		patient.addName().setFamily("Tester").addGiven("Raghad");

		MethodOutcome output2 = ourClient.update().resource(patient).conditionalByUrl("Patient?identifier=http://uhn.ca/mrns|100").execute();

		assertEquals(output1.getId().getIdPart(), output2.getId().getIdPart());
	}

	@Test
	public void testCreateIncludesRequestValidatorInterceptorOutcome() {
		RequestValidatingInterceptor interceptor = new RequestValidatingInterceptor();
		assertTrue(interceptor.isAddValidationResultsToResponseOperationOutcome());
		interceptor.setFailOnSeverity(null);

		ourRestServer.registerInterceptor(interceptor);
		ourClient.registerInterceptor(new IClientInterceptor() {
			@Override
			public void interceptRequest(IHttpRequest theRequest) {
				theRequest.addHeader(Constants.HEADER_PREFER, Constants.HEADER_PREFER_RETURN + "=" + Constants.HEADER_PREFER_RETURN_OPERATION_OUTCOME);
			}

			@Override
			public void interceptResponse(IHttpResponse theResponse) {               // TODO Auto-generated method stu
			}

		});
		try {
			// Missing status, which is mandatory
			Observation obs = new Observation();
			obs.addIdentifier().setSystem("urn:foo").setValue("bar");
			IBaseResource outcome = ourClient.create().resource(obs).execute().getOperationOutcome();

			String encodedOo = myFhirCtx.newJsonParser().setPrettyPrint(true).encodeResourceToString(outcome);
			ourLog.info(encodedOo);
			assertThat(encodedOo, containsString("cvc-complex-type.2.4.b"));
			assertThat(encodedOo, containsString("Successfully created resource \\\"Observation/"));

			interceptor.setAddValidationResultsToResponseOperationOutcome(false);
			outcome = ourClient.create().resource(obs).execute().getOperationOutcome();
			encodedOo = myFhirCtx.newJsonParser().setPrettyPrint(true).encodeResourceToString(outcome);
			ourLog.info(encodedOo);
			assertThat(encodedOo, not(containsString("cvc-complex-type.2.4.b")));
			assertThat(encodedOo, containsString("Successfully created resource \\\"Observation/"));

		} finally {
			ourRestServer.unregisterInterceptor(interceptor);
		}
	}

	@Test
	@Ignore
	public void testCreateQuestionnaireResponseWithValidation() {
		CodeSystem cs = new CodeSystem();
		cs.setUrl("http://urn/system");
		cs.addConcept().setCode("code0");
		ourClient.create().resource(cs).execute();

		ValueSet options = new ValueSet();
		options.getCompose().addInclude().setSystem("http://urn/system");
		IIdType optId = ourClient.create().resource(options).execute().getId();

		Questionnaire q = new Questionnaire();
		q.addItem().setLinkId("link0").setRequired(false).setType(QuestionnaireItemType.CHOICE).setAnswerValueSet((optId.getValue()));
		IIdType qId = ourClient.create().resource(q).execute().getId();

		QuestionnaireResponse qa;

		// Good code

		qa = new QuestionnaireResponse();
		qa.setQuestionnaire(qId.toUnqualifiedVersionless().getValue());
		qa.addItem().setLinkId("link0").addAnswer().setValue(new Coding().setSystem("urn:system").setCode("code0"));
		ourClient.create().resource(qa).execute();

		// Bad code

		qa = new QuestionnaireResponse();
		qa.setQuestionnaire(qId.toUnqualifiedVersionless().getValue());
		qa.addItem().setLinkId("link0").addAnswer().setValue(new Coding().setSystem("urn:system").setCode("code1"));
		try {
			ourClient.create().resource(qa).execute();
			fail();
		} catch (UnprocessableEntityException e) {
			assertThat(e.getMessage(), containsString("Question with linkId[link0]"));
		}
	}

	@Test
	public void testSearchByExternalReference() {
		myDaoConfig.setAllowExternalReferences(true);

		Patient patient = new Patient();
		patient.addName().setFamily("FooName");
		IIdType patientId = ourClient.create().resource(patient).execute().getId();

		//Reference patientReference = new Reference("Patient/" + patientId.getIdPart()); <--- this works
		Reference patientReference = new Reference(patientId); // <--- this is seen as an external reference

		Media media = new Media();
		Attachment attachment = new Attachment();
		attachment.setLanguage("ENG");
		media.setContent(attachment);
		media.setSubject(patientReference);
		IIdType mediaId = ourClient.create().resource(media).execute().getId();

		// Search for wrong type
		Bundle returnedBundle = ourClient.search()
			.forResource(Observation.class)
			.where(Observation.ENCOUNTER.hasId(patientReference.getReference()))
			.returnBundle(Bundle.class)
			.execute();
		assertEquals(0, returnedBundle.getEntry().size());

		// Search for right type
		returnedBundle = ourClient.search()
			.forResource(Media.class)
			.where(Media.SUBJECT.hasId(patientReference.getReference()))
			.returnBundle(Bundle.class)
			.execute();
		assertEquals(mediaId, returnedBundle.getEntryFirstRep().getResource().getIdElement());
	}

	@Test
	public void testCreateResourceConditional() throws IOException {
		String methodName = "testCreateResourceConditional";

		Patient pt = new Patient();
		pt.addName().setFamily(methodName);
		String resource = myFhirCtx.newXmlParser().encodeResourceToString(pt);

		HttpPost post = new HttpPost(ourServerBase + "/Patient");
		post.addHeader(Constants.HEADER_IF_NONE_EXIST, "Patient?name=" + methodName);
		post.setEntity(new StringEntity(resource, ContentType.create(Constants.CT_FHIR_XML, "UTF-8")));
		CloseableHttpResponse response = ourHttpClient.execute(post);
		IdType id;
		try {
			assertEquals(201, response.getStatusLine().getStatusCode());
			String newIdString = response.getFirstHeader(Constants.HEADER_LOCATION_LC).getValue();
			assertThat(newIdString, startsWith(ourServerBase + "/Patient/"));
			id = new IdType(newIdString);
		} finally {
			response.close();
		}

		post = new HttpPost(ourServerBase + "/Patient");
		post.setEntity(new StringEntity(resource, ContentType.create(Constants.CT_FHIR_XML, "UTF-8")));
		post.addHeader(Constants.HEADER_IF_NONE_EXIST, "Patient?name=" + methodName);
		response = ourHttpClient.execute(post);
		try {
			assertEquals(200, response.getStatusLine().getStatusCode());
			String newIdString = response.getFirstHeader(Constants.HEADER_LOCATION_LC).getValue();
			assertEquals(id.getValue(), newIdString); // version should match for conditional create
		} finally {
			response.close();
		}

	}

	@Test
	public void testCreateResourceConditionalComplex() throws IOException {
		Patient pt = new Patient();
		pt.addIdentifier().setSystem("http://general-hospital.co.uk/Identifiers").setValue("09832345234543876876");
		String resource = myFhirCtx.newXmlParser().encodeResourceToString(pt);

		HttpPost post = new HttpPost(ourServerBase + "/Patient");
		post.addHeader(Constants.HEADER_IF_NONE_EXIST, "Patient?identifier=http://general-hospital.co.uk/Identifiers|09832345234543876876");
		post.setEntity(new StringEntity(resource, ContentType.create(Constants.CT_FHIR_XML, "UTF-8")));

		IdType id;
		CloseableHttpResponse response = ourHttpClient.execute(post);
		try {
			assertEquals(201, response.getStatusLine().getStatusCode());
			String newIdString = response.getFirstHeader(Constants.HEADER_LOCATION_LC).getValue();
			assertThat(newIdString, startsWith(ourServerBase + "/Patient/"));
			id = new IdType(newIdString);
		} finally {
			response.close();
		}

		IdType id2;
		response = ourHttpClient.execute(post);
		try {
			assertEquals(200, response.getStatusLine().getStatusCode());
			String newIdString = response.getFirstHeader(Constants.HEADER_LOCATION_LC).getValue();
			assertThat(newIdString, startsWith(ourServerBase + "/Patient/"));
			id2 = new IdType(newIdString);
		} finally {
			response.close();
		}

//		//@formatter:off
//		IIdType id3 = ourClient
//			.update()
//			.resource(pt)
//			.conditionalByUrl("Patient?identifier=http://general-hospital.co.uk/Identifiers|09832345234543876876")
//			.execute().getId();
//		//@formatter:on

		assertEquals(id.getValue(), id2.getValue());
	}

	@Test
	public void testCreateResourceReturnsRepresentationByDefault() throws IOException {
		String resource = "<Patient xmlns=\"http://hl7.org/fhir\"></Patient>";

		HttpPost post = new HttpPost(ourServerBase + "/Patient");
		post.setEntity(new StringEntity(resource, ContentType.create(Constants.CT_FHIR_XML, "UTF-8")));

		CloseableHttpResponse response = ourHttpClient.execute(post);
		try {
			assertEquals(201, response.getStatusLine().getStatusCode());
			String respString = IOUtils.toString(response.getEntity().getContent(), StandardCharsets.UTF_8);
			ourLog.info(response.toString());
			ourLog.info(respString);
			assertThat(respString, startsWith("<Patient xmlns=\"http://hl7.org/fhir\">"));
			assertThat(respString, endsWith("</Patient>"));
		} finally {
			response.getEntity().getContent().close();
			response.close();
		}
	}

	@Test
	public void testCreateResourceReturnsOperationOutcome() throws IOException {
		String resource = "<Patient xmlns=\"http://hl7.org/fhir\"></Patient>";

		HttpPost post = new HttpPost(ourServerBase + "/Patient");
		post.setEntity(new StringEntity(resource, ContentType.create(Constants.CT_FHIR_XML, "UTF-8")));
		post.addHeader(Constants.HEADER_PREFER, Constants.HEADER_PREFER_RETURN + "=" + Constants.HEADER_PREFER_RETURN_OPERATION_OUTCOME);

		CloseableHttpResponse response = ourHttpClient.execute(post);
		try {
			assertEquals(201, response.getStatusLine().getStatusCode());
			String respString = IOUtils.toString(response.getEntity().getContent(), StandardCharsets.UTF_8);
			ourLog.info(response.toString());
			ourLog.info(respString);
			assertThat(respString, containsString("<OperationOutcome xmlns=\"http://hl7.org/fhir\">"));
		} finally {
			response.getEntity().getContent().close();
			response.close();
		}
	}

	@Test
	public void testCreateResourceWithNumericId() throws IOException {
		String resource = "<Patient xmlns=\"http://hl7.org/fhir\"><id value=\"2\"/></Patient>";

		HttpPost post = new HttpPost(ourServerBase + "/Patient/2");
		post.setEntity(new StringEntity(resource, ContentType.create(Constants.CT_FHIR_XML, "UTF-8")));

		CloseableHttpResponse response = ourHttpClient.execute(post);
		try {
			String responseString = IOUtils.toString(response.getEntity().getContent(), StandardCharsets.UTF_8);
			ourLog.info(responseString);
			assertEquals(400, response.getStatusLine().getStatusCode());
			OperationOutcome oo = myFhirCtx.newXmlParser().parseResource(OperationOutcome.class, responseString);
			assertEquals("Can not create resource with ID \"2\", ID must not be supplied on a create (POST) operation (use an HTTP PUT / update operation if you wish to supply an ID)",
				oo.getIssue().get(0).getDiagnostics());

		} finally {
			response.getEntity().getContent().close();
			response.close();
		}
	}

	@Test
	public void testCreateWithForcedId() {
		String methodName = "testCreateWithForcedId";

		Patient p = new Patient();
		p.addName().setFamily(methodName);
		p.setId(methodName);

		IIdType optId = ourClient.update().resource(p).execute().getId();
		assertEquals(methodName, optId.getIdPart());
		assertEquals("1", optId.getVersionIdPart());
	}

	@Test
	public void testDeepChaining() {
		Location l1 = new Location();
		l1.getNameElement().setValue("testDeepChainingL1");
		IIdType l1id = ourClient.create().resource(l1).execute().getId();

		Location l2 = new Location();
		l2.getNameElement().setValue("testDeepChainingL2");
		l2.getPartOf().setReferenceElement(l1id.toVersionless().toUnqualified());
		IIdType l2id = ourClient.create().resource(l2).execute().getId();

		Encounter e1 = new Encounter();
		e1.addIdentifier().setSystem("urn:foo").setValue("testDeepChainingE1");
		e1.getStatusElement().setValue(EncounterStatus.INPROGRESS);
		EncounterLocationComponent location = e1.addLocation();
		location.getLocation().setReferenceElement(l2id.toUnqualifiedVersionless());
		location.setPeriod(new Period().setStart(new Date(), TemporalPrecisionEnum.SECOND).setEnd(new Date(), TemporalPrecisionEnum.SECOND));
		IIdType e1id = ourClient.create().resource(e1).execute().getId();

		Bundle res = ourClient.search()
			.forResource(Encounter.class)
			.where(Encounter.IDENTIFIER.exactly().systemAndCode("urn:foo", "testDeepChainingE1"))
			.include(Encounter.INCLUDE_LOCATION.asRecursive())
			.include(Location.INCLUDE_PARTOF.asRecursive())
			.returnBundle(Bundle.class)
			.execute();

		ourLog.info(myFhirCtx.newXmlParser().setPrettyPrint(true).encodeResourceToString(res));

		assertEquals(3, res.getEntry().size());
		assertEquals(1, genResourcesOfType(res, Encounter.class).size());
		assertEquals(e1id.toUnqualifiedVersionless(), genResourcesOfType(res, Encounter.class).get(0).getIdElement().toUnqualifiedVersionless());

	}

	@Test
	public void testReferenceOfWrongType() {
		Group l2 = new Group();
		l2.setActive(true);
		IIdType l2id = ourClient.create().resource(l2).execute().getId();

		Encounter e1 = new Encounter();
		e1.getStatusElement().setValue(EncounterStatus.INPROGRESS);
		e1.getSubject().setReference(l2id.toUnqualifiedVersionless().getValue());
		IIdType e1id = ourClient.create().resource(e1).execute().getId();

		// Wrong type
		Bundle res = ourClient.search()
			.forResource(Encounter.class)
			.include(Encounter.INCLUDE_PATIENT.asRecursive())
			.returnBundle(Bundle.class)
			.execute();

		ourLog.info(myFhirCtx.newXmlParser().setPrettyPrint(true).encodeResourceToString(res));

		assertEquals(1, res.getEntry().size());
		assertEquals(1, genResourcesOfType(res, Encounter.class).size());
		assertEquals(e1id.toUnqualifiedVersionless(), genResourcesOfType(res, Encounter.class).get(0).getIdElement().toUnqualifiedVersionless());

		// Right type
		res = ourClient.search()
			.forResource(Encounter.class)
			.include(Encounter.INCLUDE_SUBJECT.asRecursive())
			.returnBundle(Bundle.class)
			.execute();

		ourLog.info(myFhirCtx.newXmlParser().setPrettyPrint(true).encodeResourceToString(res));

		assertEquals(2, res.getEntry().size());
		assertEquals(1, genResourcesOfType(res, Encounter.class).size());
		assertEquals(1, genResourcesOfType(res, Group.class).size());

	}

	@Test
	public void testDeleteConditionalMultiple() {
		String methodName = "testDeleteConditionalMultiple";

		myDaoConfig.setAllowMultipleDelete(false);

		Patient p = new Patient();
		p.addIdentifier().setSystem("urn:system").setValue(methodName);
		p.addName().setFamily("FAM1");
		IIdType id1 = myPatientDao.create(p, mySrd).getId().toUnqualifiedVersionless();

		p = new Patient();
		p.addIdentifier().setSystem("urn:system").setValue(methodName);
		p.addName().setFamily("FAM2");
		IIdType id2 = myPatientDao.create(p, mySrd).getId().toUnqualifiedVersionless();

		try {
			//@formatter:off
			ourClient
				.delete()
				.resourceConditionalByType(Patient.class)
				.where(Patient.IDENTIFIER.exactly().code(methodName))
				.execute();
			//@formatter:on
			fail();
		} catch (PreconditionFailedException e) {
			assertEquals("HTTP 412 Precondition Failed: Failed to DELETE resource with match URL \"Patient?identifier=testDeleteConditionalMultiple\" because this search matched 2 resources",
				e.getMessage());
		}

		// Not deleted yet..
		ourClient.read().resource("Patient").withId(id1).execute();
		ourClient.read().resource("Patient").withId(id2).execute();

		myDaoConfig.setAllowMultipleDelete(true);

		//@formatter:off
		IBaseOperationOutcome response = ourClient
			.delete()
			.resourceConditionalByType(Patient.class)
			.where(Patient.IDENTIFIER.exactly().code(methodName))
			.execute();
		//@formatter:on

		String encoded = myFhirCtx.newXmlParser().encodeResourceToString(response);
		ourLog.info(encoded);
		assertThat(encoded, containsString(
			"<issue><severity value=\"information\"/><code value=\"informational\"/><diagnostics value=\"Successfully deleted 2 resource(s) in "));
		try {
			ourClient.read().resource("Patient").withId(id1).execute();
			fail();
		} catch (ResourceGoneException e) {
			// good
		}
		try {
			ourClient.read().resource("Patient").withId(id2).execute();
			fail();
		} catch (ResourceGoneException e) {
			// good
		}
	}

	@Test
	public void testDeleteConditionalNoMatches() throws Exception {
		String methodName = "testDeleteConditionalNoMatches";

		HttpDelete delete = new HttpDelete(ourServerBase + "/Patient?identifier=" + methodName);
		try (CloseableHttpResponse resp = ourHttpClient.execute(delete)) {
			ourLog.info(resp.toString());
			String response = IOUtils.toString(resp.getEntity().getContent(), StandardCharsets.UTF_8);
			ourLog.info(response);
			assertEquals(200, resp.getStatusLine().getStatusCode());
			assertThat(response, containsString(
				"<issue><severity value=\"warning\"/><code value=\"not-found\"/><diagnostics value=\"Unable to find resource matching URL &quot;Patient?identifier=testDeleteConditionalNoMatches&quot;. Deletion failed.\"/></issue>"));
		}

	}

	@Test
	public void testDeleteInvalidReference() throws IOException {
		HttpDelete delete = new HttpDelete(ourServerBase + "/Patient");
		try (CloseableHttpResponse response = ourHttpClient.execute(delete)) {
			String responseString = IOUtils.toString(response.getEntity().getContent(), StandardCharsets.UTF_8);
			ourLog.info(responseString);
			assertEquals(400, response.getStatusLine().getStatusCode());
			assertThat(responseString, containsString("Can not perform delete, no ID provided"));
		}
	}

	/**
	 * Test for #345
	 */
	@Test
	public void testDeleteNormal() {
		Patient p = new Patient();
		p.addName().setFamily("FAM");
		IIdType id = ourClient.create().resource(p).execute().getId().toUnqualifiedVersionless();

		ourClient.read().resource(Patient.class).withId(id).execute();

		ourClient.delete().resourceById(id).execute();

		try {
			ourClient.read().resource(Patient.class).withId(id).execute();
			fail();
		} catch (ResourceGoneException e) {
			// good
		}
	}


	@Test
	@Ignore
	public void testQuery() throws IOException {
		ourLog.info("** Performing Search");
		HttpGet read = new HttpGet(ourServerBase + "/MedicationRequest?category=community&identifier=urn:oid:2.16.840.1.113883.3.7418.12.3%7C&intent=order&medication.code:text=calcitriol,hectorol,Zemplar,rocaltrol,vectical,vitamin%20D,doxercalciferol,paricalcitol&status=active,completed");
		try (CloseableHttpResponse response = ourHttpClient.execute(read)) {
			ourLog.info(response.toString());
		}
		ourLog.info("** DONE Performing Search");

	}

	@Test
	public void testDeleteResourceConditional1() throws IOException {
		String methodName = "testDeleteResourceConditional1";

		Patient pt = new Patient();
		pt.addName().setFamily(methodName);
		String resource = myFhirCtx.newXmlParser().encodeResourceToString(pt);

		HttpPost post = new HttpPost(ourServerBase + "/Patient");
		post.setEntity(new StringEntity(resource, ContentType.create(Constants.CT_FHIR_XML, "UTF-8")));
		CloseableHttpResponse response = ourHttpClient.execute(post);
		IdType id;
		try {
			assertEquals(201, response.getStatusLine().getStatusCode());
			String newIdString = response.getFirstHeader(Constants.HEADER_LOCATION_LC).getValue();
			assertThat(newIdString, startsWith(ourServerBase + "/Patient/"));
			id = new IdType(newIdString);
		} finally {
			response.close();
		}

		HttpDelete delete = new HttpDelete(ourServerBase + "/Patient?name=" + methodName);
		response = ourHttpClient.execute(delete);
		try {
			assertEquals(200, response.getStatusLine().getStatusCode());
			String resp = IOUtils.toString(response.getEntity().getContent(), StandardCharsets.UTF_8);
			ourLog.info(resp);
			OperationOutcome oo = myFhirCtx.newXmlParser().parseResource(OperationOutcome.class, resp);
			assertThat(oo.getIssueFirstRep().getDiagnostics(), startsWith("Successfully deleted 1 resource(s) in "));
		} finally {
			response.close();
		}

		HttpGet read = new HttpGet(ourServerBase + "/Patient/" + id.getIdPart());
		response = ourHttpClient.execute(read);
		try {
			ourLog.info(response.toString());
			assertEquals(Constants.STATUS_HTTP_410_GONE, response.getStatusLine().getStatusCode());
			String resp = IOUtils.toString(response.getEntity().getContent(), StandardCharsets.UTF_8);
			ourLog.info(resp);
			OperationOutcome oo = myFhirCtx.newXmlParser().parseResource(OperationOutcome.class, resp);
			assertThat(oo.getIssueFirstRep().getDiagnostics(), startsWith("Resource was deleted at"));
		} finally {
			response.close();
		}

		// Delete should now have no matches

		delete = new HttpDelete(ourServerBase + "/Patient?name=" + methodName);
		response = ourHttpClient.execute(delete);
		try {
			assertEquals(200, response.getStatusLine().getStatusCode());
			String resp = IOUtils.toString(response.getEntity().getContent(), StandardCharsets.UTF_8);
			ourLog.info(resp);
			OperationOutcome oo = myFhirCtx.newXmlParser().parseResource(OperationOutcome.class, resp);
			assertThat(oo.getIssueFirstRep().getDiagnostics(), startsWith("Unable to find resource matching URL \"Patient?name=testDeleteResourceConditional1\". Deletion failed."));
		} finally {
			response.close();
		}

	}

	/**
	 * Based on email from Rene Spronk
	 */
	@Test
	public void testDeleteResourceConditional2() throws Exception {
		String methodName = "testDeleteResourceConditional2";

		Patient pt = new Patient();
		pt.addName().setFamily(methodName);
		pt.addIdentifier().setSystem("http://ghh.org/patient").setValue(methodName);
		String resource = myFhirCtx.newXmlParser().encodeResourceToString(pt);

		HttpPost post = new HttpPost(ourServerBase + "/Patient");
		post.setEntity(new StringEntity(resource, ContentType.create(Constants.CT_FHIR_XML, "UTF-8")));
		CloseableHttpResponse response = ourHttpClient.execute(post);
		IdType id;
		try {
			assertEquals(201, response.getStatusLine().getStatusCode());
			String newIdString = response.getFirstHeader(Constants.HEADER_LOCATION_LC).getValue();
			assertThat(newIdString, startsWith(ourServerBase + "/Patient/"));
			id = new IdType(newIdString);
		} finally {
			response.close();
		}

		/*
		 * Try it with a raw socket call. The Apache client won't let us use the unescaped "|" in the URL but we want to make sure that works too..
		 */
		Socket sock = new Socket();
		sock.setSoTimeout(3000);
		try {
			sock.connect(new InetSocketAddress("localhost", ourPort));
			sock.getOutputStream().write(("DELETE /fhir/context/Patient?identifier=http://ghh.org/patient|" + methodName + " HTTP/1.1\n").getBytes(StandardCharsets.UTF_8));
			sock.getOutputStream().write("Host: localhost\n".getBytes(StandardCharsets.UTF_8));
			sock.getOutputStream().write("\n".getBytes(StandardCharsets.UTF_8));

			BufferedReader socketInput = new BufferedReader(new InputStreamReader(sock.getInputStream()));

			// String response = "";
			StringBuilder b = new StringBuilder();
			char[] buf = new char[1000];
			while (socketInput.read(buf) != -1) {
				b.append(buf);
			}
			String resp = b.toString();

			ourLog.info("Resp: {}", resp);
		} catch (SocketTimeoutException e) {
			e.printStackTrace();
		} finally {
			sock.close();
		}

		Thread.sleep(1000);

		HttpGet read = new HttpGet(ourServerBase + "/Patient/" + id.getIdPart());
		response = ourHttpClient.execute(read);
		try {
			ourLog.info(response.toString());
			assertEquals(Constants.STATUS_HTTP_410_GONE, response.getStatusLine().getStatusCode());
		} finally {
			response.close();
		}

	}

	@Test
	public void testDeleteReturnsOperationOutcome() {
		Patient p = new Patient();
		p.addName().setFamily("FAM");
		IIdType id = ourClient.create().resource(p).execute().getId().toUnqualifiedVersionless();

		IBaseOperationOutcome resp = ourClient.delete().resourceById(id).execute();
		OperationOutcome oo = (OperationOutcome) resp;
		assertThat(oo.getIssueFirstRep().getDiagnostics(), startsWith("Successfully deleted 1 resource(s) in "));
	}

	/**
	 * See issue #52
	 */
	@Test
	public void testDocumentManifestResources() throws Exception {
		myFhirCtx.getResourceDefinition(Practitioner.class);
		myFhirCtx.getResourceDefinition(DocumentManifest.class);

		IGenericClient client = ourClient;

		int initialSize = client.search().forResource(DocumentManifest.class).returnBundle(Bundle.class).execute().getEntry().size();

		String resBody = IOUtils.toString(ResourceProviderR4Test.class.getResource("/r4/documentmanifest.json"), StandardCharsets.UTF_8);
		client.create().resource(resBody).execute();

		int newSize = client.search().forResource(DocumentManifest.class).returnBundle(Bundle.class).execute().getEntry().size();

		assertEquals(1, newSize - initialSize);

	}

	/**
	 * See issue #52
	 */
	@Test
	public void testDocumentReferenceResources() throws Exception {
		IGenericClient client = ourClient;

		int initialSize = client.search().forResource(DocumentReference.class).returnBundle(Bundle.class).execute().getEntry().size();

		String resBody = IOUtils.toString(ResourceProviderR4Test.class.getResource("/r4/documentreference.json"), StandardCharsets.UTF_8);
		client.create().resource(resBody).execute();

		int newSize = client.search().forResource(DocumentReference.class).returnBundle(Bundle.class).execute().getEntry().size();

		assertEquals(1, newSize - initialSize);

	}

	@Test
	public void testElements() throws IOException {
		DiagnosticReport dr = new DiagnosticReport();
		dr.setStatus(DiagnosticReport.DiagnosticReportStatus.FINAL);
		dr.getCode().setText("CODE TEXT");
		ourClient.create().resource(dr).execute();

		HttpGet get = new HttpGet(ourServerBase + "/DiagnosticReport?_include=DiagnosticReport:result&_elements:exclude=DiagnosticReport&_elements=DiagnosticReport.status,Observation.value,Observation.code,Observation.subject&_pretty=true");
		try (CloseableHttpResponse response = ourHttpClient.execute(get)) {
			assertEquals(200, response.getStatusLine().getStatusCode());
			String output = IOUtils.toString(response.getEntity().getContent(), StandardCharsets.UTF_8);
			assertThat(output, not(containsString("<Diagn")));
			ourLog.info(output);
		}
	}

	@Test
	public void testEmptySearch() {
		Bundle responseBundle;

		responseBundle = ourClient.search().forResource(Patient.class).returnBundle(Bundle.class).execute();
		assertEquals(0, responseBundle.getTotal());

		responseBundle = ourClient.search().forResource(Patient.class).where(Patient.NAME.matches().value("AAA")).returnBundle(Bundle.class).execute();
		assertEquals(0, responseBundle.getTotal());

		responseBundle = ourClient.search().forResource(Patient.class).where(new StringClientParam("_content").matches().value("AAA")).returnBundle(Bundle.class).execute();
		assertEquals(0, responseBundle.getTotal());

	}

	@Test
	public void testEverythingEncounterInstance() {
		String methodName = "testEverythingEncounterInstance";

		Organization org1parent = new Organization();
		org1parent.setId("org1parent");
		org1parent.setName(methodName + "1parent");
		IIdType orgId1parent = ourClient.update().resource(org1parent).execute().getId().toUnqualifiedVersionless();

		Organization org1 = new Organization();
		org1.setName(methodName + "1");
		org1.getPartOf().setReferenceElement(orgId1parent);
		IIdType orgId1 = ourClient.create().resource(org1).execute().getId().toUnqualifiedVersionless();

		Patient p = new Patient();
		p.addName().setFamily(methodName);
		p.getManagingOrganization().setReferenceElement(orgId1);
		IIdType patientId = ourClient.create().resource(p).execute().getId().toUnqualifiedVersionless();

		Organization org2 = new Organization();
		org2.setName(methodName + "1");
		IIdType orgId2 = ourClient.create().resource(org2).execute().getId().toUnqualifiedVersionless();

		Device dev = new Device();
		dev.setManufacturer(methodName);
		dev.getOwner().setReferenceElement(orgId2);
		IIdType devId = ourClient.create().resource(dev).execute().getId().toUnqualifiedVersionless();

		Location locParent = new Location();
		locParent.setName(methodName + "Parent");
		IIdType locPId = ourClient.create().resource(locParent).execute().getId().toUnqualifiedVersionless();

		Location locChild = new Location();
		locChild.setName(methodName);
		locChild.getPartOf().setReferenceElement(locPId);
		IIdType locCId = ourClient.create().resource(locChild).execute().getId().toUnqualifiedVersionless();

		Encounter encU = new Encounter();
		encU.getSubject().setReferenceElement(patientId);
		encU.addLocation().getLocation().setReferenceElement(locCId);
		IIdType encUId = ourClient.create().resource(encU).execute().getId().toUnqualifiedVersionless();

		Encounter enc = new Encounter();
		enc.getSubject().setReferenceElement(patientId);
		enc.addLocation().getLocation().setReferenceElement(locCId);
		IIdType encId = ourClient.create().resource(enc).execute().getId().toUnqualifiedVersionless();

		Observation obs = new Observation();
		obs.getSubject().setReferenceElement(patientId);
		obs.getDevice().setReferenceElement(devId);
		obs.getEncounter().setReferenceElement(encId);
		IIdType obsId = ourClient.create().resource(obs).execute().getId().toUnqualifiedVersionless();

		ourLog.info("IDs: EncU:" + encUId.getIdPart() + " Enc:" + encId.getIdPart() + "  " + patientId.toUnqualifiedVersionless());

		Parameters output = ourClient.operation().onInstance(encId).named("everything").withNoParameters(Parameters.class).execute();
		Bundle b = (Bundle) output.getParameter().get(0).getResource();
		List<IIdType> ids = toUnqualifiedVersionlessIds(b);
		assertThat(ids, containsInAnyOrder(patientId, encId, orgId1, orgId2, orgId1parent, locPId, locCId, obsId, devId));
		assertThat(ids, not(containsInRelativeOrder(encUId)));

		ourLog.info(ids.toString());
	}

	@Test
	public void testEverythingEncounterType() {
		String methodName = "testEverythingEncounterInstance";

		Organization org1parent = new Organization();
		org1parent.setId("org1parent");
		org1parent.setName(methodName + "1parent");
		IIdType orgId1parent = ourClient.update().resource(org1parent).execute().getId().toUnqualifiedVersionless();

		Organization org1 = new Organization();
		org1.setName(methodName + "1");
		org1.getPartOf().setReferenceElement(orgId1parent);
		IIdType orgId1 = ourClient.create().resource(org1).execute().getId().toUnqualifiedVersionless();

		Patient p = new Patient();
		p.addName().setFamily(methodName);
		p.getManagingOrganization().setReferenceElement(orgId1);
		IIdType patientId = ourClient.create().resource(p).execute().getId().toUnqualifiedVersionless();

		Organization org2 = new Organization();
		org2.setName(methodName + "1");
		IIdType orgId2 = ourClient.create().resource(org2).execute().getId().toUnqualifiedVersionless();

		Device dev = new Device();
		dev.setManufacturer(methodName);
		dev.getOwner().setReferenceElement(orgId2);
		IIdType devId = ourClient.create().resource(dev).execute().getId().toUnqualifiedVersionless();

		Location locParent = new Location();
		locParent.setName(methodName + "Parent");
		IIdType locPId = ourClient.create().resource(locParent).execute().getId().toUnqualifiedVersionless();

		Location locChild = new Location();
		locChild.setName(methodName);
		locChild.getPartOf().setReferenceElement(locPId);
		IIdType locCId = ourClient.create().resource(locChild).execute().getId().toUnqualifiedVersionless();

		Encounter encU = new Encounter();
		encU.addIdentifier().setValue(methodName);
		IIdType encUId = ourClient.create().resource(encU).execute().getId().toUnqualifiedVersionless();

		Encounter enc = new Encounter();
		enc.getSubject().setReferenceElement(patientId);
		enc.addLocation().getLocation().setReferenceElement(locCId);
		IIdType encId = ourClient.create().resource(enc).execute().getId().toUnqualifiedVersionless();

		Observation obs = new Observation();
		obs.getSubject().setReferenceElement(patientId);
		obs.getDevice().setReferenceElement(devId);
		obs.getEncounter().setReferenceElement(encId);
		IIdType obsId = ourClient.create().resource(obs).execute().getId().toUnqualifiedVersionless();

		Parameters output = ourClient.operation().onType(Encounter.class).named("everything").withNoParameters(Parameters.class).execute();
		Bundle b = (Bundle) output.getParameter().get(0).getResource();
		List<IIdType> ids = toUnqualifiedVersionlessIds(b);
		assertThat(ids, containsInAnyOrder(patientId, encUId, encId, orgId1, orgId2, orgId1parent, locPId, locCId, obsId, devId));

		ourLog.info(ids.toString());
	}

	@Test
	public void testEverythingInstanceWithContentFilter() {
		Patient pt1 = new Patient();
		pt1.addName().setFamily("Everything").addGiven("Arthur");
		IIdType ptId1 = myPatientDao.create(pt1, mySrd).getId().toUnqualifiedVersionless();

		Patient pt2 = new Patient();
		pt2.addName().setFamily("Everything").addGiven("Arthur");
		IIdType ptId2 = myPatientDao.create(pt2, mySrd).getId().toUnqualifiedVersionless();

		Device dev1 = new Device();
		dev1.setManufacturer("Some Manufacturer");
		IIdType devId1 = myDeviceDao.create(dev1, mySrd).getId().toUnqualifiedVersionless();

		Device dev2 = new Device();
		dev2.setManufacturer("Some Manufacturer 2");
		myDeviceDao.create(dev2, mySrd).getId().toUnqualifiedVersionless();

		Observation obs1 = new Observation();
		obs1.getText().setDivAsString("<div>OBSTEXT1</div>");
		obs1.getSubject().setReferenceElement(ptId1);
		obs1.getCode().addCoding().setCode("CODE1");
		obs1.setValue(new StringType("obsvalue1"));
		obs1.getDevice().setReferenceElement(devId1);
		IIdType obsId1 = myObservationDao.create(obs1, mySrd).getId().toUnqualifiedVersionless();

		Observation obs2 = new Observation();
		obs2.getSubject().setReferenceElement(ptId1);
		obs2.getCode().addCoding().setCode("CODE2");
		obs2.setValue(new StringType("obsvalue2"));
		IIdType obsId2 = myObservationDao.create(obs2, mySrd).getId().toUnqualifiedVersionless();

		Observation obs3 = new Observation();
		obs3.getSubject().setReferenceElement(ptId2);
		obs3.getCode().addCoding().setCode("CODE3");
		obs3.setValue(new StringType("obsvalue3"));
		IIdType obsId3 = myObservationDao.create(obs3, mySrd).getId().toUnqualifiedVersionless();

		List<IIdType> actual;
		StringAndListParam param;

		ourLog.info("Pt1:{} Pt2:{} Obs1:{} Obs2:{} Obs3:{}", ptId1.getIdPart(), ptId2.getIdPart(), obsId1.getIdPart(), obsId2.getIdPart(), obsId3.getIdPart());

		param = new StringAndListParam();
		param.addAnd(new StringOrListParam().addOr(new StringParam("obsvalue1")));

		//@formatter:off
		Parameters response = ourClient
			.operation()
			.onInstance(ptId1)
			.named("everything")
			.withParameter(Parameters.class, Constants.PARAM_CONTENT, new StringType("obsvalue1"))
			.execute();
		//@formatter:on

		actual = toUnqualifiedVersionlessIds((Bundle) response.getParameter().get(0).getResource());
		assertThat(actual, containsInAnyOrder(ptId1, obsId1, devId1));

	}

	/**
	 * See #147
	 */
	@Test
	public void testEverythingPatientDoesntRepeatPatient() {
		Bundle b;
		IParser parser = myFhirCtx.newJsonParser();
		b = parser.parseResource(Bundle.class, new InputStreamReader(ResourceProviderR4Test.class.getResourceAsStream("/r4/bug147-bundle.json")));

		Bundle resp = ourClient.transaction().withBundle(b).execute();
		List<IdType> ids = new ArrayList<>();
		for (BundleEntryComponent next : resp.getEntry()) {
			IdType toAdd = new IdType(next.getResponse().getLocation()).toUnqualifiedVersionless();
			ids.add(toAdd);
		}
		ourLog.info("Created: " + ids.toString());

		IdType patientId = new IdType(resp.getEntry().get(0).getResponse().getLocation());
		assertEquals("Patient", patientId.getResourceType());

		{
			Parameters output = ourClient.operation().onInstance(patientId).named("everything").withNoParameters(Parameters.class).execute();
			b = (Bundle) output.getParameter().get(0).getResource();

			ids = new ArrayList<>();
			boolean dupes = false;
			for (BundleEntryComponent next : b.getEntry()) {
				IdType toAdd = next.getResource().getIdElement().toUnqualifiedVersionless();
				dupes = dupes | ids.contains(toAdd);
				ids.add(toAdd);
			}
			ourLog.info("$everything: " + ids.toString());

			assertFalse(ids.toString(), dupes);
		}

		/*
		 * Now try with a size specified
		 */
		{
			Parameters input = new Parameters();
			input.addParameter().setName(Constants.PARAM_COUNT).setValue(new UnsignedIntType(100));
			Parameters output = ourClient.operation().onInstance(patientId).named("everything").withParameters(input).execute();
			b = (Bundle) output.getParameter().get(0).getResource();

			ids = new ArrayList<>();
			boolean dupes = false;
			for (BundleEntryComponent next : b.getEntry()) {
				IdType toAdd = next.getResource().getIdElement().toUnqualifiedVersionless();
				dupes = dupes | ids.contains(toAdd);
				ids.add(toAdd);
			}
			ourLog.info("$everything: " + ids.toString());

			assertFalse(ids.toString(), dupes);
			assertThat(ids.toString(), containsString("Condition"));
			assertThat(ids.size(), greaterThan(10));
		}
	}

	/**
	 * Test for #226
	 */
	@Test
	public void testEverythingPatientIncludesBackReferences() {
		String methodName = "testEverythingIncludesBackReferences";

		Medication med = new Medication();
		med.getCode().setText(methodName);
		IIdType medId = myMedicationDao.create(med, mySrd).getId().toUnqualifiedVersionless();

		Patient pat = new Patient();
		pat.addAddress().addLine(methodName);
		IIdType patId = myPatientDao.create(pat, mySrd).getId().toUnqualifiedVersionless();

		MedicationRequest mo = new MedicationRequest();
		mo.getSubject().setReferenceElement(patId);
		mo.setMedication(new Reference(medId));
		IIdType moId = myMedicationRequestDao.create(mo, mySrd).getId().toUnqualifiedVersionless();

		Parameters output = ourClient.operation().onInstance(patId).named("everything").withNoParameters(Parameters.class).execute();
		Bundle b = (Bundle) output.getParameter().get(0).getResource();
		List<IIdType> ids = toUnqualifiedVersionlessIds(b);
		ourLog.info(ids.toString());
		assertThat(ids, containsInAnyOrder(patId, medId, moId));
	}

	/**
	 * See #148
	 */
	@Test
	public void testEverythingPatientIncludesCondition() {
		Bundle b = new Bundle();
		Patient p = new Patient();
		p.setId("1");
		b.addEntry().setResource(p).getRequest().setMethod(HTTPVerb.POST);

		Condition c = new Condition();
		c.getSubject().setReference("Patient/1");
		b.addEntry().setResource(c).getRequest().setMethod(HTTPVerb.POST);

		Bundle resp = ourClient.transaction().withBundle(b).execute();

		ourLog.info(myFhirCtx.newJsonParser().setPrettyPrint(true).encodeResourceToString(resp));

		IdType patientId = new IdType(resp.getEntry().get(0).getResponse().getLocation());
		assertEquals("Patient", patientId.getResourceType());

		Parameters output = ourClient.operation().onInstance(patientId).named("everything").withNoParameters(Parameters.class).execute();
		b = (Bundle) output.getParameter().get(0).getResource();

		List<IdType> ids = new ArrayList<>();
		for (BundleEntryComponent next : b.getEntry()) {
			IdType toAdd = next.getResource().getIdElement().toUnqualifiedVersionless();
			ids.add(toAdd);
		}

		assertThat(ids.toString(), containsString("Patient/"));
		assertThat(ids.toString(), containsString("Condition/"));

	}

	@Test
	public void testEverythingPatientOperation() {
		String methodName = "testEverythingOperation";

		Organization org1parent = new Organization();
		org1parent.setId("org1parent");
		org1parent.setName(methodName + "1parent");
		IIdType orgId1parent = ourClient.update().resource(org1parent).execute().getId().toUnqualifiedVersionless();

		Organization org1 = new Organization();
		org1.setName(methodName + "1");
		org1.getPartOf().setReferenceElement(orgId1parent);
		IIdType orgId1 = ourClient.create().resource(org1).execute().getId().toUnqualifiedVersionless();

		Patient p = new Patient();
		p.addName().setFamily(methodName);
		p.getManagingOrganization().setReferenceElement(orgId1);
		IIdType patientId = ourClient.create().resource(p).execute().getId().toUnqualifiedVersionless();

		Organization org2 = new Organization();
		org2.setName(methodName + "1");
		IIdType orgId2 = ourClient.create().resource(org2).execute().getId().toUnqualifiedVersionless();

		Device dev = new Device();
		dev.setManufacturer(methodName);
		dev.getOwner().setReferenceElement(orgId2);
		IIdType devId = ourClient.create().resource(dev).execute().getId().toUnqualifiedVersionless();

		Observation obs = new Observation();
		obs.getSubject().setReferenceElement(patientId);
		obs.getDevice().setReferenceElement(devId);
		IIdType obsId = ourClient.create().resource(obs).execute().getId().toUnqualifiedVersionless();

		Encounter enc = new Encounter();
		enc.getSubject().setReferenceElement(patientId);
		IIdType encId = ourClient.create().resource(enc).execute().getId().toUnqualifiedVersionless();

		Parameters output = ourClient.operation().onInstance(patientId).named("everything").withNoParameters(Parameters.class).execute();
		Bundle b = (Bundle) output.getParameter().get(0).getResource();
		List<IIdType> ids = toUnqualifiedVersionlessIds(b);
		assertThat(ids, containsInAnyOrder(patientId, devId, obsId, encId, orgId1, orgId2, orgId1parent));

		ourLog.info(ids.toString());
	}

	@Test
	public void testEverythingPatientType() {
		String methodName = "testEverythingPatientType";

		Organization o1 = new Organization();
		o1.setName(methodName + "1");
		IIdType o1Id = ourClient.create().resource(o1).execute().getId().toUnqualifiedVersionless();
		Organization o2 = new Organization();
		o2.setName(methodName + "2");
		IIdType o2Id = ourClient.create().resource(o2).execute().getId().toUnqualifiedVersionless();

		Patient p1 = new Patient();
		p1.addName().setFamily(methodName + "1");
		p1.getManagingOrganization().setReferenceElement(o1Id);
		IIdType p1Id = ourClient.create().resource(p1).execute().getId().toUnqualifiedVersionless();
		Patient p2 = new Patient();
		p2.addName().setFamily(methodName + "2");
		p2.getManagingOrganization().setReferenceElement(o2Id);
		IIdType p2Id = ourClient.create().resource(p2).execute().getId().toUnqualifiedVersionless();

		Condition c1 = new Condition();
		c1.getSubject().setReferenceElement(p1Id);
		IIdType c1Id = ourClient.create().resource(c1).execute().getId().toUnqualifiedVersionless();
		Condition c2 = new Condition();
		c2.getSubject().setReferenceElement(p2Id);
		IIdType c2Id = ourClient.create().resource(c2).execute().getId().toUnqualifiedVersionless();

		Condition c3 = new Condition();
		c3.addIdentifier().setValue(methodName + "3");
		IIdType c3Id = ourClient.create().resource(c3).execute().getId().toUnqualifiedVersionless();

		Parameters output = ourClient.operation().onType(Patient.class).named("everything").withNoParameters(Parameters.class).execute();
		Bundle b = (Bundle) output.getParameter().get(0).getResource();

		assertEquals(BundleType.SEARCHSET, b.getType());
		List<IIdType> ids = toUnqualifiedVersionlessIds(b);

		assertThat(ids, containsInAnyOrder(o1Id, o2Id, p1Id, p2Id, c1Id, c2Id));
		assertThat(ids, not(containsInRelativeOrder(c3Id)));
	}

	// retest
	@Test
	public void testEverythingPatientWithLastUpdatedAndSort() throws Exception {
		String methodName = "testEverythingWithLastUpdatedAndSort";

		Organization org = new Organization();
		org.setName(methodName);
		IIdType oId = ourClient.create().resource(org).execute().getId().toUnqualifiedVersionless();

		long time1 = System.currentTimeMillis();
		Thread.sleep(10);

		Patient p = new Patient();
		p.addName().setFamily(methodName);
		p.getManagingOrganization().setReferenceElement(oId);
		IIdType pId = ourClient.create().resource(p).execute().getId().toUnqualifiedVersionless();

		long time2 = System.currentTimeMillis();
		Thread.sleep(10);

		Condition c = new Condition();
		c.getCode().setText(methodName);
		c.getSubject().setReferenceElement(pId);
		IIdType cId = ourClient.create().resource(c).execute().getId().toUnqualifiedVersionless();

		Thread.sleep(10);
		long time3 = System.currentTimeMillis();

		// %3E=> %3C=<

		HttpGet get = new HttpGet(ourServerBase + "/Patient/" + pId.getIdPart() + "/$everything?_lastUpdated=%3E" + new InstantType(new Date(time1)).getValueAsString());
		CloseableHttpResponse response = ourHttpClient.execute(get);
		try {
			assertEquals(200, response.getStatusLine().getStatusCode());
			String output = IOUtils.toString(response.getEntity().getContent(), StandardCharsets.UTF_8);
			response.getEntity().getContent().close();
			ourLog.info(output);
			List<IIdType> ids = toUnqualifiedVersionlessIds(myFhirCtx.newXmlParser().parseResource(Bundle.class, output));
			ourLog.info(ids.toString());
			assertThat(ids, containsInAnyOrder(pId, cId, oId));
		} finally {
			response.close();
		}

		get = new HttpGet(ourServerBase + "/Patient/" + pId.getIdPart() + "/$everything?_lastUpdated=%3E" + new InstantType(new Date(time2)).getValueAsString() + "&_lastUpdated=%3C"
			+ new InstantType(new Date(time3)).getValueAsString());
		response = ourHttpClient.execute(get);
		try {
			assertEquals(200, response.getStatusLine().getStatusCode());
			String output = IOUtils.toString(response.getEntity().getContent(), StandardCharsets.UTF_8);
			response.getEntity().getContent().close();
			ourLog.info(output);
			List<IIdType> ids = toUnqualifiedVersionlessIds(myFhirCtx.newXmlParser().parseResource(Bundle.class, output));
			ourLog.info(ids.toString());
			assertThat(ids, containsInAnyOrder(pId, cId, oId));
		} finally {
			response.close();
		}

		/*
		 * Sorting is not working since the performance enhancements in 2.4 but
		 * sorting for lastupdated is non-standard anyhow.. Hopefully at some point
		 * we can bring this back
		 */
		// get = new HttpGet(ourServerBase + "/Patient/" + pId.getIdPart() + "/$everything?_lastUpdated=%3E" + new InstantType(new Date(time1)).getValueAsString() + "&_sort=_lastUpdated");
		// response = ourHttpClient.execute(get);
		// try {
		// assertEquals(200, response.getStatusLine().getStatusCode());
		// String output = IOUtils.toString(response.getEntity().getContent(), StandardCharsets.UTF_8);
		// response.getEntity().getContent().close();
		// ourLog.info(output);
		// List<IIdType> ids = toUnqualifiedVersionlessIds(myFhirCtx.newXmlParser().parseResource(Bundle.class, output));
		// ourLog.info(ids.toString());
		// assertThat(ids, contains(pId, cId));
		// } finally {
		// response.close();
		// }
		//
		// get = new HttpGet(ourServerBase + "/Patient/" + pId.getIdPart() + "/$everything?_sort:desc=_lastUpdated");
		// response = ourHttpClient.execute(get);
		// try {
		// assertEquals(200, response.getStatusLine().getStatusCode());
		// String output = IOUtils.toString(response.getEntity().getContent(), StandardCharsets.UTF_8);
		// response.getEntity().getContent().close();
		// ourLog.info(output);
		// List<IIdType> ids = toUnqualifiedVersionlessIds(myFhirCtx.newXmlParser().parseResource(Bundle.class, output));
		// ourLog.info(ids.toString());
		// assertThat(ids, contains(cId, pId, oId));
		// } finally {
		// response.close();
		// }

	}

	/**
	 * Per message from David Hay on Skype
	 */
	@Test
	@Ignore
	public void testEverythingWithLargeSet() throws Exception {

		String inputString = IOUtils.toString(getClass().getResourceAsStream("/david_big_bundle.json"), StandardCharsets.UTF_8);
		Bundle inputBundle = myFhirCtx.newJsonParser().parseResource(Bundle.class, inputString);
		inputBundle.setType(BundleType.TRANSACTION);

		assertEquals(53, inputBundle.getEntry().size());

		Set<String> allIds = new TreeSet<>();
		for (BundleEntryComponent nextEntry : inputBundle.getEntry()) {
			nextEntry.getRequest().setMethod(HTTPVerb.PUT);
			nextEntry.getRequest().setUrl(nextEntry.getResource().getId());
			allIds.add(nextEntry.getResource().getIdElement().toUnqualifiedVersionless().getValue());
		}

		assertEquals(53, allIds.size());

		mySystemDao.transaction(mySrd, inputBundle);

		Bundle responseBundle = ourClient
			.operation()
			.onInstance(new IdType("Patient/A161443"))
			.named("everything")
			.withParameter(Parameters.class, "_count", new IntegerType(20))
			.useHttpGet()
			.returnResourceType(Bundle.class)
			.execute();

		ourLog.info(myFhirCtx.newXmlParser().setPrettyPrint(true).encodeResourceToString(responseBundle));

		List<String> ids = new ArrayList<>();
		for (BundleEntryComponent nextEntry : responseBundle.getEntry()) {
			ids.add(nextEntry.getResource().getIdElement().toUnqualifiedVersionless().getValue());
		}
		Collections.sort(ids);
		ourLog.info("{} ids: {}", ids.size(), ids);

		assertThat(responseBundle.getEntry().size(), lessThanOrEqualTo(25));

		TreeSet<String> idsSet = new TreeSet<>();
		for (int i = 0; i < responseBundle.getEntry().size(); i++) {
			for (BundleEntryComponent nextEntry : responseBundle.getEntry()) {
				idsSet.add(nextEntry.getResource().getIdElement().toUnqualifiedVersionless().getValue());
			}
		}

		String nextUrl = responseBundle.getLink("next").getUrl();
		responseBundle = ourClient.fetchResourceFromUrl(Bundle.class, nextUrl);
		for (int i = 0; i < responseBundle.getEntry().size(); i++) {
			for (BundleEntryComponent nextEntry : responseBundle.getEntry()) {
				idsSet.add(nextEntry.getResource().getIdElement().toUnqualifiedVersionless().getValue());
			}
		}

		nextUrl = responseBundle.getLink("next").getUrl();
		responseBundle = ourClient.fetchResourceFromUrl(Bundle.class, nextUrl);
		for (int i = 0; i < responseBundle.getEntry().size(); i++) {
			for (BundleEntryComponent nextEntry : responseBundle.getEntry()) {
				idsSet.add(nextEntry.getResource().getIdElement().toUnqualifiedVersionless().getValue());
			}
		}

		assertEquals(null, responseBundle.getLink("next"));

		assertThat(idsSet, hasItem("List/A161444"));
		assertThat(idsSet, hasItem("List/A161468"));
		assertThat(idsSet, hasItem("List/A161500"));

		ourLog.info("Expected {} - {}", allIds.size(), allIds);
		ourLog.info("Actual   {} - {}", idsSet.size(), idsSet);
		assertEquals(allIds, idsSet);

	}

	/**
	 * Per message from David Hay on Skype
	 */
	@Test
	public void testEverythingWithLargeSet2() {
		myDaoConfig.setSearchPreFetchThresholds(Arrays.asList(15, 30, -1));
		myPagingProvider.setDefaultPageSize(500);
		myPagingProvider.setMaximumPageSize(1000);

		Patient p = new Patient();
		p.setActive(true);
		IIdType id = ourClient.create().resource(p).execute().getId().toUnqualifiedVersionless();

		for (int i = 1; i < LARGE_NUMBER; i++) {
			Observation obs = new Observation();
			obs.setId("A" + StringUtils.leftPad(Integer.toString(i), 2, '0'));
			obs.setSubject(new Reference(id));
			ourClient.update().resource(obs).execute();
		}

		Bundle responseBundle = ourClient
			.operation()
			.onInstance(id)
			.named("everything")
			.withParameter(Parameters.class, "_count", new IntegerType(50))
			.useHttpGet()
			.returnResourceType(Bundle.class)
			.execute();

		ArrayList<String> ids = new ArrayList<>();
		for (int i = 0; i < responseBundle.getEntry().size(); i++) {
			BundleEntryComponent nextEntry = responseBundle.getEntry().get(i);
			ids.add(nextEntry.getResource().getIdElement().getIdPart());
		}

		BundleLinkComponent nextLink = responseBundle.getLink("next");
		ourLog.info("Have {} IDs with next link[{}] : {}", ids.size(), nextLink, ids);

		while (nextLink != null) {
			String nextUrl = nextLink.getUrl();
			responseBundle = ourClient.fetchResourceFromUrl(Bundle.class, nextUrl);
			for (int i = 0; i < responseBundle.getEntry().size(); i++) {
				BundleEntryComponent nextEntry = responseBundle.getEntry().get(i);
				ids.add(nextEntry.getResource().getIdElement().getIdPart());
			}

			nextLink = responseBundle.getLink("next");
			ourLog.info("Have {} IDs with next link[{}] : {}", ids.size(), nextLink, ids);
		}

		assertThat(ids, hasItem(id.getIdPart()));

		// TODO KHS this fails intermittently with 53 instead of 77
		assertEquals(LARGE_NUMBER, ids.size());
		for (int i = 1; i < LARGE_NUMBER; i++) {
			assertThat(ids.size() + " ids: " + ids, ids, hasItem("A" + StringUtils.leftPad(Integer.toString(i), 2, '0')));
		}
	}

	@Test
	public void testEverythingWithOnlyPatient() {
		Patient p = new Patient();
		p.setActive(true);
		IIdType id = ourClient.create().resource(p).execute().getId().toUnqualifiedVersionless();

		myFhirCtx.getRestfulClientFactory().setSocketTimeout(300 * 1000);

		Bundle response = ourClient
			.operation()
			.onInstance(id)
			.named("everything")
			.withNoParameters(Parameters.class)
			.returnResourceType(Bundle.class)
			.execute();

		assertEquals(1, response.getEntry().size());
	}

	/**
	 * See #872
	 */
	@Test
	public void testExtensionUrlWithHl7Url() throws IOException {
		String input = IOUtils.toString(ResourceProviderR4Test.class.getResourceAsStream("/bug872-ext-with-hl7-url.json"), Charsets.UTF_8);

		HttpPost post = new HttpPost(ourServerBase + "/Patient/" + JpaConstants.OPERATION_VALIDATE);
		post.setEntity(new StringEntity(input, ContentType.APPLICATION_JSON));

		try (CloseableHttpResponse resp = ourHttpClient.execute(post)) {
			String respString = IOUtils.toString(resp.getEntity().getContent(), Charsets.UTF_8);
			ourLog.info(respString);
			assertEquals(200, resp.getStatusLine().getStatusCode());
		}
	}

	/**
	 * See #872
	 */
	@Test
	public void testValidateExtensionUrlWithHl7UrlPost() throws IOException {
		RequestValidatingInterceptor interceptor = new RequestValidatingInterceptor();
		FhirInstanceValidator val = new FhirInstanceValidator(myValidationSupport);
		interceptor.addValidatorModule(val);

		ourRestServer.registerInterceptor(interceptor);
		try {
			String input = IOUtils.toString(ResourceProviderR4Test.class.getResourceAsStream("/bug872-ext-with-hl7-url.json"), Charsets.UTF_8);

			HttpPost post = new HttpPost(ourServerBase + "/Patient/$validate");
			post.setEntity(new StringEntity(input, ContentType.APPLICATION_JSON));

			try (CloseableHttpResponse resp = ourHttpClient.execute(post)) {
				String respString = IOUtils.toString(resp.getEntity().getContent(), Charsets.UTF_8);
				ourLog.info(respString);
				assertThat(respString, containsString("Unknown extension http://hl7.org/fhir/ValueSet/v3-ActInvoiceGroupCode"));
				assertEquals(200, resp.getStatusLine().getStatusCode());
			}
		} finally {
			ourRestServer.unregisterInterceptor(interceptor);
		}
	}

	@SuppressWarnings("unused")
	@Test
	public void testFullTextSearch() throws Exception {
		Observation obs1 = new Observation();
		obs1.getCode().setText("Systolic Blood Pressure");
		obs1.setStatus(ObservationStatus.FINAL);
		obs1.setValue(new Quantity(123));
		IIdType id1 = myObservationDao.create(obs1, mySrd).getId().toUnqualifiedVersionless();

		Observation obs2 = new Observation();
		obs2.getCode().setText("Diastolic Blood Pressure");
		obs2.setStatus(ObservationStatus.FINAL);
		obs2.setValue(new Quantity(81));
		IIdType id2 = myObservationDao.create(obs2, mySrd).getId().toUnqualifiedVersionless();

		HttpGet get = new HttpGet(ourServerBase + "/Observation?_content=systolic&_pretty=true");
		try (CloseableHttpResponse response = ourHttpClient.execute(get)) {
			assertEquals(200, response.getStatusLine().getStatusCode());
			String responseString = IOUtils.toString(response.getEntity().getContent(), StandardCharsets.UTF_8);
			ourLog.info(responseString);
			assertThat(responseString, containsString(id1.getIdPart()));
		}
	}

	@Test
	public void testFulltextEverythingWithIdAndContent() throws IOException {
		Patient p = new Patient();
		p.setId("FOO");
		p.addName().setFamily("FAMILY");
		ourClient.update().resource(p).execute();

		p = new Patient();
		p.setId("BAR");
		p.addName().setFamily("HELLO");
		ourClient.update().resource(p).execute();

		Observation o = new Observation();
		o.setId("BAZ");
		o.getSubject().setReference("Patient/FOO");
		o.getCode().setText("GOODBYE");
		ourClient.update().resource(o).execute();

		List<String> ids = searchAndReturnUnqualifiedVersionlessIdValues(ourServerBase + "/Patient/FOO/$everything?_content=White");
		assertThat(ids, contains("Patient/FOO"));

		ids = searchAndReturnUnqualifiedVersionlessIdValues(ourServerBase + "/Patient/FOO/$everything?_content=HELLO");
		assertThat(ids, contains("Patient/FOO"));

		ids = searchAndReturnUnqualifiedVersionlessIdValues(ourServerBase + "/Patient/FOO/$everything?_content=GOODBYE");
		assertThat(ids, containsInAnyOrder("Patient/FOO", "Observation/BAZ"));
	}

	@Test
	public void testFulltextSearchWithIdAndContent() throws IOException {
		Patient p = new Patient();
		p.setId("FOO");
		p.addName().setFamily("FAMILY");
		ourClient.update().resource(p).execute();

		p = new Patient();
		p.setId("BAR");
		p.addName().setFamily("HELLO");
		ourClient.update().resource(p).execute();

		Observation o = new Observation();
		o.setId("BAZ");
		o.getSubject().setReference("Patient/FOO");
		o.getCode().setText("GOODBYE");
		ourClient.update().resource(o).execute();

		List<String> ids = searchAndReturnUnqualifiedVersionlessIdValues(ourServerBase + "/Patient?_id=FOO&_content=family");
		assertThat(ids, contains("Patient/FOO"));

		ids = searchAndReturnUnqualifiedVersionlessIdValues(ourServerBase + "/Patient?_id=FOO&_content=HELLO");
		assertThat(ids, empty());
	}

	@Test
	public void testGetResourceCountsOperation() throws Exception {
		String methodName = "testMetaOperations";

		Patient pt = new Patient();
		pt.addName().setFamily(methodName);
		ourClient.create().resource(pt).execute().getId().toUnqualifiedVersionless();

		myResourceCountsCache.clear();
		myResourceCountsCache.update();

		HttpGet get = new HttpGet(ourServerBase + "/$get-resource-counts");
		try (CloseableHttpResponse response = ourHttpClient.execute(get)) {
			assertEquals(200, response.getStatusLine().getStatusCode());
			String output = IOUtils.toString(response.getEntity().getContent(), StandardCharsets.UTF_8);
			response.getEntity().getContent().close();
			ourLog.info(output);
			assertThat(output, containsString("<parameter><name value=\"Patient\"/><valueInteger value=\""));
		}
	}

	@Test
	public void testHasParameter() throws Exception {
		IIdType pid0;
		{
			Patient patient = new Patient();
			patient.addIdentifier().setSystem("urn:system").setValue("001");
			patient.addName().setFamily("Tester").addGiven("Joe");
			pid0 = myPatientDao.create(patient, mySrd).getId().toUnqualifiedVersionless();
		}
		{
			Patient patient = new Patient();
			patient.addIdentifier().setSystem("urn:system").setValue("001");
			patient.addName().setFamily("Tester").addGiven("Joe");
			myPatientDao.create(patient, mySrd).getId().toUnqualifiedVersionless();
		}
		{
			Observation obs = new Observation();
			obs.addIdentifier().setSystem("urn:system").setValue("FOO");
			obs.getSubject().setReferenceElement(pid0);
			myObservationDao.create(obs, mySrd);
		}
		{
			Device device = new Device();
			device.addIdentifier().setValue("DEVICEID");
			IIdType devId = myDeviceDao.create(device, mySrd).getId().toUnqualifiedVersionless();

			Observation obs = new Observation();
			obs.addIdentifier().setSystem("urn:system").setValue("NOLINK");
			obs.setDevice(new Reference(devId));
			myObservationDao.create(obs, mySrd);
		}

		String uri = ourServerBase + "/Patient?_has:Observation:subject:identifier=" + UrlUtil.escapeUrlParam("urn:system|FOO");
		List<String> ids = searchAndReturnUnqualifiedVersionlessIdValues(uri);
		assertThat(ids, contains(pid0.getValue()));
	}

	@Test
	public void testHasParameterNoResults() throws Exception {

		HttpGet get = new HttpGet(ourServerBase + "/AllergyIntolerance?_has=Provenance:target:userID=12345");
		try (CloseableHttpResponse response = ourHttpClient.execute(get)) {
			String resp = IOUtils.toString(response.getEntity().getContent(), StandardCharsets.UTF_8);
			ourLog.info(resp);
			assertThat(resp, containsString("Invalid _has parameter syntax: _has"));
		}

	}

	@Test
	public void testHistoryWithAtParameter() throws Exception {
		String methodName = "testHistoryWithFromAndTo";

		Patient patient = new Patient();
		patient.addName().setFamily(methodName);
		IIdType id = myPatientDao.create(patient, mySrd).getId().toUnqualifiedVersionless();

		List<Date> preDates = Lists.newArrayList();
		List<String> ids = Lists.newArrayList();
		for (int i = 0; i < 10; i++) {
			sleepOneClick();
			preDates.add(new Date());
			sleepOneClick();
			patient.setId(id);
			patient.getName().get(0).getFamilyElement().setValue(methodName + "_i" + i);
			ids.add(myPatientDao.update(patient, mySrd).getId().toUnqualified().getValue());
			sleepOneClick();
		}

		List<String> idValues;

		idValues = searchAndReturnUnqualifiedIdValues(ourServerBase + "/Patient/" + id.getIdPart() + "/_history?_at=gt" + toStr(preDates.get(0)) + "&_at=lt" + toStr(preDates.get(3)));
		assertThat(idValues.toString(), idValues, contains(ids.get(2), ids.get(1), ids.get(0)));

		idValues = searchAndReturnUnqualifiedIdValues(ourServerBase + "/Patient/_history?_at=gt" + toStr(preDates.get(0)) + "&_at=lt" + toStr(preDates.get(3)));
		assertThat(idValues.toString(), idValues, contains(ids.get(2), ids.get(1), ids.get(0)));

		idValues = searchAndReturnUnqualifiedIdValues(ourServerBase + "/_history?_at=gt" + toStr(preDates.get(0)) + "&_at=lt" + toStr(preDates.get(3)));
		assertThat(idValues.toString(), idValues, contains(ids.get(2), ids.get(1), ids.get(0)));

		idValues = searchAndReturnUnqualifiedIdValues(ourServerBase + "/_history?_at=gt2060");
		assertThat(idValues.toString(), idValues, empty());

		idValues = searchAndReturnUnqualifiedIdValues(ourServerBase + "/_history?_at=" + InstantDt.withCurrentTime().getYear());
		assertThat(idValues.toString(), idValues, hasSize(10)); // 10 is the page size

		idValues = searchAndReturnUnqualifiedIdValues(ourServerBase + "/_history?_at=ge" + InstantDt.withCurrentTime().getYear());
		assertThat(idValues.toString(), idValues, hasSize(10));

		idValues = searchAndReturnUnqualifiedIdValues(ourServerBase + "/_history?_at=gt" + InstantDt.withCurrentTime().getYear());
		assertThat(idValues, hasSize(0));
	}

	@Test
	public void testHistoryWithDeletedResource() {
		String methodName = "testHistoryWithDeletedResource";

		Patient patient = new Patient();
		patient.addName().setFamily(methodName);
		IIdType id = ourClient.create().resource(patient).execute().getId().toVersionless();
		ourClient.delete().resourceById(id).execute();
		patient.setId(id);
		ourClient.update().resource(patient).execute();

		ourLog.info("Res ID: {}", id);

		Bundle history = ourClient.history().onInstance(id).andReturnBundle(Bundle.class).prettyPrint().summaryMode(SummaryEnum.DATA).execute();
		assertEquals(3, history.getEntry().size());
		assertEquals(id.withVersion("3").getValue(), history.getEntry().get(0).getResource().getId());
		assertEquals(1, ((Patient) history.getEntry().get(0).getResource()).getName().size());

		assertEquals(HTTPVerb.DELETE, history.getEntry().get(1).getRequest().getMethodElement().getValue());
		assertEquals("http://localhost:" + ourPort + "/fhir/context/Patient/" + id.getIdPart() + "/_history/2", history.getEntry().get(1).getRequest().getUrl());
		assertEquals(null, history.getEntry().get(1).getResource());

		assertEquals(id.withVersion("1").getValue(), history.getEntry().get(2).getResource().getId());
		assertEquals(1, ((Patient) history.getEntry().get(2).getResource()).getName().size());

		ourLog.info(myFhirCtx.newXmlParser().setPrettyPrint(true).encodeResourceToString(history));

		try {
			myBundleDao.validate(history, null, null, null, null, null, mySrd);
		} catch (PreconditionFailedException e) {
			ourLog.info(myFhirCtx.newJsonParser().setPrettyPrint(true).encodeResourceToString(e.getOperationOutcome()));
			throw e;
		}
	}

	// private void delete(String theResourceType, String theParamName, String theParamValue) {
	// Bundle resources;
	// do {
	// IQuery<Bundle> forResource = ourClient.search().forResource(theResourceType);
	// if (theParamName != null) {
	// forResource = forResource.where(new StringClientParam(theParamName).matches().value(theParamValue));
	// }
	// resources = forResource.execute();
	// for (IResource next : resources.toListOfResources()) {
	// ourLog.info("Deleting resource: {}", next.getId());
	// ourClient.delete().resource(next).execute();
	// }
	// } while (resources.size() > 0);
	// }
	//
	// private void deleteToken(String theResourceType, String theParamName, String theParamSystem, String theParamValue)
	// {
	// Bundle resources = ourClient.search().forResource(theResourceType).where(new
	// TokenClientParam(theParamName).exactly().systemAndCode(theParamSystem, theParamValue)).execute();
	// for (IResource next : resources.toListOfResources()) {
	// ourLog.info("Deleting resource: {}", next.getId());
	// ourClient.delete().resource(next).execute();
	// }
	// }

	@Test
	public void testIdAndVersionInBodyForCreate() throws IOException {
		String methodName = "testIdAndVersionInBodyForCreate";

		Patient pt = new Patient();
		pt.setId("Patient/AAA/_history/4");
		pt.addName().setFamily(methodName);
		String resource = myFhirCtx.newXmlParser().setPrettyPrint(true).encodeResourceToString(pt);

		ourLog.info("Input: {}", resource);

		HttpPost post = new HttpPost(ourServerBase + "/Patient");
		post.setEntity(new StringEntity(resource, ContentType.create(Constants.CT_FHIR_XML, "UTF-8")));
		CloseableHttpResponse response = ourHttpClient.execute(post);
		IdType id;
		try {
			String respString = IOUtils.toString(response.getEntity().getContent(), StandardCharsets.UTF_8);
			ourLog.info("Response: {}", respString);
			assertEquals(201, response.getStatusLine().getStatusCode());
			String newIdString = response.getFirstHeader(Constants.HEADER_LOCATION_LC).getValue();
			assertThat(newIdString, startsWith(ourServerBase + "/Patient/"));
			id = new IdType(newIdString);
		} finally {
			response.close();
		}

		assertEquals("1", id.getVersionIdPart());
		assertNotEquals("AAA", id.getIdPart());

		HttpGet get = new HttpGet(ourServerBase + "/Patient/" + id.getIdPart());
		response = ourHttpClient.execute(get);
		try {
			assertEquals(200, response.getStatusLine().getStatusCode());
			String respString = IOUtils.toString(response.getEntity().getContent(), StandardCharsets.UTF_8);
			ourLog.info("Response: {}", respString);
			assertThat(respString, containsString("<id value=\"" + id.getIdPart() + "\"/>"));
			assertThat(respString, containsString("<versionId value=\"1\"/>"));
		} finally {
			response.close();
		}
	}

	@Test
	public void testIdAndVersionInBodyForUpdate() throws IOException {
		String methodName = "testIdAndVersionInBodyForUpdate";

		Patient pt = new Patient();
		pt.setId("Patient/AAA/_history/4");
		pt.addName().setFamily(methodName);
		String resource = myFhirCtx.newXmlParser().setPrettyPrint(true).encodeResourceToString(pt);

		ourLog.info("Input: {}", resource);

		HttpPost post = new HttpPost(ourServerBase + "/Patient");
		post.setEntity(new StringEntity(resource, ContentType.create(Constants.CT_FHIR_XML, "UTF-8")));
		CloseableHttpResponse response = ourHttpClient.execute(post);
		IdType id;
		try {
			String respString = IOUtils.toString(response.getEntity().getContent(), StandardCharsets.UTF_8);
			ourLog.info("Response: {}", respString);
			assertEquals(201, response.getStatusLine().getStatusCode());
			String newIdString = response.getFirstHeader(Constants.HEADER_LOCATION_LC).getValue();
			assertThat(newIdString, startsWith(ourServerBase + "/Patient/"));
			id = new IdType(newIdString);
		} finally {
			response.close();
		}

		assertEquals("1", id.getVersionIdPart());
		assertNotEquals("AAA", id.getIdPart());

		HttpPut put = new HttpPut(ourServerBase + "/Patient/" + id.getIdPart() + "/_history/1");
		put.setEntity(new StringEntity(resource, ContentType.create(Constants.CT_FHIR_XML, "UTF-8")));
		response = ourHttpClient.execute(put);
		try {
			String respString = IOUtils.toString(response.getEntity().getContent(), StandardCharsets.UTF_8);
			ourLog.info("Response: {}", respString);
			assertEquals(400, response.getStatusLine().getStatusCode());
			OperationOutcome oo = myFhirCtx.newXmlParser().parseResource(OperationOutcome.class, respString);
			assertEquals(
				"Can not update resource, resource body must contain an ID element which matches the request URL for update (PUT) operation - Resource body ID of \"AAA\" does not match URL ID of \""
					+ id.getIdPart() + "\"",
				oo.getIssue().get(0).getDiagnostics());
		} finally {
			response.close();
		}

	}

	/**
	 * See issue #52
	 */
	@Test
	public void testImagingStudyResources() throws Exception {
		IGenericClient client = ourClient;

		int initialSize = client.search().forResource(ImagingStudy.class).returnBundle(Bundle.class).execute().getEntry().size();

		String resBody = IOUtils.toString(ResourceProviderR4Test.class.getResource("/r4/imagingstudy.json"), StandardCharsets.UTF_8);
		client.create().resource(resBody).execute();

		int newSize = client.search().forResource(ImagingStudy.class).returnBundle(Bundle.class).execute().getEntry().size();

		assertEquals(1, newSize - initialSize);

	}

	/**
	 * See #793
	 */
	@Test
	public void testIncludeCountDoesntIncludeIncludes() {
		Organization org = new Organization();
		org.setName("ORG");
		IIdType orgId = myOrganizationDao.create(org).getId().toUnqualifiedVersionless();

		for (int i = 0; i < 10; i++) {
			Patient pt = new Patient();
			pt.getManagingOrganization().setReference(orgId.getValue());
			pt.addName().setFamily("FAM" + i);
			myPatientDao.create(pt);
		}

		Bundle bundle = ourClient
			.search()
			.forResource(Patient.class)
			.include(Patient.INCLUDE_ORGANIZATION)
			.count(2)
			.returnBundle(Bundle.class)
			.execute();

		ourLog.info(myFhirCtx.newXmlParser().setPrettyPrint(true).encodeResourceToString(bundle));

		assertEquals(3, bundle.getEntry().size());
		assertEquals("Patient", bundle.getEntry().get(0).getResource().getIdElement().getResourceType());
		assertEquals("Patient", bundle.getEntry().get(1).getResource().getIdElement().getResourceType());
		assertEquals("Organization", bundle.getEntry().get(2).getResource().getIdElement().getResourceType());
		assertEquals(10, bundle.getTotal());
	}

	@Test
	public void testIncludeWithExternalReferences() {
		myDaoConfig.setAllowExternalReferences(true);

		Patient p = new Patient();
		p.getManagingOrganization().setReference("http://example.com/Organization/123");
		ourClient.create().resource(p).execute();

		Bundle b = ourClient.search().forResource("Patient").include(Patient.INCLUDE_ORGANIZATION).returnBundle(Bundle.class).execute();
		assertEquals(1, b.getEntry().size());
	}

	@Test
	public void testMetaOperationWithNoMetaParameter() throws Exception {
		Patient p = new Patient();
		p.addName().setFamily("testMetaAddInvalid");
		IIdType id = ourClient.create().resource(p).execute().getId().toUnqualifiedVersionless();

		//@formatter:off
		String input = "<Parameters>\n" +
			"  <meta>\n" +
			"    <tag>\n" +
			"      <system value=\"http://example.org/codes/tags\"/>\n" +
			"      <code value=\"record-lost\"/>\n" +
			"      <display value=\"Patient File Lost\"/>\n" +
			"    </tag>\n" +
			"  </meta>\n" +
			"</Parameters>";
		//@formatter:on

		HttpPost post = new HttpPost(ourServerBase + "/Patient/" + id.getIdPart() + "/$meta-add");
		post.setEntity(new StringEntity(input, ContentType.create(Constants.CT_FHIR_XML, "UTF-8")));
		CloseableHttpResponse response = ourHttpClient.execute(post);
		try {
			String output = IOUtils.toString(response.getEntity().getContent(), StandardCharsets.UTF_8);
			ourLog.info(output);
			assertEquals(400, response.getStatusLine().getStatusCode());
			assertThat(output, containsString("Input contains no parameter with name 'meta'"));
		} finally {
			response.close();
		}

		post = new HttpPost(ourServerBase + "/Patient/" + id.getIdPart() + "/$meta-delete");
		post.setEntity(new StringEntity(input, ContentType.create(Constants.CT_FHIR_XML, "UTF-8")));
		response = ourHttpClient.execute(post);
		try {
			String output = IOUtils.toString(response.getEntity().getContent(), StandardCharsets.UTF_8);
			ourLog.info(output);
			assertEquals(400, response.getStatusLine().getStatusCode());
			assertThat(output, containsString("Input contains no parameter with name 'meta'"));
		} finally {
			response.close();
		}

	}

	@Test
	public void testMetaOperations() {
		String methodName = "testMetaOperations";

		Patient pt = new Patient();
		pt.addName().setFamily(methodName);
		IIdType id = ourClient.create().resource(pt).execute().getId().toUnqualifiedVersionless();

		Meta meta = ourClient.meta().get(Meta.class).fromResource(id).execute();
		assertEquals(0, meta.getTag().size());

		Meta inMeta = new Meta();
		inMeta.addTag().setSystem("urn:system1").setCode("urn:code1");
		meta = ourClient.meta().add().onResource(id).meta(inMeta).execute();
		assertEquals(1, meta.getTag().size());

		inMeta = new Meta();
		inMeta.addTag().setSystem("urn:system1").setCode("urn:code1");
		meta = ourClient.meta().delete().onResource(id).meta(inMeta).execute();
		assertEquals(0, meta.getTag().size());

	}

	@Test
	public void testMetadata() throws Exception {
		HttpGet get = new HttpGet(ourServerBase + "/metadata");
		CloseableHttpResponse response = ourHttpClient.execute(get);
		try {
			String resp = IOUtils.toString(response.getEntity().getContent(), StandardCharsets.UTF_8);
			ourLog.info(resp);
			assertEquals(200, response.getStatusLine().getStatusCode());
			assertThat(resp, stringContainsInOrder("THIS IS THE DESC"));
		} finally {
			response.getEntity().getContent().close();
			response.close();
		}
	}

	@SuppressWarnings("unused")
	@Test
	public void testMetadataSuperParamsAreIncluded() {
		StructureDefinition p = new StructureDefinition();
		p.setAbstract(true);
		p.setUrl("http://example.com/foo");
		IIdType id = ourClient.create().resource(p).execute().getId().toUnqualifiedVersionless();

		Bundle resp = ourClient
			.search()
			.forResource(StructureDefinition.class)
			.where(StructureDefinition.URL.matches().value("http://example.com/foo"))
			.returnBundle(Bundle.class)
			.execute();

		assertEquals(1, resp.getTotal());
	}

	@Test
	public void testPagingOverEverythingSet() throws InterruptedException {
		Patient p = new Patient();
		p.setActive(true);
		String pid = myPatientDao.create(p).getId().toUnqualifiedVersionless().getValue();

		for (int i = 0; i < 20; i++) {
			Observation o = new Observation();
			o.getSubject().setReference(pid);
			o.addIdentifier().setSystem("foo").setValue(Integer.toString(i));
			myObservationDao.create(o);
		}

		mySearchCoordinatorSvcRaw.setLoadingThrottleForUnitTests(50);
		mySearchCoordinatorSvcRaw.setSyncSizeForUnitTests(10);
		mySearchCoordinatorSvcRaw.setNeverUseLocalSearchForUnitTests(true);

		Bundle response = ourClient
			.operation()
			.onInstance(new IdType(pid))
			.named("everything")
			.withSearchParameter(Parameters.class, "_count", new NumberParam(10))
			.returnResourceType(Bundle.class)
			.useHttpGet()
			.execute();

		assertEquals(10, response.getEntry().size());
		if (response.getTotalElement().getValueAsString() != null) {
			assertEquals("21", response.getTotalElement().getValueAsString());
		}
		assertThat(response.getLink("next").getUrl(), not(emptyString()));

		// Load page 2

		String nextUrl = response.getLink("next").getUrl();
		response = ourClient.fetchResourceFromUrl(Bundle.class, nextUrl);

		assertEquals(10, response.getEntry().size());
		if (response.getTotalElement().getValueAsString() != null) {
			assertEquals("21", response.getTotalElement().getValueAsString());
		}
		assertThat(response.getLink("next").getUrl(), not(emptyString()));

		// Load page 3
		Thread.sleep(2000);

		nextUrl = response.getLink("next").getUrl();
		response = ourClient.fetchResourceFromUrl(Bundle.class, nextUrl);

		assertEquals(1, response.getEntry().size());
		assertEquals("21", response.getTotalElement().getValueAsString());
		assertEquals(null, response.getLink("next"));

	}

	@Test
	public void testPagingOverEverythingSetWithNoPagingProvider() {
		ourRestServer.setPagingProvider(null);

		Patient p = new Patient();
		p.setActive(true);
		String pid = myPatientDao.create(p).getId().toUnqualifiedVersionless().getValue();

		for (int i = 0; i < 20; i++) {
			Observation o = new Observation();
			o.getSubject().setReference(pid);
			o.addIdentifier().setSystem("foo").setValue(Integer.toString(i));
			myObservationDao.create(o);
		}

		mySearchCoordinatorSvcRaw.setLoadingThrottleForUnitTests(50);
		mySearchCoordinatorSvcRaw.setSyncSizeForUnitTests(10);
		mySearchCoordinatorSvcRaw.setNeverUseLocalSearchForUnitTests(true);

		Bundle response = ourClient
			.operation()
			.onInstance(new IdType(pid))
			.named("everything")
			.withSearchParameter(Parameters.class, "_count", new NumberParam(10))
			.returnResourceType(Bundle.class)
			.useHttpGet()
			.execute();

		assertEquals(21, response.getEntry().size());
		assertEquals(21, response.getTotalElement().getValue().intValue());
		assertEquals(null, response.getLink("next"));

	}

	@Test
	public void testParseAndEncodeExtensionWithValueWithExtension() throws IOException {
		String input = "<Patient xmlns=\"http://hl7.org/fhir\">\n" +
			"    <extension url=\"https://purl.org/elab/fhir/network/StructureDefinition/1/BirthWeight\">\n" +
			"       <valueDecimal>\n" +
			"          <extension url=\"http://www.hl7.org/fhir/extension-data-absent-reason.html\">\n" +
			"            <valueCoding>\n" +
			"                <system value=\"http://hl7.org/fhir/ValueSet/birthweight\"/>\n" +
			"                <code value=\"Underweight\"/>\n" +
			"                <userSelected value=\"false\"/>\n" +
			"            </valueCoding>\n" +
			"          </extension>\n" +
			"       </valueDecimal>\n" +
			"    </extension>\n" +
			"    <identifier>\n" +
			"       <system value=\"https://purl.org/elab/fhir/network/StructureDefinition/1/EuroPrevallStudySubjects\"/>\n" +
			"       <value value=\"1\"/>\n" +
			"    </identifier>\n" +
			"    <gender value=\"female\"/>\n" +
			"</Patient>";

		HttpPost post = new HttpPost(ourServerBase + "/Patient");
		post.setEntity(new StringEntity(input, ContentType.create(Constants.CT_FHIR_XML, "UTF-8")));
		CloseableHttpResponse response = ourHttpClient.execute(post);
		IdType id;
		try {
			assertEquals(201, response.getStatusLine().getStatusCode());
			String newIdString = response.getFirstHeader(Constants.HEADER_LOCATION_LC).getValue();
			assertThat(newIdString, startsWith(ourServerBase + "/Patient/"));
			id = new IdType(newIdString);
		} finally {
			response.close();
		}

		HttpGet get = new HttpGet(ourServerBase + "/Patient/" + id.getIdPart() + "?_pretty=true");
		response = ourHttpClient.execute(get);
		try {
			String resp = IOUtils.toString(response.getEntity().getContent(), StandardCharsets.UTF_8);
			ourLog.info(resp);
			assertEquals(200, response.getStatusLine().getStatusCode());
			assertThat(resp, containsString("Underweight"));
		} finally {
			response.getEntity().getContent().close();
			response.close();
		}

	}

	@Test
	public void testPatchUsingJsonPatch() throws Exception {
		String methodName = "testPatchUsingJsonPatch";
		IIdType pid1;
		{
			Patient patient = new Patient();
			patient.setActive(true);
			patient.addIdentifier().setSystem("urn:system").setValue("0");
			patient.addName().setFamily(methodName).addGiven("Joe");
			pid1 = myPatientDao.create(patient, mySrd).getId().toUnqualifiedVersionless();
		}

		HttpPatch patch = new HttpPatch(ourServerBase + "/Patient/" + pid1.getIdPart());
		patch.addHeader(Constants.HEADER_PREFER, Constants.HEADER_PREFER_RETURN + '=' + Constants.HEADER_PREFER_RETURN_OPERATION_OUTCOME);
		patch.setEntity(new StringEntity("[ { \"op\":\"replace\", \"path\":\"/active\", \"value\":false } ]", ContentType.parse(Constants.CT_JSON_PATCH + Constants.CHARSET_UTF8_CTSUFFIX)));

		try (CloseableHttpResponse response = ourHttpClient.execute(patch)) {
			assertEquals(200, response.getStatusLine().getStatusCode());
			String responseString = IOUtils.toString(response.getEntity().getContent(), StandardCharsets.UTF_8);
			assertThat(responseString, containsString("<OperationOutcome"));
			assertThat(responseString, containsString("INFORMATION"));
		}

		Patient newPt = ourClient.read().resource(Patient.class).withId(pid1.getIdPart()).execute();
		assertEquals("2", newPt.getIdElement().getVersionIdPart());
		assertEquals(false, newPt.getActive());
	}

	@Test
	public void testPatchUsingJsonPatchWithContentionCheckBad() throws Exception {
		String methodName = "testPatchUsingJsonPatchWithContentionCheckBad";
		IIdType pid1;
		{
			Patient patient = new Patient();
			patient.setActive(true);
			patient.addIdentifier().setSystem("urn:system").setValue("0");
			patient.addName().setFamily(methodName).addGiven("Joe");
			pid1 = myPatientDao.create(patient, mySrd).getId().toUnqualifiedVersionless();
		}

		HttpPatch patch = new HttpPatch(ourServerBase + "/Patient/" + pid1.getIdPart());
		patch.setEntity(new StringEntity("[ { \"op\":\"replace\", \"path\":\"/active\", \"value\":false } ]", ContentType.parse(Constants.CT_JSON_PATCH + Constants.CHARSET_UTF8_CTSUFFIX)));
		patch.addHeader("If-Match", "W/\"9\"");

		try (CloseableHttpResponse response = ourHttpClient.execute(patch)) {
			assertEquals(409, response.getStatusLine().getStatusCode());
			String responseString = IOUtils.toString(response.getEntity().getContent(), StandardCharsets.UTF_8);
			assertThat(responseString, containsString("<OperationOutcome"));
			assertThat(responseString, containsString("<diagnostics value=\"Version 9 is not the most recent version of this resource, unable to apply patch\"/>"));
		}

		Patient newPt = ourClient.read().resource(Patient.class).withId(pid1.getIdPart()).execute();
		assertEquals("1", newPt.getIdElement().getVersionIdPart());
		assertEquals(true, newPt.getActive());
	}

	@Test
	public void testPatchUsingJsonPatchWithContentionCheckGood() throws Exception {
		String methodName = "testPatchUsingJsonPatchWithContentionCheckGood";
		IIdType pid1;
		{
			Patient patient = new Patient();
			patient.setActive(true);
			patient.addIdentifier().setSystem("urn:system").setValue("0");
			patient.addName().setFamily(methodName).addGiven("Joe");
			pid1 = myPatientDao.create(patient, mySrd).getId().toUnqualifiedVersionless();
		}

		HttpPatch patch = new HttpPatch(ourServerBase + "/Patient/" + pid1.getIdPart());
		patch.addHeader(Constants.HEADER_PREFER, Constants.HEADER_PREFER_RETURN + '=' + Constants.HEADER_PREFER_RETURN_OPERATION_OUTCOME);
		patch.addHeader("If-Match", "W/\"1\"");
		patch.setEntity(new StringEntity("[ { \"op\":\"replace\", \"path\":\"/active\", \"value\":false } ]", ContentType.parse(Constants.CT_JSON_PATCH + Constants.CHARSET_UTF8_CTSUFFIX)));

		try (CloseableHttpResponse response = ourHttpClient.execute(patch)) {
			assertEquals(200, response.getStatusLine().getStatusCode());
			String responseString = IOUtils.toString(response.getEntity().getContent(), StandardCharsets.UTF_8);
			assertThat(responseString, containsString("<OperationOutcome"));
			assertThat(responseString, containsString("INFORMATION"));
		}

		Patient newPt = ourClient.read().resource(Patient.class).withId(pid1.getIdPart()).execute();
		assertEquals("2", newPt.getIdElement().getVersionIdPart());
		assertEquals(false, newPt.getActive());
	}

	@Test
	public void testPatchUsingXmlPatch() throws Exception {
		String methodName = "testPatchUsingXmlPatch";
		IIdType pid1;
		{
			Patient patient = new Patient();
			patient.setActive(true);
			patient.addIdentifier().setSystem("urn:system").setValue("0");
			patient.addName().setFamily(methodName).addGiven("Joe");
			pid1 = myPatientDao.create(patient, mySrd).getId().toUnqualifiedVersionless();
		}

		HttpPatch patch = new HttpPatch(ourServerBase + "/Patient/" + pid1.getIdPart());
		String patchString = "<?xml version=\"1.0\" encoding=\"UTF-8\"?><diff xmlns:fhir=\"http://hl7.org/fhir\"><replace sel=\"fhir:Patient/fhir:active/@value\">false</replace></diff>";
		patch.addHeader(Constants.HEADER_PREFER, Constants.HEADER_PREFER_RETURN + '=' + Constants.HEADER_PREFER_RETURN_OPERATION_OUTCOME);
		patch.setEntity(new StringEntity(patchString, ContentType.parse(Constants.CT_XML_PATCH + Constants.CHARSET_UTF8_CTSUFFIX)));

		try (CloseableHttpResponse response = ourHttpClient.execute(patch)) {
			assertEquals(200, response.getStatusLine().getStatusCode());
			String responseString = IOUtils.toString(response.getEntity().getContent(), StandardCharsets.UTF_8);
			assertThat(responseString, containsString("<OperationOutcome"));
			assertThat(responseString, containsString("INFORMATION"));
		}

		Patient newPt = ourClient.read().resource(Patient.class).withId(pid1.getIdPart()).execute();
		assertEquals("2", newPt.getIdElement().getVersionIdPart());
		assertEquals(false, newPt.getActive());
	}

	@Test
	public void testPreserveVersionsOnAuditEvent() {
		Organization org = new Organization();
		org.setName("ORG");
		IIdType orgId = ourClient.create().resource(org).execute().getId();
		assertEquals("1", orgId.getVersionIdPart());

		Patient patient = new Patient();
		patient.addIdentifier().setSystem("http://uhn.ca/mrns").setValue("100");
		patient.getManagingOrganization().setReference(orgId.toUnqualified().getValue());
		IIdType patientId = ourClient.create().resource(patient).execute().getId();
		assertEquals("1", patientId.getVersionIdPart());

		AuditEvent ae = new org.hl7.fhir.r4.model.AuditEvent();
		ae.addEntity().getWhat().setReference(patientId.toUnqualified().getValue());
		IIdType aeId = ourClient.create().resource(ae).execute().getId();
		assertEquals("1", aeId.getVersionIdPart());

		patient = ourClient.read().resource(Patient.class).withId(patientId).execute();
		assertTrue(patient.getManagingOrganization().getReferenceElement().hasIdPart());
		assertFalse(patient.getManagingOrganization().getReferenceElement().hasVersionIdPart());

		ae = ourClient.read().resource(AuditEvent.class).withId(aeId).execute();
		assertTrue(ae.getEntityFirstRep().getWhat().getReferenceElement().hasIdPart());
		assertTrue(ae.getEntityFirstRep().getWhat().getReferenceElement().hasVersionIdPart());

	}

	/**
	 * See issue #52
	 */
	@Test
	public void testProcedureRequestResources() {
		IGenericClient client = ourClient;

		int initialSize = client.search().forResource(ServiceRequest.class).returnBundle(Bundle.class).execute().getEntry().size();

		ServiceRequest res = new ServiceRequest();
		res.addIdentifier().setSystem("urn:foo").setValue("123");

		client.create().resource(res).execute();

		int newSize = client.search().forResource(ServiceRequest.class).returnBundle(Bundle.class).execute().getEntry().size();

		assertEquals(1, newSize - initialSize);

	}

	/**
	 * Test for issue #60
	 */
	@Test
	public void testReadAllInstancesOfType() {
		Patient pat;

		pat = new Patient();
		pat.addIdentifier().setSystem("urn:system").setValue("testReadAllInstancesOfType_01");
		ourClient.create().resource(pat).prettyPrint().encodedXml().execute();

		pat = new Patient();
		pat.addIdentifier().setSystem("urn:system").setValue("testReadAllInstancesOfType_02");
		ourClient.create().resource(pat).prettyPrint().encodedXml().execute();

		{
			Bundle returned = ourClient.search().forResource(Patient.class).encodedXml().returnBundle(Bundle.class).execute();
			assertThat(returned.getEntry().size(), greaterThan(1));
			assertEquals(BundleType.SEARCHSET, returned.getType());
		}
		{
			Bundle returned = ourClient.search().forResource(Patient.class).encodedJson().returnBundle(Bundle.class).execute();
			assertThat(returned.getEntry().size(), greaterThan(1));
		}
	}

	@Test
	public void testRetrieveMissingVersionsDoesntCrashHistory() {
		Patient p1 = new Patient();
		p1.setActive(true);
		final IIdType id1 = ourClient.create().resource(p1).execute().getId();

		Patient p2 = new Patient();
		p2.setActive(false);
		IIdType id2 = ourClient.create().resource(p2).execute().getId();

		new TransactionTemplate(myTxManager).execute(new TransactionCallbackWithoutResult() {
			@Override
			protected void doInTransactionWithoutResult(TransactionStatus theStatus) {
				ResourceHistoryTable version = myResourceHistoryTableDao.findForIdAndVersion(id1.getIdPartAsLong(), 1);
				myResourceHistoryTableDao.delete(version);
			}
		});

		Bundle bundle = ourClient.history().onServer().andReturnBundle(Bundle.class).execute();
		assertEquals(1, bundle.getTotal());
		assertEquals(1, bundle.getEntry().size());
		assertEquals(id2.getIdPart(), bundle.getEntry().get(0).getResource().getIdElement().getIdPart());
	}

	@Test
	public void testRetrieveMissingVersionsDoesntCrashSearch() {
		Patient p1 = new Patient();
		p1.setActive(true);
		final IIdType id1 = ourClient.create().resource(p1).execute().getId();

		Patient p2 = new Patient();
		p2.setActive(false);
		IIdType id2 = ourClient.create().resource(p2).execute().getId();

		new TransactionTemplate(myTxManager).execute(new TransactionCallbackWithoutResult() {
			@Override
			protected void doInTransactionWithoutResult(TransactionStatus theStatus) {
				ResourceHistoryTable version = myResourceHistoryTableDao.findForIdAndVersion(id1.getIdPartAsLong(), 1);
				myResourceHistoryTableDao.delete(version);
			}
		});

		Bundle bundle = ourClient.search().forResource("Patient").returnBundle(Bundle.class).execute();
		assertEquals(2, bundle.getTotal());
		assertEquals(1, bundle.getEntry().size());
		assertEquals(id2.getIdPart(), bundle.getEntry().get(0).getResource().getIdElement().getIdPart());
	}

	@Test
	public void testSaveAndRetrieveExistingNarrativeJson() {
		Patient p1 = new Patient();
		p1.getText().setStatus(NarrativeStatus.GENERATED);
		p1.getText().getDiv().setValueAsString("<div>HELLO WORLD</div>");
		p1.addIdentifier().setSystem("urn:system").setValue("testSaveAndRetrieveExistingNarrative01");

		IIdType newId = ourClient.create().resource(p1).encodedJson().execute().getId();

		Patient actual = ourClient.read().resource(Patient.class).withId(newId).encodedJson().execute();
		assertEquals("<div xmlns=\"http://www.w3.org/1999/xhtml\">HELLO WORLD</div>", actual.getText().getDiv().getValueAsString());
	}

	@Test
	public void testSaveAndRetrieveExistingNarrativeXml() {
		Patient p1 = new Patient();
		p1.getText().setStatus(NarrativeStatus.GENERATED);
		p1.getText().getDiv().setValueAsString("<div>HELLO WORLD</div>");
		p1.addIdentifier().setSystem("urn:system").setValue("testSaveAndRetrieveExistingNarrative01");

		IIdType newId = ourClient.create().resource(p1).encodedXml().execute().getId();

		Patient actual = ourClient.read().resource(Patient.class).withId(newId).encodedXml().execute();
		assertEquals("<div xmlns=\"http://www.w3.org/1999/xhtml\">HELLO WORLD</div>", actual.getText().getDiv().getValueAsString());
	}

	@Test
	public void testSaveAndRetrieveResourceWithExtension() {
		Patient nextPatient = new Patient();
		nextPatient.setId("Patient/B");
		nextPatient
			.addExtension()
			.setUrl("http://foo")
			.setValue(new Reference("Practitioner/A"));

		ourClient.update().resource(nextPatient).execute();

		Patient p = ourClient.read().resource(Patient.class).withId("B").execute();

		String encoded = myFhirCtx.newJsonParser().setPrettyPrint(true).encodeResourceToString(p);
		ourLog.info(encoded);

		assertThat(encoded, containsString("http://foo"));
	}

	@Test
	public void testSaveAndRetrieveWithContained() {
		Patient p1 = new Patient();
		p1.addIdentifier().setSystem("urn:system:rpr4").setValue("testSaveAndRetrieveWithContained01");

		Organization o1 = new Organization();
		o1.addIdentifier().setSystem("urn:system:rpr4").setValue("testSaveAndRetrieveWithContained02");

		p1.getManagingOrganization().setResource(o1);

		IIdType newId = ourClient.create().resource(p1).execute().getId();

		Patient actual = ourClient.read(Patient.class, new UriDt(newId.getValue()));
		assertEquals(1, actual.getContained().size());

		Bundle b = ourClient
			.search()
			.forResource("Patient")
			.where(Patient.IDENTIFIER.exactly().systemAndCode("urn:system:rpr4", "testSaveAndRetrieveWithContained01"))
			.prettyPrint()
			.returnBundle(Bundle.class)
			.execute();
		assertEquals(1, b.getEntry().size());

	}

	@Test
	public void testSaveAndRetrieveWithoutNarrative() {
		Patient p1 = new Patient();
		p1.getText().setDivAsString("<div><td>Identifier</td><td>testSearchByResourceChain01</td></div>");
		p1.addIdentifier().setSystem("urn:system").setValue("testSearchByResourceChain01");

		IdType newId = (IdType) ourClient.create().resource(p1).execute().getId();

		Patient actual = ourClient.read(Patient.class, newId.getIdPart());
		assertThat(actual.getText().getDiv().getValueAsString(), containsString("<td>Identifier</td><td>testSearchByResourceChain01</td>"));
	}

	@Test
	public void testTerminologyWithCompleteCs_Expand() throws Exception {

		CodeSystem cs = new CodeSystem();
		cs.setContent(CodeSystem.CodeSystemContentMode.COMPLETE);
		cs.setUrl("http://cs");
		CodeSystem.ConceptDefinitionComponent a = cs.addConcept()
			.setCode("A");
		a.addConcept().setCode("A1");
		a.addConcept().setCode("A2");
		CodeSystem.ConceptDefinitionComponent b = cs.addConcept()
			.setCode("B");
		b.addConcept().setCode("B1");
		b.addConcept().setCode("B2");
		ourClient.create().resource(cs).execute();

		ValueSet vs = new ValueSet();
		vs.setUrl("http://vs");
		vs.getCompose()
			.addInclude()
			.setSystem("http://cs")
			.addFilter()
			.setProperty("concept")
			.setOp(ValueSet.FilterOperator.ISA)
			.setValue("A");
		IIdType vsid = ourClient.create().resource(vs).execute().getId().toUnqualifiedVersionless();

		HttpGet read = new HttpGet(ourServerBase + "/" + vsid.getValue() + "/$expand");
		try (CloseableHttpResponse response = ourHttpClient.execute(read)) {
			String text = IOUtils.toString(response.getEntity().getContent(), StandardCharsets.UTF_8);
			ourLog.info(text);
			assertEquals(Constants.STATUS_HTTP_200_OK, response.getStatusLine().getStatusCode());
			assertThat(text, containsString("\"A\""));
			assertThat(text, containsString("\"A1\""));
			assertThat(text, not(containsString("\"B\"")));
			assertThat(text, not(containsString("\"B1\"")));
		}


//		HttpGet read = new HttpGet(ourServerBase + "/Observation?patient=P5000000302&_sort:desc=code&code:in=http://fkcfhir.org/fhir/vs/ccdacapddialysisorder");
//		try (CloseableHttpResponse response = ourHttpClient.execute(read)) {
//			String text = IOUtils.toString(response.getEntity().getContent(), StandardCharsets.UTF_8);
//			ourLog.info(text);
//			assertEquals(Constants.STATUS_HTTP_200_OK, response.getStatusLine().getStatusCode());
//			assertThat(text, not(containsString("\"text\",\"type\"")));
//		}
	}

	@Test
	public void testEncounterWithReason() {
		Encounter enc = new Encounter();
		enc.addReasonCode()
			.addCoding().setSystem("http://myorg").setCode("hugs").setDisplay("Hugs for better wellness");
		enc.getPeriod().setStartElement(new DateTimeType("2012"));
		IIdType id = ourClient.create().resource(enc).execute().getId().toUnqualifiedVersionless();

		enc = ourClient.read().resource(Encounter.class).withId(id).execute();
		assertEquals("hugs", enc.getReasonCodeFirstRep().getCodingFirstRep().getCode());
	}


	@Test
	public void testTerminologyWithCompleteCs_SearchForConceptIn() throws Exception {

		CodeSystem cs = new CodeSystem();
		cs.setContent(CodeSystem.CodeSystemContentMode.COMPLETE);
		cs.setUrl("http://cs");
		CodeSystem.ConceptDefinitionComponent a = cs.addConcept()
			.setCode("A");
		a.addConcept().setCode("A1");
		a.addConcept().setCode("A2");
		CodeSystem.ConceptDefinitionComponent b = cs.addConcept()
			.setCode("B");
		b.addConcept().setCode("B1");
		b.addConcept().setCode("B2");
		ourClient.create().resource(cs).execute();

		ValueSet vs = new ValueSet();
		vs.setUrl("http://vs");
		vs.getCompose()
			.addInclude()
			.setSystem("http://cs")
			.addFilter()
			.setProperty("concept")
			.setOp(ValueSet.FilterOperator.ISA)
			.setValue("A");
		ourClient.create().resource(vs).execute().getId().toUnqualifiedVersionless();

		Observation obs = new Observation();
		obs.getCode().addCoding().setSystem("http://cs").setCode("A1");
		obs.setValue(new StringType("OBS1"));
		obs.setStatus(ObservationStatus.FINAL);
		ourClient.create().resource(obs).execute();

		Observation obs2 = new Observation();
		obs2.getCode().addCoding().setSystem("http://cs").setCode("B1");
		obs2.setStatus(ObservationStatus.FINAL);
		obs2.setValue(new StringType("OBS2"));
		ourClient.create().resource(obs2).execute();

		HttpGet read = new HttpGet(ourServerBase + "/Observation?code:in=http://vs");
		try (CloseableHttpResponse response = ourHttpClient.execute(read)) {
			String text = IOUtils.toString(response.getEntity().getContent(), StandardCharsets.UTF_8);
			ourLog.info(text);
			assertEquals(Constants.STATUS_HTTP_200_OK, response.getStatusLine().getStatusCode());
			assertThat(text, containsString("\"OBS1\""));
			assertThat(text, not(containsString("\"OBS2\"")));
		}


	}

	@Test
	public void testSearchBundleDoesntIncludeTextElement() throws Exception {
		HttpGet read = new HttpGet(ourServerBase + "/Patient?_format=json");
		try (CloseableHttpResponse response = ourHttpClient.execute(read)) {
			String text = IOUtils.toString(response.getEntity().getContent(), StandardCharsets.UTF_8);
			ourLog.info(text);
			assertEquals(Constants.STATUS_HTTP_200_OK, response.getStatusLine().getStatusCode());
			assertThat(text, not(containsString("\"text\",\"type\"")));
		}
	}

	@Test
	public void testSearchByExtendedChars() throws Exception {
		for (int i = 0; i < 10; i++) {
			Patient p = new Patient();
			p.addName().setFamily("Jernelöv");
			p.addIdentifier().setValue("ID" + i);
			myPatientDao.create(p, mySrd);
		}

		String uri = ourServerBase + "/Patient?name=" + UrlUtil.escapeUrlParam("Jernelöv") + "&_count=5&_pretty=true";
		ourLog.info("URI: {}", uri);
		HttpGet get = new HttpGet(uri);
		CloseableHttpResponse resp = ourHttpClient.execute(get);
		try {
			assertEquals(200, resp.getStatusLine().getStatusCode());
			String output = IOUtils.toString(resp.getEntity().getContent(), StandardCharsets.UTF_8);
			ourLog.info(output);

			Bundle b = myFhirCtx.newXmlParser().parseResource(Bundle.class, output);

			assertEquals("http://localhost:" + ourPort + "/fhir/context/Patient?_count=5&_pretty=true&name=Jernel%C3%B6v", b.getLink("self").getUrl());

			Patient p = (Patient) b.getEntry().get(0).getResource();
			assertEquals("Jernelöv", p.getName().get(0).getFamily());

		} finally {
			resp.getEntity().getContent().close();
		}

	}

	@Test
	public void testSearchByIdOr() {
		IIdType id1;
		{
			Patient patient = new Patient();
			patient.addIdentifier().setSystem("urn:system").setValue("001");
			id1 = myPatientDao.create(patient, mySrd).getId().toUnqualifiedVersionless();
		}
		IIdType id2;
		{
			Patient patient = new Patient();
			patient.addIdentifier().setSystem("urn:system").setValue("001");
			id2 = myPatientDao.create(patient, mySrd).getId().toUnqualifiedVersionless();
		}

		Bundle found;

		found = ourClient
			.search()
			.forResource(Patient.class)
			.where(IAnyResource.RES_ID.exactly().systemAndValues(null, id1.getIdPart(), id2.getIdPart()))
			.returnBundle(Bundle.class)
			.execute();

		assertThat(toUnqualifiedVersionlessIds(found), containsInAnyOrder(id1, id2));

		found = ourClient
			.search()
			.forResource(Patient.class)
			.where(IAnyResource.RES_ID.exactly().systemAndValues(null, Arrays.asList(id1.getIdPart(), id2.getIdPart(), "FOOOOO")))
			.returnBundle(Bundle.class)
			.execute();

		assertThat(toUnqualifiedVersionlessIds(found), containsInAnyOrder(id1, id2));

		found = ourClient
			.search()
			.forResource(Patient.class)
			.where(IAnyResource.RES_ID.exactly().systemAndCode(null, id1.getIdPart()))
			.returnBundle(Bundle.class)
			.execute();

		assertThat(toUnqualifiedVersionlessIds(found), containsInAnyOrder(id1));

		found = ourClient
			.search()
			.forResource(Patient.class)
			.where(IAnyResource.RES_ID.exactly().codes(id1.getIdPart(), id2.getIdPart()))
			.and(IAnyResource.RES_ID.exactly().code(id1.getIdPart()))
			.returnBundle(Bundle.class)
			.execute();

		assertThat(toUnqualifiedVersionlessIds(found), containsInAnyOrder(id1));

		found = ourClient
			.search()
			.forResource(Patient.class)
			.where(IAnyResource.RES_ID.exactly().codes(Arrays.asList(id1.getIdPart(), id2.getIdPart(), "FOOOOO")))
			.and(IAnyResource.RES_ID.exactly().code(id1.getIdPart()))
			.returnBundle(Bundle.class)
			.execute();

		assertThat(toUnqualifiedVersionlessIds(found), containsInAnyOrder(id1));

		found = ourClient
			.search()
			.forResource(Patient.class)
			.where(IAnyResource.RES_ID.exactly().codes(id1.getIdPart(), id2.getIdPart(), "FOOO"))
			.returnBundle(Bundle.class)
			.execute();

		assertThat(toUnqualifiedVersionlessIds(found), containsInAnyOrder(id1, id2));

		found = ourClient
			.search()
			.forResource(Patient.class)
			.where(IAnyResource.RES_ID.exactly().codes("FOOO"))
			.returnBundle(Bundle.class)
			.execute();

		assertThat(toUnqualifiedVersionlessIds(found), empty());

	}

	@Test
	public void testSearchByIdentifier() {
		Patient p1 = new Patient();
		p1.addIdentifier().setSystem("urn:system").setValue("testSearchByIdentifier01");
		p1.addName().setFamily("testSearchByIdentifierFamily01").addGiven("testSearchByIdentifierGiven01");
		IdType p1Id = (IdType) ourClient.create().resource(p1).execute().getId();

		Patient p2 = new Patient();
		p2.addIdentifier().setSystem("urn:system").setValue("testSearchByIdentifier02");
		p2.addName().setFamily("testSearchByIdentifierFamily01").addGiven("testSearchByIdentifierGiven02");
		ourClient.create().resource(p2).execute();

		//@formatter:off
		Bundle actual = ourClient
			.search()
			.forResource(Patient.class)
			.where(Patient.IDENTIFIER.exactly().systemAndCode("urn:system", "testSearchByIdentifier01"))
			.encodedJson()
			.prettyPrint()
			.returnBundle(Bundle.class)
			.execute();
		//@formatter:on

		assertEquals(1, actual.getEntry().size());
		assertEquals(ourServerBase + "/Patient/" + p1Id.getIdPart(), actual.getEntry().get(0).getFullUrl());
		assertEquals(p1Id.getIdPart(), actual.getEntry().get(0).getResource().getIdElement().getIdPart());
		assertEquals(SearchEntryMode.MATCH, actual.getEntry().get(0).getSearch().getModeElement().getValue());
	}

	@Test
	public void testSearchByIdentifierWithoutSystem() {

		Patient p1 = new Patient();
		p1.addIdentifier().setValue("testSearchByIdentifierWithoutSystem01");
		IdType p1Id = (IdType) ourClient.create().resource(p1).execute().getId();

		//@formatter:off
		Bundle actual = ourClient
			.search()
			.forResource(Patient.class)
			.where(Patient.IDENTIFIER.exactly().systemAndCode(null, "testSearchByIdentifierWithoutSystem01"))
			.encodedJson()
			.prettyPrint()
			.returnBundle(Bundle.class)
			.execute();
		//@formatter:on
		assertEquals(1, actual.getEntry().size());
		assertEquals(p1Id.getIdPart(), actual.getEntry().get(0).getResource().getIdElement().getIdPart());

	}

	@Test
	public void testSearchByLastUpdated() throws Exception {
		String methodName = "testSearchByLastUpdated";

		Patient p = new Patient();
		p.addName().setFamily(methodName + "1");
		IIdType pid1 = ourClient.create().resource(p).execute().getId().toUnqualifiedVersionless();

		Thread.sleep(10);
		long time1 = System.currentTimeMillis();
		Thread.sleep(10);

		Patient p2 = new Patient();
		p2.addName().setFamily(methodName + "2");
		IIdType pid2 = ourClient.create().resource(p2).execute().getId().toUnqualifiedVersionless();

		HttpGet get = new HttpGet(ourServerBase + "/Patient?_lastUpdated=lt" + new InstantType(new Date(time1)).getValueAsString());
		CloseableHttpResponse response = ourHttpClient.execute(get);
		try {
			assertEquals(200, response.getStatusLine().getStatusCode());
			String output = IOUtils.toString(response.getEntity().getContent(), StandardCharsets.UTF_8);
			response.getEntity().getContent().close();
			ourLog.info(output);
			List<IIdType> ids = toUnqualifiedVersionlessIds(myFhirCtx.newXmlParser().parseResource(Bundle.class, output));
			ourLog.info(ids.toString());
			assertThat(ids, containsInAnyOrder(pid1));
		} finally {
			response.close();
		}

		get = new HttpGet(ourServerBase + "/Patient?_lastUpdated=gt" + new InstantType(new Date(time1)).getValueAsString());
		response = ourHttpClient.execute(get);
		try {
			assertEquals(200, response.getStatusLine().getStatusCode());
			String output = IOUtils.toString(response.getEntity().getContent(), StandardCharsets.UTF_8);
			response.getEntity().getContent().close();
			ourLog.info(output);
			List<IIdType> ids = toUnqualifiedVersionlessIds(myFhirCtx.newXmlParser().parseResource(Bundle.class, output));
			ourLog.info(ids.toString());
			assertThat(ids, containsInAnyOrder(pid2));
		} finally {
			response.close();
		}

	}

	/**
	 * https://chat.fhir.org/#narrow/stream/implementers/topic/Internal.20error.2C.20when.20executing.20the.20following.20query.20on.20HAPI
	 */
	@Test
	public void testSearchByLastUpdatedGe() throws Exception {
		Patient p2 = new Patient();
		p2.setId("P2");
		p2.addName().setFamily("P2");
		ourClient.update().resource(p2).execute().getId().toUnqualifiedVersionless();

		Practitioner pract = new Practitioner();
		pract.setId("PRAC");
		pract.addName().setFamily("PRACT");
		ourClient.update().resource(pract).execute().getId().toUnqualifiedVersionless();

		Encounter enc = new Encounter();
		enc.setId("E2");
		enc.setStatus(EncounterStatus.ARRIVED);
		enc.setPeriod(new Period().setStart(new Date()).setEnd(new Date()));
		enc.getSubject().setReference("Patient/P2");
		enc.addParticipant().getIndividual().setReference("Practitioner/PRAC");
		ourClient.update().resource(enc).execute().getId().toUnqualifiedVersionless();

		HttpGet get = new HttpGet(ourServerBase + "/Encounter?patient=P2&date=ge2017-01-01&_include:recurse=Encounter:practitioner&_lastUpdated=ge2017-11-10");
		CloseableHttpResponse response = ourHttpClient.execute(get);
		try {
			assertEquals(200, response.getStatusLine().getStatusCode());
			String output = IOUtils.toString(response.getEntity().getContent(), StandardCharsets.UTF_8);
			response.getEntity().getContent().close();
			ourLog.info(output);
			List<String> ids = toUnqualifiedVersionlessIdValues(myFhirCtx.newXmlParser().parseResource(Bundle.class, output));
			ourLog.info(ids.toString());
			assertThat(ids, containsInAnyOrder("Practitioner/PRAC", "Encounter/E2"));
		} finally {
			response.close();
		}

		get = new HttpGet(ourServerBase + "/Encounter?patient=P2&date=ge2017-01-01&_include:recurse=Encounter:practitioner&_lastUpdated=ge2099-11-10");
		response = ourHttpClient.execute(get);
		try {
			assertEquals(200, response.getStatusLine().getStatusCode());
			String output = IOUtils.toString(response.getEntity().getContent(), StandardCharsets.UTF_8);
			response.getEntity().getContent().close();
			ourLog.info(output);
			List<String> ids = toUnqualifiedVersionlessIdValues(myFhirCtx.newXmlParser().parseResource(Bundle.class, output));
			ourLog.info(ids.toString());
			assertThat(ids, empty());
		} finally {
			response.close();
		}

	}

	@Test
	public void testSearchByReferenceIds() {
		Organization o1 = new Organization();
		o1.setName("testSearchByResourceChainName01");
		IIdType o1id = ourClient.create().resource(o1).execute().getId().toUnqualifiedVersionless();
		Organization o2 = new Organization();
		o2.setName("testSearchByResourceChainName02");
		IIdType o2id = ourClient.create().resource(o2).execute().getId().toUnqualifiedVersionless();

		Patient p1 = new Patient();
		p1.addIdentifier().setSystem("urn:system").setValue("testSearchByReferenceIds01");
		p1.addName().setFamily("testSearchByReferenceIdsFamily01").addGiven("testSearchByReferenceIdsGiven01");
		p1.setManagingOrganization(new Reference(o1id.toUnqualifiedVersionless()));
		IIdType p1Id = ourClient.create().resource(p1).execute().getId();

		Patient p2 = new Patient();
		p2.addIdentifier().setSystem("urn:system").setValue("testSearchByReferenceIds02");
		p2.addName().setFamily("testSearchByReferenceIdsFamily02").addGiven("testSearchByReferenceIdsGiven02");
		p2.setManagingOrganization(new Reference(o2id.toUnqualifiedVersionless()));
		IIdType p2Id = ourClient.create().resource(p2).execute().getId();

		//@formatter:off
		Bundle actual = ourClient.search()
			.forResource(Patient.class)
			.where(Patient.ORGANIZATION.hasAnyOfIds(Arrays.asList(o1id.getIdPart(), o2id.getIdPart())))
			.encodedJson().prettyPrint().returnBundle(Bundle.class).execute();
		//@formatter:on
		Set<String> expectedIds = new HashSet<>();
		expectedIds.add(p1Id.getIdPart());
		expectedIds.add(p2Id.getIdPart());
		Set<String> actualIds = new HashSet<>();
		for (BundleEntryComponent ele : actual.getEntry()) {
			actualIds.add(ele.getResource().getIdElement().getIdPart());
		}
		assertEquals("Expects to retrieve the 2 patients which reference the two different organizations", expectedIds, actualIds);
	}

	@Test
	public void testSearchByResourceChain() {

		Organization o1 = new Organization();
		o1.setName("testSearchByResourceChainName01");
		IdType o1id = (IdType) ourClient.create().resource(o1).execute().getId().toUnqualifiedVersionless();

		Patient p1 = new Patient();
		p1.addIdentifier().setSystem("urn:system").setValue("testSearchByResourceChain01");
		p1.addName().setFamily("testSearchByResourceChainFamily01").addGiven("testSearchByResourceChainGiven01");
		p1.setManagingOrganization(new Reference(o1id.toUnqualifiedVersionless()));
		IdType p1Id = (IdType) ourClient.create().resource(p1).execute().getId();

		//@formatter:off
		Bundle actual = ourClient.search()
			.forResource(Patient.class)
			.where(Patient.ORGANIZATION.hasId(o1id.getIdPart()))
			.encodedJson().prettyPrint().returnBundle(Bundle.class).execute();
		//@formatter:on
		assertEquals(1, actual.getEntry().size());
		assertEquals(p1Id.getIdPart(), actual.getEntry().get(0).getResource().getIdElement().getIdPart());

		//@formatter:off
		actual = ourClient.search()
			.forResource(Patient.class)
			.where(Patient.ORGANIZATION.hasId(o1id.getValue()))
			.encodedJson().prettyPrint().returnBundle(Bundle.class).execute();
		//@formatter:on
		assertEquals(1, actual.getEntry().size());
		assertEquals(p1Id.getIdPart(), actual.getEntry().get(0).getResource().getIdElement().getIdPart());

	}

	@Test
	public void testSearchInvalidParam() throws Exception {
		Patient patient = new Patient();
		patient.addIdentifier().setSystem("urn:system").setValue("0");
		patient.addName().setFamily("testSearchWithMixedParams").addGiven("Joe");
		myPatientDao.create(patient, mySrd).getId().toUnqualifiedVersionless();

		// should be subject._id
		HttpGet httpPost = new HttpGet(ourServerBase + "/Observation?subject.id=FOO");

		CloseableHttpResponse resp = ourHttpClient.execute(httpPost);
		try {
			String respString = IOUtils.toString(resp.getEntity().getContent(), StandardCharsets.UTF_8);
			ourLog.info(respString);
			assertThat(respString, containsString("Invalid parameter chain: subject.id"));
			assertEquals(400, resp.getStatusLine().getStatusCode());
		} finally {
			resp.getEntity().getContent().close();
		}
		ourLog.info("Outgoing post: {}", httpPost);
	}

	@Test
	public void testSearchLastUpdatedParamRp() throws InterruptedException {
		String methodName = "testSearchLastUpdatedParamRp";

		int sleep = 100;
		Thread.sleep(sleep);

		DateTimeType beforeAny = new DateTimeType(new Date(), TemporalPrecisionEnum.MILLI);
		IIdType id1a;
		{
			Patient patient = new Patient();
			patient.addIdentifier().setSystem("urn:system").setValue("001");
			patient.addName().setFamily(methodName).addGiven("Joe");
			id1a = ourClient.create().resource(patient).execute().getId().toUnqualifiedVersionless();
		}
		IIdType id1b;
		{
			Patient patient = new Patient();
			patient.addIdentifier().setSystem("urn:system").setValue("002");
			patient.addName().setFamily(methodName + "XXXX").addGiven("Joe");
			id1b = ourClient.create().resource(patient).execute().getId().toUnqualifiedVersionless();
		}

		Thread.sleep(1100);
		DateTimeType beforeR2 = new DateTimeType(new Date(), TemporalPrecisionEnum.MILLI);
		Thread.sleep(1100);

		IIdType id2;
		{
			Patient patient = new Patient();
			patient.addIdentifier().setSystem("urn:system").setValue("002");
			patient.addName().setFamily(methodName).addGiven("John");
			id2 = ourClient.create().resource(patient).execute().getId().toUnqualifiedVersionless();
		}

		{
			//@formatter:off
			Bundle found = ourClient.search()
				.forResource(Patient.class)
				.where(Patient.NAME.matches().value("testSearchLastUpdatedParamRp"))
				.returnBundle(Bundle.class)
				.execute();
			//@formatter:on
			List<IIdType> patients = toUnqualifiedVersionlessIds(found);
			assertThat(patients, hasItems(id1a, id1b, id2));
		}
		{
			//@formatter:off
			Bundle found = ourClient.search()
				.forResource(Patient.class)
				.where(Patient.NAME.matches().value("testSearchLastUpdatedParamRp"))
				.lastUpdated(new DateRangeParam(beforeAny, null))
				.returnBundle(Bundle.class)
				.execute();
			//@formatter:on
			List<IIdType> patients = toUnqualifiedVersionlessIds(found);
			assertThat(patients, hasItems(id1a, id1b, id2));
		}
		{
			//@formatter:off
			Bundle found = ourClient.search()
				.forResource(Patient.class)
				.where(Patient.NAME.matches().value("testSearchLastUpdatedParamRp"))
				.lastUpdated(new DateRangeParam(beforeR2, null))
				.returnBundle(Bundle.class)
				.execute();
			//@formatter:on
			List<IIdType> patients = toUnqualifiedVersionlessIds(found);
			assertThat(patients, hasItems(id2));
			assertThat(patients, not(hasItems(id1a, id1b)));
		}
		{
			//@formatter:off
			Bundle found = ourClient.search()
				.forResource(Patient.class)
				.where(Patient.NAME.matches().value("testSearchLastUpdatedParamRp"))
				.lastUpdated(new DateRangeParam(beforeAny, beforeR2))
				.returnBundle(Bundle.class)
				.execute();
			//@formatter:on
			List<IIdType> patients = toUnqualifiedVersionlessIds(found);
			assertThat(patients.toString(), patients, not(hasItems(id2)));
			assertThat(patients.toString(), patients, (hasItems(id1a, id1b)));
		}
		{
			//@formatter:off
			Bundle found = ourClient.search()
				.forResource(Patient.class)
				.where(Patient.NAME.matches().value("testSearchLastUpdatedParamRp"))
				.lastUpdated(new DateRangeParam(null, beforeR2))
				.returnBundle(Bundle.class)
				.execute();
			//@formatter:on
			List<IIdType> patients = toUnqualifiedVersionlessIds(found);
			assertThat(patients, (hasItems(id1a, id1b)));
			assertThat(patients, not(hasItems(id2)));
		}
	}

	/**
	 * See #441
	 */
	@Test
	public void testSearchMedicationChain() throws Exception {
		Medication medication = new Medication();
		medication.getCode().addCoding().setSystem("SYSTEM").setCode("04823543");
		IIdType medId = myMedicationDao.create(medication).getId().toUnqualifiedVersionless();

		MedicationAdministration ma = new MedicationAdministration();
		ma.setMedication(new Reference(medId));
		IIdType moId = myMedicationAdministrationDao.create(ma).getId().toUnqualifiedVersionless();

		HttpGet get = new HttpGet(ourServerBase + "/MedicationAdministration?medication.code=04823543");
		try (CloseableHttpResponse response = ourHttpClient.execute(get)) {
			assertEquals(200, response.getStatusLine().getStatusCode());
			String responseString = IOUtils.toString(response.getEntity().getContent(), StandardCharsets.UTF_8);
			ourLog.info(responseString);
			assertThat(responseString, containsString(moId.getIdPart()));
		}

	}

	@Test()
	public void testSearchNegativeNumbers() throws Exception {
		Observation o = new Observation();
		o.setValue(new Quantity().setValue(new BigDecimal("-10")));
		String oid1 = myObservationDao.create(o, mySrd).getId().toUnqualifiedVersionless().getValue();

		Observation o2 = new Observation();
		o2.setValue(new Quantity().setValue(new BigDecimal("-20")));
		String oid2 = myObservationDao.create(o2, mySrd).getId().toUnqualifiedVersionless().getValue();

		HttpGet get = new HttpGet(ourServerBase + "/Observation?value-quantity=gt-15");
		CloseableHttpResponse resp = ourHttpClient.execute(get);
		try {
			assertEquals(200, resp.getStatusLine().getStatusCode());
			Bundle bundle = myFhirCtx.newXmlParser().parseResource(Bundle.class, IOUtils.toString(resp.getEntity().getContent(), Constants.CHARSET_UTF8));

			List<String> ids = toUnqualifiedVersionlessIdValues(bundle);
			assertThat(ids, contains(oid1));
			assertThat(ids, not(contains(oid2)));
		} finally {
			resp.close();
		}

	}

	@SuppressWarnings("unused")
	@Test
	public void testSearchPagingKeepsOldSearches() {
		String methodName = "testSearchPagingKeepsOldSearches";
		IIdType pid1;
		{
			Patient patient = new Patient();
			patient.addIdentifier().setSystem("urn:system").setValue("0");
			patient.addName().setFamily(methodName).addGiven("Joe");
			myPatientDao.create(patient, mySrd).getId().toUnqualifiedVersionless();
		}

		for (int i = 1; i <= 20; i++) {
			Patient patient = new Patient();
			patient.addIdentifier().setSystem("urn:system").setValue(Integer.toString(i));
			patient.addName().setFamily(methodName).addGiven("Joe");
			myPatientDao.create(patient, mySrd).getId().toUnqualifiedVersionless();
		}

		List<String> linkNext = Lists.newArrayList();
		for (int i = 0; i < 100; i++) {
			Bundle bundle = ourClient.search().forResource(Patient.class).where(Patient.NAME.matches().value("testSearchPagingKeepsOldSearches")).count(5).returnBundle(Bundle.class).execute();
			assertTrue(isNotBlank(bundle.getLink("next").getUrl()));
			assertEquals(5, bundle.getEntry().size());
			linkNext.add(bundle.getLink("next").getUrl());
		}

		int index = 0;
		for (String nextLink : linkNext) {
			ourLog.info("Fetching index {}", index++);
			Bundle b = ourClient.fetchResourceFromUrl(Bundle.class, nextLink);
			assertEquals(5, b.getEntry().size());
		}
	}

	private void testSearchReturnsResults(String search) throws IOException {
		int matches;
		HttpGet get = new HttpGet(ourServerBase + search);
		CloseableHttpResponse response = ourHttpClient.execute(get);
		String resp = IOUtils.toString(response.getEntity().getContent(), StandardCharsets.UTF_8);
		response.getEntity().getContent().close();
		ourLog.info(resp);
		Bundle bundle = myFhirCtx.newXmlParser().parseResource(Bundle.class, resp);
		matches = bundle.getEntry().size();

		assertThat(matches, greaterThan(0));
	}

	@Test
	public void testSearchReturnsSearchDate() throws Exception {
		Date before = new Date();
		Thread.sleep(1);

		//@formatter:off
		Bundle found = ourClient
			.search()
			.forResource(Patient.class)
			.prettyPrint()
			.returnBundle(Bundle.class)
			.execute();
		//@formatter:on

		Thread.sleep(1);
		Date after = new Date();

		InstantType updated = found.getMeta().getLastUpdatedElement();
		assertNotNull(updated);
		Date value = updated.getValue();
		assertNotNull(value);
		ourLog.info(value.getTime() + "");
		ourLog.info(before.getTime() + "");
		assertTrue(value.after(before));
		assertTrue(new InstantDt(value) + " should be before " + new InstantDt(after), value.before(after));
	}

	@Test
	public void testSearchReusesNoParams() {
		List<IBaseResource> resources = new ArrayList<>();
		for (int i = 0; i < 50; i++) {
			Organization org = new Organization();
			org.setName("HELLO");
			resources.add(org);
		}
		ourClient.transaction().withResources(resources).prettyPrint().encodedXml().execute();

		myDaoConfig.setReuseCachedSearchResultsForMillis(1000L);

		Bundle result1 = ourClient
			.search()
			.forResource("Organization")
			.returnBundle(Bundle.class)
			.execute();

		final String uuid1 = toSearchUuidFromLinkNext(result1);

		Bundle result2 = ourClient
			.search()
			.forResource("Organization")
			.returnBundle(Bundle.class)
			.execute();

		final String uuid2 = toSearchUuidFromLinkNext(result2);

		assertEquals(uuid1, uuid2);
	}

	@Test
	public void testSearchReusesBeforeExpiry() {
		List<IBaseResource> resources = new ArrayList<IBaseResource>();
		for (int i = 0; i < 50; i++) {
			Organization org = new Organization();
			org.setName("HELLO");
			resources.add(org);
		}
		ourClient.transaction().withResources(resources).prettyPrint().encodedXml().execute();

		/*
		 * First, make sure that we don't reuse a search if
		 * it's not marked with an expiry
		 */
		{
			myDaoConfig.setReuseCachedSearchResultsForMillis(10L);
			Bundle result1 = ourClient
				.search()
				.forResource("Organization")
				.returnBundle(Bundle.class)
				.execute();
			final String uuid1 = toSearchUuidFromLinkNext(result1);
			sleepAtLeast(20);
			Bundle result2 = ourClient
				.search()
				.forResource("Organization")
				.returnBundle(Bundle.class)
				.execute();
			final String uuid2 = toSearchUuidFromLinkNext(result2);
			assertNotEquals(uuid1, uuid2);
		}

		/*
		 * Now try one but mark it with an expiry time
		 * in the future
		 */
		{
			myDaoConfig.setReuseCachedSearchResultsForMillis(1000L);
			Bundle result1 = ourClient
				.search()
				.forResource("Organization")
				.returnBundle(Bundle.class)
				.execute();
			final String uuid1 = toSearchUuidFromLinkNext(result1);
			runInTransaction(() -> {
				Search search = mySearchEntityDao.findByUuid(uuid1);
				search.setExpiryOrNull(DateUtils.addSeconds(new Date(), 2));
				mySearchEntityDao.save(search);
			});
			sleepAtLeast(1000);
			Bundle result2 = ourClient
				.search()
				.forResource("Organization")
				.returnBundle(Bundle.class)
				.execute();

			// Expiry doesn't affect reusablility
			final String uuid2 = toSearchUuidFromLinkNext(result2);
			assertNotEquals(uuid1, uuid2);

		}
	}


	@Test
	public void testSearchReusesResultsDisabled() {
		List<IBaseResource> resources = new ArrayList<>();
		for (int i = 0; i < 50; i++) {
			Organization org = new Organization();
			org.setName("HELLO");
			resources.add(org);
		}
		ourClient.transaction().withResources(resources).prettyPrint().encodedXml().execute();

		myDaoConfig.setReuseCachedSearchResultsForMillis(null);

		Bundle result1 = ourClient
			.search()
			.forResource("Organization")
			.where(Organization.NAME.matches().value("HELLO"))
			.count(5)
			.returnBundle(Bundle.class)
			.execute();

		final String uuid1 = toSearchUuidFromLinkNext(result1);

		Bundle result2 = ourClient
			.search()
			.forResource("Organization")
			.where(Organization.NAME.matches().value("HELLO"))
			.count(5)
			.returnBundle(Bundle.class)
			.execute();

		final String uuid2 = toSearchUuidFromLinkNext(result2);

		Bundle result3 = ourClient
			.search()
			.forResource("Organization")
			.where(Organization.NAME.matches().value("HELLO"))
			.count(5)
			.returnBundle(Bundle.class)
			.execute();

		String uuid3 = toSearchUuidFromLinkNext(result3);

		assertNotEquals(uuid1, uuid2);
		assertNotEquals(uuid1, uuid3);
	}

	@Test
	public void testSearchReusesResultsEnabled() throws Exception {
		List<IBaseResource> resources = new ArrayList<>();
		for (int i = 0; i < 50; i++) {
			Organization org = new Organization();
			org.setName("HELLO");
			resources.add(org);
		}
		ourClient.transaction().withResources(resources).prettyPrint().encodedXml().execute();

		myDaoConfig.setReuseCachedSearchResultsForMillis(1000L);

		Bundle result1 = ourClient
			.search()
			.forResource("Organization")
			.where(Organization.NAME.matches().value("HELLO"))
			.count(5)
			.returnBundle(Bundle.class)
			.execute();

		final String uuid1 = toSearchUuidFromLinkNext(result1);
		Search search1 = newTxTemplate().execute(theStatus -> mySearchEntityDao.findByUuid(uuid1));
		Date lastReturned1 = search1.getSearchLastReturned();

		Bundle result2 = ourClient
			.search()
			.forResource("Organization")
			.where(Organization.NAME.matches().value("HELLO"))
			.count(5)
			.returnBundle(Bundle.class)
			.execute();

		final String uuid2 = toSearchUuidFromLinkNext(result2);
		Search search2 = newTxTemplate().execute(theStatus -> mySearchEntityDao.findByUuid(uuid2));
		Date lastReturned2 = search2.getSearchLastReturned();

		assertTrue(lastReturned2.getTime() > lastReturned1.getTime());

		Thread.sleep(1500);

		Bundle result3 = ourClient
			.search()
			.forResource("Organization")
			.where(Organization.NAME.matches().value("HELLO"))
			.count(5)
			.returnBundle(Bundle.class)
			.execute();

		String uuid3 = toSearchUuidFromLinkNext(result3);

		assertEquals(uuid1, uuid2);
		assertNotEquals(uuid1, uuid3);
	}

	@Test
	public void testSearchReusesResultsEnabledNoParams() {
		List<IBaseResource> resources = new ArrayList<>();
		for (int i = 0; i < 50; i++) {
			Organization org = new Organization();
			org.setName("HELLO");
			resources.add(org);
		}
		ourClient.transaction().withResources(resources).prettyPrint().encodedXml().execute();

		myDaoConfig.setReuseCachedSearchResultsForMillis(100000L);

		Bundle result1 = ourClient
			.search()
			.forResource("Organization")
			.returnBundle(Bundle.class)
			.execute();

		final String uuid1 = toSearchUuidFromLinkNext(result1);
		Search search1 = newTxTemplate().execute(theStatus -> mySearchEntityDao.findByUuid(uuid1));
		Date lastReturned1 = search1.getSearchLastReturned();

		sleepOneClick();

		Bundle result2 = ourClient
			.search()
			.forResource("Organization")
			.returnBundle(Bundle.class)
			.execute();

		final String uuid2 = toSearchUuidFromLinkNext(result2);
		Search search2 = newTxTemplate().execute(theStatus -> mySearchEntityDao.findByUuid(uuid2));
		Date lastReturned2 = search2.getSearchLastReturned();

		assertTrue(lastReturned2.getTime() > lastReturned1.getTime());

		assertEquals(uuid1, uuid2);
	}

	/**
	 * See #316
	 */
	@Test
	public void testSearchThenTagThenSearch() {
		Patient patient = new Patient();
		patient.addIdentifier().setSystem("urn:system2").setValue("testSearchTokenParam002");
		patient.addName().setFamily("Tester").addGiven("testSearchTokenParam2");
		ourClient.create().resource(patient).execute();

		Bundle response = ourClient
			.search()
			.forResource(Patient.class)
			.returnBundle(Bundle.class)
			.execute();

		patient = (Patient) response.getEntry().get(0).getResource();

		ourClient
			.meta()
			.add()
			.onResource(patient.getIdElement())
			.meta(new Meta().addTag("http://system", "tag1", "display"))
			.execute();

		response = ourClient
			.search()
			.forResource(Patient.class)
			.returnBundle(Bundle.class)
			.execute();

		patient = (Patient) response.getEntry().get(0).getResource();
		assertEquals(1, patient.getMeta().getTag().size());
	}

	@Test
	public void testSearchTokenParamNoValue() {
		Patient patient = new Patient();
		patient.addIdentifier().setSystem("urn:system").setValue("testSearchTokenParam001");
		patient.addName().setFamily("Tester").addGiven("testSearchTokenParam1");
		patient.addCommunication().getLanguage().setText("testSearchTokenParamComText").addCoding().setCode("testSearchTokenParamCode").setSystem("testSearchTokenParamSystem")
			.setDisplay("testSearchTokenParamDisplay");
		myPatientDao.create(patient, mySrd);

		patient = new Patient();
		patient.addIdentifier().setSystem("urn:system").setValue("testSearchTokenParam002");
		patient.addName().setFamily("Tester").addGiven("testSearchTokenParam2");
		myPatientDao.create(patient, mySrd);

		patient = new Patient();
		patient.addIdentifier().setSystem("urn:system2").setValue("testSearchTokenParam002");
		patient.addName().setFamily("Tester").addGiven("testSearchTokenParam2");
		myPatientDao.create(patient, mySrd);

		Bundle response = ourClient
			.search()
			.forResource(Patient.class)
			.where(Patient.IDENTIFIER.hasSystemWithAnyCode("urn:system"))
			.returnBundle(Bundle.class)
			.execute();

		assertEquals(2, response.getEntry().size());
	}

	@Test
	public void testSearchWithCountNotSet() {
		mySearchCoordinatorSvcRaw.setSyncSizeForUnitTests(1);
		mySearchCoordinatorSvcRaw.setLoadingThrottleForUnitTests(200);

		for (int i = 0; i < 10; i++) {
			Patient pat = new Patient();
			pat.addIdentifier().setSystem("urn:system:rpr4").setValue("test" + i);
			ourClient.create().resource(pat).execute();
		}

		StopWatch sw = new StopWatch();

		ourLog.info("** About to search with count of 1");

		Bundle found = ourClient
			.search()
			.forResource(Patient.class)
			.returnBundle(Bundle.class)
			.count(1)
			.execute();

		ourLog.info("** Done searching in {}ms with count of 1", sw.getMillis());

		ourLog.info(myCapturingInterceptor.getLastResponse().getAllHeaders().toString());
		assertThat(myCapturingInterceptor.getLastResponse().getHeaders(Constants.HEADER_X_CACHE), Matchers.empty());
		assertThat(myCapturingInterceptor.getLastResponse().getHeaders(Constants.HEADER_X_CACHE.toLowerCase()), Matchers.empty());

		// When we've only got one DB connection available, we are forced to wait for the
		// search to finish before returning
		if (TestR4Config.getMaxThreads() > 1) {
			assertEquals(null, found.getTotalElement().getValue());
			assertEquals(1, found.getEntry().size());
			assertThat(sw.getMillis(), lessThan(1000L));
		} else {
			assertThat(sw.getMillis(), greaterThan(1000L));
		}

	}

	@Test
	public void testSearchWithCountSearchResultsUpTo20() {
		mySearchCoordinatorSvcRaw.setSyncSizeForUnitTests(1);
		mySearchCoordinatorSvcRaw.setLoadingThrottleForUnitTests(200);
		myDaoConfig.setCountSearchResultsUpTo(20);

		for (int i = 0; i < 10; i++) {
			Patient pat = new Patient();
			pat.addIdentifier().setSystem("urn:system:rpr4").setValue("test" + i);
			ourClient.create().resource(pat).execute();
		}

		StopWatch sw = new StopWatch();

		Bundle found = ourClient
			.search()
			.forResource(Patient.class)
			.returnBundle(Bundle.class)
			.count(1)
			.execute();

		assertThat(sw.getMillis(), not(lessThan(1000L)));

		assertEquals(10, found.getTotalElement().getValue().intValue());
		assertEquals(1, found.getEntry().size());

	}

	@Test
	public void testSearchWithCountSearchResultsUpTo5() {
		mySearchCoordinatorSvcRaw.setSyncSizeForUnitTests(1);
		mySearchCoordinatorSvcRaw.setLoadingThrottleForUnitTests(200);
		myDaoConfig.setCountSearchResultsUpTo(5);

		for (int i = 0; i < 10; i++) {
			Patient pat = new Patient();
			pat.addIdentifier().setSystem("urn:system:rpr4").setValue("test" + i);
			ourClient.create().resource(pat).execute();
		}

		StopWatch sw = new StopWatch();

		Bundle found = ourClient
			.search()
			.forResource(Patient.class)
			.returnBundle(Bundle.class)
			.count(1)
			.execute();

		assertThat(myCapturingInterceptor.getLastResponse().getHeaders(Constants.HEADER_X_CACHE), Matchers.empty());
		assertThat(myCapturingInterceptor.getLastResponse().getHeaders(Constants.HEADER_X_CACHE.toLowerCase()), Matchers.empty());

		// WHen we've only got one DB connection available, we are forced to wait for the
		// search to finish before returning
		if (TestR4Config.getMaxThreads() > 1) {
			assertEquals(null, found.getTotalElement().getValue());
			assertEquals(1, found.getEntry().size());
			assertThat(sw.getMillis(), lessThan(1500L));
		} else {
			assertThat(sw.getMillis(), greaterThan(1500L));
		}
	}

	@Test
	public void testSearchWithEmptyParameter() throws Exception {
		Observation obs = new Observation();
		obs.setStatus(ObservationStatus.FINAL);
		obs.getCode().addCoding().setSystem("foo").setCode("bar");
		ourClient.create().resource(obs).execute();

		testSearchWithEmptyParameter("/Observation?value-quantity=");
		testSearchWithEmptyParameter("/Observation?code=bar&value-quantity=");
		testSearchWithEmptyParameter("/Observation?value-date=");
		testSearchWithEmptyParameter("/Observation?code=bar&value-date=");
		testSearchWithEmptyParameter("/Observation?value-concept=");
		testSearchWithEmptyParameter("/Observation?code=bar&value-concept=");
	}

	private void testSearchWithEmptyParameter(String url) throws IOException {
		HttpGet get = new HttpGet(ourServerBase + url);
		try (CloseableHttpResponse resp = ourHttpClient.execute(get)) {
			assertEquals(200, resp.getStatusLine().getStatusCode());
			String respString = IOUtils.toString(resp.getEntity().getContent(), Constants.CHARSET_UTF8);
			Bundle bundle = myFhirCtx.newXmlParser().parseResource(Bundle.class, respString);
			assertEquals(1, bundle.getEntry().size());
		}
	}

	@Test
	public void testSearchWithInclude() {
		Organization org = new Organization();
		org.addIdentifier().setSystem("urn:system:rpr4").setValue("testSearchWithInclude01");
		IdType orgId = (IdType) ourClient.create().resource(org).prettyPrint().encodedXml().execute().getId();

		Patient pat = new Patient();
		pat.addIdentifier().setSystem("urn:system:rpr4").setValue("testSearchWithInclude02");
		pat.getManagingOrganization().setReferenceElement(orgId.toUnqualifiedVersionless());
		ourClient.create().resource(pat).prettyPrint().encodedXml().execute();

		Bundle found = ourClient
			.search()
			.forResource(Patient.class)
			.where(Patient.IDENTIFIER.exactly().systemAndIdentifier("urn:system:rpr4", "testSearchWithInclude02"))
			.include(Patient.INCLUDE_ORGANIZATION)
			.prettyPrint()
			.returnBundle(Bundle.class)
			.execute();

		assertEquals(2, found.getEntry().size());
		assertEquals(Patient.class, found.getEntry().get(0).getResource().getClass());
		assertEquals(SearchEntryMode.MATCH, found.getEntry().get(0).getSearch().getMode());
		assertEquals(Organization.class, found.getEntry().get(1).getResource().getClass());
		assertEquals(SearchEntryMode.INCLUDE, found.getEntry().get(1).getSearch().getMode());
	}

	@Test()
	public void testSearchWithInvalidNumberPrefix() {
		try {
			ourClient
				.search()
				.forResource(MolecularSequence.class)
				.where(MolecularSequence.VARIANT_END.withPrefix(ParamPrefixEnum.ENDS_BEFORE).number(100))
				.prettyPrint()
				.returnBundle(Bundle.class)
				.execute();
			fail();
		} catch (InvalidRequestException e) {
			assertThat(e.getMessage(), containsString("Unable to handle number prefix \"eb\" for value: eb100"));
		}
	}

	@Test()
	public void testSearchWithInvalidQuantityPrefix() {
		Observation o = new Observation();
		o.getCode().setText("testSearchWithInvalidSort");
		myObservationDao.create(o, mySrd);
		try {
			//@formatter:off
			ourClient
				.search()
				.forResource(Observation.class)
				.where(Observation.VALUE_QUANTITY.withPrefix(ParamPrefixEnum.ENDS_BEFORE).number(100).andNoUnits())
				.prettyPrint()
				.returnBundle(Bundle.class)
				.execute();
			//@formatter:on
			fail();
		} catch (InvalidRequestException e) {
			assertThat(e.getMessage(), containsString("Unable to handle quantity prefix \"eb\" for value: eb100||"));
		}
	}

	@Test(expected = InvalidRequestException.class)
	public void testSearchWithInvalidSort() {
		Observation o = new Observation();
		o.getCode().setText("testSearchWithInvalidSort");
		myObservationDao.create(o, mySrd);
		//@formatter:off
		ourClient
			.search()
			.forResource(Observation.class)
			.sort().ascending(Observation.CODE_VALUE_QUANTITY) // composite sort not supported yet
			.prettyPrint()
			.returnBundle(Bundle.class)
			.execute();
		//@formatter:on
	}

	@Test
	public void testSearchWithMissing() {
		ourLog.info("Starting testSearchWithMissing");

		String methodName = "testSearchWithMissing";

		Organization org = new Organization();
		IIdType deletedIdMissingTrue = ourClient.create().resource(org).execute().getId().toUnqualifiedVersionless();
		ourClient.delete().resourceById(deletedIdMissingTrue).execute();

		org = new Organization();
		org.setName("Help I'm a Bug");
		IIdType deletedIdMissingFalse = ourClient.create().resource(org).execute().getId().toUnqualifiedVersionless();
		ourClient.delete().resourceById(deletedIdMissingFalse).execute();

		List<IBaseResource> resources = new ArrayList<>();
		for (int i = 0; i < 20; i++) {
			org = new Organization();
			org.setName(methodName + "_0" + i);
			resources.add(org);
		}
		ourClient.transaction().withResources(resources).prettyPrint().encodedXml().execute();

		org = new Organization();
		org.addIdentifier().setSystem("urn:system:rpr4").setValue(methodName + "01");
		org.setName(methodName + "name");
		IIdType orgNotMissing = ourClient.create().resource(org).prettyPrint().encodedXml().execute().getId().toUnqualifiedVersionless();

		org = new Organization();
		org.addIdentifier().setSystem("urn:system:rpr4").setValue(methodName + "01");
		IIdType orgMissing = ourClient.create().resource(org).prettyPrint().encodedXml().execute().getId().toUnqualifiedVersionless();

		{
			//@formatter:off
			Bundle found = ourClient
				.search()
				.forResource(Organization.class)
				.where(Organization.NAME.isMissing(false))
				.count(100)
				.prettyPrint()
				.returnBundle(Bundle.class)
				.execute();
			//@formatter:on

			List<IIdType> list = toUnqualifiedVersionlessIds(found);
			ourLog.info(methodName + ": " + list.toString());
			ourLog.info("Wanted " + orgNotMissing + " and not " + deletedIdMissingFalse + " but got " + list.size() + ": " + list);
			assertThat("Wanted " + orgNotMissing + " but got " + list.size() + ": " + list, list, containsInRelativeOrder(orgNotMissing));
			assertThat(list, not(containsInRelativeOrder(deletedIdMissingFalse)));
			assertThat(list, not(containsInRelativeOrder(orgMissing)));
		}

		//@formatter:off
		Bundle found = ourClient
			.search()
			.forResource(Organization.class)
			.where(Organization.NAME.isMissing(true))
			.count(100)
			.prettyPrint()
			.returnBundle(Bundle.class)
			.execute();
		//@formatter:on

		List<IIdType> list = toUnqualifiedVersionlessIds(found);
		ourLog.info(methodName + " found: " + list.toString() + " - Wanted " + orgMissing + " but not " + orgNotMissing);
		assertThat(list, not(containsInRelativeOrder(orgNotMissing)));
		assertThat(list, not(containsInRelativeOrder(deletedIdMissingTrue)));
		assertThat("Wanted " + orgMissing + " but found: " + list, list, containsInRelativeOrder(orgMissing));
	}

	@Test
	public void testSearchWithMissing2() throws Exception {
		checkParamMissing(Observation.SP_CODE);
		checkParamMissing(Observation.SP_CATEGORY);
		checkParamMissing(Observation.SP_VALUE_STRING);
		checkParamMissing(Observation.SP_ENCOUNTER);
		checkParamMissing(Observation.SP_DATE);
	}

	@Test
	public void testSearchWithMissingDate2() throws Exception {
		MedicationRequest mr1 = new MedicationRequest();
		mr1.addCategory().addCoding().setSystem("urn:medicationroute").setCode("oral");
		mr1.addDosageInstruction().getTiming().addEventElement().setValueAsString("2017-01-01");
		IIdType id1 = myMedicationRequestDao.create(mr1).getId().toUnqualifiedVersionless();

		MedicationRequest mr2 = new MedicationRequest();
		mr2.addCategory().addCoding().setSystem("urn:medicationroute").setCode("oral");
		IIdType id2 = myMedicationRequestDao.create(mr2).getId().toUnqualifiedVersionless();

		HttpGet get = new HttpGet(ourServerBase + "/MedicationRequest?date:missing=false");
		CloseableHttpResponse resp = ourHttpClient.execute(get);
		try {
			assertEquals(200, resp.getStatusLine().getStatusCode());
			Bundle bundle = myFhirCtx.newXmlParser().parseResource(Bundle.class, IOUtils.toString(resp.getEntity().getContent(), Constants.CHARSET_UTF8));

			List<String> ids = toUnqualifiedVersionlessIdValues(bundle);
			assertThat(ids, contains(id1.getValue()));
			assertThat(ids, not(contains(id2.getValue())));
		} finally {
			resp.close();
		}

	}

	/**
	 * See #411
	 * <p>
	 * Let's see if we can reproduce this issue in JPA
	 */
	@Test
	public void testSearchWithMixedParams() throws Exception {
		Patient patient = new Patient();
		patient.addIdentifier().setSystem("urn:system").setValue("0");
		patient.addName().setFamily("testSearchWithMixedParams").addGiven("Joe");
		myPatientDao.create(patient, mySrd).getId().toUnqualifiedVersionless();

		HttpPost httpPost = new HttpPost(ourServerBase + "/Patient/_search?_format=application/xml");
		httpPost.addHeader("Cache-Control", "no-cache");
		List<NameValuePair> parameters = Lists.newArrayList();
		parameters.add(new BasicNameValuePair("name", "Smith"));
		httpPost.setEntity(new UrlEncodedFormEntity(parameters));

		ourLog.info("Outgoing post: {}", httpPost);

		CloseableHttpResponse status = ourHttpClient.execute(httpPost);
		try {
			String responseContent = IOUtils.toString(status.getEntity().getContent(), StandardCharsets.UTF_8);
			ourLog.info(responseContent);
			assertEquals(200, status.getStatusLine().getStatusCode());
		} finally {
			status.getEntity().getContent().close();
		}

	}

	@Test
	public void testSearchWithTextInexactMatch() throws Exception {
		Observation obs = new Observation();
		obs.getCode().setText("THIS_IS_THE_TEXT");
		obs.getCode().addCoding().setSystem("SYSTEM").setCode("CODE").setDisplay("THIS_IS_THE_DISPLAY");
		ourClient.create().resource(obs).execute();

		testSearchReturnsResults("/Observation?code%3Atext=THIS_IS_THE_TEXT");
		testSearchReturnsResults("/Observation?code%3Atext=THIS_IS_THE_");
		testSearchReturnsResults("/Observation?code%3Atext=this_is_the_");
		testSearchReturnsResults("/Observation?code%3Atext=THIS_IS_THE_DISPLAY");
		testSearchReturnsResults("/Observation?code%3Atext=THIS_IS_THE_disp");
	}

	@Test
	public void testSelfReferentialInclude() {
		Location loc1 = new Location();
		loc1.setName("loc1");
		IIdType loc1id = ourClient.create().resource(loc1).execute().getId().toUnqualifiedVersionless();

		Location loc2 = new Location();
		loc2.setName("loc2");
		IIdType loc2id = ourClient.create().resource(loc2).execute().getId().toUnqualifiedVersionless();

		loc1 = new Location();
		loc1.setId(loc1id);
		loc1.setName("loc1");
		loc1.getPartOf().setReference(loc2id.getValue());
		ourClient.update().resource(loc1).execute().getId().toUnqualifiedVersionless();

		loc2 = new Location();
		loc2.setId(loc2id);
		loc2.setName("loc2");
		loc2.getPartOf().setReference(loc1id.getValue());
		ourClient.update().resource(loc2).execute().getId().toUnqualifiedVersionless();

		IBaseBundle result = ourClient
			.search()
			.forResource(Location.class)
			.where(Location.NAME.matches().value("loc1"))
			.include(Location.INCLUDE_PARTOF.asRecursive())
			.execute();
		assertThat(toUnqualifiedVersionlessIdValues(result), contains(loc1id.getValue(), loc2id.getValue()));
	}

	@Test
	public void testSelfReferentialRevInclude() {
		Location loc1 = new Location();
		loc1.setName("loc1");
		IIdType loc1id = ourClient.create().resource(loc1).execute().getId().toUnqualifiedVersionless();

		Location loc2 = new Location();
		loc2.setName("loc2");
		IIdType loc2id = ourClient.create().resource(loc2).execute().getId().toUnqualifiedVersionless();

		loc1 = new Location();
		loc1.setId(loc1id);
		loc1.setName("loc1");
		loc1.getPartOf().setReference(loc2id.getValue());
		ourClient.update().resource(loc1).execute().getId().toUnqualifiedVersionless();

		loc2 = new Location();
		loc2.setId(loc2id);
		loc2.setName("loc2");
		loc2.getPartOf().setReference(loc1id.getValue());
		ourClient.update().resource(loc2).execute().getId().toUnqualifiedVersionless();

		IBaseBundle result = ourClient
			.search()
			.forResource(Location.class)
			.where(Location.NAME.matches().value("loc1"))
			.revInclude(Location.INCLUDE_PARTOF.asRecursive())
			.execute();
		assertThat(toUnqualifiedVersionlessIdValues(result), contains(loc1id.getValue(), loc2id.getValue()));
	}

	@Test
	public void testSmallResultIncludes() {
		Patient p = new Patient();
		p.setId("p");
		p.setActive(true);
		ourClient.update().resource(p).execute();

		CarePlan cp = new CarePlan();
		cp.setId("cp");
		cp.getSubject().setResource(p);
		cp.addActivity().getDetail().getCode().addCoding().setSystem("FOO").setCode("BAR");
		ourClient.update().resource(cp).execute();

		Bundle b = ourClient
			.search()
			.forResource(CarePlan.class)
			.where(CarePlan.ACTIVITY_CODE.exactly().systemAndCode("FOO", "BAR"))
			.sort().ascending(CarePlan.SP_ACTIVITY_DATE)
			.include(CarePlan.INCLUDE_SUBJECT)
			.returnBundle(Bundle.class)
			.execute();

		assertEquals(2, b.getEntry().size());

	}

	/**
	 * See #198
	 */
	@Test
	public void testSortFromResourceProvider() {
		Patient p;
		String methodName = "testSortFromResourceProvider";

		p = new Patient();
		p.addIdentifier().setSystem("urn:system").setValue(methodName);
		ourClient.create().resource(p).execute();

		p = new Patient();
		p.addIdentifier().setSystem("urn:system").setValue(methodName);
		p.addName().addGiven("Daniel").setFamily("Adams");
		ourClient.create().resource(p).execute();

		p = new Patient();
		p.addIdentifier().setSystem("urn:system").setValue(methodName);
		p.addName().addGiven("Aaron").setFamily("Alexis");
		ourClient.create().resource(p).execute();

		p = new Patient();
		p.addIdentifier().setSystem("urn:system").setValue(methodName);
		p.addName().addGiven("Carol").setFamily("Allen");
		ourClient.create().resource(p).execute();

		p = new Patient();
		p.addIdentifier().setSystem("urn:system").setValue(methodName);
		p.addName().addGiven("Ruth").setFamily("Black");
		ourClient.create().resource(p).execute();

		p = new Patient();
		p.addIdentifier().setSystem("urn:system").setValue(methodName);
		p.addName().addGiven("Brian").setFamily("Brooks");
		ourClient.create().resource(p).execute();

		p = new Patient();
		p.addIdentifier().setSystem("urn:system").setValue(methodName);
		p.addName().addGiven("Susan").setFamily("Clark");
		ourClient.create().resource(p).execute();

		p = new Patient();
		p.addIdentifier().setSystem("urn:system").setValue(methodName);
		p.addName().addGiven("Amy").setFamily("Clark");
		ourClient.create().resource(p).execute();

		p = new Patient();
		p.addIdentifier().setSystem("urn:system").setValue(methodName);
		p.addName().addGiven("Anthony").setFamily("Coleman");
		ourClient.create().resource(p).execute();

		p = new Patient();
		p.addIdentifier().setSystem("urn:system").setValue(methodName);
		p.addName().addGiven("Steven").setFamily("Coleman");
		ourClient.create().resource(p).execute();

		p = new Patient();
		p.addIdentifier().setSystem("urn:system").setValue(methodName);
		p.addName().addGiven("Lisa").setFamily("Coleman");
		ourClient.create().resource(p).execute();

		p = new Patient();
		p.addIdentifier().setSystem("urn:system").setValue(methodName);
		p.addName().addGiven("Ruth").setFamily("Cook");
		ourClient.create().resource(p).execute();

		p = new Patient();
		p.addIdentifier().setSystem("urn:system").setValue(methodName);
		p.addName().addGiven("Betty").setFamily("Davis");
		ourClient.create().resource(p).execute();

		p = new Patient();
		p.addIdentifier().setSystem("urn:system").setValue(methodName);
		p.addName().addGiven("Joshua").setFamily("Diaz");
		ourClient.create().resource(p).execute();

		p = new Patient();
		p.addIdentifier().setSystem("urn:system").setValue(methodName);
		p.addName().addGiven("Brian").setFamily("Gracia");
		ourClient.create().resource(p).execute();

		p = new Patient();
		p.addIdentifier().setSystem("urn:system").setValue(methodName);
		p.addName().addGiven("Stephan").setFamily("Graham");
		ourClient.create().resource(p).execute();

		p = new Patient();
		p.addIdentifier().setSystem("urn:system").setValue(methodName);
		p.addName().addGiven("Sarah").setFamily("Graham");
		ourClient.create().resource(p).execute();

		Bundle resp = ourClient
			.search()
			.forResource(Patient.class)
			.where(Patient.IDENTIFIER.exactly().systemAndCode("urn:system", methodName))
			.sort().ascending(Patient.FAMILY)
			.sort().ascending(Patient.GIVEN)
			.count(100)
			.returnBundle(Bundle.class)
			.execute();

		List<String> names = toNameList(resp);

		ourLog.info(StringUtils.join(names, '\n'));

		assertThat(names, contains( // this matches in order only
			"Daniel Adams",
			"Aaron Alexis",
			"Carol Allen",
			"Ruth Black",
			"Brian Brooks",
			"Amy Clark",
			"Susan Clark",
			"Anthony Coleman",
			"Lisa Coleman",
			"Steven Coleman",
			"Ruth Cook",
			"Betty Davis",
			"Joshua Diaz",
			"Brian Gracia",
			"Sarah Graham",
			"Stephan Graham"));

	}

	/**
	 * Test for issue #60
	 */
	@Test
	public void testStoreUtf8Characters() {
		Organization org = new Organization();
		org.setName("測試醫院");
		org.addIdentifier().setSystem("urn:system").setValue("testStoreUtf8Characters_01");
		IdType orgId = (IdType) ourClient.create().resource(org).prettyPrint().encodedXml().execute().getId();

		// Read back directly from the DAO
		{
			Organization returned = myOrganizationDao.read(orgId, mySrd);
			String val = myFhirCtx.newXmlParser().setPrettyPrint(true).encodeResourceToString(returned);
			ourLog.info(val);
			assertThat(val, containsString("<name value=\"測試醫院\"/>"));
		}
		// Read back through the HTTP API
		{
			Organization returned = ourClient.read(Organization.class, orgId.getIdPart());
			String val = myFhirCtx.newXmlParser().setPrettyPrint(true).encodeResourceToString(returned);
			ourLog.info(val);
			assertThat(val, containsString("<name value=\"測試醫院\"/>"));
		}
	}

	@Test
	public void testTransaction() throws Exception {
		String contents = loadClasspath("/update.xml");
		HttpPost post = new HttpPost(ourServerBase);
		post.setEntity(new StringEntity(contents, ContentType.create("application/xml+fhir", "UTF-8")));
		try (CloseableHttpResponse resp = ourHttpClient.execute(post)) {
			assertEquals(200, resp.getStatusLine().getStatusCode());
			String output = IOUtils.toString(resp.getEntity().getContent(), StandardCharsets.UTF_8);
			ourLog.info(output);
		}
	}

	@Test
	public void testTryToCreateResourceWithReferenceThatDoesntExist() {
		Patient p1 = new Patient();
		p1.addIdentifier().setSystem("urn:system").setValue("testTryToCreateResourceWithReferenceThatDoesntExist01");
		p1.addName().setFamily("testTryToCreateResourceWithReferenceThatDoesntExistFamily01").addGiven("testTryToCreateResourceWithReferenceThatDoesntExistGiven01");
		p1.setManagingOrganization(new Reference("Organization/99999999999"));

		try {
			ourClient.create().resource(p1).execute();
			fail();
		} catch (InvalidRequestException e) {
			assertThat(e.getMessage(), containsString("Organization/99999999999"));
		}

	}

	@Test
	public void testUpdateInvalidReference() throws Exception {
		String methodName = "testUpdateInvalidReference";

		Patient pt = new Patient();
		pt.addName().setFamily(methodName);
		String resource = myFhirCtx.newXmlParser().encodeResourceToString(pt);

		HttpPut post = new HttpPut(ourServerBase + "/Patient");
		post.setEntity(new StringEntity(resource, ContentType.create(Constants.CT_FHIR_XML, "UTF-8")));
		try (CloseableHttpResponse response = ourHttpClient.execute(post)) {
			String responseString = IOUtils.toString(response.getEntity().getContent(), StandardCharsets.UTF_8);
			ourLog.info(responseString);
			assertEquals(400, response.getStatusLine().getStatusCode());
			OperationOutcome oo = myFhirCtx.newXmlParser().parseResource(OperationOutcome.class, responseString);
			assertThat(oo.getIssue().get(0).getDiagnostics(),
				containsString("Can not update resource, request URL must contain an ID element for update (PUT) operation (it must be of the form [base]/[resource type]/[id])"));
		}
	}

	@Test
	public void testUpdateInvalidReference2() throws Exception {
		String methodName = "testUpdateInvalidReference2";

		Patient pt = new Patient();
		pt.setId("2");
		pt.addName().setFamily(methodName);
		String resource = myFhirCtx.newXmlParser().encodeResourceToString(pt);

		HttpPut post = new HttpPut(ourServerBase + "/Patient");
		post.setEntity(new StringEntity(resource, ContentType.create(Constants.CT_FHIR_XML, "UTF-8")));
		try (CloseableHttpResponse response = ourHttpClient.execute(post)) {
			String responseString = IOUtils.toString(response.getEntity().getContent(), StandardCharsets.UTF_8);
			ourLog.info(responseString);
			assertThat(responseString, containsString("Can not update resource, request URL must contain an ID element for update (PUT) operation (it must be of the form [base]/[resource type]/[id])"));
			assertThat(responseString, containsString("<OperationOutcome"));
			assertEquals(400, response.getStatusLine().getStatusCode());
		}
	}

	/**
	 * This does not currently cause an error, so this test is disabled
	 */
	@Test
	@Ignore
	public void testUpdateNoIdInBody() throws Exception {
		String methodName = "testUpdateNoIdInBody";

		Patient pt = new Patient();
		pt.addName().setFamily(methodName);
		String resource = myFhirCtx.newXmlParser().encodeResourceToString(pt);

		HttpPut post = new HttpPut(ourServerBase + "/Patient/FOO");
		post.setEntity(new StringEntity(resource, ContentType.create(Constants.CT_FHIR_XML, "UTF-8")));
		try (CloseableHttpResponse response = ourHttpClient.execute(post)) {
			String responseString = IOUtils.toString(response.getEntity().getContent(), StandardCharsets.UTF_8);
			ourLog.info(responseString);
			assertThat(responseString, containsString("Can not update resource, request URL must contain an ID element for update (PUT) operation (it must be of the form [base]/[resource type]/[id])"));
			assertThat(responseString, containsString("<OperationOutcome"));
			assertEquals(400, response.getStatusLine().getStatusCode());
		}
	}

	@Test
	public void testUpdateRejectsIncorrectIds() throws Exception {

		Patient p1 = new Patient();
		p1.addIdentifier().setSystem("urn:system").setValue("testUpdateRejectsInvalidTypes");
		p1.addName().setFamily("Tester").addGiven("testUpdateRejectsInvalidTypes");
		IdType p1id = (IdType) ourClient.create().resource(p1).execute().getId();

		// Try to update with the wrong ID in the resource body
		p1.setId("FOO");
		p1.addAddress().addLine("NEWLINE");

		String encoded = myFhirCtx.newJsonParser().encodeResourceToString(p1);
		ourLog.info(encoded);

		HttpPut put = new HttpPut(ourServerBase + "/Patient/" + p1id.getIdPart());
		put.setEntity(new StringEntity(encoded, ContentType.create(Constants.CT_FHIR_JSON, "UTF-8")));
		put.addHeader("Accept", Constants.CT_FHIR_JSON);
		CloseableHttpResponse response = ourHttpClient.execute(put);
		try {
			assertEquals(400, response.getStatusLine().getStatusCode());
			OperationOutcome oo = myFhirCtx.newJsonParser().parseResource(OperationOutcome.class, new InputStreamReader(response.getEntity().getContent()));
			assertEquals(
				"Can not update resource, resource body must contain an ID element which matches the request URL for update (PUT) operation - Resource body ID of \"FOO\" does not match URL ID of \""
					+ p1id.getIdPart() + "\"",
				oo.getIssue().get(0).getDiagnostics());
		} finally {
			response.close();
		}

		// Try to update with the no ID in the resource body
		p1.setId((String) null);

		encoded = myFhirCtx.newJsonParser().encodeResourceToString(p1);
		put = new HttpPut(ourServerBase + "/Patient/" + p1id.getIdPart());
		put.setEntity(new StringEntity(encoded, ContentType.create(Constants.CT_FHIR_JSON, "UTF-8")));
		put.addHeader("Accept", Constants.CT_FHIR_JSON);
		response = ourHttpClient.execute(put);
		try {
			assertEquals(400, response.getStatusLine().getStatusCode());
			OperationOutcome oo = myFhirCtx.newJsonParser().parseResource(OperationOutcome.class, new InputStreamReader(response.getEntity().getContent()));
			assertEquals("Can not update resource, resource body must contain an ID element for update (PUT) operation", oo.getIssue().get(0).getDiagnostics());
		} finally {
			response.close();
		}

		// Try to update with the to correct ID in the resource body
		p1.setId(p1id.getIdPart());

		encoded = myFhirCtx.newJsonParser().encodeResourceToString(p1);
		put = new HttpPut(ourServerBase + "/Patient/" + p1id.getIdPart());
		put.setEntity(new StringEntity(encoded, ContentType.create(Constants.CT_FHIR_JSON, "UTF-8")));
		response = ourHttpClient.execute(put);
		try {
			assertEquals(200, response.getStatusLine().getStatusCode());
		} finally {
			response.close();
		}

	}

	@Test
	public void testUpdateRejectsInvalidTypes() {

		Patient p1 = new Patient();
		p1.addIdentifier().setSystem("urn:system").setValue("testUpdateRejectsInvalidTypes");
		p1.addName().setFamily("Tester").addGiven("testUpdateRejectsInvalidTypes");
		IdType p1id = (IdType) ourClient.create().resource(p1).execute().getId();

		Organization p2 = new Organization();
		p2.setId(p1id.getIdPart());
		p2.getNameElement().setValue("testUpdateRejectsInvalidTypes");
		try {
			ourClient.update().resource(p2).withId("Organization/" + p1id.getIdPart()).execute();
			fail();
		} catch (UnprocessableEntityException e) {
			// good
		}

		try {
			ourClient.update().resource(p2).withId("Patient/" + p1id.getIdPart()).execute();
			fail();
		} catch (UnprocessableEntityException e) {
			// good
		}

	}

	@Test
	public void testUpdateResourceConditional() throws IOException {
		String methodName = "testUpdateResourceConditional";

		Patient pt = new Patient();
		pt.addName().setFamily(methodName);
		String resource = myFhirCtx.newXmlParser().encodeResourceToString(pt);

		HttpPost post = new HttpPost(ourServerBase + "/Patient?name=" + methodName);
		post.setEntity(new StringEntity(resource, ContentType.create(Constants.CT_FHIR_XML, "UTF-8")));
		CloseableHttpResponse response = ourHttpClient.execute(post);
		IdType id;
		try {
			assertEquals(201, response.getStatusLine().getStatusCode());
			String newIdString = response.getFirstHeader(Constants.HEADER_LOCATION_LC).getValue();
			assertThat(newIdString, startsWith(ourServerBase + "/Patient/"));
			id = new IdType(newIdString);
		} finally {
			response.close();
		}

		pt.addAddress().addLine("AAAAAAAAAAAAAAAAAAA");
		resource = myFhirCtx.newXmlParser().encodeResourceToString(pt);
		HttpPut put = new HttpPut(ourServerBase + "/Patient?name=" + methodName);
		put.setEntity(new StringEntity(resource, ContentType.create(Constants.CT_FHIR_XML, "UTF-8")));
		response = ourHttpClient.execute(put);
		try {
			assertEquals(200, response.getStatusLine().getStatusCode());
			IdType newId = new IdType(response.getFirstHeader(Constants.HEADER_CONTENT_LOCATION_LC).getValue());
			assertEquals(id.toVersionless(), newId.toVersionless()); // version shouldn't match for conditional update
			assertNotEquals(id, newId);
		} finally {
			response.close();
		}

	}

	@Test
	public void testUpdateResourceConditionalComplex() throws IOException {
		Patient pt = new Patient();
		pt.addIdentifier().setSystem("http://general-hospital.co.uk/Identifiers").setValue("09832345234543876876");
		String resource = myFhirCtx.newXmlParser().encodeResourceToString(pt);

		HttpPost post = new HttpPost(ourServerBase + "/Patient");
		post.addHeader(Constants.HEADER_IF_NONE_EXIST, "Patient?identifier=http://general-hospital.co.uk/Identifiers|09832345234543876876");
		post.setEntity(new StringEntity(resource, ContentType.create(Constants.CT_FHIR_XML, "UTF-8")));

		IdType id;
		CloseableHttpResponse response = ourHttpClient.execute(post);
		try {
			assertEquals(201, response.getStatusLine().getStatusCode());
			String newIdString = response.getFirstHeader(Constants.HEADER_LOCATION_LC).getValue();
			assertThat(newIdString, startsWith(ourServerBase + "/Patient/"));
			id = new IdType(newIdString);
		} finally {
			response.close();
		}

		pt.addName().setFamily("FOO");
		resource = myFhirCtx.newXmlParser().encodeResourceToString(pt);
		HttpPut put = new HttpPut(ourServerBase + "/Patient?identifier=" + ("http://general-hospital.co.uk/Identifiers|09832345234543876876".replace("|", UrlUtil.escapeUrlParam("|"))));
		put.setEntity(new StringEntity(resource, ContentType.create(Constants.CT_FHIR_XML, "UTF-8")));

		IdType id2;
		response = ourHttpClient.execute(put);
		try {
			assertEquals(200, response.getStatusLine().getStatusCode());
			String newIdString = response.getFirstHeader(Constants.HEADER_CONTENT_LOCATION_LC).getValue();
			assertThat(newIdString, startsWith(ourServerBase + "/Patient/"));
			id2 = new IdType(newIdString);
		} finally {
			response.close();
		}

		assertEquals(id.getIdPart(), id2.getIdPart());
		assertEquals("1", id.getVersionIdPart());
		assertEquals("2", id2.getVersionIdPart());
	}

	@Test
	public void testUpdateResourceWithPrefer() throws Exception {
		String methodName = "testUpdateResourceWithPrefer";

		Patient pt = new Patient();
		pt.addName().setFamily(methodName);
		String resource = myFhirCtx.newXmlParser().encodeResourceToString(pt);

		HttpPost post = new HttpPost(ourServerBase + "/Patient");
		post.setEntity(new StringEntity(resource, ContentType.create(Constants.CT_FHIR_XML, "UTF-8")));
		CloseableHttpResponse response = ourHttpClient.execute(post);
		IdType id;
		try {
			assertEquals(201, response.getStatusLine().getStatusCode());
			String newIdString = response.getFirstHeader(Constants.HEADER_LOCATION_LC).getValue();
			assertThat(newIdString, startsWith(ourServerBase + "/Patient/"));
			id = new IdType(newIdString);
		} finally {
			response.close();
		}

		Date before = new Date();
		Thread.sleep(100);

		pt = new Patient();
		pt.setId(id.getIdPart());
		resource = myFhirCtx.newXmlParser().encodeResourceToString(pt);

		HttpPut put = new HttpPut(ourServerBase + "/Patient/" + id.getIdPart());
		put.addHeader(Constants.HEADER_PREFER, Constants.HEADER_PREFER_RETURN + '=' + Constants.HEADER_PREFER_RETURN_REPRESENTATION);
		put.setEntity(new StringEntity(resource, ContentType.create(Constants.CT_FHIR_XML, "UTF-8")));
		response = ourHttpClient.execute(put);
		try {
			assertEquals(200, response.getStatusLine().getStatusCode());
			String responseString = IOUtils.toString(response.getEntity().getContent(), StandardCharsets.UTF_8);
			response.getEntity().getContent().close();

			Patient respPt = myFhirCtx.newXmlParser().parseResource(Patient.class, responseString);
			assertEquals("2", respPt.getIdElement().getVersionIdPart());

			InstantType updateTime = respPt.getMeta().getLastUpdatedElement();
			assertTrue(updateTime.getValue().after(before));

		} finally {
			response.close();
		}

	}

	@Test
	public void testUpdateThatCreatesReturnsHttp201() throws IOException {

		Patient p = new Patient();
		p.setId("A");
		p.setActive(true);
		String encoded = myFhirCtx.newJsonParser().encodeResourceToString(p);

		HttpPut put = new HttpPut(ourServerBase + "/Patient/A");
		put.setEntity(new StringEntity(encoded, ContentType.create("application/fhir+json", "UTF-8")));

		CloseableHttpResponse response = ourHttpClient.execute(put);
		try {
			assertEquals(201, response.getStatusLine().getStatusCode());
		} finally {
			response.close();
		}

		p = new Patient();
		p.setId("A");
		p.setActive(false);
		encoded = myFhirCtx.newJsonParser().encodeResourceToString(p);

		put = new HttpPut(ourServerBase + "/Patient/A");
		put.setEntity(new StringEntity(encoded, ContentType.create("application/fhir+json", "UTF-8")));

		response = ourHttpClient.execute(put);
		try {
			assertEquals(200, response.getStatusLine().getStatusCode());
		} finally {
			response.close();
		}

	}

	@Test
	public void testUpdateWithClientSuppliedIdWhichDoesntExist() {
		Patient p1 = new Patient();
		p1.addIdentifier().setSystem("urn:system").setValue("testUpdateWithClientSuppliedIdWhichDoesntExistrpr4");

		MethodOutcome outcome = ourClient.update().resource(p1).withId("testUpdateWithClientSuppliedIdWhichDoesntExistrpr4").execute();
		assertEquals(true, outcome.getCreated().booleanValue());
		IdType p1Id = (IdType) outcome.getId();

		assertThat(p1Id.getValue(), containsString("Patient/testUpdateWithClientSuppliedIdWhichDoesntExistrpr4/_history"));

		//@formatter:off
		Bundle actual = ourClient
			.search()
			.forResource(Patient.class)
			.where(Patient.IDENTIFIER.exactly().systemAndCode("urn:system", "testUpdateWithClientSuppliedIdWhichDoesntExistrpr4"))
			.encodedJson()
			.prettyPrint()
			.returnBundle(Bundle.class)
			.execute();
		//@formatter:on

		assertEquals(1, actual.getEntry().size());
		assertEquals(p1Id.getIdPart(), actual.getEntry().get(0).getResource().getIdElement().getIdPart());

	}

	@Test
	public void testUpdateWithETag() throws Exception {
		String methodName = "testUpdateWithETag";

		Patient pt = new Patient();
		pt.addName().setFamily(methodName);
		IIdType id = ourClient.create().resource(pt).execute().getId().toUnqualifiedVersionless();

		pt.addName().setFamily("FAM2");
		pt.setId(id.toUnqualifiedVersionless());
		String resource = myFhirCtx.newXmlParser().encodeResourceToString(pt);

		HttpPut put = new HttpPut(ourServerBase + "/Patient/" + id.getIdPart());
		put.addHeader(Constants.HEADER_IF_MATCH, "W/\"44\"");
		put.setEntity(new StringEntity(resource, ContentType.create(Constants.CT_FHIR_XML, "UTF-8")));
		CloseableHttpResponse response = ourHttpClient.execute(put);
		try {
			String responseString = IOUtils.toString(response.getEntity().getContent(), StandardCharsets.UTF_8);
			ourLog.info(responseString);
			assertEquals(409, response.getStatusLine().getStatusCode());
			OperationOutcome oo = myFhirCtx.newXmlParser().parseResource(OperationOutcome.class, responseString);
			assertThat(oo.getIssue().get(0).getDiagnostics(), containsString("Trying to update Patient/" + id.getIdPart() + "/_history/44 but this is not the current version"));
		} finally {
			response.close();
		}

		// Now a good one
		put = new HttpPut(ourServerBase + "/Patient/" + id.getIdPart());
		put.addHeader(Constants.HEADER_IF_MATCH, "W/\"1\"");
		put.setEntity(new StringEntity(resource, ContentType.create(Constants.CT_FHIR_XML, "UTF-8")));
		response = ourHttpClient.execute(put);
		try {
			String responseString = IOUtils.toString(response.getEntity().getContent(), StandardCharsets.UTF_8);
			ourLog.info(responseString);
			assertEquals(200, response.getStatusLine().getStatusCode());
		} finally {
			response.close();
		}

	}

	@Test
	public void testUpdateWrongIdInBody() throws Exception {
		String methodName = "testUpdateWrongIdInBody";

		Patient pt = new Patient();
		pt.setId("333");
		pt.addName().setFamily(methodName);
		String resource = myFhirCtx.newXmlParser().encodeResourceToString(pt);

		HttpPut post = new HttpPut(ourServerBase + "/Patient/A2");
		post.setEntity(new StringEntity(resource, ContentType.create(Constants.CT_FHIR_XML, "UTF-8")));
		try (CloseableHttpResponse response = ourHttpClient.execute(post)) {
			String responseString = IOUtils.toString(response.getEntity().getContent(), StandardCharsets.UTF_8);
			ourLog.info(responseString);
			assertEquals(400, response.getStatusLine().getStatusCode());
			OperationOutcome oo = myFhirCtx.newXmlParser().parseResource(OperationOutcome.class, responseString);
			assertEquals(
				"Can not update resource, resource body must contain an ID element which matches the request URL for update (PUT) operation - Resource body ID of \"333\" does not match URL ID of \"A2\"",
				oo.getIssue().get(0).getDiagnostics());
		}
	}

	@Test
	public void testUpdateWrongResourceType() throws IOException {
		String input = IOUtils.toString(getClass().getResourceAsStream("/dstu3-person.json"), StandardCharsets.UTF_8);

		try {
			ourClient.update().resource(input).withId("Patient/PERSON1").execute();
		} catch (InvalidRequestException e) {
			assertEquals("", e.getMessage());
		}

		MethodOutcome resp = ourClient.update().resource(input).withId("Person/PERSON1").execute();
		assertEquals("Person/PERSON1/_history/1", resp.getId().toUnqualified().getValue());
	}

	@Test
	public void testValidateBadInputViaGet() throws IOException {

		HttpGet get = new HttpGet(ourServerBase + "/Patient/$validate?mode=create");
		CloseableHttpResponse response = ourHttpClient.execute(get);
		try {
			String resp = IOUtils.toString(response.getEntity().getContent(), StandardCharsets.UTF_8);
			ourLog.info(resp);
			assertThat(resp, containsString("No resource supplied for $validate operation (resource is required unless mode is &quot;delete&quot;)"));
			assertEquals(400, response.getStatusLine().getStatusCode());
		} finally {
			response.getEntity().getContent().close();
			response.close();
		}
	}

	@Test
	public void testValidateBadInputViaPost() throws IOException {

		Parameters input = new Parameters();
		input.addParameter().setName("mode").setValue(new CodeType("create"));

		String inputStr = myFhirCtx.newXmlParser().encodeResourceToString(input);
		ourLog.info(inputStr);

		HttpPost post = new HttpPost(ourServerBase + "/Patient/$validate");
		post.setEntity(new StringEntity(inputStr, ContentType.create(Constants.CT_FHIR_XML, "UTF-8")));

		CloseableHttpResponse response = ourHttpClient.execute(post);
		try {
			String resp = IOUtils.toString(response.getEntity().getContent(), StandardCharsets.UTF_8);
			ourLog.info(resp);
			assertThat(resp, containsString("No resource supplied for $validate operation (resource is required unless mode is &quot;delete&quot;)"));
			assertEquals(400, response.getStatusLine().getStatusCode());
		} finally {
			response.getEntity().getContent().close();
			response.close();
		}
	}

	@Test
	public void testValidateResourceBaseWithNoIdRaw() throws IOException {

		Patient patient = new Patient();
		patient.addName().addGiven("James");
		patient.setBirthDateElement(new DateType("2011-02-02"));
		patient.addContact().setGender(AdministrativeGender.MALE);

		String inputStr = myFhirCtx.newXmlParser().encodeResourceToString(patient);
		HttpPost post = new HttpPost(ourServerBase + "/Patient/$validate");
		post.setEntity(new StringEntity(inputStr, ContentType.create(Constants.CT_FHIR_XML, "UTF-8")));

		CloseableHttpResponse response = ourHttpClient.execute(post);
		try {
			String resp = IOUtils.toString(response.getEntity().getContent(), StandardCharsets.UTF_8);
			ourLog.info(resp);
			assertEquals(412, response.getStatusLine().getStatusCode());
			assertThat(resp, not(containsString("Resource has no id")));
			assertThat(resp,
				stringContainsInOrder(">ERROR<", "[Patient.contact]", "<pre>SHALL at least contain a contact's details or a reference to an organization", "<issue><severity value=\"error\"/>"));
		} finally {
			response.getEntity().getContent().close();
			response.close();
		}
	}

	// Y
	@Test
	public void testValidateResourceHuge() throws IOException {

		Patient patient = new Patient();
		patient.addName().addGiven("James" + StringUtils.leftPad("James", 1000000, 'A'));
		patient.setBirthDateElement(new DateType("2011-02-02"));

		Parameters input = new Parameters();
		input.addParameter().setName("resource").setResource(patient);

		String inputStr = myFhirCtx.newXmlParser().encodeResourceToString(input);
		ourLog.debug(inputStr);

		HttpPost post = new HttpPost(ourServerBase + "/Patient/$validate");
		post.setEntity(new StringEntity(inputStr, ContentType.create(Constants.CT_FHIR_XML, "UTF-8")));

		CloseableHttpResponse response = ourHttpClient.execute(post);
		try {
			String resp = IOUtils.toString(response.getEntity().getContent(), StandardCharsets.UTF_8);
			ourLog.info(resp);
			assertEquals(200, response.getStatusLine().getStatusCode());
		} finally {
			response.getEntity().getContent().close();
			response.close();
		}
	}

	@Test
	public void testValidateResourceInstanceOnServer() throws IOException {

		Patient patient = new Patient();
		patient.addName().addGiven("James");
		patient.setBirthDateElement(new DateType("2011-02-02"));
		patient.addContact().setGender(AdministrativeGender.MALE);
		patient.addCommunication().setPreferred(true); // missing language

		IIdType id = myPatientDao.create(patient, mySrd).getId().toUnqualifiedVersionless();

		HttpGet get = new HttpGet(ourServerBase + "/Patient/" + id.getIdPart() + "/$validate");
		CloseableHttpResponse response = ourHttpClient.execute(get);
		try {
			String resp = IOUtils.toString(response.getEntity().getContent(), StandardCharsets.UTF_8);
			ourLog.info(resp);
			assertEquals(412, response.getStatusLine().getStatusCode());
			assertThat(resp, containsString("SHALL at least contain a contact's details or a reference to an organization"));
		} finally {
			response.getEntity().getContent().close();
			response.close();
		}
	}

	@Test
	public void testValidateResourceWithId() throws IOException {

		Patient patient = new Patient();
		patient.setId("A123");
		patient.addName().addGiven("James");
		patient.setBirthDateElement(new DateType("2011-02-02"));
		myPatientDao.update(patient, mySrd);

		Parameters input = new Parameters();
		input.addParameter().setName("resource").setResource(patient);

		String inputStr = myFhirCtx.newXmlParser().encodeResourceToString(input);
		ourLog.info(inputStr);

		HttpPost post = new HttpPost(ourServerBase + "/Patient/A123/$validate");
		post.setEntity(new StringEntity(inputStr, ContentType.create(Constants.CT_FHIR_XML, "UTF-8")));

		CloseableHttpResponse response = ourHttpClient.execute(post);
		try {
			String resp = IOUtils.toString(response.getEntity().getContent(), StandardCharsets.UTF_8);
			ourLog.info(resp);
			assertEquals(200, response.getStatusLine().getStatusCode());
		} finally {
			response.getEntity().getContent().close();
			response.close();
		}
	}

	@Test
	public void testValidateResourceWithNoIdParameters() throws IOException {

		Patient patient = new Patient();
		patient.addName().addGiven("James");
		patient.setBirthDateElement(new DateType("2011-02-02"));

		Parameters input = new Parameters();
		input.addParameter().setName("resource").setResource(patient);

		String inputStr = myFhirCtx.newXmlParser().encodeResourceToString(input);
		HttpPost post = new HttpPost(ourServerBase + "/Patient/$validate?_pretty=true");
		post.setEntity(new StringEntity(inputStr, ContentType.create(Constants.CT_FHIR_XML, "UTF-8")));

		CloseableHttpResponse response = ourHttpClient.execute(post);
		try {
			String resp = IOUtils.toString(response.getEntity().getContent(), StandardCharsets.UTF_8);
			ourLog.info(resp);
			assertEquals(200, response.getStatusLine().getStatusCode());
			assertThat(resp, not(containsString("Resource has no id")));
			assertThat(resp, not(containsString("warn")));
			assertThat(resp, not(containsString("error")));
		} finally {
			response.getEntity().getContent().close();
			response.close();
		}
	}

	@Test
	public void testValidateResourceWithNoIdRaw() throws IOException {

		Patient patient = new Patient();
		patient.addName().addGiven("James");
		patient.setBirthDateElement(new DateType("2011-02-02"));

		String inputStr = myFhirCtx.newXmlParser().encodeResourceToString(patient);
		HttpPost post = new HttpPost(ourServerBase + "/Patient/$validate");
		post.setEntity(new StringEntity(inputStr, ContentType.create(Constants.CT_FHIR_XML, "UTF-8")));

		CloseableHttpResponse response = ourHttpClient.execute(post);
		try {
			String resp = IOUtils.toString(response.getEntity().getContent(), StandardCharsets.UTF_8);
			ourLog.info(resp);
			assertEquals(200, response.getStatusLine().getStatusCode());
			assertThat(resp, not(containsString("Resource has no id")));
			assertThat(resp, containsString("<pre>No issues detected during validation</pre>"));
			assertThat(resp,
				stringContainsInOrder("<issue>", "<severity value=\"information\"/>", "<code value=\"informational\"/>", "<diagnostics value=\"No issues detected during validation\"/>",
					"</issue>"));
		} finally {
			response.getEntity().getContent().close();
			response.close();
		}
	}

	@Test
	public void testValueSetExpandOperation() throws IOException {
		CodeSystem cs = myFhirCtx.newXmlParser().parseResource(CodeSystem.class, new InputStreamReader(ResourceProviderR4Test.class.getResourceAsStream("/extensional-case-3-cs.xml")));
		ourClient.create().resource(cs).execute();

		ValueSet upload = myFhirCtx.newXmlParser().parseResource(ValueSet.class, new InputStreamReader(ResourceProviderR4Test.class.getResourceAsStream("/extensional-case-3-vs.xml")));
		IIdType vsid = ourClient.create().resource(upload).execute().getId().toUnqualifiedVersionless();

		HttpGet get = new HttpGet(ourServerBase + "/ValueSet/" + vsid.getIdPart() + "/$expand");
		CloseableHttpResponse response = ourHttpClient.execute(get);
		try {
			String resp = IOUtils.toString(response.getEntity().getContent(), StandardCharsets.UTF_8);
			ourLog.info(resp);
			assertEquals(200, response.getStatusLine().getStatusCode());
			assertThat(resp, containsString("<ValueSet xmlns=\"http://hl7.org/fhir\">"));
			assertThat(resp, containsString("<expansion>"));
			assertThat(resp, containsString("<contains>"));
			assertThat(resp, containsString("<system value=\"http://acme.org\"/>"));
			assertThat(resp, containsString("<code value=\"8450-9\"/>"));
			assertThat(resp, containsString("<display value=\"Systolic blood pressure--expiration\"/>"));
			assertThat(resp, containsString("</contains>"));
			assertThat(resp, containsString("<contains>"));
			assertThat(resp, containsString("<system value=\"http://acme.org\"/>"));
			assertThat(resp, containsString("<code value=\"11378-7\"/>"));
			assertThat(resp, containsString("<display value=\"Systolic blood pressure at First encounter\"/>"));
			assertThat(resp, containsString("</contains>"));
			assertThat(resp, containsString("</expansion>"));
		} finally {
			response.getEntity().getContent().close();
			response.close();
		}

		/*
		 * Filter with display name
		 */

		get = new HttpGet(ourServerBase + "/ValueSet/" + vsid.getIdPart() + "/$expand?filter=systolic");
		response = ourHttpClient.execute(get);
		try {
			String resp = IOUtils.toString(response.getEntity().getContent(), StandardCharsets.UTF_8);
			ourLog.info(resp);
			assertEquals(200, response.getStatusLine().getStatusCode());
			//@formatter:off
			assertThat(resp, stringContainsInOrder(
				"<code value=\"11378-7\"/>",
				"<display value=\"Systolic blood pressure at First encounter\"/>"));
			//@formatter:on
		} finally {
			response.getEntity().getContent().close();
			response.close();
		}

	}


	private String toStr(Date theDate) {
		return new InstantDt(theDate).getValueAsString();
	}

	@AfterClass
	public static void afterClassClearContext() {
		TestUtil.clearAllStaticFieldsForUnitTest();
	}

}<|MERGE_RESOLUTION|>--- conflicted
+++ resolved
@@ -72,11 +72,7 @@
 import java.util.*;
 import java.util.stream.Collectors;
 
-<<<<<<< HEAD
-import static ca.uhn.fhir.jpa.util.TestUtil.sleepAtLeast;
-=======
 import static ca.uhn.fhir.jpa.util.TestUtil.sleepOneClick;
->>>>>>> 03918fe2
 import static org.apache.commons.lang3.StringUtils.isNotBlank;
 import static org.hamcrest.Matchers.*;
 import static org.junit.Assert.*;
@@ -3865,7 +3861,7 @@
 				.returnBundle(Bundle.class)
 				.execute();
 			final String uuid1 = toSearchUuidFromLinkNext(result1);
-			sleepAtLeast(20);
+			sleepOneClick();
 			Bundle result2 = ourClient
 				.search()
 				.forResource("Organization")
@@ -3892,7 +3888,7 @@
 				search.setExpiryOrNull(DateUtils.addSeconds(new Date(), 2));
 				mySearchEntityDao.save(search);
 			});
-			sleepAtLeast(1000);
+			sleepOneClick();
 			Bundle result2 = ourClient
 				.search()
 				.forResource("Organization")
