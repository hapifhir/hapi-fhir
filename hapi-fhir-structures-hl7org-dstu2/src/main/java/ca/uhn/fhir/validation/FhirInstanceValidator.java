package ca.uhn.fhir.validation;

import static org.apache.commons.lang3.StringUtils.getJaroWinklerDistance;
import static org.apache.commons.lang3.StringUtils.isBlank;

import java.io.IOException;
import java.io.InputStream;
import java.io.StringReader;
import java.util.ArrayList;
import java.util.Collections;
import java.util.List;

import javax.xml.parsers.DocumentBuilder;
import javax.xml.parsers.DocumentBuilderFactory;

import org.apache.commons.io.IOUtils;
import org.apache.commons.lang.Validate;
import org.hl7.fhir.instance.model.OperationOutcome.IssueSeverity;
import org.hl7.fhir.instance.model.StructureDefinition;
import org.hl7.fhir.instance.utils.WorkerContext;
import org.hl7.fhir.instance.validation.IResourceValidator.BestPracticeWarningLevel;
import org.hl7.fhir.instance.validation.IResourceValidator.CheckDisplayOption;
import org.hl7.fhir.instance.validation.ValidationMessage;
import org.w3c.dom.Document;
import org.w3c.dom.Element;
import org.w3c.dom.NodeList;
import org.xml.sax.InputSource;

import ca.uhn.fhir.context.ConfigurationException;
import ca.uhn.fhir.context.FhirContext;
import ca.uhn.fhir.context.FhirVersionEnum;
import ca.uhn.fhir.rest.server.EncodingEnum;
import ca.uhn.fhir.rest.server.exceptions.InternalErrorException;

import com.google.gson.Gson;
import com.google.gson.GsonBuilder;
import com.google.gson.JsonObject;

public class FhirInstanceValidator extends BaseValidatorBridge implements IValidatorModule {

<<<<<<< HEAD
	static final org.slf4j.Logger ourLog = org.slf4j.LoggerFactory.getLogger(FhirInstanceValidator.class);

	private DocumentBuilderFactory myDocBuilderFactory;

	private BestPracticeWarningLevel myBestPracticeWarningLevel = BestPracticeWarningLevel.Hint;

	public FhirInstanceValidator() {
		myDocBuilderFactory = DocumentBuilderFactory.newInstance();
		myDocBuilderFactory.setNamespaceAware(true);
	}

	private String determineResourceName(Document theDocument) {
		Element root = null;

		NodeList list = theDocument.getChildNodes();
		for (int i = 0; i < list.getLength(); i++) {
			if (list.item(i) instanceof Element) {
				root = (Element) list.item(i);
				break;
			}
		}
		root = theDocument.getDocumentElement();
		return root.getLocalName();
	}

	private StructureDefinition loadProfileOrReturnNull(List<ValidationMessage> theMessages, FhirContext theCtx, String theResourceName) {
		if (isBlank(theResourceName)) {
			theMessages.add(new ValidationMessage().setLevel(IssueSeverity.FATAL).setMessage("Could not determine resource type from request. Content appears invalid."));
			return null;
		}

		String profileCpName = "/org/hl7/fhir/instance/model/profile/" + theResourceName.toLowerCase() + ".profile.xml";
		String profileText;
		try {
			profileText = IOUtils.toString(FhirInstanceValidator.class.getResourceAsStream(profileCpName), "UTF-8");
		} catch (IOException e1) {
			theMessages.add(new ValidationMessage().setLevel(IssueSeverity.FATAL).setMessage("No profile found for resource type " + theResourceName));
			return null;
		}
		StructureDefinition profile = theCtx.newXmlParser().parseResource(StructureDefinition.class, profileText);
		return profile;
	}

	protected List<ValidationMessage> validate(FhirContext theCtx, String theInput, EncodingEnum theEncoding) {
		WorkerContext workerContext = new WorkerContext();
		org.hl7.fhir.instance.validation.InstanceValidator v;
		try {
			v = new org.hl7.fhir.instance.validation.InstanceValidator(workerContext);
		} catch (Exception e) {
			throw new ConfigurationException(e);
		}

		v.setBestPracticeWarningLevel(myBestPracticeWarningLevel);

		List<ValidationMessage> messages = new ArrayList<ValidationMessage>();

		if (theEncoding == EncodingEnum.XML) {
			Document document;
			try {
				DocumentBuilder builder = myDocBuilderFactory.newDocumentBuilder();
				InputSource src = new InputSource(new StringReader(theInput));
				document = builder.parse(src);
			} catch (Exception e2) {
				ourLog.error("Failure to parse XML input", e2);
				ValidationMessage m = new ValidationMessage();
				m.setLevel(IssueSeverity.FATAL);
				m.setMessage("Failed to parse input, it does not appear to be valid XML:" + e2.getMessage());
				return Collections.singletonList(m);
			}

			String resourceName = determineResourceName(document);
			StructureDefinition profile = loadProfileOrReturnNull(messages, theCtx, resourceName);
			if (profile != null) {
				try {
					v.validate(messages, document, profile);
				} catch (Exception e) {
					throw new InternalErrorException("Unexpected failure while validating resource", e);
				}
			}
		} else if (theEncoding == EncodingEnum.JSON) {
			Gson gson = new GsonBuilder().create();
			JsonObject json = gson.fromJson(theInput, JsonObject.class);

			String resourceName = json.get("resourceType").getAsString();
			StructureDefinition profile = loadProfileOrReturnNull(messages, theCtx, resourceName);
			if (profile != null) {
				try {
					v.validate(messages, json, profile);
				} catch (Exception e) {
					throw new InternalErrorException("Unexpected failure while validating resource", e);
				}
			}
		} else {
			throw new IllegalArgumentException("Unknown encoding: " + theEncoding);
		}

		return messages;
	}

	/**
	 * Returns the "best practice" warning level (default is {@link BestPracticeWarningLevel#Hint})
	 * 
	 * @see #setBestPracticeWarningLevel(BestPracticeWarningLevel) for more information on this value
	 */
	public BestPracticeWarningLevel getBestPracticeWarningLevel() {
		return myBestPracticeWarningLevel;
	}

	/**
	 * Sets the "best practice warning level". When validating, any deviations from best practices
	 * will be reported at this level. {@link BestPracticeWarningLevel#Ignore} means that best practice
	 * deviations will not be reported, {@link BestPracticeWarningLevel#Warning} means that best
	 * practice deviations will be reported as warnings, etc.
	 * @param theBestPracticeWarningLevel The level, must not be <code>null</code>
	 */
	public void setBestPracticeWarningLevel(BestPracticeWarningLevel theBestPracticeWarningLevel) {
		Validate.notNull(theBestPracticeWarningLevel);
		myBestPracticeWarningLevel = theBestPracticeWarningLevel;
	}

	@Override
	protected List<ValidationMessage> validate(IValidationContext<?> theCtx) {
		return validate(theCtx.getFhirContext(), theCtx.getResourceAsString(), theCtx.getResourceAsStringEncoding());
	}
=======
  private static FhirContext ourHl7OrgCtx;

  static final org.slf4j.Logger ourLog = org.slf4j.LoggerFactory.getLogger(FhirInstanceValidator.class);
  private DocumentBuilderFactory myDocBuilderFactory;

  public FhirInstanceValidator() {
    myDocBuilderFactory = DocumentBuilderFactory.newInstance();
    myDocBuilderFactory.setNamespaceAware(true);
  }

  private String determineResourceName(Document theDocument) {
    Element root = null;

    NodeList list = theDocument.getChildNodes();
    for (int i = 0; i < list.getLength(); i++) {
      if (list.item(i) instanceof Element) {
        root = (Element) list.item(i);
        break;
      }
    }
    root = theDocument.getDocumentElement();
    return root.getLocalName();
  }

  private FhirContext getHl7OrgDstu2Ctx(FhirContext theCtx) {
    if (theCtx.getVersion().getVersion() == FhirVersionEnum.DSTU2_HL7ORG) {
      return theCtx;
    }
    FhirContext retVal = ourHl7OrgCtx;
    if (retVal == null) {
      retVal = FhirContext.forDstu2Hl7Org();
      ourHl7OrgCtx = retVal;
    }
    return retVal;
  }

  private StructureDefinition loadProfileOrReturnNull(List<ValidationMessage> theMessages, FhirContext theCtx,
      String theResourceName) {
    if (isBlank(theResourceName)) {
      if (theMessages != null) {
        theMessages.add(new ValidationMessage().setLevel(IssueSeverity.FATAL)
            .setMessage("Could not determine resource type from request. Content appears invalid."));
      }
      return null;
    }

    String profileCpName = "/org/hl7/fhir/instance/model/profile/" + theResourceName.toLowerCase() + ".profile.xml";
    String profileText;
    try {
      InputStream inputStream = FhirInstanceValidator.class.getResourceAsStream(profileCpName);
      if (inputStream == null) {
        if (theMessages != null) {
          theMessages.add(new ValidationMessage().setLevel(IssueSeverity.FATAL)
              .setMessage("No profile found for resource type " + theResourceName));
        } else {
          return null;
        }
      }
      profileText = IOUtils.toString(inputStream, "UTF-8");
    } catch (IOException e1) {
      if (theMessages != null) {
        theMessages.add(new ValidationMessage().setLevel(IssueSeverity.FATAL)
            .setMessage("No profile found for resource type " + theResourceName));
      }
      return null;
    }
    StructureDefinition profile = getHl7OrgDstu2Ctx(theCtx).newXmlParser().parseResource(StructureDefinition.class,
        profileText);
    return profile;
  }

  protected List<ValidationMessage> validate(final FhirContext theCtx, String theInput, EncodingEnum theEncoding) {
    WorkerContext workerContext = new WorkerContext() {
      @Override
      public StructureDefinition getProfile(String theId) {
        StructureDefinition retVal = super.getProfile(theId);
        if (retVal == null) {
          if (theId.startsWith("http://hl7.org/fhir/StructureDefinition/")) {
            retVal = loadProfileOrReturnNull(null, getHl7OrgDstu2Ctx(theCtx), theId.substring("http://hl7.org/fhir/StructureDefinition/".length()));
            if (retVal != null) {
              seeProfile(theId, retVal);
            }
          }
        }
        return retVal;
      }};
      
    org.hl7.fhir.instance.validation.InstanceValidator v;
    try {
      v = new org.hl7.fhir.instance.validation.InstanceValidator(workerContext);
    } catch (Exception e) {
      throw new ConfigurationException(e);
    }

    List<ValidationMessage> messages = new ArrayList<ValidationMessage>();

    if (theEncoding == EncodingEnum.XML) {
      Document document;
      try {
        DocumentBuilder builder = myDocBuilderFactory.newDocumentBuilder();
        InputSource src = new InputSource(new StringReader(theInput));
        document = builder.parse(src);
      } catch (Exception e2) {
        ourLog.error("Failure to parse XML input", e2);
        ValidationMessage m = new ValidationMessage();
        m.setLevel(IssueSeverity.FATAL);
        m.setMessage("Failed to parse input, it does not appear to be valid XML:" + e2.getMessage());
        return Collections.singletonList(m);
      }

      String resourceName = determineResourceName(document);
      StructureDefinition profile = loadProfileOrReturnNull(messages, theCtx, resourceName);
      if (profile != null) {
        try {
          v.validate(messages, document, profile);
        } catch (Exception e) {
          throw new InternalErrorException("Unexpected failure while validating resource", e);
        }
      }
    } else if (theEncoding == EncodingEnum.JSON) {
      Gson gson = new GsonBuilder().create();
      JsonObject json = gson.fromJson(theInput, JsonObject.class);

      String resourceName = json.get("resourceType").getAsString();
      StructureDefinition profile = loadProfileOrReturnNull(messages, theCtx, resourceName);
      if (profile != null) {
        try {
          v.validate(messages, json, profile);
        } catch (Exception e) {
          throw new InternalErrorException("Unexpected failure while validating resource", e);
        }
      }
    } else {
      throw new IllegalArgumentException("Unknown encoding: " + theEncoding);
    }

    return messages;
  }

  @Override
  protected List<ValidationMessage> validate(IValidationContext<?> theCtx) {
    return validate(theCtx.getFhirContext(), theCtx.getResourceAsString(), theCtx.getResourceAsStringEncoding());
  }
>>>>>>> e20e7d1e

}<|MERGE_RESOLUTION|>--- conflicted
+++ resolved
@@ -1,7 +1,6 @@
 package ca.uhn.fhir.validation;
 
-import static org.apache.commons.lang3.StringUtils.getJaroWinklerDistance;
-import static org.apache.commons.lang3.StringUtils.isBlank;
+import static org.apache.commons.lang3.StringUtils.*;
 
 import java.io.IOException;
 import java.io.InputStream;
@@ -19,155 +18,30 @@
 import org.hl7.fhir.instance.model.StructureDefinition;
 import org.hl7.fhir.instance.utils.WorkerContext;
 import org.hl7.fhir.instance.validation.IResourceValidator.BestPracticeWarningLevel;
-import org.hl7.fhir.instance.validation.IResourceValidator.CheckDisplayOption;
 import org.hl7.fhir.instance.validation.ValidationMessage;
 import org.w3c.dom.Document;
 import org.w3c.dom.Element;
 import org.w3c.dom.NodeList;
 import org.xml.sax.InputSource;
 
+import com.google.gson.Gson;
+import com.google.gson.GsonBuilder;
+import com.google.gson.JsonObject;
+
 import ca.uhn.fhir.context.ConfigurationException;
 import ca.uhn.fhir.context.FhirContext;
 import ca.uhn.fhir.context.FhirVersionEnum;
 import ca.uhn.fhir.rest.server.EncodingEnum;
 import ca.uhn.fhir.rest.server.exceptions.InternalErrorException;
 
-import com.google.gson.Gson;
-import com.google.gson.GsonBuilder;
-import com.google.gson.JsonObject;
-
 public class FhirInstanceValidator extends BaseValidatorBridge implements IValidatorModule {
 
-<<<<<<< HEAD
-	static final org.slf4j.Logger ourLog = org.slf4j.LoggerFactory.getLogger(FhirInstanceValidator.class);
-
-	private DocumentBuilderFactory myDocBuilderFactory;
-
-	private BestPracticeWarningLevel myBestPracticeWarningLevel = BestPracticeWarningLevel.Hint;
-
-	public FhirInstanceValidator() {
-		myDocBuilderFactory = DocumentBuilderFactory.newInstance();
-		myDocBuilderFactory.setNamespaceAware(true);
-	}
-
-	private String determineResourceName(Document theDocument) {
-		Element root = null;
-
-		NodeList list = theDocument.getChildNodes();
-		for (int i = 0; i < list.getLength(); i++) {
-			if (list.item(i) instanceof Element) {
-				root = (Element) list.item(i);
-				break;
-			}
-		}
-		root = theDocument.getDocumentElement();
-		return root.getLocalName();
-	}
-
-	private StructureDefinition loadProfileOrReturnNull(List<ValidationMessage> theMessages, FhirContext theCtx, String theResourceName) {
-		if (isBlank(theResourceName)) {
-			theMessages.add(new ValidationMessage().setLevel(IssueSeverity.FATAL).setMessage("Could not determine resource type from request. Content appears invalid."));
-			return null;
-		}
-
-		String profileCpName = "/org/hl7/fhir/instance/model/profile/" + theResourceName.toLowerCase() + ".profile.xml";
-		String profileText;
-		try {
-			profileText = IOUtils.toString(FhirInstanceValidator.class.getResourceAsStream(profileCpName), "UTF-8");
-		} catch (IOException e1) {
-			theMessages.add(new ValidationMessage().setLevel(IssueSeverity.FATAL).setMessage("No profile found for resource type " + theResourceName));
-			return null;
-		}
-		StructureDefinition profile = theCtx.newXmlParser().parseResource(StructureDefinition.class, profileText);
-		return profile;
-	}
-
-	protected List<ValidationMessage> validate(FhirContext theCtx, String theInput, EncodingEnum theEncoding) {
-		WorkerContext workerContext = new WorkerContext();
-		org.hl7.fhir.instance.validation.InstanceValidator v;
-		try {
-			v = new org.hl7.fhir.instance.validation.InstanceValidator(workerContext);
-		} catch (Exception e) {
-			throw new ConfigurationException(e);
-		}
-
-		v.setBestPracticeWarningLevel(myBestPracticeWarningLevel);
-
-		List<ValidationMessage> messages = new ArrayList<ValidationMessage>();
-
-		if (theEncoding == EncodingEnum.XML) {
-			Document document;
-			try {
-				DocumentBuilder builder = myDocBuilderFactory.newDocumentBuilder();
-				InputSource src = new InputSource(new StringReader(theInput));
-				document = builder.parse(src);
-			} catch (Exception e2) {
-				ourLog.error("Failure to parse XML input", e2);
-				ValidationMessage m = new ValidationMessage();
-				m.setLevel(IssueSeverity.FATAL);
-				m.setMessage("Failed to parse input, it does not appear to be valid XML:" + e2.getMessage());
-				return Collections.singletonList(m);
-			}
-
-			String resourceName = determineResourceName(document);
-			StructureDefinition profile = loadProfileOrReturnNull(messages, theCtx, resourceName);
-			if (profile != null) {
-				try {
-					v.validate(messages, document, profile);
-				} catch (Exception e) {
-					throw new InternalErrorException("Unexpected failure while validating resource", e);
-				}
-			}
-		} else if (theEncoding == EncodingEnum.JSON) {
-			Gson gson = new GsonBuilder().create();
-			JsonObject json = gson.fromJson(theInput, JsonObject.class);
-
-			String resourceName = json.get("resourceType").getAsString();
-			StructureDefinition profile = loadProfileOrReturnNull(messages, theCtx, resourceName);
-			if (profile != null) {
-				try {
-					v.validate(messages, json, profile);
-				} catch (Exception e) {
-					throw new InternalErrorException("Unexpected failure while validating resource", e);
-				}
-			}
-		} else {
-			throw new IllegalArgumentException("Unknown encoding: " + theEncoding);
-		}
-
-		return messages;
-	}
-
-	/**
-	 * Returns the "best practice" warning level (default is {@link BestPracticeWarningLevel#Hint})
-	 * 
-	 * @see #setBestPracticeWarningLevel(BestPracticeWarningLevel) for more information on this value
-	 */
-	public BestPracticeWarningLevel getBestPracticeWarningLevel() {
-		return myBestPracticeWarningLevel;
-	}
-
-	/**
-	 * Sets the "best practice warning level". When validating, any deviations from best practices
-	 * will be reported at this level. {@link BestPracticeWarningLevel#Ignore} means that best practice
-	 * deviations will not be reported, {@link BestPracticeWarningLevel#Warning} means that best
-	 * practice deviations will be reported as warnings, etc.
-	 * @param theBestPracticeWarningLevel The level, must not be <code>null</code>
-	 */
-	public void setBestPracticeWarningLevel(BestPracticeWarningLevel theBestPracticeWarningLevel) {
-		Validate.notNull(theBestPracticeWarningLevel);
-		myBestPracticeWarningLevel = theBestPracticeWarningLevel;
-	}
-
-	@Override
-	protected List<ValidationMessage> validate(IValidationContext<?> theCtx) {
-		return validate(theCtx.getFhirContext(), theCtx.getResourceAsString(), theCtx.getResourceAsStringEncoding());
-	}
-=======
   private static FhirContext ourHl7OrgCtx;
 
   static final org.slf4j.Logger ourLog = org.slf4j.LoggerFactory.getLogger(FhirInstanceValidator.class);
   private DocumentBuilderFactory myDocBuilderFactory;
+
+private BestPracticeWarningLevel myBestPracticeWarningLevel;
 
   public FhirInstanceValidator() {
     myDocBuilderFactory = DocumentBuilderFactory.newInstance();
@@ -258,6 +132,8 @@
       throw new ConfigurationException(e);
     }
 
+	v.setBestPracticeWarningLevel(myBestPracticeWarningLevel);
+
     List<ValidationMessage> messages = new ArrayList<ValidationMessage>();
 
     if (theEncoding == EncodingEnum.XML) {
@@ -302,11 +178,30 @@
 
     return messages;
   }
-
-  @Override
-  protected List<ValidationMessage> validate(IValidationContext<?> theCtx) {
-    return validate(theCtx.getFhirContext(), theCtx.getResourceAsString(), theCtx.getResourceAsStringEncoding());
-  }
->>>>>>> e20e7d1e
+	/**
+	 * Returns the "best practice" warning level (default is {@link BestPracticeWarningLevel#Hint})
+	 * 
+	 * @see #setBestPracticeWarningLevel(BestPracticeWarningLevel) for more information on this value
+	 */
+	public BestPracticeWarningLevel getBestPracticeWarningLevel() {
+		return myBestPracticeWarningLevel;
+	}
+
+	/**
+	 * Sets the "best practice warning level". When validating, any deviations from best practices
+	 * will be reported at this level. {@link BestPracticeWarningLevel#Ignore} means that best practice
+	 * deviations will not be reported, {@link BestPracticeWarningLevel#Warning} means that best
+	 * practice deviations will be reported as warnings, etc. Default is {@link BestPracticeWarningLevel#Hint}
+	 * @param theBestPracticeWarningLevel The level, must not be <code>null</code>
+	 */
+	public void setBestPracticeWarningLevel(BestPracticeWarningLevel theBestPracticeWarningLevel) {
+		Validate.notNull(theBestPracticeWarningLevel);
+		myBestPracticeWarningLevel = theBestPracticeWarningLevel;
+	}
+
+	@Override
+	protected List<ValidationMessage> validate(IValidationContext<?> theCtx) {
+		return validate(theCtx.getFhirContext(), theCtx.getResourceAsString(), theCtx.getResourceAsStringEncoding());
+	}
 
 }