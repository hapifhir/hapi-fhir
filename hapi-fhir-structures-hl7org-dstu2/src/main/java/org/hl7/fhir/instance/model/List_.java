package org.hl7.fhir.instance.model;

/*
  Copyright (c) 2011+, HL7, Inc.
  All rights reserved.
  
  Redistribution and use in source and binary forms, with or without modification, 
  are permitted provided that the following conditions are met:
  
   * Redistributions of source code must retain the above copyright notice, this 
     list of conditions and the following disclaimer.
   * Redistributions in binary form must reproduce the above copyright notice, 
     this list of conditions and the following disclaimer in the documentation 
     and/or other materials provided with the distribution.
   * Neither the name of HL7 nor the names of its contributors may be used to 
     endorse or promote products derived from this software without specific 
     prior written permission.
  
  THIS SOFTWARE IS PROVIDED BY THE COPYRIGHT HOLDERS AND CONTRIBUTORS "AS IS" AND 
  ANY EXPRESS OR IMPLIED WARRANTIES, INCLUDING, BUT NOT LIMITED TO, THE IMPLIED 
  WARRANTIES OF MERCHANTABILITY AND FITNESS FOR A PARTICULAR PURPOSE ARE DISCLAIMED. 
  IN NO EVENT SHALL THE COPYRIGHT HOLDER OR CONTRIBUTORS BE LIABLE FOR ANY DIRECT, 
  INDIRECT, INCIDENTAL, SPECIAL, EXEMPLARY, OR CONSEQUENTIAL DAMAGES (INCLUDING, BUT 
  NOT LIMITED TO, PROCUREMENT OF SUBSTITUTE GOODS OR SERVICES; LOSS OF USE, DATA, OR 
  PROFITS; OR BUSINESS INTERRUPTION) HOWEVER CAUSED AND ON ANY THEORY OF LIABILITY, 
  WHETHER IN CONTRACT, STRICT LIABILITY, OR TORT (INCLUDING NEGLIGENCE OR OTHERWISE) 
  ARISING IN ANY WAY OUT OF THE USE OF THIS SOFTWARE, EVEN IF ADVISED OF THE 
  POSSIBILITY OF SUCH DAMAGE.
  
*/

// Generated on Tue, May 5, 2015 16:13-0400 for FHIR v0.5.0

import java.util.*;

import org.hl7.fhir.utilities.Utilities;
import org.hl7.fhir.instance.model.annotations.ResourceDef;
import org.hl7.fhir.instance.model.annotations.SearchParamDefinition;
import org.hl7.fhir.instance.model.annotations.Child;
import org.hl7.fhir.instance.model.annotations.Description;
import org.hl7.fhir.instance.model.annotations.Block;
import org.hl7.fhir.instance.model.api.*;
/**
 * A set of information summarized from a list of other resources.
 */
<<<<<<< HEAD
@ResourceDef(name = "List", profile = "http://hl7.org/fhir/Profile/List_")
=======
@ResourceDef(name="List", profile="http://hl7.org/fhir/Profile/List_")
>>>>>>> 3a5d2e89
public class List_ extends DomainResource {

    public enum ListStatus {
        /**
         * The list is considered to be an active part of the patient's record.
         */
        CURRENT, 
        /**
         * The list is "old" and should no longer be considered accurate or relevant.
         */
        RETIRED, 
        /**
         * The list was never accurate.  It is retained for medico-legal purposes only.
         */
        ENTEREDINERROR, 
        /**
         * added to help the parsers
         */
        NULL;
        public static ListStatus fromCode(String codeString) throws Exception {
            if (codeString == null || "".equals(codeString))
                return null;
        if ("current".equals(codeString))
          return CURRENT;
        if ("retired".equals(codeString))
          return RETIRED;
        if ("entered-in-error".equals(codeString))
          return ENTEREDINERROR;
        throw new Exception("Unknown ListStatus code '"+codeString+"'");
        }
        public String toCode() {
          switch (this) {
            case CURRENT: return "current";
            case RETIRED: return "retired";
            case ENTEREDINERROR: return "entered-in-error";
            default: return "?";
          }
        }
        public String getSystem() {
          switch (this) {
            case CURRENT: return "";
            case RETIRED: return "";
            case ENTEREDINERROR: return "";
            default: return "?";
          }
        }
        public String getDefinition() {
          switch (this) {
            case CURRENT: return "The list is considered to be an active part of the patient's record.";
            case RETIRED: return "The list is 'old' and should no longer be considered accurate or relevant.";
            case ENTEREDINERROR: return "The list was never accurate.  It is retained for medico-legal purposes only.";
            default: return "?";
          }
        }
        public String getDisplay() {
          switch (this) {
            case CURRENT: return "Current";
            case RETIRED: return "Retired";
            case ENTEREDINERROR: return "Entered In Error";
            default: return "?";
          }
        }
    }

  public static class ListStatusEnumFactory implements EnumFactory<ListStatus> {
    public ListStatus fromCode(String codeString) throws IllegalArgumentException {
      if (codeString == null || "".equals(codeString))
            if (codeString == null || "".equals(codeString))
                return null;
        if ("current".equals(codeString))
          return ListStatus.CURRENT;
        if ("retired".equals(codeString))
          return ListStatus.RETIRED;
        if ("entered-in-error".equals(codeString))
          return ListStatus.ENTEREDINERROR;
        throw new IllegalArgumentException("Unknown ListStatus code '"+codeString+"'");
        }
    public String toCode(ListStatus code) {
      if (code == ListStatus.CURRENT)
        return "current";
      if (code == ListStatus.RETIRED)
        return "retired";
      if (code == ListStatus.ENTEREDINERROR)
        return "entered-in-error";
      return "?";
      }
    }

    public enum ListMode {
        /**
         * This list is the master list, maintained in an ongoing fashion with regular updates as the real world list it is tracking changes.
         */
        WORKING, 
        /**
         * This list was prepared as a snapshot. It should not be assumed to be current.
         */
        SNAPSHOT, 
        /**
         * The list is prepared as a statement of changes that have been made or recommended.
         */
        CHANGES, 
        /**
         * added to help the parsers
         */
        NULL;
        public static ListMode fromCode(String codeString) throws Exception {
            if (codeString == null || "".equals(codeString))
                return null;
        if ("working".equals(codeString))
          return WORKING;
        if ("snapshot".equals(codeString))
          return SNAPSHOT;
        if ("changes".equals(codeString))
          return CHANGES;
        throw new Exception("Unknown ListMode code '"+codeString+"'");
        }
        public String toCode() {
          switch (this) {
            case WORKING: return "working";
            case SNAPSHOT: return "snapshot";
            case CHANGES: return "changes";
            default: return "?";
          }
        }
        public String getSystem() {
          switch (this) {
            case WORKING: return "";
            case SNAPSHOT: return "";
            case CHANGES: return "";
            default: return "?";
          }
        }
        public String getDefinition() {
          switch (this) {
            case WORKING: return "This list is the master list, maintained in an ongoing fashion with regular updates as the real world list it is tracking changes.";
            case SNAPSHOT: return "This list was prepared as a snapshot. It should not be assumed to be current.";
            case CHANGES: return "The list is prepared as a statement of changes that have been made or recommended.";
            default: return "?";
          }
        }
        public String getDisplay() {
          switch (this) {
            case WORKING: return "Working";
            case SNAPSHOT: return "Snapshot";
            case CHANGES: return "Changes";
            default: return "?";
          }
        }
    }

  public static class ListModeEnumFactory implements EnumFactory<ListMode> {
    public ListMode fromCode(String codeString) throws IllegalArgumentException {
      if (codeString == null || "".equals(codeString))
            if (codeString == null || "".equals(codeString))
                return null;
        if ("working".equals(codeString))
          return ListMode.WORKING;
        if ("snapshot".equals(codeString))
          return ListMode.SNAPSHOT;
        if ("changes".equals(codeString))
          return ListMode.CHANGES;
        throw new IllegalArgumentException("Unknown ListMode code '"+codeString+"'");
        }
    public String toCode(ListMode code) {
      if (code == ListMode.WORKING)
        return "working";
      if (code == ListMode.SNAPSHOT)
        return "snapshot";
      if (code == ListMode.CHANGES)
        return "changes";
      return "?";
      }
    }

    @Block()
    public static class ListEntryComponent extends BackboneElement implements IBaseBackboneElement {
        /**
         * The flag allows the system constructing the list to make one or more statements about the role and significance of the item in the list.
         */
        @Child(name = "flag", type = {CodeableConcept.class}, order=1, min=0, max=Child.MAX_UNLIMITED)
        @Description(shortDefinition="Workflow information about this item", formalDefinition="The flag allows the system constructing the list to make one or more statements about the role and significance of the item in the list." )
        protected List<CodeableConcept> flag;

        /**
         * True if this item is marked as deleted in the list.
         */
        @Child(name = "deleted", type = {BooleanType.class}, order=2, min=0, max=1)
        @Description(shortDefinition="If this item is actually marked as deleted", formalDefinition="True if this item is marked as deleted in the list." )
        protected BooleanType deleted;

        /**
         * When this item was added to the list.
         */
        @Child(name = "date", type = {DateTimeType.class}, order=3, min=0, max=1)
        @Description(shortDefinition="When item added to list", formalDefinition="When this item was added to the list." )
        protected DateTimeType date;

        /**
         * A reference to the actual resource from which data was derived.
         */
        @Child(name = "item", type = {}, order=4, min=1, max=1)
        @Description(shortDefinition="Actual entry", formalDefinition="A reference to the actual resource from which data was derived." )
        protected Reference item;

        /**
         * The actual object that is the target of the reference (A reference to the actual resource from which data was derived.)
         */
        protected Resource itemTarget;

        private static final long serialVersionUID = -27973283L;

    /*
     * Constructor
     */
      public ListEntryComponent() {
        super();
      }

    /*
     * Constructor
     */
      public ListEntryComponent(Reference item) {
        super();
        this.item = item;
      }

        /**
         * @return {@link #flag} (The flag allows the system constructing the list to make one or more statements about the role and significance of the item in the list.)
         */
        public List<CodeableConcept> getFlag() { 
          if (this.flag == null)
            this.flag = new ArrayList<CodeableConcept>();
          return this.flag;
        }

        public boolean hasFlag() { 
          if (this.flag == null)
            return false;
          for (CodeableConcept item : this.flag)
            if (!item.isEmpty())
              return true;
          return false;
        }

        /**
         * @return {@link #flag} (The flag allows the system constructing the list to make one or more statements about the role and significance of the item in the list.)
         */
    // syntactic sugar
        public CodeableConcept addFlag() { //3
          CodeableConcept t = new CodeableConcept();
          if (this.flag == null)
            this.flag = new ArrayList<CodeableConcept>();
          this.flag.add(t);
          return t;
        }

    // syntactic sugar
        public ListEntryComponent addFlag(CodeableConcept t) { //3
          if (t == null)
            return this;
          if (this.flag == null)
            this.flag = new ArrayList<CodeableConcept>();
          this.flag.add(t);
          return this;
        }

        /**
         * @return {@link #deleted} (True if this item is marked as deleted in the list.). This is the underlying object with id, value and extensions. The accessor "getDeleted" gives direct access to the value
         */
        public BooleanType getDeletedElement() { 
          if (this.deleted == null)
            if (Configuration.errorOnAutoCreate())
              throw new Error("Attempt to auto-create ListEntryComponent.deleted");
            else if (Configuration.doAutoCreate())
              this.deleted = new BooleanType(); // bb
          return this.deleted;
        }

        public boolean hasDeletedElement() { 
          return this.deleted != null && !this.deleted.isEmpty();
        }

        public boolean hasDeleted() { 
          return this.deleted != null && !this.deleted.isEmpty();
        }

        /**
         * @param value {@link #deleted} (True if this item is marked as deleted in the list.). This is the underlying object with id, value and extensions. The accessor "getDeleted" gives direct access to the value
         */
        public ListEntryComponent setDeletedElement(BooleanType value) { 
          this.deleted = value;
          return this;
        }

        /**
         * @return True if this item is marked as deleted in the list.
         */
        public boolean getDeleted() { 
          return this.deleted == null || this.deleted.isEmpty() ? false : this.deleted.getValue();
        }

        /**
         * @param value True if this item is marked as deleted in the list.
         */
        public ListEntryComponent setDeleted(boolean value) { 
            if (this.deleted == null)
              this.deleted = new BooleanType();
            this.deleted.setValue(value);
          return this;
        }

        /**
         * @return {@link #date} (When this item was added to the list.). This is the underlying object with id, value and extensions. The accessor "getDate" gives direct access to the value
         */
        public DateTimeType getDateElement() { 
          if (this.date == null)
            if (Configuration.errorOnAutoCreate())
              throw new Error("Attempt to auto-create ListEntryComponent.date");
            else if (Configuration.doAutoCreate())
              this.date = new DateTimeType(); // bb
          return this.date;
        }

        public boolean hasDateElement() { 
          return this.date != null && !this.date.isEmpty();
        }

        public boolean hasDate() { 
          return this.date != null && !this.date.isEmpty();
        }

        /**
         * @param value {@link #date} (When this item was added to the list.). This is the underlying object with id, value and extensions. The accessor "getDate" gives direct access to the value
         */
        public ListEntryComponent setDateElement(DateTimeType value) { 
          this.date = value;
          return this;
        }

        /**
         * @return When this item was added to the list.
         */
        public Date getDate() { 
          return this.date == null ? null : this.date.getValue();
        }

        /**
         * @param value When this item was added to the list.
         */
        public ListEntryComponent setDate(Date value) { 
          if (value == null)
            this.date = null;
          else {
            if (this.date == null)
              this.date = new DateTimeType();
            this.date.setValue(value);
          }
          return this;
        }

        /**
         * @return {@link #item} (A reference to the actual resource from which data was derived.)
         */
        public Reference getItem() { 
          if (this.item == null)
            if (Configuration.errorOnAutoCreate())
              throw new Error("Attempt to auto-create ListEntryComponent.item");
            else if (Configuration.doAutoCreate())
              this.item = new Reference(); // cc
          return this.item;
        }

        public boolean hasItem() { 
          return this.item != null && !this.item.isEmpty();
        }

        /**
         * @param value {@link #item} (A reference to the actual resource from which data was derived.)
         */
        public ListEntryComponent setItem(Reference value) { 
          this.item = value;
          return this;
        }

        /**
         * @return {@link #item} The actual object that is the target of the reference. The reference library doesn't populate this, but you can use it to hold the resource if you resolve it. (A reference to the actual resource from which data was derived.)
         */
        public Resource getItemTarget() { 
          return this.itemTarget;
        }

        /**
         * @param value {@link #item} The actual object that is the target of the reference. The reference library doesn't use these, but you can use it to hold the resource if you resolve it. (A reference to the actual resource from which data was derived.)
         */
        public ListEntryComponent setItemTarget(Resource value) { 
          this.itemTarget = value;
          return this;
        }

        protected void listChildren(List<Property> childrenList) {
          super.listChildren(childrenList);
          childrenList.add(new Property("flag", "CodeableConcept", "The flag allows the system constructing the list to make one or more statements about the role and significance of the item in the list.", 0, java.lang.Integer.MAX_VALUE, flag));
          childrenList.add(new Property("deleted", "boolean", "True if this item is marked as deleted in the list.", 0, java.lang.Integer.MAX_VALUE, deleted));
          childrenList.add(new Property("date", "dateTime", "When this item was added to the list.", 0, java.lang.Integer.MAX_VALUE, date));
          childrenList.add(new Property("item", "Reference(Any)", "A reference to the actual resource from which data was derived.", 0, java.lang.Integer.MAX_VALUE, item));
        }

      public ListEntryComponent copy() {
        ListEntryComponent dst = new ListEntryComponent();
        copyValues(dst);
        if (flag != null) {
          dst.flag = new ArrayList<CodeableConcept>();
          for (CodeableConcept i : flag)
            dst.flag.add(i.copy());
        };
        dst.deleted = deleted == null ? null : deleted.copy();
        dst.date = date == null ? null : date.copy();
        dst.item = item == null ? null : item.copy();
        return dst;
      }

      @Override
      public boolean equalsDeep(Base other) {
        if (!super.equalsDeep(other))
          return false;
        if (!(other instanceof ListEntryComponent))
          return false;
        ListEntryComponent o = (ListEntryComponent) other;
        return compareDeep(flag, o.flag, true) && compareDeep(deleted, o.deleted, true) && compareDeep(date, o.date, true)
           && compareDeep(item, o.item, true);
      }

      @Override
      public boolean equalsShallow(Base other) {
        if (!super.equalsShallow(other))
          return false;
        if (!(other instanceof ListEntryComponent))
          return false;
        ListEntryComponent o = (ListEntryComponent) other;
        return compareValues(deleted, o.deleted, true) && compareValues(date, o.date, true);
      }

      public boolean isEmpty() {
        return super.isEmpty() && (flag == null || flag.isEmpty()) && (deleted == null || deleted.isEmpty())
           && (date == null || date.isEmpty()) && (item == null || item.isEmpty());
      }

  }

    /**
     * Identifier for the List assigned for business purposes outside the context of FHIR.
     */
    @Child(name = "identifier", type = {Identifier.class}, order=0, min=0, max=Child.MAX_UNLIMITED)
    @Description(shortDefinition="Business identifier", formalDefinition="Identifier for the List assigned for business purposes outside the context of FHIR." )
    protected List<Identifier> identifier;

    /**
     * A label for the list assigned by the author.
     */
    @Child(name = "title", type = {StringType.class}, order=1, min=0, max=1)
    @Description(shortDefinition="Descriptive name for the list", formalDefinition="A label for the list assigned by the author." )
    protected StringType title;

    /**
     * This code defines the purpose of the list - why it was created.
     */
    @Child(name = "code", type = {CodeableConcept.class}, order=2, min=0, max=1)
    @Description(shortDefinition="What the purpose of this list is", formalDefinition="This code defines the purpose of the list - why it was created." )
    protected CodeableConcept code;

    /**
     * The common subject (or patient) of the resources that are in the list, if there is one.
     */
    @Child(name = "subject", type = {Patient.class, Group.class, Device.class, Location.class}, order=3, min=0, max=1)
    @Description(shortDefinition="If all resources have the same subject", formalDefinition="The common subject (or patient) of the resources that are in the list, if there is one." )
    protected Reference subject;

    /**
     * The actual object that is the target of the reference (The common subject (or patient) of the resources that are in the list, if there is one.)
     */
    protected Resource subjectTarget;

    /**
     * The entity responsible for deciding what the contents of the list were.
     */
    @Child(name = "source", type = {Practitioner.class, Patient.class, Device.class}, order=4, min=0, max=1)
    @Description(shortDefinition="Who and/or what defined the list contents", formalDefinition="The entity responsible for deciding what the contents of the list were." )
    protected Reference source;

    /**
     * The actual object that is the target of the reference (The entity responsible for deciding what the contents of the list were.)
     */
    protected Resource sourceTarget;

    /**
     * Indicates the current state of this list.
     */
    @Child(name = "status", type = {CodeType.class}, order=5, min=1, max=1)
    @Description(shortDefinition="current | retired | entered-in-error", formalDefinition="Indicates the current state of this list." )
    protected Enumeration<ListStatus> status;

    /**
     * The date that the list was prepared.
     */
    @Child(name = "date", type = {DateTimeType.class}, order=6, min=0, max=1)
    @Description(shortDefinition="When the list was prepared", formalDefinition="The date that the list was prepared." )
    protected DateTimeType date;

    /**
     * What order applies to the items in the list.
     */
    @Child(name = "orderedBy", type = {CodeableConcept.class}, order=7, min=0, max=1)
    @Description(shortDefinition="What order the list has", formalDefinition="What order applies to the items in the list." )
    protected CodeableConcept orderedBy;

    /**
     * How this list was prepared - whether it is a working list that is suitable for being maintained on an ongoing basis, or if it represents a snapshot of a list of items from another source, or whether it is a prepared list where items may be marked as added, modified or deleted.
     */
    @Child(name = "mode", type = {CodeType.class}, order=8, min=1, max=1)
    @Description(shortDefinition="working | snapshot | changes", formalDefinition="How this list was prepared - whether it is a working list that is suitable for being maintained on an ongoing basis, or if it represents a snapshot of a list of items from another source, or whether it is a prepared list where items may be marked as added, modified or deleted." )
    protected Enumeration<ListMode> mode;

    /**
     * Comments that apply to the overall list.
     */
    @Child(name = "note", type = {StringType.class}, order=9, min=0, max=1)
    @Description(shortDefinition="Comments about the note", formalDefinition="Comments that apply to the overall list." )
    protected StringType note;

    /**
     * Entries in this list.
     */
    @Child(name = "entry", type = {}, order=10, min=0, max=Child.MAX_UNLIMITED)
    @Description(shortDefinition="Entries in the list", formalDefinition="Entries in this list." )
    protected List<ListEntryComponent> entry;

    /**
     * If the list is empty, why the list is empty.
     */
    @Child(name = "emptyReason", type = {CodeableConcept.class}, order=11, min=0, max=1)
    @Description(shortDefinition="Why list is empty", formalDefinition="If the list is empty, why the list is empty." )
    protected CodeableConcept emptyReason;

    private static final long serialVersionUID = -558571391L;

  /*
   * Constructor
   */
    public List_() {
      super();
    }

  /*
   * Constructor
   */
    public List_(Enumeration<ListStatus> status, Enumeration<ListMode> mode) {
      super();
      this.status = status;
      this.mode = mode;
    }

    /**
     * @return {@link #identifier} (Identifier for the List assigned for business purposes outside the context of FHIR.)
     */
    public List<Identifier> getIdentifier() { 
      if (this.identifier == null)
        this.identifier = new ArrayList<Identifier>();
      return this.identifier;
    }

    public boolean hasIdentifier() { 
      if (this.identifier == null)
        return false;
      for (Identifier item : this.identifier)
        if (!item.isEmpty())
          return true;
      return false;
    }

    /**
     * @return {@link #identifier} (Identifier for the List assigned for business purposes outside the context of FHIR.)
     */
    // syntactic sugar
    public Identifier addIdentifier() { //3
      Identifier t = new Identifier();
      if (this.identifier == null)
        this.identifier = new ArrayList<Identifier>();
      this.identifier.add(t);
      return t;
    }

    // syntactic sugar
    public List_ addIdentifier(Identifier t) { //3
      if (t == null)
        return this;
      if (this.identifier == null)
        this.identifier = new ArrayList<Identifier>();
      this.identifier.add(t);
      return this;
    }

    /**
     * @return {@link #title} (A label for the list assigned by the author.). This is the underlying object with id, value and extensions. The accessor "getTitle" gives direct access to the value
     */
    public StringType getTitleElement() { 
      if (this.title == null)
        if (Configuration.errorOnAutoCreate())
          throw new Error("Attempt to auto-create List_.title");
        else if (Configuration.doAutoCreate())
          this.title = new StringType(); // bb
      return this.title;
    }

    public boolean hasTitleElement() { 
      return this.title != null && !this.title.isEmpty();
    }

    public boolean hasTitle() { 
      return this.title != null && !this.title.isEmpty();
    }

    /**
     * @param value {@link #title} (A label for the list assigned by the author.). This is the underlying object with id, value and extensions. The accessor "getTitle" gives direct access to the value
     */
    public List_ setTitleElement(StringType value) { 
      this.title = value;
      return this;
    }

    /**
     * @return A label for the list assigned by the author.
     */
    public String getTitle() { 
      return this.title == null ? null : this.title.getValue();
    }

    /**
     * @param value A label for the list assigned by the author.
     */
    public List_ setTitle(String value) { 
      if (Utilities.noString(value))
        this.title = null;
      else {
        if (this.title == null)
          this.title = new StringType();
        this.title.setValue(value);
      }
      return this;
    }

    /**
     * @return {@link #code} (This code defines the purpose of the list - why it was created.)
     */
    public CodeableConcept getCode() { 
      if (this.code == null)
        if (Configuration.errorOnAutoCreate())
          throw new Error("Attempt to auto-create List_.code");
        else if (Configuration.doAutoCreate())
          this.code = new CodeableConcept(); // cc
      return this.code;
    }

    public boolean hasCode() { 
      return this.code != null && !this.code.isEmpty();
    }

    /**
     * @param value {@link #code} (This code defines the purpose of the list - why it was created.)
     */
    public List_ setCode(CodeableConcept value) { 
      this.code = value;
      return this;
    }

    /**
     * @return {@link #subject} (The common subject (or patient) of the resources that are in the list, if there is one.)
     */
    public Reference getSubject() { 
      if (this.subject == null)
        if (Configuration.errorOnAutoCreate())
          throw new Error("Attempt to auto-create List_.subject");
        else if (Configuration.doAutoCreate())
          this.subject = new Reference(); // cc
      return this.subject;
    }

    public boolean hasSubject() { 
      return this.subject != null && !this.subject.isEmpty();
    }

    /**
     * @param value {@link #subject} (The common subject (or patient) of the resources that are in the list, if there is one.)
     */
    public List_ setSubject(Reference value) { 
      this.subject = value;
      return this;
    }

    /**
     * @return {@link #subject} The actual object that is the target of the reference. The reference library doesn't populate this, but you can use it to hold the resource if you resolve it. (The common subject (or patient) of the resources that are in the list, if there is one.)
     */
    public Resource getSubjectTarget() { 
      return this.subjectTarget;
    }

    /**
     * @param value {@link #subject} The actual object that is the target of the reference. The reference library doesn't use these, but you can use it to hold the resource if you resolve it. (The common subject (or patient) of the resources that are in the list, if there is one.)
     */
    public List_ setSubjectTarget(Resource value) { 
      this.subjectTarget = value;
      return this;
    }

    /**
     * @return {@link #source} (The entity responsible for deciding what the contents of the list were.)
     */
    public Reference getSource() { 
      if (this.source == null)
        if (Configuration.errorOnAutoCreate())
          throw new Error("Attempt to auto-create List_.source");
        else if (Configuration.doAutoCreate())
          this.source = new Reference(); // cc
      return this.source;
    }

    public boolean hasSource() { 
      return this.source != null && !this.source.isEmpty();
    }

    /**
     * @param value {@link #source} (The entity responsible for deciding what the contents of the list were.)
     */
    public List_ setSource(Reference value) { 
      this.source = value;
      return this;
    }

    /**
     * @return {@link #source} The actual object that is the target of the reference. The reference library doesn't populate this, but you can use it to hold the resource if you resolve it. (The entity responsible for deciding what the contents of the list were.)
     */
    public Resource getSourceTarget() { 
      return this.sourceTarget;
    }

    /**
     * @param value {@link #source} The actual object that is the target of the reference. The reference library doesn't use these, but you can use it to hold the resource if you resolve it. (The entity responsible for deciding what the contents of the list were.)
     */
    public List_ setSourceTarget(Resource value) { 
      this.sourceTarget = value;
      return this;
    }

    /**
     * @return {@link #status} (Indicates the current state of this list.). This is the underlying object with id, value and extensions. The accessor "getStatus" gives direct access to the value
     */
    public Enumeration<ListStatus> getStatusElement() { 
      if (this.status == null)
        if (Configuration.errorOnAutoCreate())
          throw new Error("Attempt to auto-create List_.status");
        else if (Configuration.doAutoCreate())
          this.status = new Enumeration<ListStatus>(new ListStatusEnumFactory()); // bb
      return this.status;
    }

    public boolean hasStatusElement() { 
      return this.status != null && !this.status.isEmpty();
    }

    public boolean hasStatus() { 
      return this.status != null && !this.status.isEmpty();
    }

    /**
     * @param value {@link #status} (Indicates the current state of this list.). This is the underlying object with id, value and extensions. The accessor "getStatus" gives direct access to the value
     */
    public List_ setStatusElement(Enumeration<ListStatus> value) { 
      this.status = value;
      return this;
    }

    /**
     * @return Indicates the current state of this list.
     */
    public ListStatus getStatus() { 
      return this.status == null ? null : this.status.getValue();
    }

    /**
     * @param value Indicates the current state of this list.
     */
    public List_ setStatus(ListStatus value) { 
        if (this.status == null)
          this.status = new Enumeration<ListStatus>(new ListStatusEnumFactory());
        this.status.setValue(value);
      return this;
    }

    /**
     * @return {@link #date} (The date that the list was prepared.). This is the underlying object with id, value and extensions. The accessor "getDate" gives direct access to the value
     */
    public DateTimeType getDateElement() { 
      if (this.date == null)
        if (Configuration.errorOnAutoCreate())
          throw new Error("Attempt to auto-create List_.date");
        else if (Configuration.doAutoCreate())
          this.date = new DateTimeType(); // bb
      return this.date;
    }

    public boolean hasDateElement() { 
      return this.date != null && !this.date.isEmpty();
    }

    public boolean hasDate() { 
      return this.date != null && !this.date.isEmpty();
    }

    /**
     * @param value {@link #date} (The date that the list was prepared.). This is the underlying object with id, value and extensions. The accessor "getDate" gives direct access to the value
     */
    public List_ setDateElement(DateTimeType value) { 
      this.date = value;
      return this;
    }

    /**
     * @return The date that the list was prepared.
     */
    public Date getDate() { 
      return this.date == null ? null : this.date.getValue();
    }

    /**
     * @param value The date that the list was prepared.
     */
    public List_ setDate(Date value) { 
      if (value == null)
        this.date = null;
      else {
        if (this.date == null)
          this.date = new DateTimeType();
        this.date.setValue(value);
      }
      return this;
    }

    /**
     * @return {@link #orderedBy} (What order applies to the items in the list.)
     */
    public CodeableConcept getOrderedBy() { 
      if (this.orderedBy == null)
        if (Configuration.errorOnAutoCreate())
          throw new Error("Attempt to auto-create List_.orderedBy");
        else if (Configuration.doAutoCreate())
          this.orderedBy = new CodeableConcept(); // cc
      return this.orderedBy;
    }

    public boolean hasOrderedBy() { 
      return this.orderedBy != null && !this.orderedBy.isEmpty();
    }

    /**
     * @param value {@link #orderedBy} (What order applies to the items in the list.)
     */
    public List_ setOrderedBy(CodeableConcept value) { 
      this.orderedBy = value;
      return this;
    }

    /**
     * @return {@link #mode} (How this list was prepared - whether it is a working list that is suitable for being maintained on an ongoing basis, or if it represents a snapshot of a list of items from another source, or whether it is a prepared list where items may be marked as added, modified or deleted.). This is the underlying object with id, value and extensions. The accessor "getMode" gives direct access to the value
     */
    public Enumeration<ListMode> getModeElement() { 
      if (this.mode == null)
        if (Configuration.errorOnAutoCreate())
          throw new Error("Attempt to auto-create List_.mode");
        else if (Configuration.doAutoCreate())
          this.mode = new Enumeration<ListMode>(new ListModeEnumFactory()); // bb
      return this.mode;
    }

    public boolean hasModeElement() { 
      return this.mode != null && !this.mode.isEmpty();
    }

    public boolean hasMode() { 
      return this.mode != null && !this.mode.isEmpty();
    }

    /**
     * @param value {@link #mode} (How this list was prepared - whether it is a working list that is suitable for being maintained on an ongoing basis, or if it represents a snapshot of a list of items from another source, or whether it is a prepared list where items may be marked as added, modified or deleted.). This is the underlying object with id, value and extensions. The accessor "getMode" gives direct access to the value
     */
    public List_ setModeElement(Enumeration<ListMode> value) { 
      this.mode = value;
      return this;
    }

    /**
     * @return How this list was prepared - whether it is a working list that is suitable for being maintained on an ongoing basis, or if it represents a snapshot of a list of items from another source, or whether it is a prepared list where items may be marked as added, modified or deleted.
     */
    public ListMode getMode() { 
      return this.mode == null ? null : this.mode.getValue();
    }

    /**
     * @param value How this list was prepared - whether it is a working list that is suitable for being maintained on an ongoing basis, or if it represents a snapshot of a list of items from another source, or whether it is a prepared list where items may be marked as added, modified or deleted.
     */
    public List_ setMode(ListMode value) { 
        if (this.mode == null)
          this.mode = new Enumeration<ListMode>(new ListModeEnumFactory());
        this.mode.setValue(value);
      return this;
    }

    /**
     * @return {@link #note} (Comments that apply to the overall list.). This is the underlying object with id, value and extensions. The accessor "getNote" gives direct access to the value
     */
    public StringType getNoteElement() { 
      if (this.note == null)
        if (Configuration.errorOnAutoCreate())
          throw new Error("Attempt to auto-create List_.note");
        else if (Configuration.doAutoCreate())
          this.note = new StringType(); // bb
      return this.note;
    }

    public boolean hasNoteElement() { 
      return this.note != null && !this.note.isEmpty();
    }

    public boolean hasNote() { 
      return this.note != null && !this.note.isEmpty();
    }

    /**
     * @param value {@link #note} (Comments that apply to the overall list.). This is the underlying object with id, value and extensions. The accessor "getNote" gives direct access to the value
     */
    public List_ setNoteElement(StringType value) { 
      this.note = value;
      return this;
    }

    /**
     * @return Comments that apply to the overall list.
     */
    public String getNote() { 
      return this.note == null ? null : this.note.getValue();
    }

    /**
     * @param value Comments that apply to the overall list.
     */
    public List_ setNote(String value) { 
      if (Utilities.noString(value))
        this.note = null;
      else {
        if (this.note == null)
          this.note = new StringType();
        this.note.setValue(value);
      }
      return this;
    }

    /**
     * @return {@link #entry} (Entries in this list.)
     */
    public List<ListEntryComponent> getEntry() { 
      if (this.entry == null)
        this.entry = new ArrayList<ListEntryComponent>();
      return this.entry;
    }

    public boolean hasEntry() { 
      if (this.entry == null)
        return false;
      for (ListEntryComponent item : this.entry)
        if (!item.isEmpty())
          return true;
      return false;
    }

    /**
     * @return {@link #entry} (Entries in this list.)
     */
    // syntactic sugar
    public ListEntryComponent addEntry() { //3
      ListEntryComponent t = new ListEntryComponent();
      if (this.entry == null)
        this.entry = new ArrayList<ListEntryComponent>();
      this.entry.add(t);
      return t;
    }

    // syntactic sugar
    public List_ addEntry(ListEntryComponent t) { //3
      if (t == null)
        return this;
      if (this.entry == null)
        this.entry = new ArrayList<ListEntryComponent>();
      this.entry.add(t);
      return this;
    }

    /**
     * @return {@link #emptyReason} (If the list is empty, why the list is empty.)
     */
    public CodeableConcept getEmptyReason() { 
      if (this.emptyReason == null)
        if (Configuration.errorOnAutoCreate())
          throw new Error("Attempt to auto-create List_.emptyReason");
        else if (Configuration.doAutoCreate())
          this.emptyReason = new CodeableConcept(); // cc
      return this.emptyReason;
    }

    public boolean hasEmptyReason() { 
      return this.emptyReason != null && !this.emptyReason.isEmpty();
    }

    /**
     * @param value {@link #emptyReason} (If the list is empty, why the list is empty.)
     */
    public List_ setEmptyReason(CodeableConcept value) { 
      this.emptyReason = value;
      return this;
    }

      protected void listChildren(List<Property> childrenList) {
        super.listChildren(childrenList);
        childrenList.add(new Property("identifier", "Identifier", "Identifier for the List assigned for business purposes outside the context of FHIR.", 0, java.lang.Integer.MAX_VALUE, identifier));
        childrenList.add(new Property("title", "string", "A label for the list assigned by the author.", 0, java.lang.Integer.MAX_VALUE, title));
        childrenList.add(new Property("code", "CodeableConcept", "This code defines the purpose of the list - why it was created.", 0, java.lang.Integer.MAX_VALUE, code));
        childrenList.add(new Property("subject", "Reference(Patient|Group|Device|Location)", "The common subject (or patient) of the resources that are in the list, if there is one.", 0, java.lang.Integer.MAX_VALUE, subject));
        childrenList.add(new Property("source", "Reference(Practitioner|Patient|Device)", "The entity responsible for deciding what the contents of the list were.", 0, java.lang.Integer.MAX_VALUE, source));
        childrenList.add(new Property("status", "code", "Indicates the current state of this list.", 0, java.lang.Integer.MAX_VALUE, status));
        childrenList.add(new Property("date", "dateTime", "The date that the list was prepared.", 0, java.lang.Integer.MAX_VALUE, date));
        childrenList.add(new Property("orderedBy", "CodeableConcept", "What order applies to the items in the list.", 0, java.lang.Integer.MAX_VALUE, orderedBy));
        childrenList.add(new Property("mode", "code", "How this list was prepared - whether it is a working list that is suitable for being maintained on an ongoing basis, or if it represents a snapshot of a list of items from another source, or whether it is a prepared list where items may be marked as added, modified or deleted.", 0, java.lang.Integer.MAX_VALUE, mode));
        childrenList.add(new Property("note", "string", "Comments that apply to the overall list.", 0, java.lang.Integer.MAX_VALUE, note));
        childrenList.add(new Property("entry", "", "Entries in this list.", 0, java.lang.Integer.MAX_VALUE, entry));
        childrenList.add(new Property("emptyReason", "CodeableConcept", "If the list is empty, why the list is empty.", 0, java.lang.Integer.MAX_VALUE, emptyReason));
      }

      public List_ copy() {
        List_ dst = new List_();
        copyValues(dst);
        if (identifier != null) {
          dst.identifier = new ArrayList<Identifier>();
          for (Identifier i : identifier)
            dst.identifier.add(i.copy());
        };
        dst.title = title == null ? null : title.copy();
        dst.code = code == null ? null : code.copy();
        dst.subject = subject == null ? null : subject.copy();
        dst.source = source == null ? null : source.copy();
        dst.status = status == null ? null : status.copy();
        dst.date = date == null ? null : date.copy();
        dst.orderedBy = orderedBy == null ? null : orderedBy.copy();
        dst.mode = mode == null ? null : mode.copy();
        dst.note = note == null ? null : note.copy();
        if (entry != null) {
          dst.entry = new ArrayList<ListEntryComponent>();
          for (ListEntryComponent i : entry)
            dst.entry.add(i.copy());
        };
        dst.emptyReason = emptyReason == null ? null : emptyReason.copy();
        return dst;
      }

      protected List_ typedCopy() {
        return copy();
      }

      @Override
      public boolean equalsDeep(Base other) {
        if (!super.equalsDeep(other))
          return false;
        if (!(other instanceof List_))
          return false;
        List_ o = (List_) other;
        return compareDeep(identifier, o.identifier, true) && compareDeep(title, o.title, true) && compareDeep(code, o.code, true)
           && compareDeep(subject, o.subject, true) && compareDeep(source, o.source, true) && compareDeep(status, o.status, true)
           && compareDeep(date, o.date, true) && compareDeep(orderedBy, o.orderedBy, true) && compareDeep(mode, o.mode, true)
           && compareDeep(note, o.note, true) && compareDeep(entry, o.entry, true) && compareDeep(emptyReason, o.emptyReason, true)
          ;
      }

      @Override
      public boolean equalsShallow(Base other) {
        if (!super.equalsShallow(other))
          return false;
        if (!(other instanceof List_))
          return false;
        List_ o = (List_) other;
        return compareValues(title, o.title, true) && compareValues(status, o.status, true) && compareValues(date, o.date, true)
           && compareValues(mode, o.mode, true) && compareValues(note, o.note, true);
      }

      public boolean isEmpty() {
        return super.isEmpty() && (identifier == null || identifier.isEmpty()) && (title == null || title.isEmpty())
           && (code == null || code.isEmpty()) && (subject == null || subject.isEmpty()) && (source == null || source.isEmpty())
           && (status == null || status.isEmpty()) && (date == null || date.isEmpty()) && (orderedBy == null || orderedBy.isEmpty())
           && (mode == null || mode.isEmpty()) && (note == null || note.isEmpty()) && (entry == null || entry.isEmpty())
           && (emptyReason == null || emptyReason.isEmpty());
      }

  @Override
  public ResourceType getResourceType() {
    return ResourceType.List;
   }

  @SearchParamDefinition(name="title", path="List.title", description="Descriptive name for the list", type="string" )
  public static final String SP_TITLE = "title";
  @SearchParamDefinition(name="patient", path="List.subject", description="If all resources have the same subject", type="reference" )
  public static final String SP_PATIENT = "patient";
  @SearchParamDefinition(name="source", path="List.source", description="Who and/or what defined the list contents", type="reference" )
  public static final String SP_SOURCE = "source";
  @SearchParamDefinition(name="status", path="List.status", description="current | retired | entered-in-error", type="token" )
  public static final String SP_STATUS = "status";
  @SearchParamDefinition(name="subject", path="List.subject", description="If all resources have the same subject", type="reference" )
  public static final String SP_SUBJECT = "subject";
  @SearchParamDefinition(name="item", path="List.entry.item", description="Actual entry", type="reference" )
  public static final String SP_ITEM = "item";
  @SearchParamDefinition(name="code", path="List.code", description="What the purpose of this list is", type="token" )
  public static final String SP_CODE = "code";
  @SearchParamDefinition(name="notes", path="List.note", description="Comments about the note", type="string" )
  public static final String SP_NOTES = "notes";
  @SearchParamDefinition(name="date", path="List.date", description="When the list was prepared", type="date" )
  public static final String SP_DATE = "date";
  @SearchParamDefinition(name="empty-reason", path="List.emptyReason", description="Why list is empty", type="token" )
  public static final String SP_EMPTYREASON = "empty-reason";

}

<|MERGE_RESOLUTION|>--- conflicted
+++ resolved
@@ -1,1185 +1,1181 @@
-package org.hl7.fhir.instance.model;
-
-/*
-  Copyright (c) 2011+, HL7, Inc.
-  All rights reserved.
-  
-  Redistribution and use in source and binary forms, with or without modification, 
-  are permitted provided that the following conditions are met:
-  
-   * Redistributions of source code must retain the above copyright notice, this 
-     list of conditions and the following disclaimer.
-   * Redistributions in binary form must reproduce the above copyright notice, 
-     this list of conditions and the following disclaimer in the documentation 
-     and/or other materials provided with the distribution.
-   * Neither the name of HL7 nor the names of its contributors may be used to 
-     endorse or promote products derived from this software without specific 
-     prior written permission.
-  
-  THIS SOFTWARE IS PROVIDED BY THE COPYRIGHT HOLDERS AND CONTRIBUTORS "AS IS" AND 
-  ANY EXPRESS OR IMPLIED WARRANTIES, INCLUDING, BUT NOT LIMITED TO, THE IMPLIED 
-  WARRANTIES OF MERCHANTABILITY AND FITNESS FOR A PARTICULAR PURPOSE ARE DISCLAIMED. 
-  IN NO EVENT SHALL THE COPYRIGHT HOLDER OR CONTRIBUTORS BE LIABLE FOR ANY DIRECT, 
-  INDIRECT, INCIDENTAL, SPECIAL, EXEMPLARY, OR CONSEQUENTIAL DAMAGES (INCLUDING, BUT 
-  NOT LIMITED TO, PROCUREMENT OF SUBSTITUTE GOODS OR SERVICES; LOSS OF USE, DATA, OR 
-  PROFITS; OR BUSINESS INTERRUPTION) HOWEVER CAUSED AND ON ANY THEORY OF LIABILITY, 
-  WHETHER IN CONTRACT, STRICT LIABILITY, OR TORT (INCLUDING NEGLIGENCE OR OTHERWISE) 
-  ARISING IN ANY WAY OUT OF THE USE OF THIS SOFTWARE, EVEN IF ADVISED OF THE 
-  POSSIBILITY OF SUCH DAMAGE.
-  
-*/
-
-// Generated on Tue, May 5, 2015 16:13-0400 for FHIR v0.5.0
-
-import java.util.*;
-
-import org.hl7.fhir.utilities.Utilities;
-import org.hl7.fhir.instance.model.annotations.ResourceDef;
-import org.hl7.fhir.instance.model.annotations.SearchParamDefinition;
-import org.hl7.fhir.instance.model.annotations.Child;
-import org.hl7.fhir.instance.model.annotations.Description;
-import org.hl7.fhir.instance.model.annotations.Block;
-import org.hl7.fhir.instance.model.api.*;
-/**
- * A set of information summarized from a list of other resources.
- */
-<<<<<<< HEAD
-@ResourceDef(name = "List", profile = "http://hl7.org/fhir/Profile/List_")
-=======
-@ResourceDef(name="List", profile="http://hl7.org/fhir/Profile/List_")
->>>>>>> 3a5d2e89
-public class List_ extends DomainResource {
-
-    public enum ListStatus {
-        /**
-         * The list is considered to be an active part of the patient's record.
-         */
-        CURRENT, 
-        /**
-         * The list is "old" and should no longer be considered accurate or relevant.
-         */
-        RETIRED, 
-        /**
-         * The list was never accurate.  It is retained for medico-legal purposes only.
-         */
-        ENTEREDINERROR, 
-        /**
-         * added to help the parsers
-         */
-        NULL;
-        public static ListStatus fromCode(String codeString) throws Exception {
-            if (codeString == null || "".equals(codeString))
-                return null;
-        if ("current".equals(codeString))
-          return CURRENT;
-        if ("retired".equals(codeString))
-          return RETIRED;
-        if ("entered-in-error".equals(codeString))
-          return ENTEREDINERROR;
-        throw new Exception("Unknown ListStatus code '"+codeString+"'");
-        }
-        public String toCode() {
-          switch (this) {
-            case CURRENT: return "current";
-            case RETIRED: return "retired";
-            case ENTEREDINERROR: return "entered-in-error";
-            default: return "?";
-          }
-        }
-        public String getSystem() {
-          switch (this) {
-            case CURRENT: return "";
-            case RETIRED: return "";
-            case ENTEREDINERROR: return "";
-            default: return "?";
-          }
-        }
-        public String getDefinition() {
-          switch (this) {
-            case CURRENT: return "The list is considered to be an active part of the patient's record.";
-            case RETIRED: return "The list is 'old' and should no longer be considered accurate or relevant.";
-            case ENTEREDINERROR: return "The list was never accurate.  It is retained for medico-legal purposes only.";
-            default: return "?";
-          }
-        }
-        public String getDisplay() {
-          switch (this) {
-            case CURRENT: return "Current";
-            case RETIRED: return "Retired";
-            case ENTEREDINERROR: return "Entered In Error";
-            default: return "?";
-          }
-        }
-    }
-
-  public static class ListStatusEnumFactory implements EnumFactory<ListStatus> {
-    public ListStatus fromCode(String codeString) throws IllegalArgumentException {
-      if (codeString == null || "".equals(codeString))
-            if (codeString == null || "".equals(codeString))
-                return null;
-        if ("current".equals(codeString))
-          return ListStatus.CURRENT;
-        if ("retired".equals(codeString))
-          return ListStatus.RETIRED;
-        if ("entered-in-error".equals(codeString))
-          return ListStatus.ENTEREDINERROR;
-        throw new IllegalArgumentException("Unknown ListStatus code '"+codeString+"'");
-        }
-    public String toCode(ListStatus code) {
-      if (code == ListStatus.CURRENT)
-        return "current";
-      if (code == ListStatus.RETIRED)
-        return "retired";
-      if (code == ListStatus.ENTEREDINERROR)
-        return "entered-in-error";
-      return "?";
-      }
-    }
-
-    public enum ListMode {
-        /**
-         * This list is the master list, maintained in an ongoing fashion with regular updates as the real world list it is tracking changes.
-         */
-        WORKING, 
-        /**
-         * This list was prepared as a snapshot. It should not be assumed to be current.
-         */
-        SNAPSHOT, 
-        /**
-         * The list is prepared as a statement of changes that have been made or recommended.
-         */
-        CHANGES, 
-        /**
-         * added to help the parsers
-         */
-        NULL;
-        public static ListMode fromCode(String codeString) throws Exception {
-            if (codeString == null || "".equals(codeString))
-                return null;
-        if ("working".equals(codeString))
-          return WORKING;
-        if ("snapshot".equals(codeString))
-          return SNAPSHOT;
-        if ("changes".equals(codeString))
-          return CHANGES;
-        throw new Exception("Unknown ListMode code '"+codeString+"'");
-        }
-        public String toCode() {
-          switch (this) {
-            case WORKING: return "working";
-            case SNAPSHOT: return "snapshot";
-            case CHANGES: return "changes";
-            default: return "?";
-          }
-        }
-        public String getSystem() {
-          switch (this) {
-            case WORKING: return "";
-            case SNAPSHOT: return "";
-            case CHANGES: return "";
-            default: return "?";
-          }
-        }
-        public String getDefinition() {
-          switch (this) {
-            case WORKING: return "This list is the master list, maintained in an ongoing fashion with regular updates as the real world list it is tracking changes.";
-            case SNAPSHOT: return "This list was prepared as a snapshot. It should not be assumed to be current.";
-            case CHANGES: return "The list is prepared as a statement of changes that have been made or recommended.";
-            default: return "?";
-          }
-        }
-        public String getDisplay() {
-          switch (this) {
-            case WORKING: return "Working";
-            case SNAPSHOT: return "Snapshot";
-            case CHANGES: return "Changes";
-            default: return "?";
-          }
-        }
-    }
-
-  public static class ListModeEnumFactory implements EnumFactory<ListMode> {
-    public ListMode fromCode(String codeString) throws IllegalArgumentException {
-      if (codeString == null || "".equals(codeString))
-            if (codeString == null || "".equals(codeString))
-                return null;
-        if ("working".equals(codeString))
-          return ListMode.WORKING;
-        if ("snapshot".equals(codeString))
-          return ListMode.SNAPSHOT;
-        if ("changes".equals(codeString))
-          return ListMode.CHANGES;
-        throw new IllegalArgumentException("Unknown ListMode code '"+codeString+"'");
-        }
-    public String toCode(ListMode code) {
-      if (code == ListMode.WORKING)
-        return "working";
-      if (code == ListMode.SNAPSHOT)
-        return "snapshot";
-      if (code == ListMode.CHANGES)
-        return "changes";
-      return "?";
-      }
-    }
-
-    @Block()
-    public static class ListEntryComponent extends BackboneElement implements IBaseBackboneElement {
-        /**
-         * The flag allows the system constructing the list to make one or more statements about the role and significance of the item in the list.
-         */
-        @Child(name = "flag", type = {CodeableConcept.class}, order=1, min=0, max=Child.MAX_UNLIMITED)
-        @Description(shortDefinition="Workflow information about this item", formalDefinition="The flag allows the system constructing the list to make one or more statements about the role and significance of the item in the list." )
-        protected List<CodeableConcept> flag;
-
-        /**
-         * True if this item is marked as deleted in the list.
-         */
-        @Child(name = "deleted", type = {BooleanType.class}, order=2, min=0, max=1)
-        @Description(shortDefinition="If this item is actually marked as deleted", formalDefinition="True if this item is marked as deleted in the list." )
-        protected BooleanType deleted;
-
-        /**
-         * When this item was added to the list.
-         */
-        @Child(name = "date", type = {DateTimeType.class}, order=3, min=0, max=1)
-        @Description(shortDefinition="When item added to list", formalDefinition="When this item was added to the list." )
-        protected DateTimeType date;
-
-        /**
-         * A reference to the actual resource from which data was derived.
-         */
-        @Child(name = "item", type = {}, order=4, min=1, max=1)
-        @Description(shortDefinition="Actual entry", formalDefinition="A reference to the actual resource from which data was derived." )
-        protected Reference item;
-
-        /**
-         * The actual object that is the target of the reference (A reference to the actual resource from which data was derived.)
-         */
-        protected Resource itemTarget;
-
-        private static final long serialVersionUID = -27973283L;
-
-    /*
-     * Constructor
-     */
-      public ListEntryComponent() {
-        super();
-      }
-
-    /*
-     * Constructor
-     */
-      public ListEntryComponent(Reference item) {
-        super();
-        this.item = item;
-      }
-
-        /**
-         * @return {@link #flag} (The flag allows the system constructing the list to make one or more statements about the role and significance of the item in the list.)
-         */
-        public List<CodeableConcept> getFlag() { 
-          if (this.flag == null)
-            this.flag = new ArrayList<CodeableConcept>();
-          return this.flag;
-        }
-
-        public boolean hasFlag() { 
-          if (this.flag == null)
-            return false;
-          for (CodeableConcept item : this.flag)
-            if (!item.isEmpty())
-              return true;
-          return false;
-        }
-
-        /**
-         * @return {@link #flag} (The flag allows the system constructing the list to make one or more statements about the role and significance of the item in the list.)
-         */
-    // syntactic sugar
-        public CodeableConcept addFlag() { //3
-          CodeableConcept t = new CodeableConcept();
-          if (this.flag == null)
-            this.flag = new ArrayList<CodeableConcept>();
-          this.flag.add(t);
-          return t;
-        }
-
-    // syntactic sugar
-        public ListEntryComponent addFlag(CodeableConcept t) { //3
-          if (t == null)
-            return this;
-          if (this.flag == null)
-            this.flag = new ArrayList<CodeableConcept>();
-          this.flag.add(t);
-          return this;
-        }
-
-        /**
-         * @return {@link #deleted} (True if this item is marked as deleted in the list.). This is the underlying object with id, value and extensions. The accessor "getDeleted" gives direct access to the value
-         */
-        public BooleanType getDeletedElement() { 
-          if (this.deleted == null)
-            if (Configuration.errorOnAutoCreate())
-              throw new Error("Attempt to auto-create ListEntryComponent.deleted");
-            else if (Configuration.doAutoCreate())
-              this.deleted = new BooleanType(); // bb
-          return this.deleted;
-        }
-
-        public boolean hasDeletedElement() { 
-          return this.deleted != null && !this.deleted.isEmpty();
-        }
-
-        public boolean hasDeleted() { 
-          return this.deleted != null && !this.deleted.isEmpty();
-        }
-
-        /**
-         * @param value {@link #deleted} (True if this item is marked as deleted in the list.). This is the underlying object with id, value and extensions. The accessor "getDeleted" gives direct access to the value
-         */
-        public ListEntryComponent setDeletedElement(BooleanType value) { 
-          this.deleted = value;
-          return this;
-        }
-
-        /**
-         * @return True if this item is marked as deleted in the list.
-         */
-        public boolean getDeleted() { 
-          return this.deleted == null || this.deleted.isEmpty() ? false : this.deleted.getValue();
-        }
-
-        /**
-         * @param value True if this item is marked as deleted in the list.
-         */
-        public ListEntryComponent setDeleted(boolean value) { 
-            if (this.deleted == null)
-              this.deleted = new BooleanType();
-            this.deleted.setValue(value);
-          return this;
-        }
-
-        /**
-         * @return {@link #date} (When this item was added to the list.). This is the underlying object with id, value and extensions. The accessor "getDate" gives direct access to the value
-         */
-        public DateTimeType getDateElement() { 
-          if (this.date == null)
-            if (Configuration.errorOnAutoCreate())
-              throw new Error("Attempt to auto-create ListEntryComponent.date");
-            else if (Configuration.doAutoCreate())
-              this.date = new DateTimeType(); // bb
-          return this.date;
-        }
-
-        public boolean hasDateElement() { 
-          return this.date != null && !this.date.isEmpty();
-        }
-
-        public boolean hasDate() { 
-          return this.date != null && !this.date.isEmpty();
-        }
-
-        /**
-         * @param value {@link #date} (When this item was added to the list.). This is the underlying object with id, value and extensions. The accessor "getDate" gives direct access to the value
-         */
-        public ListEntryComponent setDateElement(DateTimeType value) { 
-          this.date = value;
-          return this;
-        }
-
-        /**
-         * @return When this item was added to the list.
-         */
-        public Date getDate() { 
-          return this.date == null ? null : this.date.getValue();
-        }
-
-        /**
-         * @param value When this item was added to the list.
-         */
-        public ListEntryComponent setDate(Date value) { 
-          if (value == null)
-            this.date = null;
-          else {
-            if (this.date == null)
-              this.date = new DateTimeType();
-            this.date.setValue(value);
-          }
-          return this;
-        }
-
-        /**
-         * @return {@link #item} (A reference to the actual resource from which data was derived.)
-         */
-        public Reference getItem() { 
-          if (this.item == null)
-            if (Configuration.errorOnAutoCreate())
-              throw new Error("Attempt to auto-create ListEntryComponent.item");
-            else if (Configuration.doAutoCreate())
-              this.item = new Reference(); // cc
-          return this.item;
-        }
-
-        public boolean hasItem() { 
-          return this.item != null && !this.item.isEmpty();
-        }
-
-        /**
-         * @param value {@link #item} (A reference to the actual resource from which data was derived.)
-         */
-        public ListEntryComponent setItem(Reference value) { 
-          this.item = value;
-          return this;
-        }
-
-        /**
-         * @return {@link #item} The actual object that is the target of the reference. The reference library doesn't populate this, but you can use it to hold the resource if you resolve it. (A reference to the actual resource from which data was derived.)
-         */
-        public Resource getItemTarget() { 
-          return this.itemTarget;
-        }
-
-        /**
-         * @param value {@link #item} The actual object that is the target of the reference. The reference library doesn't use these, but you can use it to hold the resource if you resolve it. (A reference to the actual resource from which data was derived.)
-         */
-        public ListEntryComponent setItemTarget(Resource value) { 
-          this.itemTarget = value;
-          return this;
-        }
-
-        protected void listChildren(List<Property> childrenList) {
-          super.listChildren(childrenList);
-          childrenList.add(new Property("flag", "CodeableConcept", "The flag allows the system constructing the list to make one or more statements about the role and significance of the item in the list.", 0, java.lang.Integer.MAX_VALUE, flag));
-          childrenList.add(new Property("deleted", "boolean", "True if this item is marked as deleted in the list.", 0, java.lang.Integer.MAX_VALUE, deleted));
-          childrenList.add(new Property("date", "dateTime", "When this item was added to the list.", 0, java.lang.Integer.MAX_VALUE, date));
-          childrenList.add(new Property("item", "Reference(Any)", "A reference to the actual resource from which data was derived.", 0, java.lang.Integer.MAX_VALUE, item));
-        }
-
-      public ListEntryComponent copy() {
-        ListEntryComponent dst = new ListEntryComponent();
-        copyValues(dst);
-        if (flag != null) {
-          dst.flag = new ArrayList<CodeableConcept>();
-          for (CodeableConcept i : flag)
-            dst.flag.add(i.copy());
-        };
-        dst.deleted = deleted == null ? null : deleted.copy();
-        dst.date = date == null ? null : date.copy();
-        dst.item = item == null ? null : item.copy();
-        return dst;
-      }
-
-      @Override
-      public boolean equalsDeep(Base other) {
-        if (!super.equalsDeep(other))
-          return false;
-        if (!(other instanceof ListEntryComponent))
-          return false;
-        ListEntryComponent o = (ListEntryComponent) other;
-        return compareDeep(flag, o.flag, true) && compareDeep(deleted, o.deleted, true) && compareDeep(date, o.date, true)
-           && compareDeep(item, o.item, true);
-      }
-
-      @Override
-      public boolean equalsShallow(Base other) {
-        if (!super.equalsShallow(other))
-          return false;
-        if (!(other instanceof ListEntryComponent))
-          return false;
-        ListEntryComponent o = (ListEntryComponent) other;
-        return compareValues(deleted, o.deleted, true) && compareValues(date, o.date, true);
-      }
-
-      public boolean isEmpty() {
-        return super.isEmpty() && (flag == null || flag.isEmpty()) && (deleted == null || deleted.isEmpty())
-           && (date == null || date.isEmpty()) && (item == null || item.isEmpty());
-      }
-
-  }
-
-    /**
-     * Identifier for the List assigned for business purposes outside the context of FHIR.
-     */
-    @Child(name = "identifier", type = {Identifier.class}, order=0, min=0, max=Child.MAX_UNLIMITED)
-    @Description(shortDefinition="Business identifier", formalDefinition="Identifier for the List assigned for business purposes outside the context of FHIR." )
-    protected List<Identifier> identifier;
-
-    /**
-     * A label for the list assigned by the author.
-     */
-    @Child(name = "title", type = {StringType.class}, order=1, min=0, max=1)
-    @Description(shortDefinition="Descriptive name for the list", formalDefinition="A label for the list assigned by the author." )
-    protected StringType title;
-
-    /**
-     * This code defines the purpose of the list - why it was created.
-     */
-    @Child(name = "code", type = {CodeableConcept.class}, order=2, min=0, max=1)
-    @Description(shortDefinition="What the purpose of this list is", formalDefinition="This code defines the purpose of the list - why it was created." )
-    protected CodeableConcept code;
-
-    /**
-     * The common subject (or patient) of the resources that are in the list, if there is one.
-     */
-    @Child(name = "subject", type = {Patient.class, Group.class, Device.class, Location.class}, order=3, min=0, max=1)
-    @Description(shortDefinition="If all resources have the same subject", formalDefinition="The common subject (or patient) of the resources that are in the list, if there is one." )
-    protected Reference subject;
-
-    /**
-     * The actual object that is the target of the reference (The common subject (or patient) of the resources that are in the list, if there is one.)
-     */
-    protected Resource subjectTarget;
-
-    /**
-     * The entity responsible for deciding what the contents of the list were.
-     */
-    @Child(name = "source", type = {Practitioner.class, Patient.class, Device.class}, order=4, min=0, max=1)
-    @Description(shortDefinition="Who and/or what defined the list contents", formalDefinition="The entity responsible for deciding what the contents of the list were." )
-    protected Reference source;
-
-    /**
-     * The actual object that is the target of the reference (The entity responsible for deciding what the contents of the list were.)
-     */
-    protected Resource sourceTarget;
-
-    /**
-     * Indicates the current state of this list.
-     */
-    @Child(name = "status", type = {CodeType.class}, order=5, min=1, max=1)
-    @Description(shortDefinition="current | retired | entered-in-error", formalDefinition="Indicates the current state of this list." )
-    protected Enumeration<ListStatus> status;
-
-    /**
-     * The date that the list was prepared.
-     */
-    @Child(name = "date", type = {DateTimeType.class}, order=6, min=0, max=1)
-    @Description(shortDefinition="When the list was prepared", formalDefinition="The date that the list was prepared." )
-    protected DateTimeType date;
-
-    /**
-     * What order applies to the items in the list.
-     */
-    @Child(name = "orderedBy", type = {CodeableConcept.class}, order=7, min=0, max=1)
-    @Description(shortDefinition="What order the list has", formalDefinition="What order applies to the items in the list." )
-    protected CodeableConcept orderedBy;
-
-    /**
-     * How this list was prepared - whether it is a working list that is suitable for being maintained on an ongoing basis, or if it represents a snapshot of a list of items from another source, or whether it is a prepared list where items may be marked as added, modified or deleted.
-     */
-    @Child(name = "mode", type = {CodeType.class}, order=8, min=1, max=1)
-    @Description(shortDefinition="working | snapshot | changes", formalDefinition="How this list was prepared - whether it is a working list that is suitable for being maintained on an ongoing basis, or if it represents a snapshot of a list of items from another source, or whether it is a prepared list where items may be marked as added, modified or deleted." )
-    protected Enumeration<ListMode> mode;
-
-    /**
-     * Comments that apply to the overall list.
-     */
-    @Child(name = "note", type = {StringType.class}, order=9, min=0, max=1)
-    @Description(shortDefinition="Comments about the note", formalDefinition="Comments that apply to the overall list." )
-    protected StringType note;
-
-    /**
-     * Entries in this list.
-     */
-    @Child(name = "entry", type = {}, order=10, min=0, max=Child.MAX_UNLIMITED)
-    @Description(shortDefinition="Entries in the list", formalDefinition="Entries in this list." )
-    protected List<ListEntryComponent> entry;
-
-    /**
-     * If the list is empty, why the list is empty.
-     */
-    @Child(name = "emptyReason", type = {CodeableConcept.class}, order=11, min=0, max=1)
-    @Description(shortDefinition="Why list is empty", formalDefinition="If the list is empty, why the list is empty." )
-    protected CodeableConcept emptyReason;
-
-    private static final long serialVersionUID = -558571391L;
-
-  /*
-   * Constructor
-   */
-    public List_() {
-      super();
-    }
-
-  /*
-   * Constructor
-   */
-    public List_(Enumeration<ListStatus> status, Enumeration<ListMode> mode) {
-      super();
-      this.status = status;
-      this.mode = mode;
-    }
-
-    /**
-     * @return {@link #identifier} (Identifier for the List assigned for business purposes outside the context of FHIR.)
-     */
-    public List<Identifier> getIdentifier() { 
-      if (this.identifier == null)
-        this.identifier = new ArrayList<Identifier>();
-      return this.identifier;
-    }
-
-    public boolean hasIdentifier() { 
-      if (this.identifier == null)
-        return false;
-      for (Identifier item : this.identifier)
-        if (!item.isEmpty())
-          return true;
-      return false;
-    }
-
-    /**
-     * @return {@link #identifier} (Identifier for the List assigned for business purposes outside the context of FHIR.)
-     */
-    // syntactic sugar
-    public Identifier addIdentifier() { //3
-      Identifier t = new Identifier();
-      if (this.identifier == null)
-        this.identifier = new ArrayList<Identifier>();
-      this.identifier.add(t);
-      return t;
-    }
-
-    // syntactic sugar
-    public List_ addIdentifier(Identifier t) { //3
-      if (t == null)
-        return this;
-      if (this.identifier == null)
-        this.identifier = new ArrayList<Identifier>();
-      this.identifier.add(t);
-      return this;
-    }
-
-    /**
-     * @return {@link #title} (A label for the list assigned by the author.). This is the underlying object with id, value and extensions. The accessor "getTitle" gives direct access to the value
-     */
-    public StringType getTitleElement() { 
-      if (this.title == null)
-        if (Configuration.errorOnAutoCreate())
-          throw new Error("Attempt to auto-create List_.title");
-        else if (Configuration.doAutoCreate())
-          this.title = new StringType(); // bb
-      return this.title;
-    }
-
-    public boolean hasTitleElement() { 
-      return this.title != null && !this.title.isEmpty();
-    }
-
-    public boolean hasTitle() { 
-      return this.title != null && !this.title.isEmpty();
-    }
-
-    /**
-     * @param value {@link #title} (A label for the list assigned by the author.). This is the underlying object with id, value and extensions. The accessor "getTitle" gives direct access to the value
-     */
-    public List_ setTitleElement(StringType value) { 
-      this.title = value;
-      return this;
-    }
-
-    /**
-     * @return A label for the list assigned by the author.
-     */
-    public String getTitle() { 
-      return this.title == null ? null : this.title.getValue();
-    }
-
-    /**
-     * @param value A label for the list assigned by the author.
-     */
-    public List_ setTitle(String value) { 
-      if (Utilities.noString(value))
-        this.title = null;
-      else {
-        if (this.title == null)
-          this.title = new StringType();
-        this.title.setValue(value);
-      }
-      return this;
-    }
-
-    /**
-     * @return {@link #code} (This code defines the purpose of the list - why it was created.)
-     */
-    public CodeableConcept getCode() { 
-      if (this.code == null)
-        if (Configuration.errorOnAutoCreate())
-          throw new Error("Attempt to auto-create List_.code");
-        else if (Configuration.doAutoCreate())
-          this.code = new CodeableConcept(); // cc
-      return this.code;
-    }
-
-    public boolean hasCode() { 
-      return this.code != null && !this.code.isEmpty();
-    }
-
-    /**
-     * @param value {@link #code} (This code defines the purpose of the list - why it was created.)
-     */
-    public List_ setCode(CodeableConcept value) { 
-      this.code = value;
-      return this;
-    }
-
-    /**
-     * @return {@link #subject} (The common subject (or patient) of the resources that are in the list, if there is one.)
-     */
-    public Reference getSubject() { 
-      if (this.subject == null)
-        if (Configuration.errorOnAutoCreate())
-          throw new Error("Attempt to auto-create List_.subject");
-        else if (Configuration.doAutoCreate())
-          this.subject = new Reference(); // cc
-      return this.subject;
-    }
-
-    public boolean hasSubject() { 
-      return this.subject != null && !this.subject.isEmpty();
-    }
-
-    /**
-     * @param value {@link #subject} (The common subject (or patient) of the resources that are in the list, if there is one.)
-     */
-    public List_ setSubject(Reference value) { 
-      this.subject = value;
-      return this;
-    }
-
-    /**
-     * @return {@link #subject} The actual object that is the target of the reference. The reference library doesn't populate this, but you can use it to hold the resource if you resolve it. (The common subject (or patient) of the resources that are in the list, if there is one.)
-     */
-    public Resource getSubjectTarget() { 
-      return this.subjectTarget;
-    }
-
-    /**
-     * @param value {@link #subject} The actual object that is the target of the reference. The reference library doesn't use these, but you can use it to hold the resource if you resolve it. (The common subject (or patient) of the resources that are in the list, if there is one.)
-     */
-    public List_ setSubjectTarget(Resource value) { 
-      this.subjectTarget = value;
-      return this;
-    }
-
-    /**
-     * @return {@link #source} (The entity responsible for deciding what the contents of the list were.)
-     */
-    public Reference getSource() { 
-      if (this.source == null)
-        if (Configuration.errorOnAutoCreate())
-          throw new Error("Attempt to auto-create List_.source");
-        else if (Configuration.doAutoCreate())
-          this.source = new Reference(); // cc
-      return this.source;
-    }
-
-    public boolean hasSource() { 
-      return this.source != null && !this.source.isEmpty();
-    }
-
-    /**
-     * @param value {@link #source} (The entity responsible for deciding what the contents of the list were.)
-     */
-    public List_ setSource(Reference value) { 
-      this.source = value;
-      return this;
-    }
-
-    /**
-     * @return {@link #source} The actual object that is the target of the reference. The reference library doesn't populate this, but you can use it to hold the resource if you resolve it. (The entity responsible for deciding what the contents of the list were.)
-     */
-    public Resource getSourceTarget() { 
-      return this.sourceTarget;
-    }
-
-    /**
-     * @param value {@link #source} The actual object that is the target of the reference. The reference library doesn't use these, but you can use it to hold the resource if you resolve it. (The entity responsible for deciding what the contents of the list were.)
-     */
-    public List_ setSourceTarget(Resource value) { 
-      this.sourceTarget = value;
-      return this;
-    }
-
-    /**
-     * @return {@link #status} (Indicates the current state of this list.). This is the underlying object with id, value and extensions. The accessor "getStatus" gives direct access to the value
-     */
-    public Enumeration<ListStatus> getStatusElement() { 
-      if (this.status == null)
-        if (Configuration.errorOnAutoCreate())
-          throw new Error("Attempt to auto-create List_.status");
-        else if (Configuration.doAutoCreate())
-          this.status = new Enumeration<ListStatus>(new ListStatusEnumFactory()); // bb
-      return this.status;
-    }
-
-    public boolean hasStatusElement() { 
-      return this.status != null && !this.status.isEmpty();
-    }
-
-    public boolean hasStatus() { 
-      return this.status != null && !this.status.isEmpty();
-    }
-
-    /**
-     * @param value {@link #status} (Indicates the current state of this list.). This is the underlying object with id, value and extensions. The accessor "getStatus" gives direct access to the value
-     */
-    public List_ setStatusElement(Enumeration<ListStatus> value) { 
-      this.status = value;
-      return this;
-    }
-
-    /**
-     * @return Indicates the current state of this list.
-     */
-    public ListStatus getStatus() { 
-      return this.status == null ? null : this.status.getValue();
-    }
-
-    /**
-     * @param value Indicates the current state of this list.
-     */
-    public List_ setStatus(ListStatus value) { 
-        if (this.status == null)
-          this.status = new Enumeration<ListStatus>(new ListStatusEnumFactory());
-        this.status.setValue(value);
-      return this;
-    }
-
-    /**
-     * @return {@link #date} (The date that the list was prepared.). This is the underlying object with id, value and extensions. The accessor "getDate" gives direct access to the value
-     */
-    public DateTimeType getDateElement() { 
-      if (this.date == null)
-        if (Configuration.errorOnAutoCreate())
-          throw new Error("Attempt to auto-create List_.date");
-        else if (Configuration.doAutoCreate())
-          this.date = new DateTimeType(); // bb
-      return this.date;
-    }
-
-    public boolean hasDateElement() { 
-      return this.date != null && !this.date.isEmpty();
-    }
-
-    public boolean hasDate() { 
-      return this.date != null && !this.date.isEmpty();
-    }
-
-    /**
-     * @param value {@link #date} (The date that the list was prepared.). This is the underlying object with id, value and extensions. The accessor "getDate" gives direct access to the value
-     */
-    public List_ setDateElement(DateTimeType value) { 
-      this.date = value;
-      return this;
-    }
-
-    /**
-     * @return The date that the list was prepared.
-     */
-    public Date getDate() { 
-      return this.date == null ? null : this.date.getValue();
-    }
-
-    /**
-     * @param value The date that the list was prepared.
-     */
-    public List_ setDate(Date value) { 
-      if (value == null)
-        this.date = null;
-      else {
-        if (this.date == null)
-          this.date = new DateTimeType();
-        this.date.setValue(value);
-      }
-      return this;
-    }
-
-    /**
-     * @return {@link #orderedBy} (What order applies to the items in the list.)
-     */
-    public CodeableConcept getOrderedBy() { 
-      if (this.orderedBy == null)
-        if (Configuration.errorOnAutoCreate())
-          throw new Error("Attempt to auto-create List_.orderedBy");
-        else if (Configuration.doAutoCreate())
-          this.orderedBy = new CodeableConcept(); // cc
-      return this.orderedBy;
-    }
-
-    public boolean hasOrderedBy() { 
-      return this.orderedBy != null && !this.orderedBy.isEmpty();
-    }
-
-    /**
-     * @param value {@link #orderedBy} (What order applies to the items in the list.)
-     */
-    public List_ setOrderedBy(CodeableConcept value) { 
-      this.orderedBy = value;
-      return this;
-    }
-
-    /**
-     * @return {@link #mode} (How this list was prepared - whether it is a working list that is suitable for being maintained on an ongoing basis, or if it represents a snapshot of a list of items from another source, or whether it is a prepared list where items may be marked as added, modified or deleted.). This is the underlying object with id, value and extensions. The accessor "getMode" gives direct access to the value
-     */
-    public Enumeration<ListMode> getModeElement() { 
-      if (this.mode == null)
-        if (Configuration.errorOnAutoCreate())
-          throw new Error("Attempt to auto-create List_.mode");
-        else if (Configuration.doAutoCreate())
-          this.mode = new Enumeration<ListMode>(new ListModeEnumFactory()); // bb
-      return this.mode;
-    }
-
-    public boolean hasModeElement() { 
-      return this.mode != null && !this.mode.isEmpty();
-    }
-
-    public boolean hasMode() { 
-      return this.mode != null && !this.mode.isEmpty();
-    }
-
-    /**
-     * @param value {@link #mode} (How this list was prepared - whether it is a working list that is suitable for being maintained on an ongoing basis, or if it represents a snapshot of a list of items from another source, or whether it is a prepared list where items may be marked as added, modified or deleted.). This is the underlying object with id, value and extensions. The accessor "getMode" gives direct access to the value
-     */
-    public List_ setModeElement(Enumeration<ListMode> value) { 
-      this.mode = value;
-      return this;
-    }
-
-    /**
-     * @return How this list was prepared - whether it is a working list that is suitable for being maintained on an ongoing basis, or if it represents a snapshot of a list of items from another source, or whether it is a prepared list where items may be marked as added, modified or deleted.
-     */
-    public ListMode getMode() { 
-      return this.mode == null ? null : this.mode.getValue();
-    }
-
-    /**
-     * @param value How this list was prepared - whether it is a working list that is suitable for being maintained on an ongoing basis, or if it represents a snapshot of a list of items from another source, or whether it is a prepared list where items may be marked as added, modified or deleted.
-     */
-    public List_ setMode(ListMode value) { 
-        if (this.mode == null)
-          this.mode = new Enumeration<ListMode>(new ListModeEnumFactory());
-        this.mode.setValue(value);
-      return this;
-    }
-
-    /**
-     * @return {@link #note} (Comments that apply to the overall list.). This is the underlying object with id, value and extensions. The accessor "getNote" gives direct access to the value
-     */
-    public StringType getNoteElement() { 
-      if (this.note == null)
-        if (Configuration.errorOnAutoCreate())
-          throw new Error("Attempt to auto-create List_.note");
-        else if (Configuration.doAutoCreate())
-          this.note = new StringType(); // bb
-      return this.note;
-    }
-
-    public boolean hasNoteElement() { 
-      return this.note != null && !this.note.isEmpty();
-    }
-
-    public boolean hasNote() { 
-      return this.note != null && !this.note.isEmpty();
-    }
-
-    /**
-     * @param value {@link #note} (Comments that apply to the overall list.). This is the underlying object with id, value and extensions. The accessor "getNote" gives direct access to the value
-     */
-    public List_ setNoteElement(StringType value) { 
-      this.note = value;
-      return this;
-    }
-
-    /**
-     * @return Comments that apply to the overall list.
-     */
-    public String getNote() { 
-      return this.note == null ? null : this.note.getValue();
-    }
-
-    /**
-     * @param value Comments that apply to the overall list.
-     */
-    public List_ setNote(String value) { 
-      if (Utilities.noString(value))
-        this.note = null;
-      else {
-        if (this.note == null)
-          this.note = new StringType();
-        this.note.setValue(value);
-      }
-      return this;
-    }
-
-    /**
-     * @return {@link #entry} (Entries in this list.)
-     */
-    public List<ListEntryComponent> getEntry() { 
-      if (this.entry == null)
-        this.entry = new ArrayList<ListEntryComponent>();
-      return this.entry;
-    }
-
-    public boolean hasEntry() { 
-      if (this.entry == null)
-        return false;
-      for (ListEntryComponent item : this.entry)
-        if (!item.isEmpty())
-          return true;
-      return false;
-    }
-
-    /**
-     * @return {@link #entry} (Entries in this list.)
-     */
-    // syntactic sugar
-    public ListEntryComponent addEntry() { //3
-      ListEntryComponent t = new ListEntryComponent();
-      if (this.entry == null)
-        this.entry = new ArrayList<ListEntryComponent>();
-      this.entry.add(t);
-      return t;
-    }
-
-    // syntactic sugar
-    public List_ addEntry(ListEntryComponent t) { //3
-      if (t == null)
-        return this;
-      if (this.entry == null)
-        this.entry = new ArrayList<ListEntryComponent>();
-      this.entry.add(t);
-      return this;
-    }
-
-    /**
-     * @return {@link #emptyReason} (If the list is empty, why the list is empty.)
-     */
-    public CodeableConcept getEmptyReason() { 
-      if (this.emptyReason == null)
-        if (Configuration.errorOnAutoCreate())
-          throw new Error("Attempt to auto-create List_.emptyReason");
-        else if (Configuration.doAutoCreate())
-          this.emptyReason = new CodeableConcept(); // cc
-      return this.emptyReason;
-    }
-
-    public boolean hasEmptyReason() { 
-      return this.emptyReason != null && !this.emptyReason.isEmpty();
-    }
-
-    /**
-     * @param value {@link #emptyReason} (If the list is empty, why the list is empty.)
-     */
-    public List_ setEmptyReason(CodeableConcept value) { 
-      this.emptyReason = value;
-      return this;
-    }
-
-      protected void listChildren(List<Property> childrenList) {
-        super.listChildren(childrenList);
-        childrenList.add(new Property("identifier", "Identifier", "Identifier for the List assigned for business purposes outside the context of FHIR.", 0, java.lang.Integer.MAX_VALUE, identifier));
-        childrenList.add(new Property("title", "string", "A label for the list assigned by the author.", 0, java.lang.Integer.MAX_VALUE, title));
-        childrenList.add(new Property("code", "CodeableConcept", "This code defines the purpose of the list - why it was created.", 0, java.lang.Integer.MAX_VALUE, code));
-        childrenList.add(new Property("subject", "Reference(Patient|Group|Device|Location)", "The common subject (or patient) of the resources that are in the list, if there is one.", 0, java.lang.Integer.MAX_VALUE, subject));
-        childrenList.add(new Property("source", "Reference(Practitioner|Patient|Device)", "The entity responsible for deciding what the contents of the list were.", 0, java.lang.Integer.MAX_VALUE, source));
-        childrenList.add(new Property("status", "code", "Indicates the current state of this list.", 0, java.lang.Integer.MAX_VALUE, status));
-        childrenList.add(new Property("date", "dateTime", "The date that the list was prepared.", 0, java.lang.Integer.MAX_VALUE, date));
-        childrenList.add(new Property("orderedBy", "CodeableConcept", "What order applies to the items in the list.", 0, java.lang.Integer.MAX_VALUE, orderedBy));
-        childrenList.add(new Property("mode", "code", "How this list was prepared - whether it is a working list that is suitable for being maintained on an ongoing basis, or if it represents a snapshot of a list of items from another source, or whether it is a prepared list where items may be marked as added, modified or deleted.", 0, java.lang.Integer.MAX_VALUE, mode));
-        childrenList.add(new Property("note", "string", "Comments that apply to the overall list.", 0, java.lang.Integer.MAX_VALUE, note));
-        childrenList.add(new Property("entry", "", "Entries in this list.", 0, java.lang.Integer.MAX_VALUE, entry));
-        childrenList.add(new Property("emptyReason", "CodeableConcept", "If the list is empty, why the list is empty.", 0, java.lang.Integer.MAX_VALUE, emptyReason));
-      }
-
-      public List_ copy() {
-        List_ dst = new List_();
-        copyValues(dst);
-        if (identifier != null) {
-          dst.identifier = new ArrayList<Identifier>();
-          for (Identifier i : identifier)
-            dst.identifier.add(i.copy());
-        };
-        dst.title = title == null ? null : title.copy();
-        dst.code = code == null ? null : code.copy();
-        dst.subject = subject == null ? null : subject.copy();
-        dst.source = source == null ? null : source.copy();
-        dst.status = status == null ? null : status.copy();
-        dst.date = date == null ? null : date.copy();
-        dst.orderedBy = orderedBy == null ? null : orderedBy.copy();
-        dst.mode = mode == null ? null : mode.copy();
-        dst.note = note == null ? null : note.copy();
-        if (entry != null) {
-          dst.entry = new ArrayList<ListEntryComponent>();
-          for (ListEntryComponent i : entry)
-            dst.entry.add(i.copy());
-        };
-        dst.emptyReason = emptyReason == null ? null : emptyReason.copy();
-        return dst;
-      }
-
-      protected List_ typedCopy() {
-        return copy();
-      }
-
-      @Override
-      public boolean equalsDeep(Base other) {
-        if (!super.equalsDeep(other))
-          return false;
-        if (!(other instanceof List_))
-          return false;
-        List_ o = (List_) other;
-        return compareDeep(identifier, o.identifier, true) && compareDeep(title, o.title, true) && compareDeep(code, o.code, true)
-           && compareDeep(subject, o.subject, true) && compareDeep(source, o.source, true) && compareDeep(status, o.status, true)
-           && compareDeep(date, o.date, true) && compareDeep(orderedBy, o.orderedBy, true) && compareDeep(mode, o.mode, true)
-           && compareDeep(note, o.note, true) && compareDeep(entry, o.entry, true) && compareDeep(emptyReason, o.emptyReason, true)
-          ;
-      }
-
-      @Override
-      public boolean equalsShallow(Base other) {
-        if (!super.equalsShallow(other))
-          return false;
-        if (!(other instanceof List_))
-          return false;
-        List_ o = (List_) other;
-        return compareValues(title, o.title, true) && compareValues(status, o.status, true) && compareValues(date, o.date, true)
-           && compareValues(mode, o.mode, true) && compareValues(note, o.note, true);
-      }
-
-      public boolean isEmpty() {
-        return super.isEmpty() && (identifier == null || identifier.isEmpty()) && (title == null || title.isEmpty())
-           && (code == null || code.isEmpty()) && (subject == null || subject.isEmpty()) && (source == null || source.isEmpty())
-           && (status == null || status.isEmpty()) && (date == null || date.isEmpty()) && (orderedBy == null || orderedBy.isEmpty())
-           && (mode == null || mode.isEmpty()) && (note == null || note.isEmpty()) && (entry == null || entry.isEmpty())
-           && (emptyReason == null || emptyReason.isEmpty());
-      }
-
-  @Override
-  public ResourceType getResourceType() {
-    return ResourceType.List;
-   }
-
-  @SearchParamDefinition(name="title", path="List.title", description="Descriptive name for the list", type="string" )
-  public static final String SP_TITLE = "title";
-  @SearchParamDefinition(name="patient", path="List.subject", description="If all resources have the same subject", type="reference" )
-  public static final String SP_PATIENT = "patient";
-  @SearchParamDefinition(name="source", path="List.source", description="Who and/or what defined the list contents", type="reference" )
-  public static final String SP_SOURCE = "source";
-  @SearchParamDefinition(name="status", path="List.status", description="current | retired | entered-in-error", type="token" )
-  public static final String SP_STATUS = "status";
-  @SearchParamDefinition(name="subject", path="List.subject", description="If all resources have the same subject", type="reference" )
-  public static final String SP_SUBJECT = "subject";
-  @SearchParamDefinition(name="item", path="List.entry.item", description="Actual entry", type="reference" )
-  public static final String SP_ITEM = "item";
-  @SearchParamDefinition(name="code", path="List.code", description="What the purpose of this list is", type="token" )
-  public static final String SP_CODE = "code";
-  @SearchParamDefinition(name="notes", path="List.note", description="Comments about the note", type="string" )
-  public static final String SP_NOTES = "notes";
-  @SearchParamDefinition(name="date", path="List.date", description="When the list was prepared", type="date" )
-  public static final String SP_DATE = "date";
-  @SearchParamDefinition(name="empty-reason", path="List.emptyReason", description="Why list is empty", type="token" )
-  public static final String SP_EMPTYREASON = "empty-reason";
-
-}
-
+package org.hl7.fhir.instance.model;
+
+/*
+  Copyright (c) 2011+, HL7, Inc.
+  All rights reserved.
+  
+  Redistribution and use in source and binary forms, with or without modification, 
+  are permitted provided that the following conditions are met:
+  
+   * Redistributions of source code must retain the above copyright notice, this 
+     list of conditions and the following disclaimer.
+   * Redistributions in binary form must reproduce the above copyright notice, 
+     this list of conditions and the following disclaimer in the documentation 
+     and/or other materials provided with the distribution.
+   * Neither the name of HL7 nor the names of its contributors may be used to 
+     endorse or promote products derived from this software without specific 
+     prior written permission.
+  
+  THIS SOFTWARE IS PROVIDED BY THE COPYRIGHT HOLDERS AND CONTRIBUTORS "AS IS" AND 
+  ANY EXPRESS OR IMPLIED WARRANTIES, INCLUDING, BUT NOT LIMITED TO, THE IMPLIED 
+  WARRANTIES OF MERCHANTABILITY AND FITNESS FOR A PARTICULAR PURPOSE ARE DISCLAIMED. 
+  IN NO EVENT SHALL THE COPYRIGHT HOLDER OR CONTRIBUTORS BE LIABLE FOR ANY DIRECT, 
+  INDIRECT, INCIDENTAL, SPECIAL, EXEMPLARY, OR CONSEQUENTIAL DAMAGES (INCLUDING, BUT 
+  NOT LIMITED TO, PROCUREMENT OF SUBSTITUTE GOODS OR SERVICES; LOSS OF USE, DATA, OR 
+  PROFITS; OR BUSINESS INTERRUPTION) HOWEVER CAUSED AND ON ANY THEORY OF LIABILITY, 
+  WHETHER IN CONTRACT, STRICT LIABILITY, OR TORT (INCLUDING NEGLIGENCE OR OTHERWISE) 
+  ARISING IN ANY WAY OUT OF THE USE OF THIS SOFTWARE, EVEN IF ADVISED OF THE 
+  POSSIBILITY OF SUCH DAMAGE.
+  
+*/
+
+// Generated on Tue, May 5, 2015 16:13-0400 for FHIR v0.5.0
+
+import java.util.*;
+
+import org.hl7.fhir.utilities.Utilities;
+import org.hl7.fhir.instance.model.annotations.ResourceDef;
+import org.hl7.fhir.instance.model.annotations.SearchParamDefinition;
+import org.hl7.fhir.instance.model.annotations.Child;
+import org.hl7.fhir.instance.model.annotations.Description;
+import org.hl7.fhir.instance.model.annotations.Block;
+import org.hl7.fhir.instance.model.api.*;
+/**
+ * A set of information summarized from a list of other resources.
+ */
+@ResourceDef(name="List", profile="http://hl7.org/fhir/Profile/List_")
+public class List_ extends DomainResource {
+
+    public enum ListStatus {
+        /**
+         * The list is considered to be an active part of the patient's record.
+         */
+        CURRENT, 
+        /**
+         * The list is "old" and should no longer be considered accurate or relevant.
+         */
+        RETIRED, 
+        /**
+         * The list was never accurate.  It is retained for medico-legal purposes only.
+         */
+        ENTEREDINERROR, 
+        /**
+         * added to help the parsers
+         */
+        NULL;
+        public static ListStatus fromCode(String codeString) throws Exception {
+            if (codeString == null || "".equals(codeString))
+                return null;
+        if ("current".equals(codeString))
+          return CURRENT;
+        if ("retired".equals(codeString))
+          return RETIRED;
+        if ("entered-in-error".equals(codeString))
+          return ENTEREDINERROR;
+        throw new Exception("Unknown ListStatus code '"+codeString+"'");
+        }
+        public String toCode() {
+          switch (this) {
+            case CURRENT: return "current";
+            case RETIRED: return "retired";
+            case ENTEREDINERROR: return "entered-in-error";
+            default: return "?";
+          }
+        }
+        public String getSystem() {
+          switch (this) {
+            case CURRENT: return "";
+            case RETIRED: return "";
+            case ENTEREDINERROR: return "";
+            default: return "?";
+          }
+        }
+        public String getDefinition() {
+          switch (this) {
+            case CURRENT: return "The list is considered to be an active part of the patient's record.";
+            case RETIRED: return "The list is 'old' and should no longer be considered accurate or relevant.";
+            case ENTEREDINERROR: return "The list was never accurate.  It is retained for medico-legal purposes only.";
+            default: return "?";
+          }
+        }
+        public String getDisplay() {
+          switch (this) {
+            case CURRENT: return "Current";
+            case RETIRED: return "Retired";
+            case ENTEREDINERROR: return "Entered In Error";
+            default: return "?";
+          }
+        }
+    }
+
+  public static class ListStatusEnumFactory implements EnumFactory<ListStatus> {
+    public ListStatus fromCode(String codeString) throws IllegalArgumentException {
+      if (codeString == null || "".equals(codeString))
+            if (codeString == null || "".equals(codeString))
+                return null;
+        if ("current".equals(codeString))
+          return ListStatus.CURRENT;
+        if ("retired".equals(codeString))
+          return ListStatus.RETIRED;
+        if ("entered-in-error".equals(codeString))
+          return ListStatus.ENTEREDINERROR;
+        throw new IllegalArgumentException("Unknown ListStatus code '"+codeString+"'");
+        }
+    public String toCode(ListStatus code) {
+      if (code == ListStatus.CURRENT)
+        return "current";
+      if (code == ListStatus.RETIRED)
+        return "retired";
+      if (code == ListStatus.ENTEREDINERROR)
+        return "entered-in-error";
+      return "?";
+      }
+    }
+
+    public enum ListMode {
+        /**
+         * This list is the master list, maintained in an ongoing fashion with regular updates as the real world list it is tracking changes.
+         */
+        WORKING, 
+        /**
+         * This list was prepared as a snapshot. It should not be assumed to be current.
+         */
+        SNAPSHOT, 
+        /**
+         * The list is prepared as a statement of changes that have been made or recommended.
+         */
+        CHANGES, 
+        /**
+         * added to help the parsers
+         */
+        NULL;
+        public static ListMode fromCode(String codeString) throws Exception {
+            if (codeString == null || "".equals(codeString))
+                return null;
+        if ("working".equals(codeString))
+          return WORKING;
+        if ("snapshot".equals(codeString))
+          return SNAPSHOT;
+        if ("changes".equals(codeString))
+          return CHANGES;
+        throw new Exception("Unknown ListMode code '"+codeString+"'");
+        }
+        public String toCode() {
+          switch (this) {
+            case WORKING: return "working";
+            case SNAPSHOT: return "snapshot";
+            case CHANGES: return "changes";
+            default: return "?";
+          }
+        }
+        public String getSystem() {
+          switch (this) {
+            case WORKING: return "";
+            case SNAPSHOT: return "";
+            case CHANGES: return "";
+            default: return "?";
+          }
+        }
+        public String getDefinition() {
+          switch (this) {
+            case WORKING: return "This list is the master list, maintained in an ongoing fashion with regular updates as the real world list it is tracking changes.";
+            case SNAPSHOT: return "This list was prepared as a snapshot. It should not be assumed to be current.";
+            case CHANGES: return "The list is prepared as a statement of changes that have been made or recommended.";
+            default: return "?";
+          }
+        }
+        public String getDisplay() {
+          switch (this) {
+            case WORKING: return "Working";
+            case SNAPSHOT: return "Snapshot";
+            case CHANGES: return "Changes";
+            default: return "?";
+          }
+        }
+    }
+
+  public static class ListModeEnumFactory implements EnumFactory<ListMode> {
+    public ListMode fromCode(String codeString) throws IllegalArgumentException {
+      if (codeString == null || "".equals(codeString))
+            if (codeString == null || "".equals(codeString))
+                return null;
+        if ("working".equals(codeString))
+          return ListMode.WORKING;
+        if ("snapshot".equals(codeString))
+          return ListMode.SNAPSHOT;
+        if ("changes".equals(codeString))
+          return ListMode.CHANGES;
+        throw new IllegalArgumentException("Unknown ListMode code '"+codeString+"'");
+        }
+    public String toCode(ListMode code) {
+      if (code == ListMode.WORKING)
+        return "working";
+      if (code == ListMode.SNAPSHOT)
+        return "snapshot";
+      if (code == ListMode.CHANGES)
+        return "changes";
+      return "?";
+      }
+    }
+
+    @Block()
+    public static class ListEntryComponent extends BackboneElement implements IBaseBackboneElement {
+        /**
+         * The flag allows the system constructing the list to make one or more statements about the role and significance of the item in the list.
+         */
+        @Child(name = "flag", type = {CodeableConcept.class}, order=1, min=0, max=Child.MAX_UNLIMITED)
+        @Description(shortDefinition="Workflow information about this item", formalDefinition="The flag allows the system constructing the list to make one or more statements about the role and significance of the item in the list." )
+        protected List<CodeableConcept> flag;
+
+        /**
+         * True if this item is marked as deleted in the list.
+         */
+        @Child(name = "deleted", type = {BooleanType.class}, order=2, min=0, max=1)
+        @Description(shortDefinition="If this item is actually marked as deleted", formalDefinition="True if this item is marked as deleted in the list." )
+        protected BooleanType deleted;
+
+        /**
+         * When this item was added to the list.
+         */
+        @Child(name = "date", type = {DateTimeType.class}, order=3, min=0, max=1)
+        @Description(shortDefinition="When item added to list", formalDefinition="When this item was added to the list." )
+        protected DateTimeType date;
+
+        /**
+         * A reference to the actual resource from which data was derived.
+         */
+        @Child(name = "item", type = {}, order=4, min=1, max=1)
+        @Description(shortDefinition="Actual entry", formalDefinition="A reference to the actual resource from which data was derived." )
+        protected Reference item;
+
+        /**
+         * The actual object that is the target of the reference (A reference to the actual resource from which data was derived.)
+         */
+        protected Resource itemTarget;
+
+        private static final long serialVersionUID = -27973283L;
+
+    /*
+     * Constructor
+     */
+      public ListEntryComponent() {
+        super();
+      }
+
+    /*
+     * Constructor
+     */
+      public ListEntryComponent(Reference item) {
+        super();
+        this.item = item;
+      }
+
+        /**
+         * @return {@link #flag} (The flag allows the system constructing the list to make one or more statements about the role and significance of the item in the list.)
+         */
+        public List<CodeableConcept> getFlag() { 
+          if (this.flag == null)
+            this.flag = new ArrayList<CodeableConcept>();
+          return this.flag;
+        }
+
+        public boolean hasFlag() { 
+          if (this.flag == null)
+            return false;
+          for (CodeableConcept item : this.flag)
+            if (!item.isEmpty())
+              return true;
+          return false;
+        }
+
+        /**
+         * @return {@link #flag} (The flag allows the system constructing the list to make one or more statements about the role and significance of the item in the list.)
+         */
+    // syntactic sugar
+        public CodeableConcept addFlag() { //3
+          CodeableConcept t = new CodeableConcept();
+          if (this.flag == null)
+            this.flag = new ArrayList<CodeableConcept>();
+          this.flag.add(t);
+          return t;
+        }
+
+    // syntactic sugar
+        public ListEntryComponent addFlag(CodeableConcept t) { //3
+          if (t == null)
+            return this;
+          if (this.flag == null)
+            this.flag = new ArrayList<CodeableConcept>();
+          this.flag.add(t);
+          return this;
+        }
+
+        /**
+         * @return {@link #deleted} (True if this item is marked as deleted in the list.). This is the underlying object with id, value and extensions. The accessor "getDeleted" gives direct access to the value
+         */
+        public BooleanType getDeletedElement() { 
+          if (this.deleted == null)
+            if (Configuration.errorOnAutoCreate())
+              throw new Error("Attempt to auto-create ListEntryComponent.deleted");
+            else if (Configuration.doAutoCreate())
+              this.deleted = new BooleanType(); // bb
+          return this.deleted;
+        }
+
+        public boolean hasDeletedElement() { 
+          return this.deleted != null && !this.deleted.isEmpty();
+        }
+
+        public boolean hasDeleted() { 
+          return this.deleted != null && !this.deleted.isEmpty();
+        }
+
+        /**
+         * @param value {@link #deleted} (True if this item is marked as deleted in the list.). This is the underlying object with id, value and extensions. The accessor "getDeleted" gives direct access to the value
+         */
+        public ListEntryComponent setDeletedElement(BooleanType value) { 
+          this.deleted = value;
+          return this;
+        }
+
+        /**
+         * @return True if this item is marked as deleted in the list.
+         */
+        public boolean getDeleted() { 
+          return this.deleted == null || this.deleted.isEmpty() ? false : this.deleted.getValue();
+        }
+
+        /**
+         * @param value True if this item is marked as deleted in the list.
+         */
+        public ListEntryComponent setDeleted(boolean value) { 
+            if (this.deleted == null)
+              this.deleted = new BooleanType();
+            this.deleted.setValue(value);
+          return this;
+        }
+
+        /**
+         * @return {@link #date} (When this item was added to the list.). This is the underlying object with id, value and extensions. The accessor "getDate" gives direct access to the value
+         */
+        public DateTimeType getDateElement() { 
+          if (this.date == null)
+            if (Configuration.errorOnAutoCreate())
+              throw new Error("Attempt to auto-create ListEntryComponent.date");
+            else if (Configuration.doAutoCreate())
+              this.date = new DateTimeType(); // bb
+          return this.date;
+        }
+
+        public boolean hasDateElement() { 
+          return this.date != null && !this.date.isEmpty();
+        }
+
+        public boolean hasDate() { 
+          return this.date != null && !this.date.isEmpty();
+        }
+
+        /**
+         * @param value {@link #date} (When this item was added to the list.). This is the underlying object with id, value and extensions. The accessor "getDate" gives direct access to the value
+         */
+        public ListEntryComponent setDateElement(DateTimeType value) { 
+          this.date = value;
+          return this;
+        }
+
+        /**
+         * @return When this item was added to the list.
+         */
+        public Date getDate() { 
+          return this.date == null ? null : this.date.getValue();
+        }
+
+        /**
+         * @param value When this item was added to the list.
+         */
+        public ListEntryComponent setDate(Date value) { 
+          if (value == null)
+            this.date = null;
+          else {
+            if (this.date == null)
+              this.date = new DateTimeType();
+            this.date.setValue(value);
+          }
+          return this;
+        }
+
+        /**
+         * @return {@link #item} (A reference to the actual resource from which data was derived.)
+         */
+        public Reference getItem() { 
+          if (this.item == null)
+            if (Configuration.errorOnAutoCreate())
+              throw new Error("Attempt to auto-create ListEntryComponent.item");
+            else if (Configuration.doAutoCreate())
+              this.item = new Reference(); // cc
+          return this.item;
+        }
+
+        public boolean hasItem() { 
+          return this.item != null && !this.item.isEmpty();
+        }
+
+        /**
+         * @param value {@link #item} (A reference to the actual resource from which data was derived.)
+         */
+        public ListEntryComponent setItem(Reference value) { 
+          this.item = value;
+          return this;
+        }
+
+        /**
+         * @return {@link #item} The actual object that is the target of the reference. The reference library doesn't populate this, but you can use it to hold the resource if you resolve it. (A reference to the actual resource from which data was derived.)
+         */
+        public Resource getItemTarget() { 
+          return this.itemTarget;
+        }
+
+        /**
+         * @param value {@link #item} The actual object that is the target of the reference. The reference library doesn't use these, but you can use it to hold the resource if you resolve it. (A reference to the actual resource from which data was derived.)
+         */
+        public ListEntryComponent setItemTarget(Resource value) { 
+          this.itemTarget = value;
+          return this;
+        }
+
+        protected void listChildren(List<Property> childrenList) {
+          super.listChildren(childrenList);
+          childrenList.add(new Property("flag", "CodeableConcept", "The flag allows the system constructing the list to make one or more statements about the role and significance of the item in the list.", 0, java.lang.Integer.MAX_VALUE, flag));
+          childrenList.add(new Property("deleted", "boolean", "True if this item is marked as deleted in the list.", 0, java.lang.Integer.MAX_VALUE, deleted));
+          childrenList.add(new Property("date", "dateTime", "When this item was added to the list.", 0, java.lang.Integer.MAX_VALUE, date));
+          childrenList.add(new Property("item", "Reference(Any)", "A reference to the actual resource from which data was derived.", 0, java.lang.Integer.MAX_VALUE, item));
+        }
+
+      public ListEntryComponent copy() {
+        ListEntryComponent dst = new ListEntryComponent();
+        copyValues(dst);
+        if (flag != null) {
+          dst.flag = new ArrayList<CodeableConcept>();
+          for (CodeableConcept i : flag)
+            dst.flag.add(i.copy());
+        };
+        dst.deleted = deleted == null ? null : deleted.copy();
+        dst.date = date == null ? null : date.copy();
+        dst.item = item == null ? null : item.copy();
+        return dst;
+      }
+
+      @Override
+      public boolean equalsDeep(Base other) {
+        if (!super.equalsDeep(other))
+          return false;
+        if (!(other instanceof ListEntryComponent))
+          return false;
+        ListEntryComponent o = (ListEntryComponent) other;
+        return compareDeep(flag, o.flag, true) && compareDeep(deleted, o.deleted, true) && compareDeep(date, o.date, true)
+           && compareDeep(item, o.item, true);
+      }
+
+      @Override
+      public boolean equalsShallow(Base other) {
+        if (!super.equalsShallow(other))
+          return false;
+        if (!(other instanceof ListEntryComponent))
+          return false;
+        ListEntryComponent o = (ListEntryComponent) other;
+        return compareValues(deleted, o.deleted, true) && compareValues(date, o.date, true);
+      }
+
+      public boolean isEmpty() {
+        return super.isEmpty() && (flag == null || flag.isEmpty()) && (deleted == null || deleted.isEmpty())
+           && (date == null || date.isEmpty()) && (item == null || item.isEmpty());
+      }
+
+  }
+
+    /**
+     * Identifier for the List assigned for business purposes outside the context of FHIR.
+     */
+    @Child(name = "identifier", type = {Identifier.class}, order=0, min=0, max=Child.MAX_UNLIMITED)
+    @Description(shortDefinition="Business identifier", formalDefinition="Identifier for the List assigned for business purposes outside the context of FHIR." )
+    protected List<Identifier> identifier;
+
+    /**
+     * A label for the list assigned by the author.
+     */
+    @Child(name = "title", type = {StringType.class}, order=1, min=0, max=1)
+    @Description(shortDefinition="Descriptive name for the list", formalDefinition="A label for the list assigned by the author." )
+    protected StringType title;
+
+    /**
+     * This code defines the purpose of the list - why it was created.
+     */
+    @Child(name = "code", type = {CodeableConcept.class}, order=2, min=0, max=1)
+    @Description(shortDefinition="What the purpose of this list is", formalDefinition="This code defines the purpose of the list - why it was created." )
+    protected CodeableConcept code;
+
+    /**
+     * The common subject (or patient) of the resources that are in the list, if there is one.
+     */
+    @Child(name = "subject", type = {Patient.class, Group.class, Device.class, Location.class}, order=3, min=0, max=1)
+    @Description(shortDefinition="If all resources have the same subject", formalDefinition="The common subject (or patient) of the resources that are in the list, if there is one." )
+    protected Reference subject;
+
+    /**
+     * The actual object that is the target of the reference (The common subject (or patient) of the resources that are in the list, if there is one.)
+     */
+    protected Resource subjectTarget;
+
+    /**
+     * The entity responsible for deciding what the contents of the list were.
+     */
+    @Child(name = "source", type = {Practitioner.class, Patient.class, Device.class}, order=4, min=0, max=1)
+    @Description(shortDefinition="Who and/or what defined the list contents", formalDefinition="The entity responsible for deciding what the contents of the list were." )
+    protected Reference source;
+
+    /**
+     * The actual object that is the target of the reference (The entity responsible for deciding what the contents of the list were.)
+     */
+    protected Resource sourceTarget;
+
+    /**
+     * Indicates the current state of this list.
+     */
+    @Child(name = "status", type = {CodeType.class}, order=5, min=1, max=1)
+    @Description(shortDefinition="current | retired | entered-in-error", formalDefinition="Indicates the current state of this list." )
+    protected Enumeration<ListStatus> status;
+
+    /**
+     * The date that the list was prepared.
+     */
+    @Child(name = "date", type = {DateTimeType.class}, order=6, min=0, max=1)
+    @Description(shortDefinition="When the list was prepared", formalDefinition="The date that the list was prepared." )
+    protected DateTimeType date;
+
+    /**
+     * What order applies to the items in the list.
+     */
+    @Child(name = "orderedBy", type = {CodeableConcept.class}, order=7, min=0, max=1)
+    @Description(shortDefinition="What order the list has", formalDefinition="What order applies to the items in the list." )
+    protected CodeableConcept orderedBy;
+
+    /**
+     * How this list was prepared - whether it is a working list that is suitable for being maintained on an ongoing basis, or if it represents a snapshot of a list of items from another source, or whether it is a prepared list where items may be marked as added, modified or deleted.
+     */
+    @Child(name = "mode", type = {CodeType.class}, order=8, min=1, max=1)
+    @Description(shortDefinition="working | snapshot | changes", formalDefinition="How this list was prepared - whether it is a working list that is suitable for being maintained on an ongoing basis, or if it represents a snapshot of a list of items from another source, or whether it is a prepared list where items may be marked as added, modified or deleted." )
+    protected Enumeration<ListMode> mode;
+
+    /**
+     * Comments that apply to the overall list.
+     */
+    @Child(name = "note", type = {StringType.class}, order=9, min=0, max=1)
+    @Description(shortDefinition="Comments about the note", formalDefinition="Comments that apply to the overall list." )
+    protected StringType note;
+
+    /**
+     * Entries in this list.
+     */
+    @Child(name = "entry", type = {}, order=10, min=0, max=Child.MAX_UNLIMITED)
+    @Description(shortDefinition="Entries in the list", formalDefinition="Entries in this list." )
+    protected List<ListEntryComponent> entry;
+
+    /**
+     * If the list is empty, why the list is empty.
+     */
+    @Child(name = "emptyReason", type = {CodeableConcept.class}, order=11, min=0, max=1)
+    @Description(shortDefinition="Why list is empty", formalDefinition="If the list is empty, why the list is empty." )
+    protected CodeableConcept emptyReason;
+
+    private static final long serialVersionUID = -558571391L;
+
+  /*
+   * Constructor
+   */
+    public List_() {
+      super();
+    }
+
+  /*
+   * Constructor
+   */
+    public List_(Enumeration<ListStatus> status, Enumeration<ListMode> mode) {
+      super();
+      this.status = status;
+      this.mode = mode;
+    }
+
+    /**
+     * @return {@link #identifier} (Identifier for the List assigned for business purposes outside the context of FHIR.)
+     */
+    public List<Identifier> getIdentifier() { 
+      if (this.identifier == null)
+        this.identifier = new ArrayList<Identifier>();
+      return this.identifier;
+    }
+
+    public boolean hasIdentifier() { 
+      if (this.identifier == null)
+        return false;
+      for (Identifier item : this.identifier)
+        if (!item.isEmpty())
+          return true;
+      return false;
+    }
+
+    /**
+     * @return {@link #identifier} (Identifier for the List assigned for business purposes outside the context of FHIR.)
+     */
+    // syntactic sugar
+    public Identifier addIdentifier() { //3
+      Identifier t = new Identifier();
+      if (this.identifier == null)
+        this.identifier = new ArrayList<Identifier>();
+      this.identifier.add(t);
+      return t;
+    }
+
+    // syntactic sugar
+    public List_ addIdentifier(Identifier t) { //3
+      if (t == null)
+        return this;
+      if (this.identifier == null)
+        this.identifier = new ArrayList<Identifier>();
+      this.identifier.add(t);
+      return this;
+    }
+
+    /**
+     * @return {@link #title} (A label for the list assigned by the author.). This is the underlying object with id, value and extensions. The accessor "getTitle" gives direct access to the value
+     */
+    public StringType getTitleElement() { 
+      if (this.title == null)
+        if (Configuration.errorOnAutoCreate())
+          throw new Error("Attempt to auto-create List_.title");
+        else if (Configuration.doAutoCreate())
+          this.title = new StringType(); // bb
+      return this.title;
+    }
+
+    public boolean hasTitleElement() { 
+      return this.title != null && !this.title.isEmpty();
+    }
+
+    public boolean hasTitle() { 
+      return this.title != null && !this.title.isEmpty();
+    }
+
+    /**
+     * @param value {@link #title} (A label for the list assigned by the author.). This is the underlying object with id, value and extensions. The accessor "getTitle" gives direct access to the value
+     */
+    public List_ setTitleElement(StringType value) { 
+      this.title = value;
+      return this;
+    }
+
+    /**
+     * @return A label for the list assigned by the author.
+     */
+    public String getTitle() { 
+      return this.title == null ? null : this.title.getValue();
+    }
+
+    /**
+     * @param value A label for the list assigned by the author.
+     */
+    public List_ setTitle(String value) { 
+      if (Utilities.noString(value))
+        this.title = null;
+      else {
+        if (this.title == null)
+          this.title = new StringType();
+        this.title.setValue(value);
+      }
+      return this;
+    }
+
+    /**
+     * @return {@link #code} (This code defines the purpose of the list - why it was created.)
+     */
+    public CodeableConcept getCode() { 
+      if (this.code == null)
+        if (Configuration.errorOnAutoCreate())
+          throw new Error("Attempt to auto-create List_.code");
+        else if (Configuration.doAutoCreate())
+          this.code = new CodeableConcept(); // cc
+      return this.code;
+    }
+
+    public boolean hasCode() { 
+      return this.code != null && !this.code.isEmpty();
+    }
+
+    /**
+     * @param value {@link #code} (This code defines the purpose of the list - why it was created.)
+     */
+    public List_ setCode(CodeableConcept value) { 
+      this.code = value;
+      return this;
+    }
+
+    /**
+     * @return {@link #subject} (The common subject (or patient) of the resources that are in the list, if there is one.)
+     */
+    public Reference getSubject() { 
+      if (this.subject == null)
+        if (Configuration.errorOnAutoCreate())
+          throw new Error("Attempt to auto-create List_.subject");
+        else if (Configuration.doAutoCreate())
+          this.subject = new Reference(); // cc
+      return this.subject;
+    }
+
+    public boolean hasSubject() { 
+      return this.subject != null && !this.subject.isEmpty();
+    }
+
+    /**
+     * @param value {@link #subject} (The common subject (or patient) of the resources that are in the list, if there is one.)
+     */
+    public List_ setSubject(Reference value) { 
+      this.subject = value;
+      return this;
+    }
+
+    /**
+     * @return {@link #subject} The actual object that is the target of the reference. The reference library doesn't populate this, but you can use it to hold the resource if you resolve it. (The common subject (or patient) of the resources that are in the list, if there is one.)
+     */
+    public Resource getSubjectTarget() { 
+      return this.subjectTarget;
+    }
+
+    /**
+     * @param value {@link #subject} The actual object that is the target of the reference. The reference library doesn't use these, but you can use it to hold the resource if you resolve it. (The common subject (or patient) of the resources that are in the list, if there is one.)
+     */
+    public List_ setSubjectTarget(Resource value) { 
+      this.subjectTarget = value;
+      return this;
+    }
+
+    /**
+     * @return {@link #source} (The entity responsible for deciding what the contents of the list were.)
+     */
+    public Reference getSource() { 
+      if (this.source == null)
+        if (Configuration.errorOnAutoCreate())
+          throw new Error("Attempt to auto-create List_.source");
+        else if (Configuration.doAutoCreate())
+          this.source = new Reference(); // cc
+      return this.source;
+    }
+
+    public boolean hasSource() { 
+      return this.source != null && !this.source.isEmpty();
+    }
+
+    /**
+     * @param value {@link #source} (The entity responsible for deciding what the contents of the list were.)
+     */
+    public List_ setSource(Reference value) { 
+      this.source = value;
+      return this;
+    }
+
+    /**
+     * @return {@link #source} The actual object that is the target of the reference. The reference library doesn't populate this, but you can use it to hold the resource if you resolve it. (The entity responsible for deciding what the contents of the list were.)
+     */
+    public Resource getSourceTarget() { 
+      return this.sourceTarget;
+    }
+
+    /**
+     * @param value {@link #source} The actual object that is the target of the reference. The reference library doesn't use these, but you can use it to hold the resource if you resolve it. (The entity responsible for deciding what the contents of the list were.)
+     */
+    public List_ setSourceTarget(Resource value) { 
+      this.sourceTarget = value;
+      return this;
+    }
+
+    /**
+     * @return {@link #status} (Indicates the current state of this list.). This is the underlying object with id, value and extensions. The accessor "getStatus" gives direct access to the value
+     */
+    public Enumeration<ListStatus> getStatusElement() { 
+      if (this.status == null)
+        if (Configuration.errorOnAutoCreate())
+          throw new Error("Attempt to auto-create List_.status");
+        else if (Configuration.doAutoCreate())
+          this.status = new Enumeration<ListStatus>(new ListStatusEnumFactory()); // bb
+      return this.status;
+    }
+
+    public boolean hasStatusElement() { 
+      return this.status != null && !this.status.isEmpty();
+    }
+
+    public boolean hasStatus() { 
+      return this.status != null && !this.status.isEmpty();
+    }
+
+    /**
+     * @param value {@link #status} (Indicates the current state of this list.). This is the underlying object with id, value and extensions. The accessor "getStatus" gives direct access to the value
+     */
+    public List_ setStatusElement(Enumeration<ListStatus> value) { 
+      this.status = value;
+      return this;
+    }
+
+    /**
+     * @return Indicates the current state of this list.
+     */
+    public ListStatus getStatus() { 
+      return this.status == null ? null : this.status.getValue();
+    }
+
+    /**
+     * @param value Indicates the current state of this list.
+     */
+    public List_ setStatus(ListStatus value) { 
+        if (this.status == null)
+          this.status = new Enumeration<ListStatus>(new ListStatusEnumFactory());
+        this.status.setValue(value);
+      return this;
+    }
+
+    /**
+     * @return {@link #date} (The date that the list was prepared.). This is the underlying object with id, value and extensions. The accessor "getDate" gives direct access to the value
+     */
+    public DateTimeType getDateElement() { 
+      if (this.date == null)
+        if (Configuration.errorOnAutoCreate())
+          throw new Error("Attempt to auto-create List_.date");
+        else if (Configuration.doAutoCreate())
+          this.date = new DateTimeType(); // bb
+      return this.date;
+    }
+
+    public boolean hasDateElement() { 
+      return this.date != null && !this.date.isEmpty();
+    }
+
+    public boolean hasDate() { 
+      return this.date != null && !this.date.isEmpty();
+    }
+
+    /**
+     * @param value {@link #date} (The date that the list was prepared.). This is the underlying object with id, value and extensions. The accessor "getDate" gives direct access to the value
+     */
+    public List_ setDateElement(DateTimeType value) { 
+      this.date = value;
+      return this;
+    }
+
+    /**
+     * @return The date that the list was prepared.
+     */
+    public Date getDate() { 
+      return this.date == null ? null : this.date.getValue();
+    }
+
+    /**
+     * @param value The date that the list was prepared.
+     */
+    public List_ setDate(Date value) { 
+      if (value == null)
+        this.date = null;
+      else {
+        if (this.date == null)
+          this.date = new DateTimeType();
+        this.date.setValue(value);
+      }
+      return this;
+    }
+
+    /**
+     * @return {@link #orderedBy} (What order applies to the items in the list.)
+     */
+    public CodeableConcept getOrderedBy() { 
+      if (this.orderedBy == null)
+        if (Configuration.errorOnAutoCreate())
+          throw new Error("Attempt to auto-create List_.orderedBy");
+        else if (Configuration.doAutoCreate())
+          this.orderedBy = new CodeableConcept(); // cc
+      return this.orderedBy;
+    }
+
+    public boolean hasOrderedBy() { 
+      return this.orderedBy != null && !this.orderedBy.isEmpty();
+    }
+
+    /**
+     * @param value {@link #orderedBy} (What order applies to the items in the list.)
+     */
+    public List_ setOrderedBy(CodeableConcept value) { 
+      this.orderedBy = value;
+      return this;
+    }
+
+    /**
+     * @return {@link #mode} (How this list was prepared - whether it is a working list that is suitable for being maintained on an ongoing basis, or if it represents a snapshot of a list of items from another source, or whether it is a prepared list where items may be marked as added, modified or deleted.). This is the underlying object with id, value and extensions. The accessor "getMode" gives direct access to the value
+     */
+    public Enumeration<ListMode> getModeElement() { 
+      if (this.mode == null)
+        if (Configuration.errorOnAutoCreate())
+          throw new Error("Attempt to auto-create List_.mode");
+        else if (Configuration.doAutoCreate())
+          this.mode = new Enumeration<ListMode>(new ListModeEnumFactory()); // bb
+      return this.mode;
+    }
+
+    public boolean hasModeElement() { 
+      return this.mode != null && !this.mode.isEmpty();
+    }
+
+    public boolean hasMode() { 
+      return this.mode != null && !this.mode.isEmpty();
+    }
+
+    /**
+     * @param value {@link #mode} (How this list was prepared - whether it is a working list that is suitable for being maintained on an ongoing basis, or if it represents a snapshot of a list of items from another source, or whether it is a prepared list where items may be marked as added, modified or deleted.). This is the underlying object with id, value and extensions. The accessor "getMode" gives direct access to the value
+     */
+    public List_ setModeElement(Enumeration<ListMode> value) { 
+      this.mode = value;
+      return this;
+    }
+
+    /**
+     * @return How this list was prepared - whether it is a working list that is suitable for being maintained on an ongoing basis, or if it represents a snapshot of a list of items from another source, or whether it is a prepared list where items may be marked as added, modified or deleted.
+     */
+    public ListMode getMode() { 
+      return this.mode == null ? null : this.mode.getValue();
+    }
+
+    /**
+     * @param value How this list was prepared - whether it is a working list that is suitable for being maintained on an ongoing basis, or if it represents a snapshot of a list of items from another source, or whether it is a prepared list where items may be marked as added, modified or deleted.
+     */
+    public List_ setMode(ListMode value) { 
+        if (this.mode == null)
+          this.mode = new Enumeration<ListMode>(new ListModeEnumFactory());
+        this.mode.setValue(value);
+      return this;
+    }
+
+    /**
+     * @return {@link #note} (Comments that apply to the overall list.). This is the underlying object with id, value and extensions. The accessor "getNote" gives direct access to the value
+     */
+    public StringType getNoteElement() { 
+      if (this.note == null)
+        if (Configuration.errorOnAutoCreate())
+          throw new Error("Attempt to auto-create List_.note");
+        else if (Configuration.doAutoCreate())
+          this.note = new StringType(); // bb
+      return this.note;
+    }
+
+    public boolean hasNoteElement() { 
+      return this.note != null && !this.note.isEmpty();
+    }
+
+    public boolean hasNote() { 
+      return this.note != null && !this.note.isEmpty();
+    }
+
+    /**
+     * @param value {@link #note} (Comments that apply to the overall list.). This is the underlying object with id, value and extensions. The accessor "getNote" gives direct access to the value
+     */
+    public List_ setNoteElement(StringType value) { 
+      this.note = value;
+      return this;
+    }
+
+    /**
+     * @return Comments that apply to the overall list.
+     */
+    public String getNote() { 
+      return this.note == null ? null : this.note.getValue();
+    }
+
+    /**
+     * @param value Comments that apply to the overall list.
+     */
+    public List_ setNote(String value) { 
+      if (Utilities.noString(value))
+        this.note = null;
+      else {
+        if (this.note == null)
+          this.note = new StringType();
+        this.note.setValue(value);
+      }
+      return this;
+    }
+
+    /**
+     * @return {@link #entry} (Entries in this list.)
+     */
+    public List<ListEntryComponent> getEntry() { 
+      if (this.entry == null)
+        this.entry = new ArrayList<ListEntryComponent>();
+      return this.entry;
+    }
+
+    public boolean hasEntry() { 
+      if (this.entry == null)
+        return false;
+      for (ListEntryComponent item : this.entry)
+        if (!item.isEmpty())
+          return true;
+      return false;
+    }
+
+    /**
+     * @return {@link #entry} (Entries in this list.)
+     */
+    // syntactic sugar
+    public ListEntryComponent addEntry() { //3
+      ListEntryComponent t = new ListEntryComponent();
+      if (this.entry == null)
+        this.entry = new ArrayList<ListEntryComponent>();
+      this.entry.add(t);
+      return t;
+    }
+
+    // syntactic sugar
+    public List_ addEntry(ListEntryComponent t) { //3
+      if (t == null)
+        return this;
+      if (this.entry == null)
+        this.entry = new ArrayList<ListEntryComponent>();
+      this.entry.add(t);
+      return this;
+    }
+
+    /**
+     * @return {@link #emptyReason} (If the list is empty, why the list is empty.)
+     */
+    public CodeableConcept getEmptyReason() { 
+      if (this.emptyReason == null)
+        if (Configuration.errorOnAutoCreate())
+          throw new Error("Attempt to auto-create List_.emptyReason");
+        else if (Configuration.doAutoCreate())
+          this.emptyReason = new CodeableConcept(); // cc
+      return this.emptyReason;
+    }
+
+    public boolean hasEmptyReason() { 
+      return this.emptyReason != null && !this.emptyReason.isEmpty();
+    }
+
+    /**
+     * @param value {@link #emptyReason} (If the list is empty, why the list is empty.)
+     */
+    public List_ setEmptyReason(CodeableConcept value) { 
+      this.emptyReason = value;
+      return this;
+    }
+
+      protected void listChildren(List<Property> childrenList) {
+        super.listChildren(childrenList);
+        childrenList.add(new Property("identifier", "Identifier", "Identifier for the List assigned for business purposes outside the context of FHIR.", 0, java.lang.Integer.MAX_VALUE, identifier));
+        childrenList.add(new Property("title", "string", "A label for the list assigned by the author.", 0, java.lang.Integer.MAX_VALUE, title));
+        childrenList.add(new Property("code", "CodeableConcept", "This code defines the purpose of the list - why it was created.", 0, java.lang.Integer.MAX_VALUE, code));
+        childrenList.add(new Property("subject", "Reference(Patient|Group|Device|Location)", "The common subject (or patient) of the resources that are in the list, if there is one.", 0, java.lang.Integer.MAX_VALUE, subject));
+        childrenList.add(new Property("source", "Reference(Practitioner|Patient|Device)", "The entity responsible for deciding what the contents of the list were.", 0, java.lang.Integer.MAX_VALUE, source));
+        childrenList.add(new Property("status", "code", "Indicates the current state of this list.", 0, java.lang.Integer.MAX_VALUE, status));
+        childrenList.add(new Property("date", "dateTime", "The date that the list was prepared.", 0, java.lang.Integer.MAX_VALUE, date));
+        childrenList.add(new Property("orderedBy", "CodeableConcept", "What order applies to the items in the list.", 0, java.lang.Integer.MAX_VALUE, orderedBy));
+        childrenList.add(new Property("mode", "code", "How this list was prepared - whether it is a working list that is suitable for being maintained on an ongoing basis, or if it represents a snapshot of a list of items from another source, or whether it is a prepared list where items may be marked as added, modified or deleted.", 0, java.lang.Integer.MAX_VALUE, mode));
+        childrenList.add(new Property("note", "string", "Comments that apply to the overall list.", 0, java.lang.Integer.MAX_VALUE, note));
+        childrenList.add(new Property("entry", "", "Entries in this list.", 0, java.lang.Integer.MAX_VALUE, entry));
+        childrenList.add(new Property("emptyReason", "CodeableConcept", "If the list is empty, why the list is empty.", 0, java.lang.Integer.MAX_VALUE, emptyReason));
+      }
+
+      public List_ copy() {
+        List_ dst = new List_();
+        copyValues(dst);
+        if (identifier != null) {
+          dst.identifier = new ArrayList<Identifier>();
+          for (Identifier i : identifier)
+            dst.identifier.add(i.copy());
+        };
+        dst.title = title == null ? null : title.copy();
+        dst.code = code == null ? null : code.copy();
+        dst.subject = subject == null ? null : subject.copy();
+        dst.source = source == null ? null : source.copy();
+        dst.status = status == null ? null : status.copy();
+        dst.date = date == null ? null : date.copy();
+        dst.orderedBy = orderedBy == null ? null : orderedBy.copy();
+        dst.mode = mode == null ? null : mode.copy();
+        dst.note = note == null ? null : note.copy();
+        if (entry != null) {
+          dst.entry = new ArrayList<ListEntryComponent>();
+          for (ListEntryComponent i : entry)
+            dst.entry.add(i.copy());
+        };
+        dst.emptyReason = emptyReason == null ? null : emptyReason.copy();
+        return dst;
+      }
+
+      protected List_ typedCopy() {
+        return copy();
+      }
+
+      @Override
+      public boolean equalsDeep(Base other) {
+        if (!super.equalsDeep(other))
+          return false;
+        if (!(other instanceof List_))
+          return false;
+        List_ o = (List_) other;
+        return compareDeep(identifier, o.identifier, true) && compareDeep(title, o.title, true) && compareDeep(code, o.code, true)
+           && compareDeep(subject, o.subject, true) && compareDeep(source, o.source, true) && compareDeep(status, o.status, true)
+           && compareDeep(date, o.date, true) && compareDeep(orderedBy, o.orderedBy, true) && compareDeep(mode, o.mode, true)
+           && compareDeep(note, o.note, true) && compareDeep(entry, o.entry, true) && compareDeep(emptyReason, o.emptyReason, true)
+          ;
+      }
+
+      @Override
+      public boolean equalsShallow(Base other) {
+        if (!super.equalsShallow(other))
+          return false;
+        if (!(other instanceof List_))
+          return false;
+        List_ o = (List_) other;
+        return compareValues(title, o.title, true) && compareValues(status, o.status, true) && compareValues(date, o.date, true)
+           && compareValues(mode, o.mode, true) && compareValues(note, o.note, true);
+      }
+
+      public boolean isEmpty() {
+        return super.isEmpty() && (identifier == null || identifier.isEmpty()) && (title == null || title.isEmpty())
+           && (code == null || code.isEmpty()) && (subject == null || subject.isEmpty()) && (source == null || source.isEmpty())
+           && (status == null || status.isEmpty()) && (date == null || date.isEmpty()) && (orderedBy == null || orderedBy.isEmpty())
+           && (mode == null || mode.isEmpty()) && (note == null || note.isEmpty()) && (entry == null || entry.isEmpty())
+           && (emptyReason == null || emptyReason.isEmpty());
+      }
+
+  @Override
+  public ResourceType getResourceType() {
+    return ResourceType.List;
+   }
+
+  @SearchParamDefinition(name="title", path="List.title", description="Descriptive name for the list", type="string" )
+  public static final String SP_TITLE = "title";
+  @SearchParamDefinition(name="patient", path="List.subject", description="If all resources have the same subject", type="reference" )
+  public static final String SP_PATIENT = "patient";
+  @SearchParamDefinition(name="source", path="List.source", description="Who and/or what defined the list contents", type="reference" )
+  public static final String SP_SOURCE = "source";
+  @SearchParamDefinition(name="status", path="List.status", description="current | retired | entered-in-error", type="token" )
+  public static final String SP_STATUS = "status";
+  @SearchParamDefinition(name="subject", path="List.subject", description="If all resources have the same subject", type="reference" )
+  public static final String SP_SUBJECT = "subject";
+  @SearchParamDefinition(name="item", path="List.entry.item", description="Actual entry", type="reference" )
+  public static final String SP_ITEM = "item";
+  @SearchParamDefinition(name="code", path="List.code", description="What the purpose of this list is", type="token" )
+  public static final String SP_CODE = "code";
+  @SearchParamDefinition(name="notes", path="List.note", description="Comments about the note", type="string" )
+  public static final String SP_NOTES = "notes";
+  @SearchParamDefinition(name="date", path="List.date", description="When the list was prepared", type="date" )
+  public static final String SP_DATE = "date";
+  @SearchParamDefinition(name="empty-reason", path="List.emptyReason", description="Why list is empty", type="token" )
+  public static final String SP_EMPTYREASON = "empty-reason";
+
+}
+