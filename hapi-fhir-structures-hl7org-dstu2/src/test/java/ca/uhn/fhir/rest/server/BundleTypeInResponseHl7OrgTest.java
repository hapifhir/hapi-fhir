--- conflicted
+++ resolved
@@ -28,78 +28,6 @@
 
 public class BundleTypeInResponseHl7OrgTest {
 
-<<<<<<< HEAD
-	private static CloseableHttpClient ourClient;
-	private static FhirContext ourCtx = FhirContext.forDstu2Hl7Org();
-	private static final org.slf4j.Logger ourLog = org.slf4j.LoggerFactory.getLogger(BundleTypeInResponseHl7OrgTest.class);
-	private static int ourPort;
-	private static Server ourServer;
-
-	@Test
-	public void testSearch() throws Exception {
-		HttpGet httpGet = new HttpGet("http://localhost:" + ourPort + "/Patient");
-		HttpResponse status = ourClient.execute(httpGet);
-		String responseContent = IOUtils.toString(status.getEntity().getContent());
-		IOUtils.closeQuietly(status.getEntity().getContent());
-		assertEquals(200, status.getStatusLine().getStatusCode());
-		
-		ourLog.info(responseContent);
-		
-		org.hl7.fhir.dstu2.model.Bundle bundle = ourCtx.newXmlParser().parseResource(org.hl7.fhir.dstu2.model.Bundle.class, responseContent);
-		assertEquals(1, bundle.getEntry().size());
-		assertEquals(BundleType.SEARCHSET, bundle.getType());
-	}
-
-
-	@AfterClass
-	public static void afterClass() throws Exception {
-		ourServer.stop();
-	}
-
-	@BeforeClass
-	public static void beforeClass() throws Exception {
-		ourPort = PortUtil.findFreePort();
-		ourServer = new Server(ourPort);
-
-		DummyPatientResourceProvider patientProvider = new DummyPatientResourceProvider();
-
-		ServletHandler proxyHandler = new ServletHandler();
-		RestfulServer servlet = new RestfulServer(ourCtx);
-		servlet.getFhirContext().setNarrativeGenerator(new DefaultThymeleafNarrativeGenerator());
-
-		servlet.setResourceProviders(patientProvider);
-		ServletHolder servletHolder = new ServletHolder(servlet);
-		proxyHandler.addServletWithMapping(servletHolder, "/*");
-		ourServer.setHandler(proxyHandler);
-		ourServer.start();
-
-		PoolingHttpClientConnectionManager connectionManager = new PoolingHttpClientConnectionManager(5000, TimeUnit.MILLISECONDS);
-		HttpClientBuilder builder = HttpClientBuilder.create();
-		builder.setConnectionManager(connectionManager);
-		ourClient = builder.build();
-
-	}
-
-	public static class DummyPatientResourceProvider implements IResourceProvider {
-
-		@Search
-		public List<Patient> findPatient() {
-			ArrayList<Patient> retVal = new ArrayList<Patient>();
-
-			Patient patient = new Patient();
-			patient.setId("1");
-			patient.addIdentifier().setSystem("system").setValue("identifier123");
-			retVal.add(patient);
-			return retVal;
-		}
-
-		@Override
-		public Class<Patient> getResourceType() {
-			return Patient.class;
-		}
-
-	}
-=======
   private static final org.slf4j.Logger ourLog = org.slf4j.LoggerFactory.getLogger(BundleTypeInResponseHl7OrgTest.class);
   private static CloseableHttpClient ourClient;
   private static FhirContext ourCtx = FhirContext.forDstu2Hl7Org();
@@ -116,7 +44,7 @@
 
     ourLog.info(responseContent);
 
-    org.hl7.fhir.instance.model.Bundle bundle = ourCtx.newXmlParser().parseResource(org.hl7.fhir.instance.model.Bundle.class, responseContent);
+		org.hl7.fhir.dstu2.model.Bundle bundle = ourCtx.newXmlParser().parseResource(org.hl7.fhir.dstu2.model.Bundle.class, responseContent);
     assertEquals(1, bundle.getEntry().size());
     assertEquals(BundleType.SEARCHSET, bundle.getType());
   }
@@ -170,6 +98,5 @@
     ourClient = builder.build();
 
   }
->>>>>>> 1faf7785
 
 }