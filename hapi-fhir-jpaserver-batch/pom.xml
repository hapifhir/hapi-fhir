<?xml version="1.0" encoding="UTF-8"?>
<project xmlns="http://maven.apache.org/POM/4.0.0"
			xmlns:xsi="http://www.w3.org/2001/XMLSchema-instance"
			xsi:schemaLocation="http://maven.apache.org/POM/4.0.0 http://maven.apache.org/xsd/maven-4.0.0.xsd">
	<modelVersion>4.0.0</modelVersion>
	<parent>
		<groupId>ca.uhn.hapi.fhir</groupId>
		<artifactId>hapi-deployable-pom</artifactId>
<<<<<<< HEAD
		<version>5.5.0-PRE1-SNAPSHOT</version>
=======
		<version>5.4.0</version>
>>>>>>> bd372e4b
		<relativePath>../hapi-deployable-pom/pom.xml</relativePath>
	</parent>

	<artifactId>hapi-fhir-jpaserver-batch</artifactId>
	<packaging>jar</packaging>

	<name>HAPI FHIR JPA Server - Batch Task Processor</name>

	<dependencies>
        <dependency>
			<groupId>org.springframework.batch</groupId>
			<artifactId>spring-batch-core</artifactId>
			<version>${spring_batch_version}</version>
		</dependency>
		<dependency>
			<groupId>org.springframework.batch</groupId>
			<artifactId>spring-batch-infrastructure</artifactId>
			<version>${spring_batch_version}</version>
		</dependency>
		<dependency>
			<groupId>org.springframework.data</groupId>
			<artifactId>spring-data-jpa</artifactId>
		</dependency>
		<dependency>
			<groupId>javax.annotation</groupId>
			<artifactId>javax.annotation-api</artifactId>
		</dependency>

		<!--test dependencies -->
		<dependency>
			<groupId>org.springframework.batch</groupId>
			<artifactId>spring-batch-test</artifactId>
			<version>${spring_batch_version}</version>
			<scope>test</scope>
		</dependency>
		<dependency>
			<groupId>ca.uhn.hapi.fhir</groupId>
			<artifactId>hapi-fhir-base</artifactId>
			<version>${project.version}</version>
		</dependency>
		<!-- test -->
		<dependency>
			<groupId>org.awaitility</groupId>
			<artifactId>awaitility</artifactId>
			<scope>test</scope>
		</dependency>
		<dependency>
			<groupId>ca.uhn.hapi.fhir</groupId>
			<artifactId>hapi-fhir-test-utilities</artifactId>
			<version>${project.version}</version>
			<scope>test</scope>
		</dependency>
    </dependencies>

	<build>
		<pluginManagement>
			<plugins>
				<plugin>
					<groupId>org.apache.maven.plugins</groupId>
					<artifactId>maven-site-plugin</artifactId>
					<configuration>
						<skipDeploy>true</skipDeploy>
					</configuration>
				</plugin>
			</plugins>
		</pluginManagement>
		<plugins>
			<plugin>
				<groupId>org.jacoco</groupId>
				<artifactId>jacoco-maven-plugin</artifactId>
				<executions>
					<execution>
						<id>default-prepare-agent</id>
						<goals>
							<goal>prepare-agent</goal>
						</goals>
					</execution>
				</executions>
			</plugin>
		</plugins>
	</build>
</project><|MERGE_RESOLUTION|>--- conflicted
+++ resolved
@@ -6,11 +6,7 @@
 	<parent>
 		<groupId>ca.uhn.hapi.fhir</groupId>
 		<artifactId>hapi-deployable-pom</artifactId>
-<<<<<<< HEAD
 		<version>5.5.0-PRE1-SNAPSHOT</version>
-=======
-		<version>5.4.0</version>
->>>>>>> bd372e4b
 		<relativePath>../hapi-deployable-pom/pom.xml</relativePath>
 	</parent>
 
@@ -20,7 +16,7 @@
 	<name>HAPI FHIR JPA Server - Batch Task Processor</name>
 
 	<dependencies>
-        <dependency>
+		<dependency>
 			<groupId>org.springframework.batch</groupId>
 			<artifactId>spring-batch-core</artifactId>
 			<version>${spring_batch_version}</version>
@@ -63,7 +59,7 @@
 			<version>${project.version}</version>
 			<scope>test</scope>
 		</dependency>
-    </dependencies>
+	</dependencies>
 
 	<build>
 		<pluginManagement>
