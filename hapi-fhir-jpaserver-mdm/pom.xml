--- conflicted
+++ resolved
@@ -6,11 +6,7 @@
 	<parent>
 		<groupId>ca.uhn.hapi.fhir</groupId>
 		<artifactId>hapi-deployable-pom</artifactId>
-<<<<<<< HEAD
 		<version>5.5.0-PRE1-SNAPSHOT</version>
-=======
-		<version>5.4.0</version>
->>>>>>> bd372e4b
 		<relativePath>../hapi-deployable-pom/pom.xml</relativePath>
 	</parent>
 
@@ -54,21 +50,13 @@
 		<dependency>
 			<groupId>ca.uhn.hapi.fhir</groupId>
 			<artifactId>hapi-fhir-test-utilities</artifactId>
-<<<<<<< HEAD
-			<version>5.5.0-PRE1-SNAPSHOT</version>
-=======
-			<version>5.4.0</version>
->>>>>>> bd372e4b
+			<version>${project.version}</version>
 			<scope>test</scope>
 		</dependency>
 		<dependency>
 			<groupId>ca.uhn.hapi.fhir</groupId>
 			<artifactId>hapi-fhir-jpaserver-test-utilities</artifactId>
-<<<<<<< HEAD
-			<version>5.5.0-PRE1-SNAPSHOT</version>
-=======
-			<version>5.4.0</version>
->>>>>>> bd372e4b
+			<version>${project.version}</version>
 			<scope>test</scope>
 		</dependency>
 		<dependency>
