--- conflicted
+++ resolved
@@ -22,12 +22,7 @@
 
 import ca.uhn.fhir.context.FhirContext;
 import ca.uhn.fhir.interceptor.model.RequestPartitionId;
-<<<<<<< HEAD
 import ca.uhn.fhir.jpa.api.svc.IIdHelperService;
-=======
-import ca.uhn.fhir.jpa.dao.index.IJpaIdHelperService;
-import ca.uhn.fhir.jpa.entity.MdmLink;
->>>>>>> 868a7e5c
 import ca.uhn.fhir.jpa.mdm.dao.MdmLinkDaoSvc;
 import ca.uhn.fhir.mdm.api.IMdmLink;
 import ca.uhn.fhir.mdm.api.IMdmMatchFinderSvc;
@@ -83,12 +78,7 @@
 		List<String> skippedLogMessages = new ArrayList<>();
 		List<String> matchedLogMessages = new ArrayList<>();
 		for (MatchedTarget match : matchedCandidates) {
-<<<<<<< HEAD
 			Optional<? extends IMdmLink> optionalMdmLink = myMdmLinkDaoSvc.getMatchedLinkForSourcePid(myIdHelperService.getPidOrNull(RequestPartitionId.allPartitions(), match.getTarget()).getIdAsLong());
-=======
-
-			Optional<MdmLink> optionalMdmLink = myMdmLinkDaoSvc.getMatchedLinkForSourcePid(myIdHelperService.getPidOrNull(match.getTarget()));
->>>>>>> 868a7e5c
 			if (!optionalMdmLink.isPresent()) {
 				if (ourLog.isDebugEnabled()) {
 					skippedLogMessages.add(String.format("%s does not link to a Golden Resource (it may be a Golden Resource itself).  Removing candidate.", match.getTarget().getIdElement().toUnqualifiedVersionless()));
@@ -96,26 +86,19 @@
 				continue;
 			}
 
-<<<<<<< HEAD
+
 			IMdmLink matchMdmLink = optionalMdmLink.get();
 			if (goldenResourcePidsToExclude.contains(matchMdmLink.getGoldenResourcePersistenceId())) {
-				ourLog.info("Skipping MDM on candidate Golden Resource with PID {} due to manual NO_MATCH", matchMdmLink.getGoldenResourcePersistenceId());
+				skippedLogMessages.add(String.format("Skipping MDM on candidate Golden Resource with PID %s due to manual NO_MATCH", matchMdmLink.getGoldenResourcePersistenceId().toString()));
 				continue;
 			}
 
 			MatchedGoldenResourceCandidate candidate = new MatchedGoldenResourceCandidate(matchMdmLink.getGoldenResourcePersistenceId(), match.getMatchResult());
-=======
-			MdmLink matchMdmLink = optionalMdmLink.get();
-			if (goldenResourcePidsToExclude.contains(matchMdmLink.getGoldenResourcePid())) {
-				skippedLogMessages.add(String.format("Skipping MDM on candidate Golden Resource with PID %s due to manual NO_MATCH", matchMdmLink.getGoldenResourcePid()));
-				continue;
-			}
 
-			MatchedGoldenResourceCandidate candidate = new MatchedGoldenResourceCandidate(getResourcePersistentId(matchMdmLink.getGoldenResourcePid()), match.getMatchResult());
 			if (ourLog.isDebugEnabled()) {
 				matchedLogMessages.add(String.format("Navigating from matched resource %s to its Golden Resource %s", match.getTarget().getIdElement().toUnqualifiedVersionless(), matchMdmLink.getGoldenResource().getIdDt().toUnqualifiedVersionless()));
 			}
->>>>>>> 868a7e5c
+
 			retval.add(candidate);
 		}
 
