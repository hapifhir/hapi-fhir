--- conflicted
+++ resolved
@@ -63,14 +63,6 @@
 				if (oFoundGoldenResource.isPresent()) {
 					IAnyResource foundGoldenResource = oFoundGoldenResource.get();
 					// Exclude manually declared NO_MATCH links from candidates
-<<<<<<< HEAD
-					if (isNoMatch(foundGoldenResource, theBaseResource)) {
-						continue;
-					}
-					Long pidOrNull = myIdHelperService.getPidOrNull(foundGoldenResource);
-					MatchedGoldenResourceCandidate mpc = new MatchedGoldenResourceCandidate(new ResourcePersistentId(pidOrNull), MdmMatchOutcome.EID_MATCH);
-					ourLog.debug("Matched {} by EID {}", foundGoldenResource.getIdElement(), eid);
-=======
 					if (isNoMatch(foundGoldenResource, theIncomingResource)) {
 						continue;
 					}
@@ -78,7 +70,6 @@
 					MatchedGoldenResourceCandidate mpc = new MatchedGoldenResourceCandidate(pidOrNull, MdmMatchOutcome.EID_MATCH);
 					ourLog.debug("Incoming Resource {} matched Golden Resource {} by EID {}", theIncomingResource.getIdElement().toUnqualifiedVersionless(), foundGoldenResource.getIdElement().toUnqualifiedVersionless(), eid);
 
->>>>>>> 7f7b7d63
 					retval.add(mpc);
 				}
 			}
@@ -87,19 +78,11 @@
 	}
 
 	private boolean isNoMatch(IAnyResource theGoldenResource, IAnyResource theSourceResource) {
-<<<<<<< HEAD
-		Optional<MdmLink> oLink = myMdmLinkDaoSvc.getLinkByGoldenResourceAndSourceResource(theGoldenResource, theSourceResource);
-		if (oLink.isEmpty()) {
-			return false;
-		}
-		MdmLink link = oLink.get();
-=======
 		Optional<? extends IMdmLink> oLink = myMdmLinkDaoSvc.getLinkByGoldenResourceAndSourceResource(theGoldenResource, theSourceResource);
 		if (oLink.isEmpty()) {
 			return false;
 		}
 		MdmLink link = (MdmLink) oLink.get();
->>>>>>> 7f7b7d63
 		return link.isNoMatch();
 	}
 
