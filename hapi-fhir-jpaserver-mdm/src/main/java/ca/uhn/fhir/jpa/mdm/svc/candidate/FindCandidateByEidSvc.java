package ca.uhn.fhir.jpa.mdm.svc.candidate;

/*-
 * #%L
 * HAPI FHIR JPA Server - Master Data Management
 * %%
 * Copyright (C) 2014 - 2022 Smile CDR, Inc.
 * %%
 * Licensed under the Apache License, Version 2.0 (the "License");
 * you may not use this file except in compliance with the License.
 * You may obtain a copy of the License at
 *
 *      http://www.apache.org/licenses/LICENSE-2.0
 *
 * Unless required by applicable law or agreed to in writing, software
 * distributed under the License is distributed on an "AS IS" BASIS,
 * WITHOUT WARRANTIES OR CONDITIONS OF ANY KIND, either express or implied.
 * See the License for the specific language governing permissions and
 * limitations under the License.
 * #L%
 */

import ca.uhn.fhir.interceptor.model.RequestPartitionId;
import ca.uhn.fhir.jpa.entity.MdmLink;
import ca.uhn.fhir.jpa.mdm.dao.MdmLinkDaoSvc;
import ca.uhn.fhir.jpa.mdm.svc.MdmResourceDaoSvc;
import ca.uhn.fhir.mdm.api.MdmMatchOutcome;
import ca.uhn.fhir.mdm.log.Logs;
import ca.uhn.fhir.mdm.model.CanonicalEID;
import ca.uhn.fhir.mdm.util.EIDHelper;
import ca.uhn.fhir.rest.api.Constants;
import ca.uhn.fhir.rest.api.server.storage.ResourcePersistentId;
import org.hl7.fhir.instance.model.api.IAnyResource;
import org.slf4j.Logger;
import org.springframework.beans.factory.annotation.Autowired;
import org.springframework.stereotype.Service;

import java.util.ArrayList;
import java.util.List;
import java.util.Optional;

@Service
public class FindCandidateByEidSvc extends BaseCandidateFinder {

	private static final Logger ourLog = Logs.getMdmTroubleshootingLog();

	@Autowired
	private EIDHelper myEIDHelper;
	@Autowired
	private MdmResourceDaoSvc myMdmResourceDaoSvc;
	@Autowired
	private MdmLinkDaoSvc myMdmLinkDaoSvc;

	@Override
	protected List<MatchedGoldenResourceCandidate> findMatchGoldenResourceCandidates(IAnyResource theBaseResource) {
		List<MatchedGoldenResourceCandidate> retval = new ArrayList<>();

		List<CanonicalEID> eidFromResource = myEIDHelper.getExternalEid(theBaseResource);
		if (!eidFromResource.isEmpty()) {
			for (CanonicalEID eid : eidFromResource) {
				Optional<IAnyResource> oFoundGoldenResource = myMdmResourceDaoSvc.searchGoldenResourceByEID(eid.getValue(), theBaseResource.getIdElement().getResourceType(), (RequestPartitionId) theBaseResource.getUserData(Constants.RESOURCE_PARTITION_ID));
				if (oFoundGoldenResource.isPresent()) {
					IAnyResource foundGoldenResource = oFoundGoldenResource.get();
<<<<<<< HEAD
					ResourcePersistentId pidOrNull = myIdHelperService.getPidOrNull(RequestPartitionId.allPartitions(), foundGoldenResource);
					MatchedGoldenResourceCandidate mpc = new MatchedGoldenResourceCandidate(pidOrNull, MdmMatchOutcome.EID_MATCH);
=======
					// Exclude manually declared NO_MATCH links from candidates
					if (isNoMatch(foundGoldenResource, theBaseResource)) {
						continue;
					}
					Long pidOrNull = myIdHelperService.getPidOrNull(foundGoldenResource);
					MatchedGoldenResourceCandidate mpc = new MatchedGoldenResourceCandidate(new ResourcePersistentId(pidOrNull), MdmMatchOutcome.EID_MATCH);
>>>>>>> e5df4be8
					ourLog.debug("Matched {} by EID {}", foundGoldenResource.getIdElement(), eid);
					retval.add(mpc);
				}
			}
		}
		return retval;
	}

	private boolean isNoMatch(IAnyResource theGoldenResource, IAnyResource theSourceResource) {
		Optional<MdmLink> oLink = myMdmLinkDaoSvc.getLinkByGoldenResourceAndSourceResource(theGoldenResource, theSourceResource);
		if (oLink.isEmpty()) {
			return false;
		}
		MdmLink link = oLink.get();
		return link.isNoMatch();
	}

	@Override
	protected CandidateStrategyEnum getStrategy() {
		return CandidateStrategyEnum.EID;
	}
}<|MERGE_RESOLUTION|>--- conflicted
+++ resolved
@@ -24,6 +24,7 @@
 import ca.uhn.fhir.jpa.entity.MdmLink;
 import ca.uhn.fhir.jpa.mdm.dao.MdmLinkDaoSvc;
 import ca.uhn.fhir.jpa.mdm.svc.MdmResourceDaoSvc;
+import ca.uhn.fhir.mdm.api.IMdmLink;
 import ca.uhn.fhir.mdm.api.MdmMatchOutcome;
 import ca.uhn.fhir.mdm.log.Logs;
 import ca.uhn.fhir.mdm.model.CanonicalEID;
@@ -61,17 +62,12 @@
 				Optional<IAnyResource> oFoundGoldenResource = myMdmResourceDaoSvc.searchGoldenResourceByEID(eid.getValue(), theBaseResource.getIdElement().getResourceType(), (RequestPartitionId) theBaseResource.getUserData(Constants.RESOURCE_PARTITION_ID));
 				if (oFoundGoldenResource.isPresent()) {
 					IAnyResource foundGoldenResource = oFoundGoldenResource.get();
-<<<<<<< HEAD
-					ResourcePersistentId pidOrNull = myIdHelperService.getPidOrNull(RequestPartitionId.allPartitions(), foundGoldenResource);
-					MatchedGoldenResourceCandidate mpc = new MatchedGoldenResourceCandidate(pidOrNull, MdmMatchOutcome.EID_MATCH);
-=======
 					// Exclude manually declared NO_MATCH links from candidates
 					if (isNoMatch(foundGoldenResource, theBaseResource)) {
 						continue;
 					}
-					Long pidOrNull = myIdHelperService.getPidOrNull(foundGoldenResource);
-					MatchedGoldenResourceCandidate mpc = new MatchedGoldenResourceCandidate(new ResourcePersistentId(pidOrNull), MdmMatchOutcome.EID_MATCH);
->>>>>>> e5df4be8
+					ResourcePersistentId pidOrNull = myIdHelperService.getPidOrNull(RequestPartitionId.allPartitions(), foundGoldenResource);
+					MatchedGoldenResourceCandidate mpc = new MatchedGoldenResourceCandidate(pidOrNull, MdmMatchOutcome.EID_MATCH);
 					ourLog.debug("Matched {} by EID {}", foundGoldenResource.getIdElement(), eid);
 					retval.add(mpc);
 				}
@@ -81,11 +77,11 @@
 	}
 
 	private boolean isNoMatch(IAnyResource theGoldenResource, IAnyResource theSourceResource) {
-		Optional<MdmLink> oLink = myMdmLinkDaoSvc.getLinkByGoldenResourceAndSourceResource(theGoldenResource, theSourceResource);
+		Optional<? extends IMdmLink> oLink = myMdmLinkDaoSvc.getLinkByGoldenResourceAndSourceResource(theGoldenResource, theSourceResource);
 		if (oLink.isEmpty()) {
 			return false;
 		}
-		MdmLink link = oLink.get();
+		MdmLink link = (MdmLink) oLink.get();
 		return link.isNoMatch();
 	}
 
