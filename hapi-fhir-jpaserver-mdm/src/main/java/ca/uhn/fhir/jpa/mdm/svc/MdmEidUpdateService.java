--- conflicted
+++ resolved
@@ -95,7 +95,6 @@
 				handleNoEidsInCommon(
 						theTargetResource, theMatchedGoldenResourceCandidate, theMdmTransactionContext, updateContext);
 			}
-<<<<<<< HEAD
 		} else if (theOldGoldenResource == null) {
 			// If we are in an update, and there is no existing golden resource, it is likely due to a clear operation,
 			// and we need to start from scratch.
@@ -125,22 +124,6 @@
 					theTargetResource, updateContext.getMatchedGoldenResource(), theMdmTransactionContext);
 			myMdmResourceDaoSvc.upsertGoldenResource(
 					updateContext.getMatchedGoldenResource(), theMdmTransactionContext.getResourceType());
-=======
-		} else if (updateContext.hasExistingGoldenResource()) {
-			//This is a new linking scenario. we have to break the existing link and link to the new Golden Resource. For now, we create duplicate.
-			//updated patient has an EID that matches to a new candidate. Link them, and set the Golden Resources possible duplicates
-			linkToNewGoldenResourceAndFlagAsDuplicate(theTargetResource, theMatchedGoldenResourceCandidate.getMatchResult(), updateContext.getExistingGoldenResource(), updateContext.getMatchedGoldenResource(), theMdmTransactionContext);
-
-			myMdmSurvivorshipService.applySurvivorshipRulesToGoldenResource(theTargetResource, updateContext.getMatchedGoldenResource(), theMdmTransactionContext);
-			myMdmResourceDaoSvc.upsertGoldenResource(updateContext.getMatchedGoldenResource(), theMdmTransactionContext.getResourceType());
-		} else if (!updateContext.hasExistingGoldenResource()) {
-			//If we are in an update, and there is no existing golden resource, it is likely due to a clear operation, and we need to start from scratch.
-			myMdmSurvivorshipService.applySurvivorshipRulesToGoldenResource(theTargetResource, updateContext.getMatchedGoldenResource(), theMdmTransactionContext);
-			myMdmResourceDaoSvc.upsertGoldenResource(updateContext.getMatchedGoldenResource(), theMdmTransactionContext.getResourceType());
-			myMdmLinkSvc.updateLink(updateContext.getMatchedGoldenResource(), theTargetResource, theMatchedGoldenResourceCandidate.getMatchResult(), MdmLinkSourceEnum.AUTO, theMdmTransactionContext);
-		} else {
-			ourLog.error("We are in an unknown state! Incoming resource has a new golden resource match, ");
->>>>>>> ef5d1bd6
 		}
 	}
 
