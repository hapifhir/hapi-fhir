package ca.uhn.fhir.jpa.mdm.broker;

/*-
 * #%L
 * HAPI FHIR JPA Server - Master Data Management
 * %%
 * Copyright (C) 2014 - 2022 Smile CDR, Inc.
 * %%
 * Licensed under the Apache License, Version 2.0 (the "License");
 * you may not use this file except in compliance with the License.
 * You may obtain a copy of the License at
 *
 *      http://www.apache.org/licenses/LICENSE-2.0
 *
 * Unless required by applicable law or agreed to in writing, software
 * distributed under the License is distributed on an "AS IS" BASIS,
 * WITHOUT WARRANTIES OR CONDITIONS OF ANY KIND, either express or implied.
 * See the License for the specific language governing permissions and
 * limitations under the License.
 * #L%
 */

import ca.uhn.fhir.context.FhirContext;
import ca.uhn.fhir.i18n.Msg;
import ca.uhn.fhir.interceptor.api.HookParams;
import ca.uhn.fhir.interceptor.api.IInterceptorBroadcaster;
import ca.uhn.fhir.interceptor.api.Pointcut;
import ca.uhn.fhir.jpa.mdm.svc.IMdmModelConverterSvc;
import ca.uhn.fhir.jpa.mdm.svc.MdmMatchLinkSvc;
import ca.uhn.fhir.jpa.mdm.svc.MdmResourceFilteringSvc;
import ca.uhn.fhir.jpa.mdm.svc.candidate.TooManyCandidatesException;
import ca.uhn.fhir.jpa.subscription.model.ResourceModifiedJsonMessage;
import ca.uhn.fhir.jpa.subscription.model.ResourceModifiedMessage;
import ca.uhn.fhir.mdm.api.IMdmSettings;
import ca.uhn.fhir.mdm.api.MdmLinkEvent;
import ca.uhn.fhir.mdm.log.Logs;
import ca.uhn.fhir.mdm.model.MdmTransactionContext;
import ca.uhn.fhir.rest.api.Constants;
import ca.uhn.fhir.rest.server.TransactionLogMessages;
import ca.uhn.fhir.rest.server.exceptions.InvalidRequestException;
import ca.uhn.fhir.rest.server.messaging.ResourceOperationMessage;
import org.hl7.fhir.instance.model.api.IAnyResource;
import org.hl7.fhir.instance.model.api.IBaseResource;
import org.slf4j.Logger;
import org.springframework.beans.factory.annotation.Autowired;
import org.springframework.messaging.Message;
import org.springframework.messaging.MessageHandler;
import org.springframework.messaging.MessagingException;
import org.springframework.stereotype.Service;

@Service
public class MdmMessageHandler implements MessageHandler {

	private static final Logger ourLog = Logs.getMdmTroubleshootingLog();

	@Autowired
	private MdmMatchLinkSvc myMdmMatchLinkSvc;
	@Autowired
	private IInterceptorBroadcaster myInterceptorBroadcaster;
	@Autowired
	private FhirContext myFhirContext;
	@Autowired
	private MdmResourceFilteringSvc myMdmResourceFilteringSvc;
	@Autowired
	private IMdmSettings myMdmSettings;
	@Autowired
	private IMdmModelConverterSvc myModelConverter;

	@Override
	public void handleMessage(Message<?> theMessage) throws MessagingException {
		ourLog.trace("Handling resource modified message: {}", theMessage);

		if (!(theMessage instanceof ResourceModifiedJsonMessage)) {
			ourLog.warn("Unexpected message payload type: {}", theMessage);
			return;
		}

		ResourceModifiedMessage msg = ((ResourceModifiedJsonMessage) theMessage).getPayload();
		try {

			IBaseResource sourceResource = msg.getNewPayload(myFhirContext);

			if (myMdmResourceFilteringSvc.shouldBeProcessed((IAnyResource) sourceResource)) {
				matchMdmAndUpdateLinks(sourceResource, msg);
			}
		} catch (TooManyCandidatesException e) {
			ourLog.error(e.getMessage(), e);
			// skip this one with an error message and continue processing
		} catch (Exception e) {
			ourLog.error("Failed to handle MDM Matching Resource:", e);
			throw e;
		}
	}

	private void matchMdmAndUpdateLinks(IBaseResource theSourceResource, ResourceModifiedMessage theMsg) {

		String resourceType = theSourceResource.getIdElement().getResourceType();
		validateResourceType(resourceType);

		if (myInterceptorBroadcaster.hasHooks(Pointcut.MDM_BEFORE_PERSISTED_RESOURCE_CHECKED)){
			HookParams params = new HookParams().add(IBaseResource.class, theSourceResource);
			myInterceptorBroadcaster.callHooks(Pointcut.MDM_BEFORE_PERSISTED_RESOURCE_CHECKED, params);
		}

		theSourceResource.setUserData(Constants.RESOURCE_PARTITION_ID, theMsg.getPartitionId());

		MdmTransactionContext mdmContext = createMdmContext(theMsg, resourceType);
		try {
			switch (theMsg.getOperationType()) {
				case CREATE:
					handleCreateResource(theSourceResource, mdmContext);
					break;
				case UPDATE:
				case MANUALLY_TRIGGERED:
					handleUpdateResource(theSourceResource, mdmContext);
					break;
				case DELETE:
				default:
					ourLog.trace("Not processing modified message for {}", theMsg.getOperationType());
			}
		} catch (Exception e) {
			log(mdmContext, "Failure during MDM processing: " + e.getMessage(), e);
			mdmContext.addTransactionLogMessage(e.getMessage());
		} finally {
			// Interceptor call: MDM_AFTER_PERSISTED_RESOURCE_CHECKED
<<<<<<< HEAD
			IBaseResource targetResource = theMsg.getPayload(myFhirContext);
			ResourceOperationMessage outgoingMsg = new ResourceOperationMessage(myFhirContext, targetResource, theMsg.getOperationType());
			outgoingMsg.setTransactionId(theMsg.getTransactionId());

			MdmLinkEvent linkChangeEvent = new MdmLinkEvent();
			mdmContext.getMdmLinks()
				.stream()
				.forEach(l -> {
					linkChangeEvent.addMdmLink(myModelConverter.toJson(l));
				});

=======
>>>>>>> 9a1d6f31
			HookParams params = new HookParams()
				.add(ResourceOperationMessage.class, getOutgoingMessage(theMsg))
				.add(TransactionLogMessages.class, mdmContext.getTransactionLogMessages())
				.add(MdmLinkEvent.class, buildLinkChangeEvent(mdmContext));

			myInterceptorBroadcaster.callHooks(Pointcut.MDM_AFTER_PERSISTED_RESOURCE_CHECKED, params);
		}
	}

	private MdmTransactionContext createMdmContext(ResourceModifiedMessage theMsg, String theResourceType) {
		TransactionLogMessages transactionLogMessages = TransactionLogMessages.createFromTransactionGuid(theMsg.getTransactionId());
		MdmTransactionContext.OperationType mdmOperation;
		switch (theMsg.getOperationType()) {
			case CREATE:
				mdmOperation = MdmTransactionContext.OperationType.CREATE_RESOURCE;
				break;
			case UPDATE:
				mdmOperation = MdmTransactionContext.OperationType.UPDATE_RESOURCE;
				break;
			case MANUALLY_TRIGGERED:
				mdmOperation = MdmTransactionContext.OperationType.SUBMIT_RESOURCE_TO_MDM;
				break;
			case DELETE:
			default:
				ourLog.trace("Not creating an MdmTransactionContext for {}", theMsg.getOperationType());
				throw new InvalidRequestException(Msg.code(734) + "We can't handle non-update/create operations in MDM");
		}
		return new MdmTransactionContext(transactionLogMessages, mdmOperation, theResourceType);
	}

	private void validateResourceType(String theResourceType) {
		if (!myMdmSettings.isSupportedMdmType(theResourceType)) {
			throw new IllegalStateException(Msg.code(735) + "Unsupported resource type submitted to MDM matching queue: " + theResourceType);
		}
	}

	private void handleCreateResource(IBaseResource theResource, MdmTransactionContext theMdmTransactionContext) {
		myMdmMatchLinkSvc.updateMdmLinksForMdmSource((IAnyResource)theResource, theMdmTransactionContext);
	}

	private void handleUpdateResource(IBaseResource theResource, MdmTransactionContext theMdmTransactionContext) {
		myMdmMatchLinkSvc.updateMdmLinksForMdmSource((IAnyResource)theResource, theMdmTransactionContext);
	}

	private void log(MdmTransactionContext theMdmContext, String theMessage, Exception theException) {
		theMdmContext.addTransactionLogMessage(theMessage);
		ourLog.error(theMessage, theException);
	}

	private MdmLinkEvent buildLinkChangeEvent(MdmTransactionContext theMdmContext) {
		MdmLinkEvent linkChangeEvent = new MdmLinkEvent();
		theMdmContext.getMdmLinks()
			.stream()
			.forEach(l -> {
				linkChangeEvent.addMdmLink(myModelConverter.toJson((MdmLink) l));
			});

		return linkChangeEvent;
	}

	private ResourceOperationMessage getOutgoingMessage(ResourceModifiedMessage theMsg) {
		IBaseResource targetResource = theMsg.getPayload(myFhirContext);
		ResourceOperationMessage outgoingMsg = new ResourceOperationMessage(myFhirContext, targetResource, theMsg.getOperationType());
		outgoingMsg.setTransactionId(theMsg.getTransactionId());

		return outgoingMsg;
	}

}<|MERGE_RESOLUTION|>--- conflicted
+++ resolved
@@ -123,20 +123,6 @@
 			mdmContext.addTransactionLogMessage(e.getMessage());
 		} finally {
 			// Interceptor call: MDM_AFTER_PERSISTED_RESOURCE_CHECKED
-<<<<<<< HEAD
-			IBaseResource targetResource = theMsg.getPayload(myFhirContext);
-			ResourceOperationMessage outgoingMsg = new ResourceOperationMessage(myFhirContext, targetResource, theMsg.getOperationType());
-			outgoingMsg.setTransactionId(theMsg.getTransactionId());
-
-			MdmLinkEvent linkChangeEvent = new MdmLinkEvent();
-			mdmContext.getMdmLinks()
-				.stream()
-				.forEach(l -> {
-					linkChangeEvent.addMdmLink(myModelConverter.toJson(l));
-				});
-
-=======
->>>>>>> 9a1d6f31
 			HookParams params = new HookParams()
 				.add(ResourceOperationMessage.class, getOutgoingMessage(theMsg))
 				.add(TransactionLogMessages.class, mdmContext.getTransactionLogMessages())
@@ -191,7 +177,7 @@
 		theMdmContext.getMdmLinks()
 			.stream()
 			.forEach(l -> {
-				linkChangeEvent.addMdmLink(myModelConverter.toJson((MdmLink) l));
+				linkChangeEvent.addMdmLink(myModelConverter.toJson(l));
 			});
 
 		return linkChangeEvent;
