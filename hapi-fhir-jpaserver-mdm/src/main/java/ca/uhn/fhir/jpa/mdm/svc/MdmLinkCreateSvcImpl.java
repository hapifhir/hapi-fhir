/*-
 * #%L
 * HAPI FHIR JPA Server - Master Data Management
 * %%
 * Copyright (C) 2014 - 2023 Smile CDR, Inc.
 * %%
 * Licensed under the Apache License, Version 2.0 (the "License");
 * you may not use this file except in compliance with the License.
 * You may obtain a copy of the License at
 *
 *      http://www.apache.org/licenses/LICENSE-2.0
 *
 * Unless required by applicable law or agreed to in writing, software
 * distributed under the License is distributed on an "AS IS" BASIS,
 * WITHOUT WARRANTIES OR CONDITIONS OF ANY KIND, either express or implied.
 * See the License for the specific language governing permissions and
 * limitations under the License.
 * #L%
 */
package ca.uhn.fhir.jpa.mdm.svc;

import ca.uhn.fhir.context.FhirContext;
import ca.uhn.fhir.i18n.Msg;
import ca.uhn.fhir.interceptor.api.HookParams;
import ca.uhn.fhir.interceptor.api.IInterceptorBroadcaster;
import ca.uhn.fhir.interceptor.api.Pointcut;
import ca.uhn.fhir.interceptor.model.RequestPartitionId;
import ca.uhn.fhir.jpa.api.svc.IIdHelperService;
import ca.uhn.fhir.jpa.mdm.dao.MdmLinkDaoSvc;
<<<<<<< HEAD
import ca.uhn.fhir.mdm.model.MdmCreateLinkParams;
import ca.uhn.fhir.mdm.model.mdmevents.MdmLinkEvent;
import ca.uhn.fhir.mdm.model.mdmevents.MdmLinkJson;
import ca.uhn.fhir.mdm.util.MdmPartitionHelper;
=======
>>>>>>> 66f428d3
import ca.uhn.fhir.jpa.model.entity.PartitionablePartitionId;
import ca.uhn.fhir.mdm.api.IMdmLink;
import ca.uhn.fhir.mdm.api.IMdmLinkCreateSvc;
import ca.uhn.fhir.mdm.api.IMdmSettings;
import ca.uhn.fhir.mdm.api.MdmLinkSourceEnum;
import ca.uhn.fhir.mdm.api.MdmMatchResultEnum;
import ca.uhn.fhir.mdm.log.Logs;
import ca.uhn.fhir.mdm.model.MdmTransactionContext;
import ca.uhn.fhir.mdm.util.MdmPartitionHelper;
import ca.uhn.fhir.mdm.util.MdmResourceUtil;
import ca.uhn.fhir.mdm.util.MessageHelper;
import ca.uhn.fhir.rest.api.Constants;
import ca.uhn.fhir.rest.api.server.RequestDetails;
import ca.uhn.fhir.rest.api.server.storage.IResourcePersistentId;
import ca.uhn.fhir.rest.server.exceptions.InvalidRequestException;
import org.hl7.fhir.instance.model.api.IAnyResource;
import org.slf4j.Logger;
import org.springframework.beans.factory.annotation.Autowired;
import org.springframework.transaction.annotation.Transactional;

import java.util.List;
import java.util.Objects;
import java.util.Optional;

public class MdmLinkCreateSvcImpl implements IMdmLinkCreateSvc {
	private static final Logger ourLog = Logs.getMdmTroubleshootingLog();

	@Autowired
	FhirContext myFhirContext;

	@Autowired
	IIdHelperService myIdHelperService;

	@Autowired
	MdmLinkDaoSvc myMdmLinkDaoSvc;

	@Autowired
	IMdmSettings myMdmSettings;

	@Autowired
	MessageHelper myMessageHelper;

	@Autowired
	MdmPartitionHelper myMdmPartitionHelper;

	@Autowired
	private IMdmModelConverterSvc myModelConverter;

	@Autowired
	private IInterceptorBroadcaster myInterceptorBroadcaster;

	@Transactional
	@Override
<<<<<<< HEAD
	public IAnyResource createLink(MdmCreateLinkParams theParams) {
		IAnyResource sourceResource = theParams.getSourceResource();
		IAnyResource goldenResource = theParams.getGoldenResource();
		MdmMatchResultEnum matchResult = theParams.getMatchResult();
=======
	public IAnyResource createLink(
			IAnyResource theGoldenResource,
			IAnyResource theSourceResource,
			MdmMatchResultEnum theMatchResult,
			MdmTransactionContext theMdmContext) {
		String sourceType = myFhirContext.getResourceType(theSourceResource);
>>>>>>> 66f428d3

		String sourceType = myFhirContext.getResourceType(sourceResource);

		validateCreateLinkRequest(goldenResource, sourceResource, sourceType);

		IResourcePersistentId goldenResourceId = myIdHelperService.getPidOrThrowException(goldenResource);
		IResourcePersistentId targetId = myIdHelperService.getPidOrThrowException(sourceResource);

		// check if the golden resource and the source resource are in the same partition, throw error if not
		myMdmPartitionHelper.validateMdmResourcesPartitionMatches(goldenResource, sourceResource);

		Optional<? extends IMdmLink> optionalMdmLink =
				myMdmLinkDaoSvc.getLinkByGoldenResourcePidAndSourceResourcePid(goldenResourceId, targetId);
		if (optionalMdmLink.isPresent()) {
<<<<<<< HEAD
			throw new InvalidRequestException(Msg.code(753) + myMessageHelper.getMessageForPresentLink(goldenResource, sourceResource));
		}

		List<? extends IMdmLink> mdmLinks = myMdmLinkDaoSvc.getMdmLinksBySourcePidAndMatchResult(targetId, MdmMatchResultEnum.MATCH);
		if (mdmLinks.size() > 0 && matchResult == MdmMatchResultEnum.MATCH) {
			throw new InvalidRequestException(Msg.code(754) + myMessageHelper.getMessageForMultipleGoldenRecords(sourceResource));
		}

		IMdmLink mdmLink = myMdmLinkDaoSvc.getOrCreateMdmLinkByGoldenResourceAndSourceResource(goldenResource, sourceResource);
=======
			throw new InvalidRequestException(
					Msg.code(753) + myMessageHelper.getMessageForPresentLink(theGoldenResource, theSourceResource));
		}

		List<? extends IMdmLink> mdmLinks =
				myMdmLinkDaoSvc.getMdmLinksBySourcePidAndMatchResult(targetId, MdmMatchResultEnum.MATCH);
		if (mdmLinks.size() > 0 && theMatchResult == MdmMatchResultEnum.MATCH) {
			throw new InvalidRequestException(
					Msg.code(754) + myMessageHelper.getMessageForMultipleGoldenRecords(theSourceResource));
		}

		IMdmLink mdmLink = myMdmLinkDaoSvc.getOrCreateMdmLinkByGoldenResourceAndSourceResource(
				theGoldenResource, theSourceResource);
>>>>>>> 66f428d3
		mdmLink.setLinkSource(MdmLinkSourceEnum.MANUAL);
		mdmLink.setMdmSourceType(sourceType);
		if (matchResult == null) {
			mdmLink.setMatchResult(MdmMatchResultEnum.MATCH);
		} else {
			mdmLink.setMatchResult(matchResult);
		}
		// Add partition for the mdm link if it doesn't exist
<<<<<<< HEAD
		RequestPartitionId goldenResourcePartitionId = (RequestPartitionId) goldenResource.getUserData(Constants.RESOURCE_PARTITION_ID);
		if (goldenResourcePartitionId != null && goldenResourcePartitionId.hasPartitionIds() && goldenResourcePartitionId.getFirstPartitionIdOrNull() != null &&
			(mdmLink.getPartitionId() == null || mdmLink.getPartitionId().getPartitionId() == null)) {
			mdmLink.setPartitionId(new PartitionablePartitionId(goldenResourcePartitionId.getFirstPartitionIdOrNull(), goldenResourcePartitionId.getPartitionDate()));
		}
		ourLog.info("Manually creating a " + goldenResource.getIdElement().toVersionless() + " to " + sourceResource.getIdElement().toVersionless() + " mdm link.");
=======
		RequestPartitionId goldenResourcePartitionId =
				(RequestPartitionId) theGoldenResource.getUserData(Constants.RESOURCE_PARTITION_ID);
		if (goldenResourcePartitionId != null
				&& goldenResourcePartitionId.hasPartitionIds()
				&& goldenResourcePartitionId.getFirstPartitionIdOrNull() != null
				&& (mdmLink.getPartitionId() == null || mdmLink.getPartitionId().getPartitionId() == null)) {
			mdmLink.setPartitionId(new PartitionablePartitionId(
					goldenResourcePartitionId.getFirstPartitionIdOrNull(),
					goldenResourcePartitionId.getPartitionDate()));
		}
		ourLog.info("Manually creating a " + theGoldenResource.getIdElement().toVersionless() + " to "
				+ theSourceResource.getIdElement().toVersionless() + " mdm link.");
>>>>>>> 66f428d3
		myMdmLinkDaoSvc.save(mdmLink);

		{
			// pointcut for MDM_CREATE_LINK
			MdmLinkEvent event = new MdmLinkEvent();
			event.addMdmLink(myModelConverter.toJson(mdmLink));
			HookParams hookParams = new HookParams();
			hookParams.add(RequestDetails.class, theParams.getRequestDetails())
				.add(MdmLinkEvent.class, event);
			myInterceptorBroadcaster.callHooks(Pointcut.MDM_CREATE_LINK, hookParams);
		}

		return goldenResource;
	}

	private void validateCreateLinkRequest(
			IAnyResource theGoldenRecord, IAnyResource theSourceResource, String theSourceType) {
		String goldenRecordType = myFhirContext.getResourceType(theGoldenRecord);

		if (!myMdmSettings.isSupportedMdmType(goldenRecordType)) {
			throw new InvalidRequestException(Msg.code(755)
					+ myMessageHelper.getMessageForUnsupportedFirstArgumentTypeInUpdate(goldenRecordType));
		}

		if (!myMdmSettings.isSupportedMdmType(theSourceType)) {
			throw new InvalidRequestException(
					Msg.code(756) + myMessageHelper.getMessageForUnsupportedSecondArgumentTypeInUpdate(theSourceType));
		}

		if (!Objects.equals(goldenRecordType, theSourceType)) {
			throw new InvalidRequestException(Msg.code(757)
					+ myMessageHelper.getMessageForArgumentTypeMismatchInUpdate(goldenRecordType, theSourceType));
		}

		if (!MdmResourceUtil.isMdmManaged(theGoldenRecord)) {
			throw new InvalidRequestException(Msg.code(758) + myMessageHelper.getMessageForUnmanagedResource());
		}

		if (!MdmResourceUtil.isMdmAllowed(theSourceResource)) {
			throw new InvalidRequestException(Msg.code(759) + myMessageHelper.getMessageForUnsupportedSourceResource());
		}
	}
}<|MERGE_RESOLUTION|>--- conflicted
+++ resolved
@@ -27,13 +27,10 @@
 import ca.uhn.fhir.interceptor.model.RequestPartitionId;
 import ca.uhn.fhir.jpa.api.svc.IIdHelperService;
 import ca.uhn.fhir.jpa.mdm.dao.MdmLinkDaoSvc;
-<<<<<<< HEAD
 import ca.uhn.fhir.mdm.model.MdmCreateLinkParams;
 import ca.uhn.fhir.mdm.model.mdmevents.MdmLinkEvent;
 import ca.uhn.fhir.mdm.model.mdmevents.MdmLinkJson;
 import ca.uhn.fhir.mdm.util.MdmPartitionHelper;
-=======
->>>>>>> 66f428d3
 import ca.uhn.fhir.jpa.model.entity.PartitionablePartitionId;
 import ca.uhn.fhir.mdm.api.IMdmLink;
 import ca.uhn.fhir.mdm.api.IMdmLinkCreateSvc;
@@ -87,19 +84,10 @@
 
 	@Transactional
 	@Override
-<<<<<<< HEAD
 	public IAnyResource createLink(MdmCreateLinkParams theParams) {
 		IAnyResource sourceResource = theParams.getSourceResource();
 		IAnyResource goldenResource = theParams.getGoldenResource();
 		MdmMatchResultEnum matchResult = theParams.getMatchResult();
-=======
-	public IAnyResource createLink(
-			IAnyResource theGoldenResource,
-			IAnyResource theSourceResource,
-			MdmMatchResultEnum theMatchResult,
-			MdmTransactionContext theMdmContext) {
-		String sourceType = myFhirContext.getResourceType(theSourceResource);
->>>>>>> 66f428d3
 
 		String sourceType = myFhirContext.getResourceType(sourceResource);
 
@@ -114,7 +102,6 @@
 		Optional<? extends IMdmLink> optionalMdmLink =
 				myMdmLinkDaoSvc.getLinkByGoldenResourcePidAndSourceResourcePid(goldenResourceId, targetId);
 		if (optionalMdmLink.isPresent()) {
-<<<<<<< HEAD
 			throw new InvalidRequestException(Msg.code(753) + myMessageHelper.getMessageForPresentLink(goldenResource, sourceResource));
 		}
 
@@ -124,21 +111,6 @@
 		}
 
 		IMdmLink mdmLink = myMdmLinkDaoSvc.getOrCreateMdmLinkByGoldenResourceAndSourceResource(goldenResource, sourceResource);
-=======
-			throw new InvalidRequestException(
-					Msg.code(753) + myMessageHelper.getMessageForPresentLink(theGoldenResource, theSourceResource));
-		}
-
-		List<? extends IMdmLink> mdmLinks =
-				myMdmLinkDaoSvc.getMdmLinksBySourcePidAndMatchResult(targetId, MdmMatchResultEnum.MATCH);
-		if (mdmLinks.size() > 0 && theMatchResult == MdmMatchResultEnum.MATCH) {
-			throw new InvalidRequestException(
-					Msg.code(754) + myMessageHelper.getMessageForMultipleGoldenRecords(theSourceResource));
-		}
-
-		IMdmLink mdmLink = myMdmLinkDaoSvc.getOrCreateMdmLinkByGoldenResourceAndSourceResource(
-				theGoldenResource, theSourceResource);
->>>>>>> 66f428d3
 		mdmLink.setLinkSource(MdmLinkSourceEnum.MANUAL);
 		mdmLink.setMdmSourceType(sourceType);
 		if (matchResult == null) {
@@ -147,27 +119,12 @@
 			mdmLink.setMatchResult(matchResult);
 		}
 		// Add partition for the mdm link if it doesn't exist
-<<<<<<< HEAD
 		RequestPartitionId goldenResourcePartitionId = (RequestPartitionId) goldenResource.getUserData(Constants.RESOURCE_PARTITION_ID);
 		if (goldenResourcePartitionId != null && goldenResourcePartitionId.hasPartitionIds() && goldenResourcePartitionId.getFirstPartitionIdOrNull() != null &&
 			(mdmLink.getPartitionId() == null || mdmLink.getPartitionId().getPartitionId() == null)) {
 			mdmLink.setPartitionId(new PartitionablePartitionId(goldenResourcePartitionId.getFirstPartitionIdOrNull(), goldenResourcePartitionId.getPartitionDate()));
 		}
 		ourLog.info("Manually creating a " + goldenResource.getIdElement().toVersionless() + " to " + sourceResource.getIdElement().toVersionless() + " mdm link.");
-=======
-		RequestPartitionId goldenResourcePartitionId =
-				(RequestPartitionId) theGoldenResource.getUserData(Constants.RESOURCE_PARTITION_ID);
-		if (goldenResourcePartitionId != null
-				&& goldenResourcePartitionId.hasPartitionIds()
-				&& goldenResourcePartitionId.getFirstPartitionIdOrNull() != null
-				&& (mdmLink.getPartitionId() == null || mdmLink.getPartitionId().getPartitionId() == null)) {
-			mdmLink.setPartitionId(new PartitionablePartitionId(
-					goldenResourcePartitionId.getFirstPartitionIdOrNull(),
-					goldenResourcePartitionId.getPartitionDate()));
-		}
-		ourLog.info("Manually creating a " + theGoldenResource.getIdElement().toVersionless() + " to "
-				+ theSourceResource.getIdElement().toVersionless() + " mdm link.");
->>>>>>> 66f428d3
 		myMdmLinkDaoSvc.save(mdmLink);
 
 		{
