/*-
 * #%L
 * HAPI FHIR JPA Server - Master Data Management
 * %%
 * Copyright (C) 2014 - 2023 Smile CDR, Inc.
 * %%
 * Licensed under the Apache License, Version 2.0 (the "License");
 * you may not use this file except in compliance with the License.
 * You may obtain a copy of the License at
 *
 *      http://www.apache.org/licenses/LICENSE-2.0
 *
 * Unless required by applicable law or agreed to in writing, software
 * distributed under the License is distributed on an "AS IS" BASIS,
 * WITHOUT WARRANTIES OR CONDITIONS OF ANY KIND, either express or implied.
 * See the License for the specific language governing permissions and
 * limitations under the License.
 * #L%
 */
package ca.uhn.fhir.jpa.mdm.svc;

import ca.uhn.fhir.jpa.api.dao.DaoRegistry;
import ca.uhn.fhir.jpa.mdm.models.FindGoldenResourceCandidatesParams;
import ca.uhn.fhir.jpa.mdm.svc.candidate.CandidateList;
import ca.uhn.fhir.jpa.mdm.svc.candidate.CandidateStrategyEnum;
import ca.uhn.fhir.jpa.mdm.svc.candidate.MatchedGoldenResourceCandidate;
import ca.uhn.fhir.jpa.mdm.svc.candidate.MdmGoldenResourceFindingSvc;
import ca.uhn.fhir.mdm.api.IMdmLinkSvc;
import ca.uhn.fhir.mdm.api.IMdmSurvivorshipService;
import ca.uhn.fhir.mdm.api.MdmLinkSourceEnum;
import ca.uhn.fhir.mdm.api.MdmMatchOutcome;
import ca.uhn.fhir.mdm.api.MdmMatchResultEnum;
import ca.uhn.fhir.mdm.blocklist.svc.IBlockRuleEvaluationSvc;
import ca.uhn.fhir.mdm.log.Logs;
import ca.uhn.fhir.mdm.model.MdmTransactionContext;
import ca.uhn.fhir.mdm.util.GoldenResourceHelper;
import ca.uhn.fhir.mdm.util.MdmResourceUtil;
import ca.uhn.fhir.rest.api.server.storage.IResourcePersistentId;
import ca.uhn.fhir.rest.server.TransactionLogMessages;
import org.hl7.fhir.instance.model.api.IAnyResource;
import org.slf4j.Logger;
import org.springframework.beans.factory.annotation.Autowired;
import org.springframework.stereotype.Service;
import org.springframework.transaction.annotation.Transactional;

import java.util.ArrayList;
import java.util.List;

/**
 * MdmMatchLinkSvc is the entrypoint for HAPI's MDM system. An incoming resource can call
 * updateMdmLinksForMdmSource and the underlying MDM system will take care of matching it to a GoldenResource,
 * or creating a new GoldenResource if a suitable one was not found.
 */
@Service
public class MdmMatchLinkSvc {

	private static final Logger ourLog = Logs.getMdmTroubleshootingLog();

	@Autowired
	private IMdmLinkSvc myMdmLinkSvc;

	@Autowired
	private MdmGoldenResourceFindingSvc myMdmGoldenResourceFindingSvc;

	@Autowired
	private GoldenResourceHelper myGoldenResourceHelper;

	@Autowired
	private MdmEidUpdateService myEidUpdateService;

	@Autowired
	private IBlockRuleEvaluationSvc myBlockRuleEvaluationSvc;

	@Autowired
<<<<<<< HEAD
	private DaoRegistry myDaoRegistry;
=======
	private IMdmSurvivorshipService myMdmSurvivorshipService;
>>>>>>> 564beb72

	/**
	 * Given an MDM source (consisting of any supported MDM type), find a suitable Golden Resource candidate for them,
	 * or create one if one does not exist. Performs matching based on rules defined in mdm-rules.json.
	 * Does nothing if resource is determined to be not managed by MDM.
	 *
	 * @param theResource              the incoming MDM source, which can be any supported MDM type.
	 * @param theMdmTransactionContext
	 * @return an {@link TransactionLogMessages} which contains all informational messages related to MDM processing of this resource.
	 */
	@Transactional
	public MdmTransactionContext updateMdmLinksForMdmSource(
			IAnyResource theResource, MdmTransactionContext theMdmTransactionContext) {
		if (MdmResourceUtil.isMdmAllowed(theResource)) {
			return doMdmUpdate(theResource, theMdmTransactionContext);
		} else {
			return null;
		}
	}

	private MdmTransactionContext doMdmUpdate(
			IAnyResource theResource, MdmTransactionContext theMdmTransactionContext) {
		// we initialize to an empty list
		// we require a candidatestrategy, but it doesn't matter
		// because empty lists are effectively no matches
		// (and so the candidate strategy doesn't matter)
		CandidateList candidateList = new CandidateList(CandidateStrategyEnum.ANY);

		/*
		 * If a resource is blocked, we will not conduct
		 * MDM matching. But we will still create golden resources
		 * (so that future resources may match to it).
		 */
		boolean isResourceBlocked = myBlockRuleEvaluationSvc.isMdmMatchingBlocked(theResource);
		// we will mark the golden resource special for this
		theMdmTransactionContext.setIsBlocked(isResourceBlocked);

		if (!isResourceBlocked) {
			FindGoldenResourceCandidatesParams params =
					new FindGoldenResourceCandidatesParams(theResource, theMdmTransactionContext);
			candidateList = myMdmGoldenResourceFindingSvc.findGoldenResourceCandidates(params);
		}

		if (isResourceBlocked || candidateList.isEmpty()) {
			handleMdmWithNoCandidates(theResource, theMdmTransactionContext);
		} else if (candidateList.exactlyOneMatch()) {
			handleMdmWithSingleCandidate(theResource, candidateList.getOnlyMatch(), theMdmTransactionContext);
		} else {
			handleMdmWithMultipleCandidates(theResource, candidateList, theMdmTransactionContext);
		}
		return theMdmTransactionContext;
	}

	private void handleMdmWithMultipleCandidates(
			IAnyResource theResource, CandidateList theCandidateList, MdmTransactionContext theMdmTransactionContext) {
		MatchedGoldenResourceCandidate firstMatch = theCandidateList.getFirstMatch();
		IResourcePersistentId<?> sampleGoldenResourcePid = firstMatch.getCandidateGoldenResourcePid();
		boolean allSameGoldenResource = theCandidateList.stream()
				.allMatch(candidate -> candidate.getCandidateGoldenResourcePid().equals(sampleGoldenResourcePid));

		if (allSameGoldenResource) {
			log(
					theMdmTransactionContext,
					"MDM received multiple match candidates, but they are all linked to the same Golden Resource.");
			handleMdmWithSingleCandidate(theResource, firstMatch, theMdmTransactionContext);
		} else {
			log(
					theMdmTransactionContext,
					"MDM received multiple match candidates, that were linked to different Golden Resources. Setting POSSIBLE_DUPLICATES and POSSIBLE_MATCHES.");

			// Set them all as POSSIBLE_MATCH
			List<IAnyResource> goldenResources =
					createPossibleMatches(theResource, theCandidateList, theMdmTransactionContext);

			// Set all GoldenResources as POSSIBLE_DUPLICATE of the last GoldenResource.
			IAnyResource firstGoldenResource = goldenResources.get(0);

			goldenResources.subList(1, goldenResources.size()).forEach(possibleDuplicateGoldenResource -> {
				MdmMatchOutcome outcome = MdmMatchOutcome.POSSIBLE_DUPLICATE;
				outcome.setEidMatch(theCandidateList.isEidMatch());
				myMdmLinkSvc.updateLink(
						firstGoldenResource,
						possibleDuplicateGoldenResource,
						outcome,
						MdmLinkSourceEnum.AUTO,
						theMdmTransactionContext);
			});
		}
	}

	private List<IAnyResource> createPossibleMatches(
			IAnyResource theResource, CandidateList theCandidateList, MdmTransactionContext theMdmTransactionContext) {
		List<IAnyResource> goldenResources = new ArrayList<>();

		for (MatchedGoldenResourceCandidate matchedGoldenResourceCandidate : theCandidateList.getCandidates()) {
			IAnyResource goldenResource =
					myMdmGoldenResourceFindingSvc.getGoldenResourceFromMatchedGoldenResourceCandidate(
							matchedGoldenResourceCandidate, theMdmTransactionContext.getResourceType());

			MdmMatchOutcome outcome = new MdmMatchOutcome(
							matchedGoldenResourceCandidate.getMatchResult().getVector(),
							matchedGoldenResourceCandidate.getMatchResult().getScore())
					.setMdmRuleCount(
							matchedGoldenResourceCandidate.getMatchResult().getMdmRuleCount());

			outcome.setMatchResultEnum(MdmMatchResultEnum.POSSIBLE_MATCH);
			outcome.setEidMatch(theCandidateList.isEidMatch());
			myMdmLinkSvc.updateLink(
					goldenResource, theResource, outcome, MdmLinkSourceEnum.AUTO, theMdmTransactionContext);
			goldenResources.add(goldenResource);
		}

		return goldenResources;
	}

	private void handleMdmWithNoCandidates(
		IAnyResource theResource,
		MdmTransactionContext theMdmTransactionContext
	) {
		log(
				theMdmTransactionContext,
				String.format(
						"There were no matched candidates for MDM, creating a new %s Golden Resource.",
						theResource.getIdElement().getResourceType()));
<<<<<<< HEAD
		IAnyResource newGoldenResource =
				myGoldenResourceHelper.createGoldenResourceFromMdmSourceResource(theResource, theMdmTransactionContext);
		
=======
		IAnyResource newGoldenResource = myGoldenResourceHelper.createGoldenResourceFromMdmSourceResource(
				theResource, theMdmTransactionContext, myMdmSurvivorshipService);
>>>>>>> 564beb72
		// TODO GGG :)
		// 1. Get the right helper
		// 2. Create source resource for the MDM source
		// 3. UPDATE MDM LINK TABLE

		myMdmLinkSvc.updateLink(
				newGoldenResource,
				theResource,
				MdmMatchOutcome.NEW_GOLDEN_RESOURCE_MATCH,
				MdmLinkSourceEnum.AUTO,
				theMdmTransactionContext);
	}

	private void handleMdmCreate(
			IAnyResource theTargetResource,
			MatchedGoldenResourceCandidate theGoldenResourceCandidate,
			MdmTransactionContext theMdmTransactionContext) {
		IAnyResource goldenResource = myMdmGoldenResourceFindingSvc.getGoldenResourceFromMatchedGoldenResourceCandidate(
				theGoldenResourceCandidate, theMdmTransactionContext.getResourceType());

		if (myGoldenResourceHelper.isPotentialDuplicate(goldenResource, theTargetResource)) {
			log(
					theMdmTransactionContext,
					"Duplicate detected based on the fact that both resources have different external EIDs.");
			IAnyResource newGoldenResource = myGoldenResourceHelper.createGoldenResourceFromMdmSourceResource(
					theTargetResource, theMdmTransactionContext, myMdmSurvivorshipService);

			myMdmLinkSvc.updateLink(
					newGoldenResource,
					theTargetResource,
					MdmMatchOutcome.NEW_GOLDEN_RESOURCE_MATCH,
					MdmLinkSourceEnum.AUTO,
					theMdmTransactionContext);
			myMdmLinkSvc.updateLink(
					newGoldenResource,
					goldenResource,
					MdmMatchOutcome.POSSIBLE_DUPLICATE,
					MdmLinkSourceEnum.AUTO,
					theMdmTransactionContext);
		} else {
			log(theMdmTransactionContext, "MDM has narrowed down to one candidate for matching.");

			if (theGoldenResourceCandidate.isMatch()) {
				myGoldenResourceHelper.handleExternalEidAddition(
						goldenResource, theTargetResource, theMdmTransactionContext);
				myEidUpdateService.applySurvivorshipRulesAndSaveGoldenResource(
						theTargetResource, goldenResource, theMdmTransactionContext);
			}

			myMdmLinkSvc.updateLink(
					goldenResource,
					theTargetResource,
					theGoldenResourceCandidate.getMatchResult(),
					MdmLinkSourceEnum.AUTO,
					theMdmTransactionContext);
		}
	}

	private void handleMdmWithSingleCandidate(
			IAnyResource theResource,
			MatchedGoldenResourceCandidate theGoldenResourceCandidate,
			MdmTransactionContext theMdmTransactionContext) {
		if (theMdmTransactionContext.getRestOperation().equals(MdmTransactionContext.OperationType.UPDATE_RESOURCE)) {
			log(theMdmTransactionContext, "MDM has narrowed down to one candidate for matching.");
			myEidUpdateService.handleMdmUpdate(theResource, theGoldenResourceCandidate, theMdmTransactionContext);
		} else {
			handleMdmCreate(theResource, theGoldenResourceCandidate, theMdmTransactionContext);
		}
	}

	private void log(MdmTransactionContext theMdmTransactionContext, String theMessage) {
		theMdmTransactionContext.addTransactionLogMessage(theMessage);
		ourLog.debug(theMessage);
	}
}<|MERGE_RESOLUTION|>--- conflicted
+++ resolved
@@ -72,11 +72,10 @@
 	private IBlockRuleEvaluationSvc myBlockRuleEvaluationSvc;
 
 	@Autowired
-<<<<<<< HEAD
 	private DaoRegistry myDaoRegistry;
-=======
+
+	@Autowired
 	private IMdmSurvivorshipService myMdmSurvivorshipService;
->>>>>>> 564beb72
 
 	/**
 	 * Given an MDM source (consisting of any supported MDM type), find a suitable Golden Resource candidate for them,
@@ -201,14 +200,8 @@
 				String.format(
 						"There were no matched candidates for MDM, creating a new %s Golden Resource.",
 						theResource.getIdElement().getResourceType()));
-<<<<<<< HEAD
-		IAnyResource newGoldenResource =
-				myGoldenResourceHelper.createGoldenResourceFromMdmSourceResource(theResource, theMdmTransactionContext);
-		
-=======
 		IAnyResource newGoldenResource = myGoldenResourceHelper.createGoldenResourceFromMdmSourceResource(
 				theResource, theMdmTransactionContext, myMdmSurvivorshipService);
->>>>>>> 564beb72
 		// TODO GGG :)
 		// 1. Get the right helper
 		// 2. Create source resource for the MDM source
