/*-
 * #%L
 * HAPI FHIR JPA Server - Master Data Management
 * %%
 * Copyright (C) 2014 - 2023 Smile CDR, Inc.
 * %%
 * Licensed under the Apache License, Version 2.0 (the "License");
 * you may not use this file except in compliance with the License.
 * You may obtain a copy of the License at
 *
 *      http://www.apache.org/licenses/LICENSE-2.0
 *
 * Unless required by applicable law or agreed to in writing, software
 * distributed under the License is distributed on an "AS IS" BASIS,
 * WITHOUT WARRANTIES OR CONDITIONS OF ANY KIND, either express or implied.
 * See the License for the specific language governing permissions and
 * limitations under the License.
 * #L%
 */
package ca.uhn.fhir.jpa.mdm.svc;

import ca.uhn.fhir.context.FhirContext;
import ca.uhn.fhir.i18n.Msg;
import ca.uhn.fhir.interceptor.api.HookParams;
import ca.uhn.fhir.interceptor.api.IInterceptorBroadcaster;
import ca.uhn.fhir.interceptor.api.Pointcut;
import ca.uhn.fhir.interceptor.model.RequestPartitionId;
import ca.uhn.fhir.jpa.api.svc.IIdHelperService;
import ca.uhn.fhir.jpa.mdm.dao.MdmLinkDaoSvc;
import ca.uhn.fhir.jpa.model.entity.PartitionablePartitionId;
import ca.uhn.fhir.mdm.api.IMdmLink;
import ca.uhn.fhir.mdm.api.IMdmLinkUpdaterSvc;
import ca.uhn.fhir.mdm.api.IMdmSettings;
import ca.uhn.fhir.mdm.api.IMdmSurvivorshipService;
import ca.uhn.fhir.mdm.model.MdmUnduplicateGoldenResourceParams;
import ca.uhn.fhir.mdm.model.mdmevents.MdmLinkEvent;
import ca.uhn.fhir.mdm.api.MdmLinkSourceEnum;
import ca.uhn.fhir.mdm.api.MdmMatchResultEnum;
import ca.uhn.fhir.mdm.log.Logs;
import ca.uhn.fhir.mdm.model.MdmTransactionContext;
<<<<<<< HEAD
import ca.uhn.fhir.mdm.model.MdmUpdateLinkParams;
import ca.uhn.fhir.mdm.model.mdmevents.MdmLinkJson;
=======
>>>>>>> 66f428d3
import ca.uhn.fhir.mdm.util.MdmPartitionHelper;
import ca.uhn.fhir.mdm.util.MdmResourceUtil;
import ca.uhn.fhir.mdm.util.MessageHelper;
import ca.uhn.fhir.rest.api.Constants;
import ca.uhn.fhir.rest.api.server.RequestDetails;
import ca.uhn.fhir.rest.api.server.storage.IResourcePersistentId;
import ca.uhn.fhir.rest.server.exceptions.InvalidRequestException;
import ca.uhn.fhir.rest.server.provider.ProviderConstants;
import org.hl7.fhir.instance.model.api.IAnyResource;
import org.slf4j.Logger;
import org.springframework.beans.factory.annotation.Autowired;
import org.springframework.transaction.annotation.Transactional;

import java.util.List;
import java.util.Objects;
import java.util.Optional;

public class MdmLinkUpdaterSvcImpl implements IMdmLinkUpdaterSvc {

	private static final Logger ourLog = Logs.getMdmTroubleshootingLog();

	@Autowired
	FhirContext myFhirContext;

	@Autowired
	IIdHelperService myIdHelperService;

	@Autowired
	MdmLinkDaoSvc myMdmLinkDaoSvc;

	@Autowired
	MdmResourceDaoSvc myMdmResourceDaoSvc;

	@Autowired
	MdmMatchLinkSvc myMdmMatchLinkSvc;

	@Autowired
	IMdmSettings myMdmSettings;

	@Autowired
	MessageHelper myMessageHelper;

	@Autowired
	IMdmSurvivorshipService myMdmSurvivorshipService;

	@Autowired
	MdmPartitionHelper myMdmPartitionHelper;

	@Autowired
	IInterceptorBroadcaster myInterceptorBroadcaster;

	@Autowired
	private IMdmModelConverterSvc myModelConverter;

	@Transactional
	@Override
<<<<<<< HEAD
	public IAnyResource updateLink(MdmUpdateLinkParams theParams) {
		IAnyResource sourceResource = theParams.getSourceResource();
		IAnyResource goldenResource = theParams.getGoldenResource();
		MdmTransactionContext mdmContext = theParams.getMdmContext();
		MdmMatchResultEnum matchResult = theParams.getMatchResult();
=======
	public IAnyResource updateLink(
			IAnyResource theGoldenResource,
			IAnyResource theSourceResource,
			MdmMatchResultEnum theMatchResult,
			MdmTransactionContext theMdmContext) {
		String sourceType = myFhirContext.getResourceType(theSourceResource);
>>>>>>> 66f428d3

		String sourceType = myFhirContext.getResourceType(sourceResource);

		validateUpdateLinkRequest(goldenResource, sourceResource, matchResult, sourceType);

		IResourcePersistentId goldenResourceId = myIdHelperService.getPidOrThrowException(goldenResource);
		IResourcePersistentId sourceResourceId = myIdHelperService.getPidOrThrowException(sourceResource);

<<<<<<< HEAD
		// check if the golden resource and the source resource are in the same partition if cross partition mdm is not allowed, throw error if not
		myMdmPartitionHelper.validateMdmResourcesPartitionMatches(goldenResource, sourceResource);
=======
		// check if the golden resource and the source resource are in the same partition if cross partition mdm is not
		// allowed, throw error if not
		myMdmPartitionHelper.validateMdmResourcesPartitionMatches(theGoldenResource, theSourceResource);
>>>>>>> 66f428d3

		Optional<? extends IMdmLink> optionalMdmLink =
				myMdmLinkDaoSvc.getLinkByGoldenResourcePidAndSourceResourcePid(goldenResourceId, sourceResourceId);
		if (optionalMdmLink.isEmpty()) {
<<<<<<< HEAD
			throw new InvalidRequestException(Msg.code(738) + myMessageHelper.getMessageForNoLink(goldenResource, sourceResource));
=======
			throw new InvalidRequestException(
					Msg.code(738) + myMessageHelper.getMessageForNoLink(theGoldenResource, theSourceResource));
>>>>>>> 66f428d3
		}

		IMdmLink mdmLink = optionalMdmLink.get();

		validateNoMatchPresentWhenAcceptingPossibleMatch(sourceResource, goldenResourceId, matchResult);

<<<<<<< HEAD
		if (mdmLink.getMatchResult() == matchResult) {
			ourLog.warn("MDM Link for " + goldenResource.getIdElement().toVersionless() + ", " + sourceResource.getIdElement().toVersionless() + " already has value " + matchResult + ".  Nothing to do.");
			return goldenResource;
		}

		ourLog.info("Manually updating MDM Link for " + goldenResource.getIdElement().toVersionless() + ", " + sourceResource.getIdElement().toVersionless() + " from " + mdmLink.getMatchResult() + " to " + matchResult + ".");
		mdmLink.setMatchResult(matchResult);
		mdmLink.setLinkSource(MdmLinkSourceEnum.MANUAL);

		// Add partition for the mdm link if it doesn't exist
		RequestPartitionId goldenResourcePartitionId = (RequestPartitionId) goldenResource.getUserData(Constants.RESOURCE_PARTITION_ID);
		if (goldenResourcePartitionId != null && goldenResourcePartitionId.hasPartitionIds() && goldenResourcePartitionId.getFirstPartitionIdOrNull() != null &&
			(mdmLink.getPartitionId() == null || mdmLink.getPartitionId().getPartitionId() == null)) {
			mdmLink.setPartitionId(new PartitionablePartitionId(goldenResourcePartitionId.getFirstPartitionIdOrNull(), goldenResourcePartitionId.getPartitionDate()));
=======
		if (mdmLink.getMatchResult() == theMatchResult) {
			ourLog.warn("MDM Link for " + theGoldenResource.getIdElement().toVersionless() + ", "
					+ theSourceResource.getIdElement().toVersionless() + " already has value " + theMatchResult
					+ ".  Nothing to do.");
			return theGoldenResource;
		}

		ourLog.info("Manually updating MDM Link for "
				+ theGoldenResource.getIdElement().toVersionless() + ", "
				+ theSourceResource.getIdElement().toVersionless() + " from " + mdmLink.getMatchResult() + " to "
				+ theMatchResult + ".");
		mdmLink.setMatchResult(theMatchResult);
		mdmLink.setLinkSource(MdmLinkSourceEnum.MANUAL);

		// Add partition for the mdm link if it doesn't exist
		RequestPartitionId goldenResourcePartitionId =
				(RequestPartitionId) theGoldenResource.getUserData(Constants.RESOURCE_PARTITION_ID);
		if (goldenResourcePartitionId != null
				&& goldenResourcePartitionId.hasPartitionIds()
				&& goldenResourcePartitionId.getFirstPartitionIdOrNull() != null
				&& (mdmLink.getPartitionId() == null || mdmLink.getPartitionId().getPartitionId() == null)) {
			mdmLink.setPartitionId(new PartitionablePartitionId(
					goldenResourcePartitionId.getFirstPartitionIdOrNull(),
					goldenResourcePartitionId.getPartitionDate()));
>>>>>>> 66f428d3
		}
		myMdmLinkDaoSvc.save(mdmLink);

		if (matchResult == MdmMatchResultEnum.MATCH) {
			// only apply survivorship rules in case of a match
<<<<<<< HEAD
			myMdmSurvivorshipService.applySurvivorshipRulesToGoldenResource(sourceResource, goldenResource, mdmContext);
=======
			myMdmSurvivorshipService.applySurvivorshipRulesToGoldenResource(
					theSourceResource, theGoldenResource, theMdmContext);
>>>>>>> 66f428d3
		}

		myMdmResourceDaoSvc.upsertGoldenResource(goldenResource, mdmContext.getResourceType());
		if (matchResult == MdmMatchResultEnum.NO_MATCH) {
			// We need to return no match for when a Golden Resource has already been found elsewhere
			if (myMdmLinkDaoSvc
					.getMdmLinksBySourcePidAndMatchResult(sourceResourceId, MdmMatchResultEnum.MATCH)
					.isEmpty()) {
				// Need to find a new Golden Resource to link this target to
				myMdmMatchLinkSvc.updateMdmLinksForMdmSource(sourceResource, mdmContext);
			}
		}

		{
			// pointcut for MDM_UPDATE_LINK
			MdmLinkEvent event = new MdmLinkEvent();
			event.addMdmLink(myModelConverter.toJson(mdmLink));
			HookParams hookParams = new HookParams();
			hookParams.add(RequestDetails.class, theParams.getRequestDetails())
				.add(MdmLinkEvent.class, event);
			myInterceptorBroadcaster.callHooks(Pointcut.MDM_UPDATE_LINK, hookParams);
		}

		return goldenResource;
	}

	/**
	 * When updating POSSIBLE_MATCH link to a MATCH we need to validate that a MATCH to a different golden resource
	 * doesn't exist, because a resource mustn't be a MATCH to more than one golden resource
	 */
	private void validateNoMatchPresentWhenAcceptingPossibleMatch(
			IAnyResource theSourceResource,
			IResourcePersistentId theGoldenResourceId,
			MdmMatchResultEnum theMatchResult) {

		// if theMatchResult != MATCH, we are not accepting POSSIBLE_MATCH so there is nothing to validate
		if (theMatchResult != MdmMatchResultEnum.MATCH) {
			return;
		}

		IResourcePersistentId sourceResourceId = myIdHelperService.getPidOrThrowException(theSourceResource);
		List<? extends IMdmLink> mdmLinks =
				myMdmLinkDaoSvc.getMdmLinksBySourcePidAndMatchResult(sourceResourceId, MdmMatchResultEnum.MATCH);

		// if a link for a different golden resource exists, throw an exception
		for (IMdmLink mdmLink : mdmLinks) {
			if (mdmLink.getGoldenResourcePersistenceId() != theGoldenResourceId) {
				IAnyResource existingGolden = myMdmResourceDaoSvc.readGoldenResourceByPid(
						mdmLink.getGoldenResourcePersistenceId(), mdmLink.getMdmSourceType());
				throw new InvalidRequestException(Msg.code(2218)
						+ myMessageHelper.getMessageForAlreadyAcceptedLink(existingGolden, theSourceResource));
			}
		}
	}

	private void validateUpdateLinkRequest(
			IAnyResource theGoldenRecord,
			IAnyResource theSourceResource,
			MdmMatchResultEnum theMatchResult,
			String theSourceType) {
		String goldenRecordType = myFhirContext.getResourceType(theGoldenRecord);

		if (theMatchResult != MdmMatchResultEnum.NO_MATCH && theMatchResult != MdmMatchResultEnum.MATCH) {
			throw new InvalidRequestException(Msg.code(739) + myMessageHelper.getMessageForUnsupportedMatchResult());
		}

		if (!myMdmSettings.isSupportedMdmType(goldenRecordType)) {
			throw new InvalidRequestException(Msg.code(740)
					+ myMessageHelper.getMessageForUnsupportedFirstArgumentTypeInUpdate(goldenRecordType));
		}

		if (!myMdmSettings.isSupportedMdmType(theSourceType)) {
			throw new InvalidRequestException(
					Msg.code(741) + myMessageHelper.getMessageForUnsupportedSecondArgumentTypeInUpdate(theSourceType));
		}

		if (!Objects.equals(goldenRecordType, theSourceType)) {
			throw new InvalidRequestException(Msg.code(742)
					+ myMessageHelper.getMessageForArgumentTypeMismatchInUpdate(goldenRecordType, theSourceType));
		}

		if (!MdmResourceUtil.isMdmManaged(theGoldenRecord)) {
			throw new InvalidRequestException(Msg.code(743) + myMessageHelper.getMessageForUnmanagedResource());
		}

		if (!MdmResourceUtil.isMdmAllowed(theSourceResource)) {
			throw new InvalidRequestException(Msg.code(744) + myMessageHelper.getMessageForUnsupportedSourceResource());
		}
	}

	@Transactional
	@Override
<<<<<<< HEAD
	@SuppressWarnings({ "unchecked", "rawtypes" })
	public void unduplicateGoldenResource(MdmUnduplicateGoldenResourceParams theParams) {
		IAnyResource goldenResource = theParams.getGoldenResource();
		IAnyResource targetGoldenResource = theParams.getTargetGoldenResource();

		validateNotDuplicateGoldenResourceRequest(goldenResource, targetGoldenResource);
=======
	public void notDuplicateGoldenResource(
			IAnyResource theGoldenResource, IAnyResource theTargetGoldenResource, MdmTransactionContext theMdmContext) {
		validateNotDuplicateGoldenResourceRequest(theGoldenResource, theTargetGoldenResource);
>>>>>>> 66f428d3

		IResourcePersistentId goldenResourceId = myIdHelperService.getPidOrThrowException(goldenResource);
		IResourcePersistentId targetId = myIdHelperService.getPidOrThrowException(targetGoldenResource);

		Optional<? extends IMdmLink> oMdmLink =
				myMdmLinkDaoSvc.getLinkByGoldenResourcePidAndSourceResourcePid(goldenResourceId, targetId);
		if (oMdmLink.isEmpty()) {
<<<<<<< HEAD
			throw new InvalidRequestException(Msg.code(745) + "No link exists between " + goldenResource.getIdElement().toVersionless() + " and " + targetGoldenResource.getIdElement().toVersionless());
=======
			throw new InvalidRequestException(Msg.code(745) + "No link exists between "
					+ theGoldenResource.getIdElement().toVersionless() + " and "
					+ theTargetGoldenResource.getIdElement().toVersionless());
>>>>>>> 66f428d3
		}

		IMdmLink mdmLink = oMdmLink.get();
		if (!mdmLink.isPossibleDuplicate()) {
<<<<<<< HEAD
			throw new InvalidRequestException(Msg.code(746) + goldenResource.getIdElement().toVersionless() + " and " + targetGoldenResource.getIdElement().toVersionless() + " are not linked as POSSIBLE_DUPLICATE.");
=======
			throw new InvalidRequestException(
					Msg.code(746) + theGoldenResource.getIdElement().toVersionless() + " and "
							+ theTargetGoldenResource.getIdElement().toVersionless()
							+ " are not linked as POSSIBLE_DUPLICATE.");
>>>>>>> 66f428d3
		}
		mdmLink.setMatchResult(MdmMatchResultEnum.NO_MATCH);
		mdmLink.setLinkSource(MdmLinkSourceEnum.MANUAL);
		IMdmLink retval = myMdmLinkDaoSvc.save(mdmLink);

		{
			// MDM_NOT_DUPLICATE hook
			MdmLinkEvent event = new MdmLinkEvent();
			event.addMdmLink(myModelConverter.toJson(retval));

			HookParams params = new HookParams();
			params.add(RequestDetails.class, theParams.getRequestDetails());
			params.add(MdmLinkEvent.class, event);
			myInterceptorBroadcaster.callHooks(Pointcut.MDM_NOT_DUPLICATE, params);
		}
	}

	/**
	 * Ensure that the two resources are of the same type and both are managed by HAPI-MDM
	 */
	private void validateNotDuplicateGoldenResourceRequest(IAnyResource theGoldenResource, IAnyResource theTarget) {
		String goldenResourceType = myFhirContext.getResourceType(theGoldenResource);
		String targetType = myFhirContext.getResourceType(theTarget);
		if (!goldenResourceType.equalsIgnoreCase(targetType)) {
			throw new InvalidRequestException(Msg.code(747) + "First argument to " + ProviderConstants.MDM_UPDATE_LINK
					+ " must be the same resource type as the second argument.  Was " + goldenResourceType + "/"
					+ targetType);
		}

		if (!MdmResourceUtil.isMdmManaged(theGoldenResource) || !MdmResourceUtil.isMdmManaged(theTarget)) {
			throw new InvalidRequestException(
					Msg.code(748)
							+ "Only MDM Managed Golden Resources may be updated via this operation.  The resource provided is not tagged as managed by HAPI-MDM");
		}
	}
}<|MERGE_RESOLUTION|>--- conflicted
+++ resolved
@@ -38,11 +38,9 @@
 import ca.uhn.fhir.mdm.api.MdmMatchResultEnum;
 import ca.uhn.fhir.mdm.log.Logs;
 import ca.uhn.fhir.mdm.model.MdmTransactionContext;
-<<<<<<< HEAD
+import ca.uhn.fhir.mdm.util.MdmPartitionHelper;
 import ca.uhn.fhir.mdm.model.MdmUpdateLinkParams;
 import ca.uhn.fhir.mdm.model.mdmevents.MdmLinkJson;
-=======
->>>>>>> 66f428d3
 import ca.uhn.fhir.mdm.util.MdmPartitionHelper;
 import ca.uhn.fhir.mdm.util.MdmResourceUtil;
 import ca.uhn.fhir.mdm.util.MessageHelper;
@@ -99,20 +97,11 @@
 
 	@Transactional
 	@Override
-<<<<<<< HEAD
 	public IAnyResource updateLink(MdmUpdateLinkParams theParams) {
 		IAnyResource sourceResource = theParams.getSourceResource();
 		IAnyResource goldenResource = theParams.getGoldenResource();
 		MdmTransactionContext mdmContext = theParams.getMdmContext();
 		MdmMatchResultEnum matchResult = theParams.getMatchResult();
-=======
-	public IAnyResource updateLink(
-			IAnyResource theGoldenResource,
-			IAnyResource theSourceResource,
-			MdmMatchResultEnum theMatchResult,
-			MdmTransactionContext theMdmContext) {
-		String sourceType = myFhirContext.getResourceType(theSourceResource);
->>>>>>> 66f428d3
 
 		String sourceType = myFhirContext.getResourceType(sourceResource);
 
@@ -121,31 +110,19 @@
 		IResourcePersistentId goldenResourceId = myIdHelperService.getPidOrThrowException(goldenResource);
 		IResourcePersistentId sourceResourceId = myIdHelperService.getPidOrThrowException(sourceResource);
 
-<<<<<<< HEAD
 		// check if the golden resource and the source resource are in the same partition if cross partition mdm is not allowed, throw error if not
 		myMdmPartitionHelper.validateMdmResourcesPartitionMatches(goldenResource, sourceResource);
-=======
-		// check if the golden resource and the source resource are in the same partition if cross partition mdm is not
-		// allowed, throw error if not
-		myMdmPartitionHelper.validateMdmResourcesPartitionMatches(theGoldenResource, theSourceResource);
->>>>>>> 66f428d3
 
 		Optional<? extends IMdmLink> optionalMdmLink =
 				myMdmLinkDaoSvc.getLinkByGoldenResourcePidAndSourceResourcePid(goldenResourceId, sourceResourceId);
 		if (optionalMdmLink.isEmpty()) {
-<<<<<<< HEAD
 			throw new InvalidRequestException(Msg.code(738) + myMessageHelper.getMessageForNoLink(goldenResource, sourceResource));
-=======
-			throw new InvalidRequestException(
-					Msg.code(738) + myMessageHelper.getMessageForNoLink(theGoldenResource, theSourceResource));
->>>>>>> 66f428d3
 		}
 
 		IMdmLink mdmLink = optionalMdmLink.get();
 
 		validateNoMatchPresentWhenAcceptingPossibleMatch(sourceResource, goldenResourceId, matchResult);
 
-<<<<<<< HEAD
 		if (mdmLink.getMatchResult() == matchResult) {
 			ourLog.warn("MDM Link for " + goldenResource.getIdElement().toVersionless() + ", " + sourceResource.getIdElement().toVersionless() + " already has value " + matchResult + ".  Nothing to do.");
 			return goldenResource;
@@ -160,51 +137,18 @@
 		if (goldenResourcePartitionId != null && goldenResourcePartitionId.hasPartitionIds() && goldenResourcePartitionId.getFirstPartitionIdOrNull() != null &&
 			(mdmLink.getPartitionId() == null || mdmLink.getPartitionId().getPartitionId() == null)) {
 			mdmLink.setPartitionId(new PartitionablePartitionId(goldenResourcePartitionId.getFirstPartitionIdOrNull(), goldenResourcePartitionId.getPartitionDate()));
-=======
-		if (mdmLink.getMatchResult() == theMatchResult) {
-			ourLog.warn("MDM Link for " + theGoldenResource.getIdElement().toVersionless() + ", "
-					+ theSourceResource.getIdElement().toVersionless() + " already has value " + theMatchResult
-					+ ".  Nothing to do.");
-			return theGoldenResource;
-		}
-
-		ourLog.info("Manually updating MDM Link for "
-				+ theGoldenResource.getIdElement().toVersionless() + ", "
-				+ theSourceResource.getIdElement().toVersionless() + " from " + mdmLink.getMatchResult() + " to "
-				+ theMatchResult + ".");
-		mdmLink.setMatchResult(theMatchResult);
-		mdmLink.setLinkSource(MdmLinkSourceEnum.MANUAL);
-
-		// Add partition for the mdm link if it doesn't exist
-		RequestPartitionId goldenResourcePartitionId =
-				(RequestPartitionId) theGoldenResource.getUserData(Constants.RESOURCE_PARTITION_ID);
-		if (goldenResourcePartitionId != null
-				&& goldenResourcePartitionId.hasPartitionIds()
-				&& goldenResourcePartitionId.getFirstPartitionIdOrNull() != null
-				&& (mdmLink.getPartitionId() == null || mdmLink.getPartitionId().getPartitionId() == null)) {
-			mdmLink.setPartitionId(new PartitionablePartitionId(
-					goldenResourcePartitionId.getFirstPartitionIdOrNull(),
-					goldenResourcePartitionId.getPartitionDate()));
->>>>>>> 66f428d3
 		}
 		myMdmLinkDaoSvc.save(mdmLink);
 
 		if (matchResult == MdmMatchResultEnum.MATCH) {
 			// only apply survivorship rules in case of a match
-<<<<<<< HEAD
 			myMdmSurvivorshipService.applySurvivorshipRulesToGoldenResource(sourceResource, goldenResource, mdmContext);
-=======
-			myMdmSurvivorshipService.applySurvivorshipRulesToGoldenResource(
-					theSourceResource, theGoldenResource, theMdmContext);
->>>>>>> 66f428d3
 		}
 
 		myMdmResourceDaoSvc.upsertGoldenResource(goldenResource, mdmContext.getResourceType());
 		if (matchResult == MdmMatchResultEnum.NO_MATCH) {
 			// We need to return no match for when a Golden Resource has already been found elsewhere
-			if (myMdmLinkDaoSvc
-					.getMdmLinksBySourcePidAndMatchResult(sourceResourceId, MdmMatchResultEnum.MATCH)
-					.isEmpty()) {
+			if (myMdmLinkDaoSvc.getMdmLinksBySourcePidAndMatchResult(sourceResourceId, MdmMatchResultEnum.MATCH).isEmpty()) {
 				// Need to find a new Golden Resource to link this target to
 				myMdmMatchLinkSvc.updateMdmLinksForMdmSource(sourceResource, mdmContext);
 			}
@@ -289,18 +233,12 @@
 
 	@Transactional
 	@Override
-<<<<<<< HEAD
 	@SuppressWarnings({ "unchecked", "rawtypes" })
 	public void unduplicateGoldenResource(MdmUnduplicateGoldenResourceParams theParams) {
 		IAnyResource goldenResource = theParams.getGoldenResource();
 		IAnyResource targetGoldenResource = theParams.getTargetGoldenResource();
 
 		validateNotDuplicateGoldenResourceRequest(goldenResource, targetGoldenResource);
-=======
-	public void notDuplicateGoldenResource(
-			IAnyResource theGoldenResource, IAnyResource theTargetGoldenResource, MdmTransactionContext theMdmContext) {
-		validateNotDuplicateGoldenResourceRequest(theGoldenResource, theTargetGoldenResource);
->>>>>>> 66f428d3
 
 		IResourcePersistentId goldenResourceId = myIdHelperService.getPidOrThrowException(goldenResource);
 		IResourcePersistentId targetId = myIdHelperService.getPidOrThrowException(targetGoldenResource);
@@ -308,25 +246,15 @@
 		Optional<? extends IMdmLink> oMdmLink =
 				myMdmLinkDaoSvc.getLinkByGoldenResourcePidAndSourceResourcePid(goldenResourceId, targetId);
 		if (oMdmLink.isEmpty()) {
-<<<<<<< HEAD
 			throw new InvalidRequestException(Msg.code(745) + "No link exists between " + goldenResource.getIdElement().toVersionless() + " and " + targetGoldenResource.getIdElement().toVersionless());
-=======
-			throw new InvalidRequestException(Msg.code(745) + "No link exists between "
-					+ theGoldenResource.getIdElement().toVersionless() + " and "
-					+ theTargetGoldenResource.getIdElement().toVersionless());
->>>>>>> 66f428d3
 		}
 
 		IMdmLink mdmLink = oMdmLink.get();
 		if (!mdmLink.isPossibleDuplicate()) {
-<<<<<<< HEAD
-			throw new InvalidRequestException(Msg.code(746) + goldenResource.getIdElement().toVersionless() + " and " + targetGoldenResource.getIdElement().toVersionless() + " are not linked as POSSIBLE_DUPLICATE.");
-=======
 			throw new InvalidRequestException(
-					Msg.code(746) + theGoldenResource.getIdElement().toVersionless() + " and "
-							+ theTargetGoldenResource.getIdElement().toVersionless()
+					Msg.code(746) + goldenResource.getIdElement().toVersionless() + " and "
+							+ targetGoldenResource.getIdElement().toVersionless()
 							+ " are not linked as POSSIBLE_DUPLICATE.");
->>>>>>> 66f428d3
 		}
 		mdmLink.setMatchResult(MdmMatchResultEnum.NO_MATCH);
 		mdmLink.setLinkSource(MdmLinkSourceEnum.MANUAL);
