--- conflicted
+++ resolved
@@ -155,11 +155,7 @@
 		return getMdmLinkWithMatchResult(theSourceResource, MdmMatchResultEnum.POSSIBLE_MATCH);
 	}
 
-<<<<<<< HEAD
-	@NotNull
-=======
 	@Nonnull
->>>>>>> 095b9599
 	private Optional<MdmLink> getMdmLinkWithMatchResult(IBaseResource theSourceResource, MdmMatchResultEnum theMatchResult) {
 		Long pid = myIdHelperService.getPidOrNull(theSourceResource);
 		if (pid == null) {
