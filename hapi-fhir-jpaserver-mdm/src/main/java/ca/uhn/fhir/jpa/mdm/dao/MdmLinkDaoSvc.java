package ca.uhn.fhir.jpa.mdm.dao;

/*-
 * #%L
 * HAPI FHIR JPA Server - Master Data Management
 * %%
 * Copyright (C) 2014 - 2022 Smile CDR, Inc.
 * %%
 * Licensed under the Apache License, Version 2.0 (the "License");
 * you may not use this file except in compliance with the License.
 * You may obtain a copy of the License at
 *
 *      http://www.apache.org/licenses/LICENSE-2.0
 *
 * Unless required by applicable law or agreed to in writing, software
 * distributed under the License is distributed on an "AS IS" BASIS,
 * WITHOUT WARRANTIES OR CONDITIONS OF ANY KIND, either express or implied.
 * See the License for the specific language governing permissions and
 * limitations under the License.
 * #L%
 */

import ca.uhn.fhir.context.FhirContext;
import ca.uhn.fhir.interceptor.model.RequestPartitionId;
import ca.uhn.fhir.jpa.api.svc.IIdHelperService;
import ca.uhn.fhir.jpa.model.entity.PartitionablePartitionId;
import ca.uhn.fhir.mdm.api.IMdmLink;
import ca.uhn.fhir.mdm.api.MdmLinkSourceEnum;
import ca.uhn.fhir.mdm.api.MdmMatchOutcome;
import ca.uhn.fhir.mdm.api.MdmMatchResultEnum;
import ca.uhn.fhir.mdm.api.paging.MdmPageRequest;
import ca.uhn.fhir.mdm.dao.IMdmLinkDao;
import ca.uhn.fhir.mdm.log.Logs;
import ca.uhn.fhir.mdm.model.MdmTransactionContext;
import ca.uhn.fhir.rest.api.Constants;
import ca.uhn.fhir.rest.api.server.storage.ResourcePersistentId;
import org.hl7.fhir.instance.model.api.IAnyResource;
import org.hl7.fhir.instance.model.api.IBaseResource;
import org.hl7.fhir.instance.model.api.IIdType;
import org.slf4j.Logger;
import org.springframework.beans.factory.annotation.Autowired;
import org.springframework.data.domain.Example;
import org.springframework.data.domain.PageImpl;
import org.springframework.transaction.annotation.Propagation;
import org.springframework.transaction.annotation.Transactional;

import javax.annotation.Nonnull;
import javax.annotation.Nullable;
import java.util.Collections;
import java.util.Date;
import java.util.List;
import java.util.Optional;

public class MdmLinkDaoSvc {

	private static final Logger ourLog = Logs.getMdmTroubleshootingLog();

	@Autowired
	private IMdmLinkDao myMdmLinkDao;
	@Autowired
	private MdmLinkFactory myMdmLinkFactory;
	@Autowired
	private IIdHelperService myIdHelperService;
	@Autowired
	private FhirContext myFhirContext;

	@Transactional
	public IMdmLink createOrUpdateLinkEntity(IAnyResource theGoldenResource, IAnyResource theSourceResource, MdmMatchOutcome theMatchOutcome, MdmLinkSourceEnum theLinkSource, @Nullable MdmTransactionContext theMdmTransactionContext) {
		IMdmLink mdmLink = getOrCreateMdmLinkByGoldenResourceAndSourceResource(theGoldenResource, theSourceResource);
		mdmLink.setLinkSource(theLinkSource);
		mdmLink.setMatchResult(theMatchOutcome.getMatchResultEnum());
		// Preserve these flags for link updates
		mdmLink.setEidMatch(theMatchOutcome.isEidMatch() | mdmLink.isEidMatchPresent());
		mdmLink.setHadToCreateNewGoldenResource(theMatchOutcome.isCreatedNewResource() | mdmLink.getHadToCreateNewGoldenResource());
		mdmLink.setMdmSourceType(myFhirContext.getResourceType(theSourceResource));
		if (mdmLink.getScore() != null) {
			mdmLink.setScore(Math.max(theMatchOutcome.score, mdmLink.getScore()));
		} else {
			mdmLink.setScore(theMatchOutcome.score);
		}
		// Add partition for the mdm link if it's available in the source resource
		RequestPartitionId partitionId = (RequestPartitionId) theSourceResource.getUserData(Constants.RESOURCE_PARTITION_ID);
		if (partitionId != null && partitionId.getFirstPartitionIdOrNull() != null) {
			mdmLink.setPartitionId(new PartitionablePartitionId(partitionId.getFirstPartitionIdOrNull(), partitionId.getPartitionDate()));
		}

		String message = String.format("Creating %s link from %s to Golden Resource %s.", mdmLink.getMatchResult(), theSourceResource.getIdElement().toUnqualifiedVersionless(), theGoldenResource.getIdElement().toUnqualifiedVersionless());
		theMdmTransactionContext.addTransactionLogMessage(message);
		ourLog.debug(message);
		save(mdmLink);
		return mdmLink;
	}

	@Nonnull
	public IMdmLink getOrCreateMdmLinkByGoldenResourceAndSourceResource(IAnyResource theGoldenResource, IAnyResource theSourceResource) {
		ResourcePersistentId goldenResourcePid = myIdHelperService.getPidOrNull(RequestPartitionId.allPartitions(), theGoldenResource);
		ResourcePersistentId sourceResourcePid = myIdHelperService.getPidOrNull(RequestPartitionId.allPartitions(), theSourceResource);
		Optional<? extends IMdmLink> oExisting = getLinkByGoldenResourcePidAndSourceResourcePid(goldenResourcePid, sourceResourcePid);
		if (oExisting.isPresent()) {
			return oExisting.get();
		} else {
			IMdmLink newLink = myMdmLinkFactory.newMdmLink();
			newLink.setGoldenResourcePersistenceId(goldenResourcePid);
			newLink.setSourcePersistenceId(sourceResourcePid);
			return newLink;
		}
	}

	/**
	 * Given a golden resource Pid and source Pid, return the mdm link that matches these criterias if exists
	 * @deprecated This was deprecated in favour of using ResourcePersistenceId rather than longs
	 * @param theGoldenResourcePid
	 * @param theSourceResourcePid
	 * @return
	 */
	@Deprecated
	public Optional<? extends IMdmLink> getLinkByGoldenResourcePidAndSourceResourcePid(Long theGoldenResourcePid, Long theSourceResourcePid) {
		return getLinkByGoldenResourcePidAndSourceResourcePid(new ResourcePersistentId(theGoldenResourcePid), new ResourcePersistentId(theSourceResourcePid));
	}

	/**
	 * Given a golden resource Pid and source Pid, return the mdm link that matches these criterias if exists
	 * @param theGoldenResourcePid The ResourcePersistenceId of the golden resource
	 * @param theSourceResourcePid The ResourcepersistenceId of the Source resource
	 * @return The {@link IMdmLink} entity that matches these criteria if exists
	 */
	public Optional<? extends IMdmLink> getLinkByGoldenResourcePidAndSourceResourcePid(ResourcePersistentId theGoldenResourcePid, ResourcePersistentId theSourceResourcePid) {
		if (theSourceResourcePid == null || theGoldenResourcePid == null) {
			return Optional.empty();
		}
		IMdmLink link = myMdmLinkFactory.newMdmLink();
		link.setSourcePersistenceId(theSourceResourcePid);
		link.setGoldenResourcePersistenceId(theGoldenResourcePid);
		Example<? extends IMdmLink> example = Example.of(link);
		return myMdmLinkDao.findOne(example);
	}

	/**
	 * Given a source resource Pid, and a match result, return all links that match these criteria.
	 *
	 * @param theSourcePid   the source of the relationship.
	 * @param theMatchResult the Match Result of the relationship
	 * @return a list of {@link IMdmLink} entities matching these criteria.
	 */
	public List<? extends IMdmLink> getMdmLinksBySourcePidAndMatchResult(ResourcePersistentId theSourcePid, MdmMatchResultEnum theMatchResult) {
		IMdmLink exampleLink = myMdmLinkFactory.newMdmLink();
		exampleLink.setSourcePersistenceId(theSourcePid);
		exampleLink.setMatchResult(theMatchResult);
		Example<? extends IMdmLink> example = Example.of(exampleLink);
		return myMdmLinkDao.findAll(example);
	}

	/**
	 * Given a source Pid, return its Matched {@link IMdmLink}. There can only ever be at most one of these, but its possible
	 * the source has no matches, and may return an empty optional.
	 *
	 * @param theSourcePid The Pid of the source you wish to find the matching link for.
	 * @return the {@link IMdmLink} that contains the Match information for the source.
	 */
	@Deprecated
	@Transactional
<<<<<<< HEAD
	public Optional<? extends IMdmLink> getMatchedLinkForSourcePid(Long theSourcePid) {
		IMdmLink exampleLink = myMdmLinkFactory.newMdmLink();
		exampleLink.setSourcePersistenceId(new ResourcePersistentId(theSourcePid));
		exampleLink.setMatchResult(MdmMatchResultEnum.MATCH);
		Example<? extends IMdmLink> example = Example.of(exampleLink);
		return myMdmLinkDao.findOne(example);
=======
	public Optional<MdmLink> getMatchedLinkForSourcePid(Long theSourcePid) {
		return myMdmLinkDao.findBySourcePidAndMatchResult(theSourcePid, MdmMatchResultEnum.MATCH);
>>>>>>> 868a7e5c
	}

	/**
	 * Given an IBaseResource, return its Matched {@link IMdmLink}. There can only ever be at most one of these, but its possible
	 * the source has no matches, and may return an empty optional.
	 *
	 * @param theSourceResource The IBaseResource representing the source you wish to find the matching link for.
	 * @return the {@link IMdmLink} that contains the Match information for the source.
	 */
	public Optional<? extends IMdmLink> getMatchedLinkForSource(IBaseResource theSourceResource) {
		return getMdmLinkWithMatchResult(theSourceResource, MdmMatchResultEnum.MATCH);
	}

	public Optional<? extends IMdmLink> getPossibleMatchedLinkForSource(IBaseResource theSourceResource) {
		return getMdmLinkWithMatchResult(theSourceResource, MdmMatchResultEnum.POSSIBLE_MATCH);
	}

	@Nonnull
	private Optional<? extends IMdmLink> getMdmLinkWithMatchResult(IBaseResource theSourceResource, MdmMatchResultEnum theMatchResult) {
		ResourcePersistentId pid = myIdHelperService.getPidOrNull(RequestPartitionId.allPartitions(), theSourceResource);
		if (pid == null) {
			return Optional.empty();
		}

		IMdmLink exampleLink = myMdmLinkFactory.newMdmLink();
		exampleLink.setSourcePersistenceId(pid);
		exampleLink.setMatchResult(theMatchResult);
		Example<? extends IMdmLink> example = Example.of(exampleLink);
		return myMdmLinkDao.findOne(example);
	}

	/**
	 * Given a golden resource a source and a match result, return the matching {@link IMdmLink}, if it exists.
	 *
	 * @param theGoldenResourcePid The Pid of the Golden Resource in the relationship
	 * @param theSourcePid         The Pid of the source in the relationship
	 * @param theMatchResult       The MatchResult you are looking for.
	 * @return an Optional {@link IMdmLink} containing the matched link if it exists.
	 */
	public Optional<? extends IMdmLink> getMdmLinksByGoldenResourcePidSourcePidAndMatchResult(Long theGoldenResourcePid,
																															Long theSourcePid, MdmMatchResultEnum theMatchResult) {
		return getMdmLinksByGoldenResourcePidSourcePidAndMatchResult(new ResourcePersistentId(theGoldenResourcePid), new ResourcePersistentId(theSourcePid), theMatchResult);
	}

	public Optional<? extends IMdmLink> getMdmLinksByGoldenResourcePidSourcePidAndMatchResult(ResourcePersistentId theGoldenResourcePid,
																											 ResourcePersistentId theSourcePid, MdmMatchResultEnum theMatchResult) {
		IMdmLink exampleLink = myMdmLinkFactory.newMdmLink();
		exampleLink.setGoldenResourcePersistenceId(theGoldenResourcePid);
		exampleLink.setSourcePersistenceId(theSourcePid);
		exampleLink.setMatchResult(theMatchResult);
		Example<? extends IMdmLink> example = Example.of(exampleLink);
		return myMdmLinkDao.findOne(example);
	}

	/**
	 * Get all {@link IMdmLink} which have {@link MdmMatchResultEnum#POSSIBLE_DUPLICATE} as their match result.
	 *
	 * @return A list of {@link IMdmLink} that hold potential duplicate golden resources.
	 */
	public List<? extends IMdmLink> getPossibleDuplicates() {
		IMdmLink exampleLink = myMdmLinkFactory.newMdmLink();
		exampleLink.setMatchResult(MdmMatchResultEnum.POSSIBLE_DUPLICATE);
		Example<? extends IMdmLink> example = Example.of(exampleLink);
		return myMdmLinkDao.findAll(example);
	}

	@Transactional
	public Optional<? extends IMdmLink> findMdmLinkBySource(IBaseResource theSourceResource) {
		@Nullable ResourcePersistentId pid = myIdHelperService.getPidOrNull(RequestPartitionId.allPartitions(), theSourceResource);
		if (pid == null) {
			return Optional.empty();
		}
		IMdmLink exampleLink = myMdmLinkFactory.newMdmLink();
		exampleLink.setSourcePersistenceId(pid);
		Example<? extends IMdmLink> example = Example.of(exampleLink);
		return myMdmLinkDao.findOne(example);

	}
	/**
	 * Delete a given {@link IMdmLink}. Note that this does not clear out the Golden resource.
	 * It is a simple entity delete.
	 *
	 * @param theMdmLink the {@link IMdmLink} to delete.
	 */
	@Transactional(propagation = Propagation.REQUIRES_NEW)
	public void deleteLink(IMdmLink theMdmLink) {
		myMdmLinkDao.validateMdmLink(theMdmLink);
		myMdmLinkDao.delete(theMdmLink);
	}

	/**
	 * Given a Golden Resource, return all links in which they are the source Golden Resource of the {@link IMdmLink}
	 *
	 * @param theGoldenResource The {@link IBaseResource} Golden Resource who's links you would like to retrieve.
	 * @return A list of all {@link IMdmLink} entities in which theGoldenResource is the source Golden Resource
	 */
	@Transactional
	public List<? extends IMdmLink> findMdmLinksByGoldenResource(IBaseResource theGoldenResource) {
		ResourcePersistentId pid = myIdHelperService.getPidOrNull(RequestPartitionId.allPartitions(), theGoldenResource);
		if (pid == null) {
			return Collections.emptyList();
		}
		IMdmLink exampleLink = myMdmLinkFactory.newMdmLink();
		exampleLink.setGoldenResourcePersistenceId(pid);
		Example<? extends IMdmLink> example = Example.of(exampleLink);
		return myMdmLinkDao.findAll(example);
	}

	/**
	 * Persist an MDM link to the database.
	 *
	 * @param theMdmLink the link to save.
	 * @return the persisted {@link IMdmLink} entity.
	 */
	public IMdmLink save(IMdmLink theMdmLink) {
		IMdmLink mdmLink = myMdmLinkDao.validateMdmLink(theMdmLink);
		if (mdmLink.getCreated() == null) {
			mdmLink.setCreated(new Date());
		}
		mdmLink.setUpdated(new Date());
		return myMdmLinkDao.save(mdmLink);
	}


	/**
	 * Given a list of criteria, return all links from the database which fits the criteria provided
	 *
	 * @param theGoldenResourceId The resource ID of the golden resource being searched.
	 * @param theSourceId         The resource ID of the source resource being searched.
	 * @param theMatchResult      the {@link MdmMatchResultEnum} being searched.
	 * @param theLinkSource       the {@link MdmLinkSourceEnum} being searched.
	 * @param thePageRequest      the {@link MdmPageRequest} paging information
	 * @param thePartitionId      List of partitions ID being searched, where the link's partition must be in the list.
	 * @return a list of {@link IMdmLink} entities which match the example.
	 */
	public PageImpl<? extends IMdmLink> executeTypedQuery(IIdType theGoldenResourceId, IIdType theSourceId, MdmMatchResultEnum theMatchResult, MdmLinkSourceEnum theLinkSource, MdmPageRequest thePageRequest, List<Integer> thePartitionId) {
		return myMdmLinkDao.search(theGoldenResourceId, theSourceId, theMatchResult, theLinkSource, thePageRequest, thePartitionId);
	}

	/**
	 * Given a source {@link IBaseResource}, return all {@link IMdmLink} entities in which this source is the source
	 * of the relationship. This will show you all links for a given Patient/Practitioner.
	 *
	 * @param theSourceResource the source resource to find links for.
	 * @return all links for the source.
	 */
	@Transactional
	public List<? extends IMdmLink> findMdmLinksBySourceResource(IBaseResource theSourceResource) {
		ResourcePersistentId pid = myIdHelperService.getPidOrNull(RequestPartitionId.allPartitions(), theSourceResource);
		if (pid == null) {
			return Collections.emptyList();
		}
		IMdmLink exampleLink = myMdmLinkFactory.newMdmLink();
		exampleLink.setSourcePersistenceId(pid);
		Example<? extends IMdmLink> example = Example.of(exampleLink);
		return myMdmLinkDao.findAll(example);
	}

	/**
	 * Finds all {@link MdmLink} entities in which theGoldenResource's PID is the source
	 * of the relationship.
	 *
	 * @param theGoldenResource the source resource to find links for.
	 * @return all links for the source.
	 */
	public List<? extends IMdmLink> findMdmMatchLinksByGoldenResource(IBaseResource theGoldenResource) {
		ResourcePersistentId pid = myIdHelperService.getPidOrNull(RequestPartitionId.allPartitions(), theGoldenResource);
		if (pid == null) {
			return Collections.emptyList();
		}
		IMdmLink exampleLink = myMdmLinkFactory.newMdmLink();
		exampleLink.setGoldenResourcePersistenceId(pid);
		exampleLink.setMatchResult(MdmMatchResultEnum.MATCH);
		Example<? extends IMdmLink> example = Example.of(exampleLink);
		return myMdmLinkDao.findAll(example);
	}

	/**
	 * Factory delegation method, whenever you need a new MdmLink, use this factory method.
	 * //TODO Should we make the constructor private for MdmLink? or work out some way to ensure they can only be instantiated via factory.
	 *
	 * @return A new {@link IMdmLink}.
	 */
	public IMdmLink newMdmLink() {
		return myMdmLinkFactory.newMdmLink();
	}

	public Optional<? extends IMdmLink> getMatchedOrPossibleMatchedLinkForSource(IAnyResource theResource) {
		// TODO KHS instead of two queries, just do one query with an OR
		Optional<? extends IMdmLink> retval = getMatchedLinkForSource(theResource);
		if (!retval.isPresent()) {
			retval = getPossibleMatchedLinkForSource(theResource);
		}
		return retval;
	}

	public Optional<? extends IMdmLink> getLinkByGoldenResourceAndSourceResource(@Nullable IAnyResource theGoldenResource, @Nullable IAnyResource theSourceResource) {
		if (theGoldenResource == null || theSourceResource == null) {
			return Optional.empty();
		}
		return getLinkByGoldenResourcePidAndSourceResourcePid(
			myIdHelperService.getPidOrNull(RequestPartitionId.allPartitions(), theGoldenResource),
			myIdHelperService.getPidOrNull(RequestPartitionId.allPartitions(), theSourceResource));
	}
}<|MERGE_RESOLUTION|>--- conflicted
+++ resolved
@@ -159,17 +159,8 @@
 	 */
 	@Deprecated
 	@Transactional
-<<<<<<< HEAD
-	public Optional<? extends IMdmLink> getMatchedLinkForSourcePid(Long theSourcePid) {
-		IMdmLink exampleLink = myMdmLinkFactory.newMdmLink();
-		exampleLink.setSourcePersistenceId(new ResourcePersistentId(theSourcePid));
-		exampleLink.setMatchResult(MdmMatchResultEnum.MATCH);
-		Example<? extends IMdmLink> example = Example.of(exampleLink);
-		return myMdmLinkDao.findOne(example);
-=======
-	public Optional<MdmLink> getMatchedLinkForSourcePid(Long theSourcePid) {
+	public Optional<? extends IMdmLink> getMatchedLinkForSourcePid(ResourcePersistentId theSourcePid) {
 		return myMdmLinkDao.findBySourcePidAndMatchResult(theSourcePid, MdmMatchResultEnum.MATCH);
->>>>>>> 868a7e5c
 	}
 
 	/**
@@ -329,7 +320,7 @@
 	}
 
 	/**
-	 * Finds all {@link MdmLink} entities in which theGoldenResource's PID is the source
+	 * Finds all {@link IMdmLink} entities in which theGoldenResource's PID is the source
 	 * of the relationship.
 	 *
 	 * @param theGoldenResource the source resource to find links for.
