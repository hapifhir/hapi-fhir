--- conflicted
+++ resolved
@@ -138,14 +138,10 @@
 		if (theGoldenResource.getIdElement().getIdPart() == null || theCandidate.getIdElement().getIdPart() == null) {
 			return Optional.empty();
 		} else {
-<<<<<<< HEAD
-			return myMdmLinkDaoSvc.getLinkByGoldenResourceAndSourceResource(theGoldenResource, theCandidate);
-=======
 			return myMdmLinkDaoSvc.getLinkByGoldenResourcePidAndSourceResourcePid(
 				myIdHelperService.getPidOrNull(RequestPartitionId.allPartitions(), theGoldenResource),
 				myIdHelperService.getPidOrNull(RequestPartitionId.allPartitions(), theCandidate)
 			);
->>>>>>> 7f7b7d63
 		}
 	}
 
