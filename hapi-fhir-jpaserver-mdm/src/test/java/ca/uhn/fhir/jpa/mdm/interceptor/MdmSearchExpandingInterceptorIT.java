package ca.uhn.fhir.jpa.mdm.interceptor;

import ca.uhn.fhir.jpa.api.dao.IFhirResourceDaoPatient;
import ca.uhn.fhir.jpa.api.dao.PatientEverythingParameters;
import ca.uhn.fhir.jpa.api.model.DaoMethodOutcome;
import ca.uhn.fhir.jpa.entity.MdmLink;
import ca.uhn.fhir.jpa.mdm.BaseMdmR4Test;
import ca.uhn.fhir.jpa.mdm.helper.MdmHelperConfig;
import ca.uhn.fhir.jpa.mdm.helper.MdmHelperR4;
import ca.uhn.fhir.jpa.model.dao.JpaPid;
import ca.uhn.fhir.jpa.searchparam.SearchParameterMap;
import ca.uhn.fhir.mdm.api.MdmConstants;
import ca.uhn.fhir.model.primitive.IdDt;
import ca.uhn.fhir.rest.api.server.IBundleProvider;
import ca.uhn.fhir.rest.api.server.RequestDetails;
import ca.uhn.fhir.rest.param.ReferenceOrListParam;
import ca.uhn.fhir.rest.param.ReferenceParam;
import ca.uhn.fhir.rest.param.TokenOrListParam;
import ca.uhn.fhir.rest.param.TokenParam;
import org.hl7.fhir.instance.model.api.IIdType;
import org.hl7.fhir.r4.model.CodeableConcept;
import org.hl7.fhir.r4.model.Observation;
import org.hl7.fhir.r4.model.Patient;
import org.hl7.fhir.r4.model.Reference;
import org.junit.jupiter.api.Assertions;
import org.junit.jupiter.api.Test;
import org.junit.jupiter.api.extension.RegisterExtension;
import org.mockito.Mockito;
import org.slf4j.Logger;
import org.springframework.beans.factory.annotation.Autowired;
import org.springframework.test.context.ContextConfiguration;

import javax.servlet.http.HttpServletRequest;
import java.util.ArrayList;
import java.util.HashMap;
import java.util.List;

import static org.hamcrest.MatcherAssert.assertThat;
import static org.hamcrest.Matchers.equalTo;
import static org.hamcrest.Matchers.is;
import static org.slf4j.LoggerFactory.getLogger;

@ContextConfiguration(classes = {MdmHelperConfig.class})
public class MdmSearchExpandingInterceptorIT extends BaseMdmR4Test {

	private static final Logger ourLog = getLogger(MdmSearchExpandingInterceptorIT.class);

	@RegisterExtension
	@Autowired
	public MdmHelperR4 myMdmHelper;

	/**
	 * creates a GoldenPatient
	 * a number of patients,
	 * and Observations for each created patient.
	 * <p>
	 * Returns a list of stringified ids for the various resources.
	 * <p>
	 * Currently, order of returned resources is patientids first,
	 * observation ids next. But this can be refined as needed.
	 *
	 * @param theResourceCount - number of patients to create
	 * @return
	 */
	private List<String> createAndLinkNewResources(int theResourceCount) throws InterruptedException {
<<<<<<< HEAD
		boolean expansion = myModelConfig.isAllowMdmExpansion();
		myModelConfig.setAllowMdmExpansion(false);
=======
		boolean expansion = myStorageSettings.isAllowMdmExpansion();
		myStorageSettings.setAllowMdmExpansion(false);
>>>>>>> 418e93dc
		List<String> createdResourceIds = new ArrayList<>();

		List<String> observationIds = new ArrayList<>();
		for (int i = 0; i < theResourceCount; i++) {
			// create patient
			MdmHelperR4.OutcomeAndLogMessageWrapper withLatch = myMdmHelper.createWithLatch(addExternalEID(buildJanePatient(), "123"));
			createdResourceIds.add(withLatch.getDaoMethodOutcome().getId().getIdPart());

			// create observation with patient
			Observation observation = createObservationWithSubject(createdResourceIds.get(i));
			// we put the observation ids in a separate list so we can
			// ensure our returned list is
			// patient ids, followed by observation ids
			observationIds.add(observation.getIdElement().getIdPart());
		}

		assertLinkCount(theResourceCount);

		// add in our observationIds
		createdResourceIds.addAll(observationIds);

<<<<<<< HEAD
		myModelConfig.setAllowMdmExpansion(expansion);
=======
		myStorageSettings.setAllowMdmExpansion(expansion);
>>>>>>> 418e93dc
		return createdResourceIds;
	}

	private List<String> updateAndLinkNewResources(int theResourceCount) throws InterruptedException {
<<<<<<< HEAD
		boolean expansion = myModelConfig.isAllowMdmExpansion();
		myModelConfig.setAllowMdmExpansion(false);
=======
		boolean expansion = myStorageSettings.isAllowMdmExpansion();
		myStorageSettings.setAllowMdmExpansion(false);
>>>>>>> 418e93dc
		List<String> createdResourceIds = new ArrayList<>();

		List<String> observationIds = new ArrayList<>();
		for (int i = 0; i < theResourceCount; i++) {
			// create patient
			Patient patient = buildJanePatient();
			patient.setId("jane-" + i);
			MdmHelperR4.OutcomeAndLogMessageWrapper withLatch = myMdmHelper.updateWithLatch(addExternalEID(patient, "123"));
			createdResourceIds.add(withLatch.getDaoMethodOutcome().getId().getIdPart());

			// create observation with patient
			Observation observation = createObservationWithSubject(createdResourceIds.get(i));
			// we put the observation ids in a separate list so we can
			// ensure our returned list is
			// patient ids, followed by observation ids
			observationIds.add(observation.getIdElement().getIdPart());
		}

		assertLinkCount(theResourceCount);

		// add in our observationIds
		createdResourceIds.addAll(observationIds);

<<<<<<< HEAD
		myModelConfig.setAllowMdmExpansion(expansion);
=======
		myStorageSettings.setAllowMdmExpansion(expansion);
>>>>>>> 418e93dc
		return createdResourceIds;
	}


	@Test
	public void testReferenceExpansionWorksWithForcedIds() throws InterruptedException {
		int resourceCount = 4;
		List<String> ids = updateAndLinkNewResources(resourceCount);
		String id = ids.get(0);

		SearchParameterMap searchParameterMap = new SearchParameterMap();
		searchParameterMap.setLoadSynchronous(true);
		ReferenceOrListParam referenceOrListParam = new ReferenceOrListParam();
		referenceOrListParam.addOr(new ReferenceParam("Patient/" + id).setMdmExpand(true));
		searchParameterMap.add(Observation.SP_SUBJECT, referenceOrListParam);

		//With MDM Expansion disabled, this should return 1 result.
<<<<<<< HEAD
		myModelConfig.setAllowMdmExpansion(false);
=======
		myStorageSettings.setAllowMdmExpansion(false);
>>>>>>> 418e93dc
		IBundleProvider search = myObservationDao.search(searchParameterMap);
		assertThat(search.size(), is(equalTo(1)));

		//Once MDM Expansion is allowed, this should now return 4 resourecs.
<<<<<<< HEAD
		myModelConfig.setAllowMdmExpansion(true);
=======
		myStorageSettings.setAllowMdmExpansion(true);
>>>>>>> 418e93dc
		search = myObservationDao.search(searchParameterMap);
		assertThat(search.size(), is(equalTo(4)));
		List<MdmLink> all = myMdmLinkDao.findAll();
		Long goldenPid = all.get(0).getGoldenResourcePid();
		IIdType goldenId = myIdHelperService.translatePidIdToForcedId(myFhirContext, "Patient", JpaPid.fromId(goldenPid));
		//Verify that expansion by the golden resource id resolves down to everything its links have.

		SearchParameterMap goldenSpMap = new SearchParameterMap();
		goldenSpMap.setLoadSynchronous(true);
		ReferenceOrListParam goldenReferenceOrListParam = new ReferenceOrListParam();
		goldenReferenceOrListParam.addOr(new ReferenceParam(goldenId).setMdmExpand(true));
		goldenSpMap.add(Observation.SP_SUBJECT, goldenReferenceOrListParam);

		search = myObservationDao.search(goldenSpMap);
		assertThat(search.size(), is(equalTo(resourceCount)));
	}

	@Test
	public void testReferenceExpansionWorks() throws InterruptedException {
		int resourceCount = 4;
		List<String> ids = createAndLinkNewResources(resourceCount);
		String id = ids.get(0);

		SearchParameterMap searchParameterMap = new SearchParameterMap();
		searchParameterMap.setLoadSynchronous(true);
		ReferenceOrListParam referenceOrListParam = new ReferenceOrListParam();
		referenceOrListParam.addOr(new ReferenceParam("Patient/" + id).setMdmExpand(true));
		searchParameterMap.add(Observation.SP_SUBJECT, referenceOrListParam);

		//With MDM Expansion disabled, this should return 1 result.
<<<<<<< HEAD
		myModelConfig.setAllowMdmExpansion(false);
=======
		myStorageSettings.setAllowMdmExpansion(false);
>>>>>>> 418e93dc
		IBundleProvider search = myObservationDao.search(searchParameterMap);
		assertThat(search.size(), is(equalTo(1)));

		//Once MDM Expansion is allowed, this should now return 4 resourecs.
<<<<<<< HEAD
		myModelConfig.setAllowMdmExpansion(true);
=======
		myStorageSettings.setAllowMdmExpansion(true);
>>>>>>> 418e93dc
		search = myObservationDao.search(searchParameterMap);
		assertThat(search.size(), is(equalTo(4)));
		List<MdmLink> all = myMdmLinkDao.findAll();
		Long goldenPid = all.get(0).getGoldenResourcePid();
		IIdType goldenId = myIdHelperService.translatePidIdToForcedId(myFhirContext, "Patient", JpaPid.fromId(goldenPid));
		//Verify that expansion by the golden resource id resolves down to everything its links have.

		SearchParameterMap goldenSpMap = new SearchParameterMap();
		goldenSpMap.setLoadSynchronous(true);
		ReferenceOrListParam goldenReferenceOrListParam = new ReferenceOrListParam();
		goldenReferenceOrListParam.addOr(new ReferenceParam(goldenId).setMdmExpand(true));
		goldenSpMap.add(Observation.SP_SUBJECT, goldenReferenceOrListParam);

		search = myObservationDao.search(goldenSpMap);
		assertThat(search.size(), is(equalTo(resourceCount)));
	}

	@Test
	public void testMdmExpansionExpands_idParameter() throws InterruptedException {
		int resourceCount = 4;
		List<String> expectedIds = createAndLinkNewResources(resourceCount);
		String patientId = expectedIds.get(0);

<<<<<<< HEAD
		myModelConfig.setAllowMdmExpansion(true);
=======
		myStorageSettings.setAllowMdmExpansion(true);
>>>>>>> 418e93dc

		SearchParameterMap map = new SearchParameterMap();
		TokenOrListParam orListParam = new TokenOrListParam();
		TokenParam patientIdParam = new TokenParam();
		patientIdParam.setValue(patientId);
		patientIdParam.setMdmExpand(true);
		orListParam.add(patientIdParam);
		map.add("_id", orListParam);

		IBundleProvider outcome = myPatientDao.search(map);

		Assertions.assertNotNull(outcome);
		// we know 4 cause that's how many patients are created
		// plus one golden resource
		Assertions.assertEquals(resourceCount + 1, outcome.size());
		List<String> resourceIds = outcome.getAllResourceIds();
		// check the patients - first 4 ids
		for (int i = 0; i < resourceIds.size() - 1; i++) {
			Assertions.assertTrue(resourceIds.contains(expectedIds.get(i)));
		}
	}

	@Test
	public void testMdmExpansionIsSupportedOnEverythingOperation() throws InterruptedException {
		int resourceCount = 4;
		List<String> expectedIds = createAndLinkNewResources(resourceCount);
		String id = expectedIds.get(0);

		HashMap<String, String[]> queryParameters = new HashMap<>();
		queryParameters.put("_mdm", new String[]{"true"});

		HttpServletRequest req = Mockito.mock(HttpServletRequest.class);
		RequestDetails theDetails = Mockito.mock(RequestDetails.class);

		Mockito.when(theDetails.getParameters())
			.thenReturn(queryParameters);

		// test
<<<<<<< HEAD
		myModelConfig.setAllowMdmExpansion(true);
=======
		myStorageSettings.setAllowMdmExpansion(true);
>>>>>>> 418e93dc
		IFhirResourceDaoPatient<Patient> dao = (IFhirResourceDaoPatient<Patient>) myPatientDao;
		IBundleProvider outcome = dao.patientInstanceEverything(
			req,
			theDetails, new PatientEverythingParameters(), new IdDt(id)
		);

		// verify return results
		// we expect all the linked ids to be returned too
		Assertions.assertNotNull(outcome);
		// plus 1 for the golden resource
		Assertions.assertEquals(expectedIds.size() + 1, outcome.size());
		List<String> returnedIds = outcome.getAllResourceIds();
		for (String expected : expectedIds) {
			Assertions.assertTrue(returnedIds.contains(expected));
		}
	}

	@Test
	public void testReferenceExpansionQuietlyFailsOnMissingMdmMatches() {
<<<<<<< HEAD
		myModelConfig.setAllowMdmExpansion(true);
=======
		myStorageSettings.setAllowMdmExpansion(true);
>>>>>>> 418e93dc
		Patient patient = buildJanePatient();
		patient.getMeta().addTag(MdmConstants.SYSTEM_MDM_MANAGED, MdmConstants.CODE_NO_MDM_MANAGED, "Don't MDM on me!");
		DaoMethodOutcome daoMethodOutcome = myMdmHelper.doCreateResource(patient, true);
		String id = daoMethodOutcome.getId().getIdPart();
		createObservationWithSubject(id);

		//Even though the user has NO mdm links, that should not cause a request failure.
		SearchParameterMap map = new SearchParameterMap();
		map.add(Observation.SP_SUBJECT, new ReferenceParam("Patient/" + id).setMdmExpand(true));
		IBundleProvider search = myObservationDao.search(map);
		assertThat(search.size(), is(equalTo(1)));
	}

	private Observation createObservationWithSubject(String thePatientId) {
		Observation observation = new Observation();
		observation.setSubject(new Reference("Patient/" + thePatientId));
		observation.setCode(new CodeableConcept().setText("Made for Patient/" + thePatientId));
		DaoMethodOutcome daoMethodOutcome = myObservationDao.create(observation);
		return (Observation) daoMethodOutcome.getResource();
	}
}<|MERGE_RESOLUTION|>--- conflicted
+++ resolved
@@ -63,13 +63,8 @@
 	 * @return
 	 */
 	private List<String> createAndLinkNewResources(int theResourceCount) throws InterruptedException {
-<<<<<<< HEAD
-		boolean expansion = myModelConfig.isAllowMdmExpansion();
-		myModelConfig.setAllowMdmExpansion(false);
-=======
 		boolean expansion = myStorageSettings.isAllowMdmExpansion();
 		myStorageSettings.setAllowMdmExpansion(false);
->>>>>>> 418e93dc
 		List<String> createdResourceIds = new ArrayList<>();
 
 		List<String> observationIds = new ArrayList<>();
@@ -91,22 +86,13 @@
 		// add in our observationIds
 		createdResourceIds.addAll(observationIds);
 
-<<<<<<< HEAD
-		myModelConfig.setAllowMdmExpansion(expansion);
-=======
 		myStorageSettings.setAllowMdmExpansion(expansion);
->>>>>>> 418e93dc
 		return createdResourceIds;
 	}
 
 	private List<String> updateAndLinkNewResources(int theResourceCount) throws InterruptedException {
-<<<<<<< HEAD
-		boolean expansion = myModelConfig.isAllowMdmExpansion();
-		myModelConfig.setAllowMdmExpansion(false);
-=======
 		boolean expansion = myStorageSettings.isAllowMdmExpansion();
 		myStorageSettings.setAllowMdmExpansion(false);
->>>>>>> 418e93dc
 		List<String> createdResourceIds = new ArrayList<>();
 
 		List<String> observationIds = new ArrayList<>();
@@ -130,11 +116,7 @@
 		// add in our observationIds
 		createdResourceIds.addAll(observationIds);
 
-<<<<<<< HEAD
-		myModelConfig.setAllowMdmExpansion(expansion);
-=======
 		myStorageSettings.setAllowMdmExpansion(expansion);
->>>>>>> 418e93dc
 		return createdResourceIds;
 	}
 
@@ -152,20 +134,12 @@
 		searchParameterMap.add(Observation.SP_SUBJECT, referenceOrListParam);
 
 		//With MDM Expansion disabled, this should return 1 result.
-<<<<<<< HEAD
-		myModelConfig.setAllowMdmExpansion(false);
-=======
-		myStorageSettings.setAllowMdmExpansion(false);
->>>>>>> 418e93dc
+		myStorageSettings.setAllowMdmExpansion(false);
 		IBundleProvider search = myObservationDao.search(searchParameterMap);
 		assertThat(search.size(), is(equalTo(1)));
 
 		//Once MDM Expansion is allowed, this should now return 4 resourecs.
-<<<<<<< HEAD
-		myModelConfig.setAllowMdmExpansion(true);
-=======
-		myStorageSettings.setAllowMdmExpansion(true);
->>>>>>> 418e93dc
+		myStorageSettings.setAllowMdmExpansion(true);
 		search = myObservationDao.search(searchParameterMap);
 		assertThat(search.size(), is(equalTo(4)));
 		List<MdmLink> all = myMdmLinkDao.findAll();
@@ -196,20 +170,12 @@
 		searchParameterMap.add(Observation.SP_SUBJECT, referenceOrListParam);
 
 		//With MDM Expansion disabled, this should return 1 result.
-<<<<<<< HEAD
-		myModelConfig.setAllowMdmExpansion(false);
-=======
-		myStorageSettings.setAllowMdmExpansion(false);
->>>>>>> 418e93dc
+		myStorageSettings.setAllowMdmExpansion(false);
 		IBundleProvider search = myObservationDao.search(searchParameterMap);
 		assertThat(search.size(), is(equalTo(1)));
 
 		//Once MDM Expansion is allowed, this should now return 4 resourecs.
-<<<<<<< HEAD
-		myModelConfig.setAllowMdmExpansion(true);
-=======
-		myStorageSettings.setAllowMdmExpansion(true);
->>>>>>> 418e93dc
+		myStorageSettings.setAllowMdmExpansion(true);
 		search = myObservationDao.search(searchParameterMap);
 		assertThat(search.size(), is(equalTo(4)));
 		List<MdmLink> all = myMdmLinkDao.findAll();
@@ -233,11 +199,7 @@
 		List<String> expectedIds = createAndLinkNewResources(resourceCount);
 		String patientId = expectedIds.get(0);
 
-<<<<<<< HEAD
-		myModelConfig.setAllowMdmExpansion(true);
-=======
-		myStorageSettings.setAllowMdmExpansion(true);
->>>>>>> 418e93dc
+		myStorageSettings.setAllowMdmExpansion(true);
 
 		SearchParameterMap map = new SearchParameterMap();
 		TokenOrListParam orListParam = new TokenOrListParam();
@@ -276,11 +238,7 @@
 			.thenReturn(queryParameters);
 
 		// test
-<<<<<<< HEAD
-		myModelConfig.setAllowMdmExpansion(true);
-=======
-		myStorageSettings.setAllowMdmExpansion(true);
->>>>>>> 418e93dc
+		myStorageSettings.setAllowMdmExpansion(true);
 		IFhirResourceDaoPatient<Patient> dao = (IFhirResourceDaoPatient<Patient>) myPatientDao;
 		IBundleProvider outcome = dao.patientInstanceEverything(
 			req,
@@ -300,11 +258,7 @@
 
 	@Test
 	public void testReferenceExpansionQuietlyFailsOnMissingMdmMatches() {
-<<<<<<< HEAD
-		myModelConfig.setAllowMdmExpansion(true);
-=======
-		myStorageSettings.setAllowMdmExpansion(true);
->>>>>>> 418e93dc
+		myStorageSettings.setAllowMdmExpansion(true);
 		Patient patient = buildJanePatient();
 		patient.getMeta().addTag(MdmConstants.SYSTEM_MDM_MANAGED, MdmConstants.CODE_NO_MDM_MANAGED, "Don't MDM on me!");
 		DaoMethodOutcome daoMethodOutcome = myMdmHelper.doCreateResource(patient, true);
