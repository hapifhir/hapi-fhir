package ca.uhn.fhir.jpa.mdm.svc;

import ca.uhn.fhir.interceptor.model.RequestPartitionId;
import ca.uhn.fhir.jpa.entity.MdmLink;
import ca.uhn.fhir.jpa.mdm.BaseMdmR4Test;
import ca.uhn.fhir.jpa.mdm.config.BlockListConfig;
import ca.uhn.fhir.jpa.model.dao.JpaPid;
import ca.uhn.fhir.jpa.searchparam.SearchParameterMap;
import ca.uhn.fhir.mdm.api.IMdmLink;
import ca.uhn.fhir.mdm.api.IMdmLinkSvc;
import ca.uhn.fhir.mdm.api.IMdmLinkUpdaterSvc;
import ca.uhn.fhir.mdm.api.MdmConstants;
import ca.uhn.fhir.mdm.api.MdmLinkSourceEnum;
import ca.uhn.fhir.mdm.api.MdmMatchOutcome;
import ca.uhn.fhir.mdm.api.MdmMatchResultEnum;
import ca.uhn.fhir.mdm.blocklist.json.BlockListJson;
import ca.uhn.fhir.mdm.blocklist.json.BlockListRuleJson;
import ca.uhn.fhir.mdm.blocklist.svc.IBlockListRuleProvider;
import ca.uhn.fhir.mdm.model.CanonicalEID;
import ca.uhn.fhir.mdm.model.MdmTransactionContext;
import ca.uhn.fhir.mdm.model.MdmUpdateLinkParams;
import ca.uhn.fhir.mdm.util.EIDHelper;
import ca.uhn.fhir.mdm.util.GoldenResourceHelper;
import ca.uhn.fhir.mdm.util.MdmResourceUtil;
import ca.uhn.fhir.rest.api.server.IBundleProvider;
import ca.uhn.fhir.rest.api.server.SystemRequestDetails;
import ca.uhn.fhir.rest.api.server.storage.IResourcePersistentId;
import ca.uhn.fhir.rest.param.TokenParam;
import org.hl7.fhir.instance.model.api.IAnyResource;
import org.hl7.fhir.instance.model.api.IBaseResource;
import org.hl7.fhir.r4.model.HumanName;
import org.hl7.fhir.r4.model.Identifier;
import org.hl7.fhir.r4.model.Patient;
import org.hl7.fhir.r4.model.Practitioner;
import org.junit.jupiter.api.Nested;
import org.junit.jupiter.api.Test;
import org.springframework.beans.factory.annotation.Autowired;
import org.springframework.test.context.ContextConfiguration;

import java.util.ArrayList;
import java.util.Date;
import java.util.HashSet;
import java.util.List;
import java.util.Optional;
import java.util.Set;
import java.util.stream.Collectors;
import java.util.stream.Stream;

import static ca.uhn.fhir.mdm.api.MdmMatchResultEnum.MATCH;
import static ca.uhn.fhir.mdm.api.MdmMatchResultEnum.NO_MATCH;
import static ca.uhn.fhir.mdm.api.MdmMatchResultEnum.POSSIBLE_DUPLICATE;
import static ca.uhn.fhir.mdm.api.MdmMatchResultEnum.POSSIBLE_MATCH;
import static org.hamcrest.MatcherAssert.assertThat;
import static org.hamcrest.Matchers.blankOrNullString;
import static org.hamcrest.Matchers.equalTo;
import static org.hamcrest.Matchers.equalToIgnoringCase;
import static org.hamcrest.Matchers.hasSize;
import static org.hamcrest.Matchers.in;
import static org.hamcrest.Matchers.is;
import static org.hamcrest.Matchers.not;
import static org.junit.jupiter.api.Assertions.assertEquals;
import static org.junit.jupiter.api.Assertions.assertFalse;
import static org.junit.jupiter.api.Assertions.assertNotNull;
import static org.junit.jupiter.api.Assertions.assertTrue;
import static org.mockito.Mockito.when;

public class MdmMatchLinkSvcTest {
	@Nested
	public class NoBlockLinkTest extends BaseMdmR4Test {
		@Autowired
		IMdmLinkSvc myMdmLinkSvc;
		@Autowired
		private EIDHelper myEidHelper;
		@Autowired
		private GoldenResourceHelper myGoldenResourceHelper;
		@Autowired
		private IMdmLinkUpdaterSvc myMdmLinkUpdaterSvc;

		@Test
		public void testAddPatientLinksToNewGoldenResourceIfNoneFound() {
			createPatientAndUpdateLinks(buildJanePatient());
			assertLinkCount(1);
			assertLinksMatchResult(MATCH);
			assertLinksCreatedNewResource(true);
			assertLinksMatchedByEid(false);
			assertLinksMatchScore(1.0);
			assertLinksMatchVector((Long) null);
		}

		@Test
		public void testAddMedicationLinksToNewGoldenRecordMedicationIfNoneFound() {
			createDummyOrganization();

			createMedicationAndUpdateLinks(buildMedication("Organization/mfr"));
			assertLinkCount(1);
			assertLinksMatchResult(MATCH);
			assertLinksCreatedNewResource(true);
			assertLinksMatchedByEid(false);
			assertLinksMatchScore(1.0);
			assertLinksMatchVector((Long) null);
		}

		@Test
		public void testAddPatientLinksToNewlyCreatedResourceIfNoMatch() {
			Patient patient1 = createPatientAndUpdateLinks(buildJanePatient());
			Patient patient2 = createPatientAndUpdateLinks(buildPaulPatient());

			assertLinkCount(2);

			assertThat(patient1, is(not(sameGoldenResourceAs(patient2))));

			assertLinksMatchResult(MATCH, MATCH);
			assertLinksCreatedNewResource(true, true);
			assertLinksMatchedByEid(false, false);
			assertLinksMatchScore(1.0, 1.0);
			assertLinksMatchVector(null, null);
		}

		@Test
		public void testAddPatientLinksToExistingGoldenResourceIfMatch() {
			Patient patient1 = createPatientAndUpdateLinks(buildJanePatient());
			assertLinkCount(1);

			Patient patient2 = createPatientAndUpdateLinks(buildJanePatient());
			assertLinkCount(2);

			assertThat(patient1, is(sameGoldenResourceAs(patient2)));
			assertLinksMatchResult(MATCH, MATCH);
			assertLinksCreatedNewResource(true, false);
			assertLinksMatchedByEid(false, false);
			assertLinksMatchScore(1.0, 2.0 / 3.0);
			assertLinksMatchVector(null, 6L);
		}

		@Test
		public void testWhenMatchOccursOnGoldenResourceThatHasBeenManuallyNOMATCHedThatItIsBlocked() {
			Patient originalJane = createPatientAndUpdateLinks(buildJanePatient());
			IAnyResource janeGoldenResource = getGoldenResourceFromTargetResource(originalJane);

			//Create a manual NO_MATCH between janeGoldenResource and unmatchedJane.
			Patient unmatchedJane = createPatient(buildJanePatient());
			myMdmLinkSvc.updateLink(janeGoldenResource, unmatchedJane, MdmMatchOutcome.NO_MATCH, MdmLinkSourceEnum.MANUAL, createContextForCreate("Patient"));

			//rerun MDM rules against unmatchedJane.
			myMdmMatchLinkSvc.updateMdmLinksForMdmSource(unmatchedJane, createContextForCreate("Patient"));

			assertThat(unmatchedJane, is(not(sameGoldenResourceAs(janeGoldenResource))));
			assertThat(unmatchedJane, is(not(linkedTo(originalJane))));

			assertLinksMatchResult(MATCH, NO_MATCH, MATCH);
			assertLinksCreatedNewResource(true, false, true);
			assertLinksMatchedByEid(false, false, false);
			assertLinksMatchScore(1.0, null, 1.0);
			assertLinksMatchVector(null, null, null);
		}

		@Test
		public void testWhenPOSSIBLE_MATCHOccursOnGoldenResourceThatHasBeenManuallyNOMATCHedThatItIsBlocked() {
			Patient originalJane = createPatientAndUpdateLinks(buildJanePatient());

			IBundleProvider search = myPatientDao.search(buildGoldenRecordSearchParameterMap());
			IAnyResource janeGoldenResource = (IAnyResource) search.getResources(0, 1).get(0);

			Patient unmatchedPatient = createPatient(buildJanePatient());

			// This simulates an admin specifically saying that unmatchedPatient does NOT match janeGoldenResource.
			myMdmLinkSvc.updateLink(janeGoldenResource, unmatchedPatient, MdmMatchOutcome.NO_MATCH, MdmLinkSourceEnum.MANUAL, createContextForCreate("Patient"));
			// TODO change this so that it will only partially match.

			//Now normally, when we run update links, it should link to janeGoldenResource. However, this manual NO_MATCH link
			//should cause a whole new GoldenResource to be created.
			myMdmMatchLinkSvc.updateMdmLinksForMdmSource(unmatchedPatient, createContextForCreate("Patient"));

			assertThat(unmatchedPatient, is(not(sameGoldenResourceAs(janeGoldenResource))));
			assertThat(unmatchedPatient, is(not(linkedTo(originalJane))));

			assertLinksMatchResult(MATCH, NO_MATCH, MATCH);
			assertLinksCreatedNewResource(true, false, true);
			assertLinksMatchedByEid(false, false, false);
			assertLinksMatchScore(1.0, null, 1.0);
			assertLinksMatchVector(null, null, null);
		}

		@Test
		public void testWhenPatientIsCreatedWithEIDThatItPropagatesToNewGoldenResource() {
			String sampleEID = "sample-eid";
			Patient janePatient = addExternalEID(buildJanePatient(), sampleEID);
			janePatient = createPatientAndUpdateLinks(janePatient);

			Optional<? extends IMdmLink> mdmLink = myMdmLinkDaoSvc.getMatchedLinkForSourcePid(JpaPid.fromId(janePatient.getIdElement().getIdPartAsLong()));
			assertThat(mdmLink.isPresent(), is(true));

			Patient patient = getTargetResourceFromMdmLink(mdmLink.get(), "Patient");
			List<CanonicalEID> externalEid = myEidHelper.getExternalEid(patient);

			assertThat(externalEid.get(0).getSystem(), is(equalTo(myMdmSettings.getMdmRules().getEnterpriseEIDSystemForResourceType("Patient"))));
			assertThat(externalEid.get(0).getValue(), is(equalTo(sampleEID)));
		}

		@Test
		public void testWhenPatientIsCreatedWithoutAnEIDTheGoldenResourceGetsAutomaticallyAssignedOne() {
			Patient patient = createPatientAndUpdateLinks(buildJanePatient());
			IMdmLink mdmLink = myMdmLinkDaoSvc.getMatchedLinkForSourcePid(JpaPid.fromId(patient.getIdElement().getIdPartAsLong())).get();

			Patient targetPatient = getTargetResourceFromMdmLink(mdmLink, "Patient");
			Identifier identifierFirstRep = targetPatient.getIdentifierFirstRep();
			assertThat(identifierFirstRep.getSystem(), is(equalTo(MdmConstants.HAPI_ENTERPRISE_IDENTIFIER_SYSTEM)));
			assertThat(identifierFirstRep.getValue(), not(blankOrNullString()));
		}

		@Test
		public void testPatientAttributesAreCopiedOverWhenGoldenResourceIsCreatedFromPatient() {
			Patient patient = createPatientAndUpdateLinks(buildPatientWithNameIdAndBirthday("Gary", "GARY_ID", new Date()));

			Optional<? extends IMdmLink> mdmLink = myMdmLinkDaoSvc.getMatchedLinkForSourcePid(JpaPid.fromId(patient.getIdElement().getIdPartAsLong()));
			Patient read = getTargetResourceFromMdmLink(mdmLink.get(), "Patient");

			assertThat(read.getNameFirstRep().getFamily(), is(equalTo(patient.getNameFirstRep().getFamily())));
			assertThat(read.getNameFirstRep().getGivenAsSingleString(), is(equalTo(patient.getNameFirstRep().getGivenAsSingleString())));
			assertThat(read.getBirthDateElement().toHumanDisplay(), is(equalTo(patient.getBirthDateElement().toHumanDisplay())));
			assertThat(read.getTelecomFirstRep().getValue(), is(equalTo(patient.getTelecomFirstRep().getValue())));
			assertThat(read.getPhoto().size(), is(equalTo(patient.getPhoto().size())));
			assertThat(read.getPhotoFirstRep().getData(), is(equalTo(patient.getPhotoFirstRep().getData())));
			assertThat(read.getGender(), is(equalTo(patient.getGender())));
		}

		@Test
		public void testPatientMatchingAnotherPatientLinksToSameGoldenResource() {
			Patient janePatient = createPatientAndUpdateLinks(buildJanePatient());
			Patient sameJanePatient = createPatientAndUpdateLinks(buildJanePatient());
			assertThat(janePatient, is(sameGoldenResourceAs(sameJanePatient)));
		}

		@Test
		public void testIncomingPatientWithEIDThatMatchesGoldenResourceWithHapiEidAddsExternalEidToGoldenResource() {
			// Existing GoldenResource with system-assigned EID found linked from matched Patient.  incoming Patient has EID.
			// Replace GoldenResource system-assigned EID with Patient EID.
			Patient patient = createPatientAndUpdateLinks(buildJanePatient());

			IAnyResource janeGoldenResource = getGoldenResourceFromTargetResource(patient);
			List<CanonicalEID> hapiEid = myEidHelper.getHapiEid(janeGoldenResource);
			String foundHapiEid = hapiEid.get(0).getValue();

			Patient janePatient = addExternalEID(buildJanePatient(), "12345");
			createPatientAndUpdateLinks(janePatient);

			//We want to make sure the patients were linked to the same Golden Resource.
			assertThat(patient, is(sameGoldenResourceAs(janePatient)));

			Patient sourcePatient = getGoldenResourceFromTargetResource(patient);

			List<Identifier> identifier = sourcePatient.getIdentifier();

			//The collision should have kept the old identifier
			Identifier firstIdentifier = identifier.get(0);
			assertThat(firstIdentifier.getSystem(), is(equalTo(MdmConstants.HAPI_ENTERPRISE_IDENTIFIER_SYSTEM)));
			assertThat(firstIdentifier.getValue(), is(equalTo(foundHapiEid)));

			//The collision should have added a new identifier with the external system.
			Identifier secondIdentifier = identifier.get(1);
			assertThat(secondIdentifier.getSystem(), is(equalTo(myMdmSettings.getMdmRules().getEnterpriseEIDSystemForResourceType("Patient"))));
			assertThat(secondIdentifier.getValue(), is(equalTo("12345")));
		}

		@Test
		public void testIncomingPatientWithEidMatchesAnotherPatientWithSameEIDAreLinked() {
			// Create Use Case #3
			Patient patient1 = addExternalEID(buildJanePatient(), "uniqueid");
			createPatientAndUpdateLinks(patient1);

			Patient patient2 = buildPaulPatient();
			patient2 = addExternalEID(patient2, "uniqueid");
			createPatientAndUpdateLinks(patient2);

			assertThat(patient1, is(sameGoldenResourceAs(patient2)));
		}

		@Test
		public void testHavingMultipleEIDsOnIncomingPatientMatchesCorrectly() {
			Patient patient1 = buildJanePatient();
			addExternalEID(patient1, "id_1");
			addExternalEID(patient1, "id_2");
			addExternalEID(patient1, "id_3");
			addExternalEID(patient1, "id_4");
			createPatientAndUpdateLinks(patient1);

			Patient patient2 = buildPaulPatient();
			addExternalEID(patient2, "id_5");
			addExternalEID(patient2, "id_1");
			createPatientAndUpdateLinks(patient2);

			assertThat(patient1, is(sameGoldenResourceAs(patient2)));
		}

		@Test
		public void testDuplicateGoldenResourceLinkIsCreatedWhenAnIncomingPatientArrivesWithEIDThatMatchesAnotherEIDPatient() {

			Patient patient1 = addExternalEID(buildJanePatient(), "eid-1");
			patient1 = createPatientAndUpdateLinks(patient1);

			Patient patient2 = addExternalEID(buildJanePatient(), "eid-2");
			patient2 = createPatientAndUpdateLinks(patient2);

			List<MdmLink> possibleDuplicates = (List<MdmLink>) myMdmLinkDaoSvc.getPossibleDuplicates();
			assertThat(possibleDuplicates, hasSize(1));

			Patient finalPatient1 = patient1;
			Patient finalPatient2 = patient2;
			List<IResourcePersistentId> duplicatePids = runInTransaction(() -> Stream.of(finalPatient1, finalPatient2)
				.map(t -> myIdHelperService.getPidOrNull(RequestPartitionId.allPartitions(), getGoldenResourceFromTargetResource(t)))
				.collect(Collectors.toList()));

			//The two GoldenResources related to the patients should both show up in the only existing POSSIBLE_DUPLICATE MdmLink.
			MdmLink mdmLink = possibleDuplicates.get(0);
			assertThat(mdmLink.getGoldenResourcePersistenceId(), is(in(duplicatePids)));
			assertThat(mdmLink.getSourcePersistenceId(), is(in(duplicatePids)));
		}

		@Test
		public void testPatientWithNoMdmTagIsNotMatched() {
			// Patient with "no-mdm" tag is not matched
			Patient janePatient = buildJanePatient();
			janePatient.getMeta().addTag(MdmConstants.SYSTEM_MDM_MANAGED, MdmConstants.CODE_NO_MDM_MANAGED, "Don't MDM on me!");
			String s = myFhirContext.newJsonParser().setPrettyPrint(true).encodeResourceToString(janePatient);
			createPatientAndUpdateLinks(janePatient);
			assertLinkCount(0);
		}

		@Test
		public void testPractitionersDoNotMatchToPatients() {
			Patient janePatient = createPatientAndUpdateLinks(buildJanePatient());
			Practitioner janePractitioner = createPractitionerAndUpdateLinks(buildJanePractitioner());

			assertLinkCount(2);
			assertThat(janePatient, is(not(sameGoldenResourceAs(janePractitioner))));
		}

		@Test
		public void testPractitionersThatMatchShouldLink() {
			Practitioner janePractitioner = createPractitionerAndUpdateLinks(buildJanePractitioner());
			Practitioner anotherJanePractitioner = createPractitionerAndUpdateLinks(buildJanePractitioner());

			assertLinkCount(2);
			assertThat(anotherJanePractitioner, is(sameGoldenResourceAs(janePractitioner)));
		}

		@Test
		public void testWhenThereAreNoMATCHOrPOSSIBLE_MATCHOutcomesThatANewGoldenResourceIsCreated() {
			/**
			 * CASE 1: No MATCHED and no PROBABLE_MATCHED outcomes -> a new GoldenResource resource
			 * is created and linked to that Pat/Prac.
			 */
			assertLinkCount(0);
			Patient janePatient = createPatientAndUpdateLinks(buildJanePatient());
			assertLinkCount(1);
			assertThat(janePatient, is(matchedToAGoldenResource()));
		}

		@Test
		public void testWhenAllMATCHResultsAreToSameGoldenResourceThatTheyAreLinked() {
			/**
			 * CASE 2: All of the MATCHED Pat/Prac resources are already linked to the same GoldenResource ->
			 * a new Link is created between the new Pat/Prac and that GoldenResource and is set to MATCHED.
			 */
			Patient janePatient = createPatientAndUpdateLinks(buildJanePatient());
			Patient janePatient2 = createPatientAndUpdateLinks(buildJanePatient());

			assertLinkCount(2);
			assertThat(janePatient, is(sameGoldenResourceAs(janePatient2)));

			Patient incomingJanePatient = createPatientAndUpdateLinks(buildJanePatient());
			assertThat(incomingJanePatient, is(sameGoldenResourceAs(janePatient, janePatient2)));
			assertThat(incomingJanePatient, is(linkedTo(janePatient, janePatient2)));
		}

		@Test
		public void testMATCHResultWithMultipleCandidatesCreatesPOSSIBLE_DUPLICATELinksAndNoGoldenResourceIsCreated() {
			/**
			 * CASE 3: The MATCHED Pat/Prac resources link to more than one GoldenResource -> Mark all links as POSSIBLE_MATCH.
			 * All other GoldenResource resources are marked as POSSIBLE_DUPLICATE of this first GoldenResource.
			 */
			Patient janePatient = createPatientAndUpdateLinks(buildJanePatient());
			Patient janePatient2 = createPatient(buildJanePatient());

			//In a normal situation, janePatient2 would just match to jane patient, but here we need to hack it so they are their
			//own individual GoldenResource for the purpose of this test.
			IAnyResource goldenResource = myGoldenResourceHelper.createGoldenResourceFromMdmSourceResource(janePatient2, new MdmTransactionContext(MdmTransactionContext.OperationType.CREATE_RESOURCE));
			myMdmLinkSvc.updateLink(goldenResource, janePatient2, MdmMatchOutcome.NEW_GOLDEN_RESOURCE_MATCH, MdmLinkSourceEnum.AUTO, createContextForCreate("Patient"));
			assertThat(janePatient, is(not(sameGoldenResourceAs(janePatient2))));

			//In theory, this will match both GoldenResources!
			Patient incomingJanePatient = createPatientAndUpdateLinks(buildJanePatient());

			//There should now be a single POSSIBLE_DUPLICATE link with
			assertThat(janePatient, is(possibleDuplicateOf(janePatient2)));

			//There should now be 2 POSSIBLE_MATCH links with this goldenResource.
			assertThat(incomingJanePatient, is(possibleMatchWith(janePatient, janePatient2)));

			//Ensure there is no successful MATCH links for incomingJanePatient
			Optional<? extends IMdmLink> matchedLinkForTargetPid = runInTransaction(() -> myMdmLinkDaoSvc.getMatchedLinkForSourcePid(myIdHelperService.getPidOrNull(RequestPartitionId.allPartitions(), incomingJanePatient)));
			assertThat(matchedLinkForTargetPid.isPresent(), is(false));

			logAllLinks();
			assertLinksMatchResult(MATCH, MATCH, POSSIBLE_MATCH, POSSIBLE_MATCH, POSSIBLE_DUPLICATE);
			assertLinksCreatedNewResource(true, true, false, false, false);
			assertLinksMatchedByEid(false, false, false, false, false);
		}

		@Test
		public void testWhenAllMatchResultsArePOSSIBLE_MATCHThattheyAreLinkedAndNoGoldenResourceIsCreated() {
			/**
			 * CASE 4: Only POSSIBLE_MATCH outcomes -> In this case, mdm-link records are created with POSSIBLE_MATCH
			 * outcome and await manual assignment to either NO_MATCH or MATCHED. GoldenResource link is added.
			 */
			Patient patient = buildJanePatient();
			patient.getNameFirstRep().setFamily("familyone");
			patient = createPatientAndUpdateLinks(patient);
			assertThat(patient, is(sameGoldenResourceAs(patient)));

			Patient patient2 = buildJanePatient();
			patient2.getNameFirstRep().setFamily("pleasedonotmatchatall");
			patient2 = createPatientAndUpdateLinks(patient2);
			assertThat(patient2, is(possibleMatchWith(patient)));

			Patient patient3 = buildJanePatient();
			patient3.getNameFirstRep().setFamily("pleasedonotmatchatall");
			patient3 = createPatientAndUpdateLinks(patient3);

			assertThat(patient3, is(possibleMatchWith(patient2)));
			assertThat(patient3, is(possibleMatchWith(patient)));

			IBundleProvider bundle = myPatientDao.search(buildGoldenRecordSearchParameterMap());
			assertEquals(1, bundle.size());

			//TODO GGG MDM: Convert these asserts to checking the MPI_LINK table

			assertLinksMatchResult(MATCH, POSSIBLE_MATCH, POSSIBLE_MATCH);
			assertLinksCreatedNewResource(true, false, false);
			assertLinksMatchedByEid(false, false, false);
		}

		private SearchParameterMap buildGoldenRecordSearchParameterMap() {
			SearchParameterMap searchParameterMap = new SearchParameterMap();
			searchParameterMap.setLoadSynchronous(true);
			searchParameterMap.add("_tag", new TokenParam(MdmConstants.SYSTEM_MDM_MANAGED, MdmConstants.CODE_HAPI_MDM_MANAGED));
			return searchParameterMap;
		}

		@Test
		public void testWhenAnIncomingResourceHasMatchesAndPossibleMatchesThatItLinksToMatch() {
			Patient patient = buildJanePatient();
			patient.getNameFirstRep().setFamily("familyone");
			patient = createPatientAndUpdateLinks(patient);
			assertThat(patient, is(sameGoldenResourceAs(patient)));

			Patient patient2 = buildJanePatient();
			patient2.getNameFirstRep().setFamily("pleasedonotmatchatall");
			patient2 = createPatientAndUpdateLinks(patient2);

			Patient patient3 = buildJanePatient();
			patient3.getNameFirstRep().setFamily("familyone");
			patient3 = createPatientAndUpdateLinks(patient3);

			assertThat(patient2, is(not(sameGoldenResourceAs(patient))));
			assertThat(patient2, is(possibleMatchWith(patient)));
			assertThat(patient3, is(sameGoldenResourceAs(patient)));
		}


		@Test
		public void testPossibleMatchUpdatedToMatch() {
			// setup
			Patient patient = buildJanePatient();
			patient.getNameFirstRep().setFamily("familyone");
			patient = createPatientAndUpdateLinks(patient);
			assertThat(patient, is(sameGoldenResourceAs(patient)));

			Patient patient2 = buildJanePatient();
			patient2.getNameFirstRep().setFamily("pleasedonotmatchatall");
			patient2 = createPatientAndUpdateLinks(patient2);

			assertThat(patient2, is(not(sameGoldenResourceAs(patient))));
			assertThat(patient2, is(not(linkedTo(patient))));
			assertThat(patient2, is(possibleMatchWith(patient)));

			patient2.getNameFirstRep().setFamily(patient.getNameFirstRep().getFamily());

			// execute
			updatePatientAndUpdateLinks(patient2);

			// validate
			assertThat(patient2, is(linkedTo(patient)));
			assertThat(patient2, is(sameGoldenResourceAs(patient)));
		}

		@Test
		public void testCreateGoldenResourceFromMdmTarget() {
			// Create Use Case #2 - adding patient with no EID
			Patient janePatient = buildJanePatient();
			Patient janeGoldenResourcePatient = myGoldenResourceHelper.createGoldenResourceFromMdmSourceResource(janePatient, new MdmTransactionContext(MdmTransactionContext.OperationType.CREATE_RESOURCE));

			// golden record now contains HAPI-generated EID and HAPI tag
			assertTrue(MdmResourceUtil.isMdmManaged(janeGoldenResourcePatient));
			assertFalse(myEidHelper.getHapiEid(janeGoldenResourcePatient).isEmpty());

			// original checks - verifies that EIDs are assigned
			assertThat("Resource must not be identical", janePatient != janeGoldenResourcePatient);
			assertFalse(janePatient.getIdentifier().isEmpty());
			assertFalse(janeGoldenResourcePatient.getIdentifier().isEmpty());

			CanonicalEID janeId = myEidHelper.getHapiEid(janePatient).get(0);
			CanonicalEID janeGoldenResourceId = myEidHelper.getHapiEid(janeGoldenResourcePatient).get(0);

			// source and target EIDs must match, as target EID should be reset to the newly created EID
			assertEquals(janeId.getValue(), janeGoldenResourceId.getValue());
			assertEquals(janeId.getSystem(), janeGoldenResourceId.getSystem());
		}

		//Case #1
		@Test
		public void testPatientUpdateOverwritesGoldenResourceDataOnChanges() {
			Patient janePatient = createPatientAndUpdateLinks(buildJanePatient());
			Patient janeSourcePatient = getGoldenResourceFromTargetResource(janePatient);

			//Change Jane's name to paul.
			Patient patient1 = buildPaulPatient();
			patient1.setId(janePatient.getId());
			Patient janePaulPatient = updatePatientAndUpdateLinks(patient1);

			assertThat(janeSourcePatient, is(sameGoldenResourceAs(janePaulPatient)));

			//Ensure the related GoldenResource was updated with new info.
			Patient sourcePatientFromTarget = getGoldenResourceFromTargetResource(janePaulPatient);
			HumanName nameFirstRep = sourcePatientFromTarget.getNameFirstRep();

			assertThat(nameFirstRep.getGivenAsSingleString(), is(equalToIgnoringCase("paul")));
		}

		@Test
		//Test Case #1
		public void testPatientUpdatesOverwriteGoldenResourceData() {
			Patient paul = buildPaulPatient();
			String incorrectBirthdate = "1980-06-27";
			paul.getBirthDateElement().setValueAsString(incorrectBirthdate);
			paul = createPatientAndUpdateLinks(paul);

			Patient sourcePatientFromTarget = getGoldenResourceFromTargetResource(paul);
			assertThat(sourcePatientFromTarget.getBirthDateElement().getValueAsString(), is(incorrectBirthdate));

			String correctBirthdate = "1990-06-28";
			paul.getBirthDateElement().setValueAsString(correctBirthdate);

			paul = updatePatientAndUpdateLinks(paul);

			sourcePatientFromTarget = getGoldenResourceFromTargetResource(paul);
			assertThat(sourcePatientFromTarget.getBirthDateElement().getValueAsString(), is(equalTo(correctBirthdate)));
			assertLinkCount(1);
		}

		@Test
		// Test Case #3
		public void testUpdatedEidThatWouldRelinkAlsoCausesPossibleDuplicate() {
			Patient paul = createPatientAndUpdateLinks(addExternalEID(buildPaulPatient(), EID_1));
			Patient originalPaulGolden = getGoldenResourceFromTargetResource(paul);

			Patient jane = createPatientAndUpdateLinks(addExternalEID(buildJanePatient(), EID_2));
			Patient originalJaneGolden = getGoldenResourceFromTargetResource(jane);

			clearExternalEIDs(paul);
			addExternalEID(paul, EID_2);
			updatePatientAndUpdateLinks(paul);

			assertThat(originalJaneGolden, is(possibleDuplicateOf(originalPaulGolden)));
			assertThat(jane, is(sameGoldenResourceAs(paul)));
		}

		@Test
		// Test Case #3a
		public void originalLinkIsNoMatch() {
			// setup
			Patient paul = createPatientAndUpdateLinks(addExternalEID(buildPaulPatient(), EID_1));
			Patient originalPaulGolden = getGoldenResourceFromTargetResource(paul);

			Patient jane = createPatientAndUpdateLinks(addExternalEID(buildJanePatient(), EID_2));
			Patient originalJaneGolden = getGoldenResourceFromTargetResource(jane);

			MdmTransactionContext mdmCtx = buildUpdateLinkMdmTransactionContext();
			myMdmLinkUpdaterSvc.updateLink(originalPaulGolden, paul, NO_MATCH, mdmCtx);

			clearExternalEIDs(paul);
			addExternalEID(paul, EID_2);

			// execute
			updatePatientAndUpdateLinks(paul);

			// verify
			assertThat(originalJaneGolden, is(not(possibleDuplicateOf(originalPaulGolden))));
			assertThat(jane, is(sameGoldenResourceAs(paul)));
		}

		@Test
		public void testSinglyLinkedGoldenResourceThatGetsAnUpdatedEidSimplyUpdatesEID() {
			//Use Case # 2
			Patient paul = createPatientAndUpdateLinks(addExternalEID(buildPaulPatient(), EID_1));
			Patient originalPaulGolden = getGoldenResourceFromTargetResource(paul);

			String oldEid = myEidHelper.getExternalEid(originalPaulGolden).get(0).getValue();
			assertThat(oldEid, is(equalTo(EID_1)));

			clearExternalEIDs(paul);
			addExternalEID(paul, EID_2);

			paul = updatePatientAndUpdateLinks(paul);
			assertNoDuplicates();

			Patient newlyFoundPaulPatient = getGoldenResourceFromTargetResource(paul);
			assertThat(originalPaulGolden, is(sameGoldenResourceAs(newlyFoundPaulPatient)));
			String newEid = myEidHelper.getExternalEid(newlyFoundPaulPatient).get(0).getValue();
			assertThat(newEid, is(equalTo(EID_2)));
		}

		private void assertNoDuplicates() {
			List<MdmLink> possibleDuplicates = (List<MdmLink>) myMdmLinkDaoSvc.getPossibleDuplicates();
			assertThat(possibleDuplicates, hasSize(0));
		}

		@Test
		//Test Case #3
		public void testWhenAnEidChangeWouldCauseARelinkingThatAPossibleDuplicateIsCreated() {
			Patient patient1 = buildJanePatient();
			addExternalEID(patient1, "eid-1");
			patient1 = createPatientAndUpdateLinks(patient1);

			Patient patient2 = buildPaulPatient();
			addExternalEID(patient2, "eid-2");
			patient2 = createPatientAndUpdateLinks(patient2);

			Patient patient3 = buildPaulPatient();
			addExternalEID(patient3, "eid-2");
			patient3 = createPatientAndUpdateLinks(patient3);

			//Now, Patient 2 and 3 are linked, and the GoldenResource has 2 eids.
			assertThat(patient2, is(sameGoldenResourceAs(patient3)));
			assertNoDuplicates();
			//	GoldenResource A -> {P1}
			//	GoldenResource B -> {P2, P3}

			patient2.getIdentifier().clear();
			addExternalEID(patient2, "eid-1");
			patient2 = updatePatientAndUpdateLinks(patient2);

			// GoldenResource A -> {P1, P2}
			// GoldenResource B -> {P3}
			// Possible duplicates A<->B

			assertThat(patient2, is(sameGoldenResourceAs(patient1)));

			List<MdmLink> possibleDuplicates = (List<MdmLink>) myMdmLinkDaoSvc.getPossibleDuplicates();
			assertThat(possibleDuplicates, hasSize(1));
			assertThat(patient3, is(possibleDuplicateOf(patient1)));
		}

		@Test
		public void testWhen_POSSIBLE_MATCH_And_POSSIBLE_DUPLICATE_LinksCreated_ScorePopulatedOnPossibleMatchLinks() {
			Patient janePatient = createPatientAndUpdateLinks(buildJanePatient());
			Patient janePatient2 = createPatient(buildJanePatient());

			//In a normal situation, janePatient2 would just match to jane patient, but here we need to hack it so they are their
			//own individual GoldenResource for the purpose of this test.
			IAnyResource goldenResource = myGoldenResourceHelper.createGoldenResourceFromMdmSourceResource(janePatient2,
				new MdmTransactionContext(MdmTransactionContext.OperationType.CREATE_RESOURCE));
			myMdmLinkSvc.updateLink(goldenResource, janePatient2, MdmMatchOutcome.NEW_GOLDEN_RESOURCE_MATCH,
				MdmLinkSourceEnum.AUTO, createContextForCreate("Patient"));
			assertThat(janePatient, is(not(sameGoldenResourceAs(janePatient2))));

			//In theory, this will match both GoldenResources!
			Patient incomingJanePatient = createPatientAndUpdateLinks(buildJanePatient());

			//There should now be a single POSSIBLE_DUPLICATE link with
			assertThat(janePatient, is(possibleDuplicateOf(janePatient2)));

			//There should now be 2 POSSIBLE_MATCH links with this goldenResource.
			assertThat(incomingJanePatient, is(possibleMatchWith(janePatient, janePatient2)));

			// Ensure both links are POSSIBLE_MATCH and both have a score value
			List<? extends IMdmLink> janetPatientLinks = runInTransaction(() -> myMdmLinkDaoSvc.findMdmLinksBySourceResource(incomingJanePatient));
			assertEquals(2, janetPatientLinks.size());
			janetPatientLinks.forEach(l -> {
				assertEquals(MdmMatchResultEnum.POSSIBLE_MATCH, l.getMatchResult());
				assertNotNull(l.getScore());
			});
		}
	}

	@Nested
	@ContextConfiguration(classes = {
		BlockListConfig.class
	})
	public class BlockLinkTest extends BaseMdmR4Test {

		@Autowired
		private IBlockListRuleProvider myBlockListRuleProvider;

		@Test
		public void updateMdmLinksForMdmSource_createBlockedResource_alwaysCreatesNewGoldenResource() {
			// setup
			String blockedFirstName = "Jane";
			String blockedLastName = "Doe";

			BlockListJson blockListJson = new BlockListJson();
			BlockListRuleJson rule = new BlockListRuleJson();
			rule.setResourceType("Patient");
			rule.addBlockListField()
				.setFhirPath("name.single().family")
				.setBlockedValue(blockedLastName);
			rule.addBlockListField()
				.setFhirPath("name.single().given.first()")
				.setBlockedValue(blockedFirstName);
			blockListJson.addBlockListRule(rule);

			MdmTransactionContext mdmContext = createContextForCreate("Patient");

			// when
			when(myBlockListRuleProvider.getBlocklistRules())
				.thenReturn(blockListJson);

			// create patients
			Patient unblockedPatient;
			{
				unblockedPatient = buildJanePatient();
				unblockedPatient = createPatient(unblockedPatient);
				myMdmMatchLinkSvc.updateMdmLinksForMdmSource(unblockedPatient, mdmContext);
			}

				// our blocked name is Jane Doe... let's make sure that's the case
				Patient blockedPatient = buildJanePatient();
				assertEquals(blockedLastName, blockedPatient.getName().get(0).getFamily());
				assertEquals(blockedFirstName, blockedPatient.getName().get(0).getGivenAsSingleString());
				blockedPatient = createPatient(blockedPatient);

			// test
			myMdmMatchLinkSvc.updateMdmLinksForMdmSource(blockedPatient, mdmContext);

			// verify
			List<IBaseResource> grs = getAllGoldenPatients();
			assertEquals(2, grs.size());
			assertEquals(0, myMdmLinkDaoSvc.getPossibleDuplicates().size());

			List<MdmLink> links = new ArrayList<>();
			for (IBaseResource gr : grs) {
				links.addAll(getAllMdmLinks((Patient)gr));
			}
			assertEquals(2, links.size());
			Set<Long> ids = new HashSet<>();
			for (MdmLink link : links) {
				JpaPid pid = link.getSourcePersistenceId();
				assertTrue(ids.add(pid.getId()));
				JpaPid gpid = link.getGoldenResourcePersistenceId();
				assertTrue(ids.add(gpid.getId()));
			}
		}

		public List<MdmLink> getAllMdmLinks(Patient theGoldenPatient) {
			return myMdmLinkDaoSvc.findMdmLinksByGoldenResource(theGoldenPatient).stream()
				.map( link -> (MdmLink) link)
				.collect(Collectors.toList());
		}
	}
<<<<<<< HEAD

	@Test
	public void testWhenAllMATCHResultsAreToSameGoldenResourceThatTheyAreLinked() {
		/**
		 * CASE 2: All of the MATCHED Pat/Prac resources are already linked to the same GoldenResource ->
		 * a new Link is created between the new Pat/Prac and that GoldenResource and is set to MATCHED.
		 */
		Patient janePatient = createPatientAndUpdateLinks(buildJanePatient());
		Patient janePatient2 = createPatientAndUpdateLinks(buildJanePatient());

		assertLinkCount(2);
		assertThat(janePatient, is(sameGoldenResourceAs(janePatient2)));

		Patient incomingJanePatient = createPatientAndUpdateLinks(buildJanePatient());
		assertThat(incomingJanePatient, is(sameGoldenResourceAs(janePatient, janePatient2)));
		assertThat(incomingJanePatient, is(linkedTo(janePatient, janePatient2)));
	}

	@Test
	public void testMATCHResultWithMultipleCandidatesCreatesPOSSIBLE_DUPLICATELinksAndNoGoldenResourceIsCreated() {
		/**
		 * CASE 3: The MATCHED Pat/Prac resources link to more than one GoldenResource -> Mark all links as POSSIBLE_MATCH.
		 * All other GoldenResource resources are marked as POSSIBLE_DUPLICATE of this first GoldenResource.
		 */
		Patient janePatient = createPatientAndUpdateLinks(buildJanePatient());
		Patient janePatient2 = createPatient(buildJanePatient());

		//In a normal situation, janePatient2 would just match to jane patient, but here we need to hack it so they are their
		//own individual GoldenResource for the purpose of this test.
		IAnyResource goldenResource = myGoldenResourceHelper.createGoldenResourceFromMdmSourceResource(janePatient2, new MdmTransactionContext(MdmTransactionContext.OperationType.CREATE_RESOURCE));
		myMdmLinkSvc.updateLink(goldenResource, janePatient2, MdmMatchOutcome.NEW_GOLDEN_RESOURCE_MATCH, MdmLinkSourceEnum.AUTO, createContextForCreate("Patient"));
		assertThat(janePatient, is(not(sameGoldenResourceAs(janePatient2))));

		//In theory, this will match both GoldenResources!
		Patient incomingJanePatient = createPatientAndUpdateLinks(buildJanePatient());

		//There should now be a single POSSIBLE_DUPLICATE link with
		assertThat(janePatient, is(possibleDuplicateOf(janePatient2)));

		//There should now be 2 POSSIBLE_MATCH links with this goldenResource.
		assertThat(incomingJanePatient, is(possibleMatchWith(janePatient, janePatient2)));

		//Ensure there is no successful MATCH links for incomingJanePatient
		Optional<? extends IMdmLink> matchedLinkForTargetPid = runInTransaction(()->myMdmLinkDaoSvc.getMatchedLinkForSourcePid(myIdHelperService.getPidOrNull(RequestPartitionId.allPartitions(), incomingJanePatient)));
		assertThat(matchedLinkForTargetPid.isPresent(), is(false));

		logAllLinks();
		assertLinksMatchResult(MATCH, MATCH, POSSIBLE_MATCH, POSSIBLE_MATCH, POSSIBLE_DUPLICATE);
		assertLinksCreatedNewResource(true, true, false, false, false);
		assertLinksMatchedByEid(false, false, false, false, false);
	}

	@Test
	public void testWhenAllMatchResultsArePOSSIBLE_MATCHThattheyAreLinkedAndNoGoldenResourceIsCreated() {
		/**
		 * CASE 4: Only POSSIBLE_MATCH outcomes -> In this case, mdm-link records are created with POSSIBLE_MATCH
		 * outcome and await manual assignment to either NO_MATCH or MATCHED. GoldenResource link is added.
		 */
		Patient patient = buildJanePatient();
		patient.getNameFirstRep().setFamily("familyone");
		patient = createPatientAndUpdateLinks(patient);
		assertThat(patient, is(sameGoldenResourceAs(patient)));

		Patient patient2 = buildJanePatient();
		patient2.getNameFirstRep().setFamily("pleasedonotmatchatall");
		patient2 = createPatientAndUpdateLinks(patient2);
		assertThat(patient2, is(possibleMatchWith(patient)));

		Patient patient3 = buildJanePatient();
		patient3.getNameFirstRep().setFamily("pleasedonotmatchatall");
		patient3 = createPatientAndUpdateLinks(patient3);

		assertThat(patient3, is(possibleMatchWith(patient2)));
		assertThat(patient3, is(possibleMatchWith(patient)));

		IBundleProvider bundle = myPatientDao.search(buildGoldenRecordSearchParameterMap());
		assertEquals(1, bundle.size());

		//TODO GGG MDM: Convert these asserts to checking the MPI_LINK table

		assertLinksMatchResult(MATCH, POSSIBLE_MATCH, POSSIBLE_MATCH);
		assertLinksCreatedNewResource(true, false, false);
		assertLinksMatchedByEid(false, false, false);
	}

	private SearchParameterMap buildGoldenRecordSearchParameterMap() {
		SearchParameterMap searchParameterMap = new SearchParameterMap();
		searchParameterMap.setLoadSynchronous(true);
		searchParameterMap.add("_tag", new TokenParam(MdmConstants.SYSTEM_MDM_MANAGED, MdmConstants.CODE_HAPI_MDM_MANAGED));
		return searchParameterMap;
	}

	@Test
	public void testWhenAnIncomingResourceHasMatchesAndPossibleMatchesThatItLinksToMatch() {
		Patient patient = buildJanePatient();
		patient.getNameFirstRep().setFamily("familyone");
		patient = createPatientAndUpdateLinks(patient);
		assertThat(patient, is(sameGoldenResourceAs(patient)));

		Patient patient2 = buildJanePatient();
		patient2.getNameFirstRep().setFamily("pleasedonotmatchatall");
		patient2 = createPatientAndUpdateLinks(patient2);

		Patient patient3 = buildJanePatient();
		patient3.getNameFirstRep().setFamily("familyone");
		patient3 = createPatientAndUpdateLinks(patient3);

		assertThat(patient2, is(not(sameGoldenResourceAs(patient))));
		assertThat(patient2, is(possibleMatchWith(patient)));
		assertThat(patient3, is(sameGoldenResourceAs(patient)));
	}


	@Test
	public void testPossibleMatchUpdatedToMatch() {
		// setup
		Patient patient = buildJanePatient();
		patient.getNameFirstRep().setFamily("familyone");
		patient = createPatientAndUpdateLinks(patient);
		assertThat(patient, is(sameGoldenResourceAs(patient)));

		Patient patient2 = buildJanePatient();
		patient2.getNameFirstRep().setFamily("pleasedonotmatchatall");
		patient2 = createPatientAndUpdateLinks(patient2);

		assertThat(patient2, is(not(sameGoldenResourceAs(patient))));
		assertThat(patient2, is(not(linkedTo(patient))));
		assertThat(patient2, is(possibleMatchWith(patient)));

		patient2.getNameFirstRep().setFamily(patient.getNameFirstRep().getFamily());

		// execute
		updatePatientAndUpdateLinks(patient2);

		// validate
		assertThat(patient2, is(linkedTo(patient)));
		assertThat(patient2, is(sameGoldenResourceAs(patient)));
	}

	@Test
	public void testCreateGoldenResourceFromMdmTarget() {
		// Create Use Case #2 - adding patient with no EID
		Patient janePatient = buildJanePatient();
		Patient janeGoldenResourcePatient = myGoldenResourceHelper.createGoldenResourceFromMdmSourceResource(janePatient, new MdmTransactionContext(MdmTransactionContext.OperationType.CREATE_RESOURCE));

		// golden record now contains HAPI-generated EID and HAPI tag
		assertTrue(MdmResourceUtil.isMdmManaged(janeGoldenResourcePatient));
		assertFalse(myEidHelper.getHapiEid(janeGoldenResourcePatient).isEmpty());

		// original checks - verifies that EIDs are assigned
		assertThat("Resource must not be identical", janePatient != janeGoldenResourcePatient);
		assertFalse(janePatient.getIdentifier().isEmpty());
		assertFalse(janeGoldenResourcePatient.getIdentifier().isEmpty());

		CanonicalEID janeId = myEidHelper.getHapiEid(janePatient).get(0);
		CanonicalEID janeGoldenResourceId = myEidHelper.getHapiEid(janeGoldenResourcePatient).get(0);

		// source and target EIDs must match, as target EID should be reset to the newly created EID
		assertEquals(janeId.getValue(), janeGoldenResourceId.getValue());
		assertEquals(janeId.getSystem(), janeGoldenResourceId.getSystem());
	}

	//Case #1
	@Test
	public void testPatientUpdateOverwritesGoldenResourceDataOnChanges() {
		Patient janePatient = createPatientAndUpdateLinks(buildJanePatient());
		Patient janeSourcePatient = getGoldenResourceFromTargetResource(janePatient);

		//Change Jane's name to paul.
		Patient patient1 = buildPaulPatient();
		patient1.setId(janePatient.getId());
		Patient janePaulPatient = updatePatientAndUpdateLinks(patient1);

		assertThat(janeSourcePatient, is(sameGoldenResourceAs(janePaulPatient)));

		//Ensure the related GoldenResource was updated with new info.
		Patient sourcePatientFromTarget = getGoldenResourceFromTargetResource(janePaulPatient);
		HumanName nameFirstRep = sourcePatientFromTarget.getNameFirstRep();

		assertThat(nameFirstRep.getGivenAsSingleString(), is(equalToIgnoringCase("paul")));
	}

	@Test
	//Test Case #1
	public void testPatientUpdatesOverwriteGoldenResourceData() {
		Patient paul = buildPaulPatient();
		String incorrectBirthdate = "1980-06-27";
		paul.getBirthDateElement().setValueAsString(incorrectBirthdate);
		paul = createPatientAndUpdateLinks(paul);

		Patient sourcePatientFromTarget = getGoldenResourceFromTargetResource(paul);
		assertThat(sourcePatientFromTarget.getBirthDateElement().getValueAsString(), is(incorrectBirthdate));

		String correctBirthdate = "1990-06-28";
		paul.getBirthDateElement().setValueAsString(correctBirthdate);

		paul = updatePatientAndUpdateLinks(paul);

		sourcePatientFromTarget = getGoldenResourceFromTargetResource(paul);
		assertThat(sourcePatientFromTarget.getBirthDateElement().getValueAsString(), is(equalTo(correctBirthdate)));
		assertLinkCount(1);
	}

	@Test
	// Test Case #3
	public void testUpdatedEidThatWouldRelinkAlsoCausesPossibleDuplicate() {
		Patient paul = createPatientAndUpdateLinks(addExternalEID(buildPaulPatient(), EID_1));
		Patient originalPaulGolden = getGoldenResourceFromTargetResource(paul);

		Patient jane = createPatientAndUpdateLinks(addExternalEID(buildJanePatient(), EID_2));
		Patient originalJaneGolden = getGoldenResourceFromTargetResource(jane);

		clearExternalEIDs(paul);
		addExternalEID(paul, EID_2);
		updatePatientAndUpdateLinks(paul);

		assertThat(originalJaneGolden, is(possibleDuplicateOf(originalPaulGolden)));
		assertThat(jane, is(sameGoldenResourceAs(paul)));
	}

	@Test
	// Test Case #3a
	public void originalLinkIsNoMatch() {
		// setup
		Patient paul = createPatientAndUpdateLinks(addExternalEID(buildPaulPatient(), EID_1));
		Patient originalPaulGolden = getGoldenResourceFromTargetResource(paul);

		Patient jane = createPatientAndUpdateLinks(addExternalEID(buildJanePatient(), EID_2));
		Patient originalJaneGolden = getGoldenResourceFromTargetResource(jane);

		MdmTransactionContext mdmCtx = buildUpdateLinkMdmTransactionContext();
		MdmUpdateLinkParams params = new MdmUpdateLinkParams();
		params.setGoldenResource(originalPaulGolden);
		params.setSourceResource(paul);
		params.setMatchResult(NO_MATCH);
		params.setRequestDetails(new SystemRequestDetails());
		params.setMdmContext(mdmCtx);
		myMdmLinkUpdaterSvc.updateLink(params);

		clearExternalEIDs(paul);
		addExternalEID(paul, EID_2);

		// execute
		updatePatientAndUpdateLinks(paul);

		// verify
		assertThat(originalJaneGolden, is(not(possibleDuplicateOf(originalPaulGolden))));
		assertThat(jane, is(sameGoldenResourceAs(paul)));
	}

	@Test
	public void testSinglyLinkedGoldenResourceThatGetsAnUpdatedEidSimplyUpdatesEID() {
		//Use Case # 2
		Patient paul = createPatientAndUpdateLinks(addExternalEID(buildPaulPatient(), EID_1));
		Patient originalPaulGolden = getGoldenResourceFromTargetResource(paul);

		String oldEid = myEidHelper.getExternalEid(originalPaulGolden).get(0).getValue();
		assertThat(oldEid, is(equalTo(EID_1)));

		clearExternalEIDs(paul);
		addExternalEID(paul, EID_2);

		paul = updatePatientAndUpdateLinks(paul);
		assertNoDuplicates();

		Patient newlyFoundPaulPatient = getGoldenResourceFromTargetResource(paul);
		assertThat(originalPaulGolden, is(sameGoldenResourceAs(newlyFoundPaulPatient)));
		String newEid = myEidHelper.getExternalEid(newlyFoundPaulPatient).get(0).getValue();
		assertThat(newEid, is(equalTo(EID_2)));
	}

	private void assertNoDuplicates() {
		List<MdmLink> possibleDuplicates = (List<MdmLink>) myMdmLinkDaoSvc.getPossibleDuplicates();
		assertThat(possibleDuplicates, hasSize(0));
	}

	@Test
	//Test Case #3
	public void testWhenAnEidChangeWouldCauseARelinkingThatAPossibleDuplicateIsCreated() {
		Patient patient1 = buildJanePatient();
		addExternalEID(patient1, "eid-1");
		patient1 = createPatientAndUpdateLinks(patient1);

		Patient patient2 = buildPaulPatient();
		addExternalEID(patient2, "eid-2");
		patient2 = createPatientAndUpdateLinks(patient2);

		Patient patient3 = buildPaulPatient();
		addExternalEID(patient3, "eid-2");
		patient3 = createPatientAndUpdateLinks(patient3);

		//Now, Patient 2 and 3 are linked, and the GoldenResource has 2 eids.
		assertThat(patient2, is(sameGoldenResourceAs(patient3)));
		assertNoDuplicates();
		//	GoldenResource A -> {P1}
		//	GoldenResource B -> {P2, P3}

		patient2.getIdentifier().clear();
		addExternalEID(patient2, "eid-1");
		patient2 = updatePatientAndUpdateLinks(patient2);

		// GoldenResource A -> {P1, P2}
		// GoldenResource B -> {P3}
		// Possible duplicates A<->B

		assertThat(patient2, is(sameGoldenResourceAs(patient1)));

		List<MdmLink> possibleDuplicates = (List<MdmLink>) myMdmLinkDaoSvc.getPossibleDuplicates();
		assertThat(possibleDuplicates, hasSize(1));
		assertThat(patient3, is(possibleDuplicateOf(patient1)));
	}

	@Test
	public void testWhen_POSSIBLE_MATCH_And_POSSIBLE_DUPLICATE_LinksCreated_ScorePopulatedOnPossibleMatchLinks() {
		Patient janePatient = createPatientAndUpdateLinks(buildJanePatient());
		Patient janePatient2 = createPatient(buildJanePatient());

		//In a normal situation, janePatient2 would just match to jane patient, but here we need to hack it so they are their
		//own individual GoldenResource for the purpose of this test.
		IAnyResource goldenResource = myGoldenResourceHelper.createGoldenResourceFromMdmSourceResource(janePatient2,
			new MdmTransactionContext(MdmTransactionContext.OperationType.CREATE_RESOURCE));
		myMdmLinkSvc.updateLink(goldenResource, janePatient2, MdmMatchOutcome.NEW_GOLDEN_RESOURCE_MATCH,
			MdmLinkSourceEnum.AUTO, createContextForCreate("Patient"));
		assertThat(janePatient, is(not(sameGoldenResourceAs(janePatient2))));

		//In theory, this will match both GoldenResources!
		Patient incomingJanePatient = createPatientAndUpdateLinks(buildJanePatient());

		//There should now be a single POSSIBLE_DUPLICATE link with
		assertThat(janePatient, is(possibleDuplicateOf(janePatient2)));

		//There should now be 2 POSSIBLE_MATCH links with this goldenResource.
		assertThat(incomingJanePatient, is(possibleMatchWith(janePatient, janePatient2)));

		// Ensure both links are POSSIBLE_MATCH and both have a score value
		List<? extends IMdmLink> janetPatientLinks = runInTransaction(() -> myMdmLinkDaoSvc.findMdmLinksBySourceResource(incomingJanePatient));
		assertEquals(2, janetPatientLinks.size());
		janetPatientLinks.forEach( l -> {
			assertEquals(MdmMatchResultEnum.POSSIBLE_MATCH, l.getMatchResult());
			assertNotNull(l.getScore());
		});
	}

=======
>>>>>>> 66f428d3
}<|MERGE_RESOLUTION|>--- conflicted
+++ resolved
@@ -586,7 +586,13 @@
 			Patient originalJaneGolden = getGoldenResourceFromTargetResource(jane);
 
 			MdmTransactionContext mdmCtx = buildUpdateLinkMdmTransactionContext();
-			myMdmLinkUpdaterSvc.updateLink(originalPaulGolden, paul, NO_MATCH, mdmCtx);
+			MdmUpdateLinkParams params = new MdmUpdateLinkParams();
+			params.setGoldenResource(originalPaulGolden);
+			params.setSourceResource(paul);
+			params.setMatchResult(NO_MATCH);
+			params.setRequestDetails(new SystemRequestDetails());
+			params.setMdmContext(mdmCtx);
+			myMdmLinkUpdaterSvc.updateLink(params);
 
 			clearExternalEIDs(paul);
 			addExternalEID(paul, EID_2);
@@ -767,350 +773,4 @@
 				.collect(Collectors.toList());
 		}
 	}
-<<<<<<< HEAD
-
-	@Test
-	public void testWhenAllMATCHResultsAreToSameGoldenResourceThatTheyAreLinked() {
-		/**
-		 * CASE 2: All of the MATCHED Pat/Prac resources are already linked to the same GoldenResource ->
-		 * a new Link is created between the new Pat/Prac and that GoldenResource and is set to MATCHED.
-		 */
-		Patient janePatient = createPatientAndUpdateLinks(buildJanePatient());
-		Patient janePatient2 = createPatientAndUpdateLinks(buildJanePatient());
-
-		assertLinkCount(2);
-		assertThat(janePatient, is(sameGoldenResourceAs(janePatient2)));
-
-		Patient incomingJanePatient = createPatientAndUpdateLinks(buildJanePatient());
-		assertThat(incomingJanePatient, is(sameGoldenResourceAs(janePatient, janePatient2)));
-		assertThat(incomingJanePatient, is(linkedTo(janePatient, janePatient2)));
-	}
-
-	@Test
-	public void testMATCHResultWithMultipleCandidatesCreatesPOSSIBLE_DUPLICATELinksAndNoGoldenResourceIsCreated() {
-		/**
-		 * CASE 3: The MATCHED Pat/Prac resources link to more than one GoldenResource -> Mark all links as POSSIBLE_MATCH.
-		 * All other GoldenResource resources are marked as POSSIBLE_DUPLICATE of this first GoldenResource.
-		 */
-		Patient janePatient = createPatientAndUpdateLinks(buildJanePatient());
-		Patient janePatient2 = createPatient(buildJanePatient());
-
-		//In a normal situation, janePatient2 would just match to jane patient, but here we need to hack it so they are their
-		//own individual GoldenResource for the purpose of this test.
-		IAnyResource goldenResource = myGoldenResourceHelper.createGoldenResourceFromMdmSourceResource(janePatient2, new MdmTransactionContext(MdmTransactionContext.OperationType.CREATE_RESOURCE));
-		myMdmLinkSvc.updateLink(goldenResource, janePatient2, MdmMatchOutcome.NEW_GOLDEN_RESOURCE_MATCH, MdmLinkSourceEnum.AUTO, createContextForCreate("Patient"));
-		assertThat(janePatient, is(not(sameGoldenResourceAs(janePatient2))));
-
-		//In theory, this will match both GoldenResources!
-		Patient incomingJanePatient = createPatientAndUpdateLinks(buildJanePatient());
-
-		//There should now be a single POSSIBLE_DUPLICATE link with
-		assertThat(janePatient, is(possibleDuplicateOf(janePatient2)));
-
-		//There should now be 2 POSSIBLE_MATCH links with this goldenResource.
-		assertThat(incomingJanePatient, is(possibleMatchWith(janePatient, janePatient2)));
-
-		//Ensure there is no successful MATCH links for incomingJanePatient
-		Optional<? extends IMdmLink> matchedLinkForTargetPid = runInTransaction(()->myMdmLinkDaoSvc.getMatchedLinkForSourcePid(myIdHelperService.getPidOrNull(RequestPartitionId.allPartitions(), incomingJanePatient)));
-		assertThat(matchedLinkForTargetPid.isPresent(), is(false));
-
-		logAllLinks();
-		assertLinksMatchResult(MATCH, MATCH, POSSIBLE_MATCH, POSSIBLE_MATCH, POSSIBLE_DUPLICATE);
-		assertLinksCreatedNewResource(true, true, false, false, false);
-		assertLinksMatchedByEid(false, false, false, false, false);
-	}
-
-	@Test
-	public void testWhenAllMatchResultsArePOSSIBLE_MATCHThattheyAreLinkedAndNoGoldenResourceIsCreated() {
-		/**
-		 * CASE 4: Only POSSIBLE_MATCH outcomes -> In this case, mdm-link records are created with POSSIBLE_MATCH
-		 * outcome and await manual assignment to either NO_MATCH or MATCHED. GoldenResource link is added.
-		 */
-		Patient patient = buildJanePatient();
-		patient.getNameFirstRep().setFamily("familyone");
-		patient = createPatientAndUpdateLinks(patient);
-		assertThat(patient, is(sameGoldenResourceAs(patient)));
-
-		Patient patient2 = buildJanePatient();
-		patient2.getNameFirstRep().setFamily("pleasedonotmatchatall");
-		patient2 = createPatientAndUpdateLinks(patient2);
-		assertThat(patient2, is(possibleMatchWith(patient)));
-
-		Patient patient3 = buildJanePatient();
-		patient3.getNameFirstRep().setFamily("pleasedonotmatchatall");
-		patient3 = createPatientAndUpdateLinks(patient3);
-
-		assertThat(patient3, is(possibleMatchWith(patient2)));
-		assertThat(patient3, is(possibleMatchWith(patient)));
-
-		IBundleProvider bundle = myPatientDao.search(buildGoldenRecordSearchParameterMap());
-		assertEquals(1, bundle.size());
-
-		//TODO GGG MDM: Convert these asserts to checking the MPI_LINK table
-
-		assertLinksMatchResult(MATCH, POSSIBLE_MATCH, POSSIBLE_MATCH);
-		assertLinksCreatedNewResource(true, false, false);
-		assertLinksMatchedByEid(false, false, false);
-	}
-
-	private SearchParameterMap buildGoldenRecordSearchParameterMap() {
-		SearchParameterMap searchParameterMap = new SearchParameterMap();
-		searchParameterMap.setLoadSynchronous(true);
-		searchParameterMap.add("_tag", new TokenParam(MdmConstants.SYSTEM_MDM_MANAGED, MdmConstants.CODE_HAPI_MDM_MANAGED));
-		return searchParameterMap;
-	}
-
-	@Test
-	public void testWhenAnIncomingResourceHasMatchesAndPossibleMatchesThatItLinksToMatch() {
-		Patient patient = buildJanePatient();
-		patient.getNameFirstRep().setFamily("familyone");
-		patient = createPatientAndUpdateLinks(patient);
-		assertThat(patient, is(sameGoldenResourceAs(patient)));
-
-		Patient patient2 = buildJanePatient();
-		patient2.getNameFirstRep().setFamily("pleasedonotmatchatall");
-		patient2 = createPatientAndUpdateLinks(patient2);
-
-		Patient patient3 = buildJanePatient();
-		patient3.getNameFirstRep().setFamily("familyone");
-		patient3 = createPatientAndUpdateLinks(patient3);
-
-		assertThat(patient2, is(not(sameGoldenResourceAs(patient))));
-		assertThat(patient2, is(possibleMatchWith(patient)));
-		assertThat(patient3, is(sameGoldenResourceAs(patient)));
-	}
-
-
-	@Test
-	public void testPossibleMatchUpdatedToMatch() {
-		// setup
-		Patient patient = buildJanePatient();
-		patient.getNameFirstRep().setFamily("familyone");
-		patient = createPatientAndUpdateLinks(patient);
-		assertThat(patient, is(sameGoldenResourceAs(patient)));
-
-		Patient patient2 = buildJanePatient();
-		patient2.getNameFirstRep().setFamily("pleasedonotmatchatall");
-		patient2 = createPatientAndUpdateLinks(patient2);
-
-		assertThat(patient2, is(not(sameGoldenResourceAs(patient))));
-		assertThat(patient2, is(not(linkedTo(patient))));
-		assertThat(patient2, is(possibleMatchWith(patient)));
-
-		patient2.getNameFirstRep().setFamily(patient.getNameFirstRep().getFamily());
-
-		// execute
-		updatePatientAndUpdateLinks(patient2);
-
-		// validate
-		assertThat(patient2, is(linkedTo(patient)));
-		assertThat(patient2, is(sameGoldenResourceAs(patient)));
-	}
-
-	@Test
-	public void testCreateGoldenResourceFromMdmTarget() {
-		// Create Use Case #2 - adding patient with no EID
-		Patient janePatient = buildJanePatient();
-		Patient janeGoldenResourcePatient = myGoldenResourceHelper.createGoldenResourceFromMdmSourceResource(janePatient, new MdmTransactionContext(MdmTransactionContext.OperationType.CREATE_RESOURCE));
-
-		// golden record now contains HAPI-generated EID and HAPI tag
-		assertTrue(MdmResourceUtil.isMdmManaged(janeGoldenResourcePatient));
-		assertFalse(myEidHelper.getHapiEid(janeGoldenResourcePatient).isEmpty());
-
-		// original checks - verifies that EIDs are assigned
-		assertThat("Resource must not be identical", janePatient != janeGoldenResourcePatient);
-		assertFalse(janePatient.getIdentifier().isEmpty());
-		assertFalse(janeGoldenResourcePatient.getIdentifier().isEmpty());
-
-		CanonicalEID janeId = myEidHelper.getHapiEid(janePatient).get(0);
-		CanonicalEID janeGoldenResourceId = myEidHelper.getHapiEid(janeGoldenResourcePatient).get(0);
-
-		// source and target EIDs must match, as target EID should be reset to the newly created EID
-		assertEquals(janeId.getValue(), janeGoldenResourceId.getValue());
-		assertEquals(janeId.getSystem(), janeGoldenResourceId.getSystem());
-	}
-
-	//Case #1
-	@Test
-	public void testPatientUpdateOverwritesGoldenResourceDataOnChanges() {
-		Patient janePatient = createPatientAndUpdateLinks(buildJanePatient());
-		Patient janeSourcePatient = getGoldenResourceFromTargetResource(janePatient);
-
-		//Change Jane's name to paul.
-		Patient patient1 = buildPaulPatient();
-		patient1.setId(janePatient.getId());
-		Patient janePaulPatient = updatePatientAndUpdateLinks(patient1);
-
-		assertThat(janeSourcePatient, is(sameGoldenResourceAs(janePaulPatient)));
-
-		//Ensure the related GoldenResource was updated with new info.
-		Patient sourcePatientFromTarget = getGoldenResourceFromTargetResource(janePaulPatient);
-		HumanName nameFirstRep = sourcePatientFromTarget.getNameFirstRep();
-
-		assertThat(nameFirstRep.getGivenAsSingleString(), is(equalToIgnoringCase("paul")));
-	}
-
-	@Test
-	//Test Case #1
-	public void testPatientUpdatesOverwriteGoldenResourceData() {
-		Patient paul = buildPaulPatient();
-		String incorrectBirthdate = "1980-06-27";
-		paul.getBirthDateElement().setValueAsString(incorrectBirthdate);
-		paul = createPatientAndUpdateLinks(paul);
-
-		Patient sourcePatientFromTarget = getGoldenResourceFromTargetResource(paul);
-		assertThat(sourcePatientFromTarget.getBirthDateElement().getValueAsString(), is(incorrectBirthdate));
-
-		String correctBirthdate = "1990-06-28";
-		paul.getBirthDateElement().setValueAsString(correctBirthdate);
-
-		paul = updatePatientAndUpdateLinks(paul);
-
-		sourcePatientFromTarget = getGoldenResourceFromTargetResource(paul);
-		assertThat(sourcePatientFromTarget.getBirthDateElement().getValueAsString(), is(equalTo(correctBirthdate)));
-		assertLinkCount(1);
-	}
-
-	@Test
-	// Test Case #3
-	public void testUpdatedEidThatWouldRelinkAlsoCausesPossibleDuplicate() {
-		Patient paul = createPatientAndUpdateLinks(addExternalEID(buildPaulPatient(), EID_1));
-		Patient originalPaulGolden = getGoldenResourceFromTargetResource(paul);
-
-		Patient jane = createPatientAndUpdateLinks(addExternalEID(buildJanePatient(), EID_2));
-		Patient originalJaneGolden = getGoldenResourceFromTargetResource(jane);
-
-		clearExternalEIDs(paul);
-		addExternalEID(paul, EID_2);
-		updatePatientAndUpdateLinks(paul);
-
-		assertThat(originalJaneGolden, is(possibleDuplicateOf(originalPaulGolden)));
-		assertThat(jane, is(sameGoldenResourceAs(paul)));
-	}
-
-	@Test
-	// Test Case #3a
-	public void originalLinkIsNoMatch() {
-		// setup
-		Patient paul = createPatientAndUpdateLinks(addExternalEID(buildPaulPatient(), EID_1));
-		Patient originalPaulGolden = getGoldenResourceFromTargetResource(paul);
-
-		Patient jane = createPatientAndUpdateLinks(addExternalEID(buildJanePatient(), EID_2));
-		Patient originalJaneGolden = getGoldenResourceFromTargetResource(jane);
-
-		MdmTransactionContext mdmCtx = buildUpdateLinkMdmTransactionContext();
-		MdmUpdateLinkParams params = new MdmUpdateLinkParams();
-		params.setGoldenResource(originalPaulGolden);
-		params.setSourceResource(paul);
-		params.setMatchResult(NO_MATCH);
-		params.setRequestDetails(new SystemRequestDetails());
-		params.setMdmContext(mdmCtx);
-		myMdmLinkUpdaterSvc.updateLink(params);
-
-		clearExternalEIDs(paul);
-		addExternalEID(paul, EID_2);
-
-		// execute
-		updatePatientAndUpdateLinks(paul);
-
-		// verify
-		assertThat(originalJaneGolden, is(not(possibleDuplicateOf(originalPaulGolden))));
-		assertThat(jane, is(sameGoldenResourceAs(paul)));
-	}
-
-	@Test
-	public void testSinglyLinkedGoldenResourceThatGetsAnUpdatedEidSimplyUpdatesEID() {
-		//Use Case # 2
-		Patient paul = createPatientAndUpdateLinks(addExternalEID(buildPaulPatient(), EID_1));
-		Patient originalPaulGolden = getGoldenResourceFromTargetResource(paul);
-
-		String oldEid = myEidHelper.getExternalEid(originalPaulGolden).get(0).getValue();
-		assertThat(oldEid, is(equalTo(EID_1)));
-
-		clearExternalEIDs(paul);
-		addExternalEID(paul, EID_2);
-
-		paul = updatePatientAndUpdateLinks(paul);
-		assertNoDuplicates();
-
-		Patient newlyFoundPaulPatient = getGoldenResourceFromTargetResource(paul);
-		assertThat(originalPaulGolden, is(sameGoldenResourceAs(newlyFoundPaulPatient)));
-		String newEid = myEidHelper.getExternalEid(newlyFoundPaulPatient).get(0).getValue();
-		assertThat(newEid, is(equalTo(EID_2)));
-	}
-
-	private void assertNoDuplicates() {
-		List<MdmLink> possibleDuplicates = (List<MdmLink>) myMdmLinkDaoSvc.getPossibleDuplicates();
-		assertThat(possibleDuplicates, hasSize(0));
-	}
-
-	@Test
-	//Test Case #3
-	public void testWhenAnEidChangeWouldCauseARelinkingThatAPossibleDuplicateIsCreated() {
-		Patient patient1 = buildJanePatient();
-		addExternalEID(patient1, "eid-1");
-		patient1 = createPatientAndUpdateLinks(patient1);
-
-		Patient patient2 = buildPaulPatient();
-		addExternalEID(patient2, "eid-2");
-		patient2 = createPatientAndUpdateLinks(patient2);
-
-		Patient patient3 = buildPaulPatient();
-		addExternalEID(patient3, "eid-2");
-		patient3 = createPatientAndUpdateLinks(patient3);
-
-		//Now, Patient 2 and 3 are linked, and the GoldenResource has 2 eids.
-		assertThat(patient2, is(sameGoldenResourceAs(patient3)));
-		assertNoDuplicates();
-		//	GoldenResource A -> {P1}
-		//	GoldenResource B -> {P2, P3}
-
-		patient2.getIdentifier().clear();
-		addExternalEID(patient2, "eid-1");
-		patient2 = updatePatientAndUpdateLinks(patient2);
-
-		// GoldenResource A -> {P1, P2}
-		// GoldenResource B -> {P3}
-		// Possible duplicates A<->B
-
-		assertThat(patient2, is(sameGoldenResourceAs(patient1)));
-
-		List<MdmLink> possibleDuplicates = (List<MdmLink>) myMdmLinkDaoSvc.getPossibleDuplicates();
-		assertThat(possibleDuplicates, hasSize(1));
-		assertThat(patient3, is(possibleDuplicateOf(patient1)));
-	}
-
-	@Test
-	public void testWhen_POSSIBLE_MATCH_And_POSSIBLE_DUPLICATE_LinksCreated_ScorePopulatedOnPossibleMatchLinks() {
-		Patient janePatient = createPatientAndUpdateLinks(buildJanePatient());
-		Patient janePatient2 = createPatient(buildJanePatient());
-
-		//In a normal situation, janePatient2 would just match to jane patient, but here we need to hack it so they are their
-		//own individual GoldenResource for the purpose of this test.
-		IAnyResource goldenResource = myGoldenResourceHelper.createGoldenResourceFromMdmSourceResource(janePatient2,
-			new MdmTransactionContext(MdmTransactionContext.OperationType.CREATE_RESOURCE));
-		myMdmLinkSvc.updateLink(goldenResource, janePatient2, MdmMatchOutcome.NEW_GOLDEN_RESOURCE_MATCH,
-			MdmLinkSourceEnum.AUTO, createContextForCreate("Patient"));
-		assertThat(janePatient, is(not(sameGoldenResourceAs(janePatient2))));
-
-		//In theory, this will match both GoldenResources!
-		Patient incomingJanePatient = createPatientAndUpdateLinks(buildJanePatient());
-
-		//There should now be a single POSSIBLE_DUPLICATE link with
-		assertThat(janePatient, is(possibleDuplicateOf(janePatient2)));
-
-		//There should now be 2 POSSIBLE_MATCH links with this goldenResource.
-		assertThat(incomingJanePatient, is(possibleMatchWith(janePatient, janePatient2)));
-
-		// Ensure both links are POSSIBLE_MATCH and both have a score value
-		List<? extends IMdmLink> janetPatientLinks = runInTransaction(() -> myMdmLinkDaoSvc.findMdmLinksBySourceResource(incomingJanePatient));
-		assertEquals(2, janetPatientLinks.size());
-		janetPatientLinks.forEach( l -> {
-			assertEquals(MdmMatchResultEnum.POSSIBLE_MATCH, l.getMatchResult());
-			assertNotNull(l.getScore());
-		});
-	}
-
-=======
->>>>>>> 66f428d3
 }