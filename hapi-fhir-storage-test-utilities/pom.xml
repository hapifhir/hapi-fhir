--- conflicted
+++ resolved
@@ -5,11 +5,7 @@
 	<parent>
 		<groupId>ca.uhn.hapi.fhir</groupId>
 		<artifactId>hapi-deployable-pom</artifactId>
-<<<<<<< HEAD
-		<version>7.3.12-SNAPSHOT</version>
-=======
 		<version>7.2.2</version>
->>>>>>> d8c89128
 
 		<relativePath>../hapi-deployable-pom/pom.xml</relativePath>
 	</parent>
@@ -40,11 +36,6 @@
 			<artifactId>junit-jupiter-params</artifactId>
 			<scope>compile</scope>
 		</dependency>
-		<dependency>
-			<groupId>org.assertj</groupId>
-			<artifactId>assertj-core</artifactId>
-			<scope>compile</scope>
-		</dependency>
 
 	</dependencies>
 </project>