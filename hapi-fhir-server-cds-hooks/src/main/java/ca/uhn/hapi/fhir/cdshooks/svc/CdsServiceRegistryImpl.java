/*-
 * #%L
 * HAPI FHIR - CDS Hooks
 * %%
 * Copyright (C) 2014 - 2025 Smile CDR, Inc.
 * %%
 * Licensed under the Apache License, Version 2.0 (the "License");
 * you may not use this file except in compliance with the License.
 * You may obtain a copy of the License at
 *
 *      http://www.apache.org/licenses/LICENSE-2.0
 *
 * Unless required by applicable law or agreed to in writing, software
 * distributed under the License is distributed on an "AS IS" BASIS,
 * WITHOUT WARRANTIES OR CONDITIONS OF ANY KIND, either express or implied.
 * See the License for the specific language governing permissions and
 * limitations under the License.
 * #L%
 */
package ca.uhn.hapi.fhir.cdshooks.svc;

import ca.uhn.fhir.context.ConfigurationException;
import ca.uhn.fhir.i18n.Msg;
import ca.uhn.fhir.rest.api.server.cdshooks.CdsHooksExtension;
import ca.uhn.fhir.rest.api.server.cdshooks.CdsServiceRequestJson;
import ca.uhn.fhir.rest.server.exceptions.InternalErrorException;
import ca.uhn.fhir.rest.server.exceptions.ResourceNotFoundException;
import ca.uhn.hapi.fhir.cdshooks.api.ICdsMethod;
import ca.uhn.hapi.fhir.cdshooks.api.ICdsServiceMethod;
import ca.uhn.hapi.fhir.cdshooks.api.ICdsServiceRegistry;
import ca.uhn.hapi.fhir.cdshooks.api.json.CdsServiceFeedbackJson;
import ca.uhn.hapi.fhir.cdshooks.api.json.CdsServiceJson;
import ca.uhn.hapi.fhir.cdshooks.api.json.CdsServiceResponseJson;
import ca.uhn.hapi.fhir.cdshooks.api.json.CdsServicesJson;
import ca.uhn.hapi.fhir.cdshooks.serializer.CdsServiceRequestJsonDeserializer;
import ca.uhn.hapi.fhir.cdshooks.svc.prefetch.CdsPrefetchSvc;
import com.fasterxml.jackson.core.JsonProcessingException;
import com.fasterxml.jackson.databind.ObjectMapper;
import com.google.common.annotations.VisibleForTesting;
import jakarta.annotation.Nonnull;
import jakarta.annotation.PostConstruct;
import org.slf4j.Logger;
import org.slf4j.LoggerFactory;

import java.util.Objects;
import java.util.function.Function;

public class CdsServiceRegistryImpl implements ICdsServiceRegistry {
	private static final Logger ourLog = LoggerFactory.getLogger(CdsServiceRegistryImpl.class);
	private final CdsServiceRequestJsonDeserializer myCdsServiceRequestJsonDeserializer;
	private CdsServiceCache myServiceCache;

	private final CdsHooksContextBooter myCdsHooksContextBooter;
	private final CdsPrefetchSvc myCdsPrefetchSvc;
	private final ObjectMapper myObjectMapper;

	public CdsServiceRegistryImpl(
			CdsHooksContextBooter theCdsHooksContextBooter,
			CdsPrefetchSvc theCdsPrefetchSvc,
			ObjectMapper theObjectMapper,
<<<<<<< HEAD
			CdsServiceRequestJsonDeserializer theCdsServiceRequestJsonDeserializer) {
=======
			CdsServiceRequestJsonDeserializer theCdsServiceRequestJsonDeserializer) {
		this(
				theCdsHooksContextBooter,
				theCdsPrefetchSvc,
				theObjectMapper,
				theCdsServiceRequestJsonDeserializer,
				CDSHooksVersion.DEFAULT);
	}

	public CdsServiceRegistryImpl(
			CdsHooksContextBooter theCdsHooksContextBooter,
			CdsPrefetchSvc theCdsPrefetchSvc,
			ObjectMapper theObjectMapper,
			CdsServiceRequestJsonDeserializer theCdsServiceRequestJsonDeserializer,
			CDSHooksVersion theCDSHooksVersion) {
		myCdsHooksContextBooter = theCdsHooksContextBooter;
		myCdsPrefetchSvc = theCdsPrefetchSvc;
		myObjectMapper = theObjectMapper;
		myCdsServiceRequestJsonDeserializer = theCdsServiceRequestJsonDeserializer;
		myCdsHooksVersion = theCDSHooksVersion;
		myCdsCrServiceFactory = null;
		myCrDiscoveryServiceFactory = null;
	}

	@Deprecated(since = "8.1.4", forRemoval = true)
	public CdsServiceRegistryImpl(
			CdsHooksContextBooter theCdsHooksContextBooter,
			CdsPrefetchSvc theCdsPrefetchSvc,
			ObjectMapper theObjectMapper,
			ICdsCrServiceFactory theCdsCrServiceFactory,
			ICrDiscoveryServiceFactory theCrDiscoveryServiceFactory,
			CdsServiceRequestJsonDeserializer theCdsServiceRequestJsonDeserializer) {
		this(
				theCdsHooksContextBooter,
				theCdsPrefetchSvc,
				theObjectMapper,
				theCdsCrServiceFactory,
				theCrDiscoveryServiceFactory,
				theCdsServiceRequestJsonDeserializer,
				CDSHooksVersion.DEFAULT);
	}

	@Deprecated(since = "8.1.4", forRemoval = true)
	public CdsServiceRegistryImpl(
			CdsHooksContextBooter theCdsHooksContextBooter,
			CdsPrefetchSvc theCdsPrefetchSvc,
			ObjectMapper theObjectMapper,
			ICdsCrServiceFactory theCdsCrServiceFactory,
			ICrDiscoveryServiceFactory theCrDiscoveryServiceFactory,
			CdsServiceRequestJsonDeserializer theCdsServiceRequestJsonDeserializer,
			CDSHooksVersion theCDSHooksVersion) {
>>>>>>> 85abdc23
		myCdsHooksContextBooter = theCdsHooksContextBooter;
		myCdsPrefetchSvc = theCdsPrefetchSvc;
		myObjectMapper = theObjectMapper;
		myCdsServiceRequestJsonDeserializer = theCdsServiceRequestJsonDeserializer;
	}

	@PostConstruct
	public void init() {
		myServiceCache = myCdsHooksContextBooter.buildCdsServiceCache();
	}

	@Override
	public CdsServicesJson getCdsServicesJson() {
		return myServiceCache.getCdsServicesJson();
	}

	@Override
	public CdsServiceResponseJson callService(String theServiceId, Object theCdsServiceRequestJson) {
		final CdsServiceJson cdsServiceJson = getCdsServiceJson(theServiceId);
		final CdsServiceRequestJson deserializedRequest =
				myCdsServiceRequestJsonDeserializer.deserialize(cdsServiceJson, theCdsServiceRequestJson);
		ICdsServiceMethod serviceMethod = (ICdsServiceMethod) getCdsServiceMethodOrThrowException(theServiceId);
		myCdsPrefetchSvc.augmentRequest(deserializedRequest, serviceMethod);
		Object response = serviceMethod.invoke(myObjectMapper, deserializedRequest, theServiceId);
		return encodeServiceResponse(theServiceId, response);
	}

	@Override
	public CdsServiceFeedbackJson callFeedback(String theServiceId, CdsServiceFeedbackJson theCdsServiceFeedbackJson) {
		ICdsMethod feedbackMethod = getCdsFeedbackMethodOrThrowException(theServiceId);
		Object response = feedbackMethod.invoke(myObjectMapper, theCdsServiceFeedbackJson, theServiceId);
		return encodeFeedbackResponse(theServiceId, response);
	}

	/**
	 * @see ICdsServiceRegistry#registerService
	 */
	@Override
	public void registerService(
			String theServiceId,
			Function<CdsServiceRequestJson, CdsServiceResponseJson> theServiceFunction,
			CdsServiceJson theCdsServiceJson,
			boolean theAllowAutoFhirClientPrefetch,
			String theModuleId) {
		if (theCdsServiceJson.getExtensionClass() == null) {
			theCdsServiceJson.setExtensionClass(CdsHooksExtension.class);
		}
		myServiceCache.registerDynamicService(
				theServiceId, theServiceFunction, theCdsServiceJson, theAllowAutoFhirClientPrefetch, theModuleId);
	}

	@Deprecated(since = "8.1.4", forRemoval = true)
	@Override
	public void unregisterService(String theServiceId, String theModuleId) {
		Objects.requireNonNull(theServiceId);

		ICdsMethod activeService = myServiceCache.unregisterServiceMethod(theServiceId, theModuleId);
		if (activeService != null) {
			ourLog.info("Unregistered active service {}", theServiceId);
		}
	}

	/**
	 * @see ICdsServiceRegistry#unregisterServices
	 */
	@Override
	public void unregisterServices(@Nonnull String theServiceGroupId) {
		Objects.requireNonNull(theServiceGroupId, "CDS Hook Service Group Id cannot be null");
		myServiceCache.unregisterServices(theServiceGroupId);
	}

	@Override
	public CdsServiceJson getCdsServiceJson(String theServiceId) {
		CdsServiceJson cdsServiceJson = myServiceCache.getCdsServiceJson(theServiceId);
		if (cdsServiceJson == null) {
			throw new IllegalArgumentException(Msg.code(2536) + "No service with " + theServiceId + " is registered.");
		}
		return cdsServiceJson;
	}

	@Nonnull
	private ICdsMethod getCdsServiceMethodOrThrowException(String theId) {
		ICdsMethod retval = myServiceCache.getServiceMethod(theId);
		if (retval == null) {
			throw new ResourceNotFoundException(
					Msg.code(2391) + "No service with id " + theId + " is registered on this server");
		}
		return retval;
	}

	@Nonnull
	CdsServiceResponseJson encodeServiceResponse(String theServiceId, Object result) {
		if (result instanceof String) {
			return buildResponseFromString(theServiceId, result, (String) result);
		} else {
			return buildResponseFromImplementation(theServiceId, result);
		}
	}

	@Nonnull
	private ICdsMethod getCdsFeedbackMethodOrThrowException(String theId) {
		ICdsMethod retval = myServiceCache.getFeedbackMethod(theId);
		if (retval == null) {
			throw new ResourceNotFoundException(
					Msg.code(2392) + "No feedback service with id " + theId + " is registered on this server");
		}
		return retval;
	}

	@Nonnull
	CdsServiceFeedbackJson encodeFeedbackResponse(String theServiceId, Object theResponse) {
		if (theResponse instanceof String) {
			return buildFeedbackFromString(theServiceId, (String) theResponse);
		} else {
			return buildFeedbackFromImplementation(theServiceId, theResponse);
		}
	}

	private CdsServiceResponseJson buildResponseFromImplementation(String theServiceId, Object theResult) {
		try {
			return (CdsServiceResponseJson) theResult;
		} catch (ClassCastException e) {
			throw new ConfigurationException(
					Msg.code(2389)
							+ "Failed to cast Cds service response to CdsServiceResponseJson when calling CDS Hook Service "
							+ theServiceId + ". The type "
							+ theResult.getClass().getName()
							+ " cannot be casted to CdsServiceResponseJson",
					e);
		}
	}

	private CdsServiceResponseJson buildResponseFromString(String theServiceId, Object theResult, String theJson) {
		try {
			return myObjectMapper.readValue(theJson, CdsServiceResponseJson.class);
		} catch (JsonProcessingException e) {
			throw new ConfigurationException(
					Msg.code(2390) + "Failed to json deserialize Cds service response of type "
							+ theResult.getClass().getName() + " when calling CDS Hook Service " + theServiceId
							+ ".  Json: " + theJson,
					e);
		}
	}

	private CdsServiceFeedbackJson buildFeedbackFromImplementation(String theServiceId, Object theResponse) {
		try {
			return (CdsServiceFeedbackJson) theResponse;
		} catch (ClassCastException e) {
			throw new ClassCastException(
					Msg.code(2537) + "Failed to cast feedback response CdsServiceFeedbackJson for service "
							+ theServiceId + ". " + e.getMessage());
		}
	}

	private CdsServiceFeedbackJson buildFeedbackFromString(String theServiceId, String theResponse) {
		try {
			return myObjectMapper.readValue(theResponse, CdsServiceFeedbackJson.class);
		} catch (JsonProcessingException e) {
			throw new InternalErrorException(
					Msg.code(2538) + "Failed to serialize json Cds Feedback response for service " + theServiceId + ". "
							+ e.getMessage());
		}
	}

	@VisibleForTesting
	void setServiceCache(CdsServiceCache theCdsServiceCache) {
		myServiceCache = theCdsServiceCache;
	}
}<|MERGE_RESOLUTION|>--- conflicted
+++ resolved
@@ -23,8 +23,9 @@
 import ca.uhn.fhir.i18n.Msg;
 import ca.uhn.fhir.rest.api.server.cdshooks.CdsHooksExtension;
 import ca.uhn.fhir.rest.api.server.cdshooks.CdsServiceRequestJson;
-import ca.uhn.fhir.rest.server.exceptions.InternalErrorException;
+import ca.uhn.fhir.rest.server.exceptions.InvalidRequestException;
 import ca.uhn.fhir.rest.server.exceptions.ResourceNotFoundException;
+import ca.uhn.hapi.fhir.cdshooks.api.CDSHooksVersion;
 import ca.uhn.hapi.fhir.cdshooks.api.ICdsMethod;
 import ca.uhn.hapi.fhir.cdshooks.api.ICdsServiceMethod;
 import ca.uhn.hapi.fhir.cdshooks.api.ICdsServiceRegistry;
@@ -33,16 +34,18 @@
 import ca.uhn.hapi.fhir.cdshooks.api.json.CdsServiceResponseJson;
 import ca.uhn.hapi.fhir.cdshooks.api.json.CdsServicesJson;
 import ca.uhn.hapi.fhir.cdshooks.serializer.CdsServiceRequestJsonDeserializer;
+import ca.uhn.hapi.fhir.cdshooks.svc.cr.ICdsCrServiceFactory;
+import ca.uhn.hapi.fhir.cdshooks.svc.cr.discovery.ICrDiscoveryServiceFactory;
 import ca.uhn.hapi.fhir.cdshooks.svc.prefetch.CdsPrefetchSvc;
 import com.fasterxml.jackson.core.JsonProcessingException;
 import com.fasterxml.jackson.databind.ObjectMapper;
 import com.google.common.annotations.VisibleForTesting;
 import jakarta.annotation.Nonnull;
 import jakarta.annotation.PostConstruct;
+import org.apache.commons.lang3.Validate;
 import org.slf4j.Logger;
 import org.slf4j.LoggerFactory;
 
-import java.util.Objects;
 import java.util.function.Function;
 
 public class CdsServiceRegistryImpl implements ICdsServiceRegistry {
@@ -53,14 +56,14 @@
 	private final CdsHooksContextBooter myCdsHooksContextBooter;
 	private final CdsPrefetchSvc myCdsPrefetchSvc;
 	private final ObjectMapper myObjectMapper;
+	private final ICdsCrServiceFactory myCdsCrServiceFactory;
+	private final ICrDiscoveryServiceFactory myCrDiscoveryServiceFactory;
+	private final CDSHooksVersion myCdsHooksVersion;
 
 	public CdsServiceRegistryImpl(
 			CdsHooksContextBooter theCdsHooksContextBooter,
 			CdsPrefetchSvc theCdsPrefetchSvc,
 			ObjectMapper theObjectMapper,
-<<<<<<< HEAD
-			CdsServiceRequestJsonDeserializer theCdsServiceRequestJsonDeserializer) {
-=======
 			CdsServiceRequestJsonDeserializer theCdsServiceRequestJsonDeserializer) {
 		this(
 				theCdsHooksContextBooter,
@@ -112,11 +115,13 @@
 			ICrDiscoveryServiceFactory theCrDiscoveryServiceFactory,
 			CdsServiceRequestJsonDeserializer theCdsServiceRequestJsonDeserializer,
 			CDSHooksVersion theCDSHooksVersion) {
->>>>>>> 85abdc23
 		myCdsHooksContextBooter = theCdsHooksContextBooter;
 		myCdsPrefetchSvc = theCdsPrefetchSvc;
 		myObjectMapper = theObjectMapper;
+		myCdsCrServiceFactory = theCdsCrServiceFactory;
+		myCrDiscoveryServiceFactory = theCrDiscoveryServiceFactory;
 		myCdsServiceRequestJsonDeserializer = theCdsServiceRequestJsonDeserializer;
+		myCdsHooksVersion = theCDSHooksVersion;
 	}
 
 	@PostConstruct
@@ -134,6 +139,7 @@
 		final CdsServiceJson cdsServiceJson = getCdsServiceJson(theServiceId);
 		final CdsServiceRequestJson deserializedRequest =
 				myCdsServiceRequestJsonDeserializer.deserialize(cdsServiceJson, theCdsServiceRequestJson);
+		validateHookRequestFhirServer(deserializedRequest);
 		ICdsServiceMethod serviceMethod = (ICdsServiceMethod) getCdsServiceMethodOrThrowException(theServiceId);
 		myCdsPrefetchSvc.augmentRequest(deserializedRequest, serviceMethod);
 		Object response = serviceMethod.invoke(myObjectMapper, deserializedRequest, theServiceId);
@@ -156,20 +162,33 @@
 			Function<CdsServiceRequestJson, CdsServiceResponseJson> theServiceFunction,
 			CdsServiceJson theCdsServiceJson,
 			boolean theAllowAutoFhirClientPrefetch,
-			String theModuleId) {
+			String theServiceGroupId) {
 		if (theCdsServiceJson.getExtensionClass() == null) {
 			theCdsServiceJson.setExtensionClass(CdsHooksExtension.class);
 		}
 		myServiceCache.registerDynamicService(
-				theServiceId, theServiceFunction, theCdsServiceJson, theAllowAutoFhirClientPrefetch, theModuleId);
+				theServiceId, theServiceFunction, theCdsServiceJson, theAllowAutoFhirClientPrefetch, theServiceGroupId);
 	}
 
 	@Deprecated(since = "8.1.4", forRemoval = true)
 	@Override
-	public void unregisterService(String theServiceId, String theModuleId) {
-		Objects.requireNonNull(theServiceId);
-
-		ICdsMethod activeService = myServiceCache.unregisterServiceMethod(theServiceId, theModuleId);
+	public boolean registerCrService(String theServiceId) {
+		try {
+			myServiceCache.registerCrService(theServiceId, myCrDiscoveryServiceFactory, myCdsCrServiceFactory);
+		} catch (Exception e) {
+			ourLog.error("Error received during CR CDS Service registration: {}", e.getMessage());
+			return false;
+		}
+		return true;
+	}
+
+	/**
+	 * @see ICdsServiceRegistry#unregisterService
+	 */
+	@Override
+	public void unregisterService(@Nonnull String theServiceId, String theServiceGroupId) {
+		Validate.notNull(theServiceId, "CDS Hook Service Id cannot be null");
+		ICdsMethod activeService = myServiceCache.unregisterServiceMethod(theServiceId, theServiceGroupId);
 		if (activeService != null) {
 			ourLog.info("Unregistered active service {}", theServiceId);
 		}
@@ -180,7 +199,7 @@
 	 */
 	@Override
 	public void unregisterServices(@Nonnull String theServiceGroupId) {
-		Objects.requireNonNull(theServiceGroupId, "CDS Hook Service Group Id cannot be null");
+		Validate.notNull(theServiceGroupId, "CDS Hook Service Group Id cannot be null");
 		myServiceCache.unregisterServices(theServiceGroupId);
 	}
 
@@ -271,9 +290,8 @@
 		try {
 			return myObjectMapper.readValue(theResponse, CdsServiceFeedbackJson.class);
 		} catch (JsonProcessingException e) {
-			throw new InternalErrorException(
-					Msg.code(2538) + "Failed to serialize json Cds Feedback response for service " + theServiceId + ". "
-							+ e.getMessage());
+			throw new RuntimeException(Msg.code(2538) + "Failed to serialize json Cds Feedback response for service "
+					+ theServiceId + ". " + e.getMessage());
 		}
 	}
 
@@ -281,4 +299,15 @@
 	void setServiceCache(CdsServiceCache theCdsServiceCache) {
 		myServiceCache = theCdsServiceCache;
 	}
+
+	private void validateHookRequestFhirServer(CdsServiceRequestJson theCdsServiceRequestJson) {
+		if (myCdsHooksVersion != CDSHooksVersion.V_1_1) {
+			// for a version greater than V_1_1 (which is the base version supported),
+			// the fhirServer is required to use https scheme
+			String fhirServer = theCdsServiceRequestJson.getFhirServer();
+			if (fhirServer != null && !fhirServer.startsWith("https")) {
+				throw new InvalidRequestException(Msg.code(2632) + "The scheme for the fhirServer must be https");
+			}
+		}
+	}
 }