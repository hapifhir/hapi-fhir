/*-
 * #%L
 * HAPI FHIR - CDS Hooks
 * %%
 * Copyright (C) 2014 - 2025 Smile CDR, Inc.
 * %%
 * Licensed under the Apache License, Version 2.0 (the "License");
 * you may not use this file except in compliance with the License.
 * You may obtain a copy of the License at
 *
 *      http://www.apache.org/licenses/LICENSE-2.0
 *
 * Unless required by applicable law or agreed to in writing, software
 * distributed under the License is distributed on an "AS IS" BASIS,
 * WITHOUT WARRANTIES OR CONDITIONS OF ANY KIND, either express or implied.
 * See the License for the specific language governing permissions and
 * limitations under the License.
 * #L%
 */
package ca.uhn.hapi.fhir.cdshooks.svc;

import ca.uhn.fhir.context.FhirContext;
import ca.uhn.fhir.jpa.api.dao.DaoRegistry;
import ca.uhn.fhir.rest.server.RestfulServer;
import ca.uhn.hapi.fhir.cdshooks.api.ICdsConfigService;
import com.fasterxml.jackson.databind.ObjectMapper;
import jakarta.annotation.Nonnull;
import jakarta.annotation.Nullable;

public class CdsConfigServiceImpl implements ICdsConfigService {
	private final FhirContext myFhirContext;
	private final ObjectMapper myObjectMapper;
	private final DaoRegistry myDaoRegistry;
	private final RestfulServer myRestfulServer;

	public CdsConfigServiceImpl(
			@Nonnull FhirContext theFhirContext,
			@Nonnull ObjectMapper theObjectMapper,
<<<<<<< HEAD
=======
			@Nullable DaoRegistry theDaoRegistry,
			@Nullable RestfulServer theRestfulServer) {
		myFhirContext = theFhirContext;
		myObjectMapper = theObjectMapper;
		myDaoRegistry = theDaoRegistry;
		myRestfulServer = theRestfulServer;
		myCdsCrSettings = new CdsCrSettings();
		myRepositoryFactory = null;
	}

	@Deprecated(since = "8.1.4", forRemoval = true)
	public CdsConfigServiceImpl(
			@Nonnull FhirContext theFhirContext,
			@Nonnull ObjectMapper theObjectMapper,
			@Nonnull CdsCrSettings theCdsCrSettings,
>>>>>>> 85abdc23
			@Nullable DaoRegistry theDaoRegistry,
			@Nullable RestfulServer theRestfulServer) {
		myFhirContext = theFhirContext;
		myObjectMapper = theObjectMapper;
		myDaoRegistry = theDaoRegistry;
		myRestfulServer = theRestfulServer;
	}

	@Nonnull
	@Override
	public FhirContext getFhirContext() {
		return myFhirContext;
	}

	@Nonnull
	@Override
	public ObjectMapper getObjectMapper() {
		return myObjectMapper;
	}

	@Nullable
	@Override
	public DaoRegistry getDaoRegistry() {
		return myDaoRegistry;
	}

	@Nullable
	@Override
	public RestfulServer getRestfulServer() {
		return myRestfulServer;
	}
}<|MERGE_RESOLUTION|>--- conflicted
+++ resolved
@@ -20,9 +20,11 @@
 package ca.uhn.hapi.fhir.cdshooks.svc;
 
 import ca.uhn.fhir.context.FhirContext;
+import ca.uhn.fhir.cr.common.IRepositoryFactory;
 import ca.uhn.fhir.jpa.api.dao.DaoRegistry;
 import ca.uhn.fhir.rest.server.RestfulServer;
 import ca.uhn.hapi.fhir.cdshooks.api.ICdsConfigService;
+import ca.uhn.hapi.fhir.cdshooks.svc.cr.CdsCrSettings;
 import com.fasterxml.jackson.databind.ObjectMapper;
 import jakarta.annotation.Nonnull;
 import jakarta.annotation.Nullable;
@@ -30,14 +32,14 @@
 public class CdsConfigServiceImpl implements ICdsConfigService {
 	private final FhirContext myFhirContext;
 	private final ObjectMapper myObjectMapper;
+	private final CdsCrSettings myCdsCrSettings;
 	private final DaoRegistry myDaoRegistry;
+	private final IRepositoryFactory myRepositoryFactory;
 	private final RestfulServer myRestfulServer;
 
 	public CdsConfigServiceImpl(
 			@Nonnull FhirContext theFhirContext,
 			@Nonnull ObjectMapper theObjectMapper,
-<<<<<<< HEAD
-=======
 			@Nullable DaoRegistry theDaoRegistry,
 			@Nullable RestfulServer theRestfulServer) {
 		myFhirContext = theFhirContext;
@@ -53,12 +55,14 @@
 			@Nonnull FhirContext theFhirContext,
 			@Nonnull ObjectMapper theObjectMapper,
 			@Nonnull CdsCrSettings theCdsCrSettings,
->>>>>>> 85abdc23
 			@Nullable DaoRegistry theDaoRegistry,
+			@Nullable IRepositoryFactory theRepositoryFactory,
 			@Nullable RestfulServer theRestfulServer) {
 		myFhirContext = theFhirContext;
 		myObjectMapper = theObjectMapper;
+		myCdsCrSettings = theCdsCrSettings;
 		myDaoRegistry = theDaoRegistry;
+		myRepositoryFactory = theRepositoryFactory;
 		myRestfulServer = theRestfulServer;
 	}
 
@@ -74,6 +78,12 @@
 		return myObjectMapper;
 	}
 
+	@Nonnull
+	@Override
+	public CdsCrSettings getCdsCrSettings() {
+		return myCdsCrSettings;
+	}
+
 	@Nullable
 	@Override
 	public DaoRegistry getDaoRegistry() {
@@ -82,6 +92,12 @@
 
 	@Nullable
 	@Override
+	public IRepositoryFactory getRepositoryFactory() {
+		return myRepositoryFactory;
+	}
+
+	@Nullable
+	@Override
 	public RestfulServer getRestfulServer() {
 		return myRestfulServer;
 	}
