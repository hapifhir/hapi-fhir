--- conflicted
+++ resolved
@@ -47,11 +47,7 @@
 		<dependency>
 			<groupId>ca.uhn.hapi.fhir</groupId>
 			<artifactId>hapi-fhir-structures-dstu2</artifactId>
-<<<<<<< HEAD
 			<version>${project.version}</version>
-=======
-			<version>2.3-SNAPSHOT</version>
->>>>>>> 7ee3e756
 		</dependency>
 		<dependency>
 			<groupId>org.slf4j</groupId>
