package ca.uhn.fhir.jpa.cds.example;

import ca.uhn.fhir.context.FhirContext;
import ca.uhn.fhir.model.primitive.IdDt;
import ca.uhn.fhir.rest.client.api.IGenericClient;
import ca.uhn.fhir.rest.client.api.ServerValidationModeEnum;
import ca.uhn.fhir.rest.client.interceptor.LoggingInterceptor;
import ca.uhn.fhir.rest.server.IResourceProvider;
import org.eclipse.jetty.server.Server;
import org.eclipse.jetty.webapp.WebAppContext;
import org.hl7.fhir.dstu3.model.*;
import org.hl7.fhir.instance.model.api.IBaseResource;
import org.junit.AfterClass;
import org.junit.Assert;
import org.junit.BeforeClass;
import org.junit.Test;
import org.junit.Ignore;

import java.io.*;
import java.net.HttpURLConnection;
import java.net.ServerSocket;
import java.net.URL;
import java.nio.file.Paths;
import java.util.ArrayList;
import java.util.Collection;
import java.util.List;
import java.util.Scanner;

public class CdsExampleTests {
	private static IGenericClient ourClient;
	private static FhirContext ourCtx = FhirContext.forDstu3();

	protected static int ourPort;

	private static Server ourServer;
	private static String ourServerBase;

	private static Collection<IResourceProvider> providers;

	@BeforeClass
	public static void beforeClass() throws Exception {

		// Configure and spin up server
		String path = Paths.get("").toAbsolutePath().toString();

		ourPort = RandomServerPortProvider.findFreePort();
		ourServer = new Server(ourPort);

		WebAppContext webAppContext = new WebAppContext();
		webAppContext.setContextPath("/hapi-fhir-jpaserver-cds");
		webAppContext.setDescriptor(path + "/src/main/webapp/WEB-INF/web.xml");
		webAppContext.setResourceBase(path + "/target/hapi-fhir-jpaserver-cds");
		webAppContext.setParentLoaderPriority(true);

		ourServer.setHandler(webAppContext);
		ourServer.start();

		ourCtx.getRestfulClientFactory().setServerValidationMode(ServerValidationModeEnum.NEVER);
		ourCtx.getRestfulClientFactory().setSocketTimeout(1200 * 1000);
		ourServerBase = "http://localhost:" + ourPort + "/hapi-fhir-jpaserver-cds/baseDstu3";
		ourClient = ourCtx.newRestfulGenericClient(ourServerBase);
		ourClient.registerInterceptor(new LoggingInterceptor(true));

		// Load terminology for measure tests (HEDIS measures)
		putResource("measure-terminology-bundle.json", "");

		// load test data and conversion library for $apply operation tests
		putResource("general-practitioner.json", "Practitioner-12208");
		putResource("general-patient.json", "Patient-12214");
		putResource("general-fhirhelpers-3.json", "FHIRHelpers");
	}

	@AfterClass
	public static void afterClass() throws Exception {
		ourServer.stop();
	}

	private static void putResource(String resourceFileName, String id) {
		InputStream is = CdsExampleTests.class.getResourceAsStream(resourceFileName);
		Scanner scanner = new Scanner(is).useDelimiter("\\A");
		String json = scanner.hasNext() ? scanner.next() : "";

		boolean isJson = resourceFileName.endsWith("json");

		IBaseResource resource = isJson ? ourCtx.newJsonParser().parseResource(json) : ourCtx.newXmlParser().parseResource(json);

		if (resource instanceof Bundle) {
			ourClient.transaction().withBundle((Bundle) resource).execute();
		}
		else {
			ourClient.update().resource(resource).withId(id).execute();
		}
	}

	/*
	 *
	 * 	Testing Individual Measure
	 * 	This test patient satisfies all the group population criteria for this measure.
	 *
	 * */
	@Test
	public void PatientMeasureTest() {
		// load measure specific test data
		putResource("patient-measure-test-bundle.json", "");

		Parameters inParams = new Parameters();
		inParams.addParameter().setName("patient").setValue(new StringType("Patient/Patient-6529"));
		inParams.addParameter().setName("periodStart").setValue(new DateType("2003-01-01"));
		inParams.addParameter().setName("periodEnd").setValue(new DateType("2003-12-31"));

		Parameters outParams = ourClient
			.operation()
			.onInstance(new IdDt("Measure", "measure-asf"))
			.named("$evaluate-measure")
			.withParameters(inParams)
			.useHttpGet()
			.execute();

		List<Parameters.ParametersParameterComponent> response = outParams.getParameter();

		Assert.assertTrue(!response.isEmpty());

		Parameters.ParametersParameterComponent component = response.get(0);

		Assert.assertTrue(component.getResource() instanceof MeasureReport);

		MeasureReport report = (MeasureReport) component.getResource();

		for (MeasureReport.MeasureReportGroupComponent group : report.getGroup()) {
			for (MeasureReport.MeasureReportGroupPopulationComponent population : group.getPopulation()) {
				Assert.assertTrue(population.getCount() > 0);
			}
		}
	}

	/*
	 *
	 * 	Testing Patient List Measure
	 * 	This test is only testing for valid initial population membership.
	 * 	There are 2 patients that reference Practitioner-2520 as their general practitioner.
	 * 	However, only one meets the initial population criteria for the measure.
	 *
	 * */
	@Test
	public void PatientListMeasureTest() {
		// load measure specific test data
		putResource("patient-list-measure-test-bundle.json", "");

		Parameters inParams = new Parameters();
		inParams.addParameter().setName("reportType").setValue(new StringType("patient-list"));
		inParams.addParameter().setName("practitioner").setValue(new StringType("Practitioner/Practitioner-2520"));
		inParams.addParameter().setName("periodStart").setValue(new DateType("1997-01-01"));
		inParams.addParameter().setName("periodEnd").setValue(new DateType("1997-12-31"));

		Parameters outParams = ourClient
			.operation()
			.onInstance(new IdDt("Measure", "measure-ccs"))
			.named("$evaluate-measure")
			.withParameters(inParams)
			.useHttpGet()
			.execute();

		List<Parameters.ParametersParameterComponent> response = outParams.getParameter();

		Assert.assertTrue(!response.isEmpty());

		Parameters.ParametersParameterComponent component = response.get(0);

		Assert.assertTrue(component.getResource() instanceof MeasureReport);

		MeasureReport report = (MeasureReport) component.getResource();

		for (MeasureReport.MeasureReportGroupComponent group : report.getGroup()) {
			for (MeasureReport.MeasureReportGroupPopulationComponent population : group.getPopulation()) {
				if (population.getCode().getCodingFirstRep().getCode().equals("initial-population")) {
					Assert.assertTrue(population.getCount() == 1);
				}
			}
		}
	}

	/*
	 *
	 * 	Testing Population (or Summary) Measure
	 * 	This tests a population of 100 patients. 10 patients satisfy the initial population criteria.
	 * 	However, only 2 meet the numerator criteria.
	 *
	 * */
	@Test
	public void PopulationMeasureTest() {
		// load measure specific test data
		putResource("population-measure-network-bundle.json", "");
		putResource("population-measure-patients-bundle.json", "");
		putResource("population-measure-test-bundle.json", "");

		Parameters inParams = new Parameters();
		inParams.addParameter().setName("reportType").setValue(new StringType("population"));
		inParams.addParameter().setName("periodStart").setValue(new DateType("1997-01-01"));
		inParams.addParameter().setName("periodEnd").setValue(new DateType("1997-12-31"));

		Parameters outParams = ourClient
			.operation()
			.onInstance(new IdDt("Measure", "measure-bcs"))
			.named("$evaluate-measure")
			.withParameters(inParams)
			.useHttpGet()
			.execute();

		List<Parameters.ParametersParameterComponent> response = outParams.getParameter();

		Assert.assertTrue(!response.isEmpty());

		Parameters.ParametersParameterComponent component = response.get(0);

		Assert.assertTrue(component.getResource() instanceof MeasureReport);

		MeasureReport report = (MeasureReport) component.getResource();

		Assert.assertTrue(report.getEvaluatedResources() != null);

		for (MeasureReport.MeasureReportGroupComponent group : report.getGroup()) {
			for (MeasureReport.MeasureReportGroupPopulationComponent population : group.getPopulation()) {
				Assert.assertTrue(population.getCount() > 0);
			}
		}
	}

<<<<<<< HEAD
	@Test
	@Ignore
	public void CdsHooksPatientViewTest() throws IOException {
		putResource("cds-bcs-library.json", "patient-view");
		putResource("cds-bcs-patient.json", "Patient-6532");
		putResource("cds-bcs-plandefinition.json", "bcs-decision-support");
		putResource("cds-bcs-activitydefinition.json", "mammogram-service-request");
=======
	/*
	 *
	 * 	Testing Patient View CDS Hook
	 * 	This tests whether a patient has had appropriate labs/orders for Breast Cancer detection.
	 * 	If not, a suggestion will be returned.
	 *
	 * */
	@Test
	public void PatientViewCdsHooksTest() throws IOException {
		// load terminology and test data specific to hook
		putResource("cds-codesystems.json", "");
		putResource("cds-valuesets.json", "");
		putResource("cds-bcs-bundle.json", "");
>>>>>>> 0a52d781

		// Get the CDS Hooks request
		InputStream is = this.getClass().getResourceAsStream("cds-bcs-request.json");
		Scanner scanner = new Scanner(is).useDelimiter("\\A");
		String cdsHooksRequest = scanner.hasNext() ? scanner.next() : "";
		cdsHooksRequest = cdsHooksRequest.replace("XXXXX", ourServerBase);
		byte[] data = cdsHooksRequest.getBytes("UTF-8");

		URL url = new URL("http://localhost:" + ourPort + "/hapi-fhir-jpaserver-cds/cds-services/bcs-decision-support");

		HttpURLConnection conn = (HttpURLConnection) url.openConnection();
		conn.setRequestMethod("POST");
		conn.setRequestProperty("Content-Type", "application/json");
		conn.setRequestProperty("Content-Length", String.valueOf(data.length));
		conn.setDoOutput(true);
		conn.getOutputStream().write(data);

		StringBuilder response = new StringBuilder();
		try(Reader in = new BufferedReader(new InputStreamReader(conn.getInputStream(), "UTF-8")))
		{
			for (int i; (i = in.read()) >= 0;) {
				response.append((char) i);
			}
		}

		String expected = "{\n" +
			"  \"cards\": [\n" +
			"    {\n" +
			"      \"summary\": \"A Mammogram procedure for the patient is recommended\",\n" +
			"      \"indicator\": \"warning\",\n" +
			"      \"detail\": \"The patient has not had a Mammogram procedure in the last 39 months\",\n" +
			"      \"source\": {},\n" +
			"      \"suggestions\": [\n" +
			"        {\n" +
			"          \"label\": \"Mammogram request\",\n" +
			"          \"actions\": [\n" +
			"            {\n" +
			"              \"type\": \"create\",\n" +
			"              \"description\": \"The patient has not had a Mammogram procedure in the last 39 months\",\n" +
			"              \"resource\": {\n" +
			"                \"resourceType\": \"ProcedureRequest\",\n" +
			"                \"status\": \"draft\",\n" +
			"                \"intent\": \"order\",\n" +
			"                \"code\": {\n" +
			"                  \"coding\": [\n" +
			"                    {\n" +
			"                      \"system\": \"http://www.ama-assn.org/go/cpt\",\n" +
			"                      \"code\": \"77056\",\n" +
			"                      \"display\": \"Mammography; bilateral\"\n" +
			"                    }\n" +
			"                  ]\n" +
			"                },\n" +
			"                \"subject\": {\n" +
			"                  \"reference\": \"Patient/Patient-6535\"\n" +
			"                }\n" +
			"              }\n" +
			"            }\n" +
			"          ]\n" +
			"        }\n" +
			"      ]\n" +
			"    }\n" +
			"  ]\n" +
			"}\n";

		String withoutID = response.toString().replaceAll("\"id\":.*\\s", "");
		Assert.assertTrue(
			withoutID.replaceAll("\\s+", "")
				.equals(expected.replaceAll("\\s+", ""))
		);
	}

	/*
	 *
	 * 	Testing $apply operation for a PlanDefinition resource
	 * 	This test applies a PlanDefinition and returns a CarePlan with a dynamic property populated.
	 *
	 * */
	@Test
	public void PlanDefinitionApplyTest() throws ClassNotFoundException {
		putResource("plandefinition-apply-library.json", "plandefinitionApplyTest");
		putResource("plandefinition-apply.json", "apply-example");

		Parameters inParams = new Parameters();
		inParams.addParameter().setName("patient").setValue(new StringType("Patient-12214"));

		Parameters outParams = ourClient
			.operation()
			.onInstance(new IdDt("PlanDefinition", "apply-example"))
			.named("$apply")
			.withParameters(inParams)
			.useHttpGet()
			.execute();

		List<Parameters.ParametersParameterComponent> response = outParams.getParameter();

		Assert.assertTrue(!response.isEmpty());

		Resource resource = response.get(0).getResource();

		Assert.assertTrue(resource instanceof CarePlan);

		CarePlan carePlan = (CarePlan) resource;

		Assert.assertTrue(carePlan.getTitle().equals("This is a dynamic definition!"));
	}

	/*
	 *
	 * 	Testing $apply operation for an ActivityDefinition resource
	 * 	This test applies an ActivityDefinition and returns a ProcedureRequest with a dynamic property populated.
	 *
	 * */
	@Test
	public void ActivityDefinitionApplyTest() {
		putResource("activitydefinition-apply-library.json", "activityDefinitionApplyTest");
		putResource("activitydefinition-apply.json", "ad-apply-example");

		Parameters inParams = new Parameters();
		inParams.addParameter().setName("patient").setValue(new StringType("Patient-12214"));

		Parameters outParams = ourClient
			.operation()
			.onInstance(new IdDt("ActivityDefinition", "ad-apply-example"))
			.named("$apply")
			.withParameters(inParams)
			.useHttpGet()
			.execute();

		List<Parameters.ParametersParameterComponent> response = outParams.getParameter();

		Assert.assertTrue(!response.isEmpty());

		Resource resource = response.get(0).getResource();

		Assert.assertTrue(resource instanceof ProcedureRequest);

		ProcedureRequest procedureRequest = (ProcedureRequest) resource;

		Assert.assertTrue(procedureRequest.getDoNotPerform());
	}
}

class RandomServerPortProvider {

	private static List<Integer> ourPorts = new ArrayList<>();

	static int findFreePort() {
		ServerSocket server;
		try {
			server = new ServerSocket(0);
			int port = server.getLocalPort();
			ourPorts.add(port);
			server.close();
			Thread.sleep(500);
			return port;
		} catch (IOException | InterruptedException e) {
			throw new Error(e);
		}
	}

	public static List<Integer> list() {
		return ourPorts;
	}

}<|MERGE_RESOLUTION|>--- conflicted
+++ resolved
@@ -225,15 +225,6 @@
 		}
 	}
 
-<<<<<<< HEAD
-	@Test
-	@Ignore
-	public void CdsHooksPatientViewTest() throws IOException {
-		putResource("cds-bcs-library.json", "patient-view");
-		putResource("cds-bcs-patient.json", "Patient-6532");
-		putResource("cds-bcs-plandefinition.json", "bcs-decision-support");
-		putResource("cds-bcs-activitydefinition.json", "mammogram-service-request");
-=======
 	/*
 	 *
 	 * 	Testing Patient View CDS Hook
@@ -247,7 +238,6 @@
 		putResource("cds-codesystems.json", "");
 		putResource("cds-valuesets.json", "");
 		putResource("cds-bcs-bundle.json", "");
->>>>>>> 0a52d781
 
 		// Get the CDS Hooks request
 		InputStream is = this.getClass().getResourceAsStream("cds-bcs-request.json");
