--- conflicted
+++ resolved
@@ -1,6 +1,5 @@
 package ca.uhn.fhir.jpa.empi.svc;
 
-<<<<<<< HEAD
 /*-
  * #%L
  * HAPI FHIR JPA Server - Enterprise Master Patient Index
@@ -21,10 +20,8 @@
  * #L%
  */
 
+import ca.uhn.fhir.empi.api.EmpiMatchResultEnum;
 import ca.uhn.fhir.jpa.entity.EmpiLink;
-=======
-import ca.uhn.fhir.empi.api.EmpiMatchResultEnum;
->>>>>>> 0b0a27d8
 import ca.uhn.fhir.jpa.model.cross.ResourcePersistentId;
 
 public class MatchedPersonCandidate {
