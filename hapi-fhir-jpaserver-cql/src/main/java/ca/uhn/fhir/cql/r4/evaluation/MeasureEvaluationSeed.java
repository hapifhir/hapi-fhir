--- conflicted
+++ resolved
@@ -27,7 +27,6 @@
 	private LibraryResolutionProvider<org.hl7.fhir.r4.model.Library> libraryResourceProvider;
 	private EvaluationProviderFactory providerFactory;
 	private DataProvider dataProvider;
-<<<<<<< HEAD
 	private LibraryHelper libraryHelper;
 
 	public MeasureEvaluationSeed(EvaluationProviderFactory providerFactory, LibraryLoader libraryLoader,
@@ -36,14 +35,6 @@
 		this.libraryLoader = libraryLoader;
 		this.libraryResourceProvider = libraryResourceProvider;
 		this.libraryHelper = libraryHelper;
-=======
-
-	public MeasureEvaluationSeed(EvaluationProviderFactory providerFactory, LibraryLoader libraryLoader,
-			LibraryResolutionProvider<org.hl7.fhir.r4.model.Library> libraryResourceProvider) {
-		this.providerFactory = providerFactory;
-		this.libraryLoader = libraryLoader;
-		this.libraryResourceProvider = libraryResourceProvider;
->>>>>>> 99001eea
 	}
 
 	public Measure getMeasure() {
@@ -66,17 +57,11 @@
 			String user, String pass) {
 		this.measure = measure;
 
-<<<<<<< HEAD
 		this.libraryHelper.loadLibraries(measure, this.libraryLoader, this.libraryResourceProvider);
 
 		// resolve primary library
 		Library library = this.libraryHelper.resolvePrimaryLibrary(measure, libraryLoader, this.libraryResourceProvider);
-=======
-		LibraryHelper.loadLibraries(measure, this.libraryLoader, this.libraryResourceProvider);
 
-		// resolve primary library
-		Library library = LibraryHelper.resolvePrimaryLibrary(measure, libraryLoader, this.libraryResourceProvider);
->>>>>>> 99001eea
 
 		// resolve execution context
 		context = new Context(library);
