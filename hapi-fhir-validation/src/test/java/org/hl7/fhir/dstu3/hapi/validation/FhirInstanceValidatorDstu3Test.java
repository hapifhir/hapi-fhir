package org.hl7.fhir.dstu3.hapi.validation;

import ca.uhn.fhir.context.FhirContext;
import ca.uhn.fhir.context.support.ConceptValidationOptions;
import ca.uhn.fhir.context.support.IValidationSupport;
import ca.uhn.fhir.context.support.ValidationSupportContext;
import ca.uhn.fhir.context.support.ValueSetExpansionOptions;
import ca.uhn.fhir.fhirpath.BaseValidationTestWithInlineMocks;
import ca.uhn.fhir.test.utilities.LoggingExtension;
import ca.uhn.fhir.util.ClasspathUtil;
import ca.uhn.fhir.util.TestUtil;
import ca.uhn.fhir.validation.FhirValidator;
import ca.uhn.fhir.validation.ResultSeverityEnum;
import ca.uhn.fhir.validation.SingleValidationMessage;
import ca.uhn.fhir.validation.ValidationResult;
import com.google.common.base.Charsets;
import org.apache.commons.io.IOUtils;
import org.hl7.fhir.common.hapi.validation.support.CachingValidationSupport;
import org.hl7.fhir.common.hapi.validation.support.CommonCodeSystemsTerminologyService;
import org.hl7.fhir.common.hapi.validation.support.InMemoryTerminologyServerValidationSupport;
import org.hl7.fhir.common.hapi.validation.support.SnapshotGeneratingValidationSupport;
import org.hl7.fhir.common.hapi.validation.support.ValidationSupportChain;
import org.hl7.fhir.common.hapi.validation.validator.FhirInstanceValidator;
import org.hl7.fhir.dstu3.hapi.ctx.HapiWorkerContext;
import org.hl7.fhir.dstu3.fhirpath.FHIRPathEngine;
import org.hl7.fhir.dstu3.model.Base;
import org.hl7.fhir.dstu3.model.BooleanType;
import org.hl7.fhir.dstu3.model.Bundle;
import org.hl7.fhir.dstu3.model.Bundle.BundleEntryComponent;
import org.hl7.fhir.dstu3.model.CodeSystem;
import org.hl7.fhir.dstu3.model.CodeSystem.ConceptDefinitionComponent;
import org.hl7.fhir.dstu3.model.CodeType;
import org.hl7.fhir.dstu3.model.CodeableConcept;
import org.hl7.fhir.dstu3.model.Coding;
import org.hl7.fhir.dstu3.model.ContactPoint;
import org.hl7.fhir.dstu3.model.DateTimeType;
import org.hl7.fhir.dstu3.model.Enumerations.PublicationStatus;
import org.hl7.fhir.dstu3.model.Extension;
import org.hl7.fhir.dstu3.model.Goal;
import org.hl7.fhir.dstu3.model.ImagingStudy;
import org.hl7.fhir.dstu3.model.Observation;
import org.hl7.fhir.dstu3.model.Observation.ObservationStatus;
import org.hl7.fhir.dstu3.model.Patient;
import org.hl7.fhir.dstu3.model.Period;
import org.hl7.fhir.dstu3.model.Procedure;
import org.hl7.fhir.dstu3.model.Questionnaire;
import org.hl7.fhir.dstu3.model.Questionnaire.QuestionnaireItemComponent;
import org.hl7.fhir.dstu3.model.Questionnaire.QuestionnaireItemType;
import org.hl7.fhir.dstu3.model.QuestionnaireResponse;
import org.hl7.fhir.dstu3.model.Reference;
import org.hl7.fhir.dstu3.model.RelatedPerson;
import org.hl7.fhir.dstu3.model.StringType;
import org.hl7.fhir.dstu3.model.StructureDefinition;
import org.hl7.fhir.dstu3.model.StructureDefinition.StructureDefinitionKind;
import org.hl7.fhir.dstu3.model.ValueSet;
import org.hl7.fhir.dstu3.model.ValueSet.ValueSetExpansionComponent;
import org.hl7.fhir.instance.model.api.IBaseResource;

import org.hl7.fhir.r5.utils.validation.IValidationPolicyAdvisor;
import org.hl7.fhir.r5.utils.validation.IValidatorResourceFetcher;
import org.hl7.fhir.r5.utils.validation.constants.ReferenceValidationPolicy;
import org.hl7.fhir.utilities.validation.ValidationMessage;
import org.junit.jupiter.api.AfterAll;
import org.junit.jupiter.api.BeforeEach;
import org.junit.jupiter.api.Disabled;
import org.junit.jupiter.api.Test;
import org.junit.jupiter.api.extension.RegisterExtension;
import org.mockito.invocation.InvocationOnMock;
import org.mockito.quality.Strictness;
import org.mockito.stubbing.Answer;

import java.io.IOException;
import java.io.InputStream;
import java.util.ArrayList;
import java.util.Collections;
import java.util.EnumSet;
import java.util.HashMap;
import java.util.HashSet;
import java.util.List;
import java.util.Map;
import java.util.Optional;
import java.util.Set;
import java.util.TreeSet;
import java.util.stream.Collectors;
import java.util.zip.GZIPInputStream;

import static org.assertj.core.api.Assertions.assertThat;
import static org.junit.jupiter.api.Assertions.assertEquals;
import static org.junit.jupiter.api.Assertions.assertFalse;
import static org.junit.jupiter.api.Assertions.assertTrue;
import static org.mockito.ArgumentMatchers.any;
import static org.mockito.ArgumentMatchers.anyBoolean;
import static org.mockito.ArgumentMatchers.nullable;
import static org.mockito.Mockito.anyString;
import static org.mockito.Mockito.mock;
import static org.mockito.Mockito.times;
import static org.mockito.Mockito.verify;
import static org.mockito.Mockito.when;
import static org.mockito.Mockito.withSettings;

public class FhirInstanceValidatorDstu3Test extends BaseValidationTestWithInlineMocks {

	private static final org.slf4j.Logger ourLog = org.slf4j.LoggerFactory.getLogger(FhirInstanceValidatorDstu3Test.class);
	private static FhirContext ourCtx = FhirContext.forDstu3Cached();
	private static IValidationSupport myDefaultValidationSupport = ourCtx.getValidationSupport();
	@RegisterExtension
	public LoggingExtension myLoggingExtension = new LoggingExtension();
	private FhirInstanceValidator myInstanceVal;
	private Map<String, ValueSetExpansionComponent> mySupportedCodeSystemsForExpansion;
	private FhirValidator myVal;
	private ArrayList<String> myValidConcepts;
	private Set<String> myValidSystems = new HashSet<>();
	private HashMap<String, StructureDefinition> myStructureDefinitions;
	private HashMap<String, CodeSystem> myCodeSystems;
	private HashMap<String, ValueSet> myValueSets;
	private HashMap<String, Questionnaire> myQuestionnaires;
	private CachingValidationSupport myValidationSupport;

	private void addValidConcept(String theSystem, String theCode) {
		myValidSystems.add(theSystem);
		myValidConcepts.add(theSystem + "___" + theCode);
	}

	@SuppressWarnings("unchecked")
	@BeforeEach
	public void before() {
		myVal = ourCtx.newValidator();
		myVal.setValidateAgainstStandardSchema(false);
		myVal.setValidateAgainstStandardSchematron(false);

		IValidationSupport mockSupport = mock(IValidationSupport.class, withSettings().strictness(Strictness.LENIENT));
		when(mockSupport.getFhirContext()).thenReturn(ourCtx);
		myValidationSupport = new CachingValidationSupport(new ValidationSupportChain(
			mockSupport,
			myDefaultValidationSupport,
			new InMemoryTerminologyServerValidationSupport(ourCtx),
			new CommonCodeSystemsTerminologyService(ourCtx),
			new SnapshotGeneratingValidationSupport(ourCtx)));
		myInstanceVal = new FhirInstanceValidator(myValidationSupport);

		myVal.registerValidatorModule(myInstanceVal);

		mySupportedCodeSystemsForExpansion = new HashMap<>();

		myValidConcepts = new ArrayList<>();

		when(mockSupport.expandValueSet(any(), nullable(ValueSetExpansionOptions.class), nullable(IBaseResource.class))).thenAnswer(new Answer<ValueSetExpansionComponent>() {
			@Override
			public ValueSetExpansionComponent answer(InvocationOnMock theInvocation) {
				ValueSet arg = (ValueSet) theInvocation.getArgument(0, IBaseResource.class);
				ValueSetExpansionComponent retVal = mySupportedCodeSystemsForExpansion.get(arg.getCompose().getIncludeFirstRep().getSystem());
				if (retVal == null) {
					ValueSet expandedVs = (ValueSet) myDefaultValidationSupport.expandValueSet(new ValidationSupportContext(myDefaultValidationSupport), null, arg).getValueSet();
					retVal = expandedVs.getExpansion();
				}
				ourLog.debug("expandValueSet({}) : {}", new Object[]{theInvocation.getArguments()[0], retVal});
				return retVal;
			}
		});
		when(mockSupport.isCodeSystemSupported(any(), nullable(String.class))).thenAnswer(new Answer<Boolean>() {
			@Override
			public Boolean answer(InvocationOnMock theInvocation) {
				String url = (String) theInvocation.getArguments()[1];
				boolean retVal = myValidSystems.contains(url);
				ourLog.debug("isCodeSystemSupported({}) : {}", new Object[]{url, retVal});
				if (retVal == false) {
					retVal = myCodeSystems.containsKey(url);
				}
				return retVal;
			}
		});

		when(mockSupport.fetchValueSet(any())).thenAnswer(t->{
			String url = t.getArgument(0, String.class);
			return myValueSets.get(url);
		});
		when(mockSupport.fetchResource(nullable(Class.class), nullable(String.class))).thenAnswer(new Answer<IBaseResource>() {
			@Override
			public IBaseResource answer(InvocationOnMock theInvocation) throws Throwable {
				IBaseResource retVal = null;
				Class<?> type = (Class<?>) theInvocation.getArguments()[0];
				String id = (String) theInvocation.getArguments()[1];
				if ("Questionnaire/q_jon".equals(id)) {
					retVal = ourCtx.newJsonParser().parseResource(IOUtils.toString(FhirInstanceValidatorDstu3Test.class.getResourceAsStream("/q_jon.json"), Charsets.UTF_8));
				} else {

					if (StructureDefinition.class.equals(type)) {
						retVal = myStructureDefinitions.get(id);
					}
					if (ValueSet.class.equals(type)) {
						retVal = myValueSets.get(id);
					}
					if (CodeSystem.class.equals(type)) {
						retVal = myCodeSystems.get(id);
					}
					if (Questionnaire.class.equals(type)) {
						retVal = myQuestionnaires.get(id);
					}

					if (retVal == null) {
						retVal = myDefaultValidationSupport.fetchResource((Class<IBaseResource>) theInvocation.getArguments()[0], id);
					}
				}
				if (retVal == null) {
					ourLog.info("fetchResource({}, {}) : {}", type, id, retVal);
				}
				return retVal;
			}
		});
		when(mockSupport.validateCode(any(), any(), nullable(String.class), nullable(String.class), nullable(String.class), nullable(String.class))).thenAnswer(new Answer<IValidationSupport.CodeValidationResult>() {
			@Override
			public IValidationSupport.CodeValidationResult answer(InvocationOnMock theInvocation) {
				ConceptValidationOptions options = theInvocation.getArgument(1, ConceptValidationOptions.class);
				String system = theInvocation.getArgument(2, String.class);
				String code = theInvocation.getArgument(3, String.class);
				String display = theInvocation.getArgument(4, String.class);
				String valueSetUrl = theInvocation.getArgument(5, String.class);
				IValidationSupport.CodeValidationResult retVal;
				if (myValidConcepts.contains(system + "___" + code)) {
					retVal = new IValidationSupport.CodeValidationResult().setCode(code);
				} else if (myValidSystems.contains(system)) {
					final String message = "Unknown code (for '" + system + "#" + code + "')";

					return new IValidationSupport.CodeValidationResult().setSeverityCode(ValidationMessage.IssueSeverity.ERROR.toCode()).setMessage(message).setCodeValidationIssues(Collections.singletonList(new IValidationSupport.CodeValidationIssue(message, IValidationSupport.IssueSeverity.ERROR, IValidationSupport.CodeValidationIssueCode.CODE_INVALID, IValidationSupport.CodeValidationIssueCoding.INVALID_CODE)));

				} else if (myCodeSystems.containsKey(system)) {
					CodeSystem cs = myCodeSystems.get(system);
					Optional<ConceptDefinitionComponent> found = cs.getConcept().stream().filter(t -> t.getCode().equals(code)).findFirst();
					retVal = found.map(t -> new IValidationSupport.CodeValidationResult().setCode(t.getCode())).orElse(null);
				} else {
					retVal = myDefaultValidationSupport.validateCode(new ValidationSupportContext(myDefaultValidationSupport), options, system, code, display, valueSetUrl);
				}
				ourLog.debug("validateCode({}, {}, {}, {}) : {}", system, code, display, valueSetUrl, retVal);
				return retVal;
			}
		});
		when(mockSupport.fetchCodeSystem(nullable(String.class))).thenAnswer(new Answer<CodeSystem>() {
			@Override
			public CodeSystem answer(InvocationOnMock theInvocation) {
				CodeSystem retVal;

				String id = (String) theInvocation.getArguments()[0];
				retVal = myCodeSystems.get(id);

				if (retVal == null) {
					retVal = (CodeSystem) myDefaultValidationSupport.fetchCodeSystem(id);
				}

				if (retVal == null) {
					ourLog.info("fetchCodeSystem({}) : {}", new Object[]{id, retVal});
				}
				return retVal;
			}
		});
		myStructureDefinitions = new HashMap<>();
		myValueSets = new HashMap<>();
		myCodeSystems = new HashMap<>();
		myQuestionnaires = new HashMap<>();
		when(mockSupport.fetchStructureDefinition(nullable(String.class))).thenAnswer(new Answer<StructureDefinition>() {
			@Override
			public StructureDefinition answer(InvocationOnMock theInvocation) {
				String url = (String) theInvocation.getArgument(0, String.class);
				StructureDefinition retVal = myStructureDefinitions.get(url);
				if (retVal == null) {
					retVal = (StructureDefinition) myDefaultValidationSupport.fetchStructureDefinition(url);
				}
				if (retVal == null) {
					ourLog.info("fetchStructureDefinition({}) : {}", new Object[]{url, retVal});
				}
				return retVal;
			}
		});
		when(mockSupport.fetchAllStructureDefinitions()).thenAnswer(new Answer<List<StructureDefinition>>() {
			@Override
			public List<StructureDefinition> answer(InvocationOnMock theInvocation) {
				List<StructureDefinition> retVal = myDefaultValidationSupport.fetchAllStructureDefinitions();
				retVal = new ArrayList<>(retVal);
				retVal.addAll(myStructureDefinitions.values());
				ourLog.info("fetchAllStructureDefinitions()", new Object[]{});
				return retVal;
			}
		});

	}

	private Object defaultString(Integer theLocationLine) {
		return theLocationLine != null ? theLocationLine.toString() : "";
	}

	private <T extends IBaseResource> T loadResource(String theFilename, Class<T> theType) throws IOException {
		return ourCtx.newJsonParser().parseResource(theType, loadResource(theFilename));
	}

	private List<SingleValidationMessage> logResultsAndReturnAll(ValidationResult theOutput) {
		List<SingleValidationMessage> retVal = new ArrayList<SingleValidationMessage>();

		int index = 0;
		for (SingleValidationMessage next : theOutput.getMessages()) {
			ourLog.info("Result {}: {} - {}:{} {} - {}",
				index, next.getSeverity(), defaultString(next.getLocationLine()), defaultString(next.getLocationCol()), next.getLocationString(), next.getMessage());
			index++;

			retVal.add(next);
		}

		return retVal;
	}

	private List<SingleValidationMessage> logResultsAndReturnNonInformationalOnes(ValidationResult theOutput) {
		List<SingleValidationMessage> retVal = new ArrayList<>();

		int index = 0;
		for (SingleValidationMessage next : theOutput.getMessages()) {
			ourLog.info("Result {}: {} - {} - {}", index, next.getSeverity(), next.getLocationString(), next.getMessage());
			index++;

			if (next.getSeverity() != ResultSeverityEnum.INFORMATION) {
				retVal.add(next);
			}
		}

		return retVal;
	}

	@Test
	public void testValidateWithIso3166() throws IOException {
		loadNL();

		FhirValidator val = ourCtx.newValidator();
		val.registerValidatorModule(new FhirInstanceValidator(myValidationSupport));

		// Code in VS
		{
			Patient p = loadResource("/dstu3/nl/nl-core-patient-instance.json", Patient.class);
			ValidationResult result = val.validateWithResult(p);
			List<SingleValidationMessage> all = logResultsAndReturnNonInformationalOnes(result);
			assertTrue(result.isSuccessful());
			assertThat(all).isEmpty();
		}

		// Code not in VS
		{
			Patient p = loadResource("/dstu3/nl/nl-core-patient-instance-invalid-country.json", Patient.class);
			ValidationResult result = val.validateWithResult(p);
			assertFalse(result.isSuccessful());
			List<SingleValidationMessage> all = logResultsAndReturnAll(result);
<<<<<<< HEAD
			assertEquals(2, all.size());
=======
			assertThat(all).hasSize(1);
>>>>>>> cdf5b602
			assertEquals(ResultSeverityEnum.ERROR, all.get(0).getSeverity());
			assertEquals("Unknown code 'urn:iso:std:iso:3166#QQ'", all.get(0).getMessage());
		}
	}



	/**
	 * See #873
	 */
	@Test
	public void testCompareTimesWithDifferentTimezones() {
		Procedure procedure = new Procedure();
		procedure.setStatus(Procedure.ProcedureStatus.COMPLETED);
		procedure.getSubject().setReference("Patient/1");
		procedure.getCode().setText("Some proc");

		Period period = new Period();
		period.setStartElement(new DateTimeType("2000-01-01T00:00:01+05:00"));
		period.setEndElement(new DateTimeType("2000-01-01T00:00:00+04:00"));
		assertThat(period.getStart().getTime()).isLessThan(period.getEnd().getTime());
		procedure.setPerformed(period);

		FhirValidator val = ourCtx.newValidator();
		val.registerValidatorModule(new FhirInstanceValidator(myValidationSupport));

		ValidationResult result = val.validateWithResult(procedure);

		String encoded = ourCtx.newJsonParser().setPrettyPrint(true).encodeResourceToString(result.toOperationOutcome());
		ourLog.info(encoded);

		assertTrue(result.isSuccessful());
	}

	/**
	 * See #531
	 */
	@Test
	public void testContactPointSystemUrlWorks() {
		Patient p = new Patient();
		ContactPoint t = p.addTelecom();
		t.setSystem(org.hl7.fhir.dstu3.model.ContactPoint.ContactPointSystem.URL);
		t.setValue("http://infoway-inforoute.ca");

		ValidationResult results = myVal.validateWithResult(p);
		List<SingleValidationMessage> outcome = logResultsAndReturnNonInformationalOnes(results);
		assertThat(outcome).isEmpty();

	}

	/**
	 * See #703
	 */
	@Test
	public void testDstu3UsesLatestDefinitions() throws IOException {
		addValidConcept("http://www.nlm.nih.gov/research/umls/rxnorm", "316663");
		addValidConcept("http://snomed.info/sct", "14760008");
		String input = IOUtils.toString(FhirInstanceValidatorDstu3Test.class.getResourceAsStream("/bug703.json"), Charsets.UTF_8);

		ValidationResult results = myVal.validateWithResult(input);
		List<SingleValidationMessage> outcome = logResultsAndReturnNonInformationalOnes(results);
		assertThat(outcome).isEmpty();

	}

	@Test
	public void testValidateQuestionnaire() throws IOException {
		CodeSystem csYesNo = loadResource("/dstu3/fmc01-cs-yesnounk.json", CodeSystem.class);
		myCodeSystems.put(csYesNo.getUrl(), csYesNo);
		CodeSystem csBinderRecommended = loadResource("/dstu3/fmc01-cs-binderrecommended.json", CodeSystem.class);
		myCodeSystems.put(csBinderRecommended.getUrl(), csBinderRecommended);
		ValueSet vsBinderRequired = loadResource("/dstu3/fmc01-vs-binderrecommended.json", ValueSet.class);
		myValueSets.put(vsBinderRequired.getUrl(), vsBinderRequired);
		myValueSets.put("ValueSet/" + vsBinderRequired.getIdElement().getIdPart(), vsBinderRequired);
		ValueSet vsYesNo = loadResource("/dstu3/fmc01-vs-yesnounk.json", ValueSet.class);
		myValueSets.put(vsYesNo.getUrl(), vsYesNo);
		myValueSets.put("ValueSet/" + vsYesNo.getIdElement().getIdPart(), vsYesNo);
		Questionnaire q = loadResource("/dstu3/fmc01-questionnaire.json", Questionnaire.class);
		myQuestionnaires.put("Questionnaire/" + q.getIdElement().getIdPart(), q);

		QuestionnaireResponse qr = loadResource("/dstu3/fmc01-questionnaireresponse.json", QuestionnaireResponse.class);
		ValidationResult result = myVal.validateWithResult(qr);
		List<SingleValidationMessage> errors = logResultsAndReturnNonInformationalOnes(result);
		assertThat(errors).isEmpty();

	}

	@Test
	public void testValidateQuestionnaire03() throws IOException {
		CodeSystem csYesNo = loadResource("/dstu3/fmc01-cs-yesnounk.json", CodeSystem.class);
		myCodeSystems.put(csYesNo.getUrl(), csYesNo);
		CodeSystem csBinderRecommended = loadResource("/dstu3/fmc03-cs-binderrecommend.json", CodeSystem.class);
		myCodeSystems.put(csBinderRecommended.getUrl(), csBinderRecommended);

		ValueSet vsBinderRequired = loadResource("/dstu3/fmc03-vs-binderrecommend.json", ValueSet.class);
		myValueSets.put(vsBinderRequired.getUrl(), vsBinderRequired);
		myValueSets.put("ValueSet/" + vsBinderRequired.getIdElement().getIdPart(), vsBinderRequired);
		ValueSet vsYesNo = loadResource("/dstu3/fmc03-vs-fmcyesno.json", ValueSet.class);
		myValueSets.put(vsYesNo.getUrl(), vsYesNo);
		myValueSets.put("ValueSet/" + vsYesNo.getIdElement().getIdPart(), vsYesNo);
		Questionnaire q = loadResource("/dstu3/fmc03-questionnaire.json", Questionnaire.class);
		myQuestionnaires.put("Questionnaire/" + q.getIdElement().getIdPart(), q);

		QuestionnaireResponse qr = loadResource("/dstu3/fmc03-questionnaireresponse.json", QuestionnaireResponse.class);
		ValidationResult result = myVal.validateWithResult(qr);
		List<SingleValidationMessage> errors = logResultsAndReturnAll(result);
		assertThat(errors).isEmpty();

	}

	@Test
	public void testValidateQuestionnaireWithEnableWhenAndSubItems_ShouldNotBeEnabled() throws IOException {
		CodeSystem csYesNo = loadResource("/dstu3/fmc01-cs-yesnounk.json", CodeSystem.class);
		myCodeSystems.put(csYesNo.getUrl(), csYesNo);
		CodeSystem csBinderRecommended = loadResource("/dstu3/fmc02-cs-binderrecomm.json", CodeSystem.class);
		myCodeSystems.put(csBinderRecommended.getUrl(), csBinderRecommended);
		ValueSet vsBinderRequired = loadResource("/dstu3/fmc02-vs-binderrecomm.json", ValueSet.class);
		myValueSets.put(vsBinderRequired.getUrl(), vsBinderRequired);
		myValueSets.put("ValueSet/" + vsBinderRequired.getIdElement().getIdPart(), vsBinderRequired);
		ValueSet vsYesNo = loadResource("/dstu3/fmc01-vs-yesnounk.json", ValueSet.class);
		myValueSets.put(vsYesNo.getUrl(), vsYesNo);
		myValueSets.put("ValueSet/" + vsYesNo.getIdElement().getIdPart(), vsYesNo);
		Questionnaire q = loadResource("/dstu3/fmc02-questionnaire.json", Questionnaire.class);
		myQuestionnaires.put("Questionnaire/" + q.getIdElement().getIdPart(), q);

		QuestionnaireResponse qr = loadResource("/dstu3/fmc02-questionnaireresponse-01.json", QuestionnaireResponse.class);
		ValidationResult result = myVal.validateWithResult(qr);
		List<SingleValidationMessage> errors = logResultsAndReturnNonInformationalOnes(result);
		assertThat(errors.get(0).getMessage()).contains("Item has answer, even though it is not enabled (item id = 'BO_ConsDrop')");
		assertThat(errors).hasSize(1);
	}

	@Test
	public void testValidateQuestionnaireWithEnableWhenAndSubItems_ShouldBeEnabled() throws IOException {
		CodeSystem csYesNo = loadResource("/dstu3/fmc01-cs-yesnounk.json", CodeSystem.class);
		myCodeSystems.put(csYesNo.getUrl(), csYesNo);
		CodeSystem csBinderRecommended = loadResource("/dstu3/fmc02-cs-binderrecomm.json", CodeSystem.class);
		myCodeSystems.put(csBinderRecommended.getUrl(), csBinderRecommended);
		ValueSet vsBinderRequired = loadResource("/dstu3/fmc02-vs-binderrecomm.json", ValueSet.class);
		myValueSets.put(vsBinderRequired.getUrl(), vsBinderRequired);
		myValueSets.put("ValueSet/" + vsBinderRequired.getIdElement().getIdPart(), vsBinderRequired);
		ValueSet vsYesNo = loadResource("/dstu3/fmc01-vs-yesnounk.json", ValueSet.class);
		myValueSets.put(vsYesNo.getUrl(), vsYesNo);
		myValueSets.put("ValueSet/" + vsYesNo.getIdElement().getIdPart(), vsYesNo);
		Questionnaire q = loadResource("/dstu3/fmc02-questionnaire.json", Questionnaire.class);
		myQuestionnaires.put("Questionnaire/" + q.getIdElement().getIdPart(), q);

		QuestionnaireResponse qr = loadResource("/dstu3/fmc02-questionnaireresponse-02.json", QuestionnaireResponse.class);
		ValidationResult result = myVal.validateWithResult(qr);
		List<SingleValidationMessage> errors = logResultsAndReturnNonInformationalOnes(result);
		assertThat(errors).isEmpty();
	}

	/**
	 * See #872
	 */
	@Test
	public void testExtensionUrlWithHl7Url() throws IOException {
		String input = IOUtils.toString(FhirInstanceValidatorDstu3Test.class.getResourceAsStream("/bug872-ext-with-hl7-url.json"), Charsets.UTF_8);
		ValidationResult output = myVal.validateWithResult(input);
		List<SingleValidationMessage> nonInfo = logResultsAndReturnNonInformationalOnes(output);
		assertThat(nonInfo).isEmpty();
	}

	@Test
	public void testGoal() {
		addValidConcept("http://foo", "some other goal");
		Goal goal = new Goal();
		goal.setSubject(new Reference("Patient/123"));
		goal.setDescription(new CodeableConcept().addCoding(new Coding("http://foo", "some other goal", "")));
		goal.setStatus(Goal.GoalStatus.INPROGRESS);

		ValidationResult results = myVal.validateWithResult(goal);
		List<SingleValidationMessage> outcome = logResultsAndReturnNonInformationalOnes(results);
		assertThat(outcome).isEmpty();
	}

	/**
	 * An invalid local reference should not cause a ServiceException.
	 */
	@Test
	public void testInvalidLocalReference() {
		Questionnaire resource = new Questionnaire();
		resource.setStatus(PublicationStatus.ACTIVE);

		QuestionnaireItemComponent item = new QuestionnaireItemComponent();
		item.setLinkId("linkId-1");
		item.setType(QuestionnaireItemType.CHOICE);
		item.setOptions(new Reference("#invalid-ref"));
		resource.addItem(item);

		ValidationResult output = myVal.validateWithResult(resource);
		List<SingleValidationMessage> nonInfo = logResultsAndReturnNonInformationalOnes(output);
		assertThat(nonInfo).hasSize(2);
	}

	@Test
	public void testIsNoTerminologyChecks() {
		assertFalse(myInstanceVal.isNoTerminologyChecks());
		myInstanceVal.setNoTerminologyChecks(true);
		assertTrue(myInstanceVal.isNoTerminologyChecks());
	}

	/**
	 * See #824
	 */
	@Test
	public void testValidateBadCodeForRequiredBinding() throws IOException {
		StructureDefinition fiphrPefStu3 = ourCtx.newJsonParser().parseResource(StructureDefinition.class, loadResource("/dstu3/bug824-profile-fiphr-pef-stu3.json"));
		myStructureDefinitions.put("http://phr.kanta.fi/StructureDefinition/fiphr-pef-stu3", fiphrPefStu3);

		StructureDefinition fiphrDevice = ourCtx.newJsonParser().parseResource(StructureDefinition.class, loadResource("/dstu3/bug824-fiphr-device.json"));
		myStructureDefinitions.put("http://phr.kanta.fi/StructureDefinition/fiphr-device", fiphrDevice);

		StructureDefinition fiphrCreatingApplication = ourCtx.newJsonParser().parseResource(StructureDefinition.class, loadResource("/dstu3/bug824-creatingapplication.json"));
		myStructureDefinitions.put("http://phr.kanta.fi/StructureDefinition/fiphr-ext-creatingapplication", fiphrCreatingApplication);

		StructureDefinition fiphrBoolean = ourCtx.newJsonParser().parseResource(StructureDefinition.class, loadResource("/dstu3/bug824-fiphr-boolean.json"));
		myStructureDefinitions.put("http://phr.kanta.fi/StructureDefinition/fiphr-boolean", fiphrBoolean);

		StructureDefinition medContext = ourCtx.newJsonParser().parseResource(StructureDefinition.class, loadResource("/dstu3/bug824-fiphr-medicationcontext.json"));
		myStructureDefinitions.put("http://phr.kanta.fi/StructureDefinition/fiphr-medicationcontext", medContext);

		StructureDefinition fiphrVitalSigns = ourCtx.newJsonParser().parseResource(StructureDefinition.class, loadResource("/dstu3/bug824-fiphr-vitalsigns-stu3.json"));
		myStructureDefinitions.put("http://phr.kanta.fi/StructureDefinition/fiphr-vitalsigns-stu3", fiphrVitalSigns);

		CodeSystem csObservationMethod = ourCtx.newJsonParser().parseResource(CodeSystem.class, loadResource("/dstu3/bug824-fhirphr-cs-observationmethod.json"));
		myCodeSystems.put("http://phr.kanta.fi/fiphr-cs-observationmethod", csObservationMethod);

		ValueSet vsObservationMethod = ourCtx.newJsonParser().parseResource(ValueSet.class, loadResource("/dstu3/bug824-vs-observaionmethod.json"));
		myValueSets.put("http://phr.kanta.fi/ValueSet/fiphr-vs-observationmethod", vsObservationMethod);

		ValueSet vsVitalSigns = ourCtx.newJsonParser().parseResource(ValueSet.class, loadResource("/dstu3/bug824-vs-vitalsigns.json"));
		myValueSets.put("http://phr.kanta.fi/ValueSet/fiphr-vs-vitalsigns", vsVitalSigns);

		ValueSet vsMedicationContext = ourCtx.newJsonParser().parseResource(ValueSet.class, loadResource("/dstu3/bug824-vs-medicationcontext.json"));
		myValueSets.put("http://phr.kanta.fi/ValueSet/fiphr-vs-medicationcontext", vsMedicationContext);

		ValueSet vsConfidentiality = ourCtx.newJsonParser().parseResource(ValueSet.class, loadResource("/dstu3/bug824-vs-confidentiality.json"));
		myValueSets.put("http://phr.kanta.fi/ValueSet/fiphr-vs-confidentiality", vsConfidentiality);

		CodeSystem csMedicationContext = ourCtx.newJsonParser().parseResource(CodeSystem.class, loadResource("/dstu3/bug824-fhirphr-cs-medicationcontext.json"));
		myCodeSystems.put("http://phr.kanta.fi/fiphr-cs-medicationcontext", csMedicationContext);

		String input = loadResource("/dstu3/bug824-resource.json");
		ValidationResult output = myVal.validateWithResult(input);
		List<SingleValidationMessage> issues = logResultsAndReturnNonInformationalOnes(output);

		assertThat(issues.stream().map(SingleValidationMessage::getMessage).collect(Collectors.toList()).toString()).contains("None of the codings provided are in the value set 'Value Set Finnish PHR Medication Context'");
	}

	@Test
	public void testValidateBigRawJsonResource() throws Exception {
		InputStream stream = FhirInstanceValidatorDstu3Test.class.getResourceAsStream("/conformance.json.gz");
		stream = new GZIPInputStream(stream);
		String input = IOUtils.toString(stream);

		long start = System.currentTimeMillis();
		ValidationResult output = null;
		int passes = 1;
		for (int i = 0; i < passes; i++) {
			ourLog.info("Pass {}", i + 1);
			output = myVal.validateWithResult(input);
		}

		long delay = System.currentTimeMillis() - start;
		long per = delay / passes;

		logResultsAndReturnAll(output);

		ourLog.info("Took {} ms -- {}ms / pass", delay, per);
	}

	@Test
	// @Disabled
	public void testValidateBuiltInProfiles() throws Exception {
		org.hl7.fhir.dstu3.model.Bundle bundle;
		String name = "profiles-resources";
		ourLog.info("Uploading " + name);
		String vsContents;
		vsContents = ClasspathUtil.loadResource("/org/hl7/fhir/dstu3/model/profile/" + name + ".xml");

		TreeSet<String> ids = new TreeSet<String>();

		bundle = ourCtx.newXmlParser().parseResource(org.hl7.fhir.dstu3.model.Bundle.class, vsContents);
		for (BundleEntryComponent i : bundle.getEntry()) {
			org.hl7.fhir.dstu3.model.Resource next = i.getResource();
			ids.add(next.getId());

			if (next instanceof StructureDefinition) {
				StructureDefinition sd = (StructureDefinition) next;
				if (sd.getKind() == StructureDefinitionKind.LOGICAL) {
					ourLog.info("Skipping logical type: {}", next.getId());
					continue;
				}
				if (sd.getUrl().equals("http://hl7.org/fhir/StructureDefinition/Resource")) {
					continue;
				}
			}

			ourLog.info("Validating {}", next.getId());
			ourLog.trace(ourCtx.newXmlParser().setPrettyPrint(true).encodeResourceToString(next));
			String reEncoded = ourCtx.newXmlParser().setPrettyPrint(true).encodeResourceToString(next);

			ValidationResult output = myVal.validateWithResult(reEncoded);
			List<SingleValidationMessage> errors = logResultsAndReturnNonInformationalOnes(output);

			errors = errors
				.stream()
				.filter(t -> {
					if (t.getLocationString().contains("example")) {
						ourLog.warn("Ignoring error in example path: {}", t);
						return false;
					} else if (t.getMessage().contains("ValueSet as a URI SHALL start with http:// or https:// or urn:")) {
						// Some DSTU3 structures have missing binding information
						return false;
					} else if (t.getMessage().contains("The Unicode sequence has unterminated bi-di control characters")) {
						// Some DSTU3 structures contain bi-di control characters, and a check for this was added recently.
						return false;
					} else if (t.getMessage().contains("The markdown contains content that appears to be an embedded")) {
						// Some DSTU3 structures contain URLs with <> around them
						return false;
					} else if (t.getMessage().startsWith("value should not start or finish with whitespace") && t.getMessage().endsWith("\\u00a0'")) {
						// Some DSTU3 messages end with a unicode Non-breaking space character
						return false;
					}  else if (t.getMessage().contains("Found # expecting a token name")) {
						// Some DSTU3 messages contain incomplete encoding for single quotes (#39 vs &#39)
						return false;
					} else if (t.getMessage().contains("sdf-15") && t.getMessage().contains("The name 'kind' is not valid for any of the possible types")) {
						// Find constraint sdf-15 fails with stricter core validation.
						return false;
					}
					else if (t.getMessage().contains("bdl-7") && t.getMessage().contains("Error evaluating FHIRPath expression: The parameter type http://hl7.org/fhir/StructureDefinition/uri is not legal for where parameter 1. expecting SINGLETON[http://hl7.org/fhirpath/System.Boolean]")) {
						// Find constraint sdf-15 fails with stricter core validation.
						return false;
					}
					else if (t.getMessage().contains("side is inherently a collection") && t.getMessage().endsWith("may fail or return false if there is more than one item in the content being evaluated")) {
						// Some DSTU3 FHIRPath expressions now produce warnings if a singleton is compared to a collection that potentially has > 1 elements
						return false;
					} else if (t.getMessage().contains("When HL7 is publishing a resource, the owning committee must be stated using the http://hl7.org/fhir/StructureDefinition/structuredefinition-wg extension")) {
						// DSTU3 resources predate this strict requirement
						return false;
					} else if (t.getMessage().equals("The nominated WG 'rcrim' is unknown")) {
						//The rcrim workgroup is now brr http://www.hl7.org/Special/committees/rcrim/index.cfm
						return false;
					} else if (t.getSeverity() == ResultSeverityEnum.WARNING
						&& ( t.getMessageId().equals("VALIDATION_HL7_PUBLISHER_MISMATCH")
						|| t.getMessageId().equals("VALIDATION_HL7_PUBLISHER_MISMATCH2")
						|| t.getMessageId().equals("VALIDATION_HL7_WG_URL")
					)) {
						// Workgroups have been updated and have slightly different naming conventions and URLs.
						return false;
					}
					else {
						return true;
					}
				})
				.collect(Collectors.toList());

			if (errors.size() > 0) {
				StringBuilder b = new StringBuilder();
				int line = 0;
				for (String nextLine : reEncoded.split("\n")) {
					b.append(line++).append(": ").append(nextLine).append("\n");
				}
				ourLog.info("Failing validation:\n{}", b);
			}

			assertThat(errors).as("Failed to validate " + i.getFullUrl() + " - " + errors).isEmpty();
		}

		ourLog.info("Validated the following:\n{}", ids);
	}

	@Test
	public void testValidateBundleWithNoType() throws Exception {
		String vsContents = ClasspathUtil.loadResource("/dstu3/bundle-with-no-type.json");

		ValidationResult output = myVal.validateWithResult(vsContents);
		logResultsAndReturnNonInformationalOnes(output);
		assertThat(output.getMessages().toString()).contains("Bundle.type: minimum required = 1, but only found 0");
	}

	@Test
	@Disabled
	public void testValidateBundleWithObservations() throws Exception {
		String name = "profiles-resources";
		ourLog.info("Uploading " + name);
		String inputString;
		inputString = ClasspathUtil.loadResource("/brian_reinhold_bundle.json");
		Bundle bundle = ourCtx.newJsonParser().parseResource(Bundle.class, inputString);

		FHIRPathEngine fp = new FHIRPathEngine(new HapiWorkerContext(ourCtx, myDefaultValidationSupport));
		List<Base> fpOutput;
		BooleanType bool;

		fpOutput = fp.evaluate(bundle.getEntry().get(0).getResource(), "component.where(code = %resource.code).empty()");
		assertThat(fpOutput).hasSize(1);
		bool = (BooleanType) fpOutput.get(0);
		assertTrue(bool.getValue());
		//
		// fpOutput = fp.evaluate(bundle, "component.where(code = %resource.code).empty()");
		// assertEquals(1, fpOutput.size());
		// bool = (BooleanType) fpOutput.get(0);
		// assertTrue(bool.getValue());

		ValidationResult output = myVal.validateWithResult(inputString);
		List<SingleValidationMessage> errors = logResultsAndReturnNonInformationalOnes(output);
		assertThat(errors).isEmpty();

	}

	/**
	 * See #851
	 */
	@Test
	public void testValidateCoding() {
		ImagingStudy is = new ImagingStudy();
		is.setUid("urn:oid:1.2.3.4");
		is.getPatient().setReference("Patient/1");

		is.getModalityListFirstRep().setSystem("http://dicom.nema.org/resources/ontology/DCM");
		is.getModalityListFirstRep().setCode("BAR");
		is.getModalityListFirstRep().setDisplay("Hello");

		ValidationResult results = myVal.validateWithResult(is);
		List<SingleValidationMessage> outcome = logResultsAndReturnNonInformationalOnes(results);
<<<<<<< HEAD
		assertEquals(1, outcome.size());
		assertThat(outcome.get(0).getMessage(), containsString("The Coding provided (http://dicom.nema.org/resources/ontology/DCM#BAR) was not found in the value set 'Acquisition Modality Codes' (http://hl7.org/fhir/ValueSet/dicom-cid29|20121129)") );
=======
		assertThat(outcome).hasSize(1);
		assertEquals("Unknown code 'http://dicom.nema.org/resources/ontology/DCM#BAR' for 'http://dicom.nema.org/resources/ontology/DCM#BAR'", outcome.get(0).getMessage());
//		assertEquals("The Coding provided is not in the value set http://hl7.org/fhir/ValueSet/dicom-cid29, and a code should come from this value set unless it has no suitable code.  (error message = Unknown code[BAR] in system[http://dicom.nema.org/resources/ontology/DCM])", outcome.get(1).getMessage());

>>>>>>> cdf5b602
	}

	/**
	 * FHIRPathEngine was throwing Error...
	 */
	@Test
	public void testValidateCrucibleCarePlan() throws Exception {
		org.hl7.fhir.dstu3.model.Bundle bundle;
		String name = "profiles-resources";
		ourLog.info("Uploading " + name);
		String vsContents;
		vsContents = ClasspathUtil.loadResource("/crucible-condition.xml");

		ValidationResult output = myVal.validateWithResult(vsContents);
		List<SingleValidationMessage> errors = logResultsAndReturnNonInformationalOnes(output);
	}

	@Test
	public void testValidateDocument() throws Exception {
		String vsContents = ClasspathUtil.loadResource("/sample-document.xml");

		ValueSet valuesetDocTypeCodes = loadResource("/dstu3/valueset-doc-typecodes.json", ValueSet.class);
		myValueSets.put(valuesetDocTypeCodes.getUrl(), valuesetDocTypeCodes);
		myValueSets.put("ValueSet/" + valuesetDocTypeCodes.getIdElement().getIdPart(), valuesetDocTypeCodes);

		ValueSet valuesetV2_0131 = loadResource("/dstu3/valueset-v2-0131.json", ValueSet.class);
		myValueSets.put(valuesetV2_0131.getUrl(), valuesetV2_0131);
		myValueSets.put("ValueSet/" + valuesetV2_0131.getIdElement().getIdPart(), valuesetV2_0131);

		org.hl7.fhir.dstu3.model.CodeSystem mockOfRoleCode = new org.hl7.fhir.dstu3.model.CodeSystem();
		mockOfRoleCode.setUrl("http://hl7.org/fhir/v3/RoleCode");
		mockOfRoleCode.setContent(org.hl7.fhir.dstu3.model.CodeSystem.CodeSystemContentMode.COMPLETE);
		mockOfRoleCode.addConcept().setCode("PRN");
		mockOfRoleCode.addConcept().setCode("GPARNT");
		myCodeSystems.put("http://hl7.org/fhir/v3/RoleCode", mockOfRoleCode);

		addValidConcept("http://hl7.org/fhir/v3/RoleCode", "GPARNT");
		addValidConcept("http://hl7.org/fhir/v3/RoleCode", "PRN");


		org.hl7.fhir.dstu3.model.CodeSystem mockOfLoinc = new org.hl7.fhir.dstu3.model.CodeSystem();
		mockOfLoinc.setUrl("http://hl7.org/fhir/uv/ips/CodeSystem/absent-unknown-uv-ips");
		mockOfLoinc.setContent(org.hl7.fhir.dstu3.model.CodeSystem.CodeSystemContentMode.COMPLETE);

		String[] validLoincCodes = {
			"29299-5",
			"18776-5",
			"69730-0",
			"8716-3",
			"10160-0",
			"29549-3",
			"11450-4",
			"48765-2",
			"30954-2",
			"47519-4",
			"11369-6",
			"29762-2",
			"46240-8",
			"42348-3",
			"42348-3",
			"34133-9"
		};

		for (String validLoincCode: validLoincCodes) {
			addValidConcept("http://loinc.org", validLoincCode);
			mockOfLoinc.addConcept().setCode(validLoincCode);
		}

		myCodeSystems.put("http://loinc.org", mockOfLoinc);

		ValidationResult output = myVal.validateWithResult(vsContents);
		logResultsAndReturnNonInformationalOnes(output);
		assertTrue(output.isSuccessful());
	}


	@Test
	public void testValidateUsingDifferentialProfile() throws IOException {
		loadNL();

		Patient resource = loadResource("/dstu3/nl/nl-core-patient-01.json", Patient.class);
		ValidationResult results = myVal.validateWithResult(resource);
		List<SingleValidationMessage> outcome = logResultsAndReturnNonInformationalOnes(results);
<<<<<<< HEAD
		assertThat(outcome.toString(), containsString("The Coding provided (urn:oid:2.16.840.1.113883.2.4.4.16.34#6030) was not found in the value set 'LandGBACodelijst'"));
=======
		assertThat(outcome.toString()).contains("The Coding provided (urn:oid:2.16.840.1.113883.2.4.4.16.34#6030) is not in the value set 'LandGBACodelijst'");
>>>>>>> cdf5b602
	}

	private void loadNL() throws IOException {
		loadValueSet("/dstu3/nl/2.16.840.1.113883.2.4.3.11.60.40.2.20.5.1--20171231000000.json");
		loadValueSet("/dstu3/nl/LandGBACodelijst-2.16.840.1.113883.2.4.3.11.60.40.2.20.5.1--20171231000000.json");
		loadValueSet("/dstu3/nl/LandISOCodelijst-2.16.840.1.113883.2.4.3.11.60.40.2.20.5.2--20171231000000.json");

		loadStructureDefinition("/dstu3/nl/extension-code-specification.json");
		loadStructureDefinition("/dstu3/nl/nl-core-patient.json");
		loadStructureDefinition("/dstu3/nl/proficiency.json");
		loadStructureDefinition("/dstu3/nl/zibpatientlegalstatus.json");
		loadStructureDefinition("/dstu3/nl/nl-core-contactpoint.json");
		loadStructureDefinition("/dstu3/nl/Zibextensioncodespecification.json");
		loadStructureDefinition("/dstu3/nl/nl-core-humanname.json");
		loadStructureDefinition("/dstu3/nl/nl-core-preferred-pharmacy.json");
		loadStructureDefinition("/dstu3/nl/nl-core-address.json");
		loadStructureDefinition("/dstu3/nl/nl-core-address-official.json");
		loadStructureDefinition("/dstu3/nl/Comment.json");
		loadStructureDefinition("/dstu3/nl/nl-core-careplan.json");
		loadStructureDefinition("/dstu3/nl/nl-core-healthcareservice.json");
		loadStructureDefinition("/dstu3/nl/nl-core-organization.json");
		loadStructureDefinition("/dstu3/nl/nl-core-practitionerrole.json");
		loadStructureDefinition("/dstu3/nl/nl-core-careteam.json");
		loadStructureDefinition("/dstu3/nl/nl-core-location.json");
		loadStructureDefinition("/dstu3/nl/nl-core-person.json");
		loadStructureDefinition("/dstu3/nl/nl-core-relatedperson.json");
		loadStructureDefinition("/dstu3/nl/nl-core-episodeofcare.json");
		loadStructureDefinition("/dstu3/nl/nl-core-observation.json");
		loadStructureDefinition("/dstu3/nl/nl-core-practitioner.json");
		loadStructureDefinition("/dstu3/nl/nl-core-relatedperson-role.json");
		loadStructureDefinition("/dstu3/nl/PractitionerRoleReference.json");
	}

	public void loadValueSet(String theFilename) throws IOException {
		ValueSet vs = loadResource(theFilename, ValueSet.class);
		myValueSets.put(vs.getUrl(), vs);
	}

	public void loadStructureDefinition(String theFilename) throws IOException {
		StructureDefinition sd = loadResource(theFilename, StructureDefinition.class);
		myStructureDefinitions.put(sd.getUrl(), sd);
	}


	/**
	 * See #739
	 */
	@Test
	public void testValidateMedicationIngredient() throws IOException {
		String input = IOUtils.toString(FhirInstanceValidatorDstu3Test.class.getResourceAsStream("/dstu3/bug739.json"), Charsets.UTF_8);

		ValidationResult results = myVal.validateWithResult(input);
		List<SingleValidationMessage> outcome = logResultsAndReturnNonInformationalOnes(results);
		assertThat(outcome.toString()).contains("Medication.ingredient.item[x]: minimum required = 1, but only found 0");

	}

	@Test
	public void testValidateRawJsonResource() {
		//@formatter:off
		String input = "{" + "\"resourceType\":\"Patient\"," + "\"id\":\"123\"" + "}";
		//@formatter:on

		ValidationResult output = myVal.validateWithResult(input);
		assertThat(output.getMessages().size()).as(output.toString()).isEqualTo(0);
	}

	@Test
	public void testValidateRawJsonResourceBadAttributes() {
		//@formatter:off
		String input =
			"{" +
				"\"resourceType\":\"Patient\"," +
				"\"id\":\"123\"," +
				"\"foo\":\"123\"" +
				"}";
		//@formatter:on

		ValidationResult output = myVal.validateWithResult(input);
		assertThat(output.getMessages().size()).as(output.toString()).isEqualTo(1);
		ourLog.info(output.getMessages().get(0).getLocationString());
		ourLog.info(output.getMessages().get(0).getMessage());
		assertEquals("Patient", output.getMessages().get(0).getLocationString());
		assertEquals("Unrecognized property 'foo'", output.getMessages().get(0).getMessage());
	}

	@Test
	public void testValidateRawJsonResourceFromExamples() throws Exception {
		// @formatter:off
		String input = IOUtils.toString(FhirInstanceValidator.class.getResourceAsStream("/testscript-search.json"));
		// @formatter:on

		ValidationResult output = myVal.validateWithResult(input);
		logResultsAndReturnNonInformationalOnes(output);
		// assertEquals(output.toString(), 1, output.getMessages().size());
		// ourLog.info(output.getMessages().get(0).getLocationString());
		// ourLog.info(output.getMessages().get(0).getMessage());
		// assertEquals("/foo", output.getMessages().get(0).getLocationString());
		// assertEquals("Element is unknown or does not match any slice", output.getMessages().get(0).getMessage());
	}

	@Test
	public void testValidateRawJsonResourceWithUnknownExtension() {

		Patient patient = new Patient();
		patient.setId("1");

		Extension ext = patient.addExtension();
		ext.setUrl("http://hl7.org/fhir/v3/ethnicity");
		ext.setValue(new CodeType("Hispanic or Latino"));

		String encoded = ourCtx.newJsonParser().setPrettyPrint(true).encodeResourceToString(patient);
		ourLog.info(encoded);

		/*
		 * {
		 * "resourceType": "Patient",
		 * "id": "1",
		 * "extension": [
		 * {
		 * "url": "http://hl7.org/fhir/v3/ethnicity",
		 * "valueCode": "Hispanic or Latino"
		 * }
		 * ]
		 * }
		 */

		ValidationResult output = myVal.validateWithResult(encoded);
		assertThat(output.getMessages().size()).as(output.toString()).isEqualTo(1);

		assertEquals("Unknown extension http://hl7.org/fhir/v3/ethnicity", output.getMessages().get(0).getMessage());
		assertEquals(ResultSeverityEnum.INFORMATION, output.getMessages().get(0).getSeverity());
	}

	@Test
	public void testValidateRawJsonResourceWithUnknownExtensionNotAllowed() {

		Patient patient = new Patient();
		patient.setId("1");

		Extension ext = patient.addExtension();
		ext.setUrl("http://hl7.org/fhir/v3/ethnicity");
		ext.setValue(new CodeType("Hispanic or Latino"));

		String encoded = ourCtx.newJsonParser().setPrettyPrint(true).encodeResourceToString(patient);
		ourLog.info(encoded);

		/*
		 * {
		 * "resourceType": "Patient",
		 * "id": "1",
		 * "extension": [
		 * {
		 * "url": "http://hl7.org/fhir/v3/ethnicity",
		 * "valueCode": "Hispanic or Latino"
		 * }
		 * ]
		 * }
		 */

		myInstanceVal.setAnyExtensionsAllowed(false);
		ValidationResult output = myVal.validateWithResult(encoded);
		assertThat(output.getMessages().size()).as(output.toString()).isEqualTo(1);

		assertEquals("The extension http://hl7.org/fhir/v3/ethnicity could not be found so is not allowed here", output.getMessages().get(0).getMessage());
		assertEquals(ResultSeverityEnum.ERROR, output.getMessages().get(0).getSeverity());
	}

	@Test
	public void testValidateRawXmlResource() {
		// @formatter:off
		String input = "<Patient xmlns=\"http://hl7.org/fhir\">" + "<id value=\"123\"/>" + "</Patient>";
		// @formatter:on

		ValidationResult output = myVal.validateWithResult(input);
		assertThat(output.getMessages().size()).as(output.toString()).isEqualTo(0);
	}

	@Test
	public void testValidateRawXmlResourceBadAttributes() {
		//@formatter:off
		String input = "<Patient xmlns=\"http://hl7.org/fhir\">" + "<id value=\"123\"/>" + "<foo value=\"222\"/>"
			+ "</Patient>";
		//@formatter:on

		ValidationResult output = myVal.validateWithResult(input);
		assertThat(output.getMessages().size()).as(output.toString()).isEqualTo(1);
		ourLog.info(output.getMessages().get(0).getLocationString());
		ourLog.info(output.getMessages().get(0).getMessage());
		assertEquals("/f:Patient", output.getMessages().get(0).getLocationString());
		assertEquals("Undefined element 'foo' at /f:Patient", output.getMessages().get(0).getMessage());
	}

	@Test
	public void testValidateRawXmlResourceWithEmptyPrimitive() {
		String input = "<Patient xmlns=\"http://hl7.org/fhir\"><name><given/></name></Patient>";

		ValidationResult output = myVal.validateWithResult(input);
		ourLog.debug(ourCtx.newXmlParser().setPrettyPrint(true).encodeResourceToString(output.toOperationOutcome()));
		assertThat(output.getMessages().size()).as(output.toString()).isEqualTo(3);
		assertThat(output.getMessages().get(0).getMessage()).contains("Element must have some content");
		assertThat(output.getMessages().get(1).getMessage()).contains("Primitive types must have a value or must have child extensions");
	}

	@Test
	public void testValidateRawXmlResourceWithPrimitiveContainingOnlyAnExtension() {
		// @formatter:off
		String input = "<ActivityDefinition xmlns=\"http://hl7.org/fhir\">\n" +
			"                        <id value=\"referralToMentalHealthCare\"/>\n" +
			"                        <status value=\"draft\"/>\n" +
			"                        <description value=\"refer to primary care mental-health integrated care program for evaluation and treatment of mental health conditions now\"/>\n" +
			"                        <code>\n" +
			"                                <coding>\n" +
			"                                        <!-- Error: Connection to http://localhost:960 refused -->\n" +
			"                                        <!--<system value=\"http://snomed.info/sct\"/>-->\n" +
			"                                        <code value=\"306206005\"/>\n" +
			"                                </coding>\n" +
			"                        </code>\n" +
			"                        <!-- Specifying this this way results in a null reference exception in the validator -->\n" +
			"                        <timingTiming>\n" +
			"                                <event>\n" +
			"                                        <extension url=\"http://fhir.org/cql-expression\">\n" +
			"                                                <valueString value=\"Now()\"/>\n" +
			"                                        </extension>\n" +
			"                                </event>\n" +
			"                        </timingTiming>\n" +
			"                </ActivityDefinition>";
		// @formatter:on

		ValidationResult output = myVal.validateWithResult(input);
		List<SingleValidationMessage> res = logResultsAndReturnNonInformationalOnes(output);
<<<<<<< HEAD
		assertEquals(1, res.size(), output.toString());
		assertEquals("Coding has no system. A code with no system has no defined meaning, and it cannot be validated. A system should be provided", output.getMessages().get(0).getMessage());
=======
		assertThat(res.size()).as(output.toString()).isEqualTo(1);
		assertEquals("A code with no system has no defined meaning. A system should be provided", output.getMessages().get(0).getMessage());
>>>>>>> cdf5b602
	}

	/**
	 * A reference with only an identifier should be valid
	 */
	@Test
	public void testValidateReferenceWithDisplayValid() {
		Patient p = new Patient();
		p.getManagingOrganization().setDisplay("HELLO");

		ValidationResult output = myVal.validateWithResult(p);
		List<SingleValidationMessage> nonInfo = logResultsAndReturnNonInformationalOnes(output);
		assertThat(nonInfo).isEmpty();
	}

	/**
	 * A reference with only an identifier should be valid
	 */
	@Test
	public void testValidateReferenceWithIdentifierValid() {
		Patient p = new Patient();
		p.getManagingOrganization().getIdentifier().setSystem("http://acme.org");
		p.getManagingOrganization().getIdentifier().setValue("foo");

		ValidationResult output = myVal.validateWithResult(p);
		List<SingleValidationMessage> nonInfo = logResultsAndReturnNonInformationalOnes(output);
		assertThat(nonInfo).isEmpty();
	}

	/**
	 * See #370
	 */
	@Test
	public void testValidateRelatedPerson() {

		/*
		 * Try with a code that is in http://hl7.org/fhir/ValueSet/relatedperson-relationshiptype
		 * and therefore should validate
		 */
		RelatedPerson rp = new RelatedPerson();
		rp.getPatient().setReference("Patient/1");
		rp.getRelationship().addCoding().setSystem("http://hl7.org/fhir/v2/0131").setCode("c");

		ValidationResult results = myVal.validateWithResult(rp);
		List<SingleValidationMessage> outcome = logResultsAndReturnNonInformationalOnes(results);
		assertThat(outcome).isEmpty();

		/*
		 * Code system is case insensitive, so try with capital C
		 */
		rp = new RelatedPerson();
		rp.getPatient().setReference("Patient/1");
		rp.getRelationship().addCoding().setSystem("http://hl7.org/fhir/v2/0131").setCode("C");

		results = myVal.validateWithResult(rp);
		outcome = logResultsAndReturnNonInformationalOnes(results);
		assertThat(outcome).isEmpty();

		/*
		 * Now a bad code
		 */
		rp = new RelatedPerson();
		rp.getPatient().setReference("Patient/1");
		rp.getRelationship().addCoding().setSystem("http://hl7.org/fhir/v2/0131").setCode("GAGAGAGA");

		results = myVal.validateWithResult(rp);
		outcome = logResultsAndReturnNonInformationalOnes(results);
		assertThat(outcome).isNotEmpty();

	}

	@Test
	public void testValidateResourceContainingLoincCode() {
		addValidConcept("http://loinc.org", "1234567");

		Observation input = new Observation();
		// input.getMeta().addProfile("http://hl7.org/fhir/StructureDefinition/devicemetricobservation");

		input.addIdentifier().setSystem("http://acme").setValue("12345");
		input.getContext().setReference("http://foo.com/Encounter/9");
		input.setStatus(ObservationStatus.FINAL);
		input.getCode().addCoding().setSystem("http://loinc.org").setCode("12345");

		String encoded = ourCtx.newJsonParser().setPrettyPrint(true).encodeResourceToString(input);


		myInstanceVal.setValidationSupport(myValidationSupport);
		ValidationResult output = myVal.validateWithResult(input);
		List<SingleValidationMessage> errors = logResultsAndReturnAll(output);

		assertEquals(ResultSeverityEnum.ERROR, errors.get(0).getSeverity());
		assertEquals("Unknown code (for 'http://loinc.org#12345')", errors.get(0).getMessage());
	}

	@Test
	public void testValidateResourceContainingProfileDeclaration() {
		addValidConcept("http://loinc.org", "12345");

		Observation input = new Observation();
		input.getMeta().addProfile("http://hl7.org/fhir/StructureDefinition/devicemetricobservation");

		input.addIdentifier().setSystem("http://acme").setValue("12345");
		input.getContext().setReference("http://foo.com/Encounter/9");
		input.setStatus(ObservationStatus.FINAL);
		input.getCode().addCoding().setSystem("http://loinc.org").setCode("12345");

		myInstanceVal.setValidationSupport(myValidationSupport);
		ValidationResult output = myVal.validateWithResult(input);
		List<SingleValidationMessage> errors = logResultsAndReturnNonInformationalOnes(output);

		assertThat(errors.toString()).contains("Observation.subject: minimum required = 1, but only found 0");
		assertThat(errors.toString()).contains("Observation.context: max allowed = 0, but found 1");
		assertThat(errors.toString()).contains("Observation.device: minimum required = 1, but only found 0");
	}

	@Test
	public void testValidateResourceContainingProfileDeclarationDoesntResolve() {
		addValidConcept("http://loinc.org", "12345");

		Observation input = createObservationWithDefaultSubjectPerfomerEffective();
		input.getMeta().addProfile("http://foo/structuredefinition/myprofile");

		input.getCode().addCoding().setSystem("http://loinc.org").setCode("12345");
		input.setStatus(ObservationStatus.FINAL);

		myInstanceVal.setValidationSupport(myValidationSupport);
		ValidationResult output = myVal.validateWithResult(input);
		List<SingleValidationMessage> errors = logResultsAndReturnNonInformationalOnes(output);
<<<<<<< HEAD
		assertThat(errors.toString(), containsString("Profile reference 'http://foo/structuredefinition/myprofile' has not been checked because it could not be found"));
=======
		assertThat(errors.toString()).contains("Profile reference 'http://foo/structuredefinition/myprofile' has not been checked because it is unknown");
>>>>>>> cdf5b602
	}

	@Test
	public void testValidateResourceFailingInvariant() {
		Observation input = new Observation();

		// Has a value, but not a status (which is required)
		input.getCode().addCoding().setSystem("http://loinc.org").setCode("12345");
		input.setValue(new StringType("AAA"));

		ValidationResult output = myVal.validateWithResult(input);
		assertThat(output.getMessages().size()).isGreaterThan(0);
		assertEquals("Observation.status: minimum required = 1, but only found 0 (from http://hl7.org/fhir/StructureDefinition/Observation)", output.getMessages().get(0).getMessage());

	}

	private Observation createObservationWithDefaultSubjectPerfomerEffective() {
		Observation observation = new Observation();
		observation.setSubject(new Reference("Patient/123"));
		observation.addPerformer(new Reference("Practitioner/124"));
		observation.setEffective(new DateTimeType("2023-01-01T11:22:33Z"));
		return observation;
	}

	@Test
	public void testValidateResourceWithDefaultValueset() {
		Observation input = createObservationWithDefaultSubjectPerfomerEffective();

		input.setStatus(ObservationStatus.FINAL);
		input.getCode().setText("No code here!");

		ourLog.debug(ourCtx.newXmlParser().setPrettyPrint(true).encodeResourceToString(input));

		ValidationResult output = myVal.validateWithResult(input);
		assertEquals(output.getMessages().size(), 0);
	}

	@Test
	public void testValidateResourceWithDefaultValuesetBadCode() {

		String input =
			"<Observation xmlns=\"http://hl7.org/fhir\">\n" +
				"   <status value=\"notvalidcode\"/>\n" +
				"   <code>\n" +
				"      <text value=\"No code here!\"/>\n" +
				"   </code>\n" +
				"</Observation>";

		ValidationResult output = myVal.validateWithResult(input);
		logResultsAndReturnAll(output);
<<<<<<< HEAD
		assertThat(
			output.getMessages().get(0).getMessage(),
			containsString("The value provided ('notvalidcode') was not found in the value set 'ObservationStatus'")
			);
=======
		assertThat(output.getMessages().get(0).getMessage()).contains("The value provided ('notvalidcode') is not in the value set 'ObservationStatus'");
>>>>>>> cdf5b602
	}

	@Test
	public void testValidateResourceWithExampleBindingCodeValidationFailing() {
		addValidConcept("http://loinc.org", "12345");

		Observation input = createObservationWithDefaultSubjectPerfomerEffective();

		myInstanceVal.setValidationSupport(myValidationSupport);

		input.setStatus(ObservationStatus.FINAL);
		input.getCode().addCoding().setSystem("http://loinc.org").setCode("12345");

		ValidationResult output = myVal.validateWithResult(input);
		List<SingleValidationMessage> errors = logResultsAndReturnNonInformationalOnes(output);
		assertThat(errors.size()).as(errors.toString()).isEqualTo(0);

	}

	@Test
	public void testValidateResourceWithExampleBindingCodeValidationFailingNonLoinc() {
		Observation input = new Observation();

		myInstanceVal.setValidationSupport(myValidationSupport);
		addValidConcept("http://acme.org", "12345");

		input.setStatus(ObservationStatus.FINAL);
		input.getCode().addCoding().setSystem("http://acme.org").setCode("9988877");

		ValidationResult output = myVal.validateWithResult(input);
		List<SingleValidationMessage> errors = logResultsAndReturnAll(output);
<<<<<<< HEAD
		assertThat(errors.toString(), errors.size(), greaterThan(0));
		assertEquals("Unknown code (for 'http://acme.org#9988877')", errors.get(0).getMessage());
=======
		assertThat(errors.size()).as(errors.toString()).isGreaterThan(0);
		assertEquals("Unknown code for 'http://acme.org#9988877'", errors.get(0).getMessage());
>>>>>>> cdf5b602

	}

	@Test
	public void testValidateResourceWithExampleBindingCodeValidationPassingLoinc() {
		Observation input = createObservationWithDefaultSubjectPerfomerEffective();

		myInstanceVal.setValidationSupport(myValidationSupport);
		addValidConcept("http://loinc.org", "12345");

		input.setStatus(ObservationStatus.FINAL);
		input.getCode().addCoding().setSystem("http://loinc.org").setCode("12345");

		ValidationResult output = myVal.validateWithResult(input);
		List<SingleValidationMessage> errors = logResultsAndReturnNonInformationalOnes(output);
		assertThat(errors.size()).as(errors.toString()).isEqualTo(0);
	}

	@Test
	public void testValidateResourceWithExampleBindingCodeValidationPassingLoincWithExpansion() {
		Observation input = createObservationWithDefaultSubjectPerfomerEffective();

		ValueSetExpansionComponent expansionComponent = new ValueSetExpansionComponent();
		expansionComponent.addContains().setSystem("http://loinc.org").setCode("12345").setDisplay("Some display code");

		mySupportedCodeSystemsForExpansion.put("http://loinc.org", expansionComponent);
		myInstanceVal.setValidationSupport(myValidationSupport);
		addValidConcept("http://loinc.org", "12345");

		input.setStatus(ObservationStatus.FINAL);
		input.getCode().addCoding().setSystem("http://loinc.org").setCode("1234");

		ValidationResult output = myVal.validateWithResult(input);
		List<SingleValidationMessage> errors = logResultsAndReturnNonInformationalOnes(output);
<<<<<<< HEAD
		assertEquals(1, errors.size());
		assertEquals("Unknown code (for 'http://loinc.org#1234')", errors.get(0).getMessage());
=======
		assertThat(errors).hasSize(1);
		assertEquals("Unknown code for 'http://loinc.org#1234'", errors.get(0).getMessage());
>>>>>>> cdf5b602
	}

	@Test
	public void testValidateResourceWithExampleBindingCodeValidationPassingNonLoinc() {
		Observation input = createObservationWithDefaultSubjectPerfomerEffective();

		myInstanceVal.setValidationSupport(myValidationSupport);
		addValidConcept("http://acme.org", "12345");

		input.setStatus(ObservationStatus.FINAL);
		input.getCode().addCoding().setSystem("http://acme.org").setCode("12345");

		ValidationResult output = myVal.validateWithResult(input);
		List<SingleValidationMessage> errors = logResultsAndReturnAll(output);
		assertThat(errors.size()).as(errors.toString()).isEqualTo(0);
	}

	@Test
	public void testValidateResourceWithValuesetExpansionBad() {

		Patient patient = new Patient();
		patient.addIdentifier().setSystem("http://example.com/").setValue("12345").getType().addCoding().setSystem("http://example.com/foo/bar").setCode("bar");

		String encoded = ourCtx.newJsonParser().setPrettyPrint(true).encodeResourceToString(patient);


		ValidationResult output = myVal.validateWithResult(patient);
		List<SingleValidationMessage> all = logResultsAndReturnAll(output);
		assertThat(all).hasSize(1);
		assertEquals("Patient.identifier[0].type", all.get(0).getLocationString());
		assertThat(all.get(0).getMessage()).contains("None of the codings provided are in the value set 'Identifier Type Codes'");
		assertEquals(ResultSeverityEnum.WARNING, all.get(0).getSeverity());

	}

	@Test
	public void testValidateResourceWithValuesetExpansionGood() {
		Patient patient = new Patient();
		patient.addIdentifier().setSystem("http://system").setValue("12345").getType().addCoding().setSystem("http://hl7.org/fhir/v2/0203").setCode("MR");

		ValidationResult output = myVal.validateWithResult(patient);
		List<SingleValidationMessage> all = logResultsAndReturnAll(output);
		assertThat(all).isEmpty();
	}

	@Test
	@Disabled
	public void testValidateStructureDefinition() throws IOException {
		String input = loadResource("/sdc-questionnaire.profile.xml");

		ValidationResult output = myVal.validateWithResult(input);
		logResultsAndReturnAll(output);

		assertThat(output.getMessages().size()).as(output.toString()).isEqualTo(3);
		ourLog.info(output.getMessages().get(0).getLocationString());
		ourLog.info(output.getMessages().get(0).getMessage());
	}

	@Test
	public void testInvocationOfValidatorFetcher() throws IOException {
		String input = IOUtils.toString(FhirInstanceValidatorDstu3Test.class.getResourceAsStream("/dstu3-rick-test.json"), Charsets.UTF_8);

		IValidationPolicyAdvisor policyAdvisor = mock(IValidationPolicyAdvisor.class);
		IValidatorResourceFetcher fetcher = mock(IValidatorResourceFetcher.class);
		when(policyAdvisor.policyForElement(any(), any(),any(),any(),any())).thenReturn(EnumSet.allOf(IValidationPolicyAdvisor.ElementValidationAction.class));
		when(policyAdvisor.policyForCodedContent(any(),any(),any(),any(),any(),any(),any(),any(),any())).thenReturn(EnumSet.allOf(IValidationPolicyAdvisor.CodedContentValidationAction.class));


		when(policyAdvisor.policyForReference(any(), any(), any(), any())).thenReturn(ReferenceValidationPolicy.CHECK_TYPE_IF_EXISTS);
		when(policyAdvisor.policyForReference(any(), any(), any(), any())).thenReturn(ReferenceValidationPolicy.CHECK_TYPE_IF_EXISTS);
		myInstanceVal.setValidatorResourceFetcher(fetcher);
		myInstanceVal.setValidatorPolicyAdvisor(policyAdvisor);
		myVal.validateWithResult(input);

		verify(fetcher, times(3)).resolveURL(any(), any(), anyString(), anyString(), anyString(), anyBoolean());
		verify(policyAdvisor, times(4)).policyForReference(any(), any(), anyString(), anyString());
		verify(fetcher, times(4)).fetch(any(), any(), anyString());
	}

	@Test
	public void testValueWithWhitespace() throws IOException {
		addValidConcept("http://loinc.org", "34133-1");

		String input = IOUtils.toString(FhirInstanceValidatorDstu3Test.class.getResourceAsStream("/dstu3-rick-test.json"), Charsets.UTF_8);
		ValidationResult results = myVal.validateWithResult(input);
		List<SingleValidationMessage> outcome = logResultsAndReturnNonInformationalOnes(results);
		assertThat(outcome).hasSize(2);
		assertThat(outcome.toString()).contains("value should not start or finish with whitespace");

	}

	@AfterAll
	public static void afterClassClearContext() {
		myDefaultValidationSupport = null;
		ourCtx = null;
		TestUtil.randomizeLocaleAndTimezone();
	}


}<|MERGE_RESOLUTION|>--- conflicted
+++ resolved
@@ -169,7 +169,14 @@
 				return retVal;
 			}
 		});
-
+//		when(mockSupport.isValueSetSupported(any(), nullable(String.class))).thenAnswer(new Answer<Boolean>() {
+//			@Override
+//			public Boolean answer(InvocationOnMock theInvocation) {
+//				String url = (String) theInvocation.getArguments()[1];
+//				boolean retVal = myValueSets.containsKey(url);
+//				return retVal;
+//			}
+//		});
 		when(mockSupport.fetchValueSet(any())).thenAnswer(t->{
 			String url = t.getArgument(0, String.class);
 			return myValueSets.get(url);
@@ -344,11 +351,7 @@
 			ValidationResult result = val.validateWithResult(p);
 			assertFalse(result.isSuccessful());
 			List<SingleValidationMessage> all = logResultsAndReturnAll(result);
-<<<<<<< HEAD
-			assertEquals(2, all.size());
-=======
-			assertThat(all).hasSize(1);
->>>>>>> cdf5b602
+			assertThat(all).hasSize(2);
 			assertEquals(ResultSeverityEnum.ERROR, all.get(0).getSeverity());
 			assertEquals("Unknown code 'urn:iso:std:iso:3166#QQ'", all.get(0).getMessage());
 		}
@@ -776,15 +779,8 @@
 
 		ValidationResult results = myVal.validateWithResult(is);
 		List<SingleValidationMessage> outcome = logResultsAndReturnNonInformationalOnes(results);
-<<<<<<< HEAD
-		assertEquals(1, outcome.size());
-		assertThat(outcome.get(0).getMessage(), containsString("The Coding provided (http://dicom.nema.org/resources/ontology/DCM#BAR) was not found in the value set 'Acquisition Modality Codes' (http://hl7.org/fhir/ValueSet/dicom-cid29|20121129)") );
-=======
 		assertThat(outcome).hasSize(1);
-		assertEquals("Unknown code 'http://dicom.nema.org/resources/ontology/DCM#BAR' for 'http://dicom.nema.org/resources/ontology/DCM#BAR'", outcome.get(0).getMessage());
-//		assertEquals("The Coding provided is not in the value set http://hl7.org/fhir/ValueSet/dicom-cid29, and a code should come from this value set unless it has no suitable code.  (error message = Unknown code[BAR] in system[http://dicom.nema.org/resources/ontology/DCM])", outcome.get(1).getMessage());
-
->>>>>>> cdf5b602
+		assertEquals("The Coding provided (http://dicom.nema.org/resources/ontology/DCM#BAR) was not found in the value set 'Acquisition Modality Codes' (http://hl7.org/fhir/ValueSet/dicom-cid29|20121129)", outcome.get(0).getMessage());
 	}
 
 	/**
@@ -868,11 +864,7 @@
 		Patient resource = loadResource("/dstu3/nl/nl-core-patient-01.json", Patient.class);
 		ValidationResult results = myVal.validateWithResult(resource);
 		List<SingleValidationMessage> outcome = logResultsAndReturnNonInformationalOnes(results);
-<<<<<<< HEAD
-		assertThat(outcome.toString(), containsString("The Coding provided (urn:oid:2.16.840.1.113883.2.4.4.16.34#6030) was not found in the value set 'LandGBACodelijst'"));
-=======
-		assertThat(outcome.toString()).contains("The Coding provided (urn:oid:2.16.840.1.113883.2.4.4.16.34#6030) is not in the value set 'LandGBACodelijst'");
->>>>>>> cdf5b602
+		assertThat(outcome.toString()).contains("The Coding provided (urn:oid:2.16.840.1.113883.2.4.4.16.34#6030) was not found in the value set 'LandGBACodelijst'");
 	}
 
 	private void loadNL() throws IOException {
@@ -1104,13 +1096,8 @@
 
 		ValidationResult output = myVal.validateWithResult(input);
 		List<SingleValidationMessage> res = logResultsAndReturnNonInformationalOnes(output);
-<<<<<<< HEAD
-		assertEquals(1, res.size(), output.toString());
+		assertThat(res.size()).as(output.toString()).isEqualTo(1);
 		assertEquals("Coding has no system. A code with no system has no defined meaning, and it cannot be validated. A system should be provided", output.getMessages().get(0).getMessage());
-=======
-		assertThat(res.size()).as(output.toString()).isEqualTo(1);
-		assertEquals("A code with no system has no defined meaning. A system should be provided", output.getMessages().get(0).getMessage());
->>>>>>> cdf5b602
 	}
 
 	/**
@@ -1194,9 +1181,6 @@
 		input.setStatus(ObservationStatus.FINAL);
 		input.getCode().addCoding().setSystem("http://loinc.org").setCode("12345");
 
-		String encoded = ourCtx.newJsonParser().setPrettyPrint(true).encodeResourceToString(input);
-
-
 		myInstanceVal.setValidationSupport(myValidationSupport);
 		ValidationResult output = myVal.validateWithResult(input);
 		List<SingleValidationMessage> errors = logResultsAndReturnAll(output);
@@ -1239,11 +1223,7 @@
 		myInstanceVal.setValidationSupport(myValidationSupport);
 		ValidationResult output = myVal.validateWithResult(input);
 		List<SingleValidationMessage> errors = logResultsAndReturnNonInformationalOnes(output);
-<<<<<<< HEAD
-		assertThat(errors.toString(), containsString("Profile reference 'http://foo/structuredefinition/myprofile' has not been checked because it could not be found"));
-=======
-		assertThat(errors.toString()).contains("Profile reference 'http://foo/structuredefinition/myprofile' has not been checked because it is unknown");
->>>>>>> cdf5b602
+		assertThat(errors.toString()).contains("Profile reference 'http://foo/structuredefinition/myprofile' has not been checked because it could not be found");
 	}
 
 	@Test
@@ -1294,14 +1274,7 @@
 
 		ValidationResult output = myVal.validateWithResult(input);
 		logResultsAndReturnAll(output);
-<<<<<<< HEAD
-		assertThat(
-			output.getMessages().get(0).getMessage(),
-			containsString("The value provided ('notvalidcode') was not found in the value set 'ObservationStatus'")
-			);
-=======
-		assertThat(output.getMessages().get(0).getMessage()).contains("The value provided ('notvalidcode') is not in the value set 'ObservationStatus'");
->>>>>>> cdf5b602
+		assertThat(output.getMessages().get(0).getMessage()).contains("The value provided ('notvalidcode') was not found in the value set 'ObservationStatus'");
 	}
 
 	@Test
@@ -1333,13 +1306,8 @@
 
 		ValidationResult output = myVal.validateWithResult(input);
 		List<SingleValidationMessage> errors = logResultsAndReturnAll(output);
-<<<<<<< HEAD
-		assertThat(errors.toString(), errors.size(), greaterThan(0));
+		assertThat(errors.size()).as(errors.toString()).isGreaterThan(0);
 		assertEquals("Unknown code (for 'http://acme.org#9988877')", errors.get(0).getMessage());
-=======
-		assertThat(errors.size()).as(errors.toString()).isGreaterThan(0);
-		assertEquals("Unknown code for 'http://acme.org#9988877'", errors.get(0).getMessage());
->>>>>>> cdf5b602
 
 	}
 
@@ -1374,13 +1342,8 @@
 
 		ValidationResult output = myVal.validateWithResult(input);
 		List<SingleValidationMessage> errors = logResultsAndReturnNonInformationalOnes(output);
-<<<<<<< HEAD
-		assertEquals(1, errors.size());
+		assertThat(errors).hasSize(1);
 		assertEquals("Unknown code (for 'http://loinc.org#1234')", errors.get(0).getMessage());
-=======
-		assertThat(errors).hasSize(1);
-		assertEquals("Unknown code for 'http://loinc.org#1234'", errors.get(0).getMessage());
->>>>>>> cdf5b602
 	}
 
 	@Test
@@ -1403,9 +1366,6 @@
 
 		Patient patient = new Patient();
 		patient.addIdentifier().setSystem("http://example.com/").setValue("12345").getType().addCoding().setSystem("http://example.com/foo/bar").setCode("bar");
-
-		String encoded = ourCtx.newJsonParser().setPrettyPrint(true).encodeResourceToString(patient);
-
 
 		ValidationResult output = myVal.validateWithResult(patient);
 		List<SingleValidationMessage> all = logResultsAndReturnAll(output);
