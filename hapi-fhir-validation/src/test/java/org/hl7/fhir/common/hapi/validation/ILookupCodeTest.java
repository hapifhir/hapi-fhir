--- conflicted
+++ resolved
@@ -17,23 +17,17 @@
 import java.util.List;
 import java.util.Optional;
 
-<<<<<<< HEAD
 import static org.assertj.core.api.Assertions.assertThat;
-=======
 import static ca.uhn.fhir.context.support.IValidationSupport.TYPE_CODING;
 import static ca.uhn.fhir.context.support.IValidationSupport.TYPE_GROUP;
 import static ca.uhn.fhir.context.support.IValidationSupport.TYPE_STRING;
 import static java.util.stream.IntStream.range;
->>>>>>> bff59b6c
 import static org.hl7.fhir.common.hapi.validation.support.RemoteTerminologyServiceValidationSupport.createConceptProperty;
 import static org.junit.jupiter.api.Assertions.assertEquals;
 import static org.junit.jupiter.api.Assertions.assertFalse;
 import static org.junit.jupiter.api.Assertions.assertNotNull;
 import static org.junit.jupiter.api.Assertions.fail;
 
-<<<<<<< HEAD
-
-=======
 /**
  * Contains basic test setup for the $lookup operation against a {@link org.hl7.fhir.dstu3.model.CodeSystem}.
  * The provider for CodeSystem and the validation service needs to be configured by the implementing class.
@@ -45,7 +39,6 @@
  * (3) methods which help to assert part of the output (designation, property), declared as private
  * e.g. assertEqualConceptProperty
  */
->>>>>>> bff59b6c
 public interface ILookupCodeTest {
 	String DISPLAY = "DISPLAY";
 	String LANGUAGE = "en";
@@ -61,8 +54,7 @@
 	default void lookupCode_forCodeSystemWithBlankCode_throwsException() {
 		try {
 			getService().lookupCode(null, new LookupCodeRequest(CODE_SYSTEM, ""));
-			fail();
-		} catch (IllegalArgumentException e) {
+				fail();			} catch (IllegalArgumentException e) {
 			assertEquals("theCode must be provided", e.getMessage());
 		}
 	}
@@ -80,11 +72,9 @@
 
 		// test and verify
 		try {
-			LookupCodeRequest request = new LookupCodeRequest(CODE_SYSTEM, CODE, LANGUAGE, null);
-			getService().lookupCode(null, request);
-			fail();
-		} catch (InternalErrorException e) {
-			assertTrue(e.getMessage().contains("HAPI-1739: Don't know how to handle "));
+				getService().lookupCode(null, new LookupCodeRequest(CODE_SYSTEM, CODE, LANGUAGE, null));
+				fail();			} catch (InternalErrorException e) {
+				assertThat(e.getMessage()).contains("HAPI-1739: Don't know how to handle ");
 		}
 	}
 
@@ -138,14 +128,6 @@
 		assertFalse(propertyOptional.isPresent());
 	}
 
-<<<<<<< HEAD
-		@Test
-		default void testLookupCode_forCodeSystemWithBlankCode_throwsException() {
-			try {
-				getService().lookupCode(null, new LookupCodeRequest(CODE_SYSTEM, ""));
-				fail();			} catch (IllegalArgumentException e) {
-				assertEquals("theCode must be provided", e.getMessage());
-=======
 	default void verifyLookupWithProperty(List<IBaseDatatype> thePropertyValues, List<Integer> thePropertyIndexesToFilter) {
 		// setup
 		final String propertyName = "someProperty";
@@ -160,32 +142,12 @@
 			result.getProperties().add(createConceptProperty(currentPropertyName, thePropertyValues.get(i)));
 			if (thePropertyIndexesToFilter.contains(i)) {
 				propertyNamesToFilter.add(currentPropertyName);
->>>>>>> bff59b6c
-			}
-		}
-		getCodeSystemProvider().setLookupCodeResult(result);
-
-<<<<<<< HEAD
-		@Test
-		default void testLookupCode_forCodeSystemWithPropertyInvalidType_throwsException() {
-			LookupCodeResult result = new LookupCodeResult();
-			result.getProperties().add(new IValidationSupport.BaseConceptProperty("someProperty") {
-				public String getType() {
-					return "someUnsupportedType";
-				}
-			});
-			getCodeSystemProvider().setLookupCodeResult(result);
-
-			try {
-				getService().lookupCode(null, new LookupCodeRequest(CODE_SYSTEM, CODE, LANGUAGE, null));
-				fail();			} catch (InternalErrorException e) {
-				assertThat(e.getMessage()).contains("HAPI-1739: Don't know how to handle ");
-			}
-		}
-=======
+			}
+		}
+		getCodeSystemProvider().setLookupCodeResult(result);
+
 		// test
 		LookupCodeRequest request = new LookupCodeRequest(CODE_SYSTEM, CODE, LANGUAGE, propertyNamesToFilter);
->>>>>>> bff59b6c
 
 		// verify
 		result.getProperties().removeIf(p -> !propertyNamesToFilter.contains(p.getPropertyName()));
@@ -208,96 +170,6 @@
 		result.getProperties().add(group);
 		getCodeSystemProvider().setLookupCodeResult(result);
 
-<<<<<<< HEAD
-		@ParameterizedTest
-		@MethodSource(value = "getPropertyValues")
-		default void testLookupCode_forCodeSystemWithProperty_returnsCorrectProperty(IBaseDatatype thePropertyValue) {
-			// setup
-			final String propertyName = "someProperty";
-			LookupCodeResult result = new LookupCodeResult()
-				.setFound(true).setSearchedForCode(CODE).setSearchedForSystem(CODE_SYSTEM);
-			result.setCodeIsAbstract(false);
-			result.setCodeSystemVersion(CODE_SYSTEM_VERSION);
-			result.setCodeSystemDisplayName(CODE_SYSTEM_NAME);
-			result.setCodeDisplay(DISPLAY);
-			IValidationSupport.BaseConceptProperty property = createConceptProperty(propertyName, thePropertyValue);
-			result.getProperties().add(property);
-			getCodeSystemProvider().setLookupCodeResult(result);
-
-			// test
-			LookupCodeResult outcome = getService().lookupCode(null, new LookupCodeRequest(CODE_SYSTEM, CODE, LANGUAGE, List.of(propertyName)));
-
-			// verify
-			assertNotNull(outcome);
-			assertEquals(CODE, getCodeSystemProvider().getCode());
-			assertEquals(CODE_SYSTEM, getCodeSystemProvider().getSystem());
-			assertEquals(result.getCodeSystemDisplayName(), outcome.getCodeSystemDisplayName());
-			assertEquals(result.getCodeDisplay(), outcome.getCodeDisplay());
-			assertEquals(result.getCodeSystemVersion(), outcome.getCodeSystemVersion());
-			assertEquals(result.isCodeIsAbstract(), outcome.isCodeIsAbstract());
-
-			Optional<IValidationSupport.BaseConceptProperty> propertyOptional = outcome.getProperties().stream().findFirst().filter(a -> propertyName.equals(a.getPropertyName()));
-			assertThat(propertyOptional).isPresent();
-			IValidationSupport.BaseConceptProperty outputProperty = propertyOptional.get();
-
-			verifyProperty(outputProperty, propertyName, thePropertyValue);
-		}
-
-		@ParameterizedTest
-		@MethodSource(value = "getDesignations")
-		default void testLookupCode_withCodeSystemWithDesignation_returnsCorrectDesignation(final IValidationSupport.ConceptDesignation theConceptDesignation) {
-			// setup
-			LookupCodeResult result = new LookupCodeResult();
-			result.getDesignations().add(theConceptDesignation);
-			getCodeSystemProvider().setLookupCodeResult(result);
-
-			// test
-			LookupCodeResult outcome = getService().lookupCode(null, new LookupCodeRequest(CODE_SYSTEM, CODE, LANGUAGE, null));
-
-			// verify
-			assertNotNull(outcome);
-
-			Collection<IValidationSupport.ConceptDesignation> designations = outcome.getDesignations();
-			assertThat(designations).hasSize(1);
-
-			IValidationSupport.ConceptDesignation designation = designations.iterator().next();
-			assertEquals(theConceptDesignation.getValue(), designation.getValue());
-			assertEquals(theConceptDesignation.getLanguage(), designation.getLanguage());
-			assertEquals(theConceptDesignation.getUseCode(), designation.getUseCode());
-			assertEquals(theConceptDesignation.getUseSystem(), designation.getUseSystem());
-			assertEquals(theConceptDesignation.getUseDisplay(), designation.getUseDisplay());
-		}
-
-		@Test
-		default void testLookupCode_withCodeSystemWithMultipleDesignations_returnsCorrectDesignations() {
-			// setup
-			final String code1 = "code1";
-			final String code2 = "code2";
-
-			IValidationSupport.ConceptDesignation designation1 = new IValidationSupport.ConceptDesignation().setUseCode(code1).setUseSystem("system1").setValue("value1").setLanguage("en");
-			IValidationSupport.ConceptDesignation designation2 = new IValidationSupport.ConceptDesignation().setUseCode(code2).setUseSystem("system2").setValue("value2").setLanguage("es");
-			LookupCodeResult result = new LookupCodeResult();
-			result.getDesignations().add(designation1);
-			result.getDesignations().add(designation2);
-			getCodeSystemProvider().setLookupCodeResult(result);
-
-			// test
-			LookupCodeResult outcome = getService().lookupCode(null, new LookupCodeRequest(CODE_SYSTEM, CODE, LANGUAGE, null));
-
-			// verify
-			assertNotNull(outcome);
-
-			Collection<IValidationSupport.ConceptDesignation> designations = outcome.getDesignations();
-			assertThat(designations).hasSize(2);
-
-			for (IValidationSupport.ConceptDesignation designation : designations) {
-				IValidationSupport.ConceptDesignation expectedDesignation = code1.equals(designation.getUseCode()) ? designation1 : designation2;
-				assertEquals(expectedDesignation.getValue(), designation.getValue());
-				assertEquals(expectedDesignation.getLanguage(), designation.getLanguage());
-				assertEquals(expectedDesignation.getUseCode(), designation.getUseCode());
-				assertEquals(expectedDesignation.getUseSystem(), designation.getUseSystem());
-				assertEquals(expectedDesignation.getUseDisplay(), designation.getUseDisplay());
-=======
 		// test and verify
 		LookupCodeRequest request = new LookupCodeRequest(CODE_SYSTEM, CODE, LANGUAGE, List.of(groupName));
 		verifyLookupCodeResult(request, result);
@@ -356,7 +228,6 @@
 				GroupConceptProperty actual = (GroupConceptProperty) theProperty;
 				assertEquals(expected.getSubProperties().size(), actual.getSubProperties().size());
 				range(0, actual.getSubProperties().size()).forEach(i -> assertEqualConceptProperty(expected.getSubProperties().get(i), actual.getSubProperties().get(i)));
->>>>>>> bff59b6c
 			}
 			default -> fail();
 		}
