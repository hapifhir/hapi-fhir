--- conflicted
+++ resolved
@@ -1209,11 +1209,7 @@
 		ValidationResult output = myVal.validateWithResult(input);
 		logResultsAndReturnAll(output);
 		assertEquals(
-<<<<<<< HEAD
-			"The value provided ('notvalidcode') is not in the value set http://hl7.org/fhir/ValueSet/observation-status|4.0.1 (http://hl7.org/fhir/ValueSet/observation-status, and a code is required from this value set) (error message = Unknown code[notvalidcode] in system[(none)])",
-=======
 			"The value provided (\"notvalidcode\") is not in the value set http://hl7.org/fhir/ValueSet/observation-status|4.0.1 (http://hl7.org/fhir/ValueSet/observation-status), and a code is required from this value set) (error message = Unknown code 'notvalidcode')",
->>>>>>> c374383b
 			output.getMessages().get(0).getMessage());
 	}
 
