--- conflicted
+++ resolved
@@ -80,8 +80,6 @@
 
 import java.io.IOException;
 import java.util.ArrayList;
-import java.util.Collections;
-import java.util.EnumSet;
 import java.util.HashMap;
 import java.util.HashSet;
 import java.util.List;
@@ -496,14 +494,7 @@
 		result = val.validateWithResult(input);
 		all = logResultsAndReturnAll(result);
 		assertTrue(result.isSuccessful());
-<<<<<<< HEAD
-		assertThat(all, hasSize(1));
-		assertEquals("Best Practice Recommendation: In general, all observations should have a subject", all.get(0).getMessage());
-		assertEquals(ResultSeverityEnum.WARNING, all.get(0).getSeverity());
-
-=======
-		assertThat(all).isEmpty();
->>>>>>> cdf5b602
+		assertThat(all, empty());
 
 		// With BPs enabled
 		val = ourCtx.newValidator();
@@ -672,16 +663,9 @@
 
 		String input = IOUtils.toString(FhirInstanceValidatorR4BTest.class.getResourceAsStream("/r4/diagnosticreport-example-gingival-mass.json"), Constants.CHARSET_UTF8);
 		ValidationResult output = myFhirValidator.validateWithResult(input);
-<<<<<<< HEAD
 		List<SingleValidationMessage> messages = logResultsAndReturnAll(output);
-		assertEquals(1, messages.size());
+		assertThat(messages).hasSize(1);
 		assertEquals("Base64 encoded values SHOULD not contain any whitespace (per RFC 4648). Note that non-validating readers are encouraged to accept whitespace anyway", messages.get(0).getMessage());
-=======
-		List<SingleValidationMessage> errors = logResultsAndReturnAll(output);
-		assertThat(errors).hasSize(2);
-		assertThat(errors.get(0).getMessage()).contains("None of the codings provided are in the value set 'LOINC Diagnostic Report Codes'");
-		assertEquals("Base64 encoded values SHOULD not contain any whitespace (per RFC 4648). Note that non-validating readers are encouraged to accept whitespace anyway", errors.get(1).getMessage());
->>>>>>> cdf5b602
 	}
 
 	@Test
@@ -1081,13 +1065,8 @@
 
 		ValidationResult output = myFhirValidator.validateWithResult(input);
 		List<SingleValidationMessage> res = logResultsAndReturnNonInformationalOnes(output);
-<<<<<<< HEAD
-		assertEquals(1, res.size(), output.toString());
+		assertThat(res.size()).as(output.toString()).isEqualTo(1);
 		assertEquals("Coding has no system. A code with no system has no defined meaning, and it cannot be validated. A system should be provided", output.getMessages().get(0).getMessage());
-=======
-		assertThat(res.size()).as(output.toString()).isEqualTo(1);
-		assertEquals("A code with no system has no defined meaning. A system should be provided", output.getMessages().get(0).getMessage());
->>>>>>> cdf5b602
 	}
 
 	/**
@@ -1184,13 +1163,8 @@
 		ValidationResult output = myFhirValidator.validateWithResult(input);
 		List<SingleValidationMessage> errors = logResultsAndReturnNonInformationalOnes(output);
 
-<<<<<<< HEAD
-		assertEquals(1, errors.size());
+		assertThat(errors).hasSize(1);
 		assertEquals("Profile reference 'http://foo/structuredefinition/myprofile' has not been checked because it could not be found", errors.get(0).getMessage());
-=======
-		assertThat(errors).hasSize(1);
-		assertEquals("Profile reference 'http://foo/structuredefinition/myprofile' has not been checked because it is unknown", errors.get(0).getMessage());
->>>>>>> cdf5b602
 		assertEquals(ResultSeverityEnum.ERROR, errors.get(0).getSeverity());
 	}
 
@@ -1238,13 +1212,7 @@
 				"</Observation>";
 		ValidationResult output = myFhirValidator.validateWithResult(input);
 		logResultsAndReturnAll(output);
-<<<<<<< HEAD
-		assertEquals(
-			"The value provided ('notvalidcode') was not found in the value set 'ObservationStatus' (http://hl7.org/fhir/ValueSet/observation-status|4.3.0), and a code is required from this value set  (error message = Unknown code 'notvalidcode' for in-memory expansion of ValueSet 'http://hl7.org/fhir/ValueSet/observation-status')",
-			output.getMessages().get(0).getMessage());
-=======
-		assertEquals("The value provided ('notvalidcode') is not in the value set 'ObservationStatus' (http://hl7.org/fhir/ValueSet/observation-status|4.3.0), and a code is required from this value set  (error message = Unknown code 'notvalidcode' for in-memory expansion of ValueSet 'http://hl7.org/fhir/ValueSet/observation-status')", output.getMessages().get(0).getMessage());
->>>>>>> cdf5b602
+		assertEquals("The value provided ('notvalidcode') was not found in the value set 'ObservationStatus' (http://hl7.org/fhir/ValueSet/observation-status|4.3.0), and a code is required from this value set  (error message = Unknown code 'notvalidcode' for in-memory expansion of ValueSet 'http://hl7.org/fhir/ValueSet/observation-status')", output.getMessages().get(0).getMessage());
 	}
 
 	@Test
@@ -1306,13 +1274,8 @@
 
 		ValidationResult output = myFhirValidator.validateWithResult(input);
 		List<SingleValidationMessage> errors = logResultsAndReturnAll(output);
-<<<<<<< HEAD
-		assertThat(errors.toString(), errors.size(), greaterThan(0));
+		assertThat(errors.size()).as(errors.toString()).isGreaterThan(0);
 		assertEquals("Unknown code (for 'http://acme.org#9988877')", errors.get(0).getMessage());
-=======
-		assertThat(errors.size()).as(errors.toString()).isGreaterThan(0);
-		assertEquals("Unknown code for 'http://acme.org#9988877'", errors.get(0).getMessage());
->>>>>>> cdf5b602
 
 	}
 
@@ -1334,8 +1297,6 @@
 
 	@Test
 	public void testValidateResourceWithExampleBindingCodeValidationPassingLoincWithExpansion() {
-
-
 		Observation input = createObservationWithDefaultSubjectPerfomerEffective();
 		input.getText().setDiv(new XhtmlNode().setValue("<div>AA</div>")).setStatus(Narrative.NarrativeStatus.GENERATED);
 
@@ -1351,13 +1312,8 @@
 
 		ValidationResult output = myFhirValidator.validateWithResult(input);
 		List<SingleValidationMessage> errors = logResultsAndReturnNonInformationalOnes(output);
-<<<<<<< HEAD
-		assertEquals(1, errors.size());
+		assertThat(errors).hasSize(1);
 		assertEquals("Unknown code (for 'http://loinc.org#1234')", errors.get(0).getMessage());
-=======
-		assertThat(errors).hasSize(1);
-		assertEquals("Unknown code for 'http://loinc.org#1234'", errors.get(0).getMessage());
->>>>>>> cdf5b602
 	}
 
 	@Test
@@ -1382,19 +1338,12 @@
 		Patient p = new Patient();
 		p.getText().setDiv(new XhtmlNode().setValue("<div>AA</div>")).setStatus(Narrative.NarrativeStatus.GENERATED);
 		p.addIdentifier().setSystem("http://example.com/").setValue("12345").getType().addCoding().setSystem("http://example.com/foo/bar").setCode("bar");
-
-		String encoded = ourCtx.newJsonParser().setPrettyPrint(true).encodeResourceToString(p);
 
 		ValidationResult output = myFhirValidator.validateWithResult(p);
 		List<SingleValidationMessage> all = logResultsAndReturnAll(output);
 		assertThat(all).hasSize(1);
 		assertEquals("Patient.identifier[0].type", all.get(0).getLocationString());
-<<<<<<< HEAD
-
-		assertThat(all.get(0).getMessage(), containsString("None of the codings provided are in the value set 'IdentifierType'"));
-=======
 		assertThat(all.get(0).getMessage()).contains("None of the codings provided are in the value set 'IdentifierType'");
->>>>>>> cdf5b602
 		assertEquals(ResultSeverityEnum.WARNING, all.get(0).getSeverity());
 
 	}
@@ -1413,15 +1362,9 @@
 		input.getValueQuantity().setCode("Heck");
 		output = myFhirValidator.validateWithResult(input);
 		all = logResultsAndReturnNonInformationalOnes(output);
-<<<<<<< HEAD
-		assertEquals(2, all.size());
-		assertThat(all.get(0).getMessage(), containsString("The Coding provided (http://unitsofmeasure.org#Heck) was not found in the value set 'Vital Signs Units' (http://hl7.org/fhir/ValueSet/ucum-vitals-common|4.3.0)"));
-		assertThat(all.get(1).getMessage(), containsString("The value provided ('Heck') was not found in the value set 'Body Temperature Units'"));
-=======
 		assertThat(all).hasSize(2);
-		assertThat(all.get(0).getMessage()).contains("The unit 'Heck' is unknown' at position 0 for 'http://unitsofmeasure.org#Heck'");
-		assertThat(all.get(1).getMessage()).contains("The value provided ('Heck') is not in the value set 'Body Temperature Units'");
->>>>>>> cdf5b602
+		assertThat(all.get(0).getMessage()).contains("The Coding provided (http://unitsofmeasure.org#Heck) was not found in the value set 'Vital Signs Units' (http://hl7.org/fhir/ValueSet/ucum-vitals-common|4.3.0)");
+		assertThat(all.get(1).getMessage()).contains("The value provided ('Heck') was not found in the value set 'Body Temperature Units'");
 
 	}
 
@@ -1453,8 +1396,6 @@
 			.addCoding()
 			.setSystem("http://terminology.hl7.org/CodeSystem/v2-0203")
 			.setCode("MR");
-
-		
 
 		ValidationResult output = myFhirValidator.validateWithResult(patient);
 		List<SingleValidationMessage> all = logResultsAndReturnAll(output);
@@ -1535,15 +1476,10 @@
 			}""";
 		ValidationResult output = myFhirValidator.validateWithResult(input);
 		List<SingleValidationMessage> errors = logResultsAndReturnNonInformationalOnes(output);
-<<<<<<< HEAD
-		assertEquals(2, errors.size(), errors.toString());
-		assertThat(errors.get(1).getMessage(), containsString("The value provided ('BLAH') was not found in the value set 'CurrencyCode' (http://hl7.org/fhir/ValueSet/currencies|4.3.0), and a code is required from this value set"));
-=======
-		assertThat(errors.size()).as(errors.toString()).isEqualTo(1);
-		assertThat(errors.get(0).getMessage()).contains("The value provided ('BLAH') is not in the value set 'CurrencyCode' (http://hl7.org/fhir/ValueSet/currencies|4.3.0), and a code is required from this value set  (error message = Unknown code 'BLAH' for in-memory expansion of ValueSet 'http://hl7.org/fhir/ValueSet/currencies')");
-
-
->>>>>>> cdf5b602
+		assertThat(errors.size()).as(errors.toString()).isEqualTo(2);
+		assertThat(errors.get(0).getMessage()).contains("The value provided ('BLAH') was not found in the value set 'CurrencyCode' (http://hl7.org/fhir/ValueSet/currencies|4.3.0), and a code is required from this value set");
+
+
 	}
 
 	@Test
@@ -1644,11 +1580,7 @@
 		final ValidationResult output = myFhirValidator.validateWithResult(encoded);
 		final List<SingleValidationMessage> errors = logResultsAndReturnNonInformationalOnes(output);
 
-<<<<<<< HEAD
 		assertFalse(output.isSuccessful());
-=======
-		assertThat(errors).isEmpty();
->>>>>>> cdf5b602
 	}
 
 	@Test
