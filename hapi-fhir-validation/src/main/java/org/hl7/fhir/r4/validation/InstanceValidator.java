--- conflicted
+++ resolved
@@ -1,45 +1,8 @@
 package org.hl7.fhir.r4.validation;
 
-<<<<<<< HEAD
 import ca.uhn.fhir.util.ObjectUtil;
 import com.google.gson.Gson;
 import com.google.gson.JsonObject;
-=======
-/*-
- * #%L
- * org.hl7.fhir.validation
- * %%
- * Copyright (C) 2014 - 2019 Health Level 7
- * %%
- * Licensed under the Apache License, Version 2.0 (the "License");
- * you may not use this file except in compliance with the License.
- * You may obtain a copy of the License at
- * 
- *      http://www.apache.org/licenses/LICENSE-2.0
- * 
- * Unless required by applicable law or agreed to in writing, software
- * distributed under the License is distributed on an "AS IS" BASIS,
- * WITHOUT WARRANTIES OR CONDITIONS OF ANY KIND, either express or implied.
- * See the License for the specific language governing permissions and
- * limitations under the License.
- * #L%
- */
-
-import static org.apache.commons.lang3.StringUtils.isBlank;
-import static org.apache.commons.lang3.StringUtils.isNotBlank;
-
-import java.io.IOException;
-import java.io.InputStream;
-import java.util.ArrayList;
-import java.util.Calendar;
-import java.util.HashMap;
-import java.util.HashSet;
-import java.util.List;
-import java.util.Map;
-import java.util.Set;
-import java.util.UUID;
-
->>>>>>> 202c798f
 import org.apache.commons.lang3.NotImplementedException;
 import org.apache.commons.lang3.StringUtils;
 import org.hl7.fhir.convertors.VersionConvertorConstants;
