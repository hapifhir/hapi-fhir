--- conflicted
+++ resolved
@@ -174,18 +174,14 @@
 
 	@Override
 	public String getSpecUrl() {
-<<<<<<< HEAD
-		return "";
+
+			return "";
+
 	}
 
 	@Override
 	public PEBuilder getProfiledElementBuilder(PEBuilder.PEElementPropertiesPolicy thePEElementPropertiesPolicy, boolean theB) {
 		throw new UnsupportedOperationException(Msg.code(2264));
-=======
-
-			return "";
-
->>>>>>> 6b6f1e2e
 	}
 
 	@Override
@@ -376,6 +372,10 @@
 		return fetchResource(class_, uri);
 	}
 
+	public <T extends Resource> T fetchResourceWithException(Class<T> class_, String uri, Resource sourceOfReference) throws FHIRException {
+		throw new UnsupportedOperationException(Msg.code(2214));
+	}
+
 	@Override
 	public List<String> getResourceNames() {
 		return new ArrayList<>(myValidationSupportContext.getRootValidationSupport().getFhirContext().getResourceTypes());
