--- conflicted
+++ resolved
@@ -1,24 +1,7 @@
 package org.hl7.fhir.common.hapi.validation.support;
 
 import ca.uhn.fhir.context.support.IValidationSupport;
-<<<<<<< HEAD
-import ca.uhn.fhir.context.support.LookupCodeRequest;
-import ca.uhn.fhir.context.support.TranslateConceptResults;
-import ca.uhn.fhir.context.support.ValidationSupportContext;
-import ca.uhn.fhir.context.support.ValueSetExpansionOptions;
-import ca.uhn.fhir.sl.cache.Cache;
-import ca.uhn.fhir.sl.cache.CacheFactory;
-import ca.uhn.fhir.util.Logs;
-import jakarta.annotation.Nonnull;
-import jakarta.annotation.Nullable;
-import org.apache.commons.lang3.concurrent.BasicThreadFactory;
 import org.apache.commons.lang3.time.DateUtils;
-import org.hl7.fhir.instance.model.api.IBaseResource;
-import org.hl7.fhir.instance.model.api.IPrimitiveType;
-import org.slf4j.Logger;
-=======
-import org.apache.commons.lang3.time.DateUtils;
->>>>>>> 28d4f65d
 
 /**
  * @deprecated This should no longer be used, caching functionality is provided by {@link ValidationSupportChain}
@@ -26,19 +9,6 @@
 @Deprecated(since = "8.0.0", forRemoval = true)
 public class CachingValidationSupport extends BaseValidationSupportWrapper implements IValidationSupport {
 
-<<<<<<< HEAD
-	private static final Logger ourLog = Logs.getTerminologyTroubleshootingLog();
-	public static final ValueSetExpansionOptions EMPTY_EXPANSION_OPTIONS = new ValueSetExpansionOptions();
-
-	private final Cache<String, Object> myCache;
-	private final Cache<String, Object> myValidateCodeCache;
-	private final Cache<TranslateCodeRequest, Object> myTranslateCodeCache;
-	private final Cache<String, Object> myLookupCodeCache;
-	private final ThreadPoolExecutor myBackgroundExecutor;
-	private final Map<Object, Object> myNonExpiringCache;
-	private final Cache<String, Object> myExpandValueSetCache;
-=======
->>>>>>> 28d4f65d
 	private final boolean myIsEnabledValidationForCodingsLogicalAnd;
 
 	/**
@@ -72,234 +42,6 @@
 		myIsEnabledValidationForCodingsLogicalAnd = theIsEnabledValidationForCodingsLogicalAnd;
 	}
 
-<<<<<<< HEAD
-	@Override
-	public String getName() {
-		return getFhirContext().getVersion().getVersion() + " Caching Validation Support";
-	}
-
-	@Override
-	public List<IBaseResource> fetchAllConformanceResources() {
-		String key = "fetchAllConformanceResources";
-		return loadFromCacheWithAsyncRefresh(myCache, key, t -> super.fetchAllConformanceResources());
-	}
-
-	@Override
-	public <T extends IBaseResource> List<T> fetchAllStructureDefinitions() {
-		String key = "fetchAllStructureDefinitions";
-		return loadFromCacheWithAsyncRefresh(myCache, key, t -> super.fetchAllStructureDefinitions());
-	}
-
-	@Nullable
-	@Override
-	public <T extends IBaseResource> List<T> fetchAllSearchParameters() {
-		String key = "fetchAllSearchParameters";
-		return loadFromCacheWithAsyncRefresh(myCache, key, t -> super.fetchAllSearchParameters());
-	}
-
-	@Override
-	public <T extends IBaseResource> List<T> fetchAllNonBaseStructureDefinitions() {
-		String key = "fetchAllNonBaseStructureDefinitions";
-		return loadFromCacheWithAsyncRefresh(myCache, key, t -> super.fetchAllNonBaseStructureDefinitions());
-	}
-
-	@Override
-	public IBaseResource fetchCodeSystem(String theSystem) {
-		return loadFromCache(myCache, "fetchCodeSystem " + theSystem, t -> super.fetchCodeSystem(theSystem));
-	}
-
-	@Override
-	public IBaseResource fetchValueSet(String theUri) {
-		return loadFromCache(myCache, "fetchValueSet " + theUri, t -> super.fetchValueSet(theUri));
-	}
-
-	@Override
-	public IBaseResource fetchStructureDefinition(String theUrl) {
-		return loadFromCache(
-				myCache, "fetchStructureDefinition " + theUrl, t -> super.fetchStructureDefinition(theUrl));
-	}
-
-	@Override
-	public byte[] fetchBinary(String theBinaryKey) {
-		return loadFromCache(myCache, "fetchBinary " + theBinaryKey, t -> super.fetchBinary(theBinaryKey));
-	}
-
-	@Override
-	public <T extends IBaseResource> T fetchResource(@Nullable Class<T> theClass, String theUri) {
-		return loadFromCache(
-				myCache, "fetchResource " + theClass + " " + theUri, t -> super.fetchResource(theClass, theUri));
-	}
-
-	@Override
-	public boolean isCodeSystemSupported(ValidationSupportContext theValidationSupportContext, String theSystem) {
-		String key = "isCodeSystemSupported " + theSystem;
-		Boolean retVal = loadFromCacheReentrantSafe(
-				myCache, key, t -> super.isCodeSystemSupported(theValidationSupportContext, theSystem));
-		assert retVal != null;
-		return retVal;
-	}
-
-	@Override
-	public ValueSetExpansionOutcome expandValueSet(
-			ValidationSupportContext theValidationSupportContext,
-			ValueSetExpansionOptions theExpansionOptions,
-			@Nonnull IBaseResource theValueSetToExpand) {
-		if (!theValueSetToExpand.getIdElement().hasIdPart()) {
-			return super.expandValueSet(theValidationSupportContext, theExpansionOptions, theValueSetToExpand);
-		}
-
-		ValueSetExpansionOptions expansionOptions = defaultIfNull(theExpansionOptions, EMPTY_EXPANSION_OPTIONS);
-		String key = "expandValueSet " + theValueSetToExpand.getIdElement().getValue()
-				+ " " + expansionOptions.isIncludeHierarchy()
-				+ " " + expansionOptions.getFilter()
-				+ " " + expansionOptions.getOffset()
-				+ " " + expansionOptions.getCount();
-		return loadFromCache(
-				myExpandValueSetCache,
-				key,
-				t -> super.expandValueSet(theValidationSupportContext, theExpansionOptions, theValueSetToExpand));
-	}
-
-	@Override
-	public CodeValidationResult validateCode(
-			@Nonnull ValidationSupportContext theValidationSupportContext,
-			@Nonnull ConceptValidationOptions theOptions,
-			String theCodeSystem,
-			String theCode,
-			String theDisplay,
-			String theValueSetUrl) {
-		String key = "validateCode " + theCodeSystem + " " + theCode + " " + defaultString(theDisplay) + " "
-				+ defaultIfBlank(theValueSetUrl, "NO_VS");
-		return loadFromCache(
-				myValidateCodeCache,
-				key,
-				t -> super.validateCode(
-						theValidationSupportContext, theOptions, theCodeSystem, theCode, theDisplay, theValueSetUrl));
-	}
-
-	@Override
-	public LookupCodeResult lookupCode(
-			ValidationSupportContext theValidationSupportContext, @Nonnull LookupCodeRequest theLookupCodeRequest) {
-		String key = "lookupCode " + theLookupCodeRequest.getSystem() + " "
-				+ theLookupCodeRequest.getCode()
-				+ " " + defaultIfBlank(theLookupCodeRequest.getDisplayLanguage(), "NO_LANG")
-				+ " " + theLookupCodeRequest.getPropertyNames().toString();
-		return loadFromCache(
-				myLookupCodeCache, key, t -> super.lookupCode(theValidationSupportContext, theLookupCodeRequest));
-	}
-
-	@Override
-	public IValidationSupport.CodeValidationResult validateCodeInValueSet(
-			ValidationSupportContext theValidationSupportContext,
-			ConceptValidationOptions theValidationOptions,
-			String theCodeSystem,
-			String theCode,
-			String theDisplay,
-			@Nonnull IBaseResource theValueSet) {
-
-		BaseRuntimeChildDefinition urlChild =
-				myCtx.getResourceDefinition(theValueSet).getChildByName("url");
-		Optional<String> valueSetUrl = urlChild.getAccessor().getValues(theValueSet).stream()
-				.map(t -> ((IPrimitiveType<?>) t).getValueAsString())
-				.filter(t -> isNotBlank(t))
-				.findFirst();
-		if (valueSetUrl.isPresent()) {
-			String key =
-					"validateCodeInValueSet " + theValidationOptions.toString() + " " + defaultString(theCodeSystem)
-							+ " " + defaultString(theCode) + " " + defaultString(theDisplay) + " " + valueSetUrl.get();
-			return loadFromCache(
-					myValidateCodeCache,
-					key,
-					t -> super.validateCodeInValueSet(
-							theValidationSupportContext,
-							theValidationOptions,
-							theCodeSystem,
-							theCode,
-							theDisplay,
-							theValueSet));
-		}
-
-		return super.validateCodeInValueSet(
-				theValidationSupportContext, theValidationOptions, theCodeSystem, theCode, theDisplay, theValueSet);
-	}
-
-	@Override
-	public TranslateConceptResults translateConcept(TranslateCodeRequest theRequest) {
-		return loadFromCache(myTranslateCodeCache, theRequest, k -> super.translateConcept(theRequest));
-	}
-
-	@SuppressWarnings("OptionalAssignedToNull")
-	@Nullable
-	private <S, T> T loadFromCache(Cache<S, Object> theCache, S theKey, Function<S, T> theLoader) {
-		ourLog.trace("Fetching from cache: {}", theKey);
-
-		Function<S, Optional<T>> loaderWrapper = key -> Optional.ofNullable(theLoader.apply(theKey));
-		Optional<T> result = (Optional<T>) theCache.get(theKey, loaderWrapper);
-		assert result != null;
-
-		// UGH!  Animal sniffer :(
-		if (!result.isPresent()) {
-			ourLog.debug(
-					"Invalidating cache entry for key: {} since the result of the underlying query is empty", theKey);
-			theCache.invalidate(theKey);
-		}
-
-		return result.orElse(null);
-	}
-
-	/**
-	 * The Caffeine cache uses ConcurrentHashMap which is not reentrant, so if we get unlucky and the hashtable
-	 * needs to grow at the same time as we are in a reentrant cache lookup, the thread will deadlock.  Use this
-	 * method in place of loadFromCache in situations where a cache lookup calls another cache lookup within its lambda
-	 */
-	@Nullable
-	private <S, T> T loadFromCacheReentrantSafe(Cache<S, Object> theCache, S theKey, Function<S, T> theLoader) {
-		ourLog.trace("Reentrant fetch from cache: {}", theKey);
-
-		Optional<T> result = (Optional<T>) theCache.getIfPresent(theKey);
-		if (result != null && result.isPresent()) {
-			return result.get();
-		}
-		T value = theLoader.apply(theKey);
-		assert value != null;
-
-		theCache.put(theKey, Optional.of(value));
-
-		return value;
-	}
-
-	private <S, T> T loadFromCacheWithAsyncRefresh(Cache<S, Object> theCache, S theKey, Function<S, T> theLoader) {
-		T retVal = (T) theCache.getIfPresent(theKey);
-		if (retVal == null) {
-			retVal = (T) myNonExpiringCache.get(theKey);
-			if (retVal != null) {
-
-				Runnable loaderTask = () -> {
-					T loadedItem = loadFromCache(theCache, theKey, theLoader);
-					myNonExpiringCache.put(theKey, loadedItem);
-				};
-				myBackgroundExecutor.execute(loaderTask);
-
-				return retVal;
-			}
-		}
-
-		retVal = loadFromCache(theCache, theKey, theLoader);
-		myNonExpiringCache.put(theKey, retVal);
-		return retVal;
-	}
-
-	@Override
-	public void invalidateCaches() {
-		myExpandValueSetCache.invalidateAll();
-		myLookupCodeCache.invalidateAll();
-		myCache.invalidateAll();
-		myValidateCodeCache.invalidateAll();
-		myNonExpiringCache.clear();
-	}
-
-=======
->>>>>>> 28d4f65d
 	/**
 	 * @since 5.4.0
 	 * @deprecated
