package org.hl7.fhir.common.hapi.validation.support;

import ca.uhn.fhir.context.FhirContext;
import ca.uhn.fhir.context.FhirVersionEnum;
import ca.uhn.fhir.context.support.ConceptValidationOptions;
import ca.uhn.fhir.context.support.DefaultProfileValidationSupport;
import ca.uhn.fhir.context.support.IValidationSupport;
import ca.uhn.fhir.context.support.ValidationSupportContext;
import ca.uhn.fhir.jpa.model.util.JpaConstants;
import ca.uhn.fhir.rest.client.api.IGenericClient;
import ca.uhn.fhir.util.BundleUtil;
import ca.uhn.fhir.util.JsonUtil;
import ca.uhn.fhir.util.ParametersUtil;
import org.apache.commons.lang3.StringUtils;
import org.apache.commons.lang3.Validate;
import org.hl7.fhir.instance.model.api.IBaseBundle;
import org.hl7.fhir.instance.model.api.IBaseParameters;
import org.hl7.fhir.instance.model.api.IBaseResource;
import org.hl7.fhir.r4.model.CodeSystem;
import org.hl7.fhir.r4.model.ValueSet;
import org.slf4j.Logger;
import org.slf4j.LoggerFactory;

import javax.annotation.Nonnull;
import java.io.IOException;
import java.util.ArrayList;
import java.util.List;

import static org.apache.commons.lang3.StringUtils.isBlank;
import static org.apache.commons.lang3.StringUtils.isNotBlank;

/**
 * This class is an implementation of {@link IValidationSupport} that fetches validation codes
 * from a remote FHIR based terminology server. It will invoke the FHIR
 * <a href="http://hl7.org/fhir/valueset-operation-validate-code.html">ValueSet/$validate-code</a>
 * operation in order to validate codes.
 */
public class RemoteTerminologyServiceValidationSupport extends BaseValidationSupport implements IValidationSupport {
	private static final Logger ourLog = LoggerFactory.getLogger(RemoteTerminologyServiceValidationSupport.class);

	private String myBaseUrl;
	private List<Object> myClientInterceptors = new ArrayList<>();

	/**
	 * Constructor
	 *
	 * @param theFhirContext The FhirContext object to use
	 */
	public RemoteTerminologyServiceValidationSupport(FhirContext theFhirContext) {
		super(theFhirContext);
	}

	public RemoteTerminologyServiceValidationSupport(FhirContext theFhirContext, String theBaseUrl) {
		super(theFhirContext);
		myBaseUrl = theBaseUrl;
	}

	@Override
	public CodeValidationResult validateCode(ValidationSupportContext theValidationSupportContext, ConceptValidationOptions theOptions, String theCodeSystem, String theCode, String theDisplay, String theValueSetUrl) {
		return invokeRemoteValidateCode(theCodeSystem, theCode, theDisplay, theValueSetUrl, null);
	}

	@Override
	public CodeValidationResult validateCodeInValueSet(ValidationSupportContext theValidationSupportContext, ConceptValidationOptions theOptions, String theCodeSystem, String theCode, String theDisplay, @Nonnull IBaseResource theValueSet) {

		IBaseResource valueSet = theValueSet;

		// some external validators require the system when the code is passed
		// so let's try to get it from the VS if is is not present
		String codeSystem = theCodeSystem;
		if (isNotBlank(theCode) && isBlank(codeSystem)) {
			codeSystem = extractCodeSystemForCode((ValueSet) theValueSet, theCode);
		}

	 	// Remote terminology services shouldn't be used to validate codes with an implied system
		if (isBlank(codeSystem)) { return null; }

		String valueSetUrl = DefaultProfileValidationSupport.getConformanceResourceUrl(myCtx, valueSet);
		if (isNotBlank(valueSetUrl)) {
			valueSet = null;
		} else {
			valueSetUrl = null;
		}
		return invokeRemoteValidateCode(codeSystem, theCode, theDisplay, valueSetUrl, valueSet);
	}

	/**
	 * Try to obtain the codeSystem of the received code from the received ValueSet
	 */
	private String extractCodeSystemForCode(ValueSet theValueSet, String theCode) {
		if (theValueSet.getCompose() == null || theValueSet.getCompose().getInclude() == null
			|| theValueSet.getCompose().getInclude().isEmpty()) {
			return null;
		}

		if (theValueSet.getCompose().getInclude().size() == 1) {
			ValueSet.ConceptSetComponent include = theValueSet.getCompose().getInclude().iterator().next();
			return getVersionedCodeSystem(include);
		}

		// when component has more than one include, their codeSystem(s) could be different, so we need to make sure
		// that we are picking up the system for the include to which the code corresponds
		for (ValueSet.ConceptSetComponent include: theValueSet.getCompose().getInclude()) {
			if (include.hasSystem()) {
				for (ValueSet.ConceptReferenceComponent concept : include.getConcept()) {
					if (concept.hasCodeElement() && concept.getCode().equals(theCode)) {
						return getVersionedCodeSystem(include);
					}
				}
			}
		}

		// at this point codeSystem couldn't be extracted for a multi-include ValueSet. Just on case it was
		// because the format was not well handled, let's allow to watch the VS by an easy logging change
		try {
			ourLog.trace("CodeSystem couldn't be extracted for code: {} for ValueSet: {}",
				theCode, JsonUtil.serialize(theValueSet));
		} catch (IOException theE) {
			ourLog.error("IOException trying to serialize ValueSet to json: " + theE);
		}
		return null;
	}

	private String getVersionedCodeSystem(ValueSet.ConceptSetComponent theComponent) {
			String codeSystem = theComponent.getSystem();
			if ( ! codeSystem.contains("|") && theComponent.hasVersion()) {
				codeSystem += "|" + theComponent.getVersion();
			}
			return codeSystem;
	}

	@Override
	public IBaseResource fetchCodeSystem(String theSystem) {
		IGenericClient client = provideClient();
		Class<? extends IBaseBundle> bundleType = myCtx.getResourceDefinition("Bundle").getImplementingClass(IBaseBundle.class);
		IBaseBundle results = client
			.search()
			.forResource("CodeSystem")
			.where(CodeSystem.URL.matches().value(theSystem))
			.returnBundle(bundleType)
			.execute();
		List<IBaseResource> resultsList = BundleUtil.toListOfResources(myCtx, results);
		if (resultsList.size() > 0) {
			return resultsList.get(0);
		}

		return null;
	}

	@Override
	public LookupCodeResult lookupCode(ValidationSupportContext theValidationSupportContext, String theSystem, String theCode, String theDisplayLanguage) {
		Validate.notBlank(theCode, "theCode must be provided");

		IGenericClient client = provideClient();
		FhirContext fhirContext = client.getFhirContext();
		FhirVersionEnum fhirVersion = fhirContext.getVersion().getVersion();

		switch (fhirVersion) {
			case DSTU3:
			case R4:
				IBaseParameters params = ParametersUtil.newInstance(fhirContext);
				ParametersUtil.addParameterToParametersString(fhirContext, params, "code", theCode);
				if (!StringUtils.isEmpty(theSystem)) {
					ParametersUtil.addParameterToParametersString(fhirContext, params, "system", theSystem);
				}
				if (!StringUtils.isEmpty(theDisplayLanguage)) {
					ParametersUtil.addParameterToParametersString(fhirContext, params, "language", theDisplayLanguage);
				}
				Class<?> codeSystemClass = myCtx.getResourceDefinition("CodeSystem").getImplementingClass();
				IBaseParameters outcome = client
					.operation()
					.onType((Class<? extends IBaseResource>) codeSystemClass)
<<<<<<< HEAD
					.named(JpaConstants.OPERATION_LOOKUP)
=======
					.named("$lookup")
>>>>>>> 41ef7cf9
					.withParameters(params)
					.useHttpGet()
					.execute();
				if (outcome != null && !outcome.isEmpty()) {
					switch (fhirVersion) {
						case DSTU3:
							return generateLookupCodeResultDSTU3(theCode, theSystem, (org.hl7.fhir.dstu3.model.Parameters)outcome);
						case R4:
							return generateLookupCodeResultR4(theCode, theSystem, (org.hl7.fhir.r4.model.Parameters)outcome);
					}
				}
				break;
			default:
				throw new UnsupportedOperationException("Unsupported FHIR version '" + fhirVersion.getFhirVersionString() +
					"'. Only DSTU3 and R4 are supported.");
		}
		return null;
	}

	private LookupCodeResult generateLookupCodeResultDSTU3(String theCode, String theSystem, org.hl7.fhir.dstu3.model.Parameters outcomeDSTU3) {
		// NOTE: I wanted to put all of this logic into the IValidationSupport Class, but it would've required adding
		//       several new dependencies on version-specific libraries and that is explicitly forbidden (see comment in POM).
		LookupCodeResult result = new LookupCodeResult();
		result.setSearchedForCode(theCode);
		result.setSearchedForSystem(theSystem);
		result.setFound(true);
		for (org.hl7.fhir.dstu3.model.Parameters.ParametersParameterComponent parameterComponent : outcomeDSTU3.getParameter()) {
			switch (parameterComponent.getName()) {
				case "property":
					org.hl7.fhir.dstu3.model.Property part = parameterComponent.getChildByName("part");
					// The assumption here is that we may only have 2 elements in this part, and if so, these 2 will be saved
					if (part != null && part.hasValues() && part.getValues().size() >= 2) {
						String key = ((org.hl7.fhir.dstu3.model.Parameters.ParametersParameterComponent) part.getValues().get(0)).getValue().toString();
						String value = ((org.hl7.fhir.dstu3.model.Parameters.ParametersParameterComponent) part.getValues().get(1)).getValue().toString();
						if (!StringUtils.isEmpty(key) && !StringUtils.isEmpty(value)) {
							result.getProperties().add(new StringConceptProperty(key, value));
						}
					}
					break;
				case "designation":
					ConceptDesignation conceptDesignation = new ConceptDesignation();
					for (org.hl7.fhir.dstu3.model.Parameters.ParametersParameterComponent designationComponent : parameterComponent.getPart()) {
						switch(designationComponent.getName()) {
							case "language":
								conceptDesignation.setLanguage(designationComponent.getValue().toString());
								break;
							case "use":
								org.hl7.fhir.dstu3.model.Coding coding = (org.hl7.fhir.dstu3.model.Coding)designationComponent.getValue();
								if (coding != null) {
									conceptDesignation.setUseSystem(coding.getSystem());
									conceptDesignation.setUseCode(coding.getCode());
									conceptDesignation.setUseDisplay(coding.getDisplay());
								}
								break;
							case "value":
								conceptDesignation.setValue(((designationComponent.getValue() == null)?null:designationComponent.getValue().toString()));
								break;
						}
					}
					result.getDesignations().add(conceptDesignation);
					break;
				case "name":
					result.setCodeSystemDisplayName(((parameterComponent.getValue() == null)?null:parameterComponent.getValue().toString()));
					break;
				case "version":
					result.setCodeSystemVersion(((parameterComponent.getValue() == null)?null:parameterComponent.getValue().toString()));
					break;
				case "display":
					result.setCodeDisplay(((parameterComponent.getValue() == null)?null:parameterComponent.getValue().toString()));
					break;
				case "abstract":
					result.setCodeIsAbstract(((parameterComponent.getValue() == null)?false:Boolean.parseBoolean(parameterComponent.getValue().toString())));
					break;
			}
		}
		return result;
	}

	private LookupCodeResult generateLookupCodeResultR4(String theCode, String theSystem, org.hl7.fhir.r4.model.Parameters outcomeR4) {
		// NOTE: I wanted to put all of this logic into the IValidationSupport Class, but it would've required adding
		//       several new dependencies on version-specific libraries and that is explicitly forbidden (see comment in POM).
		LookupCodeResult result = new LookupCodeResult();
		result.setSearchedForCode(theCode);
		result.setSearchedForSystem(theSystem);
		result.setFound(true);
		for (org.hl7.fhir.r4.model.Parameters.ParametersParameterComponent parameterComponent : outcomeR4.getParameter()) {
			switch (parameterComponent.getName()) {
				case "property":
					org.hl7.fhir.r4.model.Property part = parameterComponent.getChildByName("part");
					// The assumption here is that we may only have 2 elements in this part, and if so, these 2 will be saved
					if (part != null && part.hasValues() && part.getValues().size() >= 2) {
						String key = ((org.hl7.fhir.r4.model.Parameters.ParametersParameterComponent) part.getValues().get(0)).getValue().toString();
						String value = ((org.hl7.fhir.r4.model.Parameters.ParametersParameterComponent) part.getValues().get(1)).getValue().toString();
						if (!StringUtils.isEmpty(key) && !StringUtils.isEmpty(value)) {
							result.getProperties().add(new StringConceptProperty(key, value));
						}
					}
					break;
				case "designation":
					ConceptDesignation conceptDesignation = new ConceptDesignation();
					for (org.hl7.fhir.r4.model.Parameters.ParametersParameterComponent designationComponent : parameterComponent.getPart()) {
						switch(designationComponent.getName()) {
							case "language":
								conceptDesignation.setLanguage(designationComponent.getValue().toString());
								break;
							case "use":
								org.hl7.fhir.r4.model.Coding coding = (org.hl7.fhir.r4.model.Coding)designationComponent.getValue();
								if (coding != null) {
									conceptDesignation.setUseSystem(coding.getSystem());
									conceptDesignation.setUseCode(coding.getCode());
									conceptDesignation.setUseDisplay(coding.getDisplay());
								}
								break;
							case "value":
								conceptDesignation.setValue(((designationComponent.getValue() == null)?null:designationComponent.getValue().toString()));
								break;
						}
					}
					result.getDesignations().add(conceptDesignation);
					break;
				case "name":
					result.setCodeSystemDisplayName(((parameterComponent.getValue() == null)?null:parameterComponent.getValue().toString()));
					break;
				case "version":
					result.setCodeSystemVersion(((parameterComponent.getValue() == null)?null:parameterComponent.getValue().toString()));
					break;
				case "display":
					result.setCodeDisplay(((parameterComponent.getValue() == null)?null:parameterComponent.getValue().toString()));
					break;
				case "abstract":
					result.setCodeIsAbstract(((parameterComponent.getValue() == null)?false:Boolean.parseBoolean(parameterComponent.getValue().toString())));
					break;
			}
		}
		return result;
	}

	@Override
	public IBaseResource fetchValueSet(String theValueSetUrl) {
		IGenericClient client = provideClient();
		Class<? extends IBaseBundle> bundleType = myCtx.getResourceDefinition("Bundle").getImplementingClass(IBaseBundle.class);
		IBaseBundle results = client
			.search()
			.forResource("ValueSet")
			.where(CodeSystem.URL.matches().value(theValueSetUrl))
			.returnBundle(bundleType)
			.execute();
		List<IBaseResource> resultsList = BundleUtil.toListOfResources(myCtx, results);
		if (resultsList.size() > 0) {
			return resultsList.get(0);
		}

		return null;
	}

	@Override
	public boolean isCodeSystemSupported(ValidationSupportContext theValidationSupportContext, String theSystem) {
		return fetchCodeSystem(theSystem) != null;
	}

	@Override
	public boolean isValueSetSupported(ValidationSupportContext theValidationSupportContext, String theValueSetUrl) {
		return fetchValueSet(theValueSetUrl) != null;
	}

	private IGenericClient provideClient() {
		IGenericClient retVal = myCtx.newRestfulGenericClient(myBaseUrl);
		for (Object next : myClientInterceptors) {
			retVal.registerInterceptor(next);
		}
		return retVal;
	}

	protected CodeValidationResult invokeRemoteValidateCode(String theCodeSystem, String theCode, String theDisplay, String theValueSetUrl, IBaseResource theValueSet) {
		if (isBlank(theCode)) {
			return null;
		}

		IGenericClient client = provideClient();

		IBaseParameters input = buildValidateCodeInputParameters(theCodeSystem, theCode, theDisplay, theValueSetUrl, theValueSet);

		String resourceType = "ValueSet";
		if (theValueSet == null && theValueSetUrl == null) {
			resourceType = "CodeSystem";
		}

		IBaseParameters output = client
			.operation()
			.onType(resourceType)
			.named("validate-code")
			.withParameters(input)
			.execute();

		List<String> resultValues = ParametersUtil.getNamedParameterValuesAsString(getFhirContext(), output, "result");
		if (resultValues.size() < 1 || isBlank(resultValues.get(0))) {
			return null;
		}
		Validate.isTrue(resultValues.size() == 1, "Response contained %d 'result' values", resultValues.size());

		boolean success = "true".equalsIgnoreCase(resultValues.get(0));

		CodeValidationResult retVal = new CodeValidationResult();
		if (success) {

			retVal.setCode(theCode);
			List<String> displayValues = ParametersUtil.getNamedParameterValuesAsString(getFhirContext(), output, "display");
			if (displayValues.size() > 0) {
				retVal.setDisplay(displayValues.get(0));
			}

		} else {

			retVal.setSeverity(IssueSeverity.ERROR);
			List<String> messageValues = ParametersUtil.getNamedParameterValuesAsString(getFhirContext(), output, "message");
			if (messageValues.size() > 0) {
				retVal.setMessage(messageValues.get(0));
			}

		}
		return retVal;
	}

	protected IBaseParameters buildValidateCodeInputParameters(String theCodeSystem, String theCode, String theDisplay, String theValueSetUrl, IBaseResource theValueSet) {
		IBaseParameters params = ParametersUtil.newInstance(getFhirContext());

		if (theValueSet == null && theValueSetUrl == null) {
			ParametersUtil.addParameterToParametersUri(getFhirContext(), params, "url", theCodeSystem);
			ParametersUtil.addParameterToParametersString(getFhirContext(), params, "code", theCode);
			if (isNotBlank(theDisplay)) {
				ParametersUtil.addParameterToParametersString(getFhirContext(), params, "display", theDisplay);
			}
			return params;
		}

		if (isNotBlank(theValueSetUrl)) {
			ParametersUtil.addParameterToParametersUri(getFhirContext(), params, "url", theValueSetUrl);
		}
		ParametersUtil.addParameterToParametersString(getFhirContext(), params, "code", theCode);
		if (isNotBlank(theCodeSystem)) {
			ParametersUtil.addParameterToParametersUri(getFhirContext(), params, "system", theCodeSystem);
		}
		if (isNotBlank(theDisplay)) {
			ParametersUtil.addParameterToParametersString(getFhirContext(), params, "display", theDisplay);
		}
		if (theValueSet != null) {
			ParametersUtil.addParameterToParameters(getFhirContext(), params, "valueSet", theValueSet);
		}
		return params;
	}


	/**
	 * Sets the FHIR Terminology Server base URL
	 *
	 * @param theBaseUrl The base URL, e.g. "https://hapi.fhir.org/baseR4"
	 */
	public void setBaseUrl(String theBaseUrl) {
		Validate.notBlank(theBaseUrl, "theBaseUrl must be provided");
		myBaseUrl = theBaseUrl;
	}

	/**
	 * Adds an interceptor that will be registered to all clients.
	 * <p>
	 * Note that this method is not thread-safe and should only be called prior to this module
	 * being used.
	 * </p>
	 *
	 * @param theClientInterceptor The interceptor (must not be null)
	 */
	public void addClientInterceptor(@Nonnull Object theClientInterceptor) {
		Validate.notNull(theClientInterceptor, "theClientInterceptor must not be null");
		myClientInterceptors.add(theClientInterceptor);
	}

}<|MERGE_RESOLUTION|>--- conflicted
+++ resolved
@@ -6,7 +6,6 @@
 import ca.uhn.fhir.context.support.DefaultProfileValidationSupport;
 import ca.uhn.fhir.context.support.IValidationSupport;
 import ca.uhn.fhir.context.support.ValidationSupportContext;
-import ca.uhn.fhir.jpa.model.util.JpaConstants;
 import ca.uhn.fhir.rest.client.api.IGenericClient;
 import ca.uhn.fhir.util.BundleUtil;
 import ca.uhn.fhir.util.JsonUtil;
@@ -170,11 +169,7 @@
 				IBaseParameters outcome = client
 					.operation()
 					.onType((Class<? extends IBaseResource>) codeSystemClass)
-<<<<<<< HEAD
-					.named(JpaConstants.OPERATION_LOOKUP)
-=======
 					.named("$lookup")
->>>>>>> 41ef7cf9
 					.withParameters(params)
 					.useHttpGet()
 					.execute();
