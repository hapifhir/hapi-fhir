package org.hl7.fhir.common.hapi.validation.support;

import ca.uhn.fhir.i18n.Msg;
import ca.uhn.fhir.context.FhirContext;
import ca.uhn.fhir.context.FhirVersionEnum;
import ca.uhn.fhir.context.support.ConceptValidationOptions;
import ca.uhn.fhir.context.support.DefaultProfileValidationSupport;
import ca.uhn.fhir.context.support.IValidationSupport;
import ca.uhn.fhir.context.support.ValidationSupportContext;
import ca.uhn.fhir.jpa.model.util.JpaConstants;
import ca.uhn.fhir.rest.client.api.IGenericClient;
import ca.uhn.fhir.util.BundleUtil;
import ca.uhn.fhir.util.JsonUtil;
import ca.uhn.fhir.util.ParametersUtil;
import org.apache.commons.lang3.StringUtils;
import org.apache.commons.lang3.Validate;
import org.hl7.fhir.instance.model.api.IBaseBundle;
import org.hl7.fhir.instance.model.api.IBaseParameters;
import org.hl7.fhir.instance.model.api.IBaseResource;
import org.hl7.fhir.r4.model.CodeSystem;
import org.hl7.fhir.r4.model.ValueSet;
import org.slf4j.Logger;
import org.slf4j.LoggerFactory;

import javax.annotation.Nonnull;
import java.io.IOException;
import java.util.ArrayList;
import java.util.List;

import static org.apache.commons.lang3.StringUtils.isBlank;
import static org.apache.commons.lang3.StringUtils.isNotBlank;

/**
 * This class is an implementation of {@link IValidationSupport} that fetches validation codes
 * from a remote FHIR based terminology server. It will invoke the FHIR
 * <a href="http://hl7.org/fhir/valueset-operation-validate-code.html">ValueSet/$validate-code</a>
 * operation in order to validate codes.
 */
public class RemoteTerminologyServiceValidationSupport extends BaseValidationSupport implements IValidationSupport {
	private static final Logger ourLog = LoggerFactory.getLogger(RemoteTerminologyServiceValidationSupport.class);

	private String myBaseUrl;
	private List<Object> myClientInterceptors = new ArrayList<>();

	/**
	 * Constructor
	 *
	 * @param theFhirContext The FhirContext object to use
	 */
	public RemoteTerminologyServiceValidationSupport(FhirContext theFhirContext) {
		super(theFhirContext);
	}

	public RemoteTerminologyServiceValidationSupport(FhirContext theFhirContext, String theBaseUrl) {
		super(theFhirContext);
		myBaseUrl = theBaseUrl;
	}

	@Override
	public CodeValidationResult validateCode(@Nonnull ValidationSupportContext theValidationSupportContext, @Nonnull ConceptValidationOptions theOptions, String theCodeSystem, String theCode, String theDisplay, String theValueSetUrl) {
		return invokeRemoteValidateCode(theCodeSystem, theCode, theDisplay, theValueSetUrl, null);
	}

	@Override
	public CodeValidationResult validateCodeInValueSet(ValidationSupportContext theValidationSupportContext, ConceptValidationOptions theOptions, String theCodeSystem, String theCode, String theDisplay, @Nonnull IBaseResource theValueSet) {

		IBaseResource valueSet = theValueSet;

		// some external validators require the system when the code is passed
		// so let's try to get it from the VS if is is not present
		String codeSystem = theCodeSystem;
		if (isNotBlank(theCode) && isBlank(codeSystem)) {
			codeSystem = extractCodeSystemForCode((ValueSet) theValueSet, theCode);
		}

	 	// Remote terminology services shouldn't be used to validate codes with an implied system
		if (isBlank(codeSystem)) { return null; }

		String valueSetUrl = DefaultProfileValidationSupport.getConformanceResourceUrl(myCtx, valueSet);
		if (isNotBlank(valueSetUrl)) {
			valueSet = null;
		} else {
			valueSetUrl = null;
		}
		return invokeRemoteValidateCode(codeSystem, theCode, theDisplay, valueSetUrl, valueSet);
	}

	/**
	 * Try to obtain the codeSystem of the received code from the received ValueSet
	 */
	private String extractCodeSystemForCode(ValueSet theValueSet, String theCode) {
		if (theValueSet.getCompose() == null || theValueSet.getCompose().getInclude() == null
			|| theValueSet.getCompose().getInclude().isEmpty()) {
			return null;
		}

		if (theValueSet.getCompose().getInclude().size() == 1) {
			ValueSet.ConceptSetComponent include = theValueSet.getCompose().getInclude().iterator().next();
			return getVersionedCodeSystem(include);
		}

		// when component has more than one include, their codeSystem(s) could be different, so we need to make sure
		// that we are picking up the system for the include to which the code corresponds
		for (ValueSet.ConceptSetComponent include: theValueSet.getCompose().getInclude()) {
			if (include.hasSystem()) {
				for (ValueSet.ConceptReferenceComponent concept : include.getConcept()) {
					if (concept.hasCodeElement() && concept.getCode().equals(theCode)) {
						return getVersionedCodeSystem(include);
					}
				}
			}
		}

		// at this point codeSystem couldn't be extracted for a multi-include ValueSet. Just on case it was
		// because the format was not well handled, let's allow to watch the VS by an easy logging change
<<<<<<< HEAD
		try {
			ourLog.trace("CodeSystem couldn't be extracted for code: {} for ValueSet: {}",
				theCode, JsonUtil.serialize(theValueSet));
		} catch (IOException theE) {
			ourLog.error("IOException trying to serialize ValueSet to json: " + theE);
		}
=======
		ourLog.trace("CodeSystem couldn't be extracted for code: {} for ValueSet: {}", theCode, theValueSet.getId());
>>>>>>> 40de855d
		return null;
	}

	private String getVersionedCodeSystem(ValueSet.ConceptSetComponent theComponent) {
			String codeSystem = theComponent.getSystem();
			if ( ! codeSystem.contains("|") && theComponent.hasVersion()) {
				codeSystem += "|" + theComponent.getVersion();
			}
			return codeSystem;
	}

	@Override
	public IBaseResource fetchCodeSystem(String theSystem) {
		IGenericClient client = provideClient();
		Class<? extends IBaseBundle> bundleType = myCtx.getResourceDefinition("Bundle").getImplementingClass(IBaseBundle.class);
		IBaseBundle results = client
			.search()
			.forResource("CodeSystem")
			.where(CodeSystem.URL.matches().value(theSystem))
			.returnBundle(bundleType)
			.execute();
		List<IBaseResource> resultsList = BundleUtil.toListOfResources(myCtx, results);
		if (resultsList.size() > 0) {
			return resultsList.get(0);
		}

		return null;
	}

	@Override
	public LookupCodeResult lookupCode(ValidationSupportContext theValidationSupportContext, String theSystem, String theCode, String theDisplayLanguage) {
		Validate.notBlank(theCode, "theCode must be provided");

		IGenericClient client = provideClient();
		FhirContext fhirContext = client.getFhirContext();
		FhirVersionEnum fhirVersion = fhirContext.getVersion().getVersion();

		switch (fhirVersion) {
			case DSTU3:
			case R4:
				IBaseParameters params = ParametersUtil.newInstance(fhirContext);
				ParametersUtil.addParameterToParametersString(fhirContext, params, "code", theCode);
				if (!StringUtils.isEmpty(theSystem)) {
					ParametersUtil.addParameterToParametersString(fhirContext, params, "system", theSystem);
				}
				if (!StringUtils.isEmpty(theDisplayLanguage)) {
					ParametersUtil.addParameterToParametersString(fhirContext, params, "language", theDisplayLanguage);
				}
				Class<?> codeSystemClass = myCtx.getResourceDefinition("CodeSystem").getImplementingClass();
				IBaseParameters outcome = client
					.operation()
					.onType((Class<? extends IBaseResource>) codeSystemClass)
<<<<<<< HEAD
					.named(JpaConstants.OPERATION_LOOKUP)
=======
					.named("$lookup")
>>>>>>> 40de855d
					.withParameters(params)
					.useHttpGet()
					.execute();
				if (outcome != null && !outcome.isEmpty()) {
					switch (fhirVersion) {
						case DSTU3:
							return generateLookupCodeResultDSTU3(theCode, theSystem, (org.hl7.fhir.dstu3.model.Parameters)outcome);
						case R4:
							return generateLookupCodeResultR4(theCode, theSystem, (org.hl7.fhir.r4.model.Parameters)outcome);
					}
				}
				break;
			default:
<<<<<<< HEAD
				throw new UnsupportedOperationException("Unsupported FHIR version '" + fhirVersion.getFhirVersionString() +
=======
				throw new UnsupportedOperationException(Msg.code(710) + "Unsupported FHIR version '" + fhirVersion.getFhirVersionString() +
>>>>>>> 40de855d
					"'. Only DSTU3 and R4 are supported.");
		}
		return null;
	}

	private LookupCodeResult generateLookupCodeResultDSTU3(String theCode, String theSystem, org.hl7.fhir.dstu3.model.Parameters outcomeDSTU3) {
		// NOTE: I wanted to put all of this logic into the IValidationSupport Class, but it would've required adding
		//       several new dependencies on version-specific libraries and that is explicitly forbidden (see comment in POM).
		LookupCodeResult result = new LookupCodeResult();
		result.setSearchedForCode(theCode);
		result.setSearchedForSystem(theSystem);
		result.setFound(true);
		for (org.hl7.fhir.dstu3.model.Parameters.ParametersParameterComponent parameterComponent : outcomeDSTU3.getParameter()) {
			switch (parameterComponent.getName()) {
				case "property":
					org.hl7.fhir.dstu3.model.Property part = parameterComponent.getChildByName("part");
					// The assumption here is that we may only have 2 elements in this part, and if so, these 2 will be saved
					if (part != null && part.hasValues() && part.getValues().size() >= 2) {
						String key = ((org.hl7.fhir.dstu3.model.Parameters.ParametersParameterComponent) part.getValues().get(0)).getValue().toString();
						String value = ((org.hl7.fhir.dstu3.model.Parameters.ParametersParameterComponent) part.getValues().get(1)).getValue().toString();
						if (!StringUtils.isEmpty(key) && !StringUtils.isEmpty(value)) {
							result.getProperties().add(new StringConceptProperty(key, value));
						}
					}
					break;
				case "designation":
					ConceptDesignation conceptDesignation = new ConceptDesignation();
					for (org.hl7.fhir.dstu3.model.Parameters.ParametersParameterComponent designationComponent : parameterComponent.getPart()) {
						switch(designationComponent.getName()) {
							case "language":
								conceptDesignation.setLanguage(designationComponent.getValue().toString());
								break;
							case "use":
								org.hl7.fhir.dstu3.model.Coding coding = (org.hl7.fhir.dstu3.model.Coding)designationComponent.getValue();
								if (coding != null) {
									conceptDesignation.setUseSystem(coding.getSystem());
									conceptDesignation.setUseCode(coding.getCode());
									conceptDesignation.setUseDisplay(coding.getDisplay());
								}
								break;
							case "value":
								conceptDesignation.setValue(((designationComponent.getValue() == null)?null:designationComponent.getValue().toString()));
								break;
						}
					}
					result.getDesignations().add(conceptDesignation);
					break;
				case "name":
					result.setCodeSystemDisplayName(((parameterComponent.getValue() == null)?null:parameterComponent.getValue().toString()));
					break;
				case "version":
					result.setCodeSystemVersion(((parameterComponent.getValue() == null)?null:parameterComponent.getValue().toString()));
					break;
				case "display":
					result.setCodeDisplay(((parameterComponent.getValue() == null)?null:parameterComponent.getValue().toString()));
					break;
				case "abstract":
					result.setCodeIsAbstract(((parameterComponent.getValue() == null)?false:Boolean.parseBoolean(parameterComponent.getValue().toString())));
					break;
			}
		}
		return result;
	}

	private LookupCodeResult generateLookupCodeResultR4(String theCode, String theSystem, org.hl7.fhir.r4.model.Parameters outcomeR4) {
		// NOTE: I wanted to put all of this logic into the IValidationSupport Class, but it would've required adding
		//       several new dependencies on version-specific libraries and that is explicitly forbidden (see comment in POM).
		LookupCodeResult result = new LookupCodeResult();
		result.setSearchedForCode(theCode);
		result.setSearchedForSystem(theSystem);
		result.setFound(true);
		for (org.hl7.fhir.r4.model.Parameters.ParametersParameterComponent parameterComponent : outcomeR4.getParameter()) {
			switch (parameterComponent.getName()) {
				case "property":
					org.hl7.fhir.r4.model.Property part = parameterComponent.getChildByName("part");
					// The assumption here is that we may only have 2 elements in this part, and if so, these 2 will be saved
					if (part != null && part.hasValues() && part.getValues().size() >= 2) {
						String key = ((org.hl7.fhir.r4.model.Parameters.ParametersParameterComponent) part.getValues().get(0)).getValue().toString();
						String value = ((org.hl7.fhir.r4.model.Parameters.ParametersParameterComponent) part.getValues().get(1)).getValue().toString();
						if (!StringUtils.isEmpty(key) && !StringUtils.isEmpty(value)) {
							result.getProperties().add(new StringConceptProperty(key, value));
						}
					}
					break;
				case "designation":
					ConceptDesignation conceptDesignation = new ConceptDesignation();
					for (org.hl7.fhir.r4.model.Parameters.ParametersParameterComponent designationComponent : parameterComponent.getPart()) {
						switch(designationComponent.getName()) {
							case "language":
								conceptDesignation.setLanguage(designationComponent.getValue().toString());
								break;
							case "use":
								org.hl7.fhir.r4.model.Coding coding = (org.hl7.fhir.r4.model.Coding)designationComponent.getValue();
								if (coding != null) {
									conceptDesignation.setUseSystem(coding.getSystem());
									conceptDesignation.setUseCode(coding.getCode());
									conceptDesignation.setUseDisplay(coding.getDisplay());
								}
								break;
							case "value":
								conceptDesignation.setValue(((designationComponent.getValue() == null)?null:designationComponent.getValue().toString()));
								break;
						}
					}
					result.getDesignations().add(conceptDesignation);
					break;
				case "name":
					result.setCodeSystemDisplayName(((parameterComponent.getValue() == null)?null:parameterComponent.getValue().toString()));
					break;
				case "version":
					result.setCodeSystemVersion(((parameterComponent.getValue() == null)?null:parameterComponent.getValue().toString()));
					break;
				case "display":
					result.setCodeDisplay(((parameterComponent.getValue() == null)?null:parameterComponent.getValue().toString()));
					break;
				case "abstract":
					result.setCodeIsAbstract(((parameterComponent.getValue() == null)?false:Boolean.parseBoolean(parameterComponent.getValue().toString())));
					break;
			}
		}
		return result;
	}

	@Override
	public IBaseResource fetchValueSet(String theValueSetUrl) {
		IGenericClient client = provideClient();
		Class<? extends IBaseBundle> bundleType = myCtx.getResourceDefinition("Bundle").getImplementingClass(IBaseBundle.class);
		IBaseBundle results = client
			.search()
			.forResource("ValueSet")
			.where(CodeSystem.URL.matches().value(theValueSetUrl))
			.returnBundle(bundleType)
			.execute();
		List<IBaseResource> resultsList = BundleUtil.toListOfResources(myCtx, results);
		if (resultsList.size() > 0) {
			return resultsList.get(0);
		}

		return null;
	}

	@Override
	public boolean isCodeSystemSupported(ValidationSupportContext theValidationSupportContext, String theSystem) {
		return fetchCodeSystem(theSystem) != null;
	}

	@Override
	public boolean isValueSetSupported(ValidationSupportContext theValidationSupportContext, String theValueSetUrl) {
		return fetchValueSet(theValueSetUrl) != null;
	}

	private IGenericClient provideClient() {
		IGenericClient retVal = myCtx.newRestfulGenericClient(myBaseUrl);
		for (Object next : myClientInterceptors) {
			retVal.registerInterceptor(next);
		}
		return retVal;
	}

	protected CodeValidationResult invokeRemoteValidateCode(String theCodeSystem, String theCode, String theDisplay, String theValueSetUrl, IBaseResource theValueSet) {
		if (isBlank(theCode)) {
			return null;
		}

		IGenericClient client = provideClient();

		IBaseParameters input = buildValidateCodeInputParameters(theCodeSystem, theCode, theDisplay, theValueSetUrl, theValueSet);

		String resourceType = "ValueSet";
		if (theValueSet == null && theValueSetUrl == null) {
			resourceType = "CodeSystem";
		}

		IBaseParameters output = client
			.operation()
			.onType(resourceType)
			.named("validate-code")
			.withParameters(input)
			.execute();

		List<String> resultValues = ParametersUtil.getNamedParameterValuesAsString(getFhirContext(), output, "result");
		if (resultValues.size() < 1 || isBlank(resultValues.get(0))) {
			return null;
		}
		Validate.isTrue(resultValues.size() == 1, "Response contained %d 'result' values", resultValues.size());

		boolean success = "true".equalsIgnoreCase(resultValues.get(0));

		CodeValidationResult retVal = new CodeValidationResult();
		if (success) {

			retVal.setCode(theCode);
			List<String> displayValues = ParametersUtil.getNamedParameterValuesAsString(getFhirContext(), output, "display");
			if (displayValues.size() > 0) {
				retVal.setDisplay(displayValues.get(0));
			}

		} else {

			retVal.setSeverity(IssueSeverity.ERROR);
			List<String> messageValues = ParametersUtil.getNamedParameterValuesAsString(getFhirContext(), output, "message");
			if (messageValues.size() > 0) {
				retVal.setMessage(messageValues.get(0));
			}

		}
		return retVal;
	}

	protected IBaseParameters buildValidateCodeInputParameters(String theCodeSystem, String theCode, String theDisplay, String theValueSetUrl, IBaseResource theValueSet) {
		IBaseParameters params = ParametersUtil.newInstance(getFhirContext());

		if (theValueSet == null && theValueSetUrl == null) {
			ParametersUtil.addParameterToParametersUri(getFhirContext(), params, "url", theCodeSystem);
			ParametersUtil.addParameterToParametersString(getFhirContext(), params, "code", theCode);
			if (isNotBlank(theDisplay)) {
				ParametersUtil.addParameterToParametersString(getFhirContext(), params, "display", theDisplay);
			}
			return params;
		}

		if (isNotBlank(theValueSetUrl)) {
			ParametersUtil.addParameterToParametersUri(getFhirContext(), params, "url", theValueSetUrl);
		}
		ParametersUtil.addParameterToParametersString(getFhirContext(), params, "code", theCode);
		if (isNotBlank(theCodeSystem)) {
			ParametersUtil.addParameterToParametersUri(getFhirContext(), params, "system", theCodeSystem);
		}
		if (isNotBlank(theDisplay)) {
			ParametersUtil.addParameterToParametersString(getFhirContext(), params, "display", theDisplay);
		}
		if (theValueSet != null) {
			ParametersUtil.addParameterToParameters(getFhirContext(), params, "valueSet", theValueSet);
		}
		return params;
	}


	/**
	 * Sets the FHIR Terminology Server base URL
	 *
	 * @param theBaseUrl The base URL, e.g. "https://hapi.fhir.org/baseR4"
	 */
	public void setBaseUrl(String theBaseUrl) {
		Validate.notBlank(theBaseUrl, "theBaseUrl must be provided");
		myBaseUrl = theBaseUrl;
	}

	/**
	 * Adds an interceptor that will be registered to all clients.
	 * <p>
	 * Note that this method is not thread-safe and should only be called prior to this module
	 * being used.
	 * </p>
	 *
	 * @param theClientInterceptor The interceptor (must not be null)
	 */
	public void addClientInterceptor(@Nonnull Object theClientInterceptor) {
		Validate.notNull(theClientInterceptor, "theClientInterceptor must not be null");
		myClientInterceptors.add(theClientInterceptor);
	}

}<|MERGE_RESOLUTION|>--- conflicted
+++ resolved
@@ -7,7 +7,6 @@
 import ca.uhn.fhir.context.support.DefaultProfileValidationSupport;
 import ca.uhn.fhir.context.support.IValidationSupport;
 import ca.uhn.fhir.context.support.ValidationSupportContext;
-import ca.uhn.fhir.jpa.model.util.JpaConstants;
 import ca.uhn.fhir.rest.client.api.IGenericClient;
 import ca.uhn.fhir.util.BundleUtil;
 import ca.uhn.fhir.util.JsonUtil;
@@ -113,16 +112,7 @@
 
 		// at this point codeSystem couldn't be extracted for a multi-include ValueSet. Just on case it was
 		// because the format was not well handled, let's allow to watch the VS by an easy logging change
-<<<<<<< HEAD
-		try {
-			ourLog.trace("CodeSystem couldn't be extracted for code: {} for ValueSet: {}",
-				theCode, JsonUtil.serialize(theValueSet));
-		} catch (IOException theE) {
-			ourLog.error("IOException trying to serialize ValueSet to json: " + theE);
-		}
-=======
 		ourLog.trace("CodeSystem couldn't be extracted for code: {} for ValueSet: {}", theCode, theValueSet.getId());
->>>>>>> 40de855d
 		return null;
 	}
 
@@ -175,11 +165,7 @@
 				IBaseParameters outcome = client
 					.operation()
 					.onType((Class<? extends IBaseResource>) codeSystemClass)
-<<<<<<< HEAD
-					.named(JpaConstants.OPERATION_LOOKUP)
-=======
 					.named("$lookup")
->>>>>>> 40de855d
 					.withParameters(params)
 					.useHttpGet()
 					.execute();
@@ -193,11 +179,7 @@
 				}
 				break;
 			default:
-<<<<<<< HEAD
-				throw new UnsupportedOperationException("Unsupported FHIR version '" + fhirVersion.getFhirVersionString() +
-=======
 				throw new UnsupportedOperationException(Msg.code(710) + "Unsupported FHIR version '" + fhirVersion.getFhirVersionString() +
->>>>>>> 40de855d
 					"'. Only DSTU3 and R4 are supported.");
 		}
 		return null;
