package org.hl7.fhir.common.hapi.validation.support;

import ca.uhn.fhir.context.FhirContext;
import ca.uhn.fhir.context.FhirVersionEnum;
import ca.uhn.fhir.context.support.ConceptValidationOptions;
import ca.uhn.fhir.context.support.DefaultProfileValidationSupport;
import ca.uhn.fhir.context.support.IValidationSupport;
import ca.uhn.fhir.context.support.ValidationSupportContext;
import ca.uhn.fhir.jpa.model.util.JpaConstants;
import ca.uhn.fhir.rest.client.api.IGenericClient;
import ca.uhn.fhir.util.BundleUtil;
import ca.uhn.fhir.util.JsonUtil;
import ca.uhn.fhir.util.ParametersUtil;
import org.apache.commons.lang3.StringUtils;
import org.apache.commons.lang3.Validate;
import org.hl7.fhir.instance.model.api.IBaseBundle;
import org.hl7.fhir.instance.model.api.IBaseParameters;
import org.hl7.fhir.instance.model.api.IBaseResource;
import org.hl7.fhir.r4.model.CodeSystem;
import org.hl7.fhir.r4.model.ValueSet;
import org.slf4j.Logger;
import org.slf4j.LoggerFactory;

import javax.annotation.Nonnull;
import java.io.IOException;
import java.util.ArrayList;
import java.util.List;

import static org.apache.commons.lang3.StringUtils.isBlank;
import static org.apache.commons.lang3.StringUtils.isNotBlank;

/**
 * This class is an implementation of {@link IValidationSupport} that fetches validation codes
 * from a remote FHIR based terminology server. It will invoke the FHIR
 * <a href="http://hl7.org/fhir/valueset-operation-validate-code.html">ValueSet/$validate-code</a>
 * operation in order to validate codes.
 */
public class RemoteTerminologyServiceValidationSupport extends BaseValidationSupport implements IValidationSupport {
	private static final Logger ourLog = LoggerFactory.getLogger(RemoteTerminologyServiceValidationSupport.class);

	private String myBaseUrl;
	private List<Object> myClientInterceptors = new ArrayList<>();

	/**
	 * Constructor
	 *
	 * @param theFhirContext The FhirContext object to use
	 */
	public RemoteTerminologyServiceValidationSupport(FhirContext theFhirContext) {
		super(theFhirContext);
	}

	public RemoteTerminologyServiceValidationSupport(FhirContext theFhirContext, String theBaseUrl) {
		super(theFhirContext);
		myBaseUrl = theBaseUrl;
	}

	@Override
	public CodeValidationResult validateCode(ValidationSupportContext theValidationSupportContext, ConceptValidationOptions theOptions, String theCodeSystem, String theCode, String theDisplay, String theValueSetUrl) {
		return invokeRemoteValidateCode(theCodeSystem, theCode, theDisplay, theValueSetUrl, null);
	}

	@Override
	public CodeValidationResult validateCodeInValueSet(ValidationSupportContext theValidationSupportContext, ConceptValidationOptions theOptions, String theCodeSystem, String theCode, String theDisplay, @Nonnull IBaseResource theValueSet) {

		IBaseResource valueSet = theValueSet;

		// some external validators require the system when the code is passed
		// so let's try to get it from the VS if is is not present
		String codeSystem = theCodeSystem;
		if (isNotBlank(theCode) && isBlank(codeSystem)) {
			codeSystem = extractCodeSystemForCode((ValueSet) theValueSet, theCode);
		}

	 	// Remote terminology services shouldn't be used to validate codes with an implied system
		if (isBlank(codeSystem)) { return null; }

		String valueSetUrl = DefaultProfileValidationSupport.getConformanceResourceUrl(myCtx, valueSet);
		if (isNotBlank(valueSetUrl)) {
			valueSet = null;
		} else {
			valueSetUrl = null;
		}
		return invokeRemoteValidateCode(codeSystem, theCode, theDisplay, valueSetUrl, valueSet);
	}

	/**
	 * Try to obtain the codeSystem of the received code from the received ValueSet
	 */
	private String extractCodeSystemForCode(ValueSet theValueSet, String theCode) {
		if (theValueSet.getCompose() == null || theValueSet.getCompose().getInclude() == null
			|| theValueSet.getCompose().getInclude().isEmpty()) {
			return null;
		}

		if (theValueSet.getCompose().getInclude().size() == 1) {
			ValueSet.ConceptSetComponent include = theValueSet.getCompose().getInclude().iterator().next();
			return getVersionedCodeSystem(include);
		}

		// when component has more than one include, their codeSystem(s) could be different, so we need to make sure
		// that we are picking up the system for the include to which the code corresponds
		for (ValueSet.ConceptSetComponent include: theValueSet.getCompose().getInclude()) {
			if (include.hasSystem()) {
				for (ValueSet.ConceptReferenceComponent concept : include.getConcept()) {
					if (concept.hasCodeElement() && concept.getCode().equals(theCode)) {
						return getVersionedCodeSystem(include);
					}
				}
			}
		}

		// at this point codeSystem couldn't be extracted for a multi-include ValueSet. Just on case it was
		// because the format was not well handled, let's allow to watch the VS by an easy logging change
		try {
			ourLog.trace("CodeSystem couldn't be extracted for code: {} for ValueSet: {}",
				theCode, JsonUtil.serialize(theValueSet));
		} catch (IOException theE) {
			ourLog.error("IOException trying to serialize ValueSet to json: " + theE);
		}
		return null;
	}

	private String getVersionedCodeSystem(ValueSet.ConceptSetComponent theComponent) {
			String codeSystem = theComponent.getSystem();
			if ( ! codeSystem.contains("|") && theComponent.hasVersion()) {
				codeSystem += "|" + theComponent.getVersion();
			}
			return codeSystem;
	}

	@Override
	public IBaseResource fetchCodeSystem(String theSystem) {
		IGenericClient client = provideClient();
		Class<? extends IBaseBundle> bundleType = myCtx.getResourceDefinition("Bundle").getImplementingClass(IBaseBundle.class);
		IBaseBundle results = client
			.search()
			.forResource("CodeSystem")
			.where(CodeSystem.URL.matches().value(theSystem))
			.returnBundle(bundleType)
			.execute();
		List<IBaseResource> resultsList = BundleUtil.toListOfResources(myCtx, results);
		if (resultsList.size() > 0) {
			return resultsList.get(0);
		}

		return null;
	}

	@Override
	public LookupCodeResult lookupCode(ValidationSupportContext theValidationSupportContext, String theSystem, String theCode, String theDisplayLanguage) {
		Validate.notBlank(theCode, "theCode must be provided");

		IGenericClient client = provideClient();
		FhirContext fhirContext = client.getFhirContext();
		FhirVersionEnum fhirVersion = fhirContext.getVersion().getVersion();

		switch (fhirVersion) {
			case DSTU3:
			case R4:
				IBaseParameters params = ParametersUtil.newInstance(fhirContext);
				ParametersUtil.addParameterToParametersString(fhirContext, params, "code", theCode);
				if (!StringUtils.isEmpty(theSystem)) {
					ParametersUtil.addParameterToParametersString(fhirContext, params, "system", theSystem);
				}
				if (!StringUtils.isEmpty(theDisplayLanguage)) {
					ParametersUtil.addParameterToParametersString(fhirContext, params, "language", theDisplayLanguage);
				}
				Class<?> codeSystemClass = myCtx.getResourceDefinition("CodeSystem").getImplementingClass();
				IBaseParameters outcome = client
					.operation()
					.onType((Class<? extends IBaseResource>) codeSystemClass)
<<<<<<< HEAD
					.named(JpaConstants.OPERATION_LOOKUP)
=======
					.named("$lookup")
>>>>>>> d481896d
					.withParameters(params)
					.useHttpGet()
					.execute();
				if (outcome != null && !outcome.isEmpty()) {
					switch (fhirVersion) {
						case DSTU3:
							return generateLookupCodeResultDSTU3(theCode, theSystem, (org.hl7.fhir.dstu3.model.Parameters)outcome);
						case R4:
							return generateLookupCodeResultR4(theCode, theSystem, (org.hl7.fhir.r4.model.Parameters)outcome);
					}
				}
				break;
			default:
				throw new UnsupportedOperationException("Unsupported FHIR version '" + fhirVersion.getFhirVersionString() +
					"'. Only DSTU3 and R4 are supported.");
		}
		return null;
	}

	private LookupCodeResult generateLookupCodeResultDSTU3(String theCode, String theSystem, org.hl7.fhir.dstu3.model.Parameters outcomeDSTU3) {
		// NOTE: I wanted to put all of this logic into the IValidationSupport Class, but it would've required adding
		//       several new dependencies on version-specific libraries and that is explicitly forbidden (see comment in POM).
		LookupCodeResult result = new LookupCodeResult();
		result.setSearchedForCode(theCode);
		result.setSearchedForSystem(theSystem);
		result.setFound(true);
		for (org.hl7.fhir.dstu3.model.Parameters.ParametersParameterComponent parameterComponent : outcomeDSTU3.getParameter()) {
			switch (parameterComponent.getName()) {
				case "property":
					org.hl7.fhir.dstu3.model.Property part = parameterComponent.getChildByName("part");
					// The assumption here is that we may only have 2 elements in this part, and if so, these 2 will be saved
					if (part != null && part.hasValues() && part.getValues().size() >= 2) {
						String key = ((org.hl7.fhir.dstu3.model.Parameters.ParametersParameterComponent) part.getValues().get(0)).getValue().toString();
						String value = ((org.hl7.fhir.dstu3.model.Parameters.ParametersParameterComponent) part.getValues().get(1)).getValue().toString();
						if (!StringUtils.isEmpty(key) && !StringUtils.isEmpty(value)) {
							result.getProperties().add(new StringConceptProperty(key, value));
						}
					}
					break;
				case "designation":
					ConceptDesignation conceptDesignation = new ConceptDesignation();
					for (org.hl7.fhir.dstu3.model.Parameters.ParametersParameterComponent designationComponent : parameterComponent.getPart()) {
						switch(designationComponent.getName()) {
							case "language":
								conceptDesignation.setLanguage(designationComponent.getValue().toString());
								break;
							case "use":
								org.hl7.fhir.dstu3.model.Coding coding = (org.hl7.fhir.dstu3.model.Coding)designationComponent.getValue();
								if (coding != null) {
									conceptDesignation.setUseSystem(coding.getSystem());
									conceptDesignation.setUseCode(coding.getCode());
									conceptDesignation.setUseDisplay(coding.getDisplay());
								}
								break;
							case "value":
								conceptDesignation.setValue(((designationComponent.getValue() == null)?null:designationComponent.getValue().toString()));
								break;
						}
					}
					result.getDesignations().add(conceptDesignation);
					break;
				case "name":
					result.setCodeSystemDisplayName(((parameterComponent.getValue() == null)?null:parameterComponent.getValue().toString()));
					break;
				case "version":
					result.setCodeSystemVersion(((parameterComponent.getValue() == null)?null:parameterComponent.getValue().toString()));
					break;
				case "display":
					result.setCodeDisplay(((parameterComponent.getValue() == null)?null:parameterComponent.getValue().toString()));
					break;
				case "abstract":
					result.setCodeIsAbstract(((parameterComponent.getValue() == null)?false:Boolean.parseBoolean(parameterComponent.getValue().toString())));
					break;
			}
		}
		return result;
	}

	private LookupCodeResult generateLookupCodeResultR4(String theCode, String theSystem, org.hl7.fhir.r4.model.Parameters outcomeR4) {
		// NOTE: I wanted to put all of this logic into the IValidationSupport Class, but it would've required adding
		//       several new dependencies on version-specific libraries and that is explicitly forbidden (see comment in POM).
		LookupCodeResult result = new LookupCodeResult();
		result.setSearchedForCode(theCode);
		result.setSearchedForSystem(theSystem);
		result.setFound(true);
		for (org.hl7.fhir.r4.model.Parameters.ParametersParameterComponent parameterComponent : outcomeR4.getParameter()) {
			switch (parameterComponent.getName()) {
				case "property":
					org.hl7.fhir.r4.model.Property part = parameterComponent.getChildByName("part");
					// The assumption here is that we may only have 2 elements in this part, and if so, these 2 will be saved
					if (part != null && part.hasValues() && part.getValues().size() >= 2) {
						String key = ((org.hl7.fhir.r4.model.Parameters.ParametersParameterComponent) part.getValues().get(0)).getValue().toString();
						String value = ((org.hl7.fhir.r4.model.Parameters.ParametersParameterComponent) part.getValues().get(1)).getValue().toString();
						if (!StringUtils.isEmpty(key) && !StringUtils.isEmpty(value)) {
							result.getProperties().add(new StringConceptProperty(key, value));
						}
					}
					break;
				case "designation":
					ConceptDesignation conceptDesignation = new ConceptDesignation();
					for (org.hl7.fhir.r4.model.Parameters.ParametersParameterComponent designationComponent : parameterComponent.getPart()) {
						switch(designationComponent.getName()) {
							case "language":
								conceptDesignation.setLanguage(designationComponent.getValue().toString());
								break;
							case "use":
								org.hl7.fhir.r4.model.Coding coding = (org.hl7.fhir.r4.model.Coding)designationComponent.getValue();
								if (coding != null) {
									conceptDesignation.setUseSystem(coding.getSystem());
									conceptDesignation.setUseCode(coding.getCode());
									conceptDesignation.setUseDisplay(coding.getDisplay());
								}
								break;
							case "value":
								conceptDesignation.setValue(((designationComponent.getValue() == null)?null:designationComponent.getValue().toString()));
								break;
						}
					}
					result.getDesignations().add(conceptDesignation);
					break;
				case "name":
					result.setCodeSystemDisplayName(((parameterComponent.getValue() == null)?null:parameterComponent.getValue().toString()));
					break;
				case "version":
					result.setCodeSystemVersion(((parameterComponent.getValue() == null)?null:parameterComponent.getValue().toString()));
					break;
				case "display":
					result.setCodeDisplay(((parameterComponent.getValue() == null)?null:parameterComponent.getValue().toString()));
					break;
				case "abstract":
					result.setCodeIsAbstract(((parameterComponent.getValue() == null)?false:Boolean.parseBoolean(parameterComponent.getValue().toString())));
					break;
			}
		}
		return result;
	}

	@Override
	public IBaseResource fetchValueSet(String theValueSetUrl) {
		IGenericClient client = provideClient();
		Class<? extends IBaseBundle> bundleType = myCtx.getResourceDefinition("Bundle").getImplementingClass(IBaseBundle.class);
		IBaseBundle results = client
			.search()
			.forResource("ValueSet")
			.where(CodeSystem.URL.matches().value(theValueSetUrl))
			.returnBundle(bundleType)
			.execute();
		List<IBaseResource> resultsList = BundleUtil.toListOfResources(myCtx, results);
		if (resultsList.size() > 0) {
			return resultsList.get(0);
		}

		return null;
	}

	@Override
	public boolean isCodeSystemSupported(ValidationSupportContext theValidationSupportContext, String theSystem) {
		return fetchCodeSystem(theSystem) != null;
	}

	@Override
	public boolean isValueSetSupported(ValidationSupportContext theValidationSupportContext, String theValueSetUrl) {
		return fetchValueSet(theValueSetUrl) != null;
	}

	private IGenericClient provideClient() {
		IGenericClient retVal = myCtx.newRestfulGenericClient(myBaseUrl);
		for (Object next : myClientInterceptors) {
			retVal.registerInterceptor(next);
		}
		return retVal;
	}

	protected CodeValidationResult invokeRemoteValidateCode(String theCodeSystem, String theCode, String theDisplay, String theValueSetUrl, IBaseResource theValueSet) {
		if (isBlank(theCode)) {
			return null;
		}

		IGenericClient client = provideClient();

		IBaseParameters input = buildValidateCodeInputParameters(theCodeSystem, theCode, theDisplay, theValueSetUrl, theValueSet);

		String resourceType = "ValueSet";
		if (theValueSet == null && theValueSetUrl == null) {
			resourceType = "CodeSystem";
		}

		IBaseParameters output = client
			.operation()
			.onType(resourceType)
			.named("validate-code")
			.withParameters(input)
			.execute();

		List<String> resultValues = ParametersUtil.getNamedParameterValuesAsString(getFhirContext(), output, "result");
		if (resultValues.size() < 1 || isBlank(resultValues.get(0))) {
			return null;
		}
		Validate.isTrue(resultValues.size() == 1, "Response contained %d 'result' values", resultValues.size());

		boolean success = "true".equalsIgnoreCase(resultValues.get(0));

		CodeValidationResult retVal = new CodeValidationResult();
		if (success) {

			retVal.setCode(theCode);
			List<String> displayValues = ParametersUtil.getNamedParameterValuesAsString(getFhirContext(), output, "display");
			if (displayValues.size() > 0) {
				retVal.setDisplay(displayValues.get(0));
			}

		} else {

			retVal.setSeverity(IssueSeverity.ERROR);
			List<String> messageValues = ParametersUtil.getNamedParameterValuesAsString(getFhirContext(), output, "message");
			if (messageValues.size() > 0) {
				retVal.setMessage(messageValues.get(0));
			}

		}
		return retVal;
	}

	protected IBaseParameters buildValidateCodeInputParameters(String theCodeSystem, String theCode, String theDisplay, String theValueSetUrl, IBaseResource theValueSet) {
		IBaseParameters params = ParametersUtil.newInstance(getFhirContext());

		if (theValueSet == null && theValueSetUrl == null) {
			ParametersUtil.addParameterToParametersUri(getFhirContext(), params, "url", theCodeSystem);
			ParametersUtil.addParameterToParametersString(getFhirContext(), params, "code", theCode);
			if (isNotBlank(theDisplay)) {
				ParametersUtil.addParameterToParametersString(getFhirContext(), params, "display", theDisplay);
			}
			return params;
		}

		if (isNotBlank(theValueSetUrl)) {
			ParametersUtil.addParameterToParametersUri(getFhirContext(), params, "url", theValueSetUrl);
		}
		ParametersUtil.addParameterToParametersString(getFhirContext(), params, "code", theCode);
		if (isNotBlank(theCodeSystem)) {
			ParametersUtil.addParameterToParametersUri(getFhirContext(), params, "system", theCodeSystem);
		}
		if (isNotBlank(theDisplay)) {
			ParametersUtil.addParameterToParametersString(getFhirContext(), params, "display", theDisplay);
		}
		if (theValueSet != null) {
			ParametersUtil.addParameterToParameters(getFhirContext(), params, "valueSet", theValueSet);
		}
		return params;
	}


	/**
	 * Sets the FHIR Terminology Server base URL
	 *
	 * @param theBaseUrl The base URL, e.g. "https://hapi.fhir.org/baseR4"
	 */
	public void setBaseUrl(String theBaseUrl) {
		Validate.notBlank(theBaseUrl, "theBaseUrl must be provided");
		myBaseUrl = theBaseUrl;
	}

	/**
	 * Adds an interceptor that will be registered to all clients.
	 * <p>
	 * Note that this method is not thread-safe and should only be called prior to this module
	 * being used.
	 * </p>
	 *
	 * @param theClientInterceptor The interceptor (must not be null)
	 */
	public void addClientInterceptor(@Nonnull Object theClientInterceptor) {
		Validate.notNull(theClientInterceptor, "theClientInterceptor must not be null");
		myClientInterceptors.add(theClientInterceptor);
	}

}<|MERGE_RESOLUTION|>--- conflicted
+++ resolved
@@ -170,11 +170,7 @@
 				IBaseParameters outcome = client
 					.operation()
 					.onType((Class<? extends IBaseResource>) codeSystemClass)
-<<<<<<< HEAD
-					.named(JpaConstants.OPERATION_LOOKUP)
-=======
 					.named("$lookup")
->>>>>>> d481896d
 					.withParameters(params)
 					.useHttpGet()
 					.execute();
