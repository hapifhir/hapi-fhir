--- conflicted
+++ resolved
@@ -112,16 +112,7 @@
 
 		// at this point codeSystem couldn't be extracted for a multi-include ValueSet. Just on case it was
 		// because the format was not well handled, let's allow to watch the VS by an easy logging change
-<<<<<<< HEAD
-		try {
-			ourLog.trace("CodeSystem couldn't be extracted for code: {} for ValueSet: {}",
-				theCode, JsonUtil.serialize(theValueSet));
-		} catch (IOException theE) {
-			ourLog.error("IOException trying to serialize ValueSet to json: " + theE);
-		}
-=======
 		ourLog.trace("CodeSystem couldn't be extracted for code: {} for ValueSet: {}", theCode, theValueSet.getId());
->>>>>>> 095b9599
 		return null;
 	}
 
@@ -174,11 +165,7 @@
 				IBaseParameters outcome = client
 					.operation()
 					.onType((Class<? extends IBaseResource>) codeSystemClass)
-<<<<<<< HEAD
-					.named(JpaConstants.OPERATION_LOOKUP)
-=======
 					.named("$lookup")
->>>>>>> 095b9599
 					.withParameters(params)
 					.useHttpGet()
 					.execute();
