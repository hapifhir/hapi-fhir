--- conflicted
+++ resolved
@@ -114,15 +114,11 @@
 	static Logger ourLog = Logs.getTerminologyTroubleshootingLog();
 	private final List<IValidationSupport> myChain = new ArrayList<>();
 
-<<<<<<< HEAD
-	private final List<IValidationSupport> myChain;
-=======
 	@Nullable
 	private final Cache<BaseKey<?>, Object> myExpiringCache;
 
 	@Nullable
 	private final Map<BaseKey<?>, Object> myNonExpiringCache;
->>>>>>> 28d4f65d
 
 	/**
 	 * See class documentation for an explanation of why this is separate
@@ -573,17 +569,7 @@
 
 	@Override
 	public boolean isRemoteTerminologyServiceConfigured() {
-<<<<<<< HEAD
-		if (myChain != null) {
-			Optional<IValidationSupport> remoteTerminologyService = myChain.stream()
-					.filter(RemoteTerminologyServiceValidationSupport.class::isInstance)
-					.findFirst();
-			return remoteTerminologyService.isPresent();
-		}
-		return false;
-=======
 		return myChain.stream().anyMatch(RemoteTerminologyServiceValidationSupport.class::isInstance);
->>>>>>> 28d4f65d
 	}
 
 	@Override
@@ -607,9 +593,6 @@
 	@Override
 	@Nonnull
 	public List<IBaseResource> fetchAllStructureDefinitions() {
-<<<<<<< HEAD
-		return doFetchStructureDefinitions(IValidationSupport::fetchAllStructureDefinitions);
-=======
 		if (!myHaveFetchedAllStructureDefinitions) {
 			FhirTerser terser = getFhirContext().newTerser();
 			List<IBaseResource> allStructureDefinitions =
@@ -628,15 +611,11 @@
 			myHaveFetchedAllStructureDefinitions = true;
 		}
 		return Collections.unmodifiableList(new ArrayList<>(myStructureDefinitionsAsList));
->>>>>>> 28d4f65d
 	}
 
 	@SuppressWarnings("unchecked")
 	@Override
 	public List<IBaseResource> fetchAllNonBaseStructureDefinitions() {
-<<<<<<< HEAD
-		return doFetchStructureDefinitions(IValidationSupport::fetchAllNonBaseStructureDefinitions);
-=======
 		FetchAllKey key = new FetchAllKey(FetchAllKey.TypeEnum.ALL_NON_BASE_STRUCTUREDEFINITIONS);
 		Supplier<List<IBaseResource>> loader =
 				() -> doFetchStructureDefinitions(IValidationSupport::fetchAllNonBaseStructureDefinitions);
@@ -651,7 +630,6 @@
 		Supplier<List<IBaseResource>> loader =
 				() -> doFetchStructureDefinitions(IValidationSupport::fetchAllSearchParameters);
 		return (List<T>) getFromCacheWithAsyncRefresh(key, loader);
->>>>>>> 28d4f65d
 	}
 
 	private List<IBaseResource> doFetchStructureDefinitions(
