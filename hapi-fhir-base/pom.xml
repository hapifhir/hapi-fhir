--- conflicted
+++ resolved
@@ -116,20 +116,17 @@
 			<optional>true</optional>
 		</dependency>
 
-<<<<<<< HEAD
-		<!-- Test -->
-		<dependency>
-			<groupId>com.google.truth</groupId>
-			<artifactId>truth</artifactId>
-		</dependency>
-=======
 		<dependency>
 			<groupId>org.awaitility</groupId>
 			<artifactId>awaitility</artifactId>
 			<scope>test</scope>
 		</dependency>
 
->>>>>>> a82da8de
+		<!-- Test -->
+		<dependency>
+			<groupId>com.google.truth</groupId>
+			<artifactId>truth</artifactId>
+		</dependency>
 	</dependencies>
 
 	<build>
