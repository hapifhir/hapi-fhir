package ca.uhn.fhir.parser;

import static org.hamcrest.Matchers.containsString;
import static org.hamcrest.Matchers.not;
import static org.hamcrest.Matchers.stringContainsInOrder;
import static org.junit.Assert.assertArrayEquals;
import static org.junit.Assert.assertEquals;
import static org.junit.Assert.assertNotEquals;
import static org.junit.Assert.assertNull;
import static org.junit.Assert.assertThat;
import static org.junit.Assert.fail;
import static org.mockito.Matchers.eq;
import static org.mockito.Mockito.mock;
import static org.mockito.Mockito.when;

import java.io.IOException;
import java.io.OutputStreamWriter;
import java.io.StringReader;
import java.nio.charset.Charset;
import java.util.ArrayList;
import java.util.Arrays;
import java.util.List;

import net.sf.json.JSON;
import net.sf.json.JSONSerializer;

import org.apache.commons.io.IOUtils;
import org.hamcrest.core.IsNot;
import org.hamcrest.core.StringContains;
import org.hamcrest.text.StringContainsInOrder;
import org.junit.BeforeClass;
import org.junit.Test;

import ca.uhn.fhir.context.ConfigurationException;
import ca.uhn.fhir.context.FhirContext;
import ca.uhn.fhir.model.api.Bundle;
import ca.uhn.fhir.model.api.BundleEntry;
import ca.uhn.fhir.model.api.ExtensionDt;
import ca.uhn.fhir.model.api.ResourceMetadataKeyEnum;
import ca.uhn.fhir.model.api.TagList;
import ca.uhn.fhir.model.api.annotation.Child;
import ca.uhn.fhir.model.api.annotation.Extension;
import ca.uhn.fhir.model.api.annotation.ResourceDef;
import ca.uhn.fhir.model.dstu.composite.AddressDt;
import ca.uhn.fhir.model.dstu.composite.HumanNameDt;
import ca.uhn.fhir.model.dstu.composite.NarrativeDt;
import ca.uhn.fhir.model.dstu.composite.ResourceReferenceDt;
import ca.uhn.fhir.model.dstu.resource.Binary;
import ca.uhn.fhir.model.dstu.resource.Conformance;
import ca.uhn.fhir.model.dstu.resource.Conformance.RestResource;
import ca.uhn.fhir.model.dstu.resource.DiagnosticReport;
import ca.uhn.fhir.model.dstu.resource.Observation;
import ca.uhn.fhir.model.dstu.resource.Organization;
import ca.uhn.fhir.model.dstu.resource.Patient;
import ca.uhn.fhir.model.dstu.resource.Query;
import ca.uhn.fhir.model.dstu.resource.Specimen;
import ca.uhn.fhir.model.dstu.resource.ValueSet;
import ca.uhn.fhir.model.dstu.resource.ValueSet.Define;
import ca.uhn.fhir.model.dstu.resource.ValueSet.DefineConcept;
import ca.uhn.fhir.model.dstu.valueset.AddressUseEnum;
import ca.uhn.fhir.model.dstu.valueset.NarrativeStatusEnum;
import ca.uhn.fhir.model.primitive.DecimalDt;
import ca.uhn.fhir.model.primitive.IdDt;
import ca.uhn.fhir.model.primitive.InstantDt;
import ca.uhn.fhir.model.primitive.StringDt;
import ca.uhn.fhir.model.primitive.XhtmlDt;
import ca.uhn.fhir.narrative.INarrativeGenerator;

<<<<<<< HEAD
public class JsonParserTest {
	private static final org.slf4j.Logger ourLog = org.slf4j.LoggerFactory.getLogger(JsonParserTest.class);
	private static FhirContext ourCtx;

	
	@Test
	public void testEncodeNarrativeBlockInBundle() {
		Patient p = new Patient();
		p.addIdentifier("foo", "bar");
		p.getText().setStatus(NarrativeStatusEnum.GENERATED);
		p.getText().setDiv("<div>hello</div>");
		
		Bundle b = new Bundle();
		b.getTotalResults().setValue(123);
		b.addEntry().setResource(p);
		
		String out = ourCtx.newJsonParser().setPrettyPrint(true).encodeBundleToString(b);
		ourLog.info(out);
		assertThat(out, containsString("<div>hello</div>"));

		p.getText().setDiv("<xhtml:div xmlns:xhtml=\"http://www.w3.org/1999/xhtml\">hello</xhtml:div>");
		out = ourCtx.newJsonParser().setPrettyPrint(true).encodeBundleToString(b);
		ourLog.info(out);
		// Backslashes need to be escaped because they are in a JSON value
		assertThat(out, containsString("<xhtml:div xmlns:xhtml=\\\"http://www.w3.org/1999/xhtml\\\">hello</xhtml:div>"));
		
	}
	
	
	@Test
	public void testEncodingNullExtension() {
		Patient p = new Patient();
		ExtensionDt extension = new ExtensionDt(false, "http://foo#bar");
		p.addUndeclaredExtension(extension);
		String str = ourCtx.newJsonParser().encodeResourceToString(p);
		
		assertEquals("{\"resourceType\":\"Patient\"}", str);
		
		extension.setValue(new StringDt());

		str = ourCtx.newJsonParser().encodeResourceToString(p);		
		assertEquals("{\"resourceType\":\"Patient\"}", str);

		extension.setValue(new StringDt(""));

		str = ourCtx.newJsonParser().encodeResourceToString(p);		
		assertEquals("{\"resourceType\":\"Patient\"}", str);
		
	}

	@Test
	public void testParseSingleQuotes() {
		try {
			ourCtx.newJsonParser().parseBundle("{ 'resourceType': 'Bundle' }");
			fail();
		} catch (DataFormatException e) {
			// Should be an error message about how single quotes aren't valid JSON
			assertThat(e.getMessage(), containsString("double quote"));
		}
	}
	
	@Test
	public void testEncodeExtensionInCompositeElement() {
		
		Conformance c = new Conformance();
		c.addRest().getSecurity().addUndeclaredExtension(false, "http://foo", new StringDt("AAA"));
		
		String encoded = ourCtx.newJsonParser().setPrettyPrint(true).encodeResourceToString(c);
		ourLog.info(encoded);
		
		encoded = ourCtx.newJsonParser().setPrettyPrint(false).encodeResourceToString(c);
		ourLog.info(encoded);
		assertEquals(encoded, "{\"resourceType\":\"Conformance\",\"rest\":[{\"security\":{\"extension\":[{\"url\":\"http://foo\",\"valueString\":\"AAA\"}]}}]}");
		
	}

	@Test
	public void testEncodeExtensionInPrimitiveElement() {
		
		Conformance c = new Conformance();
		c.getAcceptUnknown().addUndeclaredExtension(false, "http://foo", new StringDt("AAA"));
		
		String encoded = ourCtx.newJsonParser().setPrettyPrint(true).encodeResourceToString(c);
		ourLog.info(encoded);
		
		encoded = ourCtx.newJsonParser().setPrettyPrint(false).encodeResourceToString(c);
		ourLog.info(encoded);
		assertEquals(encoded, "{\"resourceType\":\"Conformance\",\"_acceptUnknown\":[{\"extension\":[{\"url\":\"http://foo\",\"valueString\":\"AAA\"}]}]}");

		// Now with a value
		ourLog.info("---------------");
		
		c = new Conformance();
		c.getAcceptUnknown().setValue(true);
		c.getAcceptUnknown().addUndeclaredExtension(false, "http://foo", new StringDt("AAA"));
		
		encoded = ourCtx.newJsonParser().setPrettyPrint(true).encodeResourceToString(c);
		ourLog.info(encoded);
		
		encoded = ourCtx.newJsonParser().setPrettyPrint(false).encodeResourceToString(c);
		ourLog.info(encoded);
		assertEquals(encoded, "{\"resourceType\":\"Conformance\",\"acceptUnknown\":true,\"_acceptUnknown\":[{\"extension\":[{\"url\":\"http://foo\",\"valueString\":\"AAA\"}]}]}");

	}

	
	
	@Test
	public void testEncodeExtensionInResourceElement() {
		
		Conformance c = new Conformance();
//		c.addRest().getSecurity().addUndeclaredExtension(false, "http://foo", new StringDt("AAA"));
		c.addUndeclaredExtension(false, "http://foo", new StringDt("AAA"));
		
		String encoded = ourCtx.newJsonParser().setPrettyPrint(true).encodeResourceToString(c);
		ourLog.info(encoded);
		
		encoded = ourCtx.newJsonParser().setPrettyPrint(false).encodeResourceToString(c);
		ourLog.info(encoded);
		assertEquals(encoded, "{\"resourceType\":\"Conformance\",\"extension\":[{\"url\":\"http://foo\",\"valueString\":\"AAA\"}]}");
		
	}
	
	@Test
	public void testEncodeBinaryResource() {

		Binary patient = new Binary();
		patient.setContentType("foo");
		patient.setContent(new byte[] {1,2,3,4});
		
		String val = ourCtx.newJsonParser().encodeResourceToString(patient);
		assertEquals("{\"resourceType\":\"Binary\",\"contentType\":\"foo\",\"content\":\"AQIDBA==\"}",val);
		
	}

	@Test
	public void testParseEmptyNarrative() throws ConfigurationException, DataFormatException, IOException {
		//@formatter:off
		String text = "{\n" + 
				"    \"resourceType\" : \"Patient\",\n" + 
				"    \"extension\" : [\n" + 
				"      {\n" + 
				"        \"url\" : \"http://clairol.org/colour\",\n" + 
				"        \"valueCode\" : \"B\"\n" + 
				"      }\n" + 
				"    ],\n" + 
				"    \"text\" : {\n" + 
				"      \"div\" : \"<?xml version=\\\"1.0\\\" encoding=\\\"UTF-8\\\"?>\"\n" + 
				"    }" + 
				"}";
		//@formatter:on
		
		Patient res = (Patient) ourCtx.newJsonParser().parseResource(text);
		String value = res.getText().getDiv().getValueAsString();
		
		assertNull(value);
	}

	

	@Test
	public void testNestedContainedResources() {

		Observation A = new Observation();
		A.getName().setText("A");
		
		Observation B = new Observation();
		B.getName().setText("B");
		A.addRelated().setTarget(new ResourceReferenceDt(B));
		
		Observation C = new Observation();
		C.getName().setText("C");
		B.addRelated().setTarget(new ResourceReferenceDt(C));

		String str = ourCtx.newJsonParser().setPrettyPrint(true).encodeResourceToString(A);
		ourLog.info(str);
		
		assertThat(str, stringContainsInOrder(Arrays.asList("\"text\":\"B\"", "\"text\":\"C\"", "\"text\":\"A\"")));
		
		// Only one (outer) contained block
		int idx0 = str.indexOf("\"contained\"");
		int idx1 = str.indexOf("\"contained\"",idx0+1);
		
		assertNotEquals(-1, idx0);
		assertEquals(-1, idx1);
		
		Observation obs = ourCtx.newJsonParser().parseResource(Observation.class, str);
		assertEquals("A",obs.getName().getText().getValue());
		
		Observation obsB = (Observation) obs.getRelatedFirstRep().getTarget().getResource();
		assertEquals("B",obsB.getName().getText().getValue());

		Observation obsC = (Observation) obsB.getRelatedFirstRep().getTarget().getResource();
		assertEquals("C",obsC.getName().getText().getValue());

		
	}
	
	@Test
	public void testParseQuery() {
		String msg = "{\n" + 
				"  \"resourceType\": \"Query\",\n" + 
				"  \"text\": {\n" + 
				"    \"status\": \"generated\",\n" + 
				"    \"div\": \"<div>[Put rendering here]</div>\"\n" + 
				"  },\n" + 
				"  \"identifier\": \"urn:uuid:42b253f5-fa17-40d0-8da5-44aeb4230376\",\n" + 
				"  \"parameter\": [\n" + 
				"    {\n" + 
				"      \"url\": \"http://hl7.org/fhir/query#_query\",\n" + 
				"      \"valueString\": \"example\"\n" + 
				"    }\n" + 
				"  ]\n" + 
				"}";
		Query query = ourCtx.newJsonParser().parseResource(Query.class, msg);
		
		assertEquals("urn:uuid:42b253f5-fa17-40d0-8da5-44aeb4230376", query.getIdentifier().getValueAsString());
		assertEquals("http://hl7.org/fhir/query#_query", query.getParameterFirstRep().getUrlAsString());
		assertEquals("example", query.getParameterFirstRep().getValueAsPrimitive().getValueAsString());
		
	}
	
	@Test
	public void testEncodeQuery() {
		Query q = new Query();
		ExtensionDt parameter = q.addParameter();
		parameter.setUrl("http://hl7.org/fhir/query#_query").setValue(new StringDt("example"));
		
		
		String val = new FhirContext().newJsonParser().encodeResourceToString(q);
		ourLog.info(val);

		//@formatter:off
		String expected = 
				"{" + 
					"\"resourceType\":\"Query\"," + 
					"\"parameter\":[" + 
						"{" + 
							"\"url\":\"http://hl7.org/fhir/query#_query\"," + 
							"\"valueString\":\"example\"" + 
						"}" + 
					"]" + 
				"}";
		//@formatter:on

		ourLog.info("Expect: {}", expected);
		ourLog.info("Got   : {}", val);
		assertEquals(expected, val);
		
	}
	
	@Test
	public void testParseBinaryResource() {

		Binary val = ourCtx.newJsonParser().parseResource(Binary.class, "{\"resourceType\":\"Binary\",\"contentType\":\"foo\",\"content\":\"AQIDBA==\"}");
		assertEquals("foo", val.getContentType());
		assertArrayEquals(new byte[] {1,2,3,4}, val.getContent());

	}
	
	@Test
	public void testTagList() {
		
		//@formatter:off
		String tagListStr = "{\n" + 
				"  \"resourceType\" : \"TagList\", " + 
				"  \"category\" : [" + 
				"    { " + 
				"      \"term\" : \"term0\", " + 
				"      \"label\" : \"label0\", " + 
				"      \"scheme\" : \"scheme0\" " + 
				"    }," +
				"    { " + 
				"      \"term\" : \"term1\", " + 
				"      \"label\" : \"label1\", " + 
				"      \"scheme\" : null " + 
				"    }," +
				"    { " + 
				"      \"term\" : \"term2\", " + 
				"      \"label\" : \"label2\" " + 
				"    }" +
				"  ] " + 
				"}";
		//@formatter:on
		
		TagList tagList = new FhirContext().newJsonParser().parseTagList(tagListStr);
		assertEquals(3, tagList.size());
		assertEquals("term0", tagList.get(0).getTerm());
		assertEquals("label0", tagList.get(0).getLabel());
		assertEquals("scheme0", tagList.get(0).getScheme());
		assertEquals("term1", tagList.get(1).getTerm());
		assertEquals("label1", tagList.get(1).getLabel());
		assertEquals(null, tagList.get(1).getScheme());
		assertEquals("term2", tagList.get(2).getTerm());
		assertEquals("label2", tagList.get(2).getLabel());
		assertEquals(null, tagList.get(2).getScheme());
		
		/*
		 * Encode
		 */

		//@formatter:off
		String expected = "{" + 
				"\"resourceType\":\"TagList\"," + 
				"\"category\":[" + 
				"{" + 
				"\"term\":\"term0\"," + 
				"\"label\":\"label0\"," + 
				"\"scheme\":\"scheme0\"" + 
				"}," +
				"{" + 
				"\"term\":\"term1\"," + 
				"\"label\":\"label1\"" + 
				"}," +
				"{" + 
				"\"term\":\"term2\"," + 
				"\"label\":\"label2\"" + 
				"}" +
				"]" + 
				"}";
		//@formatter:on
		
		String encoded = new FhirContext().newJsonParser().encodeTagListToString(tagList);
		assertEquals(expected,encoded);

	}
	
	@Test
	public void testEncodeBundleCategory() {

		Bundle b = new Bundle();
		BundleEntry e = b.addEntry();
		e.setResource(new Patient());
		b.addCategory().setLabel("label").setTerm("term").setScheme("scheme");
		
		String val = new FhirContext().newJsonParser().setPrettyPrint(false).encodeBundleToString(b);
		ourLog.info(val);

		assertThat(val, StringContains.containsString("\"category\":[{\"term\":\"term\",\"label\":\"label\",\"scheme\":\"scheme\"}]"));
		
		b = new FhirContext().newJsonParser().parseBundle(val);
		assertEquals(1,b.getEntries().size());
		assertEquals(1,b.getCategories().size());
		assertEquals("term", b.getCategories().get(0).getTerm());
		assertEquals("label", b.getCategories().get(0).getLabel());
		assertEquals("scheme", b.getCategories().get(0).getScheme());
		assertNull(b.getEntries().get(0).getResource());

	}

	@Test
	public void testEncodeBundleEntryCategory() {

		Bundle b = new Bundle();
		BundleEntry e = b.addEntry();
		e.setResource(new Patient());
		e.addCategory().setLabel("label").setTerm("term").setScheme("scheme");
		
		String val = new FhirContext().newJsonParser().setPrettyPrint(false).encodeBundleToString(b);
		ourLog.info(val);

		assertThat(val, StringContains.containsString("\"category\":[{\"term\":\"term\",\"label\":\"label\",\"scheme\":\"scheme\"}]"));
		
		b = new FhirContext().newJsonParser().parseBundle(val);
		assertEquals(1,b.getEntries().size());
		assertEquals(1,b.getEntries().get(0).getCategories().size());
		assertEquals("term", b.getEntries().get(0).getCategories().get(0).getTerm());
		assertEquals("label", b.getEntries().get(0).getCategories().get(0).getLabel());
		assertEquals("scheme", b.getEntries().get(0).getCategories().get(0).getScheme());
		assertNull(b.getEntries().get(0).getResource());

	}
	
	@Test
	public void testEncodeContainedResources() throws IOException {

		String msg = IOUtils.toString(XmlParser.class.getResourceAsStream("/contained-diagnosticreport.xml"));
		IParser p = ourCtx.newXmlParser();
		DiagnosticReport res = p.parseResource(DiagnosticReport.class, msg);

		String encoded = ourCtx.newJsonParser().setPrettyPrint(true).encodeResourceToString(res);
		ourLog.info(encoded);

	}
	
	
	@Test
	public void testEncodeContainedResourcesMore() {

		DiagnosticReport rpt = new DiagnosticReport();
		Specimen spm = new Specimen();
		spm.getText().setDiv("AAA");
		rpt.addSpecimen().setResource(spm);

		IParser p = new FhirContext(DiagnosticReport.class).newJsonParser().setPrettyPrint(true);
		String str = p.encodeResourceToString(rpt);

		ourLog.info(str);
		assertThat(str, StringContains.containsString("<div>AAA</div>"));
		String substring = "\"reference\":\"#";
		assertThat(str, StringContains.containsString(substring));

		int idx = str.indexOf(substring) + substring.length();
		int idx2 = str.indexOf('"', idx + 1);
		String id = str.substring(idx, idx2);
		assertThat(str, StringContains.containsString("\"id\":\"" + id + "\""));
		assertThat(str, IsNot.not(StringContains.containsString("<?xml version='1.0'?>")));

	}

	@Test
	public void testEncodeDeclaredExtensionWithAddressContent() {
		IParser parser = new FhirContext().newJsonParser();

		MyPatientWithOneDeclaredAddressExtension patient = new MyPatientWithOneDeclaredAddressExtension();
		patient.addAddress().setUse(AddressUseEnum.HOME);
		patient.setFoo(new AddressDt().addLine("line1"));

		String val = parser.encodeResourceToString(patient);
		ourLog.info(val);
		assertThat(val, StringContains.containsString("\"extension\":[{\"url\":\"urn:foo\",\"valueAddress\":{\"line\":[\"line1\"]}}]"));

		MyPatientWithOneDeclaredAddressExtension actual = parser.parseResource(MyPatientWithOneDeclaredAddressExtension.class, val);
		assertEquals(AddressUseEnum.HOME, patient.getAddressFirstRep().getUse().getValueAsEnum());
		AddressDt ref = actual.getFoo();
		assertEquals("line1", ref.getLineFirstRep().getValue());

	}
	
	
	@Test
	public void testEncodeDeclaredExtensionWithResourceContent() {
		IParser parser = new FhirContext().newJsonParser();

		MyPatientWithOneDeclaredExtension patient = new MyPatientWithOneDeclaredExtension();
		patient.addAddress().setUse(AddressUseEnum.HOME);
		patient.setFoo(new ResourceReferenceDt("Organization/123"));

		String val = parser.encodeResourceToString(patient);
		ourLog.info(val);
		assertThat(val, StringContains.containsString("\"extension\":[{\"url\":\"urn:foo\",\"valueResource\":{\"reference\":\"Organization/123\"}}]"));

		MyPatientWithOneDeclaredExtension actual = parser.parseResource(MyPatientWithOneDeclaredExtension.class, val);
		assertEquals(AddressUseEnum.HOME, patient.getAddressFirstRep().getUse().getValueAsEnum());
		ResourceReferenceDt ref = actual.getFoo();
		assertEquals("Organization/123", ref.getReference().getValue());

	}

	@Test
	public void testEncodeExtensionOnEmptyElement() throws Exception {

		ValueSet valueSet = new ValueSet();
		valueSet.addTelecom().addUndeclaredExtension(false, "http://foo", new StringDt("AAA"));
		
		String encoded = ourCtx.newJsonParser().encodeResourceToString(valueSet);
		assertThat(encoded, containsString("\"telecom\":[{\"extension\":[{\"url\":\"http://foo\",\"valueString\":\"AAA\"}]}"));
		
	}

	
	
	@Test
	public void testEncodeExt() throws Exception {

		ValueSet valueSet = new ValueSet();
		valueSet.setId("123456");
		
		Define define = valueSet.getDefine();
		DefineConcept code = define.addConcept();
		code.setCode("someCode");
		code.setDisplay("someDisplay");
		code.addUndeclaredExtension(false, "urn:alt", new StringDt("alt name"));

		String encoded = ourCtx.newJsonParser().encodeResourceToString(valueSet);
		ourLog.info(encoded);

		assertThat(encoded, not(containsString("123456")));
		assertEquals("{\"resourceType\":\"ValueSet\",\"define\":{\"concept\":[{\"extension\":[{\"url\":\"urn:alt\",\"valueString\":\"alt name\"}],\"code\":\"someCode\",\"display\":\"someDisplay\"}]}}", encoded);
		
	}

	
	@Test
	public void testEncodeExtensionWithResourceContent() {
		IParser parser = new FhirContext().newJsonParser();

		Patient patient = new Patient();
		patient.addAddress().setUse(AddressUseEnum.HOME);
		patient.addUndeclaredExtension(false, "urn:foo", new ResourceReferenceDt("Organization/123"));

		String val = parser.encodeResourceToString(patient);
		ourLog.info(val);
		assertThat(val, StringContains.containsString("\"extension\":[{\"url\":\"urn:foo\",\"valueResource\":{\"reference\":\"Organization/123\"}}]"));

		Patient actual = parser.parseResource(Patient.class, val);
		assertEquals(AddressUseEnum.HOME, patient.getAddressFirstRep().getUse().getValueAsEnum());
		List<ExtensionDt> ext = actual.getUndeclaredExtensionsByUrl("urn:foo");
		assertEquals(1, ext.size());
		ResourceReferenceDt ref = (ResourceReferenceDt) ext.get(0).getValue();
		assertEquals("Organization/123", ref.getReference().getValue());

	}

	
	@Test
	public void testEncodeInvalidChildGoodException() {
		Observation obs = new Observation();
		obs.setValue(new DecimalDt(112.22));

		IParser p = new FhirContext(Observation.class).newJsonParser();

		try {
			p.encodeResourceToString(obs);
		} catch (DataFormatException e) {
			assertThat(e.getMessage(), StringContains.containsString("DecimalDt"));
		}
	}
	
	@Test
	public void testEncodeResourceRef() throws DataFormatException {

		Patient patient = new Patient();
		patient.setManagingOrganization(new ResourceReferenceDt());

		IParser p = new FhirContext().newJsonParser();
		String str = p.encodeResourceToString(patient);
		assertThat(str, IsNot.not(StringContains.containsString("managingOrganization")));

		patient.setManagingOrganization(new ResourceReferenceDt("Organization/123"));
		str = p.encodeResourceToString(patient);
		assertThat(str, StringContains.containsString("\"managingOrganization\":{\"reference\":\"Organization/123\"}"));

		Organization org = new Organization();
		org.addIdentifier().setSystem("foo").setValue("bar");
		patient.setManagingOrganization(new ResourceReferenceDt(org));
		str = p.encodeResourceToString(patient);
		assertThat(str, StringContains.containsString("\"contained\":[{\"resourceType\":\"Organization\""));

	}

	@Test
	public void testEncodeUndeclaredExtensionWithAddressContent() {
		IParser parser = new FhirContext().newJsonParser();

		Patient patient = new Patient();
		patient.addAddress().setUse(AddressUseEnum.HOME);
		patient.addUndeclaredExtension(false, "urn:foo", new AddressDt().addLine("line1"));

		String val = parser.encodeResourceToString(patient);
		ourLog.info(val);
		assertThat(val, StringContains.containsString("\"extension\":[{\"url\":\"urn:foo\",\"valueAddress\":{\"line\":[\"line1\"]}}]"));

		MyPatientWithOneDeclaredAddressExtension actual = parser.parseResource(MyPatientWithOneDeclaredAddressExtension.class, val);
		assertEquals(AddressUseEnum.HOME, patient.getAddressFirstRep().getUse().getValueAsEnum());
		AddressDt ref = actual.getFoo();
		assertEquals("line1", ref.getLineFirstRep().getValue());

	}

	@Test
	public void testExtensionOnComposite() throws Exception {

		Patient patient = new Patient();

		HumanNameDt name = patient.addName();
		name.addFamily().setValue("Shmoe");
		HumanNameDt given = name.addGiven("Joe");
		ExtensionDt ext2 = new ExtensionDt(false, "http://examples.com#givenext", new StringDt("Hello"));
		given.addUndeclaredExtension(ext2);
		String enc = new FhirContext().newJsonParser().encodeResourceToString(patient);
		ourLog.info(enc);
		assertEquals("{\"resourceType\":\"Patient\",\"name\":[{\"extension\":[{\"url\":\"http://examples.com#givenext\",\"valueString\":\"Hello\"}],\"family\":[\"Shmoe\"],\"given\":[\"Joe\"]}]}", enc);
		
		IParser newJsonParser = new FhirContext().newJsonParser();
		StringReader reader = new StringReader(enc);
		Patient parsed = newJsonParser.parseResource(Patient.class, reader);

		ourLog.info(new FhirContext().newXmlParser().setPrettyPrint(true).encodeResourceToString(parsed));

		assertEquals(1, parsed.getNameFirstRep().getUndeclaredExtensionsByUrl("http://examples.com#givenext").size());
		ExtensionDt ext = parsed.getNameFirstRep().getUndeclaredExtensionsByUrl("http://examples.com#givenext").get(0);
		assertEquals("Hello", ext.getValueAsPrimitive().getValue());

	}

	@Test
	public void testExtensionOnPrimitive() throws Exception {

		Patient patient = new Patient();

		HumanNameDt name = patient.addName();
		StringDt family = name.addFamily();
		family.setValue("Shmoe");

		ExtensionDt ext2 = new ExtensionDt(false, "http://examples.com#givenext", new StringDt("Hello"));
		family.addUndeclaredExtension(ext2);
		String enc = new FhirContext().newJsonParser().encodeResourceToString(patient);
		ourLog.info(enc);
		//@formatter:off
		assertThat(enc, containsString(("{\n" + 
				"    \"resourceType\":\"Patient\",\n" + 
				"    \"name\":[\n" + 
				"        {\n" + 
				"            \"family\":[\n" + 
				"                \"Shmoe\"\n" + 
				"            ],\n" + 
				"            \"_family\":[\n" + 
				"                {\n" + 
				"                    \"extension\":[\n" + 
				"                        {\n" + 
				"                            \"url\":\"http://examples.com#givenext\",\n" + 
				"                            \"valueString\":\"Hello\"\n" + 
				"                        }\n" + 
				"                    ]\n" + 
				"                }\n" + 
				"            ]\n" + 
				"        }\n" + 
				"    ]\n" + 
				"}").replace("\n", "").replaceAll(" +", "")));
		//@formatter:on

		Patient parsed = new FhirContext().newJsonParser().parseResource(Patient.class, new StringReader(enc));
		assertEquals(1, parsed.getNameFirstRep().getFamilyFirstRep().getUndeclaredExtensionsByUrl("http://examples.com#givenext").size());
		ExtensionDt ext = parsed.getNameFirstRep().getFamilyFirstRep().getUndeclaredExtensionsByUrl("http://examples.com#givenext").get(0);
		assertEquals("Hello", ext.getValueAsPrimitive().getValue());

	}

	@Test
	public void testNarrativeGeneration() throws DataFormatException, IOException {

		Patient patient = new Patient();
		patient.addName().addFamily("Smith");
		Organization org = new Organization();
		patient.getManagingOrganization().setResource(org);

		INarrativeGenerator gen = mock(INarrativeGenerator.class);
		XhtmlDt xhtmlDt = new XhtmlDt("<div>help</div>");
		NarrativeDt nar = new NarrativeDt(xhtmlDt, NarrativeStatusEnum.GENERATED);
		when(gen.generateNarrative(eq("http://hl7.org/fhir/profiles/Patient"), eq(patient))).thenReturn(nar);

		FhirContext context = new FhirContext();
		context.setNarrativeGenerator(gen);
		IParser p = context.newJsonParser();
		p.encodeResourceToWriter(patient, new OutputStreamWriter(System.out));
		String str = p.encodeResourceToString(patient);

		ourLog.info(str);

		assertThat(str, StringContains.containsString(",\"text\":{\"status\":\"generated\",\"div\":\"<div>help</div>\"},"));
	}

	@Test
	public void testParseBundle() throws DataFormatException, IOException {

		String msg = IOUtils.toString(XmlParser.class.getResourceAsStream("/atom-document-large.json"));
		IParser p = ourCtx.newJsonParser();
		Bundle bundle = p.parseBundle(msg);

		assertEquals(1, bundle.getCategories().size());
		assertEquals("http://scheme", bundle.getCategories().get(0).getScheme());
		assertEquals("http://term", bundle.getCategories().get(0).getTerm());
		assertEquals("label", bundle.getCategories().get(0).getLabel());
		
		String encoded = ourCtx.newXmlParser().setPrettyPrint(true).encodeBundleToString(bundle);
		ourLog.info(encoded);

		assertEquals("http://fhir.healthintersections.com.au/open/DiagnosticReport/_search?_format=application/json+fhir&search-id=46d5f0e7-9240-4d4f-9f51-f8ac975c65&search-sort=_id", bundle
				.getLinkSelf().getValue());
		assertEquals("urn:uuid:0b754ff9-03cf-4322-a119-15019af8a3", bundle.getBundleId().getValue());

		BundleEntry entry = bundle.getEntries().get(0);
		assertEquals("http://fhir.healthintersections.com.au/open/DiagnosticReport/101", entry.getId().getValue());
		assertEquals("http://fhir.healthintersections.com.au/open/DiagnosticReport/101/_history/1", entry.getLinkSelf().getValue());
		assertEquals("2014-03-10T11:55:59Z", entry.getUpdated().getValueAsString());

		DiagnosticReport res = (DiagnosticReport) entry.getResource();
		assertEquals("Complete Blood Count", res.getName().getText().getValue());

	}

	@Test
	public void testParseBundleFromHI() throws DataFormatException, IOException {

		String msg = IOUtils.toString(XmlParser.class.getResourceAsStream("/bundle.json"));
		IParser p = ourCtx.newJsonParser();
		Bundle bundle = p.parseBundle(msg);

		String encoded = ourCtx.newXmlParser().setPrettyPrint(true).encodeBundleToString(bundle);
		ourLog.info(encoded);

		BundleEntry entry = bundle.getEntries().get(0);

		Patient res = (Patient) entry.getResource();
		assertEquals("444111234", res.getIdentifierFirstRep().getValue().getValue());

		BundleEntry deletedEntry = bundle.getEntries().get(3);
		assertEquals("2014-06-20T20:15:49Z", deletedEntry.getDeletedAt().getValueAsString());
		
	}

	
	/**
	 * This sample has extra elements in <searchParam> that are not actually a part of the spec any more..
	 */
	@Test
	public void testParseFuroreMetadataWithExtraElements() throws IOException {
		String msg = IOUtils.toString(JsonParserTest.class.getResourceAsStream("/furore-conformance.json"));

		IParser p = ourCtx.newJsonParser();
		Conformance conf = p.parseResource(Conformance.class, msg);
		RestResource res = conf.getRestFirstRep().getResourceFirstRep();
		assertEquals("_id", res.getSearchParam().get(1).getName().getValue());
	}

	@Test
	public void testParseWithContained() throws DataFormatException, IOException {

		String msg = IOUtils.toString(XmlParser.class.getResourceAsStream("/diagnostic-report.json"));
		IParser p = ourCtx.newJsonParser();
		// ourLog.info("Reading in message: {}", msg);
		DiagnosticReport res = p.parseResource(DiagnosticReport.class, msg);

		String encoded = ourCtx.newXmlParser().setPrettyPrint(true).encodeResourceToString(res);
		ourLog.info(encoded);

		ResourceReferenceDt reference = res.getResult().get(1);
		Observation obs = (Observation) reference.getResource();

		assertEquals("789-8", obs.getName().getCoding().get(0).getCode().getValue());
	}

	@BeforeClass
	public static void beforeClass() {
		ourCtx = new FhirContext();
	}
	
	@Test
	public void testParseBundleDeletedEntry() {
		
		//@formatter:off
		String bundleString = 
				"{" + 
					"\"resourceType\":\"Bundle\"," + 
					"\"totalResults\":\"1\"," + 
					"\"entry\":[" +
						"{" + 
							"\"deleted\":\"2012-05-29T23:45:32+00:00\"," + 
							"\"id\":\"http://fhir.furore.com/fhir/Patient/1\"," + 
							"\"link\":[" +
								"{" + 
									"\"rel\":\"self\"," + 
									"\"href\":\"http://fhir.furore.com/fhir/Patient/1/_history/2\"" + 
								"}" +
							"]" + 
						"}" +
					"]" + 
				"}";
		//@formatter:on
		
		Bundle bundle = ourCtx.newJsonParser().parseBundle(bundleString);
		BundleEntry entry = bundle.getEntries().get(0);
		assertEquals("2012-05-29T23:45:32+00:00", entry.getDeletedAt().getValueAsString());
		assertEquals("http://fhir.furore.com/fhir/Patient/1/_history/2", entry.getLinkSelf().getValue());
		assertEquals("1", entry.getResource().getId().getIdPart());
		assertEquals("2", entry.getResource().getId().getVersionIdPart());
		assertEquals(new InstantDt("2012-05-29T23:45:32+00:00"), entry.getResource().getResourceMetadata().get(ResourceMetadataKeyEnum.DELETED_AT));
		
		// Now encode
		
		ourLog.info(ourCtx.newJsonParser().setPrettyPrint(true).encodeBundleToString(bundle));
		String encoded = ourCtx.newJsonParser().encodeBundleToString(bundle);
		assertEquals(bundleString,encoded);
		
	}
	
	@Test
	public void testEncodeBundle() throws InterruptedException {
		Bundle b= new Bundle();
		
		InstantDt pub = InstantDt.withCurrentTime();
		b.setPublished(pub);
		Thread.sleep(2);

		Patient p1 = new Patient();
		p1.addName().addFamily("Family1");
		BundleEntry entry = b.addEntry();
		entry.getId().setValue("1");
		entry.setResource(p1);

		Patient p2 = new Patient();
		p2.addName().addFamily("Family2");
		entry = b.addEntry();
		entry.getId().setValue("2");
		entry.setLinkAlternate(new StringDt("http://foo/bar"));
		entry.setResource(p2);
		
		BundleEntry deletedEntry = b.addEntry();
		deletedEntry.setId(new IdDt("Patient/3"));
		InstantDt nowDt = InstantDt.withCurrentTime();
		deletedEntry.setDeleted(nowDt);
		
		String bundleString = ourCtx.newJsonParser().setPrettyPrint(true).encodeBundleToString(b);
		ourLog.info(bundleString);

		List<String> strings = new ArrayList<String>();
		strings.addAll(Arrays.asList("\"published\":\""+pub.getValueAsString()+"\""));
		strings.addAll(Arrays.asList("\"id\":\"1\""));
		strings.addAll(Arrays.asList("\"id\":\"2\"", "\"rel\":\"alternate\"", "\"href\":\"http://foo/bar\""));
		strings.addAll(Arrays.asList("\"deleted\":\""+nowDt.getValueAsString()+"\"", "\"id\":\"Patient/3\""));
		assertThat(bundleString, StringContainsInOrder.stringContainsInOrder(strings));
	
		b.getEntries().remove(2);
		bundleString = ourCtx.newJsonParser().setPrettyPrint(true).encodeBundleToString(b);
		assertThat(bundleString, not(containsString("deleted")));
		
		
	}

	@Test
	public void testSimpleBundleEncode() throws IOException {

		String xmlString = IOUtils.toString(JsonParser.class.getResourceAsStream("/atom-document-large.xml"), Charset.forName("UTF-8"));
		Bundle obs = ourCtx.newXmlParser().parseBundle(xmlString);

		String encoded = ourCtx.newJsonParser().setPrettyPrint(true).encodeBundleToString(obs);
		ourLog.info(encoded);

	}

	@Test
	public void testSimpleParse() throws DataFormatException, IOException {

		String msg = IOUtils.toString(XmlParser.class.getResourceAsStream("/example-patient-general.json"));
		IParser p = ourCtx.newJsonParser();
		// ourLog.info("Reading in message: {}", msg);
		Patient res = p.parseResource(Patient.class, msg);

		assertEquals(2, res.getUndeclaredExtensions().size());
		assertEquals(1, res.getUndeclaredModifierExtensions().size());

		String encoded = ourCtx.newXmlParser().setPrettyPrint(true).encodeResourceToString(res);
		ourLog.info(encoded);

	}

	@Test
	public void testSimpleResourceEncode() throws IOException {

		String xmlString = IOUtils.toString(JsonParser.class.getResourceAsStream("/example-patient-general.xml"), Charset.forName("UTF-8"));
		Patient obs = ourCtx.newXmlParser().parseResource(Patient.class, xmlString);

		List<ExtensionDt> undeclaredExtensions = obs.getContact().get(0).getName().getFamily().get(0).getUndeclaredExtensions();
		ExtensionDt undeclaredExtension = undeclaredExtensions.get(0);
		assertEquals("http://hl7.org/fhir/Profile/iso-21090#qualifier", undeclaredExtension.getUrl().getValue());

		ourCtx.newJsonParser().setPrettyPrint(true).encodeResourceToWriter(obs, new OutputStreamWriter(System.out));

		IParser jsonParser = ourCtx.newJsonParser();
		String encoded = jsonParser.encodeResourceToString(obs);
		ourLog.info(encoded);

		String jsonString = IOUtils.toString(JsonParser.class.getResourceAsStream("/example-patient-general.json"), Charset.forName("UTF-8"));

		JSON expected = JSONSerializer.toJSON(jsonString);
		JSON actual = JSONSerializer.toJSON(encoded.trim());

		ourLog.info("Expected: {}", expected);
		ourLog.info("Actual  : {}", actual);
		assertEquals(expected.toString(), actual.toString());

	}

	/**
	 * HAPI FHIR < 0.6 incorrectly used "resource" instead of "reference"
	 */
	@Test
	public void testParseWithIncorrectReference() throws IOException {
		String jsonString = IOUtils.toString(JsonParser.class.getResourceAsStream("/example-patient-general.json"));
		jsonString = jsonString.replace("\"reference\"", "\"resource\"");
		Patient parsed = ourCtx.newJsonParser().parseResource(Patient.class,jsonString);
		assertEquals("Organization/1", parsed.getManagingOrganization().getReference().getValue());
	}
	
	
	@Test
	public void testSimpleResourceEncodeWithCustomType() throws IOException {

		FhirContext fhirCtx = new FhirContext(MyObservationWithExtensions.class);
		String xmlString = IOUtils.toString(JsonParser.class.getResourceAsStream("/example-patient-general.xml"), Charset.forName("UTF-8"));
		MyObservationWithExtensions obs = fhirCtx.newXmlParser().parseResource(MyObservationWithExtensions.class, xmlString);

		assertEquals(0, obs.getAllUndeclaredExtensions().size());
		assertEquals("aaaa", obs.getExtAtt().getContentType().getValue());
		assertEquals("str1", obs.getMoreExt().getStr1().getValue());
		assertEquals("2011-01-02", obs.getModExt().getValueAsString());
=======
>>>>>>> 14c0a1ce

public class JsonParserTest
{


  private static final org.slf4j.Logger ourLog = org.slf4j.LoggerFactory.getLogger(JsonParserTest.class);

  private static FhirContext ourCtx;



  @Test
  public void testEncodeNarrativeBlockInBundle()
  {
    final Patient p = new Patient();
    p.addIdentifier("foo", "bar");
    p.getText().setStatus(NarrativeStatusEnum.GENERATED);
    p.getText().setDiv("<div>hello</div>");

    final Bundle b = new Bundle();
    b.getTotalResults().setValue(123);
    b.addEntry().setResource(p);

    String out = ourCtx.newJsonParser().setPrettyPrint(true).encodeBundleToString(b);
    ourLog.info(out);
    assertThat(out, containsString("<div>hello</div>"));

    p.getText().setDiv("<xhtml:div xmlns:xhtml=\"http://www.w3.org/1999/xhtml\">hello</xhtml:div>");
    out = ourCtx.newJsonParser().setPrettyPrint(true).encodeBundleToString(b);
    ourLog.info(out);
    // Backslashes need to be escaped because they are in a JSON value
    assertThat(out, containsString("<xhtml:div xmlns:xhtml=\\\"http://www.w3.org/1999/xhtml\\\">hello</xhtml:div>"));

  }



  @Test
  public void testEncodingNullExtension()
  {
    final Patient p = new Patient();
    final ExtensionDt extension = new ExtensionDt(false, "http://foo#bar");
    p.addUndeclaredExtension(extension);
    String str = ourCtx.newJsonParser().encodeResourceToString(p);

    assertEquals("{\"resourceType\":\"Patient\"}", str);

    extension.setValue(new StringDt());

    str = ourCtx.newJsonParser().encodeResourceToString(p);
    assertEquals("{\"resourceType\":\"Patient\"}", str);

    extension.setValue(new StringDt(""));

    str = ourCtx.newJsonParser().encodeResourceToString(p);
    assertEquals("{\"resourceType\":\"Patient\"}", str);

  }



  @Test
  public void testParseSingleQuotes()
  {
    try
    {
      ourCtx.newJsonParser().parseBundle("{ 'resourceType': 'Bundle' }");
      fail();
    }
    catch (final DataFormatException e)
    {
      // Should be an error message about how single quotes aren't valid JSON
      assertThat(e.getMessage(), containsString("double quote"));
    }
  }



  @Test
  public void testEncodeExtensionInCompositeElement()
  {

    final Conformance c = new Conformance();
    c.addRest().getSecurity().addUndeclaredExtension(false, "http://foo", new StringDt("AAA"));

    String encoded = ourCtx.newJsonParser().setPrettyPrint(true).encodeResourceToString(c);
    ourLog.info(encoded);

    encoded = ourCtx.newJsonParser().setPrettyPrint(false).encodeResourceToString(c);
    ourLog.info(encoded);
    assertEquals(
        encoded,
        "{\"resourceType\":\"Conformance\",\"rest\":[{\"security\":{\"extension\":[{\"url\":\"http://foo\",\"valueString\":\"AAA\"}]}}]}");

  }



  @Test
  public void testEncodeExtensionInPrimitiveElement()
  {

    Conformance c = new Conformance();
    c.getAcceptUnknown().addUndeclaredExtension(false, "http://foo", new StringDt("AAA"));

    String encoded = ourCtx.newJsonParser().setPrettyPrint(true).encodeResourceToString(c);
    ourLog.info(encoded);

    encoded = ourCtx.newJsonParser().setPrettyPrint(false).encodeResourceToString(c);
    ourLog.info(encoded);
    assertEquals(
        encoded,
        "{\"resourceType\":\"Conformance\",\"_acceptUnknown\":[{\"extension\":[{\"url\":\"http://foo\",\"valueString\":\"AAA\"}]}]}");

    // Now with a value
    ourLog.info("---------------");

    c = new Conformance();
    c.getAcceptUnknown().setValue(true);
    c.getAcceptUnknown().addUndeclaredExtension(false, "http://foo", new StringDt("AAA"));

    encoded = ourCtx.newJsonParser().setPrettyPrint(true).encodeResourceToString(c);
    ourLog.info(encoded);

    encoded = ourCtx.newJsonParser().setPrettyPrint(false).encodeResourceToString(c);
    ourLog.info(encoded);
    assertEquals(
        encoded,
        "{\"resourceType\":\"Conformance\",\"acceptUnknown\":true,\"_acceptUnknown\":[{\"extension\":[{\"url\":\"http://foo\",\"valueString\":\"AAA\"}]}]}");

  }



  @Test
  public void testEncodeExtensionInResourceElement()
  {

    final Conformance c = new Conformance();
    // c.addRest().getSecurity().addUndeclaredExtension(false, "http://foo", new StringDt("AAA"));
    c.addUndeclaredExtension(false, "http://foo", new StringDt("AAA"));

    String encoded = ourCtx.newJsonParser().setPrettyPrint(true).encodeResourceToString(c);
    ourLog.info(encoded);

    encoded = ourCtx.newJsonParser().setPrettyPrint(false).encodeResourceToString(c);
    ourLog.info(encoded);
    assertEquals(encoded,
        "{\"resourceType\":\"Conformance\",\"extension\":[{\"url\":\"http://foo\",\"valueString\":\"AAA\"}]}");

  }



  @Test
  public void testEncodeBinaryResource()
  {

    final Binary patient = new Binary();
    patient.setContentType("foo");
    patient.setContent(new byte[] { 1, 2, 3, 4 });

    final String val = ourCtx.newJsonParser().encodeResourceToString(patient);
    assertEquals("{\"resourceType\":\"Binary\",\"contentType\":\"foo\",\"content\":\"AQIDBA==\"}", val);

  }



  @Test
  public void testParseEmptyNarrative() throws ConfigurationException, DataFormatException, IOException
  {
    // @formatter:off
    final String text = "{\n" + "    \"resourceType\" : \"Patient\",\n" + "    \"extension\" : [\n" + "      {\n"
        + "        \"url\" : \"http://clairol.org/colour\",\n" + "        \"valueCode\" : \"B\"\n" + "      }\n"
        + "    ],\n" + "    \"text\" : {\n"
        + "      \"div\" : \"<?xml version=\\\"1.0\\\" encoding=\\\"UTF-8\\\"?>\"\n" + "    }" + "}";
    // @formatter:on

    final Patient res = (Patient) ourCtx.newJsonParser().parseResource(text);
    final String value = res.getText().getDiv().getValueAsString();

    assertNull(value);
  }



  @Test
  public void testNestedContainedResources()
  {

    final Observation A = new Observation();
    A.getName().setText("A");

    final Observation B = new Observation();
    B.getName().setText("B");
    A.addRelated().setTarget(new ResourceReferenceDt(B));

    final Observation C = new Observation();
    C.getName().setText("C");
    B.addRelated().setTarget(new ResourceReferenceDt(C));

    final String str = ourCtx.newJsonParser().setPrettyPrint(true).encodeResourceToString(A);
    ourLog.info(str);

    assertThat(str, stringContainsInOrder(Arrays.asList("\"text\":\"B\"", "\"text\":\"C\"", "\"text\":\"A\"")));

    // Only one (outer) contained block
    final int idx0 = str.indexOf("\"contained\"");
    final int idx1 = str.indexOf("\"contained\"", idx0 + 1);

    assertNotEquals(-1, idx0);
    assertEquals(-1, idx1);

    final Observation obs = ourCtx.newJsonParser().parseResource(Observation.class, str);
    assertEquals("A", obs.getName().getText().getValue());

    final Observation obsB = (Observation) obs.getRelatedFirstRep().getTarget().getResource();
    assertEquals("B", obsB.getName().getText().getValue());

    final Observation obsC = (Observation) obsB.getRelatedFirstRep().getTarget().getResource();
    assertEquals("C", obsC.getName().getText().getValue());

  }



  @Test
  public void testParseQuery()
  {
    final String msg = "{\n" + "  \"resourceType\": \"Query\",\n" + "  \"text\": {\n"
        + "    \"status\": \"generated\",\n" + "    \"div\": \"<div>[Put rendering here]</div>\"\n" + "  },\n"
        + "  \"identifier\": \"urn:uuid:42b253f5-fa17-40d0-8da5-44aeb4230376\",\n" + "  \"parameter\": [\n" + "    {\n"
        + "      \"url\": \"http://hl7.org/fhir/query#_query\",\n" + "      \"valueString\": \"example\"\n" + "    }\n"
        + "  ]\n" + "}";
    final Query query = ourCtx.newJsonParser().parseResource(Query.class, msg);

    assertEquals("urn:uuid:42b253f5-fa17-40d0-8da5-44aeb4230376", query.getIdentifier().getValueAsString());
    assertEquals("http://hl7.org/fhir/query#_query", query.getParameterFirstRep().getUrlAsString());
    assertEquals("example", query.getParameterFirstRep().getValueAsPrimitive().getValueAsString());

  }



  @Test
  public void testEncodeQuery()
  {
    final Query q = new Query();
    final ExtensionDt parameter = q.addParameter();
    parameter.setUrl("http://hl7.org/fhir/query#_query").setValue(new StringDt("example"));

    final String val = new FhirContext().newJsonParser().encodeResourceToString(q);
    ourLog.info(val);

    // @formatter:off
    final String expected = "{" + "\"resourceType\":\"Query\"," + "\"parameter\":[" + "{"
        + "\"url\":\"http://hl7.org/fhir/query#_query\"," + "\"valueString\":\"example\"" + "}" + "]" + "}";
    // @formatter:on

    ourLog.info("Expect: {}", expected);
    ourLog.info("Got   : {}", val);
    assertEquals(expected, val);

  }



  @Test
  public void testParseBinaryResource()
  {

    final Binary val = ourCtx.newJsonParser().parseResource(Binary.class,
        "{\"resourceType\":\"Binary\",\"contentType\":\"foo\",\"content\":\"AQIDBA==\"}");
    assertEquals("foo", val.getContentType());
    assertArrayEquals(new byte[] { 1, 2, 3, 4 }, val.getContent());

  }



  @Test
  public void testTagList()
  {

    // @formatter:off
    final String tagListStr = "{\n" + "  \"resourceType\" : \"TagList\", " + "  \"category\" : [" + "    { "
        + "      \"term\" : \"term0\", " + "      \"label\" : \"label0\", " + "      \"scheme\" : \"scheme0\" "
        + "    }," + "    { " + "      \"term\" : \"term1\", " + "      \"label\" : \"label1\", "
        + "      \"scheme\" : null " + "    }," + "    { " + "      \"term\" : \"term2\", "
        + "      \"label\" : \"label2\" " + "    }" + "  ] " + "}";
    // @formatter:on

    final TagList tagList = new FhirContext().newJsonParser().parseTagList(tagListStr);
    assertEquals(3, tagList.size());
    assertEquals("term0", tagList.get(0).getTerm());
    assertEquals("label0", tagList.get(0).getLabel());
    assertEquals("scheme0", tagList.get(0).getScheme());
    assertEquals("term1", tagList.get(1).getTerm());
    assertEquals("label1", tagList.get(1).getLabel());
    assertEquals(null, tagList.get(1).getScheme());
    assertEquals("term2", tagList.get(2).getTerm());
    assertEquals("label2", tagList.get(2).getLabel());
    assertEquals(null, tagList.get(2).getScheme());

    /*
     * Encode
     */

    // @formatter:off
    final String expected = "{" + "\"resourceType\":\"TagList\"," + "\"category\":[" + "{" + "\"term\":\"term0\","
        + "\"label\":\"label0\"," + "\"scheme\":\"scheme0\"" + "}," + "{" + "\"term\":\"term1\","
        + "\"label\":\"label1\"" + "}," + "{" + "\"term\":\"term2\"," + "\"label\":\"label2\"" + "}" + "]" + "}";
    // @formatter:on

    final String encoded = new FhirContext().newJsonParser().encodeTagListToString(tagList);
    assertEquals(expected, encoded);

  }



  @Test
  public void testEncodeBundleCategory()
  {

    Bundle b = new Bundle();
    final BundleEntry e = b.addEntry();
    e.setResource(new Patient());
    b.addCategory().setLabel("label").setTerm("term").setScheme("scheme");

    final String val = new FhirContext().newJsonParser().setPrettyPrint(false).encodeBundleToString(b);
    ourLog.info(val);

    assertThat(val,
        StringContains.containsString("\"category\":[{\"term\":\"term\",\"label\":\"label\",\"scheme\":\"scheme\"}]"));

    b = new FhirContext().newJsonParser().parseBundle(val);
    assertEquals(1, b.getEntries().size());
    assertEquals(1, b.getCategories().size());
    assertEquals("term", b.getCategories().get(0).getTerm());
    assertEquals("label", b.getCategories().get(0).getLabel());
    assertEquals("scheme", b.getCategories().get(0).getScheme());
    assertNull(b.getEntries().get(0).getResource());

  }



  @Test
  public void testEncodeBundleEntryCategory()
  {

    Bundle b = new Bundle();
    final BundleEntry e = b.addEntry();
    e.setResource(new Patient());
    e.addCategory().setLabel("label").setTerm("term").setScheme("scheme");

    final String val = new FhirContext().newJsonParser().setPrettyPrint(false).encodeBundleToString(b);
    ourLog.info(val);

    assertThat(val,
        StringContains.containsString("\"category\":[{\"term\":\"term\",\"label\":\"label\",\"scheme\":\"scheme\"}]"));

    b = new FhirContext().newJsonParser().parseBundle(val);
    assertEquals(1, b.getEntries().size());
    assertEquals(1, b.getEntries().get(0).getCategories().size());
    assertEquals("term", b.getEntries().get(0).getCategories().get(0).getTerm());
    assertEquals("label", b.getEntries().get(0).getCategories().get(0).getLabel());
    assertEquals("scheme", b.getEntries().get(0).getCategories().get(0).getScheme());
    assertNull(b.getEntries().get(0).getResource());

  }



  @Test
  public void testEncodeContainedResources() throws IOException
  {

    final String msg = IOUtils.toString(XmlParser.class.getResourceAsStream("/contained-diagnosticreport.xml"));
    final IParser p = ourCtx.newXmlParser();
    final DiagnosticReport res = p.parseResource(DiagnosticReport.class, msg);

    final String encoded = ourCtx.newJsonParser().setPrettyPrint(true).encodeResourceToString(res);
    ourLog.info(encoded);

  }



  @Test
  public void testEncodeContainedResourcesMore()
  {

    final DiagnosticReport rpt = new DiagnosticReport();
    final Specimen spm = new Specimen();
    spm.getText().setDiv("AAA");
    rpt.addSpecimen().setResource(spm);

    final IParser p = new FhirContext(DiagnosticReport.class).newJsonParser().setPrettyPrint(true);
    final String str = p.encodeResourceToString(rpt);

    ourLog.info(str);
    assertThat(str, StringContains.containsString("<div>AAA</div>"));
    final String substring = "\"reference\":\"#";
    assertThat(str, StringContains.containsString(substring));

    final int idx = str.indexOf(substring) + substring.length();
    final int idx2 = str.indexOf('"', idx + 1);
    final String id = str.substring(idx, idx2);
    assertThat(str, StringContains.containsString("\"id\":\"" + id + "\""));
    assertThat(str, IsNot.not(StringContains.containsString("<?xml version='1.0'?>")));

  }



  @Test
  public void testEncodeDeclaredExtensionWithAddressContent()
  {
    final IParser parser = new FhirContext().newJsonParser();

    final MyPatientWithOneDeclaredAddressExtension patient = new MyPatientWithOneDeclaredAddressExtension();
    patient.addAddress().setUse(AddressUseEnum.HOME);
    patient.setFoo(new AddressDt().addLine("line1"));

    final String val = parser.encodeResourceToString(patient);
    ourLog.info(val);
    assertThat(val,
        StringContains.containsString("\"extension\":[{\"url\":\"urn:foo\",\"valueAddress\":{\"line\":[\"line1\"]}}]"));

    final MyPatientWithOneDeclaredAddressExtension actual = parser.parseResource(
        MyPatientWithOneDeclaredAddressExtension.class, val);
    assertEquals(AddressUseEnum.HOME, patient.getAddressFirstRep().getUse().getValueAsEnum());
    final AddressDt ref = actual.getFoo();
    assertEquals("line1", ref.getLineFirstRep().getValue());

  }



  @Test
  public void testEncodeDeclaredExtensionWithResourceContent()
  {
    final IParser parser = new FhirContext().newJsonParser();

    final MyPatientWithOneDeclaredExtension patient = new MyPatientWithOneDeclaredExtension();
    patient.addAddress().setUse(AddressUseEnum.HOME);
    patient.setFoo(new ResourceReferenceDt("Organization/123"));

    final String val = parser.encodeResourceToString(patient);
    ourLog.info(val);
    assertThat(
        val,
        StringContains
            .containsString("\"extension\":[{\"url\":\"urn:foo\",\"valueResource\":{\"reference\":\"Organization/123\"}}]"));

    final MyPatientWithOneDeclaredExtension actual = parser.parseResource(MyPatientWithOneDeclaredExtension.class, val);
    assertEquals(AddressUseEnum.HOME, patient.getAddressFirstRep().getUse().getValueAsEnum());
    final ResourceReferenceDt ref = actual.getFoo();
    assertEquals("Organization/123", ref.getReference().getValue());

  }



  @Test
  public void testEncodeExtensionOnEmptyElement() throws Exception
  {

    final ValueSet valueSet = new ValueSet();
    valueSet.addTelecom().addUndeclaredExtension(false, "http://foo", new StringDt("AAA"));

    final String encoded = ourCtx.newJsonParser().encodeResourceToString(valueSet);
    assertThat(encoded,
        containsString("\"telecom\":[{\"extension\":[{\"url\":\"http://foo\",\"valueString\":\"AAA\"}]}"));

  }



  @Test
  public void testEncodeExt() throws Exception
  {

    final ValueSet valueSet = new ValueSet();
    valueSet.setId("123456");

    final Define define = valueSet.getDefine();
    final DefineConcept code = define.addConcept();
    code.setCode("someCode");
    code.setDisplay("someDisplay");
    code.addUndeclaredExtension(false, "urn:alt", new StringDt("alt name"));

    final String encoded = ourCtx.newJsonParser().encodeResourceToString(valueSet);
    ourLog.info(encoded);

    assertThat(encoded, not(containsString("123456")));
    assertEquals(
        "{\"resourceType\":\"ValueSet\",\"define\":{\"concept\":[{\"extension\":[{\"url\":\"urn:alt\",\"valueString\":\"alt name\"}],\"code\":\"someCode\",\"display\":\"someDisplay\"}]}}",
        encoded);

  }



  @Test
  public void testEncodeExtensionWithResourceContent()
  {
    final IParser parser = new FhirContext().newJsonParser();

    final Patient patient = new Patient();
    patient.addAddress().setUse(AddressUseEnum.HOME);
    patient.addUndeclaredExtension(false, "urn:foo", new ResourceReferenceDt("Organization/123"));

    final String val = parser.encodeResourceToString(patient);
    ourLog.info(val);
    assertThat(
        val,
        StringContains
            .containsString("\"extension\":[{\"url\":\"urn:foo\",\"valueResource\":{\"reference\":\"Organization/123\"}}]"));

    final Patient actual = parser.parseResource(Patient.class, val);
    assertEquals(AddressUseEnum.HOME, patient.getAddressFirstRep().getUse().getValueAsEnum());
    final List<ExtensionDt> ext = actual.getUndeclaredExtensionsByUrl("urn:foo");
    assertEquals(1, ext.size());
    final ResourceReferenceDt ref = (ResourceReferenceDt) ext.get(0).getValue();
    assertEquals("Organization/123", ref.getReference().getValue());

  }



  @Test
  public void testEncodeInvalidChildGoodException()
  {
    final Observation obs = new Observation();
    obs.setValue(new DecimalDt(112.22));

    final IParser p = new FhirContext(Observation.class).newJsonParser();

    try
    {
      p.encodeResourceToString(obs);
    }
    catch (final DataFormatException e)
    {
      assertThat(e.getMessage(), StringContains.containsString("DecimalDt"));
    }
  }



  @Test
  public void testEncodeResourceRef() throws DataFormatException
  {

    final Patient patient = new Patient();
    patient.setManagingOrganization(new ResourceReferenceDt());

    final IParser p = new FhirContext().newJsonParser();
    String str = p.encodeResourceToString(patient);
    assertThat(str, IsNot.not(StringContains.containsString("managingOrganization")));

    patient.setManagingOrganization(new ResourceReferenceDt("Organization/123"));
    str = p.encodeResourceToString(patient);
    assertThat(str, StringContains.containsString("\"managingOrganization\":{\"reference\":\"Organization/123\"}"));

    final Organization org = new Organization();
    org.addIdentifier().setSystem("foo").setValue("bar");
    patient.setManagingOrganization(new ResourceReferenceDt(org));
    str = p.encodeResourceToString(patient);
    assertThat(str, StringContains.containsString("\"contained\":[{\"resourceType\":\"Organization\""));

  }



  @Test
  public void testEncodeUndeclaredExtensionWithAddressContent()
  {
    final IParser parser = new FhirContext().newJsonParser();

    final Patient patient = new Patient();
    patient.addAddress().setUse(AddressUseEnum.HOME);
    patient.addUndeclaredExtension(false, "urn:foo", new AddressDt().addLine("line1"));

    final String val = parser.encodeResourceToString(patient);
    ourLog.info(val);
    assertThat(val,
        StringContains.containsString("\"extension\":[{\"url\":\"urn:foo\",\"valueAddress\":{\"line\":[\"line1\"]}}]"));

    final MyPatientWithOneDeclaredAddressExtension actual = parser.parseResource(
        MyPatientWithOneDeclaredAddressExtension.class, val);
    assertEquals(AddressUseEnum.HOME, patient.getAddressFirstRep().getUse().getValueAsEnum());
    final AddressDt ref = actual.getFoo();
    assertEquals("line1", ref.getLineFirstRep().getValue());

  }



  @Test
  public void testExtensionOnComposite() throws Exception
  {

    final Patient patient = new Patient();

    final HumanNameDt name = patient.addName();
    name.addFamily().setValue("Shmoe");
    final HumanNameDt given = name.addGiven("Joe");
    final ExtensionDt ext2 = new ExtensionDt(false, "http://examples.com#givenext", new StringDt("Hello"));
    given.addUndeclaredExtension(ext2);
    final String enc = new FhirContext().newJsonParser().encodeResourceToString(patient);
    ourLog.info(enc);
    assertEquals(
        "{\"resourceType\":\"Patient\",\"name\":[{\"extension\":[{\"url\":\"http://examples.com#givenext\",\"valueString\":\"Hello\"}],\"family\":[\"Shmoe\"],\"given\":[\"Joe\"]}]}",
        enc);

    final IParser newJsonParser = new FhirContext().newJsonParser();
    final StringReader reader = new StringReader(enc);
    final Patient parsed = newJsonParser.parseResource(Patient.class, reader);

    ourLog.info(new FhirContext().newXmlParser().setPrettyPrint(true).encodeResourceToString(parsed));

    assertEquals(1, parsed.getNameFirstRep().getUndeclaredExtensionsByUrl("http://examples.com#givenext").size());
    final ExtensionDt ext = parsed.getNameFirstRep().getUndeclaredExtensionsByUrl("http://examples.com#givenext")
        .get(0);
    assertEquals("Hello", ext.getValueAsPrimitive().getValue());

  }



  @Test
  public void testExtensionOnPrimitive() throws Exception
  {

    final Patient patient = new Patient();

    final HumanNameDt name = patient.addName();
    final StringDt family = name.addFamily();
    family.setValue("Shmoe");

    final ExtensionDt ext2 = new ExtensionDt(false, "http://examples.com#givenext", new StringDt("Hello"));
    family.addUndeclaredExtension(ext2);
    final String enc = new FhirContext().newJsonParser().encodeResourceToString(patient);
    ourLog.info(enc);
    // @formatter:off
    assertThat(enc, containsString(("{\n" + "    \"resourceType\":\"Patient\",\n" + "    \"name\":[\n" + "        {\n"
        + "            \"family\":[\n" + "                \"Shmoe\"\n" + "            ],\n"
        + "            \"_family\":[\n" + "                {\n" + "                    \"extension\":[\n"
        + "                        {\n" + "                            \"url\":\"http://examples.com#givenext\",\n"
        + "                            \"valueString\":\"Hello\"\n" + "                        }\n"
        + "                    ]\n" + "                }\n" + "            ]\n" + "        }\n" + "    ]\n" + "}")
        .replace("\n", "").replaceAll(" +", "")));
    // @formatter:on

    final Patient parsed = new FhirContext().newJsonParser().parseResource(Patient.class, new StringReader(enc));
    assertEquals(1,
        parsed.getNameFirstRep().getFamilyFirstRep().getUndeclaredExtensionsByUrl("http://examples.com#givenext")
            .size());
    final ExtensionDt ext = parsed.getNameFirstRep().getFamilyFirstRep()
        .getUndeclaredExtensionsByUrl("http://examples.com#givenext").get(0);
    assertEquals("Hello", ext.getValueAsPrimitive().getValue());

  }



  @Test
  public void testNarrativeGeneration() throws DataFormatException, IOException
  {

    final Patient patient = new Patient();
    patient.addName().addFamily("Smith");
    final Organization org = new Organization();
    patient.getManagingOrganization().setResource(org);

    final INarrativeGenerator gen = mock(INarrativeGenerator.class);
    final XhtmlDt xhtmlDt = new XhtmlDt("<div>help</div>");
    final NarrativeDt nar = new NarrativeDt(xhtmlDt, NarrativeStatusEnum.GENERATED);
    when(gen.generateNarrative(eq("http://hl7.org/fhir/profiles/Patient"), eq(patient))).thenReturn(nar);

    final FhirContext context = new FhirContext();
    context.setNarrativeGenerator(gen);
    final IParser p = context.newJsonParser();
    p.encodeResourceToWriter(patient, new OutputStreamWriter(System.out));
    final String str = p.encodeResourceToString(patient);

    ourLog.info(str);

    assertThat(str, StringContains.containsString(",\"text\":{\"status\":\"generated\",\"div\":\"<div>help</div>\"},"));
  }



  @Test
  public void testParseBundle() throws DataFormatException, IOException
  {

    final String msg = IOUtils.toString(XmlParser.class.getResourceAsStream("/atom-document-large.json"));
    final IParser p = ourCtx.newJsonParser();
    final Bundle bundle = p.parseBundle(msg);

    assertEquals(1, bundle.getCategories().size());
    assertEquals("http://scheme", bundle.getCategories().get(0).getScheme());
    assertEquals("http://term", bundle.getCategories().get(0).getTerm());
    assertEquals("label", bundle.getCategories().get(0).getLabel());

    final String encoded = ourCtx.newXmlParser().setPrettyPrint(true).encodeBundleToString(bundle);
    ourLog.info(encoded);

    assertEquals(
        "http://fhir.healthintersections.com.au/open/DiagnosticReport/_search?_format=application/json+fhir&search-id=46d5f0e7-9240-4d4f-9f51-f8ac975c65&search-sort=_id",
        bundle.getLinkSelf().getValue());
    assertEquals("urn:uuid:0b754ff9-03cf-4322-a119-15019af8a3", bundle.getBundleId().getValue());

    final BundleEntry entry = bundle.getEntries().get(0);
    assertEquals("http://fhir.healthintersections.com.au/open/DiagnosticReport/101", entry.getId().getValue());
    assertEquals("http://fhir.healthintersections.com.au/open/DiagnosticReport/101/_history/1", entry.getLinkSelf()
        .getValue());
    assertEquals("2014-03-10T11:55:59Z", entry.getUpdated().getValueAsString());

    final DiagnosticReport res = (DiagnosticReport) entry.getResource();
    assertEquals("Complete Blood Count", res.getName().getText().getValue());

  }



  @Test
  public void testParseBundleFromHI() throws DataFormatException, IOException
  {

    final String msg = IOUtils.toString(XmlParser.class.getResourceAsStream("/bundle.json"));
    final IParser p = ourCtx.newJsonParser();
    final Bundle bundle = p.parseBundle(msg);

    final String encoded = ourCtx.newXmlParser().setPrettyPrint(true).encodeBundleToString(bundle);
    ourLog.info(encoded);

    final BundleEntry entry = bundle.getEntries().get(0);

    final Patient res = (Patient) entry.getResource();
    assertEquals("444111234", res.getIdentifierFirstRep().getValue().getValue());

    final BundleEntry deletedEntry = bundle.getEntries().get(3);
    assertEquals("2014-06-20T20:15:49Z", deletedEntry.getDeletedAt().getValueAsString());

  }



  /**
   * This sample has extra elements in <searchParam> that are not actually a part of the spec any more..
   */
  @Test
  public void testParseFuroreMetadataWithExtraElements() throws IOException
  {
    final String msg = IOUtils.toString(JsonParserTest.class.getResourceAsStream("/furore-conformance.json"));

    final IParser p = ourCtx.newJsonParser();
    final Conformance conf = p.parseResource(Conformance.class, msg);
    final RestResource res = conf.getRestFirstRep().getResourceFirstRep();
    assertEquals("_id", res.getSearchParam().get(1).getName().getValue());
  }



  @Test
  public void testParseWithContained() throws DataFormatException, IOException
  {

    final String msg = IOUtils.toString(XmlParser.class.getResourceAsStream("/diagnostic-report.json"));
    final IParser p = ourCtx.newJsonParser();
    // ourLog.info("Reading in message: {}", msg);
    final DiagnosticReport res = p.parseResource(DiagnosticReport.class, msg);

    final String encoded = ourCtx.newXmlParser().setPrettyPrint(true).encodeResourceToString(res);
    ourLog.info(encoded);

    final ResourceReferenceDt reference = res.getResult().get(1);
    final Observation obs = (Observation) reference.getResource();

    assertEquals("789-8", obs.getName().getCoding().get(0).getCode().getValue());
  }



  @BeforeClass
  public static void beforeClass()
  {
    ourCtx = new FhirContext();
  }



  @Test
  public void testParseBundleDeletedEntry()
  {

    // @formatter:off
    final String bundleString = "{" + "\"resourceType\":\"Bundle\"," + "\"totalResults\":\"1\"," + "\"entry\":[" + "{"
        + "\"deleted\":\"2012-05-29T23:45:32+00:00\"," + "\"id\":\"http://fhir.furore.com/fhir/Patient/1\","
        + "\"link\":[" + "{" + "\"rel\":\"self\"," + "\"href\":\"http://fhir.furore.com/fhir/Patient/1/_history/2\""
        + "}" + "]" + "}" + "]" + "}";
    // @formatter:on

    final Bundle bundle = ourCtx.newJsonParser().parseBundle(bundleString);
    final BundleEntry entry = bundle.getEntries().get(0);
    assertEquals("2012-05-29T23:45:32+00:00", entry.getDeletedAt().getValueAsString());
    assertEquals("http://fhir.furore.com/fhir/Patient/1/_history/2", entry.getLinkSelf().getValue());
    assertEquals("1", entry.getResource().getId().getIdPart());
    assertEquals("2", entry.getResource().getId().getVersionIdPart());
    assertEquals(new InstantDt("2012-05-29T23:45:32+00:00"),
        entry.getResource().getResourceMetadata().get(ResourceMetadataKeyEnum.DELETED_AT));

    // Now encode

    ourLog.info(ourCtx.newJsonParser().setPrettyPrint(true).encodeBundleToString(bundle));
    final String encoded = ourCtx.newJsonParser().encodeBundleToString(bundle);
    assertEquals(bundleString, encoded);

  }



  @Test
  public void testEncodeBundle() throws InterruptedException
  {
    final Bundle b = new Bundle();

    final InstantDt pub = InstantDt.withCurrentTime();
    b.setPublished(pub);
    Thread.sleep(2);

    final Patient p1 = new Patient();
    p1.addName().addFamily("Family1");
    BundleEntry entry = b.addEntry();
    entry.getId().setValue("1");
    entry.setResource(p1);

    final Patient p2 = new Patient();
    p2.addName().addFamily("Family2");
    entry = b.addEntry();
    entry.getId().setValue("2");
    entry.setLinkAlternate(new StringDt("http://foo/bar"));
    entry.setResource(p2);

    final BundleEntry deletedEntry = b.addEntry();
    deletedEntry.setId(new IdDt("Patient/3"));
    final InstantDt nowDt = InstantDt.withCurrentTime();
    deletedEntry.setDeleted(nowDt);

    String bundleString = ourCtx.newJsonParser().setPrettyPrint(true).encodeBundleToString(b);
    ourLog.info(bundleString);

    final List<String> strings = new ArrayList<String>();
    strings.addAll(Arrays.asList("\"published\":\"" + pub.getValueAsString() + "\""));
    strings.addAll(Arrays.asList("\"id\":\"1\""));
    strings.addAll(Arrays.asList("\"id\":\"2\"", "\"rel\":\"alternate\"", "\"href\":\"http://foo/bar\""));
    strings.addAll(Arrays.asList("\"deleted\":\"" + nowDt.getValueAsString() + "\"", "\"id\":\"Patient/3\""));
    assertThat(bundleString, StringContainsInOrder.stringContainsInOrder(strings));

    b.getEntries().remove(2);
    bundleString = ourCtx.newJsonParser().setPrettyPrint(true).encodeBundleToString(b);
    assertThat(bundleString, not(containsString("deleted")));

  }



  @Test
  public void testSimpleBundleEncode() throws IOException
  {

    final String xmlString = IOUtils.toString(JsonParser.class.getResourceAsStream("/atom-document-large.xml"),
        Charset.forName("UTF-8"));
    final Bundle obs = ourCtx.newXmlParser().parseBundle(xmlString);

    final String encoded = ourCtx.newJsonParser().setPrettyPrint(true).encodeBundleToString(obs);
    ourLog.info(encoded);

  }



  @Test
  public void testSimpleParse() throws DataFormatException, IOException
  {

    final String msg = IOUtils.toString(XmlParser.class.getResourceAsStream("/example-patient-general.json"));
    final IParser p = ourCtx.newJsonParser();
    // ourLog.info("Reading in message: {}", msg);
    final Patient res = p.parseResource(Patient.class, msg);

    assertEquals(2, res.getUndeclaredExtensions().size());
    assertEquals(1, res.getUndeclaredModifierExtensions().size());

    final String encoded = ourCtx.newXmlParser().setPrettyPrint(true).encodeResourceToString(res);
    ourLog.info(encoded);

  }



  // @Test
  public void testSimpleResourceEncode() throws IOException
  {

    final String xmlString = IOUtils.toString(JsonParser.class.getResourceAsStream("/example-patient-general.xml"),
        Charset.forName("UTF-8"));
    final Patient obs = ourCtx.newXmlParser().parseResource(Patient.class, xmlString);

    final List<ExtensionDt> undeclaredExtensions = obs.getContact().get(0).getName().getFamily().get(0)
        .getUndeclaredExtensions();
    final ExtensionDt undeclaredExtension = undeclaredExtensions.get(0);
    assertEquals("http://hl7.org/fhir/Profile/iso-21090#qualifier", undeclaredExtension.getUrl().getValue());

    ourCtx.newJsonParser().setPrettyPrint(true).encodeResourceToWriter(obs, new OutputStreamWriter(System.out));

    final IParser jsonParser = ourCtx.newJsonParser();
    final String encoded = jsonParser.encodeResourceToString(obs);
    ourLog.info(encoded);

    final String jsonString = IOUtils.toString(JsonParser.class.getResourceAsStream("/example-patient-general.json"));

    final JSON expected = JSONSerializer.toJSON(jsonString);
    final JSON actual = JSONSerializer.toJSON(encoded.trim());

    ourLog.info("Expected: {}", expected);
    ourLog.info("Actual  : {}", actual);
    assertEquals(expected.toString(), actual.toString());

  }



  /**
   * HAPI FHIR < 0.6 incorrectly used "resource" instead of "reference"
   */
  @Test
  public void testParseWithIncorrectReference() throws IOException
  {
    String jsonString = IOUtils.toString(JsonParser.class.getResourceAsStream("/example-patient-general.json"));
    jsonString = jsonString.replace("\"reference\"", "\"resource\"");
    final Patient parsed = ourCtx.newJsonParser().parseResource(Patient.class, jsonString);
    assertEquals("Organization/1", parsed.getManagingOrganization().getReference().getValue());
  }



  // @Test
  public void testSimpleResourceEncodeWithCustomType() throws IOException
  {

    final FhirContext fhirCtx = new FhirContext(MyObservationWithExtensions.class);
    final String xmlString = IOUtils.toString(JsonParser.class.getResourceAsStream("/example-patient-general.xml"),
        Charset.forName("UTF-8"));
    final MyObservationWithExtensions obs = fhirCtx.newXmlParser().parseResource(MyObservationWithExtensions.class,
        xmlString);

    assertEquals(0, obs.getAllUndeclaredExtensions().size());
    assertEquals("aaaa", obs.getExtAtt().getContentType().getValue());
    assertEquals("str1", obs.getMoreExt().getStr1().getValue());
    assertEquals("2011-01-02", obs.getModExt().getValueAsString());

    final List<ExtensionDt> undeclaredExtensions = obs.getContact().get(0).getName().getFamily().get(0)
        .getUndeclaredExtensions();
    final ExtensionDt undeclaredExtension = undeclaredExtensions.get(0);
    assertEquals("http://hl7.org/fhir/Profile/iso-21090#qualifier", undeclaredExtension.getUrl().getValue());

    final IParser jsonParser = fhirCtx.newJsonParser().setPrettyPrint(true);
    final String encoded = jsonParser.encodeResourceToString(obs);
    ourLog.info(encoded);

    final String jsonString = IOUtils.toString(JsonParser.class.getResourceAsStream("/example-patient-general.json"));

    final JSON expected = JSONSerializer.toJSON(jsonString);
    final JSON actual = JSONSerializer.toJSON(encoded.trim());

    ourLog.info("Expected: {}", expected);
    ourLog.info("Actual  : {}", actual);
    assertEquals(expected.toString(), actual.toString());

  }





  @ResourceDef(name = "Patient")
  public static class MyPatientWithOneDeclaredAddressExtension extends Patient
  {


    @Child(order = 0, name = "foo")
    @Extension(url = "urn:foo", definedLocally = true, isModifier = false)
    private AddressDt myFoo;



    public AddressDt getFoo()
    {
      return this.myFoo;
    }



    public void setFoo(final AddressDt theFoo)
    {
      this.myFoo = theFoo;
    }

  }





  @ResourceDef(name = "Patient")
  public static class MyPatientWithOneDeclaredExtension extends Patient
  {


    @Child(order = 0, name = "foo")
    @Extension(url = "urn:foo", definedLocally = true, isModifier = false)
    private ResourceReferenceDt myFoo;



    public ResourceReferenceDt getFoo()
    {
      return this.myFoo;
    }



    public void setFoo(final ResourceReferenceDt theFoo)
    {
      this.myFoo = theFoo;
    }

  }

}<|MERGE_RESOLUTION|>--- conflicted
+++ resolved
@@ -66,906 +66,6 @@
 import ca.uhn.fhir.model.primitive.XhtmlDt;
 import ca.uhn.fhir.narrative.INarrativeGenerator;
 
-<<<<<<< HEAD
-public class JsonParserTest {
-	private static final org.slf4j.Logger ourLog = org.slf4j.LoggerFactory.getLogger(JsonParserTest.class);
-	private static FhirContext ourCtx;
-
-	
-	@Test
-	public void testEncodeNarrativeBlockInBundle() {
-		Patient p = new Patient();
-		p.addIdentifier("foo", "bar");
-		p.getText().setStatus(NarrativeStatusEnum.GENERATED);
-		p.getText().setDiv("<div>hello</div>");
-		
-		Bundle b = new Bundle();
-		b.getTotalResults().setValue(123);
-		b.addEntry().setResource(p);
-		
-		String out = ourCtx.newJsonParser().setPrettyPrint(true).encodeBundleToString(b);
-		ourLog.info(out);
-		assertThat(out, containsString("<div>hello</div>"));
-
-		p.getText().setDiv("<xhtml:div xmlns:xhtml=\"http://www.w3.org/1999/xhtml\">hello</xhtml:div>");
-		out = ourCtx.newJsonParser().setPrettyPrint(true).encodeBundleToString(b);
-		ourLog.info(out);
-		// Backslashes need to be escaped because they are in a JSON value
-		assertThat(out, containsString("<xhtml:div xmlns:xhtml=\\\"http://www.w3.org/1999/xhtml\\\">hello</xhtml:div>"));
-		
-	}
-	
-	
-	@Test
-	public void testEncodingNullExtension() {
-		Patient p = new Patient();
-		ExtensionDt extension = new ExtensionDt(false, "http://foo#bar");
-		p.addUndeclaredExtension(extension);
-		String str = ourCtx.newJsonParser().encodeResourceToString(p);
-		
-		assertEquals("{\"resourceType\":\"Patient\"}", str);
-		
-		extension.setValue(new StringDt());
-
-		str = ourCtx.newJsonParser().encodeResourceToString(p);		
-		assertEquals("{\"resourceType\":\"Patient\"}", str);
-
-		extension.setValue(new StringDt(""));
-
-		str = ourCtx.newJsonParser().encodeResourceToString(p);		
-		assertEquals("{\"resourceType\":\"Patient\"}", str);
-		
-	}
-
-	@Test
-	public void testParseSingleQuotes() {
-		try {
-			ourCtx.newJsonParser().parseBundle("{ 'resourceType': 'Bundle' }");
-			fail();
-		} catch (DataFormatException e) {
-			// Should be an error message about how single quotes aren't valid JSON
-			assertThat(e.getMessage(), containsString("double quote"));
-		}
-	}
-	
-	@Test
-	public void testEncodeExtensionInCompositeElement() {
-		
-		Conformance c = new Conformance();
-		c.addRest().getSecurity().addUndeclaredExtension(false, "http://foo", new StringDt("AAA"));
-		
-		String encoded = ourCtx.newJsonParser().setPrettyPrint(true).encodeResourceToString(c);
-		ourLog.info(encoded);
-		
-		encoded = ourCtx.newJsonParser().setPrettyPrint(false).encodeResourceToString(c);
-		ourLog.info(encoded);
-		assertEquals(encoded, "{\"resourceType\":\"Conformance\",\"rest\":[{\"security\":{\"extension\":[{\"url\":\"http://foo\",\"valueString\":\"AAA\"}]}}]}");
-		
-	}
-
-	@Test
-	public void testEncodeExtensionInPrimitiveElement() {
-		
-		Conformance c = new Conformance();
-		c.getAcceptUnknown().addUndeclaredExtension(false, "http://foo", new StringDt("AAA"));
-		
-		String encoded = ourCtx.newJsonParser().setPrettyPrint(true).encodeResourceToString(c);
-		ourLog.info(encoded);
-		
-		encoded = ourCtx.newJsonParser().setPrettyPrint(false).encodeResourceToString(c);
-		ourLog.info(encoded);
-		assertEquals(encoded, "{\"resourceType\":\"Conformance\",\"_acceptUnknown\":[{\"extension\":[{\"url\":\"http://foo\",\"valueString\":\"AAA\"}]}]}");
-
-		// Now with a value
-		ourLog.info("---------------");
-		
-		c = new Conformance();
-		c.getAcceptUnknown().setValue(true);
-		c.getAcceptUnknown().addUndeclaredExtension(false, "http://foo", new StringDt("AAA"));
-		
-		encoded = ourCtx.newJsonParser().setPrettyPrint(true).encodeResourceToString(c);
-		ourLog.info(encoded);
-		
-		encoded = ourCtx.newJsonParser().setPrettyPrint(false).encodeResourceToString(c);
-		ourLog.info(encoded);
-		assertEquals(encoded, "{\"resourceType\":\"Conformance\",\"acceptUnknown\":true,\"_acceptUnknown\":[{\"extension\":[{\"url\":\"http://foo\",\"valueString\":\"AAA\"}]}]}");
-
-	}
-
-	
-	
-	@Test
-	public void testEncodeExtensionInResourceElement() {
-		
-		Conformance c = new Conformance();
-//		c.addRest().getSecurity().addUndeclaredExtension(false, "http://foo", new StringDt("AAA"));
-		c.addUndeclaredExtension(false, "http://foo", new StringDt("AAA"));
-		
-		String encoded = ourCtx.newJsonParser().setPrettyPrint(true).encodeResourceToString(c);
-		ourLog.info(encoded);
-		
-		encoded = ourCtx.newJsonParser().setPrettyPrint(false).encodeResourceToString(c);
-		ourLog.info(encoded);
-		assertEquals(encoded, "{\"resourceType\":\"Conformance\",\"extension\":[{\"url\":\"http://foo\",\"valueString\":\"AAA\"}]}");
-		
-	}
-	
-	@Test
-	public void testEncodeBinaryResource() {
-
-		Binary patient = new Binary();
-		patient.setContentType("foo");
-		patient.setContent(new byte[] {1,2,3,4});
-		
-		String val = ourCtx.newJsonParser().encodeResourceToString(patient);
-		assertEquals("{\"resourceType\":\"Binary\",\"contentType\":\"foo\",\"content\":\"AQIDBA==\"}",val);
-		
-	}
-
-	@Test
-	public void testParseEmptyNarrative() throws ConfigurationException, DataFormatException, IOException {
-		//@formatter:off
-		String text = "{\n" + 
-				"    \"resourceType\" : \"Patient\",\n" + 
-				"    \"extension\" : [\n" + 
-				"      {\n" + 
-				"        \"url\" : \"http://clairol.org/colour\",\n" + 
-				"        \"valueCode\" : \"B\"\n" + 
-				"      }\n" + 
-				"    ],\n" + 
-				"    \"text\" : {\n" + 
-				"      \"div\" : \"<?xml version=\\\"1.0\\\" encoding=\\\"UTF-8\\\"?>\"\n" + 
-				"    }" + 
-				"}";
-		//@formatter:on
-		
-		Patient res = (Patient) ourCtx.newJsonParser().parseResource(text);
-		String value = res.getText().getDiv().getValueAsString();
-		
-		assertNull(value);
-	}
-
-	
-
-	@Test
-	public void testNestedContainedResources() {
-
-		Observation A = new Observation();
-		A.getName().setText("A");
-		
-		Observation B = new Observation();
-		B.getName().setText("B");
-		A.addRelated().setTarget(new ResourceReferenceDt(B));
-		
-		Observation C = new Observation();
-		C.getName().setText("C");
-		B.addRelated().setTarget(new ResourceReferenceDt(C));
-
-		String str = ourCtx.newJsonParser().setPrettyPrint(true).encodeResourceToString(A);
-		ourLog.info(str);
-		
-		assertThat(str, stringContainsInOrder(Arrays.asList("\"text\":\"B\"", "\"text\":\"C\"", "\"text\":\"A\"")));
-		
-		// Only one (outer) contained block
-		int idx0 = str.indexOf("\"contained\"");
-		int idx1 = str.indexOf("\"contained\"",idx0+1);
-		
-		assertNotEquals(-1, idx0);
-		assertEquals(-1, idx1);
-		
-		Observation obs = ourCtx.newJsonParser().parseResource(Observation.class, str);
-		assertEquals("A",obs.getName().getText().getValue());
-		
-		Observation obsB = (Observation) obs.getRelatedFirstRep().getTarget().getResource();
-		assertEquals("B",obsB.getName().getText().getValue());
-
-		Observation obsC = (Observation) obsB.getRelatedFirstRep().getTarget().getResource();
-		assertEquals("C",obsC.getName().getText().getValue());
-
-		
-	}
-	
-	@Test
-	public void testParseQuery() {
-		String msg = "{\n" + 
-				"  \"resourceType\": \"Query\",\n" + 
-				"  \"text\": {\n" + 
-				"    \"status\": \"generated\",\n" + 
-				"    \"div\": \"<div>[Put rendering here]</div>\"\n" + 
-				"  },\n" + 
-				"  \"identifier\": \"urn:uuid:42b253f5-fa17-40d0-8da5-44aeb4230376\",\n" + 
-				"  \"parameter\": [\n" + 
-				"    {\n" + 
-				"      \"url\": \"http://hl7.org/fhir/query#_query\",\n" + 
-				"      \"valueString\": \"example\"\n" + 
-				"    }\n" + 
-				"  ]\n" + 
-				"}";
-		Query query = ourCtx.newJsonParser().parseResource(Query.class, msg);
-		
-		assertEquals("urn:uuid:42b253f5-fa17-40d0-8da5-44aeb4230376", query.getIdentifier().getValueAsString());
-		assertEquals("http://hl7.org/fhir/query#_query", query.getParameterFirstRep().getUrlAsString());
-		assertEquals("example", query.getParameterFirstRep().getValueAsPrimitive().getValueAsString());
-		
-	}
-	
-	@Test
-	public void testEncodeQuery() {
-		Query q = new Query();
-		ExtensionDt parameter = q.addParameter();
-		parameter.setUrl("http://hl7.org/fhir/query#_query").setValue(new StringDt("example"));
-		
-		
-		String val = new FhirContext().newJsonParser().encodeResourceToString(q);
-		ourLog.info(val);
-
-		//@formatter:off
-		String expected = 
-				"{" + 
-					"\"resourceType\":\"Query\"," + 
-					"\"parameter\":[" + 
-						"{" + 
-							"\"url\":\"http://hl7.org/fhir/query#_query\"," + 
-							"\"valueString\":\"example\"" + 
-						"}" + 
-					"]" + 
-				"}";
-		//@formatter:on
-
-		ourLog.info("Expect: {}", expected);
-		ourLog.info("Got   : {}", val);
-		assertEquals(expected, val);
-		
-	}
-	
-	@Test
-	public void testParseBinaryResource() {
-
-		Binary val = ourCtx.newJsonParser().parseResource(Binary.class, "{\"resourceType\":\"Binary\",\"contentType\":\"foo\",\"content\":\"AQIDBA==\"}");
-		assertEquals("foo", val.getContentType());
-		assertArrayEquals(new byte[] {1,2,3,4}, val.getContent());
-
-	}
-	
-	@Test
-	public void testTagList() {
-		
-		//@formatter:off
-		String tagListStr = "{\n" + 
-				"  \"resourceType\" : \"TagList\", " + 
-				"  \"category\" : [" + 
-				"    { " + 
-				"      \"term\" : \"term0\", " + 
-				"      \"label\" : \"label0\", " + 
-				"      \"scheme\" : \"scheme0\" " + 
-				"    }," +
-				"    { " + 
-				"      \"term\" : \"term1\", " + 
-				"      \"label\" : \"label1\", " + 
-				"      \"scheme\" : null " + 
-				"    }," +
-				"    { " + 
-				"      \"term\" : \"term2\", " + 
-				"      \"label\" : \"label2\" " + 
-				"    }" +
-				"  ] " + 
-				"}";
-		//@formatter:on
-		
-		TagList tagList = new FhirContext().newJsonParser().parseTagList(tagListStr);
-		assertEquals(3, tagList.size());
-		assertEquals("term0", tagList.get(0).getTerm());
-		assertEquals("label0", tagList.get(0).getLabel());
-		assertEquals("scheme0", tagList.get(0).getScheme());
-		assertEquals("term1", tagList.get(1).getTerm());
-		assertEquals("label1", tagList.get(1).getLabel());
-		assertEquals(null, tagList.get(1).getScheme());
-		assertEquals("term2", tagList.get(2).getTerm());
-		assertEquals("label2", tagList.get(2).getLabel());
-		assertEquals(null, tagList.get(2).getScheme());
-		
-		/*
-		 * Encode
-		 */
-
-		//@formatter:off
-		String expected = "{" + 
-				"\"resourceType\":\"TagList\"," + 
-				"\"category\":[" + 
-				"{" + 
-				"\"term\":\"term0\"," + 
-				"\"label\":\"label0\"," + 
-				"\"scheme\":\"scheme0\"" + 
-				"}," +
-				"{" + 
-				"\"term\":\"term1\"," + 
-				"\"label\":\"label1\"" + 
-				"}," +
-				"{" + 
-				"\"term\":\"term2\"," + 
-				"\"label\":\"label2\"" + 
-				"}" +
-				"]" + 
-				"}";
-		//@formatter:on
-		
-		String encoded = new FhirContext().newJsonParser().encodeTagListToString(tagList);
-		assertEquals(expected,encoded);
-
-	}
-	
-	@Test
-	public void testEncodeBundleCategory() {
-
-		Bundle b = new Bundle();
-		BundleEntry e = b.addEntry();
-		e.setResource(new Patient());
-		b.addCategory().setLabel("label").setTerm("term").setScheme("scheme");
-		
-		String val = new FhirContext().newJsonParser().setPrettyPrint(false).encodeBundleToString(b);
-		ourLog.info(val);
-
-		assertThat(val, StringContains.containsString("\"category\":[{\"term\":\"term\",\"label\":\"label\",\"scheme\":\"scheme\"}]"));
-		
-		b = new FhirContext().newJsonParser().parseBundle(val);
-		assertEquals(1,b.getEntries().size());
-		assertEquals(1,b.getCategories().size());
-		assertEquals("term", b.getCategories().get(0).getTerm());
-		assertEquals("label", b.getCategories().get(0).getLabel());
-		assertEquals("scheme", b.getCategories().get(0).getScheme());
-		assertNull(b.getEntries().get(0).getResource());
-
-	}
-
-	@Test
-	public void testEncodeBundleEntryCategory() {
-
-		Bundle b = new Bundle();
-		BundleEntry e = b.addEntry();
-		e.setResource(new Patient());
-		e.addCategory().setLabel("label").setTerm("term").setScheme("scheme");
-		
-		String val = new FhirContext().newJsonParser().setPrettyPrint(false).encodeBundleToString(b);
-		ourLog.info(val);
-
-		assertThat(val, StringContains.containsString("\"category\":[{\"term\":\"term\",\"label\":\"label\",\"scheme\":\"scheme\"}]"));
-		
-		b = new FhirContext().newJsonParser().parseBundle(val);
-		assertEquals(1,b.getEntries().size());
-		assertEquals(1,b.getEntries().get(0).getCategories().size());
-		assertEquals("term", b.getEntries().get(0).getCategories().get(0).getTerm());
-		assertEquals("label", b.getEntries().get(0).getCategories().get(0).getLabel());
-		assertEquals("scheme", b.getEntries().get(0).getCategories().get(0).getScheme());
-		assertNull(b.getEntries().get(0).getResource());
-
-	}
-	
-	@Test
-	public void testEncodeContainedResources() throws IOException {
-
-		String msg = IOUtils.toString(XmlParser.class.getResourceAsStream("/contained-diagnosticreport.xml"));
-		IParser p = ourCtx.newXmlParser();
-		DiagnosticReport res = p.parseResource(DiagnosticReport.class, msg);
-
-		String encoded = ourCtx.newJsonParser().setPrettyPrint(true).encodeResourceToString(res);
-		ourLog.info(encoded);
-
-	}
-	
-	
-	@Test
-	public void testEncodeContainedResourcesMore() {
-
-		DiagnosticReport rpt = new DiagnosticReport();
-		Specimen spm = new Specimen();
-		spm.getText().setDiv("AAA");
-		rpt.addSpecimen().setResource(spm);
-
-		IParser p = new FhirContext(DiagnosticReport.class).newJsonParser().setPrettyPrint(true);
-		String str = p.encodeResourceToString(rpt);
-
-		ourLog.info(str);
-		assertThat(str, StringContains.containsString("<div>AAA</div>"));
-		String substring = "\"reference\":\"#";
-		assertThat(str, StringContains.containsString(substring));
-
-		int idx = str.indexOf(substring) + substring.length();
-		int idx2 = str.indexOf('"', idx + 1);
-		String id = str.substring(idx, idx2);
-		assertThat(str, StringContains.containsString("\"id\":\"" + id + "\""));
-		assertThat(str, IsNot.not(StringContains.containsString("<?xml version='1.0'?>")));
-
-	}
-
-	@Test
-	public void testEncodeDeclaredExtensionWithAddressContent() {
-		IParser parser = new FhirContext().newJsonParser();
-
-		MyPatientWithOneDeclaredAddressExtension patient = new MyPatientWithOneDeclaredAddressExtension();
-		patient.addAddress().setUse(AddressUseEnum.HOME);
-		patient.setFoo(new AddressDt().addLine("line1"));
-
-		String val = parser.encodeResourceToString(patient);
-		ourLog.info(val);
-		assertThat(val, StringContains.containsString("\"extension\":[{\"url\":\"urn:foo\",\"valueAddress\":{\"line\":[\"line1\"]}}]"));
-
-		MyPatientWithOneDeclaredAddressExtension actual = parser.parseResource(MyPatientWithOneDeclaredAddressExtension.class, val);
-		assertEquals(AddressUseEnum.HOME, patient.getAddressFirstRep().getUse().getValueAsEnum());
-		AddressDt ref = actual.getFoo();
-		assertEquals("line1", ref.getLineFirstRep().getValue());
-
-	}
-	
-	
-	@Test
-	public void testEncodeDeclaredExtensionWithResourceContent() {
-		IParser parser = new FhirContext().newJsonParser();
-
-		MyPatientWithOneDeclaredExtension patient = new MyPatientWithOneDeclaredExtension();
-		patient.addAddress().setUse(AddressUseEnum.HOME);
-		patient.setFoo(new ResourceReferenceDt("Organization/123"));
-
-		String val = parser.encodeResourceToString(patient);
-		ourLog.info(val);
-		assertThat(val, StringContains.containsString("\"extension\":[{\"url\":\"urn:foo\",\"valueResource\":{\"reference\":\"Organization/123\"}}]"));
-
-		MyPatientWithOneDeclaredExtension actual = parser.parseResource(MyPatientWithOneDeclaredExtension.class, val);
-		assertEquals(AddressUseEnum.HOME, patient.getAddressFirstRep().getUse().getValueAsEnum());
-		ResourceReferenceDt ref = actual.getFoo();
-		assertEquals("Organization/123", ref.getReference().getValue());
-
-	}
-
-	@Test
-	public void testEncodeExtensionOnEmptyElement() throws Exception {
-
-		ValueSet valueSet = new ValueSet();
-		valueSet.addTelecom().addUndeclaredExtension(false, "http://foo", new StringDt("AAA"));
-		
-		String encoded = ourCtx.newJsonParser().encodeResourceToString(valueSet);
-		assertThat(encoded, containsString("\"telecom\":[{\"extension\":[{\"url\":\"http://foo\",\"valueString\":\"AAA\"}]}"));
-		
-	}
-
-	
-	
-	@Test
-	public void testEncodeExt() throws Exception {
-
-		ValueSet valueSet = new ValueSet();
-		valueSet.setId("123456");
-		
-		Define define = valueSet.getDefine();
-		DefineConcept code = define.addConcept();
-		code.setCode("someCode");
-		code.setDisplay("someDisplay");
-		code.addUndeclaredExtension(false, "urn:alt", new StringDt("alt name"));
-
-		String encoded = ourCtx.newJsonParser().encodeResourceToString(valueSet);
-		ourLog.info(encoded);
-
-		assertThat(encoded, not(containsString("123456")));
-		assertEquals("{\"resourceType\":\"ValueSet\",\"define\":{\"concept\":[{\"extension\":[{\"url\":\"urn:alt\",\"valueString\":\"alt name\"}],\"code\":\"someCode\",\"display\":\"someDisplay\"}]}}", encoded);
-		
-	}
-
-	
-	@Test
-	public void testEncodeExtensionWithResourceContent() {
-		IParser parser = new FhirContext().newJsonParser();
-
-		Patient patient = new Patient();
-		patient.addAddress().setUse(AddressUseEnum.HOME);
-		patient.addUndeclaredExtension(false, "urn:foo", new ResourceReferenceDt("Organization/123"));
-
-		String val = parser.encodeResourceToString(patient);
-		ourLog.info(val);
-		assertThat(val, StringContains.containsString("\"extension\":[{\"url\":\"urn:foo\",\"valueResource\":{\"reference\":\"Organization/123\"}}]"));
-
-		Patient actual = parser.parseResource(Patient.class, val);
-		assertEquals(AddressUseEnum.HOME, patient.getAddressFirstRep().getUse().getValueAsEnum());
-		List<ExtensionDt> ext = actual.getUndeclaredExtensionsByUrl("urn:foo");
-		assertEquals(1, ext.size());
-		ResourceReferenceDt ref = (ResourceReferenceDt) ext.get(0).getValue();
-		assertEquals("Organization/123", ref.getReference().getValue());
-
-	}
-
-	
-	@Test
-	public void testEncodeInvalidChildGoodException() {
-		Observation obs = new Observation();
-		obs.setValue(new DecimalDt(112.22));
-
-		IParser p = new FhirContext(Observation.class).newJsonParser();
-
-		try {
-			p.encodeResourceToString(obs);
-		} catch (DataFormatException e) {
-			assertThat(e.getMessage(), StringContains.containsString("DecimalDt"));
-		}
-	}
-	
-	@Test
-	public void testEncodeResourceRef() throws DataFormatException {
-
-		Patient patient = new Patient();
-		patient.setManagingOrganization(new ResourceReferenceDt());
-
-		IParser p = new FhirContext().newJsonParser();
-		String str = p.encodeResourceToString(patient);
-		assertThat(str, IsNot.not(StringContains.containsString("managingOrganization")));
-
-		patient.setManagingOrganization(new ResourceReferenceDt("Organization/123"));
-		str = p.encodeResourceToString(patient);
-		assertThat(str, StringContains.containsString("\"managingOrganization\":{\"reference\":\"Organization/123\"}"));
-
-		Organization org = new Organization();
-		org.addIdentifier().setSystem("foo").setValue("bar");
-		patient.setManagingOrganization(new ResourceReferenceDt(org));
-		str = p.encodeResourceToString(patient);
-		assertThat(str, StringContains.containsString("\"contained\":[{\"resourceType\":\"Organization\""));
-
-	}
-
-	@Test
-	public void testEncodeUndeclaredExtensionWithAddressContent() {
-		IParser parser = new FhirContext().newJsonParser();
-
-		Patient patient = new Patient();
-		patient.addAddress().setUse(AddressUseEnum.HOME);
-		patient.addUndeclaredExtension(false, "urn:foo", new AddressDt().addLine("line1"));
-
-		String val = parser.encodeResourceToString(patient);
-		ourLog.info(val);
-		assertThat(val, StringContains.containsString("\"extension\":[{\"url\":\"urn:foo\",\"valueAddress\":{\"line\":[\"line1\"]}}]"));
-
-		MyPatientWithOneDeclaredAddressExtension actual = parser.parseResource(MyPatientWithOneDeclaredAddressExtension.class, val);
-		assertEquals(AddressUseEnum.HOME, patient.getAddressFirstRep().getUse().getValueAsEnum());
-		AddressDt ref = actual.getFoo();
-		assertEquals("line1", ref.getLineFirstRep().getValue());
-
-	}
-
-	@Test
-	public void testExtensionOnComposite() throws Exception {
-
-		Patient patient = new Patient();
-
-		HumanNameDt name = patient.addName();
-		name.addFamily().setValue("Shmoe");
-		HumanNameDt given = name.addGiven("Joe");
-		ExtensionDt ext2 = new ExtensionDt(false, "http://examples.com#givenext", new StringDt("Hello"));
-		given.addUndeclaredExtension(ext2);
-		String enc = new FhirContext().newJsonParser().encodeResourceToString(patient);
-		ourLog.info(enc);
-		assertEquals("{\"resourceType\":\"Patient\",\"name\":[{\"extension\":[{\"url\":\"http://examples.com#givenext\",\"valueString\":\"Hello\"}],\"family\":[\"Shmoe\"],\"given\":[\"Joe\"]}]}", enc);
-		
-		IParser newJsonParser = new FhirContext().newJsonParser();
-		StringReader reader = new StringReader(enc);
-		Patient parsed = newJsonParser.parseResource(Patient.class, reader);
-
-		ourLog.info(new FhirContext().newXmlParser().setPrettyPrint(true).encodeResourceToString(parsed));
-
-		assertEquals(1, parsed.getNameFirstRep().getUndeclaredExtensionsByUrl("http://examples.com#givenext").size());
-		ExtensionDt ext = parsed.getNameFirstRep().getUndeclaredExtensionsByUrl("http://examples.com#givenext").get(0);
-		assertEquals("Hello", ext.getValueAsPrimitive().getValue());
-
-	}
-
-	@Test
-	public void testExtensionOnPrimitive() throws Exception {
-
-		Patient patient = new Patient();
-
-		HumanNameDt name = patient.addName();
-		StringDt family = name.addFamily();
-		family.setValue("Shmoe");
-
-		ExtensionDt ext2 = new ExtensionDt(false, "http://examples.com#givenext", new StringDt("Hello"));
-		family.addUndeclaredExtension(ext2);
-		String enc = new FhirContext().newJsonParser().encodeResourceToString(patient);
-		ourLog.info(enc);
-		//@formatter:off
-		assertThat(enc, containsString(("{\n" + 
-				"    \"resourceType\":\"Patient\",\n" + 
-				"    \"name\":[\n" + 
-				"        {\n" + 
-				"            \"family\":[\n" + 
-				"                \"Shmoe\"\n" + 
-				"            ],\n" + 
-				"            \"_family\":[\n" + 
-				"                {\n" + 
-				"                    \"extension\":[\n" + 
-				"                        {\n" + 
-				"                            \"url\":\"http://examples.com#givenext\",\n" + 
-				"                            \"valueString\":\"Hello\"\n" + 
-				"                        }\n" + 
-				"                    ]\n" + 
-				"                }\n" + 
-				"            ]\n" + 
-				"        }\n" + 
-				"    ]\n" + 
-				"}").replace("\n", "").replaceAll(" +", "")));
-		//@formatter:on
-
-		Patient parsed = new FhirContext().newJsonParser().parseResource(Patient.class, new StringReader(enc));
-		assertEquals(1, parsed.getNameFirstRep().getFamilyFirstRep().getUndeclaredExtensionsByUrl("http://examples.com#givenext").size());
-		ExtensionDt ext = parsed.getNameFirstRep().getFamilyFirstRep().getUndeclaredExtensionsByUrl("http://examples.com#givenext").get(0);
-		assertEquals("Hello", ext.getValueAsPrimitive().getValue());
-
-	}
-
-	@Test
-	public void testNarrativeGeneration() throws DataFormatException, IOException {
-
-		Patient patient = new Patient();
-		patient.addName().addFamily("Smith");
-		Organization org = new Organization();
-		patient.getManagingOrganization().setResource(org);
-
-		INarrativeGenerator gen = mock(INarrativeGenerator.class);
-		XhtmlDt xhtmlDt = new XhtmlDt("<div>help</div>");
-		NarrativeDt nar = new NarrativeDt(xhtmlDt, NarrativeStatusEnum.GENERATED);
-		when(gen.generateNarrative(eq("http://hl7.org/fhir/profiles/Patient"), eq(patient))).thenReturn(nar);
-
-		FhirContext context = new FhirContext();
-		context.setNarrativeGenerator(gen);
-		IParser p = context.newJsonParser();
-		p.encodeResourceToWriter(patient, new OutputStreamWriter(System.out));
-		String str = p.encodeResourceToString(patient);
-
-		ourLog.info(str);
-
-		assertThat(str, StringContains.containsString(",\"text\":{\"status\":\"generated\",\"div\":\"<div>help</div>\"},"));
-	}
-
-	@Test
-	public void testParseBundle() throws DataFormatException, IOException {
-
-		String msg = IOUtils.toString(XmlParser.class.getResourceAsStream("/atom-document-large.json"));
-		IParser p = ourCtx.newJsonParser();
-		Bundle bundle = p.parseBundle(msg);
-
-		assertEquals(1, bundle.getCategories().size());
-		assertEquals("http://scheme", bundle.getCategories().get(0).getScheme());
-		assertEquals("http://term", bundle.getCategories().get(0).getTerm());
-		assertEquals("label", bundle.getCategories().get(0).getLabel());
-		
-		String encoded = ourCtx.newXmlParser().setPrettyPrint(true).encodeBundleToString(bundle);
-		ourLog.info(encoded);
-
-		assertEquals("http://fhir.healthintersections.com.au/open/DiagnosticReport/_search?_format=application/json+fhir&search-id=46d5f0e7-9240-4d4f-9f51-f8ac975c65&search-sort=_id", bundle
-				.getLinkSelf().getValue());
-		assertEquals("urn:uuid:0b754ff9-03cf-4322-a119-15019af8a3", bundle.getBundleId().getValue());
-
-		BundleEntry entry = bundle.getEntries().get(0);
-		assertEquals("http://fhir.healthintersections.com.au/open/DiagnosticReport/101", entry.getId().getValue());
-		assertEquals("http://fhir.healthintersections.com.au/open/DiagnosticReport/101/_history/1", entry.getLinkSelf().getValue());
-		assertEquals("2014-03-10T11:55:59Z", entry.getUpdated().getValueAsString());
-
-		DiagnosticReport res = (DiagnosticReport) entry.getResource();
-		assertEquals("Complete Blood Count", res.getName().getText().getValue());
-
-	}
-
-	@Test
-	public void testParseBundleFromHI() throws DataFormatException, IOException {
-
-		String msg = IOUtils.toString(XmlParser.class.getResourceAsStream("/bundle.json"));
-		IParser p = ourCtx.newJsonParser();
-		Bundle bundle = p.parseBundle(msg);
-
-		String encoded = ourCtx.newXmlParser().setPrettyPrint(true).encodeBundleToString(bundle);
-		ourLog.info(encoded);
-
-		BundleEntry entry = bundle.getEntries().get(0);
-
-		Patient res = (Patient) entry.getResource();
-		assertEquals("444111234", res.getIdentifierFirstRep().getValue().getValue());
-
-		BundleEntry deletedEntry = bundle.getEntries().get(3);
-		assertEquals("2014-06-20T20:15:49Z", deletedEntry.getDeletedAt().getValueAsString());
-		
-	}
-
-	
-	/**
-	 * This sample has extra elements in <searchParam> that are not actually a part of the spec any more..
-	 */
-	@Test
-	public void testParseFuroreMetadataWithExtraElements() throws IOException {
-		String msg = IOUtils.toString(JsonParserTest.class.getResourceAsStream("/furore-conformance.json"));
-
-		IParser p = ourCtx.newJsonParser();
-		Conformance conf = p.parseResource(Conformance.class, msg);
-		RestResource res = conf.getRestFirstRep().getResourceFirstRep();
-		assertEquals("_id", res.getSearchParam().get(1).getName().getValue());
-	}
-
-	@Test
-	public void testParseWithContained() throws DataFormatException, IOException {
-
-		String msg = IOUtils.toString(XmlParser.class.getResourceAsStream("/diagnostic-report.json"));
-		IParser p = ourCtx.newJsonParser();
-		// ourLog.info("Reading in message: {}", msg);
-		DiagnosticReport res = p.parseResource(DiagnosticReport.class, msg);
-
-		String encoded = ourCtx.newXmlParser().setPrettyPrint(true).encodeResourceToString(res);
-		ourLog.info(encoded);
-
-		ResourceReferenceDt reference = res.getResult().get(1);
-		Observation obs = (Observation) reference.getResource();
-
-		assertEquals("789-8", obs.getName().getCoding().get(0).getCode().getValue());
-	}
-
-	@BeforeClass
-	public static void beforeClass() {
-		ourCtx = new FhirContext();
-	}
-	
-	@Test
-	public void testParseBundleDeletedEntry() {
-		
-		//@formatter:off
-		String bundleString = 
-				"{" + 
-					"\"resourceType\":\"Bundle\"," + 
-					"\"totalResults\":\"1\"," + 
-					"\"entry\":[" +
-						"{" + 
-							"\"deleted\":\"2012-05-29T23:45:32+00:00\"," + 
-							"\"id\":\"http://fhir.furore.com/fhir/Patient/1\"," + 
-							"\"link\":[" +
-								"{" + 
-									"\"rel\":\"self\"," + 
-									"\"href\":\"http://fhir.furore.com/fhir/Patient/1/_history/2\"" + 
-								"}" +
-							"]" + 
-						"}" +
-					"]" + 
-				"}";
-		//@formatter:on
-		
-		Bundle bundle = ourCtx.newJsonParser().parseBundle(bundleString);
-		BundleEntry entry = bundle.getEntries().get(0);
-		assertEquals("2012-05-29T23:45:32+00:00", entry.getDeletedAt().getValueAsString());
-		assertEquals("http://fhir.furore.com/fhir/Patient/1/_history/2", entry.getLinkSelf().getValue());
-		assertEquals("1", entry.getResource().getId().getIdPart());
-		assertEquals("2", entry.getResource().getId().getVersionIdPart());
-		assertEquals(new InstantDt("2012-05-29T23:45:32+00:00"), entry.getResource().getResourceMetadata().get(ResourceMetadataKeyEnum.DELETED_AT));
-		
-		// Now encode
-		
-		ourLog.info(ourCtx.newJsonParser().setPrettyPrint(true).encodeBundleToString(bundle));
-		String encoded = ourCtx.newJsonParser().encodeBundleToString(bundle);
-		assertEquals(bundleString,encoded);
-		
-	}
-	
-	@Test
-	public void testEncodeBundle() throws InterruptedException {
-		Bundle b= new Bundle();
-		
-		InstantDt pub = InstantDt.withCurrentTime();
-		b.setPublished(pub);
-		Thread.sleep(2);
-
-		Patient p1 = new Patient();
-		p1.addName().addFamily("Family1");
-		BundleEntry entry = b.addEntry();
-		entry.getId().setValue("1");
-		entry.setResource(p1);
-
-		Patient p2 = new Patient();
-		p2.addName().addFamily("Family2");
-		entry = b.addEntry();
-		entry.getId().setValue("2");
-		entry.setLinkAlternate(new StringDt("http://foo/bar"));
-		entry.setResource(p2);
-		
-		BundleEntry deletedEntry = b.addEntry();
-		deletedEntry.setId(new IdDt("Patient/3"));
-		InstantDt nowDt = InstantDt.withCurrentTime();
-		deletedEntry.setDeleted(nowDt);
-		
-		String bundleString = ourCtx.newJsonParser().setPrettyPrint(true).encodeBundleToString(b);
-		ourLog.info(bundleString);
-
-		List<String> strings = new ArrayList<String>();
-		strings.addAll(Arrays.asList("\"published\":\""+pub.getValueAsString()+"\""));
-		strings.addAll(Arrays.asList("\"id\":\"1\""));
-		strings.addAll(Arrays.asList("\"id\":\"2\"", "\"rel\":\"alternate\"", "\"href\":\"http://foo/bar\""));
-		strings.addAll(Arrays.asList("\"deleted\":\""+nowDt.getValueAsString()+"\"", "\"id\":\"Patient/3\""));
-		assertThat(bundleString, StringContainsInOrder.stringContainsInOrder(strings));
-	
-		b.getEntries().remove(2);
-		bundleString = ourCtx.newJsonParser().setPrettyPrint(true).encodeBundleToString(b);
-		assertThat(bundleString, not(containsString("deleted")));
-		
-		
-	}
-
-	@Test
-	public void testSimpleBundleEncode() throws IOException {
-
-		String xmlString = IOUtils.toString(JsonParser.class.getResourceAsStream("/atom-document-large.xml"), Charset.forName("UTF-8"));
-		Bundle obs = ourCtx.newXmlParser().parseBundle(xmlString);
-
-		String encoded = ourCtx.newJsonParser().setPrettyPrint(true).encodeBundleToString(obs);
-		ourLog.info(encoded);
-
-	}
-
-	@Test
-	public void testSimpleParse() throws DataFormatException, IOException {
-
-		String msg = IOUtils.toString(XmlParser.class.getResourceAsStream("/example-patient-general.json"));
-		IParser p = ourCtx.newJsonParser();
-		// ourLog.info("Reading in message: {}", msg);
-		Patient res = p.parseResource(Patient.class, msg);
-
-		assertEquals(2, res.getUndeclaredExtensions().size());
-		assertEquals(1, res.getUndeclaredModifierExtensions().size());
-
-		String encoded = ourCtx.newXmlParser().setPrettyPrint(true).encodeResourceToString(res);
-		ourLog.info(encoded);
-
-	}
-
-	@Test
-	public void testSimpleResourceEncode() throws IOException {
-
-		String xmlString = IOUtils.toString(JsonParser.class.getResourceAsStream("/example-patient-general.xml"), Charset.forName("UTF-8"));
-		Patient obs = ourCtx.newXmlParser().parseResource(Patient.class, xmlString);
-
-		List<ExtensionDt> undeclaredExtensions = obs.getContact().get(0).getName().getFamily().get(0).getUndeclaredExtensions();
-		ExtensionDt undeclaredExtension = undeclaredExtensions.get(0);
-		assertEquals("http://hl7.org/fhir/Profile/iso-21090#qualifier", undeclaredExtension.getUrl().getValue());
-
-		ourCtx.newJsonParser().setPrettyPrint(true).encodeResourceToWriter(obs, new OutputStreamWriter(System.out));
-
-		IParser jsonParser = ourCtx.newJsonParser();
-		String encoded = jsonParser.encodeResourceToString(obs);
-		ourLog.info(encoded);
-
-		String jsonString = IOUtils.toString(JsonParser.class.getResourceAsStream("/example-patient-general.json"), Charset.forName("UTF-8"));
-
-		JSON expected = JSONSerializer.toJSON(jsonString);
-		JSON actual = JSONSerializer.toJSON(encoded.trim());
-
-		ourLog.info("Expected: {}", expected);
-		ourLog.info("Actual  : {}", actual);
-		assertEquals(expected.toString(), actual.toString());
-
-	}
-
-	/**
-	 * HAPI FHIR < 0.6 incorrectly used "resource" instead of "reference"
-	 */
-	@Test
-	public void testParseWithIncorrectReference() throws IOException {
-		String jsonString = IOUtils.toString(JsonParser.class.getResourceAsStream("/example-patient-general.json"));
-		jsonString = jsonString.replace("\"reference\"", "\"resource\"");
-		Patient parsed = ourCtx.newJsonParser().parseResource(Patient.class,jsonString);
-		assertEquals("Organization/1", parsed.getManagingOrganization().getReference().getValue());
-	}
-	
-	
-	@Test
-	public void testSimpleResourceEncodeWithCustomType() throws IOException {
-
-		FhirContext fhirCtx = new FhirContext(MyObservationWithExtensions.class);
-		String xmlString = IOUtils.toString(JsonParser.class.getResourceAsStream("/example-patient-general.xml"), Charset.forName("UTF-8"));
-		MyObservationWithExtensions obs = fhirCtx.newXmlParser().parseResource(MyObservationWithExtensions.class, xmlString);
-
-		assertEquals(0, obs.getAllUndeclaredExtensions().size());
-		assertEquals("aaaa", obs.getExtAtt().getContentType().getValue());
-		assertEquals("str1", obs.getMoreExt().getStr1().getValue());
-		assertEquals("2011-01-02", obs.getModExt().getValueAsString());
-=======
->>>>>>> 14c0a1ce
 
 public class JsonParserTest
 {
