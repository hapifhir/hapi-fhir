package ca.uhn.fhir.rest.client;

<<<<<<< HEAD
import static org.hamcrest.Matchers.containsString;
import static org.junit.Assert.assertEquals;
import static org.junit.Assert.assertNotNull;
import static org.junit.Assert.assertThat;
import static org.junit.Assert.fail;
import static org.mockito.Mockito.mock;
import static org.mockito.Mockito.when;
=======
import static org.hamcrest.Matchers.*;
import static org.junit.Assert.*;
import static org.mockito.Mockito.*;
>>>>>>> 13dd6d5e

import java.io.InputStream;
import java.io.StringReader;
import java.net.URLEncoder;
import java.nio.charset.Charset;
import java.util.Arrays;
import java.util.Date;
import java.util.List;

import org.apache.commons.io.IOUtils;
import org.apache.commons.io.input.ReaderInputStream;
import org.apache.http.Header;
import org.apache.http.HttpResponse;
import org.apache.http.ProtocolVersion;
import org.apache.http.client.HttpClient;
import org.apache.http.client.methods.HttpDelete;
import org.apache.http.client.methods.HttpPost;
import org.apache.http.client.methods.HttpPut;
import org.apache.http.client.methods.HttpUriRequest;
import org.apache.http.message.BasicHeader;
import org.apache.http.message.BasicStatusLine;
import org.hamcrest.core.StringContains;
import org.hamcrest.core.StringEndsWith;
import org.junit.Before;
import org.junit.Test;
import org.mockito.ArgumentCaptor;
import org.mockito.internal.stubbing.defaultanswers.ReturnsDeepStubs;
import org.mockito.invocation.InvocationOnMock;
import org.mockito.stubbing.Answer;

import ca.uhn.fhir.context.FhirContext;
import ca.uhn.fhir.model.api.Bundle;
import ca.uhn.fhir.model.api.BundleEntry;
import ca.uhn.fhir.model.api.Include;
import ca.uhn.fhir.model.api.ResourceMetadataKeyEnum;
import ca.uhn.fhir.model.api.Tag;
import ca.uhn.fhir.model.api.TagList;
import ca.uhn.fhir.model.api.annotation.ResourceDef;
import ca.uhn.fhir.model.dstu.composite.CodingDt;
import ca.uhn.fhir.model.dstu.resource.Conformance;
import ca.uhn.fhir.model.dstu.resource.Observation;
import ca.uhn.fhir.model.dstu.resource.OperationOutcome;
import ca.uhn.fhir.model.dstu.resource.Patient;
import ca.uhn.fhir.model.dstu.valueset.QuantityCompararatorEnum;
import ca.uhn.fhir.model.primitive.IdDt;
import ca.uhn.fhir.model.primitive.InstantDt;
import ca.uhn.fhir.model.primitive.IntegerDt;
import ca.uhn.fhir.rest.annotation.IdParam;
import ca.uhn.fhir.rest.annotation.IncludeParam;
import ca.uhn.fhir.rest.annotation.RequiredParam;
import ca.uhn.fhir.rest.annotation.Search;
import ca.uhn.fhir.rest.api.MethodOutcome;
import ca.uhn.fhir.rest.client.api.IBasicClient;
import ca.uhn.fhir.rest.client.interceptor.CapturingInterceptor;
import ca.uhn.fhir.rest.param.CompositeParam;
import ca.uhn.fhir.rest.param.DateParam;
import ca.uhn.fhir.rest.param.DateRangeParam;
import ca.uhn.fhir.rest.param.QuantityParam;
import ca.uhn.fhir.rest.param.StringParam;
import ca.uhn.fhir.rest.param.TokenOrListParam;
import ca.uhn.fhir.rest.param.TokenParam;
import ca.uhn.fhir.rest.server.Constants;
import ca.uhn.fhir.rest.server.EncodingEnum;
import ca.uhn.fhir.rest.server.exceptions.InternalErrorException;
import ca.uhn.fhir.rest.server.exceptions.InvalidRequestException;
import ca.uhn.fhir.rest.server.exceptions.ResourceNotFoundException;
import ca.uhn.fhir.rest.server.exceptions.ResourceVersionConflictException;

<<<<<<< HEAD
=======
public class ClientTest {

	private FhirContext ctx;
	private HttpClient httpClient;
	private HttpResponse httpResponse;

	@Before
	public void before() {
		ctx = new FhirContext(Patient.class, Conformance.class);

		httpClient = mock(HttpClient.class, new ReturnsDeepStubs());
		ctx.getRestfulClientFactory().setHttpClient(httpClient);

		httpResponse = mock(HttpResponse.class, new ReturnsDeepStubs());
	}

	// atom-document-large.xml

	private String getPatientFeedWithOneResult() {
		//@formatter:off
		String msg = "<feed xmlns=\"http://www.w3.org/2005/Atom\">\n" + 
				"<title/>\n" + 
				"<id>d039f91a-cc3c-4013-988e-af4d8d0614bd</id>\n" + 
				"<os:totalResults xmlns:os=\"http://a9.com/-/spec/opensearch/1.1/\">1</os:totalResults>\n" + 
				"<published>2014-03-11T16:35:07-04:00</published>\n" + 
				"<author>\n" + 
				"<name>ca.uhn.fhir.rest.server.DummyRestfulServer</name>\n" + 
				"</author>\n" + 
				"<entry>\n" + 
				"<content type=\"text/xml\">" 
				+ "<Patient xmlns=\"http://hl7.org/fhir\">" 
				+ "<text><status value=\"generated\" /><div xmlns=\"http://www.w3.org/1999/xhtml\">John Cardinal:            444333333        </div></text>"
				+ "<identifier><label value=\"SSN\" /><system value=\"http://orionhealth.com/mrn\" /><value value=\"PRP1660\" /></identifier>"
				+ "<name><use value=\"official\" /><family value=\"Cardinal\" /><given value=\"John\" /></name>"
				+ "<name><family value=\"Kramer\" /><given value=\"Doe\" /></name>"
				+ "<telecom><system value=\"phone\" /><value value=\"555-555-2004\" /><use value=\"work\" /></telecom>"
				+ "<gender><coding><system value=\"http://hl7.org/fhir/v3/AdministrativeGender\" /><code value=\"M\" /></coding></gender>"
				+ "<address><use value=\"home\" /><line value=\"2222 Home Street\" /></address><active value=\"true\" />"
				+ "</Patient>"
				+ "</content>\n"  
				+ "   </entry>\n"  
				+ "</feed>";
		//@formatter:on
		return msg;
	}

	@Test
	public void testCreate() throws Exception {

		Patient patient = new Patient();
		patient.addIdentifier("urn:foo", "123");

		ArgumentCaptor<HttpUriRequest> capt = ArgumentCaptor.forClass(HttpUriRequest.class);
		when(httpClient.execute(capt.capture())).thenReturn(httpResponse);
		when(httpResponse.getStatusLine()).thenReturn(new BasicStatusLine(new ProtocolVersion("HTTP", 1, 1), 201, "OK"));
		when(httpResponse.getEntity().getContentType()).thenReturn(new BasicHeader("content-type", Constants.CT_TEXT + "; charset=UTF-8"));
		when(httpResponse.getEntity().getContent()).thenReturn(new ReaderInputStream(new StringReader(""), Charset.forName("UTF-8")));
		when(httpResponse.getAllHeaders()).thenReturn(toHeaderArray("Location", "http://example.com/fhir/Patient/100/_history/200"));

		ITestClient client = ctx.newRestfulClient(ITestClient.class, "http://foo");
		CapturingInterceptor interceptor = new CapturingInterceptor();
		client.registerInterceptor(interceptor);

		MethodOutcome response = client.createPatient(patient);

		assertEquals(interceptor.getLastRequest().getURI().toASCIIString(), "http://foo/Patient");

		assertEquals(HttpPost.class, capt.getValue().getClass());
		HttpPost post = (HttpPost) capt.getValue();
		assertThat(IOUtils.toString(post.getEntity().getContent()), StringContains.containsString("<Patient"));
		assertEquals("http://example.com/fhir/Patient/100/_history/200", response.getId().getValue());
		assertEquals("200", response.getId().getVersionIdPart());
	}

	@Test
	public void testCreateBad() throws Exception {

		Patient patient = new Patient();
		patient.addIdentifier("urn:foo", "123");

		ArgumentCaptor<HttpUriRequest> capt = ArgumentCaptor.forClass(HttpUriRequest.class);
		when(httpClient.execute(capt.capture())).thenReturn(httpResponse);
		when(httpResponse.getStatusLine()).thenReturn(new BasicStatusLine(new ProtocolVersion("HTTP", 1, 1), 400, "foobar"));
		when(httpResponse.getEntity().getContentType()).thenReturn(new BasicHeader("content-type", Constants.CT_TEXT + "; charset=UTF-8"));
		when(httpResponse.getEntity().getContent()).thenReturn(new ReaderInputStream(new StringReader("foobar"), Charset.forName("UTF-8")));

		try {
			ctx.newRestfulClient(ITestClient.class, "http://foo").createPatient(patient);
			fail();
		} catch (InvalidRequestException e) {
			assertThat(e.getMessage(), StringContains.containsString("foobar"));
		}
	}

	/**
	 * Some servers (older ones?) return the resourcde you created instead of an OperationOutcome. We just need to
	 * ignore it.
	 */
	@Test
	public void testCreateWithResourceResponse() throws Exception {

		Patient patient = new Patient();
		patient.addIdentifier("urn:foo", "123");

		ArgumentCaptor<HttpUriRequest> capt = ArgumentCaptor.forClass(HttpUriRequest.class);
		when(httpClient.execute(capt.capture())).thenReturn(httpResponse);
		when(httpResponse.getStatusLine()).thenReturn(new BasicStatusLine(new ProtocolVersion("HTTP", 1, 1), 201, "OK"));
		when(httpResponse.getEntity().getContentType()).thenReturn(new BasicHeader("content-type", Constants.CT_FHIR_XML + "; charset=UTF-8"));
		when(httpResponse.getEntity().getContent()).thenReturn(new ReaderInputStream(new StringReader(ctx.newXmlParser().encodeResourceToString(patient)), Charset.forName("UTF-8")));
		when(httpResponse.getAllHeaders()).thenReturn(toHeaderArray("Location", "http://example.com/fhir/Patient/100/_history/200"));

		ITestClient client = ctx.newRestfulClient(ITestClient.class, "http://foo");
		MethodOutcome response = client.createPatient(patient);

		assertEquals(HttpPost.class, capt.getValue().getClass());
		HttpPost post = (HttpPost) capt.getValue();
		assertThat(IOUtils.toString(post.getEntity().getContent()), StringContains.containsString("<Patient"));
		assertEquals("http://example.com/fhir/Patient/100/_history/200", response.getId().getValue());
		assertEquals("200", response.getId().getVersionIdPart());
	}

	@Test
	public void testCreateWithTagList() throws Exception {

		Patient patient = new Patient();
		patient.addIdentifier("urn:foo", "123");

		ArgumentCaptor<HttpUriRequest> capt = ArgumentCaptor.forClass(HttpUriRequest.class);
		when(httpClient.execute(capt.capture())).thenReturn(httpResponse);
		when(httpResponse.getStatusLine()).thenReturn(new BasicStatusLine(new ProtocolVersion("HTTP", 1, 1), 201, "OK"));
		when(httpResponse.getEntity().getContentType()).thenReturn(new BasicHeader("content-type", Constants.CT_TEXT + "; charset=UTF-8"));
		when(httpResponse.getEntity().getContent()).thenReturn(new ReaderInputStream(new StringReader(""), Charset.forName("UTF-8")));
		when(httpResponse.getAllHeaders()).thenReturn(toHeaderArray("Location", "http://example.com/fhir/Patient/100/_history/200"));

		ITestClient client = ctx.newRestfulClient(ITestClient.class, "http://foo");
		TagList tagList = new TagList();
		tagList.add(new Tag((String) null, "Dog", "DogLabel"));
		tagList.add(new Tag("http://cats", "Cat", "CatLabel"));
		patient.getResourceMetadata().put(ResourceMetadataKeyEnum.TAG_LIST, tagList);

		MethodOutcome response = client.createPatient(patient);

		assertEquals(HttpPost.class, capt.getValue().getClass());
		HttpPost post = (HttpPost) capt.getValue();
		assertThat(IOUtils.toString(post.getEntity().getContent()), StringContains.containsString("<Patient"));
		assertEquals("http://example.com/fhir/Patient/100/_history/200", response.getId().getValue());
		assertEquals("200", response.getId().getVersionIdPart());

		Header[] headers = post.getHeaders("Category");
		assertEquals(2, headers.length);
		assertEquals("Dog; label=\"DogLabel\"", headers[0].getValue());
		assertEquals("Cat; label=\"CatLabel\"; scheme=\"http://cats\"", headers[1].getValue());

	}

	@Test
	public void testDelete() throws Exception {

		OperationOutcome oo = new OperationOutcome();
		oo.addIssue().setDetails("Hello");
		String resp = new FhirContext().newXmlParser().encodeResourceToString(oo);

		ArgumentCaptor<HttpUriRequest> capt = ArgumentCaptor.forClass(HttpUriRequest.class);
		when(httpClient.execute(capt.capture())).thenReturn(httpResponse);
		when(httpResponse.getStatusLine()).thenReturn(new BasicStatusLine(new ProtocolVersion("HTTP", 1, 1), 201, "OK"));
		when(httpResponse.getEntity().getContentType()).thenReturn(new BasicHeader("content-type", Constants.CT_FHIR_XML + "; charset=UTF-8"));
		when(httpResponse.getEntity().getContent()).thenReturn(new ReaderInputStream(new StringReader(resp), Charset.forName("UTF-8")));

		ITestClient client = ctx.newRestfulClient(ITestClient.class, "http://foo");
		MethodOutcome response = client.deletePatient(new IdDt("1234"));

		assertEquals(HttpDelete.class, capt.getValue().getClass());
		assertEquals("http://foo/Patient/1234", capt.getValue().getURI().toString());
		assertEquals("Hello", response.getOperationOutcome().getIssueFirstRep().getDetails().getValue());
	}

	@Test
	public void testDeleteNoResponse() throws Exception {

		ArgumentCaptor<HttpUriRequest> capt = ArgumentCaptor.forClass(HttpUriRequest.class);
		when(httpClient.execute(capt.capture())).thenReturn(httpResponse);
		when(httpResponse.getStatusLine()).thenReturn(new BasicStatusLine(new ProtocolVersion("HTTP", 1, 1), 204, "OK"));
		when(httpResponse.getEntity().getContentType()).thenReturn(new BasicHeader("content-type", Constants.CT_TEXT + "; charset=UTF-8"));
		when(httpResponse.getEntity().getContent()).thenReturn(new ReaderInputStream(new StringReader(""), Charset.forName("UTF-8")));

		ITestClient client = ctx.newRestfulClient(ITestClient.class, "http://foo");
		client.deleteDiagnosticReport(new IdDt("1234"));

		assertEquals(HttpDelete.class, capt.getValue().getClass());
		assertEquals("http://foo/DiagnosticReport/1234", capt.getValue().getURI().toString());
	}

	@Test
	public void testGetConformance() throws Exception {

		String msg = IOUtils.toString(ClientTest.class.getResourceAsStream("/example-metadata.xml"));

		ArgumentCaptor<HttpUriRequest> capt = ArgumentCaptor.forClass(HttpUriRequest.class);
		when(httpClient.execute(capt.capture())).thenReturn(httpResponse);
		when(httpResponse.getStatusLine()).thenReturn(new BasicStatusLine(new ProtocolVersion("HTTP", 1, 1), 200, "OK"));
		when(httpResponse.getEntity().getContentType()).thenReturn(new BasicHeader("content-type", Constants.CT_FHIR_XML + "; charset=UTF-8"));
		when(httpResponse.getEntity().getContent()).thenReturn(new ReaderInputStream(new StringReader(msg), Charset.forName("UTF-8")));

		ITestClient client = ctx.newRestfulClient(ITestClient.class, "http://foo");
		Conformance response = client.getServerConformanceStatement();

		assertEquals("http://foo/metadata", capt.getValue().getURI().toString());
		assertEquals("Health Intersections", response.getPublisher().getValue());

	}

	@Test
	public void testHistoryResourceInstance() throws Exception {

		InstantDt date1 = new InstantDt(new Date(20000L));
		InstantDt date2 = new InstantDt(new Date(10000L));
		InstantDt date3 = new InstantDt(new Date(30000L));
		InstantDt date4 = new InstantDt(new Date(10000L));

		//@formatter:off
		String msg = "<feed xmlns=\"http://www.w3.org/2005/Atom\"><title/><id>6c1d93be-027f-468d-9d47-f826cd15cf42</id>"
				+ "<link rel=\"self\" href=\"http://localhost:51698/Patient/222/_history\"/>"
				+ "<link rel=\"fhir-base\" href=\"http://localhost:51698\"/><os:totalResults xmlns:os=\"http://a9.com/-/spec/opensearch/1.1/\">2</os:totalResults>"
				+ "<published>2014-04-13T18:24:50-04:00</published>"
				+ "<author><name>ca.uhn.fhir.rest.method.HistoryMethodBinding</name></author>"
				+ "<entry><title>Patient 222</title><id>222</id>"
				+ "<updated>"+date1.getValueAsString()+"</updated>"
				+ "<published>"+date2.getValueAsString()+"</published>"
				+ "<link rel=\"self\" href=\"http://localhost:51698/Patient/222/_history/1\"/>"
				+ "<content type=\"text/xml\"><Patient xmlns=\"http://hl7.org/fhir\"><identifier><use value=\"official\"/><system value=\"urn:hapitest:mrns\"/><value value=\"00001\"/></identifier><name><family value=\"OlderFamily\"/><given value=\"PatientOne\"/></name><gender><text value=\"M\"/></gender></Patient></content>"
				+ "</entry>"
				+ "<entry><title>Patient 222</title><id>222</id>"
				+ "<updated>"+date3.getValueAsString()+"</updated>"
				+ "<published>"+date4.getValueAsString()+"</published>"
				+ "<link rel=\"self\" href=\"http://localhost:51698/Patient/222/_history/2\"/><content type=\"text/xml\"><Patient xmlns=\"http://hl7.org/fhir\"><identifier><use value=\"official\"/><system value=\"urn:hapitest:mrns\"/><value value=\"00001\"/></identifier><name><family value=\"NewerFamily\"/><given value=\"PatientOne\"/></name><gender><text value=\"M\"/></gender></Patient></content></entry></feed>";
		//@formatter:on

		ArgumentCaptor<HttpUriRequest> capt = ArgumentCaptor.forClass(HttpUriRequest.class);
		when(httpClient.execute(capt.capture())).thenReturn(httpResponse);
		when(httpResponse.getStatusLine()).thenReturn(new BasicStatusLine(new ProtocolVersion("HTTP", 1, 1), 200, "OK"));
		when(httpResponse.getEntity().getContentType()).thenReturn(new BasicHeader("content-type", Constants.CT_ATOM_XML + "; charset=UTF-8"));
		when(httpResponse.getEntity().getContent()).thenReturn(new ReaderInputStream(new StringReader(msg), Charset.forName("UTF-8")));

		ITestClient client = ctx.newRestfulClient(ITestClient.class, "http://foo");
		Bundle response = client.getHistoryPatientInstance(new IdDt("111"));

		assertEquals("http://foo/Patient/111/_history", capt.getValue().getURI().toString());

		assertEquals(2, response.getEntries().size());

		// Older resource
		{
			BundleEntry olderEntry = response.getEntries().get(0);
			assertEquals("222", olderEntry.getId().getValue());
			assertThat(olderEntry.getLinkSelf().getValue(), StringEndsWith.endsWith("/Patient/222/_history/1"));
			InstantDt pubExpected = new InstantDt(new Date(10000L));
			InstantDt pubActualRes = (InstantDt) olderEntry.getResource().getResourceMetadata().get(ResourceMetadataKeyEnum.PUBLISHED);
			InstantDt pubActualBundle = olderEntry.getPublished();
			assertEquals(pubExpected.getValueAsString(), pubActualRes.getValueAsString());
			assertEquals(pubExpected.getValueAsString(), pubActualBundle.getValueAsString());
			InstantDt updExpected = new InstantDt(new Date(20000L));
			InstantDt updActualRes = (InstantDt) olderEntry.getResource().getResourceMetadata().get(ResourceMetadataKeyEnum.UPDATED);
			InstantDt updActualBundle = olderEntry.getUpdated();
			assertEquals(updExpected.getValueAsString(), updActualRes.getValueAsString());
			assertEquals(updExpected.getValueAsString(), updActualBundle.getValueAsString());
		}
		// Newer resource
		{
			BundleEntry newerEntry = response.getEntries().get(1);
			assertEquals("222", newerEntry.getId().getValue());
			assertThat(newerEntry.getLinkSelf().getValue(), StringEndsWith.endsWith("/Patient/222/_history/2"));
			InstantDt pubExpected = new InstantDt(new Date(10000L));
			InstantDt pubActualRes = (InstantDt) newerEntry.getResource().getResourceMetadata().get(ResourceMetadataKeyEnum.PUBLISHED);
			InstantDt pubActualBundle = newerEntry.getPublished();
			assertEquals(pubExpected.getValueAsString(), pubActualRes.getValueAsString());
			assertEquals(pubExpected.getValueAsString(), pubActualBundle.getValueAsString());
			InstantDt updExpected = new InstantDt(new Date(30000L));
			InstantDt updActualRes = (InstantDt) newerEntry.getResource().getResourceMetadata().get(ResourceMetadataKeyEnum.UPDATED);
			InstantDt updActualBundle = newerEntry.getUpdated();
			assertEquals(updExpected.getValueAsString(), updActualRes.getValueAsString());
			assertEquals(updExpected.getValueAsString(), updActualBundle.getValueAsString());
		}
	}

	@Test
	public void testHistoryResourceType() throws Exception {

		InstantDt date1 = new InstantDt(new Date(20000L));
		InstantDt date2 = new InstantDt(new Date(10000L));
		InstantDt date3 = new InstantDt(new Date(30000L));
		InstantDt date4 = new InstantDt(new Date(10000L));

		//@formatter:off
		String msg = "<feed xmlns=\"http://www.w3.org/2005/Atom\"><title/><id>6c1d93be-027f-468d-9d47-f826cd15cf42</id>"
				+ "<link rel=\"self\" href=\"http://localhost:51698/Patient/222/_history\"/>"
				+ "<link rel=\"fhir-base\" href=\"http://localhost:51698\"/><os:totalResults xmlns:os=\"http://a9.com/-/spec/opensearch/1.1/\">2</os:totalResults>"
				+ "<published>2014-04-13T18:24:50-04:00</published>"
				+ "<author><name>ca.uhn.fhir.rest.method.HistoryMethodBinding</name></author>"
				+ "<entry><title>Patient 222</title><id>222</id>"
				+ "<updated>"+date1.getValueAsString()+"</updated>"
				+ "<published>"+date2.getValueAsString()+"</published>"
				+ "<link rel=\"self\" href=\"http://localhost:51698/Patient/222/_history/1\"/>"
				+ "<content type=\"text/xml\"><Patient xmlns=\"http://hl7.org/fhir\"><identifier><use value=\"official\"/><system value=\"urn:hapitest:mrns\"/><value value=\"00001\"/></identifier><name><family value=\"OlderFamily\"/><given value=\"PatientOne\"/></name><gender><text value=\"M\"/></gender></Patient></content>"
				+ "</entry>"
				+ "<entry><title>Patient 222</title><id>222</id>"
				+ "<updated>"+date3.getValueAsString()+"</updated>"
				+ "<published>"+date4.getValueAsString()+"</published>"
				+ "<link rel=\"self\" href=\"http://localhost:51698/Patient/222/_history/2\"/><content type=\"text/xml\"><Patient xmlns=\"http://hl7.org/fhir\"><identifier><use value=\"official\"/><system value=\"urn:hapitest:mrns\"/><value value=\"00001\"/></identifier><name><family value=\"NewerFamily\"/><given value=\"PatientOne\"/></name><gender><text value=\"M\"/></gender></Patient></content></entry></feed>";
		//@formatter:on

		ArgumentCaptor<HttpUriRequest> capt = ArgumentCaptor.forClass(HttpUriRequest.class);
		when(httpClient.execute(capt.capture())).thenReturn(httpResponse);
		when(httpResponse.getStatusLine()).thenReturn(new BasicStatusLine(new ProtocolVersion("HTTP", 1, 1), 200, "OK"));
		when(httpResponse.getEntity().getContentType()).thenReturn(new BasicHeader("content-type", Constants.CT_ATOM_XML + "; charset=UTF-8"));
		when(httpResponse.getEntity().getContent()).thenReturn(new ReaderInputStream(new StringReader(msg), Charset.forName("UTF-8")));

		ITestClient client = ctx.newRestfulClient(ITestClient.class, "http://foo");
		Bundle response = client.getHistoryPatientType();

		assertEquals("http://foo/Patient/_history", capt.getValue().getURI().toString());

		assertEquals(2, response.getEntries().size());

		// Older resource
		{
			BundleEntry olderEntry = response.getEntries().get(0);
			assertEquals("222", olderEntry.getId().getValue());
			assertThat(olderEntry.getLinkSelf().getValue(), StringEndsWith.endsWith("/Patient/222/_history/1"));
			InstantDt pubExpected = new InstantDt(new Date(10000L));
			InstantDt pubActualRes = (InstantDt) olderEntry.getResource().getResourceMetadata().get(ResourceMetadataKeyEnum.PUBLISHED);
			InstantDt pubActualBundle = olderEntry.getPublished();
			assertEquals(pubExpected.getValueAsString(), pubActualRes.getValueAsString());
			assertEquals(pubExpected.getValueAsString(), pubActualBundle.getValueAsString());
			InstantDt updExpected = new InstantDt(new Date(20000L));
			InstantDt updActualRes = (InstantDt) olderEntry.getResource().getResourceMetadata().get(ResourceMetadataKeyEnum.UPDATED);
			InstantDt updActualBundle = olderEntry.getUpdated();
			assertEquals(updExpected.getValueAsString(), updActualRes.getValueAsString());
			assertEquals(updExpected.getValueAsString(), updActualBundle.getValueAsString());
		}
		// Newer resource
		{
			BundleEntry newerEntry = response.getEntries().get(1);
			assertEquals("222", newerEntry.getId().getValue());
			assertThat(newerEntry.getLinkSelf().getValue(), StringEndsWith.endsWith("/Patient/222/_history/2"));
			InstantDt pubExpected = new InstantDt(new Date(10000L));
			InstantDt pubActualRes = (InstantDt) newerEntry.getResource().getResourceMetadata().get(ResourceMetadataKeyEnum.PUBLISHED);
			InstantDt pubActualBundle = newerEntry.getPublished();
			assertEquals(pubExpected.getValueAsString(), pubActualRes.getValueAsString());
			assertEquals(pubExpected.getValueAsString(), pubActualBundle.getValueAsString());
			InstantDt updExpected = new InstantDt(new Date(30000L));
			InstantDt updActualRes = (InstantDt) newerEntry.getResource().getResourceMetadata().get(ResourceMetadataKeyEnum.UPDATED);
			InstantDt updActualBundle = newerEntry.getUpdated();
			assertEquals(updExpected.getValueAsString(), updActualRes.getValueAsString());
			assertEquals(updExpected.getValueAsString(), updActualBundle.getValueAsString());
		}
	}

	@Test
	public void testHistoryServer() throws Exception {
		InstantDt date1 = new InstantDt(new Date(20000L));
		InstantDt date2 = new InstantDt(new Date(10000L));
		InstantDt date3 = new InstantDt(new Date(30000L));
		InstantDt date4 = new InstantDt(new Date(10000L));

		//@formatter:off
		String msg = "<feed xmlns=\"http://www.w3.org/2005/Atom\"><title/><id>6c1d93be-027f-468d-9d47-f826cd15cf42</id>"
				+ "<link rel=\"self\" href=\"http://localhost:51698/Patient/222/_history\"/>"
				+ "<link rel=\"fhir-base\" href=\"http://localhost:51698\"/><os:totalResults xmlns:os=\"http://a9.com/-/spec/opensearch/1.1/\">2</os:totalResults>"
				+ "<published>2014-04-13T18:24:50-04:00</published>"
				+ "<author><name>ca.uhn.fhir.rest.method.HistoryMethodBinding</name></author>"
				+ "<entry><title>Patient 222</title><id>222</id>"
				+ "<updated>"+date1.getValueAsString()+"</updated>"
				+ "<published>"+date2.getValueAsString()+"</published>"
				+ "<link rel=\"self\" href=\"http://localhost:51698/Patient/222/_history/1\"/>"
				+ "<content type=\"text/xml\"><Patient xmlns=\"http://hl7.org/fhir\"><identifier><use value=\"official\"/><system value=\"urn:hapitest:mrns\"/><value value=\"00001\"/></identifier><name><family value=\"OlderFamily\"/><given value=\"PatientOne\"/></name><gender><text value=\"M\"/></gender></Patient></content>"
				+ "</entry>"
				+ "<entry><title>Patient 222</title><id>222</id>"
				+ "<updated>"+date3.getValueAsString()+"</updated>"
				+ "<published>"+date4.getValueAsString()+"</published>"
				+ "<link rel=\"self\" href=\"http://localhost:51698/Patient/222/_history/2\"/><content type=\"text/xml\"><Patient xmlns=\"http://hl7.org/fhir\"><identifier><use value=\"official\"/><system value=\"urn:hapitest:mrns\"/><value value=\"00001\"/></identifier><name><family value=\"NewerFamily\"/><given value=\"PatientOne\"/></name><gender><text value=\"M\"/></gender></Patient></content></entry></feed>";
		//@formatter:on

		ArgumentCaptor<HttpUriRequest> capt = ArgumentCaptor.forClass(HttpUriRequest.class);
		when(httpClient.execute(capt.capture())).thenReturn(httpResponse);
		when(httpResponse.getStatusLine()).thenReturn(new BasicStatusLine(new ProtocolVersion("HTTP", 1, 1), 200, "OK"));
		when(httpResponse.getEntity().getContentType()).thenReturn(new BasicHeader("content-type", Constants.CT_ATOM_XML + "; charset=UTF-8"));
		when(httpResponse.getEntity().getContent()).thenReturn(new ReaderInputStream(new StringReader(msg), Charset.forName("UTF-8")));

		ITestClient client = ctx.newRestfulClient(ITestClient.class, "http://foo");
		Bundle response = client.getHistoryServer();

		assertEquals("http://foo/_history", capt.getValue().getURI().toString());

		assertEquals(2, response.getEntries().size());

		// Older resource
		{
			BundleEntry olderEntry = response.getEntries().get(0);
			assertEquals("222", olderEntry.getId().getValue());
			assertThat(olderEntry.getLinkSelf().getValue(), StringEndsWith.endsWith("/Patient/222/_history/1"));
			InstantDt pubExpected = new InstantDt(new Date(10000L));
			InstantDt pubActualRes = (InstantDt) olderEntry.getResource().getResourceMetadata().get(ResourceMetadataKeyEnum.PUBLISHED);
			InstantDt pubActualBundle = olderEntry.getPublished();
			assertEquals(pubExpected.getValueAsString(), pubActualRes.getValueAsString());
			assertEquals(pubExpected.getValueAsString(), pubActualBundle.getValueAsString());
			InstantDt updExpected = new InstantDt(new Date(20000L));
			InstantDt updActualRes = (InstantDt) olderEntry.getResource().getResourceMetadata().get(ResourceMetadataKeyEnum.UPDATED);
			InstantDt updActualBundle = olderEntry.getUpdated();
			assertEquals(updExpected.getValueAsString(), updActualRes.getValueAsString());
			assertEquals(updExpected.getValueAsString(), updActualBundle.getValueAsString());
		}
		// Newer resource
		{
			BundleEntry newerEntry = response.getEntries().get(1);
			assertEquals("222", newerEntry.getId().getValue());
			assertThat(newerEntry.getLinkSelf().getValue(), StringEndsWith.endsWith("/Patient/222/_history/2"));
			InstantDt pubExpected = new InstantDt(new Date(10000L));
			InstantDt pubActualRes = (InstantDt) newerEntry.getResource().getResourceMetadata().get(ResourceMetadataKeyEnum.PUBLISHED);
			InstantDt pubActualBundle = newerEntry.getPublished();
			assertEquals(pubExpected.getValueAsString(), pubActualRes.getValueAsString());
			assertEquals(pubExpected.getValueAsString(), pubActualBundle.getValueAsString());
			InstantDt updExpected = new InstantDt(new Date(30000L));
			InstantDt updActualRes = (InstantDt) newerEntry.getResource().getResourceMetadata().get(ResourceMetadataKeyEnum.UPDATED);
			InstantDt updActualBundle = newerEntry.getUpdated();
			assertEquals(updExpected.getValueAsString(), updActualRes.getValueAsString());
			assertEquals(updExpected.getValueAsString(), updActualBundle.getValueAsString());
		}
	}

	@Test
	public void testHistoryWithParams() throws Exception {

		//@formatter:off
		final String msg = "<feed xmlns=\"http://www.w3.org/2005/Atom\"><title/><id>6c1d93be-027f-468d-9d47-f826cd15cf42</id><link rel=\"self\" href=\"http://localhost:51698/Patient/222/_history\"/><link rel=\"fhir-base\" href=\"http://localhost:51698\"/><os:totalResults xmlns:os=\"http://a9.com/-/spec/opensearch/1.1/\">2</os:totalResults><published>2014-04-13T18:24:50-04:00</published><author><name>ca.uhn.fhir.rest.method.HistoryMethodBinding</name></author><entry><title>Patient 222</title><id>222</id><updated>1969-12-31T19:00:20.000-05:00</updated><published>1969-12-31T19:00:10.000-05:00</published><link rel=\"self\" href=\"http://localhost:51698/Patient/222/_history/1\"/><content type=\"text/xml\"><Patient xmlns=\"http://hl7.org/fhir\"><identifier><use value=\"official\"/><system value=\"urn:hapitest:mrns\"/><value value=\"00001\"/></identifier><name><family value=\"OlderFamily\"/><given value=\"PatientOne\"/></name><gender><text value=\"M\"/></gender></Patient></content></entry><entry><title>Patient 222</title><id>222</id><updated>1969-12-31T19:00:30.000-05:00</updated><published>1969-12-31T19:00:10.000-05:00</published><link rel=\"self\" href=\"http://localhost:51698/Patient/222/_history/2\"/><content type=\"text/xml\"><Patient xmlns=\"http://hl7.org/fhir\"><identifier><use value=\"official\"/><system value=\"urn:hapitest:mrns\"/><value value=\"00001\"/></identifier><name><family value=\"NewerFamily\"/><given value=\"PatientOne\"/></name><gender><text value=\"M\"/></gender></Patient></content></entry></feed>";
		//@formatter:on

		ArgumentCaptor<HttpUriRequest> capt = ArgumentCaptor.forClass(HttpUriRequest.class);
		when(httpClient.execute(capt.capture())).thenReturn(httpResponse);
		when(httpResponse.getStatusLine()).thenReturn(new BasicStatusLine(new ProtocolVersion("HTTP", 1, 1), 200, "OK"));
		when(httpResponse.getEntity().getContentType()).thenReturn(new BasicHeader("content-type", Constants.CT_ATOM_XML + "; charset=UTF-8"));
		when(httpResponse.getEntity().getContent()).thenAnswer(new Answer<InputStream>() {
			@Override
			public InputStream answer(InvocationOnMock theInvocation) throws Throwable {
				return new ReaderInputStream(new StringReader(msg), Charset.forName("UTF-8"));
			}
		});

		ITestClient client = ctx.newRestfulClient(ITestClient.class, "http://foo");

		client.getHistoryPatientInstance(new IdDt("111"), new InstantDt("2012-01-02T00:01:02"), new IntegerDt(12));
		assertEquals("http://foo/Patient/111/_history?_since=2012-01-02T00%3A01%3A02&_count=12", capt.getAllValues().get(0).getURI().toString());

		String expectedDateString = new InstantDt(new InstantDt("2012-01-02T00:01:02").getValue()).getValueAsString(); // ensures
																														// the
																														// local
																														// timezone
		expectedDateString = expectedDateString.replace(":", "%3A");
		client.getHistoryPatientInstance(new IdDt("111"), new InstantDt("2012-01-02T00:01:02").getValue(), new IntegerDt(12).getValue());
		assertEquals("http://foo/Patient/111/_history?_since=" + expectedDateString + "&_count=12", capt.getAllValues().get(1).getURI().toString());

		client.getHistoryPatientInstance(new IdDt("111"), null, new IntegerDt(12));
		assertEquals("http://foo/Patient/111/_history?_count=12", capt.getAllValues().get(2).getURI().toString());

		client.getHistoryPatientInstance(new IdDt("111"), new InstantDt("2012-01-02T00:01:02"), null);
		assertEquals("http://foo/Patient/111/_history?_since=2012-01-02T00%3A01%3A02", capt.getAllValues().get(3).getURI().toString());

		client.getHistoryPatientInstance(new IdDt("111"), new InstantDt(), new IntegerDt(12));
		assertEquals("http://foo/Patient/111/_history?_count=12", capt.getAllValues().get(2).getURI().toString());

		client.getHistoryPatientInstance(new IdDt("111"), new InstantDt("2012-01-02T00:01:02"), new IntegerDt());
		assertEquals("http://foo/Patient/111/_history?_since=2012-01-02T00%3A01%3A02", capt.getAllValues().get(3).getURI().toString());

	}

	@Test
	public void testNonAnnotatedMethodFailsGracefully() {

		// TODO: remove the read annotation and make sure we get a sensible
		// error message to tell the user why the method isn't working
		ClientWithoutAnnotation client = new FhirContext().newRestfulClient(ClientWithoutAnnotation.class, "http://wildfhir.aegis.net/fhir");

		try {
			client.read(new IdDt("8"));
			fail();
		} catch (UnsupportedOperationException e) {
			assertThat(e.getMessage(), containsString("annotation"));
		}

	}

	@Test
	public void testRead() throws Exception {

		//@formatter:off
		String msg = "<Patient xmlns=\"http://hl7.org/fhir\">" 
				+ "<text><status value=\"generated\" /><div xmlns=\"http://www.w3.org/1999/xhtml\">John Cardinal:            444333333        </div></text>"
				+ "<identifier><label value=\"SSN\" /><system value=\"http://orionhealth.com/mrn\" /><value value=\"PRP1660\" /></identifier>"
				+ "<name><use value=\"official\" /><family value=\"Cardinal\" /><given value=\"John\" /></name>"
				+ "<name><family value=\"Kramer\" /><given value=\"Doe\" /></name>"
				+ "<telecom><system value=\"phone\" /><value value=\"555-555-2004\" /><use value=\"work\" /></telecom>"
				+ "<gender><coding><system value=\"http://hl7.org/fhir/v3/AdministrativeGender\" /><code value=\"M\" /></coding></gender>"
				+ "<address><use value=\"home\" /><line value=\"2222 Home Street\" /></address><active value=\"true\" />"
				+ "</Patient>";
		//@formatter:on

		ArgumentCaptor<HttpUriRequest> capt = ArgumentCaptor.forClass(HttpUriRequest.class);
		when(httpClient.execute(capt.capture())).thenReturn(httpResponse);
		when(httpResponse.getStatusLine()).thenReturn(new BasicStatusLine(new ProtocolVersion("HTTP", 1, 1), 200, "OK"));
		Header[] headers = new Header[] { new BasicHeader(Constants.HEADER_LAST_MODIFIED, "Wed, 15 Nov 1995 04:58:08 GMT"), new BasicHeader(Constants.HEADER_CONTENT_LOCATION, "http://foo.com/Patient/123/_history/2333"),
				new BasicHeader(Constants.HEADER_CATEGORY, "http://foo/tagdefinition.html; scheme=\"http://hl7.org/fhir/tag\"; label=\"Some tag\"") };

		when(httpResponse.getAllHeaders()).thenReturn(headers);
		when(httpResponse.getEntity().getContentType()).thenReturn(new BasicHeader("content-type", Constants.CT_FHIR_XML + "; charset=UTF-8"));
		when(httpResponse.getEntity().getContent()).thenReturn(new ReaderInputStream(new StringReader(msg), Charset.forName("UTF-8")));

		ITestClient client = ctx.newRestfulClient(ITestClient.class, "http://foo");
		// Patient response = client.findPatientByMrn(new
		// IdentifierDt("urn:foo", "123"));
		Patient response = client.getPatientById(new IdDt("111"));

		assertEquals("http://foo/Patient/111", capt.getValue().getURI().toString());
		assertEquals("PRP1660", response.getIdentifier().get(0).getValue().getValue());

		assertEquals("http://foo.com/Patient/123/_history/2333", response.getId().getValue());

		InstantDt lm = (InstantDt) response.getResourceMetadata().get(ResourceMetadataKeyEnum.UPDATED);
		lm.setTimeZoneZulu(true);
		assertEquals("1995-11-15T04:58:08.000Z", lm.getValueAsString());

		TagList tags = ResourceMetadataKeyEnum.TAG_LIST.get(response);
		assertNotNull(tags);
		assertEquals(1, tags.size());
		assertEquals("http://foo/tagdefinition.html", tags.get(0).getTerm());
		assertEquals("http://hl7.org/fhir/tag", tags.get(0).getScheme());
		assertEquals("Some tag", tags.get(0).getLabel());

	}

	@Test
	public void testReadFailureInternalError() throws Exception {

		ArgumentCaptor<HttpUriRequest> capt = ArgumentCaptor.forClass(HttpUriRequest.class);
		when(httpClient.execute(capt.capture())).thenReturn(httpResponse);
		when(httpResponse.getStatusLine()).thenReturn(new BasicStatusLine(new ProtocolVersion("HTTP", 1, 1), 500, "INTERNAL"));
		Header[] headers = new Header[1];
		headers[0] = new BasicHeader(Constants.HEADER_LAST_MODIFIED, "2011-01-02T22:01:02");
		when(httpResponse.getAllHeaders()).thenReturn(headers);
		when(httpResponse.getEntity().getContentType()).thenReturn(new BasicHeader("content-type", Constants.CT_TEXT));
		when(httpResponse.getEntity().getContent()).thenReturn(new ReaderInputStream(new StringReader("Internal Failure"), Charset.forName("UTF-8")));

		ITestClient client = ctx.newRestfulClient(ITestClient.class, "http://foo");
		try {
			client.getPatientById(new IdDt("111"));
			fail();
		} catch (InternalErrorException e) {
			assertThat(e.getMessage(), containsString("INTERNAL"));
			assertThat(e.getResponseBody(), containsString("Internal Failure"));
		}

	}

	@Test
	public void testReadFailureNoCharset() throws Exception {

		//@formatter:off
		String msg = "<OperationOutcome xmlns=\"http://hl7.org/fhir\"></OperationOutcome>";
		//@formatter:on

		ArgumentCaptor<HttpUriRequest> capt = ArgumentCaptor.forClass(HttpUriRequest.class);
		when(httpClient.execute(capt.capture())).thenReturn(httpResponse);
		when(httpResponse.getStatusLine()).thenReturn(new BasicStatusLine(new ProtocolVersion("HTTP", 1, 1), 404, "NOT FOUND"));
		Header[] headers = new Header[1];
		headers[0] = new BasicHeader(Constants.HEADER_LAST_MODIFIED, "2011-01-02T22:01:02");
		when(httpResponse.getAllHeaders()).thenReturn(headers);
		when(httpResponse.getEntity().getContentType()).thenReturn(new BasicHeader("content-type", Constants.CT_FHIR_XML));
		when(httpResponse.getEntity().getContent()).thenReturn(new ReaderInputStream(new StringReader(msg), Charset.forName("UTF-8")));

		ITestClient client = ctx.newRestfulClient(ITestClient.class, "http://foo");
		try {
			client.getPatientById(new IdDt("111"));
			fail();
		} catch (ResourceNotFoundException e) {
			// good
		}

	}

	@Test
	public void testReadNoCharset() throws Exception {

		//@formatter:off
		String msg = "<Patient xmlns=\"http://hl7.org/fhir\">" 
				+ "<text><status value=\"generated\" /><div xmlns=\"http://www.w3.org/1999/xhtml\">John Cardinal:            444333333        </div></text>"
				+ "<identifier><label value=\"SSN\" /><system value=\"http://orionhealth.com/mrn\" /><value value=\"PRP1660\" /></identifier>"
				+ "<name><use value=\"official\" /><family value=\"Cardinal\" /><given value=\"John\" /></name>"
				+ "<name><family value=\"Kramer\" /><given value=\"Doe\" /></name>"
				+ "<telecom><system value=\"phone\" /><value value=\"555-555-2004\" /><use value=\"work\" /></telecom>"
				+ "<gender><coding><system value=\"http://hl7.org/fhir/v3/AdministrativeGender\" /><code value=\"M\" /></coding></gender>"
				+ "<address><use value=\"home\" /><line value=\"2222 Home Street\" /></address><active value=\"true\" />"
				+ "</Patient>";
		//@formatter:on

		ArgumentCaptor<HttpUriRequest> capt = ArgumentCaptor.forClass(HttpUriRequest.class);
		when(httpClient.execute(capt.capture())).thenReturn(httpResponse);
		when(httpResponse.getStatusLine()).thenReturn(new BasicStatusLine(new ProtocolVersion("HTTP", 1, 1), 200, "OK"));
		Header[] headers = new Header[1];
		headers[0] = new BasicHeader(Constants.HEADER_LAST_MODIFIED, "Wed, 15 Nov 1995 04:58:08 GMT");
		when(httpResponse.getAllHeaders()).thenReturn(headers);
		when(httpResponse.getEntity().getContentType()).thenReturn(new BasicHeader("content-type", Constants.CT_FHIR_XML));
		when(httpResponse.getEntity().getContent()).thenReturn(new ReaderInputStream(new StringReader(msg), Charset.forName("UTF-8")));

		ITestClient client = ctx.newRestfulClient(ITestClient.class, "http://foo");
		// Patient response = client.findPatientByMrn(new
		// IdentifierDt("urn:foo", "123"));
		Patient response = client.getPatientById(new IdDt("111"));

		assertEquals("http://foo/Patient/111", capt.getValue().getURI().toString());
		assertEquals("PRP1660", response.getIdentifier().get(0).getValue().getValue());

		InstantDt lm = (InstantDt) response.getResourceMetadata().get(ResourceMetadataKeyEnum.UPDATED);
		lm.setTimeZoneZulu(true);
		assertEquals("1995-11-15T04:58:08.000Z", lm.getValueAsString());

	}

	@Test
	public void testSearchByDateRange() throws Exception {

		String msg = getPatientFeedWithOneResult();

		ArgumentCaptor<HttpUriRequest> capt = ArgumentCaptor.forClass(HttpUriRequest.class);
		when(httpClient.execute(capt.capture())).thenReturn(httpResponse);
		when(httpResponse.getStatusLine()).thenReturn(new BasicStatusLine(new ProtocolVersion("HTTP", 1, 1), 200, "OK"));
		when(httpResponse.getEntity().getContentType()).thenReturn(new BasicHeader("content-type", Constants.CT_FHIR_XML + "; charset=UTF-8"));
		when(httpResponse.getEntity().getContent()).thenReturn(new ReaderInputStream(new StringReader(msg), Charset.forName("UTF-8")));

		ITestClient client = ctx.newRestfulClient(ITestClient.class, "http://foo");
		DateRangeParam param = new DateRangeParam();
		param.setLowerBound(new DateParam(QuantityCompararatorEnum.GREATERTHAN_OR_EQUALS, "2011-01-01"));
		param.setUpperBound(new DateParam(QuantityCompararatorEnum.LESSTHAN_OR_EQUALS, "2021-01-01"));
		client.getPatientByDateRange(param);

		assertEquals("http://foo/Patient?dateRange=%3E%3D2011-01-01&dateRange=%3C%3D2021-01-01", capt.getValue().getURI().toString());
>>>>>>> 13dd6d5e

public class ClientTest
{


  private FhirContext ctx;

<<<<<<< HEAD
  private HttpClient httpClient;

  private HttpResponse httpResponse;
=======
		ArgumentCaptor<HttpUriRequest> capt = ArgumentCaptor.forClass(HttpUriRequest.class);

		when(httpResponse.getStatusLine()).thenReturn(new BasicStatusLine(new ProtocolVersion("HTTP", 1, 1), 200, "OK"));
		when(httpResponse.getEntity().getContentType()).thenReturn(new BasicHeader("content-type", Constants.CT_FHIR_XML + "; charset=UTF-8"));
		when(httpResponse.getEntity().getContent()).thenReturn(new ReaderInputStream(new StringReader(msg), Charset.forName("UTF-8")));

		// httpResponse = new BasicHttpResponse(statusline, catalog, locale)
		when(httpClient.execute(capt.capture())).thenReturn(httpResponse);

		ITestClient client = ctx.newRestfulClient(ITestClient.class, "http://foo");
		List<Patient> response = client.getPatientByDob(new DateParam(QuantityCompararatorEnum.GREATERTHAN_OR_EQUALS, "2011-01-02"));
>>>>>>> 13dd6d5e



<<<<<<< HEAD
  @Before
  public void before()
  {
    this.ctx = new FhirContext(Patient.class, Conformance.class);
=======
	@Test
	public void testSearchByCompartment() throws Exception {

		String msg = getPatientFeedWithOneResult();

		ArgumentCaptor<HttpUriRequest> capt = ArgumentCaptor.forClass(HttpUriRequest.class);

		when(httpResponse.getStatusLine()).thenReturn(new BasicStatusLine(new ProtocolVersion("HTTP", 1, 1), 200, "OK"));
		when(httpResponse.getEntity().getContentType()).thenReturn(new BasicHeader("content-type", Constants.CT_FHIR_XML + "; charset=UTF-8"));
		when(httpResponse.getEntity().getContent()).thenReturn(new ReaderInputStream(new StringReader(msg), Charset.forName("UTF-8")));

		when(httpClient.execute(capt.capture())).thenReturn(httpResponse);

		ITestClient client = ctx.newRestfulClient(ITestClient.class, "http://foo");
		List<Patient> response = client.getPatientByCompartmentAndDob(new IdDt("123"), new DateParam(QuantityCompararatorEnum.GREATERTHAN_OR_EQUALS, "2011-01-02"));

		assertEquals("http://foo/Patient/123/compartmentName?birthdate=%3E%3D2011-01-02", capt.getValue().getURI().toString());
		assertEquals("PRP1660", response.get(0).getIdentifier().get(0).getValue().getValue());

		try {
			client.getPatientByCompartmentAndDob(new IdDt(""), new DateParam(QuantityCompararatorEnum.GREATERTHAN_OR_EQUALS, "2011-01-02"));
			fail();
		} catch (InvalidRequestException e) {
			assertThat(e.toString(), containsString("null or empty for compartment"));
		}

	}

	@Test
	public void testSearchByQuantity() throws Exception {
>>>>>>> 13dd6d5e

    this.httpClient = mock(HttpClient.class, new ReturnsDeepStubs());
    this.ctx.getRestfulClientFactory().setHttpClient(this.httpClient);

    this.httpResponse = mock(HttpResponse.class, new ReturnsDeepStubs());
  }



  // atom-document-large.xml

  private String getPatientFeedWithOneResult()
  {
    // @formatter:off
    final String msg = "<feed xmlns=\"http://www.w3.org/2005/Atom\">\n"
        + "<title/>\n"
        + "<id>d039f91a-cc3c-4013-988e-af4d8d0614bd</id>\n"
        + "<os:totalResults xmlns:os=\"http://a9.com/-/spec/opensearch/1.1/\">1</os:totalResults>\n"
        + "<published>2014-03-11T16:35:07-04:00</published>\n"
        + "<author>\n"
        + "<name>ca.uhn.fhir.rest.server.DummyRestfulServer</name>\n"
        + "</author>\n"
        + "<entry>\n"
        + "<content type=\"text/xml\">"
        + "<Patient xmlns=\"http://hl7.org/fhir\">"
        + "<text><status value=\"generated\" /><div xmlns=\"http://www.w3.org/1999/xhtml\">John Cardinal:            444333333        </div></text>"
        + "<identifier><label value=\"SSN\" /><system value=\"http://orionhealth.com/mrn\" /><value value=\"PRP1660\" /></identifier>"
        + "<name><use value=\"official\" /><family value=\"Cardinal\" /><given value=\"John\" /></name>"
        + "<name><family value=\"Kramer\" /><given value=\"Doe\" /></name>"
        + "<telecom><system value=\"phone\" /><value value=\"555-555-2004\" /><use value=\"work\" /></telecom>"
        + "<gender><coding><system value=\"http://hl7.org/fhir/v3/AdministrativeGender\" /><code value=\"M\" /></coding></gender>"
        + "<address><use value=\"home\" /><line value=\"2222 Home Street\" /></address><active value=\"true\" />"
        + "</Patient>" + "</content>\n" + "   </entry>\n" + "</feed>";
    // @formatter:on
    return msg;
  }



  @Test
  public void testCreate() throws Exception
  {

    final Patient patient = new Patient();
    patient.addIdentifier("urn:foo", "123");

    final ArgumentCaptor<HttpUriRequest> capt = ArgumentCaptor.forClass(HttpUriRequest.class);
    when(this.httpClient.execute(capt.capture())).thenReturn(this.httpResponse);
    when(this.httpResponse.getStatusLine()).thenReturn(
        new BasicStatusLine(new ProtocolVersion("HTTP", 1, 1), 201, "OK"));
    when(this.httpResponse.getEntity().getContentType()).thenReturn(
        new BasicHeader("content-type", Constants.CT_TEXT + "; charset=UTF-8"));
    when(this.httpResponse.getEntity().getContent()).thenReturn(
        new ReaderInputStream(new StringReader(""), Charset.forName("UTF-8")));
    when(this.httpResponse.getAllHeaders()).thenReturn(
        toHeaderArray("Location", "http://example.com/fhir/Patient/100/_history/200"));

    final ITestClient client = this.ctx.newRestfulClient(ITestClient.class, "http://foo");
    final CapturingInterceptor interceptor = new CapturingInterceptor();
    client.registerInterceptor(interceptor);

    final MethodOutcome response = client.createPatient(patient);

    assertEquals(interceptor.getLastRequest().getURI().toASCIIString(), "http://foo/Patient");

    assertEquals(HttpPost.class, capt.getValue().getClass());
    final HttpPost post = (HttpPost) capt.getValue();
    assertThat(IOUtils.toString(post.getEntity().getContent()), StringContains.containsString("<Patient"));
    assertEquals("http://example.com/fhir/Patient/100/_history/200", response.getId().getValue());
    assertEquals("200", response.getId().getVersionIdPart());
  }



  @Test
  public void testCreateBad() throws Exception
  {

    final Patient patient = new Patient();
    patient.addIdentifier("urn:foo", "123");

    final ArgumentCaptor<HttpUriRequest> capt = ArgumentCaptor.forClass(HttpUriRequest.class);
    when(this.httpClient.execute(capt.capture())).thenReturn(this.httpResponse);
    when(this.httpResponse.getStatusLine()).thenReturn(
        new BasicStatusLine(new ProtocolVersion("HTTP", 1, 1), 400, "foobar"));
    when(this.httpResponse.getEntity().getContentType()).thenReturn(
        new BasicHeader("content-type", Constants.CT_TEXT + "; charset=UTF-8"));
    when(this.httpResponse.getEntity().getContent()).thenReturn(
        new ReaderInputStream(new StringReader("foobar"), Charset.forName("UTF-8")));

    try
    {
      this.ctx.newRestfulClient(ITestClient.class, "http://foo").createPatient(patient);
      fail();
    }
    catch (final InvalidRequestException e)
    {
      assertThat(e.getMessage(), StringContains.containsString("foobar"));
    }
  }



  /**
   * Some servers (older ones?) return the resourcde you created instead of an OperationOutcome. We just need to ignore
   * it.
   */
  @Test
  public void testCreateWithResourceResponse() throws Exception
  {

    final Patient patient = new Patient();
    patient.addIdentifier("urn:foo", "123");

    final ArgumentCaptor<HttpUriRequest> capt = ArgumentCaptor.forClass(HttpUriRequest.class);
    when(this.httpClient.execute(capt.capture())).thenReturn(this.httpResponse);
    when(this.httpResponse.getStatusLine()).thenReturn(
        new BasicStatusLine(new ProtocolVersion("HTTP", 1, 1), 201, "OK"));
    when(this.httpResponse.getEntity().getContentType()).thenReturn(
        new BasicHeader("content-type", Constants.CT_FHIR_XML + "; charset=UTF-8"));
    when(this.httpResponse.getEntity().getContent()).thenReturn(
        new ReaderInputStream(new StringReader(this.ctx.newXmlParser().encodeResourceToString(patient)), Charset
            .forName("UTF-8")));
    when(this.httpResponse.getAllHeaders()).thenReturn(
        toHeaderArray("Location", "http://example.com/fhir/Patient/100/_history/200"));

    final ITestClient client = this.ctx.newRestfulClient(ITestClient.class, "http://foo");
    final MethodOutcome response = client.createPatient(patient);

    assertEquals(HttpPost.class, capt.getValue().getClass());
    final HttpPost post = (HttpPost) capt.getValue();
    assertThat(IOUtils.toString(post.getEntity().getContent()), StringContains.containsString("<Patient"));
    assertEquals("http://example.com/fhir/Patient/100/_history/200", response.getId().getValue());
    assertEquals("200", response.getId().getVersionIdPart());
  }



  @Test
  public void testCreateWithTagList() throws Exception
  {

    final Patient patient = new Patient();
    patient.addIdentifier("urn:foo", "123");

    final ArgumentCaptor<HttpUriRequest> capt = ArgumentCaptor.forClass(HttpUriRequest.class);
    when(this.httpClient.execute(capt.capture())).thenReturn(this.httpResponse);
    when(this.httpResponse.getStatusLine()).thenReturn(
        new BasicStatusLine(new ProtocolVersion("HTTP", 1, 1), 201, "OK"));
    when(this.httpResponse.getEntity().getContentType()).thenReturn(
        new BasicHeader("content-type", Constants.CT_TEXT + "; charset=UTF-8"));
    when(this.httpResponse.getEntity().getContent()).thenReturn(
        new ReaderInputStream(new StringReader(""), Charset.forName("UTF-8")));
    when(this.httpResponse.getAllHeaders()).thenReturn(
        toHeaderArray("Location", "http://example.com/fhir/Patient/100/_history/200"));

    final ITestClient client = this.ctx.newRestfulClient(ITestClient.class, "http://foo");
    final TagList tagList = new TagList();
    tagList.add(new Tag((String) null, "Dog", "DogLabel"));
    tagList.add(new Tag("http://cats", "Cat", "CatLabel"));
    patient.getResourceMetadata().put(ResourceMetadataKeyEnum.TAG_LIST, tagList);

    final MethodOutcome response = client.createPatient(patient);

    assertEquals(HttpPost.class, capt.getValue().getClass());
    final HttpPost post = (HttpPost) capt.getValue();
    assertThat(IOUtils.toString(post.getEntity().getContent()), StringContains.containsString("<Patient"));
    assertEquals("http://example.com/fhir/Patient/100/_history/200", response.getId().getValue());
    assertEquals("200", response.getId().getVersionIdPart());

    final Header[] headers = post.getHeaders("Category");
    assertEquals(2, headers.length);
    assertEquals("Dog; label=\"DogLabel\"", headers[0].getValue());
    assertEquals("Cat; label=\"CatLabel\"; scheme=\"http://cats\"", headers[1].getValue());

  }



  @Test
  public void testDelete() throws Exception
  {

    final OperationOutcome oo = new OperationOutcome();
    oo.addIssue().setDetails("Hello");
    final String resp = new FhirContext().newXmlParser().encodeResourceToString(oo);

    final ArgumentCaptor<HttpUriRequest> capt = ArgumentCaptor.forClass(HttpUriRequest.class);
    when(this.httpClient.execute(capt.capture())).thenReturn(this.httpResponse);
    when(this.httpResponse.getStatusLine()).thenReturn(
        new BasicStatusLine(new ProtocolVersion("HTTP", 1, 1), 201, "OK"));
    when(this.httpResponse.getEntity().getContentType()).thenReturn(
        new BasicHeader("content-type", Constants.CT_FHIR_XML + "; charset=UTF-8"));
    when(this.httpResponse.getEntity().getContent()).thenReturn(
        new ReaderInputStream(new StringReader(resp), Charset.forName("UTF-8")));

    final ITestClient client = this.ctx.newRestfulClient(ITestClient.class, "http://foo");
    final MethodOutcome response = client.deletePatient(new IdDt("1234"));

    assertEquals(HttpDelete.class, capt.getValue().getClass());
    assertEquals("http://foo/Patient/1234", capt.getValue().getURI().toString());
    assertEquals("Hello", response.getOperationOutcome().getIssueFirstRep().getDetails().getValue());
  }



  @Test
  public void testDeleteNoResponse() throws Exception
  {

    final ArgumentCaptor<HttpUriRequest> capt = ArgumentCaptor.forClass(HttpUriRequest.class);
    when(this.httpClient.execute(capt.capture())).thenReturn(this.httpResponse);
    when(this.httpResponse.getStatusLine()).thenReturn(
        new BasicStatusLine(new ProtocolVersion("HTTP", 1, 1), 204, "OK"));
    when(this.httpResponse.getEntity().getContentType()).thenReturn(
        new BasicHeader("content-type", Constants.CT_TEXT + "; charset=UTF-8"));
    when(this.httpResponse.getEntity().getContent()).thenReturn(
        new ReaderInputStream(new StringReader(""), Charset.forName("UTF-8")));

    final ITestClient client = this.ctx.newRestfulClient(ITestClient.class, "http://foo");
    client.deleteDiagnosticReport(new IdDt("1234"));

    assertEquals(HttpDelete.class, capt.getValue().getClass());
    assertEquals("http://foo/DiagnosticReport/1234", capt.getValue().getURI().toString());
  }



  @Test
  public void testGetConformance() throws Exception
  {

    final String msg = IOUtils.toString(ClientTest.class.getResourceAsStream("/example-metadata.xml"));

    final ArgumentCaptor<HttpUriRequest> capt = ArgumentCaptor.forClass(HttpUriRequest.class);
    when(this.httpClient.execute(capt.capture())).thenReturn(this.httpResponse);
    when(this.httpResponse.getStatusLine()).thenReturn(
        new BasicStatusLine(new ProtocolVersion("HTTP", 1, 1), 200, "OK"));
    when(this.httpResponse.getEntity().getContentType()).thenReturn(
        new BasicHeader("content-type", Constants.CT_FHIR_XML + "; charset=UTF-8"));
    when(this.httpResponse.getEntity().getContent()).thenReturn(
        new ReaderInputStream(new StringReader(msg), Charset.forName("UTF-8")));

    final ITestClient client = this.ctx.newRestfulClient(ITestClient.class, "http://foo");
    final Conformance response = client.getServerConformanceStatement();

    assertEquals("http://foo/metadata", capt.getValue().getURI().toString());
    assertEquals("Health Intersections", response.getPublisher().getValue());

  }



  @Test
  public void testHistoryResourceInstance() throws Exception
  {

    final InstantDt date1 = new InstantDt(new Date(20000L));
    final InstantDt date2 = new InstantDt(new Date(10000L));
    final InstantDt date3 = new InstantDt(new Date(30000L));
    final InstantDt date4 = new InstantDt(new Date(10000L));

    // @formatter:off
    final String msg = "<feed xmlns=\"http://www.w3.org/2005/Atom\"><title/><id>6c1d93be-027f-468d-9d47-f826cd15cf42</id>"
        + "<link rel=\"self\" href=\"http://localhost:51698/Patient/222/_history\"/>"
        + "<link rel=\"fhir-base\" href=\"http://localhost:51698\"/><os:totalResults xmlns:os=\"http://a9.com/-/spec/opensearch/1.1/\">2</os:totalResults>"
        + "<published>2014-04-13T18:24:50-04:00</published>"
        + "<author><name>ca.uhn.fhir.rest.method.HistoryMethodBinding</name></author>"
        + "<entry><title>Patient 222</title><id>222</id>"
        + "<updated>"
        + date1.getValueAsString()
        + "</updated>"
        + "<published>"
        + date2.getValueAsString()
        + "</published>"
        + "<link rel=\"self\" href=\"http://localhost:51698/Patient/222/_history/1\"/>"
        + "<content type=\"text/xml\"><Patient xmlns=\"http://hl7.org/fhir\"><identifier><use value=\"official\"/><system value=\"urn:hapitest:mrns\"/><value value=\"00001\"/></identifier><name><family value=\"OlderFamily\"/><given value=\"PatientOne\"/></name><gender><text value=\"M\"/></gender></Patient></content>"
        + "</entry>"
        + "<entry><title>Patient 222</title><id>222</id>"
        + "<updated>"
        + date3.getValueAsString()
        + "</updated>"
        + "<published>"
        + date4.getValueAsString()
        + "</published>"
        + "<link rel=\"self\" href=\"http://localhost:51698/Patient/222/_history/2\"/><content type=\"text/xml\"><Patient xmlns=\"http://hl7.org/fhir\"><identifier><use value=\"official\"/><system value=\"urn:hapitest:mrns\"/><value value=\"00001\"/></identifier><name><family value=\"NewerFamily\"/><given value=\"PatientOne\"/></name><gender><text value=\"M\"/></gender></Patient></content></entry></feed>";
    // @formatter:on

    final ArgumentCaptor<HttpUriRequest> capt = ArgumentCaptor.forClass(HttpUriRequest.class);
    when(this.httpClient.execute(capt.capture())).thenReturn(this.httpResponse);
    when(this.httpResponse.getStatusLine()).thenReturn(
        new BasicStatusLine(new ProtocolVersion("HTTP", 1, 1), 200, "OK"));
    when(this.httpResponse.getEntity().getContentType()).thenReturn(
        new BasicHeader("content-type", Constants.CT_ATOM_XML + "; charset=UTF-8"));
    when(this.httpResponse.getEntity().getContent()).thenReturn(
        new ReaderInputStream(new StringReader(msg), Charset.forName("UTF-8")));

    final ITestClient client = this.ctx.newRestfulClient(ITestClient.class, "http://foo");
    final Bundle response = client.getHistoryPatientInstance(new IdDt("111"));

    assertEquals("http://foo/Patient/111/_history", capt.getValue().getURI().toString());

    assertEquals(2, response.getEntries().size());

    // Older resource
    {
      final BundleEntry olderEntry = response.getEntries().get(0);
      assertEquals("222", olderEntry.getId().getValue());
      assertThat(olderEntry.getLinkSelf().getValue(), StringEndsWith.endsWith("/Patient/222/_history/1"));
      final InstantDt pubExpected = new InstantDt(new Date(10000L));
      final InstantDt pubActualRes = (InstantDt) olderEntry.getResource().getResourceMetadata()
          .get(ResourceMetadataKeyEnum.PUBLISHED);
      final InstantDt pubActualBundle = olderEntry.getPublished();
      assertEquals(pubExpected.getValueAsString(), pubActualRes.getValueAsString());
      assertEquals(pubExpected.getValueAsString(), pubActualBundle.getValueAsString());
      final InstantDt updExpected = new InstantDt(new Date(20000L));
      final InstantDt updActualRes = (InstantDt) olderEntry.getResource().getResourceMetadata()
          .get(ResourceMetadataKeyEnum.UPDATED);
      final InstantDt updActualBundle = olderEntry.getUpdated();
      assertEquals(updExpected.getValueAsString(), updActualRes.getValueAsString());
      assertEquals(updExpected.getValueAsString(), updActualBundle.getValueAsString());
    }
    // Newer resource
    {
      final BundleEntry newerEntry = response.getEntries().get(1);
      assertEquals("222", newerEntry.getId().getValue());
      assertThat(newerEntry.getLinkSelf().getValue(), StringEndsWith.endsWith("/Patient/222/_history/2"));
      final InstantDt pubExpected = new InstantDt(new Date(10000L));
      final InstantDt pubActualRes = (InstantDt) newerEntry.getResource().getResourceMetadata()
          .get(ResourceMetadataKeyEnum.PUBLISHED);
      final InstantDt pubActualBundle = newerEntry.getPublished();
      assertEquals(pubExpected.getValueAsString(), pubActualRes.getValueAsString());
      assertEquals(pubExpected.getValueAsString(), pubActualBundle.getValueAsString());
      final InstantDt updExpected = new InstantDt(new Date(30000L));
      final InstantDt updActualRes = (InstantDt) newerEntry.getResource().getResourceMetadata()
          .get(ResourceMetadataKeyEnum.UPDATED);
      final InstantDt updActualBundle = newerEntry.getUpdated();
      assertEquals(updExpected.getValueAsString(), updActualRes.getValueAsString());
      assertEquals(updExpected.getValueAsString(), updActualBundle.getValueAsString());
    }
  }



  @Test
  public void testHistoryResourceType() throws Exception
  {

    final InstantDt date1 = new InstantDt(new Date(20000L));
    final InstantDt date2 = new InstantDt(new Date(10000L));
    final InstantDt date3 = new InstantDt(new Date(30000L));
    final InstantDt date4 = new InstantDt(new Date(10000L));

    // @formatter:off
    final String msg = "<feed xmlns=\"http://www.w3.org/2005/Atom\"><title/><id>6c1d93be-027f-468d-9d47-f826cd15cf42</id>"
        + "<link rel=\"self\" href=\"http://localhost:51698/Patient/222/_history\"/>"
        + "<link rel=\"fhir-base\" href=\"http://localhost:51698\"/><os:totalResults xmlns:os=\"http://a9.com/-/spec/opensearch/1.1/\">2</os:totalResults>"
        + "<published>2014-04-13T18:24:50-04:00</published>"
        + "<author><name>ca.uhn.fhir.rest.method.HistoryMethodBinding</name></author>"
        + "<entry><title>Patient 222</title><id>222</id>"
        + "<updated>"
        + date1.getValueAsString()
        + "</updated>"
        + "<published>"
        + date2.getValueAsString()
        + "</published>"
        + "<link rel=\"self\" href=\"http://localhost:51698/Patient/222/_history/1\"/>"
        + "<content type=\"text/xml\"><Patient xmlns=\"http://hl7.org/fhir\"><identifier><use value=\"official\"/><system value=\"urn:hapitest:mrns\"/><value value=\"00001\"/></identifier><name><family value=\"OlderFamily\"/><given value=\"PatientOne\"/></name><gender><text value=\"M\"/></gender></Patient></content>"
        + "</entry>"
        + "<entry><title>Patient 222</title><id>222</id>"
        + "<updated>"
        + date3.getValueAsString()
        + "</updated>"
        + "<published>"
        + date4.getValueAsString()
        + "</published>"
        + "<link rel=\"self\" href=\"http://localhost:51698/Patient/222/_history/2\"/><content type=\"text/xml\"><Patient xmlns=\"http://hl7.org/fhir\"><identifier><use value=\"official\"/><system value=\"urn:hapitest:mrns\"/><value value=\"00001\"/></identifier><name><family value=\"NewerFamily\"/><given value=\"PatientOne\"/></name><gender><text value=\"M\"/></gender></Patient></content></entry></feed>";
    // @formatter:on

    final ArgumentCaptor<HttpUriRequest> capt = ArgumentCaptor.forClass(HttpUriRequest.class);
    when(this.httpClient.execute(capt.capture())).thenReturn(this.httpResponse);
    when(this.httpResponse.getStatusLine()).thenReturn(
        new BasicStatusLine(new ProtocolVersion("HTTP", 1, 1), 200, "OK"));
    when(this.httpResponse.getEntity().getContentType()).thenReturn(
        new BasicHeader("content-type", Constants.CT_ATOM_XML + "; charset=UTF-8"));
    when(this.httpResponse.getEntity().getContent()).thenReturn(
        new ReaderInputStream(new StringReader(msg), Charset.forName("UTF-8")));

    final ITestClient client = this.ctx.newRestfulClient(ITestClient.class, "http://foo");
    final Bundle response = client.getHistoryPatientType();

    assertEquals("http://foo/Patient/_history", capt.getValue().getURI().toString());

    assertEquals(2, response.getEntries().size());

    // Older resource
    {
      final BundleEntry olderEntry = response.getEntries().get(0);
      assertEquals("222", olderEntry.getId().getValue());
      assertThat(olderEntry.getLinkSelf().getValue(), StringEndsWith.endsWith("/Patient/222/_history/1"));
      final InstantDt pubExpected = new InstantDt(new Date(10000L));
      final InstantDt pubActualRes = (InstantDt) olderEntry.getResource().getResourceMetadata()
          .get(ResourceMetadataKeyEnum.PUBLISHED);
      final InstantDt pubActualBundle = olderEntry.getPublished();
      assertEquals(pubExpected.getValueAsString(), pubActualRes.getValueAsString());
      assertEquals(pubExpected.getValueAsString(), pubActualBundle.getValueAsString());
      final InstantDt updExpected = new InstantDt(new Date(20000L));
      final InstantDt updActualRes = (InstantDt) olderEntry.getResource().getResourceMetadata()
          .get(ResourceMetadataKeyEnum.UPDATED);
      final InstantDt updActualBundle = olderEntry.getUpdated();
      assertEquals(updExpected.getValueAsString(), updActualRes.getValueAsString());
      assertEquals(updExpected.getValueAsString(), updActualBundle.getValueAsString());
    }
    // Newer resource
    {
      final BundleEntry newerEntry = response.getEntries().get(1);
      assertEquals("222", newerEntry.getId().getValue());
      assertThat(newerEntry.getLinkSelf().getValue(), StringEndsWith.endsWith("/Patient/222/_history/2"));
      final InstantDt pubExpected = new InstantDt(new Date(10000L));
      final InstantDt pubActualRes = (InstantDt) newerEntry.getResource().getResourceMetadata()
          .get(ResourceMetadataKeyEnum.PUBLISHED);
      final InstantDt pubActualBundle = newerEntry.getPublished();
      assertEquals(pubExpected.getValueAsString(), pubActualRes.getValueAsString());
      assertEquals(pubExpected.getValueAsString(), pubActualBundle.getValueAsString());
      final InstantDt updExpected = new InstantDt(new Date(30000L));
      final InstantDt updActualRes = (InstantDt) newerEntry.getResource().getResourceMetadata()
          .get(ResourceMetadataKeyEnum.UPDATED);
      final InstantDt updActualBundle = newerEntry.getUpdated();
      assertEquals(updExpected.getValueAsString(), updActualRes.getValueAsString());
      assertEquals(updExpected.getValueAsString(), updActualBundle.getValueAsString());
    }
  }



  @Test
  public void testHistoryServer() throws Exception
  {
    final InstantDt date1 = new InstantDt(new Date(20000L));
    final InstantDt date2 = new InstantDt(new Date(10000L));
    final InstantDt date3 = new InstantDt(new Date(30000L));
    final InstantDt date4 = new InstantDt(new Date(10000L));

    // @formatter:off
    final String msg = "<feed xmlns=\"http://www.w3.org/2005/Atom\"><title/><id>6c1d93be-027f-468d-9d47-f826cd15cf42</id>"
        + "<link rel=\"self\" href=\"http://localhost:51698/Patient/222/_history\"/>"
        + "<link rel=\"fhir-base\" href=\"http://localhost:51698\"/><os:totalResults xmlns:os=\"http://a9.com/-/spec/opensearch/1.1/\">2</os:totalResults>"
        + "<published>2014-04-13T18:24:50-04:00</published>"
        + "<author><name>ca.uhn.fhir.rest.method.HistoryMethodBinding</name></author>"
        + "<entry><title>Patient 222</title><id>222</id>"
        + "<updated>"
        + date1.getValueAsString()
        + "</updated>"
        + "<published>"
        + date2.getValueAsString()
        + "</published>"
        + "<link rel=\"self\" href=\"http://localhost:51698/Patient/222/_history/1\"/>"
        + "<content type=\"text/xml\"><Patient xmlns=\"http://hl7.org/fhir\"><identifier><use value=\"official\"/><system value=\"urn:hapitest:mrns\"/><value value=\"00001\"/></identifier><name><family value=\"OlderFamily\"/><given value=\"PatientOne\"/></name><gender><text value=\"M\"/></gender></Patient></content>"
        + "</entry>"
        + "<entry><title>Patient 222</title><id>222</id>"
        + "<updated>"
        + date3.getValueAsString()
        + "</updated>"
        + "<published>"
        + date4.getValueAsString()
        + "</published>"
        + "<link rel=\"self\" href=\"http://localhost:51698/Patient/222/_history/2\"/><content type=\"text/xml\"><Patient xmlns=\"http://hl7.org/fhir\"><identifier><use value=\"official\"/><system value=\"urn:hapitest:mrns\"/><value value=\"00001\"/></identifier><name><family value=\"NewerFamily\"/><given value=\"PatientOne\"/></name><gender><text value=\"M\"/></gender></Patient></content></entry></feed>";
    // @formatter:on

    final ArgumentCaptor<HttpUriRequest> capt = ArgumentCaptor.forClass(HttpUriRequest.class);
    when(this.httpClient.execute(capt.capture())).thenReturn(this.httpResponse);
    when(this.httpResponse.getStatusLine()).thenReturn(
        new BasicStatusLine(new ProtocolVersion("HTTP", 1, 1), 200, "OK"));
    when(this.httpResponse.getEntity().getContentType()).thenReturn(
        new BasicHeader("content-type", Constants.CT_ATOM_XML + "; charset=UTF-8"));
    when(this.httpResponse.getEntity().getContent()).thenReturn(
        new ReaderInputStream(new StringReader(msg), Charset.forName("UTF-8")));

    final ITestClient client = this.ctx.newRestfulClient(ITestClient.class, "http://foo");
    final Bundle response = client.getHistoryServer();

    assertEquals("http://foo/_history", capt.getValue().getURI().toString());

    assertEquals(2, response.getEntries().size());

    // Older resource
    {
      final BundleEntry olderEntry = response.getEntries().get(0);
      assertEquals("222", olderEntry.getId().getValue());
      assertThat(olderEntry.getLinkSelf().getValue(), StringEndsWith.endsWith("/Patient/222/_history/1"));
      final InstantDt pubExpected = new InstantDt(new Date(10000L));
      final InstantDt pubActualRes = (InstantDt) olderEntry.getResource().getResourceMetadata()
          .get(ResourceMetadataKeyEnum.PUBLISHED);
      final InstantDt pubActualBundle = olderEntry.getPublished();
      assertEquals(pubExpected.getValueAsString(), pubActualRes.getValueAsString());
      assertEquals(pubExpected.getValueAsString(), pubActualBundle.getValueAsString());
      final InstantDt updExpected = new InstantDt(new Date(20000L));
      final InstantDt updActualRes = (InstantDt) olderEntry.getResource().getResourceMetadata()
          .get(ResourceMetadataKeyEnum.UPDATED);
      final InstantDt updActualBundle = olderEntry.getUpdated();
      assertEquals(updExpected.getValueAsString(), updActualRes.getValueAsString());
      assertEquals(updExpected.getValueAsString(), updActualBundle.getValueAsString());
    }
    // Newer resource
    {
      final BundleEntry newerEntry = response.getEntries().get(1);
      assertEquals("222", newerEntry.getId().getValue());
      assertThat(newerEntry.getLinkSelf().getValue(), StringEndsWith.endsWith("/Patient/222/_history/2"));
      final InstantDt pubExpected = new InstantDt(new Date(10000L));
      final InstantDt pubActualRes = (InstantDt) newerEntry.getResource().getResourceMetadata()
          .get(ResourceMetadataKeyEnum.PUBLISHED);
      final InstantDt pubActualBundle = newerEntry.getPublished();
      assertEquals(pubExpected.getValueAsString(), pubActualRes.getValueAsString());
      assertEquals(pubExpected.getValueAsString(), pubActualBundle.getValueAsString());
      final InstantDt updExpected = new InstantDt(new Date(30000L));
      final InstantDt updActualRes = (InstantDt) newerEntry.getResource().getResourceMetadata()
          .get(ResourceMetadataKeyEnum.UPDATED);
      final InstantDt updActualBundle = newerEntry.getUpdated();
      assertEquals(updExpected.getValueAsString(), updActualRes.getValueAsString());
      assertEquals(updExpected.getValueAsString(), updActualBundle.getValueAsString());
    }
  }



  // @Test
  public void testHistoryWithParams() throws Exception
  {

    // @formatter:off
    final String msg = "<feed xmlns=\"http://www.w3.org/2005/Atom\"><title/><id>6c1d93be-027f-468d-9d47-f826cd15cf42</id><link rel=\"self\" href=\"http://localhost:51698/Patient/222/_history\"/><link rel=\"fhir-base\" href=\"http://localhost:51698\"/><os:totalResults xmlns:os=\"http://a9.com/-/spec/opensearch/1.1/\">2</os:totalResults><published>2014-04-13T18:24:50-04:00</published><author><name>ca.uhn.fhir.rest.method.HistoryMethodBinding</name></author><entry><title>Patient 222</title><id>222</id><updated>1969-12-31T19:00:20.000-05:00</updated><published>1969-12-31T19:00:10.000-05:00</published><link rel=\"self\" href=\"http://localhost:51698/Patient/222/_history/1\"/><content type=\"text/xml\"><Patient xmlns=\"http://hl7.org/fhir\"><identifier><use value=\"official\"/><system value=\"urn:hapitest:mrns\"/><value value=\"00001\"/></identifier><name><family value=\"OlderFamily\"/><given value=\"PatientOne\"/></name><gender><text value=\"M\"/></gender></Patient></content></entry><entry><title>Patient 222</title><id>222</id><updated>1969-12-31T19:00:30.000-05:00</updated><published>1969-12-31T19:00:10.000-05:00</published><link rel=\"self\" href=\"http://localhost:51698/Patient/222/_history/2\"/><content type=\"text/xml\"><Patient xmlns=\"http://hl7.org/fhir\"><identifier><use value=\"official\"/><system value=\"urn:hapitest:mrns\"/><value value=\"00001\"/></identifier><name><family value=\"NewerFamily\"/><given value=\"PatientOne\"/></name><gender><text value=\"M\"/></gender></Patient></content></entry></feed>";
    // @formatter:on

    final ArgumentCaptor<HttpUriRequest> capt = ArgumentCaptor.forClass(HttpUriRequest.class);
    when(this.httpClient.execute(capt.capture())).thenReturn(this.httpResponse);
    when(this.httpResponse.getStatusLine()).thenReturn(
        new BasicStatusLine(new ProtocolVersion("HTTP", 1, 1), 200, "OK"));
    when(this.httpResponse.getEntity().getContentType()).thenReturn(
        new BasicHeader("content-type", Constants.CT_ATOM_XML + "; charset=UTF-8"));
    when(this.httpResponse.getEntity().getContent()).thenAnswer(new Answer<InputStream>()
    {


      @Override
      public InputStream answer(final InvocationOnMock theInvocation) throws Throwable
      {
        return new ReaderInputStream(new StringReader(msg), Charset.forName("UTF-8"));
      }
    });

    final ITestClient client = this.ctx.newRestfulClient(ITestClient.class, "http://foo");

    client.getHistoryPatientInstance(new IdDt("111"), new InstantDt("2012-01-02T00:01:02"), new IntegerDt(12));
    assertEquals("http://foo/Patient/111/_history?_since=2012-01-02T00%3A01%3A02&_count=12", capt.getAllValues().get(0)
        .getURI().toString());

    String expectedDateString = new InstantDt(new InstantDt("2012-01-02T00:01:02").getValue()).getValueAsString(); // ensures
    // the
    // local
    // timezone
    expectedDateString = expectedDateString.replace(":", "%3A");
    client.getHistoryPatientInstance(new IdDt("111"), new InstantDt("2012-01-02T00:01:02").getValue(),
        new IntegerDt(12).getValue());
    assertEquals("http://foo/Patient/111/_history?_since=" + expectedDateString + "&_count=12", capt.getAllValues()
        .get(1).getURI().toString());

    client.getHistoryPatientInstance(new IdDt("111"), null, new IntegerDt(12));
    assertEquals("http://foo/Patient/111/_history?_count=12", capt.getAllValues().get(2).getURI().toString());

    client.getHistoryPatientInstance(new IdDt("111"), new InstantDt("2012-01-02T00:01:02"), null);
    assertEquals("http://foo/Patient/111/_history?_since=2012-01-02T00%3A01%3A02", capt.getAllValues().get(3).getURI()
        .toString());

    client.getHistoryPatientInstance(new IdDt("111"), new InstantDt(), new IntegerDt(12));
    assertEquals("http://foo/Patient/111/_history?_count=12", capt.getAllValues().get(2).getURI().toString());

    client.getHistoryPatientInstance(new IdDt("111"), new InstantDt("2012-01-02T00:01:02"), new IntegerDt());
    assertEquals("http://foo/Patient/111/_history?_since=2012-01-02T00%3A01%3A02", capt.getAllValues().get(3).getURI()
        .toString());

  }



  @Test
  public void testNonAnnotatedMethodFailsGracefully()
  {

    // TODO: remove the read annotation and make sure we get a sensible
    // error message to tell the user why the method isn't working
    final ClientWithoutAnnotation client = new FhirContext().newRestfulClient(ClientWithoutAnnotation.class,
        "http://wildfhir.aegis.net/fhir");

    try
    {
      client.read(new IdDt("8"));
      fail();
    }
    catch (final UnsupportedOperationException e)
    {
      assertThat(e.getMessage(), containsString("annotation"));
    }

  }



  @Test
  public void testRead() throws Exception
  {

    // @formatter:off
    final String msg = "<Patient xmlns=\"http://hl7.org/fhir\">"
        + "<text><status value=\"generated\" /><div xmlns=\"http://www.w3.org/1999/xhtml\">John Cardinal:            444333333        </div></text>"
        + "<identifier><label value=\"SSN\" /><system value=\"http://orionhealth.com/mrn\" /><value value=\"PRP1660\" /></identifier>"
        + "<name><use value=\"official\" /><family value=\"Cardinal\" /><given value=\"John\" /></name>"
        + "<name><family value=\"Kramer\" /><given value=\"Doe\" /></name>"
        + "<telecom><system value=\"phone\" /><value value=\"555-555-2004\" /><use value=\"work\" /></telecom>"
        + "<gender><coding><system value=\"http://hl7.org/fhir/v3/AdministrativeGender\" /><code value=\"M\" /></coding></gender>"
        + "<address><use value=\"home\" /><line value=\"2222 Home Street\" /></address><active value=\"true\" />"
        + "</Patient>";
    // @formatter:on

    final ArgumentCaptor<HttpUriRequest> capt = ArgumentCaptor.forClass(HttpUriRequest.class);
    when(this.httpClient.execute(capt.capture())).thenReturn(this.httpResponse);
    when(this.httpResponse.getStatusLine()).thenReturn(
        new BasicStatusLine(new ProtocolVersion("HTTP", 1, 1), 200, "OK"));
    final Header[] headers = new Header[] {
        new BasicHeader(Constants.HEADER_LAST_MODIFIED, "Wed, 15 Nov 1995 04:58:08 GMT"),
        new BasicHeader(Constants.HEADER_CONTENT_LOCATION, "http://foo.com/Patient/123/_history/2333"),
        new BasicHeader(Constants.HEADER_CATEGORY,
            "http://foo/tagdefinition.html; scheme=\"http://hl7.org/fhir/tag\"; label=\"Some tag\"") };

    when(this.httpResponse.getAllHeaders()).thenReturn(headers);
    when(this.httpResponse.getEntity().getContentType()).thenReturn(
        new BasicHeader("content-type", Constants.CT_FHIR_XML + "; charset=UTF-8"));
    when(this.httpResponse.getEntity().getContent()).thenReturn(
        new ReaderInputStream(new StringReader(msg), Charset.forName("UTF-8")));

    final ITestClient client = this.ctx.newRestfulClient(ITestClient.class, "http://foo");
    // Patient response = client.findPatientByMrn(new
    // IdentifierDt("urn:foo", "123"));
    final Patient response = client.getPatientById(new IdDt("111"));

    assertEquals("http://foo/Patient/111", capt.getValue().getURI().toString());
    assertEquals("PRP1660", response.getIdentifier().get(0).getValue().getValue());

    assertEquals("http://foo.com/Patient/123/_history/2333", response.getId().getValue());

    final InstantDt lm = (InstantDt) response.getResourceMetadata().get(ResourceMetadataKeyEnum.UPDATED);
    lm.setTimeZoneZulu(true);
    assertEquals("1995-11-15T04:58:08.000Z", lm.getValueAsString());

    final TagList tags = ResourceMetadataKeyEnum.TAG_LIST.get(response);
    assertNotNull(tags);
    assertEquals(1, tags.size());
    assertEquals("http://foo/tagdefinition.html", tags.get(0).getTerm());
    assertEquals("http://hl7.org/fhir/tag", tags.get(0).getScheme());
    assertEquals("Some tag", tags.get(0).getLabel());

  }



  @Test
  public void testReadFailureInternalError() throws Exception
  {

    final ArgumentCaptor<HttpUriRequest> capt = ArgumentCaptor.forClass(HttpUriRequest.class);
    when(this.httpClient.execute(capt.capture())).thenReturn(this.httpResponse);
    when(this.httpResponse.getStatusLine()).thenReturn(
        new BasicStatusLine(new ProtocolVersion("HTTP", 1, 1), 500, "INTERNAL"));
    final Header[] headers = new Header[1];
    headers[0] = new BasicHeader(Constants.HEADER_LAST_MODIFIED, "2011-01-02T22:01:02");
    when(this.httpResponse.getAllHeaders()).thenReturn(headers);
    when(this.httpResponse.getEntity().getContentType()).thenReturn(new BasicHeader("content-type", Constants.CT_TEXT));
    when(this.httpResponse.getEntity().getContent()).thenReturn(
        new ReaderInputStream(new StringReader("Internal Failure"), Charset.forName("UTF-8")));

    final ITestClient client = this.ctx.newRestfulClient(ITestClient.class, "http://foo");
    try
    {
      client.getPatientById(new IdDt("111"));
      fail();
    }
    catch (final InternalErrorException e)
    {
      assertThat(e.getMessage(), containsString("INTERNAL"));
      assertThat(e.getResponseBody(), containsString("Internal Failure"));
    }

  }



  @Test
  public void testReadFailureNoCharset() throws Exception
  {

    // @formatter:off
    final String msg = "<OperationOutcome xmlns=\"http://hl7.org/fhir\"></OperationOutcome>";
    // @formatter:on

    final ArgumentCaptor<HttpUriRequest> capt = ArgumentCaptor.forClass(HttpUriRequest.class);
    when(this.httpClient.execute(capt.capture())).thenReturn(this.httpResponse);
    when(this.httpResponse.getStatusLine()).thenReturn(
        new BasicStatusLine(new ProtocolVersion("HTTP", 1, 1), 404, "NOT FOUND"));
    final Header[] headers = new Header[1];
    headers[0] = new BasicHeader(Constants.HEADER_LAST_MODIFIED, "2011-01-02T22:01:02");
    when(this.httpResponse.getAllHeaders()).thenReturn(headers);
    when(this.httpResponse.getEntity().getContentType()).thenReturn(
        new BasicHeader("content-type", Constants.CT_FHIR_XML));
    when(this.httpResponse.getEntity().getContent()).thenReturn(
        new ReaderInputStream(new StringReader(msg), Charset.forName("UTF-8")));

    final ITestClient client = this.ctx.newRestfulClient(ITestClient.class, "http://foo");
    try
    {
      client.getPatientById(new IdDt("111"));
      fail();
    }
    catch (final ResourceNotFoundException e)
    {
      // good
    }

  }



  @Test
  public void testReadNoCharset() throws Exception
  {

    // @formatter:off
    final String msg = "<Patient xmlns=\"http://hl7.org/fhir\">"
        + "<text><status value=\"generated\" /><div xmlns=\"http://www.w3.org/1999/xhtml\">John Cardinal:            444333333        </div></text>"
        + "<identifier><label value=\"SSN\" /><system value=\"http://orionhealth.com/mrn\" /><value value=\"PRP1660\" /></identifier>"
        + "<name><use value=\"official\" /><family value=\"Cardinal\" /><given value=\"John\" /></name>"
        + "<name><family value=\"Kramer\" /><given value=\"Doe\" /></name>"
        + "<telecom><system value=\"phone\" /><value value=\"555-555-2004\" /><use value=\"work\" /></telecom>"
        + "<gender><coding><system value=\"http://hl7.org/fhir/v3/AdministrativeGender\" /><code value=\"M\" /></coding></gender>"
        + "<address><use value=\"home\" /><line value=\"2222 Home Street\" /></address><active value=\"true\" />"
        + "</Patient>";
    // @formatter:on

    final ArgumentCaptor<HttpUriRequest> capt = ArgumentCaptor.forClass(HttpUriRequest.class);
    when(this.httpClient.execute(capt.capture())).thenReturn(this.httpResponse);
    when(this.httpResponse.getStatusLine()).thenReturn(
        new BasicStatusLine(new ProtocolVersion("HTTP", 1, 1), 200, "OK"));
    final Header[] headers = new Header[1];
    headers[0] = new BasicHeader(Constants.HEADER_LAST_MODIFIED, "Wed, 15 Nov 1995 04:58:08 GMT");
    when(this.httpResponse.getAllHeaders()).thenReturn(headers);
    when(this.httpResponse.getEntity().getContentType()).thenReturn(
        new BasicHeader("content-type", Constants.CT_FHIR_XML));
    when(this.httpResponse.getEntity().getContent()).thenReturn(
        new ReaderInputStream(new StringReader(msg), Charset.forName("UTF-8")));

    final ITestClient client = this.ctx.newRestfulClient(ITestClient.class, "http://foo");
    // Patient response = client.findPatientByMrn(new
    // IdentifierDt("urn:foo", "123"));
    final Patient response = client.getPatientById(new IdDt("111"));

    assertEquals("http://foo/Patient/111", capt.getValue().getURI().toString());
    assertEquals("PRP1660", response.getIdentifier().get(0).getValue().getValue());

    final InstantDt lm = (InstantDt) response.getResourceMetadata().get(ResourceMetadataKeyEnum.UPDATED);
    lm.setTimeZoneZulu(true);
    assertEquals("1995-11-15T04:58:08.000Z", lm.getValueAsString());

  }



  @Test
  public void testSearchByDateRange() throws Exception
  {

    final String msg = getPatientFeedWithOneResult();

    final ArgumentCaptor<HttpUriRequest> capt = ArgumentCaptor.forClass(HttpUriRequest.class);
    when(this.httpClient.execute(capt.capture())).thenReturn(this.httpResponse);
    when(this.httpResponse.getStatusLine()).thenReturn(
        new BasicStatusLine(new ProtocolVersion("HTTP", 1, 1), 200, "OK"));
    when(this.httpResponse.getEntity().getContentType()).thenReturn(
        new BasicHeader("content-type", Constants.CT_FHIR_XML + "; charset=UTF-8"));
    when(this.httpResponse.getEntity().getContent()).thenReturn(
        new ReaderInputStream(new StringReader(msg), Charset.forName("UTF-8")));

    final ITestClient client = this.ctx.newRestfulClient(ITestClient.class, "http://foo");
    final DateRangeParam param = new DateRangeParam();
    param.setLowerBound(new DateParam(QuantityCompararatorEnum.GREATERTHAN_OR_EQUALS, "2011-01-01"));
    param.setUpperBound(new DateParam(QuantityCompararatorEnum.LESSTHAN_OR_EQUALS, "2021-01-01"));
    client.getPatientByDateRange(param);

    assertEquals("http://foo/Patient?dateRange=%3E%3D2011-01-01&dateRange=%3C%3D2021-01-01", capt.getValue().getURI()
        .toString());

  }



  @Test
  public void testSearchByDob() throws Exception
  {

    final String msg = getPatientFeedWithOneResult();

    final ArgumentCaptor<HttpUriRequest> capt = ArgumentCaptor.forClass(HttpUriRequest.class);

    when(this.httpResponse.getStatusLine()).thenReturn(
        new BasicStatusLine(new ProtocolVersion("HTTP", 1, 1), 200, "OK"));
    when(this.httpResponse.getEntity().getContentType()).thenReturn(
        new BasicHeader("content-type", Constants.CT_FHIR_XML + "; charset=UTF-8"));
    when(this.httpResponse.getEntity().getContent()).thenReturn(
        new ReaderInputStream(new StringReader(msg), Charset.forName("UTF-8")));

    // httpResponse = new BasicHttpResponse(statusline, catalog, locale)
    when(this.httpClient.execute(capt.capture())).thenReturn(this.httpResponse);

    final ITestClient client = this.ctx.newRestfulClient(ITestClient.class, "http://foo");
    final List<Patient> response = client.getPatientByDob(new DateParam(QuantityCompararatorEnum.GREATERTHAN_OR_EQUALS,
        "2011-01-02"));

    assertEquals("http://foo/Patient?birthdate=%3E%3D2011-01-02", capt.getValue().getURI().toString());
    assertEquals("PRP1660", response.get(0).getIdentifier().get(0).getValue().getValue());

  }



  @Test
  public void testSearchByQuantity() throws Exception
  {

    final String msg = getPatientFeedWithOneResult();

    final ArgumentCaptor<HttpUriRequest> capt = ArgumentCaptor.forClass(HttpUriRequest.class);
    when(this.httpClient.execute(capt.capture())).thenReturn(this.httpResponse);
    when(this.httpResponse.getStatusLine()).thenReturn(
        new BasicStatusLine(new ProtocolVersion("HTTP", 1, 1), 200, "OK"));
    when(this.httpResponse.getEntity().getContentType()).thenReturn(
        new BasicHeader("content-type", Constants.CT_FHIR_XML + "; charset=UTF-8"));
    when(this.httpResponse.getEntity().getContent()).thenReturn(
        new ReaderInputStream(new StringReader(msg), Charset.forName("UTF-8")));

    final ITestClient client = this.ctx.newRestfulClient(ITestClient.class, "http://foo");
    final Patient response = client.findPatientQuantity(new QuantityParam(QuantityCompararatorEnum.GREATERTHAN, 123L,
        "foo", "bar"));

    assertEquals("http://foo/Patient?quantityParam=%3E123%7Cfoo%7Cbar", capt.getValue().getURI().toString());
    assertEquals("PRP1660", response.getIdentifier().get(0).getValue().getValue());

  }



  @Test
  public void testSearchByToken() throws Exception
  {

    final String msg = getPatientFeedWithOneResult();

    final ArgumentCaptor<HttpUriRequest> capt = ArgumentCaptor.forClass(HttpUriRequest.class);
    when(this.httpClient.execute(capt.capture())).thenReturn(this.httpResponse);
    when(this.httpResponse.getStatusLine()).thenReturn(
        new BasicStatusLine(new ProtocolVersion("HTTP", 1, 1), 200, "OK"));
    when(this.httpResponse.getEntity().getContentType()).thenReturn(
        new BasicHeader("content-type", Constants.CT_FHIR_XML + "; charset=UTF-8"));
    when(this.httpResponse.getEntity().getContent()).thenReturn(
        new ReaderInputStream(new StringReader(msg), Charset.forName("UTF-8")));

    final ITestClient client = this.ctx.newRestfulClient(ITestClient.class, "http://foo");
    final Patient response = client.findPatientByMrn(new TokenParam("urn:foo", "123"));

    assertEquals("http://foo/Patient?identifier=urn%3Afoo%7C123", capt.getValue().getURI().toString());
    assertEquals("PRP1660", response.getIdentifier().get(0).getValue().getValue());

  }



  @Test
  public void testSearchOrList() throws Exception
  {

    final String msg = getPatientFeedWithOneResult();

    final ArgumentCaptor<HttpUriRequest> capt = ArgumentCaptor.forClass(HttpUriRequest.class);
    when(this.httpClient.execute(capt.capture())).thenReturn(this.httpResponse);
    when(this.httpResponse.getStatusLine()).thenReturn(
        new BasicStatusLine(new ProtocolVersion("HTTP", 1, 1), 200, "OK"));
    when(this.httpResponse.getEntity().getContentType()).thenReturn(
        new BasicHeader("content-type", Constants.CT_FHIR_XML + "; charset=UTF-8"));
    when(this.httpResponse.getEntity().getContent()).thenReturn(
        new ReaderInputStream(new StringReader(msg), Charset.forName("UTF-8")));

<<<<<<< HEAD
    final ITestClient client = this.ctx.newRestfulClient(ITestClient.class, "http://foo");
    final TokenOrListParam identifiers = new TokenOrListParam();
    identifiers.add(new CodingDt("foo", "bar"));
    identifiers.add(new CodingDt("baz", "boz"));
    client.getPatientMultipleIdentifiers(identifiers);
=======
	}

	@Test
	public void testSearchByCompositeParam() throws Exception {
>>>>>>> 13dd6d5e

    assertEquals("http://foo/Patient?ids=foo%7Cbar%2Cbaz%7Cboz", capt.getValue().getURI().toString());

  }


<<<<<<< HEAD
=======
		assertEquals("http://foo/Observation?" + Observation.SP_NAME_VALUE_DATE + "=" + URLEncoder.encode("FOO\\$BAR$2001-01-01", "UTF-8"), capt.getValue().getURI().toString());
>>>>>>> 13dd6d5e

  @Test
  public void testSearchNamedQueryNoParams() throws Exception
  {

    final String msg = getPatientFeedWithOneResult();

    final ArgumentCaptor<HttpUriRequest> capt = ArgumentCaptor.forClass(HttpUriRequest.class);
    when(this.httpClient.execute(capt.capture())).thenReturn(this.httpResponse);
    when(this.httpResponse.getStatusLine()).thenReturn(
        new BasicStatusLine(new ProtocolVersion("HTTP", 1, 1), 200, "OK"));
    when(this.httpResponse.getEntity().getContentType()).thenReturn(
        new BasicHeader("content-type", Constants.CT_FHIR_XML + "; charset=UTF-8"));
    when(this.httpResponse.getEntity().getContent()).thenReturn(
        new ReaderInputStream(new StringReader(msg), Charset.forName("UTF-8")));

    final ITestClient client = this.ctx.newRestfulClient(ITestClient.class, "http://foo");
    client.getPatientNoParams();

    assertEquals("http://foo/Patient?_query=someQueryNoParams", capt.getValue().getURI().toString());

  }



<<<<<<< HEAD
  @Test
  public void testSearchNamedQueryOneParam() throws Exception
  {

    final String msg = getPatientFeedWithOneResult();

    final ArgumentCaptor<HttpUriRequest> capt = ArgumentCaptor.forClass(HttpUriRequest.class);
    when(this.httpClient.execute(capt.capture())).thenReturn(this.httpResponse);
    when(this.httpResponse.getStatusLine()).thenReturn(
        new BasicStatusLine(new ProtocolVersion("HTTP", 1, 1), 200, "OK"));
    when(this.httpResponse.getEntity().getContentType()).thenReturn(
        new BasicHeader("content-type", Constants.CT_FHIR_XML + "; charset=UTF-8"));
    when(this.httpResponse.getEntity().getContent()).thenReturn(
        new ReaderInputStream(new StringReader(msg), Charset.forName("UTF-8")));

    final ITestClient client = this.ctx.newRestfulClient(ITestClient.class, "http://foo");
    client.getPatientOneParam(new StringParam("BB"));

    assertEquals("http://foo/Patient?_query=someQueryOneParam&param1=BB", capt.getValue().getURI().toString());

  }



  @Test
  public void testSearchWithCustomType() throws Exception
  {

    final String msg = getPatientFeedWithOneResult();

    final ArgumentCaptor<HttpUriRequest> capt = ArgumentCaptor.forClass(HttpUriRequest.class);
    when(this.httpClient.execute(capt.capture())).thenReturn(this.httpResponse);
    when(this.httpResponse.getStatusLine()).thenReturn(
        new BasicStatusLine(new ProtocolVersion("HTTP", 1, 1), 200, "OK"));
    when(this.httpResponse.getEntity().getContentType()).thenReturn(
        new BasicHeader("content-type", Constants.CT_FHIR_XML + "; charset=UTF-8"));
    when(this.httpResponse.getEntity().getContent()).thenReturn(
        new ReaderInputStream(new StringReader(msg), Charset.forName("UTF-8")));

    final ITestClientWithCustomType client = this.ctx.newRestfulClient(ITestClientWithCustomType.class, "http://foo");
    final CustomPatient response = client.getPatientByDob(new DateParam(QuantityCompararatorEnum.GREATERTHAN_OR_EQUALS,
        "2011-01-02"));

    assertEquals("http://foo/Patient?birthdate=%3E%3D2011-01-02", capt.getValue().getURI().toString());
    assertEquals("PRP1660", response.getIdentifier().get(0).getValue().getValue());

  }



  @Test
  public void testSearchWithCustomTypeList() throws Exception
  {

    final String msg = getPatientFeedWithOneResult();

    final ArgumentCaptor<HttpUriRequest> capt = ArgumentCaptor.forClass(HttpUriRequest.class);
    when(this.httpClient.execute(capt.capture())).thenReturn(this.httpResponse);
    when(this.httpResponse.getStatusLine()).thenReturn(
        new BasicStatusLine(new ProtocolVersion("HTTP", 1, 1), 200, "OK"));
    when(this.httpResponse.getEntity().getContentType()).thenReturn(
        new BasicHeader("content-type", Constants.CT_FHIR_XML + "; charset=UTF-8"));
    when(this.httpResponse.getEntity().getContent()).thenReturn(
        new ReaderInputStream(new StringReader(msg), Charset.forName("UTF-8")));

    final ITestClientWithCustomTypeList client = this.ctx.newRestfulClient(ITestClientWithCustomTypeList.class,
        "http://foo");
    final List<CustomPatient> response = client.getPatientByDob(new DateParam(
        QuantityCompararatorEnum.GREATERTHAN_OR_EQUALS, "2011-01-02"));

    assertEquals("http://foo/Patient?birthdate=%3E%3D2011-01-02", capt.getValue().getURI().toString());
    assertEquals("PRP1660", response.get(0).getIdentifier().get(0).getValue().getValue());

  }



  @Test
  public void testSearchWithFormatAndPrettyPrint() throws Exception
  {

    final String msg = getPatientFeedWithOneResult();

    final ArgumentCaptor<HttpUriRequest> capt = ArgumentCaptor.forClass(HttpUriRequest.class);
    when(this.httpClient.execute(capt.capture())).thenReturn(this.httpResponse);
    when(this.httpResponse.getStatusLine()).thenReturn(
        new BasicStatusLine(new ProtocolVersion("HTTP", 1, 1), 200, "OK"));
    when(this.httpResponse.getEntity().getContentType()).thenReturn(
        new BasicHeader("content-type", Constants.CT_FHIR_XML + "; charset=UTF-8"));
    when(this.httpResponse.getEntity().getContent()).thenReturn(
        new ReaderInputStream(new StringReader(msg), Charset.forName("UTF-8")));

    // TODO: document this

    final ITestClient client = this.ctx.newRestfulClient(ITestClient.class, "http://foo");
    client.getPatientByDob(new DateParam(QuantityCompararatorEnum.GREATERTHAN_OR_EQUALS, "2011-01-02"));
    assertEquals("http://foo/Patient?birthdate=%3E%3D2011-01-02", capt.getAllValues().get(0).getURI().toString());

    when(this.httpResponse.getEntity().getContent()).thenReturn(
        new ReaderInputStream(new StringReader(msg), Charset.forName("UTF-8")));
    client.setEncoding(EncodingEnum.JSON); // this needs to be actually
    // implemented
    client.getPatientByDob(new DateParam(QuantityCompararatorEnum.GREATERTHAN_OR_EQUALS, "2011-01-02"));
    assertEquals("http://foo/Patient?birthdate=%3E%3D2011-01-02&_format=json", capt.getAllValues().get(1).getURI()
        .toString());

    when(this.httpResponse.getEntity().getContent()).thenReturn(
        new ReaderInputStream(new StringReader(msg), Charset.forName("UTF-8")));
    client.setPrettyPrint(true);
    client.getPatientByDob(new DateParam(QuantityCompararatorEnum.GREATERTHAN_OR_EQUALS, "2011-01-02"));
    assertEquals("http://foo/Patient?birthdate=%3E%3D2011-01-02&_format=json&_pretty=true", capt.getAllValues().get(2)
        .getURI().toString());

  }



  @Test
  public void testSearchWithIncludes() throws Exception
  {

    final String msg = getPatientFeedWithOneResult();

    final ArgumentCaptor<HttpUriRequest> capt = ArgumentCaptor.forClass(HttpUriRequest.class);
    when(this.httpClient.execute(capt.capture())).thenReturn(this.httpResponse);
    when(this.httpResponse.getStatusLine()).thenReturn(
        new BasicStatusLine(new ProtocolVersion("HTTP", 1, 1), 200, "OK"));
    when(this.httpResponse.getEntity().getContentType()).thenReturn(
        new BasicHeader("content-type", Constants.CT_FHIR_XML + "; charset=UTF-8"));
    when(this.httpResponse.getEntity().getContent()).thenReturn(
        new ReaderInputStream(new StringReader(msg), Charset.forName("UTF-8")));

    final ITestClient client = this.ctx.newRestfulClient(ITestClient.class, "http://foo");
    client.getPatientWithIncludes(new StringParam("aaa"),
        Arrays.asList(new Include[] { new Include("inc1"), new Include("inc2") }));

    assertEquals("http://foo/Patient?withIncludes=aaa&_include=inc1&_include=inc2", capt.getValue().getURI().toString());

  }



  @Test
  public void testSearchWithOptionalParam() throws Exception
  {

    final String msg = getPatientFeedWithOneResult();

    final ArgumentCaptor<HttpUriRequest> capt = ArgumentCaptor.forClass(HttpUriRequest.class);
    when(this.httpClient.execute(capt.capture())).thenReturn(this.httpResponse);
    when(this.httpResponse.getStatusLine()).thenReturn(
        new BasicStatusLine(new ProtocolVersion("HTTP", 1, 1), 200, "OK"));
    when(this.httpResponse.getEntity().getContentType()).thenReturn(
        new BasicHeader("content-type", Constants.CT_FHIR_XML + "; charset=UTF-8"));
    when(this.httpResponse.getEntity().getContent()).thenReturn(
        new ReaderInputStream(new StringReader(msg), Charset.forName("UTF-8")));

    ITestClient client = this.ctx.newRestfulClient(ITestClient.class, "http://foo");
    Bundle response = client.findPatientByName(new StringParam("AAA"), null);

    assertEquals("http://foo/Patient?family=AAA", capt.getValue().getURI().toString());
    Patient resource = (Patient) response.getEntries().get(0).getResource();
    assertEquals("PRP1660", resource.getIdentifier().get(0).getValue().getValue());

    /*
     * Now with a first name
     */

    when(this.httpResponse.getEntity().getContent()).thenReturn(
        new ReaderInputStream(new StringReader(msg), Charset.forName("UTF-8")));
    client = this.ctx.newRestfulClient(ITestClient.class, "http://foo");
    response = client.findPatientByName(new StringParam("AAA"), new StringParam("BBB"));

    assertEquals("http://foo/Patient?family=AAA&given=BBB", capt.getValue().getURI().toString());
    resource = (Patient) response.getEntries().get(0).getResource();
    assertEquals("PRP1660", resource.getIdentifier().get(0).getValue().getValue());

  }



  @Test
  public void testSearchByCompositeParam() throws Exception
  {

    final String msg = getPatientFeedWithOneResult();

    final ArgumentCaptor<HttpUriRequest> capt = ArgumentCaptor.forClass(HttpUriRequest.class);
    when(this.httpClient.execute(capt.capture())).thenReturn(this.httpResponse);
    when(this.httpResponse.getStatusLine()).thenReturn(
        new BasicStatusLine(new ProtocolVersion("HTTP", 1, 1), 200, "OK"));
    when(this.httpResponse.getEntity().getContentType()).thenReturn(
        new BasicHeader("content-type", Constants.CT_FHIR_XML + "; charset=UTF-8"));
    when(this.httpResponse.getEntity().getContent()).thenReturn(
        new ReaderInputStream(new StringReader(msg), Charset.forName("UTF-8")));

    final ITestClient client = this.ctx.newRestfulClient(ITestClient.class, "http://foo");
    final StringParam str = new StringParam("FOO$BAR");
    final DateParam date = new DateParam("2001-01-01");
    client.getObservationByNameValueDate(new CompositeParam<StringParam, DateParam>(str, date));

    assertEquals(
        "http://foo/Observation?" + Observation.SP_NAME_VALUE_DATE + "="
            + URLEncoder.encode("FOO\\$BAR$2001-01-01", "UTF-8"), capt.getValue().getURI().toString());

  }



  @Test
  public void testSearchWithStringIncludes() throws Exception
  {

    final String msg = getPatientFeedWithOneResult();

    final ArgumentCaptor<HttpUriRequest> capt = ArgumentCaptor.forClass(HttpUriRequest.class);
    when(this.httpClient.execute(capt.capture())).thenReturn(this.httpResponse);
    when(this.httpResponse.getStatusLine()).thenReturn(
        new BasicStatusLine(new ProtocolVersion("HTTP", 1, 1), 200, "OK"));
    when(this.httpResponse.getEntity().getContentType()).thenReturn(
        new BasicHeader("content-type", Constants.CT_FHIR_XML + "; charset=UTF-8"));
    when(this.httpResponse.getEntity().getContent()).thenReturn(
        new ReaderInputStream(new StringReader(msg), Charset.forName("UTF-8")));

    final ITestClientWithStringIncludes client = this.ctx.newRestfulClient(ITestClientWithStringIncludes.class,
        "http://foo");
    client.getPatientWithIncludes(new StringParam("aaa"), "inc1");

    assertEquals("http://foo/Patient?withIncludes=aaa&_include=inc1", capt.getValue().getURI().toString());

  }



  @Test
  public void testUpdate() throws Exception
  {

    final Patient patient = new Patient();
    patient.addIdentifier("urn:foo", "123");

    final ArgumentCaptor<HttpUriRequest> capt = ArgumentCaptor.forClass(HttpUriRequest.class);
    when(this.httpClient.execute(capt.capture())).thenReturn(this.httpResponse);
    when(this.httpResponse.getStatusLine()).thenReturn(
        new BasicStatusLine(new ProtocolVersion("HTTP", 1, 1), 201, "OK"));
    when(this.httpResponse.getEntity().getContentType()).thenReturn(
        new BasicHeader("content-type", Constants.CT_TEXT + "; charset=UTF-8"));
    when(this.httpResponse.getEntity().getContent()).thenReturn(
        new ReaderInputStream(new StringReader(""), Charset.forName("UTF-8")));
    when(this.httpResponse.getAllHeaders()).thenReturn(
        toHeaderArray("Location", "http://example.com/fhir/Patient/100/_history/200"));

    final ITestClient client = this.ctx.newRestfulClient(ITestClient.class, "http://foo");
    final MethodOutcome response = client.updatePatient(new IdDt("100"), patient);

    assertEquals(HttpPut.class, capt.getValue().getClass());
    final HttpPut post = (HttpPut) capt.getValue();
    assertThat(post.getURI().toASCIIString(), StringEndsWith.endsWith("/Patient/100"));
    assertThat(IOUtils.toString(post.getEntity().getContent()), StringContains.containsString("<Patient"));
    assertEquals("http://example.com/fhir/Patient/100/_history/200", response.getId().getValue());
    assertEquals("200", response.getId().getVersionIdPart());
  }



  /**
   * Return a FHIR content type, but no content and make sure we handle this without crashing
   */
  @Test
  public void testUpdateWithEmptyResponse() throws Exception
  {

    final Patient patient = new Patient();
    patient.addIdentifier("urn:foo", "123");

    final ArgumentCaptor<HttpUriRequest> capt = ArgumentCaptor.forClass(HttpUriRequest.class);
    when(this.httpClient.execute(capt.capture())).thenReturn(this.httpResponse);
    when(this.httpResponse.getStatusLine()).thenReturn(
        new BasicStatusLine(new ProtocolVersion("HTTP", 1, 1), 201, "OK"));
    when(this.httpResponse.getEntity().getContentType()).thenReturn(
        new BasicHeader("content-type", Constants.CT_FHIR_XML + "; charset=UTF-8"));
    when(this.httpResponse.getEntity().getContent()).thenReturn(
        new ReaderInputStream(new StringReader(""), Charset.forName("UTF-8")));
    when(this.httpResponse.getAllHeaders()).thenReturn(
        toHeaderArray("Content-Location", "http://example.com/fhir/Patient/100/_history/200"));

    final ITestClient client = this.ctx.newRestfulClient(ITestClient.class, "http://foo");
    client.updatePatient(new IdDt("Patient/100/_history/200"), patient);

    assertEquals(HttpPut.class, capt.getValue().getClass());
    final HttpPut post = (HttpPut) capt.getValue();
    assertEquals("http://foo/Patient/100", post.getURI().toASCIIString());

    final Header h = post.getFirstHeader("content-location");
    assertEquals("Patient/100/_history/200", h.getValue());

  }



  @Test(expected = ResourceVersionConflictException.class)
  public void testUpdateWithResourceConflict() throws Exception
  {

    final Patient patient = new Patient();
    patient.addIdentifier("urn:foo", "123");

    final ArgumentCaptor<HttpUriRequest> capt = ArgumentCaptor.forClass(HttpUriRequest.class);
    when(this.httpClient.execute(capt.capture())).thenReturn(this.httpResponse);
    when(this.httpResponse.getEntity().getContentType()).thenReturn(
        new BasicHeader("content-type", Constants.CT_FHIR_XML + "; charset=UTF-8"));
    when(this.httpResponse.getEntity().getContent()).thenReturn(
        new ReaderInputStream(new StringReader(""), Charset.forName("UTF-8")));
    when(this.httpResponse.getStatusLine()).thenReturn(
        new BasicStatusLine(new ProtocolVersion("HTTP", 1, 1), Constants.STATUS_HTTP_409_CONFLICT, "Conflict"));

    final ITestClient client = this.ctx.newRestfulClient(ITestClient.class, "http://foo");
    client.updatePatient(new IdDt("Patient/100/_history/200"), patient);
  }



  @Test
  public void testUpdateWithVersion() throws Exception
  {

    final Patient patient = new Patient();
    patient.addIdentifier("urn:foo", "123");

    final ArgumentCaptor<HttpUriRequest> capt = ArgumentCaptor.forClass(HttpUriRequest.class);
    when(this.httpClient.execute(capt.capture())).thenReturn(this.httpResponse);
    when(this.httpResponse.getStatusLine()).thenReturn(
        new BasicStatusLine(new ProtocolVersion("HTTP", 1, 1), 201, "OK"));
    when(this.httpResponse.getEntity().getContentType()).thenReturn(
        new BasicHeader("content-type", Constants.CT_TEXT + "; charset=UTF-8"));
    when(this.httpResponse.getEntity().getContent()).thenReturn(
        new ReaderInputStream(new StringReader(""), Charset.forName("UTF-8")));
    when(this.httpResponse.getAllHeaders()).thenReturn(
        toHeaderArray("Location", "http://example.com/fhir/Patient/100/_history/200"));

    final ITestClient client = this.ctx.newRestfulClient(ITestClient.class, "http://foo");
    final MethodOutcome response = client.updatePatient(new IdDt("Patient/100/_history/200"), patient);

    assertEquals(HttpPut.class, capt.getValue().getClass());
    final HttpPut post = (HttpPut) capt.getValue();
    assertThat(post.getURI().toASCIIString(), StringEndsWith.endsWith("/Patient/100"));
    assertThat(IOUtils.toString(post.getEntity().getContent()), StringContains.containsString("<Patient"));
    assertThat(post.getFirstHeader("Content-Location").getValue(), StringEndsWith.endsWith("Patient/100/_history/200"));
    assertEquals("http://example.com/fhir/Patient/100/_history/200", response.getId().getValue());
    assertEquals("200", response.getId().getVersionIdPart());
  }



  @Test
  public void testValidate() throws Exception
  {

    final Patient patient = new Patient();
    patient.addIdentifier("urn:foo", "123");

    final ArgumentCaptor<HttpUriRequest> capt = ArgumentCaptor.forClass(HttpUriRequest.class);
    when(this.httpClient.execute(capt.capture())).thenReturn(this.httpResponse);
    when(this.httpResponse.getStatusLine()).thenReturn(
        new BasicStatusLine(new ProtocolVersion("HTTP", 1, 1), 201, "OK"));
    when(this.httpResponse.getEntity().getContentType()).thenReturn(
        new BasicHeader("content-type", Constants.CT_TEXT + "; charset=UTF-8"));
    when(this.httpResponse.getEntity().getContent()).thenReturn(
        new ReaderInputStream(new StringReader(""), Charset.forName("UTF-8")));
    when(this.httpResponse.getAllHeaders()).thenReturn(
        toHeaderArray("Location", "http://example.com/fhir/Patient/100/_history/200"));

    final ITestClient client = this.ctx.newRestfulClient(ITestClient.class, "http://foo");
    final MethodOutcome response = client.validatePatient(patient);

    assertEquals(HttpPost.class, capt.getValue().getClass());
    final HttpPost post = (HttpPost) capt.getValue();
    assertThat(post.getURI().toASCIIString(), StringEndsWith.endsWith("/Patient/_validate"));
    assertThat(IOUtils.toString(post.getEntity().getContent()), StringContains.containsString("<Patient"));
    assertEquals("http://example.com/fhir/Patient/100/_history/200", response.getId().getValue());
    assertEquals("200", response.getId().getVersionIdPart());

  }



  @Test
  public void testVRead() throws Exception
  {

    // @formatter:off
    final String msg = "<Patient xmlns=\"http://hl7.org/fhir\">"
        + "<text><status value=\"generated\" /><div xmlns=\"http://www.w3.org/1999/xhtml\">John Cardinal:            444333333        </div></text>"
        + "<identifier><label value=\"SSN\" /><system value=\"http://orionhealth.com/mrn\" /><value value=\"PRP1660\" /></identifier>"
        + "<name><use value=\"official\" /><family value=\"Cardinal\" /><given value=\"John\" /></name>"
        + "<name><family value=\"Kramer\" /><given value=\"Doe\" /></name>"
        + "<telecom><system value=\"phone\" /><value value=\"555-555-2004\" /><use value=\"work\" /></telecom>"
        + "<gender><coding><system value=\"http://hl7.org/fhir/v3/AdministrativeGender\" /><code value=\"M\" /></coding></gender>"
        + "<address><use value=\"home\" /><line value=\"2222 Home Street\" /></address><active value=\"true\" />"
        + "</Patient>";
    // @formatter:on

    final ArgumentCaptor<HttpUriRequest> capt = ArgumentCaptor.forClass(HttpUriRequest.class);
    when(this.httpClient.execute(capt.capture())).thenReturn(this.httpResponse);
    when(this.httpResponse.getStatusLine()).thenReturn(
        new BasicStatusLine(new ProtocolVersion("HTTP", 1, 1), 200, "OK"));
    when(this.httpResponse.getEntity().getContentType()).thenReturn(
        new BasicHeader("content-type", Constants.CT_FHIR_XML + "; charset=UTF-8"));
    when(this.httpResponse.getEntity().getContent()).thenReturn(
        new ReaderInputStream(new StringReader(msg), Charset.forName("UTF-8")));

    final ITestClient client = this.ctx.newRestfulClient(ITestClient.class, "http://foo");
    // Patient response = client.findPatientByMrn(new
    // IdentifierDt("urn:foo", "123"));
    final Patient response = client.getPatientById(new IdDt("Patient/111/_history/999"));

    assertEquals("http://foo/Patient/111/_history/999", capt.getValue().getURI().toString());
    assertEquals("PRP1660", response.getIdentifier().get(0).getValue().getValue());

  }



  private Header[] toHeaderArray(final String theName, final String theValue)
  {
    return new Header[] { new BasicHeader(theName, theValue) };
  }





  private interface ClientWithoutAnnotation extends IBasicClient
  {


    Patient read(@IdParam IdDt theId);
  }





  @ResourceDef(name = "Patient")
  public static class CustomPatient extends Patient
  {
    // nothing
  }





  public interface ITestClientWithCustomType extends IBasicClient
  {


    @Search()
    public CustomPatient getPatientByDob(@RequiredParam(name = Patient.SP_BIRTHDATE) DateParam theBirthDate);
  }





  public interface ITestClientWithCustomTypeList extends IBasicClient
  {


    @Search()
    public List<CustomPatient> getPatientByDob(@RequiredParam(name = Patient.SP_BIRTHDATE) DateParam theBirthDate);
  }





  public interface ITestClientWithStringIncludes extends IBasicClient
  {


    @Search()
    public Patient getPatientWithIncludes(@RequiredParam(name = "withIncludes") StringParam theString,
        @IncludeParam String theInclude);
  }
=======
		ArgumentCaptor<HttpUriRequest> capt = ArgumentCaptor.forClass(HttpUriRequest.class);
		when(httpClient.execute(capt.capture())).thenReturn(httpResponse);
		when(httpResponse.getStatusLine()).thenReturn(new BasicStatusLine(new ProtocolVersion("HTTP", 1, 1), 201, "OK"));
		when(httpResponse.getEntity().getContentType()).thenReturn(new BasicHeader("content-type", Constants.CT_TEXT + "; charset=UTF-8"));
		when(httpResponse.getEntity().getContent()).thenReturn(new ReaderInputStream(new StringReader(""), Charset.forName("UTF-8")));
		when(httpResponse.getAllHeaders()).thenReturn(toHeaderArray("Location", "http://example.com/fhir/Patient/100/_history/200"));

		ITestClient client = ctx.newRestfulClient(ITestClient.class, "http://foo");
		MethodOutcome response = client.updatePatient(new IdDt("100"), patient);

		assertEquals(HttpPut.class, capt.getValue().getClass());
		HttpPut post = (HttpPut) capt.getValue();
		assertThat(post.getURI().toASCIIString(), StringEndsWith.endsWith("/Patient/100"));
		assertThat(IOUtils.toString(post.getEntity().getContent()), StringContains.containsString("<Patient"));
		assertEquals("http://example.com/fhir/Patient/100/_history/200", response.getId().getValue());
		assertEquals("200", response.getId().getVersionIdPart());
	}

	/**
	 * Return a FHIR content type, but no content and make sure we handle this without crashing
	 */
	@Test
	public void testUpdateWithEmptyResponse() throws Exception {

		Patient patient = new Patient();
		patient.addIdentifier("urn:foo", "123");

		ArgumentCaptor<HttpUriRequest> capt = ArgumentCaptor.forClass(HttpUriRequest.class);
		when(httpClient.execute(capt.capture())).thenReturn(httpResponse);
		when(httpResponse.getStatusLine()).thenReturn(new BasicStatusLine(new ProtocolVersion("HTTP", 1, 1), 201, "OK"));
		when(httpResponse.getEntity().getContentType()).thenReturn(new BasicHeader("content-type", Constants.CT_FHIR_XML + "; charset=UTF-8"));
		when(httpResponse.getEntity().getContent()).thenReturn(new ReaderInputStream(new StringReader(""), Charset.forName("UTF-8")));
		when(httpResponse.getAllHeaders()).thenReturn(toHeaderArray("Content-Location", "http://example.com/fhir/Patient/100/_history/200"));

		ITestClient client = ctx.newRestfulClient(ITestClient.class, "http://foo");
		client.updatePatient(new IdDt("Patient/100/_history/200"), patient);

		assertEquals(HttpPut.class, capt.getValue().getClass());
		HttpPut post = (HttpPut) capt.getValue();
		assertEquals("http://foo/Patient/100", post.getURI().toASCIIString());

		Header h = post.getFirstHeader("content-location");
		assertEquals("Patient/100/_history/200", h.getValue());

	}

	@Test(expected = ResourceVersionConflictException.class)
	public void testUpdateWithResourceConflict() throws Exception {

		Patient patient = new Patient();
		patient.addIdentifier("urn:foo", "123");

		ArgumentCaptor<HttpUriRequest> capt = ArgumentCaptor.forClass(HttpUriRequest.class);
		when(httpClient.execute(capt.capture())).thenReturn(httpResponse);
		when(httpResponse.getEntity().getContentType()).thenReturn(new BasicHeader("content-type", Constants.CT_FHIR_XML + "; charset=UTF-8"));
		when(httpResponse.getEntity().getContent()).thenReturn(new ReaderInputStream(new StringReader(""), Charset.forName("UTF-8")));
		when(httpResponse.getStatusLine()).thenReturn(new BasicStatusLine(new ProtocolVersion("HTTP", 1, 1), Constants.STATUS_HTTP_409_CONFLICT, "Conflict"));

		ITestClient client = ctx.newRestfulClient(ITestClient.class, "http://foo");
		client.updatePatient(new IdDt("Patient/100/_history/200"), patient);
	}

	@Test
	public void testUpdateWithVersion() throws Exception {

		Patient patient = new Patient();
		patient.addIdentifier("urn:foo", "123");

		ArgumentCaptor<HttpUriRequest> capt = ArgumentCaptor.forClass(HttpUriRequest.class);
		when(httpClient.execute(capt.capture())).thenReturn(httpResponse);
		when(httpResponse.getStatusLine()).thenReturn(new BasicStatusLine(new ProtocolVersion("HTTP", 1, 1), 201, "OK"));
		when(httpResponse.getEntity().getContentType()).thenReturn(new BasicHeader("content-type", Constants.CT_TEXT + "; charset=UTF-8"));
		when(httpResponse.getEntity().getContent()).thenReturn(new ReaderInputStream(new StringReader(""), Charset.forName("UTF-8")));
		when(httpResponse.getAllHeaders()).thenReturn(toHeaderArray("Location", "http://example.com/fhir/Patient/100/_history/200"));

		ITestClient client = ctx.newRestfulClient(ITestClient.class, "http://foo");
		MethodOutcome response = client.updatePatient(new IdDt("Patient/100/_history/200"), patient);

		assertEquals(HttpPut.class, capt.getValue().getClass());
		HttpPut post = (HttpPut) capt.getValue();
		assertThat(post.getURI().toASCIIString(), StringEndsWith.endsWith("/Patient/100"));
		assertThat(IOUtils.toString(post.getEntity().getContent()), StringContains.containsString("<Patient"));
		assertThat(post.getFirstHeader("Content-Location").getValue(), StringEndsWith.endsWith("Patient/100/_history/200"));
		assertEquals("http://example.com/fhir/Patient/100/_history/200", response.getId().getValue());
		assertEquals("200", response.getId().getVersionIdPart());
	}

	@Test
	public void testValidate() throws Exception {

		Patient patient = new Patient();
		patient.addIdentifier("urn:foo", "123");

		ArgumentCaptor<HttpUriRequest> capt = ArgumentCaptor.forClass(HttpUriRequest.class);
		when(httpClient.execute(capt.capture())).thenReturn(httpResponse);
		when(httpResponse.getStatusLine()).thenReturn(new BasicStatusLine(new ProtocolVersion("HTTP", 1, 1), 201, "OK"));
		when(httpResponse.getEntity().getContentType()).thenReturn(new BasicHeader("content-type", Constants.CT_TEXT + "; charset=UTF-8"));
		when(httpResponse.getEntity().getContent()).thenReturn(new ReaderInputStream(new StringReader(""), Charset.forName("UTF-8")));
		when(httpResponse.getAllHeaders()).thenReturn(toHeaderArray("Location", "http://example.com/fhir/Patient/100/_history/200"));

		ITestClient client = ctx.newRestfulClient(ITestClient.class, "http://foo");
		MethodOutcome response = client.validatePatient(patient);

		assertEquals(HttpPost.class, capt.getValue().getClass());
		HttpPost post = (HttpPost) capt.getValue();
		assertThat(post.getURI().toASCIIString(), StringEndsWith.endsWith("/Patient/_validate"));
		assertThat(IOUtils.toString(post.getEntity().getContent()), StringContains.containsString("<Patient"));
		assertEquals("http://example.com/fhir/Patient/100/_history/200", response.getId().getValue());
		assertEquals("200", response.getId().getVersionIdPart());

	}

	@Test
	public void testVRead() throws Exception {

		//@formatter:off
		String msg = "<Patient xmlns=\"http://hl7.org/fhir\">" 
				+ "<text><status value=\"generated\" /><div xmlns=\"http://www.w3.org/1999/xhtml\">John Cardinal:            444333333        </div></text>"
				+ "<identifier><label value=\"SSN\" /><system value=\"http://orionhealth.com/mrn\" /><value value=\"PRP1660\" /></identifier>"
				+ "<name><use value=\"official\" /><family value=\"Cardinal\" /><given value=\"John\" /></name>"
				+ "<name><family value=\"Kramer\" /><given value=\"Doe\" /></name>"
				+ "<telecom><system value=\"phone\" /><value value=\"555-555-2004\" /><use value=\"work\" /></telecom>"
				+ "<gender><coding><system value=\"http://hl7.org/fhir/v3/AdministrativeGender\" /><code value=\"M\" /></coding></gender>"
				+ "<address><use value=\"home\" /><line value=\"2222 Home Street\" /></address><active value=\"true\" />"
				+ "</Patient>";
		//@formatter:on

		ArgumentCaptor<HttpUriRequest> capt = ArgumentCaptor.forClass(HttpUriRequest.class);
		when(httpClient.execute(capt.capture())).thenReturn(httpResponse);
		when(httpResponse.getStatusLine()).thenReturn(new BasicStatusLine(new ProtocolVersion("HTTP", 1, 1), 200, "OK"));
		when(httpResponse.getEntity().getContentType()).thenReturn(new BasicHeader("content-type", Constants.CT_FHIR_XML + "; charset=UTF-8"));
		when(httpResponse.getEntity().getContent()).thenReturn(new ReaderInputStream(new StringReader(msg), Charset.forName("UTF-8")));

		ITestClient client = ctx.newRestfulClient(ITestClient.class, "http://foo");
		// Patient response = client.findPatientByMrn(new
		// IdentifierDt("urn:foo", "123"));
		Patient response = client.getPatientById(new IdDt("Patient/111/_history/999"));

		assertEquals("http://foo/Patient/111/_history/999", capt.getValue().getURI().toString());
		assertEquals("PRP1660", response.getIdentifier().get(0).getValue().getValue());

	}

	private Header[] toHeaderArray(String theName, String theValue) {
		return new Header[] { new BasicHeader(theName, theValue) };
	}

	private interface ClientWithoutAnnotation extends IBasicClient {
		Patient read(@IdParam IdDt theId);
	}

	@ResourceDef(name = "Patient")
	public static class CustomPatient extends Patient {
		// nothing
	}

	public interface ITestClientWithCustomType extends IBasicClient {
		@Search()
		public CustomPatient getPatientByDob(@RequiredParam(name = Patient.SP_BIRTHDATE) DateParam theBirthDate);
	}

	public interface ITestClientWithCustomTypeList extends IBasicClient {
		@Search()
		public List<CustomPatient> getPatientByDob(@RequiredParam(name = Patient.SP_BIRTHDATE) DateParam theBirthDate);
	}

	public interface ITestClientWithStringIncludes extends IBasicClient {
		@Search()
		public Patient getPatientWithIncludes(@RequiredParam(name = "withIncludes") StringParam theString, @IncludeParam String theInclude);
	}
>>>>>>> 13dd6d5e
}<|MERGE_RESOLUTION|>--- conflicted
+++ resolved
@@ -1,18 +1,8 @@
 package ca.uhn.fhir.rest.client;
 
-<<<<<<< HEAD
-import static org.hamcrest.Matchers.containsString;
-import static org.junit.Assert.assertEquals;
-import static org.junit.Assert.assertNotNull;
-import static org.junit.Assert.assertThat;
-import static org.junit.Assert.fail;
-import static org.mockito.Mockito.mock;
-import static org.mockito.Mockito.when;
-=======
 import static org.hamcrest.Matchers.*;
 import static org.junit.Assert.*;
 import static org.mockito.Mockito.*;
->>>>>>> 13dd6d5e
 
 import java.io.InputStream;
 import java.io.StringReader;
@@ -81,8 +71,6 @@
 import ca.uhn.fhir.rest.server.exceptions.ResourceNotFoundException;
 import ca.uhn.fhir.rest.server.exceptions.ResourceVersionConflictException;
 
-<<<<<<< HEAD
-=======
 public class ClientTest {
 
 	private FhirContext ctx;
@@ -726,19 +714,14 @@
 		client.getPatientByDateRange(param);
 
 		assertEquals("http://foo/Patient?dateRange=%3E%3D2011-01-01&dateRange=%3C%3D2021-01-01", capt.getValue().getURI().toString());
->>>>>>> 13dd6d5e
-
-public class ClientTest
-{
-
-
-  private FhirContext ctx;
-
-<<<<<<< HEAD
-  private HttpClient httpClient;
-
-  private HttpResponse httpResponse;
-=======
+
+	}
+
+	@Test
+	public void testSearchByDob() throws Exception {
+
+		String msg = getPatientFeedWithOneResult();
+
 		ArgumentCaptor<HttpUriRequest> capt = ArgumentCaptor.forClass(HttpUriRequest.class);
 
 		when(httpResponse.getStatusLine()).thenReturn(new BasicStatusLine(new ProtocolVersion("HTTP", 1, 1), 200, "OK"));
@@ -750,16 +733,12 @@
 
 		ITestClient client = ctx.newRestfulClient(ITestClient.class, "http://foo");
 		List<Patient> response = client.getPatientByDob(new DateParam(QuantityCompararatorEnum.GREATERTHAN_OR_EQUALS, "2011-01-02"));
->>>>>>> 13dd6d5e
-
-
-
-<<<<<<< HEAD
-  @Before
-  public void before()
-  {
-    this.ctx = new FhirContext(Patient.class, Conformance.class);
-=======
+
+		assertEquals("http://foo/Patient?birthdate=%3E%3D2011-01-02", capt.getValue().getURI().toString());
+		assertEquals("PRP1660", response.get(0).getIdentifier().get(0).getValue().getValue());
+
+	}
+
 	@Test
 	public void testSearchByCompartment() throws Exception {
 
@@ -790,1438 +769,261 @@
 
 	@Test
 	public void testSearchByQuantity() throws Exception {
->>>>>>> 13dd6d5e
-
-    this.httpClient = mock(HttpClient.class, new ReturnsDeepStubs());
-    this.ctx.getRestfulClientFactory().setHttpClient(this.httpClient);
-
-    this.httpResponse = mock(HttpResponse.class, new ReturnsDeepStubs());
-  }
-
-
-
-  // atom-document-large.xml
-
-  private String getPatientFeedWithOneResult()
-  {
-    // @formatter:off
-    final String msg = "<feed xmlns=\"http://www.w3.org/2005/Atom\">\n"
-        + "<title/>\n"
-        + "<id>d039f91a-cc3c-4013-988e-af4d8d0614bd</id>\n"
-        + "<os:totalResults xmlns:os=\"http://a9.com/-/spec/opensearch/1.1/\">1</os:totalResults>\n"
-        + "<published>2014-03-11T16:35:07-04:00</published>\n"
-        + "<author>\n"
-        + "<name>ca.uhn.fhir.rest.server.DummyRestfulServer</name>\n"
-        + "</author>\n"
-        + "<entry>\n"
-        + "<content type=\"text/xml\">"
-        + "<Patient xmlns=\"http://hl7.org/fhir\">"
-        + "<text><status value=\"generated\" /><div xmlns=\"http://www.w3.org/1999/xhtml\">John Cardinal:            444333333        </div></text>"
-        + "<identifier><label value=\"SSN\" /><system value=\"http://orionhealth.com/mrn\" /><value value=\"PRP1660\" /></identifier>"
-        + "<name><use value=\"official\" /><family value=\"Cardinal\" /><given value=\"John\" /></name>"
-        + "<name><family value=\"Kramer\" /><given value=\"Doe\" /></name>"
-        + "<telecom><system value=\"phone\" /><value value=\"555-555-2004\" /><use value=\"work\" /></telecom>"
-        + "<gender><coding><system value=\"http://hl7.org/fhir/v3/AdministrativeGender\" /><code value=\"M\" /></coding></gender>"
-        + "<address><use value=\"home\" /><line value=\"2222 Home Street\" /></address><active value=\"true\" />"
-        + "</Patient>" + "</content>\n" + "   </entry>\n" + "</feed>";
-    // @formatter:on
-    return msg;
-  }
-
-
-
-  @Test
-  public void testCreate() throws Exception
-  {
-
-    final Patient patient = new Patient();
-    patient.addIdentifier("urn:foo", "123");
-
-    final ArgumentCaptor<HttpUriRequest> capt = ArgumentCaptor.forClass(HttpUriRequest.class);
-    when(this.httpClient.execute(capt.capture())).thenReturn(this.httpResponse);
-    when(this.httpResponse.getStatusLine()).thenReturn(
-        new BasicStatusLine(new ProtocolVersion("HTTP", 1, 1), 201, "OK"));
-    when(this.httpResponse.getEntity().getContentType()).thenReturn(
-        new BasicHeader("content-type", Constants.CT_TEXT + "; charset=UTF-8"));
-    when(this.httpResponse.getEntity().getContent()).thenReturn(
-        new ReaderInputStream(new StringReader(""), Charset.forName("UTF-8")));
-    when(this.httpResponse.getAllHeaders()).thenReturn(
-        toHeaderArray("Location", "http://example.com/fhir/Patient/100/_history/200"));
-
-    final ITestClient client = this.ctx.newRestfulClient(ITestClient.class, "http://foo");
-    final CapturingInterceptor interceptor = new CapturingInterceptor();
-    client.registerInterceptor(interceptor);
-
-    final MethodOutcome response = client.createPatient(patient);
-
-    assertEquals(interceptor.getLastRequest().getURI().toASCIIString(), "http://foo/Patient");
-
-    assertEquals(HttpPost.class, capt.getValue().getClass());
-    final HttpPost post = (HttpPost) capt.getValue();
-    assertThat(IOUtils.toString(post.getEntity().getContent()), StringContains.containsString("<Patient"));
-    assertEquals("http://example.com/fhir/Patient/100/_history/200", response.getId().getValue());
-    assertEquals("200", response.getId().getVersionIdPart());
-  }
-
-
-
-  @Test
-  public void testCreateBad() throws Exception
-  {
-
-    final Patient patient = new Patient();
-    patient.addIdentifier("urn:foo", "123");
-
-    final ArgumentCaptor<HttpUriRequest> capt = ArgumentCaptor.forClass(HttpUriRequest.class);
-    when(this.httpClient.execute(capt.capture())).thenReturn(this.httpResponse);
-    when(this.httpResponse.getStatusLine()).thenReturn(
-        new BasicStatusLine(new ProtocolVersion("HTTP", 1, 1), 400, "foobar"));
-    when(this.httpResponse.getEntity().getContentType()).thenReturn(
-        new BasicHeader("content-type", Constants.CT_TEXT + "; charset=UTF-8"));
-    when(this.httpResponse.getEntity().getContent()).thenReturn(
-        new ReaderInputStream(new StringReader("foobar"), Charset.forName("UTF-8")));
-
-    try
-    {
-      this.ctx.newRestfulClient(ITestClient.class, "http://foo").createPatient(patient);
-      fail();
-    }
-    catch (final InvalidRequestException e)
-    {
-      assertThat(e.getMessage(), StringContains.containsString("foobar"));
-    }
-  }
-
-
-
-  /**
-   * Some servers (older ones?) return the resourcde you created instead of an OperationOutcome. We just need to ignore
-   * it.
-   */
-  @Test
-  public void testCreateWithResourceResponse() throws Exception
-  {
-
-    final Patient patient = new Patient();
-    patient.addIdentifier("urn:foo", "123");
-
-    final ArgumentCaptor<HttpUriRequest> capt = ArgumentCaptor.forClass(HttpUriRequest.class);
-    when(this.httpClient.execute(capt.capture())).thenReturn(this.httpResponse);
-    when(this.httpResponse.getStatusLine()).thenReturn(
-        new BasicStatusLine(new ProtocolVersion("HTTP", 1, 1), 201, "OK"));
-    when(this.httpResponse.getEntity().getContentType()).thenReturn(
-        new BasicHeader("content-type", Constants.CT_FHIR_XML + "; charset=UTF-8"));
-    when(this.httpResponse.getEntity().getContent()).thenReturn(
-        new ReaderInputStream(new StringReader(this.ctx.newXmlParser().encodeResourceToString(patient)), Charset
-            .forName("UTF-8")));
-    when(this.httpResponse.getAllHeaders()).thenReturn(
-        toHeaderArray("Location", "http://example.com/fhir/Patient/100/_history/200"));
-
-    final ITestClient client = this.ctx.newRestfulClient(ITestClient.class, "http://foo");
-    final MethodOutcome response = client.createPatient(patient);
-
-    assertEquals(HttpPost.class, capt.getValue().getClass());
-    final HttpPost post = (HttpPost) capt.getValue();
-    assertThat(IOUtils.toString(post.getEntity().getContent()), StringContains.containsString("<Patient"));
-    assertEquals("http://example.com/fhir/Patient/100/_history/200", response.getId().getValue());
-    assertEquals("200", response.getId().getVersionIdPart());
-  }
-
-
-
-  @Test
-  public void testCreateWithTagList() throws Exception
-  {
-
-    final Patient patient = new Patient();
-    patient.addIdentifier("urn:foo", "123");
-
-    final ArgumentCaptor<HttpUriRequest> capt = ArgumentCaptor.forClass(HttpUriRequest.class);
-    when(this.httpClient.execute(capt.capture())).thenReturn(this.httpResponse);
-    when(this.httpResponse.getStatusLine()).thenReturn(
-        new BasicStatusLine(new ProtocolVersion("HTTP", 1, 1), 201, "OK"));
-    when(this.httpResponse.getEntity().getContentType()).thenReturn(
-        new BasicHeader("content-type", Constants.CT_TEXT + "; charset=UTF-8"));
-    when(this.httpResponse.getEntity().getContent()).thenReturn(
-        new ReaderInputStream(new StringReader(""), Charset.forName("UTF-8")));
-    when(this.httpResponse.getAllHeaders()).thenReturn(
-        toHeaderArray("Location", "http://example.com/fhir/Patient/100/_history/200"));
-
-    final ITestClient client = this.ctx.newRestfulClient(ITestClient.class, "http://foo");
-    final TagList tagList = new TagList();
-    tagList.add(new Tag((String) null, "Dog", "DogLabel"));
-    tagList.add(new Tag("http://cats", "Cat", "CatLabel"));
-    patient.getResourceMetadata().put(ResourceMetadataKeyEnum.TAG_LIST, tagList);
-
-    final MethodOutcome response = client.createPatient(patient);
-
-    assertEquals(HttpPost.class, capt.getValue().getClass());
-    final HttpPost post = (HttpPost) capt.getValue();
-    assertThat(IOUtils.toString(post.getEntity().getContent()), StringContains.containsString("<Patient"));
-    assertEquals("http://example.com/fhir/Patient/100/_history/200", response.getId().getValue());
-    assertEquals("200", response.getId().getVersionIdPart());
-
-    final Header[] headers = post.getHeaders("Category");
-    assertEquals(2, headers.length);
-    assertEquals("Dog; label=\"DogLabel\"", headers[0].getValue());
-    assertEquals("Cat; label=\"CatLabel\"; scheme=\"http://cats\"", headers[1].getValue());
-
-  }
-
-
-
-  @Test
-  public void testDelete() throws Exception
-  {
-
-    final OperationOutcome oo = new OperationOutcome();
-    oo.addIssue().setDetails("Hello");
-    final String resp = new FhirContext().newXmlParser().encodeResourceToString(oo);
-
-    final ArgumentCaptor<HttpUriRequest> capt = ArgumentCaptor.forClass(HttpUriRequest.class);
-    when(this.httpClient.execute(capt.capture())).thenReturn(this.httpResponse);
-    when(this.httpResponse.getStatusLine()).thenReturn(
-        new BasicStatusLine(new ProtocolVersion("HTTP", 1, 1), 201, "OK"));
-    when(this.httpResponse.getEntity().getContentType()).thenReturn(
-        new BasicHeader("content-type", Constants.CT_FHIR_XML + "; charset=UTF-8"));
-    when(this.httpResponse.getEntity().getContent()).thenReturn(
-        new ReaderInputStream(new StringReader(resp), Charset.forName("UTF-8")));
-
-    final ITestClient client = this.ctx.newRestfulClient(ITestClient.class, "http://foo");
-    final MethodOutcome response = client.deletePatient(new IdDt("1234"));
-
-    assertEquals(HttpDelete.class, capt.getValue().getClass());
-    assertEquals("http://foo/Patient/1234", capt.getValue().getURI().toString());
-    assertEquals("Hello", response.getOperationOutcome().getIssueFirstRep().getDetails().getValue());
-  }
-
-
-
-  @Test
-  public void testDeleteNoResponse() throws Exception
-  {
-
-    final ArgumentCaptor<HttpUriRequest> capt = ArgumentCaptor.forClass(HttpUriRequest.class);
-    when(this.httpClient.execute(capt.capture())).thenReturn(this.httpResponse);
-    when(this.httpResponse.getStatusLine()).thenReturn(
-        new BasicStatusLine(new ProtocolVersion("HTTP", 1, 1), 204, "OK"));
-    when(this.httpResponse.getEntity().getContentType()).thenReturn(
-        new BasicHeader("content-type", Constants.CT_TEXT + "; charset=UTF-8"));
-    when(this.httpResponse.getEntity().getContent()).thenReturn(
-        new ReaderInputStream(new StringReader(""), Charset.forName("UTF-8")));
-
-    final ITestClient client = this.ctx.newRestfulClient(ITestClient.class, "http://foo");
-    client.deleteDiagnosticReport(new IdDt("1234"));
-
-    assertEquals(HttpDelete.class, capt.getValue().getClass());
-    assertEquals("http://foo/DiagnosticReport/1234", capt.getValue().getURI().toString());
-  }
-
-
-
-  @Test
-  public void testGetConformance() throws Exception
-  {
-
-    final String msg = IOUtils.toString(ClientTest.class.getResourceAsStream("/example-metadata.xml"));
-
-    final ArgumentCaptor<HttpUriRequest> capt = ArgumentCaptor.forClass(HttpUriRequest.class);
-    when(this.httpClient.execute(capt.capture())).thenReturn(this.httpResponse);
-    when(this.httpResponse.getStatusLine()).thenReturn(
-        new BasicStatusLine(new ProtocolVersion("HTTP", 1, 1), 200, "OK"));
-    when(this.httpResponse.getEntity().getContentType()).thenReturn(
-        new BasicHeader("content-type", Constants.CT_FHIR_XML + "; charset=UTF-8"));
-    when(this.httpResponse.getEntity().getContent()).thenReturn(
-        new ReaderInputStream(new StringReader(msg), Charset.forName("UTF-8")));
-
-    final ITestClient client = this.ctx.newRestfulClient(ITestClient.class, "http://foo");
-    final Conformance response = client.getServerConformanceStatement();
-
-    assertEquals("http://foo/metadata", capt.getValue().getURI().toString());
-    assertEquals("Health Intersections", response.getPublisher().getValue());
-
-  }
-
-
-
-  @Test
-  public void testHistoryResourceInstance() throws Exception
-  {
-
-    final InstantDt date1 = new InstantDt(new Date(20000L));
-    final InstantDt date2 = new InstantDt(new Date(10000L));
-    final InstantDt date3 = new InstantDt(new Date(30000L));
-    final InstantDt date4 = new InstantDt(new Date(10000L));
-
-    // @formatter:off
-    final String msg = "<feed xmlns=\"http://www.w3.org/2005/Atom\"><title/><id>6c1d93be-027f-468d-9d47-f826cd15cf42</id>"
-        + "<link rel=\"self\" href=\"http://localhost:51698/Patient/222/_history\"/>"
-        + "<link rel=\"fhir-base\" href=\"http://localhost:51698\"/><os:totalResults xmlns:os=\"http://a9.com/-/spec/opensearch/1.1/\">2</os:totalResults>"
-        + "<published>2014-04-13T18:24:50-04:00</published>"
-        + "<author><name>ca.uhn.fhir.rest.method.HistoryMethodBinding</name></author>"
-        + "<entry><title>Patient 222</title><id>222</id>"
-        + "<updated>"
-        + date1.getValueAsString()
-        + "</updated>"
-        + "<published>"
-        + date2.getValueAsString()
-        + "</published>"
-        + "<link rel=\"self\" href=\"http://localhost:51698/Patient/222/_history/1\"/>"
-        + "<content type=\"text/xml\"><Patient xmlns=\"http://hl7.org/fhir\"><identifier><use value=\"official\"/><system value=\"urn:hapitest:mrns\"/><value value=\"00001\"/></identifier><name><family value=\"OlderFamily\"/><given value=\"PatientOne\"/></name><gender><text value=\"M\"/></gender></Patient></content>"
-        + "</entry>"
-        + "<entry><title>Patient 222</title><id>222</id>"
-        + "<updated>"
-        + date3.getValueAsString()
-        + "</updated>"
-        + "<published>"
-        + date4.getValueAsString()
-        + "</published>"
-        + "<link rel=\"self\" href=\"http://localhost:51698/Patient/222/_history/2\"/><content type=\"text/xml\"><Patient xmlns=\"http://hl7.org/fhir\"><identifier><use value=\"official\"/><system value=\"urn:hapitest:mrns\"/><value value=\"00001\"/></identifier><name><family value=\"NewerFamily\"/><given value=\"PatientOne\"/></name><gender><text value=\"M\"/></gender></Patient></content></entry></feed>";
-    // @formatter:on
-
-    final ArgumentCaptor<HttpUriRequest> capt = ArgumentCaptor.forClass(HttpUriRequest.class);
-    when(this.httpClient.execute(capt.capture())).thenReturn(this.httpResponse);
-    when(this.httpResponse.getStatusLine()).thenReturn(
-        new BasicStatusLine(new ProtocolVersion("HTTP", 1, 1), 200, "OK"));
-    when(this.httpResponse.getEntity().getContentType()).thenReturn(
-        new BasicHeader("content-type", Constants.CT_ATOM_XML + "; charset=UTF-8"));
-    when(this.httpResponse.getEntity().getContent()).thenReturn(
-        new ReaderInputStream(new StringReader(msg), Charset.forName("UTF-8")));
-
-    final ITestClient client = this.ctx.newRestfulClient(ITestClient.class, "http://foo");
-    final Bundle response = client.getHistoryPatientInstance(new IdDt("111"));
-
-    assertEquals("http://foo/Patient/111/_history", capt.getValue().getURI().toString());
-
-    assertEquals(2, response.getEntries().size());
-
-    // Older resource
-    {
-      final BundleEntry olderEntry = response.getEntries().get(0);
-      assertEquals("222", olderEntry.getId().getValue());
-      assertThat(olderEntry.getLinkSelf().getValue(), StringEndsWith.endsWith("/Patient/222/_history/1"));
-      final InstantDt pubExpected = new InstantDt(new Date(10000L));
-      final InstantDt pubActualRes = (InstantDt) olderEntry.getResource().getResourceMetadata()
-          .get(ResourceMetadataKeyEnum.PUBLISHED);
-      final InstantDt pubActualBundle = olderEntry.getPublished();
-      assertEquals(pubExpected.getValueAsString(), pubActualRes.getValueAsString());
-      assertEquals(pubExpected.getValueAsString(), pubActualBundle.getValueAsString());
-      final InstantDt updExpected = new InstantDt(new Date(20000L));
-      final InstantDt updActualRes = (InstantDt) olderEntry.getResource().getResourceMetadata()
-          .get(ResourceMetadataKeyEnum.UPDATED);
-      final InstantDt updActualBundle = olderEntry.getUpdated();
-      assertEquals(updExpected.getValueAsString(), updActualRes.getValueAsString());
-      assertEquals(updExpected.getValueAsString(), updActualBundle.getValueAsString());
-    }
-    // Newer resource
-    {
-      final BundleEntry newerEntry = response.getEntries().get(1);
-      assertEquals("222", newerEntry.getId().getValue());
-      assertThat(newerEntry.getLinkSelf().getValue(), StringEndsWith.endsWith("/Patient/222/_history/2"));
-      final InstantDt pubExpected = new InstantDt(new Date(10000L));
-      final InstantDt pubActualRes = (InstantDt) newerEntry.getResource().getResourceMetadata()
-          .get(ResourceMetadataKeyEnum.PUBLISHED);
-      final InstantDt pubActualBundle = newerEntry.getPublished();
-      assertEquals(pubExpected.getValueAsString(), pubActualRes.getValueAsString());
-      assertEquals(pubExpected.getValueAsString(), pubActualBundle.getValueAsString());
-      final InstantDt updExpected = new InstantDt(new Date(30000L));
-      final InstantDt updActualRes = (InstantDt) newerEntry.getResource().getResourceMetadata()
-          .get(ResourceMetadataKeyEnum.UPDATED);
-      final InstantDt updActualBundle = newerEntry.getUpdated();
-      assertEquals(updExpected.getValueAsString(), updActualRes.getValueAsString());
-      assertEquals(updExpected.getValueAsString(), updActualBundle.getValueAsString());
-    }
-  }
-
-
-
-  @Test
-  public void testHistoryResourceType() throws Exception
-  {
-
-    final InstantDt date1 = new InstantDt(new Date(20000L));
-    final InstantDt date2 = new InstantDt(new Date(10000L));
-    final InstantDt date3 = new InstantDt(new Date(30000L));
-    final InstantDt date4 = new InstantDt(new Date(10000L));
-
-    // @formatter:off
-    final String msg = "<feed xmlns=\"http://www.w3.org/2005/Atom\"><title/><id>6c1d93be-027f-468d-9d47-f826cd15cf42</id>"
-        + "<link rel=\"self\" href=\"http://localhost:51698/Patient/222/_history\"/>"
-        + "<link rel=\"fhir-base\" href=\"http://localhost:51698\"/><os:totalResults xmlns:os=\"http://a9.com/-/spec/opensearch/1.1/\">2</os:totalResults>"
-        + "<published>2014-04-13T18:24:50-04:00</published>"
-        + "<author><name>ca.uhn.fhir.rest.method.HistoryMethodBinding</name></author>"
-        + "<entry><title>Patient 222</title><id>222</id>"
-        + "<updated>"
-        + date1.getValueAsString()
-        + "</updated>"
-        + "<published>"
-        + date2.getValueAsString()
-        + "</published>"
-        + "<link rel=\"self\" href=\"http://localhost:51698/Patient/222/_history/1\"/>"
-        + "<content type=\"text/xml\"><Patient xmlns=\"http://hl7.org/fhir\"><identifier><use value=\"official\"/><system value=\"urn:hapitest:mrns\"/><value value=\"00001\"/></identifier><name><family value=\"OlderFamily\"/><given value=\"PatientOne\"/></name><gender><text value=\"M\"/></gender></Patient></content>"
-        + "</entry>"
-        + "<entry><title>Patient 222</title><id>222</id>"
-        + "<updated>"
-        + date3.getValueAsString()
-        + "</updated>"
-        + "<published>"
-        + date4.getValueAsString()
-        + "</published>"
-        + "<link rel=\"self\" href=\"http://localhost:51698/Patient/222/_history/2\"/><content type=\"text/xml\"><Patient xmlns=\"http://hl7.org/fhir\"><identifier><use value=\"official\"/><system value=\"urn:hapitest:mrns\"/><value value=\"00001\"/></identifier><name><family value=\"NewerFamily\"/><given value=\"PatientOne\"/></name><gender><text value=\"M\"/></gender></Patient></content></entry></feed>";
-    // @formatter:on
-
-    final ArgumentCaptor<HttpUriRequest> capt = ArgumentCaptor.forClass(HttpUriRequest.class);
-    when(this.httpClient.execute(capt.capture())).thenReturn(this.httpResponse);
-    when(this.httpResponse.getStatusLine()).thenReturn(
-        new BasicStatusLine(new ProtocolVersion("HTTP", 1, 1), 200, "OK"));
-    when(this.httpResponse.getEntity().getContentType()).thenReturn(
-        new BasicHeader("content-type", Constants.CT_ATOM_XML + "; charset=UTF-8"));
-    when(this.httpResponse.getEntity().getContent()).thenReturn(
-        new ReaderInputStream(new StringReader(msg), Charset.forName("UTF-8")));
-
-    final ITestClient client = this.ctx.newRestfulClient(ITestClient.class, "http://foo");
-    final Bundle response = client.getHistoryPatientType();
-
-    assertEquals("http://foo/Patient/_history", capt.getValue().getURI().toString());
-
-    assertEquals(2, response.getEntries().size());
-
-    // Older resource
-    {
-      final BundleEntry olderEntry = response.getEntries().get(0);
-      assertEquals("222", olderEntry.getId().getValue());
-      assertThat(olderEntry.getLinkSelf().getValue(), StringEndsWith.endsWith("/Patient/222/_history/1"));
-      final InstantDt pubExpected = new InstantDt(new Date(10000L));
-      final InstantDt pubActualRes = (InstantDt) olderEntry.getResource().getResourceMetadata()
-          .get(ResourceMetadataKeyEnum.PUBLISHED);
-      final InstantDt pubActualBundle = olderEntry.getPublished();
-      assertEquals(pubExpected.getValueAsString(), pubActualRes.getValueAsString());
-      assertEquals(pubExpected.getValueAsString(), pubActualBundle.getValueAsString());
-      final InstantDt updExpected = new InstantDt(new Date(20000L));
-      final InstantDt updActualRes = (InstantDt) olderEntry.getResource().getResourceMetadata()
-          .get(ResourceMetadataKeyEnum.UPDATED);
-      final InstantDt updActualBundle = olderEntry.getUpdated();
-      assertEquals(updExpected.getValueAsString(), updActualRes.getValueAsString());
-      assertEquals(updExpected.getValueAsString(), updActualBundle.getValueAsString());
-    }
-    // Newer resource
-    {
-      final BundleEntry newerEntry = response.getEntries().get(1);
-      assertEquals("222", newerEntry.getId().getValue());
-      assertThat(newerEntry.getLinkSelf().getValue(), StringEndsWith.endsWith("/Patient/222/_history/2"));
-      final InstantDt pubExpected = new InstantDt(new Date(10000L));
-      final InstantDt pubActualRes = (InstantDt) newerEntry.getResource().getResourceMetadata()
-          .get(ResourceMetadataKeyEnum.PUBLISHED);
-      final InstantDt pubActualBundle = newerEntry.getPublished();
-      assertEquals(pubExpected.getValueAsString(), pubActualRes.getValueAsString());
-      assertEquals(pubExpected.getValueAsString(), pubActualBundle.getValueAsString());
-      final InstantDt updExpected = new InstantDt(new Date(30000L));
-      final InstantDt updActualRes = (InstantDt) newerEntry.getResource().getResourceMetadata()
-          .get(ResourceMetadataKeyEnum.UPDATED);
-      final InstantDt updActualBundle = newerEntry.getUpdated();
-      assertEquals(updExpected.getValueAsString(), updActualRes.getValueAsString());
-      assertEquals(updExpected.getValueAsString(), updActualBundle.getValueAsString());
-    }
-  }
-
-
-
-  @Test
-  public void testHistoryServer() throws Exception
-  {
-    final InstantDt date1 = new InstantDt(new Date(20000L));
-    final InstantDt date2 = new InstantDt(new Date(10000L));
-    final InstantDt date3 = new InstantDt(new Date(30000L));
-    final InstantDt date4 = new InstantDt(new Date(10000L));
-
-    // @formatter:off
-    final String msg = "<feed xmlns=\"http://www.w3.org/2005/Atom\"><title/><id>6c1d93be-027f-468d-9d47-f826cd15cf42</id>"
-        + "<link rel=\"self\" href=\"http://localhost:51698/Patient/222/_history\"/>"
-        + "<link rel=\"fhir-base\" href=\"http://localhost:51698\"/><os:totalResults xmlns:os=\"http://a9.com/-/spec/opensearch/1.1/\">2</os:totalResults>"
-        + "<published>2014-04-13T18:24:50-04:00</published>"
-        + "<author><name>ca.uhn.fhir.rest.method.HistoryMethodBinding</name></author>"
-        + "<entry><title>Patient 222</title><id>222</id>"
-        + "<updated>"
-        + date1.getValueAsString()
-        + "</updated>"
-        + "<published>"
-        + date2.getValueAsString()
-        + "</published>"
-        + "<link rel=\"self\" href=\"http://localhost:51698/Patient/222/_history/1\"/>"
-        + "<content type=\"text/xml\"><Patient xmlns=\"http://hl7.org/fhir\"><identifier><use value=\"official\"/><system value=\"urn:hapitest:mrns\"/><value value=\"00001\"/></identifier><name><family value=\"OlderFamily\"/><given value=\"PatientOne\"/></name><gender><text value=\"M\"/></gender></Patient></content>"
-        + "</entry>"
-        + "<entry><title>Patient 222</title><id>222</id>"
-        + "<updated>"
-        + date3.getValueAsString()
-        + "</updated>"
-        + "<published>"
-        + date4.getValueAsString()
-        + "</published>"
-        + "<link rel=\"self\" href=\"http://localhost:51698/Patient/222/_history/2\"/><content type=\"text/xml\"><Patient xmlns=\"http://hl7.org/fhir\"><identifier><use value=\"official\"/><system value=\"urn:hapitest:mrns\"/><value value=\"00001\"/></identifier><name><family value=\"NewerFamily\"/><given value=\"PatientOne\"/></name><gender><text value=\"M\"/></gender></Patient></content></entry></feed>";
-    // @formatter:on
-
-    final ArgumentCaptor<HttpUriRequest> capt = ArgumentCaptor.forClass(HttpUriRequest.class);
-    when(this.httpClient.execute(capt.capture())).thenReturn(this.httpResponse);
-    when(this.httpResponse.getStatusLine()).thenReturn(
-        new BasicStatusLine(new ProtocolVersion("HTTP", 1, 1), 200, "OK"));
-    when(this.httpResponse.getEntity().getContentType()).thenReturn(
-        new BasicHeader("content-type", Constants.CT_ATOM_XML + "; charset=UTF-8"));
-    when(this.httpResponse.getEntity().getContent()).thenReturn(
-        new ReaderInputStream(new StringReader(msg), Charset.forName("UTF-8")));
-
-    final ITestClient client = this.ctx.newRestfulClient(ITestClient.class, "http://foo");
-    final Bundle response = client.getHistoryServer();
-
-    assertEquals("http://foo/_history", capt.getValue().getURI().toString());
-
-    assertEquals(2, response.getEntries().size());
-
-    // Older resource
-    {
-      final BundleEntry olderEntry = response.getEntries().get(0);
-      assertEquals("222", olderEntry.getId().getValue());
-      assertThat(olderEntry.getLinkSelf().getValue(), StringEndsWith.endsWith("/Patient/222/_history/1"));
-      final InstantDt pubExpected = new InstantDt(new Date(10000L));
-      final InstantDt pubActualRes = (InstantDt) olderEntry.getResource().getResourceMetadata()
-          .get(ResourceMetadataKeyEnum.PUBLISHED);
-      final InstantDt pubActualBundle = olderEntry.getPublished();
-      assertEquals(pubExpected.getValueAsString(), pubActualRes.getValueAsString());
-      assertEquals(pubExpected.getValueAsString(), pubActualBundle.getValueAsString());
-      final InstantDt updExpected = new InstantDt(new Date(20000L));
-      final InstantDt updActualRes = (InstantDt) olderEntry.getResource().getResourceMetadata()
-          .get(ResourceMetadataKeyEnum.UPDATED);
-      final InstantDt updActualBundle = olderEntry.getUpdated();
-      assertEquals(updExpected.getValueAsString(), updActualRes.getValueAsString());
-      assertEquals(updExpected.getValueAsString(), updActualBundle.getValueAsString());
-    }
-    // Newer resource
-    {
-      final BundleEntry newerEntry = response.getEntries().get(1);
-      assertEquals("222", newerEntry.getId().getValue());
-      assertThat(newerEntry.getLinkSelf().getValue(), StringEndsWith.endsWith("/Patient/222/_history/2"));
-      final InstantDt pubExpected = new InstantDt(new Date(10000L));
-      final InstantDt pubActualRes = (InstantDt) newerEntry.getResource().getResourceMetadata()
-          .get(ResourceMetadataKeyEnum.PUBLISHED);
-      final InstantDt pubActualBundle = newerEntry.getPublished();
-      assertEquals(pubExpected.getValueAsString(), pubActualRes.getValueAsString());
-      assertEquals(pubExpected.getValueAsString(), pubActualBundle.getValueAsString());
-      final InstantDt updExpected = new InstantDt(new Date(30000L));
-      final InstantDt updActualRes = (InstantDt) newerEntry.getResource().getResourceMetadata()
-          .get(ResourceMetadataKeyEnum.UPDATED);
-      final InstantDt updActualBundle = newerEntry.getUpdated();
-      assertEquals(updExpected.getValueAsString(), updActualRes.getValueAsString());
-      assertEquals(updExpected.getValueAsString(), updActualBundle.getValueAsString());
-    }
-  }
-
-
-
-  // @Test
-  public void testHistoryWithParams() throws Exception
-  {
-
-    // @formatter:off
-    final String msg = "<feed xmlns=\"http://www.w3.org/2005/Atom\"><title/><id>6c1d93be-027f-468d-9d47-f826cd15cf42</id><link rel=\"self\" href=\"http://localhost:51698/Patient/222/_history\"/><link rel=\"fhir-base\" href=\"http://localhost:51698\"/><os:totalResults xmlns:os=\"http://a9.com/-/spec/opensearch/1.1/\">2</os:totalResults><published>2014-04-13T18:24:50-04:00</published><author><name>ca.uhn.fhir.rest.method.HistoryMethodBinding</name></author><entry><title>Patient 222</title><id>222</id><updated>1969-12-31T19:00:20.000-05:00</updated><published>1969-12-31T19:00:10.000-05:00</published><link rel=\"self\" href=\"http://localhost:51698/Patient/222/_history/1\"/><content type=\"text/xml\"><Patient xmlns=\"http://hl7.org/fhir\"><identifier><use value=\"official\"/><system value=\"urn:hapitest:mrns\"/><value value=\"00001\"/></identifier><name><family value=\"OlderFamily\"/><given value=\"PatientOne\"/></name><gender><text value=\"M\"/></gender></Patient></content></entry><entry><title>Patient 222</title><id>222</id><updated>1969-12-31T19:00:30.000-05:00</updated><published>1969-12-31T19:00:10.000-05:00</published><link rel=\"self\" href=\"http://localhost:51698/Patient/222/_history/2\"/><content type=\"text/xml\"><Patient xmlns=\"http://hl7.org/fhir\"><identifier><use value=\"official\"/><system value=\"urn:hapitest:mrns\"/><value value=\"00001\"/></identifier><name><family value=\"NewerFamily\"/><given value=\"PatientOne\"/></name><gender><text value=\"M\"/></gender></Patient></content></entry></feed>";
-    // @formatter:on
-
-    final ArgumentCaptor<HttpUriRequest> capt = ArgumentCaptor.forClass(HttpUriRequest.class);
-    when(this.httpClient.execute(capt.capture())).thenReturn(this.httpResponse);
-    when(this.httpResponse.getStatusLine()).thenReturn(
-        new BasicStatusLine(new ProtocolVersion("HTTP", 1, 1), 200, "OK"));
-    when(this.httpResponse.getEntity().getContentType()).thenReturn(
-        new BasicHeader("content-type", Constants.CT_ATOM_XML + "; charset=UTF-8"));
-    when(this.httpResponse.getEntity().getContent()).thenAnswer(new Answer<InputStream>()
-    {
-
-
-      @Override
-      public InputStream answer(final InvocationOnMock theInvocation) throws Throwable
-      {
-        return new ReaderInputStream(new StringReader(msg), Charset.forName("UTF-8"));
-      }
-    });
-
-    final ITestClient client = this.ctx.newRestfulClient(ITestClient.class, "http://foo");
-
-    client.getHistoryPatientInstance(new IdDt("111"), new InstantDt("2012-01-02T00:01:02"), new IntegerDt(12));
-    assertEquals("http://foo/Patient/111/_history?_since=2012-01-02T00%3A01%3A02&_count=12", capt.getAllValues().get(0)
-        .getURI().toString());
-
-    String expectedDateString = new InstantDt(new InstantDt("2012-01-02T00:01:02").getValue()).getValueAsString(); // ensures
-    // the
-    // local
-    // timezone
-    expectedDateString = expectedDateString.replace(":", "%3A");
-    client.getHistoryPatientInstance(new IdDt("111"), new InstantDt("2012-01-02T00:01:02").getValue(),
-        new IntegerDt(12).getValue());
-    assertEquals("http://foo/Patient/111/_history?_since=" + expectedDateString + "&_count=12", capt.getAllValues()
-        .get(1).getURI().toString());
-
-    client.getHistoryPatientInstance(new IdDt("111"), null, new IntegerDt(12));
-    assertEquals("http://foo/Patient/111/_history?_count=12", capt.getAllValues().get(2).getURI().toString());
-
-    client.getHistoryPatientInstance(new IdDt("111"), new InstantDt("2012-01-02T00:01:02"), null);
-    assertEquals("http://foo/Patient/111/_history?_since=2012-01-02T00%3A01%3A02", capt.getAllValues().get(3).getURI()
-        .toString());
-
-    client.getHistoryPatientInstance(new IdDt("111"), new InstantDt(), new IntegerDt(12));
-    assertEquals("http://foo/Patient/111/_history?_count=12", capt.getAllValues().get(2).getURI().toString());
-
-    client.getHistoryPatientInstance(new IdDt("111"), new InstantDt("2012-01-02T00:01:02"), new IntegerDt());
-    assertEquals("http://foo/Patient/111/_history?_since=2012-01-02T00%3A01%3A02", capt.getAllValues().get(3).getURI()
-        .toString());
-
-  }
-
-
-
-  @Test
-  public void testNonAnnotatedMethodFailsGracefully()
-  {
-
-    // TODO: remove the read annotation and make sure we get a sensible
-    // error message to tell the user why the method isn't working
-    final ClientWithoutAnnotation client = new FhirContext().newRestfulClient(ClientWithoutAnnotation.class,
-        "http://wildfhir.aegis.net/fhir");
-
-    try
-    {
-      client.read(new IdDt("8"));
-      fail();
-    }
-    catch (final UnsupportedOperationException e)
-    {
-      assertThat(e.getMessage(), containsString("annotation"));
-    }
-
-  }
-
-
-
-  @Test
-  public void testRead() throws Exception
-  {
-
-    // @formatter:off
-    final String msg = "<Patient xmlns=\"http://hl7.org/fhir\">"
-        + "<text><status value=\"generated\" /><div xmlns=\"http://www.w3.org/1999/xhtml\">John Cardinal:            444333333        </div></text>"
-        + "<identifier><label value=\"SSN\" /><system value=\"http://orionhealth.com/mrn\" /><value value=\"PRP1660\" /></identifier>"
-        + "<name><use value=\"official\" /><family value=\"Cardinal\" /><given value=\"John\" /></name>"
-        + "<name><family value=\"Kramer\" /><given value=\"Doe\" /></name>"
-        + "<telecom><system value=\"phone\" /><value value=\"555-555-2004\" /><use value=\"work\" /></telecom>"
-        + "<gender><coding><system value=\"http://hl7.org/fhir/v3/AdministrativeGender\" /><code value=\"M\" /></coding></gender>"
-        + "<address><use value=\"home\" /><line value=\"2222 Home Street\" /></address><active value=\"true\" />"
-        + "</Patient>";
-    // @formatter:on
-
-    final ArgumentCaptor<HttpUriRequest> capt = ArgumentCaptor.forClass(HttpUriRequest.class);
-    when(this.httpClient.execute(capt.capture())).thenReturn(this.httpResponse);
-    when(this.httpResponse.getStatusLine()).thenReturn(
-        new BasicStatusLine(new ProtocolVersion("HTTP", 1, 1), 200, "OK"));
-    final Header[] headers = new Header[] {
-        new BasicHeader(Constants.HEADER_LAST_MODIFIED, "Wed, 15 Nov 1995 04:58:08 GMT"),
-        new BasicHeader(Constants.HEADER_CONTENT_LOCATION, "http://foo.com/Patient/123/_history/2333"),
-        new BasicHeader(Constants.HEADER_CATEGORY,
-            "http://foo/tagdefinition.html; scheme=\"http://hl7.org/fhir/tag\"; label=\"Some tag\"") };
-
-    when(this.httpResponse.getAllHeaders()).thenReturn(headers);
-    when(this.httpResponse.getEntity().getContentType()).thenReturn(
-        new BasicHeader("content-type", Constants.CT_FHIR_XML + "; charset=UTF-8"));
-    when(this.httpResponse.getEntity().getContent()).thenReturn(
-        new ReaderInputStream(new StringReader(msg), Charset.forName("UTF-8")));
-
-    final ITestClient client = this.ctx.newRestfulClient(ITestClient.class, "http://foo");
-    // Patient response = client.findPatientByMrn(new
-    // IdentifierDt("urn:foo", "123"));
-    final Patient response = client.getPatientById(new IdDt("111"));
-
-    assertEquals("http://foo/Patient/111", capt.getValue().getURI().toString());
-    assertEquals("PRP1660", response.getIdentifier().get(0).getValue().getValue());
-
-    assertEquals("http://foo.com/Patient/123/_history/2333", response.getId().getValue());
-
-    final InstantDt lm = (InstantDt) response.getResourceMetadata().get(ResourceMetadataKeyEnum.UPDATED);
-    lm.setTimeZoneZulu(true);
-    assertEquals("1995-11-15T04:58:08.000Z", lm.getValueAsString());
-
-    final TagList tags = ResourceMetadataKeyEnum.TAG_LIST.get(response);
-    assertNotNull(tags);
-    assertEquals(1, tags.size());
-    assertEquals("http://foo/tagdefinition.html", tags.get(0).getTerm());
-    assertEquals("http://hl7.org/fhir/tag", tags.get(0).getScheme());
-    assertEquals("Some tag", tags.get(0).getLabel());
-
-  }
-
-
-
-  @Test
-  public void testReadFailureInternalError() throws Exception
-  {
-
-    final ArgumentCaptor<HttpUriRequest> capt = ArgumentCaptor.forClass(HttpUriRequest.class);
-    when(this.httpClient.execute(capt.capture())).thenReturn(this.httpResponse);
-    when(this.httpResponse.getStatusLine()).thenReturn(
-        new BasicStatusLine(new ProtocolVersion("HTTP", 1, 1), 500, "INTERNAL"));
-    final Header[] headers = new Header[1];
-    headers[0] = new BasicHeader(Constants.HEADER_LAST_MODIFIED, "2011-01-02T22:01:02");
-    when(this.httpResponse.getAllHeaders()).thenReturn(headers);
-    when(this.httpResponse.getEntity().getContentType()).thenReturn(new BasicHeader("content-type", Constants.CT_TEXT));
-    when(this.httpResponse.getEntity().getContent()).thenReturn(
-        new ReaderInputStream(new StringReader("Internal Failure"), Charset.forName("UTF-8")));
-
-    final ITestClient client = this.ctx.newRestfulClient(ITestClient.class, "http://foo");
-    try
-    {
-      client.getPatientById(new IdDt("111"));
-      fail();
-    }
-    catch (final InternalErrorException e)
-    {
-      assertThat(e.getMessage(), containsString("INTERNAL"));
-      assertThat(e.getResponseBody(), containsString("Internal Failure"));
-    }
-
-  }
-
-
-
-  @Test
-  public void testReadFailureNoCharset() throws Exception
-  {
-
-    // @formatter:off
-    final String msg = "<OperationOutcome xmlns=\"http://hl7.org/fhir\"></OperationOutcome>";
-    // @formatter:on
-
-    final ArgumentCaptor<HttpUriRequest> capt = ArgumentCaptor.forClass(HttpUriRequest.class);
-    when(this.httpClient.execute(capt.capture())).thenReturn(this.httpResponse);
-    when(this.httpResponse.getStatusLine()).thenReturn(
-        new BasicStatusLine(new ProtocolVersion("HTTP", 1, 1), 404, "NOT FOUND"));
-    final Header[] headers = new Header[1];
-    headers[0] = new BasicHeader(Constants.HEADER_LAST_MODIFIED, "2011-01-02T22:01:02");
-    when(this.httpResponse.getAllHeaders()).thenReturn(headers);
-    when(this.httpResponse.getEntity().getContentType()).thenReturn(
-        new BasicHeader("content-type", Constants.CT_FHIR_XML));
-    when(this.httpResponse.getEntity().getContent()).thenReturn(
-        new ReaderInputStream(new StringReader(msg), Charset.forName("UTF-8")));
-
-    final ITestClient client = this.ctx.newRestfulClient(ITestClient.class, "http://foo");
-    try
-    {
-      client.getPatientById(new IdDt("111"));
-      fail();
-    }
-    catch (final ResourceNotFoundException e)
-    {
-      // good
-    }
-
-  }
-
-
-
-  @Test
-  public void testReadNoCharset() throws Exception
-  {
-
-    // @formatter:off
-    final String msg = "<Patient xmlns=\"http://hl7.org/fhir\">"
-        + "<text><status value=\"generated\" /><div xmlns=\"http://www.w3.org/1999/xhtml\">John Cardinal:            444333333        </div></text>"
-        + "<identifier><label value=\"SSN\" /><system value=\"http://orionhealth.com/mrn\" /><value value=\"PRP1660\" /></identifier>"
-        + "<name><use value=\"official\" /><family value=\"Cardinal\" /><given value=\"John\" /></name>"
-        + "<name><family value=\"Kramer\" /><given value=\"Doe\" /></name>"
-        + "<telecom><system value=\"phone\" /><value value=\"555-555-2004\" /><use value=\"work\" /></telecom>"
-        + "<gender><coding><system value=\"http://hl7.org/fhir/v3/AdministrativeGender\" /><code value=\"M\" /></coding></gender>"
-        + "<address><use value=\"home\" /><line value=\"2222 Home Street\" /></address><active value=\"true\" />"
-        + "</Patient>";
-    // @formatter:on
-
-    final ArgumentCaptor<HttpUriRequest> capt = ArgumentCaptor.forClass(HttpUriRequest.class);
-    when(this.httpClient.execute(capt.capture())).thenReturn(this.httpResponse);
-    when(this.httpResponse.getStatusLine()).thenReturn(
-        new BasicStatusLine(new ProtocolVersion("HTTP", 1, 1), 200, "OK"));
-    final Header[] headers = new Header[1];
-    headers[0] = new BasicHeader(Constants.HEADER_LAST_MODIFIED, "Wed, 15 Nov 1995 04:58:08 GMT");
-    when(this.httpResponse.getAllHeaders()).thenReturn(headers);
-    when(this.httpResponse.getEntity().getContentType()).thenReturn(
-        new BasicHeader("content-type", Constants.CT_FHIR_XML));
-    when(this.httpResponse.getEntity().getContent()).thenReturn(
-        new ReaderInputStream(new StringReader(msg), Charset.forName("UTF-8")));
-
-    final ITestClient client = this.ctx.newRestfulClient(ITestClient.class, "http://foo");
-    // Patient response = client.findPatientByMrn(new
-    // IdentifierDt("urn:foo", "123"));
-    final Patient response = client.getPatientById(new IdDt("111"));
-
-    assertEquals("http://foo/Patient/111", capt.getValue().getURI().toString());
-    assertEquals("PRP1660", response.getIdentifier().get(0).getValue().getValue());
-
-    final InstantDt lm = (InstantDt) response.getResourceMetadata().get(ResourceMetadataKeyEnum.UPDATED);
-    lm.setTimeZoneZulu(true);
-    assertEquals("1995-11-15T04:58:08.000Z", lm.getValueAsString());
-
-  }
-
-
-
-  @Test
-  public void testSearchByDateRange() throws Exception
-  {
-
-    final String msg = getPatientFeedWithOneResult();
-
-    final ArgumentCaptor<HttpUriRequest> capt = ArgumentCaptor.forClass(HttpUriRequest.class);
-    when(this.httpClient.execute(capt.capture())).thenReturn(this.httpResponse);
-    when(this.httpResponse.getStatusLine()).thenReturn(
-        new BasicStatusLine(new ProtocolVersion("HTTP", 1, 1), 200, "OK"));
-    when(this.httpResponse.getEntity().getContentType()).thenReturn(
-        new BasicHeader("content-type", Constants.CT_FHIR_XML + "; charset=UTF-8"));
-    when(this.httpResponse.getEntity().getContent()).thenReturn(
-        new ReaderInputStream(new StringReader(msg), Charset.forName("UTF-8")));
-
-    final ITestClient client = this.ctx.newRestfulClient(ITestClient.class, "http://foo");
-    final DateRangeParam param = new DateRangeParam();
-    param.setLowerBound(new DateParam(QuantityCompararatorEnum.GREATERTHAN_OR_EQUALS, "2011-01-01"));
-    param.setUpperBound(new DateParam(QuantityCompararatorEnum.LESSTHAN_OR_EQUALS, "2021-01-01"));
-    client.getPatientByDateRange(param);
-
-    assertEquals("http://foo/Patient?dateRange=%3E%3D2011-01-01&dateRange=%3C%3D2021-01-01", capt.getValue().getURI()
-        .toString());
-
-  }
-
-
-
-  @Test
-  public void testSearchByDob() throws Exception
-  {
-
-    final String msg = getPatientFeedWithOneResult();
-
-    final ArgumentCaptor<HttpUriRequest> capt = ArgumentCaptor.forClass(HttpUriRequest.class);
-
-    when(this.httpResponse.getStatusLine()).thenReturn(
-        new BasicStatusLine(new ProtocolVersion("HTTP", 1, 1), 200, "OK"));
-    when(this.httpResponse.getEntity().getContentType()).thenReturn(
-        new BasicHeader("content-type", Constants.CT_FHIR_XML + "; charset=UTF-8"));
-    when(this.httpResponse.getEntity().getContent()).thenReturn(
-        new ReaderInputStream(new StringReader(msg), Charset.forName("UTF-8")));
-
-    // httpResponse = new BasicHttpResponse(statusline, catalog, locale)
-    when(this.httpClient.execute(capt.capture())).thenReturn(this.httpResponse);
-
-    final ITestClient client = this.ctx.newRestfulClient(ITestClient.class, "http://foo");
-    final List<Patient> response = client.getPatientByDob(new DateParam(QuantityCompararatorEnum.GREATERTHAN_OR_EQUALS,
-        "2011-01-02"));
-
-    assertEquals("http://foo/Patient?birthdate=%3E%3D2011-01-02", capt.getValue().getURI().toString());
-    assertEquals("PRP1660", response.get(0).getIdentifier().get(0).getValue().getValue());
-
-  }
-
-
-
-  @Test
-  public void testSearchByQuantity() throws Exception
-  {
-
-    final String msg = getPatientFeedWithOneResult();
-
-    final ArgumentCaptor<HttpUriRequest> capt = ArgumentCaptor.forClass(HttpUriRequest.class);
-    when(this.httpClient.execute(capt.capture())).thenReturn(this.httpResponse);
-    when(this.httpResponse.getStatusLine()).thenReturn(
-        new BasicStatusLine(new ProtocolVersion("HTTP", 1, 1), 200, "OK"));
-    when(this.httpResponse.getEntity().getContentType()).thenReturn(
-        new BasicHeader("content-type", Constants.CT_FHIR_XML + "; charset=UTF-8"));
-    when(this.httpResponse.getEntity().getContent()).thenReturn(
-        new ReaderInputStream(new StringReader(msg), Charset.forName("UTF-8")));
-
-    final ITestClient client = this.ctx.newRestfulClient(ITestClient.class, "http://foo");
-    final Patient response = client.findPatientQuantity(new QuantityParam(QuantityCompararatorEnum.GREATERTHAN, 123L,
-        "foo", "bar"));
-
-    assertEquals("http://foo/Patient?quantityParam=%3E123%7Cfoo%7Cbar", capt.getValue().getURI().toString());
-    assertEquals("PRP1660", response.getIdentifier().get(0).getValue().getValue());
-
-  }
-
-
-
-  @Test
-  public void testSearchByToken() throws Exception
-  {
-
-    final String msg = getPatientFeedWithOneResult();
-
-    final ArgumentCaptor<HttpUriRequest> capt = ArgumentCaptor.forClass(HttpUriRequest.class);
-    when(this.httpClient.execute(capt.capture())).thenReturn(this.httpResponse);
-    when(this.httpResponse.getStatusLine()).thenReturn(
-        new BasicStatusLine(new ProtocolVersion("HTTP", 1, 1), 200, "OK"));
-    when(this.httpResponse.getEntity().getContentType()).thenReturn(
-        new BasicHeader("content-type", Constants.CT_FHIR_XML + "; charset=UTF-8"));
-    when(this.httpResponse.getEntity().getContent()).thenReturn(
-        new ReaderInputStream(new StringReader(msg), Charset.forName("UTF-8")));
-
-    final ITestClient client = this.ctx.newRestfulClient(ITestClient.class, "http://foo");
-    final Patient response = client.findPatientByMrn(new TokenParam("urn:foo", "123"));
-
-    assertEquals("http://foo/Patient?identifier=urn%3Afoo%7C123", capt.getValue().getURI().toString());
-    assertEquals("PRP1660", response.getIdentifier().get(0).getValue().getValue());
-
-  }
-
-
-
-  @Test
-  public void testSearchOrList() throws Exception
-  {
-
-    final String msg = getPatientFeedWithOneResult();
-
-    final ArgumentCaptor<HttpUriRequest> capt = ArgumentCaptor.forClass(HttpUriRequest.class);
-    when(this.httpClient.execute(capt.capture())).thenReturn(this.httpResponse);
-    when(this.httpResponse.getStatusLine()).thenReturn(
-        new BasicStatusLine(new ProtocolVersion("HTTP", 1, 1), 200, "OK"));
-    when(this.httpResponse.getEntity().getContentType()).thenReturn(
-        new BasicHeader("content-type", Constants.CT_FHIR_XML + "; charset=UTF-8"));
-    when(this.httpResponse.getEntity().getContent()).thenReturn(
-        new ReaderInputStream(new StringReader(msg), Charset.forName("UTF-8")));
-
-<<<<<<< HEAD
-    final ITestClient client = this.ctx.newRestfulClient(ITestClient.class, "http://foo");
-    final TokenOrListParam identifiers = new TokenOrListParam();
-    identifiers.add(new CodingDt("foo", "bar"));
-    identifiers.add(new CodingDt("baz", "boz"));
-    client.getPatientMultipleIdentifiers(identifiers);
-=======
+
+		String msg = getPatientFeedWithOneResult();
+
+		ArgumentCaptor<HttpUriRequest> capt = ArgumentCaptor.forClass(HttpUriRequest.class);
+		when(httpClient.execute(capt.capture())).thenReturn(httpResponse);
+		when(httpResponse.getStatusLine()).thenReturn(new BasicStatusLine(new ProtocolVersion("HTTP", 1, 1), 200, "OK"));
+		when(httpResponse.getEntity().getContentType()).thenReturn(new BasicHeader("content-type", Constants.CT_FHIR_XML + "; charset=UTF-8"));
+		when(httpResponse.getEntity().getContent()).thenReturn(new ReaderInputStream(new StringReader(msg), Charset.forName("UTF-8")));
+
+		ITestClient client = ctx.newRestfulClient(ITestClient.class, "http://foo");
+		Patient response = client.findPatientQuantity(new QuantityParam(QuantityCompararatorEnum.GREATERTHAN, 123L, "foo", "bar"));
+
+		assertEquals("http://foo/Patient?quantityParam=%3E123%7Cfoo%7Cbar", capt.getValue().getURI().toString());
+		assertEquals("PRP1660", response.getIdentifier().get(0).getValue().getValue());
+
+	}
+
+	@Test
+	public void testSearchByToken() throws Exception {
+
+		String msg = getPatientFeedWithOneResult();
+
+		ArgumentCaptor<HttpUriRequest> capt = ArgumentCaptor.forClass(HttpUriRequest.class);
+		when(httpClient.execute(capt.capture())).thenReturn(httpResponse);
+		when(httpResponse.getStatusLine()).thenReturn(new BasicStatusLine(new ProtocolVersion("HTTP", 1, 1), 200, "OK"));
+		when(httpResponse.getEntity().getContentType()).thenReturn(new BasicHeader("content-type", Constants.CT_FHIR_XML + "; charset=UTF-8"));
+		when(httpResponse.getEntity().getContent()).thenReturn(new ReaderInputStream(new StringReader(msg), Charset.forName("UTF-8")));
+
+		ITestClient client = ctx.newRestfulClient(ITestClient.class, "http://foo");
+		Patient response = client.findPatientByMrn(new TokenParam("urn:foo", "123"));
+
+		assertEquals("http://foo/Patient?identifier=urn%3Afoo%7C123", capt.getValue().getURI().toString());
+		assertEquals("PRP1660", response.getIdentifier().get(0).getValue().getValue());
+
+	}
+
+	@Test
+	public void testSearchOrList() throws Exception {
+
+		String msg = getPatientFeedWithOneResult();
+
+		ArgumentCaptor<HttpUriRequest> capt = ArgumentCaptor.forClass(HttpUriRequest.class);
+		when(httpClient.execute(capt.capture())).thenReturn(httpResponse);
+		when(httpResponse.getStatusLine()).thenReturn(new BasicStatusLine(new ProtocolVersion("HTTP", 1, 1), 200, "OK"));
+		when(httpResponse.getEntity().getContentType()).thenReturn(new BasicHeader("content-type", Constants.CT_FHIR_XML + "; charset=UTF-8"));
+		when(httpResponse.getEntity().getContent()).thenReturn(new ReaderInputStream(new StringReader(msg), Charset.forName("UTF-8")));
+
+		ITestClient client = ctx.newRestfulClient(ITestClient.class, "http://foo");
+		TokenOrListParam identifiers = new TokenOrListParam();
+		identifiers.add(new CodingDt("foo", "bar"));
+		identifiers.add(new CodingDt("baz", "boz"));
+		client.getPatientMultipleIdentifiers(identifiers);
+
+		assertEquals("http://foo/Patient?ids=foo%7Cbar%2Cbaz%7Cboz", capt.getValue().getURI().toString());
+
+	}
+
+	@Test
+	public void testSearchNamedQueryNoParams() throws Exception {
+
+		String msg = getPatientFeedWithOneResult();
+
+		ArgumentCaptor<HttpUriRequest> capt = ArgumentCaptor.forClass(HttpUriRequest.class);
+		when(httpClient.execute(capt.capture())).thenReturn(httpResponse);
+		when(httpResponse.getStatusLine()).thenReturn(new BasicStatusLine(new ProtocolVersion("HTTP", 1, 1), 200, "OK"));
+		when(httpResponse.getEntity().getContentType()).thenReturn(new BasicHeader("content-type", Constants.CT_FHIR_XML + "; charset=UTF-8"));
+		when(httpResponse.getEntity().getContent()).thenReturn(new ReaderInputStream(new StringReader(msg), Charset.forName("UTF-8")));
+
+		ITestClient client = ctx.newRestfulClient(ITestClient.class, "http://foo");
+		client.getPatientNoParams();
+
+		assertEquals("http://foo/Patient?_query=someQueryNoParams", capt.getValue().getURI().toString());
+
+	}
+
+	@Test
+	public void testSearchNamedQueryOneParam() throws Exception {
+
+		String msg = getPatientFeedWithOneResult();
+
+		ArgumentCaptor<HttpUriRequest> capt = ArgumentCaptor.forClass(HttpUriRequest.class);
+		when(httpClient.execute(capt.capture())).thenReturn(httpResponse);
+		when(httpResponse.getStatusLine()).thenReturn(new BasicStatusLine(new ProtocolVersion("HTTP", 1, 1), 200, "OK"));
+		when(httpResponse.getEntity().getContentType()).thenReturn(new BasicHeader("content-type", Constants.CT_FHIR_XML + "; charset=UTF-8"));
+		when(httpResponse.getEntity().getContent()).thenReturn(new ReaderInputStream(new StringReader(msg), Charset.forName("UTF-8")));
+
+		ITestClient client = ctx.newRestfulClient(ITestClient.class, "http://foo");
+		client.getPatientOneParam(new StringParam("BB"));
+
+		assertEquals("http://foo/Patient?_query=someQueryOneParam&param1=BB", capt.getValue().getURI().toString());
+
+	}
+
+	@Test
+	public void testSearchWithCustomType() throws Exception {
+
+		String msg = getPatientFeedWithOneResult();
+
+		ArgumentCaptor<HttpUriRequest> capt = ArgumentCaptor.forClass(HttpUriRequest.class);
+		when(httpClient.execute(capt.capture())).thenReturn(httpResponse);
+		when(httpResponse.getStatusLine()).thenReturn(new BasicStatusLine(new ProtocolVersion("HTTP", 1, 1), 200, "OK"));
+		when(httpResponse.getEntity().getContentType()).thenReturn(new BasicHeader("content-type", Constants.CT_FHIR_XML + "; charset=UTF-8"));
+		when(httpResponse.getEntity().getContent()).thenReturn(new ReaderInputStream(new StringReader(msg), Charset.forName("UTF-8")));
+
+		ITestClientWithCustomType client = ctx.newRestfulClient(ITestClientWithCustomType.class, "http://foo");
+		CustomPatient response = client.getPatientByDob(new DateParam(QuantityCompararatorEnum.GREATERTHAN_OR_EQUALS, "2011-01-02"));
+
+		assertEquals("http://foo/Patient?birthdate=%3E%3D2011-01-02", capt.getValue().getURI().toString());
+		assertEquals("PRP1660", response.getIdentifier().get(0).getValue().getValue());
+
+	}
+
+	@Test
+	public void testSearchWithCustomTypeList() throws Exception {
+
+		String msg = getPatientFeedWithOneResult();
+
+		ArgumentCaptor<HttpUriRequest> capt = ArgumentCaptor.forClass(HttpUriRequest.class);
+		when(httpClient.execute(capt.capture())).thenReturn(httpResponse);
+		when(httpResponse.getStatusLine()).thenReturn(new BasicStatusLine(new ProtocolVersion("HTTP", 1, 1), 200, "OK"));
+		when(httpResponse.getEntity().getContentType()).thenReturn(new BasicHeader("content-type", Constants.CT_FHIR_XML + "; charset=UTF-8"));
+		when(httpResponse.getEntity().getContent()).thenReturn(new ReaderInputStream(new StringReader(msg), Charset.forName("UTF-8")));
+
+		ITestClientWithCustomTypeList client = ctx.newRestfulClient(ITestClientWithCustomTypeList.class, "http://foo");
+		List<CustomPatient> response = client.getPatientByDob(new DateParam(QuantityCompararatorEnum.GREATERTHAN_OR_EQUALS, "2011-01-02"));
+
+		assertEquals("http://foo/Patient?birthdate=%3E%3D2011-01-02", capt.getValue().getURI().toString());
+		assertEquals("PRP1660", response.get(0).getIdentifier().get(0).getValue().getValue());
+
+	}
+
+	@Test
+	public void testSearchWithFormatAndPrettyPrint() throws Exception {
+
+		String msg = getPatientFeedWithOneResult();
+
+		ArgumentCaptor<HttpUriRequest> capt = ArgumentCaptor.forClass(HttpUriRequest.class);
+		when(httpClient.execute(capt.capture())).thenReturn(httpResponse);
+		when(httpResponse.getStatusLine()).thenReturn(new BasicStatusLine(new ProtocolVersion("HTTP", 1, 1), 200, "OK"));
+		when(httpResponse.getEntity().getContentType()).thenReturn(new BasicHeader("content-type", Constants.CT_FHIR_XML + "; charset=UTF-8"));
+		when(httpResponse.getEntity().getContent()).thenReturn(new ReaderInputStream(new StringReader(msg), Charset.forName("UTF-8")));
+
+		// TODO: document this
+
+		ITestClient client = ctx.newRestfulClient(ITestClient.class, "http://foo");
+		client.getPatientByDob(new DateParam(QuantityCompararatorEnum.GREATERTHAN_OR_EQUALS, "2011-01-02"));
+		assertEquals("http://foo/Patient?birthdate=%3E%3D2011-01-02", capt.getAllValues().get(0).getURI().toString());
+
+		when(httpResponse.getEntity().getContent()).thenReturn(new ReaderInputStream(new StringReader(msg), Charset.forName("UTF-8")));
+		client.setEncoding(EncodingEnum.JSON); // this needs to be actually
+												// implemented
+		client.getPatientByDob(new DateParam(QuantityCompararatorEnum.GREATERTHAN_OR_EQUALS, "2011-01-02"));
+		assertEquals("http://foo/Patient?birthdate=%3E%3D2011-01-02&_format=json", capt.getAllValues().get(1).getURI().toString());
+
+		when(httpResponse.getEntity().getContent()).thenReturn(new ReaderInputStream(new StringReader(msg), Charset.forName("UTF-8")));
+		client.setPrettyPrint(true);
+		client.getPatientByDob(new DateParam(QuantityCompararatorEnum.GREATERTHAN_OR_EQUALS, "2011-01-02"));
+		assertEquals("http://foo/Patient?birthdate=%3E%3D2011-01-02&_format=json&_pretty=true", capt.getAllValues().get(2).getURI().toString());
+
+	}
+
+	@Test
+	public void testSearchWithIncludes() throws Exception {
+
+		String msg = getPatientFeedWithOneResult();
+
+		ArgumentCaptor<HttpUriRequest> capt = ArgumentCaptor.forClass(HttpUriRequest.class);
+		when(httpClient.execute(capt.capture())).thenReturn(httpResponse);
+		when(httpResponse.getStatusLine()).thenReturn(new BasicStatusLine(new ProtocolVersion("HTTP", 1, 1), 200, "OK"));
+		when(httpResponse.getEntity().getContentType()).thenReturn(new BasicHeader("content-type", Constants.CT_FHIR_XML + "; charset=UTF-8"));
+		when(httpResponse.getEntity().getContent()).thenReturn(new ReaderInputStream(new StringReader(msg), Charset.forName("UTF-8")));
+
+		ITestClient client = ctx.newRestfulClient(ITestClient.class, "http://foo");
+		client.getPatientWithIncludes(new StringParam("aaa"), Arrays.asList(new Include[] { new Include("inc1"), new Include("inc2") }));
+
+		assertEquals("http://foo/Patient?withIncludes=aaa&_include=inc1&_include=inc2", capt.getValue().getURI().toString());
+
+	}
+
+	@Test
+	public void testSearchWithOptionalParam() throws Exception {
+
+		String msg = getPatientFeedWithOneResult();
+
+		ArgumentCaptor<HttpUriRequest> capt = ArgumentCaptor.forClass(HttpUriRequest.class);
+		when(httpClient.execute(capt.capture())).thenReturn(httpResponse);
+		when(httpResponse.getStatusLine()).thenReturn(new BasicStatusLine(new ProtocolVersion("HTTP", 1, 1), 200, "OK"));
+		when(httpResponse.getEntity().getContentType()).thenReturn(new BasicHeader("content-type", Constants.CT_FHIR_XML + "; charset=UTF-8"));
+		when(httpResponse.getEntity().getContent()).thenReturn(new ReaderInputStream(new StringReader(msg), Charset.forName("UTF-8")));
+
+		ITestClient client = ctx.newRestfulClient(ITestClient.class, "http://foo");
+		Bundle response = client.findPatientByName(new StringParam("AAA"), null);
+
+		assertEquals("http://foo/Patient?family=AAA", capt.getValue().getURI().toString());
+		Patient resource = (Patient) response.getEntries().get(0).getResource();
+		assertEquals("PRP1660", resource.getIdentifier().get(0).getValue().getValue());
+
+		/*
+		 * Now with a first name
+		 */
+
+		when(httpResponse.getEntity().getContent()).thenReturn(new ReaderInputStream(new StringReader(msg), Charset.forName("UTF-8")));
+		client = ctx.newRestfulClient(ITestClient.class, "http://foo");
+		response = client.findPatientByName(new StringParam("AAA"), new StringParam("BBB"));
+
+		assertEquals("http://foo/Patient?family=AAA&given=BBB", capt.getValue().getURI().toString());
+		resource = (Patient) response.getEntries().get(0).getResource();
+		assertEquals("PRP1660", resource.getIdentifier().get(0).getValue().getValue());
+
 	}
 
 	@Test
 	public void testSearchByCompositeParam() throws Exception {
->>>>>>> 13dd6d5e
-
-    assertEquals("http://foo/Patient?ids=foo%7Cbar%2Cbaz%7Cboz", capt.getValue().getURI().toString());
-
-  }
-
-
-<<<<<<< HEAD
-=======
+
+		String msg = getPatientFeedWithOneResult();
+
+		ArgumentCaptor<HttpUriRequest> capt = ArgumentCaptor.forClass(HttpUriRequest.class);
+		when(httpClient.execute(capt.capture())).thenReturn(httpResponse);
+		when(httpResponse.getStatusLine()).thenReturn(new BasicStatusLine(new ProtocolVersion("HTTP", 1, 1), 200, "OK"));
+		when(httpResponse.getEntity().getContentType()).thenReturn(new BasicHeader("content-type", Constants.CT_FHIR_XML + "; charset=UTF-8"));
+		when(httpResponse.getEntity().getContent()).thenReturn(new ReaderInputStream(new StringReader(msg), Charset.forName("UTF-8")));
+
+		ITestClient client = ctx.newRestfulClient(ITestClient.class, "http://foo");
+		StringParam str = new StringParam("FOO$BAR");
+		DateParam date = new DateParam("2001-01-01");
+		client.getObservationByNameValueDate(new CompositeParam<StringParam, DateParam>(str, date));
+
 		assertEquals("http://foo/Observation?" + Observation.SP_NAME_VALUE_DATE + "=" + URLEncoder.encode("FOO\\$BAR$2001-01-01", "UTF-8"), capt.getValue().getURI().toString());
->>>>>>> 13dd6d5e
-
-  @Test
-  public void testSearchNamedQueryNoParams() throws Exception
-  {
-
-    final String msg = getPatientFeedWithOneResult();
-
-    final ArgumentCaptor<HttpUriRequest> capt = ArgumentCaptor.forClass(HttpUriRequest.class);
-    when(this.httpClient.execute(capt.capture())).thenReturn(this.httpResponse);
-    when(this.httpResponse.getStatusLine()).thenReturn(
-        new BasicStatusLine(new ProtocolVersion("HTTP", 1, 1), 200, "OK"));
-    when(this.httpResponse.getEntity().getContentType()).thenReturn(
-        new BasicHeader("content-type", Constants.CT_FHIR_XML + "; charset=UTF-8"));
-    when(this.httpResponse.getEntity().getContent()).thenReturn(
-        new ReaderInputStream(new StringReader(msg), Charset.forName("UTF-8")));
-
-    final ITestClient client = this.ctx.newRestfulClient(ITestClient.class, "http://foo");
-    client.getPatientNoParams();
-
-    assertEquals("http://foo/Patient?_query=someQueryNoParams", capt.getValue().getURI().toString());
-
-  }
-
-
-
-<<<<<<< HEAD
-  @Test
-  public void testSearchNamedQueryOneParam() throws Exception
-  {
-
-    final String msg = getPatientFeedWithOneResult();
-
-    final ArgumentCaptor<HttpUriRequest> capt = ArgumentCaptor.forClass(HttpUriRequest.class);
-    when(this.httpClient.execute(capt.capture())).thenReturn(this.httpResponse);
-    when(this.httpResponse.getStatusLine()).thenReturn(
-        new BasicStatusLine(new ProtocolVersion("HTTP", 1, 1), 200, "OK"));
-    when(this.httpResponse.getEntity().getContentType()).thenReturn(
-        new BasicHeader("content-type", Constants.CT_FHIR_XML + "; charset=UTF-8"));
-    when(this.httpResponse.getEntity().getContent()).thenReturn(
-        new ReaderInputStream(new StringReader(msg), Charset.forName("UTF-8")));
-
-    final ITestClient client = this.ctx.newRestfulClient(ITestClient.class, "http://foo");
-    client.getPatientOneParam(new StringParam("BB"));
-
-    assertEquals("http://foo/Patient?_query=someQueryOneParam&param1=BB", capt.getValue().getURI().toString());
-
-  }
-
-
-
-  @Test
-  public void testSearchWithCustomType() throws Exception
-  {
-
-    final String msg = getPatientFeedWithOneResult();
-
-    final ArgumentCaptor<HttpUriRequest> capt = ArgumentCaptor.forClass(HttpUriRequest.class);
-    when(this.httpClient.execute(capt.capture())).thenReturn(this.httpResponse);
-    when(this.httpResponse.getStatusLine()).thenReturn(
-        new BasicStatusLine(new ProtocolVersion("HTTP", 1, 1), 200, "OK"));
-    when(this.httpResponse.getEntity().getContentType()).thenReturn(
-        new BasicHeader("content-type", Constants.CT_FHIR_XML + "; charset=UTF-8"));
-    when(this.httpResponse.getEntity().getContent()).thenReturn(
-        new ReaderInputStream(new StringReader(msg), Charset.forName("UTF-8")));
-
-    final ITestClientWithCustomType client = this.ctx.newRestfulClient(ITestClientWithCustomType.class, "http://foo");
-    final CustomPatient response = client.getPatientByDob(new DateParam(QuantityCompararatorEnum.GREATERTHAN_OR_EQUALS,
-        "2011-01-02"));
-
-    assertEquals("http://foo/Patient?birthdate=%3E%3D2011-01-02", capt.getValue().getURI().toString());
-    assertEquals("PRP1660", response.getIdentifier().get(0).getValue().getValue());
-
-  }
-
-
-
-  @Test
-  public void testSearchWithCustomTypeList() throws Exception
-  {
-
-    final String msg = getPatientFeedWithOneResult();
-
-    final ArgumentCaptor<HttpUriRequest> capt = ArgumentCaptor.forClass(HttpUriRequest.class);
-    when(this.httpClient.execute(capt.capture())).thenReturn(this.httpResponse);
-    when(this.httpResponse.getStatusLine()).thenReturn(
-        new BasicStatusLine(new ProtocolVersion("HTTP", 1, 1), 200, "OK"));
-    when(this.httpResponse.getEntity().getContentType()).thenReturn(
-        new BasicHeader("content-type", Constants.CT_FHIR_XML + "; charset=UTF-8"));
-    when(this.httpResponse.getEntity().getContent()).thenReturn(
-        new ReaderInputStream(new StringReader(msg), Charset.forName("UTF-8")));
-
-    final ITestClientWithCustomTypeList client = this.ctx.newRestfulClient(ITestClientWithCustomTypeList.class,
-        "http://foo");
-    final List<CustomPatient> response = client.getPatientByDob(new DateParam(
-        QuantityCompararatorEnum.GREATERTHAN_OR_EQUALS, "2011-01-02"));
-
-    assertEquals("http://foo/Patient?birthdate=%3E%3D2011-01-02", capt.getValue().getURI().toString());
-    assertEquals("PRP1660", response.get(0).getIdentifier().get(0).getValue().getValue());
-
-  }
-
-
-
-  @Test
-  public void testSearchWithFormatAndPrettyPrint() throws Exception
-  {
-
-    final String msg = getPatientFeedWithOneResult();
-
-    final ArgumentCaptor<HttpUriRequest> capt = ArgumentCaptor.forClass(HttpUriRequest.class);
-    when(this.httpClient.execute(capt.capture())).thenReturn(this.httpResponse);
-    when(this.httpResponse.getStatusLine()).thenReturn(
-        new BasicStatusLine(new ProtocolVersion("HTTP", 1, 1), 200, "OK"));
-    when(this.httpResponse.getEntity().getContentType()).thenReturn(
-        new BasicHeader("content-type", Constants.CT_FHIR_XML + "; charset=UTF-8"));
-    when(this.httpResponse.getEntity().getContent()).thenReturn(
-        new ReaderInputStream(new StringReader(msg), Charset.forName("UTF-8")));
-
-    // TODO: document this
-
-    final ITestClient client = this.ctx.newRestfulClient(ITestClient.class, "http://foo");
-    client.getPatientByDob(new DateParam(QuantityCompararatorEnum.GREATERTHAN_OR_EQUALS, "2011-01-02"));
-    assertEquals("http://foo/Patient?birthdate=%3E%3D2011-01-02", capt.getAllValues().get(0).getURI().toString());
-
-    when(this.httpResponse.getEntity().getContent()).thenReturn(
-        new ReaderInputStream(new StringReader(msg), Charset.forName("UTF-8")));
-    client.setEncoding(EncodingEnum.JSON); // this needs to be actually
-    // implemented
-    client.getPatientByDob(new DateParam(QuantityCompararatorEnum.GREATERTHAN_OR_EQUALS, "2011-01-02"));
-    assertEquals("http://foo/Patient?birthdate=%3E%3D2011-01-02&_format=json", capt.getAllValues().get(1).getURI()
-        .toString());
-
-    when(this.httpResponse.getEntity().getContent()).thenReturn(
-        new ReaderInputStream(new StringReader(msg), Charset.forName("UTF-8")));
-    client.setPrettyPrint(true);
-    client.getPatientByDob(new DateParam(QuantityCompararatorEnum.GREATERTHAN_OR_EQUALS, "2011-01-02"));
-    assertEquals("http://foo/Patient?birthdate=%3E%3D2011-01-02&_format=json&_pretty=true", capt.getAllValues().get(2)
-        .getURI().toString());
-
-  }
-
-
-
-  @Test
-  public void testSearchWithIncludes() throws Exception
-  {
-
-    final String msg = getPatientFeedWithOneResult();
-
-    final ArgumentCaptor<HttpUriRequest> capt = ArgumentCaptor.forClass(HttpUriRequest.class);
-    when(this.httpClient.execute(capt.capture())).thenReturn(this.httpResponse);
-    when(this.httpResponse.getStatusLine()).thenReturn(
-        new BasicStatusLine(new ProtocolVersion("HTTP", 1, 1), 200, "OK"));
-    when(this.httpResponse.getEntity().getContentType()).thenReturn(
-        new BasicHeader("content-type", Constants.CT_FHIR_XML + "; charset=UTF-8"));
-    when(this.httpResponse.getEntity().getContent()).thenReturn(
-        new ReaderInputStream(new StringReader(msg), Charset.forName("UTF-8")));
-
-    final ITestClient client = this.ctx.newRestfulClient(ITestClient.class, "http://foo");
-    client.getPatientWithIncludes(new StringParam("aaa"),
-        Arrays.asList(new Include[] { new Include("inc1"), new Include("inc2") }));
-
-    assertEquals("http://foo/Patient?withIncludes=aaa&_include=inc1&_include=inc2", capt.getValue().getURI().toString());
-
-  }
-
-
-
-  @Test
-  public void testSearchWithOptionalParam() throws Exception
-  {
-
-    final String msg = getPatientFeedWithOneResult();
-
-    final ArgumentCaptor<HttpUriRequest> capt = ArgumentCaptor.forClass(HttpUriRequest.class);
-    when(this.httpClient.execute(capt.capture())).thenReturn(this.httpResponse);
-    when(this.httpResponse.getStatusLine()).thenReturn(
-        new BasicStatusLine(new ProtocolVersion("HTTP", 1, 1), 200, "OK"));
-    when(this.httpResponse.getEntity().getContentType()).thenReturn(
-        new BasicHeader("content-type", Constants.CT_FHIR_XML + "; charset=UTF-8"));
-    when(this.httpResponse.getEntity().getContent()).thenReturn(
-        new ReaderInputStream(new StringReader(msg), Charset.forName("UTF-8")));
-
-    ITestClient client = this.ctx.newRestfulClient(ITestClient.class, "http://foo");
-    Bundle response = client.findPatientByName(new StringParam("AAA"), null);
-
-    assertEquals("http://foo/Patient?family=AAA", capt.getValue().getURI().toString());
-    Patient resource = (Patient) response.getEntries().get(0).getResource();
-    assertEquals("PRP1660", resource.getIdentifier().get(0).getValue().getValue());
-
-    /*
-     * Now with a first name
-     */
-
-    when(this.httpResponse.getEntity().getContent()).thenReturn(
-        new ReaderInputStream(new StringReader(msg), Charset.forName("UTF-8")));
-    client = this.ctx.newRestfulClient(ITestClient.class, "http://foo");
-    response = client.findPatientByName(new StringParam("AAA"), new StringParam("BBB"));
-
-    assertEquals("http://foo/Patient?family=AAA&given=BBB", capt.getValue().getURI().toString());
-    resource = (Patient) response.getEntries().get(0).getResource();
-    assertEquals("PRP1660", resource.getIdentifier().get(0).getValue().getValue());
-
-  }
-
-
-
-  @Test
-  public void testSearchByCompositeParam() throws Exception
-  {
-
-    final String msg = getPatientFeedWithOneResult();
-
-    final ArgumentCaptor<HttpUriRequest> capt = ArgumentCaptor.forClass(HttpUriRequest.class);
-    when(this.httpClient.execute(capt.capture())).thenReturn(this.httpResponse);
-    when(this.httpResponse.getStatusLine()).thenReturn(
-        new BasicStatusLine(new ProtocolVersion("HTTP", 1, 1), 200, "OK"));
-    when(this.httpResponse.getEntity().getContentType()).thenReturn(
-        new BasicHeader("content-type", Constants.CT_FHIR_XML + "; charset=UTF-8"));
-    when(this.httpResponse.getEntity().getContent()).thenReturn(
-        new ReaderInputStream(new StringReader(msg), Charset.forName("UTF-8")));
-
-    final ITestClient client = this.ctx.newRestfulClient(ITestClient.class, "http://foo");
-    final StringParam str = new StringParam("FOO$BAR");
-    final DateParam date = new DateParam("2001-01-01");
-    client.getObservationByNameValueDate(new CompositeParam<StringParam, DateParam>(str, date));
-
-    assertEquals(
-        "http://foo/Observation?" + Observation.SP_NAME_VALUE_DATE + "="
-            + URLEncoder.encode("FOO\\$BAR$2001-01-01", "UTF-8"), capt.getValue().getURI().toString());
-
-  }
-
-
-
-  @Test
-  public void testSearchWithStringIncludes() throws Exception
-  {
-
-    final String msg = getPatientFeedWithOneResult();
-
-    final ArgumentCaptor<HttpUriRequest> capt = ArgumentCaptor.forClass(HttpUriRequest.class);
-    when(this.httpClient.execute(capt.capture())).thenReturn(this.httpResponse);
-    when(this.httpResponse.getStatusLine()).thenReturn(
-        new BasicStatusLine(new ProtocolVersion("HTTP", 1, 1), 200, "OK"));
-    when(this.httpResponse.getEntity().getContentType()).thenReturn(
-        new BasicHeader("content-type", Constants.CT_FHIR_XML + "; charset=UTF-8"));
-    when(this.httpResponse.getEntity().getContent()).thenReturn(
-        new ReaderInputStream(new StringReader(msg), Charset.forName("UTF-8")));
-
-    final ITestClientWithStringIncludes client = this.ctx.newRestfulClient(ITestClientWithStringIncludes.class,
-        "http://foo");
-    client.getPatientWithIncludes(new StringParam("aaa"), "inc1");
-
-    assertEquals("http://foo/Patient?withIncludes=aaa&_include=inc1", capt.getValue().getURI().toString());
-
-  }
-
-
-
-  @Test
-  public void testUpdate() throws Exception
-  {
-
-    final Patient patient = new Patient();
-    patient.addIdentifier("urn:foo", "123");
-
-    final ArgumentCaptor<HttpUriRequest> capt = ArgumentCaptor.forClass(HttpUriRequest.class);
-    when(this.httpClient.execute(capt.capture())).thenReturn(this.httpResponse);
-    when(this.httpResponse.getStatusLine()).thenReturn(
-        new BasicStatusLine(new ProtocolVersion("HTTP", 1, 1), 201, "OK"));
-    when(this.httpResponse.getEntity().getContentType()).thenReturn(
-        new BasicHeader("content-type", Constants.CT_TEXT + "; charset=UTF-8"));
-    when(this.httpResponse.getEntity().getContent()).thenReturn(
-        new ReaderInputStream(new StringReader(""), Charset.forName("UTF-8")));
-    when(this.httpResponse.getAllHeaders()).thenReturn(
-        toHeaderArray("Location", "http://example.com/fhir/Patient/100/_history/200"));
-
-    final ITestClient client = this.ctx.newRestfulClient(ITestClient.class, "http://foo");
-    final MethodOutcome response = client.updatePatient(new IdDt("100"), patient);
-
-    assertEquals(HttpPut.class, capt.getValue().getClass());
-    final HttpPut post = (HttpPut) capt.getValue();
-    assertThat(post.getURI().toASCIIString(), StringEndsWith.endsWith("/Patient/100"));
-    assertThat(IOUtils.toString(post.getEntity().getContent()), StringContains.containsString("<Patient"));
-    assertEquals("http://example.com/fhir/Patient/100/_history/200", response.getId().getValue());
-    assertEquals("200", response.getId().getVersionIdPart());
-  }
-
-
-
-  /**
-   * Return a FHIR content type, but no content and make sure we handle this without crashing
-   */
-  @Test
-  public void testUpdateWithEmptyResponse() throws Exception
-  {
-
-    final Patient patient = new Patient();
-    patient.addIdentifier("urn:foo", "123");
-
-    final ArgumentCaptor<HttpUriRequest> capt = ArgumentCaptor.forClass(HttpUriRequest.class);
-    when(this.httpClient.execute(capt.capture())).thenReturn(this.httpResponse);
-    when(this.httpResponse.getStatusLine()).thenReturn(
-        new BasicStatusLine(new ProtocolVersion("HTTP", 1, 1), 201, "OK"));
-    when(this.httpResponse.getEntity().getContentType()).thenReturn(
-        new BasicHeader("content-type", Constants.CT_FHIR_XML + "; charset=UTF-8"));
-    when(this.httpResponse.getEntity().getContent()).thenReturn(
-        new ReaderInputStream(new StringReader(""), Charset.forName("UTF-8")));
-    when(this.httpResponse.getAllHeaders()).thenReturn(
-        toHeaderArray("Content-Location", "http://example.com/fhir/Patient/100/_history/200"));
-
-    final ITestClient client = this.ctx.newRestfulClient(ITestClient.class, "http://foo");
-    client.updatePatient(new IdDt("Patient/100/_history/200"), patient);
-
-    assertEquals(HttpPut.class, capt.getValue().getClass());
-    final HttpPut post = (HttpPut) capt.getValue();
-    assertEquals("http://foo/Patient/100", post.getURI().toASCIIString());
-
-    final Header h = post.getFirstHeader("content-location");
-    assertEquals("Patient/100/_history/200", h.getValue());
-
-  }
-
-
-
-  @Test(expected = ResourceVersionConflictException.class)
-  public void testUpdateWithResourceConflict() throws Exception
-  {
-
-    final Patient patient = new Patient();
-    patient.addIdentifier("urn:foo", "123");
-
-    final ArgumentCaptor<HttpUriRequest> capt = ArgumentCaptor.forClass(HttpUriRequest.class);
-    when(this.httpClient.execute(capt.capture())).thenReturn(this.httpResponse);
-    when(this.httpResponse.getEntity().getContentType()).thenReturn(
-        new BasicHeader("content-type", Constants.CT_FHIR_XML + "; charset=UTF-8"));
-    when(this.httpResponse.getEntity().getContent()).thenReturn(
-        new ReaderInputStream(new StringReader(""), Charset.forName("UTF-8")));
-    when(this.httpResponse.getStatusLine()).thenReturn(
-        new BasicStatusLine(new ProtocolVersion("HTTP", 1, 1), Constants.STATUS_HTTP_409_CONFLICT, "Conflict"));
-
-    final ITestClient client = this.ctx.newRestfulClient(ITestClient.class, "http://foo");
-    client.updatePatient(new IdDt("Patient/100/_history/200"), patient);
-  }
-
-
-
-  @Test
-  public void testUpdateWithVersion() throws Exception
-  {
-
-    final Patient patient = new Patient();
-    patient.addIdentifier("urn:foo", "123");
-
-    final ArgumentCaptor<HttpUriRequest> capt = ArgumentCaptor.forClass(HttpUriRequest.class);
-    when(this.httpClient.execute(capt.capture())).thenReturn(this.httpResponse);
-    when(this.httpResponse.getStatusLine()).thenReturn(
-        new BasicStatusLine(new ProtocolVersion("HTTP", 1, 1), 201, "OK"));
-    when(this.httpResponse.getEntity().getContentType()).thenReturn(
-        new BasicHeader("content-type", Constants.CT_TEXT + "; charset=UTF-8"));
-    when(this.httpResponse.getEntity().getContent()).thenReturn(
-        new ReaderInputStream(new StringReader(""), Charset.forName("UTF-8")));
-    when(this.httpResponse.getAllHeaders()).thenReturn(
-        toHeaderArray("Location", "http://example.com/fhir/Patient/100/_history/200"));
-
-    final ITestClient client = this.ctx.newRestfulClient(ITestClient.class, "http://foo");
-    final MethodOutcome response = client.updatePatient(new IdDt("Patient/100/_history/200"), patient);
-
-    assertEquals(HttpPut.class, capt.getValue().getClass());
-    final HttpPut post = (HttpPut) capt.getValue();
-    assertThat(post.getURI().toASCIIString(), StringEndsWith.endsWith("/Patient/100"));
-    assertThat(IOUtils.toString(post.getEntity().getContent()), StringContains.containsString("<Patient"));
-    assertThat(post.getFirstHeader("Content-Location").getValue(), StringEndsWith.endsWith("Patient/100/_history/200"));
-    assertEquals("http://example.com/fhir/Patient/100/_history/200", response.getId().getValue());
-    assertEquals("200", response.getId().getVersionIdPart());
-  }
-
-
-
-  @Test
-  public void testValidate() throws Exception
-  {
-
-    final Patient patient = new Patient();
-    patient.addIdentifier("urn:foo", "123");
-
-    final ArgumentCaptor<HttpUriRequest> capt = ArgumentCaptor.forClass(HttpUriRequest.class);
-    when(this.httpClient.execute(capt.capture())).thenReturn(this.httpResponse);
-    when(this.httpResponse.getStatusLine()).thenReturn(
-        new BasicStatusLine(new ProtocolVersion("HTTP", 1, 1), 201, "OK"));
-    when(this.httpResponse.getEntity().getContentType()).thenReturn(
-        new BasicHeader("content-type", Constants.CT_TEXT + "; charset=UTF-8"));
-    when(this.httpResponse.getEntity().getContent()).thenReturn(
-        new ReaderInputStream(new StringReader(""), Charset.forName("UTF-8")));
-    when(this.httpResponse.getAllHeaders()).thenReturn(
-        toHeaderArray("Location", "http://example.com/fhir/Patient/100/_history/200"));
-
-    final ITestClient client = this.ctx.newRestfulClient(ITestClient.class, "http://foo");
-    final MethodOutcome response = client.validatePatient(patient);
-
-    assertEquals(HttpPost.class, capt.getValue().getClass());
-    final HttpPost post = (HttpPost) capt.getValue();
-    assertThat(post.getURI().toASCIIString(), StringEndsWith.endsWith("/Patient/_validate"));
-    assertThat(IOUtils.toString(post.getEntity().getContent()), StringContains.containsString("<Patient"));
-    assertEquals("http://example.com/fhir/Patient/100/_history/200", response.getId().getValue());
-    assertEquals("200", response.getId().getVersionIdPart());
-
-  }
-
-
-
-  @Test
-  public void testVRead() throws Exception
-  {
-
-    // @formatter:off
-    final String msg = "<Patient xmlns=\"http://hl7.org/fhir\">"
-        + "<text><status value=\"generated\" /><div xmlns=\"http://www.w3.org/1999/xhtml\">John Cardinal:            444333333        </div></text>"
-        + "<identifier><label value=\"SSN\" /><system value=\"http://orionhealth.com/mrn\" /><value value=\"PRP1660\" /></identifier>"
-        + "<name><use value=\"official\" /><family value=\"Cardinal\" /><given value=\"John\" /></name>"
-        + "<name><family value=\"Kramer\" /><given value=\"Doe\" /></name>"
-        + "<telecom><system value=\"phone\" /><value value=\"555-555-2004\" /><use value=\"work\" /></telecom>"
-        + "<gender><coding><system value=\"http://hl7.org/fhir/v3/AdministrativeGender\" /><code value=\"M\" /></coding></gender>"
-        + "<address><use value=\"home\" /><line value=\"2222 Home Street\" /></address><active value=\"true\" />"
-        + "</Patient>";
-    // @formatter:on
-
-    final ArgumentCaptor<HttpUriRequest> capt = ArgumentCaptor.forClass(HttpUriRequest.class);
-    when(this.httpClient.execute(capt.capture())).thenReturn(this.httpResponse);
-    when(this.httpResponse.getStatusLine()).thenReturn(
-        new BasicStatusLine(new ProtocolVersion("HTTP", 1, 1), 200, "OK"));
-    when(this.httpResponse.getEntity().getContentType()).thenReturn(
-        new BasicHeader("content-type", Constants.CT_FHIR_XML + "; charset=UTF-8"));
-    when(this.httpResponse.getEntity().getContent()).thenReturn(
-        new ReaderInputStream(new StringReader(msg), Charset.forName("UTF-8")));
-
-    final ITestClient client = this.ctx.newRestfulClient(ITestClient.class, "http://foo");
-    // Patient response = client.findPatientByMrn(new
-    // IdentifierDt("urn:foo", "123"));
-    final Patient response = client.getPatientById(new IdDt("Patient/111/_history/999"));
-
-    assertEquals("http://foo/Patient/111/_history/999", capt.getValue().getURI().toString());
-    assertEquals("PRP1660", response.getIdentifier().get(0).getValue().getValue());
-
-  }
-
-
-
-  private Header[] toHeaderArray(final String theName, final String theValue)
-  {
-    return new Header[] { new BasicHeader(theName, theValue) };
-  }
-
-
-
-
-
-  private interface ClientWithoutAnnotation extends IBasicClient
-  {
-
-
-    Patient read(@IdParam IdDt theId);
-  }
-
-
-
-
-
-  @ResourceDef(name = "Patient")
-  public static class CustomPatient extends Patient
-  {
-    // nothing
-  }
-
-
-
-
-
-  public interface ITestClientWithCustomType extends IBasicClient
-  {
-
-
-    @Search()
-    public CustomPatient getPatientByDob(@RequiredParam(name = Patient.SP_BIRTHDATE) DateParam theBirthDate);
-  }
-
-
-
-
-
-  public interface ITestClientWithCustomTypeList extends IBasicClient
-  {
-
-
-    @Search()
-    public List<CustomPatient> getPatientByDob(@RequiredParam(name = Patient.SP_BIRTHDATE) DateParam theBirthDate);
-  }
-
-
-
-
-
-  public interface ITestClientWithStringIncludes extends IBasicClient
-  {
-
-
-    @Search()
-    public Patient getPatientWithIncludes(@RequiredParam(name = "withIncludes") StringParam theString,
-        @IncludeParam String theInclude);
-  }
-=======
+
+	}
+
+	@Test
+	public void testSearchWithStringIncludes() throws Exception {
+
+		String msg = getPatientFeedWithOneResult();
+
+		ArgumentCaptor<HttpUriRequest> capt = ArgumentCaptor.forClass(HttpUriRequest.class);
+		when(httpClient.execute(capt.capture())).thenReturn(httpResponse);
+		when(httpResponse.getStatusLine()).thenReturn(new BasicStatusLine(new ProtocolVersion("HTTP", 1, 1), 200, "OK"));
+		when(httpResponse.getEntity().getContentType()).thenReturn(new BasicHeader("content-type", Constants.CT_FHIR_XML + "; charset=UTF-8"));
+		when(httpResponse.getEntity().getContent()).thenReturn(new ReaderInputStream(new StringReader(msg), Charset.forName("UTF-8")));
+
+		ITestClientWithStringIncludes client = ctx.newRestfulClient(ITestClientWithStringIncludes.class, "http://foo");
+		client.getPatientWithIncludes(new StringParam("aaa"), "inc1");
+
+		assertEquals("http://foo/Patient?withIncludes=aaa&_include=inc1", capt.getValue().getURI().toString());
+
+	}
+
+	@Test
+	public void testUpdate() throws Exception {
+
+		Patient patient = new Patient();
+		patient.addIdentifier("urn:foo", "123");
+
 		ArgumentCaptor<HttpUriRequest> capt = ArgumentCaptor.forClass(HttpUriRequest.class);
 		when(httpClient.execute(capt.capture())).thenReturn(httpResponse);
 		when(httpResponse.getStatusLine()).thenReturn(new BasicStatusLine(new ProtocolVersion("HTTP", 1, 1), 201, "OK"));
@@ -2392,5 +1194,4 @@
 		@Search()
 		public Patient getPatientWithIncludes(@RequiredParam(name = "withIncludes") StringParam theString, @IncludeParam String theInclude);
 	}
->>>>>>> 13dd6d5e
 }