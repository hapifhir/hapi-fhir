--- conflicted
+++ resolved
@@ -48,7 +48,7 @@
 	@Test
 	public void testEquals() {
 		StringParam input = new StringParam("foo", true);
-
+		
 		assertTrue(input.equals(input));
 		assertFalse(input.equals(null));
 		assertFalse(input.equals(""));
@@ -96,17 +96,11 @@
 		}
 
 		@Test
-<<<<<<< HEAD
-		void doSetValueAsQueryToken_withCustomSearchParameterAndNicknameQualifier_enablesTextSearch() {
-=======
 		void doSetValueAsQueryToken_withCustomSearchParameterAndTextQualifier_enablesTextSearch() {
->>>>>>> 3b781022
 			StringParam sp = new StringParam("the-value");
 			sp.doSetValueAsQueryToken(myContext, "value-string", PARAMQUALIFIER_STRING_TEXT, "yellow");
 			assertTextQualifierSearchParameterIsValid(sp, "yellow");
 		}
-<<<<<<< HEAD
-=======
 
 		@Test
 		void doGetQueryParameterQualifier_withCustomSearchParameterAndTextQualifier_returnsTextQualifier() {
@@ -115,7 +109,6 @@
 
 			assertEquals(PARAMQUALIFIER_STRING_TEXT, ((IQueryParameterType) sp).getQueryParameterQualifier());
 		}
->>>>>>> 3b781022
 	}
 
 
