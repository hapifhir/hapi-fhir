--- conflicted
+++ resolved
@@ -11,11 +11,7 @@
 			<tr th:each="issue : ${resource.issue}">
 				<td th:text="${issue.severityElement.value}" style="font-weight: bold;"></td>
 				<td th:text="${issue.location}"></td>
-<<<<<<< HEAD
-				<td th:text="${issue.diagnostics}"></td>
-=======
 				<td th:narrative="${issue.diagnostics[0]}"></td>
->>>>>>> 697bd277
 			</tr>
 		</table>
 	</div>
