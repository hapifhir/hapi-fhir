--- conflicted
+++ resolved
@@ -494,7 +494,6 @@
 	 * @return Returns the new entry.
 	 */
 	public IBase addEntry() {
-<<<<<<< HEAD
 		return addEntry(myEntryDef.newInstance());
 	}
 
@@ -509,20 +508,16 @@
 		return theEntry;
 	}
 
+	/**
+	 * Add an entry to the bundle.
+	 *
+	 * @param theEntry the canonical entry to add to the bundle. It will be converted to a FHIR version specific entry before adding.
+	 * @return
+	 */
 	public IBase addEntry(CanonicalBundleEntry theEntry) {
 		IBase bundleEntry = theEntry.toBundleEntry(myContext, myEntryDef.getImplementingClass());
 		addEntry(bundleEntry);
 		return bundleEntry;
-=======
-		IBase entry = myEntryDef.newInstance();
-		addEntry(entry);
-		return entry;
->>>>>>> fcc0d454
-	}
-
-	public IBase addEntry(IBase theEntry) {
-		myEntryChild.getMutator().addValue(myBundle, theEntry);
-		return theEntry;
 	}
 
 	/**
