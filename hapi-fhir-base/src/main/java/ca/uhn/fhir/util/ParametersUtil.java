package ca.uhn.fhir.util;

/*
 * #%L
 * HAPI FHIR - Core Library
 * %%
 * Copyright (C) 2014 - 2020 University Health Network
 * %%
 * Licensed under the Apache License, Version 2.0 (the "License");
 * you may not use this file except in compliance with the License.
 * You may obtain a copy of the License at
 *
 *      http://www.apache.org/licenses/LICENSE-2.0
 *
 * Unless required by applicable law or agreed to in writing, software
 * distributed under the License is distributed on an "AS IS" BASIS,
 * WITHOUT WARRANTIES OR CONDITIONS OF ANY KIND, either express or implied.
 * See the License for the specific language governing permissions and
 * limitations under the License.
 * #L%
 */

import ca.uhn.fhir.context.BaseRuntimeChildDefinition;
import ca.uhn.fhir.context.BaseRuntimeElementCompositeDefinition;
import ca.uhn.fhir.context.BaseRuntimeElementDefinition;
import ca.uhn.fhir.context.FhirContext;
import ca.uhn.fhir.context.RuntimeResourceDefinition;
import ca.uhn.fhir.model.primitive.StringDt;
import org.apache.commons.lang3.Validate;
import org.hl7.fhir.instance.model.api.IBase;
import org.hl7.fhir.instance.model.api.IBaseDatatype;
import org.hl7.fhir.instance.model.api.IBaseParameters;
import org.hl7.fhir.instance.model.api.IBaseReference;
import org.hl7.fhir.instance.model.api.IBaseResource;
import org.hl7.fhir.instance.model.api.IPrimitiveType;

import java.util.ArrayList;
import java.util.Collection;
import java.util.List;
import java.util.Optional;
import java.util.function.Function;
import java.util.stream.Collectors;

import static org.apache.commons.lang3.StringUtils.defaultIfBlank;

/**
 * Utilities for dealing with parameters resources in a version indepenedent way
 */
public class ParametersUtil {

	public static List<String> getNamedParameterValuesAsString(FhirContext theCtx, IBaseParameters theParameters, String theParameterName) {
		Function<IPrimitiveType<?>, String> mapper = t -> defaultIfBlank(t.getValueAsString(), null);
		return extractNamedParameters(theCtx, theParameters, theParameterName, mapper);
	}

	public static List<Integer> getNamedParameterValuesAsInteger(FhirContext theCtx, IBaseParameters theParameters, String theParameterName) {
		Function<IPrimitiveType<?>, Integer> mapper = t -> (Integer) t.getValue();
		return extractNamedParameters(theCtx, theParameters, theParameterName, mapper);
	}

	public static Optional<Integer> getNamedParameterValueAsInteger(FhirContext theCtx, IBaseParameters theParameters, String theParameterName) {
		return getNamedParameterValuesAsInteger(theCtx, theParameters, theParameterName).stream().findFirst();
	}

<<<<<<< HEAD
	public static List<String> getNamedParameterPartAsString(FhirContext theCtx, IBaseParameters theParameters, String thePartName, String theParameterName) {
		return extractNamedParameterPartsAsString(theCtx, theParameters, thePartName, theParameterName);
	}

	private static List<String> extractNamedParameterPartsAsString(FhirContext theCtx, IBaseParameters theParameters, String thePartName, String theParameterName) {
		List<IBase> parameterReps = getParameterReps(theCtx, theParameters);

		List<String> retVal = new ArrayList<>();

		for (IBase nextParameter : parameterReps) {
			BaseRuntimeElementCompositeDefinition<?> nextParameterDef = (BaseRuntimeElementCompositeDefinition<?>) theCtx.getElementDefinition(nextParameter.getClass());
			Optional<? extends IPrimitiveType<?>> nameValue = getNameValue(nextParameter, nextParameterDef);
			if (!nameValue.isPresent() || !thePartName.equals(nameValue.get().getValueAsString())) {
				continue;
			}

			BaseRuntimeChildDefinition partChild = nextParameterDef.getChildByName("part");
			List<IBase> partValues = partChild.getAccessor().getValues(nextParameter);
			for (IBase partValue : partValues) {
				BaseRuntimeElementCompositeDefinition<?> partParameterDef = (BaseRuntimeElementCompositeDefinition<?>) theCtx.getElementDefinition(partValue.getClass());
				Optional<? extends IPrimitiveType<?>> partNameValue = getNameValue(partValue, partParameterDef);
				if (!partNameValue.isPresent() || !theParameterName.equals(partNameValue.get().getValueAsString())) {
					continue;
				}
				BaseRuntimeChildDefinition valueChild = partParameterDef.getChildByName("value[x]");
				List<IBase> valueValues = valueChild.getAccessor().getValues(partValue);
				valueValues
					.stream()
					.filter(t -> t instanceof IPrimitiveType<?>)
					.map(t -> ((IPrimitiveType<String>) t))
					.map(t -> defaultIfBlank(t.getValueAsString(), null))
					.filter(t -> t != null)
					.forEach(retVal::add);

			}
		}
		return retVal;
	}

	private static <T> List<T> extractNamedParameters(FhirContext theCtx, IBaseParameters theParameters, String theParameterName, Function<IPrimitiveType<?>, T> theMapper) {
		List<IBase> parameterReps = getParameterReps(theCtx, theParameters);
=======
	public static List<IBase> getNamedParameters(FhirContext theCtx, IBaseResource theParameters, String theParameterName) {
		Validate.notNull(theParameters, "theParameters must not be null");
		RuntimeResourceDefinition resDef = theCtx.getResourceDefinition(theParameters.getClass());
		BaseRuntimeChildDefinition parameterChild = resDef.getChildByName("parameter");
		List<IBase> parameterReps = parameterChild.getAccessor().getValues(theParameters);
>>>>>>> 5b2181a5

		return parameterReps
			.stream()
			.filter(param -> {
				BaseRuntimeElementCompositeDefinition<?> nextParameterDef = (BaseRuntimeElementCompositeDefinition<?>) theCtx.getElementDefinition(param.getClass());
				BaseRuntimeChildDefinition nameChild = nextParameterDef.getChildByName("name");
				List<IBase> nameValues = nameChild.getAccessor().getValues(param);
				Optional<? extends IPrimitiveType<?>> nameValue = nameValues
					.stream()
					.filter(t -> t instanceof IPrimitiveType<?>)
					.map(t -> ((IPrimitiveType<?>) t))
					.findFirst();
				if (!nameValue.isPresent() || !theParameterName.equals(nameValue.get().getValueAsString())) {
					return false;
				}
				return true;
			})
			.collect(Collectors.toList());

<<<<<<< HEAD
		for (IBase nextParameter : parameterReps) {
			BaseRuntimeElementCompositeDefinition<?> nextParameterDef = (BaseRuntimeElementCompositeDefinition<?>) theCtx.getElementDefinition(nextParameter.getClass());
			Optional<? extends IPrimitiveType<?>> nameValue = getNameValue(nextParameter, nextParameterDef);
			if (!nameValue.isPresent() || !theParameterName.equals(nameValue.get().getValueAsString())) {
				continue;
=======
	}

	public static Optional<IBase> getParameterPart(FhirContext theCtx, IBase theParameter, String theParameterName) {
		BaseRuntimeElementCompositeDefinition<?> nextParameterDef = (BaseRuntimeElementCompositeDefinition<?>) theCtx.getElementDefinition(theParameter.getClass());
		BaseRuntimeChildDefinition valueChild = nextParameterDef.getChildByName("part");
		List<IBase> parts = valueChild.getAccessor().getValues(theParameter);

		for (IBase nextPart : parts) {
			Optional<IPrimitiveType> name = theCtx.newTerser().getSingleValue(nextPart, "name", IPrimitiveType.class);
			if (name.isPresent() && theParameterName.equals(name.get().getValueAsString())) {
				return Optional.of(nextPart);
>>>>>>> 5b2181a5
			}
		}

		return Optional.empty();
	}

	public static Optional<IBase> getParameterPartValue(FhirContext theCtx, IBase theParameter, String theParameterName) {
		Optional<IBase> part = getParameterPart(theCtx, theParameter, theParameterName);
		if (part.isPresent()) {
			return theCtx.newTerser().getSingleValue(part.get(), "value[x]", IBase.class);
		} else {
			return Optional.empty();
		}
	}

	public static String getParameterPartValueAsString(FhirContext theCtx, IBase theParameter, String theParameterName) {
		return getParameterPartValue(theCtx, theParameter, theParameterName).map(t -> (IPrimitiveType<?>) t).map(t -> t.getValueAsString()).orElse(null);
	}

	private static <T> List<T> extractNamedParameters(FhirContext theCtx, IBaseParameters theParameters, String theParameterName, Function<IPrimitiveType<?>, T> theMapper) {
		List<T> retVal = new ArrayList<>();

		List<IBase> namedParameters = getNamedParameters(theCtx, theParameters, theParameterName);
		for (IBase nextParameter : namedParameters) {
			BaseRuntimeElementCompositeDefinition<?> nextParameterDef = (BaseRuntimeElementCompositeDefinition<?>) theCtx.getElementDefinition(nextParameter.getClass());
			BaseRuntimeChildDefinition valueChild = nextParameterDef.getChildByName("value[x]");
			List<IBase> valueValues = valueChild.getAccessor().getValues(nextParameter);
			valueValues
				.stream()
				.filter(t -> t instanceof IPrimitiveType<?>)
				.map(t -> ((IPrimitiveType<?>) t))
				.map(theMapper)
				.filter(t -> t != null)
				.forEach(retVal::add);

		}
		return retVal;
	}

	private static List<IBase> getParameterReps(FhirContext theCtx, IBaseParameters theParameters) {
		Validate.notNull(theParameters, "theParameters must not be null");
		RuntimeResourceDefinition resDef = theCtx.getResourceDefinition(theParameters.getClass());
		BaseRuntimeChildDefinition parameterChild = resDef.getChildByName("parameter");
		return parameterChild.getAccessor().getValues(theParameters);
	}

	private static Optional<? extends IPrimitiveType<?>> getNameValue(IBase nextParameter, BaseRuntimeElementCompositeDefinition<?> theNextParameterDef) {
		BaseRuntimeChildDefinition nameChild = theNextParameterDef.getChildByName("name");
		List<IBase> nameValues = nameChild.getAccessor().getValues(nextParameter);
		return nameValues
			.stream()
			.filter(t -> t instanceof IPrimitiveType<?>)
			.map(t -> ((IPrimitiveType<?>) t))
			.findFirst();
	}

	private static void addClientParameter(FhirContext theContext, Object theValue, IBaseResource theTargetResource, BaseRuntimeChildDefinition paramChild, BaseRuntimeElementCompositeDefinition<?> paramChildElem, String theName) {
		Validate.notNull(theValue, "theValue must not be null");

		if (theValue instanceof IBaseResource) {
			IBase parameter = createParameterRepetition(theContext, theTargetResource, paramChild, paramChildElem, theName);
			paramChildElem.getChildByName("resource").getMutator().addValue(parameter, (IBaseResource) theValue);
		} else if (theValue instanceof IBaseDatatype) {
			IBase parameter = createParameterRepetition(theContext, theTargetResource, paramChild, paramChildElem, theName);
			paramChildElem.getChildByName("value[x]").getMutator().addValue(parameter, (IBaseDatatype) theValue);
		} else if (theValue instanceof Collection) {
			Collection<?> collection = (Collection<?>) theValue;
			for (Object next : collection) {
				addClientParameter(theContext, next, theTargetResource, paramChild, paramChildElem, theName);
			}
		} else {
			throw new IllegalArgumentException("Don't know how to handle value of type " + theValue.getClass() + " for parameter " + theName);
		}
	}

	/**
	 * Add a paratemer value to a Parameters resource
	 *
	 * @param theContext    The FhirContext
	 * @param theParameters The Parameters resource
	 * @param theName       The parametr name
	 * @param theValue      The parameter value (can be a {@link IBaseResource resource} or a {@link IBaseDatatype datatype})
	 */
	public static void addParameterToParameters(FhirContext theContext, IBaseParameters theParameters, String theName, Object theValue) {
		RuntimeResourceDefinition def = theContext.getResourceDefinition(theParameters);
		BaseRuntimeChildDefinition paramChild = def.getChildByName("parameter");
		BaseRuntimeElementCompositeDefinition<?> paramChildElem = (BaseRuntimeElementCompositeDefinition<?>) paramChild.getChildByName("parameter");

		addClientParameter(theContext, theValue, theParameters, paramChild, paramChildElem, theName);
	}

	/**
	 * Add a paratemer value to a Parameters resource
	 *
	 * @param theContext           The FhirContext
	 * @param theParameters        The Parameters resource
	 * @param theName              The parameter name
	 * @param thePrimitiveDatatype The datatype, e.g. "string", or "uri"
	 * @param theValue             The value
	 */
	public static void addParameterToParameters(FhirContext theContext, IBaseParameters theParameters, String theName, String thePrimitiveDatatype, String theValue) {
		Validate.notBlank(thePrimitiveDatatype, "thePrimitiveDatatype must not be null or empty");

		BaseRuntimeElementDefinition<?> datatypeDef = theContext.getElementDefinition(thePrimitiveDatatype);
		IPrimitiveType<?> value = (IPrimitiveType<?>) datatypeDef.newInstance();
		value.setValueAsString(theValue);

		addParameterToParameters(theContext, theParameters, theName, value);
	}

	private static IBase createParameterRepetition(FhirContext theContext, IBaseResource theTargetResource, BaseRuntimeChildDefinition paramChild, BaseRuntimeElementCompositeDefinition<?> paramChildElem, String theName) {
		IBase parameter = paramChildElem.newInstance();
		paramChild.getMutator().addValue(theTargetResource, parameter);
		IPrimitiveType<?> value;
		value = createString(theContext, theName);
		paramChildElem.getChildByName("name").getMutator().addValue(parameter, value);
		return parameter;
	}

	public static IPrimitiveType<?> createString(FhirContext theContext, String theValue) {
		IPrimitiveType<?> value;
		if (theContext.getVersion().getVersion().isRi()) {
			value = (IPrimitiveType<?>) theContext.getElementDefinition("string").newInstance(theValue);
		} else {
			value = new StringDt(theValue);
		}
		return value;
	}

	public static IPrimitiveType<?> createUri(FhirContext theContext, String theValue) {
		IPrimitiveType<?> value = (IPrimitiveType<?>) theContext.getElementDefinition("uri").newInstance(theValue);
		return value;
	}

	public static IPrimitiveType<?> createCode(FhirContext theContext, String theValue) {
		IPrimitiveType<?> value = (IPrimitiveType<?>) theContext.getElementDefinition("code").newInstance(theValue);
		return value;
	}

	public static IBaseParameters newInstance(FhirContext theContext) {
		Validate.notNull(theContext, "theContext must not be null");
		return (IBaseParameters) theContext.getResourceDefinition("Parameters").newInstance();
	}

	@SuppressWarnings("unchecked")
	public static void addParameterToParametersBoolean(FhirContext theCtx, IBaseParameters theParameters, String theName, boolean theValue) {
		IPrimitiveType<Boolean> value = (IPrimitiveType<Boolean>) theCtx.getElementDefinition("boolean").newInstance();
		value.setValue(theValue);
		addParameterToParameters(theCtx, theParameters, theName, value);
	}

	@SuppressWarnings("unchecked")
	public static void addParameterToParametersCode(FhirContext theCtx, IBaseParameters theParameters, String theName, String theValue) {
		IPrimitiveType<String> value = (IPrimitiveType<String>) theCtx.getElementDefinition("code").newInstance();
		value.setValue(theValue);
		addParameterToParameters(theCtx, theParameters, theName, value);
	}

	@SuppressWarnings("unchecked")
	public static void addParameterToParametersInteger(FhirContext theCtx, IBaseParameters theParameters, String theName, int theValue) {
		IPrimitiveType<Integer> count = (IPrimitiveType<Integer>) theCtx.getElementDefinition("integer").newInstance();
		count.setValue(theValue);
		addParameterToParameters(theCtx, theParameters, theName, count);

	}

	public static void addParameterToParametersReference(FhirContext theCtx, IBaseParameters theParameters, String theName, String theReference) {
		IBaseReference target = (IBaseReference) theCtx.getElementDefinition("reference").newInstance();
		target.setReference(theReference);
		addParameterToParameters(theCtx, theParameters, theName, target);
	}

	@SuppressWarnings("unchecked")
	public static void addParameterToParametersString(FhirContext theCtx, IBaseParameters theParameters, String theName, String theValue) {
		IPrimitiveType<String> value = (IPrimitiveType<String>) theCtx.getElementDefinition("string").newInstance();
		value.setValue(theValue);
		addParameterToParameters(theCtx, theParameters, theName, value);
	}

	@SuppressWarnings("unchecked")
	public static void addParameterToParametersUri(FhirContext theCtx, IBaseParameters theParameters, String theName, String theValue) {
		IPrimitiveType<String> value = (IPrimitiveType<String>) theCtx.getElementDefinition("uri").newInstance();
		value.setValue(theValue);
		addParameterToParameters(theCtx, theParameters, theName, value);

	}

	/**
	 * Add a parameter with no value (typically because we'll be adding sub-parameters)
	 */
	public static IBase addParameterToParameters(FhirContext theContext, IBaseParameters theParameters, String theName) {
		RuntimeResourceDefinition def = theContext.getResourceDefinition(theParameters);
		BaseRuntimeChildDefinition paramChild = def.getChildByName("parameter");
		BaseRuntimeElementCompositeDefinition<?> paramChildElem = (BaseRuntimeElementCompositeDefinition<?>) paramChild.getChildByName("parameter");

		return createParameterRepetition(theContext, theParameters, paramChild, paramChildElem, theName);
	}

	public static void addPartCode(FhirContext theContext, IBase theParameter, String theName, String theCode) {
		IPrimitiveType<String> value = (IPrimitiveType<String>) theContext.getElementDefinition("code").newInstance();
		value.setValue(theCode);

		addPart(theContext, theParameter, theName, value);
	}

	public static void addPartInteger(FhirContext theContext, IBase theParameter, String theName, Integer theInteger) {
		IPrimitiveType<Integer> value = (IPrimitiveType<Integer>) theContext.getElementDefinition("integer").newInstance();
		value.setValue(theInteger);

		addPart(theContext, theParameter, theName, value);
	}

	public static void addPartString(FhirContext theContext, IBase theParameter, String theName, String theValue) {
		IPrimitiveType<String> value = (IPrimitiveType<String>) theContext.getElementDefinition("string").newInstance();
		value.setValue(theValue);

		addPart(theContext, theParameter, theName, value);
	}

	public static void addPartCoding(FhirContext theContext, IBase theParameter, String theName, String theSystem, String theCode, String theDisplay) {
		IBase coding = theContext.getElementDefinition("coding").newInstance();

		BaseRuntimeElementCompositeDefinition<?> codingDef = (BaseRuntimeElementCompositeDefinition<?>) theContext.getElementDefinition(coding.getClass());
		codingDef.getChildByName("system").getMutator().addValue(coding, createUri(theContext, theSystem));
		codingDef.getChildByName("code").getMutator().addValue(coding, createCode(theContext, theCode));
		codingDef.getChildByName("display").getMutator().addValue(coding, createString(theContext, theDisplay));

		addPart(theContext, theParameter, theName, coding);
	}

	public static void addPart(FhirContext theContext, IBase theParameter, String theName, IBase theValue) {
		BaseRuntimeElementCompositeDefinition<?> def = (BaseRuntimeElementCompositeDefinition<?>) theContext.getElementDefinition(theParameter.getClass());
		BaseRuntimeChildDefinition partChild = def.getChildByName("part");

		BaseRuntimeElementCompositeDefinition<?> partChildElem = (BaseRuntimeElementCompositeDefinition<?>) partChild.getChildByName("part");
		IBase part = partChildElem.newInstance();
		partChild.getMutator().addValue(theParameter, part);

		IPrimitiveType<String> name = (IPrimitiveType<String>) theContext.getElementDefinition("string").newInstance();
		name.setValue(theName);
		partChildElem.getChildByName("name").getMutator().addValue(part, name);

		if (theValue instanceof IBaseResource) {
			partChildElem.getChildByName("resource").getMutator().addValue(part, theValue);
		} else {
			partChildElem.getChildByName("value[x]").getMutator().addValue(part, theValue);
		}

	}

	public static void addPartResource(FhirContext theContext, IBase theParameter, String theName, IBaseResource theValue) {
		BaseRuntimeElementCompositeDefinition<?> def = (BaseRuntimeElementCompositeDefinition<?>) theContext.getElementDefinition(theParameter.getClass());
		BaseRuntimeChildDefinition partChild = def.getChildByName("part");

		BaseRuntimeElementCompositeDefinition<?> partChildElem = (BaseRuntimeElementCompositeDefinition<?>) partChild.getChildByName("part");
		IBase part = partChildElem.newInstance();
		partChild.getMutator().addValue(theParameter, part);

		IPrimitiveType<String> name = (IPrimitiveType<String>) theContext.getElementDefinition("string").newInstance();
		name.setValue(theName);
		partChildElem.getChildByName("name").getMutator().addValue(part, name);

		partChildElem.getChildByName("resource").getMutator().addValue(part, theValue);
	}

}<|MERGE_RESOLUTION|>--- conflicted
+++ resolved
@@ -62,55 +62,11 @@
 		return getNamedParameterValuesAsInteger(theCtx, theParameters, theParameterName).stream().findFirst();
 	}
 
-<<<<<<< HEAD
-	public static List<String> getNamedParameterPartAsString(FhirContext theCtx, IBaseParameters theParameters, String thePartName, String theParameterName) {
-		return extractNamedParameterPartsAsString(theCtx, theParameters, thePartName, theParameterName);
-	}
-
-	private static List<String> extractNamedParameterPartsAsString(FhirContext theCtx, IBaseParameters theParameters, String thePartName, String theParameterName) {
-		List<IBase> parameterReps = getParameterReps(theCtx, theParameters);
-
-		List<String> retVal = new ArrayList<>();
-
-		for (IBase nextParameter : parameterReps) {
-			BaseRuntimeElementCompositeDefinition<?> nextParameterDef = (BaseRuntimeElementCompositeDefinition<?>) theCtx.getElementDefinition(nextParameter.getClass());
-			Optional<? extends IPrimitiveType<?>> nameValue = getNameValue(nextParameter, nextParameterDef);
-			if (!nameValue.isPresent() || !thePartName.equals(nameValue.get().getValueAsString())) {
-				continue;
-			}
-
-			BaseRuntimeChildDefinition partChild = nextParameterDef.getChildByName("part");
-			List<IBase> partValues = partChild.getAccessor().getValues(nextParameter);
-			for (IBase partValue : partValues) {
-				BaseRuntimeElementCompositeDefinition<?> partParameterDef = (BaseRuntimeElementCompositeDefinition<?>) theCtx.getElementDefinition(partValue.getClass());
-				Optional<? extends IPrimitiveType<?>> partNameValue = getNameValue(partValue, partParameterDef);
-				if (!partNameValue.isPresent() || !theParameterName.equals(partNameValue.get().getValueAsString())) {
-					continue;
-				}
-				BaseRuntimeChildDefinition valueChild = partParameterDef.getChildByName("value[x]");
-				List<IBase> valueValues = valueChild.getAccessor().getValues(partValue);
-				valueValues
-					.stream()
-					.filter(t -> t instanceof IPrimitiveType<?>)
-					.map(t -> ((IPrimitiveType<String>) t))
-					.map(t -> defaultIfBlank(t.getValueAsString(), null))
-					.filter(t -> t != null)
-					.forEach(retVal::add);
-
-			}
-		}
-		return retVal;
-	}
-
-	private static <T> List<T> extractNamedParameters(FhirContext theCtx, IBaseParameters theParameters, String theParameterName, Function<IPrimitiveType<?>, T> theMapper) {
-		List<IBase> parameterReps = getParameterReps(theCtx, theParameters);
-=======
 	public static List<IBase> getNamedParameters(FhirContext theCtx, IBaseResource theParameters, String theParameterName) {
 		Validate.notNull(theParameters, "theParameters must not be null");
 		RuntimeResourceDefinition resDef = theCtx.getResourceDefinition(theParameters.getClass());
 		BaseRuntimeChildDefinition parameterChild = resDef.getChildByName("parameter");
 		List<IBase> parameterReps = parameterChild.getAccessor().getValues(theParameters);
->>>>>>> 5b2181a5
 
 		return parameterReps
 			.stream()
@@ -130,13 +86,6 @@
 			})
 			.collect(Collectors.toList());
 
-<<<<<<< HEAD
-		for (IBase nextParameter : parameterReps) {
-			BaseRuntimeElementCompositeDefinition<?> nextParameterDef = (BaseRuntimeElementCompositeDefinition<?>) theCtx.getElementDefinition(nextParameter.getClass());
-			Optional<? extends IPrimitiveType<?>> nameValue = getNameValue(nextParameter, nextParameterDef);
-			if (!nameValue.isPresent() || !theParameterName.equals(nameValue.get().getValueAsString())) {
-				continue;
-=======
 	}
 
 	public static Optional<IBase> getParameterPart(FhirContext theCtx, IBase theParameter, String theParameterName) {
@@ -148,7 +97,6 @@
 			Optional<IPrimitiveType> name = theCtx.newTerser().getSingleValue(nextPart, "name", IPrimitiveType.class);
 			if (name.isPresent() && theParameterName.equals(name.get().getValueAsString())) {
 				return Optional.of(nextPart);
->>>>>>> 5b2181a5
 			}
 		}
 
@@ -186,23 +134,6 @@
 
 		}
 		return retVal;
-	}
-
-	private static List<IBase> getParameterReps(FhirContext theCtx, IBaseParameters theParameters) {
-		Validate.notNull(theParameters, "theParameters must not be null");
-		RuntimeResourceDefinition resDef = theCtx.getResourceDefinition(theParameters.getClass());
-		BaseRuntimeChildDefinition parameterChild = resDef.getChildByName("parameter");
-		return parameterChild.getAccessor().getValues(theParameters);
-	}
-
-	private static Optional<? extends IPrimitiveType<?>> getNameValue(IBase nextParameter, BaseRuntimeElementCompositeDefinition<?> theNextParameterDef) {
-		BaseRuntimeChildDefinition nameChild = theNextParameterDef.getChildByName("name");
-		List<IBase> nameValues = nameChild.getAccessor().getValues(nextParameter);
-		return nameValues
-			.stream()
-			.filter(t -> t instanceof IPrimitiveType<?>)
-			.map(t -> ((IPrimitiveType<?>) t))
-			.findFirst();
 	}
 
 	private static void addClientParameter(FhirContext theContext, Object theValue, IBaseResource theTargetResource, BaseRuntimeChildDefinition paramChild, BaseRuntimeElementCompositeDefinition<?> paramChildElem, String theName) {
