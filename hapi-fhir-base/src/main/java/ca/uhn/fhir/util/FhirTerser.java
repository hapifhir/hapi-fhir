--- conflicted
+++ resolved
@@ -1788,10 +1788,6 @@
 	}
 
 	public static class ContainedResources {
-<<<<<<< HEAD
-		private long myNextContainedId = 1;
-=======
->>>>>>> 3b856912
 		private List<IBaseResource> myResourceList;
 		private IdentityHashMap<IBaseResource, IIdType> myResourceToIdMap;
 		private Map<String, IBaseResource> myExistingIdToContainedResourceMap;
@@ -1816,23 +1812,7 @@
 
 			IIdType newId = theResource.getIdElement();
 			if (isBlank(newId.getValue())) {
-<<<<<<< HEAD
-				newId.setValue("#" + myNextContainedId++);
-			} else {
-				// Avoid auto-assigned contained IDs colliding with pre-existing ones
-				String idPart = newId.getValue();
-				if (substring(idPart, 0, 1).equals("#")) {
-					idPart = idPart.substring(1);
-					if (StringUtils.isNumeric(idPart)) {
-						// If there is a user-supplied numeric contained ID, our auto-assigned IDs should exceed the
-						// largest
-						// client-assigned contained ID.
-						myNextContainedId = Math.max(myNextContainedId, Long.parseLong(idPart) + 1);
-					}
-				}
-=======
 				newId.setValue("#" + UUID.randomUUID());
->>>>>>> 3b856912
 			}
 
 			getResourceToIdMap().put(theResource, newId);
@@ -1896,49 +1876,5 @@
 		public boolean hasExistingIdToContainedResource() {
 			return myExistingIdToContainedResourceMap != null;
 		}
-<<<<<<< HEAD
-
-		public void assignIdsToContainedResources() {
-			// TODO JA: Dead code?
-
-			if (!getContainedResources().isEmpty()) {
-
-				/*
-				 * The idea with the code block below:
-				 *
-				 * We want to preserve any IDs that were user-assigned, so that if it's really
-				 * important to someone that their contained resource have the ID of #FOO
-				 * or #1 we will keep that.
-				 *
-				 * For any contained resources where no ID was assigned by the user, we
-				 * want to manually create an ID but make sure we don't reuse an existing ID.
-				 */
-
-				Set<String> ids = new HashSet<>();
-
-				// Gather any user assigned IDs
-				for (IBaseResource nextResource : getContainedResources()) {
-					if (getResourceToIdMap().get(nextResource) != null) {
-						ids.add(getResourceToIdMap().get(nextResource).getValue());
-					}
-				}
-
-				// Automatically assign IDs to the rest
-				for (IBaseResource nextResource : getContainedResources()) {
-
-					while (getResourceToIdMap().get(nextResource) == null) {
-						String nextCandidate = "#" + myNextContainedId;
-						myNextContainedId++;
-						if (!ids.add(nextCandidate)) {
-							continue;
-						}
-
-						getResourceToIdMap().put(nextResource, new IdDt(nextCandidate));
-					}
-				}
-			}
-		}
-=======
->>>>>>> 3b856912
 	}
 }