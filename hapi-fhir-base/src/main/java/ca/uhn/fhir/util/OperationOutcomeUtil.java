--- conflicted
+++ resolved
@@ -109,15 +109,11 @@
 	}
 
 	public static String getFirstIssueDiagnostics(FhirContext theCtx, IBaseOperationOutcome theOutcome) {
-<<<<<<< HEAD
-		return getFirstIssueStringPart(theCtx, theOutcome, "diagnostics");
-=======
 		return getIssueStringPart(theCtx, theOutcome, "diagnostics", 0);
 	}
 
 	public static String getIssueDiagnostics(FhirContext theCtx, IBaseOperationOutcome theOutcome, int theIndex) {
 		return getIssueStringPart(theCtx, theOutcome, "diagnostics", theIndex);
->>>>>>> 738fb539
 	}
 
 	public static String getFirstIssueLocation(FhirContext theCtx, IBaseOperationOutcome theOutcome) {
