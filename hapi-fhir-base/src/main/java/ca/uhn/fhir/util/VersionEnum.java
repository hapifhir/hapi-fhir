/*-
 * #%L
 * HAPI FHIR - Core Library
 * %%
 * Copyright (C) 2014 - 2025 Smile CDR, Inc.
 * %%
 * Licensed under the Apache License, Version 2.0 (the "License");
 * you may not use this file except in compliance with the License.
 * You may obtain a copy of the License at
 *
 *      http://www.apache.org/licenses/LICENSE-2.0
 *
 * Unless required by applicable law or agreed to in writing, software
 * distributed under the License is distributed on an "AS IS" BASIS,
 * WITHOUT WARRANTIES OR CONDITIONS OF ANY KIND, either express or implied.
 * See the License for the specific language governing permissions and
 * limitations under the License.
 * #L%
 */
package ca.uhn.fhir.util;

public enum VersionEnum {
	V0_1,
	V0_2,
	V0_3,
	V0_4,
	V0_5,
	V0_6,
	V0_7,
	V0_8,
	V0_9,

	V1_0,
	V1_1,
	V1_2,
	V1_3,
	V1_4,
	V1_5,
	V1_6,

	V2_0,
	V2_1,
	V2_2,
	V2_3,
	V2_4,
	V2_5,
	V2_5_0,
	V3_0_0,
	V3_1_0,
	V3_2_0,
	V3_3_0,
	V3_4_0,
	V3_5_0,
	V3_6_0,
	V3_7_0,
	V3_8_0,
	V4_0_0,
	V4_0_3,
	V4_1_0,
	V4_2_0,
	@Deprecated
	V4_3_0, // 4.3.0 was renamed to 5.0.0 during the cycle
	V5_0_0,
	V5_0_1,
	V5_0_2,
	V5_1_0,
	V5_2_0,
	V5_2_1,
	V5_3_0,
	V5_3_1,
	V5_3_2,
	V5_3_3,
	V5_4_0,
	V5_4_1,
	V5_4_2,
	V5_5_0,
	V5_5_1,
	V5_5_2,
	V5_5_3,
	V5_5_4,
	V5_5_5,
	V5_5_6,
	V5_5_7,
	V5_6_0,
	V5_6_1,
	V5_6_2,
	V5_6_3,
	V5_6_4,
	V5_7_0,
	V5_7_1,
	V5_7_2,
	V5_7_3,
	V5_7_4,
	V5_7_5,
	V5_7_6,
	V6_0_0,
	V6_0_1,
	V6_0_2,
	V6_0_3,
	V6_0_4,
	V6_0_5,
	V6_1_0,
	V6_1_1,
	V6_1_2,
	V6_1_3,
	V6_1_4,
	V6_2_0,
	V6_2_1,
	V6_2_2,
	V6_2_3,
	V6_2_4,
	V6_2_5,
	// Dev Build
	V6_3_0,

	V6_4_0,
	V6_4_1,
	V6_4_2,
	V6_4_3,
	V6_4_4,
	V6_4_5,
	V6_4_6,

	V6_5_0,

	V6_6_0,
	V6_6_1,
	V6_6_2,

	V6_7_0,
	V6_8_0,
	V6_8_1,
	V6_8_2,
	V6_8_3,
	V6_8_4,
	V6_8_5,
	V6_8_6,
	V6_8_7,
	V6_8_8,

	V6_9_0,

	V6_10_0,
	V6_10_1,
	V6_10_2,
	V6_10_3,
	V6_10_4,
	V6_10_5,

	V6_11_0,

	V7_0_0,
	V7_0_1,
	V7_0_2,
	V7_0_3,

	V7_1_0,
	V7_2_0,
	V7_2_1,
	V7_2_2,
	V7_2_3,

	V7_3_0,
	V7_4_0,
	V7_4_1,
	V7_4_2,
	V7_4_3,
	V7_4_4,
	V7_4_5,

	V7_5_0,
	V7_6_0,
	V7_6_1,
	V7_7_0,
	V7_8_0,
	V8_0_0,
	V8_0_1,
	V8_1_0,
	V8_2_0,
	V8_2_1,
	V8_2_2,
	V8_3_0,
	V8_4_0,
<<<<<<< HEAD
	V8_5_0,
	V8_6_0;
=======
	V8_4_1;
>>>>>>> c5fb4e3c

	public static VersionEnum latestVersion() {
		VersionEnum[] values = VersionEnum.values();
		return values[values.length - 1];
	}

	public static VersionEnum forVersion(String theVersionString) {
		String constantName = "V" + (theVersionString.replace('.', '_'));
		return valueOf(constantName);
	}

	public boolean isNewerThan(VersionEnum theVersionEnum) {
		return ordinal() > theVersionEnum.ordinal();
	}

	public String getVersionedDocsSlug() {
		return this.name().replace("V", "").replaceAll("_", ".");
	}
}<|MERGE_RESOLUTION|>--- conflicted
+++ resolved
@@ -181,12 +181,9 @@
 	V8_2_2,
 	V8_3_0,
 	V8_4_0,
-<<<<<<< HEAD
+	V8_4_1,
 	V8_5_0,
 	V8_6_0;
-=======
-	V8_4_1;
->>>>>>> c5fb4e3c
 
 	public static VersionEnum latestVersion() {
 		VersionEnum[] values = VersionEnum.values();
