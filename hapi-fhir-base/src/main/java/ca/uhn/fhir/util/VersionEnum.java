package ca.uhn.fhir.util;

/*-
 * #%L
 * HAPI FHIR - Core Library
 * %%
 * Copyright (C) 2014 - 2023 Smile CDR, Inc.
 * %%
 * Licensed under the Apache License, Version 2.0 (the "License");
 * you may not use this file except in compliance with the License.
 * You may obtain a copy of the License at
 *
 *      http://www.apache.org/licenses/LICENSE-2.0
 *
 * Unless required by applicable law or agreed to in writing, software
 * distributed under the License is distributed on an "AS IS" BASIS,
 * WITHOUT WARRANTIES OR CONDITIONS OF ANY KIND, either express or implied.
 * See the License for the specific language governing permissions and
 * limitations under the License.
 * #L%
 */

public enum VersionEnum {
	V0_1,
	V0_2,
	V0_3,
	V0_4,
	V0_5,
	V0_6,
	V0_7,
	V0_8,
	V0_9,

	V1_0,
	V1_1,
	V1_2,
	V1_3,
	V1_4,
	V1_5,
	V1_6,

	V2_0,
	V2_1,
	V2_2,
	V2_3,
	V2_4,
	V2_5,
	V2_5_0,
	V3_0_0,
	V3_1_0,
	V3_2_0,
	V3_3_0,
	V3_4_0,
	V3_5_0,
	V3_6_0,
	V3_7_0,
	V3_8_0,
	V4_0_0,
	V4_0_3,
	V4_1_0,
	V4_2_0,
	@Deprecated
	V4_3_0, // 4.3.0 was renamed to 5.0.0 during the cycle
	V5_0_0,
	V5_0_1,
	V5_0_2,
	V5_1_0,
	V5_2_0,
	V5_2_1,
	V5_3_0,
	V5_3_1,
	V5_3_2,
	V5_3_3,
	V5_4_0,
	V5_4_1,
	V5_4_2,
	V5_5_0,
	V5_5_1,
	V5_5_2,
	V5_5_3,
	V5_5_4,
	V5_5_5,
	V5_5_6,
	V5_5_7,
	V5_6_0,
	V5_6_1,
	V5_6_2,
	V5_6_3,
	V5_6_4,
	V5_7_0,
	V5_7_1,
	V5_7_2,
	V5_7_3,
	V5_7_4,
	V5_7_5,
	V5_7_6,
	V6_0_0,
	V6_0_1,
	V6_0_2,
	V6_0_3,
	V6_0_4,
	V6_0_5,
	V6_1_0,
	V6_1_1,
	V6_1_2,
	V6_1_3,
	V6_1_4,
	V6_2_0,
	V6_2_1,
	V6_2_2,
	V6_2_3,
	V6_2_4,
	V6_2_5,
<<<<<<< HEAD
	V6_3_0
=======
	// Dev Build
	V6_3_0,
	V6_4_0
>>>>>>> 758c8f12
	;

	public static VersionEnum latestVersion() {
		VersionEnum[] values = VersionEnum.values();
		return values[values.length - 1];
	}
}<|MERGE_RESOLUTION|>--- conflicted
+++ resolved
@@ -111,13 +111,9 @@
 	V6_2_3,
 	V6_2_4,
 	V6_2_5,
-<<<<<<< HEAD
-	V6_3_0
-=======
 	// Dev Build
 	V6_3_0,
 	V6_4_0
->>>>>>> 758c8f12
 	;
 
 	public static VersionEnum latestVersion() {
