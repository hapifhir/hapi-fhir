--- conflicted
+++ resolved
@@ -101,11 +101,7 @@
 	V6_0_4,
 	V6_0_5,
 	V6_1_0,
-<<<<<<< HEAD
-	V6_2_0,
-=======
 	V6_2_0
->>>>>>> 6d55df5b
 	;
 
 	public static VersionEnum latestVersion() {
