/*-
 * #%L
 * HAPI FHIR - Core Library
 * %%
 * Copyright (C) 2014 - 2023 Smile CDR, Inc.
 * %%
 * Licensed under the Apache License, Version 2.0 (the "License");
 * you may not use this file except in compliance with the License.
 * You may obtain a copy of the License at
 *
 *      http://www.apache.org/licenses/LICENSE-2.0
 *
 * Unless required by applicable law or agreed to in writing, software
 * distributed under the License is distributed on an "AS IS" BASIS,
 * WITHOUT WARRANTIES OR CONDITIONS OF ANY KIND, either express or implied.
 * See the License for the specific language governing permissions and
 * limitations under the License.
 * #L%
 */
package ca.uhn.fhir.util;

public enum VersionEnum {
	V0_1,
	V0_2,
	V0_3,
	V0_4,
	V0_5,
	V0_6,
	V0_7,
	V0_8,
	V0_9,

	V1_0,
	V1_1,
	V1_2,
	V1_3,
	V1_4,
	V1_5,
	V1_6,

	V2_0,
	V2_1,
	V2_2,
	V2_3,
	V2_4,
	V2_5,
	V2_5_0,
	V3_0_0,
	V3_1_0,
	V3_2_0,
	V3_3_0,
	V3_4_0,
	V3_5_0,
	V3_6_0,
	V3_7_0,
	V3_8_0,
	V4_0_0,
	V4_0_3,
	V4_1_0,
	V4_2_0,
	@Deprecated
	V4_3_0, // 4.3.0 was renamed to 5.0.0 during the cycle
	V5_0_0,
	V5_0_1,
	V5_0_2,
	V5_1_0,
	V5_2_0,
	V5_2_1,
	V5_3_0,
	V5_3_1,
	V5_3_2,
	V5_3_3,
	V5_4_0,
	V5_4_1,
	V5_4_2,
	V5_5_0,
	V5_5_1,
	V5_5_2,
	V5_5_3,
	V5_5_4,
	V5_5_5,
	V5_5_6,
	V5_5_7,
	V5_6_0,
	V5_6_1,
	V5_6_2,
	V5_6_3,
	V5_6_4,
	V5_7_0,
	V5_7_1,
	V5_7_2,
	V5_7_3,
	V5_7_4,
	V5_7_5,
	V5_7_6,
	V6_0_0,
	V6_0_1,
	V6_0_2,
	V6_0_3,
	V6_0_4,
	V6_0_5,
	V6_1_0,
	V6_1_1,
	V6_1_2,
	V6_1_3,
	V6_1_4,
	V6_2_0,
	V6_2_1,
	V6_2_2,
	V6_2_3,
	V6_2_4,
	V6_2_5,
	// Dev Build
	V6_3_0,
	V6_4_0,
	V6_4_1,
	V6_4_2,
	V6_5_0,
	V6_6_0,
	V6_7_0,
	V6_8_0,
<<<<<<< HEAD
	V6_8_1,

	V6_8_2;
=======

	V6_9_0,

	V7_0_0;
>>>>>>> b8fcba0d

	public static VersionEnum latestVersion() {
		VersionEnum[] values = VersionEnum.values();
		return values[values.length - 1];
	}
}
	V6_8_3,<|MERGE_RESOLUTION|>--- conflicted
+++ resolved
@@ -119,20 +119,15 @@
 	V6_6_0,
 	V6_7_0,
 	V6_8_0,
-<<<<<<< HEAD
 	V6_8_1,
-
-	V6_8_2;
-=======
-
+	V6_8_2,
 	V6_9_0,
 
 	V7_0_0;
->>>>>>> b8fcba0d
+
 
 	public static VersionEnum latestVersion() {
 		VersionEnum[] values = VersionEnum.values();
 		return values[values.length - 1];
 	}
 }
-	V6_8_3,