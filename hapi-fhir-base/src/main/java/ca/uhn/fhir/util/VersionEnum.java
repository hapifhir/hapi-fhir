/*-
 * #%L
 * HAPI FHIR - Core Library
 * %%
 * Copyright (C) 2014 - 2024 Smile CDR, Inc.
 * %%
 * Licensed under the Apache License, Version 2.0 (the "License");
 * you may not use this file except in compliance with the License.
 * You may obtain a copy of the License at
 *
 *      http://www.apache.org/licenses/LICENSE-2.0
 *
 * Unless required by applicable law or agreed to in writing, software
 * distributed under the License is distributed on an "AS IS" BASIS,
 * WITHOUT WARRANTIES OR CONDITIONS OF ANY KIND, either express or implied.
 * See the License for the specific language governing permissions and
 * limitations under the License.
 * #L%
 */
package ca.uhn.fhir.util;

public enum VersionEnum {
	V0_1,
	V0_2,
	V0_3,
	V0_4,
	V0_5,
	V0_6,
	V0_7,
	V0_8,
	V0_9,

	V1_0,
	V1_1,
	V1_2,
	V1_3,
	V1_4,
	V1_5,
	V1_6,

	V2_0,
	V2_1,
	V2_2,
	V2_3,
	V2_4,
	V2_5,
	V2_5_0,
	V3_0_0,
	V3_1_0,
	V3_2_0,
	V3_3_0,
	V3_4_0,
	V3_5_0,
	V3_6_0,
	V3_7_0,
	V3_8_0,
	V4_0_0,
	V4_0_3,
	V4_1_0,
	V4_2_0,
	@Deprecated
	V4_3_0, // 4.3.0 was renamed to 5.0.0 during the cycle
	V5_0_0,
	V5_0_1,
	V5_0_2,
	V5_1_0,
	V5_2_0,
	V5_2_1,
	V5_3_0,
	V5_3_1,
	V5_3_2,
	V5_3_3,
	V5_4_0,
	V5_4_1,
	V5_4_2,
	V5_5_0,
	V5_5_1,
	V5_5_2,
	V5_5_3,
	V5_5_4,
	V5_5_5,
	V5_5_6,
	V5_5_7,
	V5_6_0,
	V5_6_1,
	V5_6_2,
	V5_6_3,
	V5_6_4,
	V5_7_0,
	V5_7_1,
	V5_7_2,
	V5_7_3,
	V5_7_4,
	V5_7_5,
	V5_7_6,
	V6_0_0,
	V6_0_1,
	V6_0_2,
	V6_0_3,
	V6_0_4,
	V6_0_5,
	V6_1_0,
	V6_1_1,
	V6_1_2,
	V6_1_3,
	V6_1_4,
	V6_2_0,
	V6_2_1,
	V6_2_2,
	V6_2_3,
	V6_2_4,
	V6_2_5,
	// Dev Build
	V6_3_0,

	V6_4_0,
	V6_4_1,
	V6_4_2,
	V6_4_3,
	V6_4_4,
	V6_4_5,
	V6_4_6,
	V6_4_7,

	V6_5_0,
	V6_6_0,
	V6_6_1,
	V6_6_2,
<<<<<<< HEAD
	V6_7_0,
	V6_8_0,
	V6_8_1,
	V6_8_2,
	V6_8_3,
	V6_8_4,
	V6_8_5,
	V6_9_0,

	V6_10_0,
	V6_10_1,
	V6_10_2,
	V6_10_3,
	V6_11_0,

	V7_0_0,
	V7_0_1,
	V7_1_0,
	V7_2_0;
=======
	V6_6_3,
	V6_7_0,
	V6_8_0,
	;
>>>>>>> cc48f4da

	public static VersionEnum latestVersion() {
		VersionEnum[] values = VersionEnum.values();
		return values[values.length - 1];
	}
}<|MERGE_RESOLUTION|>--- conflicted
+++ resolved
@@ -123,10 +123,12 @@
 	V6_4_7,
 
 	V6_5_0,
+
 	V6_6_0,
 	V6_6_1,
 	V6_6_2,
-<<<<<<< HEAD
+	V6_6_3,
+
 	V6_7_0,
 	V6_8_0,
 	V6_8_1,
@@ -146,12 +148,6 @@
 	V7_0_1,
 	V7_1_0,
 	V7_2_0;
-=======
-	V6_6_3,
-	V6_7_0,
-	V6_8_0,
-	;
->>>>>>> cc48f4da
 
 	public static VersionEnum latestVersion() {
 		VersionEnum[] values = VersionEnum.values();
