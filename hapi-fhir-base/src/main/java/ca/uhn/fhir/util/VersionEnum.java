/*-
 * #%L
 * HAPI FHIR - Core Library
 * %%
 * Copyright (C) 2014 - 2023 Smile CDR, Inc.
 * %%
 * Licensed under the Apache License, Version 2.0 (the "License");
 * you may not use this file except in compliance with the License.
 * You may obtain a copy of the License at
 *
 *      http://www.apache.org/licenses/LICENSE-2.0
 *
 * Unless required by applicable law or agreed to in writing, software
 * distributed under the License is distributed on an "AS IS" BASIS,
 * WITHOUT WARRANTIES OR CONDITIONS OF ANY KIND, either express or implied.
 * See the License for the specific language governing permissions and
 * limitations under the License.
 * #L%
 */
package ca.uhn.fhir.util;

public enum VersionEnum {
	V0_1,
	V0_2,
	V0_3,
	V0_4,
	V0_5,
	V0_6,
	V0_7,
	V0_8,
	V0_9,

	V1_0,
	V1_1,
	V1_2,
	V1_3,
	V1_4,
	V1_5,
	V1_6,

	V2_0,
	V2_1,
	V2_2,
	V2_3,
	V2_4,
	V2_5,
	V2_5_0,
	V3_0_0,
	V3_1_0,
	V3_2_0,
	V3_3_0,
	V3_4_0,
	V3_5_0,
	V3_6_0,
	V3_7_0,
	V3_8_0,
	V4_0_0,
	V4_0_3,
	V4_1_0,
	V4_2_0,
	@Deprecated
	V4_3_0, // 4.3.0 was renamed to 5.0.0 during the cycle
	V5_0_0,
	V5_0_1,
	V5_0_2,
	V5_1_0,
	V5_2_0,
	V5_2_1,
	V5_3_0,
	V5_3_1,
	V5_3_2,
	V5_3_3,
	V5_4_0,
	V5_4_1,
	V5_4_2,
	V5_5_0,
	V5_5_1,
	V5_5_2,
	V5_5_3,
	V5_5_4,
	V5_5_5,
	V5_5_6,
	V5_5_7,
	V5_6_0,
	V5_6_1,
	V5_6_2,
	V5_6_3,
	V5_6_4,
	V5_7_0,
	V5_7_1,
	V5_7_2,
	V5_7_3,
	V5_7_4,
	V5_7_5,
	V5_7_6,
	V6_0_0,
	V6_0_1,
	V6_0_2,
	V6_0_3,
	V6_0_4,
	V6_0_5,
	V6_1_0,
	V6_1_1,
	V6_1_2,
	V6_1_3,
	V6_1_4,
	V6_2_0,
	V6_2_1,
	V6_2_2,
	V6_2_3,
	V6_2_4,
	V6_2_5,
	// Dev Build
	V6_3_0,
	V6_4_0,
	V6_4_1,
	V6_4_2,
	V6_5_0,
	V6_6_0,
	V6_7_0,
	V6_8_0,
<<<<<<< HEAD
=======

>>>>>>> 8e5f8448
	V6_8_1;

	public static VersionEnum latestVersion() {
		VersionEnum[] values = VersionEnum.values();
		return values[values.length - 1];
	}
}<|MERGE_RESOLUTION|>--- conflicted
+++ resolved
@@ -119,10 +119,7 @@
 	V6_6_0,
 	V6_7_0,
 	V6_8_0,
-<<<<<<< HEAD
-=======
 
->>>>>>> 8e5f8448
 	V6_8_1;
 
 	public static VersionEnum latestVersion() {
