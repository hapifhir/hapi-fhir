/*-
 * #%L
 * HAPI FHIR - Core Library
 * %%
 * Copyright (C) 2014 - 2024 Smile CDR, Inc.
 * %%
 * Licensed under the Apache License, Version 2.0 (the "License");
 * you may not use this file except in compliance with the License.
 * You may obtain a copy of the License at
 *
 *      http://www.apache.org/licenses/LICENSE-2.0
 *
 * Unless required by applicable law or agreed to in writing, software
 * distributed under the License is distributed on an "AS IS" BASIS,
 * WITHOUT WARRANTIES OR CONDITIONS OF ANY KIND, either express or implied.
 * See the License for the specific language governing permissions and
 * limitations under the License.
 * #L%
 */
package ca.uhn.fhir.util;

public enum VersionEnum {
	V0_1,
	V0_2,
	V0_3,
	V0_4,
	V0_5,
	V0_6,
	V0_7,
	V0_8,
	V0_9,

	V1_0,
	V1_1,
	V1_2,
	V1_3,
	V1_4,
	V1_5,
	V1_6,

	V2_0,
	V2_1,
	V2_2,
	V2_3,
	V2_4,
	V2_5,
	V2_5_0,
	V3_0_0,
	V3_1_0,
	V3_2_0,
	V3_3_0,
	V3_4_0,
	V3_5_0,
	V3_6_0,
	V3_7_0,
	V3_8_0,
	V4_0_0,
	V4_0_3,
	V4_1_0,
	V4_2_0,
	@Deprecated
	V4_3_0, // 4.3.0 was renamed to 5.0.0 during the cycle
	V5_0_0,
	V5_0_1,
	V5_0_2,
	V5_1_0,
	V5_2_0,
	V5_2_1,
	V5_3_0,
	V5_3_1,
	V5_3_2,
	V5_3_3,
	V5_4_0,
	V5_4_1,
	V5_4_2,
	V5_5_0,
	V5_5_1,
	V5_5_2,
	V5_5_3,
	V5_5_4,
	V5_5_5,
	V5_5_6,
	V5_5_7,
	V5_6_0,
	V5_6_1,
	V5_6_2,
	V5_6_3,
	V5_6_4,
	V5_7_0,
	V5_7_1,
	V5_7_2,
	V5_7_3,
	V5_7_4,
	V5_7_5,
	V5_7_6,
	V6_0_0,
	V6_0_1,
	V6_0_2,
	V6_0_3,
	V6_0_4,
	V6_0_5,
	V6_1_0,
	V6_1_1,
	V6_1_2,
	V6_1_3,
	V6_1_4,
	V6_2_0,
	V6_2_1,
	V6_2_2,
	V6_2_3,
	V6_2_4,
	V6_2_5,
	// Dev Build
	V6_3_0,
	V6_4_0,
	V6_4_1,
	V6_4_2,
	V6_4_3,
	V6_4_4,
	V6_4_5,
	V6_4_6,
<<<<<<< HEAD
	V6_5_0,
	V6_6_0,
	V6_6_1,
	V6_6_2,
	V6_7_0,
	V6_8_0,
	V6_8_1,
	V6_8_2,
	V6_8_3,
	V6_8_4,
	V6_8_5,
	V6_9_0,

	V6_10_0,
	V6_10_1,
	V6_10_2,
	V6_10_3,
	V6_11_0,

	V7_0_0,
	V7_0_1,
	V7_1_0,
	V7_2_0;
=======
	V6_4_7,
	V6_5_0,
	V6_6_0,
	V6_7_0,
	V6_8_0
	;
>>>>>>> 69cb98ba

	public static VersionEnum latestVersion() {
		VersionEnum[] values = VersionEnum.values();
		return values[values.length - 1];
	}
}<|MERGE_RESOLUTION|>--- conflicted
+++ resolved
@@ -112,6 +112,7 @@
 	V6_2_5,
 	// Dev Build
 	V6_3_0,
+
 	V6_4_0,
 	V6_4_1,
 	V6_4_2,
@@ -119,7 +120,8 @@
 	V6_4_4,
 	V6_4_5,
 	V6_4_6,
-<<<<<<< HEAD
+	V6_4_7,
+
 	V6_5_0,
 	V6_6_0,
 	V6_6_1,
@@ -143,14 +145,6 @@
 	V7_0_1,
 	V7_1_0,
 	V7_2_0;
-=======
-	V6_4_7,
-	V6_5_0,
-	V6_6_0,
-	V6_7_0,
-	V6_8_0
-	;
->>>>>>> 69cb98ba
 
 	public static VersionEnum latestVersion() {
 		VersionEnum[] values = VersionEnum.values();
