/*-
 * #%L
 * HAPI FHIR - Core Library
 * %%
 * Copyright (C) 2014 - 2023 Smile CDR, Inc.
 * %%
 * Licensed under the Apache License, Version 2.0 (the "License");
 * you may not use this file except in compliance with the License.
 * You may obtain a copy of the License at
 *
 *      http://www.apache.org/licenses/LICENSE-2.0
 *
 * Unless required by applicable law or agreed to in writing, software
 * distributed under the License is distributed on an "AS IS" BASIS,
 * WITHOUT WARRANTIES OR CONDITIONS OF ANY KIND, either express or implied.
 * See the License for the specific language governing permissions and
 * limitations under the License.
 * #L%
 */
package ca.uhn.fhir.util;

public enum VersionEnum {
	V0_1,
	V0_2,
	V0_3,
	V0_4,
	V0_5,
	V0_6,
	V0_7,
	V0_8,
	V0_9,

	V1_0,
	V1_1,
	V1_2,
	V1_3,
	V1_4,
	V1_5,
	V1_6,

	V2_0,
	V2_1,
	V2_2,
	V2_3,
	V2_4,
	V2_5,
	V2_5_0,
	V3_0_0,
	V3_1_0,
	V3_2_0,
	V3_3_0,
	V3_4_0,
	V3_5_0,
	V3_6_0,
	V3_7_0,
	V3_8_0,
	V4_0_0,
	V4_0_3,
	V4_1_0,
	V4_2_0,
	@Deprecated
	V4_3_0, // 4.3.0 was renamed to 5.0.0 during the cycle
	V5_0_0,
	V5_0_1,
	V5_0_2,
	V5_1_0,
	V5_2_0,
	V5_2_1,
	V5_3_0,
	V5_3_1,
	V5_3_2,
	V5_3_3,
	V5_4_0,
	V5_4_1,
	V5_4_2,
	V5_5_0,
	V5_5_1,
	V5_5_2,
	V5_5_3,
	V5_5_4,
	V5_5_5,
	V5_5_6,
	V5_5_7,
	V5_6_0,
	V5_6_1,
	V5_6_2,
	V5_6_3,
	V5_6_4,
	V5_7_0,
	V5_7_1,
	V5_7_2,
	V5_7_3,
	V5_7_4,
	V5_7_5,
	V5_7_6,
	V6_0_0,
	V6_0_1,
	V6_0_2,
	V6_0_3,
	V6_0_4,
	V6_0_5,
	V6_1_0,
	V6_1_1,
	V6_1_2,
	V6_1_3,
	V6_1_4,
	V6_2_0,
	V6_2_1,
	V6_2_2,
	V6_2_3,
	V6_2_4,
	V6_2_5,
	// Dev Build
	V6_3_0,
	V6_4_0,
	V6_4_1,
	V6_4_2,
	V6_5_0,
	V6_6_0,
	V6_6_1,
	V6_6_2,
	V6_7_0,
	V6_8_0,
	V6_8_1,
<<<<<<< HEAD

	V6_8_2,
	V6_8_3,
	V6_8_4,
	V6_8_5,
	V6_9_0,

=======
	V6_8_2,
	V6_9_0,

	V6_10_0,

	V6_11_0,

>>>>>>> 1776a8a3
	V7_0_0;

	public static VersionEnum latestVersion() {
		VersionEnum[] values = VersionEnum.values();
		return values[values.length - 1];
	}
}<|MERGE_RESOLUTION|>--- conflicted
+++ resolved
@@ -122,23 +122,16 @@
 	V6_7_0,
 	V6_8_0,
 	V6_8_1,
-<<<<<<< HEAD
-
 	V6_8_2,
 	V6_8_3,
 	V6_8_4,
 	V6_8_5,
 	V6_9_0,
 
-=======
-	V6_8_2,
-	V6_9_0,
-
 	V6_10_0,
 
 	V6_11_0,
 
->>>>>>> 1776a8a3
 	V7_0_0;
 
 	public static VersionEnum latestVersion() {
