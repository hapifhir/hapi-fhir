--- conflicted
+++ resolved
@@ -117,16 +117,8 @@
 	V6_4_2,
 	V6_5_0,
 	V6_6_0,
-<<<<<<< HEAD
-	V6_6_1,
-	V6_6_2,
-	V6_7_0,
-	V6_8_0,
-	;
-=======
 	V6_7_0,
 	V6_8_0;
->>>>>>> 66f428d3
 
 	public static VersionEnum latestVersion() {
 		VersionEnum[] values = VersionEnum.values();
