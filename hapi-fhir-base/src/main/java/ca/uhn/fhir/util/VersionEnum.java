/*-
 * #%L
 * HAPI FHIR - Core Library
 * %%
 * Copyright (C) 2014 - 2025 Smile CDR, Inc.
 * %%
 * Licensed under the Apache License, Version 2.0 (the "License");
 * you may not use this file except in compliance with the License.
 * You may obtain a copy of the License at
 *
 *      http://www.apache.org/licenses/LICENSE-2.0
 *
 * Unless required by applicable law or agreed to in writing, software
 * distributed under the License is distributed on an "AS IS" BASIS,
 * WITHOUT WARRANTIES OR CONDITIONS OF ANY KIND, either express or implied.
 * See the License for the specific language governing permissions and
 * limitations under the License.
 * #L%
 */
package ca.uhn.fhir.util;

public enum VersionEnum {
	V0_1,
	V0_2,
	V0_3,
	V0_4,
	V0_5,
	V0_6,
	V0_7,
	V0_8,
	V0_9,

	V1_0,
	V1_1,
	V1_2,
	V1_3,
	V1_4,
	V1_5,
	V1_6,

	V2_0,
	V2_1,
	V2_2,
	V2_3,
	V2_4,
	V2_5,
	V2_5_0,
	V3_0_0,
	V3_1_0,
	V3_2_0,
	V3_3_0,
	V3_4_0,
	V3_5_0,
	V3_6_0,
	V3_7_0,
	V3_8_0,
	V4_0_0,
	V4_0_3,
	V4_1_0,
	V4_2_0,
	@Deprecated
	V4_3_0, // 4.3.0 was renamed to 5.0.0 during the cycle
	V5_0_0,
	V5_0_1,
	V5_0_2,
	V5_1_0,
	V5_2_0,
	V5_2_1,
	V5_3_0,
	V5_3_1,
	V5_3_2,
	V5_3_3,
	V5_4_0,
	V5_4_1,
	V5_4_2,
	V5_5_0,
	V5_5_1,
	V5_5_2,
	V5_5_3,
	V5_5_4,
	V5_5_5,
	V5_5_6,
	V5_5_7,
	V5_6_0,
	V5_6_1,
	V5_6_2,
	V5_6_3,
	V5_6_4,
	V5_7_0,
	V5_7_1,
	V5_7_2,
	V5_7_3,
	V5_7_4,
	V5_7_5,
	V5_7_6,
	V6_0_0,
	V6_0_1,
	V6_0_2,
	V6_0_3,
	V6_0_4,
	V6_0_5,
	V6_1_0,
	V6_1_1,
	V6_1_2,
	V6_1_3,
	V6_1_4,
	V6_2_0,
	V6_2_1,
	V6_2_2,
	V6_2_3,
	V6_2_4,
	V6_2_5,
	// Dev Build
	V6_3_0,

	V6_4_0,
	V6_4_1,
	V6_4_2,
	V6_4_3,
	V6_4_4,
	V6_4_5,
	V6_4_6,

	V6_5_0,

	V6_6_0,
	V6_6_1,
	V6_6_2,

	V6_7_0,
	V6_8_0,
	V6_8_1,
	V6_8_2,
	V6_8_3,
	V6_8_4,
	V6_8_5,
	V6_8_6,
	V6_8_7,
	V6_8_8,

	V6_9_0,

	V6_10_0,
	V6_10_1,
	V6_10_2,
	V6_10_3,
	V6_10_4,
	V6_10_5,

	V6_11_0,

	V7_0_0,
	V7_0_1,
	V7_0_2,
	V7_0_3,

	V7_1_0,
	V7_2_0,
	V7_2_1,
	V7_2_2,
	V7_2_3,

	V7_3_0,
	V7_4_0,
	V7_4_1,
	V7_4_2,
	V7_4_3,
	V7_4_4,
	V7_4_5,

	V7_5_0,
	V7_6_0,
	V7_6_1,
	V7_7_0,
	V7_8_0,
	V8_0_0,
	V8_0_1,
	V8_1_0,
	V8_2_0,
	V8_2_1,
<<<<<<< HEAD
	V8_3_0,
	V8_4_0;
=======
	V8_2_2;
>>>>>>> e39a014b

	public static VersionEnum latestVersion() {
		VersionEnum[] values = VersionEnum.values();
		return values[values.length - 1];
	}

	public static VersionEnum forVersion(String theVersionString) {
		String constantName = "V" + (theVersionString.replace('.', '_'));
		return valueOf(constantName);
	}

	public boolean isNewerThan(VersionEnum theVersionEnum) {
		return ordinal() > theVersionEnum.ordinal();
	}

	public String getVersionedDocsSlug() {
		return this.name().replace("V", "").replaceAll("_", ".");
	}
}<|MERGE_RESOLUTION|>--- conflicted
+++ resolved
@@ -178,12 +178,9 @@
 	V8_1_0,
 	V8_2_0,
 	V8_2_1,
-<<<<<<< HEAD
+	V8_2_2,
 	V8_3_0,
 	V8_4_0;
-=======
-	V8_2_2;
->>>>>>> e39a014b
 
 	public static VersionEnum latestVersion() {
 		VersionEnum[] values = VersionEnum.values();
