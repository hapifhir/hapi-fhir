package ca.uhn.fhir.util;

/*-
 * #%L
 * HAPI FHIR - Core Library
 * %%
 * Copyright (C) 2014 - 2022 Smile CDR, Inc.
 * %%
 * Licensed under the Apache License, Version 2.0 (the "License");
 * you may not use this file except in compliance with the License.
 * You may obtain a copy of the License at
 *
 *      http://www.apache.org/licenses/LICENSE-2.0
 *
 * Unless required by applicable law or agreed to in writing, software
 * distributed under the License is distributed on an "AS IS" BASIS,
 * WITHOUT WARRANTIES OR CONDITIONS OF ANY KIND, either express or implied.
 * See the License for the specific language governing permissions and
 * limitations under the License.
 * #L%
 */

public enum VersionEnum {
	V0_1,
	V0_2,
	V0_3,
	V0_4,
	V0_5,
	V0_6,
	V0_7,
	V0_8,
	V0_9,

	V1_0,
	V1_1,
	V1_2,
	V1_3,
	V1_4,
	V1_5,
	V1_6,

	V2_0,
	V2_1,
	V2_2,
	V2_3,
	V2_4,
	V2_5,
	V2_5_0,
	V3_0_0,
	V3_1_0,
	V3_2_0,
	V3_3_0,
	V3_4_0,
	V3_5_0,
	V3_6_0,
	V3_7_0,
	V3_8_0,
	V4_0_0,
	V4_0_3,
	V4_1_0,
	V4_2_0,
	@Deprecated
	V4_3_0, // 4.3.0 was renamed to 5.0.0 during the cycle
	V5_0_0,
	V5_0_1,
	V5_0_2,
	V5_1_0,
	V5_2_0,
	V5_2_1,
	V5_3_0,
	V5_3_1,
	V5_3_2,
	V5_3_3,
	V5_4_0,
	V5_4_1,
	V5_4_2,
	V5_5_0,
	V5_5_1,
	V5_5_2,
	V5_5_3,
	V5_5_4,
	V5_5_5,
	V5_5_6,
	V5_5_7,
	V5_6_0,
	V5_6_1,
	V5_6_2,
<<<<<<< HEAD
	V5_7_0,
	V5_7_1,
	V5_7_2,
	V5_7_3,
	V6_0_0,
	V6_0_1
=======
	V5_6_3,
	V5_7_0,
	V5_7_1,
	V5_7_2,
	V6_0_0,
	V6_1_0
>>>>>>> 92acd9b0
	;

	public static VersionEnum latestVersion() {
		VersionEnum[] values = VersionEnum.values();
		return values[values.length - 1];
	}
}<|MERGE_RESOLUTION|>--- conflicted
+++ resolved
@@ -85,21 +85,13 @@
 	V5_6_0,
 	V5_6_1,
 	V5_6_2,
-<<<<<<< HEAD
+	V5_6_3,
 	V5_7_0,
 	V5_7_1,
 	V5_7_2,
 	V5_7_3,
 	V6_0_0,
-	V6_0_1
-=======
-	V5_6_3,
-	V5_7_0,
-	V5_7_1,
-	V5_7_2,
-	V6_0_0,
 	V6_1_0
->>>>>>> 92acd9b0
 	;
 
 	public static VersionEnum latestVersion() {
