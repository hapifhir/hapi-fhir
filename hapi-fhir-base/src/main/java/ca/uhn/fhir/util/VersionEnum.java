package ca.uhn.fhir.util;

/*-
 * #%L
 * HAPI FHIR - Core Library
 * %%
 * Copyright (C) 2014 - 2022 Smile CDR, Inc.
 * %%
 * Licensed under the Apache License, Version 2.0 (the "License");
 * you may not use this file except in compliance with the License.
 * You may obtain a copy of the License at
 *
 *      http://www.apache.org/licenses/LICENSE-2.0
 *
 * Unless required by applicable law or agreed to in writing, software
 * distributed under the License is distributed on an "AS IS" BASIS,
 * WITHOUT WARRANTIES OR CONDITIONS OF ANY KIND, either express or implied.
 * See the License for the specific language governing permissions and
 * limitations under the License.
 * #L%
 */

public enum VersionEnum {
	V0_1,
	V0_2,
	V0_3,
	V0_4,
	V0_5,
	V0_6,
	V0_7,
	V0_8,
	V0_9,

	V1_0,
	V1_1,
	V1_2,
	V1_3,
	V1_4,
	V1_5,
	V1_6,

	V2_0,
	V2_1,
	V2_2,
	V2_3,
	V2_4,
	V2_5,
	V2_5_0,
	V3_0_0,
	V3_1_0,
	V3_2_0,
	V3_3_0,
	V3_4_0,
	V3_5_0,
	V3_6_0,
	V3_7_0,
	V3_8_0,
	V4_0_0,
	V4_0_3,
	V4_1_0,
	V4_2_0,
	@Deprecated
	V4_3_0, // 4.3.0 was renamed to 5.0.0 during the cycle
	V5_0_0,
	V5_0_1,
	V5_0_2,
	V5_1_0,
	V5_2_0,
	V5_2_1,
	V5_3_0,
	V5_3_1,
	V5_3_2,
	V5_3_3,
	V5_4_0,
	V5_4_1,
	V5_4_2,
	V5_5_0,
	V5_5_1,
	V5_5_2,
	V5_5_3,
<<<<<<< HEAD
	V5_6_0,
	V5_6_1,
	V5_6_2,
	V5_6_3,
	V5_7_0
=======
	V5_5_4,
	V5_5_5,
	V5_6_0,
	V5_6_1,
	V5_6_2,
	V5_7_0,
	V5_7_1,
	V6_0_0
>>>>>>> 40de855d
	;

	public static VersionEnum latestVersion() {
		VersionEnum[] values = VersionEnum.values();
		return values[values.length - 1];
	}
}<|MERGE_RESOLUTION|>--- conflicted
+++ resolved
@@ -78,13 +78,6 @@
 	V5_5_1,
 	V5_5_2,
 	V5_5_3,
-<<<<<<< HEAD
-	V5_6_0,
-	V5_6_1,
-	V5_6_2,
-	V5_6_3,
-	V5_7_0
-=======
 	V5_5_4,
 	V5_5_5,
 	V5_6_0,
@@ -93,7 +86,11 @@
 	V5_7_0,
 	V5_7_1,
 	V6_0_0
->>>>>>> 40de855d
+	V5_6_0,
+	V5_6_1,
+	V5_6_2,
+	V5_6_3,
+	V5_7_0
 	;
 
 	public static VersionEnum latestVersion() {
