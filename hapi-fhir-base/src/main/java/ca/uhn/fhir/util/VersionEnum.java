/*-
 * #%L
 * HAPI FHIR - Core Library
 * %%
 * Copyright (C) 2014 - 2023 Smile CDR, Inc.
 * %%
 * Licensed under the Apache License, Version 2.0 (the "License");
 * you may not use this file except in compliance with the License.
 * You may obtain a copy of the License at
 *
 *      http://www.apache.org/licenses/LICENSE-2.0
 *
 * Unless required by applicable law or agreed to in writing, software
 * distributed under the License is distributed on an "AS IS" BASIS,
 * WITHOUT WARRANTIES OR CONDITIONS OF ANY KIND, either express or implied.
 * See the License for the specific language governing permissions and
 * limitations under the License.
 * #L%
 */
package ca.uhn.fhir.util;

public enum VersionEnum {
	V0_1,
	V0_2,
	V0_3,
	V0_4,
	V0_5,
	V0_6,
	V0_7,
	V0_8,
	V0_9,

	V1_0,
	V1_1,
	V1_2,
	V1_3,
	V1_4,
	V1_5,
	V1_6,

	V2_0,
	V2_1,
	V2_2,
	V2_3,
	V2_4,
	V2_5,
	V2_5_0,
	V3_0_0,
	V3_1_0,
	V3_2_0,
	V3_3_0,
	V3_4_0,
	V3_5_0,
	V3_6_0,
	V3_7_0,
	V3_8_0,
	V4_0_0,
	V4_0_3,
	V4_1_0,
	V4_2_0,
	@Deprecated
	V4_3_0, // 4.3.0 was renamed to 5.0.0 during the cycle
	V5_0_0,
	V5_0_1,
	V5_0_2,
	V5_1_0,
	V5_2_0,
	V5_2_1,
	V5_3_0,
	V5_3_1,
	V5_3_2,
	V5_3_3,
	V5_4_0,
	V5_4_1,
	V5_4_2,
	V5_5_0,
	V5_5_1,
	V5_5_2,
	V5_5_3,
	V5_5_4,
	V5_5_5,
	V5_5_6,
	V5_5_7,
	V5_6_0,
	V5_6_1,
	V5_6_2,
	V5_6_3,
	V5_6_4,
	V5_7_0,
	V5_7_1,
	V5_7_2,
	V5_7_3,
	V5_7_4,
	V5_7_5,
	V5_7_6,
	V6_0_0,
	V6_0_1,
	V6_0_2,
	V6_0_3,
	V6_0_4,
	V6_0_5,
	V6_1_0,
	V6_1_1,
	V6_1_2,
	V6_1_3,
	V6_1_4,
	V6_2_0,
	V6_2_1,
	V6_2_2,
	V6_2_3,
	V6_2_4,
	V6_2_5,
	// Dev Build
	V6_3_0,
	V6_4_0,
	V6_4_1,
	V6_4_2,
	V6_5_0,
	V6_6_0,
<<<<<<< HEAD
	V6_6_1,
	V6_6_2,
	V6_6_3,
	V6_7_0,
	V6_8_0,
	;
=======
	V6_7_0,
	V6_8_0,
	V6_8_1,
	V6_8_2,
	V6_9_0,

	V7_0_0;
>>>>>>> 8b7c9f14

	public static VersionEnum latestVersion() {
		VersionEnum[] values = VersionEnum.values();
		return values[values.length - 1];
	}
}<|MERGE_RESOLUTION|>--- conflicted
+++ resolved
@@ -117,14 +117,9 @@
 	V6_4_2,
 	V6_5_0,
 	V6_6_0,
-<<<<<<< HEAD
 	V6_6_1,
 	V6_6_2,
 	V6_6_3,
-	V6_7_0,
-	V6_8_0,
-	;
-=======
 	V6_7_0,
 	V6_8_0,
 	V6_8_1,
@@ -132,7 +127,6 @@
 	V6_9_0,
 
 	V7_0_0;
->>>>>>> 8b7c9f14
 
 	public static VersionEnum latestVersion() {
 		VersionEnum[] values = VersionEnum.values();
