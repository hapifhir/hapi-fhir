/*-
 * #%L
 * HAPI FHIR - Core Library
 * %%
 * Copyright (C) 2014 - 2024 Smile CDR, Inc.
 * %%
 * Licensed under the Apache License, Version 2.0 (the "License");
 * you may not use this file except in compliance with the License.
 * You may obtain a copy of the License at
 *
 *      http://www.apache.org/licenses/LICENSE-2.0
 *
 * Unless required by applicable law or agreed to in writing, software
 * distributed under the License is distributed on an "AS IS" BASIS,
 * WITHOUT WARRANTIES OR CONDITIONS OF ANY KIND, either express or implied.
 * See the License for the specific language governing permissions and
 * limitations under the License.
 * #L%
 */
package ca.uhn.fhir.util;

public enum VersionEnum {
	V0_1,
	V0_2,
	V0_3,
	V0_4,
	V0_5,
	V0_6,
	V0_7,
	V0_8,
	V0_9,

	V1_0,
	V1_1,
	V1_2,
	V1_3,
	V1_4,
	V1_5,
	V1_6,

	V2_0,
	V2_1,
	V2_2,
	V2_3,
	V2_4,
	V2_5,
	V2_5_0,
	V3_0_0,
	V3_1_0,
	V3_2_0,
	V3_3_0,
	V3_4_0,
	V3_5_0,
	V3_6_0,
	V3_7_0,
	V3_8_0,
	V4_0_0,
	V4_0_3,
	V4_1_0,
	V4_2_0,
	@Deprecated
	V4_3_0, // 4.3.0 was renamed to 5.0.0 during the cycle
	V5_0_0,
	V5_0_1,
	V5_0_2,
	V5_1_0,
	V5_2_0,
	V5_2_1,
	V5_3_0,
	V5_3_1,
	V5_3_2,
	V5_3_3,
	V5_4_0,
	V5_4_1,
	V5_4_2,
	V5_5_0,
	V5_5_1,
	V5_5_2,
	V5_5_3,
	V5_5_4,
	V5_5_5,
	V5_5_6,
	V5_5_7,
	V5_6_0,
	V5_6_1,
	V5_6_2,
	V5_6_3,
	V5_6_4,
	V5_7_0,
	V5_7_1,
	V5_7_2,
	V5_7_3,
	V5_7_4,
	V5_7_5,
	V5_7_6,
	V6_0_0,
	V6_0_1,
	V6_0_2,
	V6_0_3,
	V6_0_4,
	V6_0_5,
	V6_1_0,
	V6_1_1,
	V6_1_2,
	V6_1_3,
	V6_1_4,
	V6_2_0,
	V6_2_1,
	V6_2_2,
	V6_2_3,
	V6_2_4,
	V6_2_5,
	// Dev Build
	V6_3_0,

	V6_4_0,
	V6_4_1,
	V6_4_2,
	V6_4_3,
	V6_4_4,
	V6_4_5,
	V6_4_6,

	V6_5_0,

	V6_6_0,
	V6_6_1,
	V6_6_2,

	V6_7_0,
	V6_8_0,
	V6_8_1,
	V6_8_2,
	V6_8_3,
	V6_8_4,
	V6_8_5,
	V6_8_6,
	V6_8_7,

	V6_9_0,

	V6_10_0,
	V6_10_1,
	V6_10_2,
	V6_10_3,
	V6_10_4,
	V6_10_5,

	V6_11_0,

	V7_0_0,
	V7_0_1,
	V7_0_2,

	V7_1_0,
	V7_2_0,
<<<<<<< HEAD

	V7_3_0,
	V7_4_0;
=======
	V7_2_1,
	V7_2_2;
>>>>>>> d8c89128

	public static VersionEnum latestVersion() {
		VersionEnum[] values = VersionEnum.values();
		return values[values.length - 1];
	}

	public boolean isNewerThan(VersionEnum theVersionEnum) {
		return ordinal() > theVersionEnum.ordinal();
	}
}<|MERGE_RESOLUTION|>--- conflicted
+++ resolved
@@ -154,14 +154,11 @@
 
 	V7_1_0,
 	V7_2_0,
-<<<<<<< HEAD
+	V7_2_1,
+	V7_2_2,
 
 	V7_3_0,
 	V7_4_0;
-=======
-	V7_2_1,
-	V7_2_2;
->>>>>>> d8c89128
 
 	public static VersionEnum latestVersion() {
 		VersionEnum[] values = VersionEnum.values();
