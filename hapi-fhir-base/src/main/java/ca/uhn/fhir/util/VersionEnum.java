package ca.uhn.fhir.util;

/*-
 * #%L
 * HAPI FHIR - Core Library
 * %%
 * Copyright (C) 2014 - 2021 Smile CDR, Inc.
 * %%
 * Licensed under the Apache License, Version 2.0 (the "License");
 * you may not use this file except in compliance with the License.
 * You may obtain a copy of the License at
 *
 *      http://www.apache.org/licenses/LICENSE-2.0
 *
 * Unless required by applicable law or agreed to in writing, software
 * distributed under the License is distributed on an "AS IS" BASIS,
 * WITHOUT WARRANTIES OR CONDITIONS OF ANY KIND, either express or implied.
 * See the License for the specific language governing permissions and
 * limitations under the License.
 * #L%
 */

public enum VersionEnum {
	V0_1,
	V0_2,
	V0_3,
	V0_4,
	V0_5,
	V0_6,
	V0_7,
	V0_8,
	V0_9,

	V1_0,
	V1_1,
	V1_2,
	V1_3,
	V1_4,
	V1_5,
	V1_6,

	V2_0,
	V2_1,
	V2_2,
	V2_3,
	V2_4,
	V2_5,
	V2_5_0,
	V3_0_0,
	V3_1_0,
	V3_2_0,
	V3_3_0,
	V3_4_0,
	V3_5_0,
	V3_6_0,
	V3_7_0,
	V3_8_0,
	V4_0_0,
	V4_0_3,
	V4_1_0,
	V4_2_0,
	@Deprecated
	V4_3_0, // 4.3.0 was renamed to 5.0.0 during the cycle
	V5_0_0,
	V5_0_1,
	V5_0_2,
	V5_1_0,
	V5_2_0,
	V5_2_1,
	V5_3_0,
	V5_3_1,
	V5_3_2,
	V5_3_3,
	V5_4_0,
	V5_4_1,
	V5_4_2,
	V5_5_0,
	V5_5_1,
<<<<<<< HEAD
	V5_5_2,
=======
	V5_6_0

>>>>>>> 6ad0dffd
	;

	public static VersionEnum latestVersion() {
		VersionEnum[] values = VersionEnum.values();
		return values[values.length - 1];
	}
}<|MERGE_RESOLUTION|>--- conflicted
+++ resolved
@@ -76,12 +76,9 @@
 	V5_4_2,
 	V5_5_0,
 	V5_5_1,
-<<<<<<< HEAD
 	V5_5_2,
-=======
 	V5_6_0
 
->>>>>>> 6ad0dffd
 	;
 
 	public static VersionEnum latestVersion() {
