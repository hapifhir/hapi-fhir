--- conflicted
+++ resolved
@@ -106,11 +106,7 @@
 	V6_1_3,
 	V6_1_4,
 	V6_2_0,
-<<<<<<< HEAD
-	V6_3_0,
-=======
 	V6_3_0
->>>>>>> a2962998
 	;
 
 	public static VersionEnum latestVersion() {
