--- conflicted
+++ resolved
@@ -174,12 +174,11 @@
 	V7_7_0,
 	V7_8_0,
 	V8_0_0,
-<<<<<<< HEAD
+	V8_0_1,
 	V8_1_0,
 	V8_2_0;
-=======
-	V8_0_1;
->>>>>>> acad0786
+
+
 
 	public static VersionEnum latestVersion() {
 		VersionEnum[] values = VersionEnum.values();
