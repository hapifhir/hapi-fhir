package ca.uhn.fhir.i18n;

/*-
 * #%L
 * HAPI FHIR - Core Library
 * %%
 * Copyright (C) 2014 - 2022 Smile CDR, Inc.
 * %%
 * Licensed under the Apache License, Version 2.0 (the "License");
 * you may not use this file except in compliance with the License.
 * You may obtain a copy of the License at
 *
 *      http://www.apache.org/licenses/LICENSE-2.0
 *
 * Unless required by applicable law or agreed to in writing, software
 * distributed under the License is distributed on an "AS IS" BASIS,
 * WITHOUT WARRANTIES OR CONDITIONS OF ANY KIND, either express or implied.
 * See the License for the specific language governing permissions and
 * limitations under the License.
 * #L%
 */

public final class Msg {
	private static final String ERROR_CODE_PREFIX = "HAPI";

	/**
	 * IMPORTANT: Please update the following comment after you add a new code
<<<<<<< HEAD
	 * Last code value: 2125
=======
	 * Last code value: 2130
>>>>>>> 7f7b7d63
	 */

	private Msg() {}

	public static String code(int theCode) {
		return String.format("%s-%04d: ", ERROR_CODE_PREFIX, theCode);
	}
}<|MERGE_RESOLUTION|>--- conflicted
+++ resolved
@@ -25,11 +25,7 @@
 
 	/**
 	 * IMPORTANT: Please update the following comment after you add a new code
-<<<<<<< HEAD
-	 * Last code value: 2125
-=======
 	 * Last code value: 2130
->>>>>>> 7f7b7d63
 	 */
 
 	private Msg() {}
