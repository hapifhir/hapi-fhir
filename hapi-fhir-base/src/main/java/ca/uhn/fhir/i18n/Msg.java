package ca.uhn.fhir.i18n;

/*-
 * #%L
 * HAPI FHIR - Core Library
 * %%
 * Copyright (C) 2014 - 2022 Smile CDR, Inc.
 * %%
 * Licensed under the Apache License, Version 2.0 (the "License");
 * you may not use this file except in compliance with the License.
 * You may obtain a copy of the License at
 *
 *      http://www.apache.org/licenses/LICENSE-2.0
 *
 * Unless required by applicable law or agreed to in writing, software
 * distributed under the License is distributed on an "AS IS" BASIS,
 * WITHOUT WARRANTIES OR CONDITIONS OF ANY KIND, either express or implied.
 * See the License for the specific language governing permissions and
 * limitations under the License.
 * #L%
 */

public final class Msg {
	private static final String ERROR_CODE_PREFIX = "HAPI";

	/**
	 * IMPORTANT: Please update the following comment after you add a new code
<<<<<<< HEAD
	 * Last code value: 2125
=======
	 * Last used code value: 2136
>>>>>>> 9b50b332
	 */

	private Msg() {}

	public static String code(int theCode) {
		return String.format("%s-%04d: ", ERROR_CODE_PREFIX, theCode);
	}
}<|MERGE_RESOLUTION|>--- conflicted
+++ resolved
@@ -25,11 +25,7 @@
 
 	/**
 	 * IMPORTANT: Please update the following comment after you add a new code
-<<<<<<< HEAD
-	 * Last code value: 2125
-=======
 	 * Last used code value: 2136
->>>>>>> 9b50b332
 	 */
 
 	private Msg() {}
