package ca.uhn.fhir.i18n;

/*-
 * #%L
 * HAPI FHIR - Core Library
 * %%
 * Copyright (C) 2014 - 2022 Smile CDR, Inc.
 * %%
 * Licensed under the Apache License, Version 2.0 (the "License");
 * you may not use this file except in compliance with the License.
 * You may obtain a copy of the License at
 *
 *      http://www.apache.org/licenses/LICENSE-2.0
 *
 * Unless required by applicable law or agreed to in writing, software
 * distributed under the License is distributed on an "AS IS" BASIS,
 * WITHOUT WARRANTIES OR CONDITIONS OF ANY KIND, either express or implied.
 * See the License for the specific language governing permissions and
 * limitations under the License.
 * #L%
 */

public final class Msg {
	private static final String ERROR_CODE_PREFIX = "HAPI";

	/**
	 * IMPORTANT: Please update the following comment after you add a new code
<<<<<<< HEAD
	 * Last used code value: 2137
=======
	 * Last used code value: 2139
>>>>>>> 6c0c730e
	 */

	private Msg() {}

	public static String code(int theCode) {
		return String.format("%s-%04d: ", ERROR_CODE_PREFIX, theCode);
	}
}<|MERGE_RESOLUTION|>--- conflicted
+++ resolved
@@ -25,11 +25,7 @@
 
 	/**
 	 * IMPORTANT: Please update the following comment after you add a new code
-<<<<<<< HEAD
-	 * Last used code value: 2137
-=======
-	 * Last used code value: 2139
->>>>>>> 6c0c730e
+	 * Last used code value: 2140
 	 */
 
 	private Msg() {}
