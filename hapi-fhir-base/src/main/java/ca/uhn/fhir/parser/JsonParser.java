package ca.uhn.fhir.parser;

/*
 * #%L
 * HAPI FHIR - Core Library
 * %%
 * Copyright (C) 2014 - 2019 University Health Network
 * %%
 * Licensed under the Apache License, Version 2.0 (the "License");
 * you may not use this file except in compliance with the License.
 * You may obtain a copy of the License at
 *
 * http://www.apache.org/licenses/LICENSE-2.0
 *
 * Unless required by applicable law or agreed to in writing, software
 * distributed under the License is distributed on an "AS IS" BASIS,
 * WITHOUT WARRANTIES OR CONDITIONS OF ANY KIND, either express or implied.
 * See the License for the specific language governing permissions and
 * limitations under the License.
 * #L%
 */

import ca.uhn.fhir.context.*;
import ca.uhn.fhir.context.BaseRuntimeElementDefinition.ChildTypeEnum;
import ca.uhn.fhir.model.api.*;
import ca.uhn.fhir.model.api.annotation.Child;
import ca.uhn.fhir.model.base.composite.BaseCodingDt;
import ca.uhn.fhir.model.base.composite.BaseContainedDt;
import ca.uhn.fhir.model.primitive.IdDt;
import ca.uhn.fhir.model.primitive.InstantDt;
import ca.uhn.fhir.narrative.INarrativeGenerator;
import ca.uhn.fhir.parser.json.*;
import ca.uhn.fhir.parser.json.JsonLikeValue.ScalarType;
import ca.uhn.fhir.parser.json.JsonLikeValue.ValueType;
import ca.uhn.fhir.rest.api.EncodingEnum;
import ca.uhn.fhir.util.ElementUtil;
import com.google.gson.Gson;
import com.google.gson.GsonBuilder;
import org.apache.commons.lang3.StringUtils;
import org.apache.commons.lang3.Validate;
import org.apache.commons.text.WordUtils;
import org.hl7.fhir.instance.model.api.*;

import java.io.IOException;
import java.io.Reader;
import java.io.Writer;
import java.math.BigDecimal;
import java.util.*;

import static ca.uhn.fhir.context.BaseRuntimeElementDefinition.ChildTypeEnum.ID_DATATYPE;
import static ca.uhn.fhir.context.BaseRuntimeElementDefinition.ChildTypeEnum.PRIMITIVE_DATATYPE;
import static org.apache.commons.lang3.StringUtils.*;

/**
 * This class is the FHIR JSON parser/encoder. Users should not interact with this class directly, but should use
 * {@link FhirContext#newJsonParser()} to get an instance.
 */
public class JsonParser extends BaseParser implements IJsonLikeParser {

	private static final org.slf4j.Logger ourLog = org.slf4j.LoggerFactory.getLogger(JsonParser.HeldExtension.class);

	private FhirContext myContext;
	private boolean myPrettyPrint;

	/**
	 * Do not use this constructor, the recommended way to obtain a new instance of the JSON parser is to invoke
	 * {@link FhirContext#newJsonParser()}.
	 *
	 * @param theParserErrorHandler the IParserErrorHandler
	 */
	public JsonParser(FhirContext theContext, IParserErrorHandler theParserErrorHandler) {
		super(theContext, theParserErrorHandler);
		myContext = theContext;
	}

	private boolean addToHeldComments(int valueIdx, List<String> theCommentsToAdd, ArrayList<ArrayList<String>> theListToAddTo) {
		if (theCommentsToAdd.size() > 0) {
			theListToAddTo.ensureCapacity(valueIdx);
			while (theListToAddTo.size() <= valueIdx) {
				theListToAddTo.add(null);
			}
			if (theListToAddTo.get(valueIdx) == null) {
				theListToAddTo.set(valueIdx, new ArrayList<>());
			}
			theListToAddTo.get(valueIdx).addAll(theCommentsToAdd);
			return true;
		}
		return false;
	}

	private boolean addToHeldExtensions(int valueIdx, List<? extends IBaseExtension<?, ?>> ext, ArrayList<ArrayList<HeldExtension>> list, boolean theIsModifier, CompositeChildElement theChildElem,
													CompositeChildElement theParent) {
		if (ext.size() > 0) {
			list.ensureCapacity(valueIdx);
			while (list.size() <= valueIdx) {
				list.add(null);
			}
			if (list.get(valueIdx) == null) {
				list.set(valueIdx, new ArrayList<>());
			}
			for (IBaseExtension<?, ?> next : ext) {
				list.get(valueIdx).add(new HeldExtension(next, theIsModifier, theChildElem, theParent));
			}
			return true;
		}
		return false;
	}

	private void addToHeldIds(int theValueIdx, ArrayList<String> theListToAddTo, String theId) {
		theListToAddTo.ensureCapacity(theValueIdx);
		while (theListToAddTo.size() <= theValueIdx) {
			theListToAddTo.add(null);
		}
		if (theListToAddTo.get(theValueIdx) == null) {
			theListToAddTo.set(theValueIdx, theId);
		}
	}

	// private void assertObjectOfType(JsonLikeValue theResourceTypeObj, Object theValueType, String thePosition) {
	// if (theResourceTypeObj == null) {
	// throw new DataFormatException("Invalid JSON content detected, missing required element: '" + thePosition + "'");
	// }
	//
	// if (theResourceTypeObj.getValueType() != theValueType) {
	// throw new DataFormatException("Invalid content of element " + thePosition + ", expected " + theValueType);
	// }
	// }

	private void beginArray(JsonLikeWriter theEventWriter, String arrayName) throws IOException {
		theEventWriter.beginArray(arrayName);
	}

	private void beginObject(JsonLikeWriter theEventWriter, String arrayName) throws IOException {
		theEventWriter.beginObject(arrayName);
	}

	private JsonLikeWriter createJsonWriter(Writer theWriter) {
		JsonLikeStructure jsonStructure = new GsonStructure();
		return jsonStructure.getJsonLikeWriter(theWriter);
	}

	private void doEncodeResourceToJsonLikeWriter(IBaseResource theResource, JsonLikeWriter theEventWriter, EncodeContext theEncodeContext) throws IOException {
		if (myPrettyPrint) {
			theEventWriter.setPrettyPrint(myPrettyPrint);
		}
		theEventWriter.init();

		RuntimeResourceDefinition resDef = myContext.getResourceDefinition(theResource);
		encodeResourceToJsonStreamWriter(resDef, theResource, theEventWriter, null, false, theEncodeContext);
		theEventWriter.flush();
	}

	@Override
	protected void doEncodeResourceToWriter(IBaseResource theResource, Writer theWriter, EncodeContext theEncodeContext) throws IOException {
		JsonLikeWriter eventWriter = createJsonWriter(theWriter);
		doEncodeResourceToJsonLikeWriter(theResource, eventWriter, theEncodeContext);
	}

	@Override
	public <T extends IBaseResource> T doParseResource(Class<T> theResourceType, Reader theReader) {
		JsonLikeStructure jsonStructure = new GsonStructure();
		jsonStructure.load(theReader);

		return doParseResource(theResourceType, jsonStructure);
	}

	private <T extends IBaseResource> T doParseResource(Class<T> theResourceType, JsonLikeStructure theJsonStructure) {
		JsonLikeObject object = theJsonStructure.getRootObject();

		JsonLikeValue resourceTypeObj = object.get("resourceType");
		if (resourceTypeObj == null || !resourceTypeObj.isString() || isBlank(resourceTypeObj.getAsString())) {
			throw new DataFormatException("Invalid JSON content detected, missing required element: 'resourceType'");
		}

		String resourceType = resourceTypeObj.getAsString();

		ParserState<? extends IBaseResource> state = ParserState.getPreResourceInstance(this, theResourceType, myContext, true, getErrorHandler());
		state.enteringNewElement(null, resourceType);

		parseChildren(object, state);

		state.endingElement();
		state.endingElement();

		@SuppressWarnings("unchecked")
		T retVal = (T) state.getObject();

		return retVal;
	}

	private void encodeChildElementToStreamWriter(RuntimeResourceDefinition theResDef, IBaseResource theResource, JsonLikeWriter theEventWriter, IBase theNextValue,
																 BaseRuntimeElementDefinition<?> theChildDef, String theChildName, boolean theContainedResource, CompositeChildElement theChildElem,
																 boolean theForceEmpty, EncodeContext theEncodeContext) throws IOException {

		switch (theChildDef.getChildType()) {
			case ID_DATATYPE: {
				IIdType value = (IIdType) theNextValue;
				String encodedValue = "id".equals(theChildName) ? value.getIdPart() : value.getValue();
				if (isBlank(encodedValue)) {
					break;
				}
				if (theChildName != null) {
					write(theEventWriter, theChildName, encodedValue);
				} else {
					theEventWriter.write(encodedValue);
				}
				break;
			}
			case PRIMITIVE_DATATYPE: {
				final IPrimitiveType<?> value = (IPrimitiveType<?>) theNextValue;
				if (isBlank(value.getValueAsString())) {
					if (theForceEmpty) {
						theEventWriter.writeNull();
					}
					break;
				}

				if (value instanceof IBaseIntegerDatatype) {
					if (theChildName != null) {
						write(theEventWriter, theChildName, ((IBaseIntegerDatatype) value).getValue());
					} else {
						theEventWriter.write(((IBaseIntegerDatatype) value).getValue());
					}
				} else if (value instanceof IBaseDecimalDatatype) {
					BigDecimal decimalValue = ((IBaseDecimalDatatype) value).getValue();
					decimalValue = new BigDecimal(decimalValue.toString()) {
						private static final long serialVersionUID = 1L;

						@Override
						public String toString() {
							return value.getValueAsString();
						}
					};
					if (theChildName != null) {
						write(theEventWriter, theChildName, decimalValue);
					} else {
						theEventWriter.write(decimalValue);
					}
				} else if (value instanceof IBaseBooleanDatatype) {
					if (theChildName != null) {
						write(theEventWriter, theChildName, ((IBaseBooleanDatatype) value).getValue());
					} else {
						Boolean booleanValue = ((IBaseBooleanDatatype) value).getValue();
						if (booleanValue != null) {
							theEventWriter.write(booleanValue.booleanValue());
						}
					}
				} else {
					String valueStr = value.getValueAsString();
					if (theChildName != null) {
						write(theEventWriter, theChildName, valueStr);
					} else {
						theEventWriter.write(valueStr);
					}
				}
				break;
			}
			case RESOURCE_BLOCK:
			case COMPOSITE_DATATYPE: {
				if (theChildName != null) {
					theEventWriter.beginObject(theChildName);
				} else {
					theEventWriter.beginObject();
				}
				encodeCompositeElementToStreamWriter(theResDef, theResource, theNextValue, theEventWriter, theContainedResource, theChildElem, theEncodeContext);
				theEventWriter.endObject();
				break;
			}
			case CONTAINED_RESOURCE_LIST:
			case CONTAINED_RESOURCES: {
				/*
				 * Disabled per #103 ContainedDt value = (ContainedDt) theNextValue; for (IResource next :
				 * value.getContainedResources()) { if (getContainedResources().getResourceId(next) != null) { continue; }
				 * encodeResourceToJsonStreamWriter(theResDef, next, theWriter, null, true,
				 * fixContainedResourceId(next.getId().getValue())); }
				 */
				List<IBaseResource> containedResources = getContainedResources().getContainedResources();
				if (containedResources.size() > 0) {
					beginArray(theEventWriter, theChildName);

					for (IBaseResource next : containedResources) {
						IIdType resourceId = getContainedResources().getResourceId(next);
						encodeResourceToJsonStreamWriter(theResDef, next, theEventWriter, null, true, fixContainedResourceId(resourceId.getValue()), theEncodeContext);
					}

					theEventWriter.endArray();
				}
				break;
			}
			case PRIMITIVE_XHTML_HL7ORG:
			case PRIMITIVE_XHTML: {
				if (!isSuppressNarratives()) {
					IPrimitiveType<?> dt = (IPrimitiveType<?>) theNextValue;
					if (theChildName != null) {
						write(theEventWriter, theChildName, dt.getValueAsString());
					} else {
						theEventWriter.write(dt.getValueAsString());
					}
				} else {
					if (theChildName == null) {
						theEventWriter.writeNull();
					}
				}
				break;
			}
			case RESOURCE:
				IBaseResource resource = (IBaseResource) theNextValue;
				RuntimeResourceDefinition def = myContext.getResourceDefinition(resource);

				theEncodeContext.pushPath(def.getName(), true);
				encodeResourceToJsonStreamWriter(def, resource, theEventWriter, theChildName, false, theEncodeContext);
				theEncodeContext.popPath();

				break;
			case UNDECL_EXT:
			default:
				throw new IllegalStateException("Should not have this state here: " + theChildDef.getChildType().name());
		}

	}

	private void encodeCompositeElementChildrenToStreamWriter(RuntimeResourceDefinition theResDef, IBaseResource theResource, IBase theElement, JsonLikeWriter theEventWriter,
																				 boolean theContainedResource, CompositeChildElement theParent, EncodeContext theEncodeContext) throws IOException {

		{
			String elementId = getCompositeElementId(theElement);
			if (isNotBlank(elementId)) {
				write(theEventWriter, "id", elementId);
			}
		}

		boolean haveWrittenExtensions = false;
		for (CompositeChildElement nextChildElem : super.compositeChildIterator(theElement, theContainedResource, theParent, theEncodeContext)) {

			BaseRuntimeChildDefinition nextChild = nextChildElem.getDef();

			if (nextChildElem.getDef().getElementName().equals("extension") || nextChildElem.getDef().getElementName().equals("modifierExtension")
				|| nextChild instanceof RuntimeChildDeclaredExtensionDefinition) {
				if (!haveWrittenExtensions) {
					extractAndWriteExtensionsAsDirectChild(theElement, theEventWriter, myContext.getElementDefinition(theElement.getClass()), theResDef, theResource, nextChildElem, theParent, theEncodeContext);
					haveWrittenExtensions = true;
				}
				continue;
			}

			if (nextChild instanceof RuntimeChildNarrativeDefinition) {
				INarrativeGenerator gen = myContext.getNarrativeGenerator();
				if (gen != null) {
					INarrative narr;
					if (theResource instanceof IResource) {
						narr = ((IResource) theResource).getText();
					} else if (theResource instanceof IDomainResource) {
						narr = ((IDomainResource) theResource).getText();
					} else {
						narr = null;
					}
					if (narr != null && narr.isEmpty()) {
						gen.populateResourceNarrative(myContext, theResource);
						if (!narr.isEmpty()) {
							RuntimeChildNarrativeDefinition child = (RuntimeChildNarrativeDefinition) nextChild;
							String childName = nextChild.getChildNameByDatatype(child.getDatatype());
							BaseRuntimeElementDefinition<?> type = child.getChildByName(childName);
							encodeChildElementToStreamWriter(theResDef, theResource, theEventWriter, narr, type, childName, theContainedResource, nextChildElem, false, theEncodeContext);
							continue;
						}
					}
				}
			} else if (nextChild instanceof RuntimeChildContainedResources) {
				String childName = nextChild.getValidChildNames().iterator().next();
				BaseRuntimeElementDefinition<?> child = nextChild.getChildByName(childName);
				encodeChildElementToStreamWriter(theResDef, theResource, theEventWriter, null, child, childName, theContainedResource, nextChildElem, false, theEncodeContext);
				continue;
			}

			List<? extends IBase> values = nextChild.getAccessor().getValues(theElement);
			values = super.preProcessValues(nextChild, theResource, values, nextChildElem, theEncodeContext);

			if (values == null || values.isEmpty()) {
				continue;
			}

			String currentChildName = null;
			boolean inArray = false;

			ArrayList<ArrayList<HeldExtension>> extensions = new ArrayList<>(0);
			ArrayList<ArrayList<HeldExtension>> modifierExtensions = new ArrayList<>(0);
			ArrayList<ArrayList<String>> comments = new ArrayList<>(0);
			ArrayList<String> ids = new ArrayList<>(0);

			int valueIdx = 0;
			for (IBase nextValue : values) {

				if (nextValue == null || nextValue.isEmpty()) {
					if (nextValue instanceof BaseContainedDt) {
						if (theContainedResource || getContainedResources().isEmpty()) {
							continue;
						}
					} else {
						continue;
					}
				}

				BaseParser.ChildNameAndDef childNameAndDef = super.getChildNameAndDef(nextChild, nextValue);
				if (childNameAndDef == null) {
					continue;
				}

				/*
				 * Often the two values below will be the same thing. There are cases though
				 * where they will not be. An example would be Observation.value, which is
				 * a choice type. If the value contains a Quantity, then:
				 * nextChildGenericName = "value"
				 * nextChildSpecificName = "valueQuantity"
				 */
				String nextChildSpecificName = childNameAndDef.getChildName();
				String nextChildGenericName = nextChild.getElementName();

				theEncodeContext.pushPath(nextChildGenericName, false);

				BaseRuntimeElementDefinition<?> childDef = childNameAndDef.getChildDef();
				boolean primitive = childDef.getChildType() == ChildTypeEnum.PRIMITIVE_DATATYPE;

				if ((childDef.getChildType() == ChildTypeEnum.CONTAINED_RESOURCES || childDef.getChildType() == ChildTypeEnum.CONTAINED_RESOURCE_LIST) && theContainedResource) {
					continue;
				}

				boolean force = false;
				if (primitive) {
					if (nextValue instanceof ISupportsUndeclaredExtensions) {
						List<ExtensionDt> ext = ((ISupportsUndeclaredExtensions) nextValue).getUndeclaredExtensions();
						force |= addToHeldExtensions(valueIdx, ext, extensions, false, nextChildElem, theParent);

						ext = ((ISupportsUndeclaredExtensions) nextValue).getUndeclaredModifierExtensions();
						force |= addToHeldExtensions(valueIdx, ext, modifierExtensions, true, nextChildElem, theParent);
					} else {
						if (nextValue instanceof IBaseHasExtensions) {
							IBaseHasExtensions element = (IBaseHasExtensions) nextValue;
							List<? extends IBaseExtension<?, ?>> ext = element.getExtension();
							force |= addToHeldExtensions(valueIdx, ext, extensions, false, nextChildElem, theParent);
						}
						if (nextValue instanceof IBaseHasModifierExtensions) {
							IBaseHasModifierExtensions element = (IBaseHasModifierExtensions) nextValue;
							List<? extends IBaseExtension<?, ?>> ext = element.getModifierExtension();
							force |= addToHeldExtensions(valueIdx, ext, extensions, true, nextChildElem, theParent);
						}
					}
					if (nextValue.hasFormatComment()) {
						force |= addToHeldComments(valueIdx, nextValue.getFormatCommentsPre(), comments);
						force |= addToHeldComments(valueIdx, nextValue.getFormatCommentsPost(), comments);
					}
					String elementId = getCompositeElementId(nextValue);
					if (isNotBlank(elementId)) {
						force = true;
						addToHeldIds(valueIdx, ids, elementId);
					}
				}

				if (currentChildName == null || !currentChildName.equals(nextChildSpecificName)) {
					if (inArray) {
						theEventWriter.endArray();
					}
					if (nextChild.getMax() > 1 || nextChild.getMax() == Child.MAX_UNLIMITED) {
						beginArray(theEventWriter, nextChildSpecificName);
						inArray = true;
						encodeChildElementToStreamWriter(theResDef, theResource, theEventWriter, nextValue, childDef, null, theContainedResource, nextChildElem, force, theEncodeContext);
					} else if (!(nextChild instanceof RuntimeChildNarrativeDefinition) || !theContainedResource) {
						encodeChildElementToStreamWriter(theResDef, theResource, theEventWriter, nextValue, childDef, nextChildSpecificName, theContainedResource, nextChildElem, false, theEncodeContext);
					}

					currentChildName = nextChildSpecificName;
				} else {
					encodeChildElementToStreamWriter(theResDef, theResource, theEventWriter, nextValue, childDef, null, theContainedResource, nextChildElem, force, theEncodeContext);
				}

				valueIdx++;
				theEncodeContext.popPath();
			}

			if (inArray) {
				theEventWriter.endArray();
			}

			if (!extensions.isEmpty() || !modifierExtensions.isEmpty() || !comments.isEmpty()) {
				if (inArray) {
					// If this is a repeatable field, the extensions go in an array too
					beginArray(theEventWriter, '_' + currentChildName);
				} else {
					beginObject(theEventWriter, '_' + currentChildName);
				}

				for (int i = 0; i < valueIdx; i++) {
					boolean haveContent = false;

					List<HeldExtension> heldExts = Collections.emptyList();
					List<HeldExtension> heldModExts = Collections.emptyList();
					if (extensions.size() > i && extensions.get(i) != null && !extensions.get(i).isEmpty()) {
						haveContent = true;
						heldExts = extensions.get(i);
					}

					if (modifierExtensions.size() > i && modifierExtensions.get(i) != null && !modifierExtensions.get(i).isEmpty()) {
						haveContent = true;
						heldModExts = modifierExtensions.get(i);
					}

					ArrayList<String> nextComments;
					if (comments.size() > i) {
						nextComments = comments.get(i);
					} else {
						nextComments = null;
					}
					if (nextComments != null && !nextComments.isEmpty()) {
						haveContent = true;
					}

					String elementId = null;
					if (ids.size() > i) {
						elementId = ids.get(i);
						haveContent |= isNotBlank(elementId);
					}

					if (!haveContent) {
						theEventWriter.writeNull();
					} else {
						if (inArray) {
							theEventWriter.beginObject();
						}
						if (isNotBlank(elementId)) {
							write(theEventWriter, "id", elementId);
						}
						if (nextComments != null && !nextComments.isEmpty()) {
							beginArray(theEventWriter, "fhir_comments");
							for (String next : nextComments) {
								theEventWriter.write(next);
							}
							theEventWriter.endArray();
						}
						writeExtensionsAsDirectChild(theResource, theEventWriter, theResDef, heldExts, heldModExts, theEncodeContext);
						if (inArray) {
							theEventWriter.endObject();
						}
					}
				}

				if (inArray) {
					theEventWriter.endArray();
				} else {
					theEventWriter.endObject();
				}
			}
		}
	}

	private void encodeCompositeElementToStreamWriter(RuntimeResourceDefinition theResDef, IBaseResource theResource, IBase theNextValue, JsonLikeWriter theEventWriter, boolean theContainedResource, CompositeChildElement theParent, EncodeContext theEncodeContext) throws IOException, DataFormatException {

		writeCommentsPreAndPost(theNextValue, theEventWriter);
		encodeCompositeElementChildrenToStreamWriter(theResDef, theResource, theNextValue, theEventWriter, theContainedResource, theParent, theEncodeContext);
	}

	@Override
	public void encodeResourceToJsonLikeWriter(IBaseResource theResource, JsonLikeWriter theJsonLikeWriter) throws IOException, DataFormatException {
		Validate.notNull(theResource, "theResource can not be null");
		Validate.notNull(theJsonLikeWriter, "theJsonLikeWriter can not be null");

		if (theResource.getStructureFhirVersionEnum() != myContext.getVersion().getVersion()) {
			throw new IllegalArgumentException(
				"This parser is for FHIR version " + myContext.getVersion().getVersion() + " - Can not encode a structure for version " + theResource.getStructureFhirVersionEnum());
		}

		EncodeContext encodeContext = new EncodeContext();
		String resourceName = myContext.getResourceDefinition(theResource).getName();
		encodeContext.pushPath(resourceName, true);
		doEncodeResourceToJsonLikeWriter(theResource, theJsonLikeWriter, encodeContext);
	}

	private void encodeResourceToJsonStreamWriter(RuntimeResourceDefinition theResDef, IBaseResource theResource, JsonLikeWriter theEventWriter, String theObjectNameOrNull,
																 boolean theContainedResource, EncodeContext theEncodeContext) throws IOException {
		IIdType resourceId = null;

		if (StringUtils.isNotBlank(theResource.getIdElement().getIdPart())) {
			resourceId = theResource.getIdElement();
			if (theResource.getIdElement().getValue().startsWith("urn:")) {
				resourceId = null;
			}
		}

		if (!theContainedResource) {
			if (!super.shouldEncodeResourceId(theResource, theEncodeContext)) {
				resourceId = null;
			} else if (theEncodeContext.getResourcePath().size() == 1 && getEncodeForceResourceId() != null) {
				resourceId = getEncodeForceResourceId();
			}
		}

		encodeResourceToJsonStreamWriter(theResDef, theResource, theEventWriter, theObjectNameOrNull, theContainedResource, resourceId, theEncodeContext);
	}

	private void encodeResourceToJsonStreamWriter(RuntimeResourceDefinition theResDef, IBaseResource theResource, JsonLikeWriter theEventWriter, String theObjectNameOrNull,
																 boolean theContainedResource, IIdType theResourceId, EncodeContext theEncodeContext) throws IOException {

		if (!super.shouldEncodeResource(theResDef.getName())) {
			return;
		}

		if (!theContainedResource) {
			super.containResourcesForEncoding(theResource);
		}

		RuntimeResourceDefinition resDef = myContext.getResourceDefinition(theResource);

		if (theObjectNameOrNull == null) {
			theEventWriter.beginObject();
		} else {
			beginObject(theEventWriter, theObjectNameOrNull);
		}

		write(theEventWriter, "resourceType", resDef.getName());
		if (theResourceId != null && theResourceId.hasIdPart()) {
			write(theEventWriter, "id", theResourceId.getIdPart());
			final List<HeldExtension> extensions = new ArrayList<>(0);
			final List<HeldExtension> modifierExtensions = new ArrayList<>(0);
			// Undeclared extensions
			extractUndeclaredExtensions(theResourceId, extensions, modifierExtensions, null, null);
			boolean haveExtension = false;
			if (!extensions.isEmpty()) {
				haveExtension = true;
			}

			if (theResourceId.hasFormatComment() || haveExtension) {
				beginObject(theEventWriter, "_id");
				if (theResourceId.hasFormatComment()) {
					writeCommentsPreAndPost(theResourceId, theEventWriter);
				}
				if (haveExtension) {
					writeExtensionsAsDirectChild(theResource, theEventWriter, theResDef, extensions, modifierExtensions, theEncodeContext);
				}
				theEventWriter.endObject();
			}
		}

		if (theResource instanceof IResource) {
			IResource resource = (IResource) theResource;
			// Object securityLabelRawObj =

			List<BaseCodingDt> securityLabels = extractMetadataListNotNull(resource, ResourceMetadataKeyEnum.SECURITY_LABELS);
			List<? extends IIdType> profiles = extractMetadataListNotNull(resource, ResourceMetadataKeyEnum.PROFILES);
			profiles = super.getProfileTagsForEncoding(resource, profiles);

			TagList tags = getMetaTagsForEncoding(resource, theEncodeContext);
			InstantDt updated = (InstantDt) resource.getResourceMetadata().get(ResourceMetadataKeyEnum.UPDATED);
			IdDt resourceId = resource.getId();
			String versionIdPart = resourceId.getVersionIdPart();
			if (isBlank(versionIdPart)) {
				versionIdPart = ResourceMetadataKeyEnum.VERSION.get(resource);
			}
			List<Map.Entry<ResourceMetadataKeyEnum<?>, Object>> extensionMetadataKeys = getExtensionMetadataKeys(resource);

			if (super.shouldEncodeResourceMeta(resource) && (!ElementUtil.isEmpty(versionIdPart, updated, securityLabels, tags, profiles)) || !extensionMetadataKeys.isEmpty()) {
				beginObject(theEventWriter, "meta");

				if (shouldEncodePath(resource, "meta.versionId")) {
					writeOptionalTagWithTextNode(theEventWriter, "versionId", versionIdPart);
				}
				if (shouldEncodePath(resource, "meta.lastUpdated")) {
					writeOptionalTagWithTextNode(theEventWriter, "lastUpdated", updated);
				}

				if (profiles != null && !profiles.isEmpty()) {
					beginArray(theEventWriter, "profile");
					for (IIdType profile : profiles) {
						if (profile != null && isNotBlank(profile.getValue())) {
							theEventWriter.write(profile.getValue());
						}
					}
					theEventWriter.endArray();
				}

				if (!securityLabels.isEmpty()) {
					beginArray(theEventWriter, "security");
					for (BaseCodingDt securityLabel : securityLabels) {
						theEventWriter.beginObject();
						theEncodeContext.pushPath("security", false);
						encodeCompositeElementChildrenToStreamWriter(resDef, resource, securityLabel, theEventWriter, theContainedResource, null, theEncodeContext);
						theEncodeContext.popPath();
						theEventWriter.endObject();
					}
					theEventWriter.endArray();
				}

				if (tags != null && !tags.isEmpty()) {
					beginArray(theEventWriter, "tag");
					for (Tag tag : tags) {
						if (tag.isEmpty()) {
							continue;
						}
						theEventWriter.beginObject();
						writeOptionalTagWithTextNode(theEventWriter, "system", tag.getScheme());
						writeOptionalTagWithTextNode(theEventWriter, "code", tag.getTerm());
						writeOptionalTagWithTextNode(theEventWriter, "display", tag.getLabel());
						theEventWriter.endObject();
					}
					theEventWriter.endArray();
				}

				addExtensionMetadata(theResDef, theResource, theContainedResource, extensionMetadataKeys, resDef, theEventWriter, theEncodeContext);

				theEventWriter.endObject(); // end meta
			}
		}

		encodeCompositeElementToStreamWriter(theResDef, theResource, theResource, theEventWriter, theContainedResource, new CompositeChildElement(resDef, theEncodeContext), theEncodeContext);

		theEventWriter.endObject();
	}

	private void addExtensionMetadata(RuntimeResourceDefinition theResDef, IBaseResource theResource,
												 boolean theContainedResource,
												 List<Map.Entry<ResourceMetadataKeyEnum<?>, Object>> extensionMetadataKeys,
												 RuntimeResourceDefinition resDef,
												 JsonLikeWriter theEventWriter, EncodeContext theEncodeContext) throws IOException {
		if (extensionMetadataKeys.isEmpty()) {
			return;
		}

		ExtensionDt metaResource = new ExtensionDt();
		for (Map.Entry<ResourceMetadataKeyEnum<?>, Object> entry : extensionMetadataKeys) {
			metaResource.addUndeclaredExtension((ExtensionDt) entry.getValue());
		}
		encodeCompositeElementToStreamWriter(theResDef, theResource, metaResource, theEventWriter, theContainedResource, new CompositeChildElement(resDef, theEncodeContext), theEncodeContext);
	}

	/**
	 * This is useful only for the two cases where extensions are encoded as direct children (e.g. not in some object
	 * called _name): resource extensions, and extension extensions
	 */
	private void extractAndWriteExtensionsAsDirectChild(IBase theElement, JsonLikeWriter theEventWriter, BaseRuntimeElementDefinition<?> theElementDef, RuntimeResourceDefinition theResDef,
																		 IBaseResource theResource, CompositeChildElement theChildElem, CompositeChildElement theParent, EncodeContext theEncodeContext) throws IOException {
		List<HeldExtension> extensions = new ArrayList<>(0);
		List<HeldExtension> modifierExtensions = new ArrayList<>(0);

		// Undeclared extensions
		extractUndeclaredExtensions(theElement, extensions, modifierExtensions, theChildElem, theParent);

		// Declared extensions
		if (theElementDef != null) {
			extractDeclaredExtensions(theElement, theElementDef, extensions, modifierExtensions, theChildElem);
		}

		// Write the extensions
		writeExtensionsAsDirectChild(theResource, theEventWriter, theResDef, extensions, modifierExtensions, theEncodeContext);
	}

	private void extractDeclaredExtensions(IBase theResource, BaseRuntimeElementDefinition<?> resDef, List<HeldExtension> extensions, List<HeldExtension> modifierExtensions,
														CompositeChildElement theChildElem) {
		for (RuntimeChildDeclaredExtensionDefinition nextDef : resDef.getExtensionsNonModifier()) {
			for (IBase nextValue : nextDef.getAccessor().getValues(theResource)) {
				if (nextValue != null) {
					if (nextValue.isEmpty()) {
						continue;
					}
					extensions.add(new HeldExtension(nextDef, nextValue, theChildElem));
				}
			}
		}
		for (RuntimeChildDeclaredExtensionDefinition nextDef : resDef.getExtensionsModifier()) {
			for (IBase nextValue : nextDef.getAccessor().getValues(theResource)) {
				if (nextValue != null) {
					if (nextValue.isEmpty()) {
						continue;
					}
					modifierExtensions.add(new HeldExtension(nextDef, nextValue, theChildElem));
				}
			}
		}
	}

	private void extractUndeclaredExtensions(IBase theElement, List<HeldExtension> extensions, List<HeldExtension> modifierExtensions, CompositeChildElement theChildElem,
														  CompositeChildElement theParent) {
		if (theElement instanceof ISupportsUndeclaredExtensions) {
			ISupportsUndeclaredExtensions element = (ISupportsUndeclaredExtensions) theElement;
			List<ExtensionDt> ext = element.getUndeclaredExtensions();
			for (ExtensionDt next : ext) {
				if (next == null || next.isEmpty()) {
					continue;
				}
				extensions.add(new HeldExtension(next, false, theChildElem, theParent));
			}

			ext = element.getUndeclaredModifierExtensions();
			for (ExtensionDt next : ext) {
				if (next == null || next.isEmpty()) {
					continue;
				}
				modifierExtensions.add(new HeldExtension(next, true, theChildElem, theParent));
			}
		} else {
			if (theElement instanceof IBaseHasExtensions) {
				IBaseHasExtensions element = (IBaseHasExtensions) theElement;
				List<? extends IBaseExtension<?, ?>> ext = element.getExtension();
				for (IBaseExtension<?, ?> next : ext) {
					if (next == null || (ElementUtil.isEmpty(next.getValue()) && next.getExtension().isEmpty())) {
						continue;
					}
					extensions.add(new HeldExtension(next, false, theChildElem, theParent));
				}
			}
			if (theElement instanceof IBaseHasModifierExtensions) {
				IBaseHasModifierExtensions element = (IBaseHasModifierExtensions) theElement;
				List<? extends IBaseExtension<?, ?>> ext = element.getModifierExtension();
				for (IBaseExtension<?, ?> next : ext) {
					if (next == null || next.isEmpty()) {
						continue;
					}
					modifierExtensions.add(new HeldExtension(next, true, theChildElem, theParent));
				}
			}
		}
	}

	@Override
	public EncodingEnum getEncoding() {
		return EncodingEnum.JSON;
	}

	private JsonLikeArray grabJsonArray(JsonLikeObject theObject, String nextName, String thePosition) {
		JsonLikeValue object = theObject.get(nextName);
		if (object == null || object.isNull()) {
			return null;
		}
		if (!object.isArray()) {
			throw new DataFormatException("Syntax error parsing JSON FHIR structure: Expected ARRAY at element '" + thePosition + "', found '" + object.getJsonType() + "'");
		}
		return object.getAsArray();
	}

	// private JsonObject parse(Reader theReader) {
	//
	// PushbackReader pbr = new PushbackReader(theReader);
	// JsonObject object;
	// try {
	// while(true) {
	// int nextInt;
	// nextInt = pbr.read();
	// if (nextInt == -1) {
	// throw new DataFormatException("Did not find any content to parse");
	// }
	// if (nextInt == '{') {
	// pbr.unread('{');
	// break;
	// }
	// if (Character.isWhitespace(nextInt)) {
	// continue;
	// }
	// throw new DataFormatException("Content does not appear to be FHIR JSON, first non-whitespace character was: '" + (char)nextInt + "' (must be '{')");
	// }
	//
	// Gson gson = newGson();
	//
	// object = gson.fromJson(pbr, JsonObject.class);
	// } catch (Exception e) {
	// throw new DataFormatException("Failed to parse JSON content, error was: " + e.getMessage(), e);
	// }
	//
	// return object;
	// }

	private void parseAlternates(JsonLikeValue theAlternateVal, ParserState<?> theState, String theElementName, String theAlternateName) {
		if (theAlternateVal == null || theAlternateVal.isNull()) {
			return;
		}

		if (theAlternateVal.isArray()) {
			JsonLikeArray array = theAlternateVal.getAsArray();
			if (array.size() > 1) {
				throw new DataFormatException("Unexpected array of length " + array.size() + " (expected 0 or 1) for element: " + theElementName);
			}
			if (array.size() == 0) {
				return;
			}
			parseAlternates(array.get(0), theState, theElementName, theAlternateName);
			return;
		}

		if (!theAlternateVal.isObject()) {
			getErrorHandler().incorrectJsonType(null, theAlternateName, ValueType.OBJECT, null, theAlternateVal.getJsonType(), null);
			return;
		}

		JsonLikeObject alternate = theAlternateVal.getAsObject();
		for (String nextKey : alternate.keySet()) {
			JsonLikeValue nextVal = alternate.get(nextKey);
			if ("extension".equals(nextKey)) {
				boolean isModifier = false;
				JsonLikeArray array = nextVal.getAsArray();
				parseExtension(theState, array, isModifier);
			} else if ("modifierExtension".equals(nextKey)) {
				boolean isModifier = true;
				JsonLikeArray array = nextVal.getAsArray();
				parseExtension(theState, array, isModifier);
			} else if ("id".equals(nextKey)) {
				if (nextVal.isString()) {
					theState.attributeValue("id", nextVal.getAsString());
				} else {
					getErrorHandler().incorrectJsonType(null, "id", ValueType.SCALAR, ScalarType.STRING, nextVal.getJsonType(), nextVal.getDataType());
				}
			} else if ("fhir_comments".equals(nextKey)) {
				parseFhirComments(nextVal, theState);
			}
		}
	}

	private void parseChildren(JsonLikeObject theObject, ParserState<?> theState) {
		Set<String> keySet = theObject.keySet();

		int allUnderscoreNames = 0;
		int handledUnderscoreNames = 0;

		for (String nextName : keySet) {
			if ("resourceType".equals(nextName)) {
				continue;
			} else if ("extension".equals(nextName)) {
				JsonLikeArray array = grabJsonArray(theObject, nextName, "extension");
				parseExtension(theState, array, false);
				continue;
			} else if ("modifierExtension".equals(nextName)) {
				JsonLikeArray array = grabJsonArray(theObject, nextName, "modifierExtension");
				parseExtension(theState, array, true);
				continue;
			} else if (nextName.equals("fhir_comments")) {
				parseFhirComments(theObject.get(nextName), theState);
				continue;
			} else if (nextName.charAt(0) == '_') {
				allUnderscoreNames++;
				continue;
			}

			JsonLikeValue nextVal = theObject.get(nextName);
			String alternateName = '_' + nextName;
			JsonLikeValue alternateVal = theObject.get(alternateName);
			if (alternateVal != null) {
				handledUnderscoreNames++;
			}

			parseChildren(theState, nextName, nextVal, alternateVal, alternateName, false);

		}

		// if (elementId != null) {
		// IBase object = (IBase) theState.getObject();
		// if (object instanceof IIdentifiableElement) {
		// ((IIdentifiableElement) object).setElementSpecificId(elementId);
		// } else if (object instanceof IBaseResource) {
		// ((IBaseResource) object).getIdElement().setValue(elementId);
		// }
		// }

		/*
		 * This happens if an element has an extension but no actual value. I.e.
		 * if a resource has a "_status" element but no corresponding "status"
		 * element. This could be used to handle a null value with an extension
		 * for example.
		 */
		if (allUnderscoreNames > handledUnderscoreNames) {
			for (String alternateName : keySet) {
				if (alternateName.startsWith("_") && alternateName.length() > 1) {
					JsonLikeValue nextValue = theObject.get(alternateName);
					if (nextValue != null) {
						if (nextValue.isObject()) {
							String nextName = alternateName.substring(1);
							if (theObject.get(nextName) == null) {
								theState.enteringNewElement(null, nextName);
								parseAlternates(nextValue, theState, alternateName, alternateName);
								theState.endingElement();
							}
						} else {
							getErrorHandler().incorrectJsonType(null, alternateName, ValueType.OBJECT, null, nextValue.getJsonType(), null);
						}
					}
				}
			}
		}

	}

	private void parseChildren(ParserState<?> theState, String theName, JsonLikeValue theJsonVal, JsonLikeValue theAlternateVal, String theAlternateName, boolean theInArray) {
		if (theName.equals("id")) {
			if (!theJsonVal.isString())
				getErrorHandler().incorrectJsonType(null, "id", ValueType.SCALAR, ScalarType.STRING, theJsonVal.getJsonType(), theJsonVal.getDataType());
		}

		if (theJsonVal.isArray()) {
			JsonLikeArray nextArray = theJsonVal.getAsArray();

			JsonLikeValue alternateVal = theAlternateVal;
			if (alternateVal != null && !alternateVal.isArray()) {
				getErrorHandler().incorrectJsonType(null, theAlternateName, ValueType.ARRAY, null, alternateVal.getJsonType(), null);
				alternateVal = null;
			}

			JsonLikeArray nextAlternateArray = JsonLikeValue.asArray(alternateVal); // could be null
			for (int i = 0; i < nextArray.size(); i++) {
				JsonLikeValue nextObject = nextArray.get(i);
				JsonLikeValue nextAlternate = null;
				if (nextAlternateArray != null && nextAlternateArray.size() >= (i + 1)) {
					nextAlternate = nextAlternateArray.get(i);
				}
				parseChildren(theState, theName, nextObject, nextAlternate, theAlternateName, true);
			}
		} else if (theJsonVal.isObject()) {
			if (!theInArray && theState.elementIsRepeating(theName)) {
				getErrorHandler().incorrectJsonType(null, theName, ValueType.ARRAY, null, ValueType.OBJECT, null);
			}

			theState.enteringNewElement(null, theName);
			parseAlternates(theAlternateVal, theState, theAlternateName, theAlternateName);
			JsonLikeObject nextObject = theJsonVal.getAsObject();
			boolean preResource = false;
			if (theState.isPreResource()) {
				JsonLikeValue resType = nextObject.get("resourceType");
				if (resType == null || !resType.isString()) {
					throw new DataFormatException("Missing required element 'resourceType' from JSON resource object, unable to parse");
				}
				theState.enteringNewElement(null, resType.getAsString());
				preResource = true;
			}
			parseChildren(nextObject, theState);
			if (preResource) {
				theState.endingElement();
			}
			theState.endingElement();
		} else if (theJsonVal.isNull()) {
			theState.enteringNewElement(null, theName);
			parseAlternates(theAlternateVal, theState, theAlternateName, theAlternateName);
			theState.endingElement();
		} else {
			// must be a SCALAR
			theState.enteringNewElement(null, theName);
			theState.attributeValue("value", theJsonVal.getAsString());
			parseAlternates(theAlternateVal, theState, theAlternateName, theAlternateName);
			theState.endingElement();
		}
	}

	private void parseExtension(ParserState<?> theState, JsonLikeArray theValues, boolean theIsModifier) {
		int allUnderscoreNames = 0;
		int handledUnderscoreNames = 0;

		for (int i = 0; i < theValues.size(); i++) {
			JsonLikeObject nextExtObj = JsonLikeValue.asObject(theValues.get(i));
			JsonLikeValue jsonElement = nextExtObj.get("url");
			String url;
			if (null == jsonElement || !(jsonElement.isScalar())) {
				String parentElementName;
				if (theIsModifier) {
					parentElementName = "modifierExtension";
				} else {
					parentElementName = "extension";
				}
				getErrorHandler().missingRequiredElement(new ParseLocation().setParentElementName(parentElementName), "url");
				url = null;
			} else {
				url = getExtensionUrl(jsonElement.getAsString());
			}
			theState.enteringNewElementExtension(null, url, theIsModifier, getServerBaseUrl());
			for (String next : nextExtObj.keySet()) {
				if ("url".equals(next)) {
					continue;
				} else if ("extension".equals(next)) {
					JsonLikeArray jsonVal = JsonLikeValue.asArray(nextExtObj.get(next));
					parseExtension(theState, jsonVal, false);
				} else if ("modifierExtension".equals(next)) {
					JsonLikeArray jsonVal = JsonLikeValue.asArray(nextExtObj.get(next));
					parseExtension(theState, jsonVal, true);
				} else if (next.charAt(0) == '_') {
					allUnderscoreNames++;
					continue;
				} else {
					JsonLikeValue jsonVal = nextExtObj.get(next);
					String alternateName = '_' + next;
					JsonLikeValue alternateVal = nextExtObj.get(alternateName);
					if (alternateVal != null) {
						handledUnderscoreNames++;
					}
					parseChildren(theState, next, jsonVal, alternateVal, alternateName, false);
				}
			}

			/*
			 * This happens if an element has an extension but no actual value. I.e.
			 * if a resource has a "_status" element but no corresponding "status"
			 * element. This could be used to handle a null value with an extension
			 * for example.
			 */
			if (allUnderscoreNames > handledUnderscoreNames) {
				for (String alternateName : nextExtObj.keySet()) {
					if (alternateName.startsWith("_") && alternateName.length() > 1) {
						JsonLikeValue nextValue = nextExtObj.get(alternateName);
						if (nextValue != null) {
							if (nextValue.isObject()) {
								String nextName = alternateName.substring(1);
								if (nextExtObj.get(nextName) == null) {
									theState.enteringNewElement(null, nextName);
									parseAlternates(nextValue, theState, alternateName, alternateName);
									theState.endingElement();
								}
							} else {
								getErrorHandler().incorrectJsonType(null, alternateName, ValueType.OBJECT, null, nextValue.getJsonType(), null);
							}
						}
					}
				}
			}
			theState.endingElement();
		}
	}

	private void parseFhirComments(JsonLikeValue theObject, ParserState<?> theState) {
		if (theObject.isArray()) {
			JsonLikeArray comments = theObject.getAsArray();
			for (int i = 0; i < comments.size(); i++) {
				JsonLikeValue nextComment = comments.get(i);
				if (nextComment.isString()) {
					String commentText = nextComment.getAsString();
					if (commentText != null) {
						theState.commentPre(commentText);
					}
				}
			}
		}
	}

	@Override
	public <T extends IBaseResource> T parseResource(Class<T> theResourceType, JsonLikeStructure theJsonLikeStructure) throws DataFormatException {

		/* ***************************************************
		 * ************************************************* *
		 * ** NOTE: this duplicates most of the code in ** *
		 * ** BaseParser.parseResource(Class<T>, Reader). ** *
		 * ** Unfortunately, there is no way to avoid ** *
		 * ** this without doing some refactoring of the ** *
		 * ** BaseParser class. ** *
		 * ************************************************* *
		 *****************************************************/

		/*
		 * We do this so that the context can verify that the structure is for
		 * the correct FHIR version
		 */
		if (theResourceType != null) {
			myContext.getResourceDefinition(theResourceType);
		}

		// Actually do the parse
		T retVal = doParseResource(theResourceType, theJsonLikeStructure);

		RuntimeResourceDefinition def = myContext.getResourceDefinition(retVal);
		if ("Bundle".equals(def.getName())) {

			BaseRuntimeChildDefinition entryChild = def.getChildByName("entry");
			BaseRuntimeElementCompositeDefinition<?> entryDef = (BaseRuntimeElementCompositeDefinition<?>) entryChild.getChildByName("entry");
			List<IBase> entries = entryChild.getAccessor().getValues(retVal);
			if (entries != null) {
				for (IBase nextEntry : entries) {

					/*
					 * If Bundle.entry.fullUrl is populated, set the resource ID to that
					 */
					// TODO: should emit a warning and maybe notify the error handler if the resource ID doesn't match the
					// fullUrl idPart
					BaseRuntimeChildDefinition fullUrlChild = entryDef.getChildByName("fullUrl");
					if (fullUrlChild == null) {
						continue; // TODO: remove this once the data model in tinder plugin catches up to 1.2
					}
					List<IBase> fullUrl = fullUrlChild.getAccessor().getValues(nextEntry);
					if (fullUrl != null && !fullUrl.isEmpty()) {
						IPrimitiveType<?> value = (IPrimitiveType<?>) fullUrl.get(0);
						if (!value.isEmpty()) {
							List<IBase> entryResources = entryDef.getChildByName("resource").getAccessor().getValues(nextEntry);
							if (entryResources != null && entryResources.size() > 0) {
								IBaseResource res = (IBaseResource) entryResources.get(0);
								String versionId = res.getIdElement().getVersionIdPart();
								res.setId(value.getValueAsString());
								if (isNotBlank(versionId) && !res.getIdElement().hasVersionIdPart()) {
									res.setId(res.getIdElement().withVersion(versionId));
								}
							}
						}
					}

				}
			}

		}

		return retVal;
	}

	@Override
	public IBaseResource parseResource(JsonLikeStructure theJsonLikeStructure) throws DataFormatException {
		return parseResource(null, theJsonLikeStructure);
	}

	@Override
	public IParser setPrettyPrint(boolean thePrettyPrint) {
		myPrettyPrint = thePrettyPrint;
		return this;
	}

	private void write(JsonLikeWriter theEventWriter, String theChildName, Boolean theValue) throws IOException {
		if (theValue != null) {
			theEventWriter.write(theChildName, theValue.booleanValue());
		}
	}

	// private void parseExtensionInDstu2Style(boolean theModifier, ParserState<?> theState, String
	// theParentExtensionUrl, String theExtensionUrl, JsonArray theValues) {
	// String extUrl = UrlUtil.constructAbsoluteUrl(theParentExtensionUrl, theExtensionUrl);
	// theState.enteringNewElementExtension(null, extUrl, theModifier);
	//
	// for (int extIdx = 0; extIdx < theValues.size(); extIdx++) {
	// JsonObject nextExt = theValues.getJsonObject(extIdx);
	// for (String nextKey : nextExt.keySet()) {
	// // if (nextKey.startsWith("value") && nextKey.length() > 5 &&
	// // myContext.getRuntimeChildUndeclaredExtensionDefinition().getChildByName(nextKey) != null) {
	// JsonElement jsonVal = nextExt.get(nextKey);
	// if (jsonVal.getValueType() == ValueType.ARRAY) {
	// /*
	// * Extension children which are arrays are sub-extensions. Any other value type should be treated as a value.
	// */
	// JsonArray arrayValue = (JsonArray) jsonVal;
	// parseExtensionInDstu2Style(theModifier, theState, extUrl, nextKey, arrayValue);
	// } else {
	// parseChildren(theState, nextKey, jsonVal, null, null);
	// }
	// }
	// }
	//
	// theState.endingElement();
	// }

	private void write(JsonLikeWriter theEventWriter, String theChildName, BigDecimal theDecimalValue) throws IOException {
		theEventWriter.write(theChildName, theDecimalValue);
	}

	private void write(JsonLikeWriter theEventWriter, String theChildName, Integer theValue) throws IOException {
		theEventWriter.write(theChildName, theValue);
	}

	private void writeCommentsPreAndPost(IBase theNextValue, JsonLikeWriter theEventWriter) throws IOException {
		if (theNextValue.hasFormatComment()) {
			beginArray(theEventWriter, "fhir_comments");
			List<String> pre = theNextValue.getFormatCommentsPre();
			if (!pre.isEmpty()) {
				for (String next : pre) {
					theEventWriter.write(next);
				}
			}
			List<String> post = theNextValue.getFormatCommentsPost();
			if (!post.isEmpty()) {
				for (String next : post) {
					theEventWriter.write(next);
				}
			}
			theEventWriter.endArray();
		}
	}

	private void writeExtensionsAsDirectChild(IBaseResource theResource, JsonLikeWriter theEventWriter, RuntimeResourceDefinition resDef, List<HeldExtension> extensions,
															List<HeldExtension> modifierExtensions, EncodeContext theEncodeContext) throws IOException {
		if (!extensions.isEmpty()) {
			theEncodeContext.pushPath("extension", false);
			beginArray(theEventWriter, "extension");
			for (HeldExtension next : extensions) {
				next.write(resDef, theResource, theEventWriter, theEncodeContext);
			}
			theEventWriter.endArray();
			theEncodeContext.popPath();
		}
		if (!modifierExtensions.isEmpty()) {
			theEncodeContext.pushPath("modifierExtension", false);
			beginArray(theEventWriter, "modifierExtension");
			for (HeldExtension next : modifierExtensions) {
				next.write(resDef, theResource, theEventWriter, theEncodeContext);
			}
			theEventWriter.endArray();
			theEncodeContext.popPath();
		}
	}

	private void writeOptionalTagWithTextNode(JsonLikeWriter theEventWriter, String theElementName, IPrimitiveDatatype<?> thePrimitive) throws IOException {
		if (thePrimitive == null) {
			return;
		}
		String str = thePrimitive.getValueAsString();
		writeOptionalTagWithTextNode(theEventWriter, theElementName, str);
	}

	private void writeOptionalTagWithTextNode(JsonLikeWriter theEventWriter, String theElementName, String theValue) throws IOException {
		if (StringUtils.isNotBlank(theValue)) {
			write(theEventWriter, theElementName, theValue);
		}
	}

	public static Gson newGson() {
		return new GsonBuilder().disableHtmlEscaping().create();
	}

	private static void write(JsonLikeWriter theWriter, String theName, String theValue) throws IOException {
		theWriter.write(theName, theValue);
	}

	private class HeldExtension implements Comparable<HeldExtension> {

		private CompositeChildElement myChildElem;
		private RuntimeChildDeclaredExtensionDefinition myDef;
		private boolean myModifier;
		private IBaseExtension<?, ?> myUndeclaredExtension;
		private IBase myValue;
		private CompositeChildElement myParent;

		HeldExtension(IBaseExtension<?, ?> theUndeclaredExtension, boolean theModifier, CompositeChildElement theChildElem, CompositeChildElement theParent) {
			assert theUndeclaredExtension != null;
			myUndeclaredExtension = theUndeclaredExtension;
			myModifier = theModifier;
			myChildElem = theChildElem;
			myParent = theParent;
		}

		HeldExtension(RuntimeChildDeclaredExtensionDefinition theDef, IBase theValue, CompositeChildElement theChildElem) {
			assert theDef != null;
			assert theValue != null;
			myDef = theDef;
			myValue = theValue;
			myChildElem = theChildElem;
		}

		@Override
		public int compareTo(HeldExtension theArg0) {
			String url1 = myDef != null ? myDef.getExtensionUrl() : myUndeclaredExtension.getUrl();
			String url2 = theArg0.myDef != null ? theArg0.myDef.getExtensionUrl() : theArg0.myUndeclaredExtension.getUrl();
			url1 = defaultString(getExtensionUrl(url1));
			url2 = defaultString(getExtensionUrl(url2));
			return url1.compareTo(url2);
		}

		private void managePrimitiveExtension(final IBase theValue, final RuntimeResourceDefinition theResDef, final IBaseResource theResource, final JsonLikeWriter theEventWriter, final BaseRuntimeElementDefinition<?> def, final String childName, EncodeContext theEncodeContext) throws IOException {
			if (def.getChildType().equals(ID_DATATYPE) || def.getChildType().equals(PRIMITIVE_DATATYPE)) {
				final List<HeldExtension> extensions = new ArrayList<>(0);
				final List<HeldExtension> modifierExtensions = new ArrayList<>(0);
				// Undeclared extensions
				extractUndeclaredExtensions(theValue, extensions, modifierExtensions, myParent, null);
				// Declared extensions
				extractDeclaredExtensions(theValue, def, extensions, modifierExtensions, myParent);

				boolean haveContent = false;
				if (!extensions.isEmpty() || !modifierExtensions.isEmpty()) {
					haveContent = true;
				}
				if (haveContent) {
					beginObject(theEventWriter, '_' + childName);
					writeExtensionsAsDirectChild(theResource, theEventWriter, theResDef, extensions, modifierExtensions, theEncodeContext);
					theEventWriter.endObject();
				}
			}
		}

		public void write(RuntimeResourceDefinition theResDef, IBaseResource theResource, JsonLikeWriter theEventWriter, EncodeContext theEncodeContext) throws IOException {
			if (myUndeclaredExtension != null) {
				writeUndeclaredExtension(theResDef, theResource, theEventWriter, myUndeclaredExtension, theEncodeContext);
			} else {
				theEventWriter.beginObject();

				writeCommentsPreAndPost(myValue, theEventWriter);

				JsonParser.write(theEventWriter, "url", getExtensionUrl(myDef.getExtensionUrl()));

				/*
				 * This makes sure that even if the extension contains a reference to a contained
				 * resource which has a HAPI-assigned ID we'll still encode that ID.
				 *
				 * See #327
				 */
				List<? extends IBase> preProcessedValue = preProcessValues(myDef, theResource, Collections.singletonList(myValue), myChildElem, theEncodeContext);

				// // Check for undeclared extensions on the declared extension
				// // (grrrrrr....)
				// if (myValue instanceof ISupportsUndeclaredExtensions) {
				// ISupportsUndeclaredExtensions value = (ISupportsUndeclaredExtensions)myValue;
				// List<ExtensionDt> exts = value.getUndeclaredExtensions();
				// if (exts.size() > 0) {
				// ArrayList<IBase> newValueList = new ArrayList<IBase>();
				// newValueList.addAll(preProcessedValue);
				// newValueList.addAll(exts);
				// preProcessedValue = newValueList;
				// }
				// }

				myValue = preProcessedValue.get(0);

				BaseRuntimeElementDefinition<?> def = myDef.getChildElementDefinitionByDatatype(myValue.getClass());
				if (def.getChildType() == ChildTypeEnum.RESOURCE_BLOCK) {
					extractAndWriteExtensionsAsDirectChild(myValue, theEventWriter, def, theResDef, theResource, myChildElem, null, theEncodeContext);
				} else {
					String childName = myDef.getChildNameByDatatype(myValue.getClass());
					encodeChildElementToStreamWriter(theResDef, theResource, theEventWriter, myValue, def, childName, false, myParent, false, theEncodeContext);
					managePrimitiveExtension(myValue, theResDef, theResource, theEventWriter, def, childName, theEncodeContext);
				}

				theEventWriter.endObject();
			}
		}

		private void writeUndeclaredExtension(RuntimeResourceDefinition theResDef, IBaseResource theResource, JsonLikeWriter theEventWriter, IBaseExtension<?, ?> ext, EncodeContext theEncodeContext) throws IOException {
			IBase value = ext.getValue();
			final String extensionUrl = getExtensionUrl(ext.getUrl());

			theEventWriter.beginObject();

			writeCommentsPreAndPost(myUndeclaredExtension, theEventWriter);

			String elementId = getCompositeElementId(ext);
			if (isNotBlank(elementId)) {
				JsonParser.write(theEventWriter, "id", getCompositeElementId(ext));
			}

			JsonParser.write(theEventWriter, "url", extensionUrl);

			boolean noValue = value == null || value.isEmpty();
			if (noValue && ext.getExtension().isEmpty()) {
				ourLog.debug("Extension with URL[{}] has no value", extensionUrl);
			} else if (noValue) {

				if (myModifier) {
					beginArray(theEventWriter, "modifierExtension");
				} else {
					beginArray(theEventWriter, "extension");
				}

				for (Object next : ext.getExtension()) {
					writeUndeclaredExtension(theResDef, theResource, theEventWriter, (IBaseExtension<?, ?>) next, theEncodeContext);
				}
				theEventWriter.endArray();
			} else {

				/*
				 * Pre-process value - This is called in case the value is a reference
				 * since we might modify the text
				 */
				value = JsonParser.super.preProcessValues(myDef, theResource, Collections.singletonList(value), myChildElem, theEncodeContext).get(0);

				RuntimeChildUndeclaredExtensionDefinition extDef = myContext.getRuntimeChildUndeclaredExtensionDefinition();
				String childName = extDef.getChildNameByDatatype(value.getClass());
				if (childName == null) {
					childName = "value" + WordUtils.capitalize(myContext.getElementDefinition(value.getClass()).getName());
				}
				BaseRuntimeElementDefinition<?> childDef = extDef.getChildElementDefinitionByDatatype(value.getClass());
				if (childDef == null) {
					throw new ConfigurationException("Unable to encode extension, unrecognized child element type: " + value.getClass().getCanonicalName());
				}
<<<<<<< HEAD
				encodeChildElementToStreamWriter(theResDef, theResource, theEventWriter, value, childDef, childName, true, myParent, false, theEncodeContext);
=======
				encodeChildElementToStreamWriter(theResDef, theResource, theEventWriter, value, childDef, childName, false, myParent,false, theEncodeContext);
>>>>>>> b4eecdef
				managePrimitiveExtension(value, theResDef, theResource, theEventWriter, childDef, childName, theEncodeContext);
			}

			// theEventWriter.name(myUndeclaredExtension.get);

			theEventWriter.endObject();
		}
	}
}<|MERGE_RESOLUTION|>--- conflicted
+++ resolved
@@ -1457,11 +1457,6 @@
 				if (childDef == null) {
 					throw new ConfigurationException("Unable to encode extension, unrecognized child element type: " + value.getClass().getCanonicalName());
 				}
-<<<<<<< HEAD
-				encodeChildElementToStreamWriter(theResDef, theResource, theEventWriter, value, childDef, childName, true, myParent, false, theEncodeContext);
-=======
-				encodeChildElementToStreamWriter(theResDef, theResource, theEventWriter, value, childDef, childName, false, myParent,false, theEncodeContext);
->>>>>>> b4eecdef
 				managePrimitiveExtension(value, theResDef, theResource, theEventWriter, childDef, childName, theEncodeContext);
 			}
 
