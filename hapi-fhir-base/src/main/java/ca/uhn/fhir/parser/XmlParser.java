--- conflicted
+++ resolved
@@ -60,11 +60,7 @@
 import org.hl7.fhir.instance.model.api.IDomainResource;
 import org.hl7.fhir.instance.model.api.IIdType;
 import org.hl7.fhir.instance.model.api.INarrative;
-<<<<<<< HEAD
 import org.hl7.fhir.instance.model.api.IBaseReference;
-=======
-import org.hl7.fhir.instance.model.api.IReference;
->>>>>>> f8dee1f4
 
 import ca.uhn.fhir.context.BaseRuntimeChildDefinition;
 import ca.uhn.fhir.context.BaseRuntimeElementCompositeDefinition;
@@ -494,11 +490,7 @@
 			break;
 		}
 		case RESOURCE_REF: {
-<<<<<<< HEAD
 			IBaseReference ref = (IBaseReference) nextValue;
-=======
-			IReference ref = (IReference) nextValue;
->>>>>>> f8dee1f4
 			if (!ref.isEmpty()) {
 				theEventWriter.writeStartElement(childName);
 				encodeResourceReferenceToStreamWriter(theEventWriter, ref, theResource, theIncludedResource);
@@ -621,7 +613,6 @@
 					if (childDef == null) {
 						super.throwExceptionForUnknownChildType(nextChild, type);
 					}
-<<<<<<< HEAD
 
 					if (nextValue instanceof IBaseExtension && myContext.getVersion().getVersion() == FhirVersionEnum.DSTU1) {
 						// This is called for the Query resource in DSTU1 only
@@ -636,22 +627,6 @@
 							theEventWriter.writeStartElement("extension");
 						}
 
-=======
-
-					if (nextValue instanceof IBaseExtension && myContext.getVersion().getVersion() == FhirVersionEnum.DSTU1) {
-						// This is called for the Query resource in DSTU1 only
-						extensionUrl = ((IBaseExtension<?>) nextValue).getUrl();
-						encodeChildElementToStreamWriter(theResource, theEventWriter, nextValue, childName, childDef, extensionUrl, theIncludedResource);
-
-					} else if (extensionUrl != null && childName.equals("extension") == false) {
-						RuntimeChildDeclaredExtensionDefinition extDef = (RuntimeChildDeclaredExtensionDefinition) nextChild;
-						if (extDef.isModifier()) {
-							theEventWriter.writeStartElement("modifierExtension");
-						} else {
-							theEventWriter.writeStartElement("extension");
-						}
-
->>>>>>> f8dee1f4
 						theEventWriter.writeAttribute("url", extensionUrl);
 						encodeChildElementToStreamWriter(theResource, theEventWriter, nextValue, childName, childDef, null, theIncludedResource);
 						theEventWriter.writeEndElement();
@@ -698,11 +673,7 @@
 		return retVal;
 	}
 
-<<<<<<< HEAD
 	private void encodeResourceReferenceToStreamWriter(XMLStreamWriter theEventWriter, IBaseReference theRef, IBaseResource theResource, boolean theIncludedResource) throws XMLStreamException {
-=======
-	private void encodeResourceReferenceToStreamWriter(XMLStreamWriter theEventWriter, IReference theRef, IBaseResource theResource, boolean theIncludedResource) throws XMLStreamException {
->>>>>>> f8dee1f4
 		String reference = determineReferenceText(theRef);
 
 		encodeExtensionsIfPresent(theResource, theEventWriter, theRef, theIncludedResource);
@@ -780,11 +751,7 @@
 			}
 		} else {
 			// HL7 structs
-<<<<<<< HEAD
 			IRiResource resource = (IRiResource) theResource;
-=======
-			IAnyResource resource = (IAnyResource) theResource;
->>>>>>> f8dee1f4
 			if (StringUtils.isNotBlank(resource.getId().getIdPart())) {
 				resourceId = resource.getId().getIdPart();
 			}
@@ -806,11 +773,7 @@
 		theEventWriter.writeStartElement(resDef.getName());
 		theEventWriter.writeDefaultNamespace(FHIR_NS);
 
-<<<<<<< HEAD
 		if (theResource instanceof IRiResource) {
-=======
-		if (theResource instanceof IAnyResource) {
->>>>>>> f8dee1f4
 			
 			// HL7.org Structures
 			writeOptionalTagWithValue(theEventWriter, "id", theResourceId);
