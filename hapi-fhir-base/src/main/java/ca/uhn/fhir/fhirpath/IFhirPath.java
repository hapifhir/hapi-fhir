--- conflicted
+++ resolved
@@ -31,13 +31,8 @@
 	 * Apply the given FhirPath expression against the given input and return
 	 * all results in a list
 	 *
-<<<<<<< HEAD
-	 * @param theInput      The input object (generally a resource or datatype)
-	 * @param thePath       The fluent path expression
-=======
 	 * @param theInput The input object (generally a resource or datatype)
 	 * @param thePath The fluent path expression
->>>>>>> 43694f37
 	 * @param theReturnType The type to return (in order to avoid casting)
 	 */
 	<T extends IBase> List<T> evaluate(IBase theInput, String thePath, Class<T> theReturnType);
@@ -67,7 +62,6 @@
 	 */
 	<T extends IBase> Optional<T> evaluateFirst(IBase theInput, String thePath, Class<T> theReturnType);
 
-<<<<<<< HEAD
 	/**
 	 * Apply the given FhirPath expression against the given input and return
 	 * the first match (if any). Unlike the {@link #evaluateFirst(IBase, String, Class)} method which
@@ -84,8 +78,6 @@
 	<T extends IBase> Optional<T> evaluateFirst(IBase theInput, IParsedExpression theParsedExpression, Class<T> theReturnType);
 
 
-=======
->>>>>>> 43694f37
 	/**
 	 * Parses the expression and throws an exception if it can not parse correctly.
 	 * Note that the return type from this method is intended to be a "black box". It can
