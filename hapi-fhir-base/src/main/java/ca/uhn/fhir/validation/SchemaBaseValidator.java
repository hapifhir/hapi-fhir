package ca.uhn.fhir.validation;

/*
 * #%L
 * HAPI FHIR - Core Library
 * %%
 * Copyright (C) 2014 - 2019 University Health Network
 * %%
 * Licensed under the Apache License, Version 2.0 (the "License");
 * you may not use this file except in compliance with the License.
 * You may obtain a copy of the License at
 *
 *      http://www.apache.org/licenses/LICENSE-2.0
 *
 * Unless required by applicable law or agreed to in writing, software
 * distributed under the License is distributed on an "AS IS" BASIS,
 * WITHOUT WARRANTIES OR CONDITIONS OF ANY KIND, either express or implied.
 * See the License for the specific language governing permissions and
 * limitations under the License.
 * #L%
 */

import ca.uhn.fhir.context.ConfigurationException;
import ca.uhn.fhir.context.FhirContext;
import ca.uhn.fhir.rest.api.EncodingEnum;
import ca.uhn.fhir.rest.server.exceptions.InternalErrorException;
import org.apache.commons.io.IOUtils;
import org.apache.commons.io.input.BOMInputStream;
import org.hl7.fhir.instance.model.api.IBaseResource;
import org.w3c.dom.ls.LSInput;
import org.w3c.dom.ls.LSResourceResolver;
import org.xml.sax.SAXException;
import org.xml.sax.SAXNotRecognizedException;
import org.xml.sax.SAXParseException;

import javax.xml.XMLConstants;
import javax.xml.transform.Source;
import javax.xml.transform.stream.StreamSource;
import javax.xml.validation.Schema;
import javax.xml.validation.SchemaFactory;
import javax.xml.validation.Validator;
import java.io.IOException;
import java.io.InputStream;
import java.io.InputStreamReader;
import java.io.StringReader;
import java.nio.charset.StandardCharsets;
import java.util.*;

public class SchemaBaseValidator implements IValidatorModule {
	public static final String RESOURCES_JAR_NOTE = "Note that as of HAPI FHIR 1.2, DSTU2 validation files are kept in a separate JAR (hapi-fhir-validation-resources-XXX.jar) which must be added to your classpath. See the HAPI FHIR download page for more information.";

	private static final org.slf4j.Logger ourLog = org.slf4j.LoggerFactory.getLogger(SchemaBaseValidator.class);
	private static final Set<String> SCHEMA_NAMES;

	static {
		HashSet<String> sn = new HashSet<>();
		sn.add("xml.xsd");
		sn.add("xhtml1-strict.xsd");
		sn.add("fhir-single.xsd");
		sn.add("fhir-xhtml.xsd");
		sn.add("tombstone.xsd");
		sn.add("opensearch.xsd");
		sn.add("opensearchscore.xsd");
		sn.add("xmldsig-core-schema.xsd");
		SCHEMA_NAMES = Collections.unmodifiableSet(sn);
	}

	private final Map<String, Schema> myKeyToSchema = new HashMap<>();
	private FhirContext myCtx;

	public SchemaBaseValidator(FhirContext theContext) {
		myCtx = theContext;
	}

	private void doValidate(IValidationContext<?> theContext) {
		Schema schema = loadSchema();

		try {
			Validator validator = schema.newValidator();
			MyErrorHandler handler = new MyErrorHandler(theContext);
			validator.setErrorHandler(handler);
			String encodedResource;
			if (theContext.getResourceAsStringEncoding() == EncodingEnum.XML) {
				encodedResource = theContext.getResourceAsString();
			} else {
				encodedResource = theContext.getFhirContext().newXmlParser().encodeResourceToString((IBaseResource) theContext.getResource());
			}

			try {
				/*
				 * See https://github.com/jamesagnew/hapi-fhir/issues/339
				 * https://www.owasp.org/index.php/XML_External_Entity_(XXE)_Processing
				 */
				validator.setProperty(XMLConstants.ACCESS_EXTERNAL_DTD, "");
				validator.setProperty(XMLConstants.ACCESS_EXTERNAL_SCHEMA, "");
			} catch (SAXNotRecognizedException ex) {
				ourLog.warn("Jaxp 1.5 Support not found.", ex);
			}

			validator.validate(new StreamSource(new StringReader(encodedResource)));
		} catch (SAXParseException e) {
			SingleValidationMessage message = new SingleValidationMessage();
			message.setLocationLine(e.getLineNumber());
			message.setLocationCol(e.getColumnNumber());
			message.setMessage(e.getLocalizedMessage());
			message.setSeverity(ResultSeverityEnum.FATAL);
			theContext.addValidationMessage(message);
		} catch (SAXException | IOException e) {
			// Catch all
			throw new ConfigurationException("Could not load/parse schema file", e);
		}
	}

	private Schema loadSchema() {
		String key = "fhir-single.xsd";

		synchronized (myKeyToSchema) {
			Schema schema = myKeyToSchema.get(key);
			if (schema != null) {
				return schema;
			}

			Source baseSource = loadXml("fhir-single.xsd");

			SchemaFactory schemaFactory = SchemaFactory.newInstance(XMLConstants.W3C_XML_SCHEMA_NS_URI);
			schemaFactory.setResourceResolver(new MyResourceResolver());

			try {
				try {
					/*
					 * See https://github.com/jamesagnew/hapi-fhir/issues/339
					 * https://www.owasp.org/index.php/XML_External_Entity_(XXE)_Processing
					 */
					schemaFactory.setProperty(XMLConstants.ACCESS_EXTERNAL_DTD, "");
				} catch (SAXNotRecognizedException e) {
					ourLog.warn("Jaxp 1.5 Support not found.", e);
				}
				schema = schemaFactory.newSchema(new Source[]{baseSource});
			} catch (SAXException e) {
				throw new ConfigurationException("Could not load/parse schema file: " + "fhir-single.xsd", e);
			}
			myKeyToSchema.put(key, schema);
			return schema;
		}
	}

	Source loadXml(String theSchemaName) {
		String pathToBase = myCtx.getVersion().getPathToSchemaDefinitions() + '/' + theSchemaName;
		ourLog.debug("Going to load resource: {}", pathToBase);
		try (InputStream baseIs = FhirValidator.class.getResourceAsStream(pathToBase)) {
			if (baseIs == null) {
				throw new InternalErrorException("Schema not found. " + RESOURCES_JAR_NOTE);
			}
			try (BOMInputStream bomInputStream = new BOMInputStream(baseIs, false)) {
				try (InputStreamReader baseReader = new InputStreamReader(bomInputStream, StandardCharsets.UTF_8)) {
<<<<<<< HEAD
					// Buffer to be sure we close the stream
=======
					// Buffer so that we can close the input stream
>>>>>>> 40eda5b2
					String contents = IOUtils.toString(baseReader);
					return new StreamSource(new StringReader(contents), null);
				}
			}
		} catch (IOException e) {
			throw new InternalErrorException(e);
		}
	}

	@Override
	public void validateResource(IValidationContext<IBaseResource> theContext) {
		doValidate(theContext);
	}

	private final class MyResourceResolver implements LSResourceResolver {
		private MyResourceResolver() {
		}

		@Override
		public LSInput resolveResource(String theType, String theNamespaceURI, String thePublicId, String theSystemId, String theBaseURI) {
			if (theSystemId != null && SCHEMA_NAMES.contains(theSystemId)) {
				LSInputImpl input = new LSInputImpl();
				input.setPublicId(thePublicId);
				input.setSystemId(theSystemId);
				input.setBaseURI(theBaseURI);
				// String pathToBase = "ca/uhn/fhir/model/" + myVersion + "/schema/" + theSystemId;
				String pathToBase = myCtx.getVersion().getPathToSchemaDefinitions() + '/' + theSystemId;

				ourLog.debug("Loading referenced schema file: " + pathToBase);

				InputStream baseIs = FhirValidator.class.getResourceAsStream(pathToBase);
				if (baseIs == null) {
					throw new InternalErrorException("Schema file not found: " + pathToBase);
				}

				input.setByteStream(baseIs);
				//FIXME resource leak
				return input;

			}

			throw new ConfigurationException("Unknown schema: " + theSystemId);
		}
	}

	private static class MyErrorHandler implements org.xml.sax.ErrorHandler {

		private IValidationContext<?> myContext;

		MyErrorHandler(IValidationContext<?> theContext) {
			myContext = theContext;
		}

		private void addIssue(SAXParseException theException, ResultSeverityEnum theSeverity) {
			SingleValidationMessage message = new SingleValidationMessage();
			message.setLocationLine(theException.getLineNumber());
			message.setLocationCol(theException.getColumnNumber());
			message.setMessage(theException.getLocalizedMessage());
			message.setSeverity(theSeverity);
			myContext.addValidationMessage(message);
		}

		@Override
		public void error(SAXParseException theException) {
			addIssue(theException, ResultSeverityEnum.ERROR);
		}

		@Override
		public void fatalError(SAXParseException theException) {
			addIssue(theException, ResultSeverityEnum.FATAL);
		}

		@Override
		public void warning(SAXParseException theException) {
			addIssue(theException, ResultSeverityEnum.WARNING);
		}

	}

}<|MERGE_RESOLUTION|>--- conflicted
+++ resolved
@@ -153,11 +153,7 @@
 			}
 			try (BOMInputStream bomInputStream = new BOMInputStream(baseIs, false)) {
 				try (InputStreamReader baseReader = new InputStreamReader(bomInputStream, StandardCharsets.UTF_8)) {
-<<<<<<< HEAD
-					// Buffer to be sure we close the stream
-=======
 					// Buffer so that we can close the input stream
->>>>>>> 40eda5b2
 					String contents = IOUtils.toString(baseReader);
 					return new StreamSource(new StringReader(contents), null);
 				}
