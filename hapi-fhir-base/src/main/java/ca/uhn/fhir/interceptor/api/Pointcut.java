--- conflicted
+++ resolved
@@ -9,9 +9,9 @@
  * Licensed under the Apache License, Version 2.0 (the "License");
  * you may not use this file except in compliance with the License.
  * You may obtain a copy of the License at
- *
+ * 
  *      http://www.apache.org/licenses/LICENSE-2.0
- *
+ * 
  * Unless required by applicable law or agreed to in writing, software
  * distributed under the License is distributed on an "AS IS" BASIS,
  * WITHOUT WARRANTIES OR CONDITIONS OF ANY KIND, either express or implied.
@@ -680,7 +680,7 @@
 		"org.hl7.fhir.instance.model.api.IBaseResource",
 		"ca.uhn.fhir.rest.api.server.RequestDetails",
 		"ca.uhn.fhir.rest.server.servlet.ServletRequestDetails"
-	),
+		),
 
 	/**
 	 * Invoked before a resource will be created, immediately before the transaction
@@ -717,7 +717,7 @@
 		"org.hl7.fhir.instance.model.api.IBaseResource",
 		"ca.uhn.fhir.rest.api.server.RequestDetails",
 		"ca.uhn.fhir.rest.server.servlet.ServletRequestDetails"
-	),
+		),
 
 	/**
 	 * Invoked before a resource will be created
@@ -750,7 +750,7 @@
 		"org.hl7.fhir.instance.model.api.IBaseResource",
 		"ca.uhn.fhir.rest.api.server.RequestDetails",
 		"ca.uhn.fhir.rest.server.servlet.ServletRequestDetails"
-	),
+		),
 
 
 	/**
@@ -790,7 +790,7 @@
 		"org.hl7.fhir.instance.model.api.IBaseResource",
 		"ca.uhn.fhir.rest.api.server.RequestDetails",
 		"ca.uhn.fhir.rest.server.servlet.ServletRequestDetails"
-	),
+		),
 
 	/**
 	 * Invoked before a resource will be updated, immediately before the resource
@@ -828,7 +828,7 @@
 		"org.hl7.fhir.instance.model.api.IBaseResource",
 		"ca.uhn.fhir.rest.api.server.RequestDetails",
 		"ca.uhn.fhir.rest.server.servlet.ServletRequestDetails"
-	),
+		),
 
 	/**
 	 * Invoked before a resource will be created, immediately before the resource
@@ -863,7 +863,7 @@
 		"org.hl7.fhir.instance.model.api.IBaseResource",
 		"ca.uhn.fhir.rest.api.server.RequestDetails",
 		"ca.uhn.fhir.rest.server.servlet.ServletRequestDetails"
-	),
+		),
 
 	/**
 	 * Invoked when a resource delete operation is about to fail due to referential integrity conflicts.
@@ -912,12 +912,9 @@
 	 * </p>
 	 */
 	JPA_PERFTRACE_WARNING(void.class,
-<<<<<<< HEAD
-		"ca.uhn.fhir.rest.api.server.RequestDetails",
-=======
->>>>>>> e76b1dac
+		"ca.uhn.fhir.rest.api.server.RequestDetails",
 		"ca.uhn.fhir.jpa.model.search.StorageProcessingMessage"
-	),
+		),
 
 	/**
 	 * Note that this is a performance tracing hook. Use with caution in production
