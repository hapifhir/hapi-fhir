/*-
 * #%L
 * HAPI FHIR - Core Library
 * %%
 * Copyright (C) 2014 - 2025 Smile CDR, Inc.
 * %%
 * Licensed under the Apache License, Version 2.0 (the "License");
 * you may not use this file except in compliance with the License.
 * You may obtain a copy of the License at
 *
 *      http://www.apache.org/licenses/LICENSE-2.0
 *
 * Unless required by applicable law or agreed to in writing, software
 * distributed under the License is distributed on an "AS IS" BASIS,
 * WITHOUT WARRANTIES OR CONDITIONS OF ANY KIND, either express or implied.
 * See the License for the specific language governing permissions and
 * limitations under the License.
 * #L%
 */
package ca.uhn.fhir.interceptor.api;

import ca.uhn.fhir.model.base.resource.BaseOperationOutcome;
import ca.uhn.fhir.rest.annotation.Read;
import ca.uhn.fhir.rest.annotation.Search;
import ca.uhn.fhir.rest.server.exceptions.AuthenticationException;
import ca.uhn.fhir.rest.server.exceptions.BaseServerResponseException;
import ca.uhn.fhir.validation.ValidationResult;
import jakarta.annotation.Nonnull;
import org.apache.commons.lang3.Validate;
import org.hl7.fhir.instance.model.api.IBaseConformance;

import java.io.Writer;
import java.util.Arrays;
import java.util.Collections;
import java.util.HashSet;
import java.util.List;
import java.util.Set;

import static ca.uhn.fhir.interceptor.api.IInterceptorBroadcaster.*;

/**
 * Value for {@link Hook#value()}
 * <p>
 * Hook pointcuts are divided into several broad categories:
 * <ul>
 * <li>INTERCEPTOR_xxx: Hooks on the interceptor infrastructure itself</li>
 * <li>CLIENT_xxx: Hooks on the HAPI FHIR Client framework</li>
 * <li>SERVER_xxx: Hooks on the HAPI FHIR Server framework</li>
 * <li>SUBSCRIPTION_xxx: Hooks on the HAPI FHIR Subscription framework</li>
 * <li>STORAGE_xxx: Hooks on the storage engine</li>
 * <li>VALIDATION_xxx: Hooks on the HAPI FHIR Validation framework</li>
 * <li>JPA_PERFTRACE_xxx: Performance tracing hooks on the JPA server</li>
 * </ul>
 * </p>
 */
public enum Pointcut implements IPointcut {

	/**
	 * <b>Interceptor Framework Hook:</b>
	 * This pointcut will be called once when a given interceptor is registered
	 */
	INTERCEPTOR_REGISTERED(void.class),

	/**
	 * <b>Client Hook:</b>
	 * This hook is called before an HTTP client request is sent
	 * <p>
	 * Hooks may accept the following parameters:
	 * <ul>
	 * <li>
	 * ca.uhn.fhir.rest.client.api.IHttpRequest - The details of the request
	 * </li>
	 * <li>
	 *    ca.uhn.fhir.rest.client.api.IRestfulClient - The client object making the request
	 * </li>
	 * </ul>
	 * </p>
	 * Hook methods must return <code>void</code>.
	 */
	CLIENT_REQUEST(
			void.class, "ca.uhn.fhir.rest.client.api.IHttpRequest", "ca.uhn.fhir.rest.client.api.IRestfulClient"),

	/**
	 * <b>Client Hook:</b>
	 * This hook is called after an HTTP client request has completed, prior to returning
	 * the results to the calling code. Hook methods may modify the response.
	 * <p>
	 * Hooks may accept the following parameters:
	 * <ul>
	 * <li>
	 * ca.uhn.fhir.rest.client.api.IHttpRequest - The details of the request
	 * </li>
	 * <li>
	 * ca.uhn.fhir.rest.client.api.IHttpResponse - The details of the response
	 * </li>
	 * <li>
	 *    ca.uhn.fhir.rest.client.api.IRestfulClient - The client object making the request
	 * </li>
	 * <li>
	 *    ca.uhn.fhir.rest.client.api.ClientResponseContext - Contains an IHttpRequest, an IHttpResponse, and an IRestfulClient
	 *    and also allows the client to mutate the contained IHttpResponse
	 * </li>
	 * </ul>
	 * </p>
	 * Hook methods must return <code>void</code>.
	 */
	CLIENT_RESPONSE(
			void.class,
			"ca.uhn.fhir.rest.client.api.IHttpRequest",
			"ca.uhn.fhir.rest.client.api.IHttpResponse",
			"ca.uhn.fhir.rest.client.api.IRestfulClient",
			"ca.uhn.fhir.rest.client.api.ClientResponseContext"),

	/**
	 * <b>Server Hook:</b>
	 * This hook is called when a server CapabilityStatement is generated for returning to a client.
	 * <p>
	 * This pointcut will not necessarily be invoked for every client request to the `/metadata` endpoint.
	 * If caching of the generated CapabilityStatement is enabled, a new CapabilityStatement will be
	 * generated periodically and this pointcut will be invoked at that time.
	 * </p>
	 * <p>
	 * Hooks may accept the following parameters:
	 * <ul>
	 * <li>
	 * org.hl7.fhir.instance.model.api.IBaseConformance - The <code>CapabilityStatement</code> resource that will
	 * be returned to the client by the server. Interceptors may make changes to this resource. The parameter
	 * must be of type <code>IBaseConformance</code>, so it is the responsibility of the interceptor hook method
	 * code to cast to the appropriate version.
	 * </li>
	 * <li>
	 * ca.uhn.fhir.rest.api.server.RequestDetails - A bean containing details about the request that is about to
	 * be processed
	 * </li>
	 * <li>
	 * ca.uhn.fhir.rest.server.servlet.ServletRequestDetails - A bean containing details about the request that
	 * is about to be processed. This parameter is identical to the RequestDetails parameter above but will only
	 * be populated when operating in a RestfulServer implementation. It is provided as a convenience.
	 * </li>
	 * </ul>
	 * </p>
	 * Hook methods may an instance of a new <code>CapabilityStatement</code> resource which will replace the
	 * one that was supplied to the interceptor, or <code>void</code> to use the original one. If the interceptor
	 * chooses to modify the <code>CapabilityStatement</code> that was supplied to the interceptor, it is fine
	 * for your hook method to return <code>void</code> or <code>null</code>.
	 */
	SERVER_CAPABILITY_STATEMENT_GENERATED(
			IBaseConformance.class,
			"org.hl7.fhir.instance.model.api.IBaseConformance",
			"ca.uhn.fhir.rest.api.server.RequestDetails",
			"ca.uhn.fhir.rest.server.servlet.ServletRequestDetails"),

	/**
	 * <b>Server Hook:</b>
	 * This hook is called before any other processing takes place for each incoming request. It may be used to provide
	 * alternate handling for some requests, or to screen requests before they are handled, etc.
	 * <p>
	 * Note that any exceptions thrown by this method will not be trapped by HAPI (they will be passed up to the server)
	 * </p>
	 * <p>
	 * Hooks may accept the following parameters:
	 * <ul>
	 * <li>
	 * jakarta.servlet.http.HttpServletRequest - The servlet request, when running in a servlet environment
	 * </li>
	 * <li>
	 * jakarta.servlet.http.HttpServletResponse - The servlet response, when running in a servlet environment
	 * </li>
	 * </ul>
	 * </p>
	 * Hook methods may return <code>true</code> or <code>void</code> if processing should continue normally.
	 * This is generally the right thing to do. If your interceptor is providing a response rather than
	 * letting HAPI handle the response normally, you must return <code>false</code>. In this case,
	 * no further processing will occur and no further interceptors will be called.
	 */
	SERVER_INCOMING_REQUEST_PRE_PROCESSED(
			boolean.class, "jakarta.servlet.http.HttpServletRequest", "jakarta.servlet.http.HttpServletResponse"),

	/**
	 * <b>Server Hook:</b>
	 * This hook is invoked upon any exception being thrown within the server's request processing code. This includes
	 * any exceptions thrown within resource provider methods (e.g. {@link Search} and {@link Read} methods) as well as
	 * any runtime exceptions thrown by the server itself. This also includes any {@link AuthenticationException}
	 * thrown.
	 * <p>
	 * Hooks may accept the following parameters:
	 * <ul>
	 * <li>
	 * ca.uhn.fhir.rest.api.server.RequestDetails - A bean containing details about the request that is about to be processed, including details such as the
	 * resource type and logical ID (if any) and other FHIR-specific aspects of the request which have been
	 * pulled out of the servlet request. Note that the bean
	 * properties are not all guaranteed to be populated, depending on how early during processing the
	 * exception occurred.
	 * </li>
	 * <li>
	 * ca.uhn.fhir.rest.server.servlet.ServletRequestDetails - A bean containing details about the request that is about to be processed, including details such as the
	 * resource type and logical ID (if any) and other FHIR-specific aspects of the request which have been
	 * pulled out of the servlet request. Note that the bean
	 * properties are not all guaranteed to be populated, depending on how early during processing the
	 * exception occurred. This parameter is identical to the RequestDetails parameter above but will
	 * only be populated when operating in a RestfulServer implementation. It is provided as a convenience.
	 * </li>
	 * <li>
	 * jakarta.servlet.http.HttpServletRequest - The servlet request, when running in a servlet environment
	 * </li>
	 * <li>
	 * jakarta.servlet.http.HttpServletResponse - The servlet response, when running in a servlet environment
	 * </li>
	 * <li>
	 * ca.uhn.fhir.rest.server.exceptions.BaseServerResponseException - The exception that was thrown
	 * </li>
	 * </ul>
	 * </p>
	 * <p>
	 * Implementations of this method may choose to ignore/log/count/etc exceptions, and return <code>true</code> or
	 * <code>void</code>. In
	 * this case, processing will continue, and the server will automatically generate an {@link BaseOperationOutcome
	 * OperationOutcome}. Implementations may also choose to provide their own response to the client. In this case, they
	 * should return <code>false</code>, to indicate that they have handled the request and processing should stop.
	 * </p>
	 */
	SERVER_HANDLE_EXCEPTION(
			boolean.class,
			"ca.uhn.fhir.rest.api.server.RequestDetails",
			"ca.uhn.fhir.rest.server.servlet.ServletRequestDetails",
			"jakarta.servlet.http.HttpServletRequest",
			"jakarta.servlet.http.HttpServletResponse",
			"ca.uhn.fhir.rest.server.exceptions.BaseServerResponseException"),

	/**
	 * <b>Server Hook:</b>
	 * This method is immediately before the handling method is selected. Interceptors may make changes
	 * to the request that can influence which handler will ultimately be called.
	 * <p>
	 * Hooks may accept the following parameters:
	 * <ul>
	 * <li>
	 * ca.uhn.fhir.rest.api.server.RequestDetails - A bean containing details about the request that is about to be processed, including details such as the
	 * resource type and logical ID (if any) and other FHIR-specific aspects of the request which have been
	 * pulled out of the servlet request.
	 * Note that the bean properties are not all guaranteed to be populated at the time this hook is called.
	 * </li>
	 * <li>
	 * ca.uhn.fhir.rest.server.servlet.ServletRequestDetails - A bean containing details about the request that is about to be processed, including details such as the
	 * resource type and logical ID (if any) and other FHIR-specific aspects of the request which have been
	 * pulled out of the servlet request. This parameter is identical to the RequestDetails parameter above but will
	 * only be populated when operating in a RestfulServer implementation. It is provided as a convenience.
	 * </li>
	 * <li>
	 * jakarta.servlet.http.HttpServletRequest - The servlet request, when running in a servlet environment
	 * </li>
	 * <li>
	 * jakarta.servlet.http.HttpServletResponse - The servlet response, when running in a servlet environment
	 * </li>
	 * </ul>
	 * <p>
	 * Hook methods may return <code>true</code> or <code>void</code> if processing should continue normally.
	 * This is generally the right thing to do.
	 * If your interceptor is providing an HTTP response rather than letting HAPI handle the response normally, you
	 * must return <code>false</code>. In this case, no further processing will occur and no further interceptors
	 * will be called.
	 * </p>
	 * <p>
	 * Hook methods may also throw {@link AuthenticationException} if they would like. This exception may be thrown
	 * to indicate that the interceptor has detected an unauthorized access
	 * attempt. If thrown, processing will stop and an HTTP 401 will be returned to the client.
	 *
	 * @since 5.4.0
	 */
	SERVER_INCOMING_REQUEST_PRE_HANDLER_SELECTED(
			boolean.class,
			"ca.uhn.fhir.rest.api.server.RequestDetails",
			"ca.uhn.fhir.rest.server.servlet.ServletRequestDetails",
			"jakarta.servlet.http.HttpServletRequest",
			"jakarta.servlet.http.HttpServletResponse"),

	/**
	 * <b>Server Hook:</b>
	 * This method is called just before the actual implementing server method is invoked.
	 * <p>
	 * Hooks may accept the following parameters:
	 * <ul>
	 * <li>
	 * ca.uhn.fhir.rest.api.server.RequestDetails - A bean containing details about the request that is about to be processed, including details such as the
	 * resource type and logical ID (if any) and other FHIR-specific aspects of the request which have been
	 * pulled out of the servlet request. Note that the bean
	 * properties are not all guaranteed to be populated, depending on how early during processing the
	 * exception occurred.
	 * </li>
	 * <li>
	 * ca.uhn.fhir.rest.server.servlet.ServletRequestDetails - A bean containing details about the request that is about to be processed, including details such as the
	 * resource type and logical ID (if any) and other FHIR-specific aspects of the request which have been
	 * pulled out of the servlet request. This parameter is identical to the RequestDetails parameter above but will
	 * only be populated when operating in a RestfulServer implementation. It is provided as a convenience.
	 * </li>
	 * <li>
	 * jakarta.servlet.http.HttpServletRequest - The servlet request, when running in a servlet environment
	 * </li>
	 * <li>
	 * jakarta.servlet.http.HttpServletResponse - The servlet response, when running in a servlet environment
	 * </li>
	 * </ul>
	 * <p>
	 * Hook methods may return <code>true</code> or <code>void</code> if processing should continue normally.
	 * This is generally the right thing to do.
	 * If your interceptor is providing an HTTP response rather than letting HAPI handle the response normally, you
	 * must return <code>false</code>. In this case, no further processing will occur and no further interceptors
	 * will be called.
	 * </p>
	 * <p>
	 * Hook methods may also throw {@link AuthenticationException} if they would like. This exception may be thrown
	 * to indicate that the interceptor has detected an unauthorized access
	 * attempt. If thrown, processing will stop and an HTTP 401 will be returned to the client.
	 */
	SERVER_INCOMING_REQUEST_POST_PROCESSED(
			boolean.class,
			"ca.uhn.fhir.rest.api.server.RequestDetails",
			"ca.uhn.fhir.rest.server.servlet.ServletRequestDetails",
			"jakarta.servlet.http.HttpServletRequest",
			"jakarta.servlet.http.HttpServletResponse"),

	/**
	 * <b>Server Hook:</b>
	 * This hook is invoked before an incoming request is processed. Note that this method is called
	 * after the server has begun preparing the response to the incoming client request.
	 * As such, it is not able to supply a response to the incoming request in the way that
	 * SERVER_INCOMING_REQUEST_PRE_PROCESSED and {@link #SERVER_INCOMING_REQUEST_POST_PROCESSED} are.
	 * At this point the request has already been passed to the handler so any changes
	 * (e.g. adding parameters) will not be considered.
	 * If you'd like to modify request parameters before they are passed to the handler,
	 * use {@link Pointcut#SERVER_INCOMING_REQUEST_PRE_HANDLER_SELECTED} or {@link Pointcut#SERVER_INCOMING_REQUEST_POST_PROCESSED}.
	 * If you are attempting to modify a search before it occurs, use {@link Pointcut#STORAGE_PRESEARCH_REGISTERED}.
	 * <p>
	 * Hooks may accept the following parameters:
	 * <ul>
	 * <li>
	 * ca.uhn.fhir.rest.api.server.RequestDetails - A bean containing details about the request that is about to be processed, including details such as the
	 * resource type and logical ID (if any) and other FHIR-specific aspects of the request which have been
	 * pulled out of the servlet request. Note that the bean
	 * properties are not all guaranteed to be populated, depending on how early during processing the
	 * exception occurred.
	 * </li>
	 * <li>
	 * ca.uhn.fhir.rest.server.servlet.ServletRequestDetails - A bean containing details about the request that is about to be processed, including details such as the
	 * resource type and logical ID (if any) and other FHIR-specific aspects of the request which have been
	 * pulled out of the servlet request. This parameter is identical to the RequestDetails parameter above but will
	 * only be populated when operating in a RestfulServer implementation. It is provided as a convenience.
	 * </li>
	 * <li>
	 * ca.uhn.fhir.rest.api.RestOperationTypeEnum - The type of operation that the FHIR server has determined that the client is trying to invoke
	 * </li>
	 * </ul>
	 * </p>
	 * <p>
	 * Hook methods must return <code>void</code>
	 * </p>
	 * <p>
	 * Hook methods method may throw a subclass of {@link BaseServerResponseException}, and processing
	 * will be aborted with an appropriate error returned to the client.
	 * </p>
	 */
	SERVER_INCOMING_REQUEST_PRE_HANDLED(
			void.class,
			"ca.uhn.fhir.rest.api.server.RequestDetails",
			"ca.uhn.fhir.rest.server.servlet.ServletRequestDetails",
			"ca.uhn.fhir.rest.api.RestOperationTypeEnum"),

	/**
	 * <b>Server Hook:</b>
	 * This method is called when a resource provider method is registered and being bound
	 * by the HAPI FHIR Plain Server / RestfulServer.
	 * <p>
	 * Hooks may accept the following parameters:
	 * <ul>
	 * <li>
	 * ca.uhn.fhir.rest.server.method.BaseMethodBinding - The method binding.
	 * </li>
	 * </ul>
	 * <p>
	 * Hook methods  may modify the method binding, replace it, or return <code>null</code> to cancel the binding.
	 * </p>
	 */
	SERVER_PROVIDER_METHOD_BOUND(
			"ca.uhn.fhir.rest.server.method.BaseMethodBinding", "ca.uhn.fhir.rest.server.method.BaseMethodBinding"),

	/**
	 * <b>Server Hook:</b>
	 * This method is called upon any exception being thrown within the server's request processing code. This includes
	 * any exceptions thrown within resource provider methods (e.g. {@link Search} and {@link Read} methods) as well as
	 * any runtime exceptions thrown by the server itself. This hook method is invoked for each interceptor (until one of them
	 * returns a non-<code>null</code> response or the end of the list is reached), after which
	 * {@link #SERVER_HANDLE_EXCEPTION} is
	 * called for each interceptor.
	 * <p>
	 * This may be used to add an OperationOutcome to a response, or to convert between exception types for any reason.
	 * </p>
	 * <p>
	 * Implementations of this method may choose to ignore/log/count/etc exceptions, and return <code>null</code>. In
	 * this case, processing will continue, and the server will automatically generate an {@link BaseOperationOutcome
	 * OperationOutcome}. Implementations may also choose to provide their own response to the client. In this case, they
	 * should return a non-<code>null</code>, to indicate that they have handled the request and processing should stop.
	 * </p>
	 * <p>
	 * Hooks may accept the following parameters:
	 * <ul>
	 * <li>
	 * ca.uhn.fhir.rest.api.server.RequestDetails - A bean containing details about the request that is about to be processed, including details such as the
	 * resource type and logical ID (if any) and other FHIR-specific aspects of the request which have been
	 * pulled out of the servlet request. Note that the bean
	 * properties are not all guaranteed to be populated, depending on how early during processing the
	 * exception occurred.
	 * </li>
	 * <li>
	 * ca.uhn.fhir.rest.server.servlet.ServletRequestDetails - A bean containing details about the request that is about to be processed, including details such as the
	 * resource type and logical ID (if any) and other FHIR-specific aspects of the request which have been
	 * pulled out of the servlet request. This parameter is identical to the RequestDetails parameter above but will
	 * only be populated when operating in a RestfulServer implementation. It is provided as a convenience.
	 * </li>
	 * <li>
	 * java.lang.Throwable - The exception that was thrown. This will often be an instance of
	 * {@link BaseServerResponseException} but will not necessarily be one (e.g. it could be a
	 * {@link NullPointerException} in the case of a bug being triggered.
	 * </li>
	 * <li>
	 * jakarta.servlet.http.HttpServletRequest - The servlet request, when running in a servlet environment
	 * </li>
	 * <li>
	 * jakarta.servlet.http.HttpServletResponse - The servlet response, when running in a servlet environment
	 * </li>
	 * </ul>
	 * <p>
	 * Hook methods may return a new exception to use for processing, or <code>null</code> if this interceptor is not trying to
	 * modify the exception. For example, if this interceptor has nothing to do with exception processing, it
	 * should always return <code>null</code>. If this interceptor adds an OperationOutcome to the exception, it
	 * should return an exception.
	 * </p>
	 */
	SERVER_PRE_PROCESS_OUTGOING_EXCEPTION(
			BaseServerResponseException.class,
			"ca.uhn.fhir.rest.api.server.RequestDetails",
			"ca.uhn.fhir.rest.server.servlet.ServletRequestDetails",
			"java.lang.Throwable",
			"jakarta.servlet.http.HttpServletRequest",
			"jakarta.servlet.http.HttpServletResponse"),

	/**
	 * <b>Server Hook:</b>
	 * This method is called after the server implementation method has been called, but before any attempt
	 * to stream the response back to the client. Interceptors may examine or modify the response before it
	 * is returned, or even prevent the response.
	 * <p>
	 * Hooks may accept the following parameters:
	 * <ul>
	 * <li>
	 * ca.uhn.fhir.rest.api.server.RequestDetails - A bean containing details about the request that is about to be processed, including details such as the
	 * resource type and logical ID (if any) and other FHIR-specific aspects of the request which have been
	 * pulled out of the servlet request.
	 * </li>
	 * <li>
	 * ca.uhn.fhir.rest.server.servlet.ServletRequestDetails - A bean containing details about the request that is about to be processed, including details such as the
	 * resource type and logical ID (if any) and other FHIR-specific aspects of the request which have been
	 * pulled out of the servlet request. This parameter is identical to the RequestDetails parameter above but will
	 * only be populated when operating in a RestfulServer implementation. It is provided as a convenience.
	 * </li>
	 * <li>
	 * org.hl7.fhir.instance.model.api.IBaseResource - The resource that will be returned. This parameter may be <code>null</code> for some responses.
	 * </li>
	 * <li>
	 * ca.uhn.fhir.rest.api.server.ResponseDetails - This object contains details about the response, including the contents. Hook methods may modify this object to change or replace the response.
	 * </li>
	 * <li>
	 * jakarta.servlet.http.HttpServletRequest - The servlet request, when running in a servlet environment
	 * </li>
	 * <li>
	 * jakarta.servlet.http.HttpServletResponse - The servlet response, when running in a servlet environment
	 * </li>
	 * </ul>
	 * </p>
	 * <p>
	 * Hook methods may return <code>true</code> or <code>void</code> if processing should continue normally.
	 * This is generally the right thing to do. If your interceptor is providing a response rather than
	 * letting HAPI handle the response normally, you must return <code>false</code>. In this case,
	 * no further processing will occur and no further interceptors will be called.
	 * </p>
	 * <p>
	 * Hook methods may also throw {@link AuthenticationException} to indicate that the interceptor
	 * has detected an unauthorized access attempt. If thrown, processing will stop and an HTTP 401
	 * will be returned to the client.
	 */
	SERVER_OUTGOING_RESPONSE(
			boolean.class,
			"ca.uhn.fhir.rest.api.server.RequestDetails",
			"ca.uhn.fhir.rest.server.servlet.ServletRequestDetails",
			"org.hl7.fhir.instance.model.api.IBaseResource",
			"ca.uhn.fhir.rest.api.server.ResponseDetails",
			"jakarta.servlet.http.HttpServletRequest",
			"jakarta.servlet.http.HttpServletResponse"),

	/**
	 * <b>Server Hook:</b>
	 * This method is called when a stream writer is generated that will be used to stream a non-binary response to
	 * a client. Hooks may return a wrapped writer which adds additional functionality as needed.
	 *
	 * <p>
	 * Hooks may accept the following parameters:
	 * <ul>
	 * <li>
	 * java.io.Writer - The response writing Writer. Typically a hook will wrap this writer and layer additional functionality
	 * into the wrapping writer.
	 * </li>
	 * <li>
	 * ca.uhn.fhir.rest.api.server.RequestDetails - A bean containing details about the request that is about to be processed, including details such as the
	 * resource type and logical ID (if any) and other FHIR-specific aspects of the request which have been
	 * pulled out of the servlet request.
	 * </li>
	 * <li>
	 * ca.uhn.fhir.rest.server.servlet.ServletRequestDetails - A bean containing details about the request that is about to be processed, including details such as the
	 * resource type and logical ID (if any) and other FHIR-specific aspects of the request which have been
	 * pulled out of the servlet request. This parameter is identical to the RequestDetails parameter above but will
	 * only be populated when operating in a RestfulServer implementation. It is provided as a convenience.
	 * </li>
	 * </ul>
	 * </p>
	 * <p>
	 * Hook methods should return a {@link Writer} instance that will be used to stream the response. Hook methods
	 * should not throw any exception.
	 * </p>
	 *
	 * @since 5.0.0
	 */
	SERVER_OUTGOING_WRITER_CREATED(
			Writer.class,
			"java.io.Writer",
			"ca.uhn.fhir.rest.api.server.RequestDetails",
			"ca.uhn.fhir.rest.server.servlet.ServletRequestDetails"),

	/**
	 * <b>Server Hook:</b>
	 * This method is called after the server implementation method has been called, but before any attempt
	 * to stream the response back to the client, specifically for GraphQL requests (as these do not fit
	 * cleanly into the model provided by {@link #SERVER_OUTGOING_RESPONSE}).
	 * <p>
	 * Hooks may accept the following parameters:
	 * <ul>
	 * <li>
	 * ca.uhn.fhir.rest.api.server.RequestDetails - A bean containing details about the request that is about to be processed, including details such as the
	 * resource type and logical ID (if any) and other FHIR-specific aspects of the request which have been
	 * pulled out of the servlet request.
	 * </li>
	 * <li>
	 * ca.uhn.fhir.rest.server.servlet.ServletRequestDetails - A bean containing details about the request that is about to be processed, including details such as the
	 * resource type and logical ID (if any) and other FHIR-specific aspects of the request which have been
	 * pulled out of the servlet request. This parameter is identical to the RequestDetails parameter above but will
	 * only be populated when operating in a RestfulServer implementation. It is provided as a convenience.
	 * </li>
	 * <li>
	 * java.lang.String - The GraphQL query
	 * </li>
	 * <li>
	 * java.lang.String - The GraphQL response
	 * </li>
	 * <li>
	 * jakarta.servlet.http.HttpServletRequest - The servlet request, when running in a servlet environment
	 * </li>
	 * <li>
	 * jakarta.servlet.http.HttpServletResponse - The servlet response, when running in a servlet environment
	 * </li>
	 * </ul>
	 * </p>
	 * <p>
	 * Hook methods may return <code>true</code> or <code>void</code> if processing should continue normally.
	 * This is generally the right thing to do. If your interceptor is providing a response rather than
	 * letting HAPI handle the response normally, you must return <code>false</code>. In this case,
	 * no further processing will occur and no further interceptors will be called.
	 * </p>
	 * <p>
	 * Hook methods may also throw {@link AuthenticationException} to indicate that the interceptor
	 * has detected an unauthorized access attempt. If thrown, processing will stop and an HTTP 401
	 * will be returned to the client.
	 */
	SERVER_OUTGOING_GRAPHQL_RESPONSE(
			boolean.class,
			"ca.uhn.fhir.rest.api.server.RequestDetails",
			"ca.uhn.fhir.rest.server.servlet.ServletRequestDetails",
			"java.lang.String",
			"java.lang.String",
			"jakarta.servlet.http.HttpServletRequest",
			"jakarta.servlet.http.HttpServletResponse"),

	/**
	 * <b>Server Hook:</b>
	 * This method is called when an OperationOutcome is being returned in response to a failure.
	 * Hook methods may use this hook to modify the OperationOutcome being returned.
	 * <p>
	 * Hooks may accept the following parameters:
	 * <ul>
	 * <li>
	 * ca.uhn.fhir.rest.api.server.RequestDetails - A bean containing details about the request that is about to be processed, including details such as the
	 * resource type and logical ID (if any) and other FHIR-specific aspects of the request which have been
	 * pulled out of the servlet request. Note that the bean
	 * properties are not all guaranteed to be populated, depending on how early during processing the
	 * exception occurred.
	 * </li>
	 * <li>
	 * ca.uhn.fhir.rest.server.servlet.ServletRequestDetails - A bean containing details about the request that is about to be processed, including details such as the
	 * resource type and logical ID (if any) and other FHIR-specific aspects of the request which have been
	 * pulled out of the servlet request. This parameter is identical to the RequestDetails parameter above but will
	 * only be populated when operating in a RestfulServer implementation. It is provided as a convenience.
	 * </li>
	 * <li>
	 * org.hl7.fhir.instance.model.api.IBaseOperationOutcome - The OperationOutcome resource that will be
	 * returned.
	 * </ul>
	 * <p>
	 * Hook methods must return <code>void</code>
	 * </p>
	 */
	SERVER_OUTGOING_FAILURE_OPERATIONOUTCOME(
			void.class,
			"ca.uhn.fhir.rest.api.server.RequestDetails",
			"ca.uhn.fhir.rest.server.servlet.ServletRequestDetails",
			"org.hl7.fhir.instance.model.api.IBaseOperationOutcome"),

	/**
	 * <b>Server Hook:</b>
	 * This method is called after all processing is completed for a request, but only if the
	 * request completes normally (i.e. no exception is thrown).
	 * <p>
	 * This pointcut is called after the response has completely finished, meaning that the HTTP response to the client
	 * may or may not have already completely been returned to the client by the time this pointcut is invoked. Use caution
	 * if you have timing-dependent logic, since there is no guarantee about whether the client will have already moved on
	 * by the time your method is invoked. If you need a guarantee that your method is invoked before returning to the
	 * client, consider using {@link #SERVER_OUTGOING_RESPONSE} instead.
	 * </p>
	 * <p>
	 * Hooks may accept the following parameters:
	 * <ul>
	 * <li>
	 * ca.uhn.fhir.rest.api.server.RequestDetails - A bean containing details about the request that is about to be processed, including details such as the
	 * resource type and logical ID (if any) and other FHIR-specific aspects of the request which have been
	 * pulled out of the servlet request.
	 * </li>
	 * <li>
	 * ca.uhn.fhir.rest.server.servlet.ServletRequestDetails - A bean containing details about the request that is about to be processed, including details such as the
	 * resource type and logical ID (if any) and other FHIR-specific aspects of the request which have been
	 * pulled out of the request. This will be null if the server is not deployed to a RestfulServer environment.
	 * </li>
	 * </ul>
	 * </p>
	 * <p>
	 * This method must return <code>void</code>
	 * </p>
	 * <p>
	 * This method should not throw any exceptions. Any exception that is thrown by this
	 * method will be logged, but otherwise not acted upon (i.e. even if a hook method
	 * throws an exception, processing will continue and other interceptors will be
	 * called). Therefore it is considered a bug to throw an exception from hook methods using this
	 * pointcut.
	 * </p>
	 */
	SERVER_PROCESSING_COMPLETED_NORMALLY(
			void.class,
			new ExceptionHandlingSpec().addLogAndSwallow(Throwable.class),
			"ca.uhn.fhir.rest.api.server.RequestDetails",
			"ca.uhn.fhir.rest.server.servlet.ServletRequestDetails"),

	/**
	 * <b>Server Hook:</b>
	 * This method is called after all processing is completed for a request, regardless of whether
	 * the request completed successfully or not. It is called after {@link #SERVER_PROCESSING_COMPLETED_NORMALLY}
	 * in the case of successful operations.
	 * <p>
	 * Hooks may accept the following parameters:
	 * <ul>
	 * <li>
	 * ca.uhn.fhir.rest.api.server.RequestDetails - A bean containing details about the request that is about to be processed, including details such as the
	 * resource type and logical ID (if any) and other FHIR-specific aspects of the request which have been
	 * pulled out of the servlet request.
	 * </li>
	 * <li>
	 * ca.uhn.fhir.rest.server.servlet.ServletRequestDetails - A bean containing details about the request that is about to be processed, including details such as the
	 * resource type and logical ID (if any) and other FHIR-specific aspects of the request which have been
	 * pulled out of the request. This will be null if the server is not deployed to a RestfulServer environment.
	 * </li>
	 * </ul>
	 * </p>
	 * <p>
	 * This method must return <code>void</code>
	 * </p>
	 * <p>
	 * This method should not throw any exceptions. Any exception that is thrown by this
	 * method will be logged, but otherwise not acted upon (i.e. even if a hook method
	 * throws an exception, processing will continue and other interceptors will be
	 * called). Therefore it is considered a bug to throw an exception from hook methods using this
	 * pointcut.
	 * </p>
	 */
	SERVER_PROCESSING_COMPLETED(
			void.class,
			new ExceptionHandlingSpec().addLogAndSwallow(Throwable.class),
			"ca.uhn.fhir.rest.api.server.RequestDetails",
			"ca.uhn.fhir.rest.server.servlet.ServletRequestDetails"),

	/**
	 * <b>Subscription Hook:</b>
	 * Invoked whenever a persisted resource has been modified and is being submitted to the
	 * subscription processing pipeline. This method is called before the resource is placed
	 * on any queues for processing and executes synchronously during the resource modification
	 * operation itself, so it should return quickly.
	 * <p>
	 * Hooks may accept the following parameters:
	 * <ul>
	 * <li>ca.uhn.fhir.jpa.subscription.model.ResourceModifiedMessage - Hooks may modify this parameter. This will affect the checking process.</li>
	 * </ul>
	 * </p>
	 * <p>
	 * Hooks may return <code>void</code> or may return a <code>boolean</code>. If the method returns
	 * <code>void</code> or <code>true</code>, processing will continue normally. If the method
	 * returns <code>false</code>, subscription processing will not proceed for the given resource;
	 * </p>
	 */
	SUBSCRIPTION_RESOURCE_MODIFIED(boolean.class, "ca.uhn.fhir.jpa.subscription.model.ResourceModifiedMessage"),

	/**
	 * <b>Subscription Hook:</b>
	 * Invoked any time that a resource is matched by an individual subscription, and
	 * is about to be queued for delivery.
	 * <p>
	 * Hooks may make changes to the delivery payload, or make changes to the
	 * canonical subscription such as adding headers, modifying the channel
	 * endpoint, etc.
	 * </p>
	 * Hooks may accept the following parameters:
	 * <ul>
	 * <li>ca.uhn.fhir.jpa.subscription.model.CanonicalSubscription</li>
	 * <li>ca.uhn.fhir.jpa.subscription.model.ResourceDeliveryMessage</li>
	 * <li>ca.uhn.fhir.jpa.searchparam.matcher.InMemoryMatchResult</li>
	 * </ul>
	 * <p>
	 * Hooks may return <code>void</code> or may return a <code>boolean</code>. If the method returns
	 * <code>void</code> or <code>true</code>, processing will continue normally. If the method
	 * returns <code>false</code>, delivery will be aborted.
	 * </p>
	 */
	SUBSCRIPTION_RESOURCE_MATCHED(
			boolean.class,
			"ca.uhn.fhir.jpa.subscription.model.CanonicalSubscription",
			"ca.uhn.fhir.jpa.subscription.model.ResourceDeliveryMessage",
			"ca.uhn.fhir.jpa.searchparam.matcher.InMemoryMatchResult"),

	/**
	 * <b>Subscription Hook:</b>
	 * Invoked whenever a persisted resource was checked against all active subscriptions, and did not
	 * match any.
	 * <p>
	 * Hooks may accept the following parameters:
	 * <ul>
	 * <li>ca.uhn.fhir.jpa.subscription.model.ResourceModifiedMessage - Hooks should not modify this parameter as changes will not have any effect.</li>
	 * </ul>
	 * </p>
	 * <p>
	 * Hooks should return <code>void</code>.
	 * </p>
	 */
	SUBSCRIPTION_RESOURCE_DID_NOT_MATCH_ANY_SUBSCRIPTIONS(
			void.class, "ca.uhn.fhir.jpa.subscription.model.ResourceModifiedMessage"),

	/**
	 * <b>Subscription Hook:</b>
	 * Invoked immediately before the delivery of a subscription, and right before any channel-specific
	 * hooks are invoked (e.g. {@link #SUBSCRIPTION_BEFORE_REST_HOOK_DELIVERY}.
	 * <p>
	 * Hooks may make changes to the delivery payload, or make changes to the
	 * canonical subscription such as adding headers, modifying the channel
	 * endpoint, etc.
	 * </p>
	 * Hooks may accept the following parameters:
	 * <ul>
	 * <li>ca.uhn.fhir.jpa.subscription.model.CanonicalSubscription</li>
	 * <li>ca.uhn.fhir.jpa.subscription.model.ResourceDeliveryMessage</li>
	 * </ul>
	 * <p>
	 * Hooks may return <code>void</code> or may return a <code>boolean</code>. If the method returns
	 * <code>void</code> or <code>true</code>, processing will continue normally. If the method
	 * returns <code>false</code>, processing will be aborted.
	 * </p>
	 */
	SUBSCRIPTION_BEFORE_DELIVERY(
			boolean.class,
			"ca.uhn.fhir.jpa.subscription.model.CanonicalSubscription",
			"ca.uhn.fhir.jpa.subscription.model.ResourceDeliveryMessage"),

	/**
	 * <b>Subscription Hook:</b>
	 * Invoked immediately after the delivery of a subscription, and right before any channel-specific
	 * hooks are invoked (e.g. {@link #SUBSCRIPTION_AFTER_REST_HOOK_DELIVERY}.
	 * <p>
	 * Hooks may accept the following parameters:
	 * </p>
	 * <ul>
	 * <li>ca.uhn.fhir.jpa.subscription.model.CanonicalSubscription</li>
	 * <li>ca.uhn.fhir.jpa.subscription.model.ResourceDeliveryMessage</li>
	 * </ul>
	 * <p>
	 * Hooks should return <code>void</code>.
	 * </p>
	 */
	SUBSCRIPTION_AFTER_DELIVERY(
			void.class,
			"ca.uhn.fhir.jpa.subscription.model.CanonicalSubscription",
			"ca.uhn.fhir.jpa.subscription.model.ResourceDeliveryMessage"),

	/**
	 * <b>Subscription Hook:</b>
	 * Invoked immediately after the attempted delivery of a subscription, if the delivery
	 * failed.
	 * <p>
	 * Hooks may accept the following parameters:
	 * </p>
	 * <ul>
	 * <li>java.lang.Exception - The exception that caused the failure.  Note this could be an exception thrown by a SUBSCRIPTION_BEFORE_DELIVERY or SUBSCRIPTION_AFTER_DELIVERY interceptor</li>
	 * <li>ca.uhn.fhir.jpa.subscription.model.ResourceDeliveryMessage - the message that triggered the exception</li>
	 * <li>java.lang.Exception</li>
	 * </ul>
	 * <p>
	 * Hooks may return <code>void</code> or may return a <code>boolean</code>. If the method returns
	 * <code>void</code> or <code>true</code>, processing will continue normally, meaning that
	 * an exception will be thrown by the delivery mechanism. This typically means that the
	 * message will be returned to the processing queue. If the method
	 * returns <code>false</code>, processing will be aborted and no further action will be
	 * taken for the delivery.
	 * </p>
	 */
	SUBSCRIPTION_AFTER_DELIVERY_FAILED(
			boolean.class, "ca.uhn.fhir.jpa.subscription.model.ResourceDeliveryMessage", "java.lang.Exception"),

	/**
	 * <b>Subscription Hook:</b>
	 * Invoked immediately after the delivery of a REST HOOK subscription.
	 * <p>
	 * When this hook is called, all processing is complete so this hook should not
	 * make any changes to the parameters.
	 * </p>
	 * Hooks may accept the following parameters:
	 * <ul>
	 * <li>ca.uhn.fhir.jpa.subscription.model.CanonicalSubscription</li>
	 * <li>ca.uhn.fhir.jpa.subscription.model.ResourceDeliveryMessage</li>
	 * </ul>
	 * <p>
	 * Hooks should return <code>void</code>.
	 * </p>
	 */
	SUBSCRIPTION_AFTER_REST_HOOK_DELIVERY(
			void.class,
			"ca.uhn.fhir.jpa.subscription.model.CanonicalSubscription",
			"ca.uhn.fhir.jpa.subscription.model.ResourceDeliveryMessage"),

	/**
	 * <b>Subscription Hook:</b>
	 * Invoked immediately before the delivery of a REST HOOK subscription.
	 * <p>
	 * Hooks may make changes to the delivery payload, or make changes to the
	 * canonical subscription such as adding headers, modifying the channel
	 * endpoint, etc.
	 * </p>
	 * Hooks may accept the following parameters:
	 * <ul>
	 * <li>ca.uhn.fhir.jpa.subscription.model.CanonicalSubscription</li>
	 * <li>ca.uhn.fhir.jpa.subscription.model.ResourceDeliveryMessage</li>
	 * </ul>
	 * <p>
	 * Hooks may return <code>void</code> or may return a <code>boolean</code>. If the method returns
	 * <code>void</code> or <code>true</code>, processing will continue normally. If the method
	 * returns <code>false</code>, processing will be aborted.
	 * </p>
	 */
	SUBSCRIPTION_BEFORE_REST_HOOK_DELIVERY(
			boolean.class,
			"ca.uhn.fhir.jpa.subscription.model.CanonicalSubscription",
			"ca.uhn.fhir.jpa.subscription.model.ResourceDeliveryMessage"),

	/**
	 * <b>Subscription Hook:</b>
	 * Invoked immediately after the delivery of MESSAGE subscription.
	 * <p>
	 * When this hook is called, all processing is complete so this hook should not
	 * make any changes to the parameters.
	 * </p>
	 * Hooks may accept the following parameters:
	 * <ul>
	 * <li>ca.uhn.fhir.jpa.subscription.model.CanonicalSubscription</li>
	 * <li>ca.uhn.fhir.jpa.subscription.model.ResourceDeliveryMessage</li>
	 * </ul>
	 * <p>
	 * Hooks should return <code>void</code>.
	 * </p>
	 */
	SUBSCRIPTION_AFTER_MESSAGE_DELIVERY(
			void.class,
			"ca.uhn.fhir.jpa.subscription.model.CanonicalSubscription",
			"ca.uhn.fhir.jpa.subscription.model.ResourceDeliveryMessage"),

	/**
	 * <b>Subscription Hook:</b>
	 * Invoked immediately before the delivery of a MESSAGE subscription.
	 * <p>
	 * Hooks may make changes to the delivery payload, or make changes to the
	 * canonical subscription such as adding headers, modifying the channel
	 * endpoint, etc.
	 * Furthermore, you may modify the outgoing message wrapper, for example adding headers via ResourceModifiedJsonMessage field.
	 * </p>
	 * Hooks may accept the following parameters:
	 * <ul>
	 * <li>ca.uhn.fhir.jpa.subscription.model.CanonicalSubscription</li>
	 * <li>ca.uhn.fhir.jpa.subscription.model.ResourceDeliveryMessage</li>
	 * <li>ca.uhn.fhir.jpa.subscription.model.ResourceModifiedJsonMessage</li>
	 *
	 * </ul>
	 * <p>
	 * Hooks may return <code>void</code> or may return a <code>boolean</code>. If the method returns
	 * <code>void</code> or <code>true</code>, processing will continue normally. If the method
	 * returns <code>false</code>, processing will be aborted.
	 * </p>
	 */
	SUBSCRIPTION_BEFORE_MESSAGE_DELIVERY(
			boolean.class,
			"ca.uhn.fhir.jpa.subscription.model.CanonicalSubscription",
			"ca.uhn.fhir.jpa.subscription.model.ResourceDeliveryMessage",
			"ca.uhn.fhir.jpa.subscription.model.ResourceModifiedJsonMessage"),

	/**
	 * <b>Subscription Hook:</b>
	 * Invoked whenever a persisted resource (a resource that has just been stored in the
	 * database via a create/update/patch/etc.) is about to be checked for whether any subscriptions
	 * were triggered as a result of the operation.
	 * <p>
	 * Hooks may accept the following parameters:
	 * <ul>
	 * <li>ca.uhn.fhir.jpa.subscription.model.ResourceModifiedMessage - Hooks may modify this parameter. This will affect the checking process.</li>
	 * </ul>
	 * </p>
	 * <p>
	 * Hooks may return <code>void</code> or may return a <code>boolean</code>. If the method returns
	 * <code>void</code> or <code>true</code>, processing will continue normally. If the method
	 * returns <code>false</code>, processing will be aborted.
	 * </p>
	 */
	SUBSCRIPTION_BEFORE_PERSISTED_RESOURCE_CHECKED(
			boolean.class, "ca.uhn.fhir.jpa.subscription.model.ResourceModifiedMessage"),

	/**
	 * <b>Subscription Hook:</b>
	 * Invoked whenever a persisted resource (a resource that has just been stored in the
	 * database via a create/update/patch/etc.) has been checked for whether any subscriptions
	 * were triggered as a result of the operation.
	 * <p>
	 * Hooks may accept the following parameters:
	 * <ul>
	 * <li>ca.uhn.fhir.jpa.subscription.model.ResourceModifiedMessage - This parameter should not be modified as processing is complete when this hook is invoked.</li>
	 * </ul>
	 * </p>
	 * <p>
	 * Hooks should return <code>void</code>.
	 * </p>
	 */
	SUBSCRIPTION_AFTER_PERSISTED_RESOURCE_CHECKED(
			void.class, "ca.uhn.fhir.jpa.subscription.model.ResourceModifiedMessage"),

	/**
	 * <b>Subscription Hook:</b>
	 * Invoked immediately after an active subscription is "registered". In HAPI FHIR, when
	 * a subscription
	 * <p>
	 * Hooks may make changes to the canonicalized subscription and this will have an effect
	 * on processing across this server. Note however that timing issues may occur, since the
	 * subscription is already technically live by the time this hook is called.
	 * </p>
	 * Hooks may accept the following parameters:
	 * <ul>
	 * <li>ca.uhn.fhir.jpa.subscription.model.CanonicalSubscription</li>
	 * </ul>
	 * <p>
	 * Hooks should return <code>void</code>.
	 * </p>
	 */
	SUBSCRIPTION_AFTER_ACTIVE_SUBSCRIPTION_REGISTERED(
			void.class, "ca.uhn.fhir.jpa.subscription.model.CanonicalSubscription"),

	/**
	 * <b>Subscription Hook:</b>
	 * Invoked immediately after an active subscription is "registered". In HAPI FHIR, when
	 * a subscription
	 * <p>
	 * Hooks may make changes to the canonicalized subscription and this will have an effect
	 * on processing across this server. Note however that timing issues may occur, since the
	 * subscription is already technically live by the time this hook is called.
	 * </p>
	 * No parameters are currently supported.
	 * <p>
	 * Hooks should return <code>void</code>.
	 * </p>
	 */
	SUBSCRIPTION_AFTER_ACTIVE_SUBSCRIPTION_UNREGISTERED(void.class),

	/**
	 * <b>Storage Hook:</b>
	 * Invoked when a resource is being deleted in a cascaded delete. This means that
	 * some other resource is being deleted, but per use request or other
	 * policy, the given resource (the one supplied as a parameter to this hook)
	 * is also being deleted.
	 * <p>
	 * Hooks may accept the following parameters:
	 * </p>
	 * <ul>
	 * <li>
	 * ca.uhn.fhir.rest.api.server.RequestDetails - A bean containing details about the request that is about to be processed, including details such as the
	 * resource type and logical ID (if any) and other FHIR-specific aspects of the request which have been
	 * pulled out of the servlet request. Note that the bean
	 * properties are not all guaranteed to be populated, depending on how early during processing the
	 * exception occurred. <b>Note that this parameter may be null in contexts where the request is not
	 * known, such as while processing searches</b>
	 * </li>
	 * <li>
	 * ca.uhn.fhir.rest.server.servlet.ServletRequestDetails - A bean containing details about the request that is about to be processed, including details such as the
	 * resource type and logical ID (if any) and other FHIR-specific aspects of the request which have been
	 * pulled out of the servlet request. This parameter is identical to the RequestDetails parameter above but will
	 * only be populated when operating in a RestfulServer implementation. It is provided as a convenience.
	 * </li>
	 * <li>
	 * ca.uhn.fhir.jpa.util.DeleteConflictList - Contains the details about the delete conflicts that are
	 * being resolved via deletion. The source resource is the resource that will be deleted, and
	 * is a cascade because the target resource is already being deleted.
	 * </li>
	 * <li>
	 * org.hl7.fhir.instance.model.api.IBaseResource - The actual resource that is about to be deleted via a cascading delete
	 * </li>
	 * </ul>
	 * <p>
	 * Hooks should return <code>void</code>. They may choose to throw an exception however, in
	 * which case the delete should be rolled back.
	 * </p>
	 */
	STORAGE_CASCADE_DELETE(
			void.class,
			"ca.uhn.fhir.rest.api.server.RequestDetails",
			"ca.uhn.fhir.rest.server.servlet.ServletRequestDetails",
			"ca.uhn.fhir.jpa.api.model.DeleteConflictList",
			"org.hl7.fhir.instance.model.api.IBaseResource"),

	/**
	 * <b>Subscription Topic Hook:</b>
	 * Invoked whenever a persisted resource (a resource that has just been stored in the
	 * database via a create/update/patch/etc.) is about to be checked for whether any subscription topics
	 * were triggered as a result of the operation.
	 * <p>
	 * Hooks may accept the following parameters:
	 * <ul>
	 * <li>ca.uhn.fhir.jpa.subscription.model.ResourceModifiedMessage - Hooks may modify this parameter. This will affect the checking process.</li>
	 * </ul>
	 * </p>
	 * <p>
	 * Hooks may return <code>void</code> or may return a <code>boolean</code>. If the method returns
	 * <code>void</code> or <code>true</code>, processing will continue normally. If the method
	 * returns <code>false</code>, processing will be aborted.
	 * </p>
	 */
	SUBSCRIPTION_TOPIC_BEFORE_PERSISTED_RESOURCE_CHECKED(
			boolean.class, "ca.uhn.fhir.jpa.subscription.model.ResourceModifiedMessage"),

	/**
	 * <b>Subscription Topic Hook:</b>
	 * Invoked whenever a persisted resource (a resource that has just been stored in the
	 * database via a create/update/patch/etc.) has been checked for whether any subscription topics
	 * were triggered as a result of the operation.
	 * <p>
	 * Hooks may accept the following parameters:
	 * <ul>
	 * <li>ca.uhn.fhir.jpa.subscription.model.ResourceModifiedMessage - This parameter should not be modified as processing is complete when this hook is invoked.</li>
	 * </ul>
	 * </p>
	 * <p>
	 * Hooks should return <code>void</code>.
	 * </p>
	 */
	SUBSCRIPTION_TOPIC_AFTER_PERSISTED_RESOURCE_CHECKED(
			void.class, "ca.uhn.fhir.jpa.subscription.model.ResourceModifiedMessage"),

	/**
	 * <b>Storage Hook:</b>
	 * Invoked when we are about to <a href="https://smilecdr.com/docs/fhir_repository/creating_data.html#auto-create-placeholder-reference-targets">Auto-Create a Placeholder Reference</a>.
	 * Hooks may modify/enhance the placeholder reference target that is about to be created, or
	 * reject the creation of the resource, which generally means that the transaction will be
	 * rejected instead (because of the invalid reference).
	 * <p>
	 * Hooks may accept the following parameters:
	 * </p>
	 * <ul>
	 * <li>
	 * ca.uhn.fhir.storage.interceptor.AutoCreatePlaceholderReferenceTargetRequest - Contains details about the placeholder that is about to be created, including the source resource whose reference is being fulfilled, as well as the candidate placeholder resource that will be created.
	 * </li>
	 * <li>
	 * ca.uhn.fhir.rest.api.server.RequestDetails - A bean containing details about the request that is about to be processed, including details such as the
	 * resource type and logical ID (if any) and other FHIR-specific aspects of the request which have been
	 * pulled out of the servlet request.
	 * </li>
	 * <li>
	 * ca.uhn.fhir.rest.server.servlet.ServletRequestDetails - A bean containing details about the request that is about to be processed, including details such as the
	 * resource type and logical ID (if any) and other FHIR-specific aspects of the request which have been
	 * pulled out of the servlet request. This parameter is identical to the RequestDetails parameter above but will
	 * only be populated when operating in a RestfulServer implementation. It is provided as a convenience.
	 * </li>
	 * </ul>
	 * <p>
	 * Hooks may return <code>void</code> (in which case the placeholder creation will proceed as normal),
	 * an object of type
	 * <code>ca.uhn.fhir.storage.interceptor.AutoCreatePlaceholderReferenceTargetResponse</code>
	 * (in which case the response object can approve or reject the creation),
	 * and can throw exceptions (which will trigger an appropriate error message being returned
	 * to the client).
	 * </p>
	 */
	STORAGE_PRE_AUTO_CREATE_PLACEHOLDER_REFERENCE(
			"ca.uhn.fhir.storage.interceptor.AutoCreatePlaceholderReferenceTargetResponse",
			"ca.uhn.fhir.storage.interceptor.AutoCreatePlaceholderReferenceTargetRequest",
			"ca.uhn.fhir.rest.api.server.RequestDetails",
			"ca.uhn.fhir.rest.server.servlet.ServletRequestDetails"),

	/**
	 * <b>Storage Hook:</b>
	 * Invoked when a Bulk Export job is being kicked off, but before any permission checks
	 * have been done.
	 * This hook can be used to modify or update parameters as need be before
	 * authorization/permission checks are done.
	 * <p>
	 * Hooks may accept the following parameters:
	 * </p>
	 * <ul>
	 * <li>
	 * ca.uhn.fhir.jpa.bulk.export.api.BulkDataExportOptions - The details of the job being kicked off
	 * </li>
	 * <li>
	 * ca.uhn.fhir.rest.api.server.RequestDetails - A bean containing details about the request that is about to be processed, including details such as the
	 * resource type and logical ID (if any) and other FHIR-specific aspects of the request which have been
	 * pulled out of the servlet request. Note that the bean
	 * properties are not all guaranteed to be populated, depending on how early during processing the
	 * exception occurred. <b>Note that this parameter may be null in contexts where the request is not
	 * known, such as while processing searches</b>
	 * </li>
	 * <li>
	 * ca.uhn.fhir.rest.server.servlet.ServletRequestDetails - A bean containing details about the request that is about to be processed, including details such as the
	 * resource type and logical ID (if any) and other FHIR-specific aspects of the request which have been
	 * pulled out of the servlet request. This parameter is identical to the RequestDetails parameter above but will
	 * only be populated when operating in a RestfulServer implementation. It is provided as a convenience.
	 * </li>
	 * </ul>
	 * <p>
	 * Hooks should return <code>void</code>, and can throw exceptions.
	 * </p>
	 */
	STORAGE_PRE_INITIATE_BULK_EXPORT(
			void.class,
			"ca.uhn.fhir.rest.api.server.bulk.BulkExportJobParameters",
			"ca.uhn.fhir.rest.api.server.RequestDetails",
			"ca.uhn.fhir.rest.server.servlet.ServletRequestDetails"),

	/**
	 * <b>Storage Hook:</b>
	 * Invoked when a Bulk Export job is being kicked off. Hook methods may modify
	 * the request, or raise an exception to prevent it from being initiated.
	 * This hook is not guaranteed to be called before permission checks, and so
	 * anu implementers should be cautious of changing the options in ways that would
	 * affect permissions.
	 * <p>
	 * Hooks may accept the following parameters:
	 * </p>
	 * <ul>
	 * <li>
	 * ca.uhn.fhir.jpa.bulk.export.api.BulkDataExportOptions - The details of the job being kicked off
	 * </li>
	 * <li>
	 * ca.uhn.fhir.rest.api.server.RequestDetails - A bean containing details about the request that is about to be processed, including details such as the
	 * resource type and logical ID (if any) and other FHIR-specific aspects of the request which have been
	 * pulled out of the servlet request. Note that the bean
	 * properties are not all guaranteed to be populated, depending on how early during processing the
	 * exception occurred. <b>Note that this parameter may be null in contexts where the request is not
	 * known, such as while processing searches</b>
	 * </li>
	 * <li>
	 * ca.uhn.fhir.rest.server.servlet.ServletRequestDetails - A bean containing details about the request that is about to be processed, including details such as the
	 * resource type and logical ID (if any) and other FHIR-specific aspects of the request which have been
	 * pulled out of the servlet request. This parameter is identical to the RequestDetails parameter above but will
	 * only be populated when operating in a RestfulServer implementation. It is provided as a convenience.
	 * </li>
	 * </ul>
	 * <p>
	 * Hooks should return <code>void</code>, and can throw exceptions.
	 * </p>
	 */
	STORAGE_INITIATE_BULK_EXPORT(
			void.class,
			"ca.uhn.fhir.rest.api.server.bulk.BulkExportJobParameters",
			"ca.uhn.fhir.rest.api.server.RequestDetails",
			"ca.uhn.fhir.rest.server.servlet.ServletRequestDetails"),

	/**
	 * <b>Storage Hook:</b>
	 * Invoked when a Bulk Export job is being processed. If any hook method is registered
	 * for this pointcut, the hook method will be called once for each resource that is
	 * loaded for inclusion in a bulk export file. Hook methods may modify
	 * the resource object and this modification will affect the copy that is stored in the
	 * bulk export data file (but will not affect the original). Hook methods may also
	 * return <code>false</code> in order to request that the resource be filtered
	 * from the export.
	 * <p>
	 * Hooks may accept the following parameters:
	 * </p>
	 * <ul>
	 * <li>
	 * ca.uhn.fhir.rest.api.server.bulk.BulkExportJobParameters - The details of the job being kicked off
	 * </li>
	 * <li>
	 *org.hl7.fhir.instance.model.api.IBaseResource - The resource that will be included in the file
	 * </li>
	 * </ul>
	 * <p>
	 * Hooks methods may return <code>false</code> to indicate that the resource should be
	 * filtered out. Otherwise, hook methods should return <code>true</code>.
	 * </p>
	 *
	 * @since 6.8.0
	 */
	STORAGE_BULK_EXPORT_RESOURCE_INCLUSION(
			boolean.class,
			"ca.uhn.fhir.rest.api.server.bulk.BulkExportJobParameters",
			"org.hl7.fhir.instance.model.api.IBaseResource"),

	/**
	 * <b>Storage Hook:</b>
	 * Invoked when a set of resources are about to be deleted and expunged via url like {@code http://localhost/Patient?active=false&_expunge=true}.
	 * <p>
	 * Hooks may accept the following parameters:
	 * </p>
	 * <ul>
	 * <li>
	 * ca.uhn.fhir.rest.api.server.RequestDetails - A bean containing details about the request that is about to be processed, including details such as the
	 * resource type and logical ID (if any) and other FHIR-specific aspects of the request which have been
	 * pulled out of the servlet request. Note that the bean
	 * properties are not all guaranteed to be populated, depending on how early during processing the
	 * exception occurred. <b>Note that this parameter may be null in contexts where the request is not
	 * known, such as while processing searches</b>
	 * </li>
	 * <li>
	 * ca.uhn.fhir.rest.server.servlet.ServletRequestDetails - A bean containing details about the request that is about to be processed, including details such as the
	 * resource type and logical ID (if any) and other FHIR-specific aspects of the request which have been
	 * pulled out of the servlet request. This parameter is identical to the RequestDetails parameter above but will
	 * only be populated when operating in a RestfulServer implementation. It is provided as a convenience.
	 * </li>
	 * <li>
	 * java.lang.String - Contains the url used to delete and expunge the resources
	 * </li>
	 * </ul>
	 * <p>
	 * Hooks should return <code>void</code>. They may choose to throw an exception however, in
	 * which case the delete expunge will not occur.
	 * </p>
	 */
	STORAGE_PRE_DELETE_EXPUNGE(
			void.class,
			"ca.uhn.fhir.rest.api.server.RequestDetails",
			"ca.uhn.fhir.rest.server.servlet.ServletRequestDetails",
			"java.lang.String"),

	/**
	 * <b>Storage Hook:</b>
	 * Invoked when a batch of resource pids are about to be deleted and expunged via url like {@code http://localhost/Patient?active=false&_expunge=true}.
	 * <p>
	 * Hooks may accept the following parameters:
	 * </p>
	 * <ul>
	 * <li>
	 * java.lang.String - the name of the resource type being deleted
	 * </li>
	 * <li>
	 * java.util.List - the list of Long pids of the resources about to be deleted
	 * </li>
	 * <li>
	 * java.util.concurrent.atomic.AtomicLong - holds a running tally of all entities deleted so far.
	 * If the pointcut callback deletes any entities, then this parameter should be incremented by the total number
	 * of additional entities deleted.
	 * </li>
	 * <li>
	 * ca.uhn.fhir.rest.api.server.RequestDetails - A bean containing details about the request that is about to be processed, including details such as the
	 * resource type and logical ID (if any) and other FHIR-specific aspects of the request which have been
	 * pulled out of the servlet request. Note that the bean
	 * properties are not all guaranteed to be populated, depending on how early during processing the
	 * exception occurred. <b>Note that this parameter may be null in contexts where the request is not
	 * known, such as while processing searches</b>
	 * </li>
	 * <li>
	 * ca.uhn.fhir.rest.server.servlet.ServletRequestDetails - A bean containing details about the request that is about to be processed, including details such as the
	 * resource type and logical ID (if any) and other FHIR-specific aspects of the request which have been
	 * pulled out of the servlet request. This parameter is identical to the RequestDetails parameter above but will
	 * only be populated when operating in a RestfulServer implementation. It is provided as a convenience.
	 * </li>
	 * <li>
	 * java.lang.String - Contains the url used to delete and expunge the resources
	 * </li>
	 * </ul>
	 * <p>
	 * Hooks should return <code>void</code>. They may choose to throw an exception however, in
	 * which case the delete expunge will not occur.
	 * </p>
	 */
	STORAGE_PRE_DELETE_EXPUNGE_PID_LIST(
			void.class,
			"java.lang.String",
			"java.util.List",
			"java.util.concurrent.atomic.AtomicLong",
			"ca.uhn.fhir.rest.api.server.RequestDetails",
			"ca.uhn.fhir.rest.server.servlet.ServletRequestDetails"),

	/**
	 * <b>Storage Hook:</b>
	 * Invoked when one or more resources may be returned to the user, whether as a part of a READ,
	 * a SEARCH, or even as the response to a CREATE/UPDATE, etc.
	 * <p>
	 * This hook is invoked when a resource has been loaded by the storage engine and
	 * is being returned to the HTTP stack for response. This is not a guarantee that the
	 * client will ultimately see it, since filters/headers/etc may affect what
	 * is returned but if a resource is loaded it is likely to be used.
	 * Note also that caching may affect whether this pointcut is invoked.
	 * </p>
	 * <p>
	 * Hooks will have access to the contents of the resource being returned
	 * and may choose to make modifications. These changes will be reflected in
	 * returned resource but have no effect on storage.
	 * </p>
	 * Hooks may accept the following parameters:
	 * <ul>
	 * <li>
	 * ca.uhn.fhir.rest.api.server.IPreResourceAccessDetails - Contains details about the
	 * specific resources being returned.
	 * </li>
	 * <li>
	 * ca.uhn.fhir.rest.api.server.RequestDetails - A bean containing details about the request that is about to be processed, including details such as the
	 * resource type and logical ID (if any) and other FHIR-specific aspects of the request which have been
	 * pulled out of the servlet request. Note that the bean
	 * properties are not all guaranteed to be populated, depending on how early during processing the
	 * exception occurred. <b>Note that this parameter may be null in contexts where the request is not
	 * known, such as while processing searches</b>
	 * </li>
	 * <li>
	 * ca.uhn.fhir.rest.server.servlet.ServletRequestDetails - A bean containing details about the request that is about to be processed, including details such as the
	 * resource type and logical ID (if any) and other FHIR-specific aspects of the request which have been
	 * pulled out of the servlet request. This parameter is identical to the RequestDetails parameter above but will
	 * only be populated when operating in a RestfulServer implementation. It is provided as a convenience.
	 * </li>
	 * </ul>
	 * <p>
	 * Hooks should return <code>void</code>.
	 * </p>
	 */
	STORAGE_PREACCESS_RESOURCES(
			void.class,
			"ca.uhn.fhir.rest.api.server.IPreResourceAccessDetails",
			"ca.uhn.fhir.rest.api.server.RequestDetails",
			"ca.uhn.fhir.rest.server.servlet.ServletRequestDetails"),

	/**
	 * <b>Storage Hook:</b>
	 * Invoked when the storage engine is about to check for the existence of a pre-cached search
	 * whose results match the given search parameters.
	 * <p>
	 * Hooks may accept the following parameters:
	 * </p>
	 * <ul>
	 * <li>
	 * ca.uhn.fhir.jpa.searchparam.SearchParameterMap - Contains the details of the search being checked
	 * </li>
	 * <li>
	 * ca.uhn.fhir.rest.api.server.RequestDetails - A bean containing details about the request that is about to be processed, including details such as the
	 * resource type and logical ID (if any) and other FHIR-specific aspects of the request which have been
	 * pulled out of the servlet request. Note that the bean
	 * properties are not all guaranteed to be populated, depending on how early during processing the
	 * exception occurred. <b>Note that this parameter may be null in contexts where the request is not
	 * known, such as while processing searches</b>
	 * </li>
	 * <li>
	 * ca.uhn.fhir.rest.server.servlet.ServletRequestDetails - A bean containing details about the request that is about to be processed, including details such as the
	 * resource type and logical ID (if any) and other FHIR-specific aspects of the request which have been
	 * pulled out of the servlet request. This parameter is identical to the RequestDetails parameter above but will
	 * only be populated when operating in a RestfulServer implementation. It is provided as a convenience.
	 * </li>
	 * </ul>
	 * <p>
	 * Hooks may return <code>boolean</code>. If the hook method returns
	 * <code>false</code>, the server will not attempt to check for a cached
	 * search no matter what.
	 * </p>
	 */
	STORAGE_PRECHECK_FOR_CACHED_SEARCH(
			boolean.class,
			"ca.uhn.fhir.jpa.searchparam.SearchParameterMap",
			"ca.uhn.fhir.rest.api.server.RequestDetails",
			"ca.uhn.fhir.rest.server.servlet.ServletRequestDetails"),

	/**
	 * <b>Storage Hook:</b>
	 * Invoked when a search is starting, prior to selecting the partition for the search.
	 * Hooks may examine the request and potentially modify it if they wish to affect the
	 * partition selection.
	 * <p>
	 * This hook is called shortly before {@link #STORAGE_PRESEARCH_REGISTERED}. It is not
<<<<<<< HEAD
	 * called if the search has an explicit partition already selecte.
=======
	 * called if the search has an explicit partition already selected.
>>>>>>> 76163efb
	 * </p>
	 * <p>
	 * Hooks may accept the following parameters:
	 * </p>
	 * <ul>
	 * <li>
	 * ca.uhn.fhir.rest.server.util.ICachedSearchDetails - Contains the details of the search that
	 * is being created and initialized. Interceptors may use this parameter to modify aspects of the search
	 * before it is stored and executed.
	 * </li>
	 * <li>
	 * ca.uhn.fhir.rest.api.server.RequestDetails - A bean containing details about the request that is about to be processed, including details such as the
	 * resource type and logical ID (if any) and other FHIR-specific aspects of the request which have been
	 * pulled out of the servlet request. Note that the bean
	 * properties are not all guaranteed to be populated, depending on how early during processing the
	 * exception occurred. <b>Note that this parameter may be null in contexts where the request is not
	 * known, such as while processing searches</b>
	 * </li>
	 * <li>
	 * ca.uhn.fhir.rest.server.servlet.ServletRequestDetails - A bean containing details about the request that is about to be processed, including details such as the
	 * resource type and logical ID (if any) and other FHIR-specific aspects of the request which have been
	 * pulled out of the servlet request. This parameter is identical to the RequestDetails parameter above but will
	 * only be populated when operating in a RestfulServer implementation. It is provided as a convenience.
	 * </li>
	 * <li>
	 * ca.uhn.fhir.jpa.searchparam.SearchParameterMap - Contains the details of the search being checked. This can be modified.
	 * </li>
	 * </ul>
	 * <p>
	 * Hooks should return <code>void</code>.
	 * </p>
	 *
	 * @since 8.6.0
	 */
	STORAGE_PRESEARCH_PARTITION_SELECTED(
			void.class,
			"ca.uhn.fhir.rest.server.util.ICachedSearchDetails",
			"ca.uhn.fhir.rest.api.server.RequestDetails",
			"ca.uhn.fhir.rest.server.servlet.ServletRequestDetails",
			"ca.uhn.fhir.jpa.searchparam.SearchParameterMap"),

	/**
	 * <b>Storage Hook:</b>
	 * Invoked when a search is starting, prior to creating a record for the search.
	 * <p>
	 * Hooks may accept the following parameters:
	 * </p>
	 * <ul>
	 * <li>
	 * ca.uhn.fhir.rest.server.util.ICachedSearchDetails - Contains the details of the search that
	 * is being created and initialized. Interceptors may use this parameter to modify aspects of the search
	 * before it is stored and executed.
	 * </li>
	 * <li>
	 * ca.uhn.fhir.rest.api.server.RequestDetails - A bean containing details about the request that is about to be processed, including details such as the
	 * resource type and logical ID (if any) and other FHIR-specific aspects of the request which have been
	 * pulled out of the servlet request. Note that the bean
	 * properties are not all guaranteed to be populated, depending on how early during processing the
	 * exception occurred. <b>Note that this parameter may be null in contexts where the request is not
	 * known, such as while processing searches</b>
	 * </li>
	 * <li>
	 * ca.uhn.fhir.rest.server.servlet.ServletRequestDetails - A bean containing details about the request that is about to be processed, including details such as the
	 * resource type and logical ID (if any) and other FHIR-specific aspects of the request which have been
	 * pulled out of the servlet request. This parameter is identical to the RequestDetails parameter above but will
	 * only be populated when operating in a RestfulServer implementation. It is provided as a convenience.
	 * </li>
	 * <li>
	 * ca.uhn.fhir.jpa.searchparam.SearchParameterMap - Contains the details of the search being checked. This can be modified.
	 * </li>
	 * <li>
	 * ca.uhn.fhir.interceptor.model.RequestPartitionId - The partition associated with the request (or {@literal null} if the server is not partitioned)
	 * </li>
	 * </ul>
	 * <p>
	 * Hooks should return <code>void</code>.
	 * </p>
	 */
	STORAGE_PRESEARCH_REGISTERED(
			void.class,
			"ca.uhn.fhir.rest.server.util.ICachedSearchDetails",
			"ca.uhn.fhir.rest.api.server.RequestDetails",
			"ca.uhn.fhir.rest.server.servlet.ServletRequestDetails",
			"ca.uhn.fhir.jpa.searchparam.SearchParameterMap",
			"ca.uhn.fhir.interceptor.model.RequestPartitionId"),

	/**
	 * <b>Storage Hook:</b>
	 * Invoked when one or more resources may be returned to the user, whether as a part of a READ,
	 * a SEARCH, or even as the response to a CREATE/UPDATE, etc.
	 * <p>
	 * This hook is invoked when a resource has been loaded by the storage engine and
	 * is being returned to the HTTP stack for response.
	 * This is not a guarantee that the
	 * client will ultimately see it, since filters/headers/etc may affect what
	 * is returned but if a resource is loaded it is likely to be used.
	 * Note also that caching may affect whether this pointcut is invoked.
	 * </p>
	 * <p>
	 * Hooks will have access to the contents of the resource being returned
	 * and may choose to make modifications. These changes will be reflected in
	 * returned resource but have no effect on storage.
	 * </p>
	 * Hooks may accept the following parameters:
	 * <ul>
	 * <li>
	 * ca.uhn.fhir.rest.api.server.IPreResourceShowDetails - Contains the resources that
	 * will be shown to the user. This object may be manipulated in order to modify
	 * the actual resources being shown to the user (e.g. for masking)
	 * </li>
	 * <li>
	 * ca.uhn.fhir.rest.api.server.RequestDetails - A bean containing details about the request that is about to be processed, including details such as the
	 * resource type and logical ID (if any) and other FHIR-specific aspects of the request which have been
	 * pulled out of the servlet request. Note that the bean
	 * properties are not all guaranteed to be populated, depending on how early during processing the
	 * exception occurred. <b>Note that this parameter may be null in contexts where the request is not
	 * known, such as while processing searches</b>
	 * </li>
	 * <li>
	 * ca.uhn.fhir.rest.server.servlet.ServletRequestDetails - A bean containing details about the request that is about to be processed, including details such as the
	 * resource type and logical ID (if any) and other FHIR-specific aspects of the request which have been
	 * pulled out of the servlet request. This parameter is identical to the RequestDetails parameter above but will
	 * only be populated when operating in a RestfulServer implementation. It is provided as a convenience.
	 * </li>
	 * </ul>
	 * <p>
	 * Hooks should return <code>void</code>.
	 * </p>
	 */
	STORAGE_PRESHOW_RESOURCES(
			void.class,
			"ca.uhn.fhir.rest.api.server.IPreResourceShowDetails",
			"ca.uhn.fhir.rest.api.server.RequestDetails",
			"ca.uhn.fhir.rest.server.servlet.ServletRequestDetails"),

	/**
	 * <b>Storage Hook:</b>
	 * Invoked before a resource will be created, immediately before the resource
	 * is persisted to the database.
	 * <p>
	 * Hooks will have access to the contents of the resource being created
	 * and may choose to make modifications to it. These changes will be
	 * reflected in permanent storage.
	 * </p>
	 * Hooks may accept the following parameters:
	 * <ul>
	 * <li>org.hl7.fhir.instance.model.api.IBaseResource</li>
	 * <li>
	 * ca.uhn.fhir.rest.api.server.RequestDetails - A bean containing details about the request that is about to be processed, including details such as the
	 * resource type and logical ID (if any) and other FHIR-specific aspects of the request which have been
	 * pulled out of the servlet request. Note that the bean
	 * properties are not all guaranteed to be populated, depending on how early during processing the
	 * exception occurred.
	 * </li>
	 * <li>
	 * ca.uhn.fhir.rest.server.servlet.ServletRequestDetails - A bean containing details about the request that is about to be processed, including details such as the
	 * resource type and logical ID (if any) and other FHIR-specific aspects of the request which have been
	 * pulled out of the servlet request. This parameter is identical to the RequestDetails parameter above but will
	 * only be populated when operating in a RestfulServer implementation. It is provided as a convenience.
	 * </li>
	 * <li>
	 * ca.uhn.fhir.rest.api.server.storage.TransactionDetails - The outer transaction details object (since 5.0.0)
	 * </li>
	 * </ul>
	 * <p>
	 * Hooks should return <code>void</code>.
	 * </p>
	 */
	STORAGE_PRESTORAGE_RESOURCE_CREATED(
			void.class,
			"org.hl7.fhir.instance.model.api.IBaseResource",
			"ca.uhn.fhir.rest.api.server.RequestDetails",
			"ca.uhn.fhir.rest.server.servlet.ServletRequestDetails",
			"ca.uhn.fhir.rest.api.server.storage.TransactionDetails",
			"ca.uhn.fhir.interceptor.model.RequestPartitionId"),

	/**
	 * <b>Storage Hook:</b>
	 * Invoked before client-assigned id is created.
	 * <p>
	 * Hooks will have access to the contents of the resource being created
	 * so that client-assigned ids can be allowed/denied. These changes will
	 * be reflected in permanent storage.
	 * </p>
	 * Hooks may accept the following parameters:
	 * <ul>
	 * <li>org.hl7.fhir.instance.model.api.IBaseResource</li>
	 * <li>
	 * ca.uhn.fhir.rest.api.server.RequestDetails - A bean containing details about the request that is about to be processed, including details such as the
	 * resource type and logical ID (if any) and other FHIR-specific aspects of the request which have been
	 * pulled out of the servlet request. Note that the bean
	 * properties are not all guaranteed to be populated, depending on how early during processing the
	 * exception occurred.
	 * </li>
	 * </ul>
	 * <p>
	 * Hooks should return <code>void</code>.
	 * </p>
	 */
	STORAGE_PRESTORAGE_CLIENT_ASSIGNED_ID(
			void.class, "org.hl7.fhir.instance.model.api.IBaseResource", "ca.uhn.fhir.rest.api.server.RequestDetails"),

	/**
	 * <b>Storage Hook:</b>
	 * Invoked before a resource will be updated, immediately before the resource
	 * is persisted to the database.
	 * <p>
	 * Hooks will have access to the contents of the resource being updated
	 * (both the previous and new contents) and may choose to make modifications
	 * to the new contents of the resource. These changes will be reflected in
	 * permanent storage.
	 * </p>
	 * <p>
	 * <b>NO-OPS:</b> If the client has submitted an update that does not actually make any changes
	 * (i.e. the resource they include in the PUT body is identical to the content that
	 * was already stored) the server may choose to ignore the update and perform
	 * a "NO-OP". In this case, this pointcut is still invoked, but {@link #STORAGE_PRECOMMIT_RESOURCE_UPDATED}
	 * will not be. Hook methods for this pointcut may make changes to the new contents of the
	 * resource being updated, and in this case the NO-OP will be cancelled and
	 * {@link #STORAGE_PRECOMMIT_RESOURCE_UPDATED} will also be invoked.
	 * </p>
	 * Hooks may accept the following parameters:
	 * <ul>
	 * <li>org.hl7.fhir.instance.model.api.IBaseResource - The previous contents of the resource being updated</li>
	 * <li>org.hl7.fhir.instance.model.api.IBaseResource - The new contents of the resource being updated</li>
	 * <li>
	 * ca.uhn.fhir.rest.api.server.RequestDetails - A bean containing details about the request that is about to be processed, including details such as the
	 * resource type and logical ID (if any) and other FHIR-specific aspects of the request which have been
	 * pulled out of the servlet request. Note that the bean
	 * properties are not all guaranteed to be populated, depending on how early during processing the
	 * exception occurred.
	 * </li>
	 * <li>
	 * ca.uhn.fhir.rest.server.servlet.ServletRequestDetails - A bean containing details about the request that is about to be processed, including details such as the
	 * resource type and logical ID (if any) and other FHIR-specific aspects of the request which have been
	 * pulled out of the servlet request. This parameter is identical to the RequestDetails parameter above but will
	 * only be populated when operating in a RestfulServer implementation. It is provided as a convenience.
	 * </li>
	 * <li>
	 * ca.uhn.fhir.rest.api.server.storage.TransactionDetails - The outer transaction details object (since 5.0.0)
	 * </li>
	 * </ul>
	 * <p>
	 * Hooks should return <code>void</code>.
	 * </p>
	 */
	STORAGE_PRESTORAGE_RESOURCE_UPDATED(
			void.class,
			"org.hl7.fhir.instance.model.api.IBaseResource",
			"org.hl7.fhir.instance.model.api.IBaseResource",
			"ca.uhn.fhir.rest.api.server.RequestDetails",
			"ca.uhn.fhir.rest.server.servlet.ServletRequestDetails",
			"ca.uhn.fhir.rest.api.server.storage.TransactionDetails"),

	/**
	 * <b>Storage Hook:</b>
	 * Invoked before a resource will be deleted, immediately before the resource
	 * is removed from the database.
	 * <p>
	 * Hooks will have access to the contents of the resource being deleted
	 * and may choose to make modifications related to it. These changes will be
	 * reflected in permanent storage.
	 * </p>
	 * Hooks may accept the following parameters:
	 * <ul>
	 * <li>org.hl7.fhir.instance.model.api.IBaseResource - The resource being deleted</li>
	 * <li>
	 * ca.uhn.fhir.rest.api.server.RequestDetails - A bean containing details about the request that is about to be processed, including details such as the
	 * resource type and logical ID (if any) and other FHIR-specific aspects of the request which have been
	 * pulled out of the servlet request. Note that the bean
	 * properties are not all guaranteed to be populated, depending on how early during processing the
	 * exception occurred.
	 * </li>
	 * <li>
	 * ca.uhn.fhir.rest.server.servlet.ServletRequestDetails - A bean containing details about the request that is about to be processed, including details such as the
	 * resource type and logical ID (if any) and other FHIR-specific aspects of the request which have been
	 * pulled out of the servlet request. This parameter is identical to the RequestDetails parameter above but will
	 * only be populated when operating in a RestfulServer implementation. It is provided as a convenience.
	 * </li>
	 * <li>
	 * ca.uhn.fhir.rest.api.server.storage.TransactionDetails - The outer transaction details object (since 5.0.0)
	 * </li>
	 * </ul>
	 * <p>
	 * Hooks should return <code>void</code>.
	 * </p>
	 */
	STORAGE_PRESTORAGE_RESOURCE_DELETED(
			void.class,
			"org.hl7.fhir.instance.model.api.IBaseResource",
			"ca.uhn.fhir.rest.api.server.RequestDetails",
			"ca.uhn.fhir.rest.server.servlet.ServletRequestDetails",
			"ca.uhn.fhir.rest.api.server.storage.TransactionDetails"),

	/**
	 * <b>Storage Hook:</b>
	 * Invoked before a resource will be created, immediately before the transaction
	 * is committed (after all validation and other business rules have successfully
	 * completed, and any other database activity is complete.
	 * <p>
	 * Hooks will have access to the contents of the resource being created
	 * but should generally not make any
	 * changes as storage has already occurred. Changes will not be reflected
	 * in storage, but may be reflected in the HTTP response.
	 * </p>
	 * Hooks may accept the following parameters:
	 * <ul>
	 * <li>org.hl7.fhir.instance.model.api.IBaseResource</li>
	 * <li>
	 * ca.uhn.fhir.rest.api.server.RequestDetails - A bean containing details about the request that is about to be processed, including details such as the
	 * resource type and logical ID (if any) and other FHIR-specific aspects of the request which have been
	 * pulled out of the servlet request. Note that the bean
	 * properties are not all guaranteed to be populated, depending on how early during processing the
	 * exception occurred.
	 * </li>
	 * <li>
	 * ca.uhn.fhir.rest.server.servlet.ServletRequestDetails - A bean containing details about the request that is about to be processed, including details such as the
	 * resource type and logical ID (if any) and other FHIR-specific aspects of the request which have been
	 * pulled out of the servlet request. This parameter is identical to the RequestDetails parameter above but will
	 * only be populated when operating in a RestfulServer implementation. It is provided as a convenience.
	 * </li>
	 * <li>
	 * ca.uhn.fhir.rest.api.server.storage.TransactionDetails - The outer transaction details object (since 5.0.0)
	 * </li>
	 * <li>
	 * Boolean - Whether this pointcut invocation was deferred or not(since 5.4.0)
	 * </li>
	 * <li>
	 * ca.uhn.fhir.rest.api.InterceptorInvocationTimingEnum - The timing at which the invocation of the interceptor took place. Options are ACTIVE and DEFERRED.
	 * </li>
	 * </ul>
	 * <p>
	 * Hooks should return <code>void</code>.
	 * </p>
	 */
	STORAGE_PRECOMMIT_RESOURCE_CREATED(
			void.class,
			"org.hl7.fhir.instance.model.api.IBaseResource",
			"ca.uhn.fhir.rest.api.server.RequestDetails",
			"ca.uhn.fhir.rest.server.servlet.ServletRequestDetails",
			"ca.uhn.fhir.rest.api.server.storage.TransactionDetails",
			"ca.uhn.fhir.rest.api.InterceptorInvocationTimingEnum"),

	/**
	 * <b>Storage Hook:</b>
	 * Invoked before a resource will be updated, immediately before the transaction
	 * is committed (after all validation and other business rules have successfully
	 * completed, and any other database activity is complete.
	 * <p>
	 * Hooks will have access to the contents of the resource being updated
	 * (both the previous and new contents) but should generally not make any
	 * changes as storage has already occurred. Changes will not be reflected
	 * in storage, but may be reflected in the HTTP response.
	 * </p>
	 * <p>
	 * NO-OP note: See {@link #STORAGE_PRESTORAGE_RESOURCE_UPDATED} for a note on
	 * no-op updates when no changes are detected.
	 * </p>
	 * Hooks may accept the following parameters:
	 * <ul>
	 * <li>org.hl7.fhir.instance.model.api.IBaseResource - The previous contents of the resource</li>
	 * <li>org.hl7.fhir.instance.model.api.IBaseResource - The proposed new contents of the resource</li>
	 * <li>
	 * ca.uhn.fhir.rest.api.server.RequestDetails - A bean containing details about the request that is about to be processed, including details such as the
	 * resource type and logical ID (if any) and other FHIR-specific aspects of the request which have been
	 * pulled out of the servlet request. Note that the bean
	 * properties are not all guaranteed to be populated, depending on how early during processing the
	 * exception occurred.
	 * </li>
	 * <li>
	 * ca.uhn.fhir.rest.server.servlet.ServletRequestDetails - A bean containing details about the request that is about to be processed, including details such as the
	 * resource type and logical ID (if any) and other FHIR-specific aspects of the request which have been
	 * pulled out of the servlet request. This parameter is identical to the RequestDetails parameter above but will
	 * only be populated when operating in a RestfulServer implementation. It is provided as a convenience.
	 * </li>
	 * <li>
	 * ca.uhn.fhir.rest.api.server.storage.TransactionDetails - The outer transaction details object (since 5.0.0)
	 * </li>
	 * <li>
	 * ca.uhn.fhir.rest.api.InterceptorInvocationTimingEnum - The timing at which the invocation of the interceptor took place. Options are ACTIVE and DEFERRED.
	 * </li>
	 * </ul>
	 * <p>
	 * Hooks should return <code>void</code>.
	 * </p>
	 */
	STORAGE_PRECOMMIT_RESOURCE_UPDATED(
			void.class,
			"org.hl7.fhir.instance.model.api.IBaseResource",
			"org.hl7.fhir.instance.model.api.IBaseResource",
			"ca.uhn.fhir.rest.api.server.RequestDetails",
			"ca.uhn.fhir.rest.server.servlet.ServletRequestDetails",
			"ca.uhn.fhir.rest.api.server.storage.TransactionDetails",
			"ca.uhn.fhir.rest.api.InterceptorInvocationTimingEnum"),

	/**
	 * <b>Storage Hook:</b>
	 * Invoked before a resource will be deleted
	 * <p>
	 * Hooks will have access to the contents of the resource being deleted
	 * but should not make any changes as storage has already occurred
	 * </p>
	 * Hooks may accept the following parameters:
	 * <ul>
	 * <li>org.hl7.fhir.instance.model.api.IBaseResource - The resource being deleted</li>
	 * <li>
	 * ca.uhn.fhir.rest.api.server.RequestDetails - A bean containing details about the request that is about to be processed, including details such as the
	 * resource type and logical ID (if any) and other FHIR-specific aspects of the request which have been
	 * pulled out of the servlet request. Note that the bean
	 * properties are not all guaranteed to be populated, depending on how early during processing the
	 * exception occurred.
	 * </li>
	 * <li>
	 * ca.uhn.fhir.rest.server.servlet.ServletRequestDetails - A bean containing details about the request that is about to be processed, including details such as the
	 * resource type and logical ID (if any) and other FHIR-specific aspects of the request which have been
	 * pulled out of the servlet request. This parameter is identical to the RequestDetails parameter above but will
	 * only be populated when operating in a RestfulServer implementation. It is provided as a convenience.
	 * </li>
	 * <li>
	 * ca.uhn.fhir.rest.api.server.storage.TransactionDetails - The outer transaction details object (since 5.0.0)
	 * </li>
	 * <li>
	 * ca.uhn.fhir.rest.api.InterceptorInvocationTimingEnum - The timing at which the invocation of the interceptor took place. Options are ACTIVE and DEFERRED.
	 * </li>
	 * </ul>
	 * <p>
	 * Hooks should return <code>void</code>.
	 * </p>
	 */
	STORAGE_PRECOMMIT_RESOURCE_DELETED(
			void.class,
			"org.hl7.fhir.instance.model.api.IBaseResource",
			"ca.uhn.fhir.rest.api.server.RequestDetails",
			"ca.uhn.fhir.rest.server.servlet.ServletRequestDetails",
			"ca.uhn.fhir.rest.api.server.storage.TransactionDetails",
			"ca.uhn.fhir.rest.api.InterceptorInvocationTimingEnum"),

	/**
	 * <b>Storage Hook:</b>
	 * Invoked before a FHIR transaction is processed, and allows interceptor code to
	 * split the FHIR transaction into multiple sub-transactions which will be processed
	 * individually. These sub-transactions will be executed in the order they are
	 * returned by the interceptor.
	 * <p>
	 * The sub-transactions are processed in order, and processing stops at the first failure.
	 * If any sub-transaction fails, any previous sub-transactions will not be rolled back.
	 * This means that splitting a transaction with this pointcut can result in
	 * FHIR transaction processing not actually fully respecting the atomicity specified
	 * in the FHIR specification. Use with caution!
	 * </p>
	 * Hooks may accept the following parameters:
	 * <ul>
	 * <li>org.hl7.fhir.instance.model.api.IBaseBundle - The FHIR transaction Bundle</li>
	 * <li>
	 * ca.uhn.fhir.rest.api.server.RequestDetails - A bean containing details about the request that is about to be processed, including details such as the
	 * resource type and logical ID (if any) and other FHIR-specific aspects of the request which have been
	 * pulled out of the servlet request. Note that the bean
	 * properties are not all guaranteed to be populated, depending on how early during processing the
	 * exception occurred.
	 * </li>
	 * <li>
	 * ca.uhn.fhir.rest.server.servlet.ServletRequestDetails - A bean containing details about the request that is about to be processed, including details such as the
	 * resource type and logical ID (if any) and other FHIR-specific aspects of the request which have been
	 * pulled out of the servlet request. This parameter is identical to the RequestDetails parameter above but will
	 * only be populated when operating in a RestfulServer implementation. It is provided as a convenience.
	 * </li>
	 * </ul>
	 * <p>
	 * Hooks must return an instance of <code>ca.uhn.fhir.jpa.dao.TransactionPrePartitionResponse</code>.
	 * </p>
	 *
	 * @since 8.6.0
	 */
	STORAGE_TRANSACTION_PRE_PARTITION(
			"ca.uhn.fhir.jpa.dao.TransactionPrePartitionResponse",
			"ca.uhn.fhir.rest.api.server.RequestDetails",
			"ca.uhn.fhir.rest.server.servlet.ServletRequestDetails",
			"org.hl7.fhir.instance.model.api.IBaseBundle"),

	/**
	 * <b>Storage Hook:</b>
	 * Invoked when a FHIR transaction bundle is about to begin processing. Hooks may choose to
	 * modify the bundle, and may affect processing by doing so.
	 * <p>
	 * Hooks will have access to the original bundle, as well as all the deferred interceptor broadcasts related to the
	 * processing of the transaction bundle
	 * </p>
	 * Hooks may accept the following parameters:
	 * <ul>
	 * <li>org.hl7.fhir.instance.model.api.IBaseBundle - The Bundle being processed</li>
	 * <li>
	 * ca.uhn.fhir.rest.api.server.RequestDetails - A bean containing details about the request that is about to be processed, including details such as the
	 * resource type and logical ID (if any) and other FHIR-specific aspects of the request which have been
	 * pulled out of the servlet request.
	 * </li>
	 * <li>
	 * ca.uhn.fhir.rest.server.servlet.ServletRequestDetails - A bean containing details about the request that is about to be processed, including details such as the
	 * resource type and logical ID (if any) and other FHIR-specific aspects of the request which have been
	 * pulled out of the servlet request. This parameter is identical to the RequestDetails parameter above but will
	 * only be populated when operating in a RestfulServer implementation. It is provided as a convenience.
	 * </li>
	 * </ul>
	 * <p>
	 * Hooks should return <code>void</code>.
	 * </p>
	 *
	 * @see #STORAGE_TRANSACTION_PROCESSED
	 * @since 6.2.0
	 */
	STORAGE_TRANSACTION_PROCESSING(
			void.class,
			"org.hl7.fhir.instance.model.api.IBaseBundle",
			"ca.uhn.fhir.rest.api.server.RequestDetails",
			"ca.uhn.fhir.rest.server.servlet.ServletRequestDetails"),

	/**
	 * <b>Storage Hook:</b>
	 * Invoked after all entries in a transaction bundle have been executed
	 * <p>
	 * Hooks will have access to the original bundle, as well as all the deferred interceptor broadcasts related to the
	 * processing of the transaction bundle
	 * </p>
	 * Hooks may accept the following parameters:
	 * <ul>
	 * <li>org.hl7.fhir.instance.model.api.IBaseBundle - The Bundle that wsa processed</li>
	 * <li>
	 * ca.uhn.fhir.rest.api.server.storage.DeferredInterceptorBroadcasts- A collection of pointcut invocations and their parameters which were deferred.
	 * </li>
	 * <li>
	 * ca.uhn.fhir.rest.api.server.RequestDetails - A bean containing details about the request that is about to be processed, including details such as the
	 * resource type and logical ID (if any) and other FHIR-specific aspects of the request which have been
	 * pulled out of the servlet request.
	 * </li>
	 * <li>
	 * ca.uhn.fhir.rest.server.servlet.ServletRequestDetails - A bean containing details about the request that is about to be processed, including details such as the
	 * resource type and logical ID (if any) and other FHIR-specific aspects of the request which have been
	 * pulled out of the servlet request. This parameter is identical to the RequestDetails parameter above but will
	 * only be populated when operating in a RestfulServer implementation. It is provided as a convenience.
	 * </li>
	 * <li>
	 * ca.uhn.fhir.rest.api.server.storage.TransactionDetails - The outer transaction details object (since 5.0.0)
	 * </li>
	 * </ul>
	 * <p>
	 * Hooks should return <code>void</code>.
	 * </p>
	 *
	 * @see #STORAGE_TRANSACTION_PROCESSING
	 */
	STORAGE_TRANSACTION_PROCESSED(
			void.class,
			"org.hl7.fhir.instance.model.api.IBaseBundle",
			"ca.uhn.fhir.rest.api.server.storage.DeferredInterceptorBroadcasts",
			"ca.uhn.fhir.rest.api.server.RequestDetails",
			"ca.uhn.fhir.rest.server.servlet.ServletRequestDetails",
			"ca.uhn.fhir.rest.api.server.storage.TransactionDetails"),

	/**
	 * <b>Storage Hook:</b>
	 * Invoked during a FHIR transaction, immediately before processing all write operations (i.e. immediately
	 * before a database transaction will be opened)
	 * <p>
	 * Hooks may accept the following parameters:
	 * </p>
	 * <ul>
	 * <li>
	 * ca.uhn.fhir.interceptor.model.TransactionWriteOperationsDetails - Contains details about the transaction that is about to start
	 * </li>
	 * <li>
	 * ca.uhn.fhir.rest.api.server.storage.TransactionDetails - The outer transaction details object (since 5.0.0)
	 * </li>
	 * </ul>
	 * <p>
	 * Hooks should return <code>void</code>.
	 * </p>
	 */
	STORAGE_TRANSACTION_WRITE_OPERATIONS_PRE(
			void.class,
			"ca.uhn.fhir.interceptor.model.TransactionWriteOperationsDetails",
			"ca.uhn.fhir.rest.api.server.storage.TransactionDetails"),

	/**
	 * <b>Storage Hook:</b>
	 * Invoked during a FHIR transaction, immediately after processing all write operations (i.e. immediately
	 * after the transaction has been committed or rolled back). This hook will always be called if
	 * {@link #STORAGE_TRANSACTION_WRITE_OPERATIONS_PRE} has been called, regardless of whether the operation
	 * succeeded or failed.
	 * <p>
	 * Hooks may accept the following parameters:
	 * </p>
	 * <ul>
	 * <li>
	 * ca.uhn.fhir.interceptor.model.TransactionWriteOperationsDetails - Contains details about the transaction that is about to start
	 * </li>
	 * <li>
	 * ca.uhn.fhir.rest.api.server.storage.TransactionDetails - The outer transaction details object (since 5.0.0)
	 * </li>
	 * </ul>
	 * <p>
	 * Hooks should return <code>void</code>.
	 * </p>
	 */
	STORAGE_TRANSACTION_WRITE_OPERATIONS_POST(
			void.class,
			"ca.uhn.fhir.interceptor.model.TransactionWriteOperationsDetails",
			"ca.uhn.fhir.rest.api.server.storage.TransactionDetails"),

	/**
	 * <b>Storage Hook:</b>
	 * Invoked when a resource delete operation is about to fail due to referential integrity checks. Intended for use with {@literal ca.uhn.fhir.jpa.interceptor.CascadingDeleteInterceptor}.
	 * <p>
	 * Hooks will have access to the list of resources that have references to the resource being deleted.
	 * </p>
	 * Hooks may accept the following parameters:
	 * <ul>
	 * <li>ca.uhn.fhir.jpa.api.model.DeleteConflictList - The list of delete conflicts</li>
	 * <li>
	 * ca.uhn.fhir.rest.api.server.RequestDetails - A bean containing details about the request that is about to be processed, including details such as the
	 * resource type and logical ID (if any) and other FHIR-specific aspects of the request which have been
	 * pulled out of the servlet request. Note that the bean
	 * properties are not all guaranteed to be populated, depending on how early during processing the
	 * exception occurred.
	 * </li>
	 * <li>
	 * ca.uhn.fhir.rest.server.servlet.ServletRequestDetails - A bean containing details about the request that is about to be processed, including details such as the
	 * resource type and logical ID (if any) and other FHIR-specific aspects of the request which have been
	 * pulled out of the servlet request. This parameter is identical to the RequestDetails parameter above but will
	 * only be populated when operating in a RestfulServer implementation. It is provided as a convenience.
	 * </li>
	 * <li>
	 * ca.uhn.fhir.rest.api.server.storage.TransactionDetails - The outer transaction details object (since 5.0.0)
	 * </li>
	 * </ul>
	 * <p>
	 * Hooks should return <code>ca.uhn.fhir.jpa.delete.DeleteConflictOutcome</code>.
	 * If the interceptor returns a non-null result, the DeleteConflictOutcome can be
	 * used to indicate a number of times to retry.
	 * </p>
	 */
	STORAGE_PRESTORAGE_DELETE_CONFLICTS(
			// Return type
			"ca.uhn.fhir.jpa.delete.DeleteConflictOutcome",
			// Params
			"ca.uhn.fhir.jpa.api.model.DeleteConflictList",
			"ca.uhn.fhir.rest.api.server.RequestDetails",
			"ca.uhn.fhir.rest.server.servlet.ServletRequestDetails",
			"ca.uhn.fhir.rest.api.server.storage.TransactionDetails"),

	/**
	 * <b>Storage Hook:</b>
	 * Invoked before a resource is about to be expunged via the <code>$expunge</code> operation.
	 * <p>
	 * Hooks will be passed a reference to a counter containing the current number of records that have been deleted.
	 * If the hook deletes any records, the hook is expected to increment this counter by the number of records deleted.
	 * </p>
	 * <p>
	 * Hooks may accept the following parameters:
	 * </p>
	 * <ul>
	 * <li>java.util.concurrent.atomic.AtomicInteger - The counter holding the number of records deleted.</li>
	 * <li>org.hl7.fhir.instance.model.api.IIdType - The ID of the resource that is about to be deleted</li>
	 * <li>org.hl7.fhir.instance.model.api.IBaseResource - The resource that is about to be deleted</li>
	 * <li>
	 * ca.uhn.fhir.rest.api.server.RequestDetails - A bean containing details about the request that is about to be processed, including details such as the
	 * resource type and logical ID (if any) and other FHIR-specific aspects of the request which have been
	 * pulled out of the servlet request. Note that the bean
	 * properties are not all guaranteed to be populated, depending on how early during processing the
	 * exception occurred.
	 * </li>
	 * <li>
	 * ca.uhn.fhir.rest.server.servlet.ServletRequestDetails - A bean containing details about the request that is about to be processed, including details such as the
	 * resource type and logical ID (if any) and other FHIR-specific aspects of the request which have been
	 * pulled out of the servlet request. This parameter is identical to the RequestDetails parameter above but will
	 * only be populated when operating in a RestfulServer implementation. It is provided as a convenience.
	 * </li>
	 * </ul>
	 * <p>
	 * Hooks should return void.
	 * </p>
	 */
	STORAGE_PRESTORAGE_EXPUNGE_RESOURCE(
			// Return type
			void.class,
			// Params
			"java.util.concurrent.atomic.AtomicInteger",
			"org.hl7.fhir.instance.model.api.IIdType",
			"org.hl7.fhir.instance.model.api.IBaseResource",
			"ca.uhn.fhir.rest.api.server.RequestDetails",
			"ca.uhn.fhir.rest.server.servlet.ServletRequestDetails"),

	/**
	 * <b>Storage Hook:</b>
	 * Invoked before an <code>$expunge</code> operation on all data (expungeEverything) is called.
	 * <p>
	 * Hooks will be passed a reference to a counter containing the current number of records that have been deleted.
	 * If the hook deletes any records, the hook is expected to increment this counter by the number of records deleted.
	 * </p>
	 * Hooks may accept the following parameters:
	 * <ul>
	 * <li>java.util.concurrent.atomic.AtomicInteger - The counter holding the number of records deleted.</li>
	 * <li>
	 * ca.uhn.fhir.rest.api.server.RequestDetails - A bean containing details about the request that is about to be processed, including details such as the
	 * resource type and logical ID (if any) and other FHIR-specific aspects of the request which have been
	 * pulled out of the servlet request. Note that the bean
	 * properties are not all guaranteed to be populated, depending on how early during processing the
	 * exception occurred.
	 * </li>
	 * <li>
	 * ca.uhn.fhir.rest.server.servlet.ServletRequestDetails - A bean containing details about the request that is about to be processed, including details such as the
	 * resource type and logical ID (if any) and other FHIR-specific aspects of the request which have been
	 * pulled out of the servlet request. This parameter is identical to the RequestDetails parameter above but will
	 * only be populated when operating in a RestfulServer implementation. It is provided as a convenience.
	 * </li>
	 * </ul>
	 * <p>
	 * Hooks should return void.
	 * </p>
	 */
	STORAGE_PRESTORAGE_EXPUNGE_EVERYTHING(
			// Return type
			void.class,
			// Params
			"java.util.concurrent.atomic.AtomicInteger",
			"ca.uhn.fhir.rest.api.server.RequestDetails",
			"ca.uhn.fhir.rest.server.servlet.ServletRequestDetails"),

	/**
	 * <b>Storage Hook:</b>
	 * Invoked before FHIR <b>create</b> operation to request the identification of the partition ID to be associated
	 * with the resource being created. This hook will only be called if partitioning is enabled in the JPA
	 * server.
	 * <p>
	 * Hooks may accept the following parameters:
	 * </p>
	 * <ul>
	 * <li>
	 * org.hl7.fhir.instance.model.api.IBaseResource - The resource that will be created and needs a tenant ID assigned.
	 * </li>
	 * <li>
	 * ca.uhn.fhir.rest.api.server.RequestDetails - A bean containing details about the request that is about to be processed, including details such as the
	 * resource type and logical ID (if any) and other FHIR-specific aspects of the request which have been
	 * pulled out of the servlet request. Note that the bean
	 * properties are not all guaranteed to be populated, depending on how early during processing the
	 * exception occurred.
	 * </li>
	 * <li>
	 * ca.uhn.fhir.rest.server.servlet.ServletRequestDetails - A bean containing details about the request that is about to be processed, including details such as the
	 * resource type and logical ID (if any) and other FHIR-specific aspects of the request which have been
	 * pulled out of the servlet request. This parameter is identical to the RequestDetails parameter above but will
	 * only be populated when operating in a RestfulServer implementation. It is provided as a convenience.
	 * </li>
	 * </ul>
	 * <p>
	 * Hooks must return an instance of <code>ca.uhn.fhir.interceptor.model.RequestPartitionId</code>.
	 * </p>
	 *
	 * @see #STORAGE_PARTITION_IDENTIFY_ANY For an alternative that is not read/write specific
	 */
	STORAGE_PARTITION_IDENTIFY_CREATE(
			// Return type
			"ca.uhn.fhir.interceptor.model.RequestPartitionId",
			// Params
			"org.hl7.fhir.instance.model.api.IBaseResource",
			"ca.uhn.fhir.rest.api.server.RequestDetails",
			"ca.uhn.fhir.rest.server.servlet.ServletRequestDetails"),

	/**
	 * <b>Storage Hook:</b>
	 * Invoked before any FHIR read/access/extended operation (e.g. <b>read/vread</b>, <b>search</b>, <b>history</b>,
	 * <b>$reindex</b>, etc.) operation to request the identification of the partition ID to be associated with
	 * the resource(s) being searched for, read, etc. Essentially any operations in the JPA server that are not
	 * creating a resource will use this pointcut. Creates will use {@link #STORAGE_PARTITION_IDENTIFY_CREATE}.
	 *
	 * <p>
	 * This hook will only be called if
	 * partitioning is enabled in the JPA server.
	 * </p>
	 * <p>
	 * Hooks may accept the following parameters:
	 * </p>
	 * <ul>
	 * <li>
	 * ca.uhn.fhir.rest.api.server.RequestDetails - A bean containing details about the request that is about to be processed, including details such as the
	 * resource type and logical ID (if any) and other FHIR-specific aspects of the request which have been
	 * pulled out of the servlet request. Note that the bean
	 * properties are not all guaranteed to be populated, depending on how early during processing the
	 * exception occurred.
	 * </li>
	 * <li>
	 * ca.uhn.fhir.rest.server.servlet.ServletRequestDetails - A bean containing details about the request that is about to be processed, including details such as the
	 * resource type and logical ID (if any) and other FHIR-specific aspects of the request which have been
	 * pulled out of the servlet request. This parameter is identical to the RequestDetails parameter above but will
	 * only be populated when operating in a RestfulServer implementation. It is provided as a convenience.
	 * </li>
	 * <li>ca.uhn.fhir.interceptor.model.ReadPartitionIdRequestDetails - Contains details about what is being read</li>
	 * </ul>
	 * <p>
	 * Hooks must return an instance of <code>ca.uhn.fhir.interceptor.model.RequestPartitionId</code>.
	 * </p>
	 *
	 * @see #STORAGE_PARTITION_IDENTIFY_ANY For an alternative that is not read/write specific
	 */
	STORAGE_PARTITION_IDENTIFY_READ(
			// Return type
			"ca.uhn.fhir.interceptor.model.RequestPartitionId",
			// Params
			"ca.uhn.fhir.rest.api.server.RequestDetails",
			"ca.uhn.fhir.rest.server.servlet.ServletRequestDetails",
			"ca.uhn.fhir.interceptor.model.ReadPartitionIdRequestDetails"),

	/**
	 * <b>Storage Hook:</b>
	 * Invoked before FHIR operations to request the identification of the partition ID to be associated with the
	 * request being made.
	 * <p>
	 * This hook is an alternative to {@link #STORAGE_PARTITION_IDENTIFY_READ} and {@link #STORAGE_PARTITION_IDENTIFY_CREATE}
	 * and can be used in cases where a partition interceptor does not need knowledge of the specific resources being
	 * accessed/read/written in order to determine the appropriate partition.
	 * If registered, then neither STORAGE_PARTITION_IDENTIFY_READ, nor STORAGE_PARTITION_IDENTIFY_CREATE will be called.
	 * </p>
	 * <p>
	 * This hook will only be called if
	 * partitioning is enabled in the JPA server.
	 * </p>
	 * <p>
	 * Hooks may accept the following parameters:
	 * </p>
	 * <ul>
	 * <li>
	 * ca.uhn.fhir.rest.api.server.RequestDetails - A bean containing details about the request that is about to be processed, including details such as the
	 * resource type and logical ID (if any) and other FHIR-specific aspects of the request which have been
	 * pulled out of the servlet request. Note that the bean
	 * properties are not all guaranteed to be populated, depending on how early during processing the
	 * exception occurred.
	 * </li>
	 * <li>
	 * ca.uhn.fhir.rest.server.servlet.ServletRequestDetails - A bean containing details about the request that is about to be processed, including details such as the
	 * resource type and logical ID (if any) and other FHIR-specific aspects of the request which have been
	 * pulled out of the servlet request. This parameter is identical to the RequestDetails parameter above but will
	 * only be populated when operating in a RestfulServer implementation. It is provided as a convenience.
	 * </li>
	 * </ul>
	 * <p>
	 * Hooks must return an instance of <code>ca.uhn.fhir.interceptor.model.RequestPartitionId</code>.
	 * </p>
	 *
	 * @see #STORAGE_PARTITION_IDENTIFY_READ
	 * @see #STORAGE_PARTITION_IDENTIFY_CREATE
	 */
	STORAGE_PARTITION_IDENTIFY_ANY(
			// Return type
			"ca.uhn.fhir.interceptor.model.RequestPartitionId",
			// Params
			"ca.uhn.fhir.rest.api.server.RequestDetails",
			"ca.uhn.fhir.rest.server.servlet.ServletRequestDetails"),

	/**
	 * <b>Storage Hook:</b>
	 * Invoked when a partition has been created, typically meaning the <code>$partition-management-create-partition</code>
	 * operation has been invoked.
	 * <p>
	 * This hook will only be called if
	 * partitioning is enabled in the JPA server.
	 * </p>
	 * <p>
	 * Hooks may accept the following parameters:
	 * </p>
	 * <ul>
	 * <li>
	 * ca.uhn.fhir.interceptor.model.RequestPartitionId - The partition ID that was selected
	 * </li>
	 * <li>
	 * ca.uhn.fhir.rest.api.server.RequestDetails - A bean containing details about the request that is about to be processed, including details such as the
	 * resource type and logical ID (if any) and other FHIR-specific aspects of the request which have been
	 * pulled out of the servlet request. Note that the bean
	 * properties are not all guaranteed to be populated, depending on how early during processing the
	 * exception occurred.
	 * </li>
	 * <li>
	 * ca.uhn.fhir.rest.server.servlet.ServletRequestDetails - A bean containing details about the request that is about to be processed, including details such as the
	 * resource type and logical ID (if any) and other FHIR-specific aspects of the request which have been
	 * pulled out of the servlet request. This parameter is identical to the RequestDetails parameter above but will
	 * only be populated when operating in a RestfulServer implementation. It is provided as a convenience.
	 * </li>
	 * </ul>
	 * <p>
	 * Hooks must return void.
	 * </p>
	 */
	STORAGE_PARTITION_CREATED(
			// Return type
			void.class,
			// Params
			"ca.uhn.fhir.interceptor.model.RequestPartitionId",
			"ca.uhn.fhir.rest.api.server.RequestDetails",
			"ca.uhn.fhir.rest.server.servlet.ServletRequestDetails"),

	/**
	 * <b>Storage Hook:</b>
	 * Invoked when a partition has been deleted, typically meaning the <code>$partition-management-delete-partition</code>
	 * operation has been invoked.
	 * <p>
	 * This hook will only be called if
	 * partitioning is enabled in the JPA server.
	 * </p>
	 * <p>
	 * Hooks may accept the following parameters:
	 * </p>
	 * <ul>
	 * <li>
	 * ca.uhn.fhir.interceptor.model.RequestPartitionId - The ID of the partition that was deleted.
	 * </li>
	 * </ul>
	 * <p>
	 * Hooks must return void.
	 * </p>
	 */
	STORAGE_PARTITION_DELETED(
			// Return type
			void.class,
			// Params
			"ca.uhn.fhir.interceptor.model.RequestPartitionId"),

	/**
	 * <b>Storage Hook:</b>
	 * Invoked before any partition aware FHIR operation, when the selected partition has been identified (ie. after the
	 * {@link #STORAGE_PARTITION_IDENTIFY_CREATE} or {@link #STORAGE_PARTITION_IDENTIFY_READ} hook was called. This allows
	 * a separate hook to register, and potentially make decisions about whether the request should be allowed to proceed.
	 * <p>
	 * This hook will only be called if
	 * partitioning is enabled in the JPA server.
	 * </p>
	 * <p>
	 * Hooks may accept the following parameters:
	 * </p>
	 * <ul>
	 * <li>
	 * ca.uhn.fhir.interceptor.model.RequestPartitionId - The partition ID that was selected
	 * </li>
	 * <li>
	 * ca.uhn.fhir.rest.api.server.RequestDetails - A bean containing details about the request that is about to be processed, including details such as the
	 * resource type and logical ID (if any) and other FHIR-specific aspects of the request which have been
	 * pulled out of the servlet request. Note that the bean
	 * properties are not all guaranteed to be populated, depending on how early during processing the
	 * exception occurred.
	 * </li>
	 * <li>
	 * ca.uhn.fhir.rest.server.servlet.ServletRequestDetails - A bean containing details about the request that is about to be processed, including details such as the
	 * resource type and logical ID (if any) and other FHIR-specific aspects of the request which have been
	 * pulled out of the servlet request. This parameter is identical to the RequestDetails parameter above but will
	 * only be populated when operating in a RestfulServer implementation. It is provided as a convenience.
	 * </li>
	 * <li>
	 * ca.uhn.fhir.context.RuntimeResourceDefinition - The resource type being accessed, or {@literal null} if no specific type is associated with the request.
	 * </li>
	 * </ul>
	 * <p>
	 * Hooks must return void.
	 * </p>
	 */
	STORAGE_PARTITION_SELECTED(
			// Return type
			void.class,
			// Params
			"ca.uhn.fhir.interceptor.model.RequestPartitionId",
			"ca.uhn.fhir.rest.api.server.RequestDetails",
			"ca.uhn.fhir.rest.server.servlet.ServletRequestDetails",
			"ca.uhn.fhir.context.RuntimeResourceDefinition"),

	/**
	 * <b>Storage Hook:</b>
	 * Invoked when a transaction has been rolled back as a result of a {@link ca.uhn.fhir.rest.server.exceptions.ResourceVersionConflictException},
	 * meaning that a database constraint has been violated. This pointcut allows an interceptor to specify a resolution strategy
	 * other than simply returning the error to the client. This interceptor will be fired after the database transaction rollback
	 * has been completed.
	 * <p>
	 * Hooks may accept the following parameters:
	 * </p>
	 * <ul>
	 * <li>
	 * ca.uhn.fhir.rest.api.server.RequestDetails - A bean containing details about the request that is about to be processed, including details such as the
	 * resource type and logical ID (if any) and other FHIR-specific aspects of the request which have been
	 * pulled out of the servlet request. Note that the bean
	 * properties are not all guaranteed to be populated, depending on how early during processing the
	 * exception occurred. <b>Note that this parameter may be null in contexts where the request is not
	 * known, such as while processing searches</b>
	 * </li>
	 * <li>
	 * ca.uhn.fhir.rest.server.servlet.ServletRequestDetails - A bean containing details about the request that is about to be processed, including details such as the
	 * resource type and logical ID (if any) and other FHIR-specific aspects of the request which have been
	 * pulled out of the servlet request. This parameter is identical to the RequestDetails parameter above but will
	 * only be populated when operating in a RestfulServer implementation. It is provided as a convenience.
	 * </li>
	 * </ul>
	 * <p>
	 * Hooks should return <code>ca.uhn.fhir.jpa.api.model.ResourceVersionConflictResolutionStrategy</code>. Hooks should not
	 * throw any exception.
	 * </p>
	 */
	STORAGE_VERSION_CONFLICT(
			"ca.uhn.fhir.jpa.api.model.ResourceVersionConflictResolutionStrategy",
			"ca.uhn.fhir.rest.api.server.RequestDetails",
			"ca.uhn.fhir.rest.server.servlet.ServletRequestDetails"),

	/**
	 * <b>Validation Hook:</b>
	 * This hook is called after validation has completed, regardless of whether the validation was successful or failed.
	 * Typically this is used to modify validation results.
	 * <p>
	 * <b>Note on validation Pointcuts:</b> The HAPI FHIR interceptor framework is a part of the client and server frameworks and
	 * not a part of the core FhirContext. Therefore this Pointcut is invoked by the
	 * </p>
	 * <p>
	 * Hooks may accept the following parameters:
	 * <ul>
	 * <li>
	 * org.hl7.fhir.instance.model.api.IBaseResource - The resource being validated, if a parsed version is available (null otherwise)
	 * </li>
	 * <li>
	 * java.lang.String - The resource being validated, if a raw version is available (null otherwise)
	 * </li>
	 * <li>
	 * ca.uhn.fhir.validation.ValidationResult - The outcome of the validation. Hooks methods should not modify this object, but they can return a new one.
	 * </li>
	 * </ul>
	 * </p>
	 * Hook methods may return an instance of {@link ca.uhn.fhir.validation.ValidationResult} if they wish to override the validation results, or they may return <code>null</code> or <code>void</code> otherwise.
	 */
	VALIDATION_COMPLETED(
			ValidationResult.class,
			"org.hl7.fhir.instance.model.api.IBaseResource",
			"java.lang.String",
			"ca.uhn.fhir.validation.ValidationResult"),

	/**
	 * <b>MDM(EMPI) Hook:</b>
	 * Invoked when a persisted resource (a resource that has just been stored in the
	 * database via a create/update/patch/etc.) enters the MDM module. The purpose of the pointcut is to permit a pseudo
	 * modification of the resource elements to influence the MDM linking process.  Any modifications to the resource are not persisted.
	 * <p>
	 * Hooks may accept the following parameters:
	 * <ul>
	 * <li>org.hl7.fhir.instance.model.api.IBaseResource - </li>
	 * </ul>
	 * </p>
	 * <p>
	 * Hooks should return <code>void</code>.
	 * </p>
	 */
	MDM_BEFORE_PERSISTED_RESOURCE_CHECKED(void.class, "org.hl7.fhir.instance.model.api.IBaseResource"),

	/**
	 * <b>MDM(EMPI) Hook:</b>
	 * Invoked whenever a persisted resource (a resource that has just been stored in the
	 * database via a create/update/patch/etc.) has been matched against related resources and MDM links have been updated.
	 * <p>
	 * Hooks may accept the following parameters:
	 * <ul>
	 * <li>ca.uhn.fhir.rest.server.messaging.ResourceOperationMessage - This parameter should not be modified as processing is complete when this hook is invoked.</li>
	 * <li>ca.uhn.fhir.rest.server.TransactionLogMessages - This parameter is for informational messages provided by the MDM module during MDM processing.</li>
	 * <li>ca.uhn.fhir.mdm.model.mdmevents.MdmLinkEvent - Contains information about the change event, including target and golden resource IDs and the operation type.</li>
	 * </ul>
	 * </p>
	 * <p>
	 * Hooks should return <code>void</code>.
	 * </p>
	 */
	MDM_AFTER_PERSISTED_RESOURCE_CHECKED(
			void.class,
			"ca.uhn.fhir.rest.server.messaging.ResourceOperationMessage",
			"ca.uhn.fhir.rest.server.TransactionLogMessages",
			"ca.uhn.fhir.mdm.model.mdmevents.MdmLinkEvent"),

	/**
	 * <b>MDM Create Link</b>
	 * This hook is invoked after an MDM link is created,
	 * and changes have been persisted to the database.
	 * <p>
	 * Hook may accept the following parameters:
	 * </p>
	 * <ul>
	 * <li>
	 * ca.uhn.fhir.rest.api.server.RequestDetails - An object containing details about the request that is about to be processed, including details such as the
	 * resource type and logical ID (if any) and other FHIR-specific aspects of the request which have been
	 * pulled out of the servlet request.
	 * </li>
	 * <li>
	 * ca.uhn.fhir.mdm.api.MdmLinkChangeEvent - Contains information about the link event, including target and golden resource IDs and the operation type.
	 * </li>
	 * </ul>
	 * <p>
	 * Hooks should return <code>void</code>.
	 * </p>
	 */
	MDM_POST_CREATE_LINK(
			void.class, "ca.uhn.fhir.rest.api.server.RequestDetails", "ca.uhn.fhir.mdm.model.mdmevents.MdmLinkEvent"),

	/**
	 * <b>MDM Update Link</b>
	 * This hook is invoked after an MDM link is updated,
	 * and changes have been persisted to the database.
	 * <p>
	 * Hook may accept the following parameters:
	 * </p>
	 * <ul>
	 * <li>
	 * ca.uhn.fhir.rest.api.server.RequestDetails - An object containing details about the request that is about to be processed, including details such as the
	 * resource type and logical ID (if any) and other FHIR-specific aspects of the request which have been
	 * pulled out of the servlet request.
	 * </li>
	 * <li>
	 * ca.uhn.fhir.mdm.api.MdmLinkChangeEvent - Contains information about the link event, including target and golden resource IDs and the operation type.
	 * </li>
	 * </ul>
	 * <p>
	 * Hooks should return <code>void</code>.
	 * </p>
	 */
	MDM_POST_UPDATE_LINK(
			void.class, "ca.uhn.fhir.rest.api.server.RequestDetails", "ca.uhn.fhir.mdm.model.mdmevents.MdmLinkEvent"),

	/**
	 * <b>MDM Merge Golden Resources</b>
	 * This hook is invoked after 2 golden resources have been
	 * merged together and results persisted.
	 * <p>
	 * Hook may accept the following parameters:
	 * </p>
	 * <ul>
	 * <li>
	 * ca.uhn.fhir.rest.api.server.RequestDetails - An object containing details about the request that is about to be processed, including details such as the
	 * resource type and logical ID (if any) and other FHIR-specific aspects of the request which have been
	 * pulled out of the servlet request.
	 * </li>
	 * <li>
	 * ca.uhn.fhir.mdm.model.mdmevents.MdmMergeEvent - Contains information about the from and to resources.
	 * </li>
	 * <li>
	 * ca.uhn.fhir.mdm.model.mdmevents.MdmTransactionContext - Contains information about the Transaction context, e.g. merge or link.
	 * </li>
	 * </ul>
	 * <p>
	 * Hooks should return <code>void</code>.
	 * </p>
	 */
	MDM_POST_MERGE_GOLDEN_RESOURCES(
			void.class,
			"ca.uhn.fhir.rest.api.server.RequestDetails",
			"ca.uhn.fhir.mdm.model.mdmevents.MdmMergeEvent",
			"ca.uhn.fhir.mdm.model.MdmTransactionContext"),

	/**
	 * <b>MDM Link History Hook:</b>
	 * This hook is invoked after link histories are queried,
	 * but before the results are returned to the caller.
	 * <p>
	 * Hook may accept the following parameters:
	 * </p>
	 * <ul>
	 * <li>
	 * ca.uhn.fhir.rest.api.server.RequestDetails - An object containing details about the request that is about to be processed.
	 * </li>
	 * <li>
	 * ca.uhn.fhir.mdm.model.mdmevents.MdmHistoryEvent - An MDM History Event containing
	 * information about the requested golden resource ids and/or source ids input, and
	 * the returned link histories.
	 * </li>
	 * </ul>
	 */
	MDM_POST_LINK_HISTORY(
			void.class,
			"ca.uhn.fhir.rest.api.server.RequestDetails",
			"ca.uhn.fhir.mdm.model.mdmevents.MdmHistoryEvent"),

	/**
	 * <b>MDM Not Duplicate/Unduplicate Hook:</b>
	 * This hook is invoked after 2 golden resources with an existing link
	 * of "POSSIBLE_DUPLICATE" get unlinked/unduplicated.
	 * <p>
	 * This hook accepts the following parameters:
	 * </p>
	 * <ul>
	 * <li>
	 * ca.uhn.fhir.rest.api.server.RequestDetails - An object containing details about the request that is about to be processed.
	 * </li>
	 * <li>
	 * ca.uhn.fhir.mdm.model.mdmevents.MdmLinkEvent - the resulting final link
	 * between the 2 golden resources; now a NO_MATCH link.
	 * </li>
	 * </ul>
	 */
	MDM_POST_NOT_DUPLICATE(
			void.class, "ca.uhn.fhir.rest.api.server.RequestDetails", "ca.uhn.fhir.mdm.model.mdmevents.MdmLinkEvent"),

	/**
	 * <b>MDM Clear Hook:</b>
	 * This hook is invoked when an mdm clear operation is requested.
	 * <p>
	 * This hook accepts the following parameters:
	 * </p>
	 * <ul>
	 * <li>
	 * ca.uhn.fhir.rest.api.server.RequestDetails - An object containing details about the request that is about to be processed.
	 * </li>
	 * <li>
	 * ca.uhn.fhir.mdm.model.mdmevents.MdmClearEvent - the event containing information on the clear command,
	 * including the type filter (if any) and the batch size (if any).
	 * </li>
	 * </ul>
	 */
	MDM_CLEAR(
			void.class, "ca.uhn.fhir.rest.api.server.RequestDetails", "ca.uhn.fhir.mdm.model.mdmevents.MdmClearEvent"),

	/**
	 * <b>MDM Submit Hook:</b>
	 * This hook is invoked whenever when mdm submit operation is requested.
	 * MDM submits can be invoked in multiple ways.
	 * Some of which accept asynchronous calling, and some of which do not.
	 * <p>
	 * If the MDM Submit operation is asynchronous
	 * (typically because the Prefer: respond-async header has been provided)
	 * this hook will be invoked after the job is submitted, but before it has
	 * necessarily been executed.
	 * </p>
	 * <p>
	 * If the MDM Submit operation is synchronous,
	 * this hook will be invoked immediately after the submit operation
	 * has been executed, but before the call is returned to the caller.
	 * </p>
	 * <ul>
	 * <li>
	 * On Patient Type. Can be synchronous or asynchronous.
	 * </li>
	 * <li>
	 * On Practitioner Type. Can be synchronous or asynchronous.
	 * </li>
	 * <li>
	 * On specific patient instances. Is always synchronous.
	 * </li>
	 * <li>
	 * On specific practitioner instances. Is always synchronous.
	 * </li>
	 * <li>
	 * On the server (ie, not on any resource) with or without a resource filter.
	 * Can be synchronous or asynchronous.
	 * </li>
	 * </ul>
	 * <p>
	 * In all cases, this hook will take the following parameters:
	 * </p>
	 * <ul>
	 * <li>
	 * ca.uhn.fhir.rest.api.server.RequestDetails - An object containing details about the request that is about to be processed.
	 * </li>
	 * <li>
	 * ca.uhn.fhir.mdm.model.mdmevents.MdmSubmitEvent - An event with the Mdm Submit information
	 * (urls specifying paths that will be searched for MDM submit, as well as
	 * if this was an asynchronous request or not).
	 * </li>
	 * </ul>
	 */
	MDM_SUBMIT(
			void.class, "ca.uhn.fhir.rest.api.server.RequestDetails", "ca.uhn.fhir.mdm.model.mdmevents.MdmSubmitEvent"),

	/**
	 * <b>MDM_SUBMIT_PRE_MESSAGE_DELIVERY Hook:</b>
	 * Invoked immediately before the delivery of a MESSAGE to the broker.
	 * <p>
	 * Hooks can make changes to the delivery payload.
	 * Furthermore, modification can be made to the outgoing message,
	 * for example adding headers or changing message key,
	 * which will be used for the subsequent processing.
	 * </p>
	 * Hooks should accept the following parameters:
	 * <ul>
	 * <li>ca.uhn.fhir.jpa.subscription.model.ResourceModifiedJsonMessage</li>
	 * </ul>
	 */
	MDM_SUBMIT_PRE_MESSAGE_DELIVERY(void.class, "ca.uhn.fhir.jpa.subscription.model.ResourceModifiedJsonMessage"),

	/**
	 * <b>JPA Hook:</b>
	 * This hook is invoked during resource indexing and can be used to influence the
	 * text extracted from a given resource for FullText indexing in support of the
	 * <code>_content</code> Search Parameter.
	 * By default, when FullText indexing is enabled HAPI FHIR extracts all string
	 * content from resources for indexing in order to support the <code>_content</code>
	 * Search Parameter. This means looking for all <code>string</code> datatypes
	 * found within a given resource instance, and combining the strings.
	 * <p>
	 * Hooks may choose to replace the automatically extracted index text.
	 * They may also declare that a given resource should not be indexed.
	 * </p>
	 * <p>
	 * Note on selectively disabling indexing: If you return
	 * <code>FullTextExtractionResponse.doNotIndex()</code> for both invocations of this
	 * Pointcut for a given resource, this will flag to the indexing
	 * service that no data should be written to the index for the resource. This is useful
	 * if you want to selectively enable FullText indexing only for specific resource types,
	 * or by some other property. Be careful of resource deletes in this scenario! If you
	 * allow indexing for a given resource, but then invoke <code>doNotIndex()</code>
	 * when the resource is being deleted then the existing FullText index record will
	 * be left in place. This can lead to inefficient use of space, and potentially cause
	 * slow/inefficient searches.
	 * </p>
	 * Hooks should accept the following parameters:
	 * <ul>
	 * <li>ca.uhn.fhir.jpa.searchparam.fulltext.FullTextExtractionRequest</li>
	 * </ul>
	 * <p>
	 * Hooks may return either <code>null</code> (to indicate that the default indexing should
	 * be used) or an instance of <code>ca.uhn.fhir.jpa.searchparam.fulltext.FullTextExtractionResponse</code>
	 * if you wish to override the default indexing behaviour.
	 * </p>
	 *
	 * @since 8.4.0
	 * @see #JPA_INDEX_EXTRACT_FULLTEXT_TEXT
	 */
	JPA_INDEX_EXTRACT_FULLTEXT_CONTENT(
			"ca.uhn.fhir.jpa.searchparam.fulltext.FullTextExtractionResponse",
			"ca.uhn.fhir.jpa.searchparam.fulltext.FullTextExtractionRequest"),

	/**
	 * <b>JPA Hook:</b>
	 * This hook is invoked during resource indexing and can be used to influence the
	 * text extracted from a given resource for FullText indexing in support of the
	 * <code>_text</code> Search Parameter.
	 * HAPI FHIR extracts all text in the narrative
	 * (<code>Resource.text.div</code>) for indexing in order to support the <code>_text</code>
	 * Search Parameter.
	 * <p>
	 * Hooks may choose to replace the automatically extracted index text.
	 * They may also declare that a given resource should not be indexed.
	 * </p>
	 * <p>
	 * Note on selectively disabling indexing: If you return
	 * <code>FullTextExtractionResponse.doNotIndex()</code> for both invocations of this
	 * Pointcut for a given resource, this will flag to the indexing
	 * service that no data should be written to the index for the resource. This is useful
	 * if you want to selectively enable FullText indexing only for specific resource types,
	 * or by some other property. Be careful of resource deletes in this scenario! If you
	 * allow indexing for a given resource, but then invoke <code>doNotIndex()</code>
	 * when the resource is being deleted then the existing FullText index record will
	 * be left in place. This can lead to inefficient use of space, and potentially cause
	 * slow/inefficient searches.
	 * </p>
	 * Hooks should accept the following parameters:
	 * <ul>
	 * <li>ca.uhn.fhir.jpa.searchparam.fulltext.FullTextExtractionRequest</li>
	 * </ul>
	 * <p>
	 * Hooks may return either <code>null</code> (to indicate that the default indexing should
	 * be used) or an instance of <code>ca.uhn.fhir.jpa.searchparam.fulltext.FullTextExtractionResponse</code>
	 * if you wish to override the default indexing behaviour.
	 * </p>
	 *
	 * @since 8.4.0
	 * @see #JPA_INDEX_EXTRACT_FULLTEXT_CONTENT
	 */
	JPA_INDEX_EXTRACT_FULLTEXT_TEXT(
			"ca.uhn.fhir.jpa.searchparam.fulltext.FullTextExtractionResponse",
			"ca.uhn.fhir.jpa.searchparam.fulltext.FullTextExtractionRequest"),

	/**
	 * <b>JPA Hook:</b>
	 * This hook is invoked when a cross-partition reference is about to be
	 * stored in the database.
	 * <p>
	 * <b>This is an experimental API - It may change in the future, use with caution.</b>
	 * </p>
	 * <p>
	 * Hooks may accept the following parameters:
	 * </p>
	 * <ul>
	 * <li>
	 * {@literal ca.uhn.fhir.jpa.searchparam.extractor.CrossPartitionReferenceDetails} - Contains details about the
	 * cross partition reference.
	 * </li>
	 * </ul>
	 * <p>
	 * Hooks should return <code>void</code>.
	 * </p>
	 */
	JPA_RESOLVE_CROSS_PARTITION_REFERENCE(
			"ca.uhn.fhir.jpa.model.cross.IResourceLookup",
			"ca.uhn.fhir.jpa.searchparam.extractor.CrossPartitionReferenceDetails"),

	/**
	 * <b>Performance Tracing Hook:</b>
	 * This hook is invoked when any informational messages generated by the
	 * SearchCoordinator are created. It is typically used to provide logging
	 * or capture details related to a specific request.
	 * <p>
	 * Note that this is a performance tracing hook. Use with caution in production
	 * systems, since calling it may (or may not) carry a cost.
	 * </p>
	 * Hooks may accept the following parameters:
	 * <ul>
	 * <li>
	 * ca.uhn.fhir.rest.api.server.RequestDetails - A bean containing details about the request that is about to be processed, including details such as the
	 * resource type and logical ID (if any) and other FHIR-specific aspects of the request which have been
	 * pulled out of the servlet request. Note that the bean
	 * properties are not all guaranteed to be populated, depending on how early during processing the
	 * exception occurred.
	 * </li>
	 * <li>
	 * ca.uhn.fhir.rest.server.servlet.ServletRequestDetails - A bean containing details about the request that is about to be processed, including details such as the
	 * resource type and logical ID (if any) and other FHIR-specific aspects of the request which have been
	 * pulled out of the servlet request. This parameter is identical to the RequestDetails parameter above but will
	 * only be populated when operating in a RestfulServer implementation. It is provided as a convenience.
	 * </li>
	 * <li>
	 * ca.uhn.fhir.jpa.model.search.StorageProcessingMessage - Contains the message
	 * </li>
	 * </ul>
	 * <p>
	 * Hooks should return <code>void</code>.
	 * </p>
	 */
	JPA_PERFTRACE_INFO(
			void.class,
			"ca.uhn.fhir.rest.api.server.RequestDetails",
			"ca.uhn.fhir.rest.server.servlet.ServletRequestDetails",
			"ca.uhn.fhir.jpa.model.search.StorageProcessingMessage"),

	/**
	 * <b>Performance Tracing Hook:</b>
	 * This hook is invoked when any warning messages generated by the
	 * SearchCoordinator are created. It is typically used to provide logging
	 * or capture details related to a specific request.
	 * <p>
	 * Note that this is a performance tracing hook. Use with caution in production
	 * systems, since calling it may (or may not) carry a cost.
	 * </p>
	 * Hooks may accept the following parameters:
	 * <ul>
	 * <li>
	 * ca.uhn.fhir.rest.api.server.RequestDetails - A bean containing details about the request that is about to be processed, including details such as the
	 * resource type and logical ID (if any) and other FHIR-specific aspects of the request which have been
	 * pulled out of the servlet request. Note that the bean
	 * properties are not all guaranteed to be populated, depending on how early during processing the
	 * exception occurred.
	 * </li>
	 * <li>
	 * ca.uhn.fhir.rest.server.servlet.ServletRequestDetails - A bean containing details about the request that is about to be processed, including details such as the
	 * resource type and logical ID (if any) and other FHIR-specific aspects of the request which have been
	 * pulled out of the servlet request. This parameter is identical to the RequestDetails parameter above but will
	 * only be populated when operating in a RestfulServer implementation. It is provided as a convenience.
	 * </li>
	 * <li>
	 * ca.uhn.fhir.jpa.model.search.StorageProcessingMessage - Contains the message
	 * </li>
	 * </ul>
	 * <p>
	 * Hooks should return <code>void</code>.
	 * </p>
	 */
	JPA_PERFTRACE_WARNING(
			void.class,
			"ca.uhn.fhir.rest.api.server.RequestDetails",
			"ca.uhn.fhir.rest.server.servlet.ServletRequestDetails",
			"ca.uhn.fhir.jpa.model.search.StorageProcessingMessage"),

	/**
	 * <b>Performance Tracing Hook:</b>
	 * This hook is invoked when a search has returned the very first result
	 * from the database. The timing on this call can be a good indicator of how
	 * performant a query is in general.
	 * <p>
	 * Note that this is a performance tracing hook. Use with caution in production
	 * systems, since calling it may (or may not) carry a cost.
	 * </p>
	 * Hooks may accept the following parameters:
	 * <ul>
	 * <li>
	 * ca.uhn.fhir.rest.api.server.RequestDetails - A bean containing details about the request that is about to be processed, including details such as the
	 * resource type and logical ID (if any) and other FHIR-specific aspects of the request which have been
	 * pulled out of the servlet request. Note that the bean
	 * properties are not all guaranteed to be populated, depending on how early during processing the
	 * exception occurred.
	 * </li>
	 * <li>
	 * ca.uhn.fhir.rest.server.servlet.ServletRequestDetails - A bean containing details about the request that is about to be processed, including details such as the
	 * resource type and logical ID (if any) and other FHIR-specific aspects of the request which have been
	 * pulled out of the servlet request. This parameter is identical to the RequestDetails parameter above but will
	 * only be populated when operating in a RestfulServer implementation. It is provided as a convenience.
	 * </li>
	 * <li>
	 * ca.uhn.fhir.jpa.model.search.SearchRuntimeDetails - Contains details about the search being
	 * performed. Hooks should not modify this object.
	 * </li>
	 * </ul>
	 * <p>
	 * Hooks should return <code>void</code>.
	 * </p>
	 */
	JPA_PERFTRACE_SEARCH_FIRST_RESULT_LOADED(
			void.class,
			"ca.uhn.fhir.rest.api.server.RequestDetails",
			"ca.uhn.fhir.rest.server.servlet.ServletRequestDetails",
			"ca.uhn.fhir.jpa.model.search.SearchRuntimeDetails"),

	/**
	 * <b>Performance Tracing Hook:</b>
	 * This hook is invoked when an individual search query SQL SELECT statement
	 * has completed and no more results are available from that query. Note that this
	 * doesn't necessarily mean that no more matching results exist in the database,
	 * since HAPI FHIR JPA batch loads results in to the query cache in chunks in order
	 * to provide predicable results without overloading memory or the database.
	 * <p>
	 * Note that this is a performance tracing hook. Use with caution in production
	 * systems, since calling it may (or may not) carry a cost.
	 * </p>
	 * Hooks may accept the following parameters:
	 * <ul>
	 * <li>
	 * ca.uhn.fhir.rest.api.server.RequestDetails - A bean containing details about the request that is about to be processed, including details such as the
	 * resource type and logical ID (if any) and other FHIR-specific aspects of the request which have been
	 * pulled out of the servlet request. Note that the bean
	 * properties are not all guaranteed to be populated, depending on how early during processing the
	 * exception occurred.
	 * </li>
	 * <li>
	 * ca.uhn.fhir.rest.server.servlet.ServletRequestDetails - A bean containing details about the request that is about to be processed, including details such as the
	 * resource type and logical ID (if any) and other FHIR-specific aspects of the request which have been
	 * pulled out of the servlet request. This parameter is identical to the RequestDetails parameter above but will
	 * only be populated when operating in a RestfulServer implementation. It is provided as a convenience.
	 * </li>
	 * <li>
	 * ca.uhn.fhir.jpa.model.search.SearchRuntimeDetails - Contains details about the search being
	 * performed. Hooks should not modify this object.
	 * </li>
	 * </ul>
	 * <p>
	 * Hooks should return <code>void</code>.
	 * </p>
	 */
	JPA_PERFTRACE_SEARCH_SELECT_COMPLETE(
			void.class,
			"ca.uhn.fhir.rest.api.server.RequestDetails",
			"ca.uhn.fhir.rest.server.servlet.ServletRequestDetails",
			"ca.uhn.fhir.jpa.model.search.SearchRuntimeDetails"),

	/**
	 * <b>Performance Tracing Hook:</b>
	 * This hook is invoked when a search has failed for any reason. When this pointcut
	 * is invoked, the search has completed unsuccessfully and will not be continued.
	 * <p>
	 * Note that this is a performance tracing hook. Use with caution in production
	 * systems, since calling it may (or may not) carry a cost.
	 * </p>
	 * Hooks may accept the following parameters:
	 * <ul>
	 * <li>
	 * ca.uhn.fhir.rest.api.server.RequestDetails - A bean containing details about the request that is about to be processed, including details such as the
	 * resource type and logical ID (if any) and other FHIR-specific aspects of the request which have been
	 * pulled out of the servlet request. Note that the bean
	 * properties are not all guaranteed to be populated, depending on how early during processing the
	 * exception occurred.
	 * </li>
	 * <li>
	 * ca.uhn.fhir.rest.server.servlet.ServletRequestDetails - A bean containing details about the request that is about to be processed, including details such as the
	 * resource type and logical ID (if any) and other FHIR-specific aspects of the request which have been
	 * pulled out of the servlet request. This parameter is identical to the RequestDetails parameter above but will
	 * only be populated when operating in a RestfulServer implementation. It is provided as a convenience.
	 * </li>
	 * <li>
	 * ca.uhn.fhir.jpa.model.search.SearchRuntimeDetails - Contains details about the search being
	 * performed. Hooks should not modify this object.
	 * </li>
	 * </ul>
	 * <p>
	 * Hooks should return <code>void</code>.
	 * </p>
	 */
	JPA_PERFTRACE_SEARCH_FAILED(
			void.class,
			"ca.uhn.fhir.rest.api.server.RequestDetails",
			"ca.uhn.fhir.rest.server.servlet.ServletRequestDetails",
			"ca.uhn.fhir.jpa.model.search.SearchRuntimeDetails"),

	/**
	 * <b>Performance Tracing Hook:</b>
	 * This hook is invoked when a search has completed. When this pointcut
	 * is invoked, a pass in the Search Coordinator has completed successfully, but
	 * not all possible resources have been loaded yet so a future paging request
	 * may trigger a new task that will load further resources.
	 * <p>
	 * Note that this is a performance tracing hook. Use with caution in production
	 * systems, since calling it may (or may not) carry a cost.
	 * </p>
	 * Hooks may accept the following parameters:
	 * <ul>
	 * <li>
	 * ca.uhn.fhir.rest.api.server.RequestDetails - A bean containing details about the request that is about to be processed, including details such as the
	 * resource type and logical ID (if any) and other FHIR-specific aspects of the request which have been
	 * pulled out of the servlet request. Note that the bean
	 * properties are not all guaranteed to be populated, depending on how early during processing the
	 * exception occurred.
	 * </li>
	 * <li>
	 * ca.uhn.fhir.rest.server.servlet.ServletRequestDetails - A bean containing details about the request that is about to be processed, including details such as the
	 * resource type and logical ID (if any) and other FHIR-specific aspects of the request which have been
	 * pulled out of the servlet request. This parameter is identical to the RequestDetails parameter above but will
	 * only be populated when operating in a RestfulServer implementation. It is provided as a convenience.
	 * </li>
	 * <li>
	 * ca.uhn.fhir.jpa.model.search.SearchRuntimeDetails - Contains details about the search being
	 * performed. Hooks should not modify this object.
	 * </li>
	 * </ul>
	 * <p>
	 * Hooks should return <code>void</code>.
	 * </p>
	 */
	JPA_PERFTRACE_SEARCH_PASS_COMPLETE(
			void.class,
			"ca.uhn.fhir.rest.api.server.RequestDetails",
			"ca.uhn.fhir.rest.server.servlet.ServletRequestDetails",
			"ca.uhn.fhir.jpa.model.search.SearchRuntimeDetails"),

	/**
	 * <b>Performance Tracing Hook:</b>
	 * This hook is invoked when a query involving an external index (e.g. Elasticsearch) has completed. When this pointcut
	 * is invoked, an initial list of resource IDs has been generated which will be used as part of a subsequent database query.
	 * <p>
	 * Note that this is a performance tracing hook. Use with caution in production
	 * systems, since calling it may (or may not) carry a cost.
	 * </p>
	 * Hooks may accept the following parameters:
	 * <ul>
	 * <li>
	 * ca.uhn.fhir.rest.api.server.RequestDetails - A bean containing details about the request that is about to be processed, including details such as the
	 * resource type and logical ID (if any) and other FHIR-specific aspects of the request which have been
	 * pulled out of the servlet request. Note that the bean
	 * properties are not all guaranteed to be populated, depending on how early during processing the
	 * exception occurred.
	 * </li>
	 * <li>
	 * ca.uhn.fhir.rest.server.servlet.ServletRequestDetails - A bean containing details about the request that is about to be processed, including details such as the
	 * resource type and logical ID (if any) and other FHIR-specific aspects of the request which have been
	 * pulled out of the servlet request. This parameter is identical to the RequestDetails parameter above but will
	 * only be populated when operating in a RestfulServer implementation. It is provided as a convenience.
	 * </li>
	 * <li>
	 * ca.uhn.fhir.jpa.model.search.SearchRuntimeDetails - Contains details about the search being
	 * performed. Hooks should not modify this object.
	 * </li>
	 * </ul>
	 * <p>
	 * Hooks should return <code>void</code>.
	 * </p>
	 */
	JPA_PERFTRACE_INDEXSEARCH_QUERY_COMPLETE(
			void.class,
			"ca.uhn.fhir.rest.api.server.RequestDetails",
			"ca.uhn.fhir.rest.server.servlet.ServletRequestDetails",
			"ca.uhn.fhir.jpa.model.search.SearchRuntimeDetails"),

	/**
	 * <b>Performance Tracing Hook:</b>
	 * Invoked when the storage engine is about to reuse the results of
	 * a previously cached search.
	 * <p>
	 * Note that this is a performance tracing hook. Use with caution in production
	 * systems, since calling it may (or may not) carry a cost.
	 * </p>
	 * <p>
	 * Hooks may accept the following parameters:
	 * </p>
	 * <ul>
	 * <li>
	 * ca.uhn.fhir.jpa.searchparam.SearchParameterMap - Contains the details of the search being checked
	 * </li>
	 * <li>
	 * ca.uhn.fhir.rest.api.server.RequestDetails - A bean containing details about the request that is about to be processed, including details such as the
	 * resource type and logical ID (if any) and other FHIR-specific aspects of the request which have been
	 * pulled out of the servlet request. Note that the bean
	 * properties are not all guaranteed to be populated, depending on how early during processing the
	 * exception occurred. <b>Note that this parameter may be null in contexts where the request is not
	 * known, such as while processing searches</b>
	 * </li>
	 * <li>
	 * ca.uhn.fhir.rest.server.servlet.ServletRequestDetails - A bean containing details about the request that is about to be processed, including details such as the
	 * resource type and logical ID (if any) and other FHIR-specific aspects of the request which have been
	 * pulled out of the servlet request. This parameter is identical to the RequestDetails parameter above but will
	 * only be populated when operating in a RestfulServer implementation. It is provided as a convenience.
	 * </li>
	 * </ul>
	 * <p>
	 * Hooks should return <code>void</code>.
	 * </p>
	 */
	JPA_PERFTRACE_SEARCH_REUSING_CACHED(
			boolean.class,
			"ca.uhn.fhir.jpa.searchparam.SearchParameterMap",
			"ca.uhn.fhir.rest.api.server.RequestDetails",
			"ca.uhn.fhir.rest.server.servlet.ServletRequestDetails"),

	/**
	 * <b>Performance Tracing Hook:</b>
	 * This hook is invoked when a search has failed for any reason. When this pointcut
	 * is invoked, a pass in the Search Coordinator has completed successfully, and all
	 * possible results have been fetched and loaded into the query cache.
	 * <p>
	 * Note that this is a performance tracing hook. Use with caution in production
	 * systems, since calling it may (or may not) carry a cost.
	 * </p>
	 * Hooks may accept the following parameters:
	 * <ul>
	 * <li>
	 * ca.uhn.fhir.rest.api.server.RequestDetails - A bean containing details about the request that is about to be processed, including details such as the
	 * resource type and logical ID (if any) and other FHIR-specific aspects of the request which have been
	 * pulled out of the servlet request. Note that the bean
	 * properties are not all guaranteed to be populated, depending on how early during processing the
	 * exception occurred.
	 * </li>
	 * <li>
	 * ca.uhn.fhir.rest.server.servlet.ServletRequestDetails - A bean containing details about the request that is about to be processed, including details such as the
	 * resource type and logical ID (if any) and other FHIR-specific aspects of the request which have been
	 * pulled out of the servlet request. This parameter is identical to the RequestDetails parameter above but will
	 * only be populated when operating in a RestfulServer implementation. It is provided as a convenience.
	 * </li>
	 * <li>
	 * ca.uhn.fhir.jpa.model.search.SearchRuntimeDetails - Contains details about the search being
	 * performed. Hooks should not modify this object.
	 * </li>
	 * </ul>
	 * <p>
	 * Hooks should return <code>void</code>.
	 * </p>
	 */
	JPA_PERFTRACE_SEARCH_COMPLETE(
			void.class,
			"ca.uhn.fhir.rest.api.server.RequestDetails",
			"ca.uhn.fhir.rest.server.servlet.ServletRequestDetails",
			"ca.uhn.fhir.jpa.model.search.SearchRuntimeDetails"),

	/**
	 * <b>Performance Tracing Hook:</b>
	 * <p>
	 * This hook is invoked when a search has found an individual ID.
	 * </p>
	 * <p>
	 * THIS IS AN EXPERIMENTAL HOOK AND MAY BE REMOVED OR CHANGED WITHOUT WARNING.
	 * </p>
	 * <p>
	 * Note that this is a performance tracing hook. Use with caution in production
	 * systems, since calling it may (or may not) carry a cost.
	 * </p>
	 * <p>
	 * Hooks may accept the following parameters:
	 * </p>
	 * <ul>
	 * <li>
	 * java.lang.Integer - The query ID
	 * </li>
	 * <li>
	 * java.lang.Object - The ID
	 * </li>
	 * </ul>
	 * <p>
	 * Hooks should return <code>void</code>.
	 * </p>
	 */
	JPA_PERFTRACE_SEARCH_FOUND_ID(void.class, "java.lang.Integer", "java.lang.Object"),

	/**
	 * <b>Performance Tracing Hook:</b>
	 * This hook is invoked when a query has executed, and includes the raw SQL
	 * statements that were executed against the database.
	 * <p>
	 * Note that this is a performance tracing hook. Use with caution in production
	 * systems, since calling it may (or may not) carry a cost.
	 * </p>
	 * <p>
	 * Hooks may accept the following parameters:
	 * </p>
	 * <ul>
	 * <li>
	 * ca.uhn.fhir.rest.api.server.RequestDetails - A bean containing details about the request that is about to be processed, including details such as the
	 * resource type and logical ID (if any) and other FHIR-specific aspects of the request which have been
	 * pulled out of the servlet request. Note that the bean
	 * properties are not all guaranteed to be populated, depending on how early during processing the
	 * exception occurred.
	 * </li>
	 * <li>
	 * ca.uhn.fhir.rest.server.servlet.ServletRequestDetails - A bean containing details about the request that is about to be processed, including details such as the
	 * resource type and logical ID (if any) and other FHIR-specific aspects of the request which have been
	 * pulled out of the servlet request. This parameter is identical to the RequestDetails parameter above but will
	 * only be populated when operating in a RestfulServer implementation. It is provided as a convenience.
	 * </li>
	 * <li>
	 * ca.uhn.fhir.jpa.util.SqlQueryList - Contains details about the raw SQL queries.
	 * </li>
	 * </ul>
	 * <p>
	 * Hooks should return <code>void</code>.
	 * </p>
	 */
	JPA_PERFTRACE_RAW_SQL(
			void.class,
			"ca.uhn.fhir.rest.api.server.RequestDetails",
			"ca.uhn.fhir.rest.server.servlet.ServletRequestDetails",
			"ca.uhn.fhir.jpa.util.SqlQueryList"),

	/**
	 * <b> Deprecated but still supported.  Will eventually be removed.  <code>Please use Pointcut.STORAGE_BINARY_ASSIGN_BINARY_CONTENT_ID_PREFIX</code>  </b>
	 * <b> Binary Blob Prefix Assigning Hook:</b>
	 * <p>
	 * Immediately before a binary blob is stored to its eventual data sink, this hook is called.
	 * This hook allows implementers to provide a prefix to the binary blob's ID.
	 * This is helpful in cases where you want to identify this blob for later retrieval outside of HAPI-FHIR. Note that allowable characters will depend on the specific storage sink being used.
	 * <ul>
	 * <li>
	 * ca.uhn.fhir.rest.api.server.RequestDetails - A bean containing details about the request that is about to be processed, including details such as the
	 * resource type and logical ID (if any) and other FHIR-specific aspects of the request which have been
	 * pulled out of the servlet request. Note that the bean
	 * properties are not all guaranteed to be populated.
	 * </li>
	 * <li>
	 * org.hl7.fhir.instance.model.api.IBaseBinary - The binary resource that is about to be stored.
	 * </li>
	 * </ul>
	 * <p>
	 * Hooks should return <code>String</code>, which represents the full prefix to be applied to the blob.
	 * </p>
	 */
	@Deprecated(since = "7.2.0 - Use STORAGE_BINARY_ASSIGN_BINARY_CONTENT_ID_PREFIX instead.")
	STORAGE_BINARY_ASSIGN_BLOB_ID_PREFIX(
			String.class,
			"ca.uhn.fhir.rest.api.server.RequestDetails",
			"org.hl7.fhir.instance.model.api.IBaseResource"),

	/**
	 * <b> Binary Content Prefix Assigning Hook:</b>
	 * <p>
	 * Immediately before binary content is stored to its eventual data sink, this hook is called.
	 * This hook allows implementers to provide a prefix to the binary content's ID.
	 * This is helpful in cases where you want to identify this blob for later retrieval outside of HAPI-FHIR. Note that allowable characters will depend on the specific storage sink being used.
	 * <ul>
	 * <li>
	 * ca.uhn.fhir.rest.api.server.RequestDetails - A bean containing details about the request that is about to be processed, including details such as the
	 * resource type and logical ID (if any) and other FHIR-specific aspects of the request which have been
	 * pulled out of the servlet request. Note that the bean
	 * properties are not all guaranteed to be populated.
	 * </li>
	 * <li>
	 * org.hl7.fhir.instance.model.api.IBaseBinary - The binary resource that is about to be stored.
	 * </li>
	 * </ul>
	 * <p>
	 * Hooks should return <code>String</code>, which represents the full prefix to be applied to the blob.
	 * </p>
	 */
	STORAGE_BINARY_ASSIGN_BINARY_CONTENT_ID_PREFIX(
			String.class,
			"ca.uhn.fhir.rest.api.server.RequestDetails",
			"org.hl7.fhir.instance.model.api.IBaseResource"),

	/**
	 * <b>Storage Hook:</b>
	 * Invoked before a batch job is persisted to the database.
	 * <p>
	 * Hooks will have access to the content of the job being created
	 * and may choose to make modifications to it. These changes will be
	 * reflected in permanent storage.
	 * </p>
	 * Hooks may accept the following parameters:
	 * <ul>
	 * <li>
	 * ca.uhn.fhir.batch2.model.JobInstance
	 * </li>
	 * <li>
	 * ca.uhn.fhir.rest.api.server.RequestDetails - A bean containing details about the request that lead to the creation
	 * of the jobInstance.
	 * </li>
	 * </ul>
	 * <p>
	 * Hooks should return <code>void</code>.
	 * </p>
	 */
	STORAGE_PRESTORAGE_BATCH_JOB_CREATE(
			void.class, "ca.uhn.fhir.batch2.model.JobInstance", "ca.uhn.fhir.rest.api.server.RequestDetails"),

	/**
	 * <b>CDS Hooks Prefetch Hook:</b>
	 * Invoked before a CDS Hooks prefetch request is made.
	 * Hooks may accept the following parameters:
	 * <ul>
	 *     <li> "ca.uhn.hapi.fhir.cdshooks.api.json.prefetch.CdsHookPrefetchPointcutContextJson" - The prefetch query, template and resolution strategy used for the request.
	 *     		This parameter also contains a user data map <code>(String, Object)</code>, that allows data to be store between pointcut
	 *     		invocations of a prefetch request/response.</li>
	 *     <li> "ca.uhn.fhir.rest.api.server.cdshooks.CdsServiceRequestJson" - The CDS Hooks request that the prefetch is being made for</li>
	 *  </ul>
	 *
	 * <p>
	 * Hooks should return <code>void</code>.
	 * </p>
	 */
	CDS_HOOK_PREFETCH_REQUEST(
			void.class,
			"ca.uhn.hapi.fhir.cdshooks.api.json.prefetch.CdsHookPrefetchPointcutContextJson",
			"ca.uhn.fhir.rest.api.server.cdshooks.CdsServiceRequestJson"),

	/**
	 * <b>CDS Hooks Prefetch Hook:</b>
	 * Invoked after CDS Hooks prefetch request is completed successfully.
	 * Hooks may accept the following parameters:
	 * <ul>
	 *     <li> "ca.uhn.hapi.fhir.cdshooks.api.json.prefetch.CdsHookPrefetchPointcutContextJson" - The prefetch query and template and resolution strategy used for the request.
	 * 	 	This parameter also contains a user data map <code>(String, Object)</code>, that allows data to be store between pointcut
	 * 	 	invocations of a prefetch request/response.</li>
	 *     <li> "ca.uhn.fhir.rest.api.server.cdshooks.CdsServiceRequestJson" - The CDS Hooks request that the prefetch is being made for</li>
	 *     <li> "org.hl7.fhir.instance.model.api.IBaseResource" - The resource that is returned by the prefetch
	 *     request</li>
	 *  </ul>
	 *
	 * <p>
	 * Hooks should return <code>void</code>.
	 * </p>
	 */
	CDS_HOOK_PREFETCH_RESPONSE(
			void.class,
			"ca.uhn.hapi.fhir.cdshooks.api.json.prefetch.CdsHookPrefetchPointcutContextJson",
			"ca.uhn.fhir.rest.api.server.cdshooks.CdsServiceRequestJson",
			"org.hl7.fhir.instance.model.api.IBaseResource"),

	/**
	 * <b>CDS Hooks Prefetch Hook:</b>
	 * Invoked after a failed CDS Hooks prefetch request.
	 * Hooks may accept the following parameters:
	 * <ul>
	 *     <li> "ca.uhn.hapi.fhir.cdshooks.api.json.prefetch.CdsHookPrefetchPointcutContextJson" - The prefetch query and template and resolution strategy used for the request.
	 * 	 		This parameter also contains a user data map <code>(String, Object)</code>, that allows data to be store between pointcut
	 * 	 		invocations of a prefetch request/response.</li>
	 *     <li> "ca.uhn.fhir.rest.api.server.cdshooks.CdsServiceRequestJson" - The CDS Hooks request that the prefetch is being made for</li>
	 *     <li> "java.lang.Exception" - The exception that caused the failure of the prefetch request</li>
	 *  </ul>
	 *
	 * <p>
	 * Hooks should return <code>void</code>.
	 * </p>
	 */
	CDS_HOOK_PREFETCH_FAILED(
			void.class,
			"ca.uhn.hapi.fhir.cdshooks.api.json.prefetch.CdsHookPrefetchPointcutContextJson",
			"ca.uhn.fhir.rest.api.server.cdshooks.CdsServiceRequestJson",
			"java.lang.Exception"),

	/**
	 * <b>Batch2 Hook:</b>
	 * <p>This is a filter hook that can be used around workchunk processing.
	 * It is expected that implementers return an <code>IInterceptorFilterHook</code> that invokes the supplier
	 * and includes the logic that should be executed:</p>
	 * <ol>
	 *     <li>Before a workchunk has been processed</li>
	 *     <li>If an error occurs during processing</li>
	 *     <li>After the workchunk has been processed</li>
	 * </ol>
	 * <p>Parameters:</p>
	 * <ul>
	 *     <li>ca.uhn.fhir.batch2.model.JobInstance - The job instance</li>
	 *     <li>ca.uhn.fhir.batch2.model.WorkChunk - The work chunk</li>
	 *  </ul>
	 * <p>Hooks should return an {@link ca.uhn.fhir.interceptor.api.IBaseInterceptorBroadcaster.IInterceptorFilterHook}</p>
	 * <p>For more details see <a href="http://hapifhir.io/hapi-fhir/docs/interceptors/filter_hook_interceptors.html">Filter Hook Interceptors</a></p>
	 */
	BATCH2_CHUNK_PROCESS_FILTER(
			IInterceptorFilterHook.class, "ca.uhn.fhir.batch2.model.JobInstance", "ca.uhn.fhir.batch2.model.WorkChunk"),

	/**
	 * <b>Provenance Agents Pointcut:</b>
	 * This is a pointcut to retrieve data for populating the agent element of a Provenance resource that needs to be created
	 * as a result of a request, such as a $merge or a $hapi.fhir.replace-references operation.
	 * <p> Hooks should accept the following parameter:</p>
	 * <ul>
	 *     <li>ca.uhn.fhir.jpa.model.ProvenanceAgentPointcutParameters - an object containing the parameters for the hook, including:</li>
	 *     <ul>
	 *         <li>ca.uhn.fhir.rest.api.server.RequestDetails - A bean containing details about the request that is being processed.</li>
	 *         <li>List of ca.uhn.fhir.model.api.IProvenanceAgent - This is an output parameter; the hook should add the agent information to this list</li>
	 *     </ul>
	 * </ul>
	 * Hooks should return <code>void</code> and use the parameter object to add the agent information.
	 */
	PROVENANCE_AGENTS(void.class, "ca.uhn.fhir.jpa.model.IProvenanceAgentsPointcutParameter"),

	/**
	 * This pointcut is used only for unit tests. Do not use in production code as it may be changed or
	 * removed at any time.
	 */
	TEST_RB(
			boolean.class,
			new ExceptionHandlingSpec().addLogAndSwallow(IllegalStateException.class),
			String.class.getName(),
			String.class.getName()),

	/**
	 * This pointcut is used only for unit tests. Do not use in production code as it may be changed or
	 * removed at any time.
	 */
	TEST_FILTER(IInterceptorFilterHook.class, String.class.getName()),

	/**
	 * This pointcut is used only for unit tests. Do not use in production code as it may be changed or
	 * removed at any time.
	 */
	TEST_RO(BaseServerResponseException.class, String.class.getName(), String.class.getName());

	private final List<String> myParameterTypes;
	private final Class<?> myReturnType;
	private final ExceptionHandlingSpec myExceptionHandlingSpec;

	Pointcut(@Nonnull String theReturnType, String... theParameterTypes) {
		this(toReturnTypeClass(theReturnType), new ExceptionHandlingSpec(), theParameterTypes);
	}

	Pointcut(
			@Nonnull Class<?> theReturnType,
			@Nonnull ExceptionHandlingSpec theExceptionHandlingSpec,
			String... theParameterTypes) {

		// This enum uses the lowercase-b boolean type to indicate boolean return pointcuts
		Validate.isTrue(!theReturnType.equals(Boolean.class), "Return type Boolean not allowed here, must be boolean");

		myReturnType = theReturnType;
		myExceptionHandlingSpec = theExceptionHandlingSpec;
		myParameterTypes = Collections.unmodifiableList(Arrays.asList(theParameterTypes));
	}

	Pointcut(@Nonnull Class<?> theReturnType, String... theParameterTypes) {
		this(theReturnType, new ExceptionHandlingSpec(), theParameterTypes);
	}

	@Override
	public boolean isShouldLogAndSwallowException(@Nonnull Throwable theException) {
		for (Class<? extends Throwable> next : myExceptionHandlingSpec.myTypesToLogAndSwallow) {
			if (next.isAssignableFrom(theException.getClass())) {
				return true;
			}
		}
		return false;
	}

	@Override
	@Nonnull
	public Class<?> getReturnType() {
		return myReturnType;
	}

	@Override
	public Class<?> getBooleanReturnTypeForEnum() {
		return boolean.class;
	}

	@Override
	@Nonnull
	public List<String> getParameterTypes() {
		return myParameterTypes;
	}

	private static class UnknownType {}

	private static class ExceptionHandlingSpec {

		private final Set<Class<? extends Throwable>> myTypesToLogAndSwallow = new HashSet<>();

		ExceptionHandlingSpec addLogAndSwallow(@Nonnull Class<? extends Throwable> theType) {
			myTypesToLogAndSwallow.add(theType);
			return this;
		}
	}

	private static Class<?> toReturnTypeClass(String theReturnType) {
		try {
			return Class.forName(theReturnType);
		} catch (ClassNotFoundException theE) {
			return UnknownType.class;
		}
	}
}<|MERGE_RESOLUTION|>--- conflicted
+++ resolved
@@ -1411,11 +1411,7 @@
 	 * partition selection.
 	 * <p>
 	 * This hook is called shortly before {@link #STORAGE_PRESEARCH_REGISTERED}. It is not
-<<<<<<< HEAD
-	 * called if the search has an explicit partition already selecte.
-=======
 	 * called if the search has an explicit partition already selected.
->>>>>>> 76163efb
 	 * </p>
 	 * <p>
 	 * Hooks may accept the following parameters:
