--- conflicted
+++ resolved
@@ -2010,14 +2010,9 @@
 
 	/**
 	 * <b>MDM(EMPI) Hook:</b>
-<<<<<<< HEAD
-	 * Invoked before a persisted resource (a resource that has just been stored in the
-	 * database via a create/update/patch/etc.) is matched against related resources in the MDM resource linking process.
-=======
 	 * Invoked when a persisted resource (a resource that has just been stored in the
 	 * database via a create/update/patch/etc.) enters the MDM module. The purpose of the pointcut is to permit a pseudo
 	 * modification of the resource elements to influence the MDM linking process.  Any modification to the resource are not persisted.
->>>>>>> ea7d61be
 	 * <p>
 	 * Hooks may accept the following parameters:
 	 * <ul>
