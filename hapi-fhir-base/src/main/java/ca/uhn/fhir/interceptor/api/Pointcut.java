package ca.uhn.fhir.interceptor.api;

/*-
 * #%L
 * HAPI FHIR - Core Library
 * %%
 * Copyright (C) 2014 - 2020 University Health Network
 * %%
 * Licensed under the Apache License, Version 2.0 (the "License");
 * you may not use this file except in compliance with the License.
 * You may obtain a copy of the License at
 *
 *      http://www.apache.org/licenses/LICENSE-2.0
 *
 * Unless required by applicable law or agreed to in writing, software
 * distributed under the License is distributed on an "AS IS" BASIS,
 * WITHOUT WARRANTIES OR CONDITIONS OF ANY KIND, either express or implied.
 * See the License for the specific language governing permissions and
 * limitations under the License.
 * #L%
 */

import ca.uhn.fhir.model.base.resource.BaseOperationOutcome;
import ca.uhn.fhir.rest.annotation.Read;
import ca.uhn.fhir.rest.annotation.Search;
import ca.uhn.fhir.rest.server.exceptions.AuthenticationException;
import ca.uhn.fhir.rest.server.exceptions.BaseServerResponseException;

import javax.annotation.Nonnull;
<<<<<<< HEAD
=======
import java.io.Writer;
>>>>>>> fdf66331
import java.util.Arrays;
import java.util.Collections;
import java.util.HashSet;
import java.util.List;
import java.util.Set;

/**
 * Value for {@link Hook#value()}
 * <p>
 * Hook pointcuts are divided into several broad categories:
 * <ul>
 * <li>INTERCEPTOR_xxx: Hooks on the interceptor infrastructure itself</li>
 * <li>CLIENT_xxx: Hooks on the HAPI FHIR Client framework</li>
 * <li>SERVER_xxx: Hooks on the HAPI FHIR Server framework</li>
 * <li>SUBSCRIPTION_xxx: Hooks on the HAPI FHIR Subscription framework</li>
 * <li>STORAGE_xxx: Hooks on the storage engine</li>
 * <li>JPA_PERFTRACE_xxx: Performance tracing hooks on the JPA server</li>
 * </ul>
 * </p>
 */
public enum Pointcut {

	/**
	 * <b>Interceptor Framework Hook:</b>
	 * This pointcut will be called once when a given interceptor is registered
	 */
	INTERCEPTOR_REGISTERED(void.class),

	/**
	 * <b>Client Hook:</b>
	 * This hook is called before an HTTP client request is sent
	 * <p>
	 * Hooks may accept the following parameters:
	 * <ul>
	 * <li>
	 * ca.uhn.fhir.rest.client.api.IHttpRequest - The details of the request
	 * </li>
	 * </ul>
	 * </p>
	 * Hook methods must return <code>void</code>.
	 */
	CLIENT_REQUEST(void.class,
		"ca.uhn.fhir.rest.client.api.IHttpRequest"
	),

	/**
	 * <b>Client Hook:</b>
	 * This hook is called after an HTTP client request has completed, prior to returning
	 * the results to the calling code. Hook methods may modify the response.
	 * <p>
	 * Hooks may accept the following parameters:
	 * <ul>
	 * <li>
	 * ca.uhn.fhir.rest.client.api.IHttpRequest - The details of the request
	 * ca.uhn.fhir.rest.client.api.IHttpRequest - The details of the response
	 * </li>
	 * </ul>
	 * </p>
	 * Hook methods must return <code>void</code>.
	 */
	CLIENT_RESPONSE(void.class,
		"ca.uhn.fhir.rest.client.api.IHttpRequest",
		"ca.uhn.fhir.rest.client.api.IHttpResponse"
	),

	/**
	 * <b>Server Hook:</b>
	 * This hook is called before any other processing takes place for each incoming request. It may be used to provide
	 * alternate handling for some requests, or to screen requests before they are handled, etc.
	 * <p>
	 * Note that any exceptions thrown by this method will not be trapped by HAPI (they will be passed up to the server)
	 * </p>
	 * <p>
	 * Hooks may accept the following parameters:
	 * <ul>
	 * <li>
	 * javax.servlet.http.HttpServletRequest - The servlet request, when running in a servlet environment
	 * </li>
	 * <li>
	 * javax.servlet.http.HttpServletResponse - The servlet response, when running in a servlet environment
	 * </li>
	 * </ul>
	 * </p>
	 * Hook methods may return <code>true</code> or <code>void</code> if processing should continue normally.
	 * This is generally the right thing to do. If your interceptor is providing a response rather than
	 * letting HAPI handle the response normally, you must return <code>false</code>. In this case,
	 * no further processing will occur and no further interceptors will be called.
	 */
	SERVER_INCOMING_REQUEST_PRE_PROCESSED(boolean.class,
		"javax.servlet.http.HttpServletRequest",
		"javax.servlet.http.HttpServletResponse"
	),

	/**
	 * <b>Server Hook:</b>
	 * This hook is invoked upon any exception being thrown within the server's request processing code. This includes
	 * any exceptions thrown within resource provider methods (e.g. {@link Search} and {@link Read} methods) as well as
	 * any runtime exceptions thrown by the server itself. This also includes any {@link AuthenticationException}
	 * thrown.
	 * <p>
	 * Hooks may accept the following parameters:
	 * <ul>
	 * <li>
	 * ca.uhn.fhir.rest.api.server.RequestDetails - A bean containing details about the request that is about to be processed, including details such as the
	 * resource type and logical ID (if any) and other FHIR-specific aspects of the request which have been
	 * pulled out of the servlet request. Note that the bean
	 * properties are not all guaranteed to be populated, depending on how early during processing the
	 * exception occurred.
	 * </li>
	 * <li>
	 * ca.uhn.fhir.rest.server.servlet.ServletRequestDetails - A bean containing details about the request that is about to be processed, including details such as the
	 * resource type and logical ID (if any) and other FHIR-specific aspects of the request which have been
	 * pulled out of the servlet request. Note that the bean
	 * properties are not all guaranteed to be populated, depending on how early during processing the
	 * exception occurred. This parameter is identical to the RequestDetails parameter above but will
	 * only be populated when operating in a RestfulServer implementation. It is provided as a convenience.
	 * </li>
	 * <li>
	 * javax.servlet.http.HttpServletRequest - The servlet request, when running in a servlet environment
	 * </li>
	 * <li>
	 * javax.servlet.http.HttpServletResponse - The servlet response, when running in a servlet environment
	 * </li>
	 * <li>
	 * ca.uhn.fhir.rest.server.exceptions.BaseServerResponseException - The exception that was thrown
	 * </li>
	 * </ul>
	 * </p>
	 * <p>
	 * Implementations of this method may choose to ignore/log/count/etc exceptions, and return <code>true</code> or
	 * <code>void</code>. In
	 * this case, processing will continue, and the server will automatically generate an {@link BaseOperationOutcome
	 * OperationOutcome}. Implementations may also choose to provide their own response to the client. In this case, they
	 * should return <code>false</code>, to indicate that they have handled the request and processing should stop.
	 * </p>
	 */
	SERVER_HANDLE_EXCEPTION(boolean.class,
		"ca.uhn.fhir.rest.api.server.RequestDetails",
		"ca.uhn.fhir.rest.server.servlet.ServletRequestDetails",
		"javax.servlet.http.HttpServletRequest",
		"javax.servlet.http.HttpServletResponse",
		"ca.uhn.fhir.rest.server.exceptions.BaseServerResponseException"
	),

	/**
	 * <b>Server Hook:</b>
	 * This method is called just before the actual implementing server method is invoked.
	 * <p>
	 * Hooks may accept the following parameters:
	 * <ul>
	 * <li>
	 * ca.uhn.fhir.rest.api.server.RequestDetails - A bean containing details about the request that is about to be processed, including details such as the
	 * resource type and logical ID (if any) and other FHIR-specific aspects of the request which have been
	 * pulled out of the servlet request. Note that the bean
	 * properties are not all guaranteed to be populated, depending on how early during processing the
	 * exception occurred.
	 * </li>
	 * <li>
	 * ca.uhn.fhir.rest.server.servlet.ServletRequestDetails - A bean containing details about the request that is about to be processed, including details such as the
	 * resource type and logical ID (if any) and other FHIR-specific aspects of the request which have been
	 * pulled out of the servlet request. This parameter is identical to the RequestDetails parameter above but will
	 * only be populated when operating in a RestfulServer implementation. It is provided as a convenience.
	 * </li>
	 * <li>
	 * javax.servlet.http.HttpServletRequest - The servlet request, when running in a servlet environment
	 * </li>
	 * <li>
	 * javax.servlet.http.HttpServletResponse - The servlet response, when running in a servlet environment
	 * </li>
	 * </ul>
	 * <p>
	 * Hook methods may return <code>true</code> or <code>void</code> if processing should continue normally.
	 * This is generally the right thing to do.
	 * If your interceptor is providing an HTTP response rather than letting HAPI handle the response normally, you
	 * must return <code>false</code>. In this case, no further processing will occur and no further interceptors
	 * will be called.
	 * </p>
	 * <p>
	 * Hook methods may also throw {@link AuthenticationException} if they would like. This exception may be thrown
	 * to indicate that the interceptor has detected an unauthorized access
	 * attempt. If thrown, processing will stop and an HTTP 401 will be returned to the client.
	 */
	SERVER_INCOMING_REQUEST_POST_PROCESSED(boolean.class,
		"ca.uhn.fhir.rest.api.server.RequestDetails",
		"ca.uhn.fhir.rest.server.servlet.ServletRequestDetails",
		"javax.servlet.http.HttpServletRequest",
		"javax.servlet.http.HttpServletResponse"
	),


	/**
	 * <b>Server Hook:</b>
	 * This hook is invoked before an incoming request is processed. Note that this method is called
	 * after the server has begin preparing the response to the incoming client request.
	 * As such, it is not able to supply a response to the incoming request in the way that
	 * SERVER_INCOMING_REQUEST_PRE_HANDLED and
	 * {@link #SERVER_INCOMING_REQUEST_POST_PROCESSED}
	 * are.
	 * <p>
	 * Hooks may accept the following parameters:
	 * <ul>
	 * <li>
	 * ca.uhn.fhir.rest.api.server.RequestDetails - A bean containing details about the request that is about to be processed, including details such as the
	 * resource type and logical ID (if any) and other FHIR-specific aspects of the request which have been
	 * pulled out of the servlet request. Note that the bean
	 * properties are not all guaranteed to be populated, depending on how early during processing the
	 * exception occurred.
	 * </li>
	 * <li>
	 * ca.uhn.fhir.rest.server.servlet.ServletRequestDetails - A bean containing details about the request that is about to be processed, including details such as the
	 * resource type and logical ID (if any) and other FHIR-specific aspects of the request which have been
	 * pulled out of the servlet request. This parameter is identical to the RequestDetails parameter above but will
	 * only be populated when operating in a RestfulServer implementation. It is provided as a convenience.
	 * </li>
	 * <li>
	 * ca.uhn.fhir.rest.api.RestOperationTypeEnum - The type of operation that the FHIR server has determined that the client is trying to invoke
	 * </li>
	 * <li>
	 * ca.uhn.fhir.rest.server.interceptor.IServerInterceptor.ActionRequestDetails - This parameter is provided for legacy reasons only and will be removed in the future. Do not use.
	 * </li>
	 * </ul>
	 * </p>
	 * <p>
	 * Hook methods must return <code>void</code>
	 * </p>
	 * <p>
	 * Hook methods method may throw a subclass of {@link BaseServerResponseException}, and processing
	 * will be aborted with an appropriate error returned to the client.
	 * </p>
	 */
	SERVER_INCOMING_REQUEST_PRE_HANDLED(void.class,
		"ca.uhn.fhir.rest.api.server.RequestDetails",
		"ca.uhn.fhir.rest.server.servlet.ServletRequestDetails",
		"ca.uhn.fhir.rest.api.RestOperationTypeEnum",
		"ca.uhn.fhir.rest.server.interceptor.IServerInterceptor$ActionRequestDetails"
	),

	/**
	 * <b>Server Hook:</b>
	 * This method is called upon any exception being thrown within the server's request processing code. This includes
	 * any exceptions thrown within resource provider methods (e.g. {@link Search} and {@link Read} methods) as well as
	 * any runtime exceptions thrown by the server itself. This hook method is invoked for each interceptor (until one of them
	 * returns a non-<code>null</code> response or the end of the list is reached), after which
	 * {@link #SERVER_HANDLE_EXCEPTION} is
	 * called for each interceptor.
	 * <p>
	 * This may be used to add an OperationOutcome to a response, or to convert between exception types for any reason.
	 * </p>
	 * <p>
	 * Implementations of this method may choose to ignore/log/count/etc exceptions, and return <code>null</code>. In
	 * this case, processing will continue, and the server will automatically generate an {@link BaseOperationOutcome
	 * OperationOutcome}. Implementations may also choose to provide their own response to the client. In this case, they
	 * should return a non-<code>null</code>, to indicate that they have handled the request and processing should stop.
	 * </p>
	 * <p>
	 * Hooks may accept the following parameters:
	 * <ul>
	 * <li>
	 * ca.uhn.fhir.rest.api.server.RequestDetails - A bean containing details about the request that is about to be processed, including details such as the
	 * resource type and logical ID (if any) and other FHIR-specific aspects of the request which have been
	 * pulled out of the servlet request. Note that the bean
	 * properties are not all guaranteed to be populated, depending on how early during processing the
	 * exception occurred.
	 * </li>
	 * <li>
	 * ca.uhn.fhir.rest.server.servlet.ServletRequestDetails - A bean containing details about the request that is about to be processed, including details such as the
	 * resource type and logical ID (if any) and other FHIR-specific aspects of the request which have been
	 * pulled out of the servlet request. This parameter is identical to the RequestDetails parameter above but will
	 * only be populated when operating in a RestfulServer implementation. It is provided as a convenience.
	 * </li>
	 * <li>
	 * java.lang.Throwable - The exception that was thrown. This will often be an instance of
	 * {@link BaseServerResponseException} but will not necessarily be one (e.g. it could be a
	 * {@link NullPointerException} in the case of a bug being triggered.
	 * </li>
	 * <li>
	 * javax.servlet.http.HttpServletRequest - The servlet request, when running in a servlet environment
	 * </li>
	 * <li>
	 * javax.servlet.http.HttpServletResponse - The servlet response, when running in a servlet environment
	 * </li>
	 * </ul>
	 * <p>
	 * Hook methods may return a new exception to use for processing, or <code>null</code> if this interceptor is not trying to
	 * modify the exception. For example, if this interceptor has nothing to do with exception processing, it
	 * should always return <code>null</code>. If this interceptor adds an OperationOutcome to the exception, it
	 * should return an exception.
	 * </p>
	 */
	SERVER_PRE_PROCESS_OUTGOING_EXCEPTION(BaseServerResponseException.class,
		"ca.uhn.fhir.rest.api.server.RequestDetails",
		"ca.uhn.fhir.rest.server.servlet.ServletRequestDetails",
		"java.lang.Throwable",
		"javax.servlet.http.HttpServletRequest",
		"javax.servlet.http.HttpServletResponse"
	),

	/**
	 * <b>Server Hook:</b>
	 * This method is called after the server implementation method has been called, but before any attempt
	 * to stream the response back to the client. Interceptors may examine or modify the response before it
	 * is returned, or even prevent the response.
	 * <p>
	 * Hooks may accept the following parameters:
	 * <ul>
	 * <li>
	 * ca.uhn.fhir.rest.api.server.RequestDetails - A bean containing details about the request that is about to be processed, including details such as the
	 * resource type and logical ID (if any) and other FHIR-specific aspects of the request which have been
	 * pulled out of the servlet request.
	 * </li>
	 * <li>
	 * ca.uhn.fhir.rest.server.servlet.ServletRequestDetails - A bean containing details about the request that is about to be processed, including details such as the
	 * resource type and logical ID (if any) and other FHIR-specific aspects of the request which have been
	 * pulled out of the servlet request. This parameter is identical to the RequestDetails parameter above but will
	 * only be populated when operating in a RestfulServer implementation. It is provided as a convenience.
	 * </li>
	 * <li>
	 * org.hl7.fhir.instance.model.api.IBaseResource - The resource that will be returned. This parameter may be <code>null</code> for some responses.
	 * </li>
	 * <li>
	 * ca.uhn.fhir.rest.api.server.ResponseDetails - This object contains details about the response, including the contents. Hook methods may modify this object to change or replace the response.
	 * </li>
	 * <li>
	 * javax.servlet.http.HttpServletRequest - The servlet request, when running in a servlet environment
	 * </li>
	 * <li>
	 * javax.servlet.http.HttpServletResponse - The servlet response, when running in a servlet environment
	 * </li>
	 * </ul>
	 * </p>
	 * <p>
	 * Hook methods may return <code>true</code> or <code>void</code> if processing should continue normally.
	 * This is generally the right thing to do. If your interceptor is providing a response rather than
	 * letting HAPI handle the response normally, you must return <code>false</code>. In this case,
	 * no further processing will occur and no further interceptors will be called.
	 * </p>
	 * <p>
	 * Hook methods may also throw {@link AuthenticationException} to indicate that the interceptor
	 * has detected an unauthorized access attempt. If thrown, processing will stop and an HTTP 401
	 * will be returned to the client.
	 */
	SERVER_OUTGOING_RESPONSE(boolean.class,
		"ca.uhn.fhir.rest.api.server.RequestDetails",
		"ca.uhn.fhir.rest.server.servlet.ServletRequestDetails",
		"org.hl7.fhir.instance.model.api.IBaseResource",
		"ca.uhn.fhir.rest.api.server.ResponseDetails",
		"javax.servlet.http.HttpServletRequest",
		"javax.servlet.http.HttpServletResponse"
	),


<<<<<<< HEAD
=======
	/**
	 * <b>Server Hook:</b>
	 * This method is called when a stream writer is generated that will be used to stream a non-binary response to
	 * a client. Hooks may return a wrapped writer which adds additional functionality as needed.
	 *
	 * <p>
	 * Hooks may accept the following parameters:
	 * <ul>
	 * <li>
	 * java.io.Writer - The response writing Writer. Typically a hook will wrap this writer and layer additional functionality
	 * into the wrapping writer.
	 * </li>
	 * <li>
	 * ca.uhn.fhir.rest.api.server.RequestDetails - A bean containing details about the request that is about to be processed, including details such as the
	 * resource type and logical ID (if any) and other FHIR-specific aspects of the request which have been
	 * pulled out of the servlet request.
	 * </li>
	 * <li>
	 * ca.uhn.fhir.rest.server.servlet.ServletRequestDetails - A bean containing details about the request that is about to be processed, including details such as the
	 * resource type and logical ID (if any) and other FHIR-specific aspects of the request which have been
	 * pulled out of the servlet request. This parameter is identical to the RequestDetails parameter above but will
	 * only be populated when operating in a RestfulServer implementation. It is provided as a convenience.
	 * </li>
	 * </ul>
	 * </p>
	 * <p>
	 * Hook methods should return a {@link Writer} instance that will be used to stream the response. Hook methods
	 * should not throw any exception.
	 * </p>
	 *
	 * @since 5.0.0
	 */
	SERVER_OUTGOING_WRITER_CREATED(Writer.class,
		"java.io.Writer",
		"ca.uhn.fhir.rest.api.server.RequestDetails",
		"ca.uhn.fhir.rest.server.servlet.ServletRequestDetails"
		),


>>>>>>> fdf66331
	/**
	 * <b>Server Hook:</b>
	 * This method is called after the server implementation method has been called, but before any attempt
	 * to stream the response back to the client, specifically for GraphQL requests (as these do not fit
	 * cleanly into the model provided by {@link #SERVER_OUTGOING_RESPONSE}).
	 * <p>
	 * Hooks may accept the following parameters:
	 * <ul>
	 * <li>
	 * ca.uhn.fhir.rest.api.server.RequestDetails - A bean containing details about the request that is about to be processed, including details such as the
	 * resource type and logical ID (if any) and other FHIR-specific aspects of the request which have been
	 * pulled out of the servlet request.
	 * </li>
	 * <li>
	 * ca.uhn.fhir.rest.server.servlet.ServletRequestDetails - A bean containing details about the request that is about to be processed, including details such as the
	 * resource type and logical ID (if any) and other FHIR-specific aspects of the request which have been
	 * pulled out of the servlet request. This parameter is identical to the RequestDetails parameter above but will
	 * only be populated when operating in a RestfulServer implementation. It is provided as a convenience.
	 * </li>
	 * <li>
	 * java.lang.String - The GraphQL query
	 * </li>
	 * <li>
	 * java.lang.String - The GraphQL response
	 * </li>
	 * <li>
	 * javax.servlet.http.HttpServletRequest - The servlet request, when running in a servlet environment
	 * </li>
	 * <li>
	 * javax.servlet.http.HttpServletResponse - The servlet response, when running in a servlet environment
	 * </li>
	 * </ul>
	 * </p>
	 * <p>
	 * Hook methods may return <code>true</code> or <code>void</code> if processing should continue normally.
	 * This is generally the right thing to do. If your interceptor is providing a response rather than
	 * letting HAPI handle the response normally, you must return <code>false</code>. In this case,
	 * no further processing will occur and no further interceptors will be called.
	 * </p>
	 * <p>
	 * Hook methods may also throw {@link AuthenticationException} to indicate that the interceptor
	 * has detected an unauthorized access attempt. If thrown, processing will stop and an HTTP 401
	 * will be returned to the client.
	 */
	SERVER_OUTGOING_GRAPHQL_RESPONSE(boolean.class,
		"ca.uhn.fhir.rest.api.server.RequestDetails",
		"ca.uhn.fhir.rest.server.servlet.ServletRequestDetails",
		"java.lang.String",
		"java.lang.String",
		"javax.servlet.http.HttpServletRequest",
		"javax.servlet.http.HttpServletResponse"
	),


	/**
	 * <b>Server Hook:</b>
	 * This method is called when an OperationOutcome is being returned in response to a failure.
	 * Hook methods may use this hook to modify the OperationOutcome being returned.
	 * <p>
	 * Hooks may accept the following parameters:
	 * <ul>
	 * <li>
	 * ca.uhn.fhir.rest.api.server.RequestDetails - A bean containing details about the request that is about to be processed, including details such as the
	 * resource type and logical ID (if any) and other FHIR-specific aspects of the request which have been
	 * pulled out of the servlet request. Note that the bean
	 * properties are not all guaranteed to be populated, depending on how early during processing the
	 * exception occurred.
	 * </li>
	 * <li>
	 * ca.uhn.fhir.rest.server.servlet.ServletRequestDetails - A bean containing details about the request that is about to be processed, including details such as the
	 * resource type and logical ID (if any) and other FHIR-specific aspects of the request which have been
	 * pulled out of the servlet request. This parameter is identical to the RequestDetails parameter above but will
	 * only be populated when operating in a RestfulServer implementation. It is provided as a convenience.
	 * </li>
	 * <li>
	 * org.hl7.fhir.instance.model.api.IBaseOperationOutcome - The OperationOutcome resource that will be
	 * returned.
	 * </ul>
	 * <p>
	 * Hook methods must return <code>void</code>
	 * </p>
	 */
	SERVER_OUTGOING_FAILURE_OPERATIONOUTCOME(
		void.class,
		"ca.uhn.fhir.rest.api.server.RequestDetails",
		"ca.uhn.fhir.rest.server.servlet.ServletRequestDetails",
		"org.hl7.fhir.instance.model.api.IBaseOperationOutcome"
	),


	/**
	 * <b>Server Hook:</b>
	 * This method is called after all processing is completed for a request, but only if the
	 * request completes normally (i.e. no exception is thrown).
	 * <p>
	 * Hooks may accept the following parameters:
	 * <ul>
	 * <li>
	 * ca.uhn.fhir.rest.api.server.RequestDetails - A bean containing details about the request that is about to be processed, including details such as the
	 * resource type and logical ID (if any) and other FHIR-specific aspects of the request which have been
	 * pulled out of the servlet request.
	 * </li>
	 * <li>
	 * ca.uhn.fhir.rest.server.servlet.ServletRequestDetails - A bean containing details about the request that is about to be processed, including details such as the
	 * resource type and logical ID (if any) and other FHIR-specific aspects of the request which have been
	 * pulled out of the request. This will be null if the server is not deployed to a RestfulServer environment.
	 * </li>
	 * </ul>
	 * </p>
	 * <p>
	 * This method must return <code>void</code>
	 * </p>
	 * <p>
	 * This method should not throw any exceptions. Any exception that is thrown by this
	 * method will be logged, but otherwise not acted upon (i.e. even if a hook method
	 * throws an exception, processing will continue and other interceptors will be
	 * called). Therefore it is considered a bug to throw an exception from hook methods using this
	 * pointcut.
	 * </p>
	 */
	SERVER_PROCESSING_COMPLETED_NORMALLY(
		void.class,
		new ExceptionHandlingSpec()
			.addLogAndSwallow(Throwable.class),
		"ca.uhn.fhir.rest.api.server.RequestDetails",
		"ca.uhn.fhir.rest.server.servlet.ServletRequestDetails"
	),

	/**
	 * <b>Server Hook:</b>
	 * This method is called after all processing is completed for a request, regardless of whether
	 * the request completed successfully or not. It is called after {@link #SERVER_PROCESSING_COMPLETED_NORMALLY}
	 * in the case of successful operations.
	 * <p>
	 * Hooks may accept the following parameters:
	 * <ul>
	 * <li>
	 * ca.uhn.fhir.rest.api.server.RequestDetails - A bean containing details about the request that is about to be processed, including details such as the
	 * resource type and logical ID (if any) and other FHIR-specific aspects of the request which have been
	 * pulled out of the servlet request.
	 * </li>
	 * <li>
	 * ca.uhn.fhir.rest.server.servlet.ServletRequestDetails - A bean containing details about the request that is about to be processed, including details such as the
	 * resource type and logical ID (if any) and other FHIR-specific aspects of the request which have been
	 * pulled out of the request. This will be null if the server is not deployed to a RestfulServer environment.
	 * </li>
	 * </ul>
	 * </p>
	 * <p>
	 * This method must return <code>void</code>
	 * </p>
	 * <p>
	 * This method should not throw any exceptions. Any exception that is thrown by this
	 * method will be logged, but otherwise not acted upon (i.e. even if a hook method
	 * throws an exception, processing will continue and other interceptors will be
	 * called). Therefore it is considered a bug to throw an exception from hook methods using this
	 * pointcut.
	 * </p>
	 */
	SERVER_PROCESSING_COMPLETED(
		void.class,
		new ExceptionHandlingSpec()
			.addLogAndSwallow(Throwable.class),
		"ca.uhn.fhir.rest.api.server.RequestDetails",
		"ca.uhn.fhir.rest.server.servlet.ServletRequestDetails"
	),

	/**
	 * <b>Subscription Hook:</b>
	 * Invoked whenever a persisted resource has been modified and is being submitted to the
	 * subscription processing pipeline. This method is called before the resource is placed
	 * on any queues for processing and executes synchronously during the resource modification
	 * operation itself, so it should return quickly.
	 * <p>
	 * Hooks may accept the following parameters:
	 * <ul>
	 * <li>ca.uhn.fhir.jpa.subscription.model.ResourceModifiedMessage - Hooks may modify this parameter. This will affect the checking process.</li>
	 * </ul>
	 * </p>
	 * <p>
	 * Hooks may return <code>void</code> or may return a <code>boolean</code>. If the method returns
	 * <code>void</code> or <code>true</code>, processing will continue normally. If the method
	 * returns <code>false</code>, subscription processing will not proceed for the given resource;
	 * </p>
	 */
	SUBSCRIPTION_RESOURCE_MODIFIED(boolean.class, "ca.uhn.fhir.jpa.subscription.model.ResourceModifiedMessage"),


	/**
	 * <b>Subscription Hook:</b>
	 * Invoked any time that a resource is matched by an individual subscription, and
	 * is about to be queued for delivery.
	 * <p>
	 * Hooks may make changes to the delivery payload, or make changes to the
	 * canonical subscription such as adding headers, modifying the channel
	 * endpoint, etc.
	 * </p>
	 * Hooks may accept the following parameters:
	 * <ul>
	 * <li>ca.uhn.fhir.jpa.subscription.model.CanonicalSubscription</li>
	 * <li>ca.uhn.fhir.jpa.subscription.model.ResourceDeliveryMessage</li>
	 * <li>ca.uhn.fhir.jpa.searchparam.matcher.InMemoryMatchResult</li>
	 * </ul>
	 * <p>
	 * Hooks may return <code>void</code> or may return a <code>boolean</code>. If the method returns
	 * <code>void</code> or <code>true</code>, processing will continue normally. If the method
	 * returns <code>false</code>, delivery will be aborted.
	 * </p>
	 */
	SUBSCRIPTION_RESOURCE_MATCHED(boolean.class, "ca.uhn.fhir.jpa.subscription.model.CanonicalSubscription", "ca.uhn.fhir.jpa.subscription.model.ResourceDeliveryMessage", "ca.uhn.fhir.jpa.searchparam.matcher.InMemoryMatchResult"),

	/**
	 * <b>Subscription Hook:</b>
	 * Invoked whenever a persisted resource was checked against all active subscriptions, and did not
	 * match any.
	 * <p>
	 * Hooks may accept the following parameters:
	 * <ul>
	 * <li>ca.uhn.fhir.jpa.subscription.model.ResourceModifiedMessage - Hooks should not modify this parameter as changes will not have any effect.</li>
	 * </ul>
	 * </p>
	 * <p>
	 * Hooks should return <code>void</code>.
	 * </p>
	 */
	SUBSCRIPTION_RESOURCE_DID_NOT_MATCH_ANY_SUBSCRIPTIONS(void.class, "ca.uhn.fhir.jpa.subscription.model.ResourceModifiedMessage"),

	/**
	 * <b>Subscription Hook:</b>
	 * Invoked immediately before the delivery of a subscription, and right before any channel-specific
	 * hooks are invoked (e.g. {@link #SUBSCRIPTION_BEFORE_REST_HOOK_DELIVERY}.
	 * <p>
	 * Hooks may make changes to the delivery payload, or make changes to the
	 * canonical subscription such as adding headers, modifying the channel
	 * endpoint, etc.
	 * </p>
	 * Hooks may accept the following parameters:
	 * <ul>
	 * <li>ca.uhn.fhir.jpa.subscription.model.CanonicalSubscription</li>
	 * <li>ca.uhn.fhir.jpa.subscription.model.ResourceDeliveryMessage</li>
	 * </ul>
	 * <p>
	 * Hooks may return <code>void</code> or may return a <code>boolean</code>. If the method returns
	 * <code>void</code> or <code>true</code>, processing will continue normally. If the method
	 * returns <code>false</code>, processing will be aborted.
	 * </p>
	 */
	SUBSCRIPTION_BEFORE_DELIVERY(boolean.class, "ca.uhn.fhir.jpa.subscription.model.CanonicalSubscription", "ca.uhn.fhir.jpa.subscription.model.ResourceDeliveryMessage"),

	/**
	 * <b>Subscription Hook:</b>
	 * Invoked immediately after the delivery of a subscription, and right before any channel-specific
	 * hooks are invoked (e.g. {@link #SUBSCRIPTION_AFTER_REST_HOOK_DELIVERY}.
	 * <p>
	 * Hooks may accept the following parameters:
	 * </p>
	 * <ul>
	 * <li>ca.uhn.fhir.jpa.subscription.model.CanonicalSubscription</li>
	 * <li>ca.uhn.fhir.jpa.subscription.model.ResourceDeliveryMessage</li>
	 * </ul>
	 * <p>
	 * Hooks should return <code>void</code>.
	 * </p>
	 */
	SUBSCRIPTION_AFTER_DELIVERY(void.class, "ca.uhn.fhir.jpa.subscription.model.CanonicalSubscription", "ca.uhn.fhir.jpa.subscription.model.ResourceDeliveryMessage"),


	/**
	 * <b>Subscription Hook:</b>
	 * Invoked immediately after the attempted delivery of a subscription, if the delivery
	 * failed.
	 * <p>
	 * Hooks may accept the following parameters:
	 * </p>
	 * <ul>
	 * <li>java.lang.Exception - The exception that caused the failure.  Note this could be an exception thrown by a SUBSCRIPTION_BEFORE_DELIVERY or SUBSCRIPTION_AFTER_DELIVERY interceptor</li>
	 * <li>ca.uhn.fhir.jpa.subscription.model.ResourceDeliveryMessage - the message that triggered the exception</li>
	 * <li>java.lang.Exception</li>
	 * </ul>
	 * <p>
	 * Hooks may return <code>void</code> or may return a <code>boolean</code>. If the method returns
	 * <code>void</code> or <code>true</code>, processing will continue normally, meaning that
	 * an exception will be thrown by the delivery mechanism. This typically means that the
	 * message will be returned to the processing queue. If the method
	 * returns <code>false</code>, processing will be aborted and no further action will be
	 * taken for the delivery.
	 * </p>
	 */
	SUBSCRIPTION_AFTER_DELIVERY_FAILED(boolean.class, "ca.uhn.fhir.jpa.subscription.model.ResourceDeliveryMessage", "java.lang.Exception"),

	/**
	 * <b>Subscription Hook:</b>
	 * Invoked immediately after the delivery of a REST HOOK subscription.
	 * <p>
	 * When this hook is called, all processing is complete so this hook should not
	 * make any changes to the parameters.
	 * </p>
	 * Hooks may accept the following parameters:
	 * <ul>
	 * <li>ca.uhn.fhir.jpa.subscription.model.CanonicalSubscription</li>
	 * <li>ca.uhn.fhir.jpa.subscription.model.ResourceDeliveryMessage</li>
	 * </ul>
	 * <p>
	 * Hooks should return <code>void</code>.
	 * </p>
	 */
	SUBSCRIPTION_AFTER_REST_HOOK_DELIVERY(void.class, "ca.uhn.fhir.jpa.subscription.model.CanonicalSubscription", "ca.uhn.fhir.jpa.subscription.model.ResourceDeliveryMessage"),

	/**
	 * <b>Subscription Hook:</b>
	 * Invoked immediately before the delivery of a REST HOOK subscription.
	 * <p>
	 * Hooks may make changes to the delivery payload, or make changes to the
	 * canonical subscription such as adding headers, modifying the channel
	 * endpoint, etc.
	 * </p>
	 * Hooks may accept the following parameters:
	 * <ul>
	 * <li>ca.uhn.fhir.jpa.subscription.model.CanonicalSubscription</li>
	 * <li>ca.uhn.fhir.jpa.subscription.model.ResourceDeliveryMessage</li>
	 * </ul>
	 * <p>
	 * Hooks may return <code>void</code> or may return a <code>boolean</code>. If the method returns
	 * <code>void</code> or <code>true</code>, processing will continue normally. If the method
	 * returns <code>false</code>, processing will be aborted.
	 * </p>
	 */
	SUBSCRIPTION_BEFORE_REST_HOOK_DELIVERY(boolean.class, "ca.uhn.fhir.jpa.subscription.model.CanonicalSubscription", "ca.uhn.fhir.jpa.subscription.model.ResourceDeliveryMessage"),

	/**
	 * <b>Subscription Hook:</b>
	 * Invoked whenever a persisted resource (a resource that has just been stored in the
	 * database via a create/update/patch/etc.) is about to be checked for whether any subscriptions
	 * were triggered as a result of the operation.
	 * <p>
	 * Hooks may accept the following parameters:
	 * <ul>
	 * <li>ca.uhn.fhir.jpa.subscription.model.ResourceModifiedMessage - Hooks may modify this parameter. This will affect the checking process.</li>
	 * </ul>
	 * </p>
	 * <p>
	 * Hooks may return <code>void</code> or may return a <code>boolean</code>. If the method returns
	 * <code>void</code> or <code>true</code>, processing will continue normally. If the method
	 * returns <code>false</code>, processing will be aborted.
	 * </p>
	 */
	SUBSCRIPTION_BEFORE_PERSISTED_RESOURCE_CHECKED(boolean.class, "ca.uhn.fhir.jpa.subscription.model.ResourceModifiedMessage"),


	/**
	 * <b>Subscription Hook:</b>
	 * Invoked whenever a persisted resource (a resource that has just been stored in the
	 * database via a create/update/patch/etc.) has been checked for whether any subscriptions
	 * were triggered as a result of the operation.
	 * <p>
	 * Hooks may accept the following parameters:
	 * <ul>
	 * <li>ca.uhn.fhir.jpa.subscription.model.ResourceModifiedMessage - This parameter should not be modified as processing is complete when this hook is invoked.</li>
	 * </ul>
	 * </p>
	 * <p>
	 * Hooks should return <code>void</code>.
	 * </p>
	 */
	SUBSCRIPTION_AFTER_PERSISTED_RESOURCE_CHECKED(void.class, "ca.uhn.fhir.jpa.subscription.model.ResourceModifiedMessage"),


	/**
	 * <b>Subscription Hook:</b>
	 * Invoked immediately after an active subscription is "registered". In HAPI FHIR, when
	 * a subscription
	 * <p>
	 * Hooks may make changes to the canonicalized subscription and this will have an effect
	 * on processing across this server. Note however that timing issues may occur, since the
	 * subscription is already technically live by the time this hook is called.
	 * </p>
	 * Hooks may accept the following parameters:
	 * <ul>
	 * <li>ca.uhn.fhir.jpa.subscription.model.CanonicalSubscription</li>
	 * </ul>
	 * <p>
	 * Hooks should return <code>void</code>.
	 * </p>
	 */
	SUBSCRIPTION_AFTER_ACTIVE_SUBSCRIPTION_REGISTERED(void.class, "ca.uhn.fhir.jpa.subscription.model.CanonicalSubscription"),


	/**
	 * <b>Storage Hook:</b>
	 * Invoked when a resource is being deleted in a cascaded delete. This means that
	 * some other resource is being deleted, but per use request or other
	 * policy, the given resource (the one supplied as a parameter to this hook)
	 * is also being deleted.
	 * <p>
	 * Hooks may accept the following parameters:
	 * </p>
	 * <ul>
	 * <li>
	 * ca.uhn.fhir.rest.api.server.RequestDetails - A bean containing details about the request that is about to be processed, including details such as the
	 * resource type and logical ID (if any) and other FHIR-specific aspects of the request which have been
	 * pulled out of the servlet request. Note that the bean
	 * properties are not all guaranteed to be populated, depending on how early during processing the
	 * exception occurred. <b>Note that this parameter may be null in contexts where the request is not
	 * known, such as while processing searches</b>
	 * </li>
	 * <li>
	 * ca.uhn.fhir.rest.server.servlet.ServletRequestDetails - A bean containing details about the request that is about to be processed, including details such as the
	 * resource type and logical ID (if any) and other FHIR-specific aspects of the request which have been
	 * pulled out of the servlet request. This parameter is identical to the RequestDetails parameter above but will
	 * only be populated when operating in a RestfulServer implementation. It is provided as a convenience.
	 * </li>
	 * <li>
	 * ca.uhn.fhir.jpa.util.DeleteConflictList - Contains the details about the delete conflicts that are
	 * being resolved via deletion. The source resource is the resource that will be deleted, and
	 * is a cascade because the target resource is already being deleted.
	 * </li>
	 * <li>
	 * org.hl7.fhir.instance.model.api.IBaseResource - The actual resource that is about to be deleted via a cascading delete
	 * </li>
	 * </ul>
	 * <p>
	 * Hooks should return <code>void</code>. They may choose to throw an exception however, in
	 * which case the delete should be rolled back.
	 * </p>
	 */
	STORAGE_CASCADE_DELETE(
		void.class,
		"ca.uhn.fhir.rest.api.server.RequestDetails",
		"ca.uhn.fhir.rest.server.servlet.ServletRequestDetails",
		"ca.uhn.fhir.jpa.api.model.DeleteConflictList",
		"org.hl7.fhir.instance.model.api.IBaseResource"
	),

	/**
	 * <b>Storage Hook:</b>
	 * Invoked when one or more resources may be returned to the user, whether as a part of a READ,
	 * a SEARCH, or even as the response to a CREATE/UPDATE, etc.
	 * <p>
	 * This hook is invoked when a resource has been loaded by the storage engine and
	 * is being returned to the HTTP stack for response. This is not a guarantee that the
	 * client will ultimately see it, since filters/headers/etc may affect what
	 * is returned but if a resource is loaded it is likely to be used.
	 * Note also that caching may affect whether this pointcut is invoked.
	 * </p>
	 * <p>
	 * Hooks will have access to the contents of the resource being returned
	 * and may choose to make modifications. These changes will be reflected in
	 * returned resource but have no effect on storage.
	 * </p>
	 * Hooks may accept the following parameters:
	 * <ul>
	 * <li>
	 * ca.uhn.fhir.rest.api.server.IPreResourceAccessDetails - Contains details about the
	 * specific resources being returned.
	 * </li>
	 * <li>
	 * ca.uhn.fhir.rest.api.server.RequestDetails - A bean containing details about the request that is about to be processed, including details such as the
	 * resource type and logical ID (if any) and other FHIR-specific aspects of the request which have been
	 * pulled out of the servlet request. Note that the bean
	 * properties are not all guaranteed to be populated, depending on how early during processing the
	 * exception occurred. <b>Note that this parameter may be null in contexts where the request is not
	 * known, such as while processing searches</b>
	 * </li>
	 * <li>
	 * ca.uhn.fhir.rest.server.servlet.ServletRequestDetails - A bean containing details about the request that is about to be processed, including details such as the
	 * resource type and logical ID (if any) and other FHIR-specific aspects of the request which have been
	 * pulled out of the servlet request. This parameter is identical to the RequestDetails parameter above but will
	 * only be populated when operating in a RestfulServer implementation. It is provided as a convenience.
	 * </li>
	 * </ul>
	 * <p>
	 * Hooks should return <code>void</code>.
	 * </p>
	 */
	STORAGE_PREACCESS_RESOURCES(void.class,
		"ca.uhn.fhir.rest.api.server.IPreResourceAccessDetails",
		"ca.uhn.fhir.rest.api.server.RequestDetails",
		"ca.uhn.fhir.rest.server.servlet.ServletRequestDetails"
	),

	/**
	 * <b>Storage Hook:</b>
	 * Invoked when the storage engine is about to check for the existence of a pre-cached search
	 * whose results match the given search parameters.
	 * <p>
	 * Hooks may accept the following parameters:
	 * </p>
	 * <ul>
	 * <li>
	 * ca.uhn.fhir.jpa.searchparam.SearchParameterMap - Contains the details of the search being checked
	 * </li>
	 * <li>
	 * ca.uhn.fhir.rest.api.server.RequestDetails - A bean containing details about the request that is about to be processed, including details such as the
	 * resource type and logical ID (if any) and other FHIR-specific aspects of the request which have been
	 * pulled out of the servlet request. Note that the bean
	 * properties are not all guaranteed to be populated, depending on how early during processing the
	 * exception occurred. <b>Note that this parameter may be null in contexts where the request is not
	 * known, such as while processing searches</b>
	 * </li>
	 * <li>
	 * ca.uhn.fhir.rest.server.servlet.ServletRequestDetails - A bean containing details about the request that is about to be processed, including details such as the
	 * resource type and logical ID (if any) and other FHIR-specific aspects of the request which have been
	 * pulled out of the servlet request. This parameter is identical to the RequestDetails parameter above but will
	 * only be populated when operating in a RestfulServer implementation. It is provided as a convenience.
	 * </li>
	 * </ul>
	 * <p>
	 * Hooks may return <code>boolean</code>. If the hook method returns
	 * <code>false</code>, the server will not attempt to check for a cached
	 * search no matter what.
	 * </p>
	 */
	STORAGE_PRECHECK_FOR_CACHED_SEARCH(boolean.class,
		"ca.uhn.fhir.jpa.searchparam.SearchParameterMap",
		"ca.uhn.fhir.rest.api.server.RequestDetails",
		"ca.uhn.fhir.rest.server.servlet.ServletRequestDetails"
	),

	/**
	 * <b>Storage Hook:</b>
	 * Invoked when a search is starting, prior to creating a record for the search.
	 * <p>
	 * Hooks may accept the following parameters:
	 * </p>
	 * <ul>
	 * <li>
	 * ca.uhn.fhir.rest.server.util.ICachedSearchDetails - Contains the details of the search that
	 * is being created and initialized
	 * </li>
	 * <li>
	 * ca.uhn.fhir.rest.api.server.RequestDetails - A bean containing details about the request that is about to be processed, including details such as the
	 * resource type and logical ID (if any) and other FHIR-specific aspects of the request which have been
	 * pulled out of the servlet request. Note that the bean
	 * properties are not all guaranteed to be populated, depending on how early during processing the
	 * exception occurred. <b>Note that this parameter may be null in contexts where the request is not
	 * known, such as while processing searches</b>
	 * </li>
	 * <li>
	 * ca.uhn.fhir.rest.server.servlet.ServletRequestDetails - A bean containing details about the request that is about to be processed, including details such as the
	 * resource type and logical ID (if any) and other FHIR-specific aspects of the request which have been
	 * pulled out of the servlet request. This parameter is identical to the RequestDetails parameter above but will
	 * only be populated when operating in a RestfulServer implementation. It is provided as a convenience.
	 * </li>
	 * </ul>
	 * <p>
	 * Hooks should return <code>void</code>.
	 * </p>
	 */
	STORAGE_PRESEARCH_REGISTERED(void.class,
		"ca.uhn.fhir.rest.server.util.ICachedSearchDetails",
		"ca.uhn.fhir.rest.api.server.RequestDetails",
		"ca.uhn.fhir.rest.server.servlet.ServletRequestDetails"
	),

	/**
	 * <b>Storage Hook:</b>
	 * Invoked when one or more resources may be returned to the user, whether as a part of a READ,
	 * a SEARCH, or even as the response to a CREATE/UPDATE, etc.
	 * <p>
	 * This hook is invoked when a resource has been loaded by the storage engine and
	 * is being returned to the HTTP stack for response.
	 * This is not a guarantee that the
	 * client will ultimately see it, since filters/headers/etc may affect what
	 * is returned but if a resource is loaded it is likely to be used.
	 * Note also that caching may affect whether this pointcut is invoked.
	 * </p>
	 * <p>
	 * Hooks will have access to the contents of the resource being returned
	 * and may choose to make modifications. These changes will be reflected in
	 * returned resource but have no effect on storage.
	 * </p>
	 * Hooks may accept the following parameters:
	 * <ul>
	 * <li>
	 * ca.uhn.fhir.rest.api.server.IPreResourceShowDetails - Contains the resources that
	 * will be shown to the user. This object may be manipulated in order to modify
	 * the actual resources being shown to the user (e.g. for masking)
	 * </li>
	 * <li>
	 * ca.uhn.fhir.rest.api.server.RequestDetails - A bean containing details about the request that is about to be processed, including details such as the
	 * resource type and logical ID (if any) and other FHIR-specific aspects of the request which have been
	 * pulled out of the servlet request. Note that the bean
	 * properties are not all guaranteed to be populated, depending on how early during processing the
	 * exception occurred. <b>Note that this parameter may be null in contexts where the request is not
	 * known, such as while processing searches</b>
	 * </li>
	 * <li>
	 * ca.uhn.fhir.rest.server.servlet.ServletRequestDetails - A bean containing details about the request that is about to be processed, including details such as the
	 * resource type and logical ID (if any) and other FHIR-specific aspects of the request which have been
	 * pulled out of the servlet request. This parameter is identical to the RequestDetails parameter above but will
	 * only be populated when operating in a RestfulServer implementation. It is provided as a convenience.
	 * </li>
	 * </ul>
	 * <p>
	 * Hooks should return <code>void</code>.
	 * </p>
	 */
	STORAGE_PRESHOW_RESOURCES(void.class,
		"ca.uhn.fhir.rest.api.server.IPreResourceShowDetails",
		"ca.uhn.fhir.rest.api.server.RequestDetails",
		"ca.uhn.fhir.rest.server.servlet.ServletRequestDetails"
	),

	/**
	 * <b>Storage Hook:</b>
	 * Invoked before a resource will be created, immediately before the resource
	 * is persisted to the database.
	 * <p>
	 * Hooks will have access to the contents of the resource being created
	 * and may choose to make modifications to it. These changes will be
	 * reflected in permanent storage.
	 * </p>
	 * Hooks may accept the following parameters:
	 * <ul>
	 * <li>org.hl7.fhir.instance.model.api.IBaseResource</li>
	 * <li>
	 * ca.uhn.fhir.rest.api.server.RequestDetails - A bean containing details about the request that is about to be processed, including details such as the
	 * resource type and logical ID (if any) and other FHIR-specific aspects of the request which have been
	 * pulled out of the servlet request. Note that the bean
	 * properties are not all guaranteed to be populated, depending on how early during processing the
	 * exception occurred.
	 * </li>
	 * <li>
	 * ca.uhn.fhir.rest.server.servlet.ServletRequestDetails - A bean containing details about the request that is about to be processed, including details such as the
	 * resource type and logical ID (if any) and other FHIR-specific aspects of the request which have been
	 * pulled out of the servlet request. This parameter is identical to the RequestDetails parameter above but will
	 * only be populated when operating in a RestfulServer implementation. It is provided as a convenience.
	 * </li>
	 * </ul>
	 * <p>
	 * Hooks should return <code>void</code>.
	 * </p>
	 */
	STORAGE_PRESTORAGE_RESOURCE_CREATED(void.class,
		"org.hl7.fhir.instance.model.api.IBaseResource",
		"ca.uhn.fhir.rest.api.server.RequestDetails",
		"ca.uhn.fhir.rest.server.servlet.ServletRequestDetails"
	),

	/**
	 * <b>Storage Hook:</b>
	 * Invoked before a resource will be updated, immediately before the resource
	 * is persisted to the database.
	 * <p>
	 * Hooks will have access to the contents of the resource being updated
	 * (both the previous and new contents) and may choose to make modifications
	 * to the new contents of the resource. These changes will be reflected in
	 * permanent storage.
	 * </p>
	 * Hooks may accept the following parameters:
	 * <ul>
	 * <li>org.hl7.fhir.instance.model.api.IBaseResource - The previous contents of the resource being updated</li>
	 * <li>org.hl7.fhir.instance.model.api.IBaseResource - The new contents of the resource being updated</li>
	 * <li>
	 * ca.uhn.fhir.rest.api.server.RequestDetails - A bean containing details about the request that is about to be processed, including details such as the
	 * resource type and logical ID (if any) and other FHIR-specific aspects of the request which have been
	 * pulled out of the servlet request. Note that the bean
	 * properties are not all guaranteed to be populated, depending on how early during processing the
	 * exception occurred.
	 * </li>
	 * <li>
	 * ca.uhn.fhir.rest.server.servlet.ServletRequestDetails - A bean containing details about the request that is about to be processed, including details such as the
	 * resource type and logical ID (if any) and other FHIR-specific aspects of the request which have been
	 * pulled out of the servlet request. This parameter is identical to the RequestDetails parameter above but will
	 * only be populated when operating in a RestfulServer implementation. It is provided as a convenience.
	 * </li>
	 * </ul>
	 * <p>
	 * Hooks should return <code>void</code>.
	 * </p>
	 */
	STORAGE_PRESTORAGE_RESOURCE_UPDATED(void.class,
		"org.hl7.fhir.instance.model.api.IBaseResource",
		"org.hl7.fhir.instance.model.api.IBaseResource",
		"ca.uhn.fhir.rest.api.server.RequestDetails",
		"ca.uhn.fhir.rest.server.servlet.ServletRequestDetails"
	),

	/**
	 * <b>Storage Hook:</b>
	 * Invoked before a resource will be created, immediately before the resource
	 * is persisted to the database.
	 * <p>
	 * Hooks will have access to the contents of the resource being created
	 * and may choose to make modifications to it. These changes will be
	 * reflected in permanent storage.
	 * </p>
	 * Hooks may accept the following parameters:
	 * <ul>
	 * <li>org.hl7.fhir.instance.model.api.IBaseResource - The resource being deleted</li>
	 * <li>
	 * ca.uhn.fhir.rest.api.server.RequestDetails - A bean containing details about the request that is about to be processed, including details such as the
	 * resource type and logical ID (if any) and other FHIR-specific aspects of the request which have been
	 * pulled out of the servlet request. Note that the bean
	 * properties are not all guaranteed to be populated, depending on how early during processing the
	 * exception occurred.
	 * </li>
	 * <li>
	 * ca.uhn.fhir.rest.server.servlet.ServletRequestDetails - A bean containing details about the request that is about to be processed, including details such as the
	 * resource type and logical ID (if any) and other FHIR-specific aspects of the request which have been
	 * pulled out of the servlet request. This parameter is identical to the RequestDetails parameter above but will
	 * only be populated when operating in a RestfulServer implementation. It is provided as a convenience.
	 * </li>
	 * </ul>
	 * <p>
	 * Hooks should return <code>void</code>.
	 * </p>
	 */
	STORAGE_PRESTORAGE_RESOURCE_DELETED(void.class,
		"org.hl7.fhir.instance.model.api.IBaseResource",
		"ca.uhn.fhir.rest.api.server.RequestDetails",
		"ca.uhn.fhir.rest.server.servlet.ServletRequestDetails"
	),


	/**
	 * <b>Storage Hook:</b>
	 * Invoked before a resource will be created, immediately before the transaction
	 * is committed (after all validation and other business rules have successfully
	 * completed, and any other database activity is complete.
	 * <p>
	 * Hooks will have access to the contents of the resource being created
	 * but should generally not make any
	 * changes as storage has already occurred. Changes will not be reflected
	 * in storage, but may be reflected in the HTTP response.
	 * </p>
	 * Hooks may accept the following parameters:
	 * <ul>
	 * <li>org.hl7.fhir.instance.model.api.IBaseResource</li>
	 * <li>
	 * ca.uhn.fhir.rest.api.server.RequestDetails - A bean containing details about the request that is about to be processed, including details such as the
	 * resource type and logical ID (if any) and other FHIR-specific aspects of the request which have been
	 * pulled out of the servlet request. Note that the bean
	 * properties are not all guaranteed to be populated, depending on how early during processing the
	 * exception occurred.
	 * </li>
	 * <li>
	 * ca.uhn.fhir.rest.server.servlet.ServletRequestDetails - A bean containing details about the request that is about to be processed, including details such as the
	 * resource type and logical ID (if any) and other FHIR-specific aspects of the request which have been
	 * pulled out of the servlet request. This parameter is identical to the RequestDetails parameter above but will
	 * only be populated when operating in a RestfulServer implementation. It is provided as a convenience.
	 * </li>
	 * </ul>
	 * <p>
	 * Hooks should return <code>void</code>.
	 * </p>
	 */
	STORAGE_PRECOMMIT_RESOURCE_CREATED(void.class,
		"org.hl7.fhir.instance.model.api.IBaseResource",
		"ca.uhn.fhir.rest.api.server.RequestDetails",
		"ca.uhn.fhir.rest.server.servlet.ServletRequestDetails"
	),

	/**
	 * <b>Storage Hook:</b>
	 * Invoked before a resource will be updated, immediately before the transaction
	 * is committed (after all validation and other business rules have successfully
	 * completed, and any other database activity is complete.
	 * <p>
	 * Hooks will have access to the contents of the resource being updated
	 * (both the previous and new contents) but should generally not make any
	 * changes as storage has already occurred. Changes will not be reflected
	 * in storage, but may be reflected in the HTTP response.
	 * </p>
	 * Hooks may accept the following parameters:
	 * <ul>
	 * <li>org.hl7.fhir.instance.model.api.IBaseResource - The previous contents of the resource</li>
	 * <li>org.hl7.fhir.instance.model.api.IBaseResource - The proposed new new contents of the resource</li>
	 * <li>
	 * ca.uhn.fhir.rest.api.server.RequestDetails - A bean containing details about the request that is about to be processed, including details such as the
	 * resource type and logical ID (if any) and other FHIR-specific aspects of the request which have been
	 * pulled out of the servlet request. Note that the bean
	 * properties are not all guaranteed to be populated, depending on how early during processing the
	 * exception occurred.
	 * </li>
	 * <li>
	 * ca.uhn.fhir.rest.server.servlet.ServletRequestDetails - A bean containing details about the request that is about to be processed, including details such as the
	 * resource type and logical ID (if any) and other FHIR-specific aspects of the request which have been
	 * pulled out of the servlet request. This parameter is identical to the RequestDetails parameter above but will
	 * only be populated when operating in a RestfulServer implementation. It is provided as a convenience.
	 * </li>
	 * </ul>
	 * <p>
	 * Hooks should return <code>void</code>.
	 * </p>
	 */
	STORAGE_PRECOMMIT_RESOURCE_UPDATED(void.class,
		"org.hl7.fhir.instance.model.api.IBaseResource",
		"org.hl7.fhir.instance.model.api.IBaseResource",
		"ca.uhn.fhir.rest.api.server.RequestDetails",
		"ca.uhn.fhir.rest.server.servlet.ServletRequestDetails"
	),


	/**
	 * <b>Storage Hook:</b>
	 * Invoked before a resource will be created
	 * <p>
	 * Hooks will have access to the contents of the resource being deleted
	 * but should not make any changes as storage has already occurred
	 * </p>
	 * Hooks may accept the following parameters:
	 * <ul>
	 * <li>org.hl7.fhir.instance.model.api.IBaseResource - The resource being deleted</li>
	 * <li>
	 * ca.uhn.fhir.rest.api.server.RequestDetails - A bean containing details about the request that is about to be processed, including details such as the
	 * resource type and logical ID (if any) and other FHIR-specific aspects of the request which have been
	 * pulled out of the servlet request. Note that the bean
	 * properties are not all guaranteed to be populated, depending on how early during processing the
	 * exception occurred.
	 * </li>
	 * <li>
	 * ca.uhn.fhir.rest.server.servlet.ServletRequestDetails - A bean containing details about the request that is about to be processed, including details such as the
	 * resource type and logical ID (if any) and other FHIR-specific aspects of the request which have been
	 * pulled out of the servlet request. This parameter is identical to the RequestDetails parameter above but will
	 * only be populated when operating in a RestfulServer implementation. It is provided as a convenience.
	 * </li>
	 * </ul>
	 * <p>
	 * Hooks should return <code>void</code>.
	 * </p>
	 */
	STORAGE_PRECOMMIT_RESOURCE_DELETED(void.class,
		"org.hl7.fhir.instance.model.api.IBaseResource",
		"ca.uhn.fhir.rest.api.server.RequestDetails",
		"ca.uhn.fhir.rest.server.servlet.ServletRequestDetails"
	),

	/**
	 * <b>Storage Hook:</b>
	 * Invoked when a resource delete operation is about to fail due to referential integrity conflicts.
	 * <p>
	 * Hooks will have access to the list of resources that have references to the resource being deleted.
	 * </p>
	 * Hooks may accept the following parameters:
	 * <ul>
	 * <li>ca.uhn.fhir.jpa.api.model.DeleteConflictList - The list of delete conflicts</li>
	 * <li>
	 * ca.uhn.fhir.rest.api.server.RequestDetails - A bean containing details about the request that is about to be processed, including details such as the
	 * resource type and logical ID (if any) and other FHIR-specific aspects of the request which have been
	 * pulled out of the servlet request. Note that the bean
	 * properties are not all guaranteed to be populated, depending on how early during processing the
	 * exception occurred.
	 * </li>
	 * <li>
	 * ca.uhn.fhir.rest.server.servlet.ServletRequestDetails - A bean containing details about the request that is about to be processed, including details such as the
	 * resource type and logical ID (if any) and other FHIR-specific aspects of the request which have been
	 * pulled out of the servlet request. This parameter is identical to the RequestDetails parameter above but will
	 * only be populated when operating in a RestfulServer implementation. It is provided as a convenience.
	 * </li>
	 * </ul>
	 * <p>
	 * Hooks should return <code>ca.uhn.fhir.jpa.delete.DeleteConflictOutcome</code>.
	 * If the interceptor returns a non-null result, the DeleteConflictOutcome can be
	 * used to indicate a number of times to retry.
	 * </p>
	 */
	STORAGE_PRESTORAGE_DELETE_CONFLICTS(
		// Return type
		"ca.uhn.fhir.jpa.delete.DeleteConflictOutcome",
		// Params
		"ca.uhn.fhir.jpa.api.model.DeleteConflictList",
		"ca.uhn.fhir.rest.api.server.RequestDetails",
		"ca.uhn.fhir.rest.server.servlet.ServletRequestDetails"
	),

	/**
	 * <b>Storage Hook:</b>
	 * Invoked before a resource is about to be expunged via the <code>$expunge</code> operation.
	 * <p>
	 * Hooks will be passed a reference to a counter containing the current number of records that have been deleted.
	 * If the hook deletes any records, the hook is expected to increment this counter by the number of records deleted.
	 * </p>
	 * <p>
	 * Hooks may accept the following parameters:
	 * </p>
	 * <ul>
	 * <li>java.util.concurrent.atomic.AtomicInteger - The counter holding the number of records deleted.</li>
	 * <li>org.hl7.fhir.instance.model.api.IIdType - The ID of the resource that is about to be deleted</li>
	 * <li>org.hl7.fhir.instance.model.api.IBaseResource - The resource that is about to be deleted</li>
	 * <li>
	 * ca.uhn.fhir.rest.api.server.RequestDetails - A bean containing details about the request that is about to be processed, including details such as the
	 * resource type and logical ID (if any) and other FHIR-specific aspects of the request which have been
	 * pulled out of the servlet request. Note that the bean
	 * properties are not all guaranteed to be populated, depending on how early during processing the
	 * exception occurred.
	 * </li>
	 * <li>
	 * ca.uhn.fhir.rest.server.servlet.ServletRequestDetails - A bean containing details about the request that is about to be processed, including details such as the
	 * resource type and logical ID (if any) and other FHIR-specific aspects of the request which have been
	 * pulled out of the servlet request. This parameter is identical to the RequestDetails parameter above but will
	 * only be populated when operating in a RestfulServer implementation. It is provided as a convenience.
	 * </li>
	 * </ul>
	 * <p>
	 * Hooks should return void.
	 * </p>
	 */
	STORAGE_PRESTORAGE_EXPUNGE_RESOURCE(
		// Return type
		void.class,
		// Params
		"java.util.concurrent.atomic.AtomicInteger",
		"org.hl7.fhir.instance.model.api.IIdType",
		"org.hl7.fhir.instance.model.api.IBaseResource",
		"ca.uhn.fhir.rest.api.server.RequestDetails",
		"ca.uhn.fhir.rest.server.servlet.ServletRequestDetails"
	),

	/**
	 * <b>Storage Hook:</b>
	 * Invoked before an <code>$expunge</code> operation on all data (expungeEverything) is called.
	 * <p>
	 * Hooks will be passed a reference to a counter containing the current number of records that have been deleted.
	 * If the hook deletes any records, the hook is expected to increment this counter by the number of records deleted.
	 * </p>
	 * Hooks may accept the following parameters:
	 * <ul>
	 * <li>java.util.concurrent.atomic.AtomicInteger - The counter holding the number of records deleted.</li>
	 * <li>
	 * ca.uhn.fhir.rest.api.server.RequestDetails - A bean containing details about the request that is about to be processed, including details such as the
	 * resource type and logical ID (if any) and other FHIR-specific aspects of the request which have been
	 * pulled out of the servlet request. Note that the bean
	 * properties are not all guaranteed to be populated, depending on how early during processing the
	 * exception occurred.
	 * </li>
	 * <li>
	 * ca.uhn.fhir.rest.server.servlet.ServletRequestDetails - A bean containing details about the request that is about to be processed, including details such as the
	 * resource type and logical ID (if any) and other FHIR-specific aspects of the request which have been
	 * pulled out of the servlet request. This parameter is identical to the RequestDetails parameter above but will
	 * only be populated when operating in a RestfulServer implementation. It is provided as a convenience.
	 * </li>
	 * </ul>
	 * <p>
	 * Hooks should return void.
	 * </p>
	 */
	STORAGE_PRESTORAGE_EXPUNGE_EVERYTHING(
		// Return type
		void.class,
		// Params
		"java.util.concurrent.atomic.AtomicInteger",
		"ca.uhn.fhir.rest.api.server.RequestDetails",
		"ca.uhn.fhir.rest.server.servlet.ServletRequestDetails"
	),

	/**
	 * <b>Storage Hook:</b>
	 * Invoked before FHIR <b>create</b> operation to request the identification of the partition ID to be associated
	 * with the resource being created. This hook will only be called if partitioning is enabled in the JPA
	 * server.
	 * <p>
	 * Hooks may accept the following parameters:
	 * </p>
	 * <ul>
	 * <li>
	 * org.hl7.fhir.instance.model.api.IBaseResource - The resource that will be created and needs a tenant ID assigned.
	 * </li>
	 * <li>
	 * ca.uhn.fhir.rest.api.server.RequestDetails - A bean containing details about the request that is about to be processed, including details such as the
	 * resource type and logical ID (if any) and other FHIR-specific aspects of the request which have been
	 * pulled out of the servlet request. Note that the bean
	 * properties are not all guaranteed to be populated, depending on how early during processing the
	 * exception occurred.
	 * </li>
	 * <li>
	 * ca.uhn.fhir.rest.server.servlet.ServletRequestDetails - A bean containing details about the request that is about to be processed, including details such as the
	 * resource type and logical ID (if any) and other FHIR-specific aspects of the request which have been
	 * pulled out of the servlet request. This parameter is identical to the RequestDetails parameter above but will
	 * only be populated when operating in a RestfulServer implementation. It is provided as a convenience.
	 * </li>
	 * </ul>
	 * <p>
	 * Hooks should return an instance of <code>ca.uhn.fhir.jpa.model.entity.PartitionId</code> or <code>null</code>.
	 * </p>
	 */
	STORAGE_PARTITION_IDENTIFY_CREATE(
		// Return type
		"ca.uhn.fhir.jpa.model.entity.PartitionId",
		// Params
		"org.hl7.fhir.instance.model.api.IBaseResource",
		"ca.uhn.fhir.rest.api.server.RequestDetails",
		"ca.uhn.fhir.rest.server.servlet.ServletRequestDetails"
	),

	/**
	 * <b>Storage Hook:</b>
	 * Invoked before FHIR read/access operation (e.g. <b>read/vread</b>, <b>search</b>, <b>history</b>, etc.) operation to request the
	 * identification of the partition ID to be associated with the resource being created. This hook will only be called if
	 * partitioning is enabled in the JPA server.
	 * <p>
	 * Hooks may accept the following parameters:
	 * </p>
	 * <ul>
	 * <li>
	 * ca.uhn.fhir.rest.api.server.RequestDetails - A bean containing details about the request that is about to be processed, including details such as the
	 * resource type and logical ID (if any) and other FHIR-specific aspects of the request which have been
	 * pulled out of the servlet request. Note that the bean
	 * properties are not all guaranteed to be populated, depending on how early during processing the
	 * exception occurred.
	 * </li>
	 * <li>
	 * ca.uhn.fhir.rest.server.servlet.ServletRequestDetails - A bean containing details about the request that is about to be processed, including details such as the
	 * resource type and logical ID (if any) and other FHIR-specific aspects of the request which have been
	 * pulled out of the servlet request. This parameter is identical to the RequestDetails parameter above but will
	 * only be populated when operating in a RestfulServer implementation. It is provided as a convenience.
	 * </li>
	 * </ul>
	 * <p>
	 * Hooks should return an instance of <code>ca.uhn.fhir.jpa.model.entity.PartitionId</code> or <code>null</code>.
	 * </p>
	 */
	STORAGE_PARTITION_IDENTIFY_READ(
		// Return type
		"ca.uhn.fhir.jpa.model.entity.PartitionId",
		// Params
		"ca.uhn.fhir.rest.api.server.RequestDetails",
		"ca.uhn.fhir.rest.server.servlet.ServletRequestDetails"
	),

	/**
	 * <b>Performance Tracing Hook:</b>
	 * This hook is invoked when any informational messages generated by the
	 * SearchCoordinator are created. It is typically used to provide logging
	 * or capture details related to a specific request.
	 * <p>
	 * Note that this is a performance tracing hook. Use with caution in production
	 * systems, since calling it may (or may not) carry a cost.
	 * </p>
	 * Hooks may accept the following parameters:
	 * <ul>
	 * <li>
	 * ca.uhn.fhir.rest.api.server.RequestDetails - A bean containing details about the request that is about to be processed, including details such as the
	 * resource type and logical ID (if any) and other FHIR-specific aspects of the request which have been
	 * pulled out of the servlet request. Note that the bean
	 * properties are not all guaranteed to be populated, depending on how early during processing the
	 * exception occurred.
	 * </li>
	 * <li>
	 * ca.uhn.fhir.rest.server.servlet.ServletRequestDetails - A bean containing details about the request that is about to be processed, including details such as the
	 * resource type and logical ID (if any) and other FHIR-specific aspects of the request which have been
	 * pulled out of the servlet request. This parameter is identical to the RequestDetails parameter above but will
	 * only be populated when operating in a RestfulServer implementation. It is provided as a convenience.
	 * </li>
	 * <li>
	 * ca.uhn.fhir.jpa.model.search.StorageProcessingMessage - Contains the message
	 * </li>
	 * </ul>
	 * <p>
	 * Hooks should return <code>void</code>.
	 * </p>
	 */
	JPA_PERFTRACE_INFO(void.class,
		"ca.uhn.fhir.rest.api.server.RequestDetails",
		"ca.uhn.fhir.rest.server.servlet.ServletRequestDetails",
		"ca.uhn.fhir.jpa.model.search.StorageProcessingMessage"
	),

	/**
	 * <b>Performance Tracing Hook:</b>
	 * This hook is invoked when any warning messages generated by the
	 * SearchCoordinator are created. It is typically used to provide logging
	 * or capture details related to a specific request.
	 * <p>
	 * Note that this is a performance tracing hook. Use with caution in production
	 * systems, since calling it may (or may not) carry a cost.
	 * </p>
	 * Hooks may accept the following parameters:
	 * <ul>
	 * <li>
	 * ca.uhn.fhir.rest.api.server.RequestDetails - A bean containing details about the request that is about to be processed, including details such as the
	 * resource type and logical ID (if any) and other FHIR-specific aspects of the request which have been
	 * pulled out of the servlet request. Note that the bean
	 * properties are not all guaranteed to be populated, depending on how early during processing the
	 * exception occurred.
	 * </li>
	 * <li>
	 * ca.uhn.fhir.rest.server.servlet.ServletRequestDetails - A bean containing details about the request that is about to be processed, including details such as the
	 * resource type and logical ID (if any) and other FHIR-specific aspects of the request which have been
	 * pulled out of the servlet request. This parameter is identical to the RequestDetails parameter above but will
	 * only be populated when operating in a RestfulServer implementation. It is provided as a convenience.
	 * </li>
	 * <li>
	 * ca.uhn.fhir.jpa.model.search.StorageProcessingMessage - Contains the message
	 * </li>
	 * </ul>
	 * <p>
	 * Hooks should return <code>void</code>.
	 * </p>
	 */
	JPA_PERFTRACE_WARNING(void.class,
		"ca.uhn.fhir.rest.api.server.RequestDetails",
		"ca.uhn.fhir.rest.server.servlet.ServletRequestDetails",
		"ca.uhn.fhir.jpa.model.search.StorageProcessingMessage"
	),

	/**
	 * <b>Performance Tracing Hook:</b>
	 * This hook is invoked when a search has returned the very first result
	 * from the database. The timing on this call can be a good indicator of how
	 * performant a query is in general.
	 * <p>
	 * Note that this is a performance tracing hook. Use with caution in production
	 * systems, since calling it may (or may not) carry a cost.
	 * </p>
	 * Hooks may accept the following parameters:
	 * <ul>
	 * <li>
	 * ca.uhn.fhir.rest.api.server.RequestDetails - A bean containing details about the request that is about to be processed, including details such as the
	 * resource type and logical ID (if any) and other FHIR-specific aspects of the request which have been
	 * pulled out of the servlet request. Note that the bean
	 * properties are not all guaranteed to be populated, depending on how early during processing the
	 * exception occurred.
	 * </li>
	 * <li>
	 * ca.uhn.fhir.rest.server.servlet.ServletRequestDetails - A bean containing details about the request that is about to be processed, including details such as the
	 * resource type and logical ID (if any) and other FHIR-specific aspects of the request which have been
	 * pulled out of the servlet request. This parameter is identical to the RequestDetails parameter above but will
	 * only be populated when operating in a RestfulServer implementation. It is provided as a convenience.
	 * </li>
	 * <li>
	 * ca.uhn.fhir.jpa.model.search.SearchRuntimeDetails - Contains details about the search being
	 * performed. Hooks should not modify this object.
	 * </li>
	 * </ul>
	 * <p>
	 * Hooks should return <code>void</code>.
	 * </p>
	 */
	JPA_PERFTRACE_SEARCH_FIRST_RESULT_LOADED(void.class,
		"ca.uhn.fhir.rest.api.server.RequestDetails",
		"ca.uhn.fhir.rest.server.servlet.ServletRequestDetails",
		"ca.uhn.fhir.jpa.model.search.SearchRuntimeDetails"
	),

	/**
	 * <b>Performance Tracing Hook:</b>
	 * This hook is invoked when an individual search query SQL SELECT statement
	 * has completed and no more results are available from that query. Note that this
	 * doesn't necessarily mean that no more matching results exist in the database,
	 * since HAPI FHIR JPA batch loads results in to the query cache in chunks in order
	 * to provide predicable results without overloading memory or the database.
	 * <p>
	 * Note that this is a performance tracing hook. Use with caution in production
	 * systems, since calling it may (or may not) carry a cost.
	 * </p>
	 * Hooks may accept the following parameters:
	 * <ul>
	 * <li>
	 * ca.uhn.fhir.rest.api.server.RequestDetails - A bean containing details about the request that is about to be processed, including details such as the
	 * resource type and logical ID (if any) and other FHIR-specific aspects of the request which have been
	 * pulled out of the servlet request. Note that the bean
	 * properties are not all guaranteed to be populated, depending on how early during processing the
	 * exception occurred.
	 * </li>
	 * <li>
	 * ca.uhn.fhir.rest.server.servlet.ServletRequestDetails - A bean containing details about the request that is about to be processed, including details such as the
	 * resource type and logical ID (if any) and other FHIR-specific aspects of the request which have been
	 * pulled out of the servlet request. This parameter is identical to the RequestDetails parameter above but will
	 * only be populated when operating in a RestfulServer implementation. It is provided as a convenience.
	 * </li>
	 * <li>
	 * ca.uhn.fhir.jpa.model.search.SearchRuntimeDetails - Contains details about the search being
	 * performed. Hooks should not modify this object.
	 * </li>
	 * </ul>
	 * <p>
	 * Hooks should return <code>void</code>.
	 * </p>
	 */
	JPA_PERFTRACE_SEARCH_SELECT_COMPLETE(void.class,
		"ca.uhn.fhir.rest.api.server.RequestDetails",
		"ca.uhn.fhir.rest.server.servlet.ServletRequestDetails",
		"ca.uhn.fhir.jpa.model.search.SearchRuntimeDetails"
	),


	/**
	 * <b>Performance Tracing Hook:</b>
	 * This hook is invoked when a search has failed for any reason. When this pointcut
	 * is invoked, the search has completed unsuccessfully and will not be continued.
	 * <p>
	 * Note that this is a performance tracing hook. Use with caution in production
	 * systems, since calling it may (or may not) carry a cost.
	 * </p>
	 * Hooks may accept the following parameters:
	 * <ul>
	 * <li>
	 * ca.uhn.fhir.rest.api.server.RequestDetails - A bean containing details about the request that is about to be processed, including details such as the
	 * resource type and logical ID (if any) and other FHIR-specific aspects of the request which have been
	 * pulled out of the servlet request. Note that the bean
	 * properties are not all guaranteed to be populated, depending on how early during processing the
	 * exception occurred.
	 * </li>
	 * <li>
	 * ca.uhn.fhir.rest.server.servlet.ServletRequestDetails - A bean containing details about the request that is about to be processed, including details such as the
	 * resource type and logical ID (if any) and other FHIR-specific aspects of the request which have been
	 * pulled out of the servlet request. This parameter is identical to the RequestDetails parameter above but will
	 * only be populated when operating in a RestfulServer implementation. It is provided as a convenience.
	 * </li>
	 * <li>
	 * ca.uhn.fhir.jpa.model.search.SearchRuntimeDetails - Contains details about the search being
	 * performed. Hooks should not modify this object.
	 * </li>
	 * </ul>
	 * <p>
	 * Hooks should return <code>void</code>.
	 * </p>
	 */
	JPA_PERFTRACE_SEARCH_FAILED(void.class,
		"ca.uhn.fhir.rest.api.server.RequestDetails",
		"ca.uhn.fhir.rest.server.servlet.ServletRequestDetails",
		"ca.uhn.fhir.jpa.model.search.SearchRuntimeDetails"
	),

	/**
	 * <b>Performance Tracing Hook:</b>
	 * This hook is invoked when a search has failed for any reason. When this pointcut
	 * is invoked, a pass in the Search Coordinator has completed successfully, but
	 * not all possible resources have been loaded yet so a future paging request
	 * may trigger a new task that will load further resources.
	 * <p>
	 * Note that this is a performance tracing hook. Use with caution in production
	 * systems, since calling it may (or may not) carry a cost.
	 * </p>
	 * Hooks may accept the following parameters:
	 * <ul>
	 * <li>
	 * ca.uhn.fhir.rest.api.server.RequestDetails - A bean containing details about the request that is about to be processed, including details such as the
	 * resource type and logical ID (if any) and other FHIR-specific aspects of the request which have been
	 * pulled out of the servlet request. Note that the bean
	 * properties are not all guaranteed to be populated, depending on how early during processing the
	 * exception occurred.
	 * </li>
	 * <li>
	 * ca.uhn.fhir.rest.server.servlet.ServletRequestDetails - A bean containing details about the request that is about to be processed, including details such as the
	 * resource type and logical ID (if any) and other FHIR-specific aspects of the request which have been
	 * pulled out of the servlet request. This parameter is identical to the RequestDetails parameter above but will
	 * only be populated when operating in a RestfulServer implementation. It is provided as a convenience.
	 * </li>
	 * <li>
	 * ca.uhn.fhir.jpa.model.search.SearchRuntimeDetails - Contains details about the search being
	 * performed. Hooks should not modify this object.
	 * </li>
	 * </ul>
	 * <p>
	 * Hooks should return <code>void</code>.
	 * </p>
	 */
	JPA_PERFTRACE_SEARCH_PASS_COMPLETE(void.class,
		"ca.uhn.fhir.rest.api.server.RequestDetails",
		"ca.uhn.fhir.rest.server.servlet.ServletRequestDetails",
		"ca.uhn.fhir.jpa.model.search.SearchRuntimeDetails"
	),

	/**
	 * <b>Performance Tracing Hook:</b>
	 * Invoked when the storage engine is about to reuse the results of
	 * a previously cached search.
	 * <p>
	 * Note that this is a performance tracing hook. Use with caution in production
	 * systems, since calling it may (or may not) carry a cost.
	 * </p>
	 * <p>
	 * Hooks may accept the following parameters:
	 * </p>
	 * <ul>
	 * <li>
	 * ca.uhn.fhir.jpa.searchparam.SearchParameterMap - Contains the details of the search being checked
	 * </li>
	 * <li>
	 * ca.uhn.fhir.rest.api.server.RequestDetails - A bean containing details about the request that is about to be processed, including details such as the
	 * resource type and logical ID (if any) and other FHIR-specific aspects of the request which have been
	 * pulled out of the servlet request. Note that the bean
	 * properties are not all guaranteed to be populated, depending on how early during processing the
	 * exception occurred. <b>Note that this parameter may be null in contexts where the request is not
	 * known, such as while processing searches</b>
	 * </li>
	 * <li>
	 * ca.uhn.fhir.rest.server.servlet.ServletRequestDetails - A bean containing details about the request that is about to be processed, including details such as the
	 * resource type and logical ID (if any) and other FHIR-specific aspects of the request which have been
	 * pulled out of the servlet request. This parameter is identical to the RequestDetails parameter above but will
	 * only be populated when operating in a RestfulServer implementation. It is provided as a convenience.
	 * </li>
	 * </ul>
	 * <p>
	 * Hooks should return <code>void</code>.
	 * </p>
	 */
	JPA_PERFTRACE_SEARCH_REUSING_CACHED(boolean.class,
		"ca.uhn.fhir.jpa.searchparam.SearchParameterMap",
		"ca.uhn.fhir.rest.api.server.RequestDetails",
		"ca.uhn.fhir.rest.server.servlet.ServletRequestDetails"
	),

	/**
	 * <b>Performance Tracing Hook:</b>
	 * This hook is invoked when a search has failed for any reason. When this pointcut
	 * is invoked, a pass in the Search Coordinator has completed successfully, and all
	 * possible results have been fetched and loaded into the query cache.
	 * <p>
	 * Note that this is a performance tracing hook. Use with caution in production
	 * systems, since calling it may (or may not) carry a cost.
	 * </p>
	 * Hooks may accept the following parameters:
	 * <ul>
	 * <li>
	 * ca.uhn.fhir.rest.api.server.RequestDetails - A bean containing details about the request that is about to be processed, including details such as the
	 * resource type and logical ID (if any) and other FHIR-specific aspects of the request which have been
	 * pulled out of the servlet request. Note that the bean
	 * properties are not all guaranteed to be populated, depending on how early during processing the
	 * exception occurred.
	 * </li>
	 * <li>
	 * ca.uhn.fhir.rest.server.servlet.ServletRequestDetails - A bean containing details about the request that is about to be processed, including details such as the
	 * resource type and logical ID (if any) and other FHIR-specific aspects of the request which have been
	 * pulled out of the servlet request. This parameter is identical to the RequestDetails parameter above but will
	 * only be populated when operating in a RestfulServer implementation. It is provided as a convenience.
	 * </li>
	 * <li>
	 * ca.uhn.fhir.jpa.model.search.SearchRuntimeDetails - Contains details about the search being
	 * performed. Hooks should not modify this object.
	 * </li>
	 * </ul>
	 * <p>
	 * Hooks should return <code>void</code>.
	 * </p>
	 */
	JPA_PERFTRACE_SEARCH_COMPLETE(void.class,
		"ca.uhn.fhir.rest.api.server.RequestDetails",
		"ca.uhn.fhir.rest.server.servlet.ServletRequestDetails",
		"ca.uhn.fhir.jpa.model.search.SearchRuntimeDetails"
	),


	/**
	 * <b>Performance Tracing Hook:</b>
	 * <p>
	 * This hook is invoked when a search has found an individual ID.
	 * </p>
	 * <p>
	 * THIS IS AN EXPERIMENTAL HOOK AND MAY BE REMOVED OR CHANGED WITHOUT WARNING.
	 * </p>
	 * <p>
	 * Note that this is a performance tracing hook. Use with caution in production
	 * systems, since calling it may (or may not) carry a cost.
	 * </p>
	 * <p>
	 * Hooks may accept the following parameters:
	 * </p>
	 * <ul>
	 * <li>
	 * java.lang.Integer - The query ID
	 * </li>
	 * <li>
	 * java.lang.Object - The ID
	 * </li>
	 * </ul>
	 * <p>
	 * Hooks should return <code>void</code>.
	 * </p>
	 */
	JPA_PERFTRACE_SEARCH_FOUND_ID(void.class,
		"java.lang.Integer",
		"java.lang.Object"
	),


	/**
	 * <b>Performance Tracing Hook:</b>
	 * This hook is invoked when a query has executed, and includes the raw SQL
	 * statements that were executed against the database.
	 * <p>
	 * Note that this is a performance tracing hook. Use with caution in production
	 * systems, since calling it may (or may not) carry a cost.
	 * </p>
	 * <p>
	 * Hooks may accept the following parameters:
	 * </p>
	 * <ul>
	 * <li>
	 * ca.uhn.fhir.rest.api.server.RequestDetails - A bean containing details about the request that is about to be processed, including details such as the
	 * resource type and logical ID (if any) and other FHIR-specific aspects of the request which have been
	 * pulled out of the servlet request. Note that the bean
	 * properties are not all guaranteed to be populated, depending on how early during processing the
	 * exception occurred.
	 * </li>
	 * <li>
	 * ca.uhn.fhir.rest.server.servlet.ServletRequestDetails - A bean containing details about the request that is about to be processed, including details such as the
	 * resource type and logical ID (if any) and other FHIR-specific aspects of the request which have been
	 * pulled out of the servlet request. This parameter is identical to the RequestDetails parameter above but will
	 * only be populated when operating in a RestfulServer implementation. It is provided as a convenience.
	 * </li>
	 * <li>
	 * ca.uhn.fhir.jpa.util.SqlQueryList - Contains details about the raw SQL queries.
	 * </li>
	 * </ul>
	 * <p>
	 * Hooks should return <code>void</code>.
	 * </p>
	 */
	JPA_PERFTRACE_RAW_SQL(void.class,
		"ca.uhn.fhir.rest.api.server.RequestDetails",
		"ca.uhn.fhir.rest.server.servlet.ServletRequestDetails",
		"ca.uhn.fhir.jpa.util.SqlQueryList"
	),

	/**
	 * This pointcut is used only for unit tests. Do not use in production code as it may be changed or
	 * removed at any time.
	 */
	TEST_RB(
		boolean.class,
		new ExceptionHandlingSpec().addLogAndSwallow(IllegalStateException.class),
		String.class.getName(),
		String.class.getName()),

	/**
	 * This pointcut is used only for unit tests. Do not use in production code as it may be changed or
	 * removed at any time.
	 */
	TEST_RO(BaseServerResponseException.class, String.class.getName(), String.class.getName());

	private final List<String> myParameterTypes;
	private final Class<?> myReturnType;
	private final ExceptionHandlingSpec myExceptionHandlingSpec;

	Pointcut(@Nonnull String theReturnType, String... theParameterTypes) {
		this(toReturnTypeClass(theReturnType), new ExceptionHandlingSpec(), theParameterTypes);
	}

	Pointcut(@Nonnull Class<?> theReturnType, @Nonnull ExceptionHandlingSpec theExceptionHandlingSpec, String... theParameterTypes) {
		myReturnType = theReturnType;
		myExceptionHandlingSpec = theExceptionHandlingSpec;
		myParameterTypes = Collections.unmodifiableList(Arrays.asList(theParameterTypes));
	}

	Pointcut(@Nonnull Class<?> theReturnType, String... theParameterTypes) {
		this(theReturnType, new ExceptionHandlingSpec(), theParameterTypes);
	}

	public boolean isShouldLogAndSwallowException(@Nonnull Throwable theException) {
		for (Class<? extends Throwable> next : myExceptionHandlingSpec.myTypesToLogAndSwallow) {
			if (next.isAssignableFrom(theException.getClass())) {
				return true;
			}
		}
		return false;
	}

	@Nonnull
	public Class<?> getReturnType() {
		return myReturnType;
	}

	@Nonnull
	public List<String> getParameterTypes() {
		return myParameterTypes;
	}

	private class UnknownType {
	}

	private static class ExceptionHandlingSpec {

		private final Set<Class<? extends Throwable>> myTypesToLogAndSwallow = new HashSet<>();

		ExceptionHandlingSpec addLogAndSwallow(@Nonnull Class<? extends Throwable> theType) {
			myTypesToLogAndSwallow.add(theType);
			return this;
		}

	}

	private static Class<?> toReturnTypeClass(String theReturnType) {
		try {
			return Class.forName(theReturnType);
		} catch (ClassNotFoundException theE) {
			return UnknownType.class;
		}
	}

}<|MERGE_RESOLUTION|>--- conflicted
+++ resolved
@@ -27,10 +27,7 @@
 import ca.uhn.fhir.rest.server.exceptions.BaseServerResponseException;
 
 import javax.annotation.Nonnull;
-<<<<<<< HEAD
-=======
 import java.io.Writer;
->>>>>>> fdf66331
 import java.util.Arrays;
 import java.util.Collections;
 import java.util.HashSet;
@@ -382,8 +379,6 @@
 	),
 
 
-<<<<<<< HEAD
-=======
 	/**
 	 * <b>Server Hook:</b>
 	 * This method is called when a stream writer is generated that will be used to stream a non-binary response to
@@ -423,7 +418,6 @@
 		),
 
 
->>>>>>> fdf66331
 	/**
 	 * <b>Server Hook:</b>
 	 * This method is called after the server implementation method has been called, but before any attempt
