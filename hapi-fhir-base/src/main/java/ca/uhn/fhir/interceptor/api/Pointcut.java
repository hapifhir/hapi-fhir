--- conflicted
+++ resolved
@@ -1121,11 +1121,7 @@
 	 * </p>
 	 * <ul>
 	 * <li>
-<<<<<<< HEAD
-	 * ca.uhn.fhir.jpa.bulk.export.api.BulkDataExportOptions - The details of the job being kicked off
-=======
 	 * ca.uhn.fhir.rest.api.server.bulk.BulkExportJobParameters - The details of the job being kicked off
->>>>>>> 6e0651e2
 	 * </li>
 	 * <li>
 	 *org.hl7.fhir.instance.model.api.IBaseResource - The resource that will be included in the file
