--- conflicted
+++ resolved
@@ -539,17 +539,11 @@
 				 */
 				List<Class<? extends IBaseResource>> refTypesList = new ArrayList<Class<? extends IBaseResource>>();
 				for (Class<? extends IElement> nextType : childAnnotation.type()) {
-<<<<<<< HEAD
-					if (IBaseResource.class.isAssignableFrom(nextType) == false) {
-						throw new ConfigurationException("Field '" + next.getName() + "' in class '" + next.getDeclaringClass().getCanonicalName() + "' is of type " + BaseResourceReferenceDt.class
-								+ " but contains a non-resource type: " + nextType.getCanonicalName());
-=======
 					if (IBaseReference.class.isAssignableFrom(nextType)) {
 						refTypesList.add(myVersion.isRi() ? IAnyResource.class : IResource.class);
 						continue;
 					} else if (IBaseResource.class.isAssignableFrom(nextType) == false) {
 						throw new ConfigurationException("Field '" + next.getName() + "' in class '" + next.getDeclaringClass().getCanonicalName() + "' is of type " + BaseResourceReferenceDt.class + " but contains a non-resource type: " + nextType.getCanonicalName());
->>>>>>> fd2eaff1
 					}
 					refTypesList.add((Class<? extends IBaseResource>) nextType);
 					addScanAlso(nextType);
