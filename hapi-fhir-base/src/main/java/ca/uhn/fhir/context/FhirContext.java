/*
 * #%L
 * HAPI FHIR - Core Library
 * %%
 * Copyright (C) 2014 - 2023 Smile CDR, Inc.
 * %%
 * Licensed under the Apache License, Version 2.0 (the "License");
 * you may not use this file except in compliance with the License.
 * You may obtain a copy of the License at
 *
 * http://www.apache.org/licenses/LICENSE-2.0
 *
 * Unless required by applicable law or agreed to in writing, software
 * distributed under the License is distributed on an "AS IS" BASIS,
 * WITHOUT WARRANTIES OR CONDITIONS OF ANY KIND, either express or implied.
 * See the License for the specific language governing permissions and
 * limitations under the License.
 * #L%
 */
package ca.uhn.fhir.context;

import ca.uhn.fhir.context.api.AddProfileTagEnum;
import ca.uhn.fhir.context.support.DefaultProfileValidationSupport;
import ca.uhn.fhir.context.support.IValidationSupport;
import ca.uhn.fhir.fhirpath.IFhirPath;
import ca.uhn.fhir.i18n.HapiLocalizer;
import ca.uhn.fhir.i18n.Msg;
import ca.uhn.fhir.model.api.IElement;
import ca.uhn.fhir.model.api.IFhirVersion;
import ca.uhn.fhir.model.api.IResource;
import ca.uhn.fhir.model.api.annotation.ResourceDef;
import ca.uhn.fhir.model.view.ViewGenerator;
import ca.uhn.fhir.narrative.INarrativeGenerator;
import ca.uhn.fhir.parser.DataFormatException;
import ca.uhn.fhir.parser.IParser;
import ca.uhn.fhir.parser.IParserErrorHandler;
import ca.uhn.fhir.parser.JsonParser;
import ca.uhn.fhir.parser.LenientErrorHandler;
import ca.uhn.fhir.parser.NDJsonParser;
import ca.uhn.fhir.parser.RDFParser;
import ca.uhn.fhir.parser.XmlParser;
import ca.uhn.fhir.rest.api.IVersionSpecificBundleFactory;
import ca.uhn.fhir.rest.client.api.IBasicClient;
import ca.uhn.fhir.rest.client.api.IGenericClient;
import ca.uhn.fhir.rest.client.api.IRestfulClient;
import ca.uhn.fhir.rest.client.api.IRestfulClientFactory;
import ca.uhn.fhir.system.HapiSystemProperties;
import ca.uhn.fhir.util.FhirTerser;
import ca.uhn.fhir.util.ReflectionUtil;
import ca.uhn.fhir.util.VersionUtil;
import ca.uhn.fhir.validation.FhirValidator;
import org.apache.commons.lang3.Validate;
import org.apache.commons.lang3.exception.ExceptionUtils;
import org.apache.jena.riot.Lang;
import org.hl7.fhir.instance.model.api.IBase;
import org.hl7.fhir.instance.model.api.IBaseBundle;
import org.hl7.fhir.instance.model.api.IBaseResource;
import org.hl7.fhir.instance.model.api.IPrimitiveType;

import java.io.IOException;
import java.io.InputStream;
import java.lang.reflect.Method;
import java.lang.reflect.Modifier;
import java.util.ArrayList;
import java.util.Arrays;
import java.util.Collection;
import java.util.Collections;
import java.util.EnumMap;
import java.util.Enumeration;
import java.util.HashMap;
import java.util.HashSet;
import java.util.List;
import java.util.Map;
import java.util.Map.Entry;
import java.util.Objects;
import java.util.Optional;
import java.util.Properties;
import java.util.Set;
<<<<<<< HEAD
import java.util.stream.Collectors;
=======
import javax.annotation.Nonnull;
import javax.annotation.Nullable;
>>>>>>> 52f3ef59

/**
 * The FHIR context is the central starting point for the use of the HAPI FHIR API. It should be created once, and then
 * used as a factory for various other types of objects (parsers, clients, etc.).
 *
 * <p>
 * Important usage notes:
 * </p>
 * <ul>
 * <li>
 * Thread safety: <b>This class is thread safe</b> and may be shared between multiple processing
 * threads, except for the {@link #registerCustomType} and {@link #registerCustomTypes} methods.
 * </li>
 * <li>
 * Performance: <b>This class is expensive</b> to create, as it scans every resource class it needs to parse or encode
 * to build up an internal model of those classes. For that reason, you should try to create one FhirContext instance
 * which remains for the life of your application and reuse that instance. Note that it will not cause problems to
 * create multiple instances (ie. resources originating from one FhirContext may be passed to parsers originating from
 * another) but you will incur a performance penalty if a new FhirContext is created for every message you parse/encode.
 * </li>
 * </ul>
 */
public class FhirContext {

	private static final List<Class<? extends IBaseResource>> EMPTY_LIST = Collections.emptyList();
	private static final Map<FhirVersionEnum, FhirContext> ourStaticContexts =
			Collections.synchronizedMap(new EnumMap<>(FhirVersionEnum.class));
	private static final org.slf4j.Logger ourLog = org.slf4j.LoggerFactory.getLogger(FhirContext.class);
	private final IFhirVersion myVersion;
	private final Map<String, Class<? extends IBaseResource>> myDefaultTypeForProfile = new HashMap<>();
	private final Set<PerformanceOptionsEnum> myPerformanceOptions = new HashSet<>();
	private final Collection<Class<? extends IBaseResource>> myResourceTypesToScan;
	private AddProfileTagEnum myAddProfileTagWhenEncoding = AddProfileTagEnum.ONLY_FOR_CUSTOM;
	private volatile Map<Class<? extends IBase>, BaseRuntimeElementDefinition<?>> myClassToElementDefinition =
			Collections.emptyMap();
	private ArrayList<Class<? extends IBase>> myCustomTypes;
	private final Set<String> myCustomResourceNames = new HashSet<>();
	private volatile Map<String, RuntimeResourceDefinition> myIdToResourceDefinition = Collections.emptyMap();
	private volatile boolean myInitialized;
	private volatile boolean myInitializing = false;
	private HapiLocalizer myLocalizer = new HapiLocalizer();
	private volatile Map<String, BaseRuntimeElementDefinition<?>> myNameToElementDefinition = Collections.emptyMap();
	private volatile Map<String, RuntimeResourceDefinition> myNameToResourceDefinition = Collections.emptyMap();
	private volatile Map<String, Class<? extends IBaseResource>> myNameToResourceType;
	private volatile INarrativeGenerator myNarrativeGenerator;
	private volatile IParserErrorHandler myParserErrorHandler = new LenientErrorHandler();
	private ParserOptions myParserOptions = new ParserOptions();
	private volatile IRestfulClientFactory myRestfulClientFactory;
	private volatile RuntimeChildUndeclaredExtensionDefinition myRuntimeChildUndeclaredExtensionDefinition;
	private IValidationSupport myValidationSupport;
	private Map<FhirVersionEnum, Map<String, Class<? extends IBaseResource>>> myVersionToNameToResourceType =
			Collections.emptyMap();
	private volatile Set<String> myResourceNames;
	private volatile Boolean myFormatXmlSupported;
	private volatile Boolean myFormatJsonSupported;
	private volatile Boolean myFormatNDJsonSupported;
	private volatile Boolean myFormatRdfSupported;
	private IFhirValidatorFactory myFhirValidatorFactory = FhirValidator::new;

	/**
	 * @deprecated It is recommended that you use one of the static initializer methods instead
	 * of this method, e.g. {@link #forDstu2()} or {@link #forDstu3()} or {@link #forR4()}
	 */
	@Deprecated
	public FhirContext() {
		this(EMPTY_LIST);
	}

	/**
	 * @deprecated It is recommended that you use one of the static initializer methods instead
	 * of this method, e.g. {@link #forDstu2()} or {@link #forDstu3()} or {@link #forR4()}
	 */
	@Deprecated
	public FhirContext(final Class<? extends IBaseResource> theResourceType) {
		this(toCollection(theResourceType));
	}

	/**
	 * @deprecated It is recommended that you use one of the static initializer methods instead
	 * of this method, e.g. {@link #forDstu2()} or {@link #forDstu3()} or {@link #forR4()}
	 */
	@Deprecated
	public FhirContext(final Class<?>... theResourceTypes) {
		this(toCollection(theResourceTypes));
	}

	/**
	 * @deprecated It is recommended that you use one of the static initializer methods instead
	 * of this method, e.g. {@link #forDstu2()} or {@link #forDstu3()} or {@link #forR4()}
	 */
	@Deprecated
	public FhirContext(final Collection<Class<? extends IBaseResource>> theResourceTypes) {
		this(null, theResourceTypes);
	}

	/**
	 * In most cases it is recommended that you use one of the static initializer methods instead
	 * of this method, e.g. {@link #forDstu2()} or {@link #forDstu3()} or {@link #forR4()}, but
	 * this method can also be used if you wish to supply the version programmatically.
	 */
	public FhirContext(final FhirVersionEnum theVersion) {
		this(theVersion, null);
	}

	private FhirContext(
			final FhirVersionEnum theVersion, final Collection<Class<? extends IBaseResource>> theResourceTypes) {
		VersionUtil.getVersion();

		if (theVersion != null) {
			if (!theVersion.isPresentOnClasspath()) {
				throw new IllegalStateException(Msg.code(1680)
						+ getLocalizer()
								.getMessage(FhirContext.class, "noStructuresForSpecifiedVersion", theVersion.name()));
			}
			myVersion = theVersion.getVersionImplementation();
		} else if (FhirVersionEnum.DSTU2.isPresentOnClasspath()) {
			myVersion = FhirVersionEnum.DSTU2.getVersionImplementation();
		} else if (FhirVersionEnum.DSTU2_HL7ORG.isPresentOnClasspath()) {
			myVersion = FhirVersionEnum.DSTU2_HL7ORG.getVersionImplementation();
		} else if (FhirVersionEnum.DSTU2_1.isPresentOnClasspath()) {
			myVersion = FhirVersionEnum.DSTU2_1.getVersionImplementation();
		} else if (FhirVersionEnum.DSTU3.isPresentOnClasspath()) {
			myVersion = FhirVersionEnum.DSTU3.getVersionImplementation();
		} else if (FhirVersionEnum.R4.isPresentOnClasspath()) {
			myVersion = FhirVersionEnum.R4.getVersionImplementation();
		} else if (FhirVersionEnum.R4B.isPresentOnClasspath()) {
			myVersion = FhirVersionEnum.R4B.getVersionImplementation();
		} else {
			throw new IllegalStateException(
					Msg.code(1681) + getLocalizer().getMessage(FhirContext.class, "noStructures"));
		}

		if (theVersion == null) {
			ourLog.info(
					"Creating new FhirContext with auto-detected version [{}]. It is recommended to explicitly select a version for future compatibility by invoking FhirContext.forDstuX()",
					myVersion.getVersion().name());
		} else {
			if (HapiSystemProperties.isUnitTestModeEnabled()) {
				String calledAt = ExceptionUtils.getStackFrames(new Throwable())[4];
				ourLog.info(
						"Creating new FHIR context for FHIR version [{}]{}",
						myVersion.getVersion().name(),
						calledAt);
			} else {
				ourLog.info(
						"Creating new FHIR context for FHIR version [{}]",
						myVersion.getVersion().name());
			}
		}

		myResourceTypesToScan = theResourceTypes;

		/*
		 * Check if we're running in Android mode and configure the context appropriately if so
		 */
		try {
			Class<?> clazz = Class.forName("ca.uhn.fhir.android.AndroidMarker");
			ourLog.info("Android mode detected, configuring FhirContext for Android operation");
			try {
				Method method = clazz.getMethod("configureContext", FhirContext.class);
				method.invoke(null, this);
			} catch (Throwable e) {
				ourLog.warn("Failed to configure context for Android operation", e);
			}
		} catch (ClassNotFoundException e) {
			ourLog.trace("Android mode not detected");
		}
	}

	/**
	 * @since 5.6.0
	 */
	public static FhirContext forDstu2Cached() {
		return forCached(FhirVersionEnum.DSTU2);
	}

	/**
	 * @since 6.2.0
	 */
	public static FhirContext forDstu2Hl7OrgCached() {
		return forCached(FhirVersionEnum.DSTU2_HL7ORG);
	}

	/**
	 * @since 5.5.0
	 */
	public static FhirContext forDstu3Cached() {
		return forCached(FhirVersionEnum.DSTU3);
	}

	/**
	 * @since 5.5.0
	 */
	public static FhirContext forR4Cached() {
		return forCached(FhirVersionEnum.R4);
	}

	/**
	 * @since 6.1.0
	 */
	public static FhirContext forR4BCached() {
		return forCached(FhirVersionEnum.R4B);
	}

	/**
	 * @since 5.5.0
	 */
	public static FhirContext forR5Cached() {
		return forCached(FhirVersionEnum.R5);
	}

	private String createUnknownResourceNameError(final String theResourceName, final FhirVersionEnum theVersion) {
		return getLocalizer().getMessage(FhirContext.class, "unknownResourceName", theResourceName, theVersion);
	}

	private void ensureCustomTypeList() {
		myClassToElementDefinition.clear();
		if (myCustomTypes == null) {
			myCustomTypes = new ArrayList<>();
		}
	}

	/**
	 * When encoding resources, this setting configures the parser to include
	 * an entry in the resource's metadata section which indicates which profile(s) the
	 * resource claims to conform to. The default is {@link AddProfileTagEnum#ONLY_FOR_CUSTOM}.
	 *
	 * @see #setAddProfileTagWhenEncoding(AddProfileTagEnum) for more information
	 */
	public AddProfileTagEnum getAddProfileTagWhenEncoding() {
		return myAddProfileTagWhenEncoding;
	}

	/**
	 * When encoding resources, this setting configures the parser to include
	 * an entry in the resource's metadata section which indicates which profile(s) the
	 * resource claims to conform to. The default is {@link AddProfileTagEnum#ONLY_FOR_CUSTOM}.
	 * <p>
	 * This feature is intended for situations where custom resource types are being used,
	 * avoiding the need to manually add profile declarations for these custom types.
	 * </p>
	 * <p>
	 * See <a href="http://jamesagnew.gihhub.io/hapi-fhir/doc_extensions.html">Profiling and Extensions</a>
	 * for more information on using custom types.
	 * </p>
	 * <p>
	 * Note that this feature automatically adds the profile, but leaves any profile tags
	 * which have been manually added in place as well.
	 * </p>
	 *
	 * @param theAddProfileTagWhenEncoding The add profile mode (must not be <code>null</code>)
	 */
	public void setAddProfileTagWhenEncoding(final AddProfileTagEnum theAddProfileTagWhenEncoding) {
		Validate.notNull(theAddProfileTagWhenEncoding, "theAddProfileTagWhenEncoding must not be null");
		myAddProfileTagWhenEncoding = theAddProfileTagWhenEncoding;
	}

	Collection<RuntimeResourceDefinition> getAllResourceDefinitions() {
		validateInitialized();
		return myNameToResourceDefinition.values();
	}

	/**
	 * Returns the default resource type for the given profile
	 *
	 * @see #setDefaultTypeForProfile(String, Class)
	 */
	public Class<? extends IBaseResource> getDefaultTypeForProfile(final String theProfile) {
		validateInitialized();
		return myDefaultTypeForProfile.get(theProfile);
	}

	/**
	 * Returns the scanned runtime model for the given type. This is an advanced feature which is generally only needed
	 * for extending the core library.
	 */
	@SuppressWarnings("unchecked")
	public BaseRuntimeElementDefinition<?> getElementDefinition(final Class<? extends IBase> theElementType) {
		validateInitialized();
		BaseRuntimeElementDefinition<?> retVal = myClassToElementDefinition.get(theElementType);
		if (retVal == null) {
			retVal = scanDatatype((Class<? extends IElement>) theElementType);
		}
		return retVal;
	}

	/**
	 * Returns the scanned runtime model for the given type. This is an advanced feature which is generally only needed
	 * for extending the core library.
	 * <p>
	 * Note that this method is case insensitive!
	 * </p>
	 */
	@Nullable
	public BaseRuntimeElementDefinition<?> getElementDefinition(final String theElementName) {
		validateInitialized();
		return myNameToElementDefinition.get(theElementName.toLowerCase());
	}

	/**
	 * Returns all element definitions (resources, datatypes, etc.)
	 */
	public Collection<BaseRuntimeElementDefinition<?>> getElementDefinitions() {
		validateInitialized();
		return Collections.unmodifiableCollection(myClassToElementDefinition.values());
	}

	/**
	 * This feature is not yet in its final state and should be considered an internal part of HAPI for now - use with
	 * caution
	 */
	public HapiLocalizer getLocalizer() {
		if (myLocalizer == null) {
			myLocalizer = new HapiLocalizer();
		}
		return myLocalizer;
	}

	/**
	 * This feature is not yet in its final state and should be considered an internal part of HAPI for now - use with
	 * caution
	 */
	public void setLocalizer(final HapiLocalizer theMessages) {
		myLocalizer = theMessages;
	}

	public INarrativeGenerator getNarrativeGenerator() {
		return myNarrativeGenerator;
	}

	public FhirContext setNarrativeGenerator(final INarrativeGenerator theNarrativeGenerator) {
		myNarrativeGenerator = theNarrativeGenerator;
		return this;
	}

	/**
	 * Returns the parser options object which will be used to supply default
	 * options to newly created parsers
	 *
	 * @return The parser options - Will not return <code>null</code>
	 */
	public ParserOptions getParserOptions() {
		return myParserOptions;
	}

	/**
	 * Sets the parser options object which will be used to supply default
	 * options to newly created parsers
	 *
	 * @param theParserOptions The parser options object - Must not be <code>null</code>
	 */
	public void setParserOptions(final ParserOptions theParserOptions) {
		Validate.notNull(theParserOptions, "theParserOptions must not be null");
		myParserOptions = theParserOptions;
	}

	/**
	 * Get the configured performance options
	 */
	public Set<PerformanceOptionsEnum> getPerformanceOptions() {
		return myPerformanceOptions;
	}

	// /**
	// * Return an unmodifiable collection containing all known resource definitions
	// */
	// public Collection<RuntimeResourceDefinition> getResourceDefinitions() {
	//
	// Set<Class<? extends IBase>> datatypes = Collections.emptySet();
	// Map<Class<? extends IBase>, BaseRuntimeElementDefinition<?>> existing = Collections.emptyMap();
	// HashMap<String, Class<? extends IBaseResource>> types = new HashMap<String, Class<? extends IBaseResource>>();
	// ModelScanner.scanVersionPropertyFile(datatypes, types, myVersion.getVersion(), existing);
	// for (int next : types.)
	//
	// return Collections.unmodifiableCollection(myIdToResourceDefinition.values());
	// }

	/**
	 * Sets the configured performance options
	 *
	 * @see PerformanceOptionsEnum for a list of available options
	 */
	public void setPerformanceOptions(final Collection<PerformanceOptionsEnum> theOptions) {
		myPerformanceOptions.clear();
		if (theOptions != null) {
			myPerformanceOptions.addAll(theOptions);
		}
	}

	/**
	 * Sets the configured performance options
	 *
	 * @see PerformanceOptionsEnum for a list of available options
	 */
	public void setPerformanceOptions(final PerformanceOptionsEnum... thePerformanceOptions) {
		Collection<PerformanceOptionsEnum> asList = null;
		if (thePerformanceOptions != null) {
			asList = Arrays.asList(thePerformanceOptions);
		}
		setPerformanceOptions(asList);
	}

	/**
	 * Returns the scanned runtime model for the given type. This is an advanced feature which is generally only needed
	 * for extending the core library.
	 */
	public RuntimeResourceDefinition getResourceDefinition(final Class<? extends IBaseResource> theResourceType) {
		validateInitialized();
		Validate.notNull(theResourceType, "theResourceType can not be null");

		if (Modifier.isAbstract(theResourceType.getModifiers())) {
			throw new IllegalArgumentException(Msg.code(1682)
					+ "Can not scan abstract or interface class (resource definitions must be concrete classes): "
					+ theResourceType.getName());
		}

		RuntimeResourceDefinition retVal = (RuntimeResourceDefinition) myClassToElementDefinition.get(theResourceType);
		if (retVal == null) {
			retVal = scanResourceType(theResourceType);
		}

		return retVal;
	}

	public RuntimeResourceDefinition getResourceDefinition(
			final FhirVersionEnum theVersion, final String theResourceName) {
		Validate.notNull(theVersion, "theVersion can not be null");
		validateInitialized();

		if (theVersion.equals(myVersion.getVersion())) {
			return getResourceDefinition(theResourceName);
		}

		Map<String, Class<? extends IBaseResource>> nameToType = myVersionToNameToResourceType.get(theVersion);
		if (nameToType == null) {
			nameToType = new HashMap<>();
			Map<Class<? extends IBase>, BaseRuntimeElementDefinition<?>> existing = new HashMap<>();
			ModelScanner.scanVersionPropertyFile(null, nameToType, theVersion, existing);

			Map<FhirVersionEnum, Map<String, Class<? extends IBaseResource>>> newVersionToNameToResourceType =
					new HashMap<>();
			newVersionToNameToResourceType.putAll(myVersionToNameToResourceType);
			newVersionToNameToResourceType.put(theVersion, nameToType);
			myVersionToNameToResourceType = newVersionToNameToResourceType;
		}

		Class<? extends IBaseResource> resourceType = nameToType.get(theResourceName.toLowerCase());
		if (resourceType == null) {
			throw new DataFormatException(Msg.code(1683) + createUnknownResourceNameError(theResourceName, theVersion));
		}

		return getResourceDefinition(resourceType);
	}

	/**
	 * Returns the scanned runtime model for the given type. This is an advanced feature which is generally only needed
	 * for extending the core library.
	 */
	public RuntimeResourceDefinition getResourceDefinition(final IBaseResource theResource) {
		validateInitialized();
		Validate.notNull(theResource, "theResource must not be null");
		return getResourceDefinition(theResource.getClass());
	}

	/**
	 * Returns the name of a given resource class.
	 */
	public String getResourceType(final Class<? extends IBaseResource> theResourceType) {
		return getResourceDefinition(theResourceType).getName();
	}

	/**
	 * Returns the name of the scanned runtime model for the given type. This is an advanced feature which is generally only needed
	 * for extending the core library.
	 */
	public String getResourceType(final IBaseResource theResource) {
		return getResourceDefinition(theResource).getName();
	}

	/*
	 * Returns the type of the scanned runtime model for the given type. This is an advanced feature which is generally only needed
	 * for extending the core library.
	 * <p>
	 * Note that this method is case insensitive!
	 * </p>
	 *
	 * @throws DataFormatException If the resource name is not known
	 */
	public String getResourceType(final String theResourceName) throws DataFormatException {
		return getResourceDefinition(theResourceName).getName();
	}

	/*
	 * Returns the scanned runtime model for the given type. This is an advanced feature which is generally only needed
	 * for extending the core library.
	 * <p>
	 * Note that this method is case insensitive!
	 * </p>
	 *
	 * @throws DataFormatException If the resource name is not known
	 */
	public RuntimeResourceDefinition getResourceDefinition(final String theResourceName) throws DataFormatException {
		validateInitialized();
		Validate.notBlank(theResourceName, "theResourceName must not be blank");

		String resourceName = theResourceName.toLowerCase();
		RuntimeResourceDefinition retVal = myNameToResourceDefinition.get(resourceName);

		if (retVal == null) {
			Class<? extends IBaseResource> clazz = myNameToResourceType.get(resourceName.toLowerCase());
			if (clazz == null) {
				// ***********************************************************************
				// Multiple spots in HAPI FHIR and Smile CDR depend on DataFormatException
				// being thrown by this method, don't change that.
				// ***********************************************************************
				throw new DataFormatException(
						Msg.code(1684) + createUnknownResourceNameError(theResourceName, myVersion.getVersion()));
			}
			if (IBaseResource.class.isAssignableFrom(clazz)) {
				retVal = scanResourceType(clazz);
			}
		}
		return retVal;
	}

	/**
	 * Returns the scanned runtime model for the given type. This is an advanced feature which is generally only needed
	 * for extending the core library.
	 */
	public RuntimeResourceDefinition getResourceDefinitionById(final String theId) {
		validateInitialized();
		return myIdToResourceDefinition.get(theId);
	}

	/**
	 * Returns the scanned runtime models. This is an advanced feature which is generally only needed for extending the
	 * core library.
	 */
	public Collection<RuntimeResourceDefinition> getResourceDefinitionsWithExplicitId() {
		validateInitialized();
		return myIdToResourceDefinition.values();
	}

	/**
	 * Returns an unmodifiable set containing all resource names known to this
	 * context
	 *
	 * @since 5.1.0
	 */
	public Set<String> getResourceTypes() {
		Set<String> resourceNames = myResourceNames;
		if (resourceNames == null) {
			resourceNames = buildResourceNames();
			myResourceNames = resourceNames;
		}
		return resourceNames;
	}

	@Nonnull
	private Set<String> buildResourceNames() {
		Set<String> retVal = new HashSet<>();
		Properties props = new Properties();
		try (InputStream propFile = myVersion.getFhirVersionPropertiesFile()) {
			props.load(propFile);
		} catch (IOException e) {
			throw new ConfigurationException(Msg.code(1685) + "Failed to load version properties file", e);
		}
		Enumeration<?> propNames = props.propertyNames();
		while (propNames.hasMoreElements()) {
			String next = (String) propNames.nextElement();
			if (next.startsWith("resource.")) {
				retVal.add(next.substring("resource.".length()).trim());
			}
		}
		retVal.addAll(myCustomResourceNames);
		return retVal;
	}

	/**
	 * Get the restful client factory. If no factory has been set, this will be initialized with
	 * a new ApacheRestfulClientFactory.
	 *
	 * @return the factory used to create the restful clients
	 */
	public IRestfulClientFactory getRestfulClientFactory() {
		if (myRestfulClientFactory == null) {
			try {
				myRestfulClientFactory = (IRestfulClientFactory) ReflectionUtil.newInstance(
						Class.forName("ca.uhn.fhir.rest.client.apache.ApacheRestfulClientFactory"),
						FhirContext.class,
						this);
			} catch (ClassNotFoundException e) {
				throw new ConfigurationException(
						Msg.code(1686) + "hapi-fhir-client does not appear to be on the classpath");
			}
		}
		return myRestfulClientFactory;
	}

	/**
	 * Set the restful client factory
	 *
	 * @param theRestfulClientFactory The new client factory (must not be null)
	 */
	public void setRestfulClientFactory(final IRestfulClientFactory theRestfulClientFactory) {
		Validate.notNull(theRestfulClientFactory, "theRestfulClientFactory must not be null");
		this.myRestfulClientFactory = theRestfulClientFactory;
	}

	public RuntimeChildUndeclaredExtensionDefinition getRuntimeChildUndeclaredExtensionDefinition() {
		validateInitialized();
		return myRuntimeChildUndeclaredExtensionDefinition;
	}

	/**
	 * Returns the validation support module configured for this context, creating a default
	 * implementation if no module has been passed in via the {@link #setValidationSupport(IValidationSupport)}
	 * method
	 *
	 * @see #setValidationSupport(IValidationSupport)
	 */
	public IValidationSupport getValidationSupport() {
		IValidationSupport retVal = myValidationSupport;
		if (retVal == null) {
			retVal = new DefaultProfileValidationSupport(this);

			/*
			 * If hapi-fhir-validation is on the classpath, we can create a much more robust
			 * validation chain using the classes found in that package
			 */
			String inMemoryTermSvcType =
					"org.hl7.fhir.common.hapi.validation.support.InMemoryTerminologyServerValidationSupport";
			String commonCodeSystemsSupportType =
					"org.hl7.fhir.common.hapi.validation.support.CommonCodeSystemsTerminologyService";
			if (ReflectionUtil.typeExists(inMemoryTermSvcType)) {
				IValidationSupport inMemoryTermSvc = ReflectionUtil.newInstanceOrReturnNull(
						inMemoryTermSvcType,
						IValidationSupport.class,
						new Class<?>[] {FhirContext.class},
						new Object[] {this});
				IValidationSupport commonCodeSystemsSupport = ReflectionUtil.newInstanceOrReturnNull(
						commonCodeSystemsSupportType,
						IValidationSupport.class,
						new Class<?>[] {FhirContext.class},
						new Object[] {this});
				retVal = ReflectionUtil.newInstanceOrReturnNull(
						"org.hl7.fhir.common.hapi.validation.support.ValidationSupportChain",
						IValidationSupport.class,
						new Class<?>[] {IValidationSupport[].class},
						new Object[] {new IValidationSupport[] {retVal, inMemoryTermSvc, commonCodeSystemsSupport}});
				assert retVal != null
						: "Failed to instantiate "
								+ "org.hl7.fhir.common.hapi.validation.support.ValidationSupportChain";
			}

			myValidationSupport = retVal;
		}
		return retVal;
	}

	/**
	 * Sets the validation support module to use for this context. The validation support module
	 * is used to supply underlying infrastructure such as conformance resources (StructureDefinition, ValueSet, etc)
	 * as well as to provide terminology services to modules such as the validator and FluentPath executor
	 */
	public void setValidationSupport(IValidationSupport theValidationSupport) {
		myValidationSupport = theValidationSupport;
	}

	public IFhirVersion getVersion() {
		return myVersion;
	}

	/**
	 * Returns <code>true</code> if any default types for specific profiles have been defined
	 * within this context.
	 *
	 * @see #setDefaultTypeForProfile(String, Class)
	 * @see #getDefaultTypeForProfile(String)
	 */
	public boolean hasDefaultTypeForProfile() {
		validateInitialized();
		return !myDefaultTypeForProfile.isEmpty();
	}

	/**
	 * @return Returns <code>true</code> if the XML serialization format is supported, based on the
	 * available libraries on the classpath.
	 *
	 * @since 5.4.0
	 */
	public boolean isFormatXmlSupported() {
		Boolean retVal = myFormatXmlSupported;
		if (retVal == null) {
			retVal = tryToInitParser(() -> newXmlParser());
			myFormatXmlSupported = retVal;
		}
		return retVal;
	}

	/**
	 * @return Returns <code>true</code> if the JSON serialization format is supported, based on the
	 * available libraries on the classpath.
	 *
	 * @since 5.4.0
	 */
	public boolean isFormatJsonSupported() {
		Boolean retVal = myFormatJsonSupported;
		if (retVal == null) {
			retVal = tryToInitParser(() -> newJsonParser());
			myFormatJsonSupported = retVal;
		}
		return retVal;
	}

	/**
	 * @return Returns <code>true</code> if the NDJSON serialization format is supported, based on the
	 * available libraries on the classpath.
	 *
	 * @since 5.6.0
	 */
	public boolean isFormatNDJsonSupported() {
		Boolean retVal = myFormatNDJsonSupported;
		if (retVal == null) {
			retVal = tryToInitParser(() -> newNDJsonParser());
			myFormatNDJsonSupported = retVal;
		}
		return retVal;
	}

	/**
	 * @return Returns <code>true</code> if the RDF serialization format is supported, based on the
	 * available libraries on the classpath.
	 *
	 * @since 5.4.0
	 */
	public boolean isFormatRdfSupported() {
		Boolean retVal = myFormatRdfSupported;
		if (retVal == null) {
			retVal = tryToInitParser(() -> newRDFParser());
			myFormatRdfSupported = retVal;
		}
		return retVal;
	}

	public IVersionSpecificBundleFactory newBundleFactory() {
		return myVersion.newBundleFactory(this);
	}

	/**
	 * @since 2.2
	 * @deprecated Deprecated in HAPI FHIR 5.0.0. Use {@link #newFhirPath()} instead.
	 */
	@Deprecated
	public IFhirPath newFluentPath() {
		return newFhirPath();
	}

	/**
	 * Creates a new FhirPath engine which can be used to evaluate
	 * path expressions over FHIR resources. Note that this engine will use the
	 * {@link IValidationSupport context validation support} module which is
	 * configured on the context at the time this method is called.
	 * <p>
	 * In other words, you may wish to call {@link #setValidationSupport(IValidationSupport)} before
	 * calling {@link #newFluentPath()}
	 * </p>
	 * <p>
	 * Note that this feature was added for FHIR DSTU3 and is not available
	 * for contexts configured to use an older version of FHIR. Calling this method
	 * on a context for a previous version of fhir will result in an
	 * {@link UnsupportedOperationException}
	 * </p>
	 *
	 * @since 5.0.0
	 */
	public IFhirPath newFhirPath() {
		return myVersion.createFhirPathExecutor(this);
	}

	/**
	 * Create and return a new JSON parser.
	 *
	 * <p>
	 * Thread safety: <b>Parsers are not guaranteed to be thread safe</b>. Create a new parser instance for every thread
	 * or every message being parsed/encoded.
	 * </p>
	 * <p>
	 * Performance Note: <b>This method is cheap</b> to call, and may be called once for every message being processed
	 * without incurring any performance penalty
	 * </p>
	 */
	public IParser newJsonParser() {
		return new JsonParser(this, myParserErrorHandler);
	}

	/**
	 * Create and return a new NDJSON parser.
	 *
	 * <p>
	 * Thread safety: <b>Parsers are not guaranteed to be thread safe</b>. Create a new parser instance for every thread
	 * or every message being parsed/encoded.
	 * </p>
	 * <p>
	 * Performance Note: <b>This method is cheap</b> to call, and may be called once for every message being processed
	 * without incurring any performance penalty
	 * </p>
	 * <p>
	 * The NDJsonParser provided here is expected to translate between legal NDJson and FHIR Bundles.
	 * In particular, it is able to encode the resources in a FHIR Bundle to NDJson, as well as decode
	 * NDJson into a FHIR "collection"-type Bundle populated with the resources described in the NDJson.
	 * It will throw an exception in the event where it is asked to encode to anything other than a FHIR Bundle
	 * or where it is asked to decode into anything other than a FHIR Bundle.
	 * </p>
	 */
	public IParser newNDJsonParser() {
		return new NDJsonParser(this, myParserErrorHandler);
	}

	/**
	 * Create and return a new RDF parser.
	 *
	 * <p>
	 * Thread safety: <b>Parsers are not guaranteed to be thread safe</b>. Create a new parser instance for every thread
	 * or every message being parsed/encoded.
	 * </p>
	 * <p>
	 * Performance Note: <b>This method is cheap</b> to call, and may be called once for every message being processed
	 * without incurring any performance penalty
	 * </p>
	 */
	public IParser newRDFParser() {
		return new RDFParser(this, myParserErrorHandler, Lang.TURTLE);
	}

	/**
	 * Instantiates a new client instance. This method requires an interface which is defined specifically for your use
	 * cases to contain methods for each of the RESTful operations you wish to implement (e.g. "read ImagingStudy",
	 * "search Patient by identifier", etc.). This interface must extend {@link IRestfulClient} (or commonly its
	 * sub-interface {@link IBasicClient}). See the <a
	 * href="https://hapifhir.io/hapi-fhir/docs/client/introduction.html">RESTful Client</a> documentation for more
	 * information on how to define this interface.
	 *
	 * <p>
	 * Performance Note: <b>This method is cheap</b> to call, and may be called once for every operation invocation
	 * without incurring any performance penalty
	 * </p>
	 *
	 * @param theClientType The client type, which is an interface type to be instantiated
	 * @param theServerBase The URL of the base for the restful FHIR server to connect to
	 * @return A newly created client
	 * @throws ConfigurationException If the interface type is not an interface
	 */
	public <T extends IRestfulClient> T newRestfulClient(final Class<T> theClientType, final String theServerBase) {
		return getRestfulClientFactory().newClient(theClientType, theServerBase);
	}

	/**
	 * Instantiates a new generic client. A generic client is able to perform any of the FHIR RESTful operations against
	 * a compliant server, but does not have methods defining the specific functionality required (as is the case with
	 * {@link #newRestfulClient(Class, String) non-generic clients}).
	 *
	 * <p>
	 * Performance Note: This method performs an additional GET request to /metadata before
	 * the desired request is performed.
	 * </p>
	 *
	 * @param theServerBase The URL of the base for the restful FHIR server to connect to
	 */
	public IGenericClient newRestfulGenericClient(final String theServerBase) {
		return getRestfulClientFactory().newGenericClient(theServerBase);
	}

	public FhirTerser newTerser() {
		return new FhirTerser(this);
	}

	/**
	 * Create a new validator instance.
	 * <p>
	 * Note on thread safety: Validators are thread safe, you may use a single validator
	 * in multiple threads. (This is in contrast to parsers)
	 * </p>
	 */
	public FhirValidator newValidator() {
		return myFhirValidatorFactory.newFhirValidator(this);
	}

	public ViewGenerator newViewGenerator() {
		return new ViewGenerator(this);
	}

	/**
	 * Create and return a new XML parser.
	 *
	 * <p>
	 * Thread safety: <b>Parsers are not guaranteed to be thread safe</b>. Create a new parser instance for every thread
	 * or every message being parsed/encoded.
	 * </p>
	 * <p>
	 * Performance Note: <b>This method is cheap</b> to call, and may be called once for every message being processed
	 * without incurring any performance penalty
	 * </p>
	 */
	public IParser newXmlParser() {
		return new XmlParser(this, myParserErrorHandler);
	}

	/**
	 * This method may be used to register a custom resource or datatype. Note that by using
	 * custom types, you are creating a system that will not interoperate with other systems that
	 * do not know about your custom type. There are valid reasons however for wanting to create
	 * custom types and this method can be used to enable them.
	 * <p>
	 * <b>THREAD SAFETY WARNING:</b> This method is not thread safe. It should be called before any
	 * threads are able to call any methods on this context.
	 * </p>
	 *
	 * @param theType The custom type to add (must not be <code>null</code>)
	 */
	public void registerCustomType(final Class<? extends IBase> theType) {
		Validate.notNull(theType, "theType must not be null");

		ensureCustomTypeList();
		myCustomTypes.add(theType);
	}

	/**
	 * This method may be used to register a custom resource or datatype. Note that by using
	 * custom types, you are creating a system that will not interoperate with other systems that
	 * do not know about your custom type. There are valid reasons however for wanting to create
	 * custom types and this method can be used to enable them.
	 * <p>
	 * <b>THREAD SAFETY WARNING:</b> This method is not thread safe. It should be called before any
	 * threads are able to call any methods on this context.
	 * </p>
	 *
	 * @param theTypes The custom types to add (must not be <code>null</code> or contain null elements in the collection)
	 */
	public void registerCustomTypes(final Collection<Class<? extends IBase>> theTypes) {
		Validate.notNull(theTypes, "theTypes must not be null");
		Validate.noNullElements(theTypes.toArray(), "theTypes must not contain any null elements");

		ensureCustomTypeList();

		myCustomTypes.addAll(theTypes);
	}

	private BaseRuntimeElementDefinition<?> scanDatatype(final Class<? extends IElement> theResourceType) {
		ArrayList<Class<? extends IElement>> resourceTypes = new ArrayList<>();
		resourceTypes.add(theResourceType);
		Map<Class<? extends IBase>, BaseRuntimeElementDefinition<?>> defs = scanResourceTypes(resourceTypes);
		return defs.get(theResourceType);
	}

	private RuntimeResourceDefinition scanResourceType(final Class<? extends IBaseResource> theResourceType) {
		ArrayList<Class<? extends IElement>> resourceTypes = new ArrayList<>();
		resourceTypes.add(theResourceType);
		Map<Class<? extends IBase>, BaseRuntimeElementDefinition<?>> defs = scanResourceTypes(resourceTypes);
		return (RuntimeResourceDefinition) defs.get(theResourceType);
	}

	private synchronized Map<Class<? extends IBase>, BaseRuntimeElementDefinition<?>> scanResourceTypes(
			final Collection<Class<? extends IElement>> theResourceTypes) {
		List<Class<? extends IBase>> typesToScan = new ArrayList<>();
		if (theResourceTypes != null) {
			typesToScan.addAll(theResourceTypes);
		}
		if (myCustomTypes != null) {
			typesToScan.addAll(myCustomTypes);

			myCustomResourceNames.addAll(myCustomTypes.stream()
				.map(customType -> Optional.ofNullable(customType.getAnnotation(ResourceDef.class))
					.map(ResourceDef::name)
					.orElse(null)) // This will be caught by the call to ModelScanner
				.filter(Objects::nonNull)
				.collect(Collectors.toUnmodifiableSet()));

			myCustomTypes = null;
		}

		ModelScanner scanner = new ModelScanner(this, myVersion.getVersion(), myClassToElementDefinition, typesToScan);
		if (myRuntimeChildUndeclaredExtensionDefinition == null) {
			myRuntimeChildUndeclaredExtensionDefinition = scanner.getRuntimeChildUndeclaredExtensionDefinition();
		}

		Map<String, BaseRuntimeElementDefinition<?>> nameToElementDefinition = new HashMap<>();
		nameToElementDefinition.putAll(myNameToElementDefinition);
		for (Entry<String, BaseRuntimeElementDefinition<?>> next :
				scanner.getNameToElementDefinitions().entrySet()) {
			if (!nameToElementDefinition.containsKey(next.getKey())) {
				nameToElementDefinition.put(next.getKey().toLowerCase(), next.getValue());
			}
		}

		Map<String, RuntimeResourceDefinition> nameToResourceDefinition = new HashMap<>();
		nameToResourceDefinition.putAll(myNameToResourceDefinition);
		for (Entry<String, RuntimeResourceDefinition> next :
				scanner.getNameToResourceDefinition().entrySet()) {
			if (!nameToResourceDefinition.containsKey(next.getKey())) {
				nameToResourceDefinition.put(next.getKey(), next.getValue());
			}
		}

		Map<Class<? extends IBase>, BaseRuntimeElementDefinition<?>> classToElementDefinition = new HashMap<>();
		classToElementDefinition.putAll(myClassToElementDefinition);
		classToElementDefinition.putAll(scanner.getClassToElementDefinitions());
		for (BaseRuntimeElementDefinition<?> next : classToElementDefinition.values()) {
			if (next instanceof RuntimeResourceDefinition) {
				if ("Bundle".equals(next.getName())) {
					if (!IBaseBundle.class.isAssignableFrom(next.getImplementingClass())) {
						throw new ConfigurationException(Msg.code(1687)
								+ "Resource type declares resource name Bundle but does not implement IBaseBundle");
					}
				}
			}
		}

		Map<String, RuntimeResourceDefinition> idToElementDefinition = new HashMap<>();
		idToElementDefinition.putAll(myIdToResourceDefinition);
		idToElementDefinition.putAll(scanner.getIdToResourceDefinition());

		myNameToElementDefinition = nameToElementDefinition;
		myClassToElementDefinition = classToElementDefinition;
		myIdToResourceDefinition = idToElementDefinition;
		myNameToResourceDefinition = nameToResourceDefinition;

		myNameToResourceType = scanner.getNameToResourceType();

		myInitialized = true;
		return classToElementDefinition;
	}

	/**
	 * Sets the default type which will be used when parsing a resource that is found to be
	 * of the given profile.
	 * <p>
	 * For example, this method is invoked with the profile string of
	 * <code>"http://example.com/some_patient_profile"</code> and the type of <code>MyPatient.class</code>,
	 * if the parser is parsing a resource and finds that it declares that it conforms to that profile,
	 * the <code>MyPatient</code> type will be used unless otherwise specified.
	 * </p>
	 *
	 * @param theProfile The profile string, e.g. <code>"http://example.com/some_patient_profile"</code>. Must not be
	 *                   <code>null</code> or empty.
	 * @param theClass   The resource type, or <code>null</code> to clear any existing type
	 */
	public void setDefaultTypeForProfile(final String theProfile, final Class<? extends IBaseResource> theClass) {
		Validate.notBlank(theProfile, "theProfile must not be null or empty");
		if (theClass == null) {
			myDefaultTypeForProfile.remove(theProfile);
		} else {
			myDefaultTypeForProfile.put(theProfile, theClass);
		}
	}

	/**
	 * Sets a parser error handler to use by default on all parsers
	 *
	 * @param theParserErrorHandler The error handler
	 */
	public FhirContext setParserErrorHandler(final IParserErrorHandler theParserErrorHandler) {
		Validate.notNull(theParserErrorHandler, "theParserErrorHandler must not be null");
		myParserErrorHandler = theParserErrorHandler;
		return this;
	}

	/**
	 * Set the factory method used to create FhirValidator instances
	 *
	 * @param theFhirValidatorFactory
	 * @return this
	 * @since 5.6.0
	 */
	public FhirContext setFhirValidatorFactory(IFhirValidatorFactory theFhirValidatorFactory) {
		myFhirValidatorFactory = theFhirValidatorFactory;
		return this;
	}

	@SuppressWarnings({"cast"})
	private List<Class<? extends IElement>> toElementList(
			final Collection<Class<? extends IBaseResource>> theResourceTypes) {
		if (theResourceTypes == null) {
			return null;
		}
		List<Class<? extends IElement>> resTypes = new ArrayList<>();
		for (Class<? extends IBaseResource> next : theResourceTypes) {
			resTypes.add(next);
		}
		return resTypes;
	}

	private void validateInitialized() {
		// See #610
		if (!myInitialized) {
			synchronized (this) {
				if (!myInitialized && !myInitializing) {
					myInitializing = true;
					scanResourceTypes(toElementList(myResourceTypesToScan));
				}
			}
		}
	}

	@Override
	public String toString() {
		return "FhirContext[" + myVersion.getVersion().name() + "]";
	}

	// TODO KHS add the other primitive types
	@Deprecated(since = "6.6.0", forRemoval = true)
	public IPrimitiveType<Boolean> getPrimitiveBoolean(Boolean theValue) {
		return newPrimitiveBoolean(theValue);
	}

	public IPrimitiveType<Boolean> newPrimitiveBoolean(Boolean theValue) {
		IPrimitiveType<Boolean> retval =
				(IPrimitiveType<Boolean>) getElementDefinition("boolean").newInstance();
		retval.setValue(theValue);
		return retval;
	}

	public IPrimitiveType<String> newPrimitiveString(String theValue) {
		IPrimitiveType<String> retval =
				(IPrimitiveType<String>) getElementDefinition("string").newInstance();
		retval.setValue(theValue);
		return retval;
	}

	private static boolean tryToInitParser(Runnable run) {
		boolean retVal;
		try {
			run.run();
			retVal = true;
		} catch (UnsupportedClassVersionError | Exception | NoClassDefFoundError e) {
			retVal = false;
		}
		return retVal;
	}

	/**
	 * Creates and returns a new FhirContext with version {@link FhirVersionEnum#DSTU2 DSTU2}
	 */
	public static FhirContext forDstu2() {
		return new FhirContext(FhirVersionEnum.DSTU2);
	}

	/**
	 * Creates and returns a new FhirContext with version {@link FhirVersionEnum#DSTU2_HL7ORG DSTU2} (using the Reference
	 * Implementation Structures)
	 */
	public static FhirContext forDstu2Hl7Org() {
		return new FhirContext(FhirVersionEnum.DSTU2_HL7ORG);
	}

	/**
	 * Creates and returns a new FhirContext with version {@link FhirVersionEnum#DSTU2 DSTU2} (2016 May DSTU3 Snapshot)
	 */
	public static FhirContext forDstu2_1() {
		return new FhirContext(FhirVersionEnum.DSTU2_1);
	}

	/**
	 * Creates and returns a new FhirContext with version {@link FhirVersionEnum#DSTU3 DSTU3}
	 *
	 * @since 1.4
	 */
	public static FhirContext forDstu3() {
		return new FhirContext(FhirVersionEnum.DSTU3);
	}

	/**
	 * Creates and returns a new FhirContext with version {@link FhirVersionEnum#R4 R4}
	 *
	 * @since 3.0.0
	 */
	public static FhirContext forR4() {
		return new FhirContext(FhirVersionEnum.R4);
	}

	/**
	 * Creates and returns a new FhirContext with version {@link FhirVersionEnum#R4B R4B}
	 *
	 * @since 6.2.0
	 */
	public static FhirContext forR4B() {
		return new FhirContext(FhirVersionEnum.R4B);
	}

	/**
	 * Creates and returns a new FhirContext with version {@link FhirVersionEnum#R5 R5}
	 *
	 * @since 4.0.0
	 */
	public static FhirContext forR5() {
		return new FhirContext(FhirVersionEnum.R5);
	}

	/**
	 * Returns a statically cached {@literal FhirContext} instance for the given version, creating one if none exists in the
	 * cache. One FhirContext will be kept in the cache for each FHIR version that is requested (by calling
	 * this method for that version), and the cache will never be expired.
	 *
	 * @since 5.1.0
	 */
	public static FhirContext forCached(FhirVersionEnum theFhirVersionEnum) {
		return ourStaticContexts.computeIfAbsent(theFhirVersionEnum, v -> new FhirContext(v));
	}

	private static Collection<Class<? extends IBaseResource>> toCollection(
			Class<? extends IBaseResource> theResourceType) {
		ArrayList<Class<? extends IBaseResource>> retVal = new ArrayList<>(1);
		retVal.add(theResourceType);
		return retVal;
	}

	@SuppressWarnings("unchecked")
	private static List<Class<? extends IBaseResource>> toCollection(final Class<?>[] theResourceTypes) {
		ArrayList<Class<? extends IBaseResource>> retVal = new ArrayList<Class<? extends IBaseResource>>(1);
		for (Class<?> clazz : theResourceTypes) {
			if (!IResource.class.isAssignableFrom(clazz)) {
				throw new IllegalArgumentException(Msg.code(1688) + clazz.getCanonicalName() + " is not an instance of "
						+ IResource.class.getSimpleName());
			}
			retVal.add((Class<? extends IResource>) clazz);
		}
		return retVal;
	}
}<|MERGE_RESOLUTION|>--- conflicted
+++ resolved
@@ -76,12 +76,9 @@
 import java.util.Optional;
 import java.util.Properties;
 import java.util.Set;
-<<<<<<< HEAD
 import java.util.stream.Collectors;
-=======
 import javax.annotation.Nonnull;
 import javax.annotation.Nullable;
->>>>>>> 52f3ef59
 
 /**
  * The FHIR context is the central starting point for the use of the HAPI FHIR API. It should be created once, and then
