package ca.uhn.fhir.rest.method;

/*
 * #%L
 * HAPI FHIR - Core Library
 * %%
 * Copyright (C) 2014 - 2015 University Health Network
 * %%
 * Licensed under the Apache License, Version 2.0 (the "License");
 * you may not use this file except in compliance with the License.
 * You may obtain a copy of the License at
 * 
 *      http://www.apache.org/licenses/LICENSE-2.0
 * 
 * Unless required by applicable law or agreed to in writing, software
 * distributed under the License is distributed on an "AS IS" BASIS,
 * WITHOUT WARRANTIES OR CONDITIONS OF ANY KIND, either express or implied.
 * See the License for the specific language governing permissions and
 * limitations under the License.
 * #L%
 */

import static org.apache.commons.lang3.StringUtils.isNotBlank;

import java.io.IOException;
import java.lang.reflect.Method;
import java.util.IdentityHashMap;
import java.util.List;

import org.hl7.fhir.instance.model.IBaseResource;
import org.hl7.fhir.instance.model.api.IBaseBundle;
import org.hl7.fhir.instance.model.api.IBaseResource;

import ca.uhn.fhir.context.ConfigurationException;
import ca.uhn.fhir.context.FhirContext;
import ca.uhn.fhir.model.api.Bundle;
import ca.uhn.fhir.model.api.IResource;
import ca.uhn.fhir.model.api.ResourceMetadataKeyEnum;
import ca.uhn.fhir.model.base.resource.BaseOperationOutcome;
import ca.uhn.fhir.model.dstu.valueset.RestfulOperationSystemEnum;
import ca.uhn.fhir.model.dstu.valueset.RestfulOperationTypeEnum;
import ca.uhn.fhir.model.primitive.IdDt;
import ca.uhn.fhir.model.valueset.BundleTypeEnum;
import ca.uhn.fhir.rest.annotation.Transaction;
import ca.uhn.fhir.rest.annotation.TransactionParam;
import ca.uhn.fhir.rest.api.RequestTypeEnum;
import ca.uhn.fhir.rest.client.BaseHttpClientInvocation;
import ca.uhn.fhir.rest.method.TransactionParamBinder.ParamStyle;
import ca.uhn.fhir.rest.server.IBundleProvider;
import ca.uhn.fhir.rest.server.exceptions.InternalErrorException;
import ca.uhn.fhir.rest.server.exceptions.InvalidRequestException;

public class TransactionMethodBinding extends BaseResourceReturningMethodBinding {

	private int myTransactionParamIndex;
	private ParamStyle myTransactionParamStyle;

	public TransactionMethodBinding(Method theMethod, FhirContext theConetxt, Object theProvider) {
		super(null, theMethod, theConetxt, theProvider);

		myTransactionParamIndex = -1;
		int index = 0;
		for (IParameter next : getParameters()) {
			if (next instanceof TransactionParamBinder) {
				if (myTransactionParamIndex != -1) {
					throw new ConfigurationException("Method '" + theMethod.getName() + "' in type " + theMethod.getDeclaringClass().getCanonicalName() + " has multiple parameters annotated with the @" + TransactionParam.class + " annotation, exactly one is required for @" + Transaction.class
							+ " methods");
				}
				myTransactionParamIndex = index;
				myTransactionParamStyle = ((TransactionParamBinder) next).getParamStyle();
			}
			index++;
		}

		if (myTransactionParamIndex == -1) {
			throw new ConfigurationException("Method '" + theMethod.getName() + "' in type " + theMethod.getDeclaringClass().getCanonicalName() + " does not have a parameter annotated with the @" + TransactionParam.class + " annotation");
		}
	}

	@Override
	public RestfulOperationTypeEnum getResourceOperationType() {
		return null;
	}

	@Override
	protected BundleTypeEnum getResponseBundleType() {
		return BundleTypeEnum.TRANSACTION_RESPONSE;
	}

	@Override
	public ReturnTypeEnum getReturnType() {
		return ReturnTypeEnum.BUNDLE;
	}

	@Override
	public RestfulOperationSystemEnum getSystemOperationType() {
		return RestfulOperationSystemEnum.TRANSACTION;
	}

	@Override
	public boolean incomingServerRequestMatchesMethod(Request theRequest) {
		if (theRequest.getRequestType() != RequestTypeEnum.POST) {
			return false;
		}
		if (isNotBlank(theRequest.getOperation())) {
			return false;
		}
		if (isNotBlank(theRequest.getResourceName())) {
			return false;
		}
		return true;
	}

	@Override
	public BaseHttpClientInvocation invokeClient(Object[] theArgs) throws InternalErrorException {
		FhirContext context = getContext();
		if (theArgs[myTransactionParamIndex] instanceof Bundle) {
			Bundle bundle = (Bundle) theArgs[myTransactionParamIndex];
			return createTransactionInvocation(bundle, context);
		} else {
			@SuppressWarnings("unchecked")
			List<IBaseResource> resources = (List<IBaseResource>) theArgs[myTransactionParamIndex];
			return createTransactionInvocation(resources, context);
		}
	}

	@SuppressWarnings("unchecked")
	@Override
	public Object invokeServer(RequestDetails theRequest, Object[] theMethodParams) throws InvalidRequestException, InternalErrorException {

		/*
		 * The design of HAPI's transaction method for DSTU1 support assumed that a transaction was just an update on a
		 * bunch of resources (because that's what it was), but in DSTU2 transaction has become much more broad, so we
		 * no longer hold the user's hand much here.
		 */
		if (myTransactionParamStyle == ParamStyle.RESOURCE_BUNDLE) {
			// This is the DSTU2 style
			Object response = invokeServerMethod(theMethodParams);
			return response;
		}

		// Grab the IDs of all of the resources in the transaction
		List<IResource> resources;
		if (theMethodParams[myTransactionParamIndex] instanceof Bundle) {
			resources = ((Bundle) theMethodParams[myTransactionParamIndex]).toListOfResources();
		} else {
			resources = (List<IResource>) theMethodParams[myTransactionParamIndex];
		}

		IdentityHashMap<IResource, IdDt> oldIds = new IdentityHashMap<IResource, IdDt>();
		for (IResource next : resources) {
			oldIds.put(next, next.getId());
		}

		// Call the server implementation method
		Object response = invokeServerMethod(theMethodParams);
		IBundleProvider retVal = toResourceList(response);

		/*
		 * int offset = 0; if (retVal.size() != resources.size()) { if (retVal.size() > 0 && retVal.getResources(0,
		 * 1).get(0) instanceof OperationOutcome) { offset = 1; } else { throw new
		 * InternalErrorException("Transaction bundle contained " + resources.size() +
		 * " entries, but server method response contained " + retVal.size() + " entries (must be the same)"); } }
		 */

		List<IBaseResource> retResources = retVal.getResources(0, retVal.size());
		for (int i = 0; i < retResources.size(); i++) {
			IdDt oldId = oldIds.get(retResources.get(i));
			IBaseResource newRes = retResources.get(i);
<<<<<<< HEAD
			if (newRes.getId() == null || newRes.getId().isEmpty()) {
=======
			if (newRes.getIdElement() == null || newRes.getIdElement().isEmpty()) {
>>>>>>> 3a5d2e89
				if (!(newRes instanceof BaseOperationOutcome)) {
					throw new InternalErrorException("Transaction method returned resource at index " + i + " with no id specified - IResource#setId(IdDt)");
				}
			}

			if (oldId != null && !oldId.isEmpty()) {
<<<<<<< HEAD
				if (!oldId.equals(newRes.getId()) && newRes instanceof IResource) {
=======
				if (!oldId.equals(newRes.getIdElement()) && newRes instanceof IResource) {
>>>>>>> 3a5d2e89
					((IResource)newRes).getResourceMetadata().put(ResourceMetadataKeyEnum.PREVIOUS_ID, oldId);
				}
			}
		}

		return retVal;
	}

	@Override
	protected Object parseRequestObject(Request theRequest) throws IOException {
		return null; // This is parsed in TransactionParamBinder
	}

	public static BaseHttpClientInvocation createTransactionInvocation(Bundle theBundle, FhirContext theContext) {
		return new HttpPostClientInvocation(theContext, theBundle);
	}

	public static BaseHttpClientInvocation createTransactionInvocation(IBaseBundle theBundle, FhirContext theContext) {
		return new HttpPostClientInvocation(theContext, theBundle);
	}

<<<<<<< HEAD
	public static BaseHttpClientInvocation createTransactionInvocation(List<IBaseResource> theResources, FhirContext theContext) {
=======
	public static BaseHttpClientInvocation createTransactionInvocation(List<? extends IBaseResource> theResources, FhirContext theContext) {
>>>>>>> 3a5d2e89
		return new HttpPostClientInvocation(theContext, theResources, BundleTypeEnum.TRANSACTION);
	}

	public static BaseHttpClientInvocation createTransactionInvocation(String theRawBundle, FhirContext theContext) {
		return new HttpPostClientInvocation(theContext, theRawBundle, true, "");
	}

}<|MERGE_RESOLUTION|>--- conflicted
+++ resolved
@@ -27,7 +27,6 @@
 import java.util.IdentityHashMap;
 import java.util.List;
 
-import org.hl7.fhir.instance.model.IBaseResource;
 import org.hl7.fhir.instance.model.api.IBaseBundle;
 import org.hl7.fhir.instance.model.api.IBaseResource;
 
@@ -167,22 +166,14 @@
 		for (int i = 0; i < retResources.size(); i++) {
 			IdDt oldId = oldIds.get(retResources.get(i));
 			IBaseResource newRes = retResources.get(i);
-<<<<<<< HEAD
-			if (newRes.getId() == null || newRes.getId().isEmpty()) {
-=======
 			if (newRes.getIdElement() == null || newRes.getIdElement().isEmpty()) {
->>>>>>> 3a5d2e89
 				if (!(newRes instanceof BaseOperationOutcome)) {
 					throw new InternalErrorException("Transaction method returned resource at index " + i + " with no id specified - IResource#setId(IdDt)");
 				}
 			}
 
 			if (oldId != null && !oldId.isEmpty()) {
-<<<<<<< HEAD
-				if (!oldId.equals(newRes.getId()) && newRes instanceof IResource) {
-=======
 				if (!oldId.equals(newRes.getIdElement()) && newRes instanceof IResource) {
->>>>>>> 3a5d2e89
 					((IResource)newRes).getResourceMetadata().put(ResourceMetadataKeyEnum.PREVIOUS_ID, oldId);
 				}
 			}
@@ -204,11 +195,7 @@
 		return new HttpPostClientInvocation(theContext, theBundle);
 	}
 
-<<<<<<< HEAD
-	public static BaseHttpClientInvocation createTransactionInvocation(List<IBaseResource> theResources, FhirContext theContext) {
-=======
 	public static BaseHttpClientInvocation createTransactionInvocation(List<? extends IBaseResource> theResources, FhirContext theContext) {
->>>>>>> 3a5d2e89
 		return new HttpPostClientInvocation(theContext, theResources, BundleTypeEnum.TRANSACTION);
 	}
 
