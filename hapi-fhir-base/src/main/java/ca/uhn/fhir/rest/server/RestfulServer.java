package ca.uhn.fhir.rest.server;

/*
 * #%L
 * HAPI FHIR - Core Library
 * %%
 * Copyright (C) 2014 University Health Network
 * %%
 * Licensed under the Apache License, Version 2.0 (the "License");
 * you may not use this file except in compliance with the License.
 * You may obtain a copy of the License at
 * 
 *      http://www.apache.org/licenses/LICENSE-2.0
 * 
 * Unless required by applicable law or agreed to in writing, software
 * distributed under the License is distributed on an "AS IS" BASIS,
 * WITHOUT WARRANTIES OR CONDITIONS OF ANY KIND, either express or implied.
 * See the License for the specific language governing permissions and
 * limitations under the License.
 * #L%
 */

import static org.apache.commons.lang3.StringUtils.*;

import java.io.IOException;
import java.io.OutputStreamWriter;
import java.io.UnsupportedEncodingException;
import java.io.Writer;
import java.lang.reflect.Method;
import java.lang.reflect.Modifier;
import java.net.URLEncoder;
import java.util.ArrayList;
import java.util.Arrays;
import java.util.Collection;
import java.util.Enumeration;
import java.util.HashMap;
import java.util.HashSet;
import java.util.List;
import java.util.Map;
import java.util.Set;
import java.util.StringTokenizer;
import java.util.UUID;
import java.util.zip.GZIPOutputStream;

import javax.servlet.ServletException;
import javax.servlet.ServletOutputStream;
import javax.servlet.http.HttpServlet;
import javax.servlet.http.HttpServletRequest;
import javax.servlet.http.HttpServletResponse;

import org.apache.commons.lang3.StringUtils;
import org.apache.commons.lang3.Validate;
import org.apache.commons.lang3.exception.ExceptionUtils;

import ca.uhn.fhir.context.FhirContext;
import ca.uhn.fhir.context.RuntimeResourceDefinition;
import ca.uhn.fhir.model.api.Bundle;
import ca.uhn.fhir.model.api.BundleEntry;
import ca.uhn.fhir.model.api.IResource;
import ca.uhn.fhir.model.api.ResourceMetadataKeyEnum;
import ca.uhn.fhir.model.api.Tag;
import ca.uhn.fhir.model.api.TagList;
import ca.uhn.fhir.model.dstu.composite.ResourceReferenceDt;
import ca.uhn.fhir.model.dstu.resource.Binary;
import ca.uhn.fhir.model.dstu.resource.OperationOutcome;
import ca.uhn.fhir.model.dstu.resource.OperationOutcome.Issue;
import ca.uhn.fhir.model.dstu.valueset.IssueSeverityEnum;
import ca.uhn.fhir.model.primitive.IdDt;
import ca.uhn.fhir.model.primitive.InstantDt;
import ca.uhn.fhir.parser.IParser;
import ca.uhn.fhir.rest.method.BaseMethodBinding;
import ca.uhn.fhir.rest.method.ConformanceMethodBinding;
import ca.uhn.fhir.rest.method.Request;
import ca.uhn.fhir.rest.method.SearchMethodBinding;
import ca.uhn.fhir.rest.method.SearchMethodBinding.RequestType;
import ca.uhn.fhir.rest.server.exceptions.AuthenticationException;
import ca.uhn.fhir.rest.server.exceptions.BaseServerResponseException;
import ca.uhn.fhir.rest.server.exceptions.InternalErrorException;
import ca.uhn.fhir.rest.server.exceptions.InvalidRequestException;
import ca.uhn.fhir.rest.server.provider.ServerConformanceProvider;
import ca.uhn.fhir.rest.server.provider.ServerProfileProvider;
import ca.uhn.fhir.util.VersionUtil;

public class RestfulServer extends HttpServlet {

	private static final org.slf4j.Logger ourLog = org.slf4j.LoggerFactory.getLogger(RestfulServer.class);

	private static final long serialVersionUID = 1L;

	private FhirContext myFhirContext;
	private String myImplementationDescription;
	private ResourceBinding myNullResourceBinding = new ResourceBinding();
	private IPagingProvider myPagingProvider;
	private Collection<Object> myPlainProviders;
	private Map<String, ResourceBinding> myResourceNameToProvider = new HashMap<String, ResourceBinding>();
	private Collection<IResourceProvider> myResourceProviders;
	private ISecurityManager mySecurityManager;
	private IServerAddressStrategy myServerAddressStrategy = new IncomingRequestAddressStrategy();
	private BaseMethodBinding<?> myServerConformanceMethod;
	private Object myServerConformanceProvider;
	private String myServerName = "HAPI FHIR Server";
	/** This is configurable but by default we just use HAPI version */
	private String myServerVersion = VersionUtil.getVersion();
	private boolean myStarted;
	private boolean myUseBrowserFriendlyContentTypes;

	/**
	 * Constructor
	 */
	public RestfulServer() {
		this(new FhirContext());
	}

	public RestfulServer(FhirContext theCtx) {
		myFhirContext = theCtx;
		myServerConformanceProvider = new ServerConformanceProvider(this);
	}

	/**
	 * This method is called prior to sending a response to incoming requests. It is used to add custom headers.
	 * <p>
	 * Use caution if overriding this method: it is recommended to call <code>super.addHeadersToResponse</code> to avoid inadvertantly disabling functionality.
	 * </p>
	 */
	public void addHeadersToResponse(HttpServletResponse theHttpResponse) {
		theHttpResponse.addHeader("X-Powered-By", "HAPI FHIR " + VersionUtil.getVersion() + " RESTful Server");
	}

	private void assertProviderIsValid(Object theNext) throws ConfigurationException {
		if (Modifier.isPublic(theNext.getClass().getModifiers()) == false) {
			throw new ConfigurationException("Can not use provider '" + theNext.getClass() + "' - Class ust be public");
		}
	}

	@Override
	protected void doDelete(HttpServletRequest request, HttpServletResponse response) throws ServletException, IOException {
		handleRequest(SearchMethodBinding.RequestType.DELETE, request, response);
	}

	@Override
	protected void doGet(HttpServletRequest request, HttpServletResponse response) throws ServletException, IOException {
		handleRequest(SearchMethodBinding.RequestType.GET, request, response);
	}

	@Override
	protected void doOptions(HttpServletRequest theReq, HttpServletResponse theResp) throws ServletException, IOException {
		handleRequest(SearchMethodBinding.RequestType.OPTIONS, theReq, theResp);
	}

	@Override
	protected void doPost(HttpServletRequest request, HttpServletResponse response) throws ServletException, IOException {
		handleRequest(SearchMethodBinding.RequestType.POST, request, response);
	}

	@Override
	protected void doPut(HttpServletRequest request, HttpServletResponse response) throws ServletException, IOException {
		handleRequest(SearchMethodBinding.RequestType.PUT, request, response);
	}

	private void findResourceMethods(Object theProvider) throws Exception {

		ourLog.info("Scanning type for RESTful methods: {}", theProvider.getClass());
		int count = 0;

		Class<?> clazz = theProvider.getClass();
		Class<?> supertype = clazz.getSuperclass();
		while (!Object.class.equals(supertype)) {
			count += findResourceMethods(theProvider, supertype);
			supertype = supertype.getSuperclass();
		}

		count += findResourceMethods(theProvider, clazz);

		if (count == 0) {
			throw new ConfigurationException("Did not find any annotated RESTful methods on provider class " + theProvider.getClass().getCanonicalName());
		}
	}

	private int findResourceMethods(Object theProvider, Class<?> clazz) throws ConfigurationException {
		int count = 0;

		for (Method m : clazz.getDeclaredMethods()) {
			BaseMethodBinding<?> foundMethodBinding = BaseMethodBinding.bindMethod(m, myFhirContext, theProvider);
			if (foundMethodBinding == null) {
				continue;
			}

			count++;

			if (!Modifier.isPublic(m.getModifiers())) {
				throw new ConfigurationException("Method '" + m.getName() + "' is not public, FHIR RESTful methods must be public");
			} else {
				if (Modifier.isStatic(m.getModifiers())) {
					throw new ConfigurationException("Method '" + m.getName() + "' is static, FHIR RESTful methods must not be static");
				} else {
					ourLog.debug("Scanning public method: {}#{}", theProvider.getClass(), m.getName());

					String resourceName = foundMethodBinding.getResourceName();
					ResourceBinding resourceBinding;
					if (resourceName == null) {
						resourceBinding = myNullResourceBinding;
					} else {
						RuntimeResourceDefinition definition = myFhirContext.getResourceDefinition(resourceName);
						if (myResourceNameToProvider.containsKey(definition.getName())) {
							resourceBinding = myResourceNameToProvider.get(definition.getName());
						} else {
							resourceBinding = new ResourceBinding();
							resourceBinding.setResourceName(resourceName);
							myResourceNameToProvider.put(resourceName, resourceBinding);
						}
					}

					resourceBinding.addMethod(foundMethodBinding);
					ourLog.debug(" * Method: {}#{} is a handler", theProvider.getClass(), m.getName());
				}
			}
		}

		return count;
	}

	private void findSystemMethods(Object theSystemProvider) {
		Class<?> clazz = theSystemProvider.getClass();

		findSystemMethods(theSystemProvider, clazz);

	}

	private void findSystemMethods(Object theSystemProvider, Class<?> clazz) {
		Class<?> supertype = clazz.getSuperclass();
		if (!Object.class.equals(supertype)) {
			findSystemMethods(theSystemProvider, supertype);
		}

		for (Method m : clazz.getDeclaredMethods()) {
			if (Modifier.isPublic(m.getModifiers())) {
				ourLog.debug("Scanning public method: {}#{}", theSystemProvider.getClass(), m.getName());

				BaseMethodBinding<?> foundMethodBinding = BaseMethodBinding.bindMethod(m, myFhirContext, theSystemProvider);
				if (foundMethodBinding != null) {
					if (foundMethodBinding instanceof ConformanceMethodBinding) {
						myServerConformanceMethod = foundMethodBinding;
					}
					ourLog.info(" * Method: {}#{} is a handler", theSystemProvider.getClass(), m.getName());
				} else {
					ourLog.debug(" * Method: {}#{} is not a handler", theSystemProvider.getClass(), m.getName());
				}
			}
		}
	}

	/**
	 * Gets the {@link FhirContext} associated with this server. For efficient processing, resource providers and plain providers should generally use this context if one is needed, as opposed to
	 * creating their own.
	 */
	public FhirContext getFhirContext() {
		return myFhirContext;
	}

	public String getImplementationDescription() {
		return myImplementationDescription;
	}

	public IPagingProvider getPagingProvider() {
		return myPagingProvider;
	}

	/**
	 * Provides the non-resource specific providers which implement method calls on this server
	 * 
	 * @see #getResourceProviders()
	 */
	public Collection<Object> getPlainProviders() {
		return myPlainProviders;
	}

	public Collection<ResourceBinding> getResourceBindings() {
		return myResourceNameToProvider.values();
	}

	/**
	 * Provides the resource providers for this server
	 */
	public Collection<IResourceProvider> getResourceProviders() {
		return myResourceProviders;
	}

	/**
	 * Provides the security manager, or <code>null</code> if none
	 */
	public ISecurityManager getSecurityManager() {
		return mySecurityManager;
	}

	/**
	 * Get the server address strategy, which is used to determine what base URL to provide clients to refer to this server. Defaults to an instance of {@link IncomingRequestAddressStrategy}
	 */
	public IServerAddressStrategy getServerAddressStrategy() {
		return myServerAddressStrategy;
	}

	/**
	 * Returns the server conformance provider, which is the provider that is used to generate the server's conformance (metadata) statement.
	 * <p>
	 * By default, the {@link ServerConformanceProvider} is used, but this can be changed, or set to <code>null</code> if you do not wish to export a conformance statement.
	 * </p>
	 */
	public Object getServerConformanceProvider() {
		return myServerConformanceProvider;
	}

	/**
	 * Gets the server's name, as exported in conformance profiles exported by the server. This is informational only, but can be helpful to set with something appropriate.
	 * 
	 * @see RestfulServer#setServerName(String)
	 */
	public String getServerName() {
		return myServerName;
	}

	public IResourceProvider getServerProfilesProvider() {
		return new ServerProfileProvider(getFhirContext());
	}

	/**
	 * Gets the server's version, as exported in conformance profiles exported by the server. This is informational only, but can be helpful to set with something appropriate.
	 */
	public String getServerVersion() {
		return myServerVersion;
	}

	private void handlePagingRequest(Request theRequest, HttpServletResponse theResponse, String thePagingAction) throws IOException {
		IBundleProvider resultList = getPagingProvider().retrieveResultList(thePagingAction);
		if (resultList == null) {
			ourLog.info("Client requested unknown paging ID[{}]", thePagingAction);
			theResponse.setStatus(Constants.STATUS_HTTP_410_GONE);
			addHeadersToResponse(theResponse);
			theResponse.setContentType("text/plain");
			theResponse.setCharacterEncoding("UTF-8");
			theResponse.getWriter().append("Search ID[" + thePagingAction + "] does not exist and may have expired.");
			theResponse.getWriter().close();
			return;
		}

		Integer count = extractCountParameter(theRequest.getServletRequest());
		if (count == null) {
			count = getPagingProvider().getDefaultPageSize();
		} else if (count > getPagingProvider().getMaximumPageSize()) {
			count = getPagingProvider().getMaximumPageSize();
		}

		Integer offsetI = tryToExtractNamedParameter(theRequest.getServletRequest(), Constants.PARAM_PAGINGOFFSET);
		if (offsetI == null || offsetI < 0) {
			offsetI = 0;
		}

		int start = Math.min(offsetI, resultList.size() - 1);

		EncodingEnum responseEncoding = determineResponseEncoding(theRequest.getServletRequest());
		boolean prettyPrint = prettyPrintResponse(theRequest);
		boolean requestIsBrowser = requestIsBrowser(theRequest.getServletRequest());
		NarrativeModeEnum narrativeMode = determineNarrativeMode(theRequest);
		boolean respondGzip = theRequest.isRespondGzip();
		streamResponseAsBundle(this, theResponse, resultList, responseEncoding, theRequest.getFhirServerBase(), theRequest.getCompleteUrl(), prettyPrint, requestIsBrowser, narrativeMode, start,
				count, thePagingAction, respondGzip);

	}

	protected void handleRequest(SearchMethodBinding.RequestType theRequestType, HttpServletRequest theRequest, HttpServletResponse theResponse) throws ServletException, IOException {
		String fhirServerBase = null;
		try {

			if (null != mySecurityManager) {
				mySecurityManager.authenticate(theRequest);
			}

			String resourceName = null;
			String requestFullPath = StringUtils.defaultString(theRequest.getRequestURI());
			String servletPath = StringUtils.defaultString(theRequest.getServletPath());
			StringBuffer requestUrl = theRequest.getRequestURL();
			String servletContextPath = "";
			if (theRequest.getServletContext() != null) {
				servletContextPath = StringUtils.defaultString(theRequest.getServletContext().getContextPath());
				// } else {
				// servletContextPath = servletPath;
			}

			if (ourLog.isTraceEnabled()) {
				ourLog.trace("Request FullPath: {}", requestFullPath);
				ourLog.trace("Servlet Path: {}", servletPath);
				ourLog.trace("Request Url: {}", requestUrl);
				ourLog.trace("Context Path: {}", servletContextPath);
			}

			IdDt id = null;
			IdDt versionId = null;
			String operation = null;

			String requestPath = requestFullPath.substring(escapedLength(servletContextPath) + escapedLength(servletPath));
			if (requestPath.length() > 0 && requestPath.charAt(0) == '/') {
				requestPath = requestPath.substring(1);
			}

			fhirServerBase = myServerAddressStrategy.determineServerBase(theRequest);

			if (fhirServerBase.endsWith("/")) {
				fhirServerBase = fhirServerBase.substring(0, fhirServerBase.length() - 1);
			}

			String completeUrl = StringUtils.isNotBlank(theRequest.getQueryString()) ? requestUrl + "?" + theRequest.getQueryString() : requestUrl.toString();

			Map<String, String[]> params = new HashMap<String, String[]>(theRequest.getParameterMap());

			StringTokenizer tok = new StringTokenizer(requestPath, "/");
			if (tok.hasMoreTokens()) {
				resourceName = tok.nextToken();
				if (resourceName.startsWith("_")) {
					operation = resourceName;
					resourceName = null;
				}
			}

			ResourceBinding resourceBinding = null;
			BaseMethodBinding<?> resourceMethod = null;
			if ("metadata".equals(resourceName) || theRequestType == RequestType.OPTIONS) {
				resourceMethod = myServerConformanceMethod;
			} else if (resourceName == null) {
				resourceBinding = myNullResourceBinding;
			} else {
				resourceBinding = myResourceNameToProvider.get(resourceName);
				if (resourceBinding == null) {
					throw new InvalidRequestException("Unknown resource type '" + resourceName + "' - Server knows how to handle: " + myResourceNameToProvider.keySet());
				}
			}

			if (tok.hasMoreTokens()) {
				String nextString = tok.nextToken();
				if (nextString.startsWith("_")) {
					operation = nextString;
				} else {
					id = new IdDt(resourceName, nextString);
				}
			}

			if (tok.hasMoreTokens()) {
				String nextString = tok.nextToken();
				if (nextString.equals(Constants.PARAM_HISTORY)) {
					if (tok.hasMoreTokens()) {
						String versionString = tok.nextToken();
						if (id == null) {
							throw new InvalidRequestException("Don't know how to handle request path: " + requestPath);
						}
						id = new IdDt(resourceName + "/" + id.getIdPart() + "/_history/" + versionString);
						versionId = id;
					} else {
						operation = Constants.PARAM_HISTORY;
					}
				} else if (nextString.startsWith("_")) {
					if (operation != null) {
						throw new InvalidRequestException("URL Path contains two operations (part beginning with _): " + requestPath);
					}
					operation = nextString;
				}
			}

			// Secondary is for things like ..../_tags/_delete
			String secondaryOperation = null;

			while (tok.hasMoreTokens()) {
				String nextString = tok.nextToken();
				if (operation == null) {
					operation = nextString;
				} else if (secondaryOperation == null) {
					secondaryOperation = nextString;
				} else {
					throw new InvalidRequestException("URL path has unexpected token '" + nextString + "' at the end: " + requestPath);
				}
			}

			if (theRequestType == RequestType.PUT && versionId == null) {
				String contentLocation = theRequest.getHeader(Constants.HEADER_CONTENT_LOCATION);
				if (contentLocation != null) {
					versionId = new IdDt(contentLocation);
				}
			}

			// TODO: look for more tokens for version, compartments, etc...

			String acceptEncoding = theRequest.getHeader(Constants.HEADER_ACCEPT_ENCODING);
			boolean respondGzip = false;
			if (acceptEncoding != null) {
				String[] parts = acceptEncoding.trim().split("\\s*,\\s*");
				for (String string : parts) {
					if (string.equals("gzip")) {
						respondGzip = true;
					}
				}
			}

			Request r = new Request();
			r.setResourceName(resourceName);
			r.setId(id);
			r.setVersion(versionId);
			r.setOperation(operation);
			r.setSecondaryOperation(secondaryOperation);
			r.setParameters(params);
			r.setRequestType(theRequestType);
			r.setFhirServerBase(fhirServerBase);
			r.setCompleteUrl(completeUrl);
			r.setServletRequest(theRequest);
			r.setServletResponse(theResponse);
			r.setRespondGzip(respondGzip);

			String pagingAction = theRequest.getParameter(Constants.PARAM_PAGINGACTION);
			if (getPagingProvider() != null && isNotBlank(pagingAction)) {
				handlePagingRequest(r, theResponse, pagingAction);
				return;
			}

			if (resourceMethod == null && resourceBinding != null) {
				resourceMethod = resourceBinding.getMethod(r);
			}
			if (null == resourceMethod) {
				StringBuilder b = new StringBuilder();
				b.append("No resource method available for ");
				b.append(theRequestType.name());
				b.append(" operation[");
				b.append(requestPath);
				b.append("]");
				b.append(" with parameters ");
				b.append(params.keySet());
				throw new InvalidRequestException(b.toString());
			}

			resourceMethod.invokeServer(this, r, theResponse);

		} catch (AuthenticationException e) {
			if (requestIsBrowser(theRequest)) {
				// if request is coming from a browser, prompt the user to enter login credentials
				theResponse.setHeader("WWW-Authenticate", "BASIC realm=\"FHIR\"");
			}
			theResponse.setStatus(e.getStatusCode());
			addHeadersToResponse(theResponse);
			theResponse.setContentType("text/plain");
			theResponse.setCharacterEncoding("UTF-8");
			theResponse.getWriter().write(e.getMessage());

		} catch (Throwable e) {

			OperationOutcome oo=null;
			int statusCode = 500;
			
			if (e instanceof BaseServerResponseException) {
				oo = ((BaseServerResponseException) e).getOperationOutcome();
				statusCode = ((BaseServerResponseException) e).getStatusCode();
			}
			
			if (oo == null) {
				oo = new OperationOutcome();
				Issue issue = oo.addIssue();
				issue.getSeverity().setValueAsEnum(IssueSeverityEnum.ERROR);
				if (e instanceof InternalErrorException) {
					ourLog.error("Failure during REST processing", e);
					issue.getDetails().setValue(e.toString() + "\n\n" + ExceptionUtils.getStackTrace(e));
				} else if (e instanceof BaseServerResponseException) {
					ourLog.warn("Failure during REST processing: {}", e.toString());
					statusCode = ((BaseServerResponseException) e).getStatusCode();
					issue.getDetails().setValue(e.getMessage());
				} else {
					ourLog.error("Failure during REST processing", e);
					issue.getDetails().setValue(e.toString() + "\n\n" + ExceptionUtils.getStackTrace(e));
				}
			}

			streamResponseAsResource(this, theResponse, oo, determineResponseEncoding(theRequest), true, false, NarrativeModeEnum.NORMAL, statusCode, false, fhirServerBase);

			theResponse.setStatus(statusCode);
			addHeadersToResponse(theResponse);
			theResponse.setContentType("text/plain");
			theResponse.setCharacterEncoding("UTF-8");
			theResponse.getWriter().append(e.getMessage());
			theResponse.getWriter().close();

		}

	}

	/**
	 * Count length of URL string, but treating unescaped sequences (e.g. ' ') as their unescaped equivalent (%20)
	 */
	private int escapedLength(String theServletPath) {
		int delta = 0;
		for (int i = 0; i < theServletPath.length(); i++) {
			char next = theServletPath.charAt(i);
			if (next == ' ') {
				delta = delta + 2;
			}
		}
		return theServletPath.length() + delta;
	}

	/**
	 * Initializes the server. Note that this method is final to avoid accidentally introducing bugs in implementations, but subclasses may put initialization code in {@link #initialize()}, which is
	 * called immediately before beginning initialization of the restful server's internal init.
	 */
	@Override
	public final void init() throws ServletException {
		initialize();
		try {
			ourLog.info("Initializing HAPI FHIR restful server");

			mySecurityManager = getSecurityManager();
			if (null == mySecurityManager) {
				ourLog.trace("No security manager has been provided");
			}

			Collection<IResourceProvider> resourceProvider = getResourceProviders();
			if (resourceProvider != null) {
				Map<Class<? extends IResource>, IResourceProvider> typeToProvider = new HashMap<Class<? extends IResource>, IResourceProvider>();
				for (IResourceProvider nextProvider : resourceProvider) {
					Class<? extends IResource> resourceType = nextProvider.getResourceType();
					if (resourceType == null) {
						throw new NullPointerException("getResourceType() on class '" + nextProvider.getClass().getCanonicalName() + "' returned null");
					}
					if (typeToProvider.containsKey(resourceType)) {
						throw new ServletException("Multiple providers for type: " + resourceType.getCanonicalName());
					}
					typeToProvider.put(resourceType, nextProvider);
				}
				ourLog.info("Got {} resource providers", typeToProvider.size());
				for (IResourceProvider provider : typeToProvider.values()) {
					assertProviderIsValid(provider);
					findResourceMethods(provider);
				}
			}

			Collection<Object> providers = getPlainProviders();
			if (providers != null) {
				for (Object next : providers) {
					assertProviderIsValid(next);
					findResourceMethods(next);
				}
			}

			findResourceMethods(getServerProfilesProvider());
			findSystemMethods(getServerConformanceProvider());

		} catch (Exception ex) {
			ourLog.error("An error occurred while loading request handlers!", ex);
			throw new ServletException("Failed to initialize FHIR Restful server", ex);
		}

		myStarted = true;
		ourLog.info("A FHIR has been lit on this server");
	}

	/**
	 * This method may be overridden by subclasses to do perform initialization that needs to be performed prior to the server being used.
	 */
	protected void initialize() throws ServletException {
		// nothing by default
	}

	public boolean isUseBrowserFriendlyContentTypes() {
		return myUseBrowserFriendlyContentTypes;
	}

	private boolean requestIsBrowser(HttpServletRequest theRequest) {
		String userAgent = theRequest.getHeader("User-Agent");
		return userAgent != null && userAgent.contains("Mozilla");
	}

	public void setFhirContext(FhirContext theFhirContext) {
		Validate.notNull(theFhirContext, "FhirContext must not be null");
		myFhirContext = theFhirContext;
	}

	public void setImplementationDescription(String theImplementationDescription) {
		myImplementationDescription = theImplementationDescription;
	}

	/**
	 * Sets the paging provider to use, or <code>null</code> to use no paging (which is the default)
	 */
	public void setPagingProvider(IPagingProvider thePagingProvider) {
		myPagingProvider = thePagingProvider;
	}

	// /**
	// * Sets the {@link INarrativeGenerator Narrative Generator} to use when
	// serializing responses from this server, or <code>null</code> (which is
	// the default) to disable narrative generation.
	// * Note that this method can only be called before the server is
	// initialized.
	// *
	// * @throws IllegalStateException
	// * Note that this method can only be called prior to {@link #init()
	// initialization} and will throw an {@link IllegalStateException} if called
	// after that.
	// */
	// public void setNarrativeGenerator(INarrativeGenerator
	// theNarrativeGenerator) {
	// myNarrativeGenerator = theNarrativeGenerator;
	// }

	/**
	 * Sets the non-resource specific providers which implement method calls on this server.
	 * 
	 * @see #setResourceProviders(Collection)
	 */
	public void setPlainProviders(Collection<Object> theProviders) {
		myPlainProviders = theProviders;
	}

	/**
	 * Sets the non-resource specific providers which implement method calls on this server.
	 * 
	 * @see #setResourceProviders(Collection)
	 */
	public void setPlainProviders(Object... theProv) {
		setPlainProviders(Arrays.asList(theProv));
	}

	/**
	 * Sets the non-resource specific providers which implement method calls on this server
	 * 
	 * @see #setResourceProviders(Collection)
	 */
	public void setProviders(Object... theProviders) {
		myPlainProviders = Arrays.asList(theProviders);
	}

	/**
	 * Sets the resource providers for this server
	 */
	public void setResourceProviders(Collection<IResourceProvider> theResourceProviders) {
		myResourceProviders = theResourceProviders;
	}

	/**
	 * Sets the resource providers for this server
	 */
	public void setResourceProviders(IResourceProvider... theResourceProviders) {
		myResourceProviders = Arrays.asList(theResourceProviders);
	}

	/**
	 * Sets the security manager, or <code>null</code> if none
	 */
	public void setSecurityManager(ISecurityManager theSecurityManager) {
		mySecurityManager = theSecurityManager;
	}

	/**
	 * Provide a server address strategy, which is used to determine what base URL to provide clients to refer to this server. Defaults to an instance of {@link IncomingRequestAddressStrategy}
	 */
	public void setServerAddressStrategy(IServerAddressStrategy theServerAddressStrategy) {
		Validate.notNull(theServerAddressStrategy, "Server address strategy can not be null");
		myServerAddressStrategy = theServerAddressStrategy;
	}

	/**
	 * Returns the server conformance provider, which is the provider that is used to generate the server's conformance (metadata) statement.
	 * <p>
	 * By default, the {@link ServerConformanceProvider} is used, but this can be changed, or set to <code>null</code> if you do not wish to export a conformance statement.
	 * </p>
	 * Note that this method can only be called before the server is initialized.
	 * 
	 * @throws IllegalStateException
	 *             Note that this method can only be called prior to {@link #init() initialization} and will throw an {@link IllegalStateException} if called after that.
	 */
	public void setServerConformanceProvider(Object theServerConformanceProvider) {
		if (myStarted) {
			throw new IllegalStateException("Server is already started");
		}
		myServerConformanceProvider = theServerConformanceProvider;
	}

	/**
	 * Sets the server's name, as exported in conformance profiles exported by the server. This is informational only, but can be helpful to set with something appropriate.
	 */
	public void setServerName(String theServerName) {
		myServerName = theServerName;
	}

	/**
	 * Gets the server's version, as exported in conformance profiles exported by the server. This is informational only, but can be helpful to set with something appropriate.
	 */
	public void setServerVersion(String theServerVersion) {
		myServerVersion = theServerVersion;
	}

	/**
	 * If set to <code>true</code> (default is false), the server will use browser friendly content-types (instead of standard FHIR ones) when it detects that the request is coming from a browser
	 * instead of a FHIR
	 */
	public void setUseBrowserFriendlyContentTypes(boolean theUseBrowserFriendlyContentTypes) {
		myUseBrowserFriendlyContentTypes = theUseBrowserFriendlyContentTypes;
	}

	public static Bundle createBundleFromResourceList(FhirContext theContext, String theAuthor, List<IResource> theResult, String theServerBase, String theCompleteUrl, int theTotalResults) {
		Bundle bundle = new Bundle();
		bundle.getAuthorName().setValue(theAuthor);
		bundle.getBundleId().setValue(UUID.randomUUID().toString());
		bundle.getPublished().setToCurrentTimeInLocalTimeZone();
		bundle.getLinkBase().setValue(theServerBase);
		bundle.getLinkSelf().setValue(theCompleteUrl);

		List<IResource> addedResources = new ArrayList<IResource>();
		Set<IdDt> addedResourceIds = new HashSet<IdDt>();
		for (IResource next : theResult) {

			if (theContext.getNarrativeGenerator() != null) {
				String title = theContext.getNarrativeGenerator().generateTitle(next);
				ourLog.trace("Narrative generator created title: {}", title);
				if (StringUtils.isNotBlank(title)) {
					ResourceMetadataKeyEnum.TITLE.put(next, title);
				}
			} else {
				ourLog.trace("No narrative generator specified");
			}

			List<ResourceReferenceDt> references = theContext.newTerser().getAllPopulatedChildElementsOfType(next, ResourceReferenceDt.class);
			do {
				List<IResource> addedResourcesThisPass = new ArrayList<IResource>();

				for (ResourceReferenceDt nextRef : references) {
					IResource nextRes = nextRef.getResource();
					if (nextRes != null) {
						if (nextRes.getId().hasIdPart()) {
							IdDt id = nextRes.getId().toVersionless();
							if (id.hasResourceType() == false) {
								String resName = theContext.getResourceDefinition(nextRes).getName();
								id = id.withResourceType(resName);
							}

							if (!addedResourceIds.contains(id)) {
								addedResourceIds.add(id);
								addedResourcesThisPass.add(nextRes);
							}

							nextRef.setResource(null);
							nextRef.setReference(id);
						}
					}
				}

				// Linked resources may themselves have linked resources
				references = new ArrayList<ResourceReferenceDt>();
				for (IResource iResource : addedResourcesThisPass) {
					List<ResourceReferenceDt> newReferences = theContext.newTerser().getAllPopulatedChildElementsOfType(iResource, ResourceReferenceDt.class);
					references.addAll(newReferences);
				}

				addedResources.addAll(addedResourcesThisPass);

			} while (references.isEmpty() == false);
<<<<<<< HEAD

			BundleEntry entry = bundle.addResource(next, theContext, theServerBase);
			addProfileToBundleEntry(theContext, next, entry);

=======
			
			bundle.addResource(next, theContext, theServerBase);
//			addProfileToBundleEntry(theContext, next, entry);
			
>>>>>>> f8a5acfe
		}

		/*
		 * Actually add the resources to the bundle
		 */
		for (IResource next : addedResources) {
			bundle.addResource(next, theContext, theServerBase);
//			addProfileToBundleEntry(theContext, next, entry);
		}

		bundle.getTotalResults().setValue(theTotalResults);
		return bundle;
	}

	/*
	private static void addProfileToBundleEntry(FhirContext theContext, IResource next, BundleEntry entry) {
		List<Tag> profileTags = entry.getCategories().getTagsWithScheme(Tag.HL7_ORG_PROFILE_TAG);
		if (profileTags.isEmpty()) {
			RuntimeResourceDefinition nextDef = theContext.getResourceDefinition(next);
			String profile = nextDef.getResourceProfile();
			if (isNotBlank(profile)) {
				entry.addCategory(new Tag(Tag.HL7_ORG_PROFILE_TAG, profile, null));
			}
		}
	}
	*/
	
	public static String createPagingLink(String theServerBase, String theSearchId, int theOffset, int theCount, EncodingEnum theResponseEncoding, boolean thePrettyPrint) {
		StringBuilder b = new StringBuilder();
		b.append(theServerBase);
		b.append('?');
		b.append(Constants.PARAM_PAGINGACTION);
		b.append('=');
		try {
			b.append(URLEncoder.encode(theSearchId, "UTF-8"));
		} catch (UnsupportedEncodingException e) {
			throw new Error("UTF-8 not supported", e);// should not happen
		}
		b.append('&');
		b.append(Constants.PARAM_PAGINGOFFSET);
		b.append('=');
		b.append(theOffset);
		b.append('&');
		b.append(Constants.PARAM_COUNT);
		b.append('=');
		b.append(theCount);
		b.append('&');
		b.append(Constants.PARAM_FORMAT);
		b.append('=');
		b.append(theResponseEncoding.getRequestContentType());
		if (thePrettyPrint) {
			b.append('&');
			b.append(Constants.PARAM_PRETTY);
			b.append('=');
			b.append(Constants.PARAM_PRETTY_VALUE_TRUE);
		}
		return b.toString();
	}

	public static NarrativeModeEnum determineNarrativeMode(Request theRequest) {
		Map<String, String[]> requestParams = theRequest.getParameters();
		String[] narrative = requestParams.remove(Constants.PARAM_NARRATIVE);
		NarrativeModeEnum narrativeMode = null;
		if (narrative != null && narrative.length > 0) {
			narrativeMode = NarrativeModeEnum.valueOfCaseInsensitive(narrative[0]);
		}
		if (narrativeMode == null) {
			narrativeMode = NarrativeModeEnum.NORMAL;
		}
		return narrativeMode;
	}

	public static EncodingEnum determineRequestEncoding(Request theReq) {
		Enumeration<String> acceptValues = theReq.getServletRequest().getHeaders(Constants.HEADER_CONTENT_TYPE);
		if (acceptValues != null) {
			while (acceptValues.hasMoreElements()) {
				String nextAcceptHeaderValue = acceptValues.nextElement();
				if (nextAcceptHeaderValue != null && isNotBlank(nextAcceptHeaderValue)) {
					for (String nextPart : nextAcceptHeaderValue.split(",")) {
						int scIdx = nextPart.indexOf(';');
						if (scIdx == 0) {
							continue;
						}
						if (scIdx != -1) {
							nextPart = nextPart.substring(0, scIdx);
						}
						nextPart = nextPart.trim();
						EncodingEnum retVal = Constants.FORMAT_VAL_TO_ENCODING.get(nextPart);
						if (retVal != null) {
							return retVal;
						}
					}
				}
			}
		}
		return EncodingEnum.XML;
	}

	public static EncodingEnum determineResponseEncoding(HttpServletRequest theReq) {
		String[] format = theReq.getParameterValues(Constants.PARAM_FORMAT);
		if (format != null) {
			for (String nextFormat : format) {
				EncodingEnum retVal = Constants.FORMAT_VAL_TO_ENCODING.get(nextFormat);
				if (retVal != null) {
					return retVal;
				}
			}
		}

		Enumeration<String> acceptValues = theReq.getHeaders(Constants.HEADER_ACCEPT);
		if (acceptValues != null) {
			while (acceptValues.hasMoreElements()) {
				String nextAcceptHeaderValue = acceptValues.nextElement();
				if (nextAcceptHeaderValue != null && isNotBlank(nextAcceptHeaderValue)) {
					for (String nextPart : nextAcceptHeaderValue.split(",")) {
						int scIdx = nextPart.indexOf(';');
						if (scIdx == 0) {
							continue;
						}
						if (scIdx != -1) {
							nextPart = nextPart.substring(0, scIdx);
						}
						nextPart = nextPart.trim();
						EncodingEnum retVal = Constants.FORMAT_VAL_TO_ENCODING.get(nextPart);
						if (retVal != null) {
							return retVal;
						}
					}
				}
			}
		}
		return EncodingEnum.XML;
	}

	public static Integer extractCountParameter(HttpServletRequest theRequest) {
		String name = Constants.PARAM_COUNT;
		return tryToExtractNamedParameter(theRequest, name);
	}

	public static IParser getNewParser(FhirContext theContext, EncodingEnum theResponseEncoding, boolean thePrettyPrint, NarrativeModeEnum theNarrativeMode) {
		IParser parser;
		switch (theResponseEncoding) {
		case JSON:
			parser = theContext.newJsonParser();
			break;
		case XML:
		default:
			parser = theContext.newXmlParser();
			break;
		}
		return parser.setPrettyPrint(thePrettyPrint).setSuppressNarratives(theNarrativeMode == NarrativeModeEnum.SUPPRESS);
	}

	private static Writer getWriter(HttpServletResponse theHttpResponse, boolean theRespondGzip) throws UnsupportedEncodingException, IOException {
		Writer writer;
		if (theRespondGzip) {
			theHttpResponse.addHeader(Constants.HEADER_CONTENT_ENCODING, Constants.ENCODING_GZIP);
			writer = new OutputStreamWriter(new GZIPOutputStream(theHttpResponse.getOutputStream()), "UTF-8");
		} else {
			writer = theHttpResponse.getWriter();
		}
		return writer;
	}

	public static boolean prettyPrintResponse(Request theRequest) {
		Map<String, String[]> requestParams = theRequest.getParameters();
		String[] pretty = requestParams.remove(Constants.PARAM_PRETTY);
		boolean prettyPrint;
		if (pretty != null && pretty.length > 0) {
			if (Constants.PARAM_PRETTY_VALUE_TRUE.equals(pretty[0])) {
				prettyPrint = true;
			} else {
				prettyPrint = false;
			}
		} else {
			prettyPrint = false;
			Enumeration<String> acceptValues = theRequest.getServletRequest().getHeaders(Constants.HEADER_ACCEPT);
			if (acceptValues != null) {
				while (acceptValues.hasMoreElements()) {
					String nextAcceptHeaderValue = acceptValues.nextElement();
					if (nextAcceptHeaderValue.contains("pretty=true")) {
						prettyPrint = true;
					}
				}
			}
		}
		return prettyPrint;
	}

	public static void streamResponseAsBundle(RestfulServer theServer, HttpServletResponse theHttpResponse, IBundleProvider theResult, EncodingEnum theResponseEncoding, String theServerBase,
			String theCompleteUrl, boolean thePrettyPrint, boolean theRequestIsBrowser, NarrativeModeEnum theNarrativeMode, int theOffset, Integer theLimit, String theSearchId, boolean theRespondGzip)
			throws IOException {
		assert !theServerBase.endsWith("/");

		theHttpResponse.setStatus(200);

		if (theRequestIsBrowser && theServer.isUseBrowserFriendlyContentTypes()) {
			theHttpResponse.setContentType(theResponseEncoding.getBrowserFriendlyBundleContentType());
		} else if (theNarrativeMode == NarrativeModeEnum.ONLY) {
			theHttpResponse.setContentType(Constants.CT_HTML);
		} else {
			theHttpResponse.setContentType(theResponseEncoding.getBundleContentType());
		}

		theHttpResponse.setCharacterEncoding(Constants.CHARSET_UTF_8);

		theServer.addHeadersToResponse(theHttpResponse);

		int numToReturn;
		String searchId = null;
		List<IResource> resourceList;
		if (theServer.getPagingProvider() == null) {
			numToReturn = theResult.size();
			resourceList = theResult.getResources(0, numToReturn);
		} else {
			IPagingProvider pagingProvider = theServer.getPagingProvider();
			if (theLimit == null) {
				numToReturn = pagingProvider.getDefaultPageSize();
			} else {
				numToReturn = Math.min(pagingProvider.getMaximumPageSize(), theLimit);
			}

			numToReturn = Math.min(numToReturn, theResult.size() - theOffset);
			resourceList = theResult.getResources(theOffset, numToReturn + theOffset);

			if (theSearchId != null) {
				searchId = theSearchId;
			} else {
				if (theResult.size() > numToReturn) {
					searchId = pagingProvider.storeResultList(theResult);
					Validate.notNull(searchId, "Paging provider returned null searchId");
				}
			}
		}

		for (IResource next : resourceList) {
			if (next.getId() == null || next.getId().isEmpty()) {
				if (!(next instanceof OperationOutcome)) {
					throw new InternalErrorException("Server method returned resource of type[" + next.getClass().getSimpleName() + "] with no ID specified (IResource#setId(IdDt) must be called)");
				}
			}
		}

		Bundle bundle = createBundleFromResourceList(theServer.getFhirContext(), theServer.getServerName(), resourceList, theServerBase, theCompleteUrl, theResult.size());

		bundle.setPublished(theResult.getPublished());

		if (theServer.getPagingProvider() != null) {
			int limit;
			limit = theLimit != null ? theLimit : theServer.getPagingProvider().getDefaultPageSize();
			limit = Math.min(limit, theServer.getPagingProvider().getMaximumPageSize());

			if (searchId != null) {
				if (theOffset + numToReturn < theResult.size()) {
					bundle.getLinkNext().setValue(createPagingLink(theServerBase, searchId, theOffset + numToReturn, numToReturn, theResponseEncoding, thePrettyPrint));
				}
				if (theOffset > 0) {
					int start = Math.max(0, theOffset - limit);
					bundle.getLinkPrevious().setValue(createPagingLink(theServerBase, searchId, start, limit, theResponseEncoding, thePrettyPrint));
				}
			}
		}

		Writer writer = getWriter(theHttpResponse, theRespondGzip);
		try {
			if (theNarrativeMode == NarrativeModeEnum.ONLY) {
				for (IResource next : resourceList) {
					writer.append(next.getText().getDiv().getValueAsString());
					writer.append("<hr/>");
				}
			} else {
				RestfulServer.getNewParser(theServer.getFhirContext(), theResponseEncoding, thePrettyPrint, theNarrativeMode).encodeBundleToWriter(bundle, writer);
			}
		} finally {
			writer.close();
		}
	}

	public static void streamResponseAsResource(RestfulServer theServer, HttpServletResponse theHttpResponse, IResource theResource, EncodingEnum theResponseEncoding, boolean thePrettyPrint,
			boolean theRequestIsBrowser, NarrativeModeEnum theNarrativeMode, boolean theRespondGzip, String theServerBase) throws IOException {
		int stausCode = 200;
		streamResponseAsResource(theServer, theHttpResponse, theResource, theResponseEncoding, thePrettyPrint, theRequestIsBrowser, theNarrativeMode, stausCode, theRespondGzip, theServerBase);
	}

	private static void streamResponseAsResource(RestfulServer theServer, HttpServletResponse theHttpResponse, IResource theResource, EncodingEnum theResponseEncoding, boolean thePrettyPrint,
			boolean theRequestIsBrowser, NarrativeModeEnum theNarrativeMode, int stausCode, boolean theRespondGzip, String theServerBase) throws IOException {
		theHttpResponse.setStatus(stausCode);

		if (theResource.getId() != null && theResource.getId().hasIdPart() && isNotBlank(theServerBase)) {
			String resName = theServer.getFhirContext().getResourceDefinition(theResource).getName();
			String fullId = theResource.getId().withServerBase(theServerBase, resName);
			theHttpResponse.addHeader(Constants.HEADER_CONTENT_LOCATION, fullId);
		}

		if (theResource instanceof Binary) {
			Binary bin = (Binary) theResource;
			if (isNotBlank(bin.getContentType())) {
				theHttpResponse.setContentType(bin.getContentType());
			} else {
				theHttpResponse.setContentType(Constants.CT_OCTET_STREAM);
			}
			if (bin.getContent() == null || bin.getContent().length == 0) {
				return;
			}

			theHttpResponse.addHeader(Constants.HEADER_CONTENT_DISPOSITION, "Attachment;");

			theHttpResponse.setContentLength(bin.getContent().length);
			ServletOutputStream oos = theHttpResponse.getOutputStream();
			oos.write(bin.getContent());
			oos.close();
			return;
		}

		if (theRequestIsBrowser && theServer.isUseBrowserFriendlyContentTypes()) {
			theHttpResponse.setContentType(theResponseEncoding.getBrowserFriendlyBundleContentType());
		} else if (theNarrativeMode == NarrativeModeEnum.ONLY) {
			theHttpResponse.setContentType(Constants.CT_HTML);
		} else {
			theHttpResponse.setContentType(theResponseEncoding.getResourceContentType());
		}
		theHttpResponse.setCharacterEncoding(Constants.CHARSET_UTF_8);

		theServer.addHeadersToResponse(theHttpResponse);

		InstantDt lastUpdated = ResourceMetadataKeyEnum.UPDATED.get(theResource);
		if (lastUpdated != null) {
			theHttpResponse.addHeader(Constants.HEADER_LAST_MODIFIED, lastUpdated.getValueAsString());
		}

		TagList list = (TagList) theResource.getResourceMetadata().get(ResourceMetadataKeyEnum.TAG_LIST);
		if (list != null) {
			for (Tag tag : list) {
				if (StringUtils.isNotBlank(tag.getTerm())) {
					theHttpResponse.addHeader(Constants.HEADER_CATEGORY, tag.toHeaderValue());
				}
			}
		}

		Writer writer = getWriter(theHttpResponse, theRespondGzip);
		try {
			if (theNarrativeMode == NarrativeModeEnum.ONLY) {
				writer.append(theResource.getText().getDiv().getValueAsString());
			} else {
				RestfulServer.getNewParser(theServer.getFhirContext(), theResponseEncoding, thePrettyPrint, theNarrativeMode).encodeResourceToWriter(theResource, writer);
			}
		} finally {
			writer.close();
		}
	}

	private static Integer tryToExtractNamedParameter(HttpServletRequest theRequest, String name) {
		String countString = theRequest.getParameter(name);
		Integer count = null;
		if (isNotBlank(countString)) {
			try {
				count = Integer.parseInt(countString);
			} catch (NumberFormatException e) {
				ourLog.debug("Failed to parse _count value '{}': {}", countString, e);
			}
		}
		return count;
	}

	public enum NarrativeModeEnum {
		NORMAL, ONLY, SUPPRESS;

		public static NarrativeModeEnum valueOfCaseInsensitive(String theCode) {
			return valueOf(NarrativeModeEnum.class, theCode.toUpperCase());
		}
	}

}<|MERGE_RESOLUTION|>--- conflicted
+++ resolved
@@ -844,28 +844,21 @@
 						}
 					}
 				}
-
+				
 				// Linked resources may themselves have linked resources
 				references = new ArrayList<ResourceReferenceDt>();
 				for (IResource iResource : addedResourcesThisPass) {
 					List<ResourceReferenceDt> newReferences = theContext.newTerser().getAllPopulatedChildElementsOfType(iResource, ResourceReferenceDt.class);
 					references.addAll(newReferences);
 				}
-
+				
 				addedResources.addAll(addedResourcesThisPass);
-
+				
 			} while (references.isEmpty() == false);
-<<<<<<< HEAD
-
-			BundleEntry entry = bundle.addResource(next, theContext, theServerBase);
-			addProfileToBundleEntry(theContext, next, entry);
-
-=======
 			
 			bundle.addResource(next, theContext, theServerBase);
 //			addProfileToBundleEntry(theContext, next, entry);
 			
->>>>>>> f8a5acfe
 		}
 
 		/*
