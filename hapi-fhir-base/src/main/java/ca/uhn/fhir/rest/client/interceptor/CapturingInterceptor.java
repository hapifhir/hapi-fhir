package ca.uhn.fhir.rest.client.interceptor;

<<<<<<< HEAD
/*
 * #%L
 * HAPI FHIR - Core Library
 * %%
 * Copyright (C) 2014 - 2016 University Health Network
 * %%
 * Licensed under the Apache License, Version 2.0 (the "License");
 * you may not use this file except in compliance with the License.
 * You may obtain a copy of the License at
 * 
 *      http://www.apache.org/licenses/LICENSE-2.0
 * 
 * Unless required by applicable law or agreed to in writing, software
 * distributed under the License is distributed on an "AS IS" BASIS,
 * WITHOUT WARRANTIES OR CONDITIONS OF ANY KIND, either express or implied.
 * See the License for the specific language governing permissions and
 * limitations under the License.
 * #L%
 */

import org.apache.http.HttpResponse;
import org.apache.http.client.methods.HttpRequestBase;

=======
>>>>>>> f9e4398c
import ca.uhn.fhir.rest.client.IClientInterceptor;
import ca.uhn.fhir.rest.client.api.IHttpRequestBase;
import ca.uhn.fhir.rest.client.api.IHttpResponse;

/**
 * Client interceptor which simply captures request and response objects and stores them so that they can be inspected after a client
 * call has returned
 */
public class CapturingInterceptor implements IClientInterceptor {

	private IHttpRequestBase myLastRequest;
	private IHttpResponse myLastResponse;

	/**
	 * Clear the last request and response values
	 */
	public void clear() {
		myLastRequest = null;
		myLastResponse = null;
	}

	public IHttpRequestBase getLastRequest() {
		return myLastRequest;
	}

	public IHttpResponse getLastResponse() {
		return myLastResponse;
	}

	@Override
	public void interceptRequest(IHttpRequestBase theRequest) {
		myLastRequest = theRequest;
	}

	@Override
	public void interceptResponse(IHttpResponse theRequest) {
		myLastResponse = theRequest;
	}

}<|MERGE_RESOLUTION|>--- conflicted
+++ resolved
@@ -1,6 +1,5 @@
 package ca.uhn.fhir.rest.client.interceptor;
 
-<<<<<<< HEAD
 /*
  * #%L
  * HAPI FHIR - Core Library
@@ -21,13 +20,8 @@
  * #L%
  */
 
-import org.apache.http.HttpResponse;
-import org.apache.http.client.methods.HttpRequestBase;
-
-=======
->>>>>>> f9e4398c
 import ca.uhn.fhir.rest.client.IClientInterceptor;
-import ca.uhn.fhir.rest.client.api.IHttpRequestBase;
+import ca.uhn.fhir.rest.client.api.IHttpRequest;
 import ca.uhn.fhir.rest.client.api.IHttpResponse;
 
 /**
@@ -36,7 +30,7 @@
  */
 public class CapturingInterceptor implements IClientInterceptor {
 
-	private IHttpRequestBase myLastRequest;
+	private IHttpRequest myLastRequest;
 	private IHttpResponse myLastResponse;
 
 	/**
@@ -47,7 +41,7 @@
 		myLastResponse = null;
 	}
 
-	public IHttpRequestBase getLastRequest() {
+	public IHttpRequest getLastRequest() {
 		return myLastRequest;
 	}
 
@@ -56,7 +50,7 @@
 	}
 
 	@Override
-	public void interceptRequest(IHttpRequestBase theRequest) {
+	public void interceptRequest(IHttpRequest theRequest) {
 		myLastRequest = theRequest;
 	}
 
