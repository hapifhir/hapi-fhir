package ca.uhn.fhir.rest.method;

import java.io.IOException;
import java.io.InputStream;
import java.io.Reader;

/*
 * #%L
 * HAPI FHIR - Core Library
 * %%
 * Copyright (C) 2014 - 2015 University Health Network
 * %%
 * Licensed under the Apache License, Version 2.0 (the "License");
 * you may not use this file except in compliance with the License.
 * You may obtain a copy of the License at
 * 
 *      http://www.apache.org/licenses/LICENSE-2.0
 * 
 * Unless required by applicable law or agreed to in writing, software
 * distributed under the License is distributed on an "AS IS" BASIS,
 * WITHOUT WARRANTIES OR CONDITIONS OF ANY KIND, either express or implied.
 * See the License for the specific language governing permissions and
 * limitations under the License.
 * #L%
 */

import java.util.ArrayList;
import java.util.Collections;
import java.util.HashMap;
import java.util.List;
import java.util.Map;

import ca.uhn.fhir.model.primitive.IdDt;
import ca.uhn.fhir.rest.api.RequestTypeEnum;
import ca.uhn.fhir.rest.api.RestOperationTypeEnum;
import ca.uhn.fhir.rest.server.IRestfulResponse;
import ca.uhn.fhir.rest.server.IRestfulServerDefaults;

public abstract class RequestDetails {

<<<<<<< HEAD
	private Map<String, ArrayList<String>> myHeaders = new HashMap<String, ArrayList<String>>();
=======
	private byte[] myRequestContents;	
>>>>>>> 94f30911
	private String myCompartmentName;
	private String myCompleteUrl;
	private String myFhirServerBase;
	private IdDt myId;
	private String myOperation;
	private Map<String, String[]> myParameters;
	private String myRequestPath;
	private RequestTypeEnum myRequestType;
	private String myResourceName;
	private boolean myRespondGzip;
	private RestOperationTypeEnum myRestOperationType;
	private String mySecondaryOperation;
	private Map<String, List<String>> myUnqualifiedToQualifiedNames;
	private IRestfulResponse myResponse;
	
	public String getCompartmentName() {
		return myCompartmentName;
	}

	public String getCompleteUrl() {
		return myCompleteUrl;
	}

	/**
	 * The fhir server base url, independant of the query being executed
	 * @return the fhir server base url
	 */
	public String getFhirServerBase() {
		return myFhirServerBase;
	}

	public IdDt getId() {
		return myId;
	}

	public String getOperation() {
		return myOperation;
	}

	public Map<String, String[]> getParameters() {
		return myParameters;
	}

	/**
	 * The part of the request URL that comes after the server base.
	 * <p>
	 * Will not contain a leading '/'
	 * </p>
	 */
	public String getRequestPath() {
		return myRequestPath;
	}

	public RequestTypeEnum getRequestType() {
		return myRequestType;
	}

	public String getResourceName() {
		return myResourceName;
	}

	public RestOperationTypeEnum getRestOperationType() {
		return myRestOperationType;
	}

	public String getSecondaryOperation() {
		return mySecondaryOperation;
	}

	public abstract IRestfulServerDefaults getServer();

	public Map<String, List<String>> getUnqualifiedToQualifiedNames() {
		return myUnqualifiedToQualifiedNames;
	}

	public boolean isRespondGzip() {
		return myRespondGzip;
	}

	public void setCompartmentName(String theCompartmentName) {
		myCompartmentName = theCompartmentName;
	}

	public void setCompleteUrl(String theCompleteUrl) {
		myCompleteUrl = theCompleteUrl;
	}

	public void setFhirServerBase(String theFhirServerBase) {
		myFhirServerBase = theFhirServerBase;
	}

	public void setId(IdDt theId) {
		myId = theId;
	}

	public void setOperation(String theOperation) {
		myOperation = theOperation;
	}

	public void setParameters(Map<String, String[]> theParams) {
		myParameters = theParams;

		for (String next : theParams.keySet()) {
			for (int i = 0; i < next.length(); i++) {
				char nextChar = next.charAt(i);
				if (nextChar == ':' || nextChar == '.') {
					if (myUnqualifiedToQualifiedNames == null) {
						myUnqualifiedToQualifiedNames = new HashMap<String, List<String>>();
					}
					String unqualified = next.substring(0, i);
					List<String> list = myUnqualifiedToQualifiedNames.get(unqualified);
					if (list == null) {
						list = new ArrayList<String>(4);
						myUnqualifiedToQualifiedNames.put(unqualified, list);
					}
					list.add(next);
					break;
				}
			}
		}

		if (myUnqualifiedToQualifiedNames == null) {
			myUnqualifiedToQualifiedNames = Collections.emptyMap();
		}

	}

	public void setRequestPath(String theRequestPath) {
		assert theRequestPath.length() == 0 || theRequestPath.charAt(0) != '/';
		myRequestPath = theRequestPath;
	}

	public void setRequestType(RequestTypeEnum theRequestType) {
		myRequestType = theRequestType;
	}

	public void setResourceName(String theResourceName) {
		myResourceName = theResourceName;
	}

	public void setRespondGzip(boolean theRespondGzip) {
		myRespondGzip = theRespondGzip;
	}

	public void setRestOperationType(RestOperationTypeEnum theRestOperationType) {
		myRestOperationType = theRestOperationType;
	}

	public void setSecondaryOperation(String theSecondaryOperation) {
		mySecondaryOperation = theSecondaryOperation;
	}

    public IRestfulResponse getResponse() {
        return myResponse;
    }

    public void setResponse(IRestfulResponse theResponse) {
        this.myResponse = theResponse;
    }

    public abstract String getHeader(String name);
    
	public final byte[] loadRequestContents(RequestDetails theRequest) {
		if (myRequestContents == null) {
			myRequestContents = getByteStreamRequestContents();
		}
		return myRequestContents;
	}

	protected abstract byte[] getByteStreamRequestContents();    

    public abstract List<String> getHeaders(String name);

    /**
     * Retrieves the body of the request as character data using
     * a <code>BufferedReader</code>.  The reader translates the character
     * data according to the character encoding used on the body.
     * Either this method or {@link #getInputStream} may be called to read the
     * body, not both.
     * 
     * @return a <code>Reader</code> containing the body of the request 
     *
     * @exception UnsupportedEncodingException  if the character set encoding
     * used is not supported and the text cannot be decoded
     *
     * @exception IllegalStateException if {@link #getInputStream} method
     * has been called on this request
     *
     * @exception IOException if an input or output exception occurred
     *
     * @see javax.servlet.http.HttpServletRequest#getInputStream
     */    
    public abstract Reader getReader() throws IOException;

    /**
     * Retrieves the body of the request as binary data.  
     * Either this method or {@link #getReader} may be called to 
     * read the body, not both.
     *
     * @return a {@link InputStream} object containing
     * the body of the request
     *
     * @exception IllegalStateException if the {@link #getReader} method
     * has already been called for this request
     *
     * @exception IOException if an input or output exception occurred
     */
    public abstract InputStream getInputStream() throws IOException;

    /**
     * Returns the server base URL (with no trailing '/') for a given request
     */    
    public abstract String getServerBaseForRequest();

	public void addHeader(String theName, String theValue) {
		String lowerCase = theName.toLowerCase();
		ArrayList<String> list = myHeaders.get(lowerCase);
		if (list == null) {
			list = new ArrayList<String>();
			myHeaders.put(lowerCase, list);
		}
		list.add(theValue);
	}

	public String getFirstHeader(String theName) {
		ArrayList<String> list = myHeaders.get(theName.toLowerCase());
		if (list == null || list.isEmpty()) {
			return null;
		}
		return list.get(0);
	}

}<|MERGE_RESOLUTION|>--- conflicted
+++ resolved
@@ -3,6 +3,7 @@
 import java.io.IOException;
 import java.io.InputStream;
 import java.io.Reader;
+import java.io.UnsupportedEncodingException;
 
 /*
  * #%L
@@ -38,11 +39,7 @@
 
 public abstract class RequestDetails {
 
-<<<<<<< HEAD
-	private Map<String, ArrayList<String>> myHeaders = new HashMap<String, ArrayList<String>>();
-=======
 	private byte[] myRequestContents;	
->>>>>>> 94f30911
 	private String myCompartmentName;
 	private String myCompleteUrl;
 	private String myFhirServerBase;
@@ -257,22 +254,4 @@
      */    
     public abstract String getServerBaseForRequest();
 
-	public void addHeader(String theName, String theValue) {
-		String lowerCase = theName.toLowerCase();
-		ArrayList<String> list = myHeaders.get(lowerCase);
-		if (list == null) {
-			list = new ArrayList<String>();
-			myHeaders.put(lowerCase, list);
-		}
-		list.add(theValue);
-	}
-
-	public String getFirstHeader(String theName) {
-		ArrayList<String> list = myHeaders.get(theName.toLowerCase());
-		if (list == null || list.isEmpty()) {
-			return null;
-		}
-		return list.get(0);
-	}
-
 }