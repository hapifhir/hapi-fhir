package ca.uhn.fhir.rest.api;

/*
 * #%L
 * HAPI FHIR - Core Library
 * %%
 * Copyright (C) 2014 - 2018 University Health Network
 * %%
 * Licensed under the Apache License, Version 2.0 (the "License");
 * you may not use this file except in compliance with the License.
 * You may obtain a copy of the License at
 *
 *      http://www.apache.org/licenses/LICENSE-2.0
 *
 * Unless required by applicable law or agreed to in writing, software
 * distributed under the License is distributed on an "AS IS" BASIS,
 * WITHOUT WARRANTIES OR CONDITIONS OF ANY KIND, either express or implied.
 * See the License for the specific language governing permissions and
 * limitations under the License.
 * #L%
 */

import java.nio.charset.Charset;
import java.util.*;

public class Constants {

	public static final String CACHE_CONTROL_MAX_RESULTS = "max-results";
	public static final String CACHE_CONTROL_NO_CACHE = "no-cache";
	public static final String CACHE_CONTROL_NO_STORE = "no-store";
	public static final String CHARSET_NAME_UTF8 = "UTF-8";
	public static final Charset CHARSET_UTF8;
	public static final String CHARSET_UTF8_CTSUFFIX = "; charset=" + CHARSET_NAME_UTF8;
	/**
	 * Contains a standard set of headers which are used by FHIR / HAPI FHIR, and therefore
	 * would make a useful set for CORS AllowedHeader declarations
	 */
	public static final Set<String> CORS_ALLOWED_HEADERS;
	/**
	 * Contains a standard set of HTTP Methods which are used by FHIR / HAPI FHIR, and therefore
	 * would make a useful set for CORS AllowedMethod declarations
	 */
	public static final Set<String> CORS_ALLWED_METHODS;
	public static final String CT_FHIR_JSON = "application/json+fhir";
	public static final String CT_FHIR_JSON_NEW = "application/fhir+json";
	public static final String CT_FHIR_XML = "application/xml+fhir";
	public static final String CT_FHIR_XML_NEW = "application/fhir+xml";
	public static final String CT_HTML = "text/html";
	public static final String CT_HTML_WITH_UTF8 = "text/html" + CHARSET_UTF8_CTSUFFIX;
	public static final String CT_JSON = "application/json";
	public static final String CT_JSON_PATCH = "application/json-patch+json";
	public static final String CT_OCTET_STREAM = "application/octet-stream";
	public static final String CT_TEXT = "text/plain";
	public static final String CT_TEXT_WITH_UTF8 = CT_TEXT + CHARSET_UTF8_CTSUFFIX;
	public static final String CT_X_FORM_URLENCODED = "application/x-www-form-urlencoded";
	public static final String CT_XML = "application/xml";
	public static final String CT_XML_PATCH = "application/xml-patch+xml";
	public static final String ENCODING_GZIP = "gzip";
	public static final String EXTOP_PROCESS_MESSAGE = "$process-message"; //Used in messaging
	public static final String EXTOP_VALIDATE = "$validate";
	public static final String EXTOP_VALIDATE_MODE = "mode";
	public static final String EXTOP_VALIDATE_PROFILE = "profile";
	public static final String EXTOP_VALIDATE_RESOURCE = "resource";
	public static final String FORMAT_HTML = "html";
	public static final String FORMAT_JSON = "json";
	public static final String FORMAT_XML = "xml";
	/**
	 * "text/html" and "html"
	 */
	public static final Set<String> FORMATS_HTML;
	public static final String FORMATS_HTML_JSON = "html/json";
	public static final String FORMATS_HTML_XML = "html/xml";
	public static final String HEADER_ACCEPT = "Accept";
	public static final String HEADER_ACCEPT_ENCODING = "Accept-Encoding";
	public static final String HEADER_ACCEPT_VALUE_JSON_NON_LEGACY = CT_FHIR_JSON_NEW + ";q=1.0, " + CT_FHIR_JSON + ";q=0.9";
	public static final String HEADER_ACCEPT_VALUE_XML_NON_LEGACY = CT_FHIR_XML_NEW + ";q=1.0, " + CT_FHIR_XML + ";q=0.9";
	public static final String HEADER_ACCEPT_VALUE_XML_OR_JSON_LEGACY = CT_FHIR_XML + ";q=1.0, " + CT_FHIR_JSON + ";q=1.0";
	public static final String HEADER_ACCEPT_VALUE_XML_OR_JSON_NON_LEGACY = CT_FHIR_XML_NEW + ";q=1.0, " + CT_FHIR_JSON_NEW + ";q=1.0, " + HEADER_ACCEPT_VALUE_XML_OR_JSON_LEGACY.replace("1.0", "0.9");
	public static final String HEADER_ALLOW = "Allow";
	public static final String HEADER_AUTHORIZATION = "Authorization";
	public static final String HEADER_AUTHORIZATION_VALPREFIX_BASIC = "Basic ";
	public static final String HEADER_AUTHORIZATION_VALPREFIX_BEARER = "Bearer ";
	public static final String HEADER_CACHE_CONTROL = "Cache-Control";
	public static final String HEADER_CONTENT_DISPOSITION = "Content-Disposition";
	public static final String HEADER_CONTENT_ENCODING = "Content-Encoding";
	public static final String HEADER_CONTENT_LOCATION = "Content-Location";
	public static final String HEADER_CONTENT_LOCATION_LC = HEADER_CONTENT_LOCATION.toLowerCase();
	public static final String HEADER_CONTENT_TYPE = "Content-Type";
	public static final String HEADER_COOKIE = "Cookie";
	public static final String HEADER_CORS_ALLOW_METHODS = "Access-Control-Allow-Methods";
	public static final String HEADER_CORS_ALLOW_ORIGIN = "Access-Control-Allow-Origin";
	public static final String HEADER_CORS_EXPOSE_HEADERS = "Access-Control-Expose-Headers";
	public static final String HEADER_ETAG = "ETag";
	public static final String HEADER_ETAG_LC = HEADER_ETAG.toLowerCase();
	public static final String HEADER_IF_MATCH = "If-Match";
	public static final String HEADER_IF_MATCH_LC = HEADER_IF_MATCH.toLowerCase();
	public static final String HEADER_IF_MODIFIED_SINCE = "If-Modified-Since";
	public static final String HEADER_IF_MODIFIED_SINCE_LC = HEADER_IF_MODIFIED_SINCE.toLowerCase();
	public static final String HEADER_IF_NONE_EXIST = "If-None-Exist";
	public static final String HEADER_IF_NONE_EXIST_LC = HEADER_IF_NONE_EXIST.toLowerCase();
	public static final String HEADER_IF_NONE_MATCH = "If-None-Match";
	public static final String HEADER_IF_NONE_MATCH_LC = HEADER_IF_NONE_MATCH.toLowerCase();
	public static final String HEADER_LAST_MODIFIED = "Last-Modified";
	public static final String HEADER_LAST_MODIFIED_LOWERCASE = HEADER_LAST_MODIFIED.toLowerCase();
	public static final String HEADER_LOCATION = "Location";
	public static final String HEADER_LOCATION_LC = HEADER_LOCATION.toLowerCase();
	public static final String HEADER_ORIGIN = "Origin";
	public static final String HEADER_PREFER = "Prefer";
	public static final String HEADER_PREFER_RETURN = "return";
	public static final String HEADER_PREFER_RETURN_MINIMAL = "minimal";
	public static final String HEADER_PREFER_RETURN_REPRESENTATION = "representation";
	public static final String HEADER_PREFER_RETURN_OPERATION_OUTCOME = "OperationOutcome";
	public static final String HEADER_SUFFIX_CT_UTF_8 = "; charset=UTF-8";
	public static final String HEADERVALUE_CORS_ALLOW_METHODS_ALL = "GET, POST, PUT, DELETE, OPTIONS";
	public static final Map<Integer, String> HTTP_STATUS_NAMES;
	public static final String LINK_FHIR_BASE = "fhir-base";
	public static final String LINK_FIRST = "first";
	public static final String LINK_LAST = "last";
	public static final String LINK_NEXT = "next";
	public static final String LINK_PREVIOUS = "previous";
	public static final String LINK_SELF = "self";
	public static final String OPENSEARCH_NS_OLDER = "http://purl.org/atompub/tombstones/1.0";
	public static final String PARAM_ASYNC = "async"; //Used in messaging
	public static final String PARAM_AT = "_at";
	/**
	 * Used in paging links
	 */
<<<<<<< HEAD
	public static final String PARAM_FILTER = "_filter";
	public static final Object PARAM_BUNDLETYPE = "_bundletype";
=======
	public static final String PARAM_BUNDLETYPE = "_bundletype";
>>>>>>> 29f324f8
	public static final String PARAM_CONTENT = "_content";
	public static final String PARAM_COUNT = "_count";
	public static final String PARAM_DELETE = "_delete";
	public static final String PARAM_ELEMENTS = "_elements";
	public static final String PARAM_FORMAT = "_format";
	public static final String PARAM_HAS = "_has";
	public static final String PARAM_HISTORY = "_history";
	public static final String PARAM_INCLUDE = "_include";
	public static final String PARAM_INCLUDE_QUALIFIER_RECURSE = ":recurse";
	public static final String PARAM_INCLUDE_RECURSE = "_include" + PARAM_INCLUDE_QUALIFIER_RECURSE;
	public static final String PARAM_LASTUPDATED = "_lastUpdated";
	public static final String PARAM_NARRATIVE = "_narrative";
	public static final String PARAM_PAGINGACTION = "_getpages";
	public static final String PARAM_PAGINGOFFSET = "_getpagesoffset";
	public static final String PARAM_PRETTY = "_pretty";
	public static final String PARAM_PRETTY_VALUE_FALSE = "false";
	public static final String PARAM_PRETTY_VALUE_TRUE = "true";
	public static final String PARAM_PROFILE = "_profile";
	public static final String PARAM_QUERY = "_query";
	public static final String PARAM_RESPONSE_URL = "response-url"; //Used in messaging
	public static final String PARAM_REVINCLUDE = "_revinclude";
	public static final String PARAM_REVINCLUDE_RECURSE = PARAM_REVINCLUDE + PARAM_INCLUDE_QUALIFIER_RECURSE;
	public static final String PARAM_SEARCH = "_search";
	public static final String PARAM_SECURITY = "_security";
	public static final String PARAM_SINCE = "_since";
	public static final String PARAM_SORT = "_sort";
	public static final String PARAM_SORT_ASC = "_sort:asc";
	public static final String PARAM_SORT_DESC = "_sort:desc";
	public static final String PARAM_SUMMARY = "_summary";
	public static final String PARAM_TAG = "_tag";
	public static final String PARAM_TAGS = "_tags";
	public static final String PARAM_TEXT = "_text";
	public static final String PARAM_VALIDATE = "_validate";
	public static final String PARAMQUALIFIER_MISSING = ":missing";
	public static final String PARAMQUALIFIER_MISSING_FALSE = "false";
	public static final String PARAMQUALIFIER_MISSING_TRUE = "true";
	public static final String PARAMQUALIFIER_STRING_CONTAINS = ":contains";
	public static final String PARAMQUALIFIER_STRING_EXACT = ":exact";
	public static final String PARAMQUALIFIER_TOKEN_TEXT = ":text";
	public static final int STATUS_HTTP_200_OK = 200;
	public static final int STATUS_HTTP_201_CREATED = 201;
	public static final int STATUS_HTTP_204_NO_CONTENT = 204;
	public static final int STATUS_HTTP_304_NOT_MODIFIED = 304;
	public static final int STATUS_HTTP_400_BAD_REQUEST = 400;
	public static final int STATUS_HTTP_401_CLIENT_UNAUTHORIZED = 401;
	public static final int STATUS_HTTP_403_FORBIDDEN = 403;

	public static final int STATUS_HTTP_404_NOT_FOUND = 404;
	public static final int STATUS_HTTP_405_METHOD_NOT_ALLOWED = 405;
	public static final int STATUS_HTTP_409_CONFLICT = 409;
	public static final int STATUS_HTTP_410_GONE = 410;
	public static final int STATUS_HTTP_412_PRECONDITION_FAILED = 412;
	public static final int STATUS_HTTP_422_UNPROCESSABLE_ENTITY = 422;
	public static final int STATUS_HTTP_500_INTERNAL_ERROR = 500;
	public static final int STATUS_HTTP_501_NOT_IMPLEMENTED = 501;
	public static final String TAG_SUBSETTED_CODE = "SUBSETTED";
	public static final String TAG_SUBSETTED_SYSTEM = "http://hl7.org/fhir/v3/ObservationValue";
	public static final String URL_TOKEN_HISTORY = "_history";
	public static final String URL_TOKEN_METADATA = "metadata";
	public static final String OO_INFOSTATUS_PROCESSING = "processing";
	public static final String PARAM_GRAPHQL_QUERY = "query";
	public static final String HEADER_X_CACHE = "X-Cache";
	public static final String HEADER_X_SECURITY_CONTEXT = "X-Security-Context";
	public static final String POWERED_BY_HEADER = "X-Powered-By";
	public static final Charset CHARSET_US_ASCII;
	public static final String PARAM_PAGEID = "_pageId";
	/**
	 * This is provided for testing only! Use with caution as this property may change.
	 */
	public static final String TEST_SYSTEM_PROP_VALIDATION_RESOURCE_CACHES_MS = "TEST_SYSTEM_PROP_VALIDATION_RESOURCE_CACHES_MS";

	static {
		CHARSET_UTF8 = Charset.forName(CHARSET_NAME_UTF8);
		CHARSET_US_ASCII = Charset.forName("ISO-8859-1");

		HashMap<Integer, String> statusNames = new HashMap<>();
		statusNames.put(200, "OK");
		statusNames.put(201, "Created");
		statusNames.put(202, "Accepted");
		statusNames.put(203, "Non-Authoritative Information");
		statusNames.put(204, "No Content");
		statusNames.put(205, "Reset Content");
		statusNames.put(206, "Partial Content");
		statusNames.put(207, "Multi-Status");
		statusNames.put(208, "Already Reported");
		statusNames.put(226, "IM Used");
		statusNames.put(300, "Multiple Choices");
		statusNames.put(301, "Moved Permanently");
		statusNames.put(302, "Found");
		statusNames.put(302, "Moved Temporarily");
		statusNames.put(303, "See Other");
		statusNames.put(304, "Not Modified");
		statusNames.put(305, "Use Proxy");
		statusNames.put(307, "Temporary Redirect");
		statusNames.put(308, "Permanent Redirect");
		statusNames.put(400, "Bad Request");
		statusNames.put(401, "Unauthorized");
		statusNames.put(402, "Payment Required");
		statusNames.put(403, "Forbidden");
		statusNames.put(404, "Not Found");
		statusNames.put(405, "Method Not Allowed");
		statusNames.put(406, "Not Acceptable");
		statusNames.put(407, "Proxy Authentication Required");
		statusNames.put(408, "Request Timeout");
		statusNames.put(409, "Conflict");
		statusNames.put(410, "Gone");
		statusNames.put(411, "Length Required");
		statusNames.put(412, "Precondition Failed");
		statusNames.put(413, "Payload Too Large");
		statusNames.put(413, "Request Entity Too Large");
		statusNames.put(414, "URI Too Long");
		statusNames.put(414, "Request-URI Too Long");
		statusNames.put(415, "Unsupported Media Type");
		statusNames.put(416, "Requested range not satisfiable");
		statusNames.put(417, "Expectation Failed");
		statusNames.put(418, "I'm a teapot");
		statusNames.put(419, "Insufficient Space On Resource");
		statusNames.put(420, "Method Failure");
		statusNames.put(421, "Destination Locked");
		statusNames.put(422, "Unprocessable Entity");
		statusNames.put(423, "Locked");
		statusNames.put(424, "Failed Dependency");
		statusNames.put(426, "Upgrade Required");
		statusNames.put(428, "Precondition Required");
		statusNames.put(429, "Too Many Requests");
		statusNames.put(431, "Request Header Fields Too Large");
		statusNames.put(500, "Internal Server Error");
		statusNames.put(501, "Not Implemented");
		statusNames.put(502, "Bad Gateway");
		statusNames.put(503, "Service Unavailable");
		statusNames.put(504, "Gateway Timeout");
		statusNames.put(505, "HTTP Version not supported");
		statusNames.put(506, "Variant Also Negotiates");
		statusNames.put(507, "Insufficient Storage");
		statusNames.put(508, "Loop Detected");
		statusNames.put(509, "Bandwidth Limit Exceeded");
		statusNames.put(510, "Not Extended");
		statusNames.put(511, "Network Authentication Required");
		HTTP_STATUS_NAMES = Collections.unmodifiableMap(statusNames);

		Set<String> formatsHtml = new HashSet<>();
		formatsHtml.add(CT_HTML);
		formatsHtml.add(FORMAT_HTML);
		FORMATS_HTML = Collections.unmodifiableSet(formatsHtml);

		// *********************************************************
		// Update CorsInterceptor's constructor documentation if you change these:
		// *********************************************************
		HashSet<String> corsAllowedHeaders = new HashSet<>();
		corsAllowedHeaders.add("Accept");
		corsAllowedHeaders.add("Access-Control-Request-Headers");
		corsAllowedHeaders.add("Access-Control-Request-Method");
		corsAllowedHeaders.add("Cache-Control");
		corsAllowedHeaders.add("Content-Type");
		corsAllowedHeaders.add("Origin");
		corsAllowedHeaders.add("Prefer");
		corsAllowedHeaders.add("X-FHIR-Starter");
		corsAllowedHeaders.add("X-Requested-With");
		CORS_ALLOWED_HEADERS = Collections.unmodifiableSet(corsAllowedHeaders);

		// *********************************************************
		// Update CorsInterceptor's constructor documentation if you change these:
		// *********************************************************
		HashSet<String> corsAllowedMethods = new HashSet<>();
		corsAllowedMethods.addAll(Arrays.asList("GET", "POST", "PUT", "DELETE", "OPTIONS", "PATCH"));
		CORS_ALLWED_METHODS = Collections.unmodifiableSet(corsAllowedMethods);
	}

}<|MERGE_RESOLUTION|>--- conflicted
+++ resolved
@@ -125,12 +125,7 @@
 	/**
 	 * Used in paging links
 	 */
-<<<<<<< HEAD
 	public static final String PARAM_FILTER = "_filter";
-	public static final Object PARAM_BUNDLETYPE = "_bundletype";
-=======
-	public static final String PARAM_BUNDLETYPE = "_bundletype";
->>>>>>> 29f324f8
 	public static final String PARAM_CONTENT = "_content";
 	public static final String PARAM_COUNT = "_count";
 	public static final String PARAM_DELETE = "_delete";
