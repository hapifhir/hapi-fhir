--- conflicted
+++ resolved
@@ -342,11 +342,9 @@
 	 */
 	public static final String HIBERNATE_INTEGRATION_ENVERS_ENABLED = "hibernate.integration.envers.enabled";
 
-<<<<<<< HEAD
+	public static final String OPENTELEMETRY_BASE_NAME = "io.hapifhir";
+
 	public static final String PARAM_NEW_REFERENCE_TARGET_ID = "newReferenceTargetId";
-=======
-	public static final String OPENTELEMETRY_BASE_NAME = "io.hapifhir";
->>>>>>> d145e2a4
 
 	static {
 		CHARSET_UTF8 = StandardCharsets.UTF_8;
