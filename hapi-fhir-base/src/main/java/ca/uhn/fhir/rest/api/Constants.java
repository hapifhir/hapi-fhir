--- conflicted
+++ resolved
@@ -208,16 +208,13 @@
 	public static final String TEST_SYSTEM_PROP_VALIDATION_RESOURCE_CACHES_MS = "TEST_SYSTEM_PROP_VALIDATION_RESOURCE_CACHES_MS";
 	public static final String PARAM_SEARCH_TOTAL_MODE = "_total";
 	public static final String CAPABILITYSTATEMENT_WEBSOCKET_URL = "http://hl7.org/fhir/StructureDefinition/capabilitystatement-websocket";
-<<<<<<< HEAD
-	public static final String CT_FHIR_NDJSON = "application/fhir+ndjson";
-	public static final String HEADER_PREFER_RESPOND_ASYNC = "respond-async";
-=======
 	public static final String PARAMETER_CASCADE_DELETE = "_cascade";
 	public static final String HEADER_CASCADE = "X-Cascade";
 	public static final String CASCADE_DELETE = "delete";
 	public static final int MAX_RESOURCE_NAME_LENGTH = 100;
 	public static final String CACHE_CONTROL_PRIVATE = "private";
->>>>>>> 03918fe2
+	public static final String CT_FHIR_NDJSON = "application/fhir+ndjson";
+	public static final String HEADER_PREFER_RESPOND_ASYNC = "respond-async";
 
 	static {
 		CHARSET_UTF8 = Charset.forName(CHARSET_NAME_UTF8);
