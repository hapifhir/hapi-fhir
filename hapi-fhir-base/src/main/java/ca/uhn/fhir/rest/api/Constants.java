--- conflicted
+++ resolved
@@ -220,17 +220,14 @@
 	public static final String CASCADE_DELETE = "delete";
 	public static final int MAX_RESOURCE_NAME_LENGTH = 100;
 	public static final String CACHE_CONTROL_PRIVATE = "private";
-<<<<<<< HEAD
 	public static final String CT_FHIR_NDJSON = "application/fhir+ndjson";
 	public static final String HEADER_PREFER_RESPOND_ASYNC = "respond-async";
-=======
 	public static final int STATUS_HTTP_412_PAYLOAD_TOO_LARGE = 413;
 	public static final String OPERATION_NAME_GRAPHQL = "$graphql";
 	/**
 	 * Note that this constant is used in a number of places including DB column lengths! Be careful if you decide to change it.
 	 */
 	public static final int REQUEST_ID_LENGTH = 16;
->>>>>>> 5020cef5
 
 	static {
 		CHARSET_UTF8 = StandardCharsets.UTF_8;
