<?xml version="1.0" encoding="UTF-8"?>
<project xmlns:xsi="http://www.w3.org/2001/XMLSchema-instance" xmlns="http://maven.apache.org/POM/4.0.0"
			xsi:schemaLocation="http://maven.apache.org/POM/4.0.0 http://maven.apache.org/maven-v4_0_0.xsd">

	<modelVersion>4.0.0</modelVersion>
	<groupId>ca.uhn.hapi.fhir</groupId>
	<artifactId>hapi-fhir</artifactId>
	<packaging>pom</packaging>
<<<<<<< HEAD
	<version>6.0.1</version>
=======
	<version>6.1.0-PRE2-SNAPSHOT</version>
>>>>>>> 82e9a0d4
	<name>HAPI-FHIR</name>
	<description>An open-source implementation of the FHIR specification in Java.</description>
	<url>https://hapifhir.io</url>

	<organization>
		<name>Smile CDR, Inc.</name>
		<url>https://smilecdr.com</url>
	</organization>

	<inceptionYear>2014</inceptionYear>

	<issueManagement>
		<system>GitHub</system>
		<url>https://github.com/hapifhir/hapi-fhir/issues/</url>
	</issueManagement>

	<distributionManagement>
		<snapshotRepository>
			<id>ossrh</id>
			<url>https://oss.sonatype.org/content/repositories/snapshots</url>
		</snapshotRepository>
		<repository>
			<id>ossrh</id>
			<url>https://oss.sonatype.org/service/local/staging/deploy/maven2/</url>
		</repository>
		<site>
			<id>git.server</id>
			<url>scm:git:git@github.com:hapifhir/hapi-fhir.git</url>
		</site>
	</distributionManagement>

	<scm>
		<connection>scm:git:git@github.com:hapifhir/hapi-fhir.git</connection>
		<url>scm:git:git@github.com:hapifhir/hapi-fhir.git</url>
		<developerConnection>scm:git:git@github.com:hapifhir/hapi-fhir.git</developerConnection>
	</scm>

	<repositories>
		<repository>
			<id>oss-snapshot</id>
			<url>https://oss.sonatype.org/content/repositories/snapshots/</url>
			<snapshots>
				<enabled>true</enabled>
			</snapshots>
			<releases>
				<enabled>false</enabled>
			</releases>
		</repository>
	</repositories>

	<dependencies>
		<dependency>
			<groupId>org.junit.jupiter</groupId>
			<artifactId>junit-jupiter</artifactId>
			<scope>test</scope>
		</dependency>
		<dependency>
			<groupId>org.junit.jupiter</groupId>
			<artifactId>junit-jupiter-api</artifactId>
			<scope>test</scope>
		</dependency>
		<dependency>
			<groupId>org.junit.jupiter</groupId>
			<artifactId>junit-jupiter-engine</artifactId>
			<scope>test</scope>
		</dependency>
		<dependency>
			<groupId>org.hamcrest</groupId>
			<artifactId>hamcrest</artifactId>
			<scope>test</scope>
		</dependency>
		<dependency>
			<groupId>org.mockito</groupId>
			<artifactId>mockito-core</artifactId>
			<scope>test</scope>
		</dependency>
		<dependency>
			<groupId>org.mockito</groupId>
			<artifactId>mockito-junit-jupiter</artifactId>
			<scope>test</scope>
		</dependency>
	</dependencies>

	<developers>
		<developer>
			<id>jamesagnew</id>
			<name>James Agnew</name>
			<organization>Smile CDR</organization>
		</developer>
		<developer>
			<id>grahamegrieve</id>
			<name>Grahame Grieve</name>
			<organization>Health Intersections</organization>
		</developer>
		<developer>
			<id>dmuylwyk</id>
			<name>Diederik Muylwyk</name>
			<organization>Smile CDR</organization>
		</developer>
		<developer>
			<id>fil512</id>
			<name>Ken Stevens</name>
			<organization>Smile CDR</organization>
		</developer>
		<developer>
			<id>yogthos</id>
			<name>Dmitri Sotnikov</name>
			<organization>University Health Network</organization>
		</developer>
		<developer>
			<id></id>
			<name>Lisa Wong</name>
			<organization>University Health Network</organization>
		</developer>
		<developer>
			<id>jmandel</id>
			<name>Josh Mandel</name>
			<organization>Boston Children's Hospital</organization>
		</developer>
		<developer>
			<id>lmds</id>
			<name>Laura MacDougall Sookraj</name>
			<organization>University Health Network</organization>
		</developer>
		<developer>
			<id>t106uhn</id>
			<name>Neal Acharya</name>
			<organization>University Health Network</organization>
		</developer>
		<developer>
			<id>davidhay25</id>
			<name>David Hay</name>
			<organization>Orion Health</organization>
		</developer>
		<developer>
			<id>sweetnavelorange</id>
			<name>James Butler</name>
			<organization>Orion Health</organization>
		</developer>
		<developer>
			<id>suranga</id>
			<name>Suranga Nath Kasthurirathne</name>
			<organization>OpenMRS / Regenstrief Center for Biomedical Informatics</organization>
		</developer>
		<developer>
			<id>dougmartin</id>
			<name>Doug Martin</name>
			<organization>Regenstrief Center for Biomedical Informatics</organization>
		</developer>
		<developer>
			<id>akley</id>
			<name>Alexander Kley</name>
		</developer>
		<developer>
			<id>preston</id>
			<name>Preston Lee</name>
			<organization>Arizona State University</organization>
		</developer>
		<developer>
			<id>jjathman</id>
			<name>Joe Athman</name>
		</developer>
		<developer>
			<id>petromykhailysyn</id>
			<name>Petro Mykhailyshyn</name>
		</developer>
		<developer>
			<id>tahurac</id>
			<name>Tahura Chaudhry</name>
			<organization>University Health Network</organization>
		</developer>
		<developer>
			<id>b.debeaubien</id>
			<name>Bill de Beaubien</name>
			<organization>Systems Made Simple</organization>
		</developer>
		<developer>
			<id>twilson650</id>
			<name>Tom Wilson</name>
		</developer>
		<developer>
			<id>esteban-aliverti</id>
			<name>Esteban Aliverti</name>
		</developer>
		<developer>
			<id>mochaholic</id>
			<name>Mohammad Jafari</name>
			<organization>Edmond Scientific Company</organization>
		</developer>
		<developer>
			<id>joel-costigliola</id>
			<name>Joel Costigliola</name>
			<organization>JCOS-Technologies</organization>
		</developer>
		<developer>
			<id>pukkaone</id>
			<name>Chin Huang</name>
		</developer>
		<developer>
			<id>SingingTree</id>
			<name>Bryce Van Dyk</name>
		</developer>
		<developer>
			<id>botunge</id>
			<name>Thomas Andersen</name>
		</developer>
		<developer>
			<id>samlanfranchi</id>
			<name>Sam Lanfranchi</name>
		</developer>
		<developer>
			<id>jkiddo</id>
			<name>Jens Kristian Villadsen</name>
		</developer>
		<developer>
			<id>cmikeb1</id>
			<name>C. Mike Bylund</name>
		</developer>
		<developer>
			<id>nrpeterson</id>
			<name>Nick Peterson</name>
		</developer>
		<developer>
			<id>petervanhoute</id>
			<name>Peter Van Houte</name>
		</developer>
		<developer>
			<id>SRiviere</id>
			<name>Sebastien Riviere</name>
		</developer>
		<developer>
			<id>karlmdavis</id>
			<name>Karl M. Davis</name>
			<organization>CMS</organization>
		</developer>
		<developer>
			<id>matt-blanchette</id>
			<name>Matt Blanchette</name>
		</developer>
		<developer>
			<id>petromykhailysyn</id>
			<name>Petro Mykhaylyshyn</name>
		</developer>
		<developer>
			<id>adam-carbone</id>
			<name>Adam Carbone</name>
		</developer>
		<developer>
			<id>joelsch</id>
			<name>Joel Schneider</name>
		</developer>
		<developer>
			<id>euvitudo</id>
			<name>Phillip Warner</name>
		</developer>
		<developer>
			<id>subhrajyotim</id>
			<name>Subhro</name>
		</developer>
		<developer>
			<id>mion00</id>
			<name>Carlo Mion</name>
		</developer>
		<developer>
			<id>kiwiandroiddev</id>
			<name>Matt Clarke</name>
			<organization>Orion Health</organization>
		</developer>
		<developer>
			<id>FilipDomazet</id>
			<name>Filip Domazet</name>
		</developer>
		<developer>
			<id>bdenton</id>
			<name>Bill Denton</name>
			<organization>Akana, Inc</organization>
		</developer>
		<developer>
			<id>hnnesv</id>
			<name>Hannes Venter</name>
			<organization>Jembi Health Systems</organization>
		</developer>
		<developer>
			<id>vadi2</id>
			<name>Vadim Peretokin</name>
			<organization>Firely</organization>
		</developer>
		<developer>
			<id>lawley</id>
			<name>Michael Lawley</name>
			<organization>CSIRO</organization>
		</developer>
		<developer>
			<id>CarthageKing</id>
			<name>CarthageKing</name>
		</developer>
		<developer>
			<id>gijsbert802</id>
			<name>Gijsbert van den Brink</name>
		</developer>
		<developer>
			<id>rqg0717</id>
			<name>James Ren</name>
		</developer>
		<developer>
			<id>Robbert1</id>
			<name>Robbert van Waveren</name>
		</developer>
		<developer>
			<id>daliboz</id>
			<name>Jenny Syed</name>
			<organization>Cerner Corporation</organization>
		</developer>
		<developer>
			<id>sekaijin</id>
			<name>sekaijin</name>
		</developer>
		<developer>
			<id>hugosoares</id>
			<name>Hugo Soares</name>
		</developer>
		<developer>
			<id>SRiviere</id>
			<name>Sebastien Riviere</name>
		</developer>
		<developer>
			<id>jodue</id>
			<name>jodue</name>
		</developer>
		<developer>
			<id>joelsch</id>
			<name>Joel Schneider</name>
			<organization>National Marrow Donor Program</organization>
		</developer>
		<developer>
			<id>dangerousben</id>
			<name>Ben Spencer</name>
		</developer>
		<developer>
			<id>maclema</id>
			<name>maclema</name>
		</developer>
		<developer>
			<id>ohr</id>
			<name>Christian Ohr</name>
			<organization>InterComponentWare AG</organization>
		</developer>
		<developer>
			<id>eug48</id>
			<name>Eugene Lubarsky</name>
		</developer>
		<developer>
			<id>SarenCurrie</id>
			<name>Saren Currie</name>
		</developer>
		<developer>
			<id>dconlan</id>
			<name>dconlan</name>
		</developer>
		<developer>
			<id>psbrandt</id>
			<name>Pascal Brandt</name>
		</developer>
		<developer>
			<id>InfiniteLoop90</id>
			<name>Clayton Bodendein</name>
		</developer>
		<developer>
			<id>rhausam</id>
			<name>Rob Hausam</name>
		</developer>
		<developer>
			<id>patrick-werner</id>
			<name>Patrick Werner</name>
		</developer>
		<developer>
			<id>malcolmm83</id>
			<name>Malcolm McRoberts</name>
		</developer>
		<developer>
			<id>mouellet</id>
			<name>Mathieu Ouellet</name>
		</developer>
		<developer>
			<id>JiajingLiang</id>
			<name>Jiajing Liang</name>
		</developer>
		<developer>
			<id>jamesdaily</id>
			<name>James Daily</name>
		</developer>
		<developer>
			<id>darktyko</id>
			<name>Kyle Meadows</name>
		</developer>
		<developer>
			<id>Tastelezz</id>
			<name>Gaetano Gallo</name>
		</developer>
		<developer>
			<id>sjanic</id>
			<name>sjanic</name>
		</developer>
		<developer>
			<id>c-schuler</id>
			<name>Chris Schuler</name>
		</developer>
		<developer>
			<id>javajeff</id>
			<name>Jeff Chung</name>
		</developer>
		<developer>
			<id>anoush-bch</id>
			<name>Anoush Mouradian</name>
		</developer>
		<developer>
			<id>splatch</id>
			<name>Łukasz Dywicki</name>
		</developer>
		<developer>
			<id>anthonys123</id>
			<name>Anthony Sute</name>
		</developer>
		<developer>
			<id>johnpoth</id>
			<name>John Poth</name>
			<organization>Red Hat</organization>
		</developer>
		<developer>
			<id>t4deon</id>
			<name>Andreas Keil</name>
		</developer>
		<developer>
			<id>RuthAlk</id>
			<name>Ruth Alkema</name>
		</developer>
		<developer>
			<id>Tastelezz</id>
			<name>Gaetano Gallo</name>
			<organization>InterComponentWare AG</organization>
		</developer>
		<developer>
			<id>jasonaown</id>
			<name>Jason Owen</name>
		</developer>
		<developer>
			<id>hdconradi</id>
			<name>Heinz-Dieter Conradi</name>
		</developer>
		<developer>
			<id>kliu99</id>
			<name>Kai Liu</name>
		</developer>
		<developer>
			<id>Romanow88</id>
			<name>Roman Doboni</name>
		</developer>
		<developer>
			<id>franktao2008</id>
			<name>Frank Tao</name>
			<organization>Smile CDR</organization>
		</developer>
		<developer>
			<id>anamariaradu10</id>
			<name>Ana Maria Radu</name>
			<organization>Cerner Corporation</organization>
		</developer>
		<developer>
			<id>alinleonard</id>
			<name>Alin Leonard</name>
			<organization>Cerner Corporation</organization>
		</developer>
		<developer>
			<id>jbalbien</id>
		</developer>
		<developer>
			<id>volsch</id>
			<name>Volker Schmidt</name>
			<organization>DHIS2 / University of Oslo</organization>
		</developer>
		<developer>
			<id>magnuswatn</id>
			<name>Magnus Watn</name>
		</developer>
		<developer>
			<id>Cory00</id>
		</developer>
		<developer>
			<id>srdo</id>
			<name>Stig Døssing</name>
		</developer>
		<developer>
			<id>ruoat</id>
			<name>Ari Ruotsalainen</name>
		</developer>
		<developer>
			<id>stevelle</id>
			<name>Steve Lewis</name>
			<organization>Cambia Health Solutions</organization>
		</developer>
		<developer>
			<id>restevez-chs</id>
			<name>Ricardo Estevez</name>
			<organization>Cambia Health Solutions</organization>
		</developer>
		<developer>
			<id>zilin375</id>
		</developer>
		<developer>
			<id>basecade</id>
			<name>Anders Havn</name>
		</developer>
		<developer>
			<id>vedion</id>
			<name>Anders Havn</name>
		</developer>
		<developer>
			<id>zaewonyx</id>
		</developer>
		<developer>
			<id>tadgh</id>
			<name>Gary Graham</name>
			<organization>Smile CDR</organization>
		</developer>
		<developer>
			<id>nerdydrew</id>
			<name>Drew Mitchell</name>
		</developer>
		<developer>
			<id>srdo</id>
			<name>Stig Døssing</name>
		</developer>
		<developer>
			<id>gteichrow</id>
			<name>Gary Teichrow</name>
		</developer>
		<developer>
			<id>sethrylan</id>
			<name>Seth Rylan Gainey</name>
			<url>http://sethrylan.org/</url>
		</developer>
		<developer>
			<id>uurl</id>
			<name>Raul Estrada</name>
		</developer>
		<developer>
			<id>nickrobison-usds</id>
			<name>Nick Robison</name>
		</developer>
		<developer>
			<id>fitzoh</id>
			<name>Andrew Fitzgerald</name>
		</developer>
		<developer>
			<id>dmap</id>
			<name>David Maplesden</name>
		</developer>
		<developer>
			<id>jaferkhan</id>
			<name>Jafer Khan Shamshad</name>
		</developer>
		<developer>
			<id>CodeAndChoke</id>
			<name>Long Nguyen</name>
		</developer>
		<developer>
			<id>tuomoa</id>
			<name>Tuomo Ala-Vannesluoma</name>
		</developer>
		<developer>
			<id>jelmerterwal</id>
			<name>Jelmer ter Wal</name>
		</developer>
		<developer>
			<id>jiaola</id>
			<name>Dazhi Jiao</name>
		</developer>
		<developer>
			<id>dionmcm</id>
		</developer>
		<developer>
			<id>ttntrifork</id>
			<organization>Trifork</organization>
			<name>Tue Toft Nørgård</name>
		</developer>
		<developer>
			<id>mzgtrifork</id>
			<organization>Trifork</organization>
			<name>Martin Zacho Grønhøj</name>
		</developer>
		<developer>
			<id>augla</id>
			<name>August Langhout</name>
		</developer>
		<developer>
			<id>dgileadi</id>
			<name>David Gileadi</name>
		</developer>
		<developer>
			<id>ibrohimislam</id>
			<name>Ibrohim Kholilul Islam</name>
		</developer>
		<developer>
			<id>mkucharek</id>
			<name>Maciej Kucharek</name>
		</developer>
		<developer>
			<id>Thopap</id>
			<name>Thomas Papke</name>
			<organization>InterComponentWare AG</organization>
		</developer>
		<developer>
			<id>Bert-R</id>
			<name>Bert Roos</name>
		</developer>
		<developer>
			<id>zilin375</id>
			<name>Zhe Wang</name>
			<organization>Agfa Healthcare</organization>
		</developer>
		<developer>
			<id>gematik-fue</id>
			<name>gematik FuE</name>
		</developer>
		<developer>
			<id>ibacher</id>
			<name>Ian</name>
		</developer>
		<developer>
			<id>jasmdk</id>
			<name>Jacob Stampe Mikkelsen</name>
			<organization>Systematik A/S</organization>
		</developer>
		<developer>
			<id>craigappl</id>
			<name>Craig Appl</name>
			<organization>ONA</organization>
		</developer>
		<developer>
			<id>IanMMarshall</id>
			<name>Ian Marshall</name>
			<organization>Smile CDR</organization>
		</developer>
		<developer>
			<id>markiantorno</id>
			<name>Mark Iantorno</name>
			<organization>Smile CDR</organization>
		</developer>
		<developer>
			<id>sqshq</id>
			<name>Alexander Lukyanchikov</name>
		</developer>
		<developer>
			<id>abrsystematic</id>
		</developer>
		<developer>
			<id>joshdcollins</id>
			<name>Josh Collins</name>
			<organization>Janeiro Digital</organization>
		</developer>
		<developer>
			<id>ericprud</id>
			<name>Eric Prud'hommeaux</name>
			<organization>Janeiro Digital</organization>
		</developer>
		<developer>
			<id>blangley28</id>
			<organization>MITRE</organization>
		</developer>
		<developer>
			<id>swagers</id>
			<name>Steven Wagers</name>
			<organization>Regenstrief Institute</organization>
		</developer>
		<developer>
			<id>vladonemo</id>
			<name>Vladimir Nemergut</name>
		</developer>
		<developer>
			<id>janol77</id>
			<name>Alejandro Medina</name>
		</developer>
		<developer>
			<id>KevinDougan-SmileCDR</id>
			<name>Kevin Dougan</name>
		</developer>
		<developer>
			<id>jpercival</id>
			<name>Jonathan Percival</name>
			<organization>Alphora</organization>
		</developer>
		<developer>
			<id>brynrhodes</id>
			<name>Bryn Rhodes</name>
			<organization>Alphora</organization>
		</developer>
		<developer>
			<id>MarcelPa</id>
			<name>Marcel P</name>
		</developer>
		<developer>
			<id>marceloavan</id>
			<name>Marcelo Avancini</name>
			<organization>Philips</organization>
		</developer>
		<developer>
			<id>HananAwwad</id>
			<name>Hanan Awwad</name>
		</developer>
		<developer>
			<id>jarimayenburg</id>
			<name>Jari Maijenburg</name>
		</developer>
		<developer>
			<id>rbhman</id>
			<name>Bruno Hedman</name>
		</developer>

		<developer>
			<id>bratwurtz</id>
			<name>Dušan Marković</name>
			<organization>Better</organization>
		</developer>
		<developer>
			<id>jingtang10</id>
			<name>Jing Tang</name>
			<organization>Google</organization>
		</developer>
		<developer>
			<id>theGOTOguy</id>
			<name>Ben Li-Sauerwine</name>
		</developer>
		<developer>
			<id>tarekmamdouh</id>
		</developer>
		<developer>
			<id>JoeShook</id>
			<name>Joe Shook</name>
			<organization>Surescripts LLC</organization>
		</developer>
	</developers>

	<licenses>
		<license>
			<name>Apache Software License 2.0</name>
			<url>https://www.apache.org/licenses/LICENSE-2.0.txt</url>
		</license>
	</licenses>

    <properties>

        <fhir_core_version>5.6.36</fhir_core_version>
        <ucum_version>1.0.3</ucum_version>

        <surefire_jvm_args>-Dfile.encoding=UTF-8 -Xmx2048m</surefire_jvm_args>

        <!-- configure timestamp in MANIFEST.MF for maven-war-provider -->
        <maven.build.timestamp.format>yyyy-MM-dd'T'HH:mm:ss'Z'</maven.build.timestamp.format>

        <project.build.sourceEncoding>UTF-8</project.build.sourceEncoding>

        <!-- For site-deploy -->
        <siteMainDirectory>${user.home}/sites/hapi-fhir</siteMainDirectory>
        <scmPubCheckoutDirectory>${user.home}/sites/scm/hapi-fhir</scmPubCheckoutDirectory>

        <!-- Dependency Versions -->
        <activation_api_version>1.2.0</activation_api_version>
        <apache_karaf_version>4.2.5</apache_karaf_version>
        <aries_spifly_version>1.2</aries_spifly_version>
        <caffeine_version>2.9.1</caffeine_version>
        <commons_codec_version>1.15</commons_codec_version>
        <commons_compress_version>1.21</commons_compress_version>
        <commons_text_version>1.9</commons_text_version>
        <commons_io_version>2.11.0</commons_io_version>
        <commons_lang3_version>3.12.0</commons_lang3_version>
        <com_jamesmurty_utils_version>1.2</com_jamesmurty_utils_version>
        <cql_version>1.5.0</cql_version>
        <derby_version>10.14.2.0</derby_version>
        <!--<derby_version>10.15.1.3</derby_version>-->
        <error_prone_core_version>2.10.0</error_prone_core_version>
        <mockito_version>4.2.0</mockito_version>
        <nullaway_version>0.7.9</nullaway_version>
        <guava_version>31.0.1-jre</guava_version>
        <gson_version>2.8.9</gson_version>
        <jaxb_bundle_version>2.2.11_1</jaxb_bundle_version>
        <jaxb_api_version>2.3.1</jaxb_api_version>
        <jaxb_core_version>2.3.0.1</jaxb_core_version>
        <jaxb_runtime_version>3.0.0</jaxb_runtime_version>
        <jena_version>4.2.0</jena_version>
        <jersey_version>3.0.3</jersey_version>
        <jetty_version>9.4.44.v20210927</jetty_version>
        <jsr305_version>3.0.2</jsr305_version>
        <junit_version>5.8.2</junit_version>
        <flexmark_version>0.50.40</flexmark_version>
        <flyway_version>8.5.0</flyway_version>
        <hibernate_version>5.6.2.Final</hibernate_version>
        <hibernate_search_version>6.1.4.Final</hibernate_search_version>
        <!-- Update lucene version when you update hibernate-search version -->
        <lucene_version>8.11.1</lucene_version>
        <hamcrest_version>2.2</hamcrest_version>
        <hibernate_validator_version>6.1.5.Final</hibernate_validator_version>
        <httpcore_version>4.4.13</httpcore_version>
        <httpclient_version>4.5.13</httpclient_version>
        <jackson_version>2.13.2</jackson_version>
        <jackson_databind_version>2.13.2.2</jackson_databind_version>
        <maven_assembly_plugin_version>3.3.0</maven_assembly_plugin_version>
        <maven_license_plugin_version>1.8</maven_license_plugin_version>
        <okhttp_version>3.8.1</okhttp_version>
        <poi_version>4.1.2</poi_version>
        <poi_ooxml_schemas_version>1.4</poi_ooxml_schemas_version>
        <resteasy_version>5.0.2.Final</resteasy_version>
        <ph_schematron_version>5.6.5</ph_schematron_version>
        <ph_commons_version>9.5.4</ph_commons_version>
        <plexus_compiler_api_version>2.9.0</plexus_compiler_api_version>
        <servicemix_saxon_version>9.8.0-15</servicemix_saxon_version>
        <servicemix_xmlresolver_version>1.2_5</servicemix_xmlresolver_version>
        <swagger_version>2.1.12</swagger_version>
        <slf4j_version>1.7.33</slf4j_version>
        <log4j_to_slf4j_version>2.17.1</log4j_to_slf4j_version>
        <spring_version>5.3.20</spring_version>
        <spring_data_version>2.6.1</spring_data_version>
        <spring_batch_version>4.3.3</spring_batch_version>
        <spring_boot_version>2.6.7</spring_boot_version>
        <spring_retry_version>1.2.2.RELEASE</spring_retry_version>

        <stax2_api_version>3.1.4</stax2_api_version>
        <testcontainers_version>1.17.1</testcontainers_version>
        <thymeleaf-version>3.0.14.RELEASE</thymeleaf-version>
        <woodstox_core_asl_version>4.4.1</woodstox_core_asl_version>

        <!-- We are aiming to still work on a very old version of SLF4j even though we depend on the newest, just to be nice to users of the API. This version is tested in the hapi-fhir-cobertura. -->
        <slf4j_target_version>1.6.0</slf4j_target_version>

        <project.reporting.outputEncoding>UTF-8</project.reporting.outputEncoding>
        <ebay_cors_filter_version>1.0.1</ebay_cors_filter_version>

        <elastic_apm_version>1.28.4</elastic_apm_version>
        <!-- CQL Support -->
        <cql-engine.version>1.5.1</cql-engine.version>
        <cql-evaluator.version>1.2.0</cql-evaluator.version>
        <cqframework.version>1.5.2</cqframework.version>

        <!-- Site properties -->
        <fontawesomeVersion>5.4.1</fontawesomeVersion>
        <maven.compiler.source>11</maven.compiler.source>
        <maven.compiler.target>11</maven.compiler.target>
		  <maven.compiler.release>11</maven.compiler.release>
        <maven.compiler.testSource>17</maven.compiler.testSource>
		  <maven.compiler.testTarget>17</maven.compiler.testTarget>
		  <maven.compiler.testRelease>17</maven.compiler.testRelease>
    </properties>

	<dependencyManagement>
		<dependencies>
			<dependency>
				<groupId>aopalliance</groupId>
				<artifactId>aopalliance</artifactId>
				<version>1.0</version>
			</dependency>
			<dependency>
				<groupId>ch.qos.logback</groupId>
				<artifactId>logback-classic</artifactId>
				<version>1.2.10</version>
			</dependency>
			<dependency>
				<groupId>com.atlassian.commonmark</groupId>
				<artifactId>commonmark</artifactId>
				<version>0.9.0</version>
			</dependency>
			<dependency>
				<groupId>com.fasterxml.jackson.core</groupId>
				<artifactId>jackson-annotations</artifactId>
				<version>${jackson_version}</version>
			</dependency>
			<dependency>
				<groupId>com.fasterxml.jackson.core</groupId>
				<artifactId>jackson-core</artifactId>
				<version>${jackson_version}</version>
			</dependency>
			<dependency>
				<groupId>com.fasterxml.jackson.core</groupId>
				<artifactId>jackson-databind</artifactId>
				<version>${jackson_databind_version}</version>
			</dependency>
			<dependency>
				<groupId>com.fasterxml.jackson.datatype</groupId>
				<artifactId>jackson-datatype-jsr310</artifactId>
				<version>${jackson_version}</version>
			</dependency>
			<dependency>
				<groupId>com.fasterxml.jackson.dataformat</groupId>
				<artifactId>jackson-dataformat-yaml</artifactId>
				<version>${jackson_version}</version>
			</dependency>
			<dependency>
				<groupId>com.fasterxml.jackson.module</groupId>
				<artifactId>jackson-module-jaxb-annotations</artifactId>
				<version>${jackson_version}</version>
			</dependency>
			<dependency>
				<groupId>com.jayway.jsonpath</groupId>
				<artifactId>json-path</artifactId>
				<version>2.5.0</version>
			</dependency>
			<dependency>
				<groupId>com.jayway.jsonpath</groupId>
				<artifactId>json-path-assert</artifactId>
				<version>2.5.0</version>
			</dependency>
			<dependency>
				<groupId>com.github.ben-manes.caffeine</groupId>
				<artifactId>caffeine</artifactId>
				<version>${caffeine_version}</version>
			</dependency>
			<dependency>
				<groupId>com.graphql-java</groupId>
				<artifactId>graphql-java</artifactId>
				<version>17.3</version>
			</dependency>
			<!-- mail start -->
			<dependency>
				<groupId>org.simplejavamail</groupId>
				<artifactId>simple-java-mail</artifactId>
				<version>6.6.1</version>
			</dependency>
			<dependency>
				<groupId>com.icegreen</groupId>
				<artifactId>greenmail</artifactId>
				<version>1.6.4</version>
				<scope>compile</scope>
			</dependency>
			<dependency>
				<groupId>com.icegreen</groupId>
				<artifactId>greenmail-junit5</artifactId>
				<version>1.6.4</version>
				<scope>compile</scope>
			</dependency>
			<!-- mail end -->
			<dependency>
				<groupId>com.github.dnault</groupId>
				<artifactId>xml-patch</artifactId>
				<version>0.3.1</version>
			</dependency>
			<dependency>
				<groupId>io.dogote</groupId>
				<artifactId>json-patch</artifactId>
				<version>1.15</version>
			</dependency>
			<dependency>
				<groupId>com.google.errorprone</groupId>
				<artifactId>error_prone_core</artifactId>
				<version>${error_prone_core_version}</version>
			</dependency>
			<dependency>
				<groupId>com.google.guava</groupId>
				<artifactId>guava</artifactId>
				<version>${guava_version}</version>
			</dependency>
			<dependency>
				<groupId>com.google.guava</groupId>
				<artifactId>guava-testlib</artifactId>
				<version>${guava_version}</version>
			</dependency>
			<dependency>
				<groupId>com.h2database</groupId>
				<artifactId>h2</artifactId>
				<version>2.1.210</version>
			</dependency>
			<dependency>
				<groupId>com.helger</groupId>
				<artifactId>ph-schematron</artifactId>
				<version>${ph_schematron_version}</version>
			</dependency>
			<dependency>
				<groupId>com.helger</groupId>
				<artifactId>ph-commons</artifactId>
				<version>${ph_commons_version}</version>
			</dependency>
			<dependency>
				<groupId>com.jamesmurty.utils</groupId>
				<artifactId>java-xmlbuilder</artifactId>
				<version>${com_jamesmurty_utils_version}</version>
			</dependency>
			<dependency>
				<groupId>com.squareup.okhttp3</groupId>
				<artifactId>okhttp</artifactId>
				<version>${okhttp_version}</version>
			</dependency>
			<dependency>
				<groupId>com.sun.activation</groupId>
				<artifactId>javax.activation</artifactId>
				<version>${activation_api_version}</version>
			</dependency>
			<dependency>
				<groupId>com.sun.activation</groupId>
				<artifactId>jakarta.activation</artifactId>
				<version>2.0.0</version>
			</dependency>
            <dependency>
                <groupId>com.vladsch.flexmark</groupId>
                <artifactId>flexmark</artifactId>
                <version>${flexmark_version}</version>
            </dependency>
            <dependency>
                <groupId>com.vladsch.flexmark</groupId>
                <artifactId>flexmark-ext-tables</artifactId>
                <version>${flexmark_version}</version>
            </dependency>
            <dependency>
                <groupId>com.vladsch.flexmark</groupId>
                <artifactId>flexmark-profile-pegdown</artifactId>
                <version>${flexmark_version}</version>
            </dependency>
			<dependency>
				<groupId>commons-beanutils</groupId>
				<artifactId>commons-beanutils</artifactId>
				<version>1.9.4</version>
			</dependency>
			<dependency>
				<groupId>commons-cli</groupId>
				<artifactId>commons-cli</artifactId>
				<version>1.5.0</version>
			</dependency>
			<dependency>
				<groupId>commons-codec</groupId>
				<artifactId>commons-codec</artifactId>
				<version>${commons_codec_version}</version>
			</dependency>
			<dependency>
				<groupId>org.apache.commons</groupId>
				<artifactId>commons-collections4</artifactId>
				<version>4.4</version>
			</dependency>
			<dependency>
				<groupId>commons-collections</groupId>
				<artifactId>commons-collections</artifactId>
				<version>3.2.2</version>
			</dependency>
			<dependency>
				<groupId>org.apache.commons</groupId>
				<artifactId>commons-compress</artifactId>
				<version>${commons_compress_version}</version>
			</dependency>
			<dependency>
				<groupId>org.apache.commons</groupId>
				<artifactId>commons-csv</artifactId>
				<version>1.8</version>
			</dependency>
			<dependency>
				<groupId>org.aspectj</groupId>
				<artifactId>aspectjweaver</artifactId>
				<version>1.9.5</version>
			</dependency>
			<dependency>
				<groupId>org.hl7.fhir.testcases</groupId>
				<artifactId>fhir-test-cases</artifactId>
				<version>1.1.14</version>
			</dependency>
			<dependency>
				<groupId>org.jdom</groupId>
				<artifactId>jdom2</artifactId>
				<version>2.0.6.1</version>
			</dependency>
			<dependency>
				<groupId>org.jetbrains</groupId>
				<artifactId>annotations</artifactId>
				<version>23.0.0</version>
			</dependency>
			<dependency>
				<groupId>commons-io</groupId>
				<artifactId>commons-io</artifactId>
				<version>${commons_io_version}</version>
			</dependency>
			<dependency>
				<groupId>directory-naming</groupId>
				<artifactId>naming-java</artifactId>
				<version>0.8</version>
				<scope>test</scope>
				<exclusions>
					<exclusion>
						<artifactId>commons-logging</artifactId>
						<groupId>commons-logging</groupId>
					</exclusion>
				</exclusions>
			</dependency>
			<dependency>
				<groupId>es.nitaur.markdown</groupId>
				<artifactId>txtmark</artifactId>
				<version>0.16</version>
			</dependency>
			<dependency>
				<groupId>javax.activation</groupId>
				<artifactId>javax.activation-api</artifactId>
				<version>${activation_api_version}</version>
			</dependency>
			<dependency>
				<groupId>javax.annotation</groupId>
				<artifactId>javax.annotation-api</artifactId>
				<version>1.3.2</version>
			</dependency>
			<dependency>
				<groupId>javax.ejb</groupId>
				<artifactId>ejb-api</artifactId>
				<version>3.0</version>
			</dependency>
			<dependency>
				<groupId>javax.el</groupId>
				<artifactId>javax.el-api</artifactId>
				<version>3.0.0</version>
			</dependency>
			<dependency>
				<groupId>javax.interceptor</groupId>
				<artifactId>javax.interceptor-api</artifactId>
				<version>1.2</version>
			</dependency>
			<dependency>
				<groupId>javax.json</groupId>
				<artifactId>javax.json-api</artifactId>
				<version>1.1</version>
			</dependency>
			<dependency>
				<groupId>javax.xml.bind</groupId>
				<artifactId>jaxb-api</artifactId>
				<version>${jaxb_api_version}</version>
			</dependency>
			<dependency>
				<groupId>com.google.code.gson</groupId>
				<artifactId>gson</artifactId>
				<version>${gson_version}</version>
			</dependency>
			<dependency>
				<groupId>com.google.code.findbugs</groupId>
				<artifactId>jsr305</artifactId>
				<version>3.0.2</version>
			</dependency>
			<dependency>
				<groupId>com.healthmarketscience.sqlbuilder</groupId>
				<artifactId>sqlbuilder</artifactId>
				<version>3.0.2</version>
			</dependency>
			<dependency>
				<groupId>com.microsoft.sqlserver</groupId>
				<artifactId>mssql-jdbc</artifactId>
				<version>9.4.1.jre8</version>
			</dependency>
			<dependency>
				<groupId>javax.servlet</groupId>
				<artifactId>javax.servlet-api</artifactId>
				<version>3.1.0</version>
			</dependency>
			<dependency>
				<groupId>javax.transaction</groupId>
				<artifactId>javax.transaction-api</artifactId>
				<version>1.2</version>
			</dependency>
			<dependency>
				<groupId>javax.validation</groupId>
				<artifactId>validation-api</artifactId>
				<version>2.0.1.Final</version>
			</dependency>
			<dependency>
				<!--
				We use JUnit 5 in HAPI FHIR, but some libraries still pull in / require JUnit 4
				(e.g. Testcontainers) so we enforce a current version to avoid OWASP flags
				-->
				<groupId>junit</groupId>
				<artifactId>junit</artifactId>
				<version>4.13.2</version>
			</dependency>
			<dependency>
				<groupId>io.swagger.core.v3</groupId>
				<artifactId>swagger-models</artifactId>
				<version>${swagger_version}</version>
			</dependency>
			<dependency>
				<groupId>io.swagger.core.v3</groupId>
				<artifactId>swagger-core</artifactId>
				<version>${swagger_version}</version>
			</dependency>
			<dependency>
				<groupId>mysql</groupId>
				<artifactId>mysql-connector-java</artifactId>
				<version>8.0.28</version>
			</dependency>
			<dependency>
				<groupId>org.springdoc</groupId>
				<artifactId>springdoc-openapi-ui</artifactId>
				<version>1.5.13</version>
			</dependency>
			<dependency>
				 <groupId>net.sourceforge.htmlunit</groupId>
				 <artifactId>htmlunit</artifactId>
				 <version>2.58.0</version>
			</dependency>
			<dependency>
				<groupId>net.sf.json-lib</groupId>
				<artifactId>json-lib</artifactId>
				<version>2.4</version>
				<classifier>jdk15</classifier>
				<exclusions>
					<exclusion>
						<artifactId>commons-logging</artifactId>
						<groupId>commons-logging</groupId>
					</exclusion>
				</exclusions>
			</dependency>
			<dependency>
				<groupId>net.sf.json-lib</groupId>
				<artifactId>json-lib</artifactId>
				<version>2.4</version>
				<classifier>jdk15-sources</classifier>
			</dependency>
			<dependency>
				<groupId>net.ttddyy</groupId>
				<artifactId>datasource-proxy</artifactId>
				<version>1.7</version>
			</dependency>
			<dependency>
				<groupId>org.antlr</groupId>
				<artifactId>ST4</artifactId>
				<version>4.0.8</version>
			</dependency>
			<dependency>
				<groupId>org.apache.commons</groupId>
				<artifactId>commons-dbcp2</artifactId>
				<version>2.9.0</version>
			</dependency>
			<dependency>
				<groupId>org.apache.commons</groupId>
				<artifactId>commons-lang3</artifactId>
				<version>${commons_lang3_version}</version>
			</dependency>
			<dependency>
				<groupId>org.apache.commons</groupId>
				<artifactId>commons-text</artifactId>
				<version>${commons_text_version}</version>
			</dependency>
			<dependency>
				<groupId>org.apache.derby</groupId>
				<artifactId>derby</artifactId>
				<version>${derby_version}</version>
			</dependency>
			<dependency>
				<groupId>org.apache.derby</groupId>
				<artifactId>derbynet</artifactId>
				<version>${derby_version}</version>
			</dependency>
			<dependency>
				<groupId>org.apache.derby</groupId>
				<artifactId>derbyclient</artifactId>
				<version>${derby_version}</version>
			</dependency>
			<dependency>
				<groupId>org.apache.derby</groupId>
				<artifactId>derbyshared</artifactId>
				<version>${derby_version}</version>
			</dependency>
			<dependency>
				<groupId>org.apache.derby</groupId>
				<artifactId>derbytools</artifactId>
				<version>${derby_version}</version>
			</dependency>
			<dependency>
				<groupId>org.apache.httpcomponents</groupId>
				<artifactId>httpclient</artifactId>
				<version>${httpclient_version}</version>
			</dependency>
			<dependency>
				<groupId>org.apache.httpcomponents</groupId>
				<artifactId>httpclient-cache</artifactId>
				<version>${httpclient_version}</version>
			</dependency>
			<dependency>
				<groupId>org.apache.httpcomponents</groupId>
				<artifactId>httpclient-android</artifactId>
				<version>4.3.5.1</version>
			</dependency>
			<dependency>
				<groupId>org.apache.httpcomponents</groupId>
				<artifactId>httpcore</artifactId>
				<version>${httpcore_version}</version>
			</dependency>
			<dependency>
				<groupId>co.elastic.apm</groupId>
				<artifactId>apm-agent-api</artifactId>
				<version>${elastic_apm_version}</version>
			</dependency>
			<dependency>
				<groupId>org.apache.jena</groupId>
				<artifactId>apache-jena-libs</artifactId>
				<version>${jena_version}</version>
				<type>pom</type>
			</dependency>
			<dependency>
				<groupId>org.apache.jena</groupId>
				<artifactId>jena-core</artifactId>
				<version>${jena_version}</version>
			</dependency>
			<dependency>
				<groupId>org.apache.jena</groupId>
				<artifactId>jena-arq</artifactId>
				<version>${jena_version}</version>
			</dependency>
			<dependency>
				<groupId>org.apache.lucene</groupId>
				<artifactId>lucene-analyzers-phonetic</artifactId>
				<version>${lucene_version}</version>
			</dependency>
			<dependency>
				<groupId>org.apache.lucene</groupId>
				<artifactId>lucene-backward-codecs</artifactId>
				<version>${lucene_version}</version>
			</dependency>
			<dependency>
				<groupId>org.apache.maven.doxia</groupId>
				<artifactId>doxia-module-markdown</artifactId>
				<version>1.8</version>
			</dependency>
			<dependency>
				<groupId>org.apache.maven.scm</groupId>
				<artifactId>maven-scm-api</artifactId>
				<version>1.12.0</version>
			</dependency>
			<dependency>
				<groupId>org.apache.maven.scm</groupId>
				<artifactId>maven-scm-manager-plexus</artifactId>
				<version>1.12.0</version>
			</dependency>
			<dependency>
				<groupId>org.apache.maven.scm</groupId>
				<artifactId>maven-scm-provider-gitexe</artifactId>
				<version>1.12.0</version>
			</dependency>
			<dependency>
				<groupId>org.apache.maven.wagon</groupId>
				<artifactId>wagon-scm</artifactId>
				<version>3.4.3</version>
			</dependency>
			<dependency>
				<groupId>org.apache.maven</groupId>
				<artifactId>maven-project</artifactId>
				<version>2.2.1</version>
			</dependency>
			<dependency>
				<groupId>org.apache.maven</groupId>
				<artifactId>maven-plugin-api</artifactId>
				<version>3.6.3</version>
			</dependency>
			<dependency>
				<groupId>org.apache.maven.plugin-tools</groupId>
				<artifactId>maven-plugin-annotations</artifactId>
				<version>3.6.0</version>
			</dependency>
			<dependency>
				<groupId>org.apache.poi</groupId>
				<artifactId>ooxml-schemas</artifactId>
				<version>${poi_ooxml_schemas_version}</version>
			</dependency>
			<dependency>
				<groupId>org.apache.poi</groupId>
				<artifactId>poi</artifactId>
				<version>${poi_version}</version>
			</dependency>
			<dependency>
				<groupId>org.apache.poi</groupId>
				<artifactId>poi-ooxml</artifactId>
				<version>${poi_version}</version>
			</dependency>
			<dependency>
				<groupId>org.apache.poi</groupId>
				<artifactId>poi-ooxml-schemas</artifactId>
				<version>${poi_version}</version>
			</dependency>
			<dependency>
				<groupId>org.apache.velocity</groupId>
				<artifactId>velocity-engine-core</artifactId>
				<version>2.3</version>
			</dependency>
			<dependency>
				<groupId>org.awaitility</groupId>
				<artifactId>awaitility</artifactId>
				<version>4.1.1</version>
			</dependency>
			<dependency>
				<groupId>org.codehaus.plexus</groupId>
				<artifactId>plexus-compiler-api</artifactId>
				<version>${plexus_compiler_api_version}</version>
			</dependency>
			<dependency>
				<groupId>org.codehaus.plexus</groupId>
				<artifactId>plexus-compiler-javac</artifactId>
				<version>${plexus_compiler_api_version}</version>
			</dependency>
			<dependency>
				<groupId>org.codehaus.plexus</groupId>
				<artifactId>plexus-compiler-javac-errorprone</artifactId>
				<version>${plexus_compiler_api_version}</version>
			</dependency>
			<dependency>
				<groupId>org.codehaus.plexus</groupId>
				<artifactId>plexus-utils</artifactId>
				<version>3.1.0</version>
			</dependency>
			<dependency>
				<groupId>com.fasterxml.woodstox</groupId>
				<artifactId>woodstox-core</artifactId>
				<version>6.2.5</version>
			</dependency>
			<dependency>
				<groupId>org.ebaysf.web</groupId>
				<artifactId>cors-filter</artifactId>
				<version>${ebay_cors_filter_version}</version>
			</dependency>
			<dependency>
				<groupId>org.eclipse.jetty</groupId>
				<artifactId>jetty-http</artifactId>
				<version>${jetty_version}</version>
			</dependency>
			<dependency>
				<groupId>org.eclipse.jetty</groupId>
				<artifactId>jetty-servlets</artifactId>
				<version>${jetty_version}</version>
			</dependency>
			<dependency>
				<groupId>org.eclipse.jetty</groupId>
				<artifactId>jetty-io</artifactId>
				<version>${jetty_version}</version>
			</dependency>
			<dependency>
				<groupId>org.eclipse.jetty</groupId>
				<artifactId>jetty-continuation</artifactId>
				<version>${jetty_version}</version>
			</dependency>
			<dependency>
				<groupId>org.eclipse.jetty</groupId>
				<artifactId>jetty-security</artifactId>
				<version>${jetty_version}</version>
			</dependency>
			<dependency>
				<groupId>org.eclipse.jetty</groupId>
				<artifactId>jetty-servlet</artifactId>
				<version>${jetty_version}</version>
			</dependency>
			<dependency>
				<groupId>org.eclipse.jetty</groupId>
				<artifactId>jetty-server</artifactId>
				<version>${jetty_version}</version>
			</dependency>
			<dependency>
				<groupId>org.eclipse.jetty</groupId>
				<artifactId>jetty-util</artifactId>
				<version>${jetty_version}</version>
			</dependency>
			<dependency>
				<groupId>org.eclipse.jetty</groupId>
				<artifactId>jetty-webapp</artifactId>
				<version>${jetty_version}</version>
			</dependency>
			<dependency>
				<groupId>org.eclipse.jetty</groupId>
				<artifactId>jetty-xml</artifactId>
				<version>${jetty_version}</version>
			</dependency>
			<dependency>
				<groupId>org.eclipse.jetty.websocket</groupId>
				<artifactId>websocket-api</artifactId>
				<version>${jetty_version}</version>
			</dependency>
			<dependency>
				<groupId>org.eclipse.jetty.websocket</groupId>
				<artifactId>websocket-client</artifactId>
				<version>${jetty_version}</version>
			</dependency>
			<dependency>
				<groupId>org.eclipse.jetty.websocket</groupId>
				<artifactId>websocket-server</artifactId>
				<version>${jetty_version}</version>
			</dependency>
			<dependency>
				<groupId>org.fhir</groupId>
				<artifactId>ucum</artifactId>
				<version>${ucum_version}</version>
			</dependency>
			<dependency>
				<groupId>org.rauschig</groupId>
				<artifactId>jarchivelib</artifactId>
				<version>1.1.0</version>
				<scope>test</scope>
			</dependency>
			<dependency>
				<groupId>org.fusesource.jansi</groupId>
				<artifactId>jansi</artifactId>
				<version>2.4.0</version>
			</dependency>
			<dependency>
				<groupId>org.glassfish</groupId>
				<artifactId>javax.el</artifactId>
				<version>3.0.0</version>
			</dependency>
			<dependency>
				<groupId>org.glassfish</groupId>
				<artifactId>javax.json</artifactId>
				<version>1.0.4</version>
			</dependency>
			<dependency>
				<groupId>org.glassfish.jaxb</groupId>
				<artifactId>jaxb-runtime</artifactId>
				<version>${jaxb_runtime_version}</version>
			</dependency>
			<dependency>
				<groupId>org.glassfish.jersey.core</groupId>
				<artifactId>jersey-server</artifactId>
				<version>${jersey_version}</version>
			</dependency>
			<dependency>
				<groupId>org.glassfish.jersey.containers</groupId>
				<artifactId>jersey-container-servlet-core</artifactId>
				<version>${jersey_version}</version>
			</dependency>
			<dependency>
				<groupId>org.glassfish.jersey.containers</groupId>
				<artifactId>jersey-container-jetty-http</artifactId>
				<version>${jersey_version}</version>
			</dependency>
			<dependency>
				<groupId>org.glassfish.jersey.media</groupId>
				<artifactId>jersey-media-moxy</artifactId>
				<version>${jersey_version}</version>
			</dependency>
			<dependency>
				<groupId>org.jboss.spec.javax.ws.rs</groupId>
				<artifactId>jboss-jaxrs-api_2.1_spec</artifactId>
				<version>2.0.1.Final</version>
			</dependency>
			<dependency>
				<groupId>org.jboss.resteasy</groupId>
				<artifactId>resteasy-client</artifactId>
				<version>${resteasy_version}</version>
			</dependency>
			<dependency>
				<groupId>org.jscience</groupId>
				<artifactId>jscience</artifactId>
				<version>4.3.1</version>
			</dependency>
			<dependency>
				<groupId>org.hamcrest</groupId>
				<artifactId>hamcrest</artifactId>
				<version>${hamcrest_version}</version>
			</dependency>
			<dependency>
				<groupId>org.hibernate</groupId>
				<artifactId>hibernate-core</artifactId>
				<version>${hibernate_version}</version>
				<exclusions>
					<exclusion>
						<artifactId>xml-apis</artifactId>
						<groupId>xml-apis</groupId>
					</exclusion>
					<exclusion>
						<groupId>javax.activation</groupId>
						<artifactId>activation</artifactId>
					</exclusion>
					<exclusion>
						<groupId>javax.activation</groupId>
						<artifactId>javax.activation-api</artifactId>
					</exclusion>
					<exclusion>
						<groupId>javax.xml.bind</groupId>
						<artifactId>jaxb-api</artifactId>
					</exclusion>
				</exclusions>
			</dependency>
			<dependency>
				<groupId>org.hibernate</groupId>
				<artifactId>hibernate-java8</artifactId>
				<version>${hibernate_version}</version>
			</dependency>
			<dependency>
				<groupId>org.hibernate</groupId>
				<artifactId>hibernate-entitymanager</artifactId>
				<version>${hibernate_version}</version>
			</dependency>
			<dependency>
				<groupId>org.hibernate.validator</groupId>
				<artifactId>hibernate-validator</artifactId>
				<version>${hibernate_validator_version}</version>
			</dependency>
			<dependency>
				<groupId>org.apache.logging.log4j</groupId>
				<artifactId>log4j-to-slf4j</artifactId>
				<version>${log4j_to_slf4j_version}</version>
			</dependency>
			<dependency>
				<groupId>org.hibernate.search</groupId>
				<artifactId>hibernate-search-mapper-orm</artifactId>
				<version>${hibernate_search_version}</version>
				<exclusions>
					<exclusion>
						<groupId>org.apache.logging.log4j</groupId>
						<artifactId>log4j-api</artifactId>
					</exclusion>
				</exclusions>
			</dependency>
			<dependency>
				<!--
				Be careful bumping this, you need to match the maximum version supported by Hibernate Search.
				See: https://docs.jboss.org/hibernate/stable/search/reference/en-US/html_single/#getting-started-compatibility
				-->
				<groupId>org.elasticsearch.client</groupId>
				<artifactId>elasticsearch-rest-high-level-client</artifactId>
				<version>7.17.3</version>
				<exclusions>
					<exclusion>
						<groupId>com.fasterxml.jackson.dataformat</groupId>
						<artifactId>*</artifactId>
					</exclusion>
					<exclusion>
						<groupId>org.yaml</groupId>
						<artifactId>*</artifactId>
					</exclusion>
				</exclusions>
			</dependency>
			<dependency>
				<groupId>org.hibernate.search</groupId>
				<artifactId>hibernate-search-backend-elasticsearch</artifactId>
				<version>${hibernate_search_version}</version>
			</dependency>
			<dependency>
				<groupId>org.hibernate.search</groupId>
				<artifactId>hibernate-search-backend-lucene</artifactId>
				<version>${hibernate_search_version}</version>
			</dependency>
			<dependency>
				<groupId>org.javassist</groupId>
				<artifactId>javassist</artifactId>
				<version>3.22.0-GA</version>
			</dependency>
			<dependency>
				<groupId>org.junit</groupId>
				<artifactId>junit-bom</artifactId>
				<version>${junit_version}</version>
				<type>pom</type>
				<scope>import</scope>
			</dependency>
			<dependency>
				<groupId>org.junit.jupiter</groupId>
				<artifactId>junit-jupiter</artifactId>
				<version>${junit_version}</version>
				<scope>test</scope>
			</dependency>
			<dependency>
				<groupId>org.junit.jupiter</groupId>
				<artifactId>junit-jupiter-api</artifactId>
				<version>${junit_version}</version>
				<scope>test</scope>
			</dependency>
			<dependency>
				<groupId>org.junit.jupiter</groupId>
				<artifactId>junit-jupiter-engine</artifactId>
				<version>${junit_version}</version>
				<scope>test</scope>
			</dependency>
			<dependency>
				<groupId>org.junit.jupiter</groupId>
				<artifactId>junit-jupiter-params</artifactId>
				<version>${junit_version}</version>
				<scope>test</scope>
			</dependency>
			<dependency>
				<groupId>org.junit-pioneer</groupId>
				<artifactId>junit-pioneer</artifactId>
				<version>1.3.8</version>
			</dependency>
			<dependency>
				<groupId>org.mariadb.jdbc</groupId>
				<artifactId>mariadb-java-client</artifactId>
				<version>3.0.4</version>
			</dependency>
			<dependency>
				<groupId>org.mockito</groupId>
				<artifactId>mockito-core</artifactId>
				<version>${mockito_version}</version>
			</dependency>
			<dependency>
				<groupId>org.mockito</groupId>
				<artifactId>mockito-junit-jupiter</artifactId>
				<version>${mockito_version}</version>
			</dependency>
			<dependency>
				<groupId>org.postgresql</groupId>
				<artifactId>postgresql</artifactId>
				<version>42.3.3</version>
			</dependency>
			<dependency>
				<groupId>org.quartz-scheduler</groupId>
				<artifactId>quartz</artifactId>
				<version>2.3.2</version>
				<exclusions>
					<exclusion>
						<groupId>com.zaxxer</groupId>
						<artifactId>HikariCP-java7</artifactId>
					</exclusion>
					<exclusion>
						<groupId>com.mchange</groupId>
						<artifactId>c3p0</artifactId>
					</exclusion>
					<exclusion>
						<groupId>com.mchange</groupId>
						<artifactId>mchange-commons-java</artifactId>
					</exclusion>
				</exclusions>
			</dependency>
			<dependency>
				<groupId>org.slf4j</groupId>
				<artifactId>slf4j-android</artifactId>
				<version>${slf4j_version}</version>
			</dependency>
			<dependency>
				<groupId>org.slf4j</groupId>
				<artifactId>slf4j-api</artifactId>
				<version>${slf4j_version}</version>
			</dependency>
			<dependency>
				<groupId>org.slf4j</groupId>
				<artifactId>jcl-over-slf4j</artifactId>
				<version>${slf4j_version}</version>
			</dependency>
			<dependency>
				<groupId>org.slf4j</groupId>
				<artifactId>log4j-over-slf4j</artifactId>
				<version>${slf4j_version}</version>
			</dependency>
			<dependency>
				<groupId>org.springframework</groupId>
				<artifactId>spring-beans</artifactId>
				<version>${spring_version}</version>
			</dependency>
			<dependency>
				<groupId>org.springframework</groupId>
				<artifactId>spring-context</artifactId>
				<version>${spring_version}</version>
			</dependency>
			<dependency>
				<groupId>org.springframework</groupId>
				<artifactId>spring-context-support</artifactId>
				<version>${spring_version}</version>
			</dependency>
			<dependency>
				<groupId>org.springframework</groupId>
				<artifactId>spring-core</artifactId>
				<version>${spring_version}</version>
			</dependency>
			<dependency>
				<groupId>org.springframework</groupId>
				<artifactId>spring-expression</artifactId>
				<version>${spring_version}</version>
			</dependency>
			<dependency>
				<groupId>org.springframework</groupId>
				<artifactId>spring-jdbc</artifactId>
				<version>${spring_version}</version>
			</dependency>
			<dependency>
				<groupId>org.springframework.data</groupId>
				<artifactId>spring-data-jpa</artifactId>
				<version>${spring_data_version}</version>
			</dependency>
			<dependency>
				<groupId>org.springframework.data</groupId>
				<artifactId>spring-data-commons</artifactId>
				<version>${spring_data_version}</version>
			</dependency>
			<dependency>
				<groupId>org.springframework</groupId>
				<artifactId>spring-messaging</artifactId>
				<version>${spring_version}</version>
			</dependency>
			<dependency>
				<groupId>org.springframework</groupId>
				<artifactId>spring-orm</artifactId>
				<version>${spring_version}</version>
			</dependency>
			<dependency>
				<groupId>org.springframework</groupId>
				<artifactId>spring-test</artifactId>
				<version>${spring_version}</version>
			</dependency>
			<dependency>
				<groupId>org.springframework</groupId>
				<artifactId>spring-webmvc</artifactId>
				<version>${spring_version}</version>
			</dependency>
			<dependency>
				<groupId>org.springframework.boot</groupId>
				<artifactId>spring-boot-starter-test</artifactId>
				<version>${spring_boot_version}</version>
			</dependency>
			<dependency>
				<groupId>org.springframework.boot</groupId>
				<artifactId>spring-boot-test</artifactId>
				<version>${spring_boot_version}</version>
			</dependency>
			<dependency>
				<groupId>org.springframework</groupId>
				<artifactId>spring-tx</artifactId>
				<version>${spring_version}</version>
			</dependency>
			<dependency>
				<groupId>org.springframework</groupId>
				<artifactId>spring-web</artifactId>
				<version>${spring_version}</version>
			</dependency>
			<dependency>
				<groupId>org.springframework</groupId>
				<artifactId>spring-websocket</artifactId>
				<version>${spring_version}</version>
			</dependency>
			<dependency>
				<groupId>org.springframework.retry</groupId>
				<artifactId>spring-retry</artifactId>
				<version>${spring_retry_version}</version>
			</dependency>
			<dependency>
				<groupId>org.springframework.batch</groupId>
				<artifactId>spring-batch-core</artifactId>
				<version>${spring_batch_version}</version>
			</dependency>
			<dependency>
				<groupId>org.springframework.batch</groupId>
				<artifactId>spring-batch-infrastructure</artifactId>
				<version>${spring_batch_version}</version>
			</dependency>
			<dependency>
				<groupId>org.thymeleaf</groupId>
				<artifactId>thymeleaf</artifactId>
				<version>${thymeleaf-version}</version>
			</dependency>
			<dependency>
				<groupId>org.thymeleaf</groupId>
				<artifactId>thymeleaf-spring5</artifactId>
				<version>${thymeleaf-version}</version>
			</dependency>
			<dependency>
				<groupId>org.webjars.npm</groupId>
				<artifactId>bootstrap</artifactId>
				<version>4.5.2</version>
			</dependency>
			<dependency>
				<groupId>org.webjars</groupId>
				<artifactId>Eonasdan-bootstrap-datetimepicker</artifactId>
				<version>4.17.47</version>
				<exclusions>
					<exclusion>
						<groupId>*</groupId>
						<artifactId>*</artifactId>
					</exclusion>
				</exclusions>
			</dependency>
			<dependency>
				<groupId>org.webjars</groupId>
				<artifactId>font-awesome</artifactId>
				<version>5.8.2</version>
			</dependency>
			<dependency>
				<groupId>org.webjars.bower</groupId>
				<artifactId>awesome-bootstrap-checkbox</artifactId>
				<version>1.0.2</version>
			</dependency>
			<dependency>
				<groupId>org.webjars</groupId>
				<artifactId>jstimezonedetect</artifactId>
				<version>1.0.6</version>
			</dependency>
			<dependency>
				<groupId>org.webjars</groupId>
				<artifactId>select2</artifactId>
				<version>4.0.13</version>
				<exclusions>
					<exclusion>
						<groupId>org.webjars</groupId>
						<artifactId>jquery</artifactId>
					</exclusion>
				</exclusions>
			</dependency>
			<dependency>
				<groupId>org.webjars.bower</groupId>
				<artifactId>jquery</artifactId>
				<version>3.5.1</version>
			</dependency>
			<dependency>
				<groupId>org.webjars.bower</groupId>
				<artifactId>moment</artifactId>
				<version>2.27.0</version>
			</dependency>
			<dependency>
				<groupId>org.webjars.npm</groupId>
				<artifactId>popper.js</artifactId>
				<version>1.16.1</version>
			</dependency>
			<dependency>
				<groupId>org.webjars</groupId>
				<artifactId>swagger-ui</artifactId>
				<version>4.1.3</version>
			</dependency>
			<dependency>
				<groupId>org.xmlunit</groupId>
				<artifactId>xmlunit-core</artifactId>
				<version>2.4.0</version>
			</dependency>
			<dependency>
				<groupId>org.testcontainers</groupId>
				<artifactId>testcontainers</artifactId>
				<version>${testcontainers_version}</version>
				<scope>test</scope>
			</dependency>
			<dependency>
				<groupId>org.testcontainers</groupId>
				<artifactId>elasticsearch</artifactId>
				<version>${testcontainers_version}</version>
				<scope>test</scope>
			</dependency>
			<dependency>
				<groupId>org.testcontainers</groupId>
				<artifactId>junit-jupiter</artifactId>
				<version>${testcontainers_version}</version>
				<scope>test</scope>
			</dependency>
			<dependency>
				<groupId>xpp3</groupId>
				<artifactId>xpp3</artifactId>
				<version>1.1.4c</version>
			</dependency>
			<dependency>
				<groupId>xpp3</groupId>
				<artifactId>xpp3_xpath</artifactId>
				<version>1.1.4c</version>
			</dependency>
			<dependency>
				<groupId>org.flywaydb</groupId>
				<artifactId>flyway-core</artifactId>
				<version>${flyway_version}</version>
			</dependency>
			<dependency>
				<groupId>org.flywaydb</groupId>
				<artifactId>flyway-sqlserver</artifactId>
				<version>${flyway_version}</version>
			</dependency>
			<dependency>
				<groupId>org.flywaydb</groupId>
				<artifactId>flyway-mysql</artifactId>
				<version>${flyway_version}</version>
			</dependency>
			<dependency>
				<groupId>org.springframework.batch</groupId>
				<artifactId>spring-batch-test</artifactId>
				<version>${spring_batch_version}</version>
				<scope>test</scope>
			</dependency>
		</dependencies>
	</dependencyManagement>

	<!--
	<pluginRepositories>
		<pluginRepository>
			<id>ossrh</id>
			<name>Sonatype</name>
			<url>https://oss.sonatype.org/content/repositories/snapshots</url>
			<snapshots>
				<enabled>true</enabled>
			</snapshots>
		</pluginRepository>
		<pluginRepository>
			<id>maven2</id>
			<name>Maven2</name>
			<url>https://central.maven.org/maven2/</url>
			<snapshots>
				<enabled>true</enabled>
			</snapshots>
		</pluginRepository>
	</pluginRepositories>
	-->

	<build>
		<pluginManagement>
			<plugins>
                <plugin>
					<groupId>org.apache.maven.plugins</groupId>
					<artifactId>maven-checkstyle-plugin</artifactId>
					<version>3.1.2</version>
					<dependencies>
						<dependency>
							<groupId>com.puppycrawl.tools</groupId>
							<artifactId>checkstyle</artifactId>
							<version>8.43</version>
						</dependency>
                        <dependency>
                            <groupId>ca.uhn.hapi.fhir</groupId>
                            <artifactId>hapi-fhir-checkstyle</artifactId>
									<!-- Remember to bump this when you upgrade the version -->
<<<<<<< HEAD
                            <version>6.0.1</version>
=======
                            <version>6.1.0-PRE2-SNAPSHOT</version>
>>>>>>> 82e9a0d4
                        </dependency>
					</dependencies>
				</plugin>
				<plugin>
					<groupId>org.springframework.boot</groupId>
					<artifactId>spring-boot-maven-plugin</artifactId>
					<version>${spring_boot_version}</version>
				</plugin>
				<plugin>
					<groupId>org.sonatype.plugins</groupId>
					<artifactId>nexus-staging-maven-plugin</artifactId>
					<version>1.6.8</version>
					<extensions>true</extensions>
					<configuration>
						<serverId>ossrh</serverId>
						<nexusUrl>https://oss.sonatype.org/</nexusUrl>
						<autoReleaseAfterClose>true</autoReleaseAfterClose>
					</configuration>
				</plugin>
				<plugin>
					<groupId>org.basepom.maven</groupId>
					<artifactId>duplicate-finder-maven-plugin</artifactId>
					<version>1.5.0</version>
				</plugin>
				<plugin>
					<groupId>de.jpdigital</groupId>
					<artifactId>hibernate54-ddl-maven-plugin</artifactId>
					<version>2.3.0</version>
				</plugin>
				<plugin>
					<groupId>org.apache.maven.plugins</groupId>
					<artifactId>maven-assembly-plugin</artifactId>
					<version>${maven_assembly_plugin_version}</version>
				</plugin>
				<plugin>
					<groupId>org.apache.felix</groupId>
					<artifactId>maven-bundle-plugin</artifactId>
					<version>3.5.0</version>
				</plugin>
				<plugin>
					<groupId>org.apache.maven.plugins</groupId>
					<artifactId>maven-antrun-plugin</artifactId>
					<version>3.0.0</version>
				</plugin>
				<plugin>
					<groupId>org.apache.maven.plugins</groupId>
					<artifactId>maven-clean-plugin</artifactId>
					<version>3.1.0</version>
				</plugin>
				<plugin>
					<groupId>org.apache.maven.plugins</groupId>
					<artifactId>maven-compiler-plugin</artifactId>
					<version>3.10.1</version>
					<configuration>
						<forceJavacCompilerUse>true</forceJavacCompilerUse>
						<encoding>UTF-8</encoding>
						<fork>true</fork>
						<meminitial>500m</meminitial>
						<maxmem>2000m</maxmem>
					</configuration>
					<dependencies>
					</dependencies>
				</plugin>
				<plugin>
					<groupId>org.apache.maven.plugins</groupId>
					<artifactId>maven-dependency-plugin</artifactId>
					<version>3.1.2</version>
				</plugin>
				<plugin>
					<groupId>org.apache.maven.plugins</groupId>
					<artifactId>maven-deploy-plugin</artifactId>
					<version>2.8.2</version>
				</plugin>
				<plugin>
					<groupId>org.apache.maven.plugins</groupId>
					<artifactId>maven-gpg-plugin</artifactId>
					<version>1.6</version>
				</plugin>
				<plugin>
					<groupId>org.apache.maven.plugins</groupId>
					<artifactId>maven-javadoc-plugin</artifactId>
					<version>3.2.0</version>
				</plugin>
				<plugin>
					<groupId>org.apache.maven.plugins</groupId>
					<artifactId>maven-jar-plugin</artifactId>
					<version>3.2.0</version>
				</plugin>
				<plugin>
					<groupId>org.apache.maven.plugins</groupId>
					<artifactId>maven-jxr-plugin</artifactId>
					<version>3.0.0</version>
				</plugin>
				<plugin>
					<groupId>org.apache.maven.plugins</groupId>
					<artifactId>maven-failsafe-plugin</artifactId>
					<version>3.0.0-M5</version>
				</plugin>
				<plugin>
					<groupId>org.apache.maven.plugins</groupId>
					<artifactId>maven-plugin-plugin</artifactId>
					<version>3.6.1</version>
				</plugin>
				<plugin>
					<groupId>org.apache.maven.plugins</groupId>
					<artifactId>maven-shade-plugin</artifactId>
					<version>2.4.3</version>
				</plugin>
				<plugin>
					<groupId>org.apache.maven.plugins</groupId>
					<artifactId>maven-source-plugin</artifactId>
					<version>3.2.1</version>
				</plugin>
				<plugin>
					<groupId>org.apache.maven.plugins</groupId>
					<artifactId>maven-surefire-plugin</artifactId>
					<version>3.0.0-M5</version>
					<configuration>
						<redirectTestOutputToFile>true</redirectTestOutputToFile>
						<runOrder>random</runOrder>
						<argLine>@{argLine} ${surefire_jvm_args}</argLine>
						<forkCount>1.0C</forkCount>
						<trimStackTrace>true</trimStackTrace>
					</configuration>
				</plugin>
				<plugin>
					<groupId>org.apache.maven.plugins</groupId>
					<artifactId>maven-war-plugin</artifactId>
					<version>3.2.3</version>
				</plugin>
				<plugin>
					<groupId>org.codehaus.mojo</groupId>
					<artifactId>build-helper-maven-plugin</artifactId>
					<version>3.2.0</version>
				</plugin>
				<plugin>
					<groupId>org.codehaus.mojo</groupId>
					<artifactId>buildnumber-maven-plugin</artifactId>
					<version>1.4</version>
				</plugin>
				<plugin>
					<groupId>org.codehaus.mojo</groupId>
					<artifactId>cobertura-maven-plugin</artifactId>
					<version>2.7</version>
					<configuration>
						<skip>true</skip>
					</configuration>
				</plugin>
				<plugin>
					<groupId>org.codehaus.mojo</groupId>
					<artifactId>license-maven-plugin</artifactId>
					<version>2.0.0</version>
					<configuration>
						<verbose>true</verbose>
						<addSvnKeyWords>false</addSvnKeyWords>
						<encoding>UTF-8</encoding>
					</configuration>
				</plugin>
				<plugin>
					<groupId>org.codehaus.mojo</groupId>
					<artifactId>versions-maven-plugin</artifactId>
					<version>2.8.1</version>
					<configuration>
						<processDependencyManagementTransitive>false</processDependencyManagementTransitive>
					</configuration>
				</plugin>
				<plugin>
					<groupId>org.eclipse.jetty</groupId>
					<artifactId>jetty-maven-plugin</artifactId>
					<version>${jetty_version}</version>
				</plugin>
				<plugin>
					<groupId>org.eluder.coveralls</groupId>
					<artifactId>coveralls-maven-plugin</artifactId>
					<version>4.3.0</version>
					<configuration>
						<coberturaReports>
						</coberturaReports>
					</configuration>
				</plugin>
				<plugin>
					<groupId>org.jacoco</groupId>
					<artifactId>jacoco-maven-plugin</artifactId>
					<version>0.8.7</version>
					<configuration>
						<excludes>
							<exclude>ca/uhn/fhir/model/dstu2/**/*.class</exclude>
							<exclude>ca/uhn/fhir/jpa/rp/r5/*.class</exclude>
							<exclude>ca/uhn/fhir/jpa/rp/r4/*.class</exclude>
							<exclude>ca/uhn/fhir/jpa/rp/dstu3/*.class</exclude>
							<exclude>ca/uhn/fhir/jpa/rp/dstu2/*.class</exclude>
						</excludes>
					</configuration>
				</plugin>
				<!--This plugin's configuration is used to store Eclipse m2e settings only. It has no influence on the Maven build itself. -->
				<plugin>
					<groupId>org.eclipse.m2e</groupId>
					<artifactId>lifecycle-mapping</artifactId>
					<version>1.0.0</version>
					<configuration>
						<lifecycleMappingMetadata>
							<pluginExecutions>
								<pluginExecution>
									<pluginExecutionFilter>
										<groupId>
											ca.uhn.hapi.fhir
										</groupId>
										<artifactId>
											hapi-tinder-plugin
										</artifactId>
										<versionRange>
											[0.8-SNAPSHOT,)
										</versionRange>
										<goals>
											<goal>
												generate-jparest-server
											</goal>
										</goals>
									</pluginExecutionFilter>
									<action>
										<ignore></ignore>
									</action>
								</pluginExecution>
								<pluginExecution>
									<pluginExecutionFilter>
										<groupId>
											org.apache.maven.plugins
										</groupId>
										<artifactId>
											maven-antrun-plugin
										</artifactId>
										<versionRange>
											[1.7,)
										</versionRange>
										<goals>
											<goal>run</goal>
										</goals>
									</pluginExecutionFilter>
									<action>
										<ignore></ignore>
									</action>
								</pluginExecution>
								<!--
								<pluginExecution>
									<pluginExecutionFilter>
										<groupId>
											org.codehaus.mojo
										</groupId>
										<artifactId>
											build-helper-maven-plugin
										</artifactId>
										<versionRange>
											[1.9.1,)
										</versionRange>
										<goals>
											<goal>add-source</goal>
										</goals>
									</pluginExecutionFilter>
									<action>
										<ignore></ignore>
									</action>
								</pluginExecution>
								<pluginExecution>
									<pluginExecutionFilter>
										<groupId>
											org.apache.maven.plugins
										</groupId>
										<artifactId>
											maven-compiler-plugin
										</artifactId>
										<versionRange>
											[3.3,)
										</versionRange>
										<goals>
											<goal>compile</goal>
											<goal>testCompile</goal>
										</goals>
									</pluginExecutionFilter>
									<action>
										<ignore></ignore>
									</action>
								</pluginExecution>
								 -->
							</pluginExecutions>
						</lifecycleMappingMetadata>
					</configuration>
				</plugin>
				<plugin>
					<groupId>org.apache.maven.plugins</groupId>
					<artifactId>maven-install-plugin</artifactId>
					<version>2.5.2</version>
				</plugin>
			</plugins>
		</pluginManagement>
		<plugins>
			<plugin>
				<groupId>org.apache.maven.plugins</groupId>
				<artifactId>maven-enforcer-plugin</artifactId>
				<version>3.0.0</version>
				<executions>
					<execution>
						<id>enforce-maven</id>
						<goals>
							<goal>enforce</goal>
						</goals>
						<configuration>
							<rules>
								<requireMavenVersion>
									<version>3.5.4</version>
								</requireMavenVersion>
								<requireJavaVersion>
									<version>17</version>
									<message>
										HAPI FHIR is targeting JDK 11 for published binaries,
										but we require JDK 17 to build and test this library.
									</message>
								</requireJavaVersion>
							</rules>
						</configuration>
					</execution>
				</executions>
			</plugin>
			<plugin>
				<artifactId>maven-antrun-plugin</artifactId>
				<inherited>false</inherited>
				<executions>
					<execution>
						<id>copySubProjects</id>
						<phase>site</phase>
						<goals>
							<goal>run</goal>
						</goals>
						<configuration>
							<target>
								<copy todir="target/site/apidocs">
									<fileset dir="hapi-fhir-base/target/site/apidocs"/>
								</copy>
								<copy todir="target/site/apidocs-dstu2">
									<fileset dir="hapi-fhir-structures-dstu2/target/site/apidocs"/>
								</copy>
								<copy todir="target/site/apidocs-dstu3">
									<fileset dir="hapi-fhir-structures-dstu3/target/site/apidocs"/>
								</copy>
								<copy todir="target/site/apidocs-r4">
									<fileset dir="hapi-fhir-structures-r4/target/site/apidocs"/>
								</copy>
								<copy todir="target/site/apidocs-r5">
									<fileset dir="hapi-fhir-structures-r5/target/site/apidocs"/>
								</copy>
								<copy todir="target/site/apidocs-jpaserver">
									<fileset dir="hapi-fhir-jpaserver-base/target/site/apidocs"/>
								</copy>
								<copy todir="target/site/apidocs-jpaserver-mdm">
									<fileset dir="hapi-fhir-jpaserver-mdm/target/site/apidocs"/>
								</copy>
								<copy todir="target/site/apidocs-jpaserver-batch">
									<fileset dir="hapi-fhir-batch/target/site/apidocs"/>
								</copy>
								<copy todir="target/site/apidocs-storage-batch2">
									<fileset dir="hapi-fhir-storage-batch2/target/site/apidocs"/>
								</copy>
								<copy todir="target/site/apidocs-client">
									<fileset dir="hapi-fhir-client/target/site/apidocs"/>
								</copy>
								<copy todir="target/site/apidocs-server">
									<fileset dir="hapi-fhir-server/target/site/apidocs"/>
								</copy>
								<copy todir="target/site/apidocs-server-mdm">
									<fileset dir="hapi-fhir-server-mdm/target/site/apidocs"/>
								</copy>
                                <copy todir="target/site/apidocs-server-openapi">
                                    <fileset dir="hapi-fhir-server-mdm/target/site/openapi"/>
                                </copy>
								<copy todir="target/site/xref-jpaserver">
									<fileset dir="hapi-fhir-jpaserver-base/target/site/xref"/>
								</copy>
								<copy todir="target/site/xref-base">
									<fileset dir="hapi-fhir-base/target/site/xref"/>
								</copy>
								<!-- <copy todir="target/site/cobertura"> <fileset dir="hapi-fhir-cobertura/target/site/cobertura" /> </copy> -->
								<copy todir="target/site">
									<fileset dir="hapi-fhir-base/target/site" includes="checkstyle.*"/>
								</copy>
								<echo>Fixing Checkstyle Report</echo>
								<replace dir="target/site" summary="true">
									<include name="checkstyle.html"/>
									<replacetoken>"../../</replacetoken>
									<replacevalue>"./</replacevalue>
								</replace>
								<replace dir="target/site" summary="true">
									<include name="*.html"/>
									<replacetoken>
										http://netdna.bootstrapcdn.com/twitter-bootstrap/2.3.1/css/bootstrap-responsive.min.css
									</replacetoken>
									<replacevalue>./css/bootstrap-responsive.min.css</replacevalue>
								</replace>
								<replace dir="target/site" summary="true">
									<include name="*.html"/>
									<replacetoken>http://netdna.bootstrapcd</replacetoken>
									<replacevalue>https://netdna.bootstrapcd</replacevalue>
								</replace>
								<replace dir="target/site" summary="true">
									<include name="*.html"/>
									<replacetoken>http://maxcdn.bootstrapcdn.com/font-awesome/4.3.0/css/font-awesome.min.css
									</replacetoken>
									<replacevalue>https://maxcdn.bootstrapcdn.com/font-awesome/4.3.0/css/font-awesome.min.css
									</replacevalue>
								</replace>
								<replace dir="target/site" summary="true">
									<include name="*.html"/>
									<replacetoken>http://ajax.googleapis</replacetoken>
									<replacevalue>https://ajax.googleapis</replacevalue>
								</replace>
								<replace dir="target/site" summary="true">
									<include name="*.html"/>
									<replacetoken>\t</replacetoken>
									<replacevalue>
									</replacevalue>
								</replace>
								<replace dir="target/site" summary="true">
									<include name="index.html"/>
									<replacetoken><![CDATA[<h2 id="Welcome">Welcome</h2>]]></replacetoken>
									<replacevalue><![CDATA[
			<div class="span12">
				<div class="pull-left">
					<a href="./" id="bannerLeft"><img src="images/hapi_fhir_banner.png" alt='"'HAPI'"' /></a>
				</div>
				<div class="pull-right">
					<a href="./" id="bannerRight"><img src="images/hapi_fhir_banner_right.png" alt='"'FHIR'"' /></a>
				</div>
			</div>
			<br clear="both"/>
	]]></replacevalue>
								</replace>
								<!--<replaceregexp file="target/site/checkstyle.html" byline="false" match="&lt;ul class=&quot;breadcrumb.*?&lt;/ul&gt;" replace="" flags="s"/> -->
							</target>
						</configuration>
					</execution>
					<execution>
						<id>addSyntaxHighlighter</id>
						<phase>site</phase>
						<goals>
							<goal>run</goal>
						</goals>
						<configuration>
							<target>
								<echo>Adding Fontawesome</echo>
								<replace dir="target/site" summary="true">
									<include name="*.html"/>
									<replacetoken>
										<![CDATA[<a href="download.html" title="Download">Download</a>]]></replacetoken>
									<replacevalue>
										<![CDATA[<a href="download.html"  title="Download"><i class="fa fa-download"></i> Download</a>]]></replacevalue>
								</replace>
								<replace dir="target/site" summary="true">
									<include name="*.html"/>
									<replacetoken>
										<![CDATA[<a href="https://github.com/hapifhir/hapi-fhir/" title="GitHub Project" class="externalLink">GitHub Project</a>]]></replacetoken>
									<replacevalue>
										<![CDATA[<a href="https://github.com/hapifhir/hapi-fhir/" title="GitHub Project"  class="externalLink"><i class="fa fa-github"></i> GitHub Project</a>]]></replacevalue>
								</replace>
								<replace dir="target/site" summary="true">
									<include name="*.html"/>
									<replacetoken><![CDATA[data-toggle="dropdown">Test Servers <]]></replacetoken>
									<replacevalue>
										<![CDATA[data-toggle="dropdown"><i class="fa fa-fire"></i>&nbsp;Test Servers&nbsp;<]]></replacevalue>
								</replace>
								<replace dir="target/site" summary="true">
									<include name="*.html"/>
									<replacetoken><![CDATA[data-toggle="dropdown">Documentation <]]></replacetoken>
									<replacevalue>
										<![CDATA[data-toggle="dropdown"><i class="fa fa-book"></i>&nbsp;Documentation&nbsp;<]]></replacevalue>
								</replace>
								<replace dir="target/site" summary="true">
									<include name="*.html"/>
									<replacetoken><![CDATA[data-toggle="dropdown">Get Help <]]></replacetoken>
									<replacevalue>
										<![CDATA[data-toggle="dropdown"><i class="fa fa-support"></i>&nbsp;Get Help&nbsp;<]]></replacevalue>
								</replace>
								<echo>Changing Breadcrumbs</echo>
								<replace dir="target/site" summary="true">
									<include name="doc_*.html"/>
									<replacetoken><![CDATA[<li class="divider">/</li>]]></replacetoken>
									<replacevalue><![CDATA[<li  class="divider">/</li>
			<li><a href="docindex.html" title="Documentation">Documentation</a></li>
			<li  class="divider">/</li>]]></replacevalue>
								</replace>
								<echo>Adding Syntax Highlighter</echo>
								<replace dir="target/site" summary="true">
									<include name="*.html"></include>
									<replacetoken><![CDATA[</body>]]></replacetoken>
									<replacevalue><![CDATA[
<script type="text/javascript">
	var elements = document.getElementsByClassName("source");
	for (var i=0; i < elements.length; i++) {
		var pres = elements[i].getElementsByTagName("pre");
		for (var j = 0; j < pres.length; j++) {
			var pre = pres[j];
			if (pre.innerHTML.match(/^\s*\&lt\;/)) {
				pre.className = 'brush: xml';
			} else if (pre.innerHTML.match(/\/\*/)) {
				pre.className = 'brush: java';
			} else if (pre.innerHTML.match(/^\/\//)) {
				pre.className = 'brush: java';
			} else if (pre.innerHTML.match(/^\{/)) {
				pre.className = 'brush: jscript';
			} else if (pre.innerHTML.match(/^\#/)) {
				pre.className = 'brush: bash';
			} else if (pre.innerHTML.match(/\&lt\;\//)) {
				pre.className = 'brush: xml';
			} else {
				pre.className = 'brush: java';
			}
		}
	}

	SyntaxHighlighter.all();
</script>
</body>
									]]></replacevalue>
								</replace>
							</target>
						</configuration>
					</execution>
					<execution>
						<id>addAnalytics</id>
						<phase>site</phase>
						<configuration>
							<target>
								<echo>Adding Google analytics in target/site for &lt;body&gt;</echo>
								<replace dir="target/site" summary="true">
									<include name="**/*.html"></include>
									<!--suppress UnresolvedMavenProperty -->
									<replacefilter token="#build#" value="${label}"/>
									<replacefilter token="#version#" value="${project.version}"/>
									<replacetoken><![CDATA[</body>]]></replacetoken>
									<replacevalue><![CDATA[
<script>
  (function(i,s,o,g,r,a,m){i['GoogleAnalyticsObject']=r;i[r]=i[r]||function(){
  (i[r].q=i[r].q||[]).push(arguments)},i[r].l=1*new Date();a=s.createElement(o),
  m=s.getElementsByTagName(o)[0];a.async=1;a.src=g;m.parentNode.insertBefore(a,m)
  })(window,document,'script','//www.google-analytics.com/analytics.js','ga');

  ga('create', 'UA-1395874-5', 'auto');
  ga('require', 'displayfeatures');
  ga('require', 'linkid', 'linkid.js');
  ga('send', 'pageview');

</script>
                </body >
                ]]></replacevalue>
								</replace>
								<echo>Adding Google analytics in target/site for &lt;BODY&gt;</echo>
								<replace dir="target/site" summary="true">
									<include name="**/*.html"></include>
									<replacetoken><![CDATA[</BODY>]]></replacetoken>
									<replacevalue><![CDATA[
<script>
  (function(i,s,o,g,r,a,m){i['GoogleAnalyticsObject']=r;i[r]=i[r]||function(){
  (i[r].q=i[r].q||[]).push(arguments)},i[r].l=1*new Date();a=s.createElement(o),
  m=s.getElementsByTagName(o)[0];a.async=1;a.src=g;m.parentNode.insertBefore(a,m)
  })(window,document,'script','//www.google-analytics.com/analytics.js','ga');

  ga('create', 'UA-1395874-5', 'auto');
  ga('require', 'displayfeatures');
  ga('require', 'linkid', 'linkid.js');
  ga('send', 'pageview');

</script>
                </BODY >
                ]]></replacevalue>
								</replace>
							</target>
						</configuration>
						<goals>
							<goal>run</goal>
						</goals>
					</execution>
				</executions>
			</plugin>
			<plugin>
				<groupId>org.apache.maven.plugins</groupId>
				<artifactId>maven-scm-publish-plugin</artifactId>
				<version>3.0.0</version>
				<inherited>false</inherited>
				<configuration>
					<checkoutDirectory>${scmPubCheckoutDirectory}</checkoutDirectory>
					<content>\${siteMainDirectory}</content>
					<tryUpdate>true</tryUpdate>
					<scmBranch>gh-pages</scmBranch>
					<pubScmUrl>scm:git:git@github.com:hapifhir/hapi-fhir.git</pubScmUrl>
				</configuration>
				<executions>
					<execution>
						<id>scm-publish</id>
						<phase>site-deploy</phase>
						<goals>
							<goal>publish-scm</goal>
						</goals>
					</execution>
				</executions>
			</plugin>
			<plugin>
				<groupId>org.jacoco</groupId>
				<artifactId>jacoco-maven-plugin</artifactId>
				<configuration>
					<dumpOnExit>true</dumpOnExit>
				</configuration>
				<executions>
					<execution>
						<id>default-prepare-agent</id>
						<goals>
							<goal>prepare-agent</goal>
						</goals>
					</execution>
				</executions>
			</plugin>
		</plugins>
	</build>

	<reporting>
		<plugins>
			<plugin>
				<groupId>org.apache.maven.plugins</groupId>
				<artifactId>maven-changes-plugin</artifactId>
				<version>2.12.1</version>
				<inherited>false</inherited>
				<reportSets>
					<reportSet>
						<reports>
							<report>changes-report</report>
						</reports>
					</reportSet>
				</reportSets>
				<configuration>
					<feedType>atom_1.0</feedType>
					<issueLinkTemplatePerSystem>
						<default>https://github.com/hapifhir/hapi-fhir/issues/%ISSUE%</default>
					</issueLinkTemplatePerSystem>
					<escapeHTML>false</escapeHTML>
				</configuration>
			</plugin>
			<plugin>
				<groupId>org.apache.maven.plugins</groupId>
				<artifactId>maven-surefire-report-plugin</artifactId>
				<version>2.19.1</version>
				<reportSets>
					<reportSet>
						<reports>
							<report>failsafe-report-only</report>
						</reports>
					</reportSet>
				</reportSets>
				<configuration>
					<reportsDirectories>
						<reportDirectory>${project.basedir}/hapi-fhir-base/target/surefire-reports/</reportDirectory>
						<reportDirectory>${project.basedir}/hapi-fhir-structures-dstu/target/surefire-reports/
						</reportDirectory>
						<reportDirectory>${project.basedir}/hapi-fhir-structures-dstu2/target/surefire-reports/
						</reportDirectory>
						<reportDirectory>${project.basedir}/hapi-fhir-jpaserver-base/target/surefire-reports/
						</reportDirectory>
					</reportsDirectories>
				</configuration>
			</plugin>
			<plugin>
				<groupId>org.apache.maven.plugins</groupId>
				<artifactId>maven-project-info-reports-plugin</artifactId>
				<version>3.0.0</version>
				<inherited>false</inherited>
				<!--
				<reportSets>
					<reportSet>
						<reports>
							<report>team</report>
							<report>issue-management</report>
							<report>license</report>
							<report>scm</report>
						</reports>
					</reportSet>
				</reportSets>
				-->
			</plugin>
			<!-- <plugin> <groupId>org.apache.maven.plugins</groupId> <artifactId>maven-linkcheck-plugin</artifactId> <version>1.1</version> </plugin> -->
		</plugins>
	</reporting>

	<profiles>
		<profile>
			<id>DIST</id>
			<build>
				<plugins>
					<plugin>
						<groupId>org.codehaus.mojo</groupId>
						<artifactId>license-maven-plugin</artifactId>
						<inherited>false</inherited>
						<executions>
							<execution>
								<id>update-project-license</id>
								<phase>package</phase>
								<goals>
									<goal>update-project-license</goal>
								</goals>
								<configuration>
									<licenseName>apache_v2</licenseName>
								</configuration>
							</execution>
						</executions>
					</plugin>
				</plugins>
			</build>
		</profile>
		<profile>
			<id>ROOT</id>
			<reporting>
				<plugins>
				</plugins>
			</reporting>
			<modules>
			</modules>
			<build>
				<plugins>
					<!-- <plugin> <artifactId>maven-assembly-plugin</artifactId> <version>${maven_assembly_plugin_version}</version> <executions> <execution> <phase>package</phase> <goals> <goal>single</goal> </goals>
						<configuration> <attach>false</attach> <descriptors> <descriptor>${project.basedir}/src/assembly/hapi-fhir-sample-projects.xml</descriptor> </descriptors> </configuration> </execution> </executions> </plugin> -->
				</plugins>
			</build>
		</profile>
		<profile>
			<id>SIGN_ARTIFACTS</id>
			<activation>
				<property>
					<name>gpg.passphrase</name>
				</property>
			</activation>
			<build>
				<plugins>
					<plugin>
						<groupId>org.apache.maven.plugins</groupId>
						<artifactId>maven-gpg-plugin</artifactId>
						<executions>
							<execution>
								<id>sign-artifacts</id>
								<phase>verify</phase>
								<goals>
									<goal>sign</goal>
								</goals>
								<configuration>
									<!--
									These arguments are needed for GPG 2.1+ per
									https://stackoverflow.com/questions/53992950/maven-gpg-plugin-failing-with-inappropriate-ioctl-for-device-when-running-unde
									-->
									<gpgArguments>
										<arg>--pinentry-mode</arg>
										<arg>loopback</arg>
									</gpgArguments>
								</configuration>
							</execution>
						</executions>
					</plugin>
				</plugins>
			</build>
		</profile>
		<profile>
			<id>ALLMODULES</id>
			<activation>
				<activeByDefault>true</activeByDefault>
			</activation>
			<modules>
				<module>hapi-fhir-checkstyle</module>
				<module>hapi-fhir-bom</module>
				<module>hapi-deployable-pom</module>
				<module>hapi-fhir-base</module>
				<module>hapi-fhir-docs</module>
				<module>hapi-fhir-test-utilities</module>
				<module>hapi-fhir-jpaserver-test-utilities</module>
				<module>hapi-tinder-plugin</module>
				<module>hapi-tinder-test</module>
				<module>hapi-fhir-client</module>
				<module>hapi-fhir-server</module>
				<module>hapi-fhir-server-mdm</module>
				<module>hapi-fhir-server-openapi</module>
				<module>hapi-fhir-converter</module>
				<module>hapi-fhir-validation</module>
				<module>hapi-fhir-structures-dstu2</module>
				<module>hapi-fhir-structures-hl7org-dstu2</module>
				<module>hapi-fhir-validation-resources-dstu2</module>
				<module>hapi-fhir-structures-dstu2.1</module>
				<module>hapi-fhir-validation-resources-dstu2.1</module>
				<module>hapi-fhir-structures-dstu3</module>
				<module>hapi-fhir-validation-resources-dstu3</module>
				<module>hapi-fhir-structures-r4</module>
				<module>hapi-fhir-validation-resources-r4</module>
				<module>hapi-fhir-structures-r5</module>
				<module>hapi-fhir-validation-resources-r5</module>
				<module>hapi-fhir-jpa</module>
				<module>hapi-fhir-storage</module>
				<module>hapi-fhir-storage-batch2</module>
				<module>hapi-fhir-storage-batch2-jobs</module>
				<module>hapi-fhir-storage-test-utilities</module>
				<module>hapi-fhir-jpaserver-cql</module>
				<module>hapi-fhir-jpaserver-model</module>
				<module>hapi-fhir-jpaserver-searchparam</module>
				<module>hapi-fhir-jpaserver-subscription</module>
				<module>hapi-fhir-jaxrsserver-base</module>
				<module>hapi-fhir-batch</module>
				<module>hapi-fhir-jpaserver-base</module>
				<module>hapi-fhir-sql-migrate</module>
				<module>hapi-fhir-jpaserver-mdm</module>
				<module>hapi-fhir-testpage-overlay</module>
				<module>hapi-fhir-jpaserver-uhnfhirtest</module>
				<module>hapi-fhir-client-okhttp</module>
				<module>hapi-fhir-android</module>
				<module>hapi-fhir-cli</module>
				<module>hapi-fhir-dist</module>
				<module>tests/hapi-fhir-base-test-jaxrsserver-kotlin</module>
				<module>tests/hapi-fhir-base-test-mindeps-client</module>
				<module>tests/hapi-fhir-base-test-mindeps-server</module>
				<module>hapi-fhir-spring-boot</module>
			</modules>
		</profile>
		<profile>
			<id>JACOCO</id>
			<modules>
				<module>hapi-fhir-jacoco</module>
			</modules>
			<build>
				<plugins>
					<plugin>
						<groupId>org.jacoco</groupId>
						<artifactId>jacoco-maven-plugin</artifactId>
						<configuration>
							<dumpOnExit>true</dumpOnExit>
						</configuration>
						<executions>
							<execution>
								<id>default-prepare-agent</id>
								<goals>
									<goal>prepare-agent</goal>
								</goals>
							</execution>
						</executions>
					</plugin>
				</plugins>
			</build>
		</profile>
		<profile>
			<id>CI</id>
			<properties>
				<surefire_jvm_args>-Dspring.test.context.cache.maxSize=2 -Dfile.encoding=UTF-8 -Xmx2648m -XX:-TieredCompilation -Dfile.encoding=UTF-8 -Xss128M -XX:MetaspaceSize=512M -XX:MaxMetaspaceSize=2048M -XX:ReservedCodeCacheSize=220M</surefire_jvm_args>
			</properties>
			<build>
				<plugins>
					<plugin>
						<groupId>org.apache.maven.plugins</groupId>
						<artifactId>maven-checkstyle-plugin</artifactId>
						<executions>
							<execution>
								<id>validate</id>
								<phase>generate-sources</phase>
								<configuration>
									<!--suppress UnresolvedMavenProperty -->
									<configLocation>${maven.multiModuleProjectDirectory}/src/checkstyle/checkstyle_config_nofixmes.xml</configLocation>
									<encoding>UTF-8</encoding>
									<consoleOutput>true</consoleOutput>
									<failOnViolation>true</failOnViolation>
									<failsOnError>false</failsOnError>
								</configuration>
								<goals>
									<goal>check</goal>
								</goals>
							</execution>
						</executions>
					</plugin>
				</plugins>
			</build>
		</profile>
		<profile>
			<id>NOPARALLEL</id>
			<build>
				<plugins>
					<plugin>
						<groupId>org.apache.maven.plugins</groupId>
						<artifactId>maven-surefire-plugin</artifactId>
						<configuration>
							<forkCount>1</forkCount>
						</configuration>
					</plugin>
				</plugins>
			</build>
		</profile>
		<profile>
			<id>MINPARALLEL</id>
			<build>
				<plugins>
					<plugin>
						<groupId>org.apache.maven.plugins</groupId>
						<artifactId>maven-surefire-plugin</artifactId>
						<configuration>
							<forkCount>2</forkCount>
						</configuration>
					</plugin>
				</plugins>
			</build>
		</profile>
		<profile>
			<id>ERRORPRONE</id>
			<build>
				<plugins>
					<plugin>
						<groupId>org.apache.maven.plugins</groupId>
						<artifactId>maven-compiler-plugin</artifactId>
						<configuration>
							<fork>true</fork>
							<compilerArgs>
								<arg>-XDcompilePolicy=simple</arg>
								<arg>-Xplugin:ErrorProne</arg>
								<arg>-J--add-exports=jdk.compiler/com.sun.tools.javac.api=ALL-UNNAMED</arg>
								<arg>-J--add-exports=jdk.compiler/com.sun.tools.javac.file=ALL-UNNAMED</arg>
								<arg>-J--add-exports=jdk.compiler/com.sun.tools.javac.main=ALL-UNNAMED</arg>
								<arg>-J--add-exports=jdk.compiler/com.sun.tools.javac.model=ALL-UNNAMED</arg>
								<arg>-J--add-exports=jdk.compiler/com.sun.tools.javac.parser=ALL-UNNAMED</arg>
								<arg>-J--add-exports=jdk.compiler/com.sun.tools.javac.processing=ALL-UNNAMED</arg>
								<arg>-J--add-exports=jdk.compiler/com.sun.tools.javac.tree=ALL-UNNAMED</arg>
								<arg>-J--add-exports=jdk.compiler/com.sun.tools.javac.util=ALL-UNNAMED</arg>
								<arg>-J--add-opens=jdk.compiler/com.sun.tools.javac.code=ALL-UNNAMED</arg>
								<arg>-J--add-opens=jdk.compiler/com.sun.tools.javac.comp=ALL-UNNAMED</arg>
							</compilerArgs>
							<annotationProcessorPaths>
								<path>
									<groupId>com.google.errorprone</groupId>
									<artifactId>error_prone_core</artifactId>
									<version>${error_prone_core_version}</version>
								</path>
							</annotationProcessorPaths>
						</configuration>
					</plugin>
				</plugins>
			</build>
		</profile>
		<profile>
			<id>FASTINSTALL</id>
			<properties>
				<skipTests>true</skipTests>
			</properties>
			<!-- Profile for a quick local mvn install after a git pull.
			     We assume upstream ran these checks as part of the build. -->
			<build>
				<plugins>
					<plugin>
						<groupId>org.apache.maven.plugins</groupId>
						<artifactId>maven-surefire-plugin</artifactId>
						<configuration>
							<skipTests>true</skipTests>
						</configuration>
					</plugin>
					<plugin>
						<groupId>org.apache.maven.plugins</groupId>
						<artifactId>maven-failsafe-plugin</artifactId>
						<executions>
							<execution><id>integration-test</id><phase>none</phase></execution>
						</executions>
					</plugin>
					<plugin>
						<groupId>org.apache.maven.plugins</groupId>
						<artifactId>maven-checkstyle-plugin</artifactId>
						<executions>
							<execution><id>validate</id><phase>none</phase></execution>
						</executions>
					</plugin>
				</plugins>
			</build>
		</profile>
		<profile>
			<id>LGTM</id>
			<build>
				<plugins>
					<plugin>
						<groupId>org.apache.maven.plugins</groupId>
						<artifactId>maven-enforcer-plugin</artifactId>
						<configuration>
							<skip>true</skip>
						</configuration>
					</plugin>
				</plugins>
			</build>
		</profile>

		<!--
		This profile is basically here to work around an IJ bug where the
		<testSource> tag is ignored in IJ's compiler. See:
		https://youtrack.jetbrains.com/issue/IDEA-85478
		-->
		<profile>
			<id>ide</id>
			<activation>
				<activeByDefault>false</activeByDefault>
				<property>
					<name>idea.maven.embedder.version</name>
				</property>
			</activation>
			<build>
				<plugins>
					<plugin>
						<groupId>org.apache.maven.plugins</groupId>
						<artifactId>maven-compiler-plugin</artifactId>
						<configuration>
							<source>17</source>
							<target>17</target>
							<release>17</release>
							<testSource>17</testSource>
							<testTarget>17</testTarget>
						</configuration>
					</plugin>
				</plugins>
			</build>
		</profile>

	</profiles>
</project><|MERGE_RESOLUTION|>--- conflicted
+++ resolved
@@ -6,11 +6,7 @@
 	<groupId>ca.uhn.hapi.fhir</groupId>
 	<artifactId>hapi-fhir</artifactId>
 	<packaging>pom</packaging>
-<<<<<<< HEAD
-	<version>6.0.1</version>
-=======
 	<version>6.1.0-PRE2-SNAPSHOT</version>
->>>>>>> 82e9a0d4
 	<name>HAPI-FHIR</name>
 	<description>An open-source implementation of the FHIR specification in Java.</description>
 	<url>https://hapifhir.io</url>
@@ -740,6 +736,7 @@
 			<organization>Google</organization>
 		</developer>
 		<developer>
+
 			<id>theGOTOguy</id>
 			<name>Ben Li-Sauerwine</name>
 		</developer>
@@ -2010,11 +2007,7 @@
                             <groupId>ca.uhn.hapi.fhir</groupId>
                             <artifactId>hapi-fhir-checkstyle</artifactId>
 									<!-- Remember to bump this when you upgrade the version -->
-<<<<<<< HEAD
-                            <version>6.0.1</version>
-=======
                             <version>6.1.0-PRE2-SNAPSHOT</version>
->>>>>>> 82e9a0d4
                         </dependency>
 					</dependencies>
 				</plugin>
