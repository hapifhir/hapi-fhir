<?xml version="1.0" encoding="UTF-8"?>
<project xmlns:xsi="http://www.w3.org/2001/XMLSchema-instance" xmlns="http://maven.apache.org/POM/4.0.0"
			xsi:schemaLocation="http://maven.apache.org/POM/4.0.0 http://maven.apache.org/maven-v4_0_0.xsd">


	<!-- the version info -->
	<modelVersion>4.0.0</modelVersion>
	<groupId>ca.uhn.hapi.fhir</groupId>
	<artifactId>hapi-fhir</artifactId>
	<packaging>pom</packaging>
<<<<<<< HEAD
	<version>7.3.12-SNAPSHOT</version>
=======
	<version>7.2.2</version>
>>>>>>> d8c89128

	<name>HAPI-FHIR</name>
	<description>An open-source implementation of the FHIR specification in Java.</description>
	<url>https://hapifhir.io</url>

	<organization>
		<name>Smile CDR, Inc.</name>
		<url>https://smilecdr.com</url>
	</organization>

	<inceptionYear>2014</inceptionYear>

	<issueManagement>
		<system>GitHub</system>
		<url>https://github.com/hapifhir/hapi-fhir/issues/</url>
	</issueManagement>

	<distributionManagement>
		<snapshotRepository>
			<id>ossrh</id>
			<url>https://oss.sonatype.org/content/repositories/snapshots</url>
		</snapshotRepository>
		<repository>
			<id>ossrh</id>
			<url>https://oss.sonatype.org/service/local/staging/deploy/maven2/</url>
		</repository>
		<site>
			<id>git.server</id>
			<url>scm:git:git@github.com:hapifhir/hapi-fhir.git</url>
		</site>
	</distributionManagement>

	<scm>
		<connection>scm:git:git@github.com:hapifhir/hapi-fhir.git</connection>
		<url>scm:git:git@github.com:hapifhir/hapi-fhir.git</url>
		<developerConnection>scm:git:git@github.com:hapifhir/hapi-fhir.git</developerConnection>
	</scm>

	<repositories>
		<repository>
			<id>oss-snapshot</id>
			<url>https://oss.sonatype.org/content/repositories/snapshots/</url>
			<snapshots>
				<enabled>true</enabled>
			</snapshots>
			<releases>
				<enabled>false</enabled>
			</releases>
		</repository>
	</repositories>

	<modules>
		<module>hapi-fhir-checkstyle</module>
		<module>hapi-fhir-bom</module>
		<module>hapi-deployable-pom</module>
		<module>hapi-fhir-base</module>
		<module>hapi-fhir-docs</module>
		<module>hapi-fhir-test-utilities</module>
		<module>hapi-fhir-jpaserver-test-utilities</module>
		<module>hapi-fhir-jpaserver-test-dstu2</module>
		<module>hapi-fhir-jpaserver-test-dstu3</module>
		<module>hapi-fhir-jpaserver-test-r4</module>
		<module>hapi-fhir-jpaserver-test-r4b</module>
		<module>hapi-fhir-jpaserver-test-r5</module>
		<module>hapi-fhir-jpaserver-elastic-test-utilities</module>
		<module>hapi-tinder-plugin</module>
		<module>hapi-tinder-test</module>
		<module>hapi-fhir-client</module>
		<module>hapi-fhir-server</module>
		<module>hapi-fhir-server-mdm</module>
		<module>hapi-fhir-server-openapi</module>
		<module>hapi-fhir-converter</module>
		<module>hapi-fhir-validation</module>
		<module>hapi-fhir-structures-dstu2</module>
		<module>hapi-fhir-structures-hl7org-dstu2</module>
		<module>hapi-fhir-validation-resources-dstu2</module>
		<module>hapi-fhir-structures-dstu2.1</module>
		<module>hapi-fhir-validation-resources-dstu2.1</module>
		<module>hapi-fhir-structures-dstu3</module>
		<module>hapi-fhir-validation-resources-dstu3</module>
		<module>hapi-fhir-structures-r4</module>
		<module>hapi-fhir-validation-resources-r4</module>
		<module>hapi-fhir-structures-r4b</module>
		<module>hapi-fhir-validation-resources-r4b</module>
		<module>hapi-fhir-structures-r5</module>
		<module>hapi-fhir-validation-resources-r5</module>
		<module>hapi-fhir-jpa</module>
		<module>hapi-fhir-serviceloaders</module>
		<module>hapi-fhir-storage</module>
		<module>hapi-fhir-storage-batch2</module>
		<module>hapi-fhir-storage-batch2-test-utilities</module>
		<module>hapi-fhir-storage-batch2-jobs</module>
		<module>hapi-fhir-storage-cr</module>
		<module>hapi-fhir-storage-mdm</module>
		<module>hapi-fhir-storage-test-utilities</module>
		<module>hapi-fhir-jpaserver-model</module>
		<module>hapi-fhir-jpaserver-searchparam</module>
		<module>hapi-fhir-jpaserver-subscription</module>
		<module>hapi-fhir-jaxrsserver-base</module>
		<module>hapi-fhir-jpaserver-base</module>
		<module>hapi-fhir-sql-migrate</module>
		<module>hapi-fhir-jpaserver-ips</module>
		<module>hapi-fhir-jpaserver-hfql</module>
		<module>hapi-fhir-jpaserver-mdm</module>
		<module>hapi-fhir-testpage-overlay</module>
		<module>hapi-fhir-jpaserver-uhnfhirtest</module>
		<module>hapi-fhir-client-okhttp</module>
		<module>hapi-fhir-android</module>
		<module>hapi-fhir-cli</module>
		<module>hapi-fhir-dist</module>
		<module>tests/hapi-fhir-base-test-jaxrsserver-kotlin</module>
		<module>tests/hapi-fhir-base-test-mindeps-client</module>
		<module>tests/hapi-fhir-base-test-mindeps-server</module>
		<module>hapi-fhir-spring-boot</module>
		<module>hapi-fhir-jacoco</module>
		<module>hapi-fhir-server-cds-hooks</module>
	</modules>

	<dependencies>
		<dependency>
			<groupId>org.assertj</groupId>
			<artifactId>assertj-core</artifactId>
			<scope>test</scope>
		</dependency>
		<dependency>
			<groupId>org.junit.jupiter</groupId>
			<artifactId>junit-jupiter</artifactId>
			<scope>test</scope>
		</dependency>
		<dependency>
			<groupId>org.junit.jupiter</groupId>
			<artifactId>junit-jupiter-api</artifactId>
			<scope>test</scope>
		</dependency>
		<dependency>
			<groupId>org.junit.jupiter</groupId>
			<artifactId>junit-jupiter-engine</artifactId>
			<scope>test</scope>
		</dependency>
		<dependency>
			<groupId>org.mockito</groupId>
			<artifactId>mockito-core</artifactId>
			<scope>test</scope>
		</dependency>
		<dependency>
			<groupId>org.mockito</groupId>
			<artifactId>mockito-junit-jupiter</artifactId>
			<scope>test</scope>
		</dependency>
		<!-- OpenTelemetry Annotations-->
		<dependency>
			<groupId>io.opentelemetry.instrumentation</groupId>
			<artifactId>opentelemetry-instrumentation-annotations</artifactId>
		</dependency>
		<dependency>
			<groupId>org.assertj</groupId>
			<artifactId>assertj-core</artifactId>
			<version>3.22.0</version>
		</dependency>
	</dependencies>

	<developers>
		<developer>
			<id>jamesagnew</id>
			<name>James Agnew</name>
			<organization>Smile CDR</organization>
		</developer>
		<developer>
			<id>grahamegrieve</id>
			<name>Grahame Grieve</name>
			<organization>Health Intersections</organization>
		</developer>
		<developer>
			<id>dmuylwyk</id>
			<name>Diederik Muylwyk</name>
			<organization>Smile CDR</organization>
		</developer>
		<developer>
			<id>fil512</id>
			<name>Ken Stevens</name>
			<organization>Smile CDR</organization>
		</developer>
		<developer>
			<id>yogthos</id>
			<name>Dmitri Sotnikov</name>
			<organization>University Health Network</organization>
		</developer>
		<developer>
			<id></id>
			<name>Lisa Wong</name>
			<organization>University Health Network</organization>
		</developer>
		<developer>
			<id>jmandel</id>
			<name>Josh Mandel</name>
			<organization>Boston Children's Hospital</organization>
		</developer>
		<developer>
			<id>lmds</id>
			<name>Laura MacDougall Sookraj</name>
			<organization>University Health Network</organization>
		</developer>
		<developer>
			<id>t106uhn</id>
			<name>Neal Acharya</name>
			<organization>University Health Network</organization>
		</developer>
		<developer>
			<id>davidhay25</id>
			<name>David Hay</name>
			<organization>Orion Health</organization>
		</developer>
		<developer>
			<id>sweetnavelorange</id>
			<name>James Butler</name>
			<organization>Orion Health</organization>
		</developer>
		<developer>
			<id>suranga</id>
			<name>Suranga Nath Kasthurirathne</name>
			<organization>OpenMRS / Regenstrief Center for Biomedical Informatics</organization>
		</developer>
		<developer>
			<id>dougmartin</id>
			<name>Doug Martin</name>
			<organization>Regenstrief Center for Biomedical Informatics</organization>
		</developer>
		<developer>
			<id>akley</id>
			<name>Alexander Kley</name>
		</developer>
		<developer>
			<id>preston</id>
			<name>Preston Lee</name>
			<organization>Arizona State University</organization>
		</developer>
		<developer>
			<id>jjathman</id>
			<name>Joe Athman</name>
		</developer>
		<developer>
			<id>petromykhailysyn</id>
			<name>Petro Mykhailyshyn</name>
		</developer>
		<developer>
			<id>tahurac</id>
			<name>Tahura Chaudhry</name>
			<organization>University Health Network</organization>
		</developer>
		<developer>
			<id>b.debeaubien</id>
			<name>Bill de Beaubien</name>
			<organization>Systems Made Simple</organization>
		</developer>
		<developer>
			<id>twilson650</id>
			<name>Tom Wilson</name>
		</developer>
		<developer>
			<id>esteban-aliverti</id>
			<name>Esteban Aliverti</name>
		</developer>
		<developer>
			<id>mochaholic</id>
			<name>Mohammad Jafari</name>
			<organization>Edmond Scientific Company</organization>
		</developer>
		<developer>
			<id>joel-costigliola</id>
			<name>Joel Costigliola</name>
			<organization>JCOS-Technologies</organization>
		</developer>
		<developer>
			<id>pukkaone</id>
			<name>Chin Huang</name>
		</developer>
		<developer>
			<id>SingingTree</id>
			<name>Bryce Van Dyk</name>
		</developer>
		<developer>
			<id>botunge</id>
			<name>Thomas Andersen</name>
		</developer>
		<developer>
			<id>samlanfranchi</id>
			<name>Sam Lanfranchi</name>
		</developer>
		<developer>
			<id>jkiddo</id>
			<name>Jens Kristian Villadsen</name>
		</developer>
		<developer>
			<id>cmikeb1</id>
			<name>C. Mike Bylund</name>
		</developer>
		<developer>
			<id>nrpeterson</id>
			<name>Nick Peterson</name>
		</developer>
		<developer>
			<id>petervanhoute</id>
			<name>Peter Van Houte</name>
		</developer>
		<developer>
			<id>SRiviere</id>
			<name>Sebastien Riviere</name>
		</developer>
		<developer>
			<id>karlmdavis</id>
			<name>Karl M. Davis</name>
			<organization>CMS</organization>
		</developer>
		<developer>
			<id>matt-blanchette</id>
			<name>Matt Blanchette</name>
		</developer>
		<developer>
			<id>petromykhailysyn</id>
			<name>Petro Mykhaylyshyn</name>
		</developer>
		<developer>
			<id>adam-carbone</id>
			<name>Adam Carbone</name>
		</developer>
		<developer>
			<id>joelsch</id>
			<name>Joel Schneider</name>
		</developer>
		<developer>
			<id>euvitudo</id>
			<name>Phillip Warner</name>
		</developer>
		<developer>
			<id>subhrajyotim</id>
			<name>Subhro</name>
		</developer>
		<developer>
			<id>mion00</id>
			<name>Carlo Mion</name>
		</developer>
		<developer>
			<id>kiwiandroiddev</id>
			<name>Matt Clarke</name>
			<organization>Orion Health</organization>
		</developer>
		<developer>
			<id>FilipDomazet</id>
			<name>Filip Domazet</name>
		</developer>
		<developer>
			<id>bdenton</id>
			<name>Bill Denton</name>
			<organization>Akana, Inc</organization>
		</developer>
		<developer>
			<id>hnnesv</id>
			<name>Hannes Venter</name>
			<organization>Jembi Health Systems</organization>
		</developer>
		<developer>
			<id>vadi2</id>
			<name>Vadim Peretokin</name>
			<organization>Firely</organization>
		</developer>
		<developer>
			<id>lawley</id>
			<name>Michael Lawley</name>
			<organization>CSIRO</organization>
		</developer>
		<developer>
			<id>CarthageKing</id>
			<name>CarthageKing</name>
		</developer>
		<developer>
			<id>gijsbert802</id>
			<name>Gijsbert van den Brink</name>
		</developer>
		<developer>
			<id>rqg0717</id>
			<name>James Ren</name>
		</developer>
		<developer>
			<id>Robbert1</id>
			<name>Robbert van Waveren</name>
		</developer>
		<developer>
			<id>daliboz</id>
			<name>Jenny Syed</name>
			<organization>Cerner Corporation</organization>
		</developer>
		<developer>
			<id>sekaijin</id>
			<name>sekaijin</name>
		</developer>
		<developer>
			<id>hugosoares</id>
			<name>Hugo Soares</name>
		</developer>
		<developer>
			<id>SRiviere</id>
			<name>Sebastien Riviere</name>
		</developer>
		<developer>
			<id>jodue</id>
			<name>jodue</name>
		</developer>
		<developer>
			<id>joelsch</id>
			<name>Joel Schneider</name>
			<organization>National Marrow Donor Program</organization>
		</developer>
		<developer>
			<id>dangerousben</id>
			<name>Ben Spencer</name>
		</developer>
		<developer>
			<id>maclema</id>
			<name>maclema</name>
		</developer>
		<developer>
			<id>ohr</id>
			<name>Christian Ohr</name>
			<organization>InterComponentWare AG</organization>
		</developer>
		<developer>
			<id>eug48</id>
			<name>Eugene Lubarsky</name>
		</developer>
		<developer>
			<id>SarenCurrie</id>
			<name>Saren Currie</name>
		</developer>
		<developer>
			<id>dconlan</id>
			<name>dconlan</name>
		</developer>
		<developer>
			<id>psbrandt</id>
			<name>Pascal Brandt</name>
		</developer>
		<developer>
			<id>InfiniteLoop90</id>
			<name>Clayton Bodendein</name>
		</developer>
		<developer>
			<id>rhausam</id>
			<name>Rob Hausam</name>
		</developer>
		<developer>
			<id>patrick-werner</id>
			<name>Patrick Werner</name>
		</developer>
		<developer>
			<id>malcolmm83</id>
			<name>Malcolm McRoberts</name>
		</developer>
		<developer>
			<id>mouellet</id>
			<name>Mathieu Ouellet</name>
		</developer>
		<developer>
			<id>JiajingLiang</id>
			<name>Jiajing Liang</name>
		</developer>
		<developer>
			<id>jamesdaily</id>
			<name>James Daily</name>
		</developer>
		<developer>
			<id>darktyko</id>
			<name>Kyle Meadows</name>
		</developer>
		<developer>
			<id>Tastelezz</id>
			<name>Gaetano Gallo</name>
		</developer>
		<developer>
			<id>sjanic</id>
			<name>sjanic</name>
		</developer>
		<developer>
			<id>c-schuler</id>
			<name>Chris Schuler</name>
		</developer>
		<developer>
			<id>javajeff</id>
			<name>Jeff Chung</name>
		</developer>
		<developer>
			<id>anoush-bch</id>
			<name>Anoush Mouradian</name>
		</developer>
		<developer>
			<id>splatch</id>
			<name>Łukasz Dywicki</name>
		</developer>
		<developer>
			<id>anthonys123</id>
			<name>Anthony Sute</name>
		</developer>
		<developer>
			<id>johnpoth</id>
			<name>John Poth</name>
			<organization>Red Hat</organization>
		</developer>
		<developer>
			<id>t4deon</id>
			<name>Andreas Keil</name>
		</developer>
		<developer>
			<id>RuthAlk</id>
			<name>Ruth Alkema</name>
		</developer>
		<developer>
			<id>Tastelezz</id>
			<name>Gaetano Gallo</name>
			<organization>InterComponentWare AG</organization>
		</developer>
		<developer>
			<id>jasonaown</id>
			<name>Jason Owen</name>
		</developer>
		<developer>
			<id>hdconradi</id>
			<name>Heinz-Dieter Conradi</name>
		</developer>
		<developer>
			<id>kliu99</id>
			<name>Kai Liu</name>
		</developer>
		<developer>
			<id>Romanow88</id>
			<name>Roman Doboni</name>
		</developer>
		<developer>
			<id>franktao2008</id>
			<name>Frank Tao</name>
			<organization>Smile CDR</organization>
		</developer>
		<developer>
			<id>anamariaradu10</id>
			<name>Ana Maria Radu</name>
			<organization>Cerner Corporation</organization>
		</developer>
		<developer>
			<id>alinleonard</id>
			<name>Alin Leonard</name>
			<organization>Cerner Corporation</organization>
		</developer>
		<developer>
			<id>jbalbien</id>
		</developer>
		<developer>
			<id>volsch</id>
			<name>Volker Schmidt</name>
			<organization>DHIS2 / University of Oslo</organization>
		</developer>
		<developer>
			<id>magnuswatn</id>
			<name>Magnus Watn</name>
		</developer>
		<developer>
			<id>Cory00</id>
		</developer>
		<developer>
			<id>srdo</id>
			<name>Stig Døssing</name>
		</developer>
		<developer>
			<id>ruoat</id>
			<name>Ari Ruotsalainen</name>
		</developer>
		<developer>
			<id>stevelle</id>
			<name>Steve Lewis</name>
			<organization>Cambia Health Solutions</organization>
		</developer>
		<developer>
			<id>restevez-chs</id>
			<name>Ricardo Estevez</name>
			<organization>Cambia Health Solutions</organization>
		</developer>
		<developer>
			<id>zilin375</id>
		</developer>
		<developer>
			<id>basecade</id>
			<name>Anders Havn</name>
		</developer>
		<developer>
			<id>vedion</id>
			<name>Anders Havn</name>
		</developer>
		<developer>
			<id>zaewonyx</id>
		</developer>
		<developer>
			<id>tadgh</id>
			<name>Gary Graham</name>
			<organization>Smile CDR</organization>
		</developer>
		<developer>
			<id>nerdydrew</id>
			<name>Drew Mitchell</name>
		</developer>
		<developer>
			<id>srdo</id>
			<name>Stig Døssing</name>
		</developer>
		<developer>
			<id>gteichrow</id>
			<name>Gary Teichrow</name>
		</developer>
		<developer>
			<id>sethrylan</id>
			<name>Seth Rylan Gainey</name>
			<url>http://sethrylan.org/</url>
		</developer>
		<developer>
			<id>uurl</id>
			<name>Raul Estrada</name>
		</developer>
		<developer>
			<id>nickrobison-usds</id>
			<name>Nick Robison</name>
		</developer>
		<developer>
			<id>fitzoh</id>
			<name>Andrew Fitzgerald</name>
		</developer>
		<developer>
			<id>dmap</id>
			<name>David Maplesden</name>
		</developer>
		<developer>
			<id>jaferkhan</id>
			<name>Jafer Khan Shamshad</name>
		</developer>
		<developer>
			<id>CodeAndChoke</id>
			<name>Long Nguyen</name>
		</developer>
		<developer>
			<id>tuomoa</id>
			<name>Tuomo Ala-Vannesluoma</name>
		</developer>
		<developer>
			<id>jelmerterwal</id>
			<name>Jelmer ter Wal</name>
		</developer>
		<developer>
			<id>jiaola</id>
			<name>Dazhi Jiao</name>
		</developer>
		<developer>
			<id>dionmcm</id>
		</developer>
		<developer>
			<id>ttntrifork</id>
			<organization>Trifork</organization>
			<name>Tue Toft Nørgård</name>
		</developer>
		<developer>
			<id>mzgtrifork</id>
			<organization>Trifork</organization>
			<name>Martin Zacho Grønhøj</name>
		</developer>
		<developer>
			<id>nigtrifork</id>
			<organization>Trifork</organization>
			<name>Nicolai Gjøderum</name>
		</developer>
		<developer>
			<id>augla</id>
			<name>August Langhout</name>
		</developer>
		<developer>
			<id>dgileadi</id>
			<name>David Gileadi</name>
		</developer>
		<developer>
			<id>ibrohimislam</id>
			<name>Ibrohim Kholilul Islam</name>
		</developer>
		<developer>
			<id>mkucharek</id>
			<name>Maciej Kucharek</name>
		</developer>
		<developer>
			<id>Thopap</id>
			<name>Thomas Papke</name>
			<organization>InterComponentWare AG</organization>
		</developer>
		<developer>
			<id>Bert-R</id>
			<name>Bert Roos</name>
		</developer>
		<developer>
			<id>zilin375</id>
			<name>Zhe Wang</name>
			<organization>Agfa Healthcare</organization>
		</developer>
		<developer>
			<id>gematik-fue</id>
			<name>gematik FuE</name>
		</developer>
		<developer>
			<id>ibacher</id>
			<name>Ian</name>
		</developer>
		<developer>
			<id>jasmdk</id>
			<name>Jacob Stampe Mikkelsen</name>
			<organization>Systematik A/S</organization>
		</developer>
		<developer>
			<id>craigappl</id>
			<name>Craig Appl</name>
			<organization>ONA</organization>
		</developer>
		<developer>
			<id>IanMMarshall</id>
			<name>Ian Marshall</name>
			<organization>Smile CDR</organization>
		</developer>
		<developer>
			<id>markiantorno</id>
			<name>Mark Iantorno</name>
			<organization>Smile CDR</organization>
		</developer>
		<developer>
			<id>sqshq</id>
			<name>Alexander Lukyanchikov</name>
		</developer>
		<developer>
			<id>abrsystematic</id>
		</developer>
		<developer>
			<id>joshdcollins</id>
			<name>Josh Collins</name>
			<organization>Janeiro Digital</organization>
		</developer>
		<developer>
			<id>ericprud</id>
			<name>Eric Prud'hommeaux</name>
			<organization>Janeiro Digital</organization>
		</developer>
		<developer>
			<id>blangley28</id>
			<organization>MITRE</organization>
		</developer>
		<developer>
			<id>swagers</id>
			<name>Steven Wagers</name>
			<organization>Regenstrief Institute</organization>
		</developer>
		<developer>
			<id>vladonemo</id>
			<name>Vladimir Nemergut</name>
		</developer>
		<developer>
			<id>janol77</id>
			<name>Alejandro Medina</name>
		</developer>
		<developer>
			<id>KevinDougan-SmileCDR</id>
			<name>Kevin Dougan</name>
		</developer>
		<developer>
			<id>jpercival</id>
			<name>Jonathan Percival</name>
			<organization>Alphora</organization>
		</developer>
		<developer>
			<id>brynrhodes</id>
			<name>Bryn Rhodes</name>
			<organization>Alphora</organization>
		</developer>
		<developer>
			<id>MarcelPa</id>
			<name>Marcel P</name>
		</developer>
		<developer>
			<id>marceloavan</id>
			<name>Marcelo Avancini</name>
			<organization>Philips</organization>
		</developer>
		<developer>
			<id>HananAwwad</id>
			<name>Hanan Awwad</name>
		</developer>
		<developer>
			<id>jarimayenburg</id>
			<name>Jari Maijenburg</name>
		</developer>
		<developer>
			<id>rbhman</id>
			<name>Bruno Hedman</name>
		</developer>

		<developer>
			<id>bratwurtz</id>
			<name>Dušan Marković</name>
			<organization>Better</organization>
		</developer>
		<developer>
			<id>jingtang10</id>
			<name>Jing Tang</name>
			<organization>Google</organization>
		</developer>
		<developer>
			<id>theGOTOguy</id>
			<name>Ben Li-Sauerwine</name>
		</developer>
		<developer>
			<id>tarekmamdouh</id>
		</developer>
		<developer>
			<id>JoeShook</id>
			<name>Joe Shook</name>
			<organization>Surescripts LLC</organization>
		</developer>
		<developer>
			<id>vilaug</id>
			<name>Augustas Vilčinskas</name>
			<organization>Ivido</organization>
		</developer>
		<developer>
			<id>gjergjsheldija</id>
			<name>Gjergj Sheldija</name>
		</developer>
		<developer>
			<id>XcrigX</id>
			<name>Craig McClendon</name>
		</developer>
		<developer>
			<id>dyoung-work</id>
		</developer>
		<developer>
			<id>vitorpamplona</id>
			<name>Vitor Pamplona</name>
			<organization>PathCheck Foundation / EyeNetra Inc</organization>
		</developer>
		<developer>
			<id>Roel-Scholten</id>
			<name>Roel Scholten</name>
		</developer>
		<developer>
			<id>granadacoder</id>
		</developer>
		<developer>
			<id>ivagulin</id>
		</developer>
		<developer>
			<id>jddamore</id>
			<name>John D'Amore</name>
			<organization>More Informatics</organization>
		</developer>
		<developer>
			<id>JorisHeadease</id>
		</developer>
		<developer>
			<id>delopst</id>
			<name>Primož Delopst</name>
		</developer>
		<developer>
			<id>Zach Smith</id>
			<name>zachdoctolib</name>
			<organization>Doctolib</organization>
		</developer>
		<developer>
			<id>alparodev</id>
			<name>Aleksej Parovysnik</name>
			<organization>Doctolib</organization>
		</developer>
		<developer>
			<id>doumdoum</id>
			<name>Dominique Villard</name>
			<organization>Doctolib</organization>
		</developer>
		<developer>
			<id>boereck</id>
			<name>Max Bureck</name>
			<organization>Fraunhofer FOKUS</organization>
		</developer>
		<developer>
			<id>ArtyomyuS</id>
			<name>Artiom Darie</name>
		</developer>
		<developer>
			<id>pano-smals</id>
			<name>pano-smals</name>
		</developer>
		<developer>
			<id>jbonzohln</id>
			<name>Jesse Bonzo</name>
		</developer>
		<developer>
			<id>thetrueoneshots</id>
			<name>Gijs Groenewegen</name>
		</developer>
		<developer>
			<id>subigre</id>
			<name>Renaud Subiger</name>
		</developer>
		<developer>
			<id>stefan-lindstrom</id>
			<name>Stefan Lindström</name>
			<organization>Softhouse AB</organization>
		</developer>
		<developer>
			<id>adriennesox</id>
			<name>Adrienne Sox</name>
			<organization>Galileo, Inc.</organization>
    </developer>
	 <developer>
		 <id>melihaydogd</id>
		 <name>Ahmet Melih Aydoğdu</name>
    </developer>
	 <developer>
		 <id>alexrkopp</id>
		 <name>Alex Kopp</name>
    </developer>
	</developers>

	<licenses>
		<license>
			<name>Apache Software License 2.0</name>
			<url>https://www.apache.org/licenses/LICENSE-2.0.txt</url>
		</license>
	</licenses>

	<properties>
		<fhir_core_version>6.3.11</fhir_core_version>
		<spotless_version>2.41.1</spotless_version>
		<surefire_jvm_args>-Dfile.encoding=UTF-8 -Xmx2048m</surefire_jvm_args>


		<!-- configure timestamp in MANIFEST.MF for maven-war-provider -->
		<maven.build.timestamp.format>yyyy-MM-dd'T'HH:mm:ss'Z'</maven.build.timestamp.format>
		<project.build.sourceEncoding>UTF-8</project.build.sourceEncoding>

		<!-- For site-deploy -->
		<siteMainDirectory>${user.home}/sites/hapi-fhir</siteMainDirectory>
		<scmPubCheckoutDirectory>${user.home}/sites/scm/hapi-fhir</scmPubCheckoutDirectory>

		<!-- Dependency Versions -->
		<activation_api_version>1.2.0</activation_api_version>
		<apache_karaf_version>4.2.5</apache_karaf_version>
		<aries_spifly_version>1.2</aries_spifly_version>
		<caffeine_version>3.1.8</caffeine_version>
		<checkstyle_version>10.17.0</checkstyle_version>
		<maven_changes_version>2.12.1</maven_changes_version>
		<commons_codec_version>1.15</commons_codec_version>
		<commons_compress_version>1.26.0</commons_compress_version>
		<!--
		Note if you bump the version here - The commons-dbcp2 2.11.0 version
		explicitly depends on commons-pool2 2.12.0, so we explicitly specify that
		version below as well. If you bump this, make sure you're bumping the
		pool2 version appropriately too.
		-->
		<commons_dbcp2_version>2.11.0</commons_dbcp2_version>
		<!-- Before Bumping: See note above about dbcp2 -->
		<commons_pool2_version>2.12.0</commons_pool2_version>
		<commons_text_version>1.10.0</commons_text_version>
		<commons_io_version>2.11.0</commons_io_version>
		<commons_lang3_version>3.14.0</commons_lang3_version>
		<com_jamesmurty_utils_version>1.2</com_jamesmurty_utils_version>
		<error_prone_core_version>2.23.0</error_prone_core_version>
		<mockito_version>5.8.0</mockito_version>
		<nullaway_version>0.7.9</nullaway_version>
		<guava_version>33.2.1-jre</guava_version>
		<gson_version>2.8.9</gson_version>
		<jaxb_bundle_version>2.2.11_1</jaxb_bundle_version>
		<jaxb_api_version>2.3.1</jaxb_api_version>
		<jaxb_core_version>2.3.0.1</jaxb_core_version>
		<jaxb_runtime_version>4.0.4</jaxb_runtime_version>
		<jena_version>4.9.0</jena_version>
		<jersey_version>3.0.3</jersey_version>
		<jetty_version>12.0.9</jetty_version>
		<jsr305_version>3.0.2</jsr305_version>
		<junit_version>5.10.1</junit_version>
		<flexmark_version>0.64.8</flexmark_version>
		<flyway_version>9.4.0</flyway_version>
		<hibernate_version>6.4.1.Final</hibernate_version>
		<logback_version>1.4.14</logback_version>
		<!-- Update lucene version when you update hibernate-search version - These go together! -->
		<hibernate_search_version>7.0.0.Final</hibernate_search_version>
		<!-- Update lucene version when you update hibernate-search version - These go together! -->
		<lucene_version>9.8.0</lucene_version>
		<hamcrest_version>2.2</hamcrest_version>
		<hibernate_validator_version>8.0.0.Final</hibernate_validator_version>
		<httpcore_version>4.4.13</httpcore_version>
		<httpclient_version>4.5.13</httpclient_version>
		<jackson_version>2.17.1</jackson_version>
		<jackson_databind_version>2.17.1</jackson_databind_version>
		<maven_assembly_plugin_version>3.3.0</maven_assembly_plugin_version>
		<maven_license_plugin_version>1.8</maven_license_plugin_version>
		<okhttp_version>4.12.0</okhttp_version>
		<otel.version>1.38.0</otel.version> <!-- BOM Version -->
		<otel_instrumentation.version>2.4.0</otel_instrumentation.version>
		<poi_version>4.1.2</poi_version>
		<poi_ooxml_schemas_version>1.4</poi_ooxml_schemas_version>
		<resteasy_version>6.2.9.Final</resteasy_version>
		<ph_schematron_version>7.1.2</ph_schematron_version>
		<ph_commons_version>9.5.4</ph_commons_version>
		<plexus_compiler_api_version>2.13.0</plexus_compiler_api_version>
		<reflections_version>0.9.11</reflections_version>
		<servicemix_saxon_version>9.8.0-15</servicemix_saxon_version>
		<servicemix_xmlresolver_version>1.2_5</servicemix_xmlresolver_version>
		<swagger_version>2.2.22</swagger_version>
		<slf4j_version>2.0.13</slf4j_version>
		<log4j_to_slf4j_version>2.19.0</log4j_to_slf4j_version>
<<<<<<< HEAD
		<spring_version>6.1.8</spring_version>
		<spring_data_bom_version>2023.1.6</spring_data_bom_version>
		<spring_batch_version>4.3.10</spring_batch_version>
		<spring_boot_version>3.2.6</spring_boot_version>
		<spring_retry_version>2.0.6</spring_retry_version>
		<json_path_version>2.9.0</json_path_version>
=======
		<spring_version>6.1.6</spring_version>
		<spring_data_bom_version>2023.1.0</spring_data_bom_version>
		<spring_batch_version>4.3.3</spring_batch_version>
		<spring_boot_version>3.2.0</spring_boot_version>
		<spring_retry_version>2.0.4</spring_retry_version>

>>>>>>> d8c89128
		<stax2_api_version>3.1.4</stax2_api_version>
		<testcontainers_version>1.19.3</testcontainers_version>
		<thymeleaf-version>3.1.2.RELEASE</thymeleaf-version>
		<woodstox_core_asl_version>4.4.1</woodstox_core_asl_version>
		<project.reporting.outputEncoding>UTF-8</project.reporting.outputEncoding>
		<ebay_cors_filter_version>1.0.1</ebay_cors_filter_version>
		<elastic_apm_version>1.44.0</elastic_apm_version>
		<elasticsearch_version>8.11.1</elasticsearch_version>
		<ucum_version>1.0.8</ucum_version>

		<!-- Clinical Reasoning & CQL Support -->
		<clinical-reasoning.version>3.8.0</clinical-reasoning.version>

		<!-- Site properties -->
		<fontawesomeVersion>5.4.1</fontawesomeVersion>
		<maven.compiler.source>11</maven.compiler.source>
		<maven.compiler.target>11</maven.compiler.target>
		<maven.compiler.release>11</maven.compiler.release>
		<maven.compiler.testSource>17</maven.compiler.testSource>
		<maven.compiler.testTarget>17</maven.compiler.testTarget>
		<maven.compiler.testRelease>17</maven.compiler.testRelease>
		<maven_checkstyle_version>3.4.0</maven_checkstyle_version>

		<!-- Jacoco -->
		<argLine></argLine>
	</properties>

	<dependencyManagement>
		<dependencies>
			<dependency>
				<groupId>ca.uhn.hapi.fhir</groupId>
				<artifactId>org.hl7.fhir.utilities</artifactId>
				<version>${fhir_core_version}</version>
				<exclusions>
					<exclusion>
						<groupId>commons-net</groupId>
						<artifactId>commons-net</artifactId>
					</exclusion>
				</exclusions>
			</dependency>
			<dependency>
				<groupId>org.springframework.data</groupId>
				<artifactId>spring-data-bom</artifactId>
				<version>${spring_data_bom_version}</version>
				<type>pom</type>
				<scope>import</scope>
			</dependency>
			<dependency>
				<groupId>aopalliance</groupId>
				<artifactId>aopalliance</artifactId>
				<version>1.0</version>
			</dependency>
			<dependency>
				<groupId>ch.qos.logback</groupId>
				<artifactId>logback-classic</artifactId>
				<version>${logback_version}</version>
			</dependency>
			<dependency>
				<groupId>ch.qos.logback</groupId>
				<artifactId>logback-core</artifactId>
				<version>${logback_version}</version>
			</dependency>
			<dependency>
				<groupId>com.atlassian.commonmark</groupId>
				<artifactId>commonmark</artifactId>
				<version>0.9.0</version>
			</dependency>
			<dependency>
				<groupId>com.fasterxml.jackson.core</groupId>
				<artifactId>jackson-annotations</artifactId>
				<version>${jackson_version}</version>
			</dependency>
			<dependency>
				<groupId>com.fasterxml.jackson.core</groupId>
				<artifactId>jackson-core</artifactId>
				<version>${jackson_version}</version>
			</dependency>
			<dependency>
				<groupId>com.fasterxml.jackson.core</groupId>
				<artifactId>jackson-databind</artifactId>
				<version>${jackson_databind_version}</version>
			</dependency>
			<dependency>
				<groupId>com.fasterxml.jackson.datatype</groupId>
				<artifactId>jackson-datatype-jsr310</artifactId>
				<version>${jackson_version}</version>
			</dependency>
			<dependency>
				<groupId>com.fasterxml.jackson.dataformat</groupId>
				<artifactId>jackson-dataformat-yaml</artifactId>
				<version>${jackson_version}</version>
			</dependency>
			<dependency>
				<groupId>com.fasterxml.jackson.module</groupId>
				<artifactId>jackson-module-jakarta-xmlbind-annotations</artifactId>
				<version>${jackson_version}</version>
			</dependency>
			<dependency>
				<groupId>com.jayway.jsonpath</groupId>
				<artifactId>json-path</artifactId>
<<<<<<< HEAD
				<version>${json_path_version}</version>
=======
				<version>2.9.0</version>
>>>>>>> d8c89128
			</dependency>
			<dependency>
				<groupId>com.jayway.jsonpath</groupId>
				<artifactId>json-path-assert</artifactId>
				<version>${json_path_version}</version>
			</dependency>
			<dependency>
				<groupId>com.github.ben-manes.caffeine</groupId>
				<artifactId>caffeine</artifactId>
				<version>${caffeine_version}</version>
			</dependency>
			<dependency>
				<groupId>com.googlecode.owasp-java-html-sanitizer</groupId>
				<artifactId>owasp-java-html-sanitizer</artifactId>
				<version>20211018.2</version>
			</dependency>
			<dependency>
				<groupId>com.graphql-java</groupId>
				<artifactId>graphql-java</artifactId>
				<version>21.0</version>
			</dependency>
			<!-- mail start -->
			<dependency>
				<groupId>org.simplejavamail</groupId>
				<artifactId>simple-java-mail</artifactId>
				<version>6.6.1</version>
				<exclusions>
					<exclusion>
						<groupId>com.sun.activation</groupId>
						<artifactId>jakarta.activation-api</artifactId>
					</exclusion>
					<exclusion>
						<groupId>com.sun.activation</groupId>
						<artifactId>jakarta.activation</artifactId>
					</exclusion>
				</exclusions>
			</dependency>
			<dependency>
				<groupId>com.icegreen</groupId>
				<artifactId>greenmail</artifactId>
				<version>1.6.4</version>
			</dependency>
			<dependency>
				<groupId>com.icegreen</groupId>
				<artifactId>greenmail-junit5</artifactId>
				<version>1.6.4</version>
				<scope>compile</scope>
			</dependency>
			<!-- mail end -->
			<dependency>
				<groupId>com.github.dnault</groupId>
				<artifactId>xml-patch</artifactId>
				<version>0.3.1</version>
			</dependency>
			<dependency>
				<groupId>io.dogote</groupId>
				<artifactId>json-patch</artifactId>
				<version>1.15</version>
			</dependency>
			<dependency>
				<groupId>com.google.errorprone</groupId>
				<artifactId>error_prone_core</artifactId>
				<version>${error_prone_core_version}</version>
			</dependency>
			<dependency>
				<groupId>com.google.guava</groupId>
				<artifactId>guava</artifactId>
				<version>${guava_version}</version>
			</dependency>
			<dependency>
				<groupId>com.google.guava</groupId>
				<artifactId>guava-testlib</artifactId>
				<version>${guava_version}</version>
			</dependency>
			<dependency>
				<groupId>com.h2database</groupId>
				<artifactId>h2</artifactId>
				<version>2.2.224</version>
			</dependency>
			<dependency>
				<groupId>com.helger.commons</groupId>
				<artifactId>ph-collection</artifactId>
				<version>11.1.2</version>
			</dependency>
			<dependency>
				<groupId>com.helger.schematron</groupId>
				<artifactId>ph-schematron-api</artifactId>
				<version>${ph_schematron_version}</version>
			</dependency>
			<dependency>
				<groupId>com.helger.schematron</groupId>
				<artifactId>ph-schematron-xslt</artifactId>
				<version>${ph_schematron_version}</version>
			</dependency>
			<dependency>
				<groupId>com.jamesmurty.utils</groupId>
				<artifactId>java-xmlbuilder</artifactId>
				<version>${com_jamesmurty_utils_version}</version>
			</dependency>
			<dependency>
				<groupId>com.puppycrawl.tools</groupId>
				<artifactId>checkstyle</artifactId>
				<version>${checkstyle_version}</version>
			</dependency>
			<dependency>
				<groupId>com.squareup.okhttp3</groupId>
				<artifactId>okhttp</artifactId>
				<version>${okhttp_version}</version>
			</dependency>
			<!-- Pinned here for CVE: CVE-2022-24329 -->
			<dependency>
				<groupId>com.squareup.okio</groupId>
				<artifactId>okio-jvm</artifactId>
				<version>3.4.0</version>
			</dependency>

			<!-- Architecture Test -->
			<dependency>
				<groupId>com.tngtech.archunit</groupId>
				<artifactId>archunit-junit5</artifactId>
				<version>1.0.1</version>
				<scope>test</scope>
			</dependency>
			<dependency>
				<groupId>com.vladsch.flexmark</groupId>
				<artifactId>flexmark</artifactId>
				<version>${flexmark_version}</version>
			</dependency>
			<dependency>
				<groupId>com.vladsch.flexmark</groupId>
				<artifactId>flexmark-ext-tables</artifactId>
				<version>${flexmark_version}</version>
			</dependency>
			<dependency>
				<groupId>com.vladsch.flexmark</groupId>
				<artifactId>flexmark-profile-pegdown</artifactId>
				<version>${flexmark_version}</version>
			</dependency>
			<dependency>
				<groupId>commons-beanutils</groupId>
				<artifactId>commons-beanutils</artifactId>
				<version>1.9.4</version>
			</dependency>
			<dependency>
				<groupId>commons-cli</groupId>
				<artifactId>commons-cli</artifactId>
				<version>1.5.0</version>
			</dependency>
			<dependency>
				<groupId>commons-codec</groupId>
				<artifactId>commons-codec</artifactId>
				<version>${commons_codec_version}</version>
			</dependency>
			<dependency>
				<groupId>org.apache.commons</groupId>
				<artifactId>commons-collections4</artifactId>
				<version>4.4</version>
			</dependency>
			<dependency>
				<groupId>commons-collections</groupId>
				<artifactId>commons-collections</artifactId>
				<version>3.2.2</version>
			</dependency>
			<dependency>
				<groupId>org.apache.commons</groupId>
				<artifactId>commons-compress</artifactId>
				<version>${commons_compress_version}</version>
			</dependency>
			<dependency>
				<groupId>org.apache.commons</groupId>
				<artifactId>commons-csv</artifactId>
				<version>1.10.0</version>
			</dependency>
			<dependency>
				<groupId>org.aspectj</groupId>
				<artifactId>aspectjweaver</artifactId>
				<version>1.9.5</version>
			</dependency>
			<dependency>
				<groupId>org.hl7.fhir.testcases</groupId>
				<artifactId>fhir-test-cases</artifactId>
				<version>1.1.14</version>
			</dependency>
			<dependency>
				<groupId>org.jdom</groupId>
				<artifactId>jdom2</artifactId>
				<version>2.0.6.1</version>
			</dependency>
			<dependency>
				<groupId>org.jetbrains</groupId>
				<artifactId>annotations</artifactId>
				<version>23.0.0</version>
			</dependency>
			<dependency>
				<groupId>commons-io</groupId>
				<artifactId>commons-io</artifactId>
				<version>${commons_io_version}</version>
			</dependency>
			<dependency>
				<groupId>directory-naming</groupId>
				<artifactId>naming-java</artifactId>
				<version>0.8</version>
				<scope>test</scope>
				<exclusions>
					<exclusion>
						<artifactId>commons-logging</artifactId>
						<groupId>commons-logging</groupId>
					</exclusion>
				</exclusions>
			</dependency>
			<dependency>
				<groupId>es.nitaur.markdown</groupId>
				<artifactId>txtmark</artifactId>
				<version>0.16</version>
			</dependency>
			<dependency>
				<groupId>jakarta.activation</groupId>
				<artifactId>jakarta.activation-api</artifactId>
				<version>2.1.2</version>
			</dependency>
			<dependency>
				<groupId>jakarta.annotation</groupId>
				<artifactId>jakarta.annotation-api</artifactId>
				<version>2.1.1</version>
			</dependency>
			<dependency>
				<groupId>jakarta.ejb</groupId>
				<artifactId>jakarta.ejb-api</artifactId>
				<version>4.0.1</version>
			</dependency>
			<dependency>
				<groupId>jakarta.interceptor</groupId>
				<artifactId>jakarta.interceptor-api</artifactId>
				<version>2.1.0</version>
			</dependency>
			<dependency>
				<groupId>jakarta.servlet</groupId>
				<artifactId>jakarta.servlet-api</artifactId>
				<version>6.0.0</version>
			</dependency>
			<dependency>
				<groupId>jakarta.transaction</groupId>
				<artifactId>jakarta.transaction-api</artifactId>
				<version>2.0.1</version>
			</dependency>
			<dependency>
				<groupId>jakarta.websocket</groupId>
				<artifactId>jakarta.websocket-client-api</artifactId>
				<version>2.1.1</version>
			</dependency>
			<dependency>
				<groupId>jakarta.ws.rs</groupId>
				<artifactId>jakarta.ws.rs-api</artifactId>
				<version>3.1.0</version>
			</dependency>
			<dependency>
				<groupId>jakarta.xml.bind</groupId>
				<artifactId>jakarta.xml.bind-api</artifactId>
				<version>4.0.1</version>
			</dependency>
			<dependency>
				<groupId>jakarta.validation</groupId>
				<artifactId>jakarta.validation-api</artifactId>
				<version>3.0.2</version>
			</dependency>
			<dependency>
				<groupId>javax.json</groupId>
				<artifactId>javax.json-api</artifactId>
				<version>1.1</version>
			</dependency>
			<dependency>
				<groupId>co.elastic.clients</groupId>
				<artifactId>elasticsearch-java</artifactId>
				<version>${elasticsearch_version}</version>
			</dependency>
			<dependency>
				<groupId>com.google.code.gson</groupId>
				<artifactId>gson</artifactId>
				<version>${gson_version}</version>
			</dependency>
			<dependency>
				<groupId>com.google.code.findbugs</groupId>
				<artifactId>jsr305</artifactId>
				<version>3.0.2</version>
			</dependency>
			<dependency>
				<groupId>com.healthmarketscience.sqlbuilder</groupId>
				<artifactId>sqlbuilder</artifactId>
				<version>3.0.2</version>
			</dependency>
			<dependency>
				<groupId>com.microsoft.sqlserver</groupId>
				<artifactId>mssql-jdbc</artifactId>
				<version>12.4.2.jre11</version>
			</dependency>
			<dependency>
				<!--
				We use JUnit 5 in HAPI FHIR, but some libraries still pull in / require JUnit 4
				(e.g. Testcontainers) so we enforce a current version to avoid OWASP flags
				-->
				<groupId>junit</groupId>
				<artifactId>junit</artifactId>
				<version>4.13.2</version>
			</dependency>
			<dependency>
				<groupId>io.swagger.core.v3</groupId>
				<artifactId>swagger-annotations-jakarta</artifactId>
				<version>${swagger_version}</version>
			</dependency>
			<dependency>
				<groupId>io.swagger.core.v3</groupId>
				<artifactId>swagger-models-jakarta</artifactId>
				<version>${swagger_version}</version>
			</dependency>
			<dependency>
				<groupId>io.swagger.core.v3</groupId>
				<artifactId>swagger-core-jakarta</artifactId>
				<version>${swagger_version}</version>
			</dependency>
			<dependency>
				<groupId>com.mysql</groupId>
				<artifactId>mysql-connector-j</artifactId>
				<version>8.2.0</version>
			</dependency>
			<dependency>
				<groupId>org.springdoc</groupId>
				<artifactId>springdoc-openapi-starter-webmvc-ui</artifactId>
				<version>2.2.0</version>
			</dependency>
			<dependency>
				<groupId>net.sf.json-lib</groupId>
				<artifactId>json-lib</artifactId>
				<version>2.4</version>
				<classifier>jdk15</classifier>
				<exclusions>
					<exclusion>
						<artifactId>commons-logging</artifactId>
						<groupId>commons-logging</groupId>
					</exclusion>
				</exclusions>
			</dependency>
			<dependency>
				<groupId>net.sf.json-lib</groupId>
				<artifactId>json-lib</artifactId>
				<version>2.4</version>
				<classifier>jdk15-sources</classifier>
			</dependency>
			<dependency>
				<groupId>net.ttddyy</groupId>
				<artifactId>datasource-proxy</artifactId>
				<version>1.10</version>
			</dependency>
			<dependency>
				<groupId>org.antlr</groupId>
				<artifactId>ST4</artifactId>
				<version>4.0.8</version>
			</dependency>
			<dependency>
				<!--
				Note if you bump the version here - The commons-dbcp2 2.11.0 version
				explicitly depends on commons-pool2 2.12.0, so we explicitly specify that
				version below as well. If you bump this, make sure you're bumping the
				pool2 version appropriately too.
				-->
				<groupId>org.apache.commons</groupId>
				<artifactId>commons-dbcp2</artifactId>
				<version>${commons_dbcp2_version}</version>
			</dependency>
			<dependency>
				<groupId>org.apache.commons</groupId>
				<artifactId>commons-lang3</artifactId>
				<version>${commons_lang3_version}</version>
			</dependency>
			<dependency>
				<groupId>org.apache.commons</groupId>
				<artifactId>commons-pool2</artifactId>
				<!-- See the note above about commons-dbcp2 before bumping versions here -->
				<version>${commons_pool2_version}</version>
			</dependency>
			<dependency>
				<groupId>org.apache.commons</groupId>
				<artifactId>commons-text</artifactId>
				<version>${commons_text_version}</version>
			</dependency>
			<dependency>
				<groupId>org.apache.httpcomponents</groupId>
				<artifactId>httpclient</artifactId>
				<version>${httpclient_version}</version>
			</dependency>
			<dependency>
				<groupId>org.apache.httpcomponents</groupId>
				<artifactId>httpclient-cache</artifactId>
				<version>${httpclient_version}</version>
			</dependency>
			<dependency>
				<groupId>org.apache.httpcomponents</groupId>
				<artifactId>fluent-hc</artifactId>
				<version>${httpclient_version}</version>
			</dependency>
			<dependency>
				<groupId>org.apache.httpcomponents</groupId>
				<artifactId>httpclient-android</artifactId>
				<version>4.3.5.1</version>
			</dependency>
			<dependency>
				<groupId>org.apache.httpcomponents</groupId>
				<artifactId>httpcore</artifactId>
				<version>${httpcore_version}</version>
			</dependency>
			<dependency>
				<groupId>org.apache.httpcomponents</groupId>
				<artifactId>httpcore-osgi</artifactId>
				<version>${httpcore_version}</version>
			</dependency>
			<dependency>
				<groupId>org.apache.httpcomponents</groupId>
				<artifactId>httpcore-nio</artifactId>
				<version>${httpcore_version}</version>
			</dependency>
			<dependency>
				<groupId>co.elastic.apm</groupId>
				<artifactId>apm-agent-api</artifactId>
				<version>${elastic_apm_version}</version>
			</dependency>
			<dependency>
				<groupId>org.apache.jena</groupId>
				<artifactId>apache-jena-libs</artifactId>
				<version>${jena_version}</version>
				<type>pom</type>
			</dependency>
			<dependency>
				<groupId>org.apache.jena</groupId>
				<artifactId>jena-core</artifactId>
				<version>${jena_version}</version>
			</dependency>
			<dependency>
				<groupId>org.apache.jena</groupId>
				<artifactId>jena-arq</artifactId>
				<version>${jena_version}</version>
			</dependency>
			<dependency>
				<groupId>org.apache.lucene</groupId>
				<artifactId>lucene-analysis-phonetic</artifactId>
				<version>${lucene_version}</version>
			</dependency>
			<dependency>
				<groupId>org.apache.maven.doxia</groupId>
				<artifactId>doxia-module-markdown</artifactId>
				<version>1.8</version>
			</dependency>
			<dependency>
				<groupId>org.apache.maven.scm</groupId>
				<artifactId>maven-scm-api</artifactId>
				<version>1.12.0</version>
			</dependency>
			<dependency>
				<groupId>org.apache.maven.scm</groupId>
				<artifactId>maven-scm-manager-plexus</artifactId>
				<version>1.12.0</version>
			</dependency>
			<dependency>
				<groupId>org.apache.maven.scm</groupId>
				<artifactId>maven-scm-provider-gitexe</artifactId>
				<version>1.12.0</version>
			</dependency>
			<dependency>
				<groupId>org.apache.maven.wagon</groupId>
				<artifactId>wagon-scm</artifactId>
				<version>3.4.3</version>
			</dependency>
			<dependency>
				<groupId>org.apache.maven</groupId>
				<artifactId>maven-project</artifactId>
				<version>2.2.1</version>
			</dependency>
			<dependency>
				<groupId>org.apache.maven</groupId>
				<artifactId>maven-plugin-api</artifactId>
				<version>3.8.6</version>
				<scope>provided</scope>
			</dependency>
			<dependency>
				<groupId>org.apache.maven.plugin-tools</groupId>
				<artifactId>maven-plugin-annotations</artifactId>
				<version>3.9.0</version>
			</dependency>
			<dependency>
				<groupId>org.apache.poi</groupId>
				<artifactId>ooxml-schemas</artifactId>
				<version>${poi_ooxml_schemas_version}</version>
			</dependency>
			<dependency>
				<groupId>org.apache.poi</groupId>
				<artifactId>poi</artifactId>
				<version>${poi_version}</version>
			</dependency>
			<dependency>
				<groupId>org.apache.poi</groupId>
				<artifactId>poi-ooxml</artifactId>
				<version>${poi_version}</version>
			</dependency>
			<dependency>
				<groupId>org.apache.poi</groupId>
				<artifactId>poi-ooxml-schemas</artifactId>
				<version>${poi_version}</version>
			</dependency>
			<dependency>
				<groupId>org.apache.velocity</groupId>
				<artifactId>velocity-engine-core</artifactId>
				<version>2.3</version>
			</dependency>
			<dependency>
				<groupId>org.awaitility</groupId>
				<artifactId>awaitility</artifactId>
				<version>4.2.0</version>
			</dependency>
			<dependency>
				<groupId>org.codehaus.plexus</groupId>
				<artifactId>plexus-compiler-api</artifactId>
				<version>${plexus_compiler_api_version}</version>
			</dependency>
			<dependency>
				<groupId>org.codehaus.plexus</groupId>
				<artifactId>plexus-compiler-javac</artifactId>
				<version>${plexus_compiler_api_version}</version>
			</dependency>
			<dependency>
				<groupId>org.codehaus.plexus</groupId>
				<artifactId>plexus-compiler-javac-errorprone</artifactId>
				<version>${plexus_compiler_api_version}</version>
			</dependency>
			<dependency>
				<groupId>org.codehaus.plexus</groupId>
				<artifactId>plexus-utils</artifactId>
				<version>3.1.0</version>
			</dependency>
			<dependency>
				<groupId>com.fasterxml.woodstox</groupId>
				<artifactId>woodstox-core</artifactId>
				<version>6.4.0</version>
			</dependency>
			<dependency>
				<groupId>org.ebaysf.web</groupId>
				<artifactId>cors-filter</artifactId>
				<version>${ebay_cors_filter_version}</version>
			</dependency>
			<dependency>
				<groupId>org.eclipse.jetty.ee10</groupId>
				<artifactId>jetty-ee10-servlet</artifactId>
				<version>${jetty_version}</version>
			</dependency>
			<dependency>
				<groupId>org.eclipse.jetty.ee10</groupId>
				<artifactId>jetty-ee10-servlets</artifactId>
				<version>${jetty_version}</version>
			</dependency>
			<dependency>
				<groupId>org.eclipse.jetty.ee10.websocket</groupId>
				<artifactId>jetty-ee10-websocket-jakarta-client</artifactId>
				<version>${jetty_version}</version>
			</dependency>
			<dependency>
				<groupId>org.eclipse.jetty.ee10.websocket</groupId>
				<artifactId>jetty-ee10-websocket-jakarta-server</artifactId>
				<version>${jetty_version}</version>
			</dependency>
			<dependency>
				<groupId>org.eclipse.jetty</groupId>
				<artifactId>jetty-http</artifactId>
				<version>${jetty_version}</version>
			</dependency>
			<dependency>
				<groupId>org.eclipse.jetty</groupId>
				<artifactId>jetty-io</artifactId>
				<version>${jetty_version}</version>
			</dependency>
			<dependency>
				<groupId>org.eclipse.jetty</groupId>
				<artifactId>jetty-continuation</artifactId>
				<version>${jetty_version}</version>
			</dependency>
			<dependency>
				<groupId>org.eclipse.jetty</groupId>
				<artifactId>jetty-security</artifactId>
				<version>${jetty_version}</version>
			</dependency>
			<dependency>
				<groupId>org.eclipse.jetty</groupId>
				<artifactId>jetty-server</artifactId>
				<version>${jetty_version}</version>
			</dependency>
			<dependency>
				<groupId>org.eclipse.jetty</groupId>
				<artifactId>jetty-util</artifactId>
				<version>${jetty_version}</version>
			</dependency>
			<dependency>
				<groupId>org.eclipse.jetty</groupId>
				<artifactId>jetty-xml</artifactId>
				<version>${jetty_version}</version>
			</dependency>
			<dependency>
				<groupId>org.eclipse.jetty.websocket</groupId>
				<artifactId>websocket-jetty-api</artifactId>
				<version>${jetty_version}</version>
			</dependency>
			<dependency>
				<groupId>org.eclipse.jetty.websocket</groupId>
				<artifactId>websocket-core-client</artifactId>
				<version>${jetty_version}</version>
			</dependency>
			<dependency>
				<groupId>org.eclipse.jetty.websocket</groupId>
				<artifactId>websocket-jetty-client</artifactId>
				<version>${jetty_version}</version>
			</dependency>
			<dependency>
				<groupId>org.eclipse.jetty.websocket</groupId>
				<artifactId>jetty-websocket-jetty-server</artifactId>
				<version>${jetty_version}</version>
			</dependency>
			<dependency>
				<groupId>org.fhir</groupId>
				<artifactId>ucum</artifactId>
				<version>${ucum_version}</version>
			</dependency>
			<dependency>
				<groupId>org.rauschig</groupId>
				<artifactId>jarchivelib</artifactId>
				<version>1.1.0</version>
				<scope>test</scope>
			</dependency>
			<dependency>
				<groupId>org.fusesource.jansi</groupId>
				<artifactId>jansi</artifactId>
				<version>2.4.1</version>
			</dependency>
			<dependency>
				<groupId>org.glassfish</groupId>
				<artifactId>jakarta.el</artifactId>
				<version>4.0.2</version>
			</dependency>
			<dependency>
				<groupId>org.glassfish</groupId>
				<artifactId>javax.json</artifactId>
				<version>1.0.4</version>
			</dependency>
			<dependency>
				<groupId>org.glassfish.jaxb</groupId>
				<artifactId>jaxb-core</artifactId>
				<version>${jaxb_runtime_version}</version>
			</dependency>
			<dependency>
				<groupId>org.glassfish.jaxb</groupId>
				<artifactId>jaxb-runtime</artifactId>
				<version>${jaxb_runtime_version}</version>
				<!-- Excluded in favor of jakarta.activation:jakarta.activation-api -->
				<exclusions>
					<exclusion>
						<groupId>com.sun.activation</groupId>
						<artifactId>jakarta.activation</artifactId>
					</exclusion>
				</exclusions>
			</dependency>
			<dependency>
				<groupId>org.glassfish.jersey.core</groupId>
				<artifactId>jersey-server</artifactId>
				<version>${jersey_version}</version>
			</dependency>
			<dependency>
				<groupId>org.glassfish.jersey.containers</groupId>
				<artifactId>jersey-container-servlet-core</artifactId>
				<version>${jersey_version}</version>
			</dependency>
			<dependency>
				<groupId>org.glassfish.jersey.containers</groupId>
				<artifactId>jersey-container-jetty-http</artifactId>
				<version>${jersey_version}</version>
			</dependency>
			<dependency>
				<groupId>org.glassfish.jersey.media</groupId>
				<artifactId>jersey-media-moxy</artifactId>
				<version>${jersey_version}</version>
			</dependency>
			<dependency>
				<groupId>org.jboss.spec.javax.ws.rs</groupId>
				<artifactId>jboss-jaxrs-api_2.1_spec</artifactId>
				<version>2.0.1.Final</version>
			</dependency>
			<dependency>
				<groupId>org.jboss.resteasy</groupId>
				<artifactId>resteasy-client</artifactId>
				<version>${resteasy_version}</version>
			</dependency>
			<dependency>
				<groupId>org.jscience</groupId>
				<artifactId>jscience</artifactId>
				<version>4.3.1</version>
			</dependency>
			<!-- TODO KHS remove hamcrest -->
			<dependency>
				<groupId>org.hamcrest</groupId>
				<artifactId>hamcrest</artifactId>
				<version>${hamcrest_version}</version>
			</dependency>
			<dependency>
				<groupId>org.htmlunit</groupId>
				<artifactId>htmlunit</artifactId>
				<version>3.9.0</version>
				<exclusions>
					<exclusion>
						<!-- Don't let HTMLUnit bring in Jetty 9 -->
						<groupId>org.eclipse.jetty.websocket</groupId>
						<artifactId>websocket-client</artifactId>
					</exclusion>
				</exclusions>
			</dependency>
			<dependency>
				<groupId>org.hibernate.orm</groupId>
				<artifactId>hibernate-ant</artifactId>
				<version>${hibernate_version}</version>
			</dependency>
			<dependency>
				<groupId>org.hibernate.orm</groupId>
				<artifactId>hibernate-core</artifactId>
				<version>${hibernate_version}</version>
				<exclusions>
					<exclusion>
						<artifactId>xml-apis</artifactId>
						<groupId>xml-apis</groupId>
					</exclusion>
					<exclusion>
						<groupId>jakarta.activation</groupId>
						<artifactId>activation</artifactId>
					</exclusion>
					<exclusion>
						<groupId>jakarta.activation</groupId>
						<artifactId>jakarta.activation-api</artifactId>
					</exclusion>
					<exclusion>
						<groupId>org.jboss.spec.javax.transaction</groupId>
						<artifactId>jboss-transaction-api_1.2_spec</artifactId>
					</exclusion>
					<exclusion>
						<groupId>com.sun.activation</groupId>
						<artifactId>jakarta.activation</artifactId>
					</exclusion>
				</exclusions>
			</dependency>
			<dependency>
				<groupId>org.hibernate.orm</groupId>
				<artifactId>hibernate-envers</artifactId>
				<version>${hibernate_version}</version>
			</dependency>
			<dependency>
				<groupId>org.springframework.data</groupId>
				<artifactId>spring-data-envers</artifactId>
				<version>${spring_boot_version}</version>
			</dependency>
			<dependency>
				<groupId>org.hibernate.validator</groupId>
				<artifactId>hibernate-validator</artifactId>
				<version>${hibernate_validator_version}</version>
			</dependency>
			<dependency>
				<groupId>org.apache.logging.log4j</groupId>
				<artifactId>log4j-to-slf4j</artifactId>
				<version>${log4j_to_slf4j_version}</version>
			</dependency>
			<dependency>
				<groupId>org.hibernate.search</groupId>
				<artifactId>hibernate-search-mapper-orm</artifactId>
				<version>${hibernate_search_version}</version>
				<exclusions>
					<exclusion>
						<groupId>org.apache.logging.log4j</groupId>
						<artifactId>log4j-api</artifactId>
					</exclusion>
				</exclusions>
			</dependency>
			<dependency>
				<groupId>org.elasticsearch</groupId>
				<artifactId>elasticsearch</artifactId>
				<version>8.9.2</version>
			</dependency>
			<dependency>
				<groupId>org.hibernate.search</groupId>
				<artifactId>hibernate-search-backend-elasticsearch</artifactId>
				<version>${hibernate_search_version}</version>
			</dependency>
			<dependency>
				<groupId>org.hibernate.search</groupId>
				<artifactId>hibernate-search-backend-lucene</artifactId>
				<version>${hibernate_search_version}</version>
			</dependency>
			<dependency>
				<groupId>org.hibernate.search</groupId>
				<artifactId>hibernate-search-backend-elasticsearch-aws</artifactId>
				<version>${hibernate_search_version}</version>
			</dependency>
			<dependency>
				<groupId>org.javassist</groupId>
				<artifactId>javassist</artifactId>
				<version>3.22.0-GA</version>
			</dependency>
			<dependency>
				<groupId>org.junit</groupId>
				<artifactId>junit-bom</artifactId>
				<version>${junit_version}</version>
				<type>pom</type>
				<scope>import</scope>
			</dependency>
			<dependency>
				<groupId>org.junit.jupiter</groupId>
				<artifactId>junit-jupiter</artifactId>
				<version>${junit_version}</version>
				<scope>test</scope>
			</dependency>
			<dependency>
				<groupId>org.junit.jupiter</groupId>
				<artifactId>junit-jupiter-api</artifactId>
				<version>${junit_version}</version>
				<scope>test</scope>
			</dependency>
			<dependency>
				<groupId>org.junit.jupiter</groupId>
				<artifactId>junit-jupiter-engine</artifactId>
				<version>${junit_version}</version>
				<scope>test</scope>
			</dependency>
			<dependency>
				<groupId>org.junit.jupiter</groupId>
				<artifactId>junit-jupiter-params</artifactId>
				<version>${junit_version}</version>
				<scope>test</scope>
			</dependency>
			<dependency>
				<groupId>org.junit-pioneer</groupId>
				<artifactId>junit-pioneer</artifactId>
				<version>1.3.8</version>
			</dependency>
			<dependency>
				<groupId>org.mariadb.jdbc</groupId>
				<artifactId>mariadb-java-client</artifactId>
				<version>3.0.4</version>
			</dependency>
			<dependency>
				<groupId>org.mockito</groupId>
				<artifactId>mockito-core</artifactId>
				<version>${mockito_version}</version>
			</dependency>
			<dependency>
				<groupId>org.mockito</groupId>
				<artifactId>mockito-junit-jupiter</artifactId>
				<version>${mockito_version}</version>
			</dependency>
			<dependency>
				<groupId>org.postgresql</groupId>
				<artifactId>postgresql</artifactId>
				<version>42.7.3</version>
			</dependency>
			<dependency>
				<groupId>com.oracle.database.jdbc</groupId>
				<artifactId>ojdbc11</artifactId>
				<version>23.3.0.23.09</version>
			</dependency>
			<dependency>
				<groupId>org.quartz-scheduler</groupId>
				<artifactId>quartz</artifactId>
				<version>2.3.2</version>
				<exclusions>
					<exclusion>
						<groupId>com.zaxxer</groupId>
						<artifactId>HikariCP-java7</artifactId>
					</exclusion>
					<exclusion>
						<groupId>com.mchange</groupId>
						<artifactId>c3p0</artifactId>
					</exclusion>
					<exclusion>
						<groupId>com.mchange</groupId>
						<artifactId>mchange-commons-java</artifactId>
					</exclusion>
				</exclusions>
			</dependency>
			<dependency>
				<groupId>org.slf4j</groupId>
				<artifactId>slf4j-android</artifactId>
				<version>1.7.36</version>
			</dependency>
			<dependency>
				<groupId>org.slf4j</groupId>
				<artifactId>slf4j-api</artifactId>
				<version>${slf4j_version}</version>
			</dependency>
			<dependency>
				<groupId>org.slf4j</groupId>
				<artifactId>slf4j-simple</artifactId>
				<version>${slf4j_version}</version>
			</dependency>
			<dependency>
				<groupId>org.slf4j</groupId>
				<artifactId>log4j-over-slf4j</artifactId>
				<version>${slf4j_version}</version>
			</dependency>
			<dependency>
				<groupId>org.slf4j</groupId>
				<artifactId>jcl-over-slf4j</artifactId>
				<version>${slf4j_version}</version>
			</dependency>
			<dependency>
				<groupId>org.springframework</groupId>
				<artifactId>spring-beans</artifactId>
				<version>${spring_version}</version>
			</dependency>
			<dependency>
				<groupId>org.springframework</groupId>
				<artifactId>spring-context</artifactId>
				<version>${spring_version}</version>
			</dependency>
			<dependency>
				<groupId>org.springframework</groupId>
				<artifactId>spring-context-support</artifactId>
				<version>${spring_version}</version>
			</dependency>
			<dependency>
				<groupId>org.springframework</groupId>
				<artifactId>spring-core</artifactId>
				<version>${spring_version}</version>
			</dependency>
			<dependency>
				<groupId>org.springframework</groupId>
				<artifactId>spring-expression</artifactId>
				<version>${spring_version}</version>
			</dependency>
			<dependency>
				<groupId>org.springframework</groupId>
				<artifactId>spring-jdbc</artifactId>
				<version>${spring_version}</version>
			</dependency>
			<dependency>
				<groupId>org.springframework</groupId>
				<artifactId>spring-messaging</artifactId>
				<version>${spring_version}</version>
			</dependency>
			<dependency>
				<groupId>org.springframework</groupId>
				<artifactId>spring-orm</artifactId>
				<version>${spring_version}</version>
			</dependency>
			<dependency>
				<groupId>org.springframework</groupId>
				<artifactId>spring-test</artifactId>
				<version>${spring_version}</version>
			</dependency>
			<dependency>
				<groupId>org.springframework</groupId>
				<artifactId>spring-webmvc</artifactId>
				<version>${spring_version}</version>
			</dependency>
			<dependency>
				<groupId>org.springframework.boot</groupId>
				<artifactId>spring-boot-starter-test</artifactId>
				<version>${spring_boot_version}</version>
			</dependency>
			<dependency>
				<groupId>org.springframework.boot</groupId>
				<artifactId>spring-boot-test</artifactId>
				<version>${spring_boot_version}</version>
			</dependency>
			<dependency>
				<groupId>org.springframework</groupId>
				<artifactId>spring-tx</artifactId>
				<version>${spring_version}</version>
			</dependency>
			<dependency>
				<groupId>org.springframework</groupId>
				<artifactId>spring-web</artifactId>
				<version>${spring_version}</version>
			</dependency>
			<dependency>
				<groupId>org.springframework</groupId>
				<artifactId>spring-websocket</artifactId>
				<version>${spring_version}</version>
			</dependency>
			<dependency>
				<groupId>org.springframework.retry</groupId>
				<artifactId>spring-retry</artifactId>
				<version>${spring_retry_version}</version>
			</dependency>
			<dependency>
				<groupId>org.thymeleaf</groupId>
				<artifactId>thymeleaf</artifactId>
				<version>${thymeleaf-version}</version>
			</dependency>
			<dependency>
				<groupId>org.thymeleaf</groupId>
				<artifactId>thymeleaf-spring6</artifactId>
				<version>${thymeleaf-version}</version>
			</dependency>
			<dependency>
				<groupId>org.webjars.npm</groupId>
				<artifactId>ace-builds</artifactId>
				<version>1.22.0</version>
			</dependency>
			<dependency>
				<groupId>org.webjars.npm</groupId>
				<artifactId>bootstrap</artifactId>
				<version>4.5.2</version>
			</dependency>
			<dependency>
				<groupId>org.webjars</groupId>
				<artifactId>Eonasdan-bootstrap-datetimepicker</artifactId>
				<version>4.17.47</version>
				<exclusions>
					<exclusion>
						<groupId>*</groupId>
						<artifactId>*</artifactId>
					</exclusion>
				</exclusions>
			</dependency>
			<dependency>
				<groupId>org.webjars</groupId>
				<artifactId>font-awesome</artifactId>
				<version>5.8.2</version>
			</dependency>
			<dependency>
				<groupId>org.webjars.bower</groupId>
				<artifactId>awesome-bootstrap-checkbox</artifactId>
				<version>1.0.2</version>
			</dependency>
			<dependency>
				<groupId>org.webjars</groupId>
				<artifactId>jstimezonedetect</artifactId>
				<version>1.0.6</version>
			</dependency>
			<dependency>
				<groupId>org.webjars</groupId>
				<artifactId>select2</artifactId>
				<version>4.0.13</version>
				<exclusions>
					<exclusion>
						<groupId>org.webjars</groupId>
						<artifactId>jquery</artifactId>
					</exclusion>
				</exclusions>
			</dependency>
			<dependency>
				<groupId>org.webjars.bower</groupId>
				<artifactId>jquery</artifactId>
				<version>3.5.1</version>
			</dependency>
			<dependency>
				<groupId>org.webjars.bower</groupId>
				<artifactId>moment</artifactId>
				<version>2.27.0</version>
			</dependency>
			<dependency>
				<groupId>org.webjars.npm</groupId>
				<artifactId>popper.js</artifactId>
				<version>1.16.1</version>
			</dependency>
			<dependency>
				<groupId>org.webjars</groupId>
				<artifactId>swagger-ui</artifactId>
				<version>4.1.3</version>
			</dependency>
			<dependency>
				<groupId>org.xmlunit</groupId>
				<artifactId>xmlunit-core</artifactId>
				<version>2.4.0</version>
			</dependency>
			<dependency>
				<groupId>org.testcontainers</groupId>
				<artifactId>testcontainers</artifactId>
				<version>${testcontainers_version}</version>
			</dependency>
			<dependency>
				<groupId>org.testcontainers</groupId>
				<artifactId>postgresql</artifactId>
				<version>${testcontainers_version}</version>
			</dependency>
			<dependency>
				<groupId>org.testcontainers</groupId>
				<artifactId>mssqlserver</artifactId>
				<version>${testcontainers_version}</version>
			</dependency>
			<dependency>
				<groupId>org.testcontainers</groupId>
				<artifactId>oracle-xe</artifactId>
				<version>${testcontainers_version}</version>
			</dependency>
			<dependency>
				<groupId>org.testcontainers</groupId>
				<artifactId>elasticsearch</artifactId>
				<version>${testcontainers_version}</version>
				<scope>test</scope>
			</dependency>
			<dependency>
				<groupId>org.testcontainers</groupId>
				<artifactId>junit-jupiter</artifactId>
				<version>${testcontainers_version}</version>
				<scope>test</scope>
			</dependency>
			<dependency>
				<groupId>org.ogce</groupId>
				<artifactId>xpp3</artifactId>
				<version>1.1.6</version>
				<exclusions>
					<exclusion>
						<groupId>junit</groupId>
						<artifactId>junt</artifactId>
					</exclusion>
				</exclusions>
			</dependency>
			<dependency>
				<groupId>org.flywaydb</groupId>
				<artifactId>flyway-core</artifactId>
				<version>${flyway_version}</version>
			</dependency>
			<dependency>
				<groupId>uk.org.webcompere</groupId>
				<artifactId>system-stubs-jupiter</artifactId>
				<version>2.0.1</version>
			</dependency>
			<!-- dependencies required for Android -->
			<dependency>
				<groupId>xerces</groupId>
				<artifactId>xercesImpl</artifactId>
				<version>2.12.2</version>
				<scope>provided</scope>
				<optional>true</optional>
			</dependency>
			<!-- OpenTelemetry -->
			<dependency>
				<groupId>io.opentelemetry</groupId>
				<artifactId>opentelemetry-bom</artifactId>
				<version>${otel.version}</version>
				<type>pom</type>
				<scope>import</scope>
			</dependency>
			<dependency>
				<groupId>io.opentelemetry.instrumentation</groupId>
				<artifactId>opentelemetry-instrumentation-annotations</artifactId>
				<version>${otel_instrumentation.version}</version>
			</dependency>
			<dependency>
				<groupId>org.assertj</groupId>
				<artifactId>assertj-core</artifactId>
				<version>3.22.0</version>
			</dependency>
			<dependency>
				<groupId>org.assertj</groupId>
				<artifactId>assertj-json</artifactId>
				<version>3.22.0</version>
			</dependency>
			<dependency>
				<groupId>net.javacrumbs.json-unit</groupId>
				<artifactId>json-unit-assertj</artifactId>
				<version>3.2.7</version>
				<exclusions>
					<exclusion>
						<groupId>org.hamcrest</groupId>
						<artifactId>hamcrest-core</artifactId>
					</exclusion>
					<exclusion>
						<groupId>org.hamcrest</groupId>
						<artifactId>hamcrest</artifactId>
					</exclusion>
				</exclusions>
			</dependency>
		</dependencies>
	</dependencyManagement>

	<build>
		<pluginManagement>
			<plugins>
				<plugin>
					<groupId>com.diffplug.spotless</groupId>
					<artifactId>spotless-maven-plugin</artifactId>
					<version>${spotless_version}</version>
					<executions>
						<execution>
							<goals>
								<goal>apply</goal>
								<goal>check</goal>
							</goals>
							<phase>compile</phase>
						</execution>
					</executions>
					<configuration>
						<java>
							<excludes>
								<exclude>**/test/**/*.java</exclude>
							</excludes>
							<!--This does the actual code reformatting-->
							<palantirJavaFormat/>
							<!--After formatting, replace the default 4-space indentation with tabs as per our editorconfig-->
							<indent>
								<tabs>true</tabs>
								<spacesPerTab>4</spacesPerTab>
							</indent>
							<!--Just removes unused imports-->
							<removeUnusedImports/>
							<!--Follow the editorconfig-defined order of imports-->
							<importOrder>
								<wildcardsLast>true</wildcardsLast>
								<order>,java|javax,\#</order>
							</importOrder>
						</java>

						<!--This does basic formatting of trailing whitespace and newlines-->
						<formats>
							<format>
								<includes>
									<include>*.md</include>
									<include>.gitignore</include>
									<include>*.java</include>
								</includes>
								<trimTrailingWhitespace/>
								<endWithNewline/>
							</format>
						</formats>

					</configuration>
				</plugin>
				<plugin>
					<groupId>org.apache.maven.plugins</groupId>
					<artifactId>maven-resources-plugin</artifactId>
					<version>3.3.0</version>
				</plugin>
				<plugin>
					<groupId>org.springframework.boot</groupId>
					<artifactId>spring-boot-maven-plugin</artifactId>
					<version>${spring_boot_version}</version>
				</plugin>
				<plugin>
					<groupId>org.basepom.maven</groupId>
					<artifactId>duplicate-finder-maven-plugin</artifactId>
					<version>2.0.1</version>
				</plugin>
				<plugin>
					<groupId>de.jpdigital</groupId>
					<artifactId>hibernate56-ddl-maven-plugin</artifactId>
					<version>2.5.0</version>
				</plugin>
				<plugin>
					<groupId>org.apache.maven.plugins</groupId>
					<artifactId>maven-assembly-plugin</artifactId>
					<version>${maven_assembly_plugin_version}</version>
				</plugin>
				<plugin>
					<groupId>org.apache.felix</groupId>
					<artifactId>maven-bundle-plugin</artifactId>
					<version>3.5.0</version>
				</plugin>
				<plugin>
					<groupId>org.apache.maven.plugins</groupId>
					<artifactId>maven-antrun-plugin</artifactId>
					<version>3.0.0</version>
				</plugin>
				<plugin>
					<groupId>org.apache.maven.plugins</groupId>
					<artifactId>maven-clean-plugin</artifactId>
					<version>3.1.0</version>
				</plugin>
				<plugin>
					<groupId>org.apache.maven.plugins</groupId>
					<artifactId>maven-compiler-plugin</artifactId>
					<version>3.11.0</version>
					<configuration>
						<forceJavacCompilerUse>true</forceJavacCompilerUse>
						<encoding>UTF-8</encoding>
						<fork>true</fork>
						<meminitial>500m</meminitial>
						<maxmem>2000m</maxmem>
						<compilerArgs>
							<arg>-XDcompilePolicy=simple</arg>
							<arg>-Xplugin:ErrorProne -Xep:MissingSummary:OFF -Xep:JavaUtilDate:OFF -XepExcludedPaths:.*/src/test/java/.*</arg>
							<arg>-J--add-exports=jdk.compiler/com.sun.tools.javac.api=ALL-UNNAMED</arg>
							<arg>-J--add-exports=jdk.compiler/com.sun.tools.javac.file=ALL-UNNAMED</arg>
							<arg>-J--add-exports=jdk.compiler/com.sun.tools.javac.main=ALL-UNNAMED</arg>
							<arg>-J--add-exports=jdk.compiler/com.sun.tools.javac.model=ALL-UNNAMED</arg>
							<arg>-J--add-exports=jdk.compiler/com.sun.tools.javac.parser=ALL-UNNAMED</arg>
							<arg>-J--add-exports=jdk.compiler/com.sun.tools.javac.processing=ALL-UNNAMED</arg>
							<arg>-J--add-exports=jdk.compiler/com.sun.tools.javac.tree=ALL-UNNAMED</arg>
							<arg>-J--add-exports=jdk.compiler/com.sun.tools.javac.util=ALL-UNNAMED</arg>
							<arg>-J--add-opens=jdk.compiler/com.sun.tools.javac.code=ALL-UNNAMED</arg>
							<arg>-J--add-opens=jdk.compiler/com.sun.tools.javac.comp=ALL-UNNAMED</arg>
						</compilerArgs>
						<annotationProcessorPaths>
							<path>
								<groupId>com.google.errorprone</groupId>
								<artifactId>error_prone_core</artifactId>
								<version>${error_prone_core_version}</version>
							</path>
						</annotationProcessorPaths>
					</configuration>
				</plugin>
				<plugin>
					<groupId>org.apache.maven.plugins</groupId>
					<artifactId>maven-dependency-plugin</artifactId>
					<version>3.1.2</version>
				</plugin>
				<plugin>
					<groupId>org.apache.maven.plugins</groupId>
					<artifactId>maven-deploy-plugin</artifactId>
					<version>2.8.2</version>
				</plugin>
				<plugin>
					<groupId>org.apache.maven.plugins</groupId>
					<artifactId>maven-gpg-plugin</artifactId>
					<version>1.6</version>
				</plugin>
				<plugin>
					<groupId>org.apache.maven.plugins</groupId>
					<artifactId>maven-javadoc-plugin</artifactId>
					<version>3.6.3</version>
				</plugin>
				<plugin>
					<groupId>org.apache.maven.plugins</groupId>
					<artifactId>maven-jar-plugin</artifactId>
					<version>3.2.0</version>
				</plugin>
				<plugin>
					<groupId>org.apache.maven.plugins</groupId>
					<artifactId>maven-jxr-plugin</artifactId>
					<version>3.0.0</version>
				</plugin>
				<plugin>
					<groupId>org.apache.maven.plugins</groupId>
					<artifactId>maven-failsafe-plugin</artifactId>
					<version>3.1.0</version>
					<configuration>
						<reuseForks>false</reuseForks>
						<redirectTestOutputToFile>true</redirectTestOutputToFile>
						<forkCount>1</forkCount>
						<threadCount>1</threadCount>
						<perCoreThreadCount>true</perCoreThreadCount>
						<runOrder>alphabetical</runOrder>
						<useModulePath>false</useModulePath>
						<includes>
							<include>**/*IT.java</include>
						</includes>
					</configuration>
				</plugin>
				<plugin>
					<groupId>org.apache.maven.plugins</groupId>
					<artifactId>maven-plugin-plugin</artifactId>
					<version>3.6.1</version>
				</plugin>
				<plugin>
					<groupId>org.apache.maven.plugins</groupId>
					<artifactId>maven-shade-plugin</artifactId>
					<version>2.4.3</version>
				</plugin>
				<plugin>
					<groupId>org.apache.maven.plugins</groupId>
					<artifactId>maven-source-plugin</artifactId>
					<version>3.2.1</version>
				</plugin>
				<plugin>
					<groupId>org.apache.maven.plugins</groupId>
					<artifactId>maven-surefire-plugin</artifactId>
					<version>3.1.2</version>
					<configuration>
						<redirectTestOutputToFile>true</redirectTestOutputToFile>
						<argLine>@{argLine} ${surefire_jvm_args}</argLine>
						<trimStackTrace>false</trimStackTrace>
						<runOrder>alphabetical</runOrder>
						<argLine>@{argLine} ${surefire_jvm_args} -XX:+HeapDumpOnOutOfMemoryError</argLine>
						<forkCount>0.6C</forkCount>
						<threadCount>1</threadCount>
						<perCoreThreadCount>false</perCoreThreadCount>
						<reuseForks>true</reuseForks>
						<parallel>classes</parallel>
						<includes>
							<include>**/*Test.java</include>
						</includes>
						<excludes>*StressTest*</excludes>
					</configuration>
				</plugin>
				<plugin>
					<groupId>org.apache.maven.plugins</groupId>
					<artifactId>maven-war-plugin</artifactId>
					<version>3.3.2</version>
				</plugin>
				<plugin>
					<groupId>org.codehaus.mojo</groupId>
					<artifactId>build-helper-maven-plugin</artifactId>
					<version>3.2.0</version>
				</plugin>
				<plugin>
					<groupId>org.codehaus.mojo</groupId>
					<artifactId>buildnumber-maven-plugin</artifactId>
					<version>3.0.0</version>
				</plugin>
				<plugin>
					<groupId>org.codehaus.mojo</groupId>
					<artifactId>cobertura-maven-plugin</artifactId>
					<version>2.7</version>
					<configuration>
						<skip>true</skip>
					</configuration>
				</plugin>
				<plugin>
					<groupId>org.codehaus.mojo</groupId>
					<artifactId>license-maven-plugin</artifactId>
					<version>2.0.0</version>
					<configuration>
						<verbose>true</verbose>
						<addSvnKeyWords>false</addSvnKeyWords>
						<encoding>UTF-8</encoding>
					</configuration>
				</plugin>
				<plugin>
					<groupId>org.codehaus.mojo</groupId>
					<artifactId>versions-maven-plugin</artifactId>
					<version>2.8.1</version>
					<configuration>
						<processDependencyManagementTransitive>false</processDependencyManagementTransitive>
					</configuration>
				</plugin>
				<plugin>
					<groupId>org.eclipse.jetty</groupId>
					<artifactId>jetty-maven-plugin</artifactId>
					<version>${jetty_version}</version>
				</plugin>
				<plugin>
					<groupId>org.apache.maven.plugins</groupId>
					<artifactId>maven-changes-plugin</artifactId>
					<version>${maven_changes_version}</version>
				</plugin>
				<plugin>
					<groupId>org.eluder.coveralls</groupId>
					<artifactId>coveralls-maven-plugin</artifactId>
					<version>4.3.0</version>
					<configuration>
						<coberturaReports>
						</coberturaReports>
					</configuration>
				</plugin>
				<plugin>
					<groupId>org.jacoco</groupId>
					<artifactId>jacoco-maven-plugin</artifactId>
					<version>0.8.9</version>
					<configuration>
						<excludes>
							<exclude>ca/uhn/fhir/model/dstu2/**/*.class</exclude>
							<exclude>ca/uhn/fhir/jpa/rp/r5/*.class</exclude>
							<exclude>ca/uhn/fhir/jpa/rp/r4/*.class</exclude>
							<exclude>ca/uhn/fhir/jpa/rp/r4b/*.class</exclude>
							<exclude>ca/uhn/fhir/jpa/rp/dstu3/*.class</exclude>
							<exclude>ca/uhn/fhir/jpa/rp/dstu2/*.class</exclude>
						</excludes>
					</configuration>
				</plugin>
				<!--This plugin's configuration is used to store Eclipse m2e settings only. It has no influence on the Maven build itself. -->
				<plugin>
					<groupId>org.eclipse.m2e</groupId>
					<artifactId>lifecycle-mapping</artifactId>
					<version>1.0.0</version>
					<configuration>
						<lifecycleMappingMetadata>
							<pluginExecutions>
								<pluginExecution>
									<pluginExecutionFilter>
										<groupId>
											ca.uhn.hapi.fhir
										</groupId>
										<artifactId>
											hapi-tinder-plugin
										</artifactId>
										<versionRange>
											[0.8-SNAPSHOT,)
										</versionRange>
										<goals>
											<goal>
												generate-jparest-server
											</goal>
										</goals>
									</pluginExecutionFilter>
									<action>
										<ignore></ignore>
									</action>
								</pluginExecution>
								<pluginExecution>
									<pluginExecutionFilter>
										<groupId>
											org.apache.maven.plugins
										</groupId>
										<artifactId>
											maven-antrun-plugin
										</artifactId>
										<versionRange>
											[1.7,)
										</versionRange>
										<goals>
											<goal>run</goal>
										</goals>
									</pluginExecutionFilter>
									<action>
										<ignore></ignore>
									</action>
								</pluginExecution>
							</pluginExecutions>
						</lifecycleMappingMetadata>
					</configuration>
				</plugin>
				<plugin>
					<groupId>org.apache.maven.plugins</groupId>
					<artifactId>maven-install-plugin</artifactId>
					<version>2.5.2</version>
				</plugin>
				<plugin>
					<groupId>org.codehaus.mojo</groupId>
					<artifactId>animal-sniffer-maven-plugin</artifactId>
					<version>1.23</version>
					<configuration>
						<signature>
							<groupId>net.sf.androidscents.signature</groupId>
							<artifactId>android-api-level-26</artifactId>
							<version>8.0.0_r2</version>
						</signature>
					</configuration>
					<executions>
						<execution>
							<id>check-android-26-compliance</id>
							<phase>test</phase>
							<goals>
								<goal>check</goal>
							</goals>
						</execution>
					</executions>
				</plugin>
			</plugins>
		</pluginManagement>
		<plugins>
			<plugin>
				<groupId>org.apache.maven.plugins</groupId>
				<artifactId>maven-checkstyle-plugin</artifactId>
				<inherited>true</inherited>
				<version>${maven_checkstyle_version}</version>
			</plugin>
			<plugin>
				<groupId>org.apache.maven.plugins</groupId>
				<artifactId>maven-enforcer-plugin</artifactId>
				<version>3.3.0</version>
				<executions>
					<execution>
						<id>enforce-maven</id>
						<goals>
							<goal>enforce</goal>
						</goals>
						<configuration>
							<rules>
								<requireMavenVersion>
									<version>3.5.4</version>
								</requireMavenVersion>
								<requireJavaVersion>
									<version>17</version>
									<message>
										HAPI FHIR is targeting JDK 11 for published binaries,
										but we require JDK 17 to build and test this library.
									</message>
								</requireJavaVersion>
							</rules>
						</configuration>
					</execution>
				</executions>
			</plugin>
			<plugin>
				<groupId>org.apache.maven.plugins</groupId>
				<artifactId>maven-antrun-plugin</artifactId>
				<inherited>false</inherited>
				<executions>
					<execution>
						<id>copySubProjects</id>
						<phase>site</phase>
						<goals>
							<goal>run</goal>
						</goals>
						<configuration>
							<target>
								<copy todir="target/site/apidocs">
									<fileset dir="hapi-fhir-base/target/site/apidocs"/>
								</copy>
								<copy todir="target/site/apidocs-dstu2">
									<fileset dir="hapi-fhir-structures-dstu2/target/site/apidocs"/>
								</copy>
								<copy todir="target/site/apidocs-dstu3">
									<fileset dir="hapi-fhir-structures-dstu3/target/site/apidocs"/>
								</copy>
								<copy todir="target/site/apidocs-r4">
									<fileset dir="hapi-fhir-structures-r4/target/site/apidocs"/>
								</copy>
								<copy todir="target/site/apidocs-r5">
									<fileset dir="hapi-fhir-structures-r5/target/site/apidocs"/>
								</copy>
								<copy todir="target/site/apidocs-jpaserver">
									<fileset dir="hapi-fhir-jpaserver-base/target/site/apidocs"/>
								</copy>
								<copy todir="target/site/apidocs-jpaserver-ips">
									<fileset dir="hapi-fhir-jpaserver-ips/target/site/apidocs"/>
								</copy>
								<copy todir="target/site/apidocs-jpaserver-mdm">
									<fileset dir="hapi-fhir-jpaserver-mdm/target/site/apidocs"/>
								</copy>
								<copy todir="target/site/apidocs-storage-batch2">
									<fileset dir="hapi-fhir-storage-batch2/target/site/apidocs"/>
								</copy>
								<copy todir="target/site/apidocs-client">
									<fileset dir="hapi-fhir-client/target/site/apidocs"/>
								</copy>
								<copy todir="target/site/apidocs-server">
									<fileset dir="hapi-fhir-server/target/site/apidocs"/>
								</copy>
								<copy todir="target/site/apidocs-server-mdm">
									<fileset dir="hapi-fhir-server-mdm/target/site/apidocs"/>
								</copy>
								<copy todir="target/site/apidocs-server-openapi">
									<fileset dir="hapi-fhir-server-mdm/target/site/openapi"/>
								</copy>
								<copy todir="target/site/xref-jpaserver">
									<fileset dir="hapi-fhir-jpaserver-base/target/site/xref"/>
								</copy>
								<copy todir="target/site/xref-base">
									<fileset dir="hapi-fhir-base/target/site/xref"/>
								</copy>
								<!-- <copy todir="target/site/cobertura"> <fileset dir="hapi-fhir-cobertura/target/site/cobertura" /> </copy> -->
								<copy todir="target/site">
									<fileset dir="hapi-fhir-base/target/site" includes="checkstyle.*"/>
								</copy>
								<echo>Fixing Checkstyle Report</echo>
								<replace dir="target/site" summary="true">
									<include name="checkstyle.html"/>
									<replacetoken>"../../</replacetoken>
									<replacevalue>"./</replacevalue>
								</replace>
								<replace dir="target/site" summary="true">
									<include name="*.html"/>
									<replacetoken>
										http://netdna.bootstrapcdn.com/twitter-bootstrap/2.3.1/css/bootstrap-responsive.min.css
									</replacetoken>
									<replacevalue>./css/bootstrap-responsive.min.css</replacevalue>
								</replace>
								<replace dir="target/site" summary="true">
									<include name="*.html"/>
									<replacetoken>http://netdna.bootstrapcd</replacetoken>
									<replacevalue>https://netdna.bootstrapcd</replacevalue>
								</replace>
								<replace dir="target/site" summary="true">
									<include name="*.html"/>
									<replacetoken>http://maxcdn.bootstrapcdn.com/font-awesome/4.3.0/css/font-awesome.min.css
									</replacetoken>
									<replacevalue>https://maxcdn.bootstrapcdn.com/font-awesome/4.3.0/css/font-awesome.min.css
									</replacevalue>
								</replace>
								<replace dir="target/site" summary="true">
									<include name="*.html"/>
									<replacetoken>http://ajax.googleapis</replacetoken>
									<replacevalue>https://ajax.googleapis</replacevalue>
								</replace>
								<replace dir="target/site" summary="true">
									<include name="*.html"/>
									<replacetoken>\t</replacetoken>
									<replacevalue>
									</replacevalue>
								</replace>
								<replace dir="target/site" summary="true">
									<include name="index.html"/>
									<replacetoken><![CDATA[<h2 id="Welcome">Welcome</h2>]]></replacetoken>
									<replacevalue><![CDATA[
			<div class="span12">
				<div class="pull-left">
					<a href="./" id="bannerLeft"><img src="images/hapi_fhir_banner.png" alt='"'HAPI'"' /></a>
				</div>
				<div class="pull-right">
					<a href="./" id="bannerRight"><img src="images/hapi_fhir_banner_right.png" alt='"'FHIR'"' /></a>
				</div>
			</div>
			<br clear="both"/>
	]]></replacevalue>
								</replace>
								<!--<replaceregexp file="target/site/checkstyle.html" byline="false" match="&lt;ul class=&quot;breadcrumb.*?&lt;/ul&gt;" replace="" flags="s"/> -->
							</target>
						</configuration>
					</execution>
					<execution>
						<id>addSyntaxHighlighter</id>
						<phase>site</phase>
						<goals>
							<goal>run</goal>
						</goals>
						<configuration>
							<target>
								<echo>Adding Fontawesome</echo>
								<replace dir="target/site" summary="true">
									<include name="*.html"/>
									<replacetoken>
										<![CDATA[<a href="download.html" title="Download">Download</a>]]></replacetoken>
									<replacevalue>
										<![CDATA[<a href="download.html"  title="Download"><i class="fa fa-download"></i> Download</a>]]></replacevalue>
								</replace>
								<replace dir="target/site" summary="true">
									<include name="*.html"/>
									<replacetoken>
										<![CDATA[<a href="https://github.com/hapifhir/hapi-fhir/" title="GitHub Project" class="externalLink">GitHub Project</a>]]></replacetoken>
									<replacevalue>
										<![CDATA[<a href="https://github.com/hapifhir/hapi-fhir/" title="GitHub Project"  class="externalLink"><i class="fa fa-github"></i> GitHub Project</a>]]></replacevalue>
								</replace>
								<replace dir="target/site" summary="true">
									<include name="*.html"/>
									<replacetoken><![CDATA[data-toggle="dropdown">Test Servers <]]></replacetoken>
									<replacevalue>
										<![CDATA[data-toggle="dropdown"><i class="fa fa-fire"></i>&nbsp;Test Servers&nbsp;<]]></replacevalue>
								</replace>
								<replace dir="target/site" summary="true">
									<include name="*.html"/>
									<replacetoken><![CDATA[data-toggle="dropdown">Documentation <]]></replacetoken>
									<replacevalue>
										<![CDATA[data-toggle="dropdown"><i class="fa fa-book"></i>&nbsp;Documentation&nbsp;<]]></replacevalue>
								</replace>
								<replace dir="target/site" summary="true">
									<include name="*.html"/>
									<replacetoken><![CDATA[data-toggle="dropdown">Get Help <]]></replacetoken>
									<replacevalue>
										<![CDATA[data-toggle="dropdown"><i class="fa fa-support"></i>&nbsp;Get Help&nbsp;<]]></replacevalue>
								</replace>
								<echo>Changing Breadcrumbs</echo>
								<replace dir="target/site" summary="true">
									<include name="doc_*.html"/>
									<replacetoken><![CDATA[<li class="divider">/</li>]]></replacetoken>
									<replacevalue><![CDATA[<li  class="divider">/</li>
			<li><a href="docindex.html" title="Documentation">Documentation</a></li>
			<li  class="divider">/</li>]]></replacevalue>
								</replace>
								<echo>Adding Syntax Highlighter</echo>
								<replace dir="target/site" summary="true">
									<include name="*.html"></include>
									<replacetoken><![CDATA[</body>]]></replacetoken>
									<replacevalue><![CDATA[
<script type="text/javascript">
	var elements = document.getElementsByClassName("source");
	for (var i=0; i < elements.length; i++) {
		var pres = elements[i].getElementsByTagName("pre");
		for (var j = 0; j < pres.length; j++) {
			var pre = pres[j];
			if (pre.innerHTML.match(/^\s*\&lt\;/)) {
				pre.className = 'brush: xml';
			} else if (pre.innerHTML.match(/\/\*/)) {
				pre.className = 'brush: java';
			} else if (pre.innerHTML.match(/^\/\//)) {
				pre.className = 'brush: java';
			} else if (pre.innerHTML.match(/^\{/)) {
				pre.className = 'brush: jscript';
			} else if (pre.innerHTML.match(/^\#/)) {
				pre.className = 'brush: bash';
			} else if (pre.innerHTML.match(/\&lt\;\//)) {
				pre.className = 'brush: xml';
			} else {
				pre.className = 'brush: java';
			}
		}
	}

	SyntaxHighlighter.all();
</script>
</body>
									]]></replacevalue>
								</replace>
							</target>
						</configuration>
					</execution>
					<execution>
						<id>addAnalytics</id>
						<phase>site</phase>
						<configuration>
							<target>
								<echo>Adding Google analytics in target/site for &lt;body&gt;</echo>
								<replace dir="target/site" summary="true">
									<include name="**/*.html"></include>
									<!--suppress UnresolvedMavenProperty -->
									<replacefilter token="#build#" value="${label}"/>
									<replacefilter token="#version#" value="${project.version}"/>
									<replacetoken><![CDATA[</body>]]></replacetoken>
									<replacevalue><![CDATA[
<script>
  (function(i,s,o,g,r,a,m){i['GoogleAnalyticsObject']=r;i[r]=i[r]||function(){
  (i[r].q=i[r].q||[]).push(arguments)},i[r].l=1*new Date();a=s.createElement(o),
  m=s.getElementsByTagName(o)[0];a.async=1;a.src=g;m.parentNode.insertBefore(a,m)
  })(window,document,'script','//www.google-analytics.com/analytics.js','ga');

  ga('create', 'UA-1395874-5', 'auto');
  ga('require', 'displayfeatures');
  ga('require', 'linkid', 'linkid.js');
  ga('send', 'pageview');

</script>
                </body >
                ]]></replacevalue>
								</replace>
								<echo>Adding Google analytics in target/site for &lt;BODY&gt;</echo>
								<replace dir="target/site" summary="true">
									<include name="**/*.html"></include>
									<replacetoken><![CDATA[</BODY>]]></replacetoken>
									<replacevalue><![CDATA[
<script>
  (function(i,s,o,g,r,a,m){i['GoogleAnalyticsObject']=r;i[r]=i[r]||function(){
  (i[r].q=i[r].q||[]).push(arguments)},i[r].l=1*new Date();a=s.createElement(o),
  m=s.getElementsByTagName(o)[0];a.async=1;a.src=g;m.parentNode.insertBefore(a,m)
  })(window,document,'script','//www.google-analytics.com/analytics.js','ga');

  ga('create', 'UA-1395874-5', 'auto');
  ga('require', 'displayfeatures');
  ga('require', 'linkid', 'linkid.js');
  ga('send', 'pageview');

</script>
                </BODY >
                ]]></replacevalue>
								</replace>
							</target>
						</configuration>
						<goals>
							<goal>run</goal>
						</goals>
					</execution>
				</executions>
			</plugin>
			<plugin>
				<groupId>org.apache.maven.plugins</groupId>
				<artifactId>maven-scm-publish-plugin</artifactId>
				<version>3.0.0</version>
				<inherited>false</inherited>
				<configuration>
					<checkoutDirectory>${scmPubCheckoutDirectory}</checkoutDirectory>
					<content>\${siteMainDirectory}</content>
					<tryUpdate>true</tryUpdate>
					<scmBranch>gh-pages</scmBranch>
					<pubScmUrl>scm:git:git@github.com:hapifhir/hapi-fhir.git</pubScmUrl>
				</configuration>
				<executions>
					<execution>
						<id>scm-publish</id>
						<phase>site-deploy</phase>
						<goals>
							<goal>publish-scm</goal>
						</goals>
					</execution>
				</executions>
			</plugin>
		</plugins>
	</build>

	<reporting>
		<plugins>
			<plugin>
				<groupId>org.apache.maven.plugins</groupId>
				<artifactId>maven-changes-plugin</artifactId>
				<version>${maven_changes_version}</version>
				<inherited>false</inherited>
				<reportSets>
					<reportSet>
						<reports>
							<report>changes-report</report>
						</reports>
					</reportSet>
				</reportSets>
				<configuration>
					<feedType>atom_1.0</feedType>
					<issueLinkTemplatePerSystem>
						<default>https://github.com/hapifhir/hapi-fhir/issues/%ISSUE%</default>
					</issueLinkTemplatePerSystem>
					<escapeHTML>false</escapeHTML>
				</configuration>
			</plugin>
			<plugin>
				<groupId>org.apache.maven.plugins</groupId>
				<artifactId>maven-surefire-report-plugin</artifactId>
				<version>2.19.1</version>
				<reportSets>
					<reportSet>
						<reports>
							<report>failsafe-report-only</report>
						</reports>
					</reportSet>
				</reportSets>
				<configuration>
					<reportsDirectories>
						<reportDirectory>${project.basedir}/hapi-fhir-base/target/surefire-reports/</reportDirectory>
						<reportDirectory>${project.basedir}/hapi-fhir-structures-dstu/target/surefire-reports/
						</reportDirectory>
						<reportDirectory>${project.basedir}/hapi-fhir-structures-dstu2/target/surefire-reports/
						</reportDirectory>
						<reportDirectory>${project.basedir}/hapi-fhir-jpaserver-base/target/surefire-reports/
						</reportDirectory>
					</reportsDirectories>
				</configuration>
			</plugin>
			<plugin>
				<groupId>org.apache.maven.plugins</groupId>
				<artifactId>maven-project-info-reports-plugin</artifactId>
				<version>3.0.0</version>
				<inherited>false</inherited>
			</plugin>
		</plugins>
	</reporting>

	<profiles>
		<profile>
			<id>DIST</id>
			<build>
				<plugins>
					<plugin>
						<groupId>org.codehaus.mojo</groupId>
						<artifactId>license-maven-plugin</artifactId>
						<inherited>false</inherited>
						<executions>
							<execution>
								<id>update-project-license</id>
								<phase>package</phase>
								<goals>
									<goal>update-project-license</goal>
								</goals>
								<configuration>
									<licenseName>apache_v2</licenseName>
								</configuration>
							</execution>
						</executions>
					</plugin>
				</plugins>
			</build>
		</profile>
		<profile>
			<id>ROOT</id>
			<reporting>
				<plugins>
				</plugins>
			</reporting>
			<modules>
			</modules>
			<build>
				<plugins>
					<!-- <plugin> <artifactId>maven-assembly-plugin</artifactId> <version>${maven_assembly_plugin_version}</version> <executions> <execution> <phase>package</phase> <goals> <goal>single</goal> </goals>
						<configuration> <attach>false</attach> <descriptors> <descriptor>${project.basedir}/src/assembly/hapi-fhir-sample-projects.xml</descriptor> </descriptors> </configuration> </execution> </executions> </plugin> -->
				</plugins>
			</build>
		</profile>
		<profile>
			<id>JACOCO</id>
			<build>
				<plugins>
					<plugin>
						<groupId>org.jacoco</groupId>
						<artifactId>jacoco-maven-plugin</artifactId>
						<configuration>
							<dumpOnExit>true</dumpOnExit>
						</configuration>
						<executions>
							<execution>
								<id>default-prepare-agent</id>
								<goals>
									<goal>prepare-agent</goal>
								</goals>
							</execution>
						</executions>
					</plugin>
				</plugins>
			</build>
		</profile>
		<profile>
			<id>CI</id>
			<properties>
				<surefire_jvm_args>-Dspring.test.context.cache.maxSize=2 -Dfile.encoding=UTF-8 -Xmx2648m
					-XX:-TieredCompilation -Dfile.encoding=UTF-8 -Xss128M -XX:MetaspaceSize=512M -XX:MaxMetaspaceSize=2048M
					-XX:ReservedCodeCacheSize=220M
				</surefire_jvm_args>
			</properties>
			<build>
				<plugins>
					<plugin>
						<groupId>org.apache.maven.plugins</groupId>
						<artifactId>maven-antrun-plugin</artifactId>
						<version>1.8</version>
						<executions>
							<execution>
								<id>delete-module-cache-file</id>
								<phase>none</phase>
							</execution>
						</executions>
					</plugin>
					<!--					<plugin>-->
					<!--						<groupId>org.apache.maven.plugins</groupId>-->
					<!--						<artifactId>maven-checkstyle-plugin</artifactId>-->
					<!--						<executions>-->
					<!--							<execution>-->
					<!--								<id>hapi-single-module-checkstyle</id>-->
					<!--								<phase>none</phase>-->
					<!--							</execution>-->
					<!--						</executions>-->
					<!--					</plugin>-->
				</plugins>
			</build>
		</profile>
		<profile>
			<id>NOPARALLEL</id>
			<build>
				<plugins>
					<plugin>
						<groupId>org.apache.maven.plugins</groupId>
						<artifactId>maven-surefire-plugin</artifactId>
					</plugin>
				</plugins>
			</build>
		</profile>
		<profile>
			<id>MINPARALLEL</id>
			<build>
				<plugins>
					<plugin>
						<groupId>org.apache.maven.plugins</groupId>
						<artifactId>maven-surefire-plugin</artifactId>
					</plugin>
				</plugins>
			</build>
		</profile>
		<profile>
			<id>FASTINSTALL</id>
			<properties>
				<skipTests>true</skipTests>
			</properties>
			<!-- Profile for a quick local mvn install after a git pull.
			     We assume upstream ran these checks as part of the build. -->
			<build>
				<plugins>
					<plugin>
						<groupId>org.apache.maven.plugins</groupId>
						<artifactId>maven-surefire-plugin</artifactId>
						<configuration>
							<skipTests>true</skipTests>
						</configuration>
					</plugin>
					<plugin>
						<groupId>org.apache.maven.plugins</groupId>
						<artifactId>maven-failsafe-plugin</artifactId>
						<executions>
							<execution>
								<id>integration-test</id>
								<phase>none</phase>
							</execution>
						</executions>
					</plugin>
					<!--					<plugin>-->
					<!--						<groupId>org.apache.maven.plugins</groupId>-->
					<!--						<artifactId>maven-checkstyle-plugin</artifactId>-->
					<!--						<executions>-->
					<!--							<execution>-->
					<!--								<id>validate</id>-->
					<!--								<phase>none</phase>-->
					<!--							</execution>-->
					<!--						</executions>-->
					<!--					</plugin>-->
				</plugins>
			</build>
		</profile>

		<!--
		This profile is basically here to work around an IJ bug where the
		<testSource> tag is ignored in IJ's compiler. See:
		https://youtrack.jetbrains.com/issue/IDEA-85478
		IntelliJ 2023.1 now supports this, so we removed the activation.
		But if you want to run an older IntelliJ, activate the old-intellij profile in the Maven tab.
		-->
		<profile>
			<id>old-intellij</id>
			<activation>
				<activeByDefault>false</activeByDefault>
			</activation>
			<build>
				<plugins>
					<plugin>
						<groupId>org.apache.maven.plugins</groupId>
						<artifactId>maven-compiler-plugin</artifactId>
						<configuration>
							<source>17</source>
							<target>17</target>
							<release>17</release>
							<testSource>17</testSource>
							<testTarget>17</testTarget>
						</configuration>
					</plugin>
				</plugins>
			</build>
		</profile>
		<profile>
			<id>ossrh-repo</id>
			<activation>
				<activeByDefault>false</activeByDefault>
				<property>
					<name>deployToSonatype</name>
				</property>
			</activation>
			<distributionManagement>
				<snapshotRepository>
					<id>ossrh</id>
					<url>https://oss.sonatype.org/content/repositories/snapshots</url>
				</snapshotRepository>
				<repository>
					<id>ossrh</id>
					<url>https://oss.sonatype.org/service/local/staging/deploy/maven2/</url>
				</repository>
			</distributionManagement>
			<build>
				<plugins>
					<plugin>
						<groupId>org.sonatype.plugins</groupId>
						<artifactId>nexus-staging-maven-plugin</artifactId>
						<version>1.6.13</version>
						<extensions>true</extensions>
						<configuration>
							<serverId>ossrh</serverId>
							<nexusUrl>https://oss.sonatype.org/</nexusUrl>
							<autoReleaseAfterClose>true</autoReleaseAfterClose>
						</configuration>
					</plugin>
					<plugin>
						<groupId>org.apache.maven.plugins</groupId>
						<artifactId>maven-gpg-plugin</artifactId>
						<version>1.6</version>
						<executions>
							<execution>
								<id>sign-artifacts</id>
								<phase>verify</phase>
								<goals>
									<goal>sign</goal>
								</goals>
								<configuration>
									<keyname>${gpg.keyname}</keyname>
									<passphraseServerId>${gpg.keyname}</passphraseServerId>
									<gpgArguments>
										<arg>--pinentry-mode</arg>
										<arg>loopback</arg>
									</gpgArguments>
								</configuration>
							</execution>
						</executions>
					</plugin>
				</plugins>
			</build>
		</profile>
	</profiles>
</project>
<|MERGE_RESOLUTION|>--- conflicted
+++ resolved
@@ -1,6 +1,7 @@
 <?xml version="1.0" encoding="UTF-8"?>
 <project xmlns:xsi="http://www.w3.org/2001/XMLSchema-instance" xmlns="http://maven.apache.org/POM/4.0.0"
 			xsi:schemaLocation="http://maven.apache.org/POM/4.0.0 http://maven.apache.org/maven-v4_0_0.xsd">
+
 
 
 	<!-- the version info -->
@@ -8,11 +9,7 @@
 	<groupId>ca.uhn.hapi.fhir</groupId>
 	<artifactId>hapi-fhir</artifactId>
 	<packaging>pom</packaging>
-<<<<<<< HEAD
-	<version>7.3.12-SNAPSHOT</version>
-=======
 	<version>7.2.2</version>
->>>>>>> d8c89128
 
 	<name>HAPI-FHIR</name>
 	<description>An open-source implementation of the FHIR specification in Java.</description>
@@ -153,6 +150,17 @@
 			<scope>test</scope>
 		</dependency>
 		<dependency>
+			<groupId>org.hamcrest</groupId>
+			<artifactId>hamcrest</artifactId>
+			<scope>test</scope>
+		</dependency>
+		<dependency>
+			<groupId>com.github.npathai</groupId>
+			<artifactId>hamcrest-optional</artifactId>
+			<version>2.0.0</version>
+			<scope>test</scope>
+		</dependency>
+		<dependency>
 			<groupId>org.mockito</groupId>
 			<artifactId>mockito-core</artifactId>
 			<scope>test</scope>
@@ -907,36 +915,6 @@
 			<id>pano-smals</id>
 			<name>pano-smals</name>
 		</developer>
-		<developer>
-			<id>jbonzohln</id>
-			<name>Jesse Bonzo</name>
-		</developer>
-		<developer>
-			<id>thetrueoneshots</id>
-			<name>Gijs Groenewegen</name>
-		</developer>
-		<developer>
-			<id>subigre</id>
-			<name>Renaud Subiger</name>
-		</developer>
-		<developer>
-			<id>stefan-lindstrom</id>
-			<name>Stefan Lindström</name>
-			<organization>Softhouse AB</organization>
-		</developer>
-		<developer>
-			<id>adriennesox</id>
-			<name>Adrienne Sox</name>
-			<organization>Galileo, Inc.</organization>
-    </developer>
-	 <developer>
-		 <id>melihaydogd</id>
-		 <name>Ahmet Melih Aydoğdu</name>
-    </developer>
-	 <developer>
-		 <id>alexrkopp</id>
-		 <name>Alex Kopp</name>
-    </developer>
 	</developers>
 
 	<licenses>
@@ -947,7 +925,7 @@
 	</licenses>
 
 	<properties>
-		<fhir_core_version>6.3.11</fhir_core_version>
+		<fhir_core_version>6.1.2.2</fhir_core_version>
 		<spotless_version>2.41.1</spotless_version>
 		<surefire_jvm_args>-Dfile.encoding=UTF-8 -Xmx2048m</surefire_jvm_args>
 
@@ -965,7 +943,7 @@
 		<apache_karaf_version>4.2.5</apache_karaf_version>
 		<aries_spifly_version>1.2</aries_spifly_version>
 		<caffeine_version>3.1.8</caffeine_version>
-		<checkstyle_version>10.17.0</checkstyle_version>
+		<checkstyle_version>10.6.0</checkstyle_version>
 		<maven_changes_version>2.12.1</maven_changes_version>
 		<commons_codec_version>1.15</commons_codec_version>
 		<commons_compress_version>1.26.0</commons_compress_version>
@@ -982,10 +960,11 @@
 		<commons_io_version>2.11.0</commons_io_version>
 		<commons_lang3_version>3.14.0</commons_lang3_version>
 		<com_jamesmurty_utils_version>1.2</com_jamesmurty_utils_version>
+		<derby_version>10.17.1.0</derby_version>
 		<error_prone_core_version>2.23.0</error_prone_core_version>
 		<mockito_version>5.8.0</mockito_version>
 		<nullaway_version>0.7.9</nullaway_version>
-		<guava_version>33.2.1-jre</guava_version>
+		<guava_version>32.1.1-jre</guava_version>
 		<gson_version>2.8.9</gson_version>
 		<jaxb_bundle_version>2.2.11_1</jaxb_bundle_version>
 		<jaxb_api_version>2.3.1</jaxb_api_version>
@@ -993,14 +972,14 @@
 		<jaxb_runtime_version>4.0.4</jaxb_runtime_version>
 		<jena_version>4.9.0</jena_version>
 		<jersey_version>3.0.3</jersey_version>
-		<jetty_version>12.0.9</jetty_version>
+		<jetty_version>12.0.3</jetty_version>
 		<jsr305_version>3.0.2</jsr305_version>
 		<junit_version>5.10.1</junit_version>
 		<flexmark_version>0.64.8</flexmark_version>
 		<flyway_version>9.4.0</flyway_version>
 		<hibernate_version>6.4.1.Final</hibernate_version>
 		<logback_version>1.4.14</logback_version>
-		<!-- Update lucene version when you update hibernate-search version - These go together! -->
+	 	<!-- Update lucene version when you update hibernate-search version - These go together! -->
 		<hibernate_search_version>7.0.0.Final</hibernate_search_version>
 		<!-- Update lucene version when you update hibernate-search version - These go together! -->
 		<lucene_version>9.8.0</lucene_version>
@@ -1008,40 +987,30 @@
 		<hibernate_validator_version>8.0.0.Final</hibernate_validator_version>
 		<httpcore_version>4.4.13</httpcore_version>
 		<httpclient_version>4.5.13</httpclient_version>
-		<jackson_version>2.17.1</jackson_version>
-		<jackson_databind_version>2.17.1</jackson_databind_version>
+		<jackson_version>2.16.1</jackson_version>
+		<jackson_databind_version>2.16.0</jackson_databind_version>
 		<maven_assembly_plugin_version>3.3.0</maven_assembly_plugin_version>
 		<maven_license_plugin_version>1.8</maven_license_plugin_version>
-		<okhttp_version>4.12.0</okhttp_version>
-		<otel.version>1.38.0</otel.version> <!-- BOM Version -->
-		<otel_instrumentation.version>2.4.0</otel_instrumentation.version>
+		<okhttp_version>4.10.0</okhttp_version>
+		<otel.version>1.32.0</otel.version> <!-- BOM Version -->
 		<poi_version>4.1.2</poi_version>
 		<poi_ooxml_schemas_version>1.4</poi_ooxml_schemas_version>
-		<resteasy_version>6.2.9.Final</resteasy_version>
+		<resteasy_version>6.2.5.Final</resteasy_version>
 		<ph_schematron_version>7.1.2</ph_schematron_version>
 		<ph_commons_version>9.5.4</ph_commons_version>
 		<plexus_compiler_api_version>2.13.0</plexus_compiler_api_version>
 		<reflections_version>0.9.11</reflections_version>
 		<servicemix_saxon_version>9.8.0-15</servicemix_saxon_version>
 		<servicemix_xmlresolver_version>1.2_5</servicemix_xmlresolver_version>
-		<swagger_version>2.2.22</swagger_version>
-		<slf4j_version>2.0.13</slf4j_version>
+		<swagger_version>2.2.19</swagger_version>
+		<slf4j_version>2.0.9</slf4j_version>
 		<log4j_to_slf4j_version>2.19.0</log4j_to_slf4j_version>
-<<<<<<< HEAD
-		<spring_version>6.1.8</spring_version>
-		<spring_data_bom_version>2023.1.6</spring_data_bom_version>
-		<spring_batch_version>4.3.10</spring_batch_version>
-		<spring_boot_version>3.2.6</spring_boot_version>
-		<spring_retry_version>2.0.6</spring_retry_version>
-		<json_path_version>2.9.0</json_path_version>
-=======
 		<spring_version>6.1.6</spring_version>
 		<spring_data_bom_version>2023.1.0</spring_data_bom_version>
 		<spring_batch_version>4.3.3</spring_batch_version>
 		<spring_boot_version>3.2.0</spring_boot_version>
 		<spring_retry_version>2.0.4</spring_retry_version>
 
->>>>>>> d8c89128
 		<stax2_api_version>3.1.4</stax2_api_version>
 		<testcontainers_version>1.19.3</testcontainers_version>
 		<thymeleaf-version>3.1.2.RELEASE</thymeleaf-version>
@@ -1052,8 +1021,8 @@
 		<elasticsearch_version>8.11.1</elasticsearch_version>
 		<ucum_version>1.0.8</ucum_version>
 
-		<!-- Clinical Reasoning & CQL Support -->
-		<clinical-reasoning.version>3.8.0</clinical-reasoning.version>
+		<!-- CQL Support -->
+		<clinical-reasoning.version>3.4.0</clinical-reasoning.version>
 
 		<!-- Site properties -->
 		<fontawesomeVersion>5.4.1</fontawesomeVersion>
@@ -1063,7 +1032,7 @@
 		<maven.compiler.testSource>17</maven.compiler.testSource>
 		<maven.compiler.testTarget>17</maven.compiler.testTarget>
 		<maven.compiler.testRelease>17</maven.compiler.testRelease>
-		<maven_checkstyle_version>3.4.0</maven_checkstyle_version>
+		<maven_checkstyle_version>3.3.1</maven_checkstyle_version>
 
 		<!-- Jacoco -->
 		<argLine></argLine>
@@ -1142,16 +1111,12 @@
 			<dependency>
 				<groupId>com.jayway.jsonpath</groupId>
 				<artifactId>json-path</artifactId>
-<<<<<<< HEAD
-				<version>${json_path_version}</version>
-=======
 				<version>2.9.0</version>
->>>>>>> d8c89128
 			</dependency>
 			<dependency>
 				<groupId>com.jayway.jsonpath</groupId>
 				<artifactId>json-path-assert</artifactId>
-				<version>${json_path_version}</version>
+				<version>2.8.0</version>
 			</dependency>
 			<dependency>
 				<groupId>com.github.ben-manes.caffeine</groupId>
@@ -1413,10 +1378,10 @@
 				<version>3.0.2</version>
 			</dependency>
 			<dependency>
-				<groupId>javax.json</groupId>
-				<artifactId>javax.json-api</artifactId>
-				<version>1.1</version>
-			</dependency>
+					<groupId>javax.json</groupId>
+					<artifactId>javax.json-api</artifactId>
+					<version>1.1</version>
+				</dependency>
 			<dependency>
 				<groupId>co.elastic.clients</groupId>
 				<artifactId>elasticsearch-java</artifactId>
@@ -1532,6 +1497,31 @@
 				<version>${commons_text_version}</version>
 			</dependency>
 			<dependency>
+				<groupId>org.apache.derby</groupId>
+				<artifactId>derby</artifactId>
+				<version>${derby_version}</version>
+			</dependency>
+			<dependency>
+				<groupId>org.apache.derby</groupId>
+				<artifactId>derbynet</artifactId>
+				<version>${derby_version}</version>
+			</dependency>
+			<dependency>
+				<groupId>org.apache.derby</groupId>
+				<artifactId>derbyclient</artifactId>
+				<version>${derby_version}</version>
+			</dependency>
+			<dependency>
+				<groupId>org.apache.derby</groupId>
+				<artifactId>derbyshared</artifactId>
+				<version>${derby_version}</version>
+			</dependency>
+			<dependency>
+				<groupId>org.apache.derby</groupId>
+				<artifactId>derbytools</artifactId>
+				<version>${derby_version}</version>
+			</dependency>
+			<dependency>
 				<groupId>org.apache.httpcomponents</groupId>
 				<artifactId>httpclient</artifactId>
 				<version>${httpclient_version}</version>
@@ -1846,7 +1836,6 @@
 				<artifactId>jscience</artifactId>
 				<version>4.3.1</version>
 			</dependency>
-			<!-- TODO KHS remove hamcrest -->
 			<dependency>
 				<groupId>org.hamcrest</groupId>
 				<artifactId>hamcrest</artifactId>
@@ -1861,6 +1850,17 @@
 						<!-- Don't let HTMLUnit bring in Jetty 9 -->
 						<groupId>org.eclipse.jetty.websocket</groupId>
 						<artifactId>websocket-client</artifactId>
+					</exclusion>
+				</exclusions>
+			</dependency>
+			<dependency>
+				<groupId>org.exparity</groupId>
+				<artifactId>hamcrest-date</artifactId>
+				<version>2.0.8</version>
+				<exclusions>
+					<exclusion>
+						<artifactId>*</artifactId>
+						<groupId>*</groupId>
 					</exclusion>
 				</exclusions>
 			</dependency>
@@ -2291,32 +2291,7 @@
 			<dependency>
 				<groupId>io.opentelemetry.instrumentation</groupId>
 				<artifactId>opentelemetry-instrumentation-annotations</artifactId>
-				<version>${otel_instrumentation.version}</version>
-			</dependency>
-			<dependency>
-				<groupId>org.assertj</groupId>
-				<artifactId>assertj-core</artifactId>
-				<version>3.22.0</version>
-			</dependency>
-			<dependency>
-				<groupId>org.assertj</groupId>
-				<artifactId>assertj-json</artifactId>
-				<version>3.22.0</version>
-			</dependency>
-			<dependency>
-				<groupId>net.javacrumbs.json-unit</groupId>
-				<artifactId>json-unit-assertj</artifactId>
-				<version>3.2.7</version>
-				<exclusions>
-					<exclusion>
-						<groupId>org.hamcrest</groupId>
-						<artifactId>hamcrest-core</artifactId>
-					</exclusion>
-					<exclusion>
-						<groupId>org.hamcrest</groupId>
-						<artifactId>hamcrest</artifactId>
-					</exclusion>
-				</exclusions>
+				<version>${otel.version}</version>
 			</dependency>
 		</dependencies>
 	</dependencyManagement>
@@ -2350,7 +2325,7 @@
 								<spacesPerTab>4</spacesPerTab>
 							</indent>
 							<!--Just removes unused imports-->
-							<removeUnusedImports/>
+							<removeUnusedImports />
 							<!--Follow the editorconfig-defined order of imports-->
 							<importOrder>
 								<wildcardsLast>true</wildcardsLast>
@@ -2410,6 +2385,11 @@
 				</plugin>
 				<plugin>
 					<groupId>org.apache.maven.plugins</groupId>
+					<artifactId>maven-checkstyle-plugin</artifactId>
+					<version>${maven_checkstyle_version}</version>
+				</plugin>
+				<plugin>
+					<groupId>org.apache.maven.plugins</groupId>
 					<artifactId>maven-clean-plugin</artifactId>
 					<version>3.1.0</version>
 				</plugin>
@@ -2425,7 +2405,7 @@
 						<maxmem>2000m</maxmem>
 						<compilerArgs>
 							<arg>-XDcompilePolicy=simple</arg>
-							<arg>-Xplugin:ErrorProne -Xep:MissingSummary:OFF -Xep:JavaUtilDate:OFF -XepExcludedPaths:.*/src/test/java/.*</arg>
+							<arg>-Xplugin:ErrorProne -Xep:MissingSummary:OFF -XepExcludedPaths:.*/src/test/java/.*</arg>
 							<arg>-J--add-exports=jdk.compiler/com.sun.tools.javac.api=ALL-UNNAMED</arg>
 							<arg>-J--add-exports=jdk.compiler/com.sun.tools.javac.file=ALL-UNNAMED</arg>
 							<arg>-J--add-exports=jdk.compiler/com.sun.tools.javac.main=ALL-UNNAMED</arg>
@@ -2685,12 +2665,6 @@
 			</plugins>
 		</pluginManagement>
 		<plugins>
-			<plugin>
-				<groupId>org.apache.maven.plugins</groupId>
-				<artifactId>maven-checkstyle-plugin</artifactId>
-				<inherited>true</inherited>
-				<version>${maven_checkstyle_version}</version>
-			</plugin>
 			<plugin>
 				<groupId>org.apache.maven.plugins</groupId>
 				<artifactId>maven-enforcer-plugin</artifactId>
@@ -3139,16 +3113,16 @@
 							</execution>
 						</executions>
 					</plugin>
-					<!--					<plugin>-->
-					<!--						<groupId>org.apache.maven.plugins</groupId>-->
-					<!--						<artifactId>maven-checkstyle-plugin</artifactId>-->
-					<!--						<executions>-->
-					<!--							<execution>-->
-					<!--								<id>hapi-single-module-checkstyle</id>-->
-					<!--								<phase>none</phase>-->
-					<!--							</execution>-->
-					<!--						</executions>-->
-					<!--					</plugin>-->
+					<plugin>
+						<groupId>org.apache.maven.plugins</groupId>
+						<artifactId>maven-checkstyle-plugin</artifactId>
+						<executions>
+							<execution>
+								<id>hapi-single-module-checkstyle</id>
+								<phase>none</phase>
+							</execution>
+						</executions>
+					</plugin>
 				</plugins>
 			</build>
 		</profile>
@@ -3200,16 +3174,16 @@
 							</execution>
 						</executions>
 					</plugin>
-					<!--					<plugin>-->
-					<!--						<groupId>org.apache.maven.plugins</groupId>-->
-					<!--						<artifactId>maven-checkstyle-plugin</artifactId>-->
-					<!--						<executions>-->
-					<!--							<execution>-->
-					<!--								<id>validate</id>-->
-					<!--								<phase>none</phase>-->
-					<!--							</execution>-->
-					<!--						</executions>-->
-					<!--					</plugin>-->
+					<plugin>
+						<groupId>org.apache.maven.plugins</groupId>
+						<artifactId>maven-checkstyle-plugin</artifactId>
+						<executions>
+							<execution>
+								<id>validate</id>
+								<phase>none</phase>
+							</execution>
+						</executions>
+					</plugin>
 				</plugins>
 			</build>
 		</profile>
