--- conflicted
+++ resolved
@@ -2665,25 +2665,6 @@
 					</configuration>
 				</plugin>
 
-<<<<<<< HEAD
-				<!-- Generate the DDL schema files -->
-				<plugin>
-					<groupId>ca.uhn.hapi.fhir</groupId>
-					<artifactId>hapi-tinder-plugin</artifactId>
-					<version>7.7.17-SNAPSHOT</version>
-					<executions>
-						<execution>
-							<goals>
-								<goal>generate-ddl</goal>
-							</goals>
-						</execution>
-					</executions>
-					<configuration>
-						<skip>true</skip>
-					</configuration>
-				</plugin>
-=======
->>>>>>> 5c4aae0b
 				<plugin>
 					<groupId>org.apache.maven.plugins</groupId>
 					<artifactId>maven-install-plugin</artifactId>
@@ -3322,4 +3303,4 @@
 			</build>
 		</profile>
 	</profiles>
-</project>
+</project>