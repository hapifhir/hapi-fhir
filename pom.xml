<?xml version="1.0" encoding="UTF-8"?>
<project xmlns:xsi="http://www.w3.org/2001/XMLSchema-instance" xmlns="http://maven.apache.org/POM/4.0.0"
			xsi:schemaLocation="http://maven.apache.org/POM/4.0.0 http://maven.apache.org/maven-v4_0_0.xsd">



	<!-- the version info -->
	<modelVersion>4.0.0</modelVersion>
	<groupId>ca.uhn.hapi.fhir</groupId>
	<artifactId>hapi-fhir</artifactId>
	<packaging>pom</packaging>
	<version>7.3.5-SNAPSHOT</version>

	<name>HAPI-FHIR</name>
	<description>An open-source implementation of the FHIR specification in Java.</description>
	<url>https://hapifhir.io</url>

	<organization>
		<name>Smile CDR, Inc.</name>
		<url>https://smilecdr.com</url>
	</organization>

	<inceptionYear>2014</inceptionYear>

	<issueManagement>
		<system>GitHub</system>
		<url>https://github.com/hapifhir/hapi-fhir/issues/</url>
	</issueManagement>

	<distributionManagement>
		<snapshotRepository>
			<id>ossrh</id>
			<url>https://oss.sonatype.org/content/repositories/snapshots</url>
		</snapshotRepository>
		<repository>
			<id>ossrh</id>
			<url>https://oss.sonatype.org/service/local/staging/deploy/maven2/</url>
		</repository>
		<site>
			<id>git.server</id>
			<url>scm:git:git@github.com:hapifhir/hapi-fhir.git</url>
		</site>
	</distributionManagement>

	<scm>
		<connection>scm:git:git@github.com:hapifhir/hapi-fhir.git</connection>
		<url>scm:git:git@github.com:hapifhir/hapi-fhir.git</url>
		<developerConnection>scm:git:git@github.com:hapifhir/hapi-fhir.git</developerConnection>
	</scm>

	<repositories>
		<repository>
			<id>oss-snapshot</id>
			<url>https://oss.sonatype.org/content/repositories/snapshots/</url>
			<snapshots>
				<enabled>true</enabled>
			</snapshots>
			<releases>
				<enabled>false</enabled>
			</releases>
		</repository>
	</repositories>

	<modules>
		<module>hapi-fhir-checkstyle</module>
		<module>hapi-fhir-bom</module>
		<module>hapi-deployable-pom</module>
		<module>hapi-fhir-base</module>
		<module>hapi-fhir-docs</module>
		<module>hapi-fhir-test-utilities</module>
		<module>hapi-fhir-jpaserver-test-utilities</module>
		<module>hapi-fhir-jpaserver-test-dstu2</module>
		<module>hapi-fhir-jpaserver-test-dstu3</module>
		<module>hapi-fhir-jpaserver-test-r4</module>
		<module>hapi-fhir-jpaserver-test-r4b</module>
		<module>hapi-fhir-jpaserver-test-r5</module>
		<module>hapi-fhir-jpaserver-elastic-test-utilities</module>
		<module>hapi-tinder-plugin</module>
		<module>hapi-tinder-test</module>
		<module>hapi-fhir-client</module>
		<module>hapi-fhir-server</module>
		<module>hapi-fhir-server-mdm</module>
		<module>hapi-fhir-server-openapi</module>
		<module>hapi-fhir-converter</module>
		<module>hapi-fhir-validation</module>
		<module>hapi-fhir-structures-dstu2</module>
		<module>hapi-fhir-structures-hl7org-dstu2</module>
		<module>hapi-fhir-validation-resources-dstu2</module>
		<module>hapi-fhir-structures-dstu2.1</module>
		<module>hapi-fhir-validation-resources-dstu2.1</module>
		<module>hapi-fhir-structures-dstu3</module>
		<module>hapi-fhir-validation-resources-dstu3</module>
		<module>hapi-fhir-structures-r4</module>
		<module>hapi-fhir-validation-resources-r4</module>
		<module>hapi-fhir-structures-r4b</module>
		<module>hapi-fhir-validation-resources-r4b</module>
		<module>hapi-fhir-structures-r5</module>
		<module>hapi-fhir-validation-resources-r5</module>
		<module>hapi-fhir-jpa</module>
		<module>hapi-fhir-serviceloaders</module>
		<module>hapi-fhir-storage</module>
		<module>hapi-fhir-storage-batch2</module>
		<module>hapi-fhir-storage-batch2-test-utilities</module>
		<module>hapi-fhir-storage-batch2-jobs</module>
		<module>hapi-fhir-storage-cr</module>
		<module>hapi-fhir-storage-mdm</module>
		<module>hapi-fhir-storage-test-utilities</module>
		<module>hapi-fhir-jpaserver-model</module>
		<module>hapi-fhir-jpaserver-searchparam</module>
		<module>hapi-fhir-jpaserver-subscription</module>
		<module>hapi-fhir-jaxrsserver-base</module>
		<module>hapi-fhir-jpaserver-base</module>
		<module>hapi-fhir-sql-migrate</module>
		<module>hapi-fhir-jpaserver-ips</module>
		<module>hapi-fhir-jpaserver-hfql</module>
		<module>hapi-fhir-jpaserver-mdm</module>
		<module>hapi-fhir-testpage-overlay</module>
		<module>hapi-fhir-jpaserver-uhnfhirtest</module>
		<module>hapi-fhir-client-okhttp</module>
		<module>hapi-fhir-android</module>
		<module>hapi-fhir-cli</module>
		<module>hapi-fhir-dist</module>
		<module>tests/hapi-fhir-base-test-jaxrsserver-kotlin</module>
		<module>tests/hapi-fhir-base-test-mindeps-client</module>
		<module>tests/hapi-fhir-base-test-mindeps-server</module>
		<module>hapi-fhir-spring-boot</module>
		<module>hapi-fhir-jacoco</module>
		<module>hapi-fhir-server-cds-hooks</module>
	</modules>

	<dependencies>
		<dependency>
			<groupId>org.assertj</groupId>
			<artifactId>assertj-core</artifactId>
			<scope>test</scope>
		</dependency>
		<dependency>
			<groupId>org.junit.jupiter</groupId>
			<artifactId>junit-jupiter</artifactId>
			<scope>test</scope>
		</dependency>
		<dependency>
			<groupId>org.junit.jupiter</groupId>
			<artifactId>junit-jupiter-api</artifactId>
			<scope>test</scope>
		</dependency>
		<dependency>
			<groupId>org.junit.jupiter</groupId>
			<artifactId>junit-jupiter-engine</artifactId>
			<scope>test</scope>
		</dependency>
		<dependency>
			<groupId>org.mockito</groupId>
			<artifactId>mockito-core</artifactId>
			<scope>test</scope>
		</dependency>
		<dependency>
			<groupId>org.mockito</groupId>
			<artifactId>mockito-junit-jupiter</artifactId>
			<scope>test</scope>
		</dependency>
		<!-- OpenTelemetry Annotations-->
		<dependency>
			<groupId>io.opentelemetry.instrumentation</groupId>
			<artifactId>opentelemetry-instrumentation-annotations</artifactId>
		</dependency>
	</dependencies>

	<developers>
		<developer>
			<id>jamesagnew</id>
			<name>James Agnew</name>
			<organization>Smile CDR</organization>
		</developer>
		<developer>
			<id>grahamegrieve</id>
			<name>Grahame Grieve</name>
			<organization>Health Intersections</organization>
		</developer>
		<developer>
			<id>dmuylwyk</id>
			<name>Diederik Muylwyk</name>
			<organization>Smile CDR</organization>
		</developer>
		<developer>
			<id>fil512</id>
			<name>Ken Stevens</name>
			<organization>Smile CDR</organization>
		</developer>
		<developer>
			<id>yogthos</id>
			<name>Dmitri Sotnikov</name>
			<organization>University Health Network</organization>
		</developer>
		<developer>
			<id></id>
			<name>Lisa Wong</name>
			<organization>University Health Network</organization>
		</developer>
		<developer>
			<id>jmandel</id>
			<name>Josh Mandel</name>
			<organization>Boston Children's Hospital</organization>
		</developer>
		<developer>
			<id>lmds</id>
			<name>Laura MacDougall Sookraj</name>
			<organization>University Health Network</organization>
		</developer>
		<developer>
			<id>t106uhn</id>
			<name>Neal Acharya</name>
			<organization>University Health Network</organization>
		</developer>
		<developer>
			<id>davidhay25</id>
			<name>David Hay</name>
			<organization>Orion Health</organization>
		</developer>
		<developer>
			<id>sweetnavelorange</id>
			<name>James Butler</name>
			<organization>Orion Health</organization>
		</developer>
		<developer>
			<id>suranga</id>
			<name>Suranga Nath Kasthurirathne</name>
			<organization>OpenMRS / Regenstrief Center for Biomedical Informatics</organization>
		</developer>
		<developer>
			<id>dougmartin</id>
			<name>Doug Martin</name>
			<organization>Regenstrief Center for Biomedical Informatics</organization>
		</developer>
		<developer>
			<id>akley</id>
			<name>Alexander Kley</name>
		</developer>
		<developer>
			<id>preston</id>
			<name>Preston Lee</name>
			<organization>Arizona State University</organization>
		</developer>
		<developer>
			<id>jjathman</id>
			<name>Joe Athman</name>
		</developer>
		<developer>
			<id>petromykhailysyn</id>
			<name>Petro Mykhailyshyn</name>
		</developer>
		<developer>
			<id>tahurac</id>
			<name>Tahura Chaudhry</name>
			<organization>University Health Network</organization>
		</developer>
		<developer>
			<id>b.debeaubien</id>
			<name>Bill de Beaubien</name>
			<organization>Systems Made Simple</organization>
		</developer>
		<developer>
			<id>twilson650</id>
			<name>Tom Wilson</name>
		</developer>
		<developer>
			<id>esteban-aliverti</id>
			<name>Esteban Aliverti</name>
		</developer>
		<developer>
			<id>mochaholic</id>
			<name>Mohammad Jafari</name>
			<organization>Edmond Scientific Company</organization>
		</developer>
		<developer>
			<id>joel-costigliola</id>
			<name>Joel Costigliola</name>
			<organization>JCOS-Technologies</organization>
		</developer>
		<developer>
			<id>pukkaone</id>
			<name>Chin Huang</name>
		</developer>
		<developer>
			<id>SingingTree</id>
			<name>Bryce Van Dyk</name>
		</developer>
		<developer>
			<id>botunge</id>
			<name>Thomas Andersen</name>
		</developer>
		<developer>
			<id>samlanfranchi</id>
			<name>Sam Lanfranchi</name>
		</developer>
		<developer>
			<id>jkiddo</id>
			<name>Jens Kristian Villadsen</name>
		</developer>
		<developer>
			<id>cmikeb1</id>
			<name>C. Mike Bylund</name>
		</developer>
		<developer>
			<id>nrpeterson</id>
			<name>Nick Peterson</name>
		</developer>
		<developer>
			<id>petervanhoute</id>
			<name>Peter Van Houte</name>
		</developer>
		<developer>
			<id>SRiviere</id>
			<name>Sebastien Riviere</name>
		</developer>
		<developer>
			<id>karlmdavis</id>
			<name>Karl M. Davis</name>
			<organization>CMS</organization>
		</developer>
		<developer>
			<id>matt-blanchette</id>
			<name>Matt Blanchette</name>
		</developer>
		<developer>
			<id>petromykhailysyn</id>
			<name>Petro Mykhaylyshyn</name>
		</developer>
		<developer>
			<id>adam-carbone</id>
			<name>Adam Carbone</name>
		</developer>
		<developer>
			<id>joelsch</id>
			<name>Joel Schneider</name>
		</developer>
		<developer>
			<id>euvitudo</id>
			<name>Phillip Warner</name>
		</developer>
		<developer>
			<id>subhrajyotim</id>
			<name>Subhro</name>
		</developer>
		<developer>
			<id>mion00</id>
			<name>Carlo Mion</name>
		</developer>
		<developer>
			<id>kiwiandroiddev</id>
			<name>Matt Clarke</name>
			<organization>Orion Health</organization>
		</developer>
		<developer>
			<id>FilipDomazet</id>
			<name>Filip Domazet</name>
		</developer>
		<developer>
			<id>bdenton</id>
			<name>Bill Denton</name>
			<organization>Akana, Inc</organization>
		</developer>
		<developer>
			<id>hnnesv</id>
			<name>Hannes Venter</name>
			<organization>Jembi Health Systems</organization>
		</developer>
		<developer>
			<id>vadi2</id>
			<name>Vadim Peretokin</name>
			<organization>Firely</organization>
		</developer>
		<developer>
			<id>lawley</id>
			<name>Michael Lawley</name>
			<organization>CSIRO</organization>
		</developer>
		<developer>
			<id>CarthageKing</id>
			<name>CarthageKing</name>
		</developer>
		<developer>
			<id>gijsbert802</id>
			<name>Gijsbert van den Brink</name>
		</developer>
		<developer>
			<id>rqg0717</id>
			<name>James Ren</name>
		</developer>
		<developer>
			<id>Robbert1</id>
			<name>Robbert van Waveren</name>
		</developer>
		<developer>
			<id>daliboz</id>
			<name>Jenny Syed</name>
			<organization>Cerner Corporation</organization>
		</developer>
		<developer>
			<id>sekaijin</id>
			<name>sekaijin</name>
		</developer>
		<developer>
			<id>hugosoares</id>
			<name>Hugo Soares</name>
		</developer>
		<developer>
			<id>SRiviere</id>
			<name>Sebastien Riviere</name>
		</developer>
		<developer>
			<id>jodue</id>
			<name>jodue</name>
		</developer>
		<developer>
			<id>joelsch</id>
			<name>Joel Schneider</name>
			<organization>National Marrow Donor Program</organization>
		</developer>
		<developer>
			<id>dangerousben</id>
			<name>Ben Spencer</name>
		</developer>
		<developer>
			<id>maclema</id>
			<name>maclema</name>
		</developer>
		<developer>
			<id>ohr</id>
			<name>Christian Ohr</name>
			<organization>InterComponentWare AG</organization>
		</developer>
		<developer>
			<id>eug48</id>
			<name>Eugene Lubarsky</name>
		</developer>
		<developer>
			<id>SarenCurrie</id>
			<name>Saren Currie</name>
		</developer>
		<developer>
			<id>dconlan</id>
			<name>dconlan</name>
		</developer>
		<developer>
			<id>psbrandt</id>
			<name>Pascal Brandt</name>
		</developer>
		<developer>
			<id>InfiniteLoop90</id>
			<name>Clayton Bodendein</name>
		</developer>
		<developer>
			<id>rhausam</id>
			<name>Rob Hausam</name>
		</developer>
		<developer>
			<id>patrick-werner</id>
			<name>Patrick Werner</name>
		</developer>
		<developer>
			<id>malcolmm83</id>
			<name>Malcolm McRoberts</name>
		</developer>
		<developer>
			<id>mouellet</id>
			<name>Mathieu Ouellet</name>
		</developer>
		<developer>
			<id>JiajingLiang</id>
			<name>Jiajing Liang</name>
		</developer>
		<developer>
			<id>jamesdaily</id>
			<name>James Daily</name>
		</developer>
		<developer>
			<id>darktyko</id>
			<name>Kyle Meadows</name>
		</developer>
		<developer>
			<id>Tastelezz</id>
			<name>Gaetano Gallo</name>
		</developer>
		<developer>
			<id>sjanic</id>
			<name>sjanic</name>
		</developer>
		<developer>
			<id>c-schuler</id>
			<name>Chris Schuler</name>
		</developer>
		<developer>
			<id>javajeff</id>
			<name>Jeff Chung</name>
		</developer>
		<developer>
			<id>anoush-bch</id>
			<name>Anoush Mouradian</name>
		</developer>
		<developer>
			<id>splatch</id>
			<name>Łukasz Dywicki</name>
		</developer>
		<developer>
			<id>anthonys123</id>
			<name>Anthony Sute</name>
		</developer>
		<developer>
			<id>johnpoth</id>
			<name>John Poth</name>
			<organization>Red Hat</organization>
		</developer>
		<developer>
			<id>t4deon</id>
			<name>Andreas Keil</name>
		</developer>
		<developer>
			<id>RuthAlk</id>
			<name>Ruth Alkema</name>
		</developer>
		<developer>
			<id>Tastelezz</id>
			<name>Gaetano Gallo</name>
			<organization>InterComponentWare AG</organization>
		</developer>
		<developer>
			<id>jasonaown</id>
			<name>Jason Owen</name>
		</developer>
		<developer>
			<id>hdconradi</id>
			<name>Heinz-Dieter Conradi</name>
		</developer>
		<developer>
			<id>kliu99</id>
			<name>Kai Liu</name>
		</developer>
		<developer>
			<id>Romanow88</id>
			<name>Roman Doboni</name>
		</developer>
		<developer>
			<id>franktao2008</id>
			<name>Frank Tao</name>
			<organization>Smile CDR</organization>
		</developer>
		<developer>
			<id>anamariaradu10</id>
			<name>Ana Maria Radu</name>
			<organization>Cerner Corporation</organization>
		</developer>
		<developer>
			<id>alinleonard</id>
			<name>Alin Leonard</name>
			<organization>Cerner Corporation</organization>
		</developer>
		<developer>
			<id>jbalbien</id>
		</developer>
		<developer>
			<id>volsch</id>
			<name>Volker Schmidt</name>
			<organization>DHIS2 / University of Oslo</organization>
		</developer>
		<developer>
			<id>magnuswatn</id>
			<name>Magnus Watn</name>
		</developer>
		<developer>
			<id>Cory00</id>
		</developer>
		<developer>
			<id>srdo</id>
			<name>Stig Døssing</name>
		</developer>
		<developer>
			<id>ruoat</id>
			<name>Ari Ruotsalainen</name>
		</developer>
		<developer>
			<id>stevelle</id>
			<name>Steve Lewis</name>
			<organization>Cambia Health Solutions</organization>
		</developer>
		<developer>
			<id>restevez-chs</id>
			<name>Ricardo Estevez</name>
			<organization>Cambia Health Solutions</organization>
		</developer>
		<developer>
			<id>zilin375</id>
		</developer>
		<developer>
			<id>basecade</id>
			<name>Anders Havn</name>
		</developer>
		<developer>
			<id>vedion</id>
			<name>Anders Havn</name>
		</developer>
		<developer>
			<id>zaewonyx</id>
		</developer>
		<developer>
			<id>tadgh</id>
			<name>Gary Graham</name>
			<organization>Smile CDR</organization>
		</developer>
		<developer>
			<id>nerdydrew</id>
			<name>Drew Mitchell</name>
		</developer>
		<developer>
			<id>srdo</id>
			<name>Stig Døssing</name>
		</developer>
		<developer>
			<id>gteichrow</id>
			<name>Gary Teichrow</name>
		</developer>
		<developer>
			<id>sethrylan</id>
			<name>Seth Rylan Gainey</name>
			<url>http://sethrylan.org/</url>
		</developer>
		<developer>
			<id>uurl</id>
			<name>Raul Estrada</name>
		</developer>
		<developer>
			<id>nickrobison-usds</id>
			<name>Nick Robison</name>
		</developer>
		<developer>
			<id>fitzoh</id>
			<name>Andrew Fitzgerald</name>
		</developer>
		<developer>
			<id>dmap</id>
			<name>David Maplesden</name>
		</developer>
		<developer>
			<id>jaferkhan</id>
			<name>Jafer Khan Shamshad</name>
		</developer>
		<developer>
			<id>CodeAndChoke</id>
			<name>Long Nguyen</name>
		</developer>
		<developer>
			<id>tuomoa</id>
			<name>Tuomo Ala-Vannesluoma</name>
		</developer>
		<developer>
			<id>jelmerterwal</id>
			<name>Jelmer ter Wal</name>
		</developer>
		<developer>
			<id>jiaola</id>
			<name>Dazhi Jiao</name>
		</developer>
		<developer>
			<id>dionmcm</id>
		</developer>
		<developer>
			<id>ttntrifork</id>
			<organization>Trifork</organization>
			<name>Tue Toft Nørgård</name>
		</developer>
		<developer>
			<id>mzgtrifork</id>
			<organization>Trifork</organization>
			<name>Martin Zacho Grønhøj</name>
		</developer>
		<developer>
			<id>nigtrifork</id>
			<organization>Trifork</organization>
			<name>Nicolai Gjøderum</name>
		</developer>
		<developer>
			<id>augla</id>
			<name>August Langhout</name>
		</developer>
		<developer>
			<id>dgileadi</id>
			<name>David Gileadi</name>
		</developer>
		<developer>
			<id>ibrohimislam</id>
			<name>Ibrohim Kholilul Islam</name>
		</developer>
		<developer>
			<id>mkucharek</id>
			<name>Maciej Kucharek</name>
		</developer>
		<developer>
			<id>Thopap</id>
			<name>Thomas Papke</name>
			<organization>InterComponentWare AG</organization>
		</developer>
		<developer>
			<id>Bert-R</id>
			<name>Bert Roos</name>
		</developer>
		<developer>
			<id>zilin375</id>
			<name>Zhe Wang</name>
			<organization>Agfa Healthcare</organization>
		</developer>
		<developer>
			<id>gematik-fue</id>
			<name>gematik FuE</name>
		</developer>
		<developer>
			<id>ibacher</id>
			<name>Ian</name>
		</developer>
		<developer>
			<id>jasmdk</id>
			<name>Jacob Stampe Mikkelsen</name>
			<organization>Systematik A/S</organization>
		</developer>
		<developer>
			<id>craigappl</id>
			<name>Craig Appl</name>
			<organization>ONA</organization>
		</developer>
		<developer>
			<id>IanMMarshall</id>
			<name>Ian Marshall</name>
			<organization>Smile CDR</organization>
		</developer>
		<developer>
			<id>markiantorno</id>
			<name>Mark Iantorno</name>
			<organization>Smile CDR</organization>
		</developer>
		<developer>
			<id>sqshq</id>
			<name>Alexander Lukyanchikov</name>
		</developer>
		<developer>
			<id>abrsystematic</id>
		</developer>
		<developer>
			<id>joshdcollins</id>
			<name>Josh Collins</name>
			<organization>Janeiro Digital</organization>
		</developer>
		<developer>
			<id>ericprud</id>
			<name>Eric Prud'hommeaux</name>
			<organization>Janeiro Digital</organization>
		</developer>
		<developer>
			<id>blangley28</id>
			<organization>MITRE</organization>
		</developer>
		<developer>
			<id>swagers</id>
			<name>Steven Wagers</name>
			<organization>Regenstrief Institute</organization>
		</developer>
		<developer>
			<id>vladonemo</id>
			<name>Vladimir Nemergut</name>
		</developer>
		<developer>
			<id>janol77</id>
			<name>Alejandro Medina</name>
		</developer>
		<developer>
			<id>KevinDougan-SmileCDR</id>
			<name>Kevin Dougan</name>
		</developer>
		<developer>
			<id>jpercival</id>
			<name>Jonathan Percival</name>
			<organization>Alphora</organization>
		</developer>
		<developer>
			<id>brynrhodes</id>
			<name>Bryn Rhodes</name>
			<organization>Alphora</organization>
		</developer>
		<developer>
			<id>MarcelPa</id>
			<name>Marcel P</name>
		</developer>
		<developer>
			<id>marceloavan</id>
			<name>Marcelo Avancini</name>
			<organization>Philips</organization>
		</developer>
		<developer>
			<id>HananAwwad</id>
			<name>Hanan Awwad</name>
		</developer>
		<developer>
			<id>jarimayenburg</id>
			<name>Jari Maijenburg</name>
		</developer>
		<developer>
			<id>rbhman</id>
			<name>Bruno Hedman</name>
		</developer>

		<developer>
			<id>bratwurtz</id>
			<name>Dušan Marković</name>
			<organization>Better</organization>
		</developer>
		<developer>
			<id>jingtang10</id>
			<name>Jing Tang</name>
			<organization>Google</organization>
		</developer>
		<developer>
			<id>theGOTOguy</id>
			<name>Ben Li-Sauerwine</name>
		</developer>
		<developer>
			<id>tarekmamdouh</id>
		</developer>
		<developer>
			<id>JoeShook</id>
			<name>Joe Shook</name>
			<organization>Surescripts LLC</organization>
		</developer>
		<developer>
			<id>vilaug</id>
			<name>Augustas Vilčinskas</name>
			<organization>Ivido</organization>
		</developer>
		<developer>
			<id>gjergjsheldija</id>
			<name>Gjergj Sheldija</name>
		</developer>
		<developer>
			<id>XcrigX</id>
			<name>Craig McClendon</name>
		</developer>
		<developer>
			<id>dyoung-work</id>
		</developer>
		<developer>
			<id>vitorpamplona</id>
			<name>Vitor Pamplona</name>
			<organization>PathCheck Foundation / EyeNetra Inc</organization>
		</developer>
		<developer>
			<id>Roel-Scholten</id>
			<name>Roel Scholten</name>
		</developer>
		<developer>
			<id>granadacoder</id>
		</developer>
		<developer>
			<id>ivagulin</id>
		</developer>
		<developer>
			<id>jddamore</id>
			<name>John D'Amore</name>
			<organization>More Informatics</organization>
		</developer>
		<developer>
			<id>JorisHeadease</id>
		</developer>
		<developer>
			<id>delopst</id>
			<name>Primož Delopst</name>
		</developer>
		<developer>
			<id>Zach Smith</id>
			<name>zachdoctolib</name>
			<organization>Doctolib</organization>
		</developer>
		<developer>
			<id>alparodev</id>
			<name>Aleksej Parovysnik</name>
			<organization>Doctolib</organization>
		</developer>
		<developer>
			<id>doumdoum</id>
			<name>Dominique Villard</name>
			<organization>Doctolib</organization>
		</developer>
		<developer>
			<id>boereck</id>
			<name>Max Bureck</name>
			<organization>Fraunhofer FOKUS</organization>
		</developer>
		<developer>
<<<<<<< HEAD
			<id>adriennesox</id>
			<name>Adrienne Sox</name>
			<organization>Galileo, Inc.</organization>
=======
			<id>ArtyomyuS</id>
			<name>Artiom Darie</name>
		</developer>
		<developer>
			<id>pano-smals</id>
			<name>pano-smals</name>
		</developer>
		<developer>
			<id>jbonzohln</id>
			<name>Jesse Bonzo</name>
		</developer>
		<developer>
			<id>thetrueoneshots</id>
			<name>Gijs Groenewegen</name>
		</developer>
		<developer>
			<id>subigre</id>
			<name>Renaud Subiger</name>
		</developer>
		<developer>
			<id>stefan-lindstrom</id>
			<name>Stefan Lindström</name>
			<organization>Softhouse AB</organization>
>>>>>>> a8d21aa8
		</developer>
	</developers>

	<licenses>
		<license>
			<name>Apache Software License 2.0</name>
			<url>https://www.apache.org/licenses/LICENSE-2.0.txt</url>
		</license>
	</licenses>

	<properties>
		<fhir_core_version>6.3.11</fhir_core_version>
		<spotless_version>2.41.1</spotless_version>
		<surefire_jvm_args>-Dfile.encoding=UTF-8 -Xmx2048m</surefire_jvm_args>


		<!-- configure timestamp in MANIFEST.MF for maven-war-provider -->
		<maven.build.timestamp.format>yyyy-MM-dd'T'HH:mm:ss'Z'</maven.build.timestamp.format>
		<project.build.sourceEncoding>UTF-8</project.build.sourceEncoding>

		<!-- For site-deploy -->
		<siteMainDirectory>${user.home}/sites/hapi-fhir</siteMainDirectory>
		<scmPubCheckoutDirectory>${user.home}/sites/scm/hapi-fhir</scmPubCheckoutDirectory>

		<!-- Dependency Versions -->
		<activation_api_version>1.2.0</activation_api_version>
		<apache_karaf_version>4.2.5</apache_karaf_version>
		<aries_spifly_version>1.2</aries_spifly_version>
		<caffeine_version>3.1.8</caffeine_version>
		<checkstyle_version>10.6.0</checkstyle_version>
		<maven_changes_version>2.12.1</maven_changes_version>
		<commons_codec_version>1.15</commons_codec_version>
		<commons_compress_version>1.26.0</commons_compress_version>
		<!--
		Note if you bump the version here - The commons-dbcp2 2.11.0 version
		explicitly depends on commons-pool2 2.12.0, so we explicitly specify that
		version below as well. If you bump this, make sure you're bumping the
		pool2 version appropriately too.
		-->
		<commons_dbcp2_version>2.11.0</commons_dbcp2_version>
		<!-- Before Bumping: See note above about dbcp2 -->
		<commons_pool2_version>2.12.0</commons_pool2_version>
		<commons_text_version>1.10.0</commons_text_version>
		<commons_io_version>2.11.0</commons_io_version>
		<commons_lang3_version>3.14.0</commons_lang3_version>
		<com_jamesmurty_utils_version>1.2</com_jamesmurty_utils_version>
		<derby_version>10.17.1.0</derby_version>
		<error_prone_core_version>2.23.0</error_prone_core_version>
		<mockito_version>5.8.0</mockito_version>
		<nullaway_version>0.7.9</nullaway_version>
		<guava_version>32.1.1-jre</guava_version>
		<gson_version>2.8.9</gson_version>
		<jaxb_bundle_version>2.2.11_1</jaxb_bundle_version>
		<jaxb_api_version>2.3.1</jaxb_api_version>
		<jaxb_core_version>2.3.0.1</jaxb_core_version>
		<jaxb_runtime_version>4.0.4</jaxb_runtime_version>
		<jena_version>4.9.0</jena_version>
		<jersey_version>3.0.3</jersey_version>
		<jetty_version>12.0.3</jetty_version>
		<jsr305_version>3.0.2</jsr305_version>
		<junit_version>5.10.1</junit_version>
		<flexmark_version>0.64.8</flexmark_version>
		<flyway_version>9.4.0</flyway_version>
		<hibernate_version>6.4.1.Final</hibernate_version>
		<logback_version>1.4.14</logback_version>
	 	<!-- Update lucene version when you update hibernate-search version - These go together! -->
		<hibernate_search_version>7.0.0.Final</hibernate_search_version>
		<!-- Update lucene version when you update hibernate-search version - These go together! -->
		<lucene_version>9.8.0</lucene_version>
		<hamcrest_version>2.2</hamcrest_version>
		<hibernate_validator_version>8.0.0.Final</hibernate_validator_version>
		<httpcore_version>4.4.13</httpcore_version>
		<httpclient_version>4.5.13</httpclient_version>
		<jackson_version>2.17.1</jackson_version>
		<jackson_databind_version>2.17.1</jackson_databind_version>
		<maven_assembly_plugin_version>3.3.0</maven_assembly_plugin_version>
		<maven_license_plugin_version>1.8</maven_license_plugin_version>
		<okhttp_version>4.12.0</okhttp_version>
		<otel.version>1.38.0</otel.version> <!-- BOM Version -->
		<otel_instrumentation.version>2.4.0</otel_instrumentation.version>
		<poi_version>4.1.2</poi_version>
		<poi_ooxml_schemas_version>1.4</poi_ooxml_schemas_version>
		<resteasy_version>6.2.9.Final</resteasy_version>
		<ph_schematron_version>7.1.2</ph_schematron_version>
		<ph_commons_version>9.5.4</ph_commons_version>
		<plexus_compiler_api_version>2.13.0</plexus_compiler_api_version>
		<reflections_version>0.9.11</reflections_version>
		<servicemix_saxon_version>9.8.0-15</servicemix_saxon_version>
		<servicemix_xmlresolver_version>1.2_5</servicemix_xmlresolver_version>
		<swagger_version>2.2.22</swagger_version>
		<slf4j_version>2.0.13</slf4j_version>
		<log4j_to_slf4j_version>2.19.0</log4j_to_slf4j_version>
		<spring_version>6.1.8</spring_version>
		<spring_data_bom_version>2023.1.6</spring_data_bom_version>
		<spring_batch_version>4.3.10</spring_batch_version>
		<spring_boot_version>3.2.6</spring_boot_version>
		<spring_retry_version>2.0.6</spring_retry_version>
		<json_path_version>2.9.0</json_path_version>
		<stax2_api_version>3.1.4</stax2_api_version>
		<testcontainers_version>1.19.3</testcontainers_version>
		<thymeleaf-version>3.1.2.RELEASE</thymeleaf-version>
		<woodstox_core_asl_version>4.4.1</woodstox_core_asl_version>
		<project.reporting.outputEncoding>UTF-8</project.reporting.outputEncoding>
		<ebay_cors_filter_version>1.0.1</ebay_cors_filter_version>
		<elastic_apm_version>1.44.0</elastic_apm_version>
		<elasticsearch_version>8.11.1</elasticsearch_version>
		<ucum_version>1.0.8</ucum_version>

		<!-- Clinical Reasoning & CQL Support -->
		<clinical-reasoning.version>3.6.0</clinical-reasoning.version>

		<!-- Site properties -->
		<fontawesomeVersion>5.4.1</fontawesomeVersion>
		<maven.compiler.source>11</maven.compiler.source>
		<maven.compiler.target>11</maven.compiler.target>
		<maven.compiler.release>11</maven.compiler.release>
		<maven.compiler.testSource>17</maven.compiler.testSource>
		<maven.compiler.testTarget>17</maven.compiler.testTarget>
		<maven.compiler.testRelease>17</maven.compiler.testRelease>
		<maven_checkstyle_version>3.3.1</maven_checkstyle_version>

		<!-- Jacoco -->
		<argLine></argLine>
	</properties>

	<dependencyManagement>
		<dependencies>
			<dependency>
				<groupId>ca.uhn.hapi.fhir</groupId>
				<artifactId>org.hl7.fhir.utilities</artifactId>
				<version>${fhir_core_version}</version>
				<exclusions>
					<exclusion>
						<groupId>commons-net</groupId>
						<artifactId>commons-net</artifactId>
					</exclusion>
				</exclusions>
			</dependency>
			<dependency>
				<groupId>org.springframework.data</groupId>
				<artifactId>spring-data-bom</artifactId>
				<version>${spring_data_bom_version}</version>
				<type>pom</type>
				<scope>import</scope>
			</dependency>
			<dependency>
				<groupId>aopalliance</groupId>
				<artifactId>aopalliance</artifactId>
				<version>1.0</version>
			</dependency>
			<dependency>
				<groupId>ch.qos.logback</groupId>
				<artifactId>logback-classic</artifactId>
				<version>${logback_version}</version>
			</dependency>
			<dependency>
				<groupId>ch.qos.logback</groupId>
				<artifactId>logback-core</artifactId>
				<version>${logback_version}</version>
			</dependency>
			<dependency>
				<groupId>com.atlassian.commonmark</groupId>
				<artifactId>commonmark</artifactId>
				<version>0.9.0</version>
			</dependency>
			<dependency>
				<groupId>com.fasterxml.jackson.core</groupId>
				<artifactId>jackson-annotations</artifactId>
				<version>${jackson_version}</version>
			</dependency>
			<dependency>
				<groupId>com.fasterxml.jackson.core</groupId>
				<artifactId>jackson-core</artifactId>
				<version>${jackson_version}</version>
			</dependency>
			<dependency>
				<groupId>com.fasterxml.jackson.core</groupId>
				<artifactId>jackson-databind</artifactId>
				<version>${jackson_databind_version}</version>
			</dependency>
			<dependency>
				<groupId>com.fasterxml.jackson.datatype</groupId>
				<artifactId>jackson-datatype-jsr310</artifactId>
				<version>${jackson_version}</version>
			</dependency>
			<dependency>
				<groupId>com.fasterxml.jackson.dataformat</groupId>
				<artifactId>jackson-dataformat-yaml</artifactId>
				<version>${jackson_version}</version>
			</dependency>
			<dependency>
				<groupId>com.fasterxml.jackson.module</groupId>
				<artifactId>jackson-module-jakarta-xmlbind-annotations</artifactId>
				<version>${jackson_version}</version>
			</dependency>
			<dependency>
				<groupId>com.jayway.jsonpath</groupId>
				<artifactId>json-path</artifactId>
				<version>${json_path_version}</version>
			</dependency>
			<dependency>
				<groupId>com.jayway.jsonpath</groupId>
				<artifactId>json-path-assert</artifactId>
				<version>${json_path_version}</version>
			</dependency>
			<dependency>
				<groupId>com.github.ben-manes.caffeine</groupId>
				<artifactId>caffeine</artifactId>
				<version>${caffeine_version}</version>
			</dependency>
			<dependency>
				<groupId>com.googlecode.owasp-java-html-sanitizer</groupId>
				<artifactId>owasp-java-html-sanitizer</artifactId>
				<version>20211018.2</version>
			</dependency>
			<dependency>
				<groupId>com.graphql-java</groupId>
				<artifactId>graphql-java</artifactId>
				<version>21.0</version>
			</dependency>
			<!-- mail start -->
			<dependency>
				<groupId>org.simplejavamail</groupId>
				<artifactId>simple-java-mail</artifactId>
				<version>6.6.1</version>
				<exclusions>
					<exclusion>
						<groupId>com.sun.activation</groupId>
						<artifactId>jakarta.activation-api</artifactId>
					</exclusion>
					<exclusion>
						<groupId>com.sun.activation</groupId>
						<artifactId>jakarta.activation</artifactId>
					</exclusion>
				</exclusions>
			</dependency>
			<dependency>
				<groupId>com.icegreen</groupId>
				<artifactId>greenmail</artifactId>
				<version>1.6.4</version>
			</dependency>
			<dependency>
				<groupId>com.icegreen</groupId>
				<artifactId>greenmail-junit5</artifactId>
				<version>1.6.4</version>
				<scope>compile</scope>
			</dependency>
			<!-- mail end -->
			<dependency>
				<groupId>com.github.dnault</groupId>
				<artifactId>xml-patch</artifactId>
				<version>0.3.1</version>
			</dependency>
			<dependency>
				<groupId>io.dogote</groupId>
				<artifactId>json-patch</artifactId>
				<version>1.15</version>
			</dependency>
			<dependency>
				<groupId>com.google.errorprone</groupId>
				<artifactId>error_prone_core</artifactId>
				<version>${error_prone_core_version}</version>
			</dependency>
			<dependency>
				<groupId>com.google.guava</groupId>
				<artifactId>guava</artifactId>
				<version>${guava_version}</version>
			</dependency>
			<dependency>
				<groupId>com.google.guava</groupId>
				<artifactId>guava-testlib</artifactId>
				<version>${guava_version}</version>
			</dependency>
			<dependency>
				<groupId>com.h2database</groupId>
				<artifactId>h2</artifactId>
				<version>2.2.224</version>
			</dependency>
			<dependency>
				<groupId>com.helger.commons</groupId>
				<artifactId>ph-collection</artifactId>
				<version>11.1.2</version>
			</dependency>
			<dependency>
				<groupId>com.helger.schematron</groupId>
				<artifactId>ph-schematron-api</artifactId>
				<version>${ph_schematron_version}</version>
			</dependency>
			<dependency>
				<groupId>com.helger.schematron</groupId>
				<artifactId>ph-schematron-xslt</artifactId>
				<version>${ph_schematron_version}</version>
			</dependency>
			<dependency>
				<groupId>com.jamesmurty.utils</groupId>
				<artifactId>java-xmlbuilder</artifactId>
				<version>${com_jamesmurty_utils_version}</version>
			</dependency>
			<dependency>
				<groupId>com.puppycrawl.tools</groupId>
				<artifactId>checkstyle</artifactId>
				<version>${checkstyle_version}</version>
			</dependency>
			<dependency>
				<groupId>com.squareup.okhttp3</groupId>
				<artifactId>okhttp</artifactId>
				<version>${okhttp_version}</version>
			</dependency>
			<!-- Pinned here for CVE: CVE-2022-24329 -->
			<dependency>
				<groupId>com.squareup.okio</groupId>
				<artifactId>okio-jvm</artifactId>
				<version>3.4.0</version>
			</dependency>

			<!-- Architecture Test -->
			<dependency>
				<groupId>com.tngtech.archunit</groupId>
				<artifactId>archunit-junit5</artifactId>
				<version>1.0.1</version>
				<scope>test</scope>
			</dependency>
			<dependency>
				<groupId>com.vladsch.flexmark</groupId>
				<artifactId>flexmark</artifactId>
				<version>${flexmark_version}</version>
			</dependency>
			<dependency>
				<groupId>com.vladsch.flexmark</groupId>
				<artifactId>flexmark-ext-tables</artifactId>
				<version>${flexmark_version}</version>
			</dependency>
			<dependency>
				<groupId>com.vladsch.flexmark</groupId>
				<artifactId>flexmark-profile-pegdown</artifactId>
				<version>${flexmark_version}</version>
			</dependency>
			<dependency>
				<groupId>commons-beanutils</groupId>
				<artifactId>commons-beanutils</artifactId>
				<version>1.9.4</version>
			</dependency>
			<dependency>
				<groupId>commons-cli</groupId>
				<artifactId>commons-cli</artifactId>
				<version>1.5.0</version>
			</dependency>
			<dependency>
				<groupId>commons-codec</groupId>
				<artifactId>commons-codec</artifactId>
				<version>${commons_codec_version}</version>
			</dependency>
			<dependency>
				<groupId>org.apache.commons</groupId>
				<artifactId>commons-collections4</artifactId>
				<version>4.4</version>
			</dependency>
			<dependency>
				<groupId>commons-collections</groupId>
				<artifactId>commons-collections</artifactId>
				<version>3.2.2</version>
			</dependency>
			<dependency>
				<groupId>org.apache.commons</groupId>
				<artifactId>commons-compress</artifactId>
				<version>${commons_compress_version}</version>
			</dependency>
			<dependency>
				<groupId>org.apache.commons</groupId>
				<artifactId>commons-csv</artifactId>
				<version>1.10.0</version>
			</dependency>
			<dependency>
				<groupId>org.aspectj</groupId>
				<artifactId>aspectjweaver</artifactId>
				<version>1.9.5</version>
			</dependency>
			<dependency>
				<groupId>org.hl7.fhir.testcases</groupId>
				<artifactId>fhir-test-cases</artifactId>
				<version>1.1.14</version>
			</dependency>
			<dependency>
				<groupId>org.jdom</groupId>
				<artifactId>jdom2</artifactId>
				<version>2.0.6.1</version>
			</dependency>
			<dependency>
				<groupId>org.jetbrains</groupId>
				<artifactId>annotations</artifactId>
				<version>23.0.0</version>
			</dependency>
			<dependency>
				<groupId>commons-io</groupId>
				<artifactId>commons-io</artifactId>
				<version>${commons_io_version}</version>
			</dependency>
			<dependency>
				<groupId>directory-naming</groupId>
				<artifactId>naming-java</artifactId>
				<version>0.8</version>
				<scope>test</scope>
				<exclusions>
					<exclusion>
						<artifactId>commons-logging</artifactId>
						<groupId>commons-logging</groupId>
					</exclusion>
				</exclusions>
			</dependency>
			<dependency>
				<groupId>es.nitaur.markdown</groupId>
				<artifactId>txtmark</artifactId>
				<version>0.16</version>
			</dependency>
			<dependency>
				<groupId>jakarta.activation</groupId>
				<artifactId>jakarta.activation-api</artifactId>
				<version>2.1.2</version>
			</dependency>
			<dependency>
				<groupId>jakarta.annotation</groupId>
				<artifactId>jakarta.annotation-api</artifactId>
				<version>2.1.1</version>
			</dependency>
			<dependency>
				<groupId>jakarta.ejb</groupId>
				<artifactId>jakarta.ejb-api</artifactId>
				<version>4.0.1</version>
			</dependency>
			<dependency>
				<groupId>jakarta.interceptor</groupId>
				<artifactId>jakarta.interceptor-api</artifactId>
				<version>2.1.0</version>
			</dependency>
			<dependency>
				<groupId>jakarta.servlet</groupId>
				<artifactId>jakarta.servlet-api</artifactId>
				<version>6.0.0</version>
			</dependency>
			<dependency>
				<groupId>jakarta.transaction</groupId>
				<artifactId>jakarta.transaction-api</artifactId>
				<version>2.0.1</version>
			</dependency>
			<dependency>
				<groupId>jakarta.websocket</groupId>
				<artifactId>jakarta.websocket-client-api</artifactId>
				<version>2.1.1</version>
			</dependency>
			<dependency>
				<groupId>jakarta.ws.rs</groupId>
				<artifactId>jakarta.ws.rs-api</artifactId>
				<version>3.1.0</version>
			</dependency>
			<dependency>
				<groupId>jakarta.xml.bind</groupId>
				<artifactId>jakarta.xml.bind-api</artifactId>
				<version>4.0.1</version>
			</dependency>
			<dependency>
				<groupId>jakarta.validation</groupId>
				<artifactId>jakarta.validation-api</artifactId>
				<version>3.0.2</version>
			</dependency>
			<dependency>
					<groupId>javax.json</groupId>
					<artifactId>javax.json-api</artifactId>
					<version>1.1</version>
				</dependency>
			<dependency>
				<groupId>co.elastic.clients</groupId>
				<artifactId>elasticsearch-java</artifactId>
				<version>${elasticsearch_version}</version>
			</dependency>
			<dependency>
				<groupId>com.google.code.gson</groupId>
				<artifactId>gson</artifactId>
				<version>${gson_version}</version>
			</dependency>
			<dependency>
				<groupId>com.google.code.findbugs</groupId>
				<artifactId>jsr305</artifactId>
				<version>3.0.2</version>
			</dependency>
			<dependency>
				<groupId>com.healthmarketscience.sqlbuilder</groupId>
				<artifactId>sqlbuilder</artifactId>
				<version>3.0.2</version>
			</dependency>
			<dependency>
				<groupId>com.microsoft.sqlserver</groupId>
				<artifactId>mssql-jdbc</artifactId>
				<version>12.4.2.jre11</version>
			</dependency>
			<dependency>
				<!--
				We use JUnit 5 in HAPI FHIR, but some libraries still pull in / require JUnit 4
				(e.g. Testcontainers) so we enforce a current version to avoid OWASP flags
				-->
				<groupId>junit</groupId>
				<artifactId>junit</artifactId>
				<version>4.13.2</version>
			</dependency>
			<dependency>
				<groupId>io.swagger.core.v3</groupId>
				<artifactId>swagger-annotations-jakarta</artifactId>
				<version>${swagger_version}</version>
			</dependency>
			<dependency>
				<groupId>io.swagger.core.v3</groupId>
				<artifactId>swagger-models-jakarta</artifactId>
				<version>${swagger_version}</version>
			</dependency>
			<dependency>
				<groupId>io.swagger.core.v3</groupId>
				<artifactId>swagger-core-jakarta</artifactId>
				<version>${swagger_version}</version>
			</dependency>
			<dependency>
				<groupId>com.mysql</groupId>
				<artifactId>mysql-connector-j</artifactId>
				<version>8.2.0</version>
			</dependency>
			<dependency>
				<groupId>org.springdoc</groupId>
				<artifactId>springdoc-openapi-starter-webmvc-ui</artifactId>
				<version>2.2.0</version>
			</dependency>
			<dependency>
				<groupId>net.sf.json-lib</groupId>
				<artifactId>json-lib</artifactId>
				<version>2.4</version>
				<classifier>jdk15</classifier>
				<exclusions>
					<exclusion>
						<artifactId>commons-logging</artifactId>
						<groupId>commons-logging</groupId>
					</exclusion>
				</exclusions>
			</dependency>
			<dependency>
				<groupId>net.sf.json-lib</groupId>
				<artifactId>json-lib</artifactId>
				<version>2.4</version>
				<classifier>jdk15-sources</classifier>
			</dependency>
			<dependency>
				<groupId>net.ttddyy</groupId>
				<artifactId>datasource-proxy</artifactId>
				<version>1.10</version>
			</dependency>
			<dependency>
				<groupId>org.antlr</groupId>
				<artifactId>ST4</artifactId>
				<version>4.0.8</version>
			</dependency>
			<dependency>
				<!--
				Note if you bump the version here - The commons-dbcp2 2.11.0 version
				explicitly depends on commons-pool2 2.12.0, so we explicitly specify that
				version below as well. If you bump this, make sure you're bumping the
				pool2 version appropriately too.
				-->
				<groupId>org.apache.commons</groupId>
				<artifactId>commons-dbcp2</artifactId>
				<version>${commons_dbcp2_version}</version>
			</dependency>
			<dependency>
				<groupId>org.apache.commons</groupId>
				<artifactId>commons-lang3</artifactId>
				<version>${commons_lang3_version}</version>
			</dependency>
			<dependency>
				<groupId>org.apache.commons</groupId>
				<artifactId>commons-pool2</artifactId>
				<!-- See the note above about commons-dbcp2 before bumping versions here -->
				<version>${commons_pool2_version}</version>
			</dependency>
			<dependency>
				<groupId>org.apache.commons</groupId>
				<artifactId>commons-text</artifactId>
				<version>${commons_text_version}</version>
			</dependency>
			<dependency>
				<groupId>org.apache.derby</groupId>
				<artifactId>derby</artifactId>
				<version>${derby_version}</version>
			</dependency>
			<dependency>
				<groupId>org.apache.derby</groupId>
				<artifactId>derbynet</artifactId>
				<version>${derby_version}</version>
			</dependency>
			<dependency>
				<groupId>org.apache.derby</groupId>
				<artifactId>derbyclient</artifactId>
				<version>${derby_version}</version>
			</dependency>
			<dependency>
				<groupId>org.apache.derby</groupId>
				<artifactId>derbyshared</artifactId>
				<version>${derby_version}</version>
			</dependency>
			<dependency>
				<groupId>org.apache.derby</groupId>
				<artifactId>derbytools</artifactId>
				<version>${derby_version}</version>
			</dependency>
			<dependency>
				<groupId>org.apache.httpcomponents</groupId>
				<artifactId>httpclient</artifactId>
				<version>${httpclient_version}</version>
			</dependency>
			<dependency>
				<groupId>org.apache.httpcomponents</groupId>
				<artifactId>httpclient-cache</artifactId>
				<version>${httpclient_version}</version>
			</dependency>
			<dependency>
				<groupId>org.apache.httpcomponents</groupId>
				<artifactId>fluent-hc</artifactId>
				<version>${httpclient_version}</version>
			</dependency>
			<dependency>
				<groupId>org.apache.httpcomponents</groupId>
				<artifactId>httpclient-android</artifactId>
				<version>4.3.5.1</version>
			</dependency>
			<dependency>
				<groupId>org.apache.httpcomponents</groupId>
				<artifactId>httpcore</artifactId>
				<version>${httpcore_version}</version>
			</dependency>
			<dependency>
				<groupId>org.apache.httpcomponents</groupId>
				<artifactId>httpcore-osgi</artifactId>
				<version>${httpcore_version}</version>
			</dependency>
			<dependency>
				<groupId>org.apache.httpcomponents</groupId>
				<artifactId>httpcore-nio</artifactId>
				<version>${httpcore_version}</version>
			</dependency>
			<dependency>
				<groupId>co.elastic.apm</groupId>
				<artifactId>apm-agent-api</artifactId>
				<version>${elastic_apm_version}</version>
			</dependency>
			<dependency>
				<groupId>org.apache.jena</groupId>
				<artifactId>apache-jena-libs</artifactId>
				<version>${jena_version}</version>
				<type>pom</type>
			</dependency>
			<dependency>
				<groupId>org.apache.jena</groupId>
				<artifactId>jena-core</artifactId>
				<version>${jena_version}</version>
			</dependency>
			<dependency>
				<groupId>org.apache.jena</groupId>
				<artifactId>jena-arq</artifactId>
				<version>${jena_version}</version>
			</dependency>
			<dependency>
				<groupId>org.apache.lucene</groupId>
				<artifactId>lucene-analysis-phonetic</artifactId>
				<version>${lucene_version}</version>
			</dependency>
			<dependency>
				<groupId>org.apache.maven.doxia</groupId>
				<artifactId>doxia-module-markdown</artifactId>
				<version>1.8</version>
			</dependency>
			<dependency>
				<groupId>org.apache.maven.scm</groupId>
				<artifactId>maven-scm-api</artifactId>
				<version>1.12.0</version>
			</dependency>
			<dependency>
				<groupId>org.apache.maven.scm</groupId>
				<artifactId>maven-scm-manager-plexus</artifactId>
				<version>1.12.0</version>
			</dependency>
			<dependency>
				<groupId>org.apache.maven.scm</groupId>
				<artifactId>maven-scm-provider-gitexe</artifactId>
				<version>1.12.0</version>
			</dependency>
			<dependency>
				<groupId>org.apache.maven.wagon</groupId>
				<artifactId>wagon-scm</artifactId>
				<version>3.4.3</version>
			</dependency>
			<dependency>
				<groupId>org.apache.maven</groupId>
				<artifactId>maven-project</artifactId>
				<version>2.2.1</version>
			</dependency>
			<dependency>
				<groupId>org.apache.maven</groupId>
				<artifactId>maven-plugin-api</artifactId>
				<version>3.8.6</version>
				<scope>provided</scope>
			</dependency>
			<dependency>
				<groupId>org.apache.maven.plugin-tools</groupId>
				<artifactId>maven-plugin-annotations</artifactId>
				<version>3.9.0</version>
			</dependency>
			<dependency>
				<groupId>org.apache.poi</groupId>
				<artifactId>ooxml-schemas</artifactId>
				<version>${poi_ooxml_schemas_version}</version>
			</dependency>
			<dependency>
				<groupId>org.apache.poi</groupId>
				<artifactId>poi</artifactId>
				<version>${poi_version}</version>
			</dependency>
			<dependency>
				<groupId>org.apache.poi</groupId>
				<artifactId>poi-ooxml</artifactId>
				<version>${poi_version}</version>
			</dependency>
			<dependency>
				<groupId>org.apache.poi</groupId>
				<artifactId>poi-ooxml-schemas</artifactId>
				<version>${poi_version}</version>
			</dependency>
			<dependency>
				<groupId>org.apache.velocity</groupId>
				<artifactId>velocity-engine-core</artifactId>
				<version>2.3</version>
			</dependency>
			<dependency>
				<groupId>org.awaitility</groupId>
				<artifactId>awaitility</artifactId>
				<version>4.2.0</version>
			</dependency>
			<dependency>
				<groupId>org.codehaus.plexus</groupId>
				<artifactId>plexus-compiler-api</artifactId>
				<version>${plexus_compiler_api_version}</version>
			</dependency>
			<dependency>
				<groupId>org.codehaus.plexus</groupId>
				<artifactId>plexus-compiler-javac</artifactId>
				<version>${plexus_compiler_api_version}</version>
			</dependency>
			<dependency>
				<groupId>org.codehaus.plexus</groupId>
				<artifactId>plexus-compiler-javac-errorprone</artifactId>
				<version>${plexus_compiler_api_version}</version>
			</dependency>
			<dependency>
				<groupId>org.codehaus.plexus</groupId>
				<artifactId>plexus-utils</artifactId>
				<version>3.1.0</version>
			</dependency>
			<dependency>
				<groupId>com.fasterxml.woodstox</groupId>
				<artifactId>woodstox-core</artifactId>
				<version>6.4.0</version>
			</dependency>
			<dependency>
				<groupId>org.ebaysf.web</groupId>
				<artifactId>cors-filter</artifactId>
				<version>${ebay_cors_filter_version}</version>
			</dependency>
			<dependency>
				<groupId>org.eclipse.jetty.ee10</groupId>
				<artifactId>jetty-ee10-servlet</artifactId>
				<version>${jetty_version}</version>
			</dependency>
			<dependency>
				<groupId>org.eclipse.jetty.ee10</groupId>
				<artifactId>jetty-ee10-servlets</artifactId>
				<version>${jetty_version}</version>
			</dependency>
			<dependency>
				<groupId>org.eclipse.jetty.ee10.websocket</groupId>
				<artifactId>jetty-ee10-websocket-jakarta-client</artifactId>
				<version>${jetty_version}</version>
			</dependency>
			<dependency>
				<groupId>org.eclipse.jetty.ee10.websocket</groupId>
				<artifactId>jetty-ee10-websocket-jakarta-server</artifactId>
				<version>${jetty_version}</version>
			</dependency>
			<dependency>
				<groupId>org.eclipse.jetty</groupId>
				<artifactId>jetty-http</artifactId>
				<version>${jetty_version}</version>
			</dependency>
			<dependency>
				<groupId>org.eclipse.jetty</groupId>
				<artifactId>jetty-io</artifactId>
				<version>${jetty_version}</version>
			</dependency>
			<dependency>
				<groupId>org.eclipse.jetty</groupId>
				<artifactId>jetty-continuation</artifactId>
				<version>${jetty_version}</version>
			</dependency>
			<dependency>
				<groupId>org.eclipse.jetty</groupId>
				<artifactId>jetty-security</artifactId>
				<version>${jetty_version}</version>
			</dependency>
			<dependency>
				<groupId>org.eclipse.jetty</groupId>
				<artifactId>jetty-server</artifactId>
				<version>${jetty_version}</version>
			</dependency>
			<dependency>
				<groupId>org.eclipse.jetty</groupId>
				<artifactId>jetty-util</artifactId>
				<version>${jetty_version}</version>
			</dependency>
			<dependency>
				<groupId>org.eclipse.jetty</groupId>
				<artifactId>jetty-xml</artifactId>
				<version>${jetty_version}</version>
			</dependency>
			<dependency>
				<groupId>org.eclipse.jetty.websocket</groupId>
				<artifactId>websocket-jetty-api</artifactId>
				<version>${jetty_version}</version>
			</dependency>
			<dependency>
				<groupId>org.eclipse.jetty.websocket</groupId>
				<artifactId>websocket-core-client</artifactId>
				<version>${jetty_version}</version>
			</dependency>
			<dependency>
				<groupId>org.eclipse.jetty.websocket</groupId>
				<artifactId>websocket-jetty-client</artifactId>
				<version>${jetty_version}</version>
			</dependency>
			<dependency>
				<groupId>org.eclipse.jetty.websocket</groupId>
				<artifactId>jetty-websocket-jetty-server</artifactId>
				<version>${jetty_version}</version>
			</dependency>
			<dependency>
				<groupId>org.fhir</groupId>
				<artifactId>ucum</artifactId>
				<version>${ucum_version}</version>
			</dependency>
			<dependency>
				<groupId>org.rauschig</groupId>
				<artifactId>jarchivelib</artifactId>
				<version>1.1.0</version>
				<scope>test</scope>
			</dependency>
			<dependency>
				<groupId>org.fusesource.jansi</groupId>
				<artifactId>jansi</artifactId>
				<version>2.4.1</version>
			</dependency>
			<dependency>
				<groupId>org.glassfish</groupId>
				<artifactId>jakarta.el</artifactId>
				<version>4.0.2</version>
			</dependency>
			<dependency>
				<groupId>org.glassfish</groupId>
				<artifactId>javax.json</artifactId>
				<version>1.0.4</version>
			</dependency>
			<dependency>
				<groupId>org.glassfish.jaxb</groupId>
				<artifactId>jaxb-core</artifactId>
				<version>${jaxb_runtime_version}</version>
			</dependency>
			<dependency>
				<groupId>org.glassfish.jaxb</groupId>
				<artifactId>jaxb-runtime</artifactId>
				<version>${jaxb_runtime_version}</version>
				<!-- Excluded in favor of jakarta.activation:jakarta.activation-api -->
				<exclusions>
					<exclusion>
						<groupId>com.sun.activation</groupId>
						<artifactId>jakarta.activation</artifactId>
					</exclusion>
				</exclusions>
			</dependency>
			<dependency>
				<groupId>org.glassfish.jersey.core</groupId>
				<artifactId>jersey-server</artifactId>
				<version>${jersey_version}</version>
			</dependency>
			<dependency>
				<groupId>org.glassfish.jersey.containers</groupId>
				<artifactId>jersey-container-servlet-core</artifactId>
				<version>${jersey_version}</version>
			</dependency>
			<dependency>
				<groupId>org.glassfish.jersey.containers</groupId>
				<artifactId>jersey-container-jetty-http</artifactId>
				<version>${jersey_version}</version>
			</dependency>
			<dependency>
				<groupId>org.glassfish.jersey.media</groupId>
				<artifactId>jersey-media-moxy</artifactId>
				<version>${jersey_version}</version>
			</dependency>
			<dependency>
				<groupId>org.jboss.spec.javax.ws.rs</groupId>
				<artifactId>jboss-jaxrs-api_2.1_spec</artifactId>
				<version>2.0.1.Final</version>
			</dependency>
			<dependency>
				<groupId>org.jboss.resteasy</groupId>
				<artifactId>resteasy-client</artifactId>
				<version>${resteasy_version}</version>
			</dependency>
			<dependency>
				<groupId>org.jscience</groupId>
				<artifactId>jscience</artifactId>
				<version>4.3.1</version>
			</dependency>
			<!-- TODO KHS remove hamcrest -->
			<dependency>
				<groupId>org.hamcrest</groupId>
				<artifactId>hamcrest</artifactId>
				<version>${hamcrest_version}</version>
			</dependency>
			<dependency>
				<groupId>org.htmlunit</groupId>
				<artifactId>htmlunit</artifactId>
				<version>3.9.0</version>
				<exclusions>
					<exclusion>
						<!-- Don't let HTMLUnit bring in Jetty 9 -->
						<groupId>org.eclipse.jetty.websocket</groupId>
						<artifactId>websocket-client</artifactId>
					</exclusion>
				</exclusions>
			</dependency>
				<dependency>
					<groupId>org.hibernate.orm</groupId>
					<artifactId>hibernate-ant</artifactId>
					<version>${hibernate_version}</version>
				</dependency>
				<dependency>
					<groupId>org.hibernate.orm</groupId>
					<artifactId>hibernate-core</artifactId>
					<version>${hibernate_version}</version>
					<exclusions>
						<exclusion>
							<artifactId>xml-apis</artifactId>
							<groupId>xml-apis</groupId>
						</exclusion>
						<exclusion>
							<groupId>jakarta.activation</groupId>
							<artifactId>activation</artifactId>
						</exclusion>
						<exclusion>
							<groupId>jakarta.activation</groupId>
							<artifactId>jakarta.activation-api</artifactId>
						</exclusion>
						<exclusion>
							<groupId>org.jboss.spec.javax.transaction</groupId>
							<artifactId>jboss-transaction-api_1.2_spec</artifactId>
						</exclusion>
						<exclusion>
							<groupId>com.sun.activation</groupId>
							<artifactId>jakarta.activation</artifactId>
						</exclusion>
					</exclusions>
				</dependency>
				<dependency>
					<groupId>org.hibernate.orm</groupId>
					<artifactId>hibernate-envers</artifactId>
					<version>${hibernate_version}</version>
				</dependency>
				<dependency>
					<groupId>org.springframework.data</groupId>
					<artifactId>spring-data-envers</artifactId>
					<version>${spring_boot_version}</version>
				</dependency>
				<dependency>
					<groupId>org.hibernate.validator</groupId>
					<artifactId>hibernate-validator</artifactId>
					<version>${hibernate_validator_version}</version>
				</dependency>
				<dependency>
					<groupId>org.apache.logging.log4j</groupId>
					<artifactId>log4j-to-slf4j</artifactId>
					<version>${log4j_to_slf4j_version}</version>
				</dependency>
				<dependency>
					<groupId>org.hibernate.search</groupId>
					<artifactId>hibernate-search-mapper-orm</artifactId>
					<version>${hibernate_search_version}</version>
					<exclusions>
						<exclusion>
							<groupId>org.apache.logging.log4j</groupId>
							<artifactId>log4j-api</artifactId>
						</exclusion>
					</exclusions>
				</dependency>
				<dependency>
					<groupId>org.elasticsearch</groupId>
					<artifactId>elasticsearch</artifactId>
					<version>8.9.2</version>
				</dependency>
				<dependency>
					<groupId>org.hibernate.search</groupId>
					<artifactId>hibernate-search-backend-elasticsearch</artifactId>
					<version>${hibernate_search_version}</version>
				</dependency>
				<dependency>
					<groupId>org.hibernate.search</groupId>
					<artifactId>hibernate-search-backend-lucene</artifactId>
					<version>${hibernate_search_version}</version>
				</dependency>
				<dependency>
					<groupId>org.hibernate.search</groupId>
					<artifactId>hibernate-search-backend-elasticsearch-aws</artifactId>
					<version>${hibernate_search_version}</version>
				</dependency>
				<dependency>
					<groupId>org.javassist</groupId>
					<artifactId>javassist</artifactId>
					<version>3.22.0-GA</version>
				</dependency>
				<dependency>
					<groupId>org.junit</groupId>
					<artifactId>junit-bom</artifactId>
					<version>${junit_version}</version>
					<type>pom</type>
					<scope>import</scope>
				</dependency>
				<dependency>
					<groupId>org.junit.jupiter</groupId>
					<artifactId>junit-jupiter</artifactId>
					<version>${junit_version}</version>
					<scope>test</scope>
				</dependency>
				<dependency>
					<groupId>org.junit.jupiter</groupId>
					<artifactId>junit-jupiter-api</artifactId>
					<version>${junit_version}</version>
					<scope>test</scope>
				</dependency>
				<dependency>
					<groupId>org.junit.jupiter</groupId>
					<artifactId>junit-jupiter-engine</artifactId>
					<version>${junit_version}</version>
					<scope>test</scope>
				</dependency>
				<dependency>
					<groupId>org.junit.jupiter</groupId>
					<artifactId>junit-jupiter-params</artifactId>
					<version>${junit_version}</version>
					<scope>test</scope>
				</dependency>
				<dependency>
					<groupId>org.junit-pioneer</groupId>
					<artifactId>junit-pioneer</artifactId>
					<version>1.3.8</version>
				</dependency>
				<dependency>
					<groupId>org.mariadb.jdbc</groupId>
					<artifactId>mariadb-java-client</artifactId>
					<version>3.0.4</version>
				</dependency>
				<dependency>
					<groupId>org.mockito</groupId>
					<artifactId>mockito-core</artifactId>
					<version>${mockito_version}</version>
				</dependency>
				<dependency>
					<groupId>org.mockito</groupId>
					<artifactId>mockito-junit-jupiter</artifactId>
					<version>${mockito_version}</version>
				</dependency>
				<dependency>
					<groupId>org.postgresql</groupId>
					<artifactId>postgresql</artifactId>
					<version>42.7.3</version>
				</dependency>
				<dependency>
					<groupId>com.oracle.database.jdbc</groupId>
					<artifactId>ojdbc11</artifactId>
					<version>23.3.0.23.09</version>
				</dependency>
				<dependency>
					<groupId>org.quartz-scheduler</groupId>
					<artifactId>quartz</artifactId>
					<version>2.3.2</version>
					<exclusions>
						<exclusion>
							<groupId>com.zaxxer</groupId>
							<artifactId>HikariCP-java7</artifactId>
						</exclusion>
						<exclusion>
							<groupId>com.mchange</groupId>
							<artifactId>c3p0</artifactId>
						</exclusion>
						<exclusion>
							<groupId>com.mchange</groupId>
							<artifactId>mchange-commons-java</artifactId>
						</exclusion>
					</exclusions>
				</dependency>
				<dependency>
					<groupId>org.slf4j</groupId>
					<artifactId>slf4j-android</artifactId>
					<version>1.7.36</version>
				</dependency>
				<dependency>
					<groupId>org.slf4j</groupId>
					<artifactId>slf4j-api</artifactId>
					<version>${slf4j_version}</version>
				</dependency>
				<dependency>
					<groupId>org.slf4j</groupId>
					<artifactId>slf4j-simple</artifactId>
					<version>${slf4j_version}</version>
				</dependency>
				<dependency>
					<groupId>org.slf4j</groupId>
					<artifactId>log4j-over-slf4j</artifactId>
					<version>${slf4j_version}</version>
				</dependency>
				<dependency>
					<groupId>org.slf4j</groupId>
					<artifactId>jcl-over-slf4j</artifactId>
					<version>${slf4j_version}</version>
				</dependency>
				<dependency>
					<groupId>org.springframework</groupId>
					<artifactId>spring-beans</artifactId>
					<version>${spring_version}</version>
				</dependency>
				<dependency>
					<groupId>org.springframework</groupId>
					<artifactId>spring-context</artifactId>
					<version>${spring_version}</version>
				</dependency>
				<dependency>
					<groupId>org.springframework</groupId>
					<artifactId>spring-context-support</artifactId>
					<version>${spring_version}</version>
				</dependency>
				<dependency>
					<groupId>org.springframework</groupId>
					<artifactId>spring-core</artifactId>
					<version>${spring_version}</version>
				</dependency>
				<dependency>
					<groupId>org.springframework</groupId>
					<artifactId>spring-expression</artifactId>
					<version>${spring_version}</version>
				</dependency>
				<dependency>
					<groupId>org.springframework</groupId>
					<artifactId>spring-jdbc</artifactId>
					<version>${spring_version}</version>
				</dependency>
				<dependency>
					<groupId>org.springframework</groupId>
					<artifactId>spring-messaging</artifactId>
					<version>${spring_version}</version>
				</dependency>
				<dependency>
					<groupId>org.springframework</groupId>
					<artifactId>spring-orm</artifactId>
					<version>${spring_version}</version>
				</dependency>
				<dependency>
					<groupId>org.springframework</groupId>
					<artifactId>spring-test</artifactId>
					<version>${spring_version}</version>
				</dependency>
				<dependency>
					<groupId>org.springframework</groupId>
					<artifactId>spring-webmvc</artifactId>
					<version>${spring_version}</version>
				</dependency>
				<dependency>
					<groupId>org.springframework.boot</groupId>
					<artifactId>spring-boot-starter-test</artifactId>
					<version>${spring_boot_version}</version>
				</dependency>
				<dependency>
					<groupId>org.springframework.boot</groupId>
					<artifactId>spring-boot-test</artifactId>
					<version>${spring_boot_version}</version>
				</dependency>
				<dependency>
					<groupId>org.springframework</groupId>
					<artifactId>spring-tx</artifactId>
					<version>${spring_version}</version>
				</dependency>
				<dependency>
					<groupId>org.springframework</groupId>
					<artifactId>spring-web</artifactId>
					<version>${spring_version}</version>
				</dependency>
				<dependency>
					<groupId>org.springframework</groupId>
					<artifactId>spring-websocket</artifactId>
					<version>${spring_version}</version>
				</dependency>
				<dependency>
					<groupId>org.springframework.retry</groupId>
					<artifactId>spring-retry</artifactId>
					<version>${spring_retry_version}</version>
				</dependency>
				<dependency>
					<groupId>org.thymeleaf</groupId>
					<artifactId>thymeleaf</artifactId>
					<version>${thymeleaf-version}</version>
				</dependency>
				<dependency>
					<groupId>org.thymeleaf</groupId>
					<artifactId>thymeleaf-spring6</artifactId>
					<version>${thymeleaf-version}</version>
				</dependency>
				<dependency>
					<groupId>org.webjars.npm</groupId>
					<artifactId>ace-builds</artifactId>
					<version>1.22.0</version>
				</dependency>
				<dependency>
					<groupId>org.webjars.npm</groupId>
					<artifactId>bootstrap</artifactId>
					<version>4.5.2</version>
				</dependency>
				<dependency>
					<groupId>org.webjars</groupId>
					<artifactId>Eonasdan-bootstrap-datetimepicker</artifactId>
					<version>4.17.47</version>
					<exclusions>
						<exclusion>
							<groupId>*</groupId>
							<artifactId>*</artifactId>
						</exclusion>
					</exclusions>
				</dependency>
				<dependency>
					<groupId>org.webjars</groupId>
					<artifactId>font-awesome</artifactId>
					<version>5.8.2</version>
				</dependency>
				<dependency>
					<groupId>org.webjars.bower</groupId>
					<artifactId>awesome-bootstrap-checkbox</artifactId>
					<version>1.0.2</version>
				</dependency>
				<dependency>
					<groupId>org.webjars</groupId>
					<artifactId>jstimezonedetect</artifactId>
					<version>1.0.6</version>
				</dependency>
				<dependency>
					<groupId>org.webjars</groupId>
					<artifactId>select2</artifactId>
					<version>4.0.13</version>
					<exclusions>
						<exclusion>
							<groupId>org.webjars</groupId>
							<artifactId>jquery</artifactId>
						</exclusion>
					</exclusions>
				</dependency>
				<dependency>
					<groupId>org.webjars.bower</groupId>
					<artifactId>jquery</artifactId>
					<version>3.5.1</version>
				</dependency>
				<dependency>
					<groupId>org.webjars.bower</groupId>
					<artifactId>moment</artifactId>
					<version>2.27.0</version>
				</dependency>
				<dependency>
					<groupId>org.webjars.npm</groupId>
					<artifactId>popper.js</artifactId>
					<version>1.16.1</version>
				</dependency>
				<dependency>
					<groupId>org.webjars</groupId>
					<artifactId>swagger-ui</artifactId>
					<version>4.1.3</version>
				</dependency>
				<dependency>
					<groupId>org.xmlunit</groupId>
					<artifactId>xmlunit-core</artifactId>
					<version>2.4.0</version>
				</dependency>
				<dependency>
					<groupId>org.testcontainers</groupId>
					<artifactId>testcontainers</artifactId>
					<version>${testcontainers_version}</version>
				</dependency>
				<dependency>
					<groupId>org.testcontainers</groupId>
					<artifactId>postgresql</artifactId>
					<version>${testcontainers_version}</version>
				</dependency>
				<dependency>
					<groupId>org.testcontainers</groupId>
					<artifactId>mssqlserver</artifactId>
					<version>${testcontainers_version}</version>
				</dependency>
				<dependency>
					<groupId>org.testcontainers</groupId>
					<artifactId>oracle-xe</artifactId>
					<version>${testcontainers_version}</version>
				</dependency>
				<dependency>
					<groupId>org.testcontainers</groupId>
					<artifactId>elasticsearch</artifactId>
					<version>${testcontainers_version}</version>
					<scope>test</scope>
				</dependency>
				<dependency>
					<groupId>org.testcontainers</groupId>
					<artifactId>junit-jupiter</artifactId>
					<version>${testcontainers_version}</version>
					<scope>test</scope>
				</dependency>
				<dependency>
					<groupId>org.ogce</groupId>
					<artifactId>xpp3</artifactId>
					<version>1.1.6</version>
					<exclusions>
						<exclusion>
							<groupId>junit</groupId>
							<artifactId>junt</artifactId>
						</exclusion>
					</exclusions>
				</dependency>
				<dependency>
					<groupId>org.flywaydb</groupId>
					<artifactId>flyway-core</artifactId>
					<version>${flyway_version}</version>
				</dependency>
				<dependency>
					<groupId>uk.org.webcompere</groupId>
					<artifactId>system-stubs-jupiter</artifactId>
					<version>2.0.1</version>
				</dependency>
				<!-- dependencies required for Android -->
			<dependency>
				<groupId>xerces</groupId>
				<artifactId>xercesImpl</artifactId>
				<version>2.12.2</version>
				<scope>provided</scope>
				<optional>true</optional>
			</dependency>
			<!-- OpenTelemetry -->
			<dependency>
				<groupId>io.opentelemetry</groupId>
				<artifactId>opentelemetry-bom</artifactId>
				<version>${otel.version}</version>
				<type>pom</type>
				<scope>import</scope>
			</dependency>
			<dependency>
				<groupId>io.opentelemetry.instrumentation</groupId>
				<artifactId>opentelemetry-instrumentation-annotations</artifactId>
				<version>${otel_instrumentation.version}</version>
			</dependency>
			<dependency>
				<groupId>org.assertj</groupId>
				<artifactId>assertj-core</artifactId>
				<version>3.22.0</version>
			</dependency>
			<dependency>
				<groupId>org.assertj</groupId>
				<artifactId>assertj-json</artifactId>
				<version>3.22.0</version>
			</dependency>
			<dependency>
				<groupId>net.javacrumbs.json-unit</groupId>
				<artifactId>json-unit-assertj</artifactId>
				<version>3.2.7</version>
				<exclusions>
					<exclusion>
						<groupId>org.hamcrest</groupId>
						<artifactId>hamcrest-core</artifactId>
					</exclusion>
					<exclusion>
						<groupId>org.hamcrest</groupId>
						<artifactId>hamcrest</artifactId>
					</exclusion>
				</exclusions>
			</dependency>
		</dependencies>
	</dependencyManagement>

	<build>
		<pluginManagement>
			<plugins>
				<plugin>
					<groupId>com.diffplug.spotless</groupId>
					<artifactId>spotless-maven-plugin</artifactId>
					<version>${spotless_version}</version>
					<executions>
						<execution>
							<goals>
								<goal>apply</goal>
								<goal>check</goal>
							</goals>
							<phase>compile</phase>
						</execution>
					</executions>
					<configuration>
						<java>
							<excludes>
								<exclude>**/test/**/*.java</exclude>
							</excludes>
							<!--This does the actual code reformatting-->
							<palantirJavaFormat/>
							<!--After formatting, replace the default 4-space indentation with tabs as per our editorconfig-->
							<indent>
								<tabs>true</tabs>
								<spacesPerTab>4</spacesPerTab>
							</indent>
							<!--Just removes unused imports-->
							<removeUnusedImports />
							<!--Follow the editorconfig-defined order of imports-->
							<importOrder>
								<wildcardsLast>true</wildcardsLast>
								<order>,java|javax,\#</order>
							</importOrder>
						</java>

						<!--This does basic formatting of trailing whitespace and newlines-->
						<formats>
							<format>
								<includes>
									<include>*.md</include>
									<include>.gitignore</include>
									<include>*.java</include>
								</includes>
								<trimTrailingWhitespace/>
								<endWithNewline/>
							</format>
						</formats>

					</configuration>
				</plugin>
				<plugin>
					<groupId>org.apache.maven.plugins</groupId>
					<artifactId>maven-resources-plugin</artifactId>
					<version>3.3.0</version>
				</plugin>
				<plugin>
					<groupId>org.springframework.boot</groupId>
					<artifactId>spring-boot-maven-plugin</artifactId>
					<version>${spring_boot_version}</version>
				</plugin>
				<plugin>
					<groupId>org.basepom.maven</groupId>
					<artifactId>duplicate-finder-maven-plugin</artifactId>
					<version>2.0.1</version>
				</plugin>
				<plugin>
					<groupId>de.jpdigital</groupId>
					<artifactId>hibernate56-ddl-maven-plugin</artifactId>
					<version>2.5.0</version>
				</plugin>
				<plugin>
					<groupId>org.apache.maven.plugins</groupId>
					<artifactId>maven-assembly-plugin</artifactId>
					<version>${maven_assembly_plugin_version}</version>
				</plugin>
				<plugin>
					<groupId>org.apache.felix</groupId>
					<artifactId>maven-bundle-plugin</artifactId>
					<version>3.5.0</version>
				</plugin>
				<plugin>
					<groupId>org.apache.maven.plugins</groupId>
					<artifactId>maven-antrun-plugin</artifactId>
					<version>3.0.0</version>
				</plugin>
				<plugin>
					<groupId>org.apache.maven.plugins</groupId>
					<artifactId>maven-checkstyle-plugin</artifactId>
					<version>${maven_checkstyle_version}</version>
				</plugin>
				<plugin>
					<groupId>org.apache.maven.plugins</groupId>
					<artifactId>maven-clean-plugin</artifactId>
					<version>3.1.0</version>
				</plugin>
				<plugin>
					<groupId>org.apache.maven.plugins</groupId>
					<artifactId>maven-compiler-plugin</artifactId>
					<version>3.11.0</version>
					<configuration>
						<forceJavacCompilerUse>true</forceJavacCompilerUse>
						<encoding>UTF-8</encoding>
						<fork>true</fork>
						<meminitial>500m</meminitial>
						<maxmem>2000m</maxmem>
						<compilerArgs>
							<arg>-XDcompilePolicy=simple</arg>
							<arg>-Xplugin:ErrorProne -Xep:MissingSummary:OFF -Xep:JavaUtilDate:OFF -XepExcludedPaths:.*/src/test/java/.*</arg>
							<arg>-J--add-exports=jdk.compiler/com.sun.tools.javac.api=ALL-UNNAMED</arg>
							<arg>-J--add-exports=jdk.compiler/com.sun.tools.javac.file=ALL-UNNAMED</arg>
							<arg>-J--add-exports=jdk.compiler/com.sun.tools.javac.main=ALL-UNNAMED</arg>
							<arg>-J--add-exports=jdk.compiler/com.sun.tools.javac.model=ALL-UNNAMED</arg>
							<arg>-J--add-exports=jdk.compiler/com.sun.tools.javac.parser=ALL-UNNAMED</arg>
							<arg>-J--add-exports=jdk.compiler/com.sun.tools.javac.processing=ALL-UNNAMED</arg>
							<arg>-J--add-exports=jdk.compiler/com.sun.tools.javac.tree=ALL-UNNAMED</arg>
							<arg>-J--add-exports=jdk.compiler/com.sun.tools.javac.util=ALL-UNNAMED</arg>
							<arg>-J--add-opens=jdk.compiler/com.sun.tools.javac.code=ALL-UNNAMED</arg>
							<arg>-J--add-opens=jdk.compiler/com.sun.tools.javac.comp=ALL-UNNAMED</arg>
						</compilerArgs>
						<annotationProcessorPaths>
							<path>
								<groupId>com.google.errorprone</groupId>
								<artifactId>error_prone_core</artifactId>
								<version>${error_prone_core_version}</version>
							</path>
						</annotationProcessorPaths>
					</configuration>
				</plugin>
				<plugin>
					<groupId>org.apache.maven.plugins</groupId>
					<artifactId>maven-dependency-plugin</artifactId>
					<version>3.1.2</version>
				</plugin>
				<plugin>
					<groupId>org.apache.maven.plugins</groupId>
					<artifactId>maven-deploy-plugin</artifactId>
					<version>2.8.2</version>
				</plugin>
				<plugin>
					<groupId>org.apache.maven.plugins</groupId>
					<artifactId>maven-gpg-plugin</artifactId>
					<version>1.6</version>
				</plugin>
				<plugin>
					<groupId>org.apache.maven.plugins</groupId>
					<artifactId>maven-javadoc-plugin</artifactId>
					<version>3.6.3</version>
				</plugin>
				<plugin>
					<groupId>org.apache.maven.plugins</groupId>
					<artifactId>maven-jar-plugin</artifactId>
					<version>3.2.0</version>
				</plugin>
				<plugin>
					<groupId>org.apache.maven.plugins</groupId>
					<artifactId>maven-jxr-plugin</artifactId>
					<version>3.0.0</version>
				</plugin>
				<plugin>
					<groupId>org.apache.maven.plugins</groupId>
					<artifactId>maven-failsafe-plugin</artifactId>
					<version>3.1.0</version>
					<configuration>
						<reuseForks>false</reuseForks>
						<redirectTestOutputToFile>true</redirectTestOutputToFile>
						<forkCount>1</forkCount>
						<threadCount>1</threadCount>
						<perCoreThreadCount>true</perCoreThreadCount>
						<runOrder>alphabetical</runOrder>
						<useModulePath>false</useModulePath>
						<includes>
							<include>**/*IT.java</include>
						</includes>
					</configuration>
				</plugin>
				<plugin>
					<groupId>org.apache.maven.plugins</groupId>
					<artifactId>maven-plugin-plugin</artifactId>
					<version>3.6.1</version>
				</plugin>
				<plugin>
					<groupId>org.apache.maven.plugins</groupId>
					<artifactId>maven-shade-plugin</artifactId>
					<version>2.4.3</version>
				</plugin>
				<plugin>
					<groupId>org.apache.maven.plugins</groupId>
					<artifactId>maven-source-plugin</artifactId>
					<version>3.2.1</version>
				</plugin>
				<plugin>
					<groupId>org.apache.maven.plugins</groupId>
					<artifactId>maven-surefire-plugin</artifactId>
					<version>3.1.2</version>
					<configuration>
						<redirectTestOutputToFile>true</redirectTestOutputToFile>
						<argLine>@{argLine} ${surefire_jvm_args}</argLine>
						<trimStackTrace>false</trimStackTrace>
						<runOrder>alphabetical</runOrder>
						<argLine>@{argLine} ${surefire_jvm_args} -XX:+HeapDumpOnOutOfMemoryError</argLine>
						<forkCount>0.6C</forkCount>
						<threadCount>1</threadCount>
						<perCoreThreadCount>false</perCoreThreadCount>
						<reuseForks>true</reuseForks>
						<parallel>classes</parallel>
						<includes>
							<include>**/*Test.java</include>
						</includes>
						<excludes>*StressTest*</excludes>
					</configuration>
				</plugin>
				<plugin>
					<groupId>org.apache.maven.plugins</groupId>
					<artifactId>maven-war-plugin</artifactId>
					<version>3.3.2</version>
				</plugin>
				<plugin>
					<groupId>org.codehaus.mojo</groupId>
					<artifactId>build-helper-maven-plugin</artifactId>
					<version>3.2.0</version>
				</plugin>
				<plugin>
					<groupId>org.codehaus.mojo</groupId>
					<artifactId>buildnumber-maven-plugin</artifactId>
					<version>3.0.0</version>
				</plugin>
				<plugin>
					<groupId>org.codehaus.mojo</groupId>
					<artifactId>cobertura-maven-plugin</artifactId>
					<version>2.7</version>
					<configuration>
						<skip>true</skip>
					</configuration>
				</plugin>
				<plugin>
					<groupId>org.codehaus.mojo</groupId>
					<artifactId>license-maven-plugin</artifactId>
					<version>2.0.0</version>
					<configuration>
						<verbose>true</verbose>
						<addSvnKeyWords>false</addSvnKeyWords>
						<encoding>UTF-8</encoding>
					</configuration>
				</plugin>
				<plugin>
					<groupId>org.codehaus.mojo</groupId>
					<artifactId>versions-maven-plugin</artifactId>
					<version>2.8.1</version>
					<configuration>
						<processDependencyManagementTransitive>false</processDependencyManagementTransitive>
					</configuration>
				</plugin>
				<plugin>
					<groupId>org.eclipse.jetty</groupId>
					<artifactId>jetty-maven-plugin</artifactId>
					<version>${jetty_version}</version>
				</plugin>
				<plugin>
					<groupId>org.apache.maven.plugins</groupId>
					<artifactId>maven-changes-plugin</artifactId>
					<version>${maven_changes_version}</version>
				</plugin>
				<plugin>
					<groupId>org.eluder.coveralls</groupId>
					<artifactId>coveralls-maven-plugin</artifactId>
					<version>4.3.0</version>
					<configuration>
						<coberturaReports>
						</coberturaReports>
					</configuration>
				</plugin>
				<plugin>
					<groupId>org.jacoco</groupId>
					<artifactId>jacoco-maven-plugin</artifactId>
					<version>0.8.9</version>
					<configuration>
						<excludes>
							<exclude>ca/uhn/fhir/model/dstu2/**/*.class</exclude>
							<exclude>ca/uhn/fhir/jpa/rp/r5/*.class</exclude>
							<exclude>ca/uhn/fhir/jpa/rp/r4/*.class</exclude>
							<exclude>ca/uhn/fhir/jpa/rp/r4b/*.class</exclude>
							<exclude>ca/uhn/fhir/jpa/rp/dstu3/*.class</exclude>
							<exclude>ca/uhn/fhir/jpa/rp/dstu2/*.class</exclude>
						</excludes>
					</configuration>
				</plugin>
				<!--This plugin's configuration is used to store Eclipse m2e settings only. It has no influence on the Maven build itself. -->
				<plugin>
					<groupId>org.eclipse.m2e</groupId>
					<artifactId>lifecycle-mapping</artifactId>
					<version>1.0.0</version>
					<configuration>
						<lifecycleMappingMetadata>
							<pluginExecutions>
								<pluginExecution>
									<pluginExecutionFilter>
										<groupId>
											ca.uhn.hapi.fhir
										</groupId>
										<artifactId>
											hapi-tinder-plugin
										</artifactId>
										<versionRange>
											[0.8-SNAPSHOT,)
										</versionRange>
										<goals>
											<goal>
												generate-jparest-server
											</goal>
										</goals>
									</pluginExecutionFilter>
									<action>
										<ignore></ignore>
									</action>
								</pluginExecution>
								<pluginExecution>
									<pluginExecutionFilter>
										<groupId>
											org.apache.maven.plugins
										</groupId>
										<artifactId>
											maven-antrun-plugin
										</artifactId>
										<versionRange>
											[1.7,)
										</versionRange>
										<goals>
											<goal>run</goal>
										</goals>
									</pluginExecutionFilter>
									<action>
										<ignore></ignore>
									</action>
								</pluginExecution>
							</pluginExecutions>
						</lifecycleMappingMetadata>
					</configuration>
				</plugin>
				<plugin>
					<groupId>org.apache.maven.plugins</groupId>
					<artifactId>maven-install-plugin</artifactId>
					<version>2.5.2</version>
				</plugin>
				<plugin>
					<groupId>org.codehaus.mojo</groupId>
					<artifactId>animal-sniffer-maven-plugin</artifactId>
					<version>1.23</version>
					<configuration>
						<signature>
							<groupId>net.sf.androidscents.signature</groupId>
							<artifactId>android-api-level-26</artifactId>
							<version>8.0.0_r2</version>
						</signature>
					</configuration>
					<executions>
						<execution>
							<id>check-android-26-compliance</id>
							<phase>test</phase>
							<goals>
								<goal>check</goal>
							</goals>
						</execution>
					</executions>
				</plugin>
			</plugins>
		</pluginManagement>
		<plugins>
			<plugin>
				<groupId>org.apache.maven.plugins</groupId>
				<artifactId>maven-enforcer-plugin</artifactId>
				<version>3.3.0</version>
				<executions>
					<execution>
						<id>enforce-maven</id>
						<goals>
							<goal>enforce</goal>
						</goals>
						<configuration>
							<rules>
								<requireMavenVersion>
									<version>3.5.4</version>
								</requireMavenVersion>
								<requireJavaVersion>
									<version>17</version>
									<message>
										HAPI FHIR is targeting JDK 11 for published binaries,
										but we require JDK 17 to build and test this library.
									</message>
								</requireJavaVersion>
							</rules>
						</configuration>
					</execution>
				</executions>
			</plugin>
			<plugin>
				<groupId>org.apache.maven.plugins</groupId>
				<artifactId>maven-antrun-plugin</artifactId>
				<inherited>false</inherited>
				<executions>
					<execution>
						<id>copySubProjects</id>
						<phase>site</phase>
						<goals>
							<goal>run</goal>
						</goals>
						<configuration>
							<target>
								<copy todir="target/site/apidocs">
									<fileset dir="hapi-fhir-base/target/site/apidocs"/>
								</copy>
								<copy todir="target/site/apidocs-dstu2">
									<fileset dir="hapi-fhir-structures-dstu2/target/site/apidocs"/>
								</copy>
								<copy todir="target/site/apidocs-dstu3">
									<fileset dir="hapi-fhir-structures-dstu3/target/site/apidocs"/>
								</copy>
								<copy todir="target/site/apidocs-r4">
									<fileset dir="hapi-fhir-structures-r4/target/site/apidocs"/>
								</copy>
								<copy todir="target/site/apidocs-r5">
									<fileset dir="hapi-fhir-structures-r5/target/site/apidocs"/>
								</copy>
								<copy todir="target/site/apidocs-jpaserver">
									<fileset dir="hapi-fhir-jpaserver-base/target/site/apidocs"/>
								</copy>
								<copy todir="target/site/apidocs-jpaserver-ips">
									<fileset dir="hapi-fhir-jpaserver-ips/target/site/apidocs"/>
								</copy>
								<copy todir="target/site/apidocs-jpaserver-mdm">
									<fileset dir="hapi-fhir-jpaserver-mdm/target/site/apidocs"/>
								</copy>
								<copy todir="target/site/apidocs-storage-batch2">
									<fileset dir="hapi-fhir-storage-batch2/target/site/apidocs"/>
								</copy>
								<copy todir="target/site/apidocs-client">
									<fileset dir="hapi-fhir-client/target/site/apidocs"/>
								</copy>
								<copy todir="target/site/apidocs-server">
									<fileset dir="hapi-fhir-server/target/site/apidocs"/>
								</copy>
								<copy todir="target/site/apidocs-server-mdm">
									<fileset dir="hapi-fhir-server-mdm/target/site/apidocs"/>
								</copy>
								<copy todir="target/site/apidocs-server-openapi">
									<fileset dir="hapi-fhir-server-mdm/target/site/openapi"/>
								</copy>
								<copy todir="target/site/xref-jpaserver">
									<fileset dir="hapi-fhir-jpaserver-base/target/site/xref"/>
								</copy>
								<copy todir="target/site/xref-base">
									<fileset dir="hapi-fhir-base/target/site/xref"/>
								</copy>
								<!-- <copy todir="target/site/cobertura"> <fileset dir="hapi-fhir-cobertura/target/site/cobertura" /> </copy> -->
								<copy todir="target/site">
									<fileset dir="hapi-fhir-base/target/site" includes="checkstyle.*"/>
								</copy>
								<echo>Fixing Checkstyle Report</echo>
								<replace dir="target/site" summary="true">
									<include name="checkstyle.html"/>
									<replacetoken>"../../</replacetoken>
									<replacevalue>"./</replacevalue>
								</replace>
								<replace dir="target/site" summary="true">
									<include name="*.html"/>
									<replacetoken>
										http://netdna.bootstrapcdn.com/twitter-bootstrap/2.3.1/css/bootstrap-responsive.min.css
									</replacetoken>
									<replacevalue>./css/bootstrap-responsive.min.css</replacevalue>
								</replace>
								<replace dir="target/site" summary="true">
									<include name="*.html"/>
									<replacetoken>http://netdna.bootstrapcd</replacetoken>
									<replacevalue>https://netdna.bootstrapcd</replacevalue>
								</replace>
								<replace dir="target/site" summary="true">
									<include name="*.html"/>
									<replacetoken>http://maxcdn.bootstrapcdn.com/font-awesome/4.3.0/css/font-awesome.min.css
									</replacetoken>
									<replacevalue>https://maxcdn.bootstrapcdn.com/font-awesome/4.3.0/css/font-awesome.min.css
									</replacevalue>
								</replace>
								<replace dir="target/site" summary="true">
									<include name="*.html"/>
									<replacetoken>http://ajax.googleapis</replacetoken>
									<replacevalue>https://ajax.googleapis</replacevalue>
								</replace>
								<replace dir="target/site" summary="true">
									<include name="*.html"/>
									<replacetoken>\t</replacetoken>
									<replacevalue>
									</replacevalue>
								</replace>
								<replace dir="target/site" summary="true">
									<include name="index.html"/>
									<replacetoken><![CDATA[<h2 id="Welcome">Welcome</h2>]]></replacetoken>
									<replacevalue><![CDATA[
			<div class="span12">
				<div class="pull-left">
					<a href="./" id="bannerLeft"><img src="images/hapi_fhir_banner.png" alt='"'HAPI'"' /></a>
				</div>
				<div class="pull-right">
					<a href="./" id="bannerRight"><img src="images/hapi_fhir_banner_right.png" alt='"'FHIR'"' /></a>
				</div>
			</div>
			<br clear="both"/>
	]]></replacevalue>
								</replace>
								<!--<replaceregexp file="target/site/checkstyle.html" byline="false" match="&lt;ul class=&quot;breadcrumb.*?&lt;/ul&gt;" replace="" flags="s"/> -->
							</target>
						</configuration>
					</execution>
					<execution>
						<id>addSyntaxHighlighter</id>
						<phase>site</phase>
						<goals>
							<goal>run</goal>
						</goals>
						<configuration>
							<target>
								<echo>Adding Fontawesome</echo>
								<replace dir="target/site" summary="true">
									<include name="*.html"/>
									<replacetoken>
										<![CDATA[<a href="download.html" title="Download">Download</a>]]></replacetoken>
									<replacevalue>
										<![CDATA[<a href="download.html"  title="Download"><i class="fa fa-download"></i> Download</a>]]></replacevalue>
								</replace>
								<replace dir="target/site" summary="true">
									<include name="*.html"/>
									<replacetoken>
										<![CDATA[<a href="https://github.com/hapifhir/hapi-fhir/" title="GitHub Project" class="externalLink">GitHub Project</a>]]></replacetoken>
									<replacevalue>
										<![CDATA[<a href="https://github.com/hapifhir/hapi-fhir/" title="GitHub Project"  class="externalLink"><i class="fa fa-github"></i> GitHub Project</a>]]></replacevalue>
								</replace>
								<replace dir="target/site" summary="true">
									<include name="*.html"/>
									<replacetoken><![CDATA[data-toggle="dropdown">Test Servers <]]></replacetoken>
									<replacevalue>
										<![CDATA[data-toggle="dropdown"><i class="fa fa-fire"></i>&nbsp;Test Servers&nbsp;<]]></replacevalue>
								</replace>
								<replace dir="target/site" summary="true">
									<include name="*.html"/>
									<replacetoken><![CDATA[data-toggle="dropdown">Documentation <]]></replacetoken>
									<replacevalue>
										<![CDATA[data-toggle="dropdown"><i class="fa fa-book"></i>&nbsp;Documentation&nbsp;<]]></replacevalue>
								</replace>
								<replace dir="target/site" summary="true">
									<include name="*.html"/>
									<replacetoken><![CDATA[data-toggle="dropdown">Get Help <]]></replacetoken>
									<replacevalue>
										<![CDATA[data-toggle="dropdown"><i class="fa fa-support"></i>&nbsp;Get Help&nbsp;<]]></replacevalue>
								</replace>
								<echo>Changing Breadcrumbs</echo>
								<replace dir="target/site" summary="true">
									<include name="doc_*.html"/>
									<replacetoken><![CDATA[<li class="divider">/</li>]]></replacetoken>
									<replacevalue><![CDATA[<li  class="divider">/</li>
			<li><a href="docindex.html" title="Documentation">Documentation</a></li>
			<li  class="divider">/</li>]]></replacevalue>
								</replace>
								<echo>Adding Syntax Highlighter</echo>
								<replace dir="target/site" summary="true">
									<include name="*.html"></include>
									<replacetoken><![CDATA[</body>]]></replacetoken>
									<replacevalue><![CDATA[
<script type="text/javascript">
	var elements = document.getElementsByClassName("source");
	for (var i=0; i < elements.length; i++) {
		var pres = elements[i].getElementsByTagName("pre");
		for (var j = 0; j < pres.length; j++) {
			var pre = pres[j];
			if (pre.innerHTML.match(/^\s*\&lt\;/)) {
				pre.className = 'brush: xml';
			} else if (pre.innerHTML.match(/\/\*/)) {
				pre.className = 'brush: java';
			} else if (pre.innerHTML.match(/^\/\//)) {
				pre.className = 'brush: java';
			} else if (pre.innerHTML.match(/^\{/)) {
				pre.className = 'brush: jscript';
			} else if (pre.innerHTML.match(/^\#/)) {
				pre.className = 'brush: bash';
			} else if (pre.innerHTML.match(/\&lt\;\//)) {
				pre.className = 'brush: xml';
			} else {
				pre.className = 'brush: java';
			}
		}
	}

	SyntaxHighlighter.all();
</script>
</body>
									]]></replacevalue>
								</replace>
							</target>
						</configuration>
					</execution>
					<execution>
						<id>addAnalytics</id>
						<phase>site</phase>
						<configuration>
							<target>
								<echo>Adding Google analytics in target/site for &lt;body&gt;</echo>
								<replace dir="target/site" summary="true">
									<include name="**/*.html"></include>
									<!--suppress UnresolvedMavenProperty -->
									<replacefilter token="#build#" value="${label}"/>
									<replacefilter token="#version#" value="${project.version}"/>
									<replacetoken><![CDATA[</body>]]></replacetoken>
									<replacevalue><![CDATA[
<script>
  (function(i,s,o,g,r,a,m){i['GoogleAnalyticsObject']=r;i[r]=i[r]||function(){
  (i[r].q=i[r].q||[]).push(arguments)},i[r].l=1*new Date();a=s.createElement(o),
  m=s.getElementsByTagName(o)[0];a.async=1;a.src=g;m.parentNode.insertBefore(a,m)
  })(window,document,'script','//www.google-analytics.com/analytics.js','ga');

  ga('create', 'UA-1395874-5', 'auto');
  ga('require', 'displayfeatures');
  ga('require', 'linkid', 'linkid.js');
  ga('send', 'pageview');

</script>
                </body >
                ]]></replacevalue>
								</replace>
								<echo>Adding Google analytics in target/site for &lt;BODY&gt;</echo>
								<replace dir="target/site" summary="true">
									<include name="**/*.html"></include>
									<replacetoken><![CDATA[</BODY>]]></replacetoken>
									<replacevalue><![CDATA[
<script>
  (function(i,s,o,g,r,a,m){i['GoogleAnalyticsObject']=r;i[r]=i[r]||function(){
  (i[r].q=i[r].q||[]).push(arguments)},i[r].l=1*new Date();a=s.createElement(o),
  m=s.getElementsByTagName(o)[0];a.async=1;a.src=g;m.parentNode.insertBefore(a,m)
  })(window,document,'script','//www.google-analytics.com/analytics.js','ga');

  ga('create', 'UA-1395874-5', 'auto');
  ga('require', 'displayfeatures');
  ga('require', 'linkid', 'linkid.js');
  ga('send', 'pageview');

</script>
                </BODY >
                ]]></replacevalue>
								</replace>
							</target>
						</configuration>
						<goals>
							<goal>run</goal>
						</goals>
					</execution>
				</executions>
			</plugin>
			<plugin>
				<groupId>org.apache.maven.plugins</groupId>
				<artifactId>maven-scm-publish-plugin</artifactId>
				<version>3.0.0</version>
				<inherited>false</inherited>
				<configuration>
					<checkoutDirectory>${scmPubCheckoutDirectory}</checkoutDirectory>
					<content>\${siteMainDirectory}</content>
					<tryUpdate>true</tryUpdate>
					<scmBranch>gh-pages</scmBranch>
					<pubScmUrl>scm:git:git@github.com:hapifhir/hapi-fhir.git</pubScmUrl>
				</configuration>
				<executions>
					<execution>
						<id>scm-publish</id>
						<phase>site-deploy</phase>
						<goals>
							<goal>publish-scm</goal>
						</goals>
					</execution>
				</executions>
			</plugin>
		</plugins>
	</build>

	<reporting>
		<plugins>
			<plugin>
				<groupId>org.apache.maven.plugins</groupId>
				<artifactId>maven-changes-plugin</artifactId>
				<version>${maven_changes_version}</version>
				<inherited>false</inherited>
				<reportSets>
					<reportSet>
						<reports>
							<report>changes-report</report>
						</reports>
					</reportSet>
				</reportSets>
				<configuration>
					<feedType>atom_1.0</feedType>
					<issueLinkTemplatePerSystem>
						<default>https://github.com/hapifhir/hapi-fhir/issues/%ISSUE%</default>
					</issueLinkTemplatePerSystem>
					<escapeHTML>false</escapeHTML>
				</configuration>
			</plugin>
			<plugin>
				<groupId>org.apache.maven.plugins</groupId>
				<artifactId>maven-surefire-report-plugin</artifactId>
				<version>2.19.1</version>
				<reportSets>
					<reportSet>
						<reports>
							<report>failsafe-report-only</report>
						</reports>
					</reportSet>
				</reportSets>
				<configuration>
					<reportsDirectories>
						<reportDirectory>${project.basedir}/hapi-fhir-base/target/surefire-reports/</reportDirectory>
						<reportDirectory>${project.basedir}/hapi-fhir-structures-dstu/target/surefire-reports/
						</reportDirectory>
						<reportDirectory>${project.basedir}/hapi-fhir-structures-dstu2/target/surefire-reports/
						</reportDirectory>
						<reportDirectory>${project.basedir}/hapi-fhir-jpaserver-base/target/surefire-reports/
						</reportDirectory>
					</reportsDirectories>
				</configuration>
			</plugin>
			<plugin>
				<groupId>org.apache.maven.plugins</groupId>
				<artifactId>maven-project-info-reports-plugin</artifactId>
				<version>3.0.0</version>
				<inherited>false</inherited>
			</plugin>
		</plugins>
	</reporting>

	<profiles>
		<profile>
			<id>DIST</id>
			<build>
				<plugins>
					<plugin>
						<groupId>org.codehaus.mojo</groupId>
						<artifactId>license-maven-plugin</artifactId>
						<inherited>false</inherited>
						<executions>
							<execution>
								<id>update-project-license</id>
								<phase>package</phase>
								<goals>
									<goal>update-project-license</goal>
								</goals>
								<configuration>
									<licenseName>apache_v2</licenseName>
								</configuration>
							</execution>
						</executions>
					</plugin>
				</plugins>
			</build>
		</profile>
		<profile>
			<id>ROOT</id>
			<reporting>
				<plugins>
				</plugins>
			</reporting>
			<modules>
			</modules>
			<build>
				<plugins>
					<!-- <plugin> <artifactId>maven-assembly-plugin</artifactId> <version>${maven_assembly_plugin_version}</version> <executions> <execution> <phase>package</phase> <goals> <goal>single</goal> </goals>
						<configuration> <attach>false</attach> <descriptors> <descriptor>${project.basedir}/src/assembly/hapi-fhir-sample-projects.xml</descriptor> </descriptors> </configuration> </execution> </executions> </plugin> -->
				</plugins>
			</build>
		</profile>
		<profile>
			<id>JACOCO</id>
			<build>
				<plugins>
					<plugin>
						<groupId>org.jacoco</groupId>
						<artifactId>jacoco-maven-plugin</artifactId>
						<configuration>
							<dumpOnExit>true</dumpOnExit>
						</configuration>
						<executions>
							<execution>
								<id>default-prepare-agent</id>
								<goals>
									<goal>prepare-agent</goal>
								</goals>
							</execution>
						</executions>
					</plugin>
				</plugins>
			</build>
		</profile>
		<profile>
			<id>CI</id>
			<properties>
				<surefire_jvm_args>-Dspring.test.context.cache.maxSize=2 -Dfile.encoding=UTF-8 -Xmx2648m
					-XX:-TieredCompilation -Dfile.encoding=UTF-8 -Xss128M -XX:MetaspaceSize=512M -XX:MaxMetaspaceSize=2048M
					-XX:ReservedCodeCacheSize=220M
				</surefire_jvm_args>
			</properties>
			<build>
				<plugins>
					<plugin>
						<groupId>org.apache.maven.plugins</groupId>
						<artifactId>maven-antrun-plugin</artifactId>
						<version>1.8</version>
						<executions>
							<execution>
								<id>delete-module-cache-file</id>
								<phase>none</phase>
							</execution>
						</executions>
					</plugin>
					<plugin>
						<groupId>org.apache.maven.plugins</groupId>
						<artifactId>maven-checkstyle-plugin</artifactId>
						<executions>
							<execution>
								<id>hapi-single-module-checkstyle</id>
								<phase>none</phase>
							</execution>
						</executions>
					</plugin>
				</plugins>
			</build>
		</profile>
		<profile>
			<id>NOPARALLEL</id>
			<build>
				<plugins>
					<plugin>
						<groupId>org.apache.maven.plugins</groupId>
						<artifactId>maven-surefire-plugin</artifactId>
					</plugin>
				</plugins>
			</build>
		</profile>
		<profile>
			<id>MINPARALLEL</id>
			<build>
				<plugins>
					<plugin>
						<groupId>org.apache.maven.plugins</groupId>
						<artifactId>maven-surefire-plugin</artifactId>
					</plugin>
				</plugins>
			</build>
		</profile>
		<profile>
			<id>FASTINSTALL</id>
			<properties>
				<skipTests>true</skipTests>
			</properties>
			<!-- Profile for a quick local mvn install after a git pull.
			     We assume upstream ran these checks as part of the build. -->
			<build>
				<plugins>
					<plugin>
						<groupId>org.apache.maven.plugins</groupId>
						<artifactId>maven-surefire-plugin</artifactId>
						<configuration>
							<skipTests>true</skipTests>
						</configuration>
					</plugin>
					<plugin>
						<groupId>org.apache.maven.plugins</groupId>
						<artifactId>maven-failsafe-plugin</artifactId>
						<executions>
							<execution>
								<id>integration-test</id>
								<phase>none</phase>
							</execution>
						</executions>
					</plugin>
					<plugin>
						<groupId>org.apache.maven.plugins</groupId>
						<artifactId>maven-checkstyle-plugin</artifactId>
						<executions>
							<execution>
								<id>validate</id>
								<phase>none</phase>
							</execution>
						</executions>
					</plugin>
				</plugins>
			</build>
		</profile>

		<!--
		This profile is basically here to work around an IJ bug where the
		<testSource> tag is ignored in IJ's compiler. See:
		https://youtrack.jetbrains.com/issue/IDEA-85478
		IntelliJ 2023.1 now supports this, so we removed the activation.
		But if you want to run an older IntelliJ, activate the old-intellij profile in the Maven tab.
		-->
		<profile>
			<id>old-intellij</id>
			<activation>
				<activeByDefault>false</activeByDefault>
			</activation>
			<build>
				<plugins>
					<plugin>
						<groupId>org.apache.maven.plugins</groupId>
						<artifactId>maven-compiler-plugin</artifactId>
						<configuration>
							<source>17</source>
							<target>17</target>
							<release>17</release>
							<testSource>17</testSource>
							<testTarget>17</testTarget>
						</configuration>
					</plugin>
				</plugins>
			</build>
		</profile>
		<profile>
			<id>ossrh-repo</id>
			<activation>
				<activeByDefault>false</activeByDefault>
				<property>
					<name>deployToSonatype</name>
				</property>
			</activation>
			<distributionManagement>
				<snapshotRepository>
					<id>ossrh</id>
					<url>https://oss.sonatype.org/content/repositories/snapshots</url>
				</snapshotRepository>
				<repository>
					<id>ossrh</id>
					<url>https://oss.sonatype.org/service/local/staging/deploy/maven2/</url>
				</repository>
			</distributionManagement>
			<build>
				<plugins>
					<plugin>
						<groupId>org.sonatype.plugins</groupId>
						<artifactId>nexus-staging-maven-plugin</artifactId>
						<version>1.6.13</version>
						<extensions>true</extensions>
						<configuration>
							<serverId>ossrh</serverId>
							<nexusUrl>https://oss.sonatype.org/</nexusUrl>
							<autoReleaseAfterClose>true</autoReleaseAfterClose>
						</configuration>
					</plugin>
					<plugin>
						<groupId>org.apache.maven.plugins</groupId>
						<artifactId>maven-gpg-plugin</artifactId>
						<version>1.6</version>
						<executions>
							<execution>
								<id>sign-artifacts</id>
								<phase>verify</phase>
								<goals>
									<goal>sign</goal>
								</goals>
								<configuration>
									<keyname>${gpg.keyname}</keyname>
									<passphraseServerId>${gpg.keyname}</passphraseServerId>
									<gpgArguments>
										<arg>--pinentry-mode</arg>
										<arg>loopback</arg>
									</gpgArguments>
								</configuration>
							</execution>
						</executions>
					</plugin>
				</plugins>
			</build>
		</profile>
	</profiles>
</project>
<|MERGE_RESOLUTION|>--- conflicted
+++ resolved
@@ -892,11 +892,6 @@
 			<organization>Fraunhofer FOKUS</organization>
 		</developer>
 		<developer>
-<<<<<<< HEAD
-			<id>adriennesox</id>
-			<name>Adrienne Sox</name>
-			<organization>Galileo, Inc.</organization>
-=======
 			<id>ArtyomyuS</id>
 			<name>Artiom Darie</name>
 		</developer>
@@ -920,8 +915,12 @@
 			<id>stefan-lindstrom</id>
 			<name>Stefan Lindström</name>
 			<organization>Softhouse AB</organization>
->>>>>>> a8d21aa8
-		</developer>
+		</developer>
+    <developer>
+      <id>adriennesox</id>
+			<name>Adrienne Sox</name>
+			<organization>Galileo, Inc.</organization>
+    </developer>
 	</developers>
 
 	<licenses>
