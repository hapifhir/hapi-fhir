<?xml version="1.0" encoding="UTF-8"?>
<project xmlns:xsi="http://www.w3.org/2001/XMLSchema-instance" xmlns="http://maven.apache.org/POM/4.0.0"
			xsi:schemaLocation="http://maven.apache.org/POM/4.0.0 http://maven.apache.org/maven-v4_0_0.xsd">



	<!-- the version info -->
	<modelVersion>4.0.0</modelVersion>
	<groupId>ca.uhn.hapi.fhir</groupId>
	<artifactId>hapi-fhir</artifactId>
	<packaging>pom</packaging>
	<version>7.3.0-SNAPSHOT</version>

	<name>HAPI-FHIR</name>
	<description>An open-source implementation of the FHIR specification in Java.</description>
	<url>https://hapifhir.io</url>

	<organization>
		<name>Smile CDR, Inc.</name>
		<url>https://smilecdr.com</url>
	</organization>

	<inceptionYear>2014</inceptionYear>

	<issueManagement>
		<system>GitHub</system>
		<url>https://github.com/hapifhir/hapi-fhir/issues/</url>
	</issueManagement>

	<distributionManagement>
		<snapshotRepository>
			<id>ossrh</id>
			<url>https://oss.sonatype.org/content/repositories/snapshots</url>
		</snapshotRepository>
		<repository>
			<id>ossrh</id>
			<url>https://oss.sonatype.org/service/local/staging/deploy/maven2/</url>
		</repository>
		<site>
			<id>git.server</id>
			<url>scm:git:git@github.com:hapifhir/hapi-fhir.git</url>
		</site>
	</distributionManagement>

	<scm>
		<connection>scm:git:git@github.com:hapifhir/hapi-fhir.git</connection>
		<url>scm:git:git@github.com:hapifhir/hapi-fhir.git</url>
		<developerConnection>scm:git:git@github.com:hapifhir/hapi-fhir.git</developerConnection>
	</scm>

	<repositories>
		<repository>
			<id>oss-snapshot</id>
			<url>https://oss.sonatype.org/content/repositories/snapshots/</url>
			<snapshots>
				<enabled>true</enabled>
			</snapshots>
			<releases>
				<enabled>false</enabled>
			</releases>
		</repository>
	</repositories>

	<modules>
		<module>hapi-fhir-checkstyle</module>
		<module>hapi-fhir-bom</module>
		<module>hapi-deployable-pom</module>
		<module>hapi-fhir-base</module>
		<module>hapi-fhir-docs</module>
		<module>hapi-fhir-test-utilities</module>
		<module>hapi-fhir-jpaserver-test-utilities</module>
		<module>hapi-fhir-jpaserver-test-dstu2</module>
		<module>hapi-fhir-jpaserver-test-dstu3</module>
		<module>hapi-fhir-jpaserver-test-r4</module>
		<module>hapi-fhir-jpaserver-test-r4b</module>
		<module>hapi-fhir-jpaserver-test-r5</module>
		<module>hapi-fhir-jpaserver-elastic-test-utilities</module>
		<module>hapi-tinder-plugin</module>
		<module>hapi-tinder-test</module>
		<module>hapi-fhir-client</module>
		<module>hapi-fhir-server</module>
		<module>hapi-fhir-server-mdm</module>
		<module>hapi-fhir-server-openapi</module>
		<module>hapi-fhir-converter</module>
		<module>hapi-fhir-validation</module>
		<module>hapi-fhir-structures-dstu2</module>
		<module>hapi-fhir-structures-hl7org-dstu2</module>
		<module>hapi-fhir-validation-resources-dstu2</module>
		<module>hapi-fhir-structures-dstu2.1</module>
		<module>hapi-fhir-validation-resources-dstu2.1</module>
		<module>hapi-fhir-structures-dstu3</module>
		<module>hapi-fhir-validation-resources-dstu3</module>
		<module>hapi-fhir-structures-r4</module>
		<module>hapi-fhir-validation-resources-r4</module>
		<module>hapi-fhir-structures-r4b</module>
		<module>hapi-fhir-validation-resources-r4b</module>
		<module>hapi-fhir-structures-r5</module>
		<module>hapi-fhir-validation-resources-r5</module>
		<module>hapi-fhir-jpa</module>
		<module>hapi-fhir-serviceloaders</module>
		<module>hapi-fhir-storage</module>
		<module>hapi-fhir-storage-batch2</module>
		<module>hapi-fhir-storage-batch2-test-utilities</module>
		<module>hapi-fhir-storage-batch2-jobs</module>
		<module>hapi-fhir-storage-cr</module>
		<module>hapi-fhir-storage-mdm</module>
		<module>hapi-fhir-storage-test-utilities</module>
		<module>hapi-fhir-jpaserver-model</module>
		<module>hapi-fhir-jpaserver-searchparam</module>
		<module>hapi-fhir-jpaserver-subscription</module>
		<module>hapi-fhir-jaxrsserver-base</module>
		<module>hapi-fhir-jpaserver-base</module>
		<module>hapi-fhir-sql-migrate</module>
		<module>hapi-fhir-jpaserver-ips</module>
		<module>hapi-fhir-jpaserver-hfql</module>
		<module>hapi-fhir-jpaserver-mdm</module>
		<module>hapi-fhir-testpage-overlay</module>
		<module>hapi-fhir-jpaserver-uhnfhirtest</module>
		<module>hapi-fhir-client-okhttp</module>
		<module>hapi-fhir-android</module>
		<module>hapi-fhir-cli</module>
		<module>hapi-fhir-dist</module>
		<module>tests/hapi-fhir-base-test-jaxrsserver-kotlin</module>
		<module>tests/hapi-fhir-base-test-mindeps-client</module>
		<module>tests/hapi-fhir-base-test-mindeps-server</module>
		<module>hapi-fhir-spring-boot</module>
		<module>hapi-fhir-jacoco</module>
		<module>hapi-fhir-server-cds-hooks</module>
	</modules>

	<dependencies>
		<dependency>
			<groupId>org.junit.jupiter</groupId>
			<artifactId>junit-jupiter</artifactId>
			<scope>test</scope>
		</dependency>
		<dependency>
			<groupId>org.junit.jupiter</groupId>
			<artifactId>junit-jupiter-api</artifactId>
			<scope>test</scope>
		</dependency>
		<dependency>
			<groupId>org.junit.jupiter</groupId>
			<artifactId>junit-jupiter-engine</artifactId>
			<scope>test</scope>
		</dependency>
		<dependency>
			<groupId>org.hamcrest</groupId>
			<artifactId>hamcrest</artifactId>
			<scope>test</scope>
		</dependency>
		<dependency>
			<groupId>com.github.npathai</groupId>
			<artifactId>hamcrest-optional</artifactId>
			<version>2.0.0</version>
			<scope>test</scope>
		</dependency>
		<dependency>
			<groupId>org.mockito</groupId>
			<artifactId>mockito-core</artifactId>
			<scope>test</scope>
		</dependency>
		<dependency>
			<groupId>org.mockito</groupId>
			<artifactId>mockito-junit-jupiter</artifactId>
			<scope>test</scope>
		</dependency>
		<!-- OpenTelemetry Annotations-->
		<dependency>
			<groupId>io.opentelemetry.instrumentation</groupId>
			<artifactId>opentelemetry-instrumentation-annotations</artifactId>
		</dependency>
	</dependencies>

	<developers>
		<developer>
			<id>jamesagnew</id>
			<name>James Agnew</name>
			<organization>Smile CDR</organization>
		</developer>
		<developer>
			<id>grahamegrieve</id>
			<name>Grahame Grieve</name>
			<organization>Health Intersections</organization>
		</developer>
		<developer>
			<id>dmuylwyk</id>
			<name>Diederik Muylwyk</name>
			<organization>Smile CDR</organization>
		</developer>
		<developer>
			<id>fil512</id>
			<name>Ken Stevens</name>
			<organization>Smile CDR</organization>
		</developer>
		<developer>
			<id>yogthos</id>
			<name>Dmitri Sotnikov</name>
			<organization>University Health Network</organization>
		</developer>
		<developer>
			<id></id>
			<name>Lisa Wong</name>
			<organization>University Health Network</organization>
		</developer>
		<developer>
			<id>jmandel</id>
			<name>Josh Mandel</name>
			<organization>Boston Children's Hospital</organization>
		</developer>
		<developer>
			<id>lmds</id>
			<name>Laura MacDougall Sookraj</name>
			<organization>University Health Network</organization>
		</developer>
		<developer>
			<id>t106uhn</id>
			<name>Neal Acharya</name>
			<organization>University Health Network</organization>
		</developer>
		<developer>
			<id>davidhay25</id>
			<name>David Hay</name>
			<organization>Orion Health</organization>
		</developer>
		<developer>
			<id>sweetnavelorange</id>
			<name>James Butler</name>
			<organization>Orion Health</organization>
		</developer>
		<developer>
			<id>suranga</id>
			<name>Suranga Nath Kasthurirathne</name>
			<organization>OpenMRS / Regenstrief Center for Biomedical Informatics</organization>
		</developer>
		<developer>
			<id>dougmartin</id>
			<name>Doug Martin</name>
			<organization>Regenstrief Center for Biomedical Informatics</organization>
		</developer>
		<developer>
			<id>akley</id>
			<name>Alexander Kley</name>
		</developer>
		<developer>
			<id>preston</id>
			<name>Preston Lee</name>
			<organization>Arizona State University</organization>
		</developer>
		<developer>
			<id>jjathman</id>
			<name>Joe Athman</name>
		</developer>
		<developer>
			<id>petromykhailysyn</id>
			<name>Petro Mykhailyshyn</name>
		</developer>
		<developer>
			<id>tahurac</id>
			<name>Tahura Chaudhry</name>
			<organization>University Health Network</organization>
		</developer>
		<developer>
			<id>b.debeaubien</id>
			<name>Bill de Beaubien</name>
			<organization>Systems Made Simple</organization>
		</developer>
		<developer>
			<id>twilson650</id>
			<name>Tom Wilson</name>
		</developer>
		<developer>
			<id>esteban-aliverti</id>
			<name>Esteban Aliverti</name>
		</developer>
		<developer>
			<id>mochaholic</id>
			<name>Mohammad Jafari</name>
			<organization>Edmond Scientific Company</organization>
		</developer>
		<developer>
			<id>joel-costigliola</id>
			<name>Joel Costigliola</name>
			<organization>JCOS-Technologies</organization>
		</developer>
		<developer>
			<id>pukkaone</id>
			<name>Chin Huang</name>
		</developer>
		<developer>
			<id>SingingTree</id>
			<name>Bryce Van Dyk</name>
		</developer>
		<developer>
			<id>botunge</id>
			<name>Thomas Andersen</name>
		</developer>
		<developer>
			<id>samlanfranchi</id>
			<name>Sam Lanfranchi</name>
		</developer>
		<developer>
			<id>jkiddo</id>
			<name>Jens Kristian Villadsen</name>
		</developer>
		<developer>
			<id>cmikeb1</id>
			<name>C. Mike Bylund</name>
		</developer>
		<developer>
			<id>nrpeterson</id>
			<name>Nick Peterson</name>
		</developer>
		<developer>
			<id>petervanhoute</id>
			<name>Peter Van Houte</name>
		</developer>
		<developer>
			<id>SRiviere</id>
			<name>Sebastien Riviere</name>
		</developer>
		<developer>
			<id>karlmdavis</id>
			<name>Karl M. Davis</name>
			<organization>CMS</organization>
		</developer>
		<developer>
			<id>matt-blanchette</id>
			<name>Matt Blanchette</name>
		</developer>
		<developer>
			<id>petromykhailysyn</id>
			<name>Petro Mykhaylyshyn</name>
		</developer>
		<developer>
			<id>adam-carbone</id>
			<name>Adam Carbone</name>
		</developer>
		<developer>
			<id>joelsch</id>
			<name>Joel Schneider</name>
		</developer>
		<developer>
			<id>euvitudo</id>
			<name>Phillip Warner</name>
		</developer>
		<developer>
			<id>subhrajyotim</id>
			<name>Subhro</name>
		</developer>
		<developer>
			<id>mion00</id>
			<name>Carlo Mion</name>
		</developer>
		<developer>
			<id>kiwiandroiddev</id>
			<name>Matt Clarke</name>
			<organization>Orion Health</organization>
		</developer>
		<developer>
			<id>FilipDomazet</id>
			<name>Filip Domazet</name>
		</developer>
		<developer>
			<id>bdenton</id>
			<name>Bill Denton</name>
			<organization>Akana, Inc</organization>
		</developer>
		<developer>
			<id>hnnesv</id>
			<name>Hannes Venter</name>
			<organization>Jembi Health Systems</organization>
		</developer>
		<developer>
			<id>vadi2</id>
			<name>Vadim Peretokin</name>
			<organization>Firely</organization>
		</developer>
		<developer>
			<id>lawley</id>
			<name>Michael Lawley</name>
			<organization>CSIRO</organization>
		</developer>
		<developer>
			<id>CarthageKing</id>
			<name>CarthageKing</name>
		</developer>
		<developer>
			<id>gijsbert802</id>
			<name>Gijsbert van den Brink</name>
		</developer>
		<developer>
			<id>rqg0717</id>
			<name>James Ren</name>
		</developer>
		<developer>
			<id>Robbert1</id>
			<name>Robbert van Waveren</name>
		</developer>
		<developer>
			<id>daliboz</id>
			<name>Jenny Syed</name>
			<organization>Cerner Corporation</organization>
		</developer>
		<developer>
			<id>sekaijin</id>
			<name>sekaijin</name>
		</developer>
		<developer>
			<id>hugosoares</id>
			<name>Hugo Soares</name>
		</developer>
		<developer>
			<id>SRiviere</id>
			<name>Sebastien Riviere</name>
		</developer>
		<developer>
			<id>jodue</id>
			<name>jodue</name>
		</developer>
		<developer>
			<id>joelsch</id>
			<name>Joel Schneider</name>
			<organization>National Marrow Donor Program</organization>
		</developer>
		<developer>
			<id>dangerousben</id>
			<name>Ben Spencer</name>
		</developer>
		<developer>
			<id>maclema</id>
			<name>maclema</name>
		</developer>
		<developer>
			<id>ohr</id>
			<name>Christian Ohr</name>
			<organization>InterComponentWare AG</organization>
		</developer>
		<developer>
			<id>eug48</id>
			<name>Eugene Lubarsky</name>
		</developer>
		<developer>
			<id>SarenCurrie</id>
			<name>Saren Currie</name>
		</developer>
		<developer>
			<id>dconlan</id>
			<name>dconlan</name>
		</developer>
		<developer>
			<id>psbrandt</id>
			<name>Pascal Brandt</name>
		</developer>
		<developer>
			<id>InfiniteLoop90</id>
			<name>Clayton Bodendein</name>
		</developer>
		<developer>
			<id>rhausam</id>
			<name>Rob Hausam</name>
		</developer>
		<developer>
			<id>patrick-werner</id>
			<name>Patrick Werner</name>
		</developer>
		<developer>
			<id>malcolmm83</id>
			<name>Malcolm McRoberts</name>
		</developer>
		<developer>
			<id>mouellet</id>
			<name>Mathieu Ouellet</name>
		</developer>
		<developer>
			<id>JiajingLiang</id>
			<name>Jiajing Liang</name>
		</developer>
		<developer>
			<id>jamesdaily</id>
			<name>James Daily</name>
		</developer>
		<developer>
			<id>darktyko</id>
			<name>Kyle Meadows</name>
		</developer>
		<developer>
			<id>Tastelezz</id>
			<name>Gaetano Gallo</name>
		</developer>
		<developer>
			<id>sjanic</id>
			<name>sjanic</name>
		</developer>
		<developer>
			<id>c-schuler</id>
			<name>Chris Schuler</name>
		</developer>
		<developer>
			<id>javajeff</id>
			<name>Jeff Chung</name>
		</developer>
		<developer>
			<id>anoush-bch</id>
			<name>Anoush Mouradian</name>
		</developer>
		<developer>
			<id>splatch</id>
			<name>Łukasz Dywicki</name>
		</developer>
		<developer>
			<id>anthonys123</id>
			<name>Anthony Sute</name>
		</developer>
		<developer>
			<id>johnpoth</id>
			<name>John Poth</name>
			<organization>Red Hat</organization>
		</developer>
		<developer>
			<id>t4deon</id>
			<name>Andreas Keil</name>
		</developer>
		<developer>
			<id>RuthAlk</id>
			<name>Ruth Alkema</name>
		</developer>
		<developer>
			<id>Tastelezz</id>
			<name>Gaetano Gallo</name>
			<organization>InterComponentWare AG</organization>
		</developer>
		<developer>
			<id>jasonaown</id>
			<name>Jason Owen</name>
		</developer>
		<developer>
			<id>hdconradi</id>
			<name>Heinz-Dieter Conradi</name>
		</developer>
		<developer>
			<id>kliu99</id>
			<name>Kai Liu</name>
		</developer>
		<developer>
			<id>Romanow88</id>
			<name>Roman Doboni</name>
		</developer>
		<developer>
			<id>franktao2008</id>
			<name>Frank Tao</name>
			<organization>Smile CDR</organization>
		</developer>
		<developer>
			<id>anamariaradu10</id>
			<name>Ana Maria Radu</name>
			<organization>Cerner Corporation</organization>
		</developer>
		<developer>
			<id>alinleonard</id>
			<name>Alin Leonard</name>
			<organization>Cerner Corporation</organization>
		</developer>
		<developer>
			<id>jbalbien</id>
		</developer>
		<developer>
			<id>volsch</id>
			<name>Volker Schmidt</name>
			<organization>DHIS2 / University of Oslo</organization>
		</developer>
		<developer>
			<id>magnuswatn</id>
			<name>Magnus Watn</name>
		</developer>
		<developer>
			<id>Cory00</id>
		</developer>
		<developer>
			<id>srdo</id>
			<name>Stig Døssing</name>
		</developer>
		<developer>
			<id>ruoat</id>
			<name>Ari Ruotsalainen</name>
		</developer>
		<developer>
			<id>stevelle</id>
			<name>Steve Lewis</name>
			<organization>Cambia Health Solutions</organization>
		</developer>
		<developer>
			<id>restevez-chs</id>
			<name>Ricardo Estevez</name>
			<organization>Cambia Health Solutions</organization>
		</developer>
		<developer>
			<id>zilin375</id>
		</developer>
		<developer>
			<id>basecade</id>
			<name>Anders Havn</name>
		</developer>
		<developer>
			<id>vedion</id>
			<name>Anders Havn</name>
		</developer>
		<developer>
			<id>zaewonyx</id>
		</developer>
		<developer>
			<id>tadgh</id>
			<name>Gary Graham</name>
			<organization>Smile CDR</organization>
		</developer>
		<developer>
			<id>nerdydrew</id>
			<name>Drew Mitchell</name>
		</developer>
		<developer>
			<id>srdo</id>
			<name>Stig Døssing</name>
		</developer>
		<developer>
			<id>gteichrow</id>
			<name>Gary Teichrow</name>
		</developer>
		<developer>
			<id>sethrylan</id>
			<name>Seth Rylan Gainey</name>
			<url>http://sethrylan.org/</url>
		</developer>
		<developer>
			<id>uurl</id>
			<name>Raul Estrada</name>
		</developer>
		<developer>
			<id>nickrobison-usds</id>
			<name>Nick Robison</name>
		</developer>
		<developer>
			<id>fitzoh</id>
			<name>Andrew Fitzgerald</name>
		</developer>
		<developer>
			<id>dmap</id>
			<name>David Maplesden</name>
		</developer>
		<developer>
			<id>jaferkhan</id>
			<name>Jafer Khan Shamshad</name>
		</developer>
		<developer>
			<id>CodeAndChoke</id>
			<name>Long Nguyen</name>
		</developer>
		<developer>
			<id>tuomoa</id>
			<name>Tuomo Ala-Vannesluoma</name>
		</developer>
		<developer>
			<id>jelmerterwal</id>
			<name>Jelmer ter Wal</name>
		</developer>
		<developer>
			<id>jiaola</id>
			<name>Dazhi Jiao</name>
		</developer>
		<developer>
			<id>dionmcm</id>
		</developer>
		<developer>
			<id>ttntrifork</id>
			<organization>Trifork</organization>
			<name>Tue Toft Nørgård</name>
		</developer>
		<developer>
			<id>mzgtrifork</id>
			<organization>Trifork</organization>
			<name>Martin Zacho Grønhøj</name>
		</developer>
		<developer>
			<id>nigtrifork</id>
			<organization>Trifork</organization>
			<name>Nicolai Gjøderum</name>
		</developer>
		<developer>
			<id>augla</id>
			<name>August Langhout</name>
		</developer>
		<developer>
			<id>dgileadi</id>
			<name>David Gileadi</name>
		</developer>
		<developer>
			<id>ibrohimislam</id>
			<name>Ibrohim Kholilul Islam</name>
		</developer>
		<developer>
			<id>mkucharek</id>
			<name>Maciej Kucharek</name>
		</developer>
		<developer>
			<id>Thopap</id>
			<name>Thomas Papke</name>
			<organization>InterComponentWare AG</organization>
		</developer>
		<developer>
			<id>Bert-R</id>
			<name>Bert Roos</name>
		</developer>
		<developer>
			<id>zilin375</id>
			<name>Zhe Wang</name>
			<organization>Agfa Healthcare</organization>
		</developer>
		<developer>
			<id>gematik-fue</id>
			<name>gematik FuE</name>
		</developer>
		<developer>
			<id>ibacher</id>
			<name>Ian</name>
		</developer>
		<developer>
			<id>jasmdk</id>
			<name>Jacob Stampe Mikkelsen</name>
			<organization>Systematik A/S</organization>
		</developer>
		<developer>
			<id>craigappl</id>
			<name>Craig Appl</name>
			<organization>ONA</organization>
		</developer>
		<developer>
			<id>IanMMarshall</id>
			<name>Ian Marshall</name>
			<organization>Smile CDR</organization>
		</developer>
		<developer>
			<id>markiantorno</id>
			<name>Mark Iantorno</name>
			<organization>Smile CDR</organization>
		</developer>
		<developer>
			<id>sqshq</id>
			<name>Alexander Lukyanchikov</name>
		</developer>
		<developer>
			<id>abrsystematic</id>
		</developer>
		<developer>
			<id>joshdcollins</id>
			<name>Josh Collins</name>
			<organization>Janeiro Digital</organization>
		</developer>
		<developer>
			<id>ericprud</id>
			<name>Eric Prud'hommeaux</name>
			<organization>Janeiro Digital</organization>
		</developer>
		<developer>
			<id>blangley28</id>
			<organization>MITRE</organization>
		</developer>
		<developer>
			<id>swagers</id>
			<name>Steven Wagers</name>
			<organization>Regenstrief Institute</organization>
		</developer>
		<developer>
			<id>vladonemo</id>
			<name>Vladimir Nemergut</name>
		</developer>
		<developer>
			<id>janol77</id>
			<name>Alejandro Medina</name>
		</developer>
		<developer>
			<id>KevinDougan-SmileCDR</id>
			<name>Kevin Dougan</name>
		</developer>
		<developer>
			<id>jpercival</id>
			<name>Jonathan Percival</name>
			<organization>Alphora</organization>
		</developer>
		<developer>
			<id>brynrhodes</id>
			<name>Bryn Rhodes</name>
			<organization>Alphora</organization>
		</developer>
		<developer>
			<id>MarcelPa</id>
			<name>Marcel P</name>
		</developer>
		<developer>
			<id>marceloavan</id>
			<name>Marcelo Avancini</name>
			<organization>Philips</organization>
		</developer>
		<developer>
			<id>HananAwwad</id>
			<name>Hanan Awwad</name>
		</developer>
		<developer>
			<id>jarimayenburg</id>
			<name>Jari Maijenburg</name>
		</developer>
		<developer>
			<id>rbhman</id>
			<name>Bruno Hedman</name>
		</developer>

		<developer>
			<id>bratwurtz</id>
			<name>Dušan Marković</name>
			<organization>Better</organization>
		</developer>
		<developer>
			<id>jingtang10</id>
			<name>Jing Tang</name>
			<organization>Google</organization>
		</developer>
		<developer>
			<id>theGOTOguy</id>
			<name>Ben Li-Sauerwine</name>
		</developer>
		<developer>
			<id>tarekmamdouh</id>
		</developer>
		<developer>
			<id>JoeShook</id>
			<name>Joe Shook</name>
			<organization>Surescripts LLC</organization>
		</developer>
		<developer>
			<id>vilaug</id>
			<name>Augustas Vilčinskas</name>
			<organization>Ivido</organization>
		</developer>
		<developer>
			<id>gjergjsheldija</id>
			<name>Gjergj Sheldija</name>
		</developer>
		<developer>
			<id>XcrigX</id>
			<name>Craig McClendon</name>
		</developer>
		<developer>
			<id>dyoung-work</id>
		</developer>
		<developer>
			<id>vitorpamplona</id>
			<name>Vitor Pamplona</name>
			<organization>PathCheck Foundation / EyeNetra Inc</organization>
		</developer>
		<developer>
			<id>Roel-Scholten</id>
			<name>Roel Scholten</name>
		</developer>
		<developer>
			<id>granadacoder</id>
		</developer>
		<developer>
			<id>ivagulin</id>
		</developer>
		<developer>
			<id>jddamore</id>
			<name>John D'Amore</name>
			<organization>More Informatics</organization>
		</developer>
		<developer>
			<id>JorisHeadease</id>
		</developer>
		<developer>
			<id>delopst</id>
			<name>Primož Delopst</name>
		</developer>
		<developer>
			<id>Zach Smith</id>
			<name>zachdoctolib</name>
			<organization>Doctolib</organization>
		</developer>
		<developer>
			<id>alparodev</id>
			<name>Aleksej Parovysnik</name>
			<organization>Doctolib</organization>
		</developer>
		<developer>
			<id>doumdoum</id>
			<name>Dominique Villard</name>
			<organization>Doctolib</organization>
		</developer>
		<developer>
			<id>boereck</id>
			<name>Max Bureck</name>
			<organization>Fraunhofer FOKUS</organization>
		</developer>
		<developer>
			<id>ArtyomyuS</id>
			<name>Artiom Darie</name>
		</developer>
		<developer>
			<id>pano-smals</id>
			<name>pano-smals</name>
		</developer>
		<developer>
<<<<<<< HEAD
			<id>thetrueoneshots</id>
			<name>Gijs Groenewegen</name>
=======
			<id>jbonzohln</id>
			<name>Jesse Bonzo</name>
>>>>>>> a91490f1
		</developer>
	</developers>

	<licenses>
		<license>
			<name>Apache Software License 2.0</name>
			<url>https://www.apache.org/licenses/LICENSE-2.0.txt</url>
		</license>
	</licenses>

	<properties>
		<fhir_core_version>6.1.2.2</fhir_core_version>
		<spotless_version>2.41.1</spotless_version>
		<surefire_jvm_args>-Dfile.encoding=UTF-8 -Xmx2048m</surefire_jvm_args>


		<!-- configure timestamp in MANIFEST.MF for maven-war-provider -->
		<maven.build.timestamp.format>yyyy-MM-dd'T'HH:mm:ss'Z'</maven.build.timestamp.format>
		<project.build.sourceEncoding>UTF-8</project.build.sourceEncoding>

		<!-- For site-deploy -->
		<siteMainDirectory>${user.home}/sites/hapi-fhir</siteMainDirectory>
		<scmPubCheckoutDirectory>${user.home}/sites/scm/hapi-fhir</scmPubCheckoutDirectory>

		<!-- Dependency Versions -->
		<activation_api_version>1.2.0</activation_api_version>
		<apache_karaf_version>4.2.5</apache_karaf_version>
		<aries_spifly_version>1.2</aries_spifly_version>
		<caffeine_version>3.1.8</caffeine_version>
		<checkstyle_version>10.6.0</checkstyle_version>
		<maven_changes_version>2.12.1</maven_changes_version>
		<commons_codec_version>1.15</commons_codec_version>
		<commons_compress_version>1.26.0</commons_compress_version>
		<!--
		Note if you bump the version here - The commons-dbcp2 2.11.0 version
		explicitly depends on commons-pool2 2.12.0, so we explicitly specify that
		version below as well. If you bump this, make sure you're bumping the
		pool2 version appropriately too.
		-->
		<commons_dbcp2_version>2.11.0</commons_dbcp2_version>
		<!-- Before Bumping: See note above about dbcp2 -->
		<commons_pool2_version>2.12.0</commons_pool2_version>
		<commons_text_version>1.10.0</commons_text_version>
		<commons_io_version>2.11.0</commons_io_version>
		<commons_lang3_version>3.14.0</commons_lang3_version>
		<com_jamesmurty_utils_version>1.2</com_jamesmurty_utils_version>
		<derby_version>10.17.1.0</derby_version>
		<error_prone_core_version>2.23.0</error_prone_core_version>
		<mockito_version>5.8.0</mockito_version>
		<nullaway_version>0.7.9</nullaway_version>
		<guava_version>32.1.1-jre</guava_version>
		<gson_version>2.8.9</gson_version>
		<jaxb_bundle_version>2.2.11_1</jaxb_bundle_version>
		<jaxb_api_version>2.3.1</jaxb_api_version>
		<jaxb_core_version>2.3.0.1</jaxb_core_version>
		<jaxb_runtime_version>4.0.4</jaxb_runtime_version>
		<jena_version>4.9.0</jena_version>
		<jersey_version>3.0.3</jersey_version>
		<jetty_version>12.0.3</jetty_version>
		<jsr305_version>3.0.2</jsr305_version>
		<junit_version>5.10.1</junit_version>
		<flexmark_version>0.64.8</flexmark_version>
		<flyway_version>9.4.0</flyway_version>
		<hibernate_version>6.4.1.Final</hibernate_version>
		<logback_version>1.4.14</logback_version>
	 	<!-- Update lucene version when you update hibernate-search version - These go together! -->
		<hibernate_search_version>7.0.0.Final</hibernate_search_version>
		<!-- Update lucene version when you update hibernate-search version - These go together! -->
		<lucene_version>9.8.0</lucene_version>
		<hamcrest_version>2.2</hamcrest_version>
		<hibernate_validator_version>8.0.0.Final</hibernate_validator_version>
		<httpcore_version>4.4.13</httpcore_version>
		<httpclient_version>4.5.13</httpclient_version>
		<jackson_version>2.16.1</jackson_version>
		<jackson_databind_version>2.16.0</jackson_databind_version>
		<maven_assembly_plugin_version>3.3.0</maven_assembly_plugin_version>
		<maven_license_plugin_version>1.8</maven_license_plugin_version>
		<okhttp_version>4.10.0</okhttp_version>
		<otel.version>1.32.0</otel.version> <!-- BOM Version -->
		<poi_version>4.1.2</poi_version>
		<poi_ooxml_schemas_version>1.4</poi_ooxml_schemas_version>
		<resteasy_version>6.2.5.Final</resteasy_version>
		<ph_schematron_version>7.1.2</ph_schematron_version>
		<ph_commons_version>9.5.4</ph_commons_version>
		<plexus_compiler_api_version>2.13.0</plexus_compiler_api_version>
		<reflections_version>0.9.11</reflections_version>
		<servicemix_saxon_version>9.8.0-15</servicemix_saxon_version>
		<servicemix_xmlresolver_version>1.2_5</servicemix_xmlresolver_version>
		<swagger_version>2.2.19</swagger_version>
		<slf4j_version>2.0.9</slf4j_version>
		<log4j_to_slf4j_version>2.19.0</log4j_to_slf4j_version>
		<spring_version>6.1.5</spring_version>
		<spring_data_bom_version>2023.1.0</spring_data_bom_version>
		<spring_batch_version>4.3.3</spring_batch_version>
		<spring_boot_version>3.2.0</spring_boot_version>
		<spring_retry_version>2.0.4</spring_retry_version>

		<stax2_api_version>3.1.4</stax2_api_version>
		<testcontainers_version>1.19.3</testcontainers_version>
		<thymeleaf-version>3.1.2.RELEASE</thymeleaf-version>
		<woodstox_core_asl_version>4.4.1</woodstox_core_asl_version>
		<project.reporting.outputEncoding>UTF-8</project.reporting.outputEncoding>
		<ebay_cors_filter_version>1.0.1</ebay_cors_filter_version>
		<elastic_apm_version>1.44.0</elastic_apm_version>
		<elasticsearch_version>8.11.1</elasticsearch_version>
		<ucum_version>1.0.8</ucum_version>

		<!-- CQL Support -->
		<clinical-reasoning.version>3.4.0</clinical-reasoning.version>

		<!-- Site properties -->
		<fontawesomeVersion>5.4.1</fontawesomeVersion>
		<maven.compiler.source>11</maven.compiler.source>
		<maven.compiler.target>11</maven.compiler.target>
		<maven.compiler.release>11</maven.compiler.release>
		<maven.compiler.testSource>17</maven.compiler.testSource>
		<maven.compiler.testTarget>17</maven.compiler.testTarget>
		<maven.compiler.testRelease>17</maven.compiler.testRelease>
		<maven_checkstyle_version>3.3.1</maven_checkstyle_version>

		<!-- Jacoco -->
		<argLine></argLine>
	</properties>

	<dependencyManagement>
		<dependencies>
			<dependency>
				<groupId>ca.uhn.hapi.fhir</groupId>
				<artifactId>org.hl7.fhir.utilities</artifactId>
				<version>${fhir_core_version}</version>
				<exclusions>
					<exclusion>
						<groupId>commons-net</groupId>
						<artifactId>commons-net</artifactId>
					</exclusion>
				</exclusions>
			</dependency>
			<dependency>
				<groupId>org.springframework.data</groupId>
				<artifactId>spring-data-bom</artifactId>
				<version>${spring_data_bom_version}</version>
				<type>pom</type>
				<scope>import</scope>
			</dependency>
			<dependency>
				<groupId>aopalliance</groupId>
				<artifactId>aopalliance</artifactId>
				<version>1.0</version>
			</dependency>
			<dependency>
				<groupId>ch.qos.logback</groupId>
				<artifactId>logback-classic</artifactId>
				<version>${logback_version}</version>
			</dependency>
			<dependency>
				<groupId>ch.qos.logback</groupId>
				<artifactId>logback-core</artifactId>
				<version>${logback_version}</version>
			</dependency>
			<dependency>
				<groupId>com.atlassian.commonmark</groupId>
				<artifactId>commonmark</artifactId>
				<version>0.9.0</version>
			</dependency>
			<dependency>
				<groupId>com.fasterxml.jackson.core</groupId>
				<artifactId>jackson-annotations</artifactId>
				<version>${jackson_version}</version>
			</dependency>
			<dependency>
				<groupId>com.fasterxml.jackson.core</groupId>
				<artifactId>jackson-core</artifactId>
				<version>${jackson_version}</version>
			</dependency>
			<dependency>
				<groupId>com.fasterxml.jackson.core</groupId>
				<artifactId>jackson-databind</artifactId>
				<version>${jackson_databind_version}</version>
			</dependency>
			<dependency>
				<groupId>com.fasterxml.jackson.datatype</groupId>
				<artifactId>jackson-datatype-jsr310</artifactId>
				<version>${jackson_version}</version>
			</dependency>
			<dependency>
				<groupId>com.fasterxml.jackson.dataformat</groupId>
				<artifactId>jackson-dataformat-yaml</artifactId>
				<version>${jackson_version}</version>
			</dependency>
			<dependency>
				<groupId>com.fasterxml.jackson.module</groupId>
				<artifactId>jackson-module-jakarta-xmlbind-annotations</artifactId>
				<version>${jackson_version}</version>
			</dependency>
			<dependency>
				<groupId>com.jayway.jsonpath</groupId>
				<artifactId>json-path</artifactId>
				<version>2.8.0</version>
			</dependency>
			<dependency>
				<groupId>com.jayway.jsonpath</groupId>
				<artifactId>json-path-assert</artifactId>
				<version>2.8.0</version>
			</dependency>
			<dependency>
				<groupId>com.github.ben-manes.caffeine</groupId>
				<artifactId>caffeine</artifactId>
				<version>${caffeine_version}</version>
			</dependency>
			<dependency>
				<groupId>com.googlecode.owasp-java-html-sanitizer</groupId>
				<artifactId>owasp-java-html-sanitizer</artifactId>
				<version>20211018.2</version>
			</dependency>
			<dependency>
				<groupId>com.graphql-java</groupId>
				<artifactId>graphql-java</artifactId>
				<version>21.0</version>
			</dependency>
			<!-- mail start -->
			<dependency>
				<groupId>org.simplejavamail</groupId>
				<artifactId>simple-java-mail</artifactId>
				<version>6.6.1</version>
				<exclusions>
					<exclusion>
						<groupId>com.sun.activation</groupId>
						<artifactId>jakarta.activation-api</artifactId>
					</exclusion>
					<exclusion>
						<groupId>com.sun.activation</groupId>
						<artifactId>jakarta.activation</artifactId>
					</exclusion>
				</exclusions>
			</dependency>
			<dependency>
				<groupId>com.icegreen</groupId>
				<artifactId>greenmail</artifactId>
				<version>1.6.4</version>
			</dependency>
			<dependency>
				<groupId>com.icegreen</groupId>
				<artifactId>greenmail-junit5</artifactId>
				<version>1.6.4</version>
				<scope>compile</scope>
			</dependency>
			<!-- mail end -->
			<dependency>
				<groupId>com.github.dnault</groupId>
				<artifactId>xml-patch</artifactId>
				<version>0.3.1</version>
			</dependency>
			<dependency>
				<groupId>io.dogote</groupId>
				<artifactId>json-patch</artifactId>
				<version>1.15</version>
			</dependency>
			<dependency>
				<groupId>com.google.errorprone</groupId>
				<artifactId>error_prone_core</artifactId>
				<version>${error_prone_core_version}</version>
			</dependency>
			<dependency>
				<groupId>com.google.guava</groupId>
				<artifactId>guava</artifactId>
				<version>${guava_version}</version>
			</dependency>
			<dependency>
				<groupId>com.google.guava</groupId>
				<artifactId>guava-testlib</artifactId>
				<version>${guava_version}</version>
			</dependency>
			<dependency>
				<groupId>com.h2database</groupId>
				<artifactId>h2</artifactId>
				<version>2.2.224</version>
			</dependency>
			<dependency>
				<groupId>com.helger.commons</groupId>
				<artifactId>ph-collection</artifactId>
				<version>11.1.2</version>
			</dependency>
			<dependency>
				<groupId>com.helger.schematron</groupId>
				<artifactId>ph-schematron-api</artifactId>
				<version>${ph_schematron_version}</version>
			</dependency>
			<dependency>
				<groupId>com.helger.schematron</groupId>
				<artifactId>ph-schematron-xslt</artifactId>
				<version>${ph_schematron_version}</version>
			</dependency>
			<dependency>
				<groupId>com.jamesmurty.utils</groupId>
				<artifactId>java-xmlbuilder</artifactId>
				<version>${com_jamesmurty_utils_version}</version>
			</dependency>
			<dependency>
				<groupId>com.puppycrawl.tools</groupId>
				<artifactId>checkstyle</artifactId>
				<version>${checkstyle_version}</version>
			</dependency>
			<dependency>
				<groupId>com.squareup.okhttp3</groupId>
				<artifactId>okhttp</artifactId>
				<version>${okhttp_version}</version>
			</dependency>
			<!-- Pinned here for CVE: CVE-2022-24329 -->
			<dependency>
				<groupId>com.squareup.okio</groupId>
				<artifactId>okio-jvm</artifactId>
				<version>3.4.0</version>
			</dependency>

			<!-- Architecture Test -->
			<dependency>
				<groupId>com.tngtech.archunit</groupId>
				<artifactId>archunit-junit5</artifactId>
				<version>1.0.1</version>
				<scope>test</scope>
			</dependency>
			<dependency>
				<groupId>com.vladsch.flexmark</groupId>
				<artifactId>flexmark</artifactId>
				<version>${flexmark_version}</version>
			</dependency>
			<dependency>
				<groupId>com.vladsch.flexmark</groupId>
				<artifactId>flexmark-ext-tables</artifactId>
				<version>${flexmark_version}</version>
			</dependency>
			<dependency>
				<groupId>com.vladsch.flexmark</groupId>
				<artifactId>flexmark-profile-pegdown</artifactId>
				<version>${flexmark_version}</version>
			</dependency>
			<dependency>
				<groupId>commons-beanutils</groupId>
				<artifactId>commons-beanutils</artifactId>
				<version>1.9.4</version>
			</dependency>
			<dependency>
				<groupId>commons-cli</groupId>
				<artifactId>commons-cli</artifactId>
				<version>1.5.0</version>
			</dependency>
			<dependency>
				<groupId>commons-codec</groupId>
				<artifactId>commons-codec</artifactId>
				<version>${commons_codec_version}</version>
			</dependency>
			<dependency>
				<groupId>org.apache.commons</groupId>
				<artifactId>commons-collections4</artifactId>
				<version>4.4</version>
			</dependency>
			<dependency>
				<groupId>commons-collections</groupId>
				<artifactId>commons-collections</artifactId>
				<version>3.2.2</version>
			</dependency>
			<dependency>
				<groupId>org.apache.commons</groupId>
				<artifactId>commons-compress</artifactId>
				<version>${commons_compress_version}</version>
			</dependency>
			<dependency>
				<groupId>org.apache.commons</groupId>
				<artifactId>commons-csv</artifactId>
				<version>1.10.0</version>
			</dependency>
			<dependency>
				<groupId>org.aspectj</groupId>
				<artifactId>aspectjweaver</artifactId>
				<version>1.9.5</version>
			</dependency>
			<dependency>
				<groupId>org.hl7.fhir.testcases</groupId>
				<artifactId>fhir-test-cases</artifactId>
				<version>1.1.14</version>
			</dependency>
			<dependency>
				<groupId>org.jdom</groupId>
				<artifactId>jdom2</artifactId>
				<version>2.0.6.1</version>
			</dependency>
			<dependency>
				<groupId>org.jetbrains</groupId>
				<artifactId>annotations</artifactId>
				<version>23.0.0</version>
			</dependency>
			<dependency>
				<groupId>commons-io</groupId>
				<artifactId>commons-io</artifactId>
				<version>${commons_io_version}</version>
			</dependency>
			<dependency>
				<groupId>directory-naming</groupId>
				<artifactId>naming-java</artifactId>
				<version>0.8</version>
				<scope>test</scope>
				<exclusions>
					<exclusion>
						<artifactId>commons-logging</artifactId>
						<groupId>commons-logging</groupId>
					</exclusion>
				</exclusions>
			</dependency>
			<dependency>
				<groupId>es.nitaur.markdown</groupId>
				<artifactId>txtmark</artifactId>
				<version>0.16</version>
			</dependency>
			<dependency>
				<groupId>jakarta.activation</groupId>
				<artifactId>jakarta.activation-api</artifactId>
				<version>2.1.2</version>
			</dependency>
			<dependency>
				<groupId>jakarta.annotation</groupId>
				<artifactId>jakarta.annotation-api</artifactId>
				<version>2.1.1</version>
			</dependency>
			<dependency>
				<groupId>jakarta.ejb</groupId>
				<artifactId>jakarta.ejb-api</artifactId>
				<version>4.0.1</version>
			</dependency>
			<dependency>
				<groupId>jakarta.interceptor</groupId>
				<artifactId>jakarta.interceptor-api</artifactId>
				<version>2.1.0</version>
			</dependency>
			<dependency>
				<groupId>jakarta.servlet</groupId>
				<artifactId>jakarta.servlet-api</artifactId>
				<version>6.0.0</version>
			</dependency>
			<dependency>
				<groupId>jakarta.transaction</groupId>
				<artifactId>jakarta.transaction-api</artifactId>
				<version>2.0.1</version>
			</dependency>
			<dependency>
				<groupId>jakarta.websocket</groupId>
				<artifactId>jakarta.websocket-client-api</artifactId>
				<version>2.1.1</version>
			</dependency>
			<dependency>
				<groupId>jakarta.ws.rs</groupId>
				<artifactId>jakarta.ws.rs-api</artifactId>
				<version>3.1.0</version>
			</dependency>
			<dependency>
				<groupId>jakarta.xml.bind</groupId>
				<artifactId>jakarta.xml.bind-api</artifactId>
				<version>4.0.1</version>
			</dependency>
			<dependency>
				<groupId>jakarta.validation</groupId>
				<artifactId>jakarta.validation-api</artifactId>
				<version>3.0.2</version>
			</dependency>
			<dependency>
					<groupId>javax.json</groupId>
					<artifactId>javax.json-api</artifactId>
					<version>1.1</version>
				</dependency>
			<dependency>
				<groupId>co.elastic.clients</groupId>
				<artifactId>elasticsearch-java</artifactId>
				<version>${elasticsearch_version}</version>
			</dependency>
			<dependency>
				<groupId>com.google.code.gson</groupId>
				<artifactId>gson</artifactId>
				<version>${gson_version}</version>
			</dependency>
			<dependency>
				<groupId>com.google.code.findbugs</groupId>
				<artifactId>jsr305</artifactId>
				<version>3.0.2</version>
			</dependency>
			<dependency>
				<groupId>com.healthmarketscience.sqlbuilder</groupId>
				<artifactId>sqlbuilder</artifactId>
				<version>3.0.2</version>
			</dependency>
			<dependency>
				<groupId>com.microsoft.sqlserver</groupId>
				<artifactId>mssql-jdbc</artifactId>
				<version>12.4.2.jre11</version>
			</dependency>
			<dependency>
				<!--
				We use JUnit 5 in HAPI FHIR, but some libraries still pull in / require JUnit 4
				(e.g. Testcontainers) so we enforce a current version to avoid OWASP flags
				-->
				<groupId>junit</groupId>
				<artifactId>junit</artifactId>
				<version>4.13.2</version>
			</dependency>
			<dependency>
				<groupId>io.swagger.core.v3</groupId>
				<artifactId>swagger-annotations-jakarta</artifactId>
				<version>${swagger_version}</version>
			</dependency>
			<dependency>
				<groupId>io.swagger.core.v3</groupId>
				<artifactId>swagger-models-jakarta</artifactId>
				<version>${swagger_version}</version>
			</dependency>
			<dependency>
				<groupId>io.swagger.core.v3</groupId>
				<artifactId>swagger-core-jakarta</artifactId>
				<version>${swagger_version}</version>
			</dependency>
			<dependency>
				<groupId>com.mysql</groupId>
				<artifactId>mysql-connector-j</artifactId>
				<version>8.2.0</version>
			</dependency>
			<dependency>
				<groupId>org.springdoc</groupId>
				<artifactId>springdoc-openapi-starter-webmvc-ui</artifactId>
				<version>2.2.0</version>
			</dependency>
			<dependency>
				<groupId>net.sf.json-lib</groupId>
				<artifactId>json-lib</artifactId>
				<version>2.4</version>
				<classifier>jdk15</classifier>
				<exclusions>
					<exclusion>
						<artifactId>commons-logging</artifactId>
						<groupId>commons-logging</groupId>
					</exclusion>
				</exclusions>
			</dependency>
			<dependency>
				<groupId>net.sf.json-lib</groupId>
				<artifactId>json-lib</artifactId>
				<version>2.4</version>
				<classifier>jdk15-sources</classifier>
			</dependency>
			<dependency>
				<groupId>net.ttddyy</groupId>
				<artifactId>datasource-proxy</artifactId>
				<version>1.10</version>
			</dependency>
			<dependency>
				<groupId>org.antlr</groupId>
				<artifactId>ST4</artifactId>
				<version>4.0.8</version>
			</dependency>
			<dependency>
				<!--
				Note if you bump the version here - The commons-dbcp2 2.11.0 version
				explicitly depends on commons-pool2 2.12.0, so we explicitly specify that
				version below as well. If you bump this, make sure you're bumping the
				pool2 version appropriately too.
				-->
				<groupId>org.apache.commons</groupId>
				<artifactId>commons-dbcp2</artifactId>
				<version>${commons_dbcp2_version}</version>
			</dependency>
			<dependency>
				<groupId>org.apache.commons</groupId>
				<artifactId>commons-lang3</artifactId>
				<version>${commons_lang3_version}</version>
			</dependency>
			<dependency>
				<groupId>org.apache.commons</groupId>
				<artifactId>commons-pool2</artifactId>
				<!-- See the note above about commons-dbcp2 before bumping versions here -->
				<version>${commons_pool2_version}</version>
			</dependency>
			<dependency>
				<groupId>org.apache.commons</groupId>
				<artifactId>commons-text</artifactId>
				<version>${commons_text_version}</version>
			</dependency>
			<dependency>
				<groupId>org.apache.derby</groupId>
				<artifactId>derby</artifactId>
				<version>${derby_version}</version>
			</dependency>
			<dependency>
				<groupId>org.apache.derby</groupId>
				<artifactId>derbynet</artifactId>
				<version>${derby_version}</version>
			</dependency>
			<dependency>
				<groupId>org.apache.derby</groupId>
				<artifactId>derbyclient</artifactId>
				<version>${derby_version}</version>
			</dependency>
			<dependency>
				<groupId>org.apache.derby</groupId>
				<artifactId>derbyshared</artifactId>
				<version>${derby_version}</version>
			</dependency>
			<dependency>
				<groupId>org.apache.derby</groupId>
				<artifactId>derbytools</artifactId>
				<version>${derby_version}</version>
			</dependency>
			<dependency>
				<groupId>org.apache.httpcomponents</groupId>
				<artifactId>httpclient</artifactId>
				<version>${httpclient_version}</version>
			</dependency>
			<dependency>
				<groupId>org.apache.httpcomponents</groupId>
				<artifactId>httpclient-cache</artifactId>
				<version>${httpclient_version}</version>
			</dependency>
			<dependency>
				<groupId>org.apache.httpcomponents</groupId>
				<artifactId>fluent-hc</artifactId>
				<version>${httpclient_version}</version>
			</dependency>
			<dependency>
				<groupId>org.apache.httpcomponents</groupId>
				<artifactId>httpclient-android</artifactId>
				<version>4.3.5.1</version>
			</dependency>
			<dependency>
				<groupId>org.apache.httpcomponents</groupId>
				<artifactId>httpcore</artifactId>
				<version>${httpcore_version}</version>
			</dependency>
			<dependency>
				<groupId>org.apache.httpcomponents</groupId>
				<artifactId>httpcore-osgi</artifactId>
				<version>${httpcore_version}</version>
			</dependency>
			<dependency>
				<groupId>org.apache.httpcomponents</groupId>
				<artifactId>httpcore-nio</artifactId>
				<version>${httpcore_version}</version>
			</dependency>
			<dependency>
				<groupId>co.elastic.apm</groupId>
				<artifactId>apm-agent-api</artifactId>
				<version>${elastic_apm_version}</version>
			</dependency>
			<dependency>
				<groupId>org.apache.jena</groupId>
				<artifactId>apache-jena-libs</artifactId>
				<version>${jena_version}</version>
				<type>pom</type>
			</dependency>
			<dependency>
				<groupId>org.apache.jena</groupId>
				<artifactId>jena-core</artifactId>
				<version>${jena_version}</version>
			</dependency>
			<dependency>
				<groupId>org.apache.jena</groupId>
				<artifactId>jena-arq</artifactId>
				<version>${jena_version}</version>
			</dependency>
			<dependency>
				<groupId>org.apache.lucene</groupId>
				<artifactId>lucene-analysis-phonetic</artifactId>
				<version>${lucene_version}</version>
			</dependency>
			<dependency>
				<groupId>org.apache.maven.doxia</groupId>
				<artifactId>doxia-module-markdown</artifactId>
				<version>1.8</version>
			</dependency>
			<dependency>
				<groupId>org.apache.maven.scm</groupId>
				<artifactId>maven-scm-api</artifactId>
				<version>1.12.0</version>
			</dependency>
			<dependency>
				<groupId>org.apache.maven.scm</groupId>
				<artifactId>maven-scm-manager-plexus</artifactId>
				<version>1.12.0</version>
			</dependency>
			<dependency>
				<groupId>org.apache.maven.scm</groupId>
				<artifactId>maven-scm-provider-gitexe</artifactId>
				<version>1.12.0</version>
			</dependency>
			<dependency>
				<groupId>org.apache.maven.wagon</groupId>
				<artifactId>wagon-scm</artifactId>
				<version>3.4.3</version>
			</dependency>
			<dependency>
				<groupId>org.apache.maven</groupId>
				<artifactId>maven-project</artifactId>
				<version>2.2.1</version>
			</dependency>
			<dependency>
				<groupId>org.apache.maven</groupId>
				<artifactId>maven-plugin-api</artifactId>
				<version>3.8.6</version>
				<scope>provided</scope>
			</dependency>
			<dependency>
				<groupId>org.apache.maven.plugin-tools</groupId>
				<artifactId>maven-plugin-annotations</artifactId>
				<version>3.9.0</version>
			</dependency>
			<dependency>
				<groupId>org.apache.poi</groupId>
				<artifactId>ooxml-schemas</artifactId>
				<version>${poi_ooxml_schemas_version}</version>
			</dependency>
			<dependency>
				<groupId>org.apache.poi</groupId>
				<artifactId>poi</artifactId>
				<version>${poi_version}</version>
			</dependency>
			<dependency>
				<groupId>org.apache.poi</groupId>
				<artifactId>poi-ooxml</artifactId>
				<version>${poi_version}</version>
			</dependency>
			<dependency>
				<groupId>org.apache.poi</groupId>
				<artifactId>poi-ooxml-schemas</artifactId>
				<version>${poi_version}</version>
			</dependency>
			<dependency>
				<groupId>org.apache.velocity</groupId>
				<artifactId>velocity-engine-core</artifactId>
				<version>2.3</version>
			</dependency>
			<dependency>
				<groupId>org.awaitility</groupId>
				<artifactId>awaitility</artifactId>
				<version>4.2.0</version>
			</dependency>
			<dependency>
				<groupId>org.codehaus.plexus</groupId>
				<artifactId>plexus-compiler-api</artifactId>
				<version>${plexus_compiler_api_version}</version>
			</dependency>
			<dependency>
				<groupId>org.codehaus.plexus</groupId>
				<artifactId>plexus-compiler-javac</artifactId>
				<version>${plexus_compiler_api_version}</version>
			</dependency>
			<dependency>
				<groupId>org.codehaus.plexus</groupId>
				<artifactId>plexus-compiler-javac-errorprone</artifactId>
				<version>${plexus_compiler_api_version}</version>
			</dependency>
			<dependency>
				<groupId>org.codehaus.plexus</groupId>
				<artifactId>plexus-utils</artifactId>
				<version>3.1.0</version>
			</dependency>
			<dependency>
				<groupId>com.fasterxml.woodstox</groupId>
				<artifactId>woodstox-core</artifactId>
				<version>6.4.0</version>
			</dependency>
			<dependency>
				<groupId>org.ebaysf.web</groupId>
				<artifactId>cors-filter</artifactId>
				<version>${ebay_cors_filter_version}</version>
			</dependency>
			<dependency>
				<groupId>org.eclipse.jetty.ee10</groupId>
				<artifactId>jetty-ee10-servlet</artifactId>
				<version>${jetty_version}</version>
			</dependency>
			<dependency>
				<groupId>org.eclipse.jetty.ee10</groupId>
				<artifactId>jetty-ee10-servlets</artifactId>
				<version>${jetty_version}</version>
			</dependency>
			<dependency>
				<groupId>org.eclipse.jetty.ee10.websocket</groupId>
				<artifactId>jetty-ee10-websocket-jakarta-client</artifactId>
				<version>${jetty_version}</version>
			</dependency>
			<dependency>
				<groupId>org.eclipse.jetty.ee10.websocket</groupId>
				<artifactId>jetty-ee10-websocket-jakarta-server</artifactId>
				<version>${jetty_version}</version>
			</dependency>
			<dependency>
				<groupId>org.eclipse.jetty</groupId>
				<artifactId>jetty-http</artifactId>
				<version>${jetty_version}</version>
			</dependency>
			<dependency>
				<groupId>org.eclipse.jetty</groupId>
				<artifactId>jetty-io</artifactId>
				<version>${jetty_version}</version>
			</dependency>
			<dependency>
				<groupId>org.eclipse.jetty</groupId>
				<artifactId>jetty-continuation</artifactId>
				<version>${jetty_version}</version>
			</dependency>
			<dependency>
				<groupId>org.eclipse.jetty</groupId>
				<artifactId>jetty-security</artifactId>
				<version>${jetty_version}</version>
			</dependency>
			<dependency>
				<groupId>org.eclipse.jetty</groupId>
				<artifactId>jetty-server</artifactId>
				<version>${jetty_version}</version>
			</dependency>
			<dependency>
				<groupId>org.eclipse.jetty</groupId>
				<artifactId>jetty-util</artifactId>
				<version>${jetty_version}</version>
			</dependency>
			<dependency>
				<groupId>org.eclipse.jetty</groupId>
				<artifactId>jetty-xml</artifactId>
				<version>${jetty_version}</version>
			</dependency>
			<dependency>
				<groupId>org.eclipse.jetty.websocket</groupId>
				<artifactId>websocket-jetty-api</artifactId>
				<version>${jetty_version}</version>
			</dependency>
			<dependency>
				<groupId>org.eclipse.jetty.websocket</groupId>
				<artifactId>websocket-core-client</artifactId>
				<version>${jetty_version}</version>
			</dependency>
			<dependency>
				<groupId>org.eclipse.jetty.websocket</groupId>
				<artifactId>websocket-jetty-client</artifactId>
				<version>${jetty_version}</version>
			</dependency>
			<dependency>
				<groupId>org.eclipse.jetty.websocket</groupId>
				<artifactId>jetty-websocket-jetty-server</artifactId>
				<version>${jetty_version}</version>
			</dependency>
			<dependency>
				<groupId>org.fhir</groupId>
				<artifactId>ucum</artifactId>
				<version>${ucum_version}</version>
			</dependency>
			<dependency>
				<groupId>org.rauschig</groupId>
				<artifactId>jarchivelib</artifactId>
				<version>1.1.0</version>
				<scope>test</scope>
			</dependency>
			<dependency>
				<groupId>org.fusesource.jansi</groupId>
				<artifactId>jansi</artifactId>
				<version>2.4.1</version>
			</dependency>
			<dependency>
				<groupId>org.glassfish</groupId>
				<artifactId>jakarta.el</artifactId>
				<version>4.0.2</version>
			</dependency>
			<dependency>
				<groupId>org.glassfish</groupId>
				<artifactId>javax.json</artifactId>
				<version>1.0.4</version>
			</dependency>
			<dependency>
				<groupId>org.glassfish.jaxb</groupId>
				<artifactId>jaxb-core</artifactId>
				<version>${jaxb_runtime_version}</version>
			</dependency>
			<dependency>
				<groupId>org.glassfish.jaxb</groupId>
				<artifactId>jaxb-runtime</artifactId>
				<version>${jaxb_runtime_version}</version>
				<!-- Excluded in favor of jakarta.activation:jakarta.activation-api -->
				<exclusions>
					<exclusion>
						<groupId>com.sun.activation</groupId>
						<artifactId>jakarta.activation</artifactId>
					</exclusion>
				</exclusions>
			</dependency>
			<dependency>
				<groupId>org.glassfish.jersey.core</groupId>
				<artifactId>jersey-server</artifactId>
				<version>${jersey_version}</version>
			</dependency>
			<dependency>
				<groupId>org.glassfish.jersey.containers</groupId>
				<artifactId>jersey-container-servlet-core</artifactId>
				<version>${jersey_version}</version>
			</dependency>
			<dependency>
				<groupId>org.glassfish.jersey.containers</groupId>
				<artifactId>jersey-container-jetty-http</artifactId>
				<version>${jersey_version}</version>
			</dependency>
			<dependency>
				<groupId>org.glassfish.jersey.media</groupId>
				<artifactId>jersey-media-moxy</artifactId>
				<version>${jersey_version}</version>
			</dependency>
			<dependency>
				<groupId>org.jboss.spec.javax.ws.rs</groupId>
				<artifactId>jboss-jaxrs-api_2.1_spec</artifactId>
				<version>2.0.1.Final</version>
			</dependency>
			<dependency>
				<groupId>org.jboss.resteasy</groupId>
				<artifactId>resteasy-client</artifactId>
				<version>${resteasy_version}</version>
			</dependency>
			<dependency>
				<groupId>org.jscience</groupId>
				<artifactId>jscience</artifactId>
				<version>4.3.1</version>
			</dependency>
			<dependency>
				<groupId>org.hamcrest</groupId>
				<artifactId>hamcrest</artifactId>
				<version>${hamcrest_version}</version>
			</dependency>
			<dependency>
				<groupId>org.htmlunit</groupId>
				<artifactId>htmlunit</artifactId>
				<version>3.9.0</version>
				<exclusions>
					<exclusion>
						<!-- Don't let HTMLUnit bring in Jetty 9 -->
						<groupId>org.eclipse.jetty.websocket</groupId>
						<artifactId>websocket-client</artifactId>
					</exclusion>
				</exclusions>
			</dependency>
			<dependency>
				<groupId>org.exparity</groupId>
				<artifactId>hamcrest-date</artifactId>
				<version>2.0.8</version>
				<exclusions>
					<exclusion>
						<artifactId>*</artifactId>
						<groupId>*</groupId>
					</exclusion>
				</exclusions>
			</dependency>
			<dependency>
				<groupId>org.hibernate.orm</groupId>
				<artifactId>hibernate-ant</artifactId>
				<version>${hibernate_version}</version>
			</dependency>
			<dependency>
				<groupId>org.hibernate.orm</groupId>
				<artifactId>hibernate-core</artifactId>
				<version>${hibernate_version}</version>
				<exclusions>
					<exclusion>
						<artifactId>xml-apis</artifactId>
						<groupId>xml-apis</groupId>
					</exclusion>
					<exclusion>
						<groupId>jakarta.activation</groupId>
						<artifactId>activation</artifactId>
					</exclusion>
					<exclusion>
						<groupId>jakarta.activation</groupId>
						<artifactId>jakarta.activation-api</artifactId>
					</exclusion>
					<exclusion>
						<groupId>org.jboss.spec.javax.transaction</groupId>
						<artifactId>jboss-transaction-api_1.2_spec</artifactId>
					</exclusion>
					<exclusion>
						<groupId>com.sun.activation</groupId>
						<artifactId>jakarta.activation</artifactId>
					</exclusion>
				</exclusions>
			</dependency>
			<dependency>
				<groupId>org.hibernate.orm</groupId>
				<artifactId>hibernate-envers</artifactId>
				<version>${hibernate_version}</version>
			</dependency>
			<dependency>
				<groupId>org.springframework.data</groupId>
				<artifactId>spring-data-envers</artifactId>
				<version>${spring_boot_version}</version>
			</dependency>
			<dependency>
				<groupId>org.hibernate.validator</groupId>
				<artifactId>hibernate-validator</artifactId>
				<version>${hibernate_validator_version}</version>
			</dependency>
			<dependency>
				<groupId>org.apache.logging.log4j</groupId>
				<artifactId>log4j-to-slf4j</artifactId>
				<version>${log4j_to_slf4j_version}</version>
			</dependency>
			<dependency>
				<groupId>org.hibernate.search</groupId>
				<artifactId>hibernate-search-mapper-orm</artifactId>
				<version>${hibernate_search_version}</version>
				<exclusions>
					<exclusion>
						<groupId>org.apache.logging.log4j</groupId>
						<artifactId>log4j-api</artifactId>
					</exclusion>
				</exclusions>
			</dependency>
			<dependency>
				<groupId>org.elasticsearch</groupId>
				<artifactId>elasticsearch</artifactId>
				<version>8.9.2</version>
			</dependency>
			<dependency>
				<groupId>org.hibernate.search</groupId>
				<artifactId>hibernate-search-backend-elasticsearch</artifactId>
				<version>${hibernate_search_version}</version>
			</dependency>
			<dependency>
				<groupId>org.hibernate.search</groupId>
				<artifactId>hibernate-search-backend-lucene</artifactId>
				<version>${hibernate_search_version}</version>
			</dependency>
			<dependency>
				<groupId>org.hibernate.search</groupId>
				<artifactId>hibernate-search-backend-elasticsearch-aws</artifactId>
				<version>${hibernate_search_version}</version>
			</dependency>
			<dependency>
				<groupId>org.javassist</groupId>
				<artifactId>javassist</artifactId>
				<version>3.22.0-GA</version>
			</dependency>
			<dependency>
				<groupId>org.junit</groupId>
				<artifactId>junit-bom</artifactId>
				<version>${junit_version}</version>
				<type>pom</type>
				<scope>import</scope>
			</dependency>
			<dependency>
				<groupId>org.junit.jupiter</groupId>
				<artifactId>junit-jupiter</artifactId>
				<version>${junit_version}</version>
				<scope>test</scope>
			</dependency>
			<dependency>
				<groupId>org.junit.jupiter</groupId>
				<artifactId>junit-jupiter-api</artifactId>
				<version>${junit_version}</version>
				<scope>test</scope>
			</dependency>
			<dependency>
				<groupId>org.junit.jupiter</groupId>
				<artifactId>junit-jupiter-engine</artifactId>
				<version>${junit_version}</version>
				<scope>test</scope>
			</dependency>
			<dependency>
				<groupId>org.junit.jupiter</groupId>
				<artifactId>junit-jupiter-params</artifactId>
				<version>${junit_version}</version>
				<scope>test</scope>
			</dependency>
			<dependency>
				<groupId>org.junit-pioneer</groupId>
				<artifactId>junit-pioneer</artifactId>
				<version>1.3.8</version>
			</dependency>
			<dependency>
				<groupId>org.mariadb.jdbc</groupId>
				<artifactId>mariadb-java-client</artifactId>
				<version>3.0.4</version>
			</dependency>
			<dependency>
				<groupId>org.mockito</groupId>
				<artifactId>mockito-core</artifactId>
				<version>${mockito_version}</version>
			</dependency>
			<dependency>
				<groupId>org.mockito</groupId>
				<artifactId>mockito-junit-jupiter</artifactId>
				<version>${mockito_version}</version>
			</dependency>
			<dependency>
				<groupId>org.postgresql</groupId>
				<artifactId>postgresql</artifactId>
				<version>42.7.3</version>
			</dependency>
			<dependency>
				<groupId>com.oracle.database.jdbc</groupId>
				<artifactId>ojdbc11</artifactId>
				<version>23.3.0.23.09</version>
			</dependency>
			<dependency>
				<groupId>org.quartz-scheduler</groupId>
				<artifactId>quartz</artifactId>
				<version>2.3.2</version>
				<exclusions>
					<exclusion>
						<groupId>com.zaxxer</groupId>
						<artifactId>HikariCP-java7</artifactId>
					</exclusion>
					<exclusion>
						<groupId>com.mchange</groupId>
						<artifactId>c3p0</artifactId>
					</exclusion>
					<exclusion>
						<groupId>com.mchange</groupId>
						<artifactId>mchange-commons-java</artifactId>
					</exclusion>
				</exclusions>
			</dependency>
			<dependency>
				<groupId>org.slf4j</groupId>
				<artifactId>slf4j-android</artifactId>
				<version>1.7.36</version>
			</dependency>
			<dependency>
				<groupId>org.slf4j</groupId>
				<artifactId>slf4j-api</artifactId>
				<version>${slf4j_version}</version>
			</dependency>
			<dependency>
				<groupId>org.slf4j</groupId>
				<artifactId>slf4j-simple</artifactId>
				<version>${slf4j_version}</version>
			</dependency>
			<dependency>
				<groupId>org.slf4j</groupId>
				<artifactId>log4j-over-slf4j</artifactId>
				<version>${slf4j_version}</version>
			</dependency>
			<dependency>
				<groupId>org.slf4j</groupId>
				<artifactId>jcl-over-slf4j</artifactId>
				<version>${slf4j_version}</version>
			</dependency>
			<dependency>
				<groupId>org.springframework</groupId>
				<artifactId>spring-beans</artifactId>
				<version>${spring_version}</version>
			</dependency>
			<dependency>
				<groupId>org.springframework</groupId>
				<artifactId>spring-context</artifactId>
				<version>${spring_version}</version>
			</dependency>
			<dependency>
				<groupId>org.springframework</groupId>
				<artifactId>spring-context-support</artifactId>
				<version>${spring_version}</version>
			</dependency>
			<dependency>
				<groupId>org.springframework</groupId>
				<artifactId>spring-core</artifactId>
				<version>${spring_version}</version>
			</dependency>
			<dependency>
				<groupId>org.springframework</groupId>
				<artifactId>spring-expression</artifactId>
				<version>${spring_version}</version>
			</dependency>
			<dependency>
				<groupId>org.springframework</groupId>
				<artifactId>spring-jdbc</artifactId>
				<version>${spring_version}</version>
			</dependency>
			<dependency>
				<groupId>org.springframework</groupId>
				<artifactId>spring-messaging</artifactId>
				<version>${spring_version}</version>
			</dependency>
			<dependency>
				<groupId>org.springframework</groupId>
				<artifactId>spring-orm</artifactId>
				<version>${spring_version}</version>
			</dependency>
			<dependency>
				<groupId>org.springframework</groupId>
				<artifactId>spring-test</artifactId>
				<version>${spring_version}</version>
			</dependency>
			<dependency>
				<groupId>org.springframework</groupId>
				<artifactId>spring-webmvc</artifactId>
				<version>${spring_version}</version>
			</dependency>
			<dependency>
				<groupId>org.springframework.boot</groupId>
				<artifactId>spring-boot-starter-test</artifactId>
				<version>${spring_boot_version}</version>
			</dependency>
			<dependency>
				<groupId>org.springframework.boot</groupId>
				<artifactId>spring-boot-test</artifactId>
				<version>${spring_boot_version}</version>
			</dependency>
			<dependency>
				<groupId>org.springframework</groupId>
				<artifactId>spring-tx</artifactId>
				<version>${spring_version}</version>
			</dependency>
			<dependency>
				<groupId>org.springframework</groupId>
				<artifactId>spring-web</artifactId>
				<version>${spring_version}</version>
			</dependency>
			<dependency>
				<groupId>org.springframework</groupId>
				<artifactId>spring-websocket</artifactId>
				<version>${spring_version}</version>
			</dependency>
			<dependency>
				<groupId>org.springframework.retry</groupId>
				<artifactId>spring-retry</artifactId>
				<version>${spring_retry_version}</version>
			</dependency>
			<dependency>
				<groupId>org.thymeleaf</groupId>
				<artifactId>thymeleaf</artifactId>
				<version>${thymeleaf-version}</version>
			</dependency>
			<dependency>
				<groupId>org.thymeleaf</groupId>
				<artifactId>thymeleaf-spring6</artifactId>
				<version>${thymeleaf-version}</version>
			</dependency>
			<dependency>
				<groupId>org.webjars.npm</groupId>
				<artifactId>ace-builds</artifactId>
				<version>1.22.0</version>
			</dependency>
			<dependency>
				<groupId>org.webjars.npm</groupId>
				<artifactId>bootstrap</artifactId>
				<version>4.5.2</version>
			</dependency>
			<dependency>
				<groupId>org.webjars</groupId>
				<artifactId>Eonasdan-bootstrap-datetimepicker</artifactId>
				<version>4.17.47</version>
				<exclusions>
					<exclusion>
						<groupId>*</groupId>
						<artifactId>*</artifactId>
					</exclusion>
				</exclusions>
			</dependency>
			<dependency>
				<groupId>org.webjars</groupId>
				<artifactId>font-awesome</artifactId>
				<version>5.8.2</version>
			</dependency>
			<dependency>
				<groupId>org.webjars.bower</groupId>
				<artifactId>awesome-bootstrap-checkbox</artifactId>
				<version>1.0.2</version>
			</dependency>
			<dependency>
				<groupId>org.webjars</groupId>
				<artifactId>jstimezonedetect</artifactId>
				<version>1.0.6</version>
			</dependency>
			<dependency>
				<groupId>org.webjars</groupId>
				<artifactId>select2</artifactId>
				<version>4.0.13</version>
				<exclusions>
					<exclusion>
						<groupId>org.webjars</groupId>
						<artifactId>jquery</artifactId>
					</exclusion>
				</exclusions>
			</dependency>
			<dependency>
				<groupId>org.webjars.bower</groupId>
				<artifactId>jquery</artifactId>
				<version>3.5.1</version>
			</dependency>
			<dependency>
				<groupId>org.webjars.bower</groupId>
				<artifactId>moment</artifactId>
				<version>2.27.0</version>
			</dependency>
			<dependency>
				<groupId>org.webjars.npm</groupId>
				<artifactId>popper.js</artifactId>
				<version>1.16.1</version>
			</dependency>
			<dependency>
				<groupId>org.webjars</groupId>
				<artifactId>swagger-ui</artifactId>
				<version>4.1.3</version>
			</dependency>
			<dependency>
				<groupId>org.xmlunit</groupId>
				<artifactId>xmlunit-core</artifactId>
				<version>2.4.0</version>
			</dependency>
			<dependency>
				<groupId>org.testcontainers</groupId>
				<artifactId>testcontainers</artifactId>
				<version>${testcontainers_version}</version>
			</dependency>
			<dependency>
				<groupId>org.testcontainers</groupId>
				<artifactId>postgresql</artifactId>
				<version>${testcontainers_version}</version>
			</dependency>
			<dependency>
				<groupId>org.testcontainers</groupId>
				<artifactId>mssqlserver</artifactId>
				<version>${testcontainers_version}</version>
			</dependency>
			<dependency>
				<groupId>org.testcontainers</groupId>
				<artifactId>oracle-xe</artifactId>
				<version>${testcontainers_version}</version>
			</dependency>
			<dependency>
				<groupId>org.testcontainers</groupId>
				<artifactId>elasticsearch</artifactId>
				<version>${testcontainers_version}</version>
				<scope>test</scope>
			</dependency>
			<dependency>
				<groupId>org.testcontainers</groupId>
				<artifactId>junit-jupiter</artifactId>
				<version>${testcontainers_version}</version>
				<scope>test</scope>
			</dependency>
			<dependency>
				<groupId>org.ogce</groupId>
				<artifactId>xpp3</artifactId>
				<version>1.1.6</version>
				<exclusions>
					<exclusion>
						<groupId>junit</groupId>
						<artifactId>junt</artifactId>
					</exclusion>
				</exclusions>
			</dependency>
			<dependency>
				<groupId>org.flywaydb</groupId>
				<artifactId>flyway-core</artifactId>
				<version>${flyway_version}</version>
			</dependency>
			<dependency>
				<groupId>uk.org.webcompere</groupId>
				<artifactId>system-stubs-jupiter</artifactId>
				<version>2.0.1</version>
			</dependency>
			<!-- dependencies required for Android -->
			<dependency>
				<groupId>xerces</groupId>
				<artifactId>xercesImpl</artifactId>
				<version>2.12.2</version>
				<scope>provided</scope>
				<optional>true</optional>
			</dependency>
			<!-- OpenTelemetry -->
			<dependency>
				<groupId>io.opentelemetry</groupId>
				<artifactId>opentelemetry-bom</artifactId>
				<version>${otel.version}</version>
				<type>pom</type>
				<scope>import</scope>
			</dependency>
			<dependency>
				<groupId>io.opentelemetry.instrumentation</groupId>
				<artifactId>opentelemetry-instrumentation-annotations</artifactId>
				<version>${otel.version}</version>
			</dependency>
		</dependencies>
	</dependencyManagement>

	<build>
		<pluginManagement>
			<plugins>
				<plugin>
					<groupId>com.diffplug.spotless</groupId>
					<artifactId>spotless-maven-plugin</artifactId>
					<version>${spotless_version}</version>
					<executions>
						<execution>
							<goals>
								<goal>apply</goal>
								<goal>check</goal>
							</goals>
							<phase>compile</phase>
						</execution>
					</executions>
					<configuration>
						<java>
							<excludes>
								<exclude>**/test/**/*.java</exclude>
							</excludes>
							<!--This does the actual code reformatting-->
							<palantirJavaFormat/>
							<!--After formatting, replace the default 4-space indentation with tabs as per our editorconfig-->
							<indent>
								<tabs>true</tabs>
								<spacesPerTab>4</spacesPerTab>
							</indent>
							<!--Just removes unused imports-->
							<removeUnusedImports />
							<!--Follow the editorconfig-defined order of imports-->
							<importOrder>
								<wildcardsLast>true</wildcardsLast>
								<order>,java|javax,\#</order>
							</importOrder>
						</java>

						<!--This does basic formatting of trailing whitespace and newlines-->
						<formats>
							<format>
								<includes>
									<include>*.md</include>
									<include>.gitignore</include>
									<include>*.java</include>
								</includes>
								<trimTrailingWhitespace/>
								<endWithNewline/>
							</format>
						</formats>

					</configuration>
				</plugin>
				<plugin>
					<groupId>org.apache.maven.plugins</groupId>
					<artifactId>maven-resources-plugin</artifactId>
					<version>3.3.0</version>
				</plugin>
				<plugin>
					<groupId>org.springframework.boot</groupId>
					<artifactId>spring-boot-maven-plugin</artifactId>
					<version>${spring_boot_version}</version>
				</plugin>
				<plugin>
					<groupId>org.basepom.maven</groupId>
					<artifactId>duplicate-finder-maven-plugin</artifactId>
					<version>2.0.1</version>
				</plugin>
				<plugin>
					<groupId>de.jpdigital</groupId>
					<artifactId>hibernate56-ddl-maven-plugin</artifactId>
					<version>2.5.0</version>
				</plugin>
				<plugin>
					<groupId>org.apache.maven.plugins</groupId>
					<artifactId>maven-assembly-plugin</artifactId>
					<version>${maven_assembly_plugin_version}</version>
				</plugin>
				<plugin>
					<groupId>org.apache.felix</groupId>
					<artifactId>maven-bundle-plugin</artifactId>
					<version>3.5.0</version>
				</plugin>
				<plugin>
					<groupId>org.apache.maven.plugins</groupId>
					<artifactId>maven-antrun-plugin</artifactId>
					<version>3.0.0</version>
				</plugin>
				<plugin>
					<groupId>org.apache.maven.plugins</groupId>
					<artifactId>maven-checkstyle-plugin</artifactId>
					<version>${maven_checkstyle_version}</version>
				</plugin>
				<plugin>
					<groupId>org.apache.maven.plugins</groupId>
					<artifactId>maven-clean-plugin</artifactId>
					<version>3.1.0</version>
				</plugin>
				<plugin>
					<groupId>org.apache.maven.plugins</groupId>
					<artifactId>maven-compiler-plugin</artifactId>
					<version>3.11.0</version>
					<configuration>
						<forceJavacCompilerUse>true</forceJavacCompilerUse>
						<encoding>UTF-8</encoding>
						<fork>true</fork>
						<meminitial>500m</meminitial>
						<maxmem>2000m</maxmem>
						<compilerArgs>
							<arg>-XDcompilePolicy=simple</arg>
							<arg>-Xplugin:ErrorProne -Xep:MissingSummary:OFF -XepExcludedPaths:.*/src/test/java/.*</arg>
							<arg>-J--add-exports=jdk.compiler/com.sun.tools.javac.api=ALL-UNNAMED</arg>
							<arg>-J--add-exports=jdk.compiler/com.sun.tools.javac.file=ALL-UNNAMED</arg>
							<arg>-J--add-exports=jdk.compiler/com.sun.tools.javac.main=ALL-UNNAMED</arg>
							<arg>-J--add-exports=jdk.compiler/com.sun.tools.javac.model=ALL-UNNAMED</arg>
							<arg>-J--add-exports=jdk.compiler/com.sun.tools.javac.parser=ALL-UNNAMED</arg>
							<arg>-J--add-exports=jdk.compiler/com.sun.tools.javac.processing=ALL-UNNAMED</arg>
							<arg>-J--add-exports=jdk.compiler/com.sun.tools.javac.tree=ALL-UNNAMED</arg>
							<arg>-J--add-exports=jdk.compiler/com.sun.tools.javac.util=ALL-UNNAMED</arg>
							<arg>-J--add-opens=jdk.compiler/com.sun.tools.javac.code=ALL-UNNAMED</arg>
							<arg>-J--add-opens=jdk.compiler/com.sun.tools.javac.comp=ALL-UNNAMED</arg>
						</compilerArgs>
						<annotationProcessorPaths>
							<path>
								<groupId>com.google.errorprone</groupId>
								<artifactId>error_prone_core</artifactId>
								<version>${error_prone_core_version}</version>
							</path>
						</annotationProcessorPaths>
					</configuration>
				</plugin>
				<plugin>
					<groupId>org.apache.maven.plugins</groupId>
					<artifactId>maven-dependency-plugin</artifactId>
					<version>3.1.2</version>
				</plugin>
				<plugin>
					<groupId>org.apache.maven.plugins</groupId>
					<artifactId>maven-deploy-plugin</artifactId>
					<version>2.8.2</version>
				</plugin>
				<plugin>
					<groupId>org.apache.maven.plugins</groupId>
					<artifactId>maven-gpg-plugin</artifactId>
					<version>1.6</version>
				</plugin>
				<plugin>
					<groupId>org.apache.maven.plugins</groupId>
					<artifactId>maven-javadoc-plugin</artifactId>
					<version>3.6.3</version>
				</plugin>
				<plugin>
					<groupId>org.apache.maven.plugins</groupId>
					<artifactId>maven-jar-plugin</artifactId>
					<version>3.2.0</version>
				</plugin>
				<plugin>
					<groupId>org.apache.maven.plugins</groupId>
					<artifactId>maven-jxr-plugin</artifactId>
					<version>3.0.0</version>
				</plugin>
				<plugin>
					<groupId>org.apache.maven.plugins</groupId>
					<artifactId>maven-failsafe-plugin</artifactId>
					<version>3.1.0</version>
					<configuration>
						<reuseForks>false</reuseForks>
						<redirectTestOutputToFile>true</redirectTestOutputToFile>
						<forkCount>1</forkCount>
						<threadCount>1</threadCount>
						<perCoreThreadCount>true</perCoreThreadCount>
						<runOrder>alphabetical</runOrder>
						<useModulePath>false</useModulePath>
						<includes>
							<include>**/*IT.java</include>
						</includes>
					</configuration>
				</plugin>
				<plugin>
					<groupId>org.apache.maven.plugins</groupId>
					<artifactId>maven-plugin-plugin</artifactId>
					<version>3.6.1</version>
				</plugin>
				<plugin>
					<groupId>org.apache.maven.plugins</groupId>
					<artifactId>maven-shade-plugin</artifactId>
					<version>2.4.3</version>
				</plugin>
				<plugin>
					<groupId>org.apache.maven.plugins</groupId>
					<artifactId>maven-source-plugin</artifactId>
					<version>3.2.1</version>
				</plugin>
				<plugin>
					<groupId>org.apache.maven.plugins</groupId>
					<artifactId>maven-surefire-plugin</artifactId>
					<version>3.1.2</version>
					<configuration>
						<redirectTestOutputToFile>true</redirectTestOutputToFile>
						<argLine>@{argLine} ${surefire_jvm_args}</argLine>
						<trimStackTrace>false</trimStackTrace>
						<runOrder>alphabetical</runOrder>
						<argLine>@{argLine} ${surefire_jvm_args} -XX:+HeapDumpOnOutOfMemoryError</argLine>
						<forkCount>0.6C</forkCount>
						<threadCount>1</threadCount>
						<perCoreThreadCount>false</perCoreThreadCount>
						<reuseForks>true</reuseForks>
						<parallel>classes</parallel>
						<includes>
							<include>**/*Test.java</include>
						</includes>
						<excludes>*StressTest*</excludes>
					</configuration>
				</plugin>
				<plugin>
					<groupId>org.apache.maven.plugins</groupId>
					<artifactId>maven-war-plugin</artifactId>
					<version>3.3.2</version>
				</plugin>
				<plugin>
					<groupId>org.codehaus.mojo</groupId>
					<artifactId>build-helper-maven-plugin</artifactId>
					<version>3.2.0</version>
				</plugin>
				<plugin>
					<groupId>org.codehaus.mojo</groupId>
					<artifactId>buildnumber-maven-plugin</artifactId>
					<version>3.0.0</version>
				</plugin>
				<plugin>
					<groupId>org.codehaus.mojo</groupId>
					<artifactId>cobertura-maven-plugin</artifactId>
					<version>2.7</version>
					<configuration>
						<skip>true</skip>
					</configuration>
				</plugin>
				<plugin>
					<groupId>org.codehaus.mojo</groupId>
					<artifactId>license-maven-plugin</artifactId>
					<version>2.0.0</version>
					<configuration>
						<verbose>true</verbose>
						<addSvnKeyWords>false</addSvnKeyWords>
						<encoding>UTF-8</encoding>
					</configuration>
				</plugin>
				<plugin>
					<groupId>org.codehaus.mojo</groupId>
					<artifactId>versions-maven-plugin</artifactId>
					<version>2.8.1</version>
					<configuration>
						<processDependencyManagementTransitive>false</processDependencyManagementTransitive>
					</configuration>
				</plugin>
				<plugin>
					<groupId>org.eclipse.jetty</groupId>
					<artifactId>jetty-maven-plugin</artifactId>
					<version>${jetty_version}</version>
				</plugin>
				<plugin>
					<groupId>org.apache.maven.plugins</groupId>
					<artifactId>maven-changes-plugin</artifactId>
					<version>${maven_changes_version}</version>
				</plugin>
				<plugin>
					<groupId>org.eluder.coveralls</groupId>
					<artifactId>coveralls-maven-plugin</artifactId>
					<version>4.3.0</version>
					<configuration>
						<coberturaReports>
						</coberturaReports>
					</configuration>
				</plugin>
				<plugin>
					<groupId>org.jacoco</groupId>
					<artifactId>jacoco-maven-plugin</artifactId>
					<version>0.8.9</version>
					<configuration>
						<excludes>
							<exclude>ca/uhn/fhir/model/dstu2/**/*.class</exclude>
							<exclude>ca/uhn/fhir/jpa/rp/r5/*.class</exclude>
							<exclude>ca/uhn/fhir/jpa/rp/r4/*.class</exclude>
							<exclude>ca/uhn/fhir/jpa/rp/r4b/*.class</exclude>
							<exclude>ca/uhn/fhir/jpa/rp/dstu3/*.class</exclude>
							<exclude>ca/uhn/fhir/jpa/rp/dstu2/*.class</exclude>
						</excludes>
					</configuration>
				</plugin>
				<!--This plugin's configuration is used to store Eclipse m2e settings only. It has no influence on the Maven build itself. -->
				<plugin>
					<groupId>org.eclipse.m2e</groupId>
					<artifactId>lifecycle-mapping</artifactId>
					<version>1.0.0</version>
					<configuration>
						<lifecycleMappingMetadata>
							<pluginExecutions>
								<pluginExecution>
									<pluginExecutionFilter>
										<groupId>
											ca.uhn.hapi.fhir
										</groupId>
										<artifactId>
											hapi-tinder-plugin
										</artifactId>
										<versionRange>
											[0.8-SNAPSHOT,)
										</versionRange>
										<goals>
											<goal>
												generate-jparest-server
											</goal>
										</goals>
									</pluginExecutionFilter>
									<action>
										<ignore></ignore>
									</action>
								</pluginExecution>
								<pluginExecution>
									<pluginExecutionFilter>
										<groupId>
											org.apache.maven.plugins
										</groupId>
										<artifactId>
											maven-antrun-plugin
										</artifactId>
										<versionRange>
											[1.7,)
										</versionRange>
										<goals>
											<goal>run</goal>
										</goals>
									</pluginExecutionFilter>
									<action>
										<ignore></ignore>
									</action>
								</pluginExecution>
							</pluginExecutions>
						</lifecycleMappingMetadata>
					</configuration>
				</plugin>
				<plugin>
					<groupId>org.apache.maven.plugins</groupId>
					<artifactId>maven-install-plugin</artifactId>
					<version>2.5.2</version>
				</plugin>
				<plugin>
					<groupId>org.codehaus.mojo</groupId>
					<artifactId>animal-sniffer-maven-plugin</artifactId>
					<version>1.23</version>
					<configuration>
						<signature>
							<groupId>net.sf.androidscents.signature</groupId>
							<artifactId>android-api-level-26</artifactId>
							<version>8.0.0_r2</version>
						</signature>
					</configuration>
					<executions>
						<execution>
							<id>check-android-26-compliance</id>
							<phase>test</phase>
							<goals>
								<goal>check</goal>
							</goals>
						</execution>
					</executions>
				</plugin>
			</plugins>
		</pluginManagement>
		<plugins>
			<plugin>
				<groupId>org.apache.maven.plugins</groupId>
				<artifactId>maven-enforcer-plugin</artifactId>
				<version>3.3.0</version>
				<executions>
					<execution>
						<id>enforce-maven</id>
						<goals>
							<goal>enforce</goal>
						</goals>
						<configuration>
							<rules>
								<requireMavenVersion>
									<version>3.5.4</version>
								</requireMavenVersion>
								<requireJavaVersion>
									<version>17</version>
									<message>
										HAPI FHIR is targeting JDK 11 for published binaries,
										but we require JDK 17 to build and test this library.
									</message>
								</requireJavaVersion>
							</rules>
						</configuration>
					</execution>
				</executions>
			</plugin>
			<plugin>
				<groupId>org.apache.maven.plugins</groupId>
				<artifactId>maven-antrun-plugin</artifactId>
				<inherited>false</inherited>
				<executions>
					<execution>
						<id>copySubProjects</id>
						<phase>site</phase>
						<goals>
							<goal>run</goal>
						</goals>
						<configuration>
							<target>
								<copy todir="target/site/apidocs">
									<fileset dir="hapi-fhir-base/target/site/apidocs"/>
								</copy>
								<copy todir="target/site/apidocs-dstu2">
									<fileset dir="hapi-fhir-structures-dstu2/target/site/apidocs"/>
								</copy>
								<copy todir="target/site/apidocs-dstu3">
									<fileset dir="hapi-fhir-structures-dstu3/target/site/apidocs"/>
								</copy>
								<copy todir="target/site/apidocs-r4">
									<fileset dir="hapi-fhir-structures-r4/target/site/apidocs"/>
								</copy>
								<copy todir="target/site/apidocs-r5">
									<fileset dir="hapi-fhir-structures-r5/target/site/apidocs"/>
								</copy>
								<copy todir="target/site/apidocs-jpaserver">
									<fileset dir="hapi-fhir-jpaserver-base/target/site/apidocs"/>
								</copy>
								<copy todir="target/site/apidocs-jpaserver-ips">
									<fileset dir="hapi-fhir-jpaserver-ips/target/site/apidocs"/>
								</copy>
								<copy todir="target/site/apidocs-jpaserver-mdm">
									<fileset dir="hapi-fhir-jpaserver-mdm/target/site/apidocs"/>
								</copy>
								<copy todir="target/site/apidocs-storage-batch2">
									<fileset dir="hapi-fhir-storage-batch2/target/site/apidocs"/>
								</copy>
								<copy todir="target/site/apidocs-client">
									<fileset dir="hapi-fhir-client/target/site/apidocs"/>
								</copy>
								<copy todir="target/site/apidocs-server">
									<fileset dir="hapi-fhir-server/target/site/apidocs"/>
								</copy>
								<copy todir="target/site/apidocs-server-mdm">
									<fileset dir="hapi-fhir-server-mdm/target/site/apidocs"/>
								</copy>
								<copy todir="target/site/apidocs-server-openapi">
									<fileset dir="hapi-fhir-server-mdm/target/site/openapi"/>
								</copy>
								<copy todir="target/site/xref-jpaserver">
									<fileset dir="hapi-fhir-jpaserver-base/target/site/xref"/>
								</copy>
								<copy todir="target/site/xref-base">
									<fileset dir="hapi-fhir-base/target/site/xref"/>
								</copy>
								<!-- <copy todir="target/site/cobertura"> <fileset dir="hapi-fhir-cobertura/target/site/cobertura" /> </copy> -->
								<copy todir="target/site">
									<fileset dir="hapi-fhir-base/target/site" includes="checkstyle.*"/>
								</copy>
								<echo>Fixing Checkstyle Report</echo>
								<replace dir="target/site" summary="true">
									<include name="checkstyle.html"/>
									<replacetoken>"../../</replacetoken>
									<replacevalue>"./</replacevalue>
								</replace>
								<replace dir="target/site" summary="true">
									<include name="*.html"/>
									<replacetoken>
										http://netdna.bootstrapcdn.com/twitter-bootstrap/2.3.1/css/bootstrap-responsive.min.css
									</replacetoken>
									<replacevalue>./css/bootstrap-responsive.min.css</replacevalue>
								</replace>
								<replace dir="target/site" summary="true">
									<include name="*.html"/>
									<replacetoken>http://netdna.bootstrapcd</replacetoken>
									<replacevalue>https://netdna.bootstrapcd</replacevalue>
								</replace>
								<replace dir="target/site" summary="true">
									<include name="*.html"/>
									<replacetoken>http://maxcdn.bootstrapcdn.com/font-awesome/4.3.0/css/font-awesome.min.css
									</replacetoken>
									<replacevalue>https://maxcdn.bootstrapcdn.com/font-awesome/4.3.0/css/font-awesome.min.css
									</replacevalue>
								</replace>
								<replace dir="target/site" summary="true">
									<include name="*.html"/>
									<replacetoken>http://ajax.googleapis</replacetoken>
									<replacevalue>https://ajax.googleapis</replacevalue>
								</replace>
								<replace dir="target/site" summary="true">
									<include name="*.html"/>
									<replacetoken>\t</replacetoken>
									<replacevalue>
									</replacevalue>
								</replace>
								<replace dir="target/site" summary="true">
									<include name="index.html"/>
									<replacetoken><![CDATA[<h2 id="Welcome">Welcome</h2>]]></replacetoken>
									<replacevalue><![CDATA[
			<div class="span12">
				<div class="pull-left">
					<a href="./" id="bannerLeft"><img src="images/hapi_fhir_banner.png" alt='"'HAPI'"' /></a>
				</div>
				<div class="pull-right">
					<a href="./" id="bannerRight"><img src="images/hapi_fhir_banner_right.png" alt='"'FHIR'"' /></a>
				</div>
			</div>
			<br clear="both"/>
	]]></replacevalue>
								</replace>
								<!--<replaceregexp file="target/site/checkstyle.html" byline="false" match="&lt;ul class=&quot;breadcrumb.*?&lt;/ul&gt;" replace="" flags="s"/> -->
							</target>
						</configuration>
					</execution>
					<execution>
						<id>addSyntaxHighlighter</id>
						<phase>site</phase>
						<goals>
							<goal>run</goal>
						</goals>
						<configuration>
							<target>
								<echo>Adding Fontawesome</echo>
								<replace dir="target/site" summary="true">
									<include name="*.html"/>
									<replacetoken>
										<![CDATA[<a href="download.html" title="Download">Download</a>]]></replacetoken>
									<replacevalue>
										<![CDATA[<a href="download.html"  title="Download"><i class="fa fa-download"></i> Download</a>]]></replacevalue>
								</replace>
								<replace dir="target/site" summary="true">
									<include name="*.html"/>
									<replacetoken>
										<![CDATA[<a href="https://github.com/hapifhir/hapi-fhir/" title="GitHub Project" class="externalLink">GitHub Project</a>]]></replacetoken>
									<replacevalue>
										<![CDATA[<a href="https://github.com/hapifhir/hapi-fhir/" title="GitHub Project"  class="externalLink"><i class="fa fa-github"></i> GitHub Project</a>]]></replacevalue>
								</replace>
								<replace dir="target/site" summary="true">
									<include name="*.html"/>
									<replacetoken><![CDATA[data-toggle="dropdown">Test Servers <]]></replacetoken>
									<replacevalue>
										<![CDATA[data-toggle="dropdown"><i class="fa fa-fire"></i>&nbsp;Test Servers&nbsp;<]]></replacevalue>
								</replace>
								<replace dir="target/site" summary="true">
									<include name="*.html"/>
									<replacetoken><![CDATA[data-toggle="dropdown">Documentation <]]></replacetoken>
									<replacevalue>
										<![CDATA[data-toggle="dropdown"><i class="fa fa-book"></i>&nbsp;Documentation&nbsp;<]]></replacevalue>
								</replace>
								<replace dir="target/site" summary="true">
									<include name="*.html"/>
									<replacetoken><![CDATA[data-toggle="dropdown">Get Help <]]></replacetoken>
									<replacevalue>
										<![CDATA[data-toggle="dropdown"><i class="fa fa-support"></i>&nbsp;Get Help&nbsp;<]]></replacevalue>
								</replace>
								<echo>Changing Breadcrumbs</echo>
								<replace dir="target/site" summary="true">
									<include name="doc_*.html"/>
									<replacetoken><![CDATA[<li class="divider">/</li>]]></replacetoken>
									<replacevalue><![CDATA[<li  class="divider">/</li>
			<li><a href="docindex.html" title="Documentation">Documentation</a></li>
			<li  class="divider">/</li>]]></replacevalue>
								</replace>
								<echo>Adding Syntax Highlighter</echo>
								<replace dir="target/site" summary="true">
									<include name="*.html"></include>
									<replacetoken><![CDATA[</body>]]></replacetoken>
									<replacevalue><![CDATA[
<script type="text/javascript">
	var elements = document.getElementsByClassName("source");
	for (var i=0; i < elements.length; i++) {
		var pres = elements[i].getElementsByTagName("pre");
		for (var j = 0; j < pres.length; j++) {
			var pre = pres[j];
			if (pre.innerHTML.match(/^\s*\&lt\;/)) {
				pre.className = 'brush: xml';
			} else if (pre.innerHTML.match(/\/\*/)) {
				pre.className = 'brush: java';
			} else if (pre.innerHTML.match(/^\/\//)) {
				pre.className = 'brush: java';
			} else if (pre.innerHTML.match(/^\{/)) {
				pre.className = 'brush: jscript';
			} else if (pre.innerHTML.match(/^\#/)) {
				pre.className = 'brush: bash';
			} else if (pre.innerHTML.match(/\&lt\;\//)) {
				pre.className = 'brush: xml';
			} else {
				pre.className = 'brush: java';
			}
		}
	}

	SyntaxHighlighter.all();
</script>
</body>
									]]></replacevalue>
								</replace>
							</target>
						</configuration>
					</execution>
					<execution>
						<id>addAnalytics</id>
						<phase>site</phase>
						<configuration>
							<target>
								<echo>Adding Google analytics in target/site for &lt;body&gt;</echo>
								<replace dir="target/site" summary="true">
									<include name="**/*.html"></include>
									<!--suppress UnresolvedMavenProperty -->
									<replacefilter token="#build#" value="${label}"/>
									<replacefilter token="#version#" value="${project.version}"/>
									<replacetoken><![CDATA[</body>]]></replacetoken>
									<replacevalue><![CDATA[
<script>
  (function(i,s,o,g,r,a,m){i['GoogleAnalyticsObject']=r;i[r]=i[r]||function(){
  (i[r].q=i[r].q||[]).push(arguments)},i[r].l=1*new Date();a=s.createElement(o),
  m=s.getElementsByTagName(o)[0];a.async=1;a.src=g;m.parentNode.insertBefore(a,m)
  })(window,document,'script','//www.google-analytics.com/analytics.js','ga');

  ga('create', 'UA-1395874-5', 'auto');
  ga('require', 'displayfeatures');
  ga('require', 'linkid', 'linkid.js');
  ga('send', 'pageview');

</script>
                </body >
                ]]></replacevalue>
								</replace>
								<echo>Adding Google analytics in target/site for &lt;BODY&gt;</echo>
								<replace dir="target/site" summary="true">
									<include name="**/*.html"></include>
									<replacetoken><![CDATA[</BODY>]]></replacetoken>
									<replacevalue><![CDATA[
<script>
  (function(i,s,o,g,r,a,m){i['GoogleAnalyticsObject']=r;i[r]=i[r]||function(){
  (i[r].q=i[r].q||[]).push(arguments)},i[r].l=1*new Date();a=s.createElement(o),
  m=s.getElementsByTagName(o)[0];a.async=1;a.src=g;m.parentNode.insertBefore(a,m)
  })(window,document,'script','//www.google-analytics.com/analytics.js','ga');

  ga('create', 'UA-1395874-5', 'auto');
  ga('require', 'displayfeatures');
  ga('require', 'linkid', 'linkid.js');
  ga('send', 'pageview');

</script>
                </BODY >
                ]]></replacevalue>
								</replace>
							</target>
						</configuration>
						<goals>
							<goal>run</goal>
						</goals>
					</execution>
				</executions>
			</plugin>
			<plugin>
				<groupId>org.apache.maven.plugins</groupId>
				<artifactId>maven-scm-publish-plugin</artifactId>
				<version>3.0.0</version>
				<inherited>false</inherited>
				<configuration>
					<checkoutDirectory>${scmPubCheckoutDirectory}</checkoutDirectory>
					<content>\${siteMainDirectory}</content>
					<tryUpdate>true</tryUpdate>
					<scmBranch>gh-pages</scmBranch>
					<pubScmUrl>scm:git:git@github.com:hapifhir/hapi-fhir.git</pubScmUrl>
				</configuration>
				<executions>
					<execution>
						<id>scm-publish</id>
						<phase>site-deploy</phase>
						<goals>
							<goal>publish-scm</goal>
						</goals>
					</execution>
				</executions>
			</plugin>
		</plugins>
	</build>

	<reporting>
		<plugins>
			<plugin>
				<groupId>org.apache.maven.plugins</groupId>
				<artifactId>maven-changes-plugin</artifactId>
				<version>${maven_changes_version}</version>
				<inherited>false</inherited>
				<reportSets>
					<reportSet>
						<reports>
							<report>changes-report</report>
						</reports>
					</reportSet>
				</reportSets>
				<configuration>
					<feedType>atom_1.0</feedType>
					<issueLinkTemplatePerSystem>
						<default>https://github.com/hapifhir/hapi-fhir/issues/%ISSUE%</default>
					</issueLinkTemplatePerSystem>
					<escapeHTML>false</escapeHTML>
				</configuration>
			</plugin>
			<plugin>
				<groupId>org.apache.maven.plugins</groupId>
				<artifactId>maven-surefire-report-plugin</artifactId>
				<version>2.19.1</version>
				<reportSets>
					<reportSet>
						<reports>
							<report>failsafe-report-only</report>
						</reports>
					</reportSet>
				</reportSets>
				<configuration>
					<reportsDirectories>
						<reportDirectory>${project.basedir}/hapi-fhir-base/target/surefire-reports/</reportDirectory>
						<reportDirectory>${project.basedir}/hapi-fhir-structures-dstu/target/surefire-reports/
						</reportDirectory>
						<reportDirectory>${project.basedir}/hapi-fhir-structures-dstu2/target/surefire-reports/
						</reportDirectory>
						<reportDirectory>${project.basedir}/hapi-fhir-jpaserver-base/target/surefire-reports/
						</reportDirectory>
					</reportsDirectories>
				</configuration>
			</plugin>
			<plugin>
				<groupId>org.apache.maven.plugins</groupId>
				<artifactId>maven-project-info-reports-plugin</artifactId>
				<version>3.0.0</version>
				<inherited>false</inherited>
			</plugin>
		</plugins>
	</reporting>

	<profiles>
		<profile>
			<id>DIST</id>
			<build>
				<plugins>
					<plugin>
						<groupId>org.codehaus.mojo</groupId>
						<artifactId>license-maven-plugin</artifactId>
						<inherited>false</inherited>
						<executions>
							<execution>
								<id>update-project-license</id>
								<phase>package</phase>
								<goals>
									<goal>update-project-license</goal>
								</goals>
								<configuration>
									<licenseName>apache_v2</licenseName>
								</configuration>
							</execution>
						</executions>
					</plugin>
				</plugins>
			</build>
		</profile>
		<profile>
			<id>ROOT</id>
			<reporting>
				<plugins>
				</plugins>
			</reporting>
			<modules>
			</modules>
			<build>
				<plugins>
					<!-- <plugin> <artifactId>maven-assembly-plugin</artifactId> <version>${maven_assembly_plugin_version}</version> <executions> <execution> <phase>package</phase> <goals> <goal>single</goal> </goals>
						<configuration> <attach>false</attach> <descriptors> <descriptor>${project.basedir}/src/assembly/hapi-fhir-sample-projects.xml</descriptor> </descriptors> </configuration> </execution> </executions> </plugin> -->
				</plugins>
			</build>
		</profile>
		<profile>
			<id>JACOCO</id>
			<build>
				<plugins>
					<plugin>
						<groupId>org.jacoco</groupId>
						<artifactId>jacoco-maven-plugin</artifactId>
						<configuration>
							<dumpOnExit>true</dumpOnExit>
						</configuration>
						<executions>
							<execution>
								<id>default-prepare-agent</id>
								<goals>
									<goal>prepare-agent</goal>
								</goals>
							</execution>
						</executions>
					</plugin>
				</plugins>
			</build>
		</profile>
		<profile>
			<id>CI</id>
			<properties>
				<surefire_jvm_args>-Dspring.test.context.cache.maxSize=2 -Dfile.encoding=UTF-8 -Xmx2648m
					-XX:-TieredCompilation -Dfile.encoding=UTF-8 -Xss128M -XX:MetaspaceSize=512M -XX:MaxMetaspaceSize=2048M
					-XX:ReservedCodeCacheSize=220M
				</surefire_jvm_args>
			</properties>
			<build>
				<plugins>
					<plugin>
						<groupId>org.apache.maven.plugins</groupId>
						<artifactId>maven-antrun-plugin</artifactId>
						<version>1.8</version>
						<executions>
							<execution>
								<id>delete-module-cache-file</id>
								<phase>none</phase>
							</execution>
						</executions>
					</plugin>
					<plugin>
						<groupId>org.apache.maven.plugins</groupId>
						<artifactId>maven-checkstyle-plugin</artifactId>
						<executions>
							<execution>
								<id>hapi-single-module-checkstyle</id>
								<phase>none</phase>
							</execution>
						</executions>
					</plugin>
				</plugins>
			</build>
		</profile>
		<profile>
			<id>NOPARALLEL</id>
			<build>
				<plugins>
					<plugin>
						<groupId>org.apache.maven.plugins</groupId>
						<artifactId>maven-surefire-plugin</artifactId>
					</plugin>
				</plugins>
			</build>
		</profile>
		<profile>
			<id>MINPARALLEL</id>
			<build>
				<plugins>
					<plugin>
						<groupId>org.apache.maven.plugins</groupId>
						<artifactId>maven-surefire-plugin</artifactId>
					</plugin>
				</plugins>
			</build>
		</profile>
		<profile>
			<id>FASTINSTALL</id>
			<properties>
				<skipTests>true</skipTests>
			</properties>
			<!-- Profile for a quick local mvn install after a git pull.
			     We assume upstream ran these checks as part of the build. -->
			<build>
				<plugins>
					<plugin>
						<groupId>org.apache.maven.plugins</groupId>
						<artifactId>maven-surefire-plugin</artifactId>
						<configuration>
							<skipTests>true</skipTests>
						</configuration>
					</plugin>
					<plugin>
						<groupId>org.apache.maven.plugins</groupId>
						<artifactId>maven-failsafe-plugin</artifactId>
						<executions>
							<execution>
								<id>integration-test</id>
								<phase>none</phase>
							</execution>
						</executions>
					</plugin>
					<plugin>
						<groupId>org.apache.maven.plugins</groupId>
						<artifactId>maven-checkstyle-plugin</artifactId>
						<executions>
							<execution>
								<id>validate</id>
								<phase>none</phase>
							</execution>
						</executions>
					</plugin>
				</plugins>
			</build>
		</profile>

		<!--
		This profile is basically here to work around an IJ bug where the
		<testSource> tag is ignored in IJ's compiler. See:
		https://youtrack.jetbrains.com/issue/IDEA-85478
		IntelliJ 2023.1 now supports this, so we removed the activation.
		But if you want to run an older IntelliJ, activate the old-intellij profile in the Maven tab.
		-->
		<profile>
			<id>old-intellij</id>
			<activation>
				<activeByDefault>false</activeByDefault>
			</activation>
			<build>
				<plugins>
					<plugin>
						<groupId>org.apache.maven.plugins</groupId>
						<artifactId>maven-compiler-plugin</artifactId>
						<configuration>
							<source>17</source>
							<target>17</target>
							<release>17</release>
							<testSource>17</testSource>
							<testTarget>17</testTarget>
						</configuration>
					</plugin>
				</plugins>
			</build>
		</profile>
		<profile>
			<id>ossrh-repo</id>
			<activation>
				<activeByDefault>false</activeByDefault>
				<property>
					<name>deployToSonatype</name>
				</property>
			</activation>
			<distributionManagement>
				<snapshotRepository>
					<id>ossrh</id>
					<url>https://oss.sonatype.org/content/repositories/snapshots</url>
				</snapshotRepository>
				<repository>
					<id>ossrh</id>
					<url>https://oss.sonatype.org/service/local/staging/deploy/maven2/</url>
				</repository>
			</distributionManagement>
			<build>
				<plugins>
					<plugin>
						<groupId>org.sonatype.plugins</groupId>
						<artifactId>nexus-staging-maven-plugin</artifactId>
						<version>1.6.13</version>
						<extensions>true</extensions>
						<configuration>
							<serverId>ossrh</serverId>
							<nexusUrl>https://oss.sonatype.org/</nexusUrl>
							<autoReleaseAfterClose>true</autoReleaseAfterClose>
						</configuration>
					</plugin>
					<plugin>
						<groupId>org.apache.maven.plugins</groupId>
						<artifactId>maven-gpg-plugin</artifactId>
						<version>1.6</version>
						<executions>
							<execution>
								<id>sign-artifacts</id>
								<phase>verify</phase>
								<goals>
									<goal>sign</goal>
								</goals>
								<configuration>
									<keyname>${gpg.keyname}</keyname>
									<passphraseServerId>${gpg.keyname}</passphraseServerId>
									<gpgArguments>
										<arg>--pinentry-mode</arg>
										<arg>loopback</arg>
									</gpgArguments>
								</configuration>
							</execution>
						</executions>
					</plugin>
				</plugins>
			</build>
		</profile>
	</profiles>
</project>
<|MERGE_RESOLUTION|>--- conflicted
+++ resolved
@@ -906,13 +906,12 @@
 			<name>pano-smals</name>
 		</developer>
 		<developer>
-<<<<<<< HEAD
+			<id>jbonzohln</id>
+			<name>Jesse Bonzo</name>
+		</developer>
+		<developer>
 			<id>thetrueoneshots</id>
 			<name>Gijs Groenewegen</name>
-=======
-			<id>jbonzohln</id>
-			<name>Jesse Bonzo</name>
->>>>>>> a91490f1
 		</developer>
 	</developers>
 
