<?xml version="1.0" encoding="UTF-8"?>
<project xmlns:xsi="http://www.w3.org/2001/XMLSchema-instance" xmlns="http://maven.apache.org/POM/4.0.0"
			xsi:schemaLocation="http://maven.apache.org/POM/4.0.0 http://maven.apache.org/maven-v4_0_0.xsd">

	<modelVersion>4.0.0</modelVersion>
	<groupId>ca.uhn.hapi.fhir</groupId>
	<artifactId>hapi-fhir</artifactId>
	<packaging>pom</packaging>
	<version>6.0.0-PRE5-SNAPSHOT</version>
	<name>HAPI-FHIR</name>
	<description>An open-source implementation of the FHIR specification in Java.</description>
	<url>https://hapifhir.io</url>


	<organization>
		<name>Smile CDR, Inc.</name>
		<url>https://smilecdr.com</url>
	</organization>

	<inceptionYear>2014</inceptionYear>

	<issueManagement>
		<system>GitHub</system>
		<url>https://github.com/hapifhir/hapi-fhir/issues/</url>
	</issueManagement>

	<distributionManagement>
		<snapshotRepository>
			<id>ossrh</id>
			<url>https://oss.sonatype.org/content/repositories/snapshots</url>
		</snapshotRepository>
		<repository>
			<id>ossrh</id>
			<url>https://oss.sonatype.org/service/local/staging/deploy/maven2/</url>
		</repository>
		<site>
			<id>git.server</id>
			<url>scm:git:git@github.com:hapifhir/hapi-fhir.git</url>
		</site>
	</distributionManagement>

	<scm>
		<connection>scm:git:git@github.com:hapifhir/hapi-fhir.git</connection>
		<url>scm:git:git@github.com:hapifhir/hapi-fhir.git</url>
		<developerConnection>scm:git:git@github.com:hapifhir/hapi-fhir.git</developerConnection>
	</scm>

	<repositories>
		<repository>
			<id>oss-snapshot</id>
			<url>https://oss.sonatype.org/content/repositories/snapshots/</url>
			<snapshots>
				<enabled>true</enabled>
			</snapshots>
			<releases>
				<enabled>false</enabled>
			</releases>
		</repository>
	</repositories>

	<dependencies>
		<!-- Cobertura is here as a 'provided' depdendency just to get the @CoverageIgnore annotation. It would be nice if there was a better way for this.. -->
		<!-- <dependency> <groupId>net.sourceforge.cobertura</groupId> <artifactId>cobertura</artifactId> <version>2.1.1</version> <scope>provided</scope> <exclusions> <exclusion> <artifactId>jetty</artifactId>
			<groupId>org.mortbay.jetty</groupId> </exclusion> </exclusions> </dependency> -->
		<dependency>
			<groupId>org.junit.jupiter</groupId>
			<artifactId>junit-jupiter</artifactId>
			<scope>test</scope>
		</dependency>
		<dependency>
			<groupId>org.junit.jupiter</groupId>
			<artifactId>junit-jupiter-api</artifactId>
			<scope>test</scope>
		</dependency>
		<dependency>
			<groupId>org.junit.jupiter</groupId>
			<artifactId>junit-jupiter-engine</artifactId>
			<scope>test</scope>
		</dependency>
		<dependency>
			<groupId>org.hamcrest</groupId>
			<artifactId>hamcrest</artifactId>
			<scope>test</scope>
		</dependency>
		<dependency>
			<groupId>org.mockito</groupId>
			<artifactId>mockito-core</artifactId>
			<scope>test</scope>
		</dependency>
		<dependency>
			<groupId>org.mockito</groupId>
			<artifactId>mockito-junit-jupiter</artifactId>
			<scope>test</scope>
		</dependency>
	</dependencies>

	<developers>
		<developer>
			<id>jamesagnew</id>
			<name>James Agnew</name>
			<organization>Smile CDR</organization>
		</developer>
		<developer>
			<id>grahamegrieve</id>
			<name>Grahame Grieve</name>
			<organization>Health Intersections</organization>
		</developer>
		<developer>
			<id>dmuylwyk</id>
			<name>Diederik Muylwyk</name>
			<organization>Smile CDR</organization>
		</developer>
		<developer>
			<id>fil512</id>
			<name>Ken Stevens</name>
			<organization>Smile CDR</organization>
		</developer>
		<developer>
			<id>yogthos</id>
			<name>Dmitri Sotnikov</name>
			<organization>University Health Network</organization>
		</developer>
		<developer>
			<id></id>
			<name>Lisa Wong</name>
			<organization>University Health Network</organization>
		</developer>
		<developer>
			<id>jmandel</id>
			<name>Josh Mandel</name>
			<organization>Boston Children's Hospital</organization>
		</developer>
		<developer>
			<id>lmds</id>
			<name>Laura MacDougall Sookraj</name>
			<organization>University Health Network</organization>
		</developer>
		<developer>
			<id>t106uhn</id>
			<name>Neal Acharya</name>
			<organization>University Health Network</organization>
		</developer>
		<developer>
			<id>davidhay25</id>
			<name>David Hay</name>
			<organization>Orion Health</organization>
		</developer>
		<developer>
			<id>sweetnavelorange</id>
			<name>James Butler</name>
			<organization>Orion Health</organization>
		</developer>
		<developer>
			<id>suranga</id>
			<name>Suranga Nath Kasthurirathne</name>
			<organization>OpenMRS / Regenstrief Center for Biomedical Informatics</organization>
		</developer>
		<developer>
			<id>dougmartin</id>
			<name>Doug Martin</name>
			<organization>Regenstrief Center for Biomedical Informatics</organization>
		</developer>
		<developer>
			<id>akley</id>
			<name>Alexander Kley</name>
		</developer>
		<developer>
			<id>preston</id>
			<name>Preston Lee</name>
			<organization>Arizona State University</organization>
		</developer>
		<developer>
			<id>jjathman</id>
			<name>Joe Athman</name>
		</developer>
		<developer>
			<id>petromykhailysyn</id>
			<name>Petro Mykhailyshyn</name>
		</developer>
		<developer>
			<id>tahurac</id>
			<name>Tahura Chaudhry</name>
			<organization>University Health Network</organization>
		</developer>
		<developer>
			<id>b.debeaubien</id>
			<name>Bill de Beaubien</name>
			<organization>Systems Made Simple</organization>
		</developer>
		<developer>
			<id>twilson650</id>
			<name>Tom Wilson</name>
		</developer>
		<developer>
			<id>esteban-aliverti</id>
			<name>Esteban Aliverti</name>
		</developer>
		<developer>
			<id>mochaholic</id>
			<name>Mohammad Jafari</name>
			<organization>Edmond Scientific Company</organization>
		</developer>
		<developer>
			<id>joel-costigliola</id>
			<name>Joel Costigliola</name>
			<organization>JCOS-Technologies</organization>
		</developer>
		<developer>
			<id>pukkaone</id>
			<name>Chin Huang</name>
		</developer>
		<developer>
			<id>SingingTree</id>
			<name>Bryce Van Dyk</name>
		</developer>
		<developer>
			<id>botunge</id>
			<name>Thomas Andersen</name>
		</developer>
		<developer>
			<id>samlanfranchi</id>
			<name>Sam Lanfranchi</name>
		</developer>
		<developer>
			<id>jkiddo</id>
			<name>Jens Kristian Villadsen</name>
		</developer>
		<developer>
			<id>cmikeb1</id>
			<name>C. Mike Bylund</name>
		</developer>
		<developer>
			<id>nrpeterson</id>
			<name>Nick Peterson</name>
		</developer>
		<developer>
			<id>petervanhoute</id>
			<name>Peter Van Houte</name>
		</developer>
		<developer>
			<id>SRiviere</id>
			<name>Sebastien Riviere</name>
		</developer>
		<developer>
			<id>karlmdavis</id>
			<name>Karl M. Davis</name>
			<organization>CMS</organization>
		</developer>
		<developer>
			<id>matt-blanchette</id>
			<name>Matt Blanchette</name>
		</developer>
		<developer>
			<id>petromykhailysyn</id>
			<name>Petro Mykhaylyshyn</name>
		</developer>
		<developer>
			<id>adam-carbone</id>
			<name>Adam Carbone</name>
		</developer>
		<developer>
			<id>joelsch</id>
			<name>Joel Schneider</name>
		</developer>
		<developer>
			<id>euvitudo</id>
			<name>Phillip Warner</name>
		</developer>
		<developer>
			<id>subhrajyotim</id>
			<name>Subhro</name>
		</developer>
		<developer>
			<id>mion00</id>
			<name>Carlo Mion</name>
		</developer>
		<developer>
			<id>kiwiandroiddev</id>
			<name>Matt Clarke</name>
			<organization>Orion Health</organization>
		</developer>
		<developer>
			<id>FilipDomazet</id>
			<name>Filip Domazet</name>
		</developer>
		<developer>
			<id>bdenton</id>
			<name>Bill Denton</name>
			<organization>Akana, Inc</organization>
		</developer>
		<developer>
			<id>hnnesv</id>
			<name>Hannes Venter</name>
			<organization>Jembi Health Systems</organization>
		</developer>
		<developer>
			<id>vadi2</id>
			<name>Vadim Peretokin</name>
			<organization>Firely</organization>
		</developer>
		<developer>
			<id>lawley</id>
			<name>Michael Lawley</name>
			<organization>CSIRO</organization>
		</developer>
		<developer>
			<id>CarthageKing</id>
			<name>CarthageKing</name>
		</developer>
		<developer>
			<id>gijsbert802</id>
			<name>Gijsbert van den Brink</name>
		</developer>
		<developer>
			<id>rqg0717</id>
			<name>James Ren</name>
		</developer>
		<developer>
			<id>Robbert1</id>
			<name>Robbert van Waveren</name>
		</developer>
		<developer>
			<id>daliboz</id>
			<name>Jenny Syed</name>
			<organization>Cerner Corporation</organization>
		</developer>
		<developer>
			<id>sekaijin</id>
			<name>sekaijin</name>
		</developer>
		<developer>
			<id>hugosoares</id>
			<name>Hugo Soares</name>
		</developer>
		<developer>
			<id>SRiviere</id>
			<name>Sebastien Riviere</name>
		</developer>
		<developer>
			<id>jodue</id>
			<name>jodue</name>
		</developer>
		<developer>
			<id>joelsch</id>
			<name>Joel Schneider</name>
			<organization>National Marrow Donor Program</organization>
		</developer>
		<developer>
			<id>dangerousben</id>
			<name>Ben Spencer</name>
		</developer>
		<developer>
			<id>maclema</id>
			<name>maclema</name>
		</developer>
		<developer>
			<id>ohr</id>
			<name>Christian Ohr</name>
			<organization>InterComponentWare AG</organization>
		</developer>
		<developer>
			<id>eug48</id>
			<name>Eugene Lubarsky</name>
		</developer>
		<developer>
			<id>SarenCurrie</id>
			<name>Saren Currie</name>
		</developer>
		<developer>
			<id>dconlan</id>
			<name>dconlan</name>
		</developer>
		<developer>
			<id>psbrandt</id>
			<name>Pascal Brandt</name>
		</developer>
		<developer>
			<id>InfiniteLoop90</id>
			<name>Clayton Bodendein</name>
		</developer>
		<developer>
			<id>rhausam</id>
			<name>Rob Hausam</name>
		</developer>
		<developer>
			<id>patrick-werner</id>
			<name>Patrick Werner</name>
		</developer>
		<developer>
			<id>malcolmm83</id>
			<name>Malcolm McRoberts</name>
		</developer>
		<developer>
			<id>mouellet</id>
			<name>Mathieu Ouellet</name>
		</developer>
		<developer>
			<id>JiajingLiang</id>
			<name>Jiajing Liang</name>
		</developer>
		<developer>
			<id>jamesdaily</id>
			<name>James Daily</name>
		</developer>
		<developer>
			<id>darktyko</id>
			<name>Kyle Meadows</name>
		</developer>
		<developer>
			<id>Tastelezz</id>
			<name>Gaetano Gallo</name>
		</developer>
		<developer>
			<id>sjanic</id>
			<name>sjanic</name>
		</developer>
		<developer>
			<id>c-schuler</id>
			<name>Chris Schuler</name>
		</developer>
		<developer>
			<id>javajeff</id>
			<name>Jeff Chung</name>
		</developer>
		<developer>
			<id>anoush-bch</id>
			<name>Anoush Mouradian</name>
		</developer>
		<developer>
			<id>splatch</id>
			<name>Łukasz Dywicki</name>
		</developer>
		<developer>
			<id>anthonys123</id>
			<name>Anthony Sute</name>
		</developer>
		<developer>
			<id>johnpoth</id>
			<name>John Poth</name>
			<organization>Red Hat</organization>
		</developer>
		<developer>
			<id>t4deon</id>
			<name>Andreas Keil</name>
		</developer>
		<developer>
			<id>RuthAlk</id>
			<name>Ruth Alkema</name>
		</developer>
		<developer>
			<id>Tastelezz</id>
			<name>Gaetano Gallo</name>
			<organization>InterComponentWare AG</organization>
		</developer>
		<developer>
			<id>jasonaown</id>
			<name>Jason Owen</name>
		</developer>
		<developer>
			<id>hdconradi</id>
			<name>Heinz-Dieter Conradi</name>
		</developer>
		<developer>
			<id>kliu99</id>
			<name>Kai Liu</name>
		</developer>
		<developer>
			<id>Romanow88</id>
			<name>Roman Doboni</name>
		</developer>
		<developer>
			<id>franktao2008</id>
			<name>Frank Tao</name>
			<organization>Smile CDR</organization>
		</developer>
		<developer>
			<id>anamariaradu10</id>
			<name>Ana Maria Radu</name>
			<organization>Cerner Corporation</organization>
		</developer>
		<developer>
			<id>alinleonard</id>
			<name>Alin Leonard</name>
			<organization>Cerner Corporation</organization>
		</developer>
		<developer>
			<id>jbalbien</id>
		</developer>
		<developer>
			<id>volsch</id>
			<name>Volker Schmidt</name>
			<organization>DHIS2 / University of Oslo</organization>
		</developer>
		<developer>
			<id>magnuswatn</id>
			<name>Magnus Watn</name>
		</developer>
		<developer>
			<id>Cory00</id>
		</developer>
		<developer>
			<id>srdo</id>
			<name>Stig Døssing</name>
		</developer>
		<developer>
			<id>ruoat</id>
			<name>Ari Ruotsalainen</name>
		</developer>
		<developer>
			<id>stevelle</id>
			<name>Steve Lewis</name>
			<organization>Cambia Health Solutions</organization>
		</developer>
		<developer>
			<id>restevez-chs</id>
			<name>Ricardo Estevez</name>
			<organization>Cambia Health Solutions</organization>
		</developer>
		<developer>
			<id>zilin375</id>
		</developer>
		<developer>
			<id>basecade</id>
			<name>Anders Havn</name>
		</developer>
		<developer>
			<id>vedion</id>
			<name>Anders Havn</name>
		</developer>
		<developer>
			<id>zaewonyx</id>
		</developer>
		<developer>
			<id>tadgh</id>
			<name>Gary Graham</name>
			<organization>Smile CDR</organization>
		</developer>
		<developer>
			<id>nerdydrew</id>
			<name>Drew Mitchell</name>
		</developer>
		<developer>
			<id>srdo</id>
			<name>Stig Døssing</name>
		</developer>
		<developer>
			<id>gteichrow</id>
			<name>Gary Teichrow</name>
		</developer>
		<developer>
			<id>sethrylan</id>
			<name>Seth Rylan Gainey</name>
			<url>http://sethrylan.org/</url>
		</developer>
		<developer>
			<id>uurl</id>
			<name>Raul Estrada</name>
		</developer>
		<developer>
			<id>nickrobison-usds</id>
			<name>Nick Robison</name>
		</developer>
		<developer>
			<id>fitzoh</id>
			<name>Andrew Fitzgerald</name>
		</developer>
		<developer>
			<id>dmap</id>
			<name>David Maplesden</name>
		</developer>
		<developer>
			<id>jaferkhan</id>
			<name>Jafer Khan Shamshad</name>
		</developer>
		<developer>
			<id>CodeAndChoke</id>
			<name>Long Nguyen</name>
		</developer>
		<developer>
			<id>tuomoa</id>
			<name>Tuomo Ala-Vannesluoma</name>
		</developer>
		<developer>
			<id>jelmerterwal</id>
			<name>Jelmer ter Wal</name>
		</developer>
		<developer>
			<id>jiaola</id>
			<name>Dazhi Jiao</name>
		</developer>
		<developer>
			<id>dionmcm</id>
		</developer>
		<developer>
			<id>ttntrifork</id>
			<organization>Trifork</organization>
			<name>Tue Toft Nørgård</name>
		</developer>
		<developer>
			<id>mzgtrifork</id>
			<organization>Trifork</organization>
			<name>Martin Zacho Grønhøj</name>
		</developer>
		<developer>
			<id>augla</id>
			<name>August Langhout</name>
		</developer>
		<developer>
			<id>dgileadi</id>
			<name>David Gileadi</name>
		</developer>
		<developer>
			<id>ibrohimislam</id>
			<name>Ibrohim Kholilul Islam</name>
		</developer>
		<developer>
			<id>mkucharek</id>
			<name>Maciej Kucharek</name>
		</developer>
		<developer>
			<id>Thopap</id>
			<name>Thomas Papke</name>
			<organization>InterComponentWare AG</organization>
		</developer>
		<developer>
			<id>Bert-R</id>
			<name>Bert Roos</name>
		</developer>
		<developer>
			<id>zilin375</id>
			<name>Zhe Wang</name>
			<organization>Agfa Healthcare</organization>
		</developer>
		<developer>
			<id>gematik-fue</id>
			<name>gematik FuE</name>
		</developer>
		<developer>
			<id>ibacher</id>
			<name>Ian</name>
		</developer>
		<developer>
			<id>jasmdk</id>
			<name>Jacob Stampe Mikkelsen</name>
			<organization>Systematik A/S</organization>
		</developer>
		<developer>
			<id>craigappl</id>
			<name>Craig Appl</name>
			<organization>ONA</organization>
		</developer>
		<developer>
			<id>IanMMarshall</id>
			<name>Ian Marshall</name>
			<organization>Smile CDR</organization>
		</developer>
		<developer>
			<id>markiantorno</id>
			<name>Mark Iantorno</name>
			<organization>Smile CDR</organization>
		</developer>
		<developer>
			<id>sqshq</id>
			<name>Alexander Lukyanchikov</name>
		</developer>
		<developer>
			<id>abrsystematic</id>
		</developer>
		<developer>
			<id>joshdcollins</id>
			<name>Josh Collins</name>
			<organization>Janeiro Digital</organization>
		</developer>
		<developer>
			<id>ericprud</id>
			<name>Eric Prud'hommeaux</name>
			<organization>Janeiro Digital</organization>
		</developer>
		<developer>
			<id>blangley28</id>
			<organization>MITRE</organization>
		</developer>
		<developer>
			<id>swagers</id>
			<name>Steven Wagers</name>
			<organization>Regenstrief Institute</organization>
		</developer>
		<developer>
			<id>vladonemo</id>
			<name>Vladimir Nemergut</name>
		</developer>
		<developer>
			<id>janol77</id>
			<name>Alejandro Medina</name>
		</developer>
		<developer>
			<id>KevinDougan-SmileCDR</id>
			<name>Kevin Dougan</name>
		</developer>
		<developer>
			<id>jpercival</id>
			<name>Jonathan Percival</name>
			<organization>Alphora</organization>
		</developer>
		<developer>
			<id>brynrhodes</id>
			<name>Bryn Rhodes</name>
			<organization>Alphora</organization>
		</developer>
		<developer>
			<id>MarcelPa</id>
			<name>Marcel P</name>
		</developer>
		<developer>
			<id>marceloavan</id>
			<name>Marcelo Avancini</name>
			<organization>Philips</organization>
		</developer>
		<developer>
			<id>HananAwwad</id>
			<name>Hanan Awwad</name>
		</developer>
		<developer>
			<id>jarimayenburg</id>
			<name>Jari Maijenburg</name>
		</developer>
		<developer>
			<id>rbhman</id>
			<name>Bruno Hedman</name>
		</developer>

		<developer>
			<id>bratwurtz</id>
			<name>Dušan Marković</name>
			<organization>Better</organization>
		</developer>
		<developer>
			<id>jingtang10</id>
			<name>Jing Tang</name>
			<organization>Google</organization>
		</developer>
		<developer>

			<id>theGOTOguy</id>
			<name>Ben Li-Sauerwine</name>
		</developer>
		<developer>
			<id>tarekmamdouh</id>
		</developer>
	</developers>

	<licenses>
		<license>
			<name>Apache Software License 2.0</name>
			<url>https://www.apache.org/licenses/LICENSE-2.0.txt</url>
		</license>
	</licenses>

    <properties>

        <fhir_core_version>5.6.36</fhir_core_version>
        <ucum_version>1.0.3</ucum_version>

        <surefire_jvm_args>-Dfile.encoding=UTF-8 -Xmx2048m</surefire_jvm_args>

        <!-- configure timestamp in MANIFEST.MF for maven-war-provider -->
        <maven.build.timestamp.format>yyyy-MM-dd'T'HH:mm:ss'Z'</maven.build.timestamp.format>

        <project.build.sourceEncoding>UTF-8</project.build.sourceEncoding>

        <!-- For site-deploy -->
        <siteMainDirectory>${user.home}/sites/hapi-fhir</siteMainDirectory>
        <scmPubCheckoutDirectory>${user.home}/sites/scm/hapi-fhir</scmPubCheckoutDirectory>

        <!-- Dependency Versions -->
        <activation_api_version>1.2.0</activation_api_version>
        <apache_karaf_version>4.2.5</apache_karaf_version>
        <aries_spifly_version>1.2</aries_spifly_version>
        <caffeine_version>2.9.1</caffeine_version>
        <commons_codec_version>1.15</commons_codec_version>
        <commons_compress_version>1.21</commons_compress_version>
        <commons_text_version>1.9</commons_text_version>
        <commons_io_version>2.11.0</commons_io_version>
        <commons_lang3_version>3.12.0</commons_lang3_version>
        <com_jamesmurty_utils_version>1.2</com_jamesmurty_utils_version>
        <cql_version>1.5.0</cql_version>
        <derby_version>10.14.2.0</derby_version>
        <!--<derby_version>10.15.1.3</derby_version>-->
        <error_prone_core_version>2.10.0</error_prone_core_version>
        <mockito_version>4.2.0</mockito_version>
        <nullaway_version>0.7.9</nullaway_version>
        <guava_version>31.0.1-jre</guava_version>
        <gson_version>2.8.9</gson_version>
        <jaxb_bundle_version>2.2.11_1</jaxb_bundle_version>
        <jaxb_api_version>2.3.1</jaxb_api_version>
        <jaxb_core_version>2.3.0.1</jaxb_core_version>
        <jaxb_runtime_version>3.0.0</jaxb_runtime_version>
        <jena_version>4.2.0</jena_version>
        <jersey_version>3.0.3</jersey_version>
        <jetty_version>9.4.44.v20210927</jetty_version>
        <jsr305_version>3.0.2</jsr305_version>
        <junit_version>5.8.2</junit_version>
        <flexmark_version>0.50.40</flexmark_version>
        <flyway_version>8.5.0</flyway_version>
        <hibernate_version>5.6.2.Final</hibernate_version>
        <hibernate_search_version>6.0.3.Final</hibernate_search_version>
        <!-- Update lucene version when you update hibernate-search version -->
        <lucene_version>8.7.0</lucene_version>
        <hamcrest_version>2.2</hamcrest_version>
        <hibernate_validator_version>6.1.5.Final</hibernate_validator_version>
        <httpcore_version>4.4.13</httpcore_version>
        <httpclient_version>4.5.13</httpclient_version>
        <jackson_version>2.13.1</jackson_version>
        <jackson_databind_version>${jackson_version}</jackson_databind_version>
        <maven_assembly_plugin_version>3.3.0</maven_assembly_plugin_version>
        <maven_license_plugin_version>1.8</maven_license_plugin_version>
        <okhttp_version>3.8.1</okhttp_version>
        <poi_version>4.1.2</poi_version>
        <poi_ooxml_schemas_version>1.4</poi_ooxml_schemas_version>
        <resteasy_version>5.0.2.Final</resteasy_version>
        <ph_schematron_version>5.6.5</ph_schematron_version>
        <ph_commons_version>9.5.4</ph_commons_version>
        <plexus_compiler_api_version>2.9.0</plexus_compiler_api_version>
        <servicemix_saxon_version>9.8.0-15</servicemix_saxon_version>
        <servicemix_xmlresolver_version>1.2_5</servicemix_xmlresolver_version>
        <swagger_version>2.1.12</swagger_version>
        <slf4j_version>1.7.33</slf4j_version>
        <log4j_to_slf4j_version>2.17.1</log4j_to_slf4j_version>
        <spring_version>5.3.15</spring_version>
        <spring_data_version>2.6.1</spring_data_version>
        <spring_batch_version>4.3.3</spring_batch_version>
        <spring_boot_version>2.6.2</spring_boot_version>
        <spring_retry_version>1.2.2.RELEASE</spring_retry_version>

        <stax2_api_version>3.1.4</stax2_api_version>
        <testcontainers_version>1.16.2</testcontainers_version>
        <thymeleaf-version>3.0.14.RELEASE</thymeleaf-version>
        <woodstox_core_asl_version>4.4.1</woodstox_core_asl_version>

        <!-- We are aiming to still work on a very old version of SLF4j even though we depend on the newest, just to be nice to users of the API. This version is tested in the hapi-fhir-cobertura. -->
        <slf4j_target_version>1.6.0</slf4j_target_version>

        <project.reporting.outputEncoding>UTF-8</project.reporting.outputEncoding>
        <ebay_cors_filter_version>1.0.1</ebay_cors_filter_version>

        <elastic_apm_version>1.28.4</elastic_apm_version>
        <!-- CQL Support -->
        <cql-engine.version>1.5.1</cql-engine.version>
        <cql-evaluator.version>1.2.0</cql-evaluator.version>
        <cqframework.version>1.5.2</cqframework.version>

        <!-- Site properties -->
        <fontawesomeVersion>5.4.1</fontawesomeVersion>
        <maven.compiler.source>11</maven.compiler.source>
        <maven.compiler.target>11</maven.compiler.target>
        <maven.compiler.testSource>17</maven.compiler.testSource>
        <maven.compiler.testTarget>17</maven.compiler.testTarget>
    </properties>

	<dependencyManagement>
		<dependencies>
			<dependency>
				<groupId>aopalliance</groupId>
				<artifactId>aopalliance</artifactId>
				<version>1.0</version>
			</dependency>
			<dependency>
				<groupId>ch.qos.logback</groupId>
				<artifactId>logback-classic</artifactId>
				<version>1.2.10</version>
			</dependency>
			<dependency>
				<groupId>com.atlassian.commonmark</groupId>
				<artifactId>commonmark</artifactId>
				<version>0.9.0</version>
			</dependency>
			<dependency>
				<groupId>com.fasterxml.jackson.core</groupId>
				<artifactId>jackson-annotations</artifactId>
				<version>${jackson_version}</version>
			</dependency>
			<dependency>
				<groupId>com.fasterxml.jackson.core</groupId>
				<artifactId>jackson-core</artifactId>
				<version>${jackson_version}</version>
			</dependency>
			<dependency>
				<groupId>com.fasterxml.jackson.core</groupId>
				<artifactId>jackson-databind</artifactId>
				<version>${jackson_databind_version}</version>
			</dependency>
			<dependency>
				<groupId>com.fasterxml.jackson.datatype</groupId>
				<artifactId>jackson-datatype-jsr310</artifactId>
				<version>${jackson_version}</version>
			</dependency>
			<dependency>
				<groupId>com.fasterxml.jackson.dataformat</groupId>
				<artifactId>jackson-dataformat-yaml</artifactId>
				<version>${jackson_version}</version>
			</dependency>
			<dependency>
				<groupId>com.fasterxml.jackson.module</groupId>
				<artifactId>jackson-module-jaxb-annotations</artifactId>
				<version>${jackson_version}</version>
			</dependency>
			<dependency>
				<groupId>com.jayway.jsonpath</groupId>
				<artifactId>json-path</artifactId>
				<version>2.5.0</version>
			</dependency>
			<dependency>
				<groupId>com.jayway.jsonpath</groupId>
				<artifactId>json-path-assert</artifactId>
				<version>2.5.0</version>
			</dependency>
			<dependency>
				<groupId>com.github.ben-manes.caffeine</groupId>
				<artifactId>caffeine</artifactId>
				<version>${caffeine_version}</version>
			</dependency>
			<dependency>
				<groupId>com.graphql-java</groupId>
				<artifactId>graphql-java</artifactId>
				<version>17.3</version>
			</dependency>
			<!-- mail start -->
			<dependency>
				<groupId>org.simplejavamail</groupId>
				<artifactId>simple-java-mail</artifactId>
				<version>6.6.1</version>
			</dependency>
			<dependency>
				<groupId>com.icegreen</groupId>
				<artifactId>greenmail</artifactId>
				<version>1.6.4</version>
				<scope>test</scope>
			</dependency>
			<dependency>
				<groupId>com.icegreen</groupId>
				<artifactId>greenmail-junit5</artifactId>
				<version>1.6.4</version>
				<scope>test</scope>
			</dependency>
			<!-- mail end -->
			<dependency>
				<groupId>com.github.dnault</groupId>
				<artifactId>xml-patch</artifactId>
				<version>0.3.1</version>
			</dependency>
			<dependency>
				<groupId>io.dogote</groupId>
				<artifactId>json-patch</artifactId>
				<version>1.15</version>
			</dependency>
			<dependency>
				<groupId>com.google.errorprone</groupId>
				<artifactId>error_prone_core</artifactId>
				<version>${error_prone_core_version}</version>
			</dependency>
			<dependency>
				<groupId>com.google.guava</groupId>
				<artifactId>guava</artifactId>
				<version>${guava_version}</version>
			</dependency>
			<dependency>
				<groupId>com.google.guava</groupId>
				<artifactId>guava-testlib</artifactId>
				<version>${guava_version}</version>
			</dependency>
			<dependency>
				<groupId>com.h2database</groupId>
				<artifactId>h2</artifactId>
				<version>2.1.210</version>
			</dependency>
			<dependency>
				<groupId>com.helger</groupId>
				<artifactId>ph-schematron</artifactId>
				<version>${ph_schematron_version}</version>
			</dependency>
			<dependency>
				<groupId>com.helger</groupId>
				<artifactId>ph-commons</artifactId>
				<version>${ph_commons_version}</version>
			</dependency>
			<dependency>
				<groupId>com.jamesmurty.utils</groupId>
				<artifactId>java-xmlbuilder</artifactId>
				<version>${com_jamesmurty_utils_version}</version>
			</dependency>
			<dependency>
				<groupId>com.squareup.okhttp3</groupId>
				<artifactId>okhttp</artifactId>
				<version>${okhttp_version}</version>
			</dependency>
			<dependency>
				<groupId>com.sun.activation</groupId>
				<artifactId>javax.activation</artifactId>
				<version>${activation_api_version}</version>
			</dependency>
			<dependency>
				<groupId>com.sun.activation</groupId>
				<artifactId>jakarta.activation</artifactId>
				<version>2.0.0</version>
			</dependency>
            <dependency>
                <groupId>com.vladsch.flexmark</groupId>
                <artifactId>flexmark</artifactId>
                <version>${flexmark_version}</version>
            </dependency>
            <dependency>
                <groupId>com.vladsch.flexmark</groupId>
                <artifactId>flexmark-ext-tables</artifactId>
                <version>${flexmark_version}</version>
            </dependency>
            <dependency>
                <groupId>com.vladsch.flexmark</groupId>
                <artifactId>flexmark-profile-pegdown</artifactId>
                <version>${flexmark_version}</version>
            </dependency>
			<dependency>
				<groupId>commons-beanutils</groupId>
				<artifactId>commons-beanutils</artifactId>
				<version>1.9.4</version>
			</dependency>
			<dependency>
				<groupId>commons-cli</groupId>
				<artifactId>commons-cli</artifactId>
				<version>1.5.0</version>
			</dependency>
			<dependency>
				<groupId>commons-codec</groupId>
				<artifactId>commons-codec</artifactId>
				<version>${commons_codec_version}</version>
			</dependency>
			<dependency>
				<groupId>org.apache.commons</groupId>
				<artifactId>commons-collections4</artifactId>
				<version>4.4</version>
			</dependency>
			<dependency>
				<groupId>commons-collections</groupId>
				<artifactId>commons-collections</artifactId>
				<version>3.2.2</version>
			</dependency>
			<dependency>
				<groupId>org.apache.commons</groupId>
				<artifactId>commons-compress</artifactId>
				<version>${commons_compress_version}</version>
			</dependency>
			<dependency>
				<groupId>org.apache.commons</groupId>
				<artifactId>commons-csv</artifactId>
				<version>1.8</version>
			</dependency>
			<dependency>
				<groupId>org.aspectj</groupId>
				<artifactId>aspectjweaver</artifactId>
				<version>1.9.5</version>
			</dependency>
			<dependency>
				<groupId>org.hl7.fhir.testcases</groupId>
				<artifactId>fhir-test-cases</artifactId>
				<version>1.1.14</version>
			</dependency>
			<dependency>
				<groupId>org.jdom</groupId>
				<artifactId>jdom2</artifactId>
				<version>2.0.6.1</version>
			</dependency>
			<dependency>
				<groupId>org.jetbrains</groupId>
				<artifactId>annotations</artifactId>
				<version>23.0.0</version>
			</dependency>
			<dependency>
				<groupId>commons-io</groupId>
				<artifactId>commons-io</artifactId>
				<version>${commons_io_version}</version>
			</dependency>
			<dependency>
				<groupId>directory-naming</groupId>
				<artifactId>naming-java</artifactId>
				<version>0.8</version>
				<scope>test</scope>
				<exclusions>
					<exclusion>
						<artifactId>commons-logging</artifactId>
						<groupId>commons-logging</groupId>
					</exclusion>
				</exclusions>
			</dependency>
			<dependency>
				<groupId>es.nitaur.markdown</groupId>
				<artifactId>txtmark</artifactId>
				<version>0.16</version>
			</dependency>
			<dependency>
				<groupId>javax.activation</groupId>
				<artifactId>javax.activation-api</artifactId>
				<version>${activation_api_version}</version>
			</dependency>
			<dependency>
				<groupId>javax.annotation</groupId>
				<artifactId>javax.annotation-api</artifactId>
				<version>1.3.2</version>
			</dependency>
			<dependency>
				<groupId>javax.ejb</groupId>
				<artifactId>ejb-api</artifactId>
				<version>3.0</version>
			</dependency>
			<dependency>
				<groupId>javax.el</groupId>
				<artifactId>javax.el-api</artifactId>
				<version>3.0.0</version>
			</dependency>
			<dependency>
				<groupId>javax.interceptor</groupId>
				<artifactId>javax.interceptor-api</artifactId>
				<version>1.2</version>
			</dependency>
			<dependency>
				<groupId>javax.json</groupId>
				<artifactId>javax.json-api</artifactId>
				<version>1.1</version>
			</dependency>
			<dependency>
				<groupId>javax.xml.bind</groupId>
				<artifactId>jaxb-api</artifactId>
				<version>${jaxb_api_version}</version>
			</dependency>
			<dependency>
				<groupId>com.google.code.gson</groupId>
				<artifactId>gson</artifactId>
				<version>${gson_version}</version>
			</dependency>
			<dependency>
				<groupId>com.google.code.findbugs</groupId>
				<artifactId>jsr305</artifactId>
				<version>3.0.2</version>
			</dependency>
			<dependency>
				<groupId>com.healthmarketscience.sqlbuilder</groupId>
				<artifactId>sqlbuilder</artifactId>
				<version>3.0.2</version>
			</dependency>
			<dependency>
				<groupId>com.microsoft.sqlserver</groupId>
				<artifactId>mssql-jdbc</artifactId>
				<version>9.4.1.jre8</version>
			</dependency>
			<dependency>
				<groupId>javax.servlet</groupId>
				<artifactId>javax.servlet-api</artifactId>
				<version>3.1.0</version>
			</dependency>
			<dependency>
				<groupId>javax.transaction</groupId>
				<artifactId>javax.transaction-api</artifactId>
				<version>1.2</version>
			</dependency>
			<dependency>
				<groupId>javax.validation</groupId>
				<artifactId>validation-api</artifactId>
				<version>2.0.1.Final</version>
			</dependency>
			<dependency>
				<!--
				We use JUnit 5 in HAPI FHIR, but some libraries still pull in / require JUnit 4
				(e.g. Testcontainers) so we enforce a current version to avoid OWASP flags
				-->
				<groupId>junit</groupId>
				<artifactId>junit</artifactId>
				<version>4.13.2</version>
			</dependency>
			<dependency>
				<groupId>io.swagger.core.v3</groupId>
				<artifactId>swagger-models</artifactId>
				<version>${swagger_version}</version>
			</dependency>
			<dependency>
				<groupId>io.swagger.core.v3</groupId>
				<artifactId>swagger-core</artifactId>
				<version>${swagger_version}</version>
			</dependency>
			<dependency>
				<groupId>mysql</groupId>
				<artifactId>mysql-connector-java</artifactId>
				<version>8.0.27</version>
			</dependency>
			<dependency>
				<groupId>org.springdoc</groupId>
				<artifactId>springdoc-openapi-ui</artifactId>
				<version>1.5.13</version>
			</dependency>
			<dependency>
				 <groupId>net.sourceforge.htmlunit</groupId>
				 <artifactId>htmlunit</artifactId>
				 <version>2.58.0</version>
			</dependency>
			<dependency>
				<groupId>net.sf.json-lib</groupId>
				<artifactId>json-lib</artifactId>
				<version>2.4</version>
				<classifier>jdk15</classifier>
				<exclusions>
					<exclusion>
						<artifactId>commons-logging</artifactId>
						<groupId>commons-logging</groupId>
					</exclusion>
				</exclusions>
			</dependency>
			<dependency>
				<groupId>net.sf.json-lib</groupId>
				<artifactId>json-lib</artifactId>
				<version>2.4</version>
				<classifier>jdk15-sources</classifier>
			</dependency>
			<dependency>
				<groupId>net.ttddyy</groupId>
				<artifactId>datasource-proxy</artifactId>
				<version>1.7</version>
			</dependency>
			<dependency>
				<groupId>org.antlr</groupId>
				<artifactId>ST4</artifactId>
				<version>4.0.8</version>
			</dependency>
			<dependency>
				<groupId>org.apache.commons</groupId>
				<artifactId>commons-dbcp2</artifactId>
				<version>2.9.0</version>
			</dependency>
			<dependency>
				<groupId>org.apache.commons</groupId>
				<artifactId>commons-lang3</artifactId>
				<version>${commons_lang3_version}</version>
			</dependency>
			<dependency>
				<groupId>org.apache.commons</groupId>
				<artifactId>commons-text</artifactId>
				<version>${commons_text_version}</version>
			</dependency>
			<dependency>
				<groupId>org.apache.derby</groupId>
				<artifactId>derby</artifactId>
				<version>${derby_version}</version>
			</dependency>
			<dependency>
				<groupId>org.apache.derby</groupId>
				<artifactId>derbynet</artifactId>
				<version>${derby_version}</version>
			</dependency>
			<dependency>
				<groupId>org.apache.derby</groupId>
				<artifactId>derbyclient</artifactId>
				<version>${derby_version}</version>
			</dependency>
			<dependency>
				<groupId>org.apache.derby</groupId>
				<artifactId>derbyshared</artifactId>
				<version>${derby_version}</version>
			</dependency>
			<dependency>
				<groupId>org.apache.derby</groupId>
				<artifactId>derbytools</artifactId>
				<version>${derby_version}</version>
			</dependency>
			<dependency>
				<groupId>org.apache.httpcomponents</groupId>
				<artifactId>httpclient</artifactId>
				<version>${httpclient_version}</version>
			</dependency>
			<dependency>
				<groupId>org.apache.httpcomponents</groupId>
				<artifactId>httpclient-cache</artifactId>
				<version>${httpclient_version}</version>
			</dependency>
			<dependency>
				<groupId>org.apache.httpcomponents</groupId>
				<artifactId>httpclient-android</artifactId>
				<version>4.3.5.1</version>
			</dependency>
			<dependency>
				<groupId>org.apache.httpcomponents</groupId>
				<artifactId>httpcore</artifactId>
				<version>${httpcore_version}</version>
			</dependency>
			<dependency>
				<groupId>co.elastic.apm</groupId>
				<artifactId>apm-agent-api</artifactId>
				<version>${elastic_apm_version}</version>
			</dependency>
			<dependency>
				<groupId>org.apache.jena</groupId>
				<artifactId>apache-jena-libs</artifactId>
				<version>${jena_version}</version>
				<type>pom</type>
			</dependency>
			<dependency>
				<groupId>org.apache.jena</groupId>
				<artifactId>jena-core</artifactId>
				<version>${jena_version}</version>
			</dependency>
			<dependency>
				<groupId>org.apache.jena</groupId>
				<artifactId>jena-arq</artifactId>
				<version>${jena_version}</version>
			</dependency>
			<dependency>
				<groupId>org.apache.lucene</groupId>
				<artifactId>lucene-analyzers-phonetic</artifactId>
				<version>${lucene_version}</version>
			</dependency>
			<dependency>
				<groupId>org.apache.lucene</groupId>
				<artifactId>lucene-backward-codecs</artifactId>
				<version>${lucene_version}</version>
			</dependency>
			<dependency>
				<groupId>org.apache.maven.doxia</groupId>
				<artifactId>doxia-module-markdown</artifactId>
				<version>1.8</version>
			</dependency>
			<dependency>
				<groupId>org.apache.maven.scm</groupId>
				<artifactId>maven-scm-api</artifactId>
				<version>1.12.0</version>
			</dependency>
			<dependency>
				<groupId>org.apache.maven.scm</groupId>
				<artifactId>maven-scm-manager-plexus</artifactId>
				<version>1.12.0</version>
			</dependency>
			<dependency>
				<groupId>org.apache.maven.scm</groupId>
				<artifactId>maven-scm-provider-gitexe</artifactId>
				<version>1.12.0</version>
			</dependency>
			<dependency>
				<groupId>org.apache.maven.wagon</groupId>
				<artifactId>wagon-scm</artifactId>
				<version>3.4.3</version>
			</dependency>
			<dependency>
				<groupId>org.apache.maven</groupId>
				<artifactId>maven-project</artifactId>
				<version>2.2.1</version>
			</dependency>
			<dependency>
				<groupId>org.apache.maven</groupId>
				<artifactId>maven-plugin-api</artifactId>
				<version>3.6.3</version>
			</dependency>
			<dependency>
				<groupId>org.apache.maven.plugin-tools</groupId>
				<artifactId>maven-plugin-annotations</artifactId>
				<version>3.6.0</version>
			</dependency>
			<dependency>
				<groupId>org.apache.poi</groupId>
				<artifactId>ooxml-schemas</artifactId>
				<version>${poi_ooxml_schemas_version}</version>
			</dependency>
			<dependency>
				<groupId>org.apache.poi</groupId>
				<artifactId>poi</artifactId>
				<version>${poi_version}</version>
			</dependency>
			<dependency>
				<groupId>org.apache.poi</groupId>
				<artifactId>poi-ooxml</artifactId>
				<version>${poi_version}</version>
			</dependency>
			<dependency>
				<groupId>org.apache.poi</groupId>
				<artifactId>poi-ooxml-schemas</artifactId>
				<version>${poi_version}</version>
			</dependency>
			<dependency>
				<groupId>org.apache.velocity</groupId>
				<artifactId>velocity-engine-core</artifactId>
				<version>2.3</version>
			</dependency>
			<dependency>
				<groupId>org.awaitility</groupId>
				<artifactId>awaitility</artifactId>
				<version>4.1.1</version>
			</dependency>
			<dependency>
				<groupId>org.codehaus.plexus</groupId>
				<artifactId>plexus-compiler-api</artifactId>
				<version>${plexus_compiler_api_version}</version>
			</dependency>
			<dependency>
				<groupId>org.codehaus.plexus</groupId>
				<artifactId>plexus-compiler-javac</artifactId>
				<version>${plexus_compiler_api_version}</version>
			</dependency>
			<dependency>
				<groupId>org.codehaus.plexus</groupId>
				<artifactId>plexus-compiler-javac-errorprone</artifactId>
				<version>${plexus_compiler_api_version}</version>
			</dependency>
			<dependency>
				<groupId>org.codehaus.plexus</groupId>
				<artifactId>plexus-utils</artifactId>
				<version>3.1.0</version>
			</dependency>
			<dependency>
				<groupId>com.fasterxml.woodstox</groupId>
				<artifactId>woodstox-core</artifactId>
				<version>6.2.5</version>
			</dependency>
			<dependency>
				<groupId>org.ebaysf.web</groupId>
				<artifactId>cors-filter</artifactId>
				<version>${ebay_cors_filter_version}</version>
			</dependency>
			<dependency>
				<groupId>org.eclipse.jetty</groupId>
				<artifactId>jetty-http</artifactId>
				<version>${jetty_version}</version>
			</dependency>
			<dependency>
				<groupId>org.eclipse.jetty</groupId>
				<artifactId>jetty-servlets</artifactId>
				<version>${jetty_version}</version>
			</dependency>
			<dependency>
				<groupId>org.eclipse.jetty</groupId>
				<artifactId>jetty-io</artifactId>
				<version>${jetty_version}</version>
			</dependency>
			<dependency>
				<groupId>org.eclipse.jetty</groupId>
				<artifactId>jetty-continuation</artifactId>
				<version>${jetty_version}</version>
			</dependency>
			<dependency>
				<groupId>org.eclipse.jetty</groupId>
				<artifactId>jetty-security</artifactId>
				<version>${jetty_version}</version>
			</dependency>
			<dependency>
				<groupId>org.eclipse.jetty</groupId>
				<artifactId>jetty-servlet</artifactId>
				<version>${jetty_version}</version>
			</dependency>
			<dependency>
				<groupId>org.eclipse.jetty</groupId>
				<artifactId>jetty-server</artifactId>
				<version>${jetty_version}</version>
			</dependency>
			<dependency>
				<groupId>org.eclipse.jetty</groupId>
				<artifactId>jetty-util</artifactId>
				<version>${jetty_version}</version>
			</dependency>
			<dependency>
				<groupId>org.eclipse.jetty</groupId>
				<artifactId>jetty-webapp</artifactId>
				<version>${jetty_version}</version>
			</dependency>
			<dependency>
				<groupId>org.eclipse.jetty</groupId>
				<artifactId>jetty-xml</artifactId>
				<version>${jetty_version}</version>
			</dependency>
			<dependency>
				<groupId>org.eclipse.jetty.websocket</groupId>
				<artifactId>websocket-api</artifactId>
				<version>${jetty_version}</version>
			</dependency>
			<dependency>
				<groupId>org.eclipse.jetty.websocket</groupId>
				<artifactId>websocket-client</artifactId>
				<version>${jetty_version}</version>
			</dependency>
			<dependency>
				<groupId>org.eclipse.jetty.websocket</groupId>
				<artifactId>websocket-server</artifactId>
				<version>${jetty_version}</version>
			</dependency>
			<dependency>
				<groupId>org.fhir</groupId>
				<artifactId>ucum</artifactId>
				<version>${ucum_version}</version>
			</dependency>
			<dependency>
				<groupId>org.rauschig</groupId>
				<artifactId>jarchivelib</artifactId>
				<version>1.1.0</version>
				<scope>test</scope>
			</dependency>
			<dependency>
				<groupId>org.fusesource.jansi</groupId>
				<artifactId>jansi</artifactId>
				<version>2.4.0</version>
			</dependency>
			<dependency>
				<groupId>org.glassfish</groupId>
				<artifactId>javax.el</artifactId>
				<version>3.0.0</version>
			</dependency>
			<dependency>
				<groupId>org.glassfish</groupId>
				<artifactId>javax.json</artifactId>
				<version>1.0.4</version>
			</dependency>
			<dependency>
				<groupId>org.glassfish.jaxb</groupId>
				<artifactId>jaxb-runtime</artifactId>
				<version>${jaxb_runtime_version}</version>
			</dependency>
			<dependency>
				<groupId>org.glassfish.jersey.core</groupId>
				<artifactId>jersey-server</artifactId>
				<version>${jersey_version}</version>
			</dependency>
			<dependency>
				<groupId>org.glassfish.jersey.containers</groupId>
				<artifactId>jersey-container-servlet-core</artifactId>
				<version>${jersey_version}</version>
			</dependency>
			<dependency>
				<groupId>org.glassfish.jersey.containers</groupId>
				<artifactId>jersey-container-jetty-http</artifactId>
				<version>${jersey_version}</version>
			</dependency>
			<dependency>
				<groupId>org.glassfish.jersey.media</groupId>
				<artifactId>jersey-media-moxy</artifactId>
				<version>${jersey_version}</version>
			</dependency>
			<dependency>
				<groupId>org.jboss.spec.javax.ws.rs</groupId>
				<artifactId>jboss-jaxrs-api_2.1_spec</artifactId>
				<version>2.0.1.Final</version>
			</dependency>
			<dependency>
				<groupId>org.jboss.resteasy</groupId>
				<artifactId>resteasy-client</artifactId>
				<version>${resteasy_version}</version>
			</dependency>
			<dependency>
				<groupId>org.jscience</groupId>
				<artifactId>jscience</artifactId>
				<version>4.3.1</version>
			</dependency>
			<dependency>
				<groupId>org.hamcrest</groupId>
				<artifactId>hamcrest</artifactId>
				<version>${hamcrest_version}</version>
			</dependency>
			<dependency>
				<groupId>org.hibernate</groupId>
				<artifactId>hibernate-core</artifactId>
				<version>${hibernate_version}</version>
				<exclusions>
					<exclusion>
						<artifactId>xml-apis</artifactId>
						<groupId>xml-apis</groupId>
					</exclusion>
					<exclusion>
						<groupId>javax.activation</groupId>
						<artifactId>activation</artifactId>
					</exclusion>
					<exclusion>
						<groupId>javax.activation</groupId>
						<artifactId>javax.activation-api</artifactId>
					</exclusion>
					<exclusion>
						<groupId>javax.xml.bind</groupId>
						<artifactId>jaxb-api</artifactId>
					</exclusion>
				</exclusions>
			</dependency>
			<dependency>
				<groupId>org.hibernate</groupId>
				<artifactId>hibernate-java8</artifactId>
				<version>${hibernate_version}</version>
			</dependency>
			<dependency>
				<groupId>org.hibernate</groupId>
				<artifactId>hibernate-entitymanager</artifactId>
				<version>${hibernate_version}</version>
			</dependency>
			<dependency>
				<groupId>org.hibernate.validator</groupId>
				<artifactId>hibernate-validator</artifactId>
				<version>${hibernate_validator_version}</version>
			</dependency>
			<dependency>
				<groupId>org.apache.logging.log4j</groupId>
				<artifactId>log4j-to-slf4j</artifactId>
				<version>${log4j_to_slf4j_version}</version>
			</dependency>
			<dependency>
				<groupId>org.hibernate.search</groupId>
				<artifactId>hibernate-search-mapper-orm</artifactId>
				<version>${hibernate_search_version}</version>
				<exclusions>
					<exclusion>
						<groupId>org.apache.logging.log4j</groupId>
						<artifactId>log4j-api</artifactId>
					</exclusion>
				</exclusions>
			</dependency>
			<dependency>
				<!--
				Be careful bumping this, you need to match the maximum version supported by Hibernate Search.
				See: https://docs.jboss.org/hibernate/stable/search/reference/en-US/html_single/#getting-started-compatibility
				-->
				<groupId>org.elasticsearch.client</groupId>
				<artifactId>elasticsearch-rest-high-level-client</artifactId>
				<version>7.10.2</version>
				<exclusions>
					<exclusion>
						<groupId>com.fasterxml.jackson.dataformat</groupId>
						<artifactId>*</artifactId>
					</exclusion>
					<exclusion>
						<groupId>org.yaml</groupId>
						<artifactId>*</artifactId>
					</exclusion>
					<exclusion>
						<!-- Elastic have repackaged net.java.dev.jna, but we need a newer version to support Mac ARM. Managed below. -->
						<groupId>org.elasticsearch</groupId>
						<artifactId>jna</artifactId>
					</exclusion>
				</exclusions>
			</dependency>
			<!--  Upgrade testcontainers and elasticsearch dependency for Mac M1 ARM64 support.
			  We can delete this once testcontainers and elasticsearch upgrade. -->
			<dependency>
				<groupId>net.java.dev.jna</groupId>
				<artifactId>jna</artifactId>
				<version>5.8.0</version>
				<scope>test</scope>
			</dependency>
			<dependency>
				<groupId>org.hibernate.search</groupId>
				<artifactId>hibernate-search-backend-elasticsearch</artifactId>
				<version>${hibernate_search_version}</version>
			</dependency>
			<dependency>
				<groupId>org.hibernate.search</groupId>
				<artifactId>hibernate-search-backend-lucene</artifactId>
				<version>${hibernate_search_version}</version>
			</dependency>
			<dependency>
				<groupId>org.javassist</groupId>
				<artifactId>javassist</artifactId>
				<version>3.22.0-GA</version>
			</dependency>
			<dependency>
				<groupId>org.junit</groupId>
				<artifactId>junit-bom</artifactId>
				<version>${junit_version}</version>
				<type>pom</type>
				<scope>import</scope>
			</dependency>
			<dependency>
				<groupId>org.junit.jupiter</groupId>
				<artifactId>junit-jupiter</artifactId>
				<version>${junit_version}</version>
				<scope>test</scope>
			</dependency>
			<dependency>
				<groupId>org.junit.jupiter</groupId>
				<artifactId>junit-jupiter-api</artifactId>
				<version>${junit_version}</version>
				<scope>test</scope>
			</dependency>
			<dependency>
				<groupId>org.junit.jupiter</groupId>
				<artifactId>junit-jupiter-engine</artifactId>
				<version>${junit_version}</version>
				<scope>test</scope>
			</dependency>
			<dependency>
				<groupId>org.junit.jupiter</groupId>
				<artifactId>junit-jupiter-params</artifactId>
				<version>${junit_version}</version>
				<scope>test</scope>
			</dependency>
			<dependency>
				<groupId>org.junit-pioneer</groupId>
				<artifactId>junit-pioneer</artifactId>
				<version>1.3.8</version>
			</dependency>
			<dependency>
				<groupId>org.mariadb.jdbc</groupId>
				<artifactId>mariadb-java-client</artifactId>
				<version>3.0.3</version>
			</dependency>
			<dependency>
				<groupId>org.mockito</groupId>
				<artifactId>mockito-core</artifactId>
				<version>${mockito_version}</version>
			</dependency>
			<dependency>
				<groupId>org.mockito</groupId>
				<artifactId>mockito-junit-jupiter</artifactId>
				<version>${mockito_version}</version>
			</dependency>
			<dependency>
				<groupId>org.postgresql</groupId>
				<artifactId>postgresql</artifactId>
				<version>42.3.3</version>
			</dependency>
			<dependency>
				<groupId>org.quartz-scheduler</groupId>
				<artifactId>quartz</artifactId>
				<version>2.3.2</version>
			</dependency>
			<dependency>
				<groupId>org.slf4j</groupId>
				<artifactId>slf4j-android</artifactId>
				<version>${slf4j_version}</version>
			</dependency>
			<dependency>
				<groupId>org.slf4j</groupId>
				<artifactId>slf4j-api</artifactId>
				<version>${slf4j_version}</version>
			</dependency>
			<dependency>
				<groupId>org.slf4j</groupId>
				<artifactId>jcl-over-slf4j</artifactId>
				<version>${slf4j_version}</version>
			</dependency>
			<dependency>
				<groupId>org.slf4j</groupId>
				<artifactId>log4j-over-slf4j</artifactId>
				<version>${slf4j_version}</version>
			</dependency>
			<dependency>
				<groupId>org.springframework</groupId>
				<artifactId>spring-beans</artifactId>
				<version>${spring_version}</version>
			</dependency>
			<dependency>
				<groupId>org.springframework</groupId>
				<artifactId>spring-context</artifactId>
				<version>${spring_version}</version>
			</dependency>
			<dependency>
				<groupId>org.springframework</groupId>
				<artifactId>spring-context-support</artifactId>
				<version>${spring_version}</version>
			</dependency>
			<dependency>
				<groupId>org.springframework</groupId>
				<artifactId>spring-core</artifactId>
				<version>${spring_version}</version>
			</dependency>
			<dependency>
				<groupId>org.springframework</groupId>
				<artifactId>spring-expression</artifactId>
				<version>${spring_version}</version>
			</dependency>
			<dependency>
				<groupId>org.springframework</groupId>
				<artifactId>spring-jdbc</artifactId>
				<version>${spring_version}</version>
			</dependency>
			<dependency>
				<groupId>org.springframework.data</groupId>
				<artifactId>spring-data-jpa</artifactId>
				<version>${spring_data_version}</version>
			</dependency>
			<dependency>
				<groupId>org.springframework.data</groupId>
				<artifactId>spring-data-commons</artifactId>
				<version>${spring_data_version}</version>
			</dependency>
			<dependency>
				<groupId>org.springframework</groupId>
				<artifactId>spring-messaging</artifactId>
				<version>${spring_version}</version>
			</dependency>
			<dependency>
				<groupId>org.springframework</groupId>
				<artifactId>spring-orm</artifactId>
				<version>${spring_version}</version>
			</dependency>
			<dependency>
				<groupId>org.springframework</groupId>
				<artifactId>spring-test</artifactId>
				<version>${spring_version}</version>
			</dependency>
			<dependency>
				<groupId>org.springframework</groupId>
				<artifactId>spring-webmvc</artifactId>
				<version>${spring_version}</version>
			</dependency>
			<dependency>
				<groupId>org.springframework.boot</groupId>
				<artifactId>spring-boot-starter-test</artifactId>
				<version>${spring_boot_version}</version>
			</dependency>
			<dependency>
				<groupId>org.springframework.boot</groupId>
				<artifactId>spring-boot-test</artifactId>
				<version>${spring_boot_version}</version>
			</dependency>
			<dependency>
				<groupId>org.springframework</groupId>
				<artifactId>spring-tx</artifactId>
				<version>${spring_version}</version>
			</dependency>
			<dependency>
				<groupId>org.springframework</groupId>
				<artifactId>spring-web</artifactId>
				<version>${spring_version}</version>
			</dependency>
			<dependency>
				<groupId>org.springframework</groupId>
				<artifactId>spring-websocket</artifactId>
				<version>${spring_version}</version>
			</dependency>
			<dependency>
				<groupId>org.springframework.retry</groupId>
				<artifactId>spring-retry</artifactId>
				<version>${spring_retry_version}</version>
			</dependency>
			<dependency>
				<groupId>org.springframework.batch</groupId>
				<artifactId>spring-batch-core</artifactId>
				<version>${spring_batch_version}</version>
			</dependency>
			<dependency>
				<groupId>org.springframework.batch</groupId>
				<artifactId>spring-batch-infrastructure</artifactId>
				<version>${spring_batch_version}</version>
			</dependency>
			<dependency>
				<groupId>org.thymeleaf</groupId>
				<artifactId>thymeleaf</artifactId>
				<version>${thymeleaf-version}</version>
			</dependency>
			<dependency>
				<groupId>org.thymeleaf</groupId>
				<artifactId>thymeleaf-spring5</artifactId>
				<version>${thymeleaf-version}</version>
			</dependency>
			<dependency>
				<groupId>org.webjars.npm</groupId>
				<artifactId>bootstrap</artifactId>
				<version>4.5.2</version>
			</dependency>
			<dependency>
				<groupId>org.webjars</groupId>
				<artifactId>Eonasdan-bootstrap-datetimepicker</artifactId>
				<version>4.17.47</version>
				<exclusions>
					<exclusion>
						<groupId>*</groupId>
						<artifactId>*</artifactId>
					</exclusion>
				</exclusions>
			</dependency>
			<dependency>
				<groupId>org.webjars</groupId>
				<artifactId>font-awesome</artifactId>
				<version>5.8.2</version>
			</dependency>
			<dependency>
				<groupId>org.webjars.bower</groupId>
				<artifactId>awesome-bootstrap-checkbox</artifactId>
				<version>1.0.2</version>
			</dependency>
			<dependency>
				<groupId>org.webjars</groupId>
				<artifactId>jstimezonedetect</artifactId>
				<version>1.0.6</version>
			</dependency>
			<dependency>
				<groupId>org.webjars</groupId>
				<artifactId>select2</artifactId>
				<version>4.0.13</version>
				<exclusions>
					<exclusion>
						<groupId>org.webjars</groupId>
						<artifactId>jquery</artifactId>
					</exclusion>
				</exclusions>
			</dependency>
			<dependency>
				<groupId>org.webjars.bower</groupId>
				<artifactId>jquery</artifactId>
				<version>3.5.1</version>
			</dependency>
			<dependency>
				<groupId>org.webjars.bower</groupId>
				<artifactId>moment</artifactId>
				<version>2.27.0</version>
			</dependency>
			<dependency>
				<groupId>org.webjars.npm</groupId>
				<artifactId>popper.js</artifactId>
				<version>1.16.1</version>
			</dependency>
			<dependency>
				<groupId>org.webjars</groupId>
				<artifactId>swagger-ui</artifactId>
				<version>4.1.3</version>
			</dependency>
			<dependency>
				<groupId>org.xmlunit</groupId>
				<artifactId>xmlunit-core</artifactId>
				<version>2.4.0</version>
			</dependency>
			<dependency>
				<groupId>org.testcontainers</groupId>
				<artifactId>testcontainers</artifactId>
				<version>${testcontainers_version}</version>
				<scope>test</scope>
			</dependency>
			<dependency>
				<groupId>org.testcontainers</groupId>
				<artifactId>elasticsearch</artifactId>
				<version>${testcontainers_version}</version>
				<scope>test</scope>
			</dependency>
			<dependency>
				<groupId>org.testcontainers</groupId>
				<artifactId>junit-jupiter</artifactId>
				<version>${testcontainers_version}</version>
				<scope>test</scope>
			</dependency>
			<dependency>
				<groupId>xpp3</groupId>
				<artifactId>xpp3</artifactId>
				<version>1.1.4c</version>
			</dependency>
			<dependency>
				<groupId>xpp3</groupId>
				<artifactId>xpp3_xpath</artifactId>
				<version>1.1.4c</version>
			</dependency>
			<dependency>
				<groupId>org.flywaydb</groupId>
				<artifactId>flyway-core</artifactId>
				<version>${flyway_version}</version>
			</dependency>
			<dependency>
				<groupId>org.flywaydb</groupId>
				<artifactId>flyway-sqlserver</artifactId>
				<version>${flyway_version}</version>
			</dependency>
			<dependency>
				<groupId>org.flywaydb</groupId>
				<artifactId>flyway-mysql</artifactId>
				<version>${flyway_version}</version>
			</dependency>
			<dependency>
				<groupId>org.springframework.batch</groupId>
				<artifactId>spring-batch-test</artifactId>
				<version>${spring_batch_version}</version>
				<scope>test</scope>
			</dependency>
		</dependencies>
	</dependencyManagement>

	<!--
	<pluginRepositories>
		<pluginRepository>
			<id>ossrh</id>
			<name>Sonatype</name>
			<url>https://oss.sonatype.org/content/repositories/snapshots</url>
			<snapshots>
				<enabled>true</enabled>
			</snapshots>
		</pluginRepository>
		<pluginRepository>
			<id>maven2</id>
			<name>Maven2</name>
			<url>https://central.maven.org/maven2/</url>
			<snapshots>
				<enabled>true</enabled>
			</snapshots>
		</pluginRepository>
	</pluginRepositories>
	-->

	<build>
		<pluginManagement>
			<plugins>
                <plugin>
					<groupId>org.apache.maven.plugins</groupId>
					<artifactId>maven-checkstyle-plugin</artifactId>
					<version>3.1.2</version>
					<dependencies>
						<dependency>
							<groupId>com.puppycrawl.tools</groupId>
							<artifactId>checkstyle</artifactId>
							<version>8.43</version>
						</dependency>
                        <dependency>
                            <groupId>ca.uhn.hapi.fhir</groupId>
                            <artifactId>hapi-fhir-checkstyle</artifactId>
									<!-- Remember to bump this when you upgrade the version -->
                            <version>6.0.0-PRE5-SNAPSHOT</version>
                        </dependency>
					</dependencies>
				</plugin>
				<plugin>
					<groupId>org.springframework.boot</groupId>
					<artifactId>spring-boot-maven-plugin</artifactId>
					<version>${spring_boot_version}</version>
				</plugin>
				<plugin>
					<groupId>org.sonatype.plugins</groupId>
					<artifactId>nexus-staging-maven-plugin</artifactId>
					<version>1.6.8</version>
					<extensions>true</extensions>
					<configuration>
						<serverId>ossrh</serverId>
						<nexusUrl>https://oss.sonatype.org/</nexusUrl>
						<autoReleaseAfterClose>true</autoReleaseAfterClose>
					</configuration>
				</plugin>
				<plugin>
					<groupId>org.basepom.maven</groupId>
					<artifactId>duplicate-finder-maven-plugin</artifactId>
					<version>1.5.0</version>
				</plugin>
				<plugin>
					<groupId>de.jpdigital</groupId>
					<artifactId>hibernate54-ddl-maven-plugin</artifactId>
					<version>2.3.0</version>
				</plugin>
				<plugin>
					<groupId>org.apache.maven.plugins</groupId>
					<artifactId>maven-assembly-plugin</artifactId>
					<version>${maven_assembly_plugin_version}</version>
				</plugin>
				<plugin>
					<groupId>org.apache.felix</groupId>
					<artifactId>maven-bundle-plugin</artifactId>
					<version>3.5.0</version>
				</plugin>
				<plugin>
					<groupId>org.apache.maven.plugins</groupId>
					<artifactId>maven-antrun-plugin</artifactId>
					<version>3.0.0</version>
				</plugin>
				<plugin>
					<groupId>org.apache.maven.plugins</groupId>
					<artifactId>maven-clean-plugin</artifactId>
					<version>3.1.0</version>
				</plugin>
				<plugin>
					<groupId>org.apache.maven.plugins</groupId>
					<artifactId>maven-compiler-plugin</artifactId>
					<version>3.8.1</version>
					<configuration>
						<forceJavacCompilerUse>true</forceJavacCompilerUse>
						<encoding>UTF-8</encoding>
						<fork>true</fork>
						<meminitial>500m</meminitial>
						<maxmem>2000m</maxmem>
					</configuration>
					<dependencies>
					</dependencies>
				</plugin>
				<plugin>
					<groupId>org.apache.maven.plugins</groupId>
					<artifactId>maven-dependency-plugin</artifactId>
					<version>3.1.2</version>
				</plugin>
				<plugin>
					<groupId>org.apache.maven.plugins</groupId>
					<artifactId>maven-deploy-plugin</artifactId>
					<version>2.8.2</version>
				</plugin>
				<plugin>
					<groupId>org.apache.maven.plugins</groupId>
					<artifactId>maven-gpg-plugin</artifactId>
					<version>1.6</version>
				</plugin>
				<plugin>
					<groupId>org.apache.maven.plugins</groupId>
					<artifactId>maven-javadoc-plugin</artifactId>
					<version>3.2.0</version>
				</plugin>
				<plugin>
					<groupId>org.apache.maven.plugins</groupId>
					<artifactId>maven-jar-plugin</artifactId>
					<version>3.2.0</version>
				</plugin>
				<plugin>
					<groupId>org.apache.maven.plugins</groupId>
					<artifactId>maven-jxr-plugin</artifactId>
					<version>3.0.0</version>
				</plugin>
				<plugin>
					<groupId>org.apache.maven.plugins</groupId>
					<artifactId>maven-failsafe-plugin</artifactId>
					<version>3.0.0-M5</version>
				</plugin>
				<plugin>
					<groupId>org.apache.maven.plugins</groupId>
					<artifactId>maven-plugin-plugin</artifactId>
					<version>3.6.1</version>
				</plugin>
				<plugin>
					<groupId>org.apache.maven.plugins</groupId>
					<artifactId>maven-shade-plugin</artifactId>
					<version>2.4.3</version>
				</plugin>
				<plugin>
					<groupId>org.apache.maven.plugins</groupId>
					<artifactId>maven-source-plugin</artifactId>
					<version>3.2.1</version>
				</plugin>
				<plugin>
					<groupId>org.apache.maven.plugins</groupId>
					<artifactId>maven-surefire-plugin</artifactId>
					<version>3.0.0-M5</version>
					<configuration>
						<redirectTestOutputToFile>true</redirectTestOutputToFile>
						<runOrder>random</runOrder>
						<argLine>@{argLine} ${surefire_jvm_args}</argLine>
						<forkCount>1.0C</forkCount>
						<trimStackTrace>true</trimStackTrace>
					</configuration>
				</plugin>
				<plugin>
					<groupId>org.apache.maven.plugins</groupId>
					<artifactId>maven-war-plugin</artifactId>
					<version>3.2.3</version>
				</plugin>
				<plugin>
					<groupId>org.codehaus.mojo</groupId>
					<artifactId>build-helper-maven-plugin</artifactId>
					<version>3.2.0</version>
				</plugin>
				<plugin>
					<groupId>org.codehaus.mojo</groupId>
					<artifactId>buildnumber-maven-plugin</artifactId>
					<version>1.4</version>
				</plugin>
				<plugin>
					<groupId>org.codehaus.mojo</groupId>
					<artifactId>animal-sniffer-maven-plugin</artifactId>
					<version>1.20</version>
				</plugin>
				<plugin>
					<groupId>org.codehaus.mojo</groupId>
					<artifactId>cobertura-maven-plugin</artifactId>
					<version>2.7</version>
					<configuration>
						<skip>true</skip>
					</configuration>
				</plugin>
				<plugin>
					<groupId>org.codehaus.mojo</groupId>
					<artifactId>license-maven-plugin</artifactId>
					<version>2.0.0</version>
					<configuration>
						<verbose>true</verbose>
						<addSvnKeyWords>false</addSvnKeyWords>
						<encoding>UTF-8</encoding>
					</configuration>
				</plugin>
				<plugin>
					<groupId>org.codehaus.mojo</groupId>
					<artifactId>versions-maven-plugin</artifactId>
					<version>2.8.1</version>
					<configuration>
						<processDependencyManagementTransitive>false</processDependencyManagementTransitive>
					</configuration>
				</plugin>
				<plugin>
					<groupId>org.eclipse.jetty</groupId>
					<artifactId>jetty-maven-plugin</artifactId>
					<version>${jetty_version}</version>
				</plugin>
				<plugin>
					<groupId>org.eluder.coveralls</groupId>
					<artifactId>coveralls-maven-plugin</artifactId>
					<version>4.3.0</version>
					<configuration>
						<coberturaReports>
						</coberturaReports>
					</configuration>
				</plugin>
				<plugin>
					<groupId>org.jacoco</groupId>
					<artifactId>jacoco-maven-plugin</artifactId>
					<version>0.8.7</version>
					<configuration>
						<excludes>
							<exclude>ca/uhn/fhir/model/dstu2/**/*.class</exclude>
							<exclude>ca/uhn/fhir/jpa/rp/r5/*.class</exclude>
							<exclude>ca/uhn/fhir/jpa/rp/r4/*.class</exclude>
							<exclude>ca/uhn/fhir/jpa/rp/dstu3/*.class</exclude>
							<exclude>ca/uhn/fhir/jpa/rp/dstu2/*.class</exclude>
						</excludes>
					</configuration>
				</plugin>
				<!--This plugin's configuration is used to store Eclipse m2e settings only. It has no influence on the Maven build itself. -->
				<plugin>
					<groupId>org.eclipse.m2e</groupId>
					<artifactId>lifecycle-mapping</artifactId>
					<version>1.0.0</version>
					<configuration>
						<lifecycleMappingMetadata>
							<pluginExecutions>
								<pluginExecution>
									<pluginExecutionFilter>
										<groupId>
											ca.uhn.hapi.fhir
										</groupId>
										<artifactId>
											hapi-tinder-plugin
										</artifactId>
										<versionRange>
											[0.8-SNAPSHOT,)
										</versionRange>
										<goals>
											<goal>
												generate-jparest-server
											</goal>
										</goals>
									</pluginExecutionFilter>
									<action>
										<ignore></ignore>
									</action>
								</pluginExecution>
								<pluginExecution>
									<pluginExecutionFilter>
										<groupId>
											org.apache.maven.plugins
										</groupId>
										<artifactId>
											maven-antrun-plugin
										</artifactId>
										<versionRange>
											[1.7,)
										</versionRange>
										<goals>
											<goal>run</goal>
										</goals>
									</pluginExecutionFilter>
									<action>
										<ignore></ignore>
									</action>
								</pluginExecution>
								<!--
								<pluginExecution>
									<pluginExecutionFilter>
										<groupId>
											org.codehaus.mojo
										</groupId>
										<artifactId>
											build-helper-maven-plugin
										</artifactId>
										<versionRange>
											[1.9.1,)
										</versionRange>
										<goals>
											<goal>add-source</goal>
										</goals>
									</pluginExecutionFilter>
									<action>
										<ignore></ignore>
									</action>
								</pluginExecution>
								<pluginExecution>
									<pluginExecutionFilter>
										<groupId>
											org.apache.maven.plugins
										</groupId>
										<artifactId>
											maven-compiler-plugin
										</artifactId>
										<versionRange>
											[3.3,)
										</versionRange>
										<goals>
											<goal>compile</goal>
											<goal>testCompile</goal>
										</goals>
									</pluginExecutionFilter>
									<action>
										<ignore></ignore>
									</action>
								</pluginExecution>
								 -->
							</pluginExecutions>
						</lifecycleMappingMetadata>
					</configuration>
				</plugin>
				<plugin>
					<groupId>org.apache.maven.plugins</groupId>
					<artifactId>maven-install-plugin</artifactId>
					<version>2.5.2</version>
				</plugin>
			</plugins>
		</pluginManagement>
		<plugins>
			<plugin>
				<groupId>org.apache.maven.plugins</groupId>
				<artifactId>maven-enforcer-plugin</artifactId>
				<version>3.0.0</version>
				<executions>
					<execution>
						<id>enforce-maven</id>
						<goals>
							<goal>enforce</goal>
						</goals>
						<configuration>
							<rules>
								<requireMavenVersion>
									<version>3.5.4</version>
								</requireMavenVersion>
								<requireJavaVersion>
									<version>11</version>
									<message>
										HAPI FHIR is still targeting JDK 8 for published binaries, but we require JDK 11
										to build and test this library.
									</message>
								</requireJavaVersion>
							</rules>
						</configuration>
					</execution>
				</executions>
			</plugin>
			<plugin>
				<artifactId>maven-antrun-plugin</artifactId>
				<inherited>false</inherited>
				<executions>
					<execution>
						<id>copySubProjects</id>
						<phase>site</phase>
						<goals>
							<goal>run</goal>
						</goals>
						<configuration>
							<target>
								<copy todir="target/site/apidocs">
									<fileset dir="hapi-fhir-base/target/site/apidocs"/>
								</copy>
								<copy todir="target/site/apidocs-dstu2">
									<fileset dir="hapi-fhir-structures-dstu2/target/site/apidocs"/>
								</copy>
								<copy todir="target/site/apidocs-dstu3">
									<fileset dir="hapi-fhir-structures-dstu3/target/site/apidocs"/>
								</copy>
								<copy todir="target/site/apidocs-r4">
									<fileset dir="hapi-fhir-structures-r4/target/site/apidocs"/>
								</copy>
								<copy todir="target/site/apidocs-r5">
									<fileset dir="hapi-fhir-structures-r5/target/site/apidocs"/>
								</copy>
								<copy todir="target/site/apidocs-jpaserver">
									<fileset dir="hapi-fhir-jpaserver-base/target/site/apidocs"/>
								</copy>
								<copy todir="target/site/apidocs-jpaserver-mdm">
									<fileset dir="hapi-fhir-jpaserver-mdm/target/site/apidocs"/>
								</copy>
								<copy todir="target/site/apidocs-jpaserver-batch">
									<fileset dir="hapi-fhir-batch/target/site/apidocs"/>
								</copy>
								<copy todir="target/site/apidocs-storage-batch2">
									<fileset dir="hapi-fhir-storage-batch2/target/site/apidocs"/>
								</copy>
								<copy todir="target/site/apidocs-client">
									<fileset dir="hapi-fhir-client/target/site/apidocs"/>
								</copy>
								<copy todir="target/site/apidocs-server">
									<fileset dir="hapi-fhir-server/target/site/apidocs"/>
								</copy>
								<copy todir="target/site/apidocs-server-mdm">
									<fileset dir="hapi-fhir-server-mdm/target/site/apidocs"/>
								</copy>
                                <copy todir="target/site/apidocs-server-openapi">
                                    <fileset dir="hapi-fhir-server-mdm/target/site/openapi"/>
                                </copy>
								<copy todir="target/site/xref-jpaserver">
									<fileset dir="hapi-fhir-jpaserver-base/target/site/xref"/>
								</copy>
								<copy todir="target/site/xref-base">
									<fileset dir="hapi-fhir-base/target/site/xref"/>
								</copy>
								<!-- <copy todir="target/site/cobertura"> <fileset dir="hapi-fhir-cobertura/target/site/cobertura" /> </copy> -->
								<copy todir="target/site">
									<fileset dir="hapi-fhir-base/target/site" includes="checkstyle.*"/>
								</copy>
								<echo>Fixing Checkstyle Report</echo>
								<replace dir="target/site" summary="true">
									<include name="checkstyle.html"/>
									<replacetoken>"../../</replacetoken>
									<replacevalue>"./</replacevalue>
								</replace>
								<replace dir="target/site" summary="true">
									<include name="*.html"/>
									<replacetoken>
										http://netdna.bootstrapcdn.com/twitter-bootstrap/2.3.1/css/bootstrap-responsive.min.css
									</replacetoken>
									<replacevalue>./css/bootstrap-responsive.min.css</replacevalue>
								</replace>
								<replace dir="target/site" summary="true">
									<include name="*.html"/>
									<replacetoken>http://netdna.bootstrapcd</replacetoken>
									<replacevalue>https://netdna.bootstrapcd</replacevalue>
								</replace>
								<replace dir="target/site" summary="true">
									<include name="*.html"/>
									<replacetoken>http://maxcdn.bootstrapcdn.com/font-awesome/4.3.0/css/font-awesome.min.css
									</replacetoken>
									<replacevalue>https://maxcdn.bootstrapcdn.com/font-awesome/4.3.0/css/font-awesome.min.css
									</replacevalue>
								</replace>
								<replace dir="target/site" summary="true">
									<include name="*.html"/>
									<replacetoken>http://ajax.googleapis</replacetoken>
									<replacevalue>https://ajax.googleapis</replacevalue>
								</replace>
								<replace dir="target/site" summary="true">
									<include name="*.html"/>
									<replacetoken>\t</replacetoken>
									<replacevalue>
									</replacevalue>
								</replace>
								<replace dir="target/site" summary="true">
									<include name="index.html"/>
									<replacetoken><![CDATA[<h2 id="Welcome">Welcome</h2>]]></replacetoken>
									<replacevalue><![CDATA[
			<div class="span12">
				<div class="pull-left">
					<a href="./" id="bannerLeft"><img src="images/hapi_fhir_banner.png" alt='"'HAPI'"' /></a>
				</div>
				<div class="pull-right">
					<a href="./" id="bannerRight"><img src="images/hapi_fhir_banner_right.png" alt='"'FHIR'"' /></a>
				</div>
			</div>
			<br clear="both"/>
	]]></replacevalue>
								</replace>
								<!--<replaceregexp file="target/site/checkstyle.html" byline="false" match="&lt;ul class=&quot;breadcrumb.*?&lt;/ul&gt;" replace="" flags="s"/> -->
							</target>
						</configuration>
					</execution>
					<execution>
						<id>addSyntaxHighlighter</id>
						<phase>site</phase>
						<goals>
							<goal>run</goal>
						</goals>
						<configuration>
							<target>
								<echo>Adding Fontawesome</echo>
								<replace dir="target/site" summary="true">
									<include name="*.html"/>
									<replacetoken>
										<![CDATA[<a href="download.html" title="Download">Download</a>]]></replacetoken>
									<replacevalue>
										<![CDATA[<a href="download.html"  title="Download"><i class="fa fa-download"></i> Download</a>]]></replacevalue>
								</replace>
								<replace dir="target/site" summary="true">
									<include name="*.html"/>
									<replacetoken>
										<![CDATA[<a href="https://github.com/hapifhir/hapi-fhir/" title="GitHub Project" class="externalLink">GitHub Project</a>]]></replacetoken>
									<replacevalue>
										<![CDATA[<a href="https://github.com/hapifhir/hapi-fhir/" title="GitHub Project"  class="externalLink"><i class="fa fa-github"></i> GitHub Project</a>]]></replacevalue>
								</replace>
								<replace dir="target/site" summary="true">
									<include name="*.html"/>
									<replacetoken><![CDATA[data-toggle="dropdown">Test Servers <]]></replacetoken>
									<replacevalue>
										<![CDATA[data-toggle="dropdown"><i class="fa fa-fire"></i>&nbsp;Test Servers&nbsp;<]]></replacevalue>
								</replace>
								<replace dir="target/site" summary="true">
									<include name="*.html"/>
									<replacetoken><![CDATA[data-toggle="dropdown">Documentation <]]></replacetoken>
									<replacevalue>
										<![CDATA[data-toggle="dropdown"><i class="fa fa-book"></i>&nbsp;Documentation&nbsp;<]]></replacevalue>
								</replace>
								<replace dir="target/site" summary="true">
									<include name="*.html"/>
									<replacetoken><![CDATA[data-toggle="dropdown">Get Help <]]></replacetoken>
									<replacevalue>
										<![CDATA[data-toggle="dropdown"><i class="fa fa-support"></i>&nbsp;Get Help&nbsp;<]]></replacevalue>
								</replace>
								<echo>Changing Breadcrumbs</echo>
								<replace dir="target/site" summary="true">
									<include name="doc_*.html"/>
									<replacetoken><![CDATA[<li class="divider">/</li>]]></replacetoken>
									<replacevalue><![CDATA[<li  class="divider">/</li>
			<li><a href="docindex.html" title="Documentation">Documentation</a></li>
			<li  class="divider">/</li>]]></replacevalue>
								</replace>
								<echo>Adding Syntax Highlighter</echo>
								<replace dir="target/site" summary="true">
									<include name="*.html"></include>
									<replacetoken><![CDATA[</body>]]></replacetoken>
									<replacevalue><![CDATA[
<script type="text/javascript">
	var elements = document.getElementsByClassName("source");
	for (var i=0; i < elements.length; i++) {
		var pres = elements[i].getElementsByTagName("pre");
		for (var j = 0; j < pres.length; j++) {
			var pre = pres[j];
			if (pre.innerHTML.match(/^\s*\&lt\;/)) {
				pre.className = 'brush: xml';
			} else if (pre.innerHTML.match(/\/\*/)) {
				pre.className = 'brush: java';
			} else if (pre.innerHTML.match(/^\/\//)) {
				pre.className = 'brush: java';
			} else if (pre.innerHTML.match(/^\{/)) {
				pre.className = 'brush: jscript';
			} else if (pre.innerHTML.match(/^\#/)) {
				pre.className = 'brush: bash';
			} else if (pre.innerHTML.match(/\&lt\;\//)) {
				pre.className = 'brush: xml';
			} else {
				pre.className = 'brush: java';
			}
		}
	}

	SyntaxHighlighter.all();
</script>
</body>
									]]></replacevalue>
								</replace>
							</target>
						</configuration>
					</execution>
					<execution>
						<id>addAnalytics</id>
						<phase>site</phase>
						<configuration>
							<target>
								<echo>Adding Google analytics in target/site for &lt;body&gt;</echo>
								<replace dir="target/site" summary="true">
									<include name="**/*.html"></include>
									<!--suppress UnresolvedMavenProperty -->
									<replacefilter token="#build#" value="${label}"/>
									<replacefilter token="#version#" value="${project.version}"/>
									<replacetoken><![CDATA[</body>]]></replacetoken>
									<replacevalue><![CDATA[
<script>
  (function(i,s,o,g,r,a,m){i['GoogleAnalyticsObject']=r;i[r]=i[r]||function(){
  (i[r].q=i[r].q||[]).push(arguments)},i[r].l=1*new Date();a=s.createElement(o),
  m=s.getElementsByTagName(o)[0];a.async=1;a.src=g;m.parentNode.insertBefore(a,m)
  })(window,document,'script','//www.google-analytics.com/analytics.js','ga');

  ga('create', 'UA-1395874-5', 'auto');
  ga('require', 'displayfeatures');
  ga('require', 'linkid', 'linkid.js');
  ga('send', 'pageview');

</script>
                </body >
                ]]></replacevalue>
								</replace>
								<echo>Adding Google analytics in target/site for &lt;BODY&gt;</echo>
								<replace dir="target/site" summary="true">
									<include name="**/*.html"></include>
									<replacetoken><![CDATA[</BODY>]]></replacetoken>
									<replacevalue><![CDATA[
<script>
  (function(i,s,o,g,r,a,m){i['GoogleAnalyticsObject']=r;i[r]=i[r]||function(){
  (i[r].q=i[r].q||[]).push(arguments)},i[r].l=1*new Date();a=s.createElement(o),
  m=s.getElementsByTagName(o)[0];a.async=1;a.src=g;m.parentNode.insertBefore(a,m)
  })(window,document,'script','//www.google-analytics.com/analytics.js','ga');

  ga('create', 'UA-1395874-5', 'auto');
  ga('require', 'displayfeatures');
  ga('require', 'linkid', 'linkid.js');
  ga('send', 'pageview');

</script>
                </BODY >
                ]]></replacevalue>
								</replace>
							</target>
						</configuration>
						<goals>
							<goal>run</goal>
						</goals>
					</execution>
				</executions>
			</plugin>
			<plugin>
				<groupId>org.apache.maven.plugins</groupId>
				<artifactId>maven-scm-publish-plugin</artifactId>
				<version>3.0.0</version>
				<inherited>false</inherited>
				<configuration>
					<checkoutDirectory>${scmPubCheckoutDirectory}</checkoutDirectory>
					<content>\${siteMainDirectory}</content>
					<tryUpdate>true</tryUpdate>
					<scmBranch>gh-pages</scmBranch>
					<pubScmUrl>scm:git:git@github.com:hapifhir/hapi-fhir.git</pubScmUrl>
				</configuration>
				<executions>
					<execution>
						<id>scm-publish</id>
						<phase>site-deploy</phase>
						<goals>
							<goal>publish-scm</goal>
						</goals>
					</execution>
				</executions>
			</plugin>
			<plugin>
				<groupId>org.jacoco</groupId>
				<artifactId>jacoco-maven-plugin</artifactId>
				<configuration>
					<dumpOnExit>true</dumpOnExit>
				</configuration>
				<executions>
					<execution>
						<id>default-prepare-agent</id>
						<goals>
							<goal>prepare-agent</goal>
						</goals>
					</execution>
				</executions>
			</plugin>
		</plugins>
	</build>

	<reporting>
		<plugins>
			<plugin>
				<groupId>org.apache.maven.plugins</groupId>
				<artifactId>maven-changes-plugin</artifactId>
				<version>2.12.1</version>
				<inherited>false</inherited>
				<reportSets>
					<reportSet>
						<reports>
							<report>changes-report</report>
						</reports>
					</reportSet>
				</reportSets>
				<configuration>
					<feedType>atom_1.0</feedType>
					<issueLinkTemplatePerSystem>
						<default>https://github.com/hapifhir/hapi-fhir/issues/%ISSUE%</default>
					</issueLinkTemplatePerSystem>
					<escapeHTML>false</escapeHTML>
				</configuration>
			</plugin>
			<plugin>
				<groupId>org.apache.maven.plugins</groupId>
				<artifactId>maven-surefire-report-plugin</artifactId>
				<version>2.19.1</version>
				<reportSets>
					<reportSet>
						<reports>
							<report>failsafe-report-only</report>
						</reports>
					</reportSet>
				</reportSets>
				<configuration>
					<reportsDirectories>
						<reportDirectory>${project.basedir}/hapi-fhir-base/target/surefire-reports/</reportDirectory>
						<reportDirectory>${project.basedir}/hapi-fhir-structures-dstu/target/surefire-reports/
						</reportDirectory>
						<reportDirectory>${project.basedir}/hapi-fhir-structures-dstu2/target/surefire-reports/
						</reportDirectory>
						<reportDirectory>${project.basedir}/hapi-fhir-jpaserver-base/target/surefire-reports/
						</reportDirectory>
					</reportsDirectories>
				</configuration>
			</plugin>
			<plugin>
				<groupId>org.apache.maven.plugins</groupId>
				<artifactId>maven-project-info-reports-plugin</artifactId>
				<version>3.0.0</version>
				<inherited>false</inherited>
				<!--
				<reportSets>
					<reportSet>
						<reports>
							<report>team</report>
							<report>issue-management</report>
							<report>license</report>
							<report>scm</report>
						</reports>
					</reportSet>
				</reportSets>
				-->
			</plugin>
			<!-- <plugin> <groupId>org.apache.maven.plugins</groupId> <artifactId>maven-linkcheck-plugin</artifactId> <version>1.1</version> </plugin> -->
		</plugins>
	</reporting>

	<profiles>
		<profile>
			<id>DIST</id>
			<build>
				<plugins>
					<plugin>
						<groupId>org.codehaus.mojo</groupId>
						<artifactId>license-maven-plugin</artifactId>
						<inherited>false</inherited>
						<executions>
							<execution>
								<id>update-project-license</id>
								<phase>package</phase>
								<goals>
									<goal>update-project-license</goal>
								</goals>
								<configuration>
									<licenseName>apache_v2</licenseName>
								</configuration>
							</execution>
						</executions>
					</plugin>
				</plugins>
			</build>
		</profile>
		<profile>
			<id>ROOT</id>
			<reporting>
				<plugins>
				</plugins>
			</reporting>
			<modules>
			</modules>
			<build>
				<plugins>
					<!-- <plugin> <artifactId>maven-assembly-plugin</artifactId> <version>${maven_assembly_plugin_version}</version> <executions> <execution> <phase>package</phase> <goals> <goal>single</goal> </goals>
						<configuration> <attach>false</attach> <descriptors> <descriptor>${project.basedir}/src/assembly/hapi-fhir-sample-projects.xml</descriptor> </descriptors> </configuration> </execution> </executions> </plugin> -->
				</plugins>
			</build>
		</profile>
		<profile>
			<id>SIGN_ARTIFACTS</id>
			<activation>
				<property>
					<name>gpg.passphrase</name>
				</property>
			</activation>
			<build>
				<plugins>
					<plugin>
						<groupId>org.apache.maven.plugins</groupId>
						<artifactId>maven-gpg-plugin</artifactId>
						<executions>
							<execution>
								<id>sign-artifacts</id>
								<phase>verify</phase>
								<goals>
									<goal>sign</goal>
								</goals>
								<configuration>
									<!--
									These arguments are needed for GPG 2.1+ per
									https://stackoverflow.com/questions/53992950/maven-gpg-plugin-failing-with-inappropriate-ioctl-for-device-when-running-unde
									-->
									<gpgArguments>
										<arg>--pinentry-mode</arg>
										<arg>loopback</arg>
									</gpgArguments>
								</configuration>
							</execution>
						</executions>
					</plugin>
				</plugins>
			</build>
		</profile>
		<profile>
			<id>ALLMODULES</id>
			<activation>
				<activeByDefault>true</activeByDefault>
			</activation>
			<modules>
				<module>hapi-fhir-checkstyle</module>
				<module>hapi-fhir-bom</module>
				<module>hapi-deployable-pom</module>
				<module>hapi-fhir-base</module>
				<module>hapi-fhir-docs</module>
				<module>hapi-fhir-test-utilities</module>
				<module>hapi-fhir-jpaserver-test-utilities</module>
				<module>hapi-tinder-plugin</module>
				<module>hapi-tinder-test</module>
				<module>hapi-fhir-client</module>
				<module>hapi-fhir-server</module>
				<module>hapi-fhir-server-mdm</module>
				<module>hapi-fhir-server-openapi</module>
				<module>hapi-fhir-converter</module>
				<module>hapi-fhir-validation</module>
				<module>hapi-fhir-structures-dstu2</module>
				<module>hapi-fhir-structures-hl7org-dstu2</module>
				<module>hapi-fhir-validation-resources-dstu2</module>
				<module>hapi-fhir-structures-dstu2.1</module>
				<module>hapi-fhir-validation-resources-dstu2.1</module>
				<module>hapi-fhir-structures-dstu3</module>
				<module>hapi-fhir-validation-resources-dstu3</module>
				<module>hapi-fhir-structures-r4</module>
				<module>hapi-fhir-validation-resources-r4</module>
				<module>hapi-fhir-structures-r5</module>
				<module>hapi-fhir-validation-resources-r5</module>
				<module>hapi-fhir-jpa</module>
				<module>hapi-fhir-storage</module>
				<module>hapi-fhir-storage-batch2</module>
				<module>hapi-fhir-storage-batch2-jobs</module>
				<module>hapi-fhir-jpaserver-cql</module>
				<module>hapi-fhir-jpaserver-model</module>
				<module>hapi-fhir-jpaserver-searchparam</module>
				<module>hapi-fhir-jpaserver-subscription</module>
				<module>hapi-fhir-jaxrsserver-base</module>
				<module>hapi-fhir-batch</module>
				<module>hapi-fhir-jpaserver-base</module>
				<module>hapi-fhir-sql-migrate</module>
				<module>hapi-fhir-jpaserver-mdm</module>
				<module>hapi-fhir-testpage-overlay</module>
				<module>hapi-fhir-jpaserver-uhnfhirtest</module>
				<module>hapi-fhir-client-okhttp</module>
				<module>hapi-fhir-android</module>
				<module>hapi-fhir-cli</module>
				<module>hapi-fhir-dist</module>
				<module>tests/hapi-fhir-base-test-jaxrsserver-kotlin</module>
				<module>tests/hapi-fhir-base-test-mindeps-client</module>
				<module>tests/hapi-fhir-base-test-mindeps-server</module>
				<module>hapi-fhir-spring-boot</module>
			</modules>
		</profile>
		<profile>
			<id>JACOCO</id>
			<modules>
				<module>hapi-fhir-jacoco</module>
			</modules>
			<build>
				<plugins>
					<plugin>
						<groupId>org.jacoco</groupId>
						<artifactId>jacoco-maven-plugin</artifactId>
						<configuration>
							<dumpOnExit>true</dumpOnExit>
						</configuration>
						<executions>
							<execution>
								<id>default-prepare-agent</id>
								<goals>
									<goal>prepare-agent</goal>
								</goals>
							</execution>
						</executions>
					</plugin>
				</plugins>
			</build>
		</profile>
		<profile>
			<id>CI</id>
			<properties>
				<surefire_jvm_args>-Dspring.test.context.cache.maxSize=2 -Dfile.encoding=UTF-8 -Xmx2648m -XX:-TieredCompilation -Dfile.encoding=UTF-8 -Xss128M -XX:MetaspaceSize=512M -XX:MaxMetaspaceSize=2048M -XX:ReservedCodeCacheSize=220M</surefire_jvm_args>
			</properties>
			<build>
				<plugins>
					<plugin>
						<groupId>org.apache.maven.plugins</groupId>
						<artifactId>maven-checkstyle-plugin</artifactId>
						<executions>
							<execution>
								<id>validate</id>
								<phase>generate-sources</phase>
								<configuration>
									<!--suppress UnresolvedMavenProperty -->
									<configLocation>${maven.multiModuleProjectDirectory}/src/checkstyle/checkstyle_config_nofixmes.xml</configLocation>
									<encoding>UTF-8</encoding>
									<consoleOutput>true</consoleOutput>
									<failOnViolation>true</failOnViolation>
									<failsOnError>false</failsOnError>
								</configuration>
								<goals>
									<goal>check</goal>
								</goals>
							</execution>
						</executions>
					</plugin>
				</plugins>
			</build>
		</profile>
		<profile>
			<id>NOPARALLEL</id>
			<build>
				<plugins>
					<plugin>
						<groupId>org.apache.maven.plugins</groupId>
						<artifactId>maven-surefire-plugin</artifactId>
						<configuration>
							<forkCount>1</forkCount>
						</configuration>
					</plugin>
				</plugins>
			</build>
		</profile>
		<profile>
			<id>MINPARALLEL</id>
			<build>
				<plugins>
					<plugin>
						<groupId>org.apache.maven.plugins</groupId>
						<artifactId>maven-surefire-plugin</artifactId>
						<configuration>
							<forkCount>2</forkCount>
						</configuration>
					</plugin>
				</plugins>
			</build>
		</profile>
		<profile>
			<id>ERRORPRONE</id>
			<build>
				<plugins>
					<plugin>
						<groupId>org.apache.maven.plugins</groupId>
						<artifactId>maven-compiler-plugin</artifactId>
						<configuration>
							<fork>true</fork>
							<compilerArgs>
								<arg>-XDcompilePolicy=simple</arg>
								<arg>-Xplugin:ErrorProne</arg>
								<arg>-J--add-exports=jdk.compiler/com.sun.tools.javac.api=ALL-UNNAMED</arg>
								<arg>-J--add-exports=jdk.compiler/com.sun.tools.javac.file=ALL-UNNAMED</arg>
								<arg>-J--add-exports=jdk.compiler/com.sun.tools.javac.main=ALL-UNNAMED</arg>
								<arg>-J--add-exports=jdk.compiler/com.sun.tools.javac.model=ALL-UNNAMED</arg>
								<arg>-J--add-exports=jdk.compiler/com.sun.tools.javac.parser=ALL-UNNAMED</arg>
								<arg>-J--add-exports=jdk.compiler/com.sun.tools.javac.processing=ALL-UNNAMED</arg>
								<arg>-J--add-exports=jdk.compiler/com.sun.tools.javac.tree=ALL-UNNAMED</arg>
								<arg>-J--add-exports=jdk.compiler/com.sun.tools.javac.util=ALL-UNNAMED</arg>
								<arg>-J--add-opens=jdk.compiler/com.sun.tools.javac.code=ALL-UNNAMED</arg>
								<arg>-J--add-opens=jdk.compiler/com.sun.tools.javac.comp=ALL-UNNAMED</arg>
							</compilerArgs>
							<annotationProcessorPaths>
								<path>
									<groupId>com.google.errorprone</groupId>
									<artifactId>error_prone_core</artifactId>
									<version>${error_prone_core_version}</version>
								</path>
							</annotationProcessorPaths>
						</configuration>
					</plugin>
				</plugins>
			</build>
		</profile>
		<profile>
			<id>FASTINSTALL</id>
			<properties>
				<skipTests>true</skipTests>
			</properties>
			<!-- Profile for a quick local mvn install after a git pull.
			     We assume upstream ran these checks as part of the build. -->
			<build>
				<plugins>
					<plugin>
						<groupId>org.apache.maven.plugins</groupId>
						<artifactId>maven-surefire-plugin</artifactId>
						<configuration>
							<skipTests>true</skipTests>
						</configuration>
					</plugin>
					<plugin>
						<groupId>org.apache.maven.plugins</groupId>
						<artifactId>maven-failsafe-plugin</artifactId>
						<executions>
							<execution><id>integration-test</id><phase>none</phase></execution>
						</executions>
					</plugin>
					<plugin>
						<groupId>org.apache.maven.plugins</groupId>
						<artifactId>maven-checkstyle-plugin</artifactId>
						<executions>
							<execution><id>validate</id><phase>none</phase></execution>
						</executions>
					</plugin>
					<plugin>
						<groupId>org.codehaus.mojo</groupId>
						<artifactId>animal-sniffer-maven-plugin</artifactId>
						<executions>
							<execution><id>check-java-api</id><phase>none</phase></execution>
						</executions>
					</plugin>
				</plugins>
			</build>
		</profile>
<<<<<<< HEAD

		<!--
		This profile is basically here to work around an IJ bug where the
		<testSource> tag is ignored in IJ's compiler. See:
		https://youtrack.jetbrains.com/issue/IDEA-85478
		-->
=======
>>>>>>> 62bcb804
		<profile>
			<id>ide</id>
			<activation>
				<activeByDefault>false</activeByDefault>
				<property>
					<name>idea.maven.embedder.version</name>
				</property>
			</activation>
			<build>
				<plugins>
					<plugin>
						<groupId>org.apache.maven.plugins</groupId>
						<artifactId>maven-compiler-plugin</artifactId>
<<<<<<< HEAD
=======
						<version>3.8.1</version>
>>>>>>> 62bcb804
						<configuration>
							<source>16</source>
							<target>16</target>
							<testSource>16</testSource>
							<testTarget>16</testTarget>
						</configuration>
					</plugin>
				</plugins>
			</build>
		</profile>
<<<<<<< HEAD

=======
>>>>>>> 62bcb804
	</profiles>
</project><|MERGE_RESOLUTION|>--- conflicted
+++ resolved
@@ -2987,15 +2987,12 @@
 				</plugins>
 			</build>
 		</profile>
-<<<<<<< HEAD
 
 		<!--
 		This profile is basically here to work around an IJ bug where the
 		<testSource> tag is ignored in IJ's compiler. See:
 		https://youtrack.jetbrains.com/issue/IDEA-85478
 		-->
-=======
->>>>>>> 62bcb804
 		<profile>
 			<id>ide</id>
 			<activation>
@@ -3009,10 +3006,6 @@
 					<plugin>
 						<groupId>org.apache.maven.plugins</groupId>
 						<artifactId>maven-compiler-plugin</artifactId>
-<<<<<<< HEAD
-=======
-						<version>3.8.1</version>
->>>>>>> 62bcb804
 						<configuration>
 							<source>16</source>
 							<target>16</target>
@@ -3023,9 +3016,6 @@
 				</plugins>
 			</build>
 		</profile>
-<<<<<<< HEAD
-
-=======
->>>>>>> 62bcb804
+
 	</profiles>
 </project>