<?xml version="1.0" encoding="UTF-8"?>
<project xmlns:xsi="http://www.w3.org/2001/XMLSchema-instance" xmlns="http://maven.apache.org/POM/4.0.0"
			xsi:schemaLocation="http://maven.apache.org/POM/4.0.0 http://maven.apache.org/maven-v4_0_0.xsd">



	<!-- the version info -->
	<modelVersion>4.0.0</modelVersion>
	<groupId>ca.uhn.hapi.fhir</groupId>
	<artifactId>hapi-fhir</artifactId>
	<packaging>pom</packaging>
	<version>6.9.6-SNAPSHOT</version>

	<name>HAPI-FHIR</name>
	<description>An open-source implementation of the FHIR specification in Java.</description>
	<url>https://hapifhir.io</url>

	<organization>
		<name>Smile CDR, Inc.</name>
		<url>https://smilecdr.com</url>
	</organization>

	<inceptionYear>2014</inceptionYear>

	<issueManagement>
		<system>GitHub</system>
		<url>https://github.com/hapifhir/hapi-fhir/issues/</url>
	</issueManagement>

	<distributionManagement>
		<snapshotRepository>
			<id>ossrh</id>
			<url>https://oss.sonatype.org/content/repositories/snapshots</url>
		</snapshotRepository>
		<repository>
			<id>ossrh</id>
			<url>https://oss.sonatype.org/service/local/staging/deploy/maven2/</url>
		</repository>
		<site>
			<id>git.server</id>
			<url>scm:git:git@github.com:hapifhir/hapi-fhir.git</url>
		</site>
	</distributionManagement>

	<scm>
		<connection>scm:git:git@github.com:hapifhir/hapi-fhir.git</connection>
		<url>scm:git:git@github.com:hapifhir/hapi-fhir.git</url>
		<developerConnection>scm:git:git@github.com:hapifhir/hapi-fhir.git</developerConnection>
	</scm>

	<repositories>
		<repository>
			<id>oss-snapshot</id>
			<url>https://oss.sonatype.org/content/repositories/snapshots/</url>
			<snapshots>
				<enabled>true</enabled>
			</snapshots>
			<releases>
				<enabled>false</enabled>
			</releases>
		</repository>
	</repositories>

	<modules>
		<module>hapi-fhir-checkstyle</module>
		<module>hapi-fhir-bom</module>
		<module>hapi-deployable-pom</module>
		<module>hapi-fhir-base</module>
		<module>hapi-fhir-docs</module>
		<module>hapi-fhir-test-utilities</module>
		<module>hapi-fhir-jpaserver-test-utilities</module>
		<module>hapi-fhir-jpaserver-test-dstu2</module>
		<module>hapi-fhir-jpaserver-test-dstu3</module>
		<module>hapi-fhir-jpaserver-test-r4</module>
		<module>hapi-fhir-jpaserver-test-r4b</module>
		<module>hapi-fhir-jpaserver-test-r5</module>
		<module>hapi-fhir-jpaserver-elastic-test-utilities</module>
		<module>hapi-tinder-plugin</module>
		<module>hapi-tinder-test</module>
		<module>hapi-fhir-client</module>
		<module>hapi-fhir-server</module>
		<module>hapi-fhir-server-mdm</module>
		<module>hapi-fhir-server-openapi</module>
		<module>hapi-fhir-converter</module>
		<module>hapi-fhir-validation</module>
		<module>hapi-fhir-structures-dstu2</module>
		<module>hapi-fhir-structures-hl7org-dstu2</module>
		<module>hapi-fhir-validation-resources-dstu2</module>
		<module>hapi-fhir-structures-dstu2.1</module>
		<module>hapi-fhir-validation-resources-dstu2.1</module>
		<module>hapi-fhir-structures-dstu3</module>
		<module>hapi-fhir-validation-resources-dstu3</module>
		<module>hapi-fhir-structures-r4</module>
		<module>hapi-fhir-validation-resources-r4</module>
		<module>hapi-fhir-structures-r4b</module>
		<module>hapi-fhir-validation-resources-r4b</module>
		<module>hapi-fhir-structures-r5</module>
		<module>hapi-fhir-validation-resources-r5</module>
		<module>hapi-fhir-jpa</module>
		<module>hapi-fhir-serviceloaders</module>
		<module>hapi-fhir-storage</module>
		<module>hapi-fhir-storage-batch2</module>
		<module>hapi-fhir-storage-batch2-test-utilities</module>
		<module>hapi-fhir-storage-batch2-jobs</module>
		<module>hapi-fhir-storage-cr</module>
		<module>hapi-fhir-storage-mdm</module>
		<module>hapi-fhir-storage-test-utilities</module>
		<module>hapi-fhir-jpaserver-model</module>
		<module>hapi-fhir-jpaserver-searchparam</module>
		<module>hapi-fhir-jpaserver-subscription</module>
		<module>hapi-fhir-jaxrsserver-base</module>
		<module>hapi-fhir-jpaserver-base</module>
		<module>hapi-fhir-sql-migrate</module>
		<module>hapi-fhir-jpaserver-ips</module>
		<module>hapi-fhir-jpaserver-hfql</module>
		<module>hapi-fhir-jpaserver-mdm</module>
		<module>hapi-fhir-testpage-overlay</module>
		<module>hapi-fhir-jpaserver-uhnfhirtest</module>
		<module>hapi-fhir-client-okhttp</module>
		<module>hapi-fhir-android</module>
		<module>hapi-fhir-cli</module>
		<module>hapi-fhir-dist</module>
		<module>tests/hapi-fhir-base-test-jaxrsserver-kotlin</module>
		<module>tests/hapi-fhir-base-test-mindeps-client</module>
		<module>tests/hapi-fhir-base-test-mindeps-server</module>
		<module>hapi-fhir-spring-boot</module>
		<module>hapi-fhir-jacoco</module>
		<module>hapi-fhir-server-cds-hooks</module>
	</modules>

	<dependencies>
		<dependency>
			<groupId>org.junit.jupiter</groupId>
			<artifactId>junit-jupiter</artifactId>
			<scope>test</scope>
		</dependency>
		<dependency>
			<groupId>org.junit.jupiter</groupId>
			<artifactId>junit-jupiter-api</artifactId>
			<scope>test</scope>
		</dependency>
		<dependency>
			<groupId>org.junit.jupiter</groupId>
			<artifactId>junit-jupiter-engine</artifactId>
			<scope>test</scope>
		</dependency>
		<dependency>
			<groupId>org.hamcrest</groupId>
			<artifactId>hamcrest</artifactId>
			<scope>test</scope>
		</dependency>
		<dependency>
			<groupId>com.github.npathai</groupId>
			<artifactId>hamcrest-optional</artifactId>
			<version>2.0.0</version>
			<scope>test</scope>
		</dependency>
		<dependency>
			<groupId>org.mockito</groupId>
			<artifactId>mockito-core</artifactId>
			<scope>test</scope>
		</dependency>
		<dependency>
			<groupId>org.mockito</groupId>
			<artifactId>mockito-junit-jupiter</artifactId>
			<scope>test</scope>
		</dependency>
	</dependencies>

	<developers>
		<developer>
			<id>jamesagnew</id>
			<name>James Agnew</name>
			<organization>Smile CDR</organization>
		</developer>
		<developer>
			<id>grahamegrieve</id>
			<name>Grahame Grieve</name>
			<organization>Health Intersections</organization>
		</developer>
		<developer>
			<id>dmuylwyk</id>
			<name>Diederik Muylwyk</name>
			<organization>Smile CDR</organization>
		</developer>
		<developer>
			<id>fil512</id>
			<name>Ken Stevens</name>
			<organization>Smile CDR</organization>
		</developer>
		<developer>
			<id>yogthos</id>
			<name>Dmitri Sotnikov</name>
			<organization>University Health Network</organization>
		</developer>
		<developer>
			<id></id>
			<name>Lisa Wong</name>
			<organization>University Health Network</organization>
		</developer>
		<developer>
			<id>jmandel</id>
			<name>Josh Mandel</name>
			<organization>Boston Children's Hospital</organization>
		</developer>
		<developer>
			<id>lmds</id>
			<name>Laura MacDougall Sookraj</name>
			<organization>University Health Network</organization>
		</developer>
		<developer>
			<id>t106uhn</id>
			<name>Neal Acharya</name>
			<organization>University Health Network</organization>
		</developer>
		<developer>
			<id>davidhay25</id>
			<name>David Hay</name>
			<organization>Orion Health</organization>
		</developer>
		<developer>
			<id>sweetnavelorange</id>
			<name>James Butler</name>
			<organization>Orion Health</organization>
		</developer>
		<developer>
			<id>suranga</id>
			<name>Suranga Nath Kasthurirathne</name>
			<organization>OpenMRS / Regenstrief Center for Biomedical Informatics</organization>
		</developer>
		<developer>
			<id>dougmartin</id>
			<name>Doug Martin</name>
			<organization>Regenstrief Center for Biomedical Informatics</organization>
		</developer>
		<developer>
			<id>akley</id>
			<name>Alexander Kley</name>
		</developer>
		<developer>
			<id>preston</id>
			<name>Preston Lee</name>
			<organization>Arizona State University</organization>
		</developer>
		<developer>
			<id>jjathman</id>
			<name>Joe Athman</name>
		</developer>
		<developer>
			<id>petromykhailysyn</id>
			<name>Petro Mykhailyshyn</name>
		</developer>
		<developer>
			<id>tahurac</id>
			<name>Tahura Chaudhry</name>
			<organization>University Health Network</organization>
		</developer>
		<developer>
			<id>b.debeaubien</id>
			<name>Bill de Beaubien</name>
			<organization>Systems Made Simple</organization>
		</developer>
		<developer>
			<id>twilson650</id>
			<name>Tom Wilson</name>
		</developer>
		<developer>
			<id>esteban-aliverti</id>
			<name>Esteban Aliverti</name>
		</developer>
		<developer>
			<id>mochaholic</id>
			<name>Mohammad Jafari</name>
			<organization>Edmond Scientific Company</organization>
		</developer>
		<developer>
			<id>joel-costigliola</id>
			<name>Joel Costigliola</name>
			<organization>JCOS-Technologies</organization>
		</developer>
		<developer>
			<id>pukkaone</id>
			<name>Chin Huang</name>
		</developer>
		<developer>
			<id>SingingTree</id>
			<name>Bryce Van Dyk</name>
		</developer>
		<developer>
			<id>botunge</id>
			<name>Thomas Andersen</name>
		</developer>
		<developer>
			<id>samlanfranchi</id>
			<name>Sam Lanfranchi</name>
		</developer>
		<developer>
			<id>jkiddo</id>
			<name>Jens Kristian Villadsen</name>
		</developer>
		<developer>
			<id>cmikeb1</id>
			<name>C. Mike Bylund</name>
		</developer>
		<developer>
			<id>nrpeterson</id>
			<name>Nick Peterson</name>
		</developer>
		<developer>
			<id>petervanhoute</id>
			<name>Peter Van Houte</name>
		</developer>
		<developer>
			<id>SRiviere</id>
			<name>Sebastien Riviere</name>
		</developer>
		<developer>
			<id>karlmdavis</id>
			<name>Karl M. Davis</name>
			<organization>CMS</organization>
		</developer>
		<developer>
			<id>matt-blanchette</id>
			<name>Matt Blanchette</name>
		</developer>
		<developer>
			<id>petromykhailysyn</id>
			<name>Petro Mykhaylyshyn</name>
		</developer>
		<developer>
			<id>adam-carbone</id>
			<name>Adam Carbone</name>
		</developer>
		<developer>
			<id>joelsch</id>
			<name>Joel Schneider</name>
		</developer>
		<developer>
			<id>euvitudo</id>
			<name>Phillip Warner</name>
		</developer>
		<developer>
			<id>subhrajyotim</id>
			<name>Subhro</name>
		</developer>
		<developer>
			<id>mion00</id>
			<name>Carlo Mion</name>
		</developer>
		<developer>
			<id>kiwiandroiddev</id>
			<name>Matt Clarke</name>
			<organization>Orion Health</organization>
		</developer>
		<developer>
			<id>FilipDomazet</id>
			<name>Filip Domazet</name>
		</developer>
		<developer>
			<id>bdenton</id>
			<name>Bill Denton</name>
			<organization>Akana, Inc</organization>
		</developer>
		<developer>
			<id>hnnesv</id>
			<name>Hannes Venter</name>
			<organization>Jembi Health Systems</organization>
		</developer>
		<developer>
			<id>vadi2</id>
			<name>Vadim Peretokin</name>
			<organization>Firely</organization>
		</developer>
		<developer>
			<id>lawley</id>
			<name>Michael Lawley</name>
			<organization>CSIRO</organization>
		</developer>
		<developer>
			<id>CarthageKing</id>
			<name>CarthageKing</name>
		</developer>
		<developer>
			<id>gijsbert802</id>
			<name>Gijsbert van den Brink</name>
		</developer>
		<developer>
			<id>rqg0717</id>
			<name>James Ren</name>
		</developer>
		<developer>
			<id>Robbert1</id>
			<name>Robbert van Waveren</name>
		</developer>
		<developer>
			<id>daliboz</id>
			<name>Jenny Syed</name>
			<organization>Cerner Corporation</organization>
		</developer>
		<developer>
			<id>sekaijin</id>
			<name>sekaijin</name>
		</developer>
		<developer>
			<id>hugosoares</id>
			<name>Hugo Soares</name>
		</developer>
		<developer>
			<id>SRiviere</id>
			<name>Sebastien Riviere</name>
		</developer>
		<developer>
			<id>jodue</id>
			<name>jodue</name>
		</developer>
		<developer>
			<id>joelsch</id>
			<name>Joel Schneider</name>
			<organization>National Marrow Donor Program</organization>
		</developer>
		<developer>
			<id>dangerousben</id>
			<name>Ben Spencer</name>
		</developer>
		<developer>
			<id>maclema</id>
			<name>maclema</name>
		</developer>
		<developer>
			<id>ohr</id>
			<name>Christian Ohr</name>
			<organization>InterComponentWare AG</organization>
		</developer>
		<developer>
			<id>eug48</id>
			<name>Eugene Lubarsky</name>
		</developer>
		<developer>
			<id>SarenCurrie</id>
			<name>Saren Currie</name>
		</developer>
		<developer>
			<id>dconlan</id>
			<name>dconlan</name>
		</developer>
		<developer>
			<id>psbrandt</id>
			<name>Pascal Brandt</name>
		</developer>
		<developer>
			<id>InfiniteLoop90</id>
			<name>Clayton Bodendein</name>
		</developer>
		<developer>
			<id>rhausam</id>
			<name>Rob Hausam</name>
		</developer>
		<developer>
			<id>patrick-werner</id>
			<name>Patrick Werner</name>
		</developer>
		<developer>
			<id>malcolmm83</id>
			<name>Malcolm McRoberts</name>
		</developer>
		<developer>
			<id>mouellet</id>
			<name>Mathieu Ouellet</name>
		</developer>
		<developer>
			<id>JiajingLiang</id>
			<name>Jiajing Liang</name>
		</developer>
		<developer>
			<id>jamesdaily</id>
			<name>James Daily</name>
		</developer>
		<developer>
			<id>darktyko</id>
			<name>Kyle Meadows</name>
		</developer>
		<developer>
			<id>Tastelezz</id>
			<name>Gaetano Gallo</name>
		</developer>
		<developer>
			<id>sjanic</id>
			<name>sjanic</name>
		</developer>
		<developer>
			<id>c-schuler</id>
			<name>Chris Schuler</name>
		</developer>
		<developer>
			<id>javajeff</id>
			<name>Jeff Chung</name>
		</developer>
		<developer>
			<id>anoush-bch</id>
			<name>Anoush Mouradian</name>
		</developer>
		<developer>
			<id>splatch</id>
			<name>Łukasz Dywicki</name>
		</developer>
		<developer>
			<id>anthonys123</id>
			<name>Anthony Sute</name>
		</developer>
		<developer>
			<id>johnpoth</id>
			<name>John Poth</name>
			<organization>Red Hat</organization>
		</developer>
		<developer>
			<id>t4deon</id>
			<name>Andreas Keil</name>
		</developer>
		<developer>
			<id>RuthAlk</id>
			<name>Ruth Alkema</name>
		</developer>
		<developer>
			<id>Tastelezz</id>
			<name>Gaetano Gallo</name>
			<organization>InterComponentWare AG</organization>
		</developer>
		<developer>
			<id>jasonaown</id>
			<name>Jason Owen</name>
		</developer>
		<developer>
			<id>hdconradi</id>
			<name>Heinz-Dieter Conradi</name>
		</developer>
		<developer>
			<id>kliu99</id>
			<name>Kai Liu</name>
		</developer>
		<developer>
			<id>Romanow88</id>
			<name>Roman Doboni</name>
		</developer>
		<developer>
			<id>franktao2008</id>
			<name>Frank Tao</name>
			<organization>Smile CDR</organization>
		</developer>
		<developer>
			<id>anamariaradu10</id>
			<name>Ana Maria Radu</name>
			<organization>Cerner Corporation</organization>
		</developer>
		<developer>
			<id>alinleonard</id>
			<name>Alin Leonard</name>
			<organization>Cerner Corporation</organization>
		</developer>
		<developer>
			<id>jbalbien</id>
		</developer>
		<developer>
			<id>volsch</id>
			<name>Volker Schmidt</name>
			<organization>DHIS2 / University of Oslo</organization>
		</developer>
		<developer>
			<id>magnuswatn</id>
			<name>Magnus Watn</name>
		</developer>
		<developer>
			<id>Cory00</id>
		</developer>
		<developer>
			<id>srdo</id>
			<name>Stig Døssing</name>
		</developer>
		<developer>
			<id>ruoat</id>
			<name>Ari Ruotsalainen</name>
		</developer>
		<developer>
			<id>stevelle</id>
			<name>Steve Lewis</name>
			<organization>Cambia Health Solutions</organization>
		</developer>
		<developer>
			<id>restevez-chs</id>
			<name>Ricardo Estevez</name>
			<organization>Cambia Health Solutions</organization>
		</developer>
		<developer>
			<id>zilin375</id>
		</developer>
		<developer>
			<id>basecade</id>
			<name>Anders Havn</name>
		</developer>
		<developer>
			<id>vedion</id>
			<name>Anders Havn</name>
		</developer>
		<developer>
			<id>zaewonyx</id>
		</developer>
		<developer>
			<id>tadgh</id>
			<name>Gary Graham</name>
			<organization>Smile CDR</organization>
		</developer>
		<developer>
			<id>nerdydrew</id>
			<name>Drew Mitchell</name>
		</developer>
		<developer>
			<id>srdo</id>
			<name>Stig Døssing</name>
		</developer>
		<developer>
			<id>gteichrow</id>
			<name>Gary Teichrow</name>
		</developer>
		<developer>
			<id>sethrylan</id>
			<name>Seth Rylan Gainey</name>
			<url>http://sethrylan.org/</url>
		</developer>
		<developer>
			<id>uurl</id>
			<name>Raul Estrada</name>
		</developer>
		<developer>
			<id>nickrobison-usds</id>
			<name>Nick Robison</name>
		</developer>
		<developer>
			<id>fitzoh</id>
			<name>Andrew Fitzgerald</name>
		</developer>
		<developer>
			<id>dmap</id>
			<name>David Maplesden</name>
		</developer>
		<developer>
			<id>jaferkhan</id>
			<name>Jafer Khan Shamshad</name>
		</developer>
		<developer>
			<id>CodeAndChoke</id>
			<name>Long Nguyen</name>
		</developer>
		<developer>
			<id>tuomoa</id>
			<name>Tuomo Ala-Vannesluoma</name>
		</developer>
		<developer>
			<id>jelmerterwal</id>
			<name>Jelmer ter Wal</name>
		</developer>
		<developer>
			<id>jiaola</id>
			<name>Dazhi Jiao</name>
		</developer>
		<developer>
			<id>dionmcm</id>
		</developer>
		<developer>
			<id>ttntrifork</id>
			<organization>Trifork</organization>
			<name>Tue Toft Nørgård</name>
		</developer>
		<developer>
			<id>mzgtrifork</id>
			<organization>Trifork</organization>
			<name>Martin Zacho Grønhøj</name>
		</developer>
		<developer>
			<id>augla</id>
			<name>August Langhout</name>
		</developer>
		<developer>
			<id>dgileadi</id>
			<name>David Gileadi</name>
		</developer>
		<developer>
			<id>ibrohimislam</id>
			<name>Ibrohim Kholilul Islam</name>
		</developer>
		<developer>
			<id>mkucharek</id>
			<name>Maciej Kucharek</name>
		</developer>
		<developer>
			<id>Thopap</id>
			<name>Thomas Papke</name>
			<organization>InterComponentWare AG</organization>
		</developer>
		<developer>
			<id>Bert-R</id>
			<name>Bert Roos</name>
		</developer>
		<developer>
			<id>zilin375</id>
			<name>Zhe Wang</name>
			<organization>Agfa Healthcare</organization>
		</developer>
		<developer>
			<id>gematik-fue</id>
			<name>gematik FuE</name>
		</developer>
		<developer>
			<id>ibacher</id>
			<name>Ian</name>
		</developer>
		<developer>
			<id>jasmdk</id>
			<name>Jacob Stampe Mikkelsen</name>
			<organization>Systematik A/S</organization>
		</developer>
		<developer>
			<id>craigappl</id>
			<name>Craig Appl</name>
			<organization>ONA</organization>
		</developer>
		<developer>
			<id>IanMMarshall</id>
			<name>Ian Marshall</name>
			<organization>Smile CDR</organization>
		</developer>
		<developer>
			<id>markiantorno</id>
			<name>Mark Iantorno</name>
			<organization>Smile CDR</organization>
		</developer>
		<developer>
			<id>sqshq</id>
			<name>Alexander Lukyanchikov</name>
		</developer>
		<developer>
			<id>abrsystematic</id>
		</developer>
		<developer>
			<id>joshdcollins</id>
			<name>Josh Collins</name>
			<organization>Janeiro Digital</organization>
		</developer>
		<developer>
			<id>ericprud</id>
			<name>Eric Prud'hommeaux</name>
			<organization>Janeiro Digital</organization>
		</developer>
		<developer>
			<id>blangley28</id>
			<organization>MITRE</organization>
		</developer>
		<developer>
			<id>swagers</id>
			<name>Steven Wagers</name>
			<organization>Regenstrief Institute</organization>
		</developer>
		<developer>
			<id>vladonemo</id>
			<name>Vladimir Nemergut</name>
		</developer>
		<developer>
			<id>janol77</id>
			<name>Alejandro Medina</name>
		</developer>
		<developer>
			<id>KevinDougan-SmileCDR</id>
			<name>Kevin Dougan</name>
		</developer>
		<developer>
			<id>jpercival</id>
			<name>Jonathan Percival</name>
			<organization>Alphora</organization>
		</developer>
		<developer>
			<id>brynrhodes</id>
			<name>Bryn Rhodes</name>
			<organization>Alphora</organization>
		</developer>
		<developer>
			<id>MarcelPa</id>
			<name>Marcel P</name>
		</developer>
		<developer>
			<id>marceloavan</id>
			<name>Marcelo Avancini</name>
			<organization>Philips</organization>
		</developer>
		<developer>
			<id>HananAwwad</id>
			<name>Hanan Awwad</name>
		</developer>
		<developer>
			<id>jarimayenburg</id>
			<name>Jari Maijenburg</name>
		</developer>
		<developer>
			<id>rbhman</id>
			<name>Bruno Hedman</name>
		</developer>

		<developer>
			<id>bratwurtz</id>
			<name>Dušan Marković</name>
			<organization>Better</organization>
		</developer>
		<developer>
			<id>jingtang10</id>
			<name>Jing Tang</name>
			<organization>Google</organization>
		</developer>
		<developer>
			<id>theGOTOguy</id>
			<name>Ben Li-Sauerwine</name>
		</developer>
		<developer>
			<id>tarekmamdouh</id>
		</developer>
		<developer>
			<id>JoeShook</id>
			<name>Joe Shook</name>
			<organization>Surescripts LLC</organization>
		</developer>
		<developer>
			<id>vilaug</id>
			<name>Augustas Vilčinskas</name>
			<organization>Ivido</organization>
		</developer>
		<developer>
			<id>gjergjsheldija</id>
			<name>Gjergj Sheldija</name>
		</developer>
		<developer>
			<id>XcrigX</id>
			<name>Craig McClendon</name>
		</developer>
		<developer>
			<id>dyoung-work</id>
		</developer>
		<developer>
			<id>vitorpamplona</id>
			<name>Vitor Pamplona</name>
			<organization>PathCheck Foundation / EyeNetra Inc</organization>
		</developer>
		<developer>
			<id>Roel-Scholten</id>
			<name>Roel Scholten</name>
		</developer>
		<developer>
			<id>granadacoder</id>
		</developer>
		<developer>
			<id>ivagulin</id>
		</developer>
		<developer>
			<id>jddamore</id>
			<name>John D'Amore</name>
			<organization>More Informatics</organization>
		</developer>
		<developer>
			<id>JorisHeadease</id>
		</developer>
		<developer>
			<id>delopst</id>
			<name>Primož Delopst</name>
		</developer>
		<developer>
			<id>Zach Smith</id>
			<name>zachdoctolib</name>
			<organization>Doctolib</organization>
		</developer>
		<developer>
			<id>alparodev</id>
			<name>Aleksej Parovysnik</name>
			<organization>Doctolib</organization>
		</developer>
		<developer>
			<id>doumdoum</id>
			<name>Dominique Villard</name>
			<organization>Doctolib</organization>
		</developer>
		<developer>
			<id>boereck</id>
			<name>Max Bureck</name>
			<organization>Fraunhofer FOKUS</organization>
		</developer>
	</developers>

	<licenses>
		<license>
			<name>Apache Software License 2.0</name>
			<url>https://www.apache.org/licenses/LICENSE-2.0.txt</url>
		</license>
	</licenses>

	<properties>
		<fhir_core_version>6.0.22</fhir_core_version>
		<spotless_version>2.37.0</spotless_version>
		<ucum_version>1.0.3</ucum_version>
		<surefire_jvm_args>-Dfile.encoding=UTF-8 -Xmx2048m</surefire_jvm_args>

		<ucum_version>1.0.3</ucum_version>

		<!-- configure timestamp in MANIFEST.MF for maven-war-provider -->
		<maven.build.timestamp.format>yyyy-MM-dd'T'HH:mm:ss'Z'</maven.build.timestamp.format>
		<project.build.sourceEncoding>UTF-8</project.build.sourceEncoding>

		<!-- For site-deploy -->
		<siteMainDirectory>${user.home}/sites/hapi-fhir</siteMainDirectory>
		<scmPubCheckoutDirectory>${user.home}/sites/scm/hapi-fhir</scmPubCheckoutDirectory>

		<!-- Dependency Versions -->
		<activation_api_version>1.2.0</activation_api_version>
		<apache_karaf_version>4.2.5</apache_karaf_version>
		<aries_spifly_version>1.2</aries_spifly_version>
		<caffeine_version>3.1.1</caffeine_version>
		<checkstyle_version>10.6.0</checkstyle_version>
		<maven_checkstyle_version>3.2.0</maven_checkstyle_version>
		<maven_changes_version>2.12.1</maven_changes_version>
		<commons_codec_version>1.15</commons_codec_version>
		<commons_compress_version>1.21</commons_compress_version>
		<commons_text_version>1.10.0</commons_text_version>
		<commons_io_version>2.11.0</commons_io_version>
		<commons_lang3_version>3.12.0</commons_lang3_version>
		<com_jamesmurty_utils_version>1.2</com_jamesmurty_utils_version>
		<derby_version>10.14.2.0</derby_version>
		<error_prone_core_version>2.10.0</error_prone_core_version>
		<mockito_version>4.8.1</mockito_version>
		<nullaway_version>0.7.9</nullaway_version>
		<guava_version>32.1.1-jre</guava_version>
		<gson_version>2.8.9</gson_version>
		<jaxb_bundle_version>2.2.11_1</jaxb_bundle_version>
		<jaxb_api_version>2.3.1</jaxb_api_version>
		<jaxb_core_version>2.3.0.1</jaxb_core_version>
		<jaxb_runtime_version>3.0.0</jaxb_runtime_version>
		<jena_version>4.8.0</jena_version>
		<jersey_version>3.0.3</jersey_version>
		<jetty_version>11.0.15</jetty_version>
		<jsr305_version>3.0.2</jsr305_version>
		<junit_version>5.9.1</junit_version>
		<flexmark_version>0.64.8</flexmark_version>
		<flyway_version>9.4.0</flyway_version>
		<hibernate_version>6.2.4.Final</hibernate_version>
		<hibernate_search_version>6.1.6.Final</hibernate_search_version>
		<logback_version>1.4.7</logback_version>
	 	<!-- Update lucene version when you update hibernate-search version -->
		<lucene_version>8.11.1</lucene_version>
		<hamcrest_version>2.2</hamcrest_version>
		<hibernate_validator_version>8.0.0.Final</hibernate_validator_version>
		<httpcore_version>4.4.13</httpcore_version>
		<httpclient_version>4.5.13</httpclient_version>
		<jackson_version>2.15.2</jackson_version>
		<jackson_databind_version>2.15.2</jackson_databind_version>
		<maven_assembly_plugin_version>3.3.0</maven_assembly_plugin_version>
		<maven_license_plugin_version>1.8</maven_license_plugin_version>
		<okhttp_version>4.10.0</okhttp_version>
		<poi_version>4.1.2</poi_version>
		<poi_ooxml_schemas_version>1.4</poi_ooxml_schemas_version>
		<resteasy_version>5.0.2.Final</resteasy_version>
		<ph_schematron_version>5.6.5</ph_schematron_version>
		<ph_commons_version>9.5.4</ph_commons_version>
		<plexus_compiler_api_version>2.9.0</plexus_compiler_api_version>
		<reflections_version>0.9.11</reflections_version>
		<servicemix_saxon_version>9.8.0-15</servicemix_saxon_version>
		<servicemix_xmlresolver_version>1.2_5</servicemix_xmlresolver_version>
		<swagger_version>2.1.12</swagger_version>
		<slf4j_version>2.0.3</slf4j_version>
		<log4j_to_slf4j_version>2.19.0</log4j_to_slf4j_version>
		<spring_version>6.0.9</spring_version>
		<spring_data_bom_version>2023.0.0</spring_data_bom_version>
		<spring_batch_version>4.3.3</spring_batch_version>
		<spring_boot_version>3.1.0</spring_boot_version>
		<spring_retry_version>1.2.2.RELEASE</spring_retry_version>

		<stax2_api_version>3.1.4</stax2_api_version>
		<testcontainers_version>1.17.1</testcontainers_version>
		<thymeleaf-version>3.1.2.RELEASE</thymeleaf-version>
		<woodstox_core_asl_version>4.4.1</woodstox_core_asl_version>
		<project.reporting.outputEncoding>UTF-8</project.reporting.outputEncoding>
		<ebay_cors_filter_version>1.0.1</ebay_cors_filter_version>
		<elastic_apm_version>1.28.4</elastic_apm_version>

		<!-- CQL Support -->
		<clinical-reasoning.version>3.0.0-PRE5</clinical-reasoning.version>

		<!-- Site properties -->
		<fontawesomeVersion>5.4.1</fontawesomeVersion>
		<maven.compiler.source>11</maven.compiler.source>
		<maven.compiler.target>11</maven.compiler.target>
		<maven.compiler.release>11</maven.compiler.release>
		<maven.compiler.testSource>17</maven.compiler.testSource>
		<maven.compiler.testTarget>17</maven.compiler.testTarget>
		<maven.compiler.testRelease>17</maven.compiler.testRelease>

		<!-- Jacoco -->
		<argLine></argLine>
	</properties>

	<dependencyManagement>
		<dependencies>
			<dependency>
				<groupId>ca.uhn.hapi.fhir</groupId>
				<artifactId>org.hl7.fhir.utilities</artifactId>
				<version>${fhir_core_version}</version>
				<exclusions>
					<exclusion>
						<groupId>commons-net</groupId>
						<artifactId>commons-net</artifactId>
					</exclusion>
				</exclusions>
			</dependency>
			<dependency>
				<groupId>org.springframework.data</groupId>
				<artifactId>spring-data-bom</artifactId>
				<version>${spring_data_bom_version}</version>
				<type>pom</type>
				<scope>import</scope>
			</dependency>
			<dependency>
				<groupId>aopalliance</groupId>
				<artifactId>aopalliance</artifactId>
				<version>1.0</version>
			</dependency>
			<dependency>
				<groupId>ch.qos.logback</groupId>
				<artifactId>logback-classic</artifactId>
				<version>${logback_version}</version>
			</dependency>
			<dependency>
				<groupId>ch.qos.logback</groupId>
				<artifactId>logback-core</artifactId>
				<version>${logback_version}</version>
			</dependency>
			<dependency>
				<groupId>com.atlassian.commonmark</groupId>
				<artifactId>commonmark</artifactId>
				<version>0.9.0</version>
			</dependency>
			<dependency>
				<groupId>com.fasterxml.jackson.core</groupId>
				<artifactId>jackson-annotations</artifactId>
				<version>${jackson_version}</version>
			</dependency>
			<dependency>
				<groupId>com.fasterxml.jackson.core</groupId>
				<artifactId>jackson-core</artifactId>
				<version>${jackson_version}</version>
			</dependency>
			<dependency>
				<groupId>com.fasterxml.jackson.core</groupId>
				<artifactId>jackson-databind</artifactId>
				<version>${jackson_databind_version}</version>
			</dependency>
			<dependency>
				<groupId>com.fasterxml.jackson.datatype</groupId>
				<artifactId>jackson-datatype-jsr310</artifactId>
				<version>${jackson_version}</version>
			</dependency>
			<dependency>
				<groupId>com.fasterxml.jackson.dataformat</groupId>
				<artifactId>jackson-dataformat-yaml</artifactId>
				<version>${jackson_version}</version>
			</dependency>
			<dependency>
				<groupId>com.fasterxml.jackson.module</groupId>
				<artifactId>jackson-module-jaxb-annotations</artifactId>
				<version>${jackson_version}</version>
			</dependency>
			<dependency>
				<groupId>com.jayway.jsonpath</groupId>
				<artifactId>json-path</artifactId>
				<version>2.8.0</version>
			</dependency>
			<dependency>
				<groupId>com.jayway.jsonpath</groupId>
				<artifactId>json-path-assert</artifactId>
				<version>2.8.0</version>
			</dependency>
			<dependency>
				<groupId>com.github.ben-manes.caffeine</groupId>
				<artifactId>caffeine</artifactId>
				<version>${caffeine_version}</version>
			</dependency>
			<dependency>
				<groupId>com.googlecode.owasp-java-html-sanitizer</groupId>
				<artifactId>owasp-java-html-sanitizer</artifactId>
				<version>20211018.2</version>
			</dependency>
			<dependency>
				<groupId>com.graphql-java</groupId>
				<artifactId>graphql-java</artifactId>
				<version>21.0</version>
			</dependency>
			<!-- mail start -->
			<dependency>
				<groupId>org.simplejavamail</groupId>
				<artifactId>simple-java-mail</artifactId>
				<version>6.6.1</version>
				<exclusions>
					<exclusion>
						<groupId>com.sun.activation</groupId>
						<artifactId>jakarta.activation-api</artifactId>
					</exclusion>
				</exclusions>
			</dependency>
			<dependency>
				<groupId>com.icegreen</groupId>
				<artifactId>greenmail</artifactId>
				<version>1.6.4</version>
				<scope>compile</scope>
			</dependency>
			<dependency>
				<groupId>com.icegreen</groupId>
				<artifactId>greenmail-junit5</artifactId>
				<version>1.6.4</version>
				<scope>compile</scope>
			</dependency>
			<!-- mail end -->
			<dependency>
				<groupId>com.github.dnault</groupId>
				<artifactId>xml-patch</artifactId>
				<version>0.3.1</version>
			</dependency>
			<dependency>
				<groupId>io.dogote</groupId>
				<artifactId>json-patch</artifactId>
				<version>1.15</version>
			</dependency>
			<dependency>
				<groupId>com.google.errorprone</groupId>
				<artifactId>error_prone_core</artifactId>
				<version>${error_prone_core_version}</version>
			</dependency>
			<dependency>
				<groupId>com.google.guava</groupId>
				<artifactId>guava</artifactId>
				<version>${guava_version}</version>
			</dependency>
			<dependency>
				<groupId>com.google.guava</groupId>
				<artifactId>guava-testlib</artifactId>
				<version>${guava_version}</version>
			</dependency>
			<dependency>
				<groupId>com.h2database</groupId>
				<artifactId>h2</artifactId>
				<version>2.2.220</version>
			</dependency>
			<dependency>
				<groupId>com.helger</groupId>
				<artifactId>ph-schematron</artifactId>
				<version>${ph_schematron_version}</version>
			</dependency>
			<dependency>
				<groupId>com.helger</groupId>
				<artifactId>ph-commons</artifactId>
				<version>${ph_commons_version}</version>
			</dependency>
			<dependency>
				<groupId>com.jamesmurty.utils</groupId>
				<artifactId>java-xmlbuilder</artifactId>
				<version>${com_jamesmurty_utils_version}</version>
			</dependency>
			<dependency>
				<groupId>com.puppycrawl.tools</groupId>
				<artifactId>checkstyle</artifactId>
				<version>${checkstyle_version}</version>
			</dependency>
			<dependency>
				<groupId>com.squareup.okhttp3</groupId>
				<artifactId>okhttp</artifactId>
				<version>${okhttp_version}</version>
			</dependency>
			<!-- Pinned here for CVE: CVE-2022-24329 -->
			<dependency>
				<groupId>com.squareup.okio</groupId>
				<artifactId>okio-jvm</artifactId>
				<version>3.2.0</version>
			</dependency>

<<<<<<< HEAD
            <dependency>
                <groupId>com.vladsch.flexmark</groupId>
                <artifactId>flexmark</artifactId>
                <version>${flexmark_version}</version>
            </dependency>
            <dependency>
                <groupId>com.vladsch.flexmark</groupId>
                <artifactId>flexmark-ext-tables</artifactId>
                <version>${flexmark_version}</version>
            </dependency>
            <dependency>
                <groupId>com.vladsch.flexmark</groupId>
                <artifactId>flexmark-profile-pegdown</artifactId>
                <version>${flexmark_version}</version>
            </dependency>
=======
			<dependency>
				<groupId>com.sun.activation</groupId>
				<artifactId>javax.activation</artifactId>
				<version>${activation_api_version}</version>
			</dependency>
			<dependency>
				<groupId>com.sun.activation</groupId>
				<artifactId>jakarta.activation</artifactId>
				<version>2.0.0</version>
			</dependency>
			<!-- Architecture Test -->
			<dependency>
				<groupId>com.tngtech.archunit</groupId>
				<artifactId>archunit-junit5</artifactId>
				<version>1.0.1</version>
				<scope>test</scope>
			</dependency>
			<dependency>
				<groupId>com.vladsch.flexmark</groupId>
				<artifactId>flexmark</artifactId>
				<version>${flexmark_version}</version>
			</dependency>
			<dependency>
				<groupId>com.vladsch.flexmark</groupId>
				<artifactId>flexmark-ext-tables</artifactId>
				<version>${flexmark_version}</version>
			</dependency>
			<dependency>
				<groupId>com.vladsch.flexmark</groupId>
				<artifactId>flexmark-profile-pegdown</artifactId>
				<version>${flexmark_version}</version>
			</dependency>
>>>>>>> f97eadad
			<dependency>
				<groupId>commons-beanutils</groupId>
				<artifactId>commons-beanutils</artifactId>
				<version>1.9.4</version>
			</dependency>
			<dependency>
				<groupId>commons-cli</groupId>
				<artifactId>commons-cli</artifactId>
				<version>1.5.0</version>
			</dependency>
			<dependency>
				<groupId>commons-codec</groupId>
				<artifactId>commons-codec</artifactId>
				<version>${commons_codec_version}</version>
			</dependency>
			<dependency>
				<groupId>org.apache.commons</groupId>
				<artifactId>commons-collections4</artifactId>
				<version>4.4</version>
			</dependency>
			<dependency>
				<groupId>commons-collections</groupId>
				<artifactId>commons-collections</artifactId>
				<version>3.2.2</version>
			</dependency>
			<dependency>
				<groupId>org.apache.commons</groupId>
				<artifactId>commons-compress</artifactId>
				<version>${commons_compress_version}</version>
			</dependency>
			<dependency>
				<groupId>org.apache.commons</groupId>
				<artifactId>commons-csv</artifactId>
				<version>1.8</version>
			</dependency>
			<dependency>
				<groupId>org.aspectj</groupId>
				<artifactId>aspectjweaver</artifactId>
				<version>1.9.5</version>
			</dependency>
			<dependency>
				<groupId>org.hl7.fhir.testcases</groupId>
				<artifactId>fhir-test-cases</artifactId>
				<version>1.1.14</version>
			</dependency>
			<dependency>
				<groupId>org.jdom</groupId>
				<artifactId>jdom2</artifactId>
				<version>2.0.6.1</version>
			</dependency>
			<dependency>
				<groupId>org.jetbrains</groupId>
				<artifactId>annotations</artifactId>
				<version>23.0.0</version>
			</dependency>
			<dependency>
				<groupId>commons-io</groupId>
				<artifactId>commons-io</artifactId>
				<version>${commons_io_version}</version>
			</dependency>
			<dependency>
				<groupId>directory-naming</groupId>
				<artifactId>naming-java</artifactId>
				<version>0.8</version>
				<scope>test</scope>
				<exclusions>
					<exclusion>
						<artifactId>commons-logging</artifactId>
						<groupId>commons-logging</groupId>
					</exclusion>
				</exclusions>
			</dependency>
			<dependency>
				<groupId>es.nitaur.markdown</groupId>
				<artifactId>txtmark</artifactId>
				<version>0.16</version>
			</dependency>
			<dependency>
				<groupId>jakarta.activation</groupId>
				<artifactId>jakarta.activation-api</artifactId>
				<version>2.1.2</version>
			</dependency>
			<dependency>
				<groupId>jakarta.annotation</groupId>
				<artifactId>jakarta.annotation-api</artifactId>
				<version>1.3.5</version>
			</dependency>
			<dependency>
				<groupId>jakarta.transaction</groupId>
				<artifactId>jakarta.transaction-api</artifactId>
				<version>1.3.3</version>
			</dependency>
			<dependency>
				<groupId>javax.ejb</groupId>
				<artifactId>ejb-api</artifactId>
				<version>3.0</version>
			</dependency>
			<dependency>
				<groupId>javax.el</groupId>
				<artifactId>javax.el-api</artifactId>
				<version>3.0.0</version>
			</dependency>
			<dependency>
				<groupId>javax.interceptor</groupId>
				<artifactId>javax.interceptor-api</artifactId>
				<version>1.2</version>
			</dependency>
			<dependency>
				<groupId>javax.json</groupId>
				<artifactId>javax.json-api</artifactId>
				<version>1.1</version>
			</dependency>
			<dependency>
				<groupId>javax.xml.bind</groupId>
				<artifactId>jaxb-api</artifactId>
				<version>${jaxb_api_version}</version>
			</dependency>
			<dependency>
				<groupId>com.sun.xml.bind</groupId>
				<artifactId>jaxb-impl</artifactId>
				<version>${jaxb_api_version}</version>
			</dependency>
			<dependency>
				<groupId>com.google.code.gson</groupId>
				<artifactId>gson</artifactId>
				<version>${gson_version}</version>
			</dependency>
			<dependency>
				<groupId>com.google.code.findbugs</groupId>
				<artifactId>jsr305</artifactId>
				<version>3.0.2</version>
			</dependency>
			<dependency>
				<groupId>com.healthmarketscience.sqlbuilder</groupId>
				<artifactId>sqlbuilder</artifactId>
				<version>3.0.2</version>
			</dependency>
			<dependency>
				<groupId>com.microsoft.sqlserver</groupId>
				<artifactId>mssql-jdbc</artifactId>
				<version>12.2.0.jre11</version>
			</dependency>
			<dependency>
				<groupId>jakarta.servlet</groupId>
				<artifactId>jakarta.servlet-api</artifactId>
				<version>6.0.0</version>
			</dependency>
			<dependency>
				<groupId>javax.transaction</groupId>
				<artifactId>javax.transaction-api</artifactId>
				<version>1.2</version>
			</dependency>
			<dependency>
				<groupId>javax.validation</groupId>
				<artifactId>validation-api</artifactId>
				<version>2.0.1.Final</version>
			</dependency>
			<dependency>
				<!--
				We use JUnit 5 in HAPI FHIR, but some libraries still pull in / require JUnit 4
				(e.g. Testcontainers) so we enforce a current version to avoid OWASP flags
				-->
				<groupId>junit</groupId>
				<artifactId>junit</artifactId>
				<version>4.13.2</version>
			</dependency>
			<dependency>
				<groupId>io.swagger.core.v3</groupId>
				<artifactId>swagger-models</artifactId>
				<version>${swagger_version}</version>
			</dependency>
			<dependency>
				<groupId>io.swagger.core.v3</groupId>
				<artifactId>swagger-core</artifactId>
				<version>${swagger_version}</version>
			</dependency>
			<dependency>
				<groupId>com.mysql</groupId>
				<artifactId>mysql-connector-j</artifactId>
				<version>8.0.32</version>
			</dependency>
			<dependency>
				<groupId>org.springdoc</groupId>
				<artifactId>springdoc-openapi-ui</artifactId>
				<version>1.5.13</version>
			</dependency>
			<dependency>
				<groupId>net.sourceforge.htmlunit</groupId>
				<artifactId>htmlunit</artifactId>
				<version>2.67.0</version>
				<exclusions>
					<exclusion>
						<!-- Don't let HTMLUnit bring in Jetty 9 -->
						<groupId>org.eclipse.jetty.websocket</groupId>
						<artifactId>websocket-client</artifactId>
					</exclusion>
				</exclusions>
			</dependency>
			<dependency>
				<groupId>net.sf.json-lib</groupId>
				<artifactId>json-lib</artifactId>
				<version>2.4</version>
				<classifier>jdk15</classifier>
				<exclusions>
					<exclusion>
						<artifactId>commons-logging</artifactId>
						<groupId>commons-logging</groupId>
					</exclusion>
				</exclusions>
			</dependency>
			<dependency>
				<groupId>net.sf.json-lib</groupId>
				<artifactId>json-lib</artifactId>
				<version>2.4</version>
				<classifier>jdk15-sources</classifier>
			</dependency>
			<dependency>
				<groupId>net.ttddyy</groupId>
				<artifactId>datasource-proxy</artifactId>
				<version>1.7</version>
			</dependency>
			<dependency>
				<groupId>org.antlr</groupId>
				<artifactId>ST4</artifactId>
				<version>4.0.8</version>
			</dependency>
			<dependency>
				<groupId>org.apache.commons</groupId>
				<artifactId>commons-dbcp2</artifactId>
				<version>2.9.0</version>
			</dependency>
			<dependency>
				<groupId>org.apache.commons</groupId>
				<artifactId>commons-lang3</artifactId>
				<version>${commons_lang3_version}</version>
			</dependency>
			<dependency>
				<groupId>org.apache.commons</groupId>
				<artifactId>commons-text</artifactId>
				<version>${commons_text_version}</version>
			</dependency>
			<dependency>
				<groupId>org.apache.derby</groupId>
				<artifactId>derby</artifactId>
				<version>${derby_version}</version>
			</dependency>
			<dependency>
				<groupId>org.apache.derby</groupId>
				<artifactId>derbynet</artifactId>
				<version>${derby_version}</version>
			</dependency>
			<dependency>
				<groupId>org.apache.derby</groupId>
				<artifactId>derbyclient</artifactId>
				<version>${derby_version}</version>
			</dependency>
			<dependency>
				<groupId>org.apache.derby</groupId>
				<artifactId>derbyshared</artifactId>
				<version>${derby_version}</version>
			</dependency>
			<dependency>
				<groupId>org.apache.derby</groupId>
				<artifactId>derbytools</artifactId>
				<version>${derby_version}</version>
			</dependency>
			<dependency>
				<groupId>org.apache.httpcomponents</groupId>
				<artifactId>httpclient</artifactId>
				<version>${httpclient_version}</version>
			</dependency>
			<dependency>
				<groupId>org.apache.httpcomponents</groupId>
				<artifactId>httpclient-cache</artifactId>
				<version>${httpclient_version}</version>
			</dependency>
			<dependency>
				<groupId>org.apache.httpcomponents</groupId>
				<artifactId>fluent-hc</artifactId>
				<version>${httpclient_version}</version>
			</dependency>
			<dependency>
				<groupId>org.apache.httpcomponents</groupId>
				<artifactId>httpclient-android</artifactId>
				<version>4.3.5.1</version>
			</dependency>
			<dependency>
				<groupId>org.apache.httpcomponents</groupId>
				<artifactId>httpcore</artifactId>
				<version>${httpcore_version}</version>
			</dependency>
			<dependency>
				<groupId>org.apache.httpcomponents</groupId>
				<artifactId>httpcore-osgi</artifactId>
				<version>${httpcore_version}</version>
			</dependency>
			<dependency>
				<groupId>org.apache.httpcomponents</groupId>
				<artifactId>httpcore-nio</artifactId>
				<version>${httpcore_version}</version>
			</dependency>
			<dependency>
				<groupId>co.elastic.apm</groupId>
				<artifactId>apm-agent-api</artifactId>
				<version>${elastic_apm_version}</version>
			</dependency>
			<dependency>
				<groupId>org.apache.jena</groupId>
				<artifactId>apache-jena-libs</artifactId>
				<version>${jena_version}</version>
				<type>pom</type>
			</dependency>
			<dependency>
				<groupId>org.apache.jena</groupId>
				<artifactId>jena-core</artifactId>
				<version>${jena_version}</version>
			</dependency>
			<dependency>
				<groupId>org.apache.jena</groupId>
				<artifactId>jena-arq</artifactId>
				<version>${jena_version}</version>
			</dependency>
			<dependency>
				<groupId>org.apache.lucene</groupId>
				<artifactId>lucene-analyzers-phonetic</artifactId>
				<version>${lucene_version}</version>
			</dependency>
			<dependency>
				<groupId>org.apache.lucene</groupId>
				<artifactId>lucene-backward-codecs</artifactId>
				<version>${lucene_version}</version>
			</dependency>
			<dependency>
				<groupId>org.apache.maven.doxia</groupId>
				<artifactId>doxia-module-markdown</artifactId>
				<version>1.8</version>
			</dependency>
			<dependency>
				<groupId>org.apache.maven.scm</groupId>
				<artifactId>maven-scm-api</artifactId>
				<version>1.12.0</version>
			</dependency>
			<dependency>
				<groupId>org.apache.maven.scm</groupId>
				<artifactId>maven-scm-manager-plexus</artifactId>
				<version>1.12.0</version>
			</dependency>
			<dependency>
				<groupId>org.apache.maven.scm</groupId>
				<artifactId>maven-scm-provider-gitexe</artifactId>
				<version>1.12.0</version>
			</dependency>
			<dependency>
				<groupId>org.apache.maven.wagon</groupId>
				<artifactId>wagon-scm</artifactId>
				<version>3.4.3</version>
			</dependency>
			<dependency>
				<groupId>org.apache.maven</groupId>
				<artifactId>maven-project</artifactId>
				<version>2.2.1</version>
			</dependency>
			<dependency>
				<groupId>org.apache.maven</groupId>
				<artifactId>maven-plugin-api</artifactId>
				<version>3.6.3</version>
			</dependency>
			<dependency>
				<groupId>org.apache.maven.plugin-tools</groupId>
				<artifactId>maven-plugin-annotations</artifactId>
				<version>3.6.0</version>
			</dependency>
			<dependency>
				<groupId>org.apache.poi</groupId>
				<artifactId>ooxml-schemas</artifactId>
				<version>${poi_ooxml_schemas_version}</version>
			</dependency>
			<dependency>
				<groupId>org.apache.poi</groupId>
				<artifactId>poi</artifactId>
				<version>${poi_version}</version>
			</dependency>
			<dependency>
				<groupId>org.apache.poi</groupId>
				<artifactId>poi-ooxml</artifactId>
				<version>${poi_version}</version>
			</dependency>
			<dependency>
				<groupId>org.apache.poi</groupId>
				<artifactId>poi-ooxml-schemas</artifactId>
				<version>${poi_version}</version>
			</dependency>
			<dependency>
				<groupId>org.apache.velocity</groupId>
				<artifactId>velocity-engine-core</artifactId>
				<version>2.3</version>
			</dependency>
			<dependency>
				<groupId>org.awaitility</groupId>
				<artifactId>awaitility</artifactId>
				<version>4.2.0</version>
			</dependency>
			<dependency>
				<groupId>org.codehaus.plexus</groupId>
				<artifactId>plexus-compiler-api</artifactId>
				<version>${plexus_compiler_api_version}</version>
			</dependency>
			<dependency>
				<groupId>org.codehaus.plexus</groupId>
				<artifactId>plexus-compiler-javac</artifactId>
				<version>${plexus_compiler_api_version}</version>
			</dependency>
			<dependency>
				<groupId>org.codehaus.plexus</groupId>
				<artifactId>plexus-compiler-javac-errorprone</artifactId>
				<version>${plexus_compiler_api_version}</version>
			</dependency>
			<dependency>
				<groupId>org.codehaus.plexus</groupId>
				<artifactId>plexus-utils</artifactId>
				<version>3.1.0</version>
			</dependency>
			<dependency>
				<groupId>com.fasterxml.woodstox</groupId>
				<artifactId>woodstox-core</artifactId>
				<version>6.4.0</version>
			</dependency>
			<dependency>
				<groupId>org.ebaysf.web</groupId>
				<artifactId>cors-filter</artifactId>
				<version>${ebay_cors_filter_version}</version>
			</dependency>
			<dependency>
				<groupId>org.eclipse.jetty</groupId>
				<artifactId>jetty-http</artifactId>
				<version>${jetty_version}</version>
			</dependency>
			<dependency>
				<groupId>org.eclipse.jetty</groupId>
				<artifactId>jetty-servlets</artifactId>
				<version>${jetty_version}</version>
			</dependency>
			<dependency>
				<groupId>org.eclipse.jetty</groupId>
				<artifactId>jetty-io</artifactId>
				<version>${jetty_version}</version>
			</dependency>
			<dependency>
				<groupId>org.eclipse.jetty</groupId>
				<artifactId>jetty-continuation</artifactId>
				<version>${jetty_version}</version>
			</dependency>
			<dependency>
				<groupId>org.eclipse.jetty</groupId>
				<artifactId>jetty-security</artifactId>
				<version>${jetty_version}</version>
			</dependency>
			<dependency>
				<groupId>org.eclipse.jetty</groupId>
				<artifactId>jetty-servlet</artifactId>
				<version>${jetty_version}</version>
			</dependency>
			<dependency>
				<groupId>org.eclipse.jetty</groupId>
				<artifactId>jetty-server</artifactId>
				<version>${jetty_version}</version>
			</dependency>
			<dependency>
				<groupId>org.eclipse.jetty</groupId>
				<artifactId>jetty-util</artifactId>
				<version>${jetty_version}</version>
			</dependency>
			<dependency>
				<groupId>org.eclipse.jetty</groupId>
				<artifactId>jetty-webapp</artifactId>
				<version>${jetty_version}</version>
			</dependency>
			<dependency>
				<groupId>org.eclipse.jetty</groupId>
				<artifactId>jetty-xml</artifactId>
				<version>${jetty_version}</version>
			</dependency>
			<dependency>
				<groupId>org.eclipse.jetty.websocket</groupId>
				<artifactId>websocket-jetty-api</artifactId>
				<version>${jetty_version}</version>
			</dependency>
			<dependency>
				<groupId>org.eclipse.jetty.websocket</groupId>
				<artifactId>websocket-core-client</artifactId>
				<version>${jetty_version}</version>
			</dependency>
			<dependency>
				<groupId>org.eclipse.jetty.websocket</groupId>
				<artifactId>websocket-jetty-client</artifactId>
				<version>${jetty_version}</version>
			</dependency>
			<dependency>
				<groupId>org.eclipse.jetty.websocket</groupId>
				<artifactId>websocket-jetty-server</artifactId>
				<version>${jetty_version}</version>
			</dependency>
			<dependency>
				<groupId>org.fhir</groupId>
				<artifactId>ucum</artifactId>
				<version>${ucum_version}</version>
			</dependency>
			<dependency>
				<groupId>org.rauschig</groupId>
				<artifactId>jarchivelib</artifactId>
				<version>1.1.0</version>
				<scope>test</scope>
			</dependency>
			<dependency>
				<groupId>org.fusesource.jansi</groupId>
				<artifactId>jansi</artifactId>
				<version>2.4.0</version>
			</dependency>
			<dependency>
				<groupId>org.glassfish</groupId>
				<artifactId>jakarta.el</artifactId>
				<version>3.0.4</version>
			</dependency>
			<dependency>
				<groupId>org.glassfish</groupId>
				<artifactId>javax.json</artifactId>
				<version>1.0.4</version>
			</dependency>
			<dependency>
				<groupId>org.glassfish.jaxb</groupId>
				<artifactId>jaxb-runtime</artifactId>
				<version>${jaxb_runtime_version}</version>
			</dependency>
			<dependency>
				<groupId>org.glassfish.jersey.core</groupId>
				<artifactId>jersey-server</artifactId>
				<version>${jersey_version}</version>
			</dependency>
			<dependency>
				<groupId>org.glassfish.jersey.containers</groupId>
				<artifactId>jersey-container-servlet-core</artifactId>
				<version>${jersey_version}</version>
			</dependency>
			<dependency>
				<groupId>org.glassfish.jersey.containers</groupId>
				<artifactId>jersey-container-jetty-http</artifactId>
				<version>${jersey_version}</version>
			</dependency>
			<dependency>
				<groupId>org.glassfish.jersey.media</groupId>
				<artifactId>jersey-media-moxy</artifactId>
				<version>${jersey_version}</version>
			</dependency>
			<dependency>
				<groupId>org.jboss.spec.javax.ws.rs</groupId>
				<artifactId>jboss-jaxrs-api_2.1_spec</artifactId>
				<version>2.0.1.Final</version>
			</dependency>
			<dependency>
				<groupId>org.jboss.resteasy</groupId>
				<artifactId>resteasy-client</artifactId>
				<version>${resteasy_version}</version>
			</dependency>
			<dependency>
				<groupId>org.jscience</groupId>
				<artifactId>jscience</artifactId>
				<version>4.3.1</version>
			</dependency>
			<dependency>
				<groupId>org.hamcrest</groupId>
				<artifactId>hamcrest</artifactId>
				<version>${hamcrest_version}</version>
			</dependency>
			<dependency>
				<groupId>org.exparity</groupId>
				<artifactId>hamcrest-date</artifactId>
				<version>2.0.8</version>
				<exclusions>
					<exclusion>
						<artifactId>*</artifactId>
						<groupId>*</groupId>
					</exclusion>
				</exclusions>
			</dependency>
			<dependency>
				<groupId>org.hibernate.orm</groupId>
				<artifactId>hibernate-core</artifactId>
				<version>${hibernate_version}</version>
				<exclusions>
					<exclusion>
						<artifactId>xml-apis</artifactId>
						<groupId>xml-apis</groupId>
					</exclusion>
					<exclusion>
						<groupId>jakarta.activation</groupId>
						<artifactId>activation</artifactId>
					</exclusion>
					<exclusion>
						<groupId>jakarta.activation</groupId>
						<artifactId>jakarta.activation-api</artifactId>
					</exclusion>
					<exclusion>
						<groupId>javax.xml.bind</groupId>
						<artifactId>jaxb-api</artifactId>
					</exclusion>
					<exclusion>
						<groupId>org.jboss.spec.javax.transaction</groupId>
						<artifactId>jboss-transaction-api_1.2_spec</artifactId>
					</exclusion>
				</exclusions>
			</dependency>
			<dependency>
				<groupId>org.hibernate.orm</groupId>
				<artifactId>hibernate-envers</artifactId>
				<version>${hibernate_version}</version>
			</dependency>
			<dependency>
				<groupId>org.springframework.data</groupId>
				<artifactId>spring-data-envers</artifactId>
				<version>${spring_boot_version}</version>
			</dependency>
			<dependency>
				<groupId>org.hibernate.validator</groupId>
				<artifactId>hibernate-validator</artifactId>
				<version>${hibernate_validator_version}</version>
			</dependency>
			<dependency>
				<groupId>org.apache.logging.log4j</groupId>
				<artifactId>log4j-to-slf4j</artifactId>
				<version>${log4j_to_slf4j_version}</version>
			</dependency>
			<dependency>
				<groupId>org.hibernate.search</groupId>
				<artifactId>hibernate-search-mapper-orm-orm6</artifactId>
				<version>${hibernate_search_version}</version>
				<exclusions>
					<exclusion>
						<groupId>org.apache.logging.log4j</groupId>
						<artifactId>log4j-api</artifactId>
					</exclusion>
				</exclusions>
			</dependency>
			<dependency>
				<!--
				Be careful bumping this, you need to match the maximum version supported by Hibernate Search.
				See: https://docs.jboss.org/hibernate/stable/search/reference/en-US/html_single/#getting-started-compatibility
				-->
				<groupId>org.elasticsearch.client</groupId>
				<artifactId>elasticsearch-rest-high-level-client</artifactId>
				<version>7.17.3</version>
				<exclusions>
					<exclusion>
						<groupId>com.fasterxml.jackson.dataformat</groupId>
						<artifactId>*</artifactId>
					</exclusion>
					<exclusion>
						<groupId>org.yaml</groupId>
						<artifactId>*</artifactId>
					</exclusion>
				</exclusions>
			</dependency>
			<dependency>
				<groupId>org.hibernate.search</groupId>
				<artifactId>hibernate-search-backend-elasticsearch</artifactId>
				<version>${hibernate_search_version}</version>
			</dependency>
			<dependency>
				<groupId>org.hibernate.search</groupId>
				<artifactId>hibernate-search-backend-lucene</artifactId>
				<version>${hibernate_search_version}</version>
			</dependency>
			<dependency>
				<groupId>org.hibernate.search</groupId>
				<artifactId>hibernate-search-backend-elasticsearch-aws</artifactId>
				<version>${hibernate_search_version}</version>
			</dependency>
			<dependency>
				<groupId>org.javassist</groupId>
				<artifactId>javassist</artifactId>
				<version>3.22.0-GA</version>
			</dependency>
			<dependency>
				<groupId>org.junit</groupId>
				<artifactId>junit-bom</artifactId>
				<version>${junit_version}</version>
				<type>pom</type>
				<scope>import</scope>
			</dependency>
			<dependency>
				<groupId>org.junit.jupiter</groupId>
				<artifactId>junit-jupiter</artifactId>
				<version>${junit_version}</version>
				<scope>test</scope>
			</dependency>
			<dependency>
				<groupId>org.junit.jupiter</groupId>
				<artifactId>junit-jupiter-api</artifactId>
				<version>${junit_version}</version>
				<scope>test</scope>
			</dependency>
			<dependency>
				<groupId>org.junit.jupiter</groupId>
				<artifactId>junit-jupiter-engine</artifactId>
				<version>${junit_version}</version>
				<scope>test</scope>
			</dependency>
			<dependency>
				<groupId>org.junit.jupiter</groupId>
				<artifactId>junit-jupiter-params</artifactId>
				<version>${junit_version}</version>
				<scope>test</scope>
			</dependency>
			<dependency>
				<groupId>org.junit-pioneer</groupId>
				<artifactId>junit-pioneer</artifactId>
				<version>1.3.8</version>
			</dependency>
			<dependency>
				<groupId>org.mariadb.jdbc</groupId>
				<artifactId>mariadb-java-client</artifactId>
				<version>3.0.4</version>
			</dependency>
			<dependency>
				<groupId>org.mockito</groupId>
				<artifactId>mockito-core</artifactId>
				<version>${mockito_version}</version>
			</dependency>
			<dependency>
				<groupId>org.mockito</groupId>
				<artifactId>mockito-junit-jupiter</artifactId>
				<version>${mockito_version}</version>
			</dependency>
			<dependency>
				<groupId>org.postgresql</groupId>
				<artifactId>postgresql</artifactId>
				<version>42.5.1</version>
			</dependency>
			<dependency>
				<groupId>com.oracle.database.jdbc</groupId>
				<artifactId>ojdbc11</artifactId>
				<version>21.5.0.0</version>
			</dependency>
			<dependency>
				<groupId>org.quartz-scheduler</groupId>
				<artifactId>quartz</artifactId>
				<version>2.3.2</version>
				<exclusions>
					<exclusion>
						<groupId>com.zaxxer</groupId>
						<artifactId>HikariCP-java7</artifactId>
					</exclusion>
					<exclusion>
						<groupId>com.mchange</groupId>
						<artifactId>c3p0</artifactId>
					</exclusion>
					<exclusion>
						<groupId>com.mchange</groupId>
						<artifactId>mchange-commons-java</artifactId>
					</exclusion>
				</exclusions>
			</dependency>
			<dependency>
				<groupId>org.slf4j</groupId>
				<artifactId>slf4j-android</artifactId>
				<version>1.7.36</version>
			</dependency>
			<dependency>
				<groupId>org.slf4j</groupId>
				<artifactId>slf4j-api</artifactId>
				<version>${slf4j_version}</version>
			</dependency>
			<dependency>
				<groupId>org.slf4j</groupId>
				<artifactId>slf4j-simple</artifactId>
				<version>${slf4j_version}</version>
			</dependency>
			<dependency>
				<groupId>org.slf4j</groupId>
				<artifactId>log4j-over-slf4j</artifactId>
				<version>${slf4j_version}</version>
			</dependency>
			<dependency>
				<groupId>org.slf4j</groupId>
				<artifactId>jcl-over-slf4j</artifactId>
				<version>${slf4j_version}</version>
			</dependency>
			<dependency>
				<groupId>org.springframework</groupId>
				<artifactId>spring-beans</artifactId>
				<version>${spring_version}</version>
			</dependency>
			<dependency>
				<groupId>org.springframework</groupId>
				<artifactId>spring-context</artifactId>
				<version>${spring_version}</version>
			</dependency>
			<dependency>
				<groupId>org.springframework</groupId>
				<artifactId>spring-context-support</artifactId>
				<version>${spring_version}</version>
			</dependency>
			<dependency>
				<groupId>org.springframework</groupId>
				<artifactId>spring-core</artifactId>
				<version>${spring_version}</version>
			</dependency>
			<dependency>
				<groupId>org.springframework</groupId>
				<artifactId>spring-expression</artifactId>
				<version>${spring_version}</version>
			</dependency>
			<dependency>
				<groupId>org.springframework</groupId>
				<artifactId>spring-jdbc</artifactId>
				<version>${spring_version}</version>
			</dependency>
			<dependency>
				<groupId>org.springframework</groupId>
				<artifactId>spring-messaging</artifactId>
				<version>${spring_version}</version>
			</dependency>
			<dependency>
				<groupId>org.springframework</groupId>
				<artifactId>spring-orm</artifactId>
				<version>${spring_version}</version>
			</dependency>
			<dependency>
				<groupId>org.springframework</groupId>
				<artifactId>spring-test</artifactId>
				<version>${spring_version}</version>
			</dependency>
			<dependency>
				<groupId>org.springframework</groupId>
				<artifactId>spring-webmvc</artifactId>
				<version>${spring_version}</version>
			</dependency>
			<dependency>
				<groupId>org.springframework.boot</groupId>
				<artifactId>spring-boot-starter-test</artifactId>
				<version>${spring_boot_version}</version>
			</dependency>
			<dependency>
				<groupId>org.springframework.boot</groupId>
				<artifactId>spring-boot-test</artifactId>
				<version>${spring_boot_version}</version>
			</dependency>
			<dependency>
				<groupId>org.springframework</groupId>
				<artifactId>spring-tx</artifactId>
				<version>${spring_version}</version>
			</dependency>
			<dependency>
				<groupId>org.springframework</groupId>
				<artifactId>spring-web</artifactId>
				<version>${spring_version}</version>
			</dependency>
			<dependency>
				<groupId>org.springframework</groupId>
				<artifactId>spring-websocket</artifactId>
				<version>${spring_version}</version>
			</dependency>
			<dependency>
				<groupId>org.springframework.retry</groupId>
				<artifactId>spring-retry</artifactId>
				<version>${spring_retry_version}</version>
			</dependency>
			<dependency>
				<groupId>org.thymeleaf</groupId>
				<artifactId>thymeleaf</artifactId>
				<version>${thymeleaf-version}</version>
			</dependency>
			<dependency>
				<groupId>org.thymeleaf</groupId>
				<artifactId>thymeleaf-spring5</artifactId>
				<version>${thymeleaf-version}</version>
			</dependency>
			<dependency>
				<groupId>org.webjars.npm</groupId>
				<artifactId>ace-builds</artifactId>
				<version>1.22.0</version>
			</dependency>
			<dependency>
				<groupId>org.webjars.npm</groupId>
				<artifactId>bootstrap</artifactId>
				<version>4.5.2</version>
			</dependency>
			<dependency>
				<groupId>org.webjars</groupId>
				<artifactId>Eonasdan-bootstrap-datetimepicker</artifactId>
				<version>4.17.47</version>
				<exclusions>
					<exclusion>
						<groupId>*</groupId>
						<artifactId>*</artifactId>
					</exclusion>
				</exclusions>
			</dependency>
			<dependency>
				<groupId>org.webjars</groupId>
				<artifactId>font-awesome</artifactId>
				<version>5.8.2</version>
			</dependency>
			<dependency>
				<groupId>org.webjars.bower</groupId>
				<artifactId>awesome-bootstrap-checkbox</artifactId>
				<version>1.0.2</version>
			</dependency>
			<dependency>
				<groupId>org.webjars</groupId>
				<artifactId>jstimezonedetect</artifactId>
				<version>1.0.6</version>
			</dependency>
			<dependency>
				<groupId>org.webjars</groupId>
				<artifactId>select2</artifactId>
				<version>4.0.13</version>
				<exclusions>
					<exclusion>
						<groupId>org.webjars</groupId>
						<artifactId>jquery</artifactId>
					</exclusion>
				</exclusions>
			</dependency>
			<dependency>
				<groupId>org.webjars.bower</groupId>
				<artifactId>jquery</artifactId>
				<version>3.5.1</version>
			</dependency>
			<dependency>
				<groupId>org.webjars.bower</groupId>
				<artifactId>moment</artifactId>
				<version>2.27.0</version>
			</dependency>
			<dependency>
				<groupId>org.webjars.npm</groupId>
				<artifactId>popper.js</artifactId>
				<version>1.16.1</version>
			</dependency>
			<dependency>
				<groupId>org.webjars</groupId>
				<artifactId>swagger-ui</artifactId>
				<version>4.1.3</version>
			</dependency>
			<dependency>
				<groupId>org.xmlunit</groupId>
				<artifactId>xmlunit-core</artifactId>
				<version>2.4.0</version>
			</dependency>
			<dependency>
				<groupId>org.testcontainers</groupId>
				<artifactId>testcontainers</artifactId>
				<version>${testcontainers_version}</version>
				<scope>test</scope>
			</dependency>
			<dependency>
				<groupId>org.testcontainers</groupId>
				<artifactId>elasticsearch</artifactId>
				<version>${testcontainers_version}</version>
				<scope>test</scope>
			</dependency>
			<dependency>
				<groupId>org.testcontainers</groupId>
				<artifactId>junit-jupiter</artifactId>
				<version>${testcontainers_version}</version>
				<scope>test</scope>
			</dependency>
			<dependency>
				<groupId>xpp3</groupId>
				<artifactId>xpp3</artifactId>
				<version>1.1.4c</version>
			</dependency>
			<dependency>
				<groupId>xpp3</groupId>
				<artifactId>xpp3_xpath</artifactId>
				<version>1.1.4c</version>
			</dependency>
			<dependency>
				<groupId>org.flywaydb</groupId>
				<artifactId>flyway-core</artifactId>
				<version>${flyway_version}</version>
			</dependency>
			<dependency>
				<groupId>uk.org.webcompere</groupId>
				<artifactId>system-stubs-jupiter</artifactId>
				<version>2.0.1</version>
			</dependency>
			<!-- dependencies required for Android -->
			<dependency>
				<groupId>xerces</groupId>
				<artifactId>xercesImpl</artifactId>
				<version>2.12.2</version>
				<scope>provided</scope>
				<optional>true</optional>
			</dependency>
		</dependencies>
	</dependencyManagement>

	<build>
		<pluginManagement>
			<plugins>
				<plugin>
					<groupId>com.diffplug.spotless</groupId>
					<artifactId>spotless-maven-plugin</artifactId>
					<version>${spotless_version}</version>
					<executions>
						<execution>
							<goals>
								<goal>apply</goal>
								<goal>check</goal>
							</goals>
							<phase>compile</phase>
						</execution>
					</executions>
					<configuration>
						<java>
							<excludes>
								<exclude>**/test/**/*.java</exclude>
							</excludes>
							<!--This does the actual code reformatting-->
							<palantirJavaFormat/>
							<!--After formatting, replace the default 4-space indentation with tabs as per our editorconfig-->
							<indent>
								<tabs>true</tabs>
								<spacesPerTab>4</spacesPerTab>
							</indent>
							<!--Just removes unused imports-->
							<removeUnusedImports />
							<!--Follow the editorconfig-defined order of imports-->
							<importOrder>
								<wildcardsLast>true</wildcardsLast>
								<order>,java|javax,\#</order>
							</importOrder>
						</java>

						<!--This does basic formatting of trailing whitespace and newlines-->
						<formats>
							<format>
								<includes>
									<include>*.md</include>
									<include>.gitignore</include>
									<include>*.java</include>
								</includes>
								<trimTrailingWhitespace/>
								<endWithNewline/>
							</format>
						</formats>

					</configuration>
				</plugin>
				<plugin>
					<groupId>org.apache.maven.plugins</groupId>
					<artifactId>maven-resources-plugin</artifactId>
					<version>3.3.0</version>
				</plugin>
				<plugin>
					<groupId>org.springframework.boot</groupId>
					<artifactId>spring-boot-maven-plugin</artifactId>
					<version>${spring_boot_version}</version>
				</plugin>
				<plugin>
					<groupId>org.basepom.maven</groupId>
					<artifactId>duplicate-finder-maven-plugin</artifactId>
					<version>1.5.0</version>
				</plugin>
				<plugin>
					<groupId>de.jpdigital</groupId>
					<artifactId>hibernate56-ddl-maven-plugin</artifactId>
					<version>2.5.0</version>
				</plugin>
				<plugin>
					<groupId>org.apache.maven.plugins</groupId>
					<artifactId>maven-assembly-plugin</artifactId>
					<version>${maven_assembly_plugin_version}</version>
				</plugin>
				<plugin>
					<groupId>org.apache.felix</groupId>
					<artifactId>maven-bundle-plugin</artifactId>
					<version>3.5.0</version>
				</plugin>
				<plugin>
					<groupId>org.apache.maven.plugins</groupId>
					<artifactId>maven-antrun-plugin</artifactId>
					<version>3.0.0</version>
				</plugin>
				<plugin>
					<groupId>org.apache.maven.plugins</groupId>
					<artifactId>maven-clean-plugin</artifactId>
					<version>3.1.0</version>
				</plugin>
				<plugin>
					<groupId>org.apache.maven.plugins</groupId>
					<artifactId>maven-compiler-plugin</artifactId>
					<version>3.10.1</version>
					<configuration>
						<forceJavacCompilerUse>true</forceJavacCompilerUse>
						<encoding>UTF-8</encoding>
						<fork>true</fork>
						<meminitial>500m</meminitial>
						<maxmem>2000m</maxmem>
					</configuration>
				</plugin>
				<plugin>
					<groupId>org.apache.maven.plugins</groupId>
					<artifactId>maven-dependency-plugin</artifactId>
					<version>3.1.2</version>
				</plugin>
				<plugin>
					<groupId>org.apache.maven.plugins</groupId>
					<artifactId>maven-deploy-plugin</artifactId>
					<version>2.8.2</version>
				</plugin>
				<plugin>
					<groupId>org.apache.maven.plugins</groupId>
					<artifactId>maven-gpg-plugin</artifactId>
					<version>1.6</version>
				</plugin>
				<plugin>
					<groupId>org.apache.maven.plugins</groupId>
					<artifactId>maven-javadoc-plugin</artifactId>
					<version>3.2.0</version>
				</plugin>
				<plugin>
					<groupId>org.apache.maven.plugins</groupId>
					<artifactId>maven-jar-plugin</artifactId>
					<version>3.2.0</version>
				</plugin>
				<plugin>
					<groupId>org.apache.maven.plugins</groupId>
					<artifactId>maven-jxr-plugin</artifactId>
					<version>3.0.0</version>
				</plugin>
				<plugin>
					<groupId>org.apache.maven.plugins</groupId>
					<artifactId>maven-failsafe-plugin</artifactId>
					<version>3.1.0</version>
					<configuration>
						<reuseForks>false</reuseForks>
						<redirectTestOutputToFile>true</redirectTestOutputToFile>
						<forkCount>1</forkCount>
						<threadCount>1</threadCount>
						<perCoreThreadCount>true</perCoreThreadCount>
						<runOrder>alphabetical</runOrder>
						<useModulePath>false</useModulePath>
						<includes>
							<include>**/*IT.java</include>
						</includes>
					</configuration>
				</plugin>
				<plugin>
					<groupId>org.apache.maven.plugins</groupId>
					<artifactId>maven-plugin-plugin</artifactId>
					<version>3.6.1</version>
				</plugin>
				<plugin>
					<groupId>org.apache.maven.plugins</groupId>
					<artifactId>maven-shade-plugin</artifactId>
					<version>2.4.3</version>
				</plugin>
				<plugin>
					<groupId>org.apache.maven.plugins</groupId>
					<artifactId>maven-source-plugin</artifactId>
					<version>3.2.1</version>
				</plugin>
				<plugin>
					<groupId>org.apache.maven.plugins</groupId>
					<artifactId>maven-surefire-plugin</artifactId>
					<version>3.0.0-M5</version>
					<configuration>
						<redirectTestOutputToFile>true</redirectTestOutputToFile>
						<argLine>@{argLine} ${surefire_jvm_args}</argLine>
						<trimStackTrace>false</trimStackTrace>
						<runOrder>alphabetical</runOrder>
						<argLine>@{argLine} ${surefire_jvm_args} -XX:+HeapDumpOnOutOfMemoryError</argLine>
						<forkCount>0.6C</forkCount>
						<threadCount>1</threadCount>
						<perCoreThreadCount>false</perCoreThreadCount>
						<reuseForks>true</reuseForks>
						<parallel>classes</parallel>
						<includes>
							<include>**/*Test.java</include>
						</includes>
						<excludes>*StressTest*</excludes>
					</configuration>
				</plugin>
				<plugin>
					<groupId>org.apache.maven.plugins</groupId>
					<artifactId>maven-war-plugin</artifactId>
					<version>3.3.2</version>
				</plugin>
				<plugin>
					<groupId>org.codehaus.mojo</groupId>
					<artifactId>build-helper-maven-plugin</artifactId>
					<version>3.2.0</version>
				</plugin>
				<plugin>
					<groupId>org.codehaus.mojo</groupId>
					<artifactId>buildnumber-maven-plugin</artifactId>
					<version>3.0.0</version>
				</plugin>
				<plugin>
					<groupId>org.codehaus.mojo</groupId>
					<artifactId>cobertura-maven-plugin</artifactId>
					<version>2.7</version>
					<configuration>
						<skip>true</skip>
					</configuration>
				</plugin>
				<plugin>
					<groupId>org.codehaus.mojo</groupId>
					<artifactId>license-maven-plugin</artifactId>
					<version>2.0.0</version>
					<configuration>
						<verbose>true</verbose>
						<addSvnKeyWords>false</addSvnKeyWords>
						<encoding>UTF-8</encoding>
					</configuration>
				</plugin>
				<plugin>
					<groupId>org.codehaus.mojo</groupId>
					<artifactId>versions-maven-plugin</artifactId>
					<version>2.8.1</version>
					<configuration>
						<processDependencyManagementTransitive>false</processDependencyManagementTransitive>
					</configuration>
				</plugin>
				<plugin>
					<groupId>org.eclipse.jetty</groupId>
					<artifactId>jetty-maven-plugin</artifactId>
					<version>${jetty_version}</version>
				</plugin>
				<plugin>
					<groupId>org.apache.maven.plugins</groupId>
					<artifactId>maven-changes-plugin</artifactId>
					<version>${maven_changes_version}</version>
				</plugin>
				<plugin>
					<groupId>org.eluder.coveralls</groupId>
					<artifactId>coveralls-maven-plugin</artifactId>
					<version>4.3.0</version>
					<configuration>
						<coberturaReports>
						</coberturaReports>
					</configuration>
				</plugin>
				<plugin>
					<groupId>org.jacoco</groupId>
					<artifactId>jacoco-maven-plugin</artifactId>
					<version>0.8.9</version>
					<configuration>
						<excludes>
							<exclude>ca/uhn/fhir/model/dstu2/**/*.class</exclude>
							<exclude>ca/uhn/fhir/jpa/rp/r5/*.class</exclude>
							<exclude>ca/uhn/fhir/jpa/rp/r4/*.class</exclude>
							<exclude>ca/uhn/fhir/jpa/rp/r4b/*.class</exclude>
							<exclude>ca/uhn/fhir/jpa/rp/dstu3/*.class</exclude>
							<exclude>ca/uhn/fhir/jpa/rp/dstu2/*.class</exclude>
						</excludes>
					</configuration>
				</plugin>
				<!--This plugin's configuration is used to store Eclipse m2e settings only. It has no influence on the Maven build itself. -->
				<plugin>
					<groupId>org.eclipse.m2e</groupId>
					<artifactId>lifecycle-mapping</artifactId>
					<version>1.0.0</version>
					<configuration>
						<lifecycleMappingMetadata>
							<pluginExecutions>
								<pluginExecution>
									<pluginExecutionFilter>
										<groupId>
											ca.uhn.hapi.fhir
										</groupId>
										<artifactId>
											hapi-tinder-plugin
										</artifactId>
										<versionRange>
											[0.8-SNAPSHOT,)
										</versionRange>
										<goals>
											<goal>
												generate-jparest-server
											</goal>
										</goals>
									</pluginExecutionFilter>
									<action>
										<ignore></ignore>
									</action>
								</pluginExecution>
								<pluginExecution>
									<pluginExecutionFilter>
										<groupId>
											org.apache.maven.plugins
										</groupId>
										<artifactId>
											maven-antrun-plugin
										</artifactId>
										<versionRange>
											[1.7,)
										</versionRange>
										<goals>
											<goal>run</goal>
										</goals>
									</pluginExecutionFilter>
									<action>
										<ignore></ignore>
									</action>
								</pluginExecution>
							</pluginExecutions>
						</lifecycleMappingMetadata>
					</configuration>
				</plugin>
				<plugin>
					<groupId>org.apache.maven.plugins</groupId>
					<artifactId>maven-install-plugin</artifactId>
					<version>2.5.2</version>
				</plugin>
				<plugin>
					<groupId>org.codehaus.mojo</groupId>
					<artifactId>animal-sniffer-maven-plugin</artifactId>
					<version>1.22</version>
					<configuration>
						<signature>
							<groupId>net.sf.androidscents.signature</groupId>
							<artifactId>android-api-level-26</artifactId>
							<version>8.0.0_r2</version>
						</signature>
					</configuration>
					<executions>
						<execution>
							<id>check-android-26-compliance</id>
							<phase>test</phase>
							<goals>
								<goal>check</goal>
							</goals>
						</execution>
					</executions>
				</plugin>
			</plugins>
		</pluginManagement>
		<plugins>
			<plugin>
				<groupId>org.apache.maven.plugins</groupId>
				<artifactId>maven-enforcer-plugin</artifactId>
				<version>3.3.0</version>
				<executions>
					<execution>
						<id>enforce-maven</id>
						<goals>
							<goal>enforce</goal>
						</goals>
						<configuration>
							<rules>
								<requireMavenVersion>
									<version>3.5.4</version>
								</requireMavenVersion>
								<requireJavaVersion>
									<version>17</version>
									<message>
										HAPI FHIR is targeting JDK 11 for published binaries,
										but we require JDK 17 to build and test this library.
									</message>
								</requireJavaVersion>
							</rules>
						</configuration>
					</execution>
				</executions>
			</plugin>
			<plugin>
				<groupId>org.apache.maven.plugins</groupId>
				<artifactId>maven-antrun-plugin</artifactId>
				<inherited>false</inherited>
				<executions>
					<execution>
						<id>copySubProjects</id>
						<phase>site</phase>
						<goals>
							<goal>run</goal>
						</goals>
						<configuration>
							<target>
								<copy todir="target/site/apidocs">
									<fileset dir="hapi-fhir-base/target/site/apidocs"/>
								</copy>
								<copy todir="target/site/apidocs-dstu2">
									<fileset dir="hapi-fhir-structures-dstu2/target/site/apidocs"/>
								</copy>
								<copy todir="target/site/apidocs-dstu3">
									<fileset dir="hapi-fhir-structures-dstu3/target/site/apidocs"/>
								</copy>
								<copy todir="target/site/apidocs-r4">
									<fileset dir="hapi-fhir-structures-r4/target/site/apidocs"/>
								</copy>
								<copy todir="target/site/apidocs-r5">
									<fileset dir="hapi-fhir-structures-r5/target/site/apidocs"/>
								</copy>
								<copy todir="target/site/apidocs-jpaserver">
									<fileset dir="hapi-fhir-jpaserver-base/target/site/apidocs"/>
								</copy>
								<copy todir="target/site/apidocs-jpaserver-ips">
									<fileset dir="hapi-fhir-jpaserver-ips/target/site/apidocs"/>
								</copy>
								<copy todir="target/site/apidocs-jpaserver-mdm">
									<fileset dir="hapi-fhir-jpaserver-mdm/target/site/apidocs"/>
								</copy>
								<copy todir="target/site/apidocs-storage-batch2">
									<fileset dir="hapi-fhir-storage-batch2/target/site/apidocs"/>
								</copy>
								<copy todir="target/site/apidocs-client">
									<fileset dir="hapi-fhir-client/target/site/apidocs"/>
								</copy>
								<copy todir="target/site/apidocs-server">
									<fileset dir="hapi-fhir-server/target/site/apidocs"/>
								</copy>
								<copy todir="target/site/apidocs-server-mdm">
									<fileset dir="hapi-fhir-server-mdm/target/site/apidocs"/>
								</copy>
								<copy todir="target/site/apidocs-server-openapi">
									<fileset dir="hapi-fhir-server-mdm/target/site/openapi"/>
								</copy>
								<copy todir="target/site/xref-jpaserver">
									<fileset dir="hapi-fhir-jpaserver-base/target/site/xref"/>
								</copy>
								<copy todir="target/site/xref-base">
									<fileset dir="hapi-fhir-base/target/site/xref"/>
								</copy>
								<!-- <copy todir="target/site/cobertura"> <fileset dir="hapi-fhir-cobertura/target/site/cobertura" /> </copy> -->
								<copy todir="target/site">
									<fileset dir="hapi-fhir-base/target/site" includes="checkstyle.*"/>
								</copy>
								<echo>Fixing Checkstyle Report</echo>
								<replace dir="target/site" summary="true">
									<include name="checkstyle.html"/>
									<replacetoken>"../../</replacetoken>
									<replacevalue>"./</replacevalue>
								</replace>
								<replace dir="target/site" summary="true">
									<include name="*.html"/>
									<replacetoken>
										http://netdna.bootstrapcdn.com/twitter-bootstrap/2.3.1/css/bootstrap-responsive.min.css
									</replacetoken>
									<replacevalue>./css/bootstrap-responsive.min.css</replacevalue>
								</replace>
								<replace dir="target/site" summary="true">
									<include name="*.html"/>
									<replacetoken>http://netdna.bootstrapcd</replacetoken>
									<replacevalue>https://netdna.bootstrapcd</replacevalue>
								</replace>
								<replace dir="target/site" summary="true">
									<include name="*.html"/>
									<replacetoken>http://maxcdn.bootstrapcdn.com/font-awesome/4.3.0/css/font-awesome.min.css
									</replacetoken>
									<replacevalue>https://maxcdn.bootstrapcdn.com/font-awesome/4.3.0/css/font-awesome.min.css
									</replacevalue>
								</replace>
								<replace dir="target/site" summary="true">
									<include name="*.html"/>
									<replacetoken>http://ajax.googleapis</replacetoken>
									<replacevalue>https://ajax.googleapis</replacevalue>
								</replace>
								<replace dir="target/site" summary="true">
									<include name="*.html"/>
									<replacetoken>\t</replacetoken>
									<replacevalue>
									</replacevalue>
								</replace>
								<replace dir="target/site" summary="true">
									<include name="index.html"/>
									<replacetoken><![CDATA[<h2 id="Welcome">Welcome</h2>]]></replacetoken>
									<replacevalue><![CDATA[
			<div class="span12">
				<div class="pull-left">
					<a href="./" id="bannerLeft"><img src="images/hapi_fhir_banner.png" alt='"'HAPI'"' /></a>
				</div>
				<div class="pull-right">
					<a href="./" id="bannerRight"><img src="images/hapi_fhir_banner_right.png" alt='"'FHIR'"' /></a>
				</div>
			</div>
			<br clear="both"/>
	]]></replacevalue>
								</replace>
								<!--<replaceregexp file="target/site/checkstyle.html" byline="false" match="&lt;ul class=&quot;breadcrumb.*?&lt;/ul&gt;" replace="" flags="s"/> -->
							</target>
						</configuration>
					</execution>
					<execution>
						<id>addSyntaxHighlighter</id>
						<phase>site</phase>
						<goals>
							<goal>run</goal>
						</goals>
						<configuration>
							<target>
								<echo>Adding Fontawesome</echo>
								<replace dir="target/site" summary="true">
									<include name="*.html"/>
									<replacetoken>
										<![CDATA[<a href="download.html" title="Download">Download</a>]]></replacetoken>
									<replacevalue>
										<![CDATA[<a href="download.html"  title="Download"><i class="fa fa-download"></i> Download</a>]]></replacevalue>
								</replace>
								<replace dir="target/site" summary="true">
									<include name="*.html"/>
									<replacetoken>
										<![CDATA[<a href="https://github.com/hapifhir/hapi-fhir/" title="GitHub Project" class="externalLink">GitHub Project</a>]]></replacetoken>
									<replacevalue>
										<![CDATA[<a href="https://github.com/hapifhir/hapi-fhir/" title="GitHub Project"  class="externalLink"><i class="fa fa-github"></i> GitHub Project</a>]]></replacevalue>
								</replace>
								<replace dir="target/site" summary="true">
									<include name="*.html"/>
									<replacetoken><![CDATA[data-toggle="dropdown">Test Servers <]]></replacetoken>
									<replacevalue>
										<![CDATA[data-toggle="dropdown"><i class="fa fa-fire"></i>&nbsp;Test Servers&nbsp;<]]></replacevalue>
								</replace>
								<replace dir="target/site" summary="true">
									<include name="*.html"/>
									<replacetoken><![CDATA[data-toggle="dropdown">Documentation <]]></replacetoken>
									<replacevalue>
										<![CDATA[data-toggle="dropdown"><i class="fa fa-book"></i>&nbsp;Documentation&nbsp;<]]></replacevalue>
								</replace>
								<replace dir="target/site" summary="true">
									<include name="*.html"/>
									<replacetoken><![CDATA[data-toggle="dropdown">Get Help <]]></replacetoken>
									<replacevalue>
										<![CDATA[data-toggle="dropdown"><i class="fa fa-support"></i>&nbsp;Get Help&nbsp;<]]></replacevalue>
								</replace>
								<echo>Changing Breadcrumbs</echo>
								<replace dir="target/site" summary="true">
									<include name="doc_*.html"/>
									<replacetoken><![CDATA[<li class="divider">/</li>]]></replacetoken>
									<replacevalue><![CDATA[<li  class="divider">/</li>
			<li><a href="docindex.html" title="Documentation">Documentation</a></li>
			<li  class="divider">/</li>]]></replacevalue>
								</replace>
								<echo>Adding Syntax Highlighter</echo>
								<replace dir="target/site" summary="true">
									<include name="*.html"></include>
									<replacetoken><![CDATA[</body>]]></replacetoken>
									<replacevalue><![CDATA[
<script type="text/javascript">
	var elements = document.getElementsByClassName("source");
	for (var i=0; i < elements.length; i++) {
		var pres = elements[i].getElementsByTagName("pre");
		for (var j = 0; j < pres.length; j++) {
			var pre = pres[j];
			if (pre.innerHTML.match(/^\s*\&lt\;/)) {
				pre.className = 'brush: xml';
			} else if (pre.innerHTML.match(/\/\*/)) {
				pre.className = 'brush: java';
			} else if (pre.innerHTML.match(/^\/\//)) {
				pre.className = 'brush: java';
			} else if (pre.innerHTML.match(/^\{/)) {
				pre.className = 'brush: jscript';
			} else if (pre.innerHTML.match(/^\#/)) {
				pre.className = 'brush: bash';
			} else if (pre.innerHTML.match(/\&lt\;\//)) {
				pre.className = 'brush: xml';
			} else {
				pre.className = 'brush: java';
			}
		}
	}

	SyntaxHighlighter.all();
</script>
</body>
									]]></replacevalue>
								</replace>
							</target>
						</configuration>
					</execution>
					<execution>
						<id>addAnalytics</id>
						<phase>site</phase>
						<configuration>
							<target>
								<echo>Adding Google analytics in target/site for &lt;body&gt;</echo>
								<replace dir="target/site" summary="true">
									<include name="**/*.html"></include>
									<!--suppress UnresolvedMavenProperty -->
									<replacefilter token="#build#" value="${label}"/>
									<replacefilter token="#version#" value="${project.version}"/>
									<replacetoken><![CDATA[</body>]]></replacetoken>
									<replacevalue><![CDATA[
<script>
  (function(i,s,o,g,r,a,m){i['GoogleAnalyticsObject']=r;i[r]=i[r]||function(){
  (i[r].q=i[r].q||[]).push(arguments)},i[r].l=1*new Date();a=s.createElement(o),
  m=s.getElementsByTagName(o)[0];a.async=1;a.src=g;m.parentNode.insertBefore(a,m)
  })(window,document,'script','//www.google-analytics.com/analytics.js','ga');

  ga('create', 'UA-1395874-5', 'auto');
  ga('require', 'displayfeatures');
  ga('require', 'linkid', 'linkid.js');
  ga('send', 'pageview');

</script>
                </body >
                ]]></replacevalue>
								</replace>
								<echo>Adding Google analytics in target/site for &lt;BODY&gt;</echo>
								<replace dir="target/site" summary="true">
									<include name="**/*.html"></include>
									<replacetoken><![CDATA[</BODY>]]></replacetoken>
									<replacevalue><![CDATA[
<script>
  (function(i,s,o,g,r,a,m){i['GoogleAnalyticsObject']=r;i[r]=i[r]||function(){
  (i[r].q=i[r].q||[]).push(arguments)},i[r].l=1*new Date();a=s.createElement(o),
  m=s.getElementsByTagName(o)[0];a.async=1;a.src=g;m.parentNode.insertBefore(a,m)
  })(window,document,'script','//www.google-analytics.com/analytics.js','ga');

  ga('create', 'UA-1395874-5', 'auto');
  ga('require', 'displayfeatures');
  ga('require', 'linkid', 'linkid.js');
  ga('send', 'pageview');

</script>
                </BODY >
                ]]></replacevalue>
								</replace>
							</target>
						</configuration>
						<goals>
							<goal>run</goal>
						</goals>
					</execution>
				</executions>
			</plugin>
			<plugin>
				<groupId>org.apache.maven.plugins</groupId>
				<artifactId>maven-scm-publish-plugin</artifactId>
				<version>3.0.0</version>
				<inherited>false</inherited>
				<configuration>
					<checkoutDirectory>${scmPubCheckoutDirectory}</checkoutDirectory>
					<content>\${siteMainDirectory}</content>
					<tryUpdate>true</tryUpdate>
					<scmBranch>gh-pages</scmBranch>
					<pubScmUrl>scm:git:git@github.com:hapifhir/hapi-fhir.git</pubScmUrl>
				</configuration>
				<executions>
					<execution>
						<id>scm-publish</id>
						<phase>site-deploy</phase>
						<goals>
							<goal>publish-scm</goal>
						</goals>
					</execution>
				</executions>
			</plugin>
		</plugins>
	</build>

	<reporting>
		<plugins>
			<plugin>
				<groupId>org.apache.maven.plugins</groupId>
				<artifactId>maven-changes-plugin</artifactId>
				<version>${maven_changes_version}</version>
				<inherited>false</inherited>
				<reportSets>
					<reportSet>
						<reports>
							<report>changes-report</report>
						</reports>
					</reportSet>
				</reportSets>
				<configuration>
					<feedType>atom_1.0</feedType>
					<issueLinkTemplatePerSystem>
						<default>https://github.com/hapifhir/hapi-fhir/issues/%ISSUE%</default>
					</issueLinkTemplatePerSystem>
					<escapeHTML>false</escapeHTML>
				</configuration>
			</plugin>
			<plugin>
				<groupId>org.apache.maven.plugins</groupId>
				<artifactId>maven-surefire-report-plugin</artifactId>
				<version>2.19.1</version>
				<reportSets>
					<reportSet>
						<reports>
							<report>failsafe-report-only</report>
						</reports>
					</reportSet>
				</reportSets>
				<configuration>
					<reportsDirectories>
						<reportDirectory>${project.basedir}/hapi-fhir-base/target/surefire-reports/</reportDirectory>
						<reportDirectory>${project.basedir}/hapi-fhir-structures-dstu/target/surefire-reports/
						</reportDirectory>
						<reportDirectory>${project.basedir}/hapi-fhir-structures-dstu2/target/surefire-reports/
						</reportDirectory>
						<reportDirectory>${project.basedir}/hapi-fhir-jpaserver-base/target/surefire-reports/
						</reportDirectory>
					</reportsDirectories>
				</configuration>
			</plugin>
			<plugin>
				<groupId>org.apache.maven.plugins</groupId>
				<artifactId>maven-project-info-reports-plugin</artifactId>
				<version>3.0.0</version>
				<inherited>false</inherited>
			</plugin>
		</plugins>
	</reporting>

	<profiles>
		<profile>
			<id>DIST</id>
			<build>
				<plugins>
					<plugin>
						<groupId>org.codehaus.mojo</groupId>
						<artifactId>license-maven-plugin</artifactId>
						<inherited>false</inherited>
						<executions>
							<execution>
								<id>update-project-license</id>
								<phase>package</phase>
								<goals>
									<goal>update-project-license</goal>
								</goals>
								<configuration>
									<licenseName>apache_v2</licenseName>
								</configuration>
							</execution>
						</executions>
					</plugin>
				</plugins>
			</build>
		</profile>
		<profile>
			<id>ROOT</id>
			<reporting>
				<plugins>
				</plugins>
			</reporting>
			<modules>
			</modules>
			<build>
				<plugins>
					<!-- <plugin> <artifactId>maven-assembly-plugin</artifactId> <version>${maven_assembly_plugin_version}</version> <executions> <execution> <phase>package</phase> <goals> <goal>single</goal> </goals>
						<configuration> <attach>false</attach> <descriptors> <descriptor>${project.basedir}/src/assembly/hapi-fhir-sample-projects.xml</descriptor> </descriptors> </configuration> </execution> </executions> </plugin> -->
				</plugins>
			</build>
		</profile>
		<profile>
			<id>JACOCO</id>
			<build>
				<plugins>
					<plugin>
						<groupId>org.jacoco</groupId>
						<artifactId>jacoco-maven-plugin</artifactId>
						<configuration>
							<dumpOnExit>true</dumpOnExit>
						</configuration>
						<executions>
							<execution>
								<id>default-prepare-agent</id>
								<goals>
									<goal>prepare-agent</goal>
								</goals>
							</execution>
						</executions>
					</plugin>
				</plugins>
			</build>
		</profile>
		<profile>
			<id>CI</id>
			<properties>
				<surefire_jvm_args>-Dspring.test.context.cache.maxSize=2 -Dfile.encoding=UTF-8 -Xmx2648m
					-XX:-TieredCompilation -Dfile.encoding=UTF-8 -Xss128M -XX:MetaspaceSize=512M -XX:MaxMetaspaceSize=2048M
					-XX:ReservedCodeCacheSize=220M
				</surefire_jvm_args>
			</properties>
			<build>
				<plugins>
					<plugin>
						<groupId>org.apache.maven.plugins</groupId>
						<artifactId>maven-antrun-plugin</artifactId>
						<version>1.8</version>
						<executions>
							<execution>
								<id>delete-module-cache-file</id>
								<phase>none</phase>
							</execution>
						</executions>
					</plugin>
					<plugin>
						<groupId>org.apache.maven.plugins</groupId>
						<artifactId>maven-checkstyle-plugin</artifactId>
						<version>${maven_checkstyle_version}</version>
						<executions>
							<execution>
								<id>hapi-single-module-checkstyle</id>
								<phase>none</phase>
							</execution>
						</executions>
					</plugin>
				</plugins>
			</build>
		</profile>
		<profile>
			<id>NOPARALLEL</id>
			<build>
				<plugins>
					<plugin>
						<groupId>org.apache.maven.plugins</groupId>
						<artifactId>maven-surefire-plugin</artifactId>
					</plugin>
				</plugins>
			</build>
		</profile>
		<profile>
			<id>MINPARALLEL</id>
			<build>
				<plugins>
					<plugin>
						<groupId>org.apache.maven.plugins</groupId>
						<artifactId>maven-surefire-plugin</artifactId>
					</plugin>
				</plugins>
			</build>
		</profile>
		<profile>
			<id>ERRORPRONE</id>
			<build>
				<plugins>
					<plugin>
						<groupId>org.apache.maven.plugins</groupId>
						<artifactId>maven-compiler-plugin</artifactId>
						<configuration>
							<fork>true</fork>
							<compilerArgs>
								<arg>-XDcompilePolicy=simple</arg>
								<arg>-Xplugin:ErrorProne</arg>
								<arg>-J--add-exports=jdk.compiler/com.sun.tools.javac.api=ALL-UNNAMED</arg>
								<arg>-J--add-exports=jdk.compiler/com.sun.tools.javac.file=ALL-UNNAMED</arg>
								<arg>-J--add-exports=jdk.compiler/com.sun.tools.javac.main=ALL-UNNAMED</arg>
								<arg>-J--add-exports=jdk.compiler/com.sun.tools.javac.model=ALL-UNNAMED</arg>
								<arg>-J--add-exports=jdk.compiler/com.sun.tools.javac.parser=ALL-UNNAMED</arg>
								<arg>-J--add-exports=jdk.compiler/com.sun.tools.javac.processing=ALL-UNNAMED</arg>
								<arg>-J--add-exports=jdk.compiler/com.sun.tools.javac.tree=ALL-UNNAMED</arg>
								<arg>-J--add-exports=jdk.compiler/com.sun.tools.javac.util=ALL-UNNAMED</arg>
								<arg>-J--add-opens=jdk.compiler/com.sun.tools.javac.code=ALL-UNNAMED</arg>
								<arg>-J--add-opens=jdk.compiler/com.sun.tools.javac.comp=ALL-UNNAMED</arg>
							</compilerArgs>
							<annotationProcessorPaths>
								<path>
									<groupId>com.google.errorprone</groupId>
									<artifactId>error_prone_core</artifactId>
									<version>${error_prone_core_version}</version>
								</path>
							</annotationProcessorPaths>
						</configuration>
					</plugin>
				</plugins>
			</build>
		</profile>
		<profile>
			<id>FASTINSTALL</id>
			<properties>
				<skipTests>true</skipTests>
			</properties>
			<!-- Profile for a quick local mvn install after a git pull.
			     We assume upstream ran these checks as part of the build. -->
			<build>
				<plugins>
					<plugin>
						<groupId>org.apache.maven.plugins</groupId>
						<artifactId>maven-surefire-plugin</artifactId>
						<configuration>
							<skipTests>true</skipTests>
						</configuration>
					</plugin>
					<plugin>
						<groupId>org.apache.maven.plugins</groupId>
						<artifactId>maven-failsafe-plugin</artifactId>
						<executions>
							<execution>
								<id>integration-test</id>
								<phase>none</phase>
							</execution>
						</executions>
					</plugin>
					<plugin>
						<groupId>org.apache.maven.plugins</groupId>
						<artifactId>maven-checkstyle-plugin</artifactId>
						<executions>
							<execution>
								<id>validate</id>
								<phase>none</phase>
							</execution>
						</executions>
					</plugin>
				</plugins>
			</build>
		</profile>

		<!--
		This profile is basically here to work around an IJ bug where the
		<testSource> tag is ignored in IJ's compiler. See:
		https://youtrack.jetbrains.com/issue/IDEA-85478
		IntelliJ 2023.1 now supports this, so we removed the activation.
		But if you want to run an older IntelliJ, activate the old-intellij profile in the Maven tab.
		-->
		<profile>
			<id>old-intellij</id>
			<activation>
				<activeByDefault>false</activeByDefault>
			</activation>
			<build>
				<plugins>
					<plugin>
						<groupId>org.apache.maven.plugins</groupId>
						<artifactId>maven-compiler-plugin</artifactId>
						<configuration>
							<source>17</source>
							<target>17</target>
							<release>17</release>
							<testSource>17</testSource>
							<testTarget>17</testTarget>
						</configuration>
					</plugin>
				</plugins>
			</build>
		</profile>
		<profile>
			<id>ossrh-repo</id>
			<activation>
				<activeByDefault>false</activeByDefault>
				<property>
					<name>deployToSonatype</name>
				</property>
			</activation>
			<distributionManagement>
				<snapshotRepository>
					<id>ossrh</id>
					<url>https://oss.sonatype.org/content/repositories/snapshots</url>
				</snapshotRepository>
				<repository>
					<id>ossrh</id>
					<url>https://oss.sonatype.org/service/local/staging/deploy/maven2/</url>
				</repository>
			</distributionManagement>
			<build>
				<plugins>
					<plugin>
						<groupId>org.sonatype.plugins</groupId>
						<artifactId>nexus-staging-maven-plugin</artifactId>
						<version>1.6.13</version>
						<extensions>true</extensions>
						<configuration>
							<serverId>ossrh</serverId>
							<nexusUrl>https://oss.sonatype.org/</nexusUrl>
							<autoReleaseAfterClose>true</autoReleaseAfterClose>
						</configuration>
					</plugin>
					<plugin>
						<groupId>org.apache.maven.plugins</groupId>
						<artifactId>maven-gpg-plugin</artifactId>
						<version>1.6</version>
						<executions>
							<execution>
								<id>sign-artifacts</id>
								<phase>verify</phase>
								<goals>
									<goal>sign</goal>
								</goals>
								<configuration>
									<keyname>${gpg.keyname}</keyname>
									<passphraseServerId>${gpg.keyname}</passphraseServerId>
									<gpgArguments>
										<arg>--pinentry-mode</arg>
										<arg>loopback</arg>
									</gpgArguments>
								</configuration>
							</execution>
						</executions>
					</plugin>
				</plugins>
			</build>
		</profile>
	</profiles>
</project><|MERGE_RESOLUTION|>--- conflicted
+++ resolved
@@ -1181,33 +1181,6 @@
 				<version>3.2.0</version>
 			</dependency>
 
-<<<<<<< HEAD
-            <dependency>
-                <groupId>com.vladsch.flexmark</groupId>
-                <artifactId>flexmark</artifactId>
-                <version>${flexmark_version}</version>
-            </dependency>
-            <dependency>
-                <groupId>com.vladsch.flexmark</groupId>
-                <artifactId>flexmark-ext-tables</artifactId>
-                <version>${flexmark_version}</version>
-            </dependency>
-            <dependency>
-                <groupId>com.vladsch.flexmark</groupId>
-                <artifactId>flexmark-profile-pegdown</artifactId>
-                <version>${flexmark_version}</version>
-            </dependency>
-=======
-			<dependency>
-				<groupId>com.sun.activation</groupId>
-				<artifactId>javax.activation</artifactId>
-				<version>${activation_api_version}</version>
-			</dependency>
-			<dependency>
-				<groupId>com.sun.activation</groupId>
-				<artifactId>jakarta.activation</artifactId>
-				<version>2.0.0</version>
-			</dependency>
 			<!-- Architecture Test -->
 			<dependency>
 				<groupId>com.tngtech.archunit</groupId>
@@ -1230,7 +1203,6 @@
 				<artifactId>flexmark-profile-pegdown</artifactId>
 				<version>${flexmark_version}</version>
 			</dependency>
->>>>>>> f97eadad
 			<dependency>
 				<groupId>commons-beanutils</groupId>
 				<artifactId>commons-beanutils</artifactId>
