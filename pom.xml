<?xml version="1.0" encoding="UTF-8"?>
<project xmlns:xsi="http://www.w3.org/2001/XMLSchema-instance" xmlns="http://maven.apache.org/POM/4.0.0"
			xsi:schemaLocation="http://maven.apache.org/POM/4.0.0 http://maven.apache.org/maven-v4_0_0.xsd">

	<modelVersion>4.0.0</modelVersion>
	<groupId>ca.uhn.hapi.fhir</groupId>
	<artifactId>hapi-fhir</artifactId>
	<packaging>pom</packaging>
<<<<<<< HEAD
	<version>6.1.4</version>
=======
	<version>6.2.0-PRE18-SNAPSHOT</version>
>>>>>>> c6c09521
	<name>HAPI-FHIR</name>
	<description>An open-source implementation of the FHIR specification in Java.</description>
	<url>https://hapifhir.io</url>

	<organization>
		<name>Smile CDR, Inc.</name>
		<url>https://smilecdr.com</url>
	</organization>

	<inceptionYear>2014</inceptionYear>

	<issueManagement>
		<system>GitHub</system>
		<url>https://github.com/hapifhir/hapi-fhir/issues/</url>
	</issueManagement>

	<distributionManagement>
		<snapshotRepository>
			<id>ossrh</id>
			<url>https://oss.sonatype.org/content/repositories/snapshots</url>
		</snapshotRepository>
		<repository>
			<id>ossrh</id>
			<url>https://oss.sonatype.org/service/local/staging/deploy/maven2/</url>
		</repository>
		<site>
			<id>git.server</id>
			<url>scm:git:git@github.com:hapifhir/hapi-fhir.git</url>
		</site>
	</distributionManagement>

	<scm>
		<connection>scm:git:git@github.com:hapifhir/hapi-fhir.git</connection>
		<url>scm:git:git@github.com:hapifhir/hapi-fhir.git</url>
		<developerConnection>scm:git:git@github.com:hapifhir/hapi-fhir.git</developerConnection>
	</scm>

	<repositories>
		<repository>
			<id>oss-snapshot</id>
			<url>https://oss.sonatype.org/content/repositories/snapshots/</url>
			<snapshots>
				<enabled>true</enabled>
			</snapshots>
			<releases>
				<enabled>false</enabled>
			</releases>
		</repository>
	</repositories>

	<dependencies>
		<dependency>
			<groupId>org.junit.jupiter</groupId>
			<artifactId>junit-jupiter</artifactId>
			<scope>test</scope>
		</dependency>
		<dependency>
			<groupId>org.junit.jupiter</groupId>
			<artifactId>junit-jupiter-api</artifactId>
			<scope>test</scope>
		</dependency>
		<dependency>
			<groupId>org.junit.jupiter</groupId>
			<artifactId>junit-jupiter-engine</artifactId>
			<scope>test</scope>
		</dependency>
		<dependency>
			<groupId>org.hamcrest</groupId>
			<artifactId>hamcrest</artifactId>
			<scope>test</scope>
		</dependency>
		<dependency>
			<groupId>org.mockito</groupId>
			<artifactId>mockito-core</artifactId>
			<scope>test</scope>
		</dependency>
		<dependency>
			<groupId>org.mockito</groupId>
			<artifactId>mockito-junit-jupiter</artifactId>
			<scope>test</scope>
		</dependency>
	</dependencies>

	<developers>
		<developer>
			<id>jamesagnew</id>
			<name>James Agnew</name>
			<organization>Smile CDR</organization>
		</developer>
		<developer>
			<id>grahamegrieve</id>
			<name>Grahame Grieve</name>
			<organization>Health Intersections</organization>
		</developer>
		<developer>
			<id>dmuylwyk</id>
			<name>Diederik Muylwyk</name>
			<organization>Smile CDR</organization>
		</developer>
		<developer>
			<id>fil512</id>
			<name>Ken Stevens</name>
			<organization>Smile CDR</organization>
		</developer>
		<developer>
			<id>yogthos</id>
			<name>Dmitri Sotnikov</name>
			<organization>University Health Network</organization>
		</developer>
		<developer>
			<id></id>
			<name>Lisa Wong</name>
			<organization>University Health Network</organization>
		</developer>
		<developer>
			<id>jmandel</id>
			<name>Josh Mandel</name>
			<organization>Boston Children's Hospital</organization>
		</developer>
		<developer>
			<id>lmds</id>
			<name>Laura MacDougall Sookraj</name>
			<organization>University Health Network</organization>
		</developer>
		<developer>
			<id>t106uhn</id>
			<name>Neal Acharya</name>
			<organization>University Health Network</organization>
		</developer>
		<developer>
			<id>davidhay25</id>
			<name>David Hay</name>
			<organization>Orion Health</organization>
		</developer>
		<developer>
			<id>sweetnavelorange</id>
			<name>James Butler</name>
			<organization>Orion Health</organization>
		</developer>
		<developer>
			<id>suranga</id>
			<name>Suranga Nath Kasthurirathne</name>
			<organization>OpenMRS / Regenstrief Center for Biomedical Informatics</organization>
		</developer>
		<developer>
			<id>dougmartin</id>
			<name>Doug Martin</name>
			<organization>Regenstrief Center for Biomedical Informatics</organization>
		</developer>
		<developer>
			<id>akley</id>
			<name>Alexander Kley</name>
		</developer>
		<developer>
			<id>preston</id>
			<name>Preston Lee</name>
			<organization>Arizona State University</organization>
		</developer>
		<developer>
			<id>jjathman</id>
			<name>Joe Athman</name>
		</developer>
		<developer>
			<id>petromykhailysyn</id>
			<name>Petro Mykhailyshyn</name>
		</developer>
		<developer>
			<id>tahurac</id>
			<name>Tahura Chaudhry</name>
			<organization>University Health Network</organization>
		</developer>
		<developer>
			<id>b.debeaubien</id>
			<name>Bill de Beaubien</name>
			<organization>Systems Made Simple</organization>
		</developer>
		<developer>
			<id>twilson650</id>
			<name>Tom Wilson</name>
		</developer>
		<developer>
			<id>esteban-aliverti</id>
			<name>Esteban Aliverti</name>
		</developer>
		<developer>
			<id>mochaholic</id>
			<name>Mohammad Jafari</name>
			<organization>Edmond Scientific Company</organization>
		</developer>
		<developer>
			<id>joel-costigliola</id>
			<name>Joel Costigliola</name>
			<organization>JCOS-Technologies</organization>
		</developer>
		<developer>
			<id>pukkaone</id>
			<name>Chin Huang</name>
		</developer>
		<developer>
			<id>SingingTree</id>
			<name>Bryce Van Dyk</name>
		</developer>
		<developer>
			<id>botunge</id>
			<name>Thomas Andersen</name>
		</developer>
		<developer>
			<id>samlanfranchi</id>
			<name>Sam Lanfranchi</name>
		</developer>
		<developer>
			<id>jkiddo</id>
			<name>Jens Kristian Villadsen</name>
		</developer>
		<developer>
			<id>cmikeb1</id>
			<name>C. Mike Bylund</name>
		</developer>
		<developer>
			<id>nrpeterson</id>
			<name>Nick Peterson</name>
		</developer>
		<developer>
			<id>petervanhoute</id>
			<name>Peter Van Houte</name>
		</developer>
		<developer>
			<id>SRiviere</id>
			<name>Sebastien Riviere</name>
		</developer>
		<developer>
			<id>karlmdavis</id>
			<name>Karl M. Davis</name>
			<organization>CMS</organization>
		</developer>
		<developer>
			<id>matt-blanchette</id>
			<name>Matt Blanchette</name>
		</developer>
		<developer>
			<id>petromykhailysyn</id>
			<name>Petro Mykhaylyshyn</name>
		</developer>
		<developer>
			<id>adam-carbone</id>
			<name>Adam Carbone</name>
		</developer>
		<developer>
			<id>joelsch</id>
			<name>Joel Schneider</name>
		</developer>
		<developer>
			<id>euvitudo</id>
			<name>Phillip Warner</name>
		</developer>
		<developer>
			<id>subhrajyotim</id>
			<name>Subhro</name>
		</developer>
		<developer>
			<id>mion00</id>
			<name>Carlo Mion</name>
		</developer>
		<developer>
			<id>kiwiandroiddev</id>
			<name>Matt Clarke</name>
			<organization>Orion Health</organization>
		</developer>
		<developer>
			<id>FilipDomazet</id>
			<name>Filip Domazet</name>
		</developer>
		<developer>
			<id>bdenton</id>
			<name>Bill Denton</name>
			<organization>Akana, Inc</organization>
		</developer>
		<developer>
			<id>hnnesv</id>
			<name>Hannes Venter</name>
			<organization>Jembi Health Systems</organization>
		</developer>
		<developer>
			<id>vadi2</id>
			<name>Vadim Peretokin</name>
			<organization>Firely</organization>
		</developer>
		<developer>
			<id>lawley</id>
			<name>Michael Lawley</name>
			<organization>CSIRO</organization>
		</developer>
		<developer>
			<id>CarthageKing</id>
			<name>CarthageKing</name>
		</developer>
		<developer>
			<id>gijsbert802</id>
			<name>Gijsbert van den Brink</name>
		</developer>
		<developer>
			<id>rqg0717</id>
			<name>James Ren</name>
		</developer>
		<developer>
			<id>Robbert1</id>
			<name>Robbert van Waveren</name>
		</developer>
		<developer>
			<id>daliboz</id>
			<name>Jenny Syed</name>
			<organization>Cerner Corporation</organization>
		</developer>
		<developer>
			<id>sekaijin</id>
			<name>sekaijin</name>
		</developer>
		<developer>
			<id>hugosoares</id>
			<name>Hugo Soares</name>
		</developer>
		<developer>
			<id>SRiviere</id>
			<name>Sebastien Riviere</name>
		</developer>
		<developer>
			<id>jodue</id>
			<name>jodue</name>
		</developer>
		<developer>
			<id>joelsch</id>
			<name>Joel Schneider</name>
			<organization>National Marrow Donor Program</organization>
		</developer>
		<developer>
			<id>dangerousben</id>
			<name>Ben Spencer</name>
		</developer>
		<developer>
			<id>maclema</id>
			<name>maclema</name>
		</developer>
		<developer>
			<id>ohr</id>
			<name>Christian Ohr</name>
			<organization>InterComponentWare AG</organization>
		</developer>
		<developer>
			<id>eug48</id>
			<name>Eugene Lubarsky</name>
		</developer>
		<developer>
			<id>SarenCurrie</id>
			<name>Saren Currie</name>
		</developer>
		<developer>
			<id>dconlan</id>
			<name>dconlan</name>
		</developer>
		<developer>
			<id>psbrandt</id>
			<name>Pascal Brandt</name>
		</developer>
		<developer>
			<id>InfiniteLoop90</id>
			<name>Clayton Bodendein</name>
		</developer>
		<developer>
			<id>rhausam</id>
			<name>Rob Hausam</name>
		</developer>
		<developer>
			<id>patrick-werner</id>
			<name>Patrick Werner</name>
		</developer>
		<developer>
			<id>malcolmm83</id>
			<name>Malcolm McRoberts</name>
		</developer>
		<developer>
			<id>mouellet</id>
			<name>Mathieu Ouellet</name>
		</developer>
		<developer>
			<id>JiajingLiang</id>
			<name>Jiajing Liang</name>
		</developer>
		<developer>
			<id>jamesdaily</id>
			<name>James Daily</name>
		</developer>
		<developer>
			<id>darktyko</id>
			<name>Kyle Meadows</name>
		</developer>
		<developer>
			<id>Tastelezz</id>
			<name>Gaetano Gallo</name>
		</developer>
		<developer>
			<id>sjanic</id>
			<name>sjanic</name>
		</developer>
		<developer>
			<id>c-schuler</id>
			<name>Chris Schuler</name>
		</developer>
		<developer>
			<id>javajeff</id>
			<name>Jeff Chung</name>
		</developer>
		<developer>
			<id>anoush-bch</id>
			<name>Anoush Mouradian</name>
		</developer>
		<developer>
			<id>splatch</id>
			<name>Łukasz Dywicki</name>
		</developer>
		<developer>
			<id>anthonys123</id>
			<name>Anthony Sute</name>
		</developer>
		<developer>
			<id>johnpoth</id>
			<name>John Poth</name>
			<organization>Red Hat</organization>
		</developer>
		<developer>
			<id>t4deon</id>
			<name>Andreas Keil</name>
		</developer>
		<developer>
			<id>RuthAlk</id>
			<name>Ruth Alkema</name>
		</developer>
		<developer>
			<id>Tastelezz</id>
			<name>Gaetano Gallo</name>
			<organization>InterComponentWare AG</organization>
		</developer>
		<developer>
			<id>jasonaown</id>
			<name>Jason Owen</name>
		</developer>
		<developer>
			<id>hdconradi</id>
			<name>Heinz-Dieter Conradi</name>
		</developer>
		<developer>
			<id>kliu99</id>
			<name>Kai Liu</name>
		</developer>
		<developer>
			<id>Romanow88</id>
			<name>Roman Doboni</name>
		</developer>
		<developer>
			<id>franktao2008</id>
			<name>Frank Tao</name>
			<organization>Smile CDR</organization>
		</developer>
		<developer>
			<id>anamariaradu10</id>
			<name>Ana Maria Radu</name>
			<organization>Cerner Corporation</organization>
		</developer>
		<developer>
			<id>alinleonard</id>
			<name>Alin Leonard</name>
			<organization>Cerner Corporation</organization>
		</developer>
		<developer>
			<id>jbalbien</id>
		</developer>
		<developer>
			<id>volsch</id>
			<name>Volker Schmidt</name>
			<organization>DHIS2 / University of Oslo</organization>
		</developer>
		<developer>
			<id>magnuswatn</id>
			<name>Magnus Watn</name>
		</developer>
		<developer>
			<id>Cory00</id>
		</developer>
		<developer>
			<id>srdo</id>
			<name>Stig Døssing</name>
		</developer>
		<developer>
			<id>ruoat</id>
			<name>Ari Ruotsalainen</name>
		</developer>
		<developer>
			<id>stevelle</id>
			<name>Steve Lewis</name>
			<organization>Cambia Health Solutions</organization>
		</developer>
		<developer>
			<id>restevez-chs</id>
			<name>Ricardo Estevez</name>
			<organization>Cambia Health Solutions</organization>
		</developer>
		<developer>
			<id>zilin375</id>
		</developer>
		<developer>
			<id>basecade</id>
			<name>Anders Havn</name>
		</developer>
		<developer>
			<id>vedion</id>
			<name>Anders Havn</name>
		</developer>
		<developer>
			<id>zaewonyx</id>
		</developer>
		<developer>
			<id>tadgh</id>
			<name>Gary Graham</name>
			<organization>Smile CDR</organization>
		</developer>
		<developer>
			<id>nerdydrew</id>
			<name>Drew Mitchell</name>
		</developer>
		<developer>
			<id>srdo</id>
			<name>Stig Døssing</name>
		</developer>
		<developer>
			<id>gteichrow</id>
			<name>Gary Teichrow</name>
		</developer>
		<developer>
			<id>sethrylan</id>
			<name>Seth Rylan Gainey</name>
			<url>http://sethrylan.org/</url>
		</developer>
		<developer>
			<id>uurl</id>
			<name>Raul Estrada</name>
		</developer>
		<developer>
			<id>nickrobison-usds</id>
			<name>Nick Robison</name>
		</developer>
		<developer>
			<id>fitzoh</id>
			<name>Andrew Fitzgerald</name>
		</developer>
		<developer>
			<id>dmap</id>
			<name>David Maplesden</name>
		</developer>
		<developer>
			<id>jaferkhan</id>
			<name>Jafer Khan Shamshad</name>
		</developer>
		<developer>
			<id>CodeAndChoke</id>
			<name>Long Nguyen</name>
		</developer>
		<developer>
			<id>tuomoa</id>
			<name>Tuomo Ala-Vannesluoma</name>
		</developer>
		<developer>
			<id>jelmerterwal</id>
			<name>Jelmer ter Wal</name>
		</developer>
		<developer>
			<id>jiaola</id>
			<name>Dazhi Jiao</name>
		</developer>
		<developer>
			<id>dionmcm</id>
		</developer>
		<developer>
			<id>ttntrifork</id>
			<organization>Trifork</organization>
			<name>Tue Toft Nørgård</name>
		</developer>
		<developer>
			<id>mzgtrifork</id>
			<organization>Trifork</organization>
			<name>Martin Zacho Grønhøj</name>
		</developer>
		<developer>
			<id>augla</id>
			<name>August Langhout</name>
		</developer>
		<developer>
			<id>dgileadi</id>
			<name>David Gileadi</name>
		</developer>
		<developer>
			<id>ibrohimislam</id>
			<name>Ibrohim Kholilul Islam</name>
		</developer>
		<developer>
			<id>mkucharek</id>
			<name>Maciej Kucharek</name>
		</developer>
		<developer>
			<id>Thopap</id>
			<name>Thomas Papke</name>
			<organization>InterComponentWare AG</organization>
		</developer>
		<developer>
			<id>Bert-R</id>
			<name>Bert Roos</name>
		</developer>
		<developer>
			<id>zilin375</id>
			<name>Zhe Wang</name>
			<organization>Agfa Healthcare</organization>
		</developer>
		<developer>
			<id>gematik-fue</id>
			<name>gematik FuE</name>
		</developer>
		<developer>
			<id>ibacher</id>
			<name>Ian</name>
		</developer>
		<developer>
			<id>jasmdk</id>
			<name>Jacob Stampe Mikkelsen</name>
			<organization>Systematik A/S</organization>
		</developer>
		<developer>
			<id>craigappl</id>
			<name>Craig Appl</name>
			<organization>ONA</organization>
		</developer>
		<developer>
			<id>IanMMarshall</id>
			<name>Ian Marshall</name>
			<organization>Smile CDR</organization>
		</developer>
		<developer>
			<id>markiantorno</id>
			<name>Mark Iantorno</name>
			<organization>Smile CDR</organization>
		</developer>
		<developer>
			<id>sqshq</id>
			<name>Alexander Lukyanchikov</name>
		</developer>
		<developer>
			<id>abrsystematic</id>
		</developer>
		<developer>
			<id>joshdcollins</id>
			<name>Josh Collins</name>
			<organization>Janeiro Digital</organization>
		</developer>
		<developer>
			<id>ericprud</id>
			<name>Eric Prud'hommeaux</name>
			<organization>Janeiro Digital</organization>
		</developer>
		<developer>
			<id>blangley28</id>
			<organization>MITRE</organization>
		</developer>
		<developer>
			<id>swagers</id>
			<name>Steven Wagers</name>
			<organization>Regenstrief Institute</organization>
		</developer>
		<developer>
			<id>vladonemo</id>
			<name>Vladimir Nemergut</name>
		</developer>
		<developer>
			<id>janol77</id>
			<name>Alejandro Medina</name>
		</developer>
		<developer>
			<id>KevinDougan-SmileCDR</id>
			<name>Kevin Dougan</name>
		</developer>
		<developer>
			<id>jpercival</id>
			<name>Jonathan Percival</name>
			<organization>Alphora</organization>
		</developer>
		<developer>
			<id>brynrhodes</id>
			<name>Bryn Rhodes</name>
			<organization>Alphora</organization>
		</developer>
		<developer>
			<id>MarcelPa</id>
			<name>Marcel P</name>
		</developer>
		<developer>
			<id>marceloavan</id>
			<name>Marcelo Avancini</name>
			<organization>Philips</organization>
		</developer>
		<developer>
			<id>HananAwwad</id>
			<name>Hanan Awwad</name>
		</developer>
		<developer>
			<id>jarimayenburg</id>
			<name>Jari Maijenburg</name>
		</developer>
		<developer>
			<id>rbhman</id>
			<name>Bruno Hedman</name>
		</developer>

		<developer>
			<id>bratwurtz</id>
			<name>Dušan Marković</name>
			<organization>Better</organization>
		</developer>
		<developer>
			<id>jingtang10</id>
			<name>Jing Tang</name>
			<organization>Google</organization>
		</developer>
		<developer>
			<id>theGOTOguy</id>
			<name>Ben Li-Sauerwine</name>
		</developer>
		<developer>
			<id>tarekmamdouh</id>
		</developer>
		<developer>
			<id>JoeShook</id>
			<name>Joe Shook</name>
			<organization>Surescripts LLC</organization>
		</developer>
		<developer>
			<id>vilaug</id>
			<name>Augustas Vilčinskas</name>
			<organization>Ivido</organization>
		</developer>
		<developer>
			<id>gjergjsheldija</id>
			<name>Gjergj Sheldija</name>
		</developer>
		<developer>
			<id>XcrigX</id>
			<name>Craig McClendon</name>
		</developer>
    <developer>
			<id>dyoung-work</id>
		</developer>
	</developers>

	<licenses>
		<license>
			<name>Apache Software License 2.0</name>
			<url>https://www.apache.org/licenses/LICENSE-2.0.txt</url>
		</license>
	</licenses>

    <properties>

        <fhir_core_version>5.6.68</fhir_core_version>
        <ucum_version>1.0.3</ucum_version>

        <surefire_jvm_args>-Dfile.encoding=UTF-8 -Xmx2048m</surefire_jvm_args>

        <!-- configure timestamp in MANIFEST.MF for maven-war-provider -->
        <maven.build.timestamp.format>yyyy-MM-dd'T'HH:mm:ss'Z'</maven.build.timestamp.format>

        <project.build.sourceEncoding>UTF-8</project.build.sourceEncoding>

        <!-- For site-deploy -->
        <siteMainDirectory>${user.home}/sites/hapi-fhir</siteMainDirectory>
        <scmPubCheckoutDirectory>${user.home}/sites/scm/hapi-fhir</scmPubCheckoutDirectory>

        <!-- Dependency Versions -->
        <activation_api_version>1.2.0</activation_api_version>
        <apache_karaf_version>4.2.5</apache_karaf_version>
        <aries_spifly_version>1.2</aries_spifly_version>
        <caffeine_version>3.1.1</caffeine_version>
        <commons_codec_version>1.15</commons_codec_version>
        <commons_compress_version>1.21</commons_compress_version>
        <commons_text_version>1.10.0</commons_text_version>
        <commons_io_version>2.11.0</commons_io_version>
        <commons_lang3_version>3.12.0</commons_lang3_version>
        <com_jamesmurty_utils_version>1.2</com_jamesmurty_utils_version>
        <cql_version>1.5.0</cql_version>
        <derby_version>10.14.2.0</derby_version>
        <!--<derby_version>10.15.1.3</derby_version>-->
        <error_prone_core_version>2.10.0</error_prone_core_version>
        <mockito_version>4.8.1</mockito_version>
        <nullaway_version>0.7.9</nullaway_version>
        <guava_version>31.0.1-jre</guava_version>
        <gson_version>2.8.9</gson_version>
        <jaxb_bundle_version>2.2.11_1</jaxb_bundle_version>
        <jaxb_api_version>2.3.1</jaxb_api_version>
        <jaxb_core_version>2.3.0.1</jaxb_core_version>
        <jaxb_runtime_version>3.0.0</jaxb_runtime_version>
        <jena_version>4.2.0</jena_version>
        <jersey_version>3.0.3</jersey_version>
        <jetty_version>9.4.48.v20220622</jetty_version>
        <jsr305_version>3.0.2</jsr305_version>
        <junit_version>5.9.1</junit_version>
        <flexmark_version>0.50.40</flexmark_version>
<<<<<<< HEAD
        <flyway_version>8.5.0</flyway_version>
        <hibernate_version>5.6.2.Final</hibernate_version>
=======
        <flyway_version>9.4.0</flyway_version>
        <hibernate_version>5.6.12.Final</hibernate_version>
>>>>>>> c6c09521
        <hibernate_search_version>6.1.6.Final</hibernate_search_version>
        <!-- Update lucene version when you update hibernate-search version -->
        <lucene_version>8.11.1</lucene_version>
        <hamcrest_version>2.2</hamcrest_version>
        <hibernate_validator_version>6.1.5.Final</hibernate_validator_version>
        <httpcore_version>4.4.13</httpcore_version>
        <httpclient_version>4.5.13</httpclient_version>
        <jackson_version>2.13.2</jackson_version>
        <jackson_databind_version>2.13.4.1</jackson_databind_version>
        <maven_assembly_plugin_version>3.3.0</maven_assembly_plugin_version>
        <maven_license_plugin_version>1.8</maven_license_plugin_version>
        <okhttp_version>4.10.0</okhttp_version>
        <poi_version>4.1.2</poi_version>
        <poi_ooxml_schemas_version>1.4</poi_ooxml_schemas_version>
        <resteasy_version>5.0.2.Final</resteasy_version>
        <ph_schematron_version>5.6.5</ph_schematron_version>
        <ph_commons_version>9.5.4</ph_commons_version>
        <plexus_compiler_api_version>2.9.0</plexus_compiler_api_version>
        <servicemix_saxon_version>9.8.0-15</servicemix_saxon_version>
        <servicemix_xmlresolver_version>1.2_5</servicemix_xmlresolver_version>
        <swagger_version>2.1.12</swagger_version>
        <slf4j_version>1.7.33</slf4j_version>
        <log4j_to_slf4j_version>2.17.1</log4j_to_slf4j_version>
<<<<<<< HEAD
        <spring_version>5.3.20</spring_version>
		  <spring_data_bom_version>2021.2.2</spring_data_bom_version>
		  <spring_batch_version>4.3.3</spring_batch_version>
        <spring_boot_version>2.6.7</spring_boot_version>
=======
        <spring_version>5.3.23</spring_version>
		  <spring_data_bom_version>2021.2.2</spring_data_bom_version>
		  <spring_batch_version>4.3.3</spring_batch_version>
        <spring_boot_version>2.7.4</spring_boot_version>
>>>>>>> c6c09521
        <spring_retry_version>1.2.2.RELEASE</spring_retry_version>

        <stax2_api_version>3.1.4</stax2_api_version>
        <testcontainers_version>1.17.1</testcontainers_version>
        <thymeleaf-version>3.0.14.RELEASE</thymeleaf-version>
        <woodstox_core_asl_version>4.4.1</woodstox_core_asl_version>

        <!-- We are aiming to still work on a very old version of SLF4j even though we depend on the newest, just to be nice to users of the API. This version is tested in the hapi-fhir-cobertura. -->
        <slf4j_target_version>1.6.0</slf4j_target_version>

        <project.reporting.outputEncoding>UTF-8</project.reporting.outputEncoding>
        <ebay_cors_filter_version>1.0.1</ebay_cors_filter_version>

        <elastic_apm_version>1.28.4</elastic_apm_version>
        <!-- CQL Support -->
        <cql-engine.version>1.5.1</cql-engine.version>
        <cql-evaluator.version>1.2.0</cql-evaluator.version>
        <cqframework.version>1.5.2</cqframework.version>

        <!-- Site properties -->
        <fontawesomeVersion>5.4.1</fontawesomeVersion>
        <maven.compiler.source>11</maven.compiler.source>
        <maven.compiler.target>11</maven.compiler.target>
		  <maven.compiler.release>11</maven.compiler.release>
        <maven.compiler.testSource>17</maven.compiler.testSource>
		  <maven.compiler.testTarget>17</maven.compiler.testTarget>
		  <maven.compiler.testRelease>17</maven.compiler.testRelease>
    </properties>

	<dependencyManagement>
		<dependencies>
			<dependency>
				<groupId>org.springframework.data</groupId>
				<artifactId>spring-data-bom</artifactId>
				<version>${spring_data_bom_version}</version>
				<type>pom</type>
				<scope>import</scope>
			</dependency>
			<dependency>
				<groupId>aopalliance</groupId>
				<artifactId>aopalliance</artifactId>
				<version>1.0</version>
			</dependency>
			<dependency>
				<groupId>ch.qos.logback</groupId>
				<artifactId>logback-classic</artifactId>
				<version>1.2.10</version>
			</dependency>
			<dependency>
				<groupId>com.atlassian.commonmark</groupId>
				<artifactId>commonmark</artifactId>
				<version>0.9.0</version>
			</dependency>
			<dependency>
				<groupId>com.fasterxml.jackson.core</groupId>
				<artifactId>jackson-annotations</artifactId>
				<version>${jackson_version}</version>
			</dependency>
			<dependency>
				<groupId>com.fasterxml.jackson.core</groupId>
				<artifactId>jackson-core</artifactId>
				<version>${jackson_version}</version>
			</dependency>
			<dependency>
				<groupId>com.fasterxml.jackson.core</groupId>
				<artifactId>jackson-databind</artifactId>
				<version>${jackson_databind_version}</version>
			</dependency>
			<dependency>
				<groupId>com.fasterxml.jackson.datatype</groupId>
				<artifactId>jackson-datatype-jsr310</artifactId>
				<version>${jackson_version}</version>
			</dependency>
			<dependency>
				<groupId>com.fasterxml.jackson.dataformat</groupId>
				<artifactId>jackson-dataformat-yaml</artifactId>
				<version>${jackson_version}</version>
			</dependency>
			<dependency>
				<groupId>com.fasterxml.jackson.module</groupId>
				<artifactId>jackson-module-jaxb-annotations</artifactId>
				<version>${jackson_version}</version>
			</dependency>
			<dependency>
				<groupId>com.jayway.jsonpath</groupId>
				<artifactId>json-path</artifactId>
				<version>2.5.0</version>
			</dependency>
			<dependency>
				<groupId>com.jayway.jsonpath</groupId>
				<artifactId>json-path-assert</artifactId>
				<version>2.5.0</version>
			</dependency>
			<dependency>
				<groupId>com.github.ben-manes.caffeine</groupId>
				<artifactId>caffeine</artifactId>
				<version>${caffeine_version}</version>
			</dependency>
			<dependency>
				<groupId>com.graphql-java</groupId>
				<artifactId>graphql-java</artifactId>
				<version>17.4</version>
			</dependency>
			<!-- mail start -->
			<dependency>
				<groupId>org.simplejavamail</groupId>
				<artifactId>simple-java-mail</artifactId>
				<version>6.6.1</version>
			</dependency>
			<dependency>
				<groupId>com.icegreen</groupId>
				<artifactId>greenmail</artifactId>
				<version>1.6.4</version>
				<scope>compile</scope>
			</dependency>
			<dependency>
				<groupId>com.icegreen</groupId>
				<artifactId>greenmail-junit5</artifactId>
				<version>1.6.4</version>
				<scope>compile</scope>
			</dependency>
			<!-- mail end -->
			<dependency>
				<groupId>com.github.dnault</groupId>
				<artifactId>xml-patch</artifactId>
				<version>0.3.1</version>
			</dependency>
			<dependency>
				<groupId>io.dogote</groupId>
				<artifactId>json-patch</artifactId>
				<version>1.15</version>
			</dependency>
			<dependency>
				<groupId>com.google.errorprone</groupId>
				<artifactId>error_prone_core</artifactId>
				<version>${error_prone_core_version}</version>
			</dependency>
			<dependency>
				<groupId>com.google.guava</groupId>
				<artifactId>guava</artifactId>
				<version>${guava_version}</version>
			</dependency>
			<dependency>
				<groupId>com.google.guava</groupId>
				<artifactId>guava-testlib</artifactId>
				<version>${guava_version}</version>
			</dependency>
			<dependency>
				<groupId>com.h2database</groupId>
				<artifactId>h2</artifactId>
				<version>2.1.214</version>
			</dependency>
			<dependency>
				<groupId>com.helger</groupId>
				<artifactId>ph-schematron</artifactId>
				<version>${ph_schematron_version}</version>
			</dependency>
			<dependency>
				<groupId>com.helger</groupId>
				<artifactId>ph-commons</artifactId>
				<version>${ph_commons_version}</version>
			</dependency>
			<dependency>
				<groupId>com.jamesmurty.utils</groupId>
				<artifactId>java-xmlbuilder</artifactId>
				<version>${com_jamesmurty_utils_version}</version>
			</dependency>
			<dependency>
				<groupId>com.squareup.okhttp3</groupId>
				<artifactId>okhttp</artifactId>
				<version>${okhttp_version}</version>
			</dependency>
			<dependency>
				<groupId>com.sun.activation</groupId>
				<artifactId>javax.activation</artifactId>
				<version>${activation_api_version}</version>
			</dependency>
			<dependency>
				<groupId>com.sun.activation</groupId>
				<artifactId>jakarta.activation</artifactId>
				<version>2.0.0</version>
			</dependency>
            <dependency>
                <groupId>com.vladsch.flexmark</groupId>
                <artifactId>flexmark</artifactId>
                <version>${flexmark_version}</version>
            </dependency>
            <dependency>
                <groupId>com.vladsch.flexmark</groupId>
                <artifactId>flexmark-ext-tables</artifactId>
                <version>${flexmark_version}</version>
            </dependency>
            <dependency>
                <groupId>com.vladsch.flexmark</groupId>
                <artifactId>flexmark-profile-pegdown</artifactId>
                <version>${flexmark_version}</version>
            </dependency>
			<dependency>
				<groupId>commons-beanutils</groupId>
				<artifactId>commons-beanutils</artifactId>
				<version>1.9.4</version>
			</dependency>
			<dependency>
				<groupId>commons-cli</groupId>
				<artifactId>commons-cli</artifactId>
				<version>1.5.0</version>
			</dependency>
			<dependency>
				<groupId>commons-codec</groupId>
				<artifactId>commons-codec</artifactId>
				<version>${commons_codec_version}</version>
			</dependency>
			<dependency>
				<groupId>org.apache.commons</groupId>
				<artifactId>commons-collections4</artifactId>
				<version>4.4</version>
			</dependency>
			<dependency>
				<groupId>commons-collections</groupId>
				<artifactId>commons-collections</artifactId>
				<version>3.2.2</version>
			</dependency>
			<dependency>
				<groupId>org.apache.commons</groupId>
				<artifactId>commons-compress</artifactId>
				<version>${commons_compress_version}</version>
			</dependency>
			<dependency>
				<groupId>org.apache.commons</groupId>
				<artifactId>commons-csv</artifactId>
				<version>1.8</version>
			</dependency>
			<dependency>
				<groupId>org.aspectj</groupId>
				<artifactId>aspectjweaver</artifactId>
				<version>1.9.5</version>
			</dependency>
			<dependency>
				<groupId>org.hl7.fhir.testcases</groupId>
				<artifactId>fhir-test-cases</artifactId>
				<version>1.1.14</version>
			</dependency>
			<dependency>
				<groupId>org.jdom</groupId>
				<artifactId>jdom2</artifactId>
				<version>2.0.6.1</version>
			</dependency>
			<dependency>
				<groupId>org.jetbrains</groupId>
				<artifactId>annotations</artifactId>
				<version>23.0.0</version>
			</dependency>
			<dependency>
				<groupId>commons-io</groupId>
				<artifactId>commons-io</artifactId>
				<version>${commons_io_version}</version>
			</dependency>
			<dependency>
				<groupId>directory-naming</groupId>
				<artifactId>naming-java</artifactId>
				<version>0.8</version>
				<scope>test</scope>
				<exclusions>
					<exclusion>
						<artifactId>commons-logging</artifactId>
						<groupId>commons-logging</groupId>
					</exclusion>
				</exclusions>
			</dependency>
			<dependency>
				<groupId>es.nitaur.markdown</groupId>
				<artifactId>txtmark</artifactId>
				<version>0.16</version>
			</dependency>
			<dependency>
				<groupId>javax.activation</groupId>
				<artifactId>javax.activation-api</artifactId>
				<version>${activation_api_version}</version>
			</dependency>
			<dependency>
				<groupId>javax.annotation</groupId>
				<artifactId>javax.annotation-api</artifactId>
				<version>1.3.2</version>
			</dependency>
			<dependency>
				<groupId>javax.ejb</groupId>
				<artifactId>ejb-api</artifactId>
				<version>3.0</version>
			</dependency>
			<dependency>
				<groupId>javax.el</groupId>
				<artifactId>javax.el-api</artifactId>
				<version>3.0.0</version>
			</dependency>
			<dependency>
				<groupId>javax.interceptor</groupId>
				<artifactId>javax.interceptor-api</artifactId>
				<version>1.2</version>
			</dependency>
			<dependency>
				<groupId>javax.json</groupId>
				<artifactId>javax.json-api</artifactId>
				<version>1.1</version>
			</dependency>
			<dependency>
				<groupId>javax.xml.bind</groupId>
				<artifactId>jaxb-api</artifactId>
				<version>${jaxb_api_version}</version>
			</dependency>
			<dependency>
				<groupId>com.google.code.gson</groupId>
				<artifactId>gson</artifactId>
				<version>${gson_version}</version>
			</dependency>
			<dependency>
				<groupId>com.google.code.findbugs</groupId>
				<artifactId>jsr305</artifactId>
				<version>3.0.2</version>
			</dependency>
			<dependency>
				<groupId>com.healthmarketscience.sqlbuilder</groupId>
				<artifactId>sqlbuilder</artifactId>
				<version>3.0.2</version>
			</dependency>
			<dependency>
				<groupId>com.microsoft.sqlserver</groupId>
				<artifactId>mssql-jdbc</artifactId>
				<version>9.4.1.jre8</version>
			</dependency>
			<dependency>
				<groupId>javax.servlet</groupId>
				<artifactId>javax.servlet-api</artifactId>
				<version>3.1.0</version>
			</dependency>
			<dependency>
				<groupId>javax.transaction</groupId>
				<artifactId>javax.transaction-api</artifactId>
				<version>1.2</version>
			</dependency>
			<dependency>
				<groupId>javax.validation</groupId>
				<artifactId>validation-api</artifactId>
				<version>2.0.1.Final</version>
			</dependency>
			<dependency>
				<!--
				We use JUnit 5 in HAPI FHIR, but some libraries still pull in / require JUnit 4
				(e.g. Testcontainers) so we enforce a current version to avoid OWASP flags
				-->
				<groupId>junit</groupId>
				<artifactId>junit</artifactId>
				<version>4.13.2</version>
			</dependency>
			<dependency>
				<groupId>io.swagger.core.v3</groupId>
				<artifactId>swagger-models</artifactId>
				<version>${swagger_version}</version>
			</dependency>
			<dependency>
				<groupId>io.swagger.core.v3</groupId>
				<artifactId>swagger-core</artifactId>
				<version>${swagger_version}</version>
			</dependency>
			<dependency>
				<groupId>mysql</groupId>
				<artifactId>mysql-connector-java</artifactId>
				<version>8.0.28</version>
			</dependency>
			<dependency>
				<groupId>org.springdoc</groupId>
				<artifactId>springdoc-openapi-ui</artifactId>
				<version>1.5.13</version>
			</dependency>
			<dependency>
				 <groupId>net.sourceforge.htmlunit</groupId>
				 <artifactId>htmlunit</artifactId>
				 <version>2.65.1</version>
			</dependency>
			<dependency>
				<groupId>net.sf.json-lib</groupId>
				<artifactId>json-lib</artifactId>
				<version>2.4</version>
				<classifier>jdk15</classifier>
				<exclusions>
					<exclusion>
						<artifactId>commons-logging</artifactId>
						<groupId>commons-logging</groupId>
					</exclusion>
				</exclusions>
			</dependency>
			<dependency>
				<groupId>net.sf.json-lib</groupId>
				<artifactId>json-lib</artifactId>
				<version>2.4</version>
				<classifier>jdk15-sources</classifier>
			</dependency>
			<dependency>
				<groupId>net.ttddyy</groupId>
				<artifactId>datasource-proxy</artifactId>
				<version>1.7</version>
			</dependency>
			<dependency>
				<groupId>org.antlr</groupId>
				<artifactId>ST4</artifactId>
				<version>4.0.8</version>
			</dependency>
			<dependency>
				<groupId>org.apache.commons</groupId>
				<artifactId>commons-dbcp2</artifactId>
				<version>2.9.0</version>
			</dependency>
			<dependency>
				<groupId>org.apache.commons</groupId>
				<artifactId>commons-lang3</artifactId>
				<version>${commons_lang3_version}</version>
			</dependency>
			<dependency>
				<groupId>org.apache.commons</groupId>
				<artifactId>commons-text</artifactId>
				<version>${commons_text_version}</version>
			</dependency>
			<dependency>
				<groupId>org.apache.derby</groupId>
				<artifactId>derby</artifactId>
				<version>${derby_version}</version>
			</dependency>
			<dependency>
				<groupId>org.apache.derby</groupId>
				<artifactId>derbynet</artifactId>
				<version>${derby_version}</version>
			</dependency>
			<dependency>
				<groupId>org.apache.derby</groupId>
				<artifactId>derbyclient</artifactId>
				<version>${derby_version}</version>
			</dependency>
			<dependency>
				<groupId>org.apache.derby</groupId>
				<artifactId>derbyshared</artifactId>
				<version>${derby_version}</version>
			</dependency>
			<dependency>
				<groupId>org.apache.derby</groupId>
				<artifactId>derbytools</artifactId>
				<version>${derby_version}</version>
			</dependency>
			<dependency>
				<groupId>org.apache.httpcomponents</groupId>
				<artifactId>httpclient</artifactId>
				<version>${httpclient_version}</version>
			</dependency>
			<dependency>
				<groupId>org.apache.httpcomponents</groupId>
				<artifactId>httpclient-cache</artifactId>
				<version>${httpclient_version}</version>
			</dependency>
			<dependency>
				<groupId>org.apache.httpcomponents</groupId>
				<artifactId>httpclient-android</artifactId>
				<version>4.3.5.1</version>
			</dependency>
			<dependency>
				<groupId>org.apache.httpcomponents</groupId>
				<artifactId>httpcore</artifactId>
				<version>${httpcore_version}</version>
			</dependency>
			<dependency>
				<groupId>co.elastic.apm</groupId>
				<artifactId>apm-agent-api</artifactId>
				<version>${elastic_apm_version}</version>
			</dependency>
			<dependency>
				<groupId>org.apache.jena</groupId>
				<artifactId>apache-jena-libs</artifactId>
				<version>${jena_version}</version>
				<type>pom</type>
			</dependency>
			<dependency>
				<groupId>org.apache.jena</groupId>
				<artifactId>jena-core</artifactId>
				<version>${jena_version}</version>
			</dependency>
			<dependency>
				<groupId>org.apache.jena</groupId>
				<artifactId>jena-arq</artifactId>
				<version>${jena_version}</version>
			</dependency>
			<dependency>
				<groupId>org.apache.lucene</groupId>
				<artifactId>lucene-analyzers-phonetic</artifactId>
				<version>${lucene_version}</version>
			</dependency>
			<dependency>
				<groupId>org.apache.lucene</groupId>
				<artifactId>lucene-backward-codecs</artifactId>
				<version>${lucene_version}</version>
			</dependency>
			<dependency>
				<groupId>org.apache.maven.doxia</groupId>
				<artifactId>doxia-module-markdown</artifactId>
				<version>1.8</version>
			</dependency>
			<dependency>
				<groupId>org.apache.maven.scm</groupId>
				<artifactId>maven-scm-api</artifactId>
				<version>1.12.0</version>
			</dependency>
			<dependency>
				<groupId>org.apache.maven.scm</groupId>
				<artifactId>maven-scm-manager-plexus</artifactId>
				<version>1.12.0</version>
			</dependency>
			<dependency>
				<groupId>org.apache.maven.scm</groupId>
				<artifactId>maven-scm-provider-gitexe</artifactId>
				<version>1.12.0</version>
			</dependency>
			<dependency>
				<groupId>org.apache.maven.wagon</groupId>
				<artifactId>wagon-scm</artifactId>
				<version>3.4.3</version>
			</dependency>
			<dependency>
				<groupId>org.apache.maven</groupId>
				<artifactId>maven-project</artifactId>
				<version>2.2.1</version>
			</dependency>
			<dependency>
				<groupId>org.apache.maven</groupId>
				<artifactId>maven-plugin-api</artifactId>
				<version>3.6.3</version>
			</dependency>
			<dependency>
				<groupId>org.apache.maven.plugin-tools</groupId>
				<artifactId>maven-plugin-annotations</artifactId>
				<version>3.6.0</version>
			</dependency>
			<dependency>
				<groupId>org.apache.poi</groupId>
				<artifactId>ooxml-schemas</artifactId>
				<version>${poi_ooxml_schemas_version}</version>
			</dependency>
			<dependency>
				<groupId>org.apache.poi</groupId>
				<artifactId>poi</artifactId>
				<version>${poi_version}</version>
			</dependency>
			<dependency>
				<groupId>org.apache.poi</groupId>
				<artifactId>poi-ooxml</artifactId>
				<version>${poi_version}</version>
			</dependency>
			<dependency>
				<groupId>org.apache.poi</groupId>
				<artifactId>poi-ooxml-schemas</artifactId>
				<version>${poi_version}</version>
			</dependency>
			<dependency>
				<groupId>org.apache.velocity</groupId>
				<artifactId>velocity-engine-core</artifactId>
				<version>2.3</version>
			</dependency>
			<dependency>
				<groupId>org.awaitility</groupId>
				<artifactId>awaitility</artifactId>
				<version>4.2.0</version>
			</dependency>
			<dependency>
				<groupId>org.codehaus.plexus</groupId>
				<artifactId>plexus-compiler-api</artifactId>
				<version>${plexus_compiler_api_version}</version>
			</dependency>
			<dependency>
				<groupId>org.codehaus.plexus</groupId>
				<artifactId>plexus-compiler-javac</artifactId>
				<version>${plexus_compiler_api_version}</version>
			</dependency>
			<dependency>
				<groupId>org.codehaus.plexus</groupId>
				<artifactId>plexus-compiler-javac-errorprone</artifactId>
				<version>${plexus_compiler_api_version}</version>
			</dependency>
			<dependency>
				<groupId>org.codehaus.plexus</groupId>
				<artifactId>plexus-utils</artifactId>
				<version>3.1.0</version>
			</dependency>
			<dependency>
				<groupId>com.fasterxml.woodstox</groupId>
				<artifactId>woodstox-core</artifactId>
				<version>6.3.1</version>
			</dependency>
			<dependency>
				<groupId>org.ebaysf.web</groupId>
				<artifactId>cors-filter</artifactId>
				<version>${ebay_cors_filter_version}</version>
			</dependency>
			<dependency>
				<groupId>org.eclipse.jetty</groupId>
				<artifactId>jetty-http</artifactId>
				<version>${jetty_version}</version>
			</dependency>
			<dependency>
				<groupId>org.eclipse.jetty</groupId>
				<artifactId>jetty-servlets</artifactId>
				<version>${jetty_version}</version>
			</dependency>
			<dependency>
				<groupId>org.eclipse.jetty</groupId>
				<artifactId>jetty-io</artifactId>
				<version>${jetty_version}</version>
			</dependency>
			<dependency>
				<groupId>org.eclipse.jetty</groupId>
				<artifactId>jetty-continuation</artifactId>
				<version>${jetty_version}</version>
			</dependency>
			<dependency>
				<groupId>org.eclipse.jetty</groupId>
				<artifactId>jetty-security</artifactId>
				<version>${jetty_version}</version>
			</dependency>
			<dependency>
				<groupId>org.eclipse.jetty</groupId>
				<artifactId>jetty-servlet</artifactId>
				<version>${jetty_version}</version>
			</dependency>
			<dependency>
				<groupId>org.eclipse.jetty</groupId>
				<artifactId>jetty-server</artifactId>
				<version>${jetty_version}</version>
			</dependency>
			<dependency>
				<groupId>org.eclipse.jetty</groupId>
				<artifactId>jetty-util</artifactId>
				<version>${jetty_version}</version>
			</dependency>
			<dependency>
				<groupId>org.eclipse.jetty</groupId>
				<artifactId>jetty-webapp</artifactId>
				<version>${jetty_version}</version>
			</dependency>
			<dependency>
				<groupId>org.eclipse.jetty</groupId>
				<artifactId>jetty-xml</artifactId>
				<version>${jetty_version}</version>
			</dependency>
			<dependency>
				<groupId>org.eclipse.jetty.websocket</groupId>
				<artifactId>websocket-api</artifactId>
				<version>${jetty_version}</version>
			</dependency>
			<dependency>
				<groupId>org.eclipse.jetty.websocket</groupId>
				<artifactId>websocket-client</artifactId>
				<version>${jetty_version}</version>
			</dependency>
			<dependency>
				<groupId>org.eclipse.jetty.websocket</groupId>
				<artifactId>websocket-server</artifactId>
				<version>${jetty_version}</version>
			</dependency>
			<dependency>
				<groupId>org.fhir</groupId>
				<artifactId>ucum</artifactId>
				<version>${ucum_version}</version>
			</dependency>
			<dependency>
				<groupId>org.rauschig</groupId>
				<artifactId>jarchivelib</artifactId>
				<version>1.1.0</version>
				<scope>test</scope>
			</dependency>
			<dependency>
				<groupId>org.fusesource.jansi</groupId>
				<artifactId>jansi</artifactId>
				<version>2.4.0</version>
			</dependency>
			<dependency>
				<groupId>org.glassfish</groupId>
				<artifactId>javax.el</artifactId>
				<version>3.0.0</version>
			</dependency>
			<dependency>
				<groupId>org.glassfish</groupId>
				<artifactId>javax.json</artifactId>
				<version>1.0.4</version>
			</dependency>
			<dependency>
				<groupId>org.glassfish.jaxb</groupId>
				<artifactId>jaxb-runtime</artifactId>
				<version>${jaxb_runtime_version}</version>
			</dependency>
			<dependency>
				<groupId>org.glassfish.jersey.core</groupId>
				<artifactId>jersey-server</artifactId>
				<version>${jersey_version}</version>
			</dependency>
			<dependency>
				<groupId>org.glassfish.jersey.containers</groupId>
				<artifactId>jersey-container-servlet-core</artifactId>
				<version>${jersey_version}</version>
			</dependency>
			<dependency>
				<groupId>org.glassfish.jersey.containers</groupId>
				<artifactId>jersey-container-jetty-http</artifactId>
				<version>${jersey_version}</version>
			</dependency>
			<dependency>
				<groupId>org.glassfish.jersey.media</groupId>
				<artifactId>jersey-media-moxy</artifactId>
				<version>${jersey_version}</version>
			</dependency>
			<dependency>
				<groupId>org.jboss.spec.javax.ws.rs</groupId>
				<artifactId>jboss-jaxrs-api_2.1_spec</artifactId>
				<version>2.0.1.Final</version>
			</dependency>
			<dependency>
				<groupId>org.jboss.resteasy</groupId>
				<artifactId>resteasy-client</artifactId>
				<version>${resteasy_version}</version>
			</dependency>
			<dependency>
				<groupId>org.jscience</groupId>
				<artifactId>jscience</artifactId>
				<version>4.3.1</version>
			</dependency>
			<dependency>
				<groupId>org.hamcrest</groupId>
				<artifactId>hamcrest</artifactId>
				<version>${hamcrest_version}</version>
			</dependency>
			<dependency>
				<groupId>org.hibernate</groupId>
				<artifactId>hibernate-core</artifactId>
				<version>${hibernate_version}</version>
				<exclusions>
					<exclusion>
						<artifactId>xml-apis</artifactId>
						<groupId>xml-apis</groupId>
					</exclusion>
					<exclusion>
						<groupId>javax.activation</groupId>
						<artifactId>activation</artifactId>
					</exclusion>
					<exclusion>
						<groupId>javax.activation</groupId>
						<artifactId>javax.activation-api</artifactId>
					</exclusion>
					<exclusion>
						<groupId>javax.xml.bind</groupId>
						<artifactId>jaxb-api</artifactId>
					</exclusion>
				</exclusions>
			</dependency>
			<dependency>
				<groupId>org.hibernate</groupId>
				<artifactId>hibernate-java8</artifactId>
				<version>${hibernate_version}</version>
			</dependency>
			<dependency>
				<groupId>org.hibernate</groupId>
				<artifactId>hibernate-entitymanager</artifactId>
				<version>${hibernate_version}</version>
			</dependency>
			<dependency>
				<groupId>org.hibernate.validator</groupId>
				<artifactId>hibernate-validator</artifactId>
				<version>${hibernate_validator_version}</version>
			</dependency>
			<dependency>
				<groupId>org.apache.logging.log4j</groupId>
				<artifactId>log4j-to-slf4j</artifactId>
				<version>${log4j_to_slf4j_version}</version>
			</dependency>
			<dependency>
				<groupId>org.hibernate.search</groupId>
				<artifactId>hibernate-search-mapper-orm</artifactId>
				<version>${hibernate_search_version}</version>
				<exclusions>
					<exclusion>
						<groupId>org.apache.logging.log4j</groupId>
						<artifactId>log4j-api</artifactId>
					</exclusion>
				</exclusions>
			</dependency>
			<dependency>
				<!--
				Be careful bumping this, you need to match the maximum version supported by Hibernate Search.
				See: https://docs.jboss.org/hibernate/stable/search/reference/en-US/html_single/#getting-started-compatibility
				-->
				<groupId>org.elasticsearch.client</groupId>
				<artifactId>elasticsearch-rest-high-level-client</artifactId>
				<version>7.17.3</version>
				<exclusions>
					<exclusion>
						<groupId>com.fasterxml.jackson.dataformat</groupId>
						<artifactId>*</artifactId>
					</exclusion>
					<exclusion>
						<groupId>org.yaml</groupId>
						<artifactId>*</artifactId>
					</exclusion>
				</exclusions>
			</dependency>
			<dependency>
				<groupId>org.hibernate.search</groupId>
				<artifactId>hibernate-search-backend-elasticsearch</artifactId>
				<version>${hibernate_search_version}</version>
			</dependency>
			<dependency>
				<groupId>org.hibernate.search</groupId>
				<artifactId>hibernate-search-backend-lucene</artifactId>
				<version>${hibernate_search_version}</version>
			</dependency>
			<dependency>
				<groupId>org.hibernate.search</groupId>
				<artifactId>hibernate-search-backend-elasticsearch-aws</artifactId>
				<version>${hibernate_search_version}</version>
			</dependency>
			<dependency>
				<groupId>org.javassist</groupId>
				<artifactId>javassist</artifactId>
				<version>3.22.0-GA</version>
			</dependency>
			<dependency>
				<groupId>org.junit</groupId>
				<artifactId>junit-bom</artifactId>
				<version>${junit_version}</version>
				<type>pom</type>
				<scope>import</scope>
			</dependency>
			<dependency>
				<groupId>org.junit.jupiter</groupId>
				<artifactId>junit-jupiter</artifactId>
				<version>${junit_version}</version>
				<scope>test</scope>
			</dependency>
			<dependency>
				<groupId>org.junit.jupiter</groupId>
				<artifactId>junit-jupiter-api</artifactId>
				<version>${junit_version}</version>
				<scope>test</scope>
			</dependency>
			<dependency>
				<groupId>org.junit.jupiter</groupId>
				<artifactId>junit-jupiter-engine</artifactId>
				<version>${junit_version}</version>
				<scope>test</scope>
			</dependency>
			<dependency>
				<groupId>org.junit.jupiter</groupId>
				<artifactId>junit-jupiter-params</artifactId>
				<version>${junit_version}</version>
				<scope>test</scope>
			</dependency>
			<dependency>
				<groupId>org.junit-pioneer</groupId>
				<artifactId>junit-pioneer</artifactId>
				<version>1.3.8</version>
			</dependency>
			<dependency>
				<groupId>org.mariadb.jdbc</groupId>
				<artifactId>mariadb-java-client</artifactId>
				<version>3.0.4</version>
			</dependency>
			<dependency>
				<groupId>org.mockito</groupId>
				<artifactId>mockito-core</artifactId>
				<version>${mockito_version}</version>
			</dependency>
			<dependency>
				<groupId>org.mockito</groupId>
				<artifactId>mockito-junit-jupiter</artifactId>
				<version>${mockito_version}</version>
			</dependency>
			<dependency>
				<groupId>org.postgresql</groupId>
				<artifactId>postgresql</artifactId>
<<<<<<< HEAD
				<version>42.4.1</version>
=======
				<version>42.5.0</version>
>>>>>>> c6c09521
			</dependency>
			<dependency>
				<groupId>org.quartz-scheduler</groupId>
				<artifactId>quartz</artifactId>
				<version>2.3.2</version>
				<exclusions>
					<exclusion>
						<groupId>com.zaxxer</groupId>
						<artifactId>HikariCP-java7</artifactId>
					</exclusion>
					<exclusion>
						<groupId>com.mchange</groupId>
						<artifactId>c3p0</artifactId>
					</exclusion>
					<exclusion>
						<groupId>com.mchange</groupId>
						<artifactId>mchange-commons-java</artifactId>
					</exclusion>
				</exclusions>
			</dependency>
			<dependency>
				<groupId>org.slf4j</groupId>
				<artifactId>slf4j-android</artifactId>
				<version>1.7.36</version>
			</dependency>
			<dependency>
				<groupId>org.slf4j</groupId>
				<artifactId>slf4j-api</artifactId>
				<version>${slf4j_version}</version>
			</dependency>
			<dependency>
				<groupId>org.slf4j</groupId>
				<artifactId>jcl-over-slf4j</artifactId>
				<version>${slf4j_version}</version>
			</dependency>
			<dependency>
				<groupId>org.slf4j</groupId>
				<artifactId>log4j-over-slf4j</artifactId>
				<version>${slf4j_version}</version>
			</dependency>
			<dependency>
				<groupId>org.springframework</groupId>
				<artifactId>spring-beans</artifactId>
				<version>${spring_version}</version>
			</dependency>
			<dependency>
				<groupId>org.springframework</groupId>
				<artifactId>spring-context</artifactId>
				<version>${spring_version}</version>
			</dependency>
			<dependency>
				<groupId>org.springframework</groupId>
				<artifactId>spring-context-support</artifactId>
				<version>${spring_version}</version>
			</dependency>
			<dependency>
				<groupId>org.springframework</groupId>
				<artifactId>spring-core</artifactId>
				<version>${spring_version}</version>
			</dependency>
			<dependency>
				<groupId>org.springframework</groupId>
				<artifactId>spring-expression</artifactId>
				<version>${spring_version}</version>
			</dependency>
			<dependency>
				<groupId>org.springframework</groupId>
				<artifactId>spring-jdbc</artifactId>
				<version>${spring_version}</version>
			</dependency>
			<dependency>
				<groupId>org.springframework</groupId>
				<artifactId>spring-messaging</artifactId>
				<version>${spring_version}</version>
			</dependency>
			<dependency>
				<groupId>org.springframework</groupId>
				<artifactId>spring-orm</artifactId>
				<version>${spring_version}</version>
			</dependency>
			<dependency>
				<groupId>org.springframework</groupId>
				<artifactId>spring-test</artifactId>
				<version>${spring_version}</version>
			</dependency>
			<dependency>
				<groupId>org.springframework</groupId>
				<artifactId>spring-webmvc</artifactId>
				<version>${spring_version}</version>
			</dependency>
			<dependency>
				<groupId>org.springframework.boot</groupId>
				<artifactId>spring-boot-starter-test</artifactId>
				<version>${spring_boot_version}</version>
			</dependency>
			<dependency>
				<groupId>org.springframework.boot</groupId>
				<artifactId>spring-boot-test</artifactId>
				<version>${spring_boot_version}</version>
			</dependency>
			<dependency>
				<groupId>org.springframework</groupId>
				<artifactId>spring-tx</artifactId>
				<version>${spring_version}</version>
			</dependency>
			<dependency>
				<groupId>org.springframework</groupId>
				<artifactId>spring-web</artifactId>
				<version>${spring_version}</version>
			</dependency>
			<dependency>
				<groupId>org.springframework</groupId>
				<artifactId>spring-websocket</artifactId>
				<version>${spring_version}</version>
			</dependency>
			<dependency>
				<groupId>org.springframework.retry</groupId>
				<artifactId>spring-retry</artifactId>
				<version>${spring_retry_version}</version>
			</dependency>
			<dependency>
				<groupId>org.thymeleaf</groupId>
				<artifactId>thymeleaf</artifactId>
				<version>${thymeleaf-version}</version>
			</dependency>
			<dependency>
				<groupId>org.thymeleaf</groupId>
				<artifactId>thymeleaf-spring5</artifactId>
				<version>${thymeleaf-version}</version>
			</dependency>
			<dependency>
				<groupId>org.webjars.npm</groupId>
				<artifactId>bootstrap</artifactId>
				<version>4.5.2</version>
			</dependency>
			<dependency>
				<groupId>org.webjars</groupId>
				<artifactId>Eonasdan-bootstrap-datetimepicker</artifactId>
				<version>4.17.47</version>
				<exclusions>
					<exclusion>
						<groupId>*</groupId>
						<artifactId>*</artifactId>
					</exclusion>
				</exclusions>
			</dependency>
			<dependency>
				<groupId>org.webjars</groupId>
				<artifactId>font-awesome</artifactId>
				<version>5.8.2</version>
			</dependency>
			<dependency>
				<groupId>org.webjars.bower</groupId>
				<artifactId>awesome-bootstrap-checkbox</artifactId>
				<version>1.0.2</version>
			</dependency>
			<dependency>
				<groupId>org.webjars</groupId>
				<artifactId>jstimezonedetect</artifactId>
				<version>1.0.6</version>
			</dependency>
			<dependency>
				<groupId>org.webjars</groupId>
				<artifactId>select2</artifactId>
				<version>4.0.13</version>
				<exclusions>
					<exclusion>
						<groupId>org.webjars</groupId>
						<artifactId>jquery</artifactId>
					</exclusion>
				</exclusions>
			</dependency>
			<dependency>
				<groupId>org.webjars.bower</groupId>
				<artifactId>jquery</artifactId>
				<version>3.5.1</version>
			</dependency>
			<dependency>
				<groupId>org.webjars.bower</groupId>
				<artifactId>moment</artifactId>
				<version>2.27.0</version>
			</dependency>
			<dependency>
				<groupId>org.webjars.npm</groupId>
				<artifactId>popper.js</artifactId>
				<version>1.16.1</version>
			</dependency>
			<dependency>
				<groupId>org.webjars</groupId>
				<artifactId>swagger-ui</artifactId>
				<version>4.1.3</version>
			</dependency>
			<dependency>
				<groupId>org.xmlunit</groupId>
				<artifactId>xmlunit-core</artifactId>
				<version>2.4.0</version>
			</dependency>
			<dependency>
				<groupId>org.testcontainers</groupId>
				<artifactId>testcontainers</artifactId>
				<version>${testcontainers_version}</version>
				<scope>test</scope>
			</dependency>
			<dependency>
				<groupId>org.testcontainers</groupId>
				<artifactId>elasticsearch</artifactId>
				<version>${testcontainers_version}</version>
				<scope>test</scope>
			</dependency>
			<dependency>
				<groupId>org.testcontainers</groupId>
				<artifactId>junit-jupiter</artifactId>
				<version>${testcontainers_version}</version>
				<scope>test</scope>
			</dependency>
			<dependency>
				<groupId>xpp3</groupId>
				<artifactId>xpp3</artifactId>
				<version>1.1.4c</version>
			</dependency>
			<dependency>
				<groupId>xpp3</groupId>
				<artifactId>xpp3_xpath</artifactId>
				<version>1.1.4c</version>
			</dependency>
			<dependency>
				<groupId>org.flywaydb</groupId>
				<artifactId>flyway-core</artifactId>
				<version>${flyway_version}</version>
			</dependency>
		</dependencies>
	</dependencyManagement>

	<!--
	<pluginRepositories>
		<pluginRepository>
			<id>ossrh</id>
			<name>Sonatype</name>
			<url>https://oss.sonatype.org/content/repositories/snapshots</url>
			<snapshots>
				<enabled>true</enabled>
			</snapshots>
		</pluginRepository>
		<pluginRepository>
			<id>maven2</id>
			<name>Maven2</name>
			<url>https://central.maven.org/maven2/</url>
			<snapshots>
				<enabled>true</enabled>
			</snapshots>
		</pluginRepository>
	</pluginRepositories>
	-->

	<build>
		<pluginManagement>
			<plugins>
                <plugin>
					<groupId>org.apache.maven.plugins</groupId>
					<artifactId>maven-checkstyle-plugin</artifactId>
					<version>3.2.0</version>
					<dependencies>
						<dependency>
							<groupId>com.puppycrawl.tools</groupId>
							<artifactId>checkstyle</artifactId>
							<version>8.43</version>
						</dependency>
                        <dependency>
                            <groupId>ca.uhn.hapi.fhir</groupId>
                            <artifactId>hapi-fhir-checkstyle</artifactId>
									<!-- Remember to bump this when you upgrade the version -->
<<<<<<< HEAD
                            <version>6.1.4</version>
=======
                            <version>6.2.0-PRE18-SNAPSHOT</version>
>>>>>>> c6c09521
                        </dependency>
					</dependencies>
				</plugin>
				<plugin>
					<groupId>org.springframework.boot</groupId>
					<artifactId>spring-boot-maven-plugin</artifactId>
					<version>${spring_boot_version}</version>
				</plugin>
				<plugin>
					<groupId>org.basepom.maven</groupId>
					<artifactId>duplicate-finder-maven-plugin</artifactId>
					<version>1.5.0</version>
				</plugin>
				<plugin>
					<groupId>de.jpdigital</groupId>
					<artifactId>hibernate54-ddl-maven-plugin</artifactId>
					<version>2.3.0</version>
				</plugin>
				<plugin>
					<groupId>org.apache.maven.plugins</groupId>
					<artifactId>maven-assembly-plugin</artifactId>
					<version>${maven_assembly_plugin_version}</version>
				</plugin>
				<plugin>
					<groupId>org.apache.felix</groupId>
					<artifactId>maven-bundle-plugin</artifactId>
					<version>3.5.0</version>
				</plugin>
				<plugin>
					<groupId>org.apache.maven.plugins</groupId>
					<artifactId>maven-antrun-plugin</artifactId>
					<version>3.0.0</version>
				</plugin>
				<plugin>
					<groupId>org.apache.maven.plugins</groupId>
					<artifactId>maven-clean-plugin</artifactId>
					<version>3.1.0</version>
				</plugin>
				<plugin>
					<groupId>org.apache.maven.plugins</groupId>
					<artifactId>maven-compiler-plugin</artifactId>
					<version>3.10.1</version>
					<configuration>
						<forceJavacCompilerUse>true</forceJavacCompilerUse>
						<encoding>UTF-8</encoding>
						<fork>true</fork>
						<meminitial>500m</meminitial>
						<maxmem>2000m</maxmem>
					</configuration>
					<dependencies>
					</dependencies>
				</plugin>
				<plugin>
					<groupId>org.apache.maven.plugins</groupId>
					<artifactId>maven-dependency-plugin</artifactId>
					<version>3.1.2</version>
				</plugin>
				<plugin>
					<groupId>org.apache.maven.plugins</groupId>
					<artifactId>maven-deploy-plugin</artifactId>
					<version>2.8.2</version>
				</plugin>
				<plugin>
					<groupId>org.apache.maven.plugins</groupId>
					<artifactId>maven-gpg-plugin</artifactId>
					<version>1.6</version>
				</plugin>
				<plugin>
					<groupId>org.apache.maven.plugins</groupId>
					<artifactId>maven-javadoc-plugin</artifactId>
					<version>3.2.0</version>
				</plugin>
				<plugin>
					<groupId>org.apache.maven.plugins</groupId>
					<artifactId>maven-jar-plugin</artifactId>
					<version>3.2.0</version>
				</plugin>
				<plugin>
					<groupId>org.apache.maven.plugins</groupId>
					<artifactId>maven-jxr-plugin</artifactId>
					<version>3.0.0</version>
				</plugin>
				<plugin>
					<groupId>org.apache.maven.plugins</groupId>
					<artifactId>maven-failsafe-plugin</artifactId>
					<version>3.0.0-M5</version>
					<configuration>
						<redirectTestOutputToFile>true</redirectTestOutputToFile>
					</configuration>
				</plugin>
				<plugin>
					<groupId>org.apache.maven.plugins</groupId>
					<artifactId>maven-plugin-plugin</artifactId>
					<version>3.6.1</version>
				</plugin>
				<plugin>
					<groupId>org.apache.maven.plugins</groupId>
					<artifactId>maven-shade-plugin</artifactId>
					<version>2.4.3</version>
				</plugin>
				<plugin>
					<groupId>org.apache.maven.plugins</groupId>
					<artifactId>maven-source-plugin</artifactId>
					<version>3.2.1</version>
				</plugin>
				<plugin>
					<groupId>org.apache.maven.plugins</groupId>
					<artifactId>maven-surefire-plugin</artifactId>
					<version>3.0.0-M5</version>
					<configuration>
						<redirectTestOutputToFile>true</redirectTestOutputToFile>
						<runOrder>random</runOrder>
						<argLine>@{argLine} ${surefire_jvm_args}</argLine>
						<forkCount>1.0C</forkCount>
						<trimStackTrace>true</trimStackTrace>
					</configuration>
				</plugin>
				<plugin>
					<groupId>org.apache.maven.plugins</groupId>
					<artifactId>maven-war-plugin</artifactId>
					<version>3.2.3</version>
				</plugin>
				<plugin>
					<groupId>org.codehaus.mojo</groupId>
					<artifactId>build-helper-maven-plugin</artifactId>
					<version>3.2.0</version>
				</plugin>
				<plugin>
					<groupId>org.codehaus.mojo</groupId>
					<artifactId>buildnumber-maven-plugin</artifactId>
					<version>1.4</version>
				</plugin>
				<plugin>
					<groupId>org.codehaus.mojo</groupId>
					<artifactId>cobertura-maven-plugin</artifactId>
					<version>2.7</version>
					<configuration>
						<skip>true</skip>
					</configuration>
				</plugin>
				<plugin>
					<groupId>org.codehaus.mojo</groupId>
					<artifactId>license-maven-plugin</artifactId>
					<version>2.0.0</version>
					<configuration>
						<verbose>true</verbose>
						<addSvnKeyWords>false</addSvnKeyWords>
						<encoding>UTF-8</encoding>
					</configuration>
				</plugin>
				<plugin>
					<groupId>org.codehaus.mojo</groupId>
					<artifactId>versions-maven-plugin</artifactId>
					<version>2.8.1</version>
					<configuration>
						<processDependencyManagementTransitive>false</processDependencyManagementTransitive>
					</configuration>
				</plugin>
				<plugin>
					<groupId>org.eclipse.jetty</groupId>
					<artifactId>jetty-maven-plugin</artifactId>
					<version>${jetty_version}</version>
				</plugin>
				<plugin>
					<groupId>org.eluder.coveralls</groupId>
					<artifactId>coveralls-maven-plugin</artifactId>
					<version>4.3.0</version>
					<configuration>
						<coberturaReports>
						</coberturaReports>
					</configuration>
				</plugin>
				<plugin>
					<groupId>org.jacoco</groupId>
					<artifactId>jacoco-maven-plugin</artifactId>
					<version>0.8.8</version>
					<configuration>
						<excludes>
							<exclude>ca/uhn/fhir/model/dstu2/**/*.class</exclude>
							<exclude>ca/uhn/fhir/jpa/rp/r5/*.class</exclude>
							<exclude>ca/uhn/fhir/jpa/rp/r4/*.class</exclude>
							<exclude>ca/uhn/fhir/jpa/rp/r4b/*.class</exclude>
							<exclude>ca/uhn/fhir/jpa/rp/dstu3/*.class</exclude>
							<exclude>ca/uhn/fhir/jpa/rp/dstu2/*.class</exclude>
						</excludes>
					</configuration>
				</plugin>
				<!--This plugin's configuration is used to store Eclipse m2e settings only. It has no influence on the Maven build itself. -->
				<plugin>
					<groupId>org.eclipse.m2e</groupId>
					<artifactId>lifecycle-mapping</artifactId>
					<version>1.0.0</version>
					<configuration>
						<lifecycleMappingMetadata>
							<pluginExecutions>
								<pluginExecution>
									<pluginExecutionFilter>
										<groupId>
											ca.uhn.hapi.fhir
										</groupId>
										<artifactId>
											hapi-tinder-plugin
										</artifactId>
										<versionRange>
											[0.8-SNAPSHOT,)
										</versionRange>
										<goals>
											<goal>
												generate-jparest-server
											</goal>
										</goals>
									</pluginExecutionFilter>
									<action>
										<ignore></ignore>
									</action>
								</pluginExecution>
								<pluginExecution>
									<pluginExecutionFilter>
										<groupId>
											org.apache.maven.plugins
										</groupId>
										<artifactId>
											maven-antrun-plugin
										</artifactId>
										<versionRange>
											[1.7,)
										</versionRange>
										<goals>
											<goal>run</goal>
										</goals>
									</pluginExecutionFilter>
									<action>
										<ignore></ignore>
									</action>
								</pluginExecution>
								<!--
								<pluginExecution>
									<pluginExecutionFilter>
										<groupId>
											org.codehaus.mojo
										</groupId>
										<artifactId>
											build-helper-maven-plugin
										</artifactId>
										<versionRange>
											[1.9.1,)
										</versionRange>
										<goals>
											<goal>add-source</goal>
										</goals>
									</pluginExecutionFilter>
									<action>
										<ignore></ignore>
									</action>
								</pluginExecution>
								<pluginExecution>
									<pluginExecutionFilter>
										<groupId>
											org.apache.maven.plugins
										</groupId>
										<artifactId>
											maven-compiler-plugin
										</artifactId>
										<versionRange>
											[3.3,)
										</versionRange>
										<goals>
											<goal>compile</goal>
											<goal>testCompile</goal>
										</goals>
									</pluginExecutionFilter>
									<action>
										<ignore></ignore>
									</action>
								</pluginExecution>
								 -->
							</pluginExecutions>
						</lifecycleMappingMetadata>
					</configuration>
				</plugin>
				<plugin>
					<groupId>org.apache.maven.plugins</groupId>
					<artifactId>maven-install-plugin</artifactId>
					<version>2.5.2</version>
				</plugin>
			</plugins>
		</pluginManagement>
		<plugins>
			<plugin>
				<groupId>org.apache.maven.plugins</groupId>
				<artifactId>maven-enforcer-plugin</artifactId>
				<version>3.0.0</version>
				<executions>
					<execution>
						<id>enforce-maven</id>
						<goals>
							<goal>enforce</goal>
						</goals>
						<configuration>
							<rules>
								<requireMavenVersion>
									<version>3.5.4</version>
								</requireMavenVersion>
								<requireJavaVersion>
									<version>17</version>
									<message>
										HAPI FHIR is targeting JDK 11 for published binaries,
										but we require JDK 17 to build and test this library.
									</message>
								</requireJavaVersion>
							</rules>
						</configuration>
					</execution>
				</executions>
			</plugin>
			<plugin>
				<artifactId>maven-antrun-plugin</artifactId>
				<inherited>false</inherited>
				<executions>
					<execution>
						<id>copySubProjects</id>
						<phase>site</phase>
						<goals>
							<goal>run</goal>
						</goals>
						<configuration>
							<target>
								<copy todir="target/site/apidocs">
									<fileset dir="hapi-fhir-base/target/site/apidocs"/>
								</copy>
								<copy todir="target/site/apidocs-dstu2">
									<fileset dir="hapi-fhir-structures-dstu2/target/site/apidocs"/>
								</copy>
								<copy todir="target/site/apidocs-dstu3">
									<fileset dir="hapi-fhir-structures-dstu3/target/site/apidocs"/>
								</copy>
								<copy todir="target/site/apidocs-r4">
									<fileset dir="hapi-fhir-structures-r4/target/site/apidocs"/>
								</copy>
								<copy todir="target/site/apidocs-r5">
									<fileset dir="hapi-fhir-structures-r5/target/site/apidocs"/>
								</copy>
								<copy todir="target/site/apidocs-jpaserver">
									<fileset dir="hapi-fhir-jpaserver-base/target/site/apidocs"/>
								</copy>
								<copy todir="target/site/apidocs-jpaserver-mdm">
									<fileset dir="hapi-fhir-jpaserver-mdm/target/site/apidocs"/>
								</copy>
								<copy todir="target/site/apidocs-jpaserver-batch">
									<fileset dir="hapi-fhir-batch/target/site/apidocs"/>
								</copy>
								<copy todir="target/site/apidocs-storage-batch2">
									<fileset dir="hapi-fhir-storage-batch2/target/site/apidocs"/>
								</copy>
								<copy todir="target/site/apidocs-client">
									<fileset dir="hapi-fhir-client/target/site/apidocs"/>
								</copy>
								<copy todir="target/site/apidocs-server">
									<fileset dir="hapi-fhir-server/target/site/apidocs"/>
								</copy>
								<copy todir="target/site/apidocs-server-mdm">
									<fileset dir="hapi-fhir-server-mdm/target/site/apidocs"/>
								</copy>
                                <copy todir="target/site/apidocs-server-openapi">
                                    <fileset dir="hapi-fhir-server-mdm/target/site/openapi"/>
                                </copy>
								<copy todir="target/site/xref-jpaserver">
									<fileset dir="hapi-fhir-jpaserver-base/target/site/xref"/>
								</copy>
								<copy todir="target/site/xref-base">
									<fileset dir="hapi-fhir-base/target/site/xref"/>
								</copy>
								<!-- <copy todir="target/site/cobertura"> <fileset dir="hapi-fhir-cobertura/target/site/cobertura" /> </copy> -->
								<copy todir="target/site">
									<fileset dir="hapi-fhir-base/target/site" includes="checkstyle.*"/>
								</copy>
								<echo>Fixing Checkstyle Report</echo>
								<replace dir="target/site" summary="true">
									<include name="checkstyle.html"/>
									<replacetoken>"../../</replacetoken>
									<replacevalue>"./</replacevalue>
								</replace>
								<replace dir="target/site" summary="true">
									<include name="*.html"/>
									<replacetoken>
										http://netdna.bootstrapcdn.com/twitter-bootstrap/2.3.1/css/bootstrap-responsive.min.css
									</replacetoken>
									<replacevalue>./css/bootstrap-responsive.min.css</replacevalue>
								</replace>
								<replace dir="target/site" summary="true">
									<include name="*.html"/>
									<replacetoken>http://netdna.bootstrapcd</replacetoken>
									<replacevalue>https://netdna.bootstrapcd</replacevalue>
								</replace>
								<replace dir="target/site" summary="true">
									<include name="*.html"/>
									<replacetoken>http://maxcdn.bootstrapcdn.com/font-awesome/4.3.0/css/font-awesome.min.css
									</replacetoken>
									<replacevalue>https://maxcdn.bootstrapcdn.com/font-awesome/4.3.0/css/font-awesome.min.css
									</replacevalue>
								</replace>
								<replace dir="target/site" summary="true">
									<include name="*.html"/>
									<replacetoken>http://ajax.googleapis</replacetoken>
									<replacevalue>https://ajax.googleapis</replacevalue>
								</replace>
								<replace dir="target/site" summary="true">
									<include name="*.html"/>
									<replacetoken>\t</replacetoken>
									<replacevalue>
									</replacevalue>
								</replace>
								<replace dir="target/site" summary="true">
									<include name="index.html"/>
									<replacetoken><![CDATA[<h2 id="Welcome">Welcome</h2>]]></replacetoken>
									<replacevalue><![CDATA[
			<div class="span12">
				<div class="pull-left">
					<a href="./" id="bannerLeft"><img src="images/hapi_fhir_banner.png" alt='"'HAPI'"' /></a>
				</div>
				<div class="pull-right">
					<a href="./" id="bannerRight"><img src="images/hapi_fhir_banner_right.png" alt='"'FHIR'"' /></a>
				</div>
			</div>
			<br clear="both"/>
	]]></replacevalue>
								</replace>
								<!--<replaceregexp file="target/site/checkstyle.html" byline="false" match="&lt;ul class=&quot;breadcrumb.*?&lt;/ul&gt;" replace="" flags="s"/> -->
							</target>
						</configuration>
					</execution>
					<execution>
						<id>addSyntaxHighlighter</id>
						<phase>site</phase>
						<goals>
							<goal>run</goal>
						</goals>
						<configuration>
							<target>
								<echo>Adding Fontawesome</echo>
								<replace dir="target/site" summary="true">
									<include name="*.html"/>
									<replacetoken>
										<![CDATA[<a href="download.html" title="Download">Download</a>]]></replacetoken>
									<replacevalue>
										<![CDATA[<a href="download.html"  title="Download"><i class="fa fa-download"></i> Download</a>]]></replacevalue>
								</replace>
								<replace dir="target/site" summary="true">
									<include name="*.html"/>
									<replacetoken>
										<![CDATA[<a href="https://github.com/hapifhir/hapi-fhir/" title="GitHub Project" class="externalLink">GitHub Project</a>]]></replacetoken>
									<replacevalue>
										<![CDATA[<a href="https://github.com/hapifhir/hapi-fhir/" title="GitHub Project"  class="externalLink"><i class="fa fa-github"></i> GitHub Project</a>]]></replacevalue>
								</replace>
								<replace dir="target/site" summary="true">
									<include name="*.html"/>
									<replacetoken><![CDATA[data-toggle="dropdown">Test Servers <]]></replacetoken>
									<replacevalue>
										<![CDATA[data-toggle="dropdown"><i class="fa fa-fire"></i>&nbsp;Test Servers&nbsp;<]]></replacevalue>
								</replace>
								<replace dir="target/site" summary="true">
									<include name="*.html"/>
									<replacetoken><![CDATA[data-toggle="dropdown">Documentation <]]></replacetoken>
									<replacevalue>
										<![CDATA[data-toggle="dropdown"><i class="fa fa-book"></i>&nbsp;Documentation&nbsp;<]]></replacevalue>
								</replace>
								<replace dir="target/site" summary="true">
									<include name="*.html"/>
									<replacetoken><![CDATA[data-toggle="dropdown">Get Help <]]></replacetoken>
									<replacevalue>
										<![CDATA[data-toggle="dropdown"><i class="fa fa-support"></i>&nbsp;Get Help&nbsp;<]]></replacevalue>
								</replace>
								<echo>Changing Breadcrumbs</echo>
								<replace dir="target/site" summary="true">
									<include name="doc_*.html"/>
									<replacetoken><![CDATA[<li class="divider">/</li>]]></replacetoken>
									<replacevalue><![CDATA[<li  class="divider">/</li>
			<li><a href="docindex.html" title="Documentation">Documentation</a></li>
			<li  class="divider">/</li>]]></replacevalue>
								</replace>
								<echo>Adding Syntax Highlighter</echo>
								<replace dir="target/site" summary="true">
									<include name="*.html"></include>
									<replacetoken><![CDATA[</body>]]></replacetoken>
									<replacevalue><![CDATA[
<script type="text/javascript">
	var elements = document.getElementsByClassName("source");
	for (var i=0; i < elements.length; i++) {
		var pres = elements[i].getElementsByTagName("pre");
		for (var j = 0; j < pres.length; j++) {
			var pre = pres[j];
			if (pre.innerHTML.match(/^\s*\&lt\;/)) {
				pre.className = 'brush: xml';
			} else if (pre.innerHTML.match(/\/\*/)) {
				pre.className = 'brush: java';
			} else if (pre.innerHTML.match(/^\/\//)) {
				pre.className = 'brush: java';
			} else if (pre.innerHTML.match(/^\{/)) {
				pre.className = 'brush: jscript';
			} else if (pre.innerHTML.match(/^\#/)) {
				pre.className = 'brush: bash';
			} else if (pre.innerHTML.match(/\&lt\;\//)) {
				pre.className = 'brush: xml';
			} else {
				pre.className = 'brush: java';
			}
		}
	}

	SyntaxHighlighter.all();
</script>
</body>
									]]></replacevalue>
								</replace>
							</target>
						</configuration>
					</execution>
					<execution>
						<id>addAnalytics</id>
						<phase>site</phase>
						<configuration>
							<target>
								<echo>Adding Google analytics in target/site for &lt;body&gt;</echo>
								<replace dir="target/site" summary="true">
									<include name="**/*.html"></include>
									<!--suppress UnresolvedMavenProperty -->
									<replacefilter token="#build#" value="${label}"/>
									<replacefilter token="#version#" value="${project.version}"/>
									<replacetoken><![CDATA[</body>]]></replacetoken>
									<replacevalue><![CDATA[
<script>
  (function(i,s,o,g,r,a,m){i['GoogleAnalyticsObject']=r;i[r]=i[r]||function(){
  (i[r].q=i[r].q||[]).push(arguments)},i[r].l=1*new Date();a=s.createElement(o),
  m=s.getElementsByTagName(o)[0];a.async=1;a.src=g;m.parentNode.insertBefore(a,m)
  })(window,document,'script','//www.google-analytics.com/analytics.js','ga');

  ga('create', 'UA-1395874-5', 'auto');
  ga('require', 'displayfeatures');
  ga('require', 'linkid', 'linkid.js');
  ga('send', 'pageview');

</script>
                </body >
                ]]></replacevalue>
								</replace>
								<echo>Adding Google analytics in target/site for &lt;BODY&gt;</echo>
								<replace dir="target/site" summary="true">
									<include name="**/*.html"></include>
									<replacetoken><![CDATA[</BODY>]]></replacetoken>
									<replacevalue><![CDATA[
<script>
  (function(i,s,o,g,r,a,m){i['GoogleAnalyticsObject']=r;i[r]=i[r]||function(){
  (i[r].q=i[r].q||[]).push(arguments)},i[r].l=1*new Date();a=s.createElement(o),
  m=s.getElementsByTagName(o)[0];a.async=1;a.src=g;m.parentNode.insertBefore(a,m)
  })(window,document,'script','//www.google-analytics.com/analytics.js','ga');

  ga('create', 'UA-1395874-5', 'auto');
  ga('require', 'displayfeatures');
  ga('require', 'linkid', 'linkid.js');
  ga('send', 'pageview');

</script>
                </BODY >
                ]]></replacevalue>
								</replace>
							</target>
						</configuration>
						<goals>
							<goal>run</goal>
						</goals>
					</execution>
				</executions>
			</plugin>
			<plugin>
				<groupId>org.apache.maven.plugins</groupId>
				<artifactId>maven-scm-publish-plugin</artifactId>
				<version>3.0.0</version>
				<inherited>false</inherited>
				<configuration>
					<checkoutDirectory>${scmPubCheckoutDirectory}</checkoutDirectory>
					<content>\${siteMainDirectory}</content>
					<tryUpdate>true</tryUpdate>
					<scmBranch>gh-pages</scmBranch>
					<pubScmUrl>scm:git:git@github.com:hapifhir/hapi-fhir.git</pubScmUrl>
				</configuration>
				<executions>
					<execution>
						<id>scm-publish</id>
						<phase>site-deploy</phase>
						<goals>
							<goal>publish-scm</goal>
						</goals>
					</execution>
				</executions>
			</plugin>
			<plugin>
				<groupId>org.jacoco</groupId>
				<artifactId>jacoco-maven-plugin</artifactId>
				<configuration>
					<dumpOnExit>true</dumpOnExit>
				</configuration>
				<executions>
					<execution>
						<id>default-prepare-agent</id>
						<goals>
							<goal>prepare-agent</goal>
						</goals>
					</execution>
				</executions>
			</plugin>
		</plugins>
	</build>

	<reporting>
		<plugins>
			<plugin>
				<groupId>org.apache.maven.plugins</groupId>
				<artifactId>maven-changes-plugin</artifactId>
				<version>2.12.1</version>
				<inherited>false</inherited>
				<reportSets>
					<reportSet>
						<reports>
							<report>changes-report</report>
						</reports>
					</reportSet>
				</reportSets>
				<configuration>
					<feedType>atom_1.0</feedType>
					<issueLinkTemplatePerSystem>
						<default>https://github.com/hapifhir/hapi-fhir/issues/%ISSUE%</default>
					</issueLinkTemplatePerSystem>
					<escapeHTML>false</escapeHTML>
				</configuration>
			</plugin>
			<plugin>
				<groupId>org.apache.maven.plugins</groupId>
				<artifactId>maven-surefire-report-plugin</artifactId>
				<version>2.19.1</version>
				<reportSets>
					<reportSet>
						<reports>
							<report>failsafe-report-only</report>
						</reports>
					</reportSet>
				</reportSets>
				<configuration>
					<reportsDirectories>
						<reportDirectory>${project.basedir}/hapi-fhir-base/target/surefire-reports/</reportDirectory>
						<reportDirectory>${project.basedir}/hapi-fhir-structures-dstu/target/surefire-reports/
						</reportDirectory>
						<reportDirectory>${project.basedir}/hapi-fhir-structures-dstu2/target/surefire-reports/
						</reportDirectory>
						<reportDirectory>${project.basedir}/hapi-fhir-jpaserver-base/target/surefire-reports/
						</reportDirectory>
					</reportsDirectories>
				</configuration>
			</plugin>
			<plugin>
				<groupId>org.apache.maven.plugins</groupId>
				<artifactId>maven-project-info-reports-plugin</artifactId>
				<version>3.0.0</version>
				<inherited>false</inherited>
				<!--
				<reportSets>
					<reportSet>
						<reports>
							<report>team</report>
							<report>issue-management</report>
							<report>license</report>
							<report>scm</report>
						</reports>
					</reportSet>
				</reportSets>
				-->
			</plugin>
			<!-- <plugin> <groupId>org.apache.maven.plugins</groupId> <artifactId>maven-linkcheck-plugin</artifactId> <version>1.1</version> </plugin> -->
		</plugins>
	</reporting>

	<profiles>
		<profile>
			<id>DIST</id>
			<build>
				<plugins>
					<plugin>
						<groupId>org.codehaus.mojo</groupId>
						<artifactId>license-maven-plugin</artifactId>
						<inherited>false</inherited>
						<executions>
							<execution>
								<id>update-project-license</id>
								<phase>package</phase>
								<goals>
									<goal>update-project-license</goal>
								</goals>
								<configuration>
									<licenseName>apache_v2</licenseName>
								</configuration>
							</execution>
						</executions>
					</plugin>
				</plugins>
			</build>
		</profile>
		<profile>
			<id>ROOT</id>
			<reporting>
				<plugins>
				</plugins>
			</reporting>
			<modules>
			</modules>
			<build>
				<plugins>
					<!-- <plugin> <artifactId>maven-assembly-plugin</artifactId> <version>${maven_assembly_plugin_version}</version> <executions> <execution> <phase>package</phase> <goals> <goal>single</goal> </goals>
						<configuration> <attach>false</attach> <descriptors> <descriptor>${project.basedir}/src/assembly/hapi-fhir-sample-projects.xml</descriptor> </descriptors> </configuration> </execution> </executions> </plugin> -->
				</plugins>
			</build>
		</profile>
		<profile>
			<id>ALLMODULES</id>
			<activation>
				<activeByDefault>true</activeByDefault>
			</activation>
			<modules>
				<module>hapi-fhir-checkstyle</module>
				<module>hapi-fhir-bom</module>
				<module>hapi-deployable-pom</module>
				<module>hapi-fhir-base</module>
				<module>hapi-fhir-docs</module>
				<module>hapi-fhir-test-utilities</module>
				<module>hapi-fhir-jpaserver-test-utilities</module>
				<module>hapi-fhir-jpaserver-test-dstu2</module>
				<module>hapi-fhir-jpaserver-test-dstu3</module>
				<module>hapi-fhir-jpaserver-test-r4</module>
				<module>hapi-fhir-jpaserver-test-r4b</module>
				<module>hapi-fhir-jpaserver-test-r5</module>
				<module>hapi-fhir-jpaserver-elastic-test-utilities</module>
				<module>hapi-tinder-plugin</module>
				<module>hapi-tinder-test</module>
				<module>hapi-fhir-client</module>
				<module>hapi-fhir-server</module>
				<module>hapi-fhir-server-mdm</module>
				<module>hapi-fhir-server-openapi</module>
				<module>hapi-fhir-converter</module>
				<module>hapi-fhir-validation</module>
				<module>hapi-fhir-structures-dstu2</module>
				<module>hapi-fhir-structures-hl7org-dstu2</module>
				<module>hapi-fhir-validation-resources-dstu2</module>
				<module>hapi-fhir-structures-dstu2.1</module>
				<module>hapi-fhir-validation-resources-dstu2.1</module>
				<module>hapi-fhir-structures-dstu3</module>
				<module>hapi-fhir-validation-resources-dstu3</module>
				<module>hapi-fhir-structures-r4</module>
				<module>hapi-fhir-validation-resources-r4</module>
				<module>hapi-fhir-structures-r4b</module>
				<module>hapi-fhir-structures-r5</module>
				<module>hapi-fhir-validation-resources-r5</module>
				<module>hapi-fhir-jpa</module>
				<module>hapi-fhir-storage</module>
				<module>hapi-fhir-storage-batch2</module>
				<module>hapi-fhir-storage-batch2-jobs</module>
				<module>hapi-fhir-storage-mdm</module>
				<module>hapi-fhir-storage-test-utilities</module>
				<module>hapi-fhir-jpaserver-cql</module>
				<module>hapi-fhir-jpaserver-model</module>
				<module>hapi-fhir-jpaserver-searchparam</module>
				<module>hapi-fhir-jpaserver-subscription</module>
				<module>hapi-fhir-jaxrsserver-base</module>
				<module>hapi-fhir-batch</module>
				<module>hapi-fhir-jpaserver-base</module>
				<module>hapi-fhir-sql-migrate</module>
				<module>hapi-fhir-jpaserver-mdm</module>
				<module>hapi-fhir-testpage-overlay</module>
				<module>hapi-fhir-jpaserver-uhnfhirtest</module>
				<module>hapi-fhir-client-okhttp</module>
				<module>hapi-fhir-android</module>
				<module>hapi-fhir-cli</module>
				<module>hapi-fhir-dist</module>
				<module>tests/hapi-fhir-base-test-jaxrsserver-kotlin</module>
				<module>tests/hapi-fhir-base-test-mindeps-client</module>
				<module>tests/hapi-fhir-base-test-mindeps-server</module>
				<module>hapi-fhir-spring-boot</module>
			</modules>
		</profile>
		<profile>
			<id>JACOCO</id>
			<modules>
				<module>hapi-fhir-jacoco</module>
			</modules>
			<build>
				<plugins>
					<plugin>
						<groupId>org.jacoco</groupId>
						<artifactId>jacoco-maven-plugin</artifactId>
						<configuration>
							<dumpOnExit>true</dumpOnExit>
						</configuration>
						<executions>
							<execution>
								<id>default-prepare-agent</id>
								<goals>
									<goal>prepare-agent</goal>
								</goals>
							</execution>
						</executions>
					</plugin>
				</plugins>
			</build>
		</profile>
		<profile>
			<id>CI</id>
			<properties>
				<surefire_jvm_args>-Dspring.test.context.cache.maxSize=2 -Dfile.encoding=UTF-8 -Xmx2648m -XX:-TieredCompilation -Dfile.encoding=UTF-8 -Xss128M -XX:MetaspaceSize=512M -XX:MaxMetaspaceSize=2048M -XX:ReservedCodeCacheSize=220M</surefire_jvm_args>
			</properties>
			<build>
				<plugins>
					<plugin>
						<groupId>org.apache.maven.plugins</groupId>
						<artifactId>maven-checkstyle-plugin</artifactId>
						<executions>
							<execution>
								<id>validate</id>
								<phase>generate-sources</phase>
								<configuration>
									<!--suppress UnresolvedMavenProperty -->
									<configLocation>${maven.multiModuleProjectDirectory}/src/checkstyle/checkstyle_config_nofixmes.xml</configLocation>
									<encoding>UTF-8</encoding>
									<consoleOutput>true</consoleOutput>
									<failOnViolation>true</failOnViolation>
									<failsOnError>false</failsOnError>
								</configuration>
								<goals>
									<goal>check</goal>
								</goals>
							</execution>
						</executions>
					</plugin>
				</plugins>
			</build>
		</profile>
		<profile>
			<id>NOPARALLEL</id>
			<build>
				<plugins>
					<plugin>
						<groupId>org.apache.maven.plugins</groupId>
						<artifactId>maven-surefire-plugin</artifactId>
						<configuration>
							<forkCount>1</forkCount>
						</configuration>
					</plugin>
				</plugins>
			</build>
		</profile>
		<profile>
			<id>MINPARALLEL</id>
			<build>
				<plugins>
					<plugin>
						<groupId>org.apache.maven.plugins</groupId>
						<artifactId>maven-surefire-plugin</artifactId>
						<configuration>
							<forkCount>2</forkCount>
						</configuration>
					</plugin>
				</plugins>
			</build>
		</profile>
		<profile>
			<id>ERRORPRONE</id>
			<build>
				<plugins>
					<plugin>
						<groupId>org.apache.maven.plugins</groupId>
						<artifactId>maven-compiler-plugin</artifactId>
						<configuration>
							<fork>true</fork>
							<compilerArgs>
								<arg>-XDcompilePolicy=simple</arg>
								<arg>-Xplugin:ErrorProne</arg>
								<arg>-J--add-exports=jdk.compiler/com.sun.tools.javac.api=ALL-UNNAMED</arg>
								<arg>-J--add-exports=jdk.compiler/com.sun.tools.javac.file=ALL-UNNAMED</arg>
								<arg>-J--add-exports=jdk.compiler/com.sun.tools.javac.main=ALL-UNNAMED</arg>
								<arg>-J--add-exports=jdk.compiler/com.sun.tools.javac.model=ALL-UNNAMED</arg>
								<arg>-J--add-exports=jdk.compiler/com.sun.tools.javac.parser=ALL-UNNAMED</arg>
								<arg>-J--add-exports=jdk.compiler/com.sun.tools.javac.processing=ALL-UNNAMED</arg>
								<arg>-J--add-exports=jdk.compiler/com.sun.tools.javac.tree=ALL-UNNAMED</arg>
								<arg>-J--add-exports=jdk.compiler/com.sun.tools.javac.util=ALL-UNNAMED</arg>
								<arg>-J--add-opens=jdk.compiler/com.sun.tools.javac.code=ALL-UNNAMED</arg>
								<arg>-J--add-opens=jdk.compiler/com.sun.tools.javac.comp=ALL-UNNAMED</arg>
							</compilerArgs>
							<annotationProcessorPaths>
								<path>
									<groupId>com.google.errorprone</groupId>
									<artifactId>error_prone_core</artifactId>
									<version>${error_prone_core_version}</version>
								</path>
							</annotationProcessorPaths>
						</configuration>
					</plugin>
				</plugins>
			</build>
		</profile>
		<profile>
			<id>FASTINSTALL</id>
			<properties>
				<skipTests>true</skipTests>
			</properties>
			<!-- Profile for a quick local mvn install after a git pull.
			     We assume upstream ran these checks as part of the build. -->
			<build>
				<plugins>
					<plugin>
						<groupId>org.apache.maven.plugins</groupId>
						<artifactId>maven-surefire-plugin</artifactId>
						<configuration>
							<skipTests>true</skipTests>
						</configuration>
					</plugin>
					<plugin>
						<groupId>org.apache.maven.plugins</groupId>
						<artifactId>maven-failsafe-plugin</artifactId>
						<executions>
							<execution><id>integration-test</id><phase>none</phase></execution>
						</executions>
					</plugin>
					<plugin>
						<groupId>org.apache.maven.plugins</groupId>
						<artifactId>maven-checkstyle-plugin</artifactId>
						<executions>
							<execution><id>validate</id><phase>none</phase></execution>
						</executions>
					</plugin>
				</plugins>
			</build>
		</profile>
		<profile>
			<id>LGTM</id>
			<build>
				<plugins>
					<plugin>
						<groupId>org.apache.maven.plugins</groupId>
						<artifactId>maven-enforcer-plugin</artifactId>
						<configuration>
							<skip>true</skip>
						</configuration>
					</plugin>
				</plugins>
			</build>
		</profile>

		<!--
		This profile is basically here to work around an IJ bug where the
		<testSource> tag is ignored in IJ's compiler. See:
		https://youtrack.jetbrains.com/issue/IDEA-85478
		-->
		<profile>
			<id>ide</id>
			<activation>
				<activeByDefault>false</activeByDefault>
				<property>
					<name>idea.maven.embedder.version</name>
				</property>
			</activation>
			<build>
				<plugins>
					<plugin>
						<groupId>org.apache.maven.plugins</groupId>
						<artifactId>maven-compiler-plugin</artifactId>
						<configuration>
							<source>17</source>
							<target>17</target>
							<release>17</release>
							<testSource>17</testSource>
							<testTarget>17</testTarget>
						</configuration>
					</plugin>
				</plugins>
			</build>
		</profile>
		<profile>
			<id>ossrh-repo</id>
			<activation>
				<activeByDefault>false</activeByDefault>
				<property>
					<name>deployToSonatype</name>
				</property>
			</activation>
			<distributionManagement>
				<snapshotRepository>
					<id>ossrh</id>
					<url>https://oss.sonatype.org/content/repositories/snapshots</url>
				</snapshotRepository>
				<repository>
					<id>ossrh</id>
					<url>https://oss.sonatype.org/service/local/staging/deploy/maven2/</url>
				</repository>
			</distributionManagement>
			<build>
				<plugins>
					<plugin>
						<groupId>org.sonatype.plugins</groupId>
						<artifactId>nexus-staging-maven-plugin</artifactId>
						<version>1.6.13</version>
						<extensions>true</extensions>
						<configuration>
							<serverId>ossrh</serverId>
							<nexusUrl>https://oss.sonatype.org/</nexusUrl>
							<autoReleaseAfterClose>true</autoReleaseAfterClose>
						</configuration>
					</plugin>
					<plugin>
						<groupId>org.apache.maven.plugins</groupId>
						<artifactId>maven-gpg-plugin</artifactId>
						<version>1.6</version>
						<executions>
							<execution>
								<id>sign-artifacts</id>
								<phase>verify</phase>
								<goals>
									<goal>sign</goal>
								</goals>
								<configuration>
									<keyname>${gpg.keyname}</keyname>
									<passphraseServerId>${gpg.keyname}</passphraseServerId>
									<gpgArguments>
										<arg>--pinentry-mode</arg>
										<arg>loopback</arg>
									</gpgArguments>
								</configuration>
							</execution>
						</executions>
					</plugin>
				</plugins>
			</build>
		</profile>
	</profiles>
</project><|MERGE_RESOLUTION|>--- conflicted
+++ resolved
@@ -6,11 +6,7 @@
 	<groupId>ca.uhn.hapi.fhir</groupId>
 	<artifactId>hapi-fhir</artifactId>
 	<packaging>pom</packaging>
-<<<<<<< HEAD
-	<version>6.1.4</version>
-=======
 	<version>6.2.0-PRE18-SNAPSHOT</version>
->>>>>>> c6c09521
 	<name>HAPI-FHIR</name>
 	<description>An open-source implementation of the FHIR specification in Java.</description>
 	<url>https://hapifhir.io</url>
@@ -821,13 +817,8 @@
         <jsr305_version>3.0.2</jsr305_version>
         <junit_version>5.9.1</junit_version>
         <flexmark_version>0.50.40</flexmark_version>
-<<<<<<< HEAD
-        <flyway_version>8.5.0</flyway_version>
-        <hibernate_version>5.6.2.Final</hibernate_version>
-=======
         <flyway_version>9.4.0</flyway_version>
         <hibernate_version>5.6.12.Final</hibernate_version>
->>>>>>> c6c09521
         <hibernate_search_version>6.1.6.Final</hibernate_search_version>
         <!-- Update lucene version when you update hibernate-search version -->
         <lucene_version>8.11.1</lucene_version>
@@ -851,17 +842,10 @@
         <swagger_version>2.1.12</swagger_version>
         <slf4j_version>1.7.33</slf4j_version>
         <log4j_to_slf4j_version>2.17.1</log4j_to_slf4j_version>
-<<<<<<< HEAD
-        <spring_version>5.3.20</spring_version>
-		  <spring_data_bom_version>2021.2.2</spring_data_bom_version>
-		  <spring_batch_version>4.3.3</spring_batch_version>
-        <spring_boot_version>2.6.7</spring_boot_version>
-=======
         <spring_version>5.3.23</spring_version>
 		  <spring_data_bom_version>2021.2.2</spring_data_bom_version>
 		  <spring_batch_version>4.3.3</spring_batch_version>
         <spring_boot_version>2.7.4</spring_boot_version>
->>>>>>> c6c09521
         <spring_retry_version>1.2.2.RELEASE</spring_retry_version>
 
         <stax2_api_version>3.1.4</stax2_api_version>
@@ -1742,11 +1726,7 @@
 			<dependency>
 				<groupId>org.postgresql</groupId>
 				<artifactId>postgresql</artifactId>
-<<<<<<< HEAD
-				<version>42.4.1</version>
-=======
 				<version>42.5.0</version>
->>>>>>> c6c09521
 			</dependency>
 			<dependency>
 				<groupId>org.quartz-scheduler</groupId>
@@ -2018,11 +1998,7 @@
                             <groupId>ca.uhn.hapi.fhir</groupId>
                             <artifactId>hapi-fhir-checkstyle</artifactId>
 									<!-- Remember to bump this when you upgrade the version -->
-<<<<<<< HEAD
-                            <version>6.1.4</version>
-=======
                             <version>6.2.0-PRE18-SNAPSHOT</version>
->>>>>>> c6c09521
                         </dependency>
 					</dependencies>
 				</plugin>
