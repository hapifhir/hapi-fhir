<?xml version="1.0" encoding="UTF-8"?>
<project xmlns:xsi="http://www.w3.org/2001/XMLSchema-instance" xmlns="http://maven.apache.org/POM/4.0.0"
			xsi:schemaLocation="http://maven.apache.org/POM/4.0.0 http://maven.apache.org/maven-v4_0_0.xsd">

	<modelVersion>4.0.0</modelVersion>
	<groupId>ca.uhn.hapi.fhir</groupId>
	<artifactId>hapi-fhir</artifactId>
	<packaging>pom</packaging>
<<<<<<< HEAD
	<version>5.7.0</version>
=======
	<version>6.0.0-PRE3-SNAPSHOT</version>
>>>>>>> 63139181
	<name>HAPI-FHIR</name>
	<description>An open-source implementation of the FHIR specification in Java.</description>
	<url>https://hapifhir.io</url>


	<organization>
		<name>Smile CDR, Inc.</name>
		<url>https://smilecdr.com</url>
	</organization>


	<inceptionYear>2014</inceptionYear>

	<issueManagement>
		<system>GitHub</system>
		<url>https://github.com/hapifhir/hapi-fhir/issues/</url>
	</issueManagement>

	<distributionManagement>
		<snapshotRepository>
			<id>ossrh</id>
			<url>https://oss.sonatype.org/content/repositories/snapshots</url>
		</snapshotRepository>
		<repository>
			<id>ossrh</id>
			<url>https://oss.sonatype.org/service/local/staging/deploy/maven2/</url>
		</repository>
		<site>
			<id>git.server</id>
			<url>scm:git:git@github.com:hapifhir/hapi-fhir.git</url>
		</site>
	</distributionManagement>

	<scm>
		<connection>scm:git:git@github.com:hapifhir/hapi-fhir.git</connection>
		<url>scm:git:git@github.com:hapifhir/hapi-fhir.git</url>
		<developerConnection>scm:git:git@github.com:hapifhir/hapi-fhir.git</developerConnection>
	</scm>

	<repositories>
		<!--
		<repository>
			<id>jitpack.io</id>
			<url>https://jitpack.io</url>
			<snapshots>
				<enabled>false</enabled>
			</snapshots>
		</repository>
		-->
		<repository>
			<id>oss-snapshot</id>
			<url>https://oss.sonatype.org/content/repositories/snapshots/</url>
			<snapshots>
				<enabled>true</enabled>
			</snapshots>
			<releases>
				<enabled>false</enabled>
			</releases>
		</repository>
	</repositories>

	<dependencies>
		<!-- Cobertura is here as a 'provided' depdendency just to get the @CoverageIgnore annotation. It would be nice if there was a better way for this.. -->
		<!-- <dependency> <groupId>net.sourceforge.cobertura</groupId> <artifactId>cobertura</artifactId> <version>2.1.1</version> <scope>provided</scope> <exclusions> <exclusion> <artifactId>jetty</artifactId>
			<groupId>org.mortbay.jetty</groupId> </exclusion> </exclusions> </dependency> -->
		<dependency>
			<groupId>org.junit.jupiter</groupId>
			<artifactId>junit-jupiter</artifactId>
			<scope>test</scope>
		</dependency>
		<dependency>
			<groupId>org.junit.jupiter</groupId>
			<artifactId>junit-jupiter-api</artifactId>
			<scope>test</scope>
		</dependency>
		<dependency>
			<groupId>org.junit.jupiter</groupId>
			<artifactId>junit-jupiter-engine</artifactId>
			<scope>test</scope>
		</dependency>
		<dependency>
			<groupId>org.hamcrest</groupId>
			<artifactId>hamcrest</artifactId>
			<scope>test</scope>
		</dependency>
		<dependency>
			<groupId>org.mockito</groupId>
			<artifactId>mockito-core</artifactId>
			<scope>test</scope>
		</dependency>
		<dependency>
			<groupId>org.mockito</groupId>
			<artifactId>mockito-junit-jupiter</artifactId>
			<scope>test</scope>
		</dependency>
	</dependencies>

	<developers>
		<developer>
			<id>jamesagnew</id>
			<name>James Agnew</name>
			<organization>Smile CDR</organization>
		</developer>
		<developer>
			<id>grahamegrieve</id>
			<name>Grahame Grieve</name>
			<organization>Health Intersections</organization>
		</developer>
		<developer>
			<id>dmuylwyk</id>
			<name>Diederik Muylwyk</name>
			<organization>Smile CDR</organization>
		</developer>
		<developer>
			<id>fil512</id>
			<name>Ken Stevens</name>
			<organization>Smile CDR</organization>
		</developer>
		<developer>
			<id>yogthos</id>
			<name>Dmitri Sotnikov</name>
			<organization>University Health Network</organization>
		</developer>
		<developer>
			<id></id>
			<name>Lisa Wong</name>
			<organization>University Health Network</organization>
		</developer>
		<developer>
			<id>jmandel</id>
			<name>Josh Mandel</name>
			<organization>Boston Children's Hospital</organization>
		</developer>
		<developer>
			<id>lmds</id>
			<name>Laura MacDougall Sookraj</name>
			<organization>University Health Network</organization>
		</developer>
		<developer>
			<id>t106uhn</id>
			<name>Neal Acharya</name>
			<organization>University Health Network</organization>
		</developer>
		<developer>
			<id>davidhay25</id>
			<name>David Hay</name>
			<organization>Orion Health</organization>
		</developer>
		<developer>
			<id>sweetnavelorange</id>
			<name>James Butler</name>
			<organization>Orion Health</organization>
		</developer>
		<developer>
			<id>suranga</id>
			<name>Suranga Nath Kasthurirathne</name>
			<organization>OpenMRS / Regenstrief Center for Biomedical Informatics</organization>
		</developer>
		<developer>
			<id>dougmartin</id>
			<name>Doug Martin</name>
			<organization>Regenstrief Center for Biomedical Informatics</organization>
		</developer>
		<developer>
			<id>akley</id>
			<name>Alexander Kley</name>
		</developer>
		<developer>
			<id>preston</id>
			<name>Preston Lee</name>
			<organization>Arizona State University</organization>
		</developer>
		<developer>
			<id>jjathman</id>
			<name>Joe Athman</name>
		</developer>
		<developer>
			<id>petromykhailysyn</id>
			<name>Petro Mykhailyshyn</name>
		</developer>
		<developer>
			<id>tahurac</id>
			<name>Tahura Chaudhry</name>
			<organization>University Health Network</organization>
		</developer>
		<developer>
			<id>b.debeaubien</id>
			<name>Bill de Beaubien</name>
			<organization>Systems Made Simple</organization>
		</developer>
		<developer>
			<id>twilson650</id>
			<name>Tom Wilson</name>
		</developer>
		<developer>
			<id>esteban-aliverti</id>
			<name>Esteban Aliverti</name>
		</developer>
		<developer>
			<id>mochaholic</id>
			<name>Mohammad Jafari</name>
			<organization>Edmond Scientific Company</organization>
		</developer>
		<developer>
			<id>joel-costigliola</id>
			<name>Joel Costigliola</name>
			<organization>JCOS-Technologies</organization>
		</developer>
		<developer>
			<id>pukkaone</id>
			<name>Chin Huang</name>
		</developer>
		<developer>
			<id>SingingTree</id>
			<name>Bryce Van Dyk</name>
		</developer>
		<developer>
			<id>botunge</id>
			<name>Thomas Andersen</name>
		</developer>
		<developer>
			<id>samlanfranchi</id>
			<name>Sam Lanfranchi</name>
		</developer>
		<developer>
			<id>jkiddo</id>
			<name>Jens Kristian Villadsen</name>
		</developer>
		<developer>
			<id>cmikeb1</id>
			<name>C. Mike Bylund</name>
		</developer>
		<developer>
			<id>nrpeterson</id>
			<name>Nick Peterson</name>
		</developer>
		<developer>
			<id>petervanhoute</id>
			<name>Peter Van Houte</name>
		</developer>
		<developer>
			<id>SRiviere</id>
			<name>Sebastien Riviere</name>
		</developer>
		<developer>
			<id>karlmdavis</id>
			<name>Karl M. Davis</name>
			<organization>CMS</organization>
		</developer>
		<developer>
			<id>matt-blanchette</id>
			<name>Matt Blanchette</name>
		</developer>
		<developer>
			<id>petromykhailysyn</id>
			<name>Petro Mykhaylyshyn</name>
		</developer>
		<developer>
			<id>adam-carbone</id>
			<name>Adam Carbone</name>
		</developer>
		<developer>
			<id>joelsch</id>
			<name>Joel Schneider</name>
		</developer>
		<developer>
			<id>euvitudo</id>
			<name>Phillip Warner</name>
		</developer>
		<developer>
			<id>subhrajyotim</id>
			<name>Subhro</name>
		</developer>
		<developer>
			<id>mion00</id>
			<name>Carlo Mion</name>
		</developer>
		<developer>
			<id>kiwiandroiddev</id>
			<name>Matt Clarke</name>
			<organization>Orion Health</organization>
		</developer>
		<developer>
			<id>FilipDomazet</id>
			<name>Filip Domazet</name>
		</developer>
		<developer>
			<id>bdenton</id>
			<name>Bill Denton</name>
			<organization>Akana, Inc</organization>
		</developer>
		<developer>
			<id>hnnesv</id>
			<name>Hannes Venter</name>
			<organization>Jembi Health Systems</organization>
		</developer>
		<developer>
			<id>vadi2</id>
			<name>Vadim Peretokin</name>
			<organization>Firely</organization>
		</developer>
		<developer>
			<id>lawley</id>
			<name>Michael Lawley</name>
			<organization>CSIRO</organization>
		</developer>
		<developer>
			<id>CarthageKing</id>
			<name>CarthageKing</name>
		</developer>
		<developer>
			<id>gijsbert802</id>
			<name>Gijsbert van den Brink</name>
		</developer>
		<developer>
			<id>rqg0717</id>
			<name>James Ren</name>
		</developer>
		<developer>
			<id>Robbert1</id>
			<name>Robbert van Waveren</name>
		</developer>
		<developer>
			<id>daliboz</id>
			<name>Jenny Syed</name>
			<organization>Cerner Corporation</organization>
		</developer>
		<developer>
			<id>sekaijin</id>
			<name>sekaijin</name>
		</developer>
		<developer>
			<id>hugosoares</id>
			<name>Hugo Soares</name>
		</developer>
		<developer>
			<id>SRiviere</id>
			<name>Sebastien Riviere</name>
		</developer>
		<developer>
			<id>jodue</id>
			<name>jodue</name>
		</developer>
		<developer>
			<id>joelsch</id>
			<name>Joel Schneider</name>
			<organization>National Marrow Donor Program</organization>
		</developer>
		<developer>
			<id>dangerousben</id>
			<name>Ben Spencer</name>
		</developer>
		<developer>
			<id>maclema</id>
			<name>maclema</name>
		</developer>
		<developer>
			<id>ohr</id>
			<name>Christian Ohr</name>
			<organization>InterComponentWare AG</organization>
		</developer>
		<developer>
			<id>eug48</id>
			<name>Eugene Lubarsky</name>
		</developer>
		<developer>
			<id>SarenCurrie</id>
			<name>Saren Currie</name>
		</developer>
		<developer>
			<id>dconlan</id>
			<name>dconlan</name>
		</developer>
		<developer>
			<id>psbrandt</id>
			<name>Pascal Brandt</name>
		</developer>
		<developer>
			<id>InfiniteLoop90</id>
			<name>Clayton Bodendein</name>
		</developer>
		<developer>
			<id>rhausam</id>
			<name>Rob Hausam</name>
		</developer>
		<developer>
			<id>patrick-werner</id>
			<name>Patrick Werner</name>
		</developer>
		<developer>
			<id>malcolmm83</id>
			<name>Malcolm McRoberts</name>
		</developer>
		<developer>
			<id>mouellet</id>
			<name>Mathieu Ouellet</name>
		</developer>
		<developer>
			<id>JiajingLiang</id>
			<name>Jiajing Liang</name>
		</developer>
		<developer>
			<id>jamesdaily</id>
			<name>James Daily</name>
		</developer>
		<developer>
			<id>darktyko</id>
			<name>Kyle Meadows</name>
		</developer>
		<developer>
			<id>Tastelezz</id>
			<name>Gaetano Gallo</name>
		</developer>
		<developer>
			<id>sjanic</id>
			<name>sjanic</name>
		</developer>
		<developer>
			<id>c-schuler</id>
			<name>Chris Schuler</name>
		</developer>
		<developer>
			<id>javajeff</id>
			<name>Jeff Chung</name>
		</developer>
		<developer>
			<id>anoush-bch</id>
			<name>Anoush Mouradian</name>
		</developer>
		<developer>
			<id>splatch</id>
			<name>Łukasz Dywicki</name>
		</developer>
		<developer>
			<id>anthonys123</id>
			<name>Anthony Sute</name>
		</developer>
		<developer>
			<id>johnpoth</id>
			<name>John Poth</name>
			<organization>Red Hat</organization>
		</developer>
		<developer>
			<id>t4deon</id>
			<name>Andreas Keil</name>
		</developer>
		<developer>
			<id>RuthAlk</id>
			<name>Ruth Alkema</name>
		</developer>
		<developer>
			<id>Tastelezz</id>
			<name>Gaetano Gallo</name>
			<organization>InterComponentWare AG</organization>
		</developer>
		<developer>
			<id>jasonaown</id>
			<name>Jason Owen</name>
		</developer>
		<developer>
			<id>hdconradi</id>
			<name>Heinz-Dieter Conradi</name>
		</developer>
		<developer>
			<id>kliu99</id>
			<name>Kai Liu</name>
		</developer>
		<developer>
			<id>Romanow88</id>
			<name>Roman Doboni</name>
		</developer>
		<developer>
			<id>franktao2008</id>
			<name>Frank Tao</name>
			<organization>Smile CDR</organization>
		</developer>
		<developer>
			<id>anamariaradu10</id>
			<name>Ana Maria Radu</name>
			<organization>Cerner Corporation</organization>
		</developer>
		<developer>
			<id>alinleonard</id>
			<name>Alin Leonard</name>
			<organization>Cerner Corporation</organization>
		</developer>
		<developer>
			<id>jbalbien</id>
		</developer>
		<developer>
			<id>volsch</id>
			<name>Volker Schmidt</name>
			<organization>DHIS2 / University of Oslo</organization>
		</developer>
		<developer>
			<id>magnuswatn</id>
			<name>Magnus Watn</name>
		</developer>
		<developer>
			<id>Cory00</id>
		</developer>
		<developer>
			<id>srdo</id>
			<name>Stig Døssing</name>
		</developer>
		<developer>
			<id>ruoat</id>
			<name>Ari Ruotsalainen</name>
		</developer>
		<developer>
			<id>stevelle</id>
			<name>Steve Lewis</name>
			<organization>Cambia Health Solutions</organization>
		</developer>
		<developer>
			<id>restevez-chs</id>
			<name>Ricardo Estevez</name>
			<organization>Cambia Health Solutions</organization>
		</developer>
		<developer>
			<id>zilin375</id>
		</developer>
		<developer>
			<id>basecade</id>
			<name>Anders Havn</name>
		</developer>
		<developer>
			<id>vedion</id>
			<name>Anders Havn</name>
		</developer>
		<developer>
			<id>zaewonyx</id>
		</developer>
		<developer>
			<id>tadgh</id>
			<name>Gary Graham</name>
			<organization>Smile CDR</organization>
		</developer>
		<developer>
			<id>nerdydrew</id>
			<name>Drew Mitchell</name>
		</developer>
		<developer>
			<id>srdo</id>
			<name>Stig Døssing</name>
		</developer>
		<developer>
			<id>gteichrow</id>
			<name>Gary Teichrow</name>
		</developer>
		<developer>
			<id>sethrylan</id>
			<name>Seth Rylan Gainey</name>
			<url>http://sethrylan.org/</url>
		</developer>
		<developer>
			<id>uurl</id>
			<name>Raul Estrada</name>
		</developer>
		<developer>
			<id>nickrobison-usds</id>
			<name>Nick Robison</name>
		</developer>
		<developer>
			<id>fitzoh</id>
			<name>Andrew Fitzgerald</name>
		</developer>
		<developer>
			<id>dmap</id>
			<name>David Maplesden</name>
		</developer>
		<developer>
			<id>jaferkhan</id>
			<name>Jafer Khan Shamshad</name>
		</developer>
		<developer>
			<id>CodeAndChoke</id>
			<name>Long Nguyen</name>
		</developer>
		<developer>
			<id>tuomoa</id>
			<name>Tuomo Ala-Vannesluoma</name>
		</developer>
		<developer>
			<id>jelmerterwal</id>
			<name>Jelmer ter Wal</name>
		</developer>
		<developer>
			<id>jiaola</id>
			<name>Dazhi Jiao</name>
		</developer>
		<developer>
			<id>dionmcm</id>
		</developer>
		<developer>
			<id>ttntrifork</id>
			<organization>Trifork</organization>
			<name>Tue Toft Nørgård</name>
		</developer>
		<developer>
			<id>mzgtrifork</id>
			<organization>Trifork</organization>
			<name>Martin Zacho Grønhøj</name>
		</developer>
		<developer>
			<id>augla</id>
			<name>August Langhout</name>
		</developer>
		<developer>
			<id>dgileadi</id>
			<name>David Gileadi</name>
		</developer>
		<developer>
			<id>ibrohimislam</id>
			<name>Ibrohim Kholilul Islam</name>
		</developer>
		<developer>
			<id>mkucharek</id>
			<name>Maciej Kucharek</name>
		</developer>
		<developer>
			<id>Thopap</id>
			<name>Thomas Papke</name>
			<organization>InterComponentWare AG</organization>
		</developer>
		<developer>
			<id>Bert-R</id>
			<name>Bert Roos</name>
		</developer>
		<developer>
			<id>zilin375</id>
			<name>Zhe Wang</name>
			<organization>Agfa Healthcare</organization>
		</developer>
		<developer>
			<id>gematik-fue</id>
			<name>gematik FuE</name>
		</developer>
		<developer>
			<id>ibacher</id>
			<name>Ian</name>
		</developer>
		<developer>
			<id>jasmdk</id>
			<name>Jacob Stampe Mikkelsen</name>
			<organization>Systematik A/S</organization>
		</developer>
		<developer>
			<id>craigappl</id>
			<name>Craig Appl</name>
			<organization>ONA</organization>
		</developer>
		<developer>
			<id>IanMMarshall</id>
			<name>Ian Marshall</name>
			<organization>Smile CDR</organization>
		</developer>
		<developer>
			<id>markiantorno</id>
			<name>Mark Iantorno</name>
			<organization>Smile CDR</organization>
		</developer>
		<developer>
			<id>sqshq</id>
			<name>Alexander Lukyanchikov</name>
		</developer>
		<developer>
			<id>abrsystematic</id>
		</developer>
		<developer>
			<id>joshdcollins</id>
			<name>Josh Collins</name>
			<organization>Janeiro Digital</organization>
		</developer>
		<developer>
			<id>ericprud</id>
			<name>Eric Prud'hommeaux</name>
			<organization>Janeiro Digital</organization>
		</developer>
		<developer>
			<id>blangley28</id>
			<organization>MITRE</organization>
		</developer>
		<developer>
			<id>swagers</id>
			<name>Steven Wagers</name>
			<organization>Regenstrief Institute</organization>
		</developer>
		<developer>
			<id>vladonemo</id>
			<name>Vladimir Nemergut</name>
		</developer>
		<developer>
			<id>janol77</id>
			<name>Alejandro Medina</name>
		</developer>
		<developer>
			<id>KevinDougan-SmileCDR</id>
			<name>Kevin Dougan</name>
		</developer>
		<developer>
			<id>jpercival</id>
			<name>Jonathan Percival</name>
			<organization>Alphora</organization>
		</developer>
		<developer>
			<id>brynrhodes</id>
			<name>Bryn Rhodes</name>
			<organization>Alphora</organization>
		</developer>
		<developer>
			<id>MarcelPa</id>
			<name>Marcel P</name>
		</developer>
		<developer>
			<id>marceloavan</id>
			<name>Marcelo Avancini</name>
			<organization>Philips</organization>
		</developer>
		<developer>
			<id>HananAwwad</id>
			<name>Hanan Awwad</name>
		</developer>
		<developer>
			<id>jarimayenburg</id>
			<name>Jari Maijenburg</name>
		</developer>
		<developer>
			<id>rbhman</id>
			<name>Bruno Hedman</name>
		</developer>

		<developer>
			<id>bratwurtz</id>
			<name>Dušan Marković</name>
			<organization>Better</organization>
		</developer>
		<developer>
			<id>jingtang10</id>
			<name>Jing Tang</name>
			<organization>Google</organization>
		</developer>
		<developer>
			<id>theGOTOguy</id>
			<name>Ben Li-Sauerwine</name>
		</developer>
		<developer>
			<id>tarekmamdouh</id>
		</developer>
	</developers>

	<licenses>
		<license>
			<name>Apache Software License 2.0</name>
			<url>https://www.apache.org/licenses/LICENSE-2.0.txt</url>
		</license>
	</licenses>

    <properties>

        <fhir_core_version>5.6.27</fhir_core_version>
        <ucum_version>1.0.3</ucum_version>

        <surefire_jvm_args>-Dfile.encoding=UTF-8 -Xmx2048m</surefire_jvm_args>

        <!-- configure timestamp in MANIFEST.MF for maven-war-provider -->
        <maven.build.timestamp.format>yyyy-MM-dd'T'HH:mm:ss'Z'</maven.build.timestamp.format>

        <project.build.sourceEncoding>UTF-8</project.build.sourceEncoding>

        <!-- For site-deploy -->
        <siteMainDirectory>${user.home}/sites/hapi-fhir</siteMainDirectory>
        <scmPubCheckoutDirectory>${user.home}/sites/scm/hapi-fhir</scmPubCheckoutDirectory>

        <!-- Dependency Versions -->
        <activation_api_version>1.2.0</activation_api_version>
        <apache_karaf_version>4.2.5</apache_karaf_version>
        <aries_spifly_version>1.2</aries_spifly_version>
        <caffeine_version>2.9.1</caffeine_version>
        <commons_codec_version>1.15</commons_codec_version>
        <commons_compress_version>1.21</commons_compress_version>
        <commons_text_version>1.9</commons_text_version>
        <commons_io_version>2.11.0</commons_io_version>
        <commons_lang3_version>3.12.0</commons_lang3_version>
        <com_jamesmurty_utils_version>1.2</com_jamesmurty_utils_version>
        <cql_version>1.5.0</cql_version>
        <derby_version>10.14.2.0</derby_version>
        <!--<derby_version>10.15.1.3</derby_version>-->
        <error_prone_core_version>2.10.0</error_prone_core_version>
        <mockito_version>4.2.0</mockito_version>
        <nullaway_version>0.7.9</nullaway_version>
        <guava_version>31.0.1-jre</guava_version>
        <gson_version>2.8.9</gson_version>
        <jaxb_bundle_version>2.2.11_1</jaxb_bundle_version>
        <jaxb_api_version>2.3.1</jaxb_api_version>
        <jaxb_core_version>2.3.0.1</jaxb_core_version>
        <jaxb_runtime_version>3.0.0</jaxb_runtime_version>
        <jena_version>4.2.0</jena_version>
        <jersey_version>3.0.3</jersey_version>
        <jetty_version>9.4.44.v20210927</jetty_version>
        <jsr305_version>3.0.2</jsr305_version>
        <junit_version>5.8.2</junit_version>
        <flexmark_version>0.50.40</flexmark_version>
        <flyway_version>8.4.4</flyway_version>
        <hibernate_version>5.6.2.Final</hibernate_version>
        <hibernate_search_version>6.0.3.Final</hibernate_search_version>
        <!-- Update lucene version when you update hibernate-search version -->
        <lucene_version>8.7.0</lucene_version>
        <hamcrest_version>2.2</hamcrest_version>
        <hibernate_validator_version>6.1.5.Final</hibernate_validator_version>
        <httpcore_version>4.4.13</httpcore_version>
        <httpclient_version>4.5.13</httpclient_version>
        <jackson_version>2.13.1</jackson_version>
        <jackson_databind_version>${jackson_version}</jackson_databind_version>
        <maven_assembly_plugin_version>3.3.0</maven_assembly_plugin_version>
        <maven_license_plugin_version>1.8</maven_license_plugin_version>
        <okhttp_version>3.8.1</okhttp_version>
        <poi_version>4.1.2</poi_version>
        <poi_ooxml_schemas_version>1.4</poi_ooxml_schemas_version>
        <resteasy_version>5.0.2.Final</resteasy_version>
        <ph_schematron_version>5.6.5</ph_schematron_version>
        <ph_commons_version>9.5.4</ph_commons_version>
        <plexus_compiler_api_version>2.9.0</plexus_compiler_api_version>
        <servicemix_saxon_version>9.8.0-15</servicemix_saxon_version>
        <servicemix_xmlresolver_version>1.2_5</servicemix_xmlresolver_version>
        <swagger_version>2.1.12</swagger_version>
        <slf4j_version>1.7.33</slf4j_version>
        <log4j_to_slf4j_version>2.17.1</log4j_to_slf4j_version>
        <spring_version>5.3.15</spring_version>
        <spring_data_version>2.6.1</spring_data_version>
        <spring_batch_version>4.3.3</spring_batch_version>
        <spring_boot_version>2.6.2</spring_boot_version>
        <spring_retry_version>1.2.2.RELEASE</spring_retry_version>

        <stax2_api_version>3.1.4</stax2_api_version>
        <testcontainers_version>1.16.2</testcontainers_version>
        <thymeleaf-version>3.0.14.RELEASE</thymeleaf-version>
        <woodstox_core_asl_version>4.4.1</woodstox_core_asl_version>

        <!-- We are aiming to still work on a very old version of SLF4j even though we depend on the newest, just to be nice to users of the API. This version is tested in the hapi-fhir-cobertura. -->
        <slf4j_target_version>1.6.0</slf4j_target_version>

        <project.reporting.outputEncoding>UTF-8</project.reporting.outputEncoding>
        <ebay_cors_filter_version>1.0.1</ebay_cors_filter_version>

        <elastic_apm_version>1.28.4</elastic_apm_version>
        <!-- CQL Support -->
        <cql-engine.version>1.5.1</cql-engine.version>
        <cql-evaluator.version>1.2.0</cql-evaluator.version>
        <cqframework.version>1.5.2</cqframework.version>

        <!-- Site properties -->
        <fontawesomeVersion>5.4.1</fontawesomeVersion>
        <maven.compiler.source>11</maven.compiler.source>
        <maven.compiler.target>11</maven.compiler.target>
    </properties>

	<dependencyManagement>
		<dependencies>
			<dependency>
				<groupId>aopalliance</groupId>
				<artifactId>aopalliance</artifactId>
				<version>1.0</version>
			</dependency>
			<dependency>
				<groupId>ch.qos.logback</groupId>
				<artifactId>logback-classic</artifactId>
				<version>1.2.10</version>
			</dependency>
			<dependency>
				<groupId>com.atlassian.commonmark</groupId>
				<artifactId>commonmark</artifactId>
				<version>0.9.0</version>
			</dependency>
			<dependency>
				<groupId>com.fasterxml.jackson.core</groupId>
				<artifactId>jackson-annotations</artifactId>
				<version>${jackson_version}</version>
			</dependency>
			<dependency>
				<groupId>com.fasterxml.jackson.core</groupId>
				<artifactId>jackson-core</artifactId>
				<version>${jackson_version}</version>
			</dependency>
			<dependency>
				<groupId>com.fasterxml.jackson.core</groupId>
				<artifactId>jackson-databind</artifactId>
				<version>${jackson_databind_version}</version>
			</dependency>
			<dependency>
				<groupId>com.fasterxml.jackson.datatype</groupId>
				<artifactId>jackson-datatype-jsr310</artifactId>
				<version>${jackson_version}</version>
			</dependency>
			<dependency>
				<groupId>com.fasterxml.jackson.dataformat</groupId>
				<artifactId>jackson-dataformat-yaml</artifactId>
				<version>${jackson_version}</version>
			</dependency>
			<dependency>
				<groupId>com.fasterxml.jackson.module</groupId>
				<artifactId>jackson-module-jaxb-annotations</artifactId>
				<version>${jackson_version}</version>
			</dependency>
			<dependency>
				<groupId>com.jayway.jsonpath</groupId>
				<artifactId>json-path</artifactId>
				<version>2.5.0</version>
			</dependency>
			<dependency>
				<groupId>com.jayway.jsonpath</groupId>
				<artifactId>json-path-assert</artifactId>
				<version>2.5.0</version>
			</dependency>
			<dependency>
				<groupId>com.github.ben-manes.caffeine</groupId>
				<artifactId>caffeine</artifactId>
				<version>${caffeine_version}</version>
			</dependency>
			<!-- mail start -->
			<dependency>
				<groupId>org.simplejavamail</groupId>
				<artifactId>simple-java-mail</artifactId>
				<version>6.6.1</version>
			</dependency>
			<dependency>
				<groupId>com.icegreen</groupId>
				<artifactId>greenmail</artifactId>
				<version>1.6.4</version>
				<scope>test</scope>
			</dependency>
			<dependency>
				<groupId>com.icegreen</groupId>
				<artifactId>greenmail-junit5</artifactId>
				<version>1.6.4</version>
				<scope>test</scope>
			</dependency>
			<!-- mail end -->
			<dependency>
				<groupId>com.github.dnault</groupId>
				<artifactId>xml-patch</artifactId>
				<version>0.3.1</version>
			</dependency>
			<dependency>
				<groupId>io.dogote</groupId>
				<artifactId>json-patch</artifactId>
				<version>1.15</version>
			</dependency>
			<dependency>
				<groupId>com.google.errorprone</groupId>
				<artifactId>error_prone_core</artifactId>
				<version>${error_prone_core_version}</version>
			</dependency>
			<dependency>
				<groupId>com.google.guava</groupId>
				<artifactId>guava</artifactId>
				<version>${guava_version}</version>
			</dependency>
			<dependency>
				<groupId>com.google.guava</groupId>
				<artifactId>guava-testlib</artifactId>
				<version>${guava_version}</version>
			</dependency>
			<dependency>
				<groupId>com.h2database</groupId>
				<artifactId>h2</artifactId>
				<version>2.1.210</version>
			</dependency>
			<dependency>
				<groupId>com.helger</groupId>
				<artifactId>ph-schematron</artifactId>
				<version>${ph_schematron_version}</version>
			</dependency>
			<dependency>
				<groupId>com.helger</groupId>
				<artifactId>ph-commons</artifactId>
				<version>${ph_commons_version}</version>
			</dependency>
			<dependency>
				<groupId>com.jamesmurty.utils</groupId>
				<artifactId>java-xmlbuilder</artifactId>
				<version>${com_jamesmurty_utils_version}</version>
			</dependency>
			<dependency>
				<groupId>com.squareup.okhttp3</groupId>
				<artifactId>okhttp</artifactId>
				<version>${okhttp_version}</version>
			</dependency>
			<dependency>
				<groupId>com.sun.activation</groupId>
				<artifactId>javax.activation</artifactId>
				<version>${activation_api_version}</version>
			</dependency>
			<dependency>
				<groupId>com.sun.activation</groupId>
				<artifactId>jakarta.activation</artifactId>
				<version>2.0.0</version>
			</dependency>
            <dependency>
                <groupId>com.vladsch.flexmark</groupId>
                <artifactId>flexmark</artifactId>
                <version>${flexmark_version}</version>
            </dependency>
            <dependency>
                <groupId>com.vladsch.flexmark</groupId>
                <artifactId>flexmark-ext-tables</artifactId>
                <version>${flexmark_version}</version>
            </dependency>
            <dependency>
                <groupId>com.vladsch.flexmark</groupId>
                <artifactId>flexmark-profile-pegdown</artifactId>
                <version>${flexmark_version}</version>
            </dependency>
			<dependency>
				<groupId>commons-beanutils</groupId>
				<artifactId>commons-beanutils</artifactId>
				<version>1.9.4</version>
			</dependency>
			<dependency>
				<groupId>commons-cli</groupId>
				<artifactId>commons-cli</artifactId>
				<version>1.5.0</version>
			</dependency>
			<dependency>
				<groupId>commons-codec</groupId>
				<artifactId>commons-codec</artifactId>
				<version>${commons_codec_version}</version>
			</dependency>
			<dependency>
				<groupId>org.apache.commons</groupId>
				<artifactId>commons-collections4</artifactId>
				<version>4.4</version>
			</dependency>
			<dependency>
				<groupId>commons-collections</groupId>
				<artifactId>commons-collections</artifactId>
				<version>3.2.2</version>
			</dependency>
			<dependency>
				<groupId>org.apache.commons</groupId>
				<artifactId>commons-compress</artifactId>
				<version>${commons_compress_version}</version>
			</dependency>
			<dependency>
				<groupId>org.apache.commons</groupId>
				<artifactId>commons-csv</artifactId>
				<version>1.8</version>
			</dependency>
			<dependency>
				<groupId>org.aspectj</groupId>
				<artifactId>aspectjweaver</artifactId>
				<version>1.9.5</version>
			</dependency>
			<dependency>
				<groupId>org.hl7.fhir.testcases</groupId>
				<artifactId>fhir-test-cases</artifactId>
				<version>1.1.14</version>
			</dependency>
			<dependency>
				<groupId>org.jdom</groupId>
				<artifactId>jdom2</artifactId>
				<version>2.0.6.1</version>
			</dependency>
			<dependency>
				<groupId>org.jetbrains</groupId>
				<artifactId>annotations</artifactId>
				<version>23.0.0</version>
			</dependency>
			<dependency>
				<groupId>commons-io</groupId>
				<artifactId>commons-io</artifactId>
				<version>${commons_io_version}</version>
			</dependency>
			<dependency>
				<groupId>directory-naming</groupId>
				<artifactId>naming-java</artifactId>
				<version>0.8</version>
				<scope>test</scope>
				<exclusions>
					<exclusion>
						<artifactId>commons-logging</artifactId>
						<groupId>commons-logging</groupId>
					</exclusion>
				</exclusions>
			</dependency>
			<dependency>
				<groupId>es.nitaur.markdown</groupId>
				<artifactId>txtmark</artifactId>
				<version>0.16</version>
			</dependency>
			<dependency>
				<groupId>javax.activation</groupId>
				<artifactId>javax.activation-api</artifactId>
				<version>${activation_api_version}</version>
			</dependency>
			<dependency>
				<groupId>javax.annotation</groupId>
				<artifactId>javax.annotation-api</artifactId>
				<version>1.3.2</version>
			</dependency>
			<dependency>
				<groupId>javax.ejb</groupId>
				<artifactId>ejb-api</artifactId>
				<version>3.0</version>
			</dependency>
			<dependency>
				<groupId>javax.el</groupId>
				<artifactId>javax.el-api</artifactId>
				<version>3.0.0</version>
			</dependency>
			<dependency>
				<groupId>javax.interceptor</groupId>
				<artifactId>javax.interceptor-api</artifactId>
				<version>1.2</version>
			</dependency>
			<dependency>
				<groupId>javax.json</groupId>
				<artifactId>javax.json-api</artifactId>
				<version>1.1</version>
			</dependency>
			<dependency>
				<groupId>javax.xml.bind</groupId>
				<artifactId>jaxb-api</artifactId>
				<version>${jaxb_api_version}</version>
			</dependency>
			<dependency>
				<groupId>com.google.code.gson</groupId>
				<artifactId>gson</artifactId>
				<version>${gson_version}</version>
			</dependency>
			<dependency>
				<groupId>com.google.code.findbugs</groupId>
				<artifactId>jsr305</artifactId>
				<version>3.0.2</version>
			</dependency>
			<dependency>
				<groupId>com.healthmarketscience.sqlbuilder</groupId>
				<artifactId>sqlbuilder</artifactId>
				<version>3.0.2</version>
			</dependency>
			<dependency>
				<groupId>com.microsoft.sqlserver</groupId>
				<artifactId>mssql-jdbc</artifactId>
				<version>9.4.1.jre8</version>
			</dependency>
			<dependency>
				<groupId>javax.servlet</groupId>
				<artifactId>javax.servlet-api</artifactId>
				<version>3.1.0</version>
			</dependency>
			<dependency>
				<groupId>javax.transaction</groupId>
				<artifactId>javax.transaction-api</artifactId>
				<version>1.2</version>
			</dependency>
			<dependency>
				<groupId>javax.validation</groupId>
				<artifactId>validation-api</artifactId>
				<version>2.0.1.Final</version>
			</dependency>
			<dependency>
				<!--
				We use JUnit 5 in HAPI FHIR, but some libraries still pull in / require JUnit 4
				(e.g. Testcontainers) so we enforce a current version to avoid OWASP flags
				-->
				<groupId>junit</groupId>
				<artifactId>junit</artifactId>
				<version>4.13.2</version>
			</dependency>
			<dependency>
				<groupId>io.swagger.core.v3</groupId>
				<artifactId>swagger-models</artifactId>
				<version>${swagger_version}</version>
			</dependency>
			<dependency>
				<groupId>io.swagger.core.v3</groupId>
				<artifactId>swagger-core</artifactId>
				<version>${swagger_version}</version>
			</dependency>
			<dependency>
				<groupId>mysql</groupId>
				<artifactId>mysql-connector-java</artifactId>
				<version>8.0.27</version>
			</dependency>
			<dependency>
				<groupId>org.springdoc</groupId>
				<artifactId>springdoc-openapi-ui</artifactId>
				<version>1.5.13</version>
			</dependency>
			<dependency>
				 <groupId>net.sourceforge.htmlunit</groupId>
				 <artifactId>htmlunit</artifactId>
				 <version>2.56.0</version>
			</dependency>
			<dependency>
				<groupId>net.sf.json-lib</groupId>
				<artifactId>json-lib</artifactId>
				<version>2.4</version>
				<classifier>jdk15</classifier>
				<exclusions>
					<exclusion>
						<artifactId>commons-logging</artifactId>
						<groupId>commons-logging</groupId>
					</exclusion>
				</exclusions>
			</dependency>
			<dependency>
				<groupId>net.sf.json-lib</groupId>
				<artifactId>json-lib</artifactId>
				<version>2.4</version>
				<classifier>jdk15-sources</classifier>
			</dependency>
			<dependency>
				<groupId>net.ttddyy</groupId>
				<artifactId>datasource-proxy</artifactId>
				<version>1.7</version>
			</dependency>
			<dependency>
				<groupId>org.antlr</groupId>
				<artifactId>ST4</artifactId>
				<version>4.0.8</version>
			</dependency>
			<dependency>
				<groupId>org.apache.commons</groupId>
				<artifactId>commons-dbcp2</artifactId>
				<version>2.9.0</version>
			</dependency>
			<dependency>
				<groupId>org.apache.commons</groupId>
				<artifactId>commons-lang3</artifactId>
				<version>${commons_lang3_version}</version>
			</dependency>
			<dependency>
				<groupId>org.apache.commons</groupId>
				<artifactId>commons-text</artifactId>
				<version>${commons_text_version}</version>
			</dependency>
			<dependency>
				<groupId>org.apache.derby</groupId>
				<artifactId>derby</artifactId>
				<version>${derby_version}</version>
			</dependency>
			<dependency>
				<groupId>org.apache.derby</groupId>
				<artifactId>derbynet</artifactId>
				<version>${derby_version}</version>
			</dependency>
			<dependency>
				<groupId>org.apache.derby</groupId>
				<artifactId>derbyclient</artifactId>
				<version>${derby_version}</version>
			</dependency>
			<dependency>
				<groupId>org.apache.derby</groupId>
				<artifactId>derbyshared</artifactId>
				<version>${derby_version}</version>
			</dependency>
			<dependency>
				<groupId>org.apache.derby</groupId>
				<artifactId>derbytools</artifactId>
				<version>${derby_version}</version>
			</dependency>
			<dependency>
				<groupId>org.apache.httpcomponents</groupId>
				<artifactId>httpclient</artifactId>
				<version>${httpclient_version}</version>
			</dependency>
			<dependency>
				<groupId>org.apache.httpcomponents</groupId>
				<artifactId>httpclient-cache</artifactId>
				<version>${httpclient_version}</version>
			</dependency>
			<dependency>
				<groupId>org.apache.httpcomponents</groupId>
				<artifactId>httpclient-android</artifactId>
				<version>4.3.5.1</version>
			</dependency>
			<dependency>
				<groupId>org.apache.httpcomponents</groupId>
				<artifactId>httpcore</artifactId>
				<version>${httpcore_version}</version>
			</dependency>
			<dependency>
				<groupId>co.elastic.apm</groupId>
				<artifactId>apm-agent-api</artifactId>
				<version>${elastic_apm_version}</version>
			</dependency>
			<dependency>
				<groupId>org.apache.jena</groupId>
				<artifactId>apache-jena-libs</artifactId>
				<version>${jena_version}</version>
				<type>pom</type>
			</dependency>
			<dependency>
				<groupId>org.apache.jena</groupId>
				<artifactId>jena-core</artifactId>
				<version>${jena_version}</version>
			</dependency>
			<dependency>
				<groupId>org.apache.jena</groupId>
				<artifactId>jena-arq</artifactId>
				<version>${jena_version}</version>
			</dependency>
			<dependency>
				<groupId>org.apache.lucene</groupId>
				<artifactId>lucene-analyzers-phonetic</artifactId>
				<version>${lucene_version}</version>
			</dependency>
			<dependency>
				<groupId>org.apache.lucene</groupId>
				<artifactId>lucene-backward-codecs</artifactId>
				<version>${lucene_version}</version>
			</dependency>
			<dependency>
				<groupId>org.apache.maven.doxia</groupId>
				<artifactId>doxia-module-markdown</artifactId>
				<version>1.8</version>
			</dependency>
			<dependency>
				<groupId>org.apache.maven.scm</groupId>
				<artifactId>maven-scm-api</artifactId>
				<version>1.12.0</version>
			</dependency>
			<dependency>
				<groupId>org.apache.maven.scm</groupId>
				<artifactId>maven-scm-manager-plexus</artifactId>
				<version>1.12.0</version>
			</dependency>
			<dependency>
				<groupId>org.apache.maven.scm</groupId>
				<artifactId>maven-scm-provider-gitexe</artifactId>
				<version>1.12.0</version>
			</dependency>
			<dependency>
				<groupId>org.apache.maven.wagon</groupId>
				<artifactId>wagon-scm</artifactId>
				<version>3.4.3</version>
			</dependency>
			<dependency>
				<groupId>org.apache.maven</groupId>
				<artifactId>maven-project</artifactId>
				<version>2.2.1</version>
			</dependency>
			<dependency>
				<groupId>org.apache.maven</groupId>
				<artifactId>maven-plugin-api</artifactId>
				<version>3.6.3</version>
			</dependency>
			<dependency>
				<groupId>org.apache.maven.plugin-tools</groupId>
				<artifactId>maven-plugin-annotations</artifactId>
				<version>3.6.0</version>
			</dependency>
			<dependency>
				<groupId>org.apache.poi</groupId>
				<artifactId>ooxml-schemas</artifactId>
				<version>${poi_ooxml_schemas_version}</version>
			</dependency>
			<dependency>
				<groupId>org.apache.poi</groupId>
				<artifactId>poi</artifactId>
				<version>${poi_version}</version>
			</dependency>
			<dependency>
				<groupId>org.apache.poi</groupId>
				<artifactId>poi-ooxml</artifactId>
				<version>${poi_version}</version>
			</dependency>
			<dependency>
				<groupId>org.apache.poi</groupId>
				<artifactId>poi-ooxml-schemas</artifactId>
				<version>${poi_version}</version>
			</dependency>
			<dependency>
				<groupId>org.apache.velocity</groupId>
				<artifactId>velocity-engine-core</artifactId>
				<version>2.3</version>
			</dependency>
			<dependency>
				<groupId>org.awaitility</groupId>
				<artifactId>awaitility</artifactId>
				<version>4.1.1</version>
			</dependency>
			<dependency>
				<groupId>org.codehaus.plexus</groupId>
				<artifactId>plexus-compiler-api</artifactId>
				<version>${plexus_compiler_api_version}</version>
			</dependency>
			<dependency>
				<groupId>org.codehaus.plexus</groupId>
				<artifactId>plexus-compiler-javac</artifactId>
				<version>${plexus_compiler_api_version}</version>
			</dependency>
			<dependency>
				<groupId>org.codehaus.plexus</groupId>
				<artifactId>plexus-compiler-javac-errorprone</artifactId>
				<version>${plexus_compiler_api_version}</version>
			</dependency>
			<dependency>
				<groupId>org.codehaus.plexus</groupId>
				<artifactId>plexus-utils</artifactId>
				<version>3.1.0</version>
			</dependency>
			<dependency>
				<groupId>com.fasterxml.woodstox</groupId>
				<artifactId>woodstox-core</artifactId>
				<version>6.2.5</version>
			</dependency>
			<dependency>
				<groupId>org.ebaysf.web</groupId>
				<artifactId>cors-filter</artifactId>
				<version>${ebay_cors_filter_version}</version>
			</dependency>
			<dependency>
				<groupId>org.eclipse.jetty</groupId>
				<artifactId>jetty-http</artifactId>
				<version>${jetty_version}</version>
			</dependency>
			<dependency>
				<groupId>org.eclipse.jetty</groupId>
				<artifactId>jetty-servlets</artifactId>
				<version>${jetty_version}</version>
			</dependency>
			<dependency>
				<groupId>org.eclipse.jetty</groupId>
				<artifactId>jetty-io</artifactId>
				<version>${jetty_version}</version>
			</dependency>
			<dependency>
				<groupId>org.eclipse.jetty</groupId>
				<artifactId>jetty-continuation</artifactId>
				<version>${jetty_version}</version>
			</dependency>
			<dependency>
				<groupId>org.eclipse.jetty</groupId>
				<artifactId>jetty-security</artifactId>
				<version>${jetty_version}</version>
			</dependency>
			<dependency>
				<groupId>org.eclipse.jetty</groupId>
				<artifactId>jetty-servlet</artifactId>
				<version>${jetty_version}</version>
			</dependency>
			<dependency>
				<groupId>org.eclipse.jetty</groupId>
				<artifactId>jetty-server</artifactId>
				<version>${jetty_version}</version>
			</dependency>
			<dependency>
				<groupId>org.eclipse.jetty</groupId>
				<artifactId>jetty-util</artifactId>
				<version>${jetty_version}</version>
			</dependency>
			<dependency>
				<groupId>org.eclipse.jetty</groupId>
				<artifactId>jetty-webapp</artifactId>
				<version>${jetty_version}</version>
			</dependency>
			<dependency>
				<groupId>org.eclipse.jetty</groupId>
				<artifactId>jetty-xml</artifactId>
				<version>${jetty_version}</version>
			</dependency>
			<dependency>
				<groupId>org.eclipse.jetty.websocket</groupId>
				<artifactId>websocket-api</artifactId>
				<version>${jetty_version}</version>
			</dependency>
			<dependency>
				<groupId>org.eclipse.jetty.websocket</groupId>
				<artifactId>websocket-client</artifactId>
				<version>${jetty_version}</version>
			</dependency>
			<dependency>
				<groupId>org.eclipse.jetty.websocket</groupId>
				<artifactId>websocket-server</artifactId>
				<version>${jetty_version}</version>
			</dependency>
			<dependency>
				<groupId>org.fhir</groupId>
				<artifactId>ucum</artifactId>
				<version>${ucum_version}</version>
			</dependency>
			<dependency>
				<groupId>org.rauschig</groupId>
				<artifactId>jarchivelib</artifactId>
				<version>1.1.0</version>
				<scope>test</scope>
			</dependency>
			<dependency>
				<groupId>org.fusesource.jansi</groupId>
				<artifactId>jansi</artifactId>
				<version>2.4.0</version>
			</dependency>
			<dependency>
				<groupId>org.glassfish</groupId>
				<artifactId>javax.el</artifactId>
				<version>3.0.0</version>
			</dependency>
			<dependency>
				<groupId>org.glassfish</groupId>
				<artifactId>javax.json</artifactId>
				<version>1.0.4</version>
			</dependency>
			<dependency>
				<groupId>org.glassfish.jaxb</groupId>
				<artifactId>jaxb-runtime</artifactId>
				<version>${jaxb_runtime_version}</version>
			</dependency>
			<dependency>
				<groupId>org.glassfish.jersey.core</groupId>
				<artifactId>jersey-server</artifactId>
				<version>${jersey_version}</version>
			</dependency>
			<dependency>
				<groupId>org.glassfish.jersey.containers</groupId>
				<artifactId>jersey-container-servlet-core</artifactId>
				<version>${jersey_version}</version>
			</dependency>
			<dependency>
				<groupId>org.glassfish.jersey.containers</groupId>
				<artifactId>jersey-container-jetty-http</artifactId>
				<version>${jersey_version}</version>
			</dependency>
			<dependency>
				<groupId>org.glassfish.jersey.media</groupId>
				<artifactId>jersey-media-moxy</artifactId>
				<version>${jersey_version}</version>
			</dependency>
			<dependency>
				<groupId>org.jboss.spec.javax.ws.rs</groupId>
				<artifactId>jboss-jaxrs-api_2.1_spec</artifactId>
				<version>2.0.1.Final</version>
			</dependency>
			<dependency>
				<groupId>org.jboss.resteasy</groupId>
				<artifactId>resteasy-client</artifactId>
				<version>${resteasy_version}</version>
			</dependency>
			<dependency>
				<groupId>org.jscience</groupId>
				<artifactId>jscience</artifactId>
				<version>4.3.1</version>
			</dependency>
			<dependency>
				<groupId>org.hamcrest</groupId>
				<artifactId>hamcrest</artifactId>
				<version>${hamcrest_version}</version>
			</dependency>
			<dependency>
				<groupId>org.hibernate</groupId>
				<artifactId>hibernate-core</artifactId>
				<version>${hibernate_version}</version>
				<exclusions>
					<exclusion>
						<artifactId>xml-apis</artifactId>
						<groupId>xml-apis</groupId>
					</exclusion>
					<exclusion>
						<groupId>javax.activation</groupId>
						<artifactId>activation</artifactId>
					</exclusion>
					<exclusion>
						<groupId>javax.activation</groupId>
						<artifactId>javax.activation-api</artifactId>
					</exclusion>
					<exclusion>
						<groupId>javax.xml.bind</groupId>
						<artifactId>jaxb-api</artifactId>
					</exclusion>
				</exclusions>
			</dependency>
			<dependency>
				<groupId>org.hibernate</groupId>
				<artifactId>hibernate-java8</artifactId>
				<version>${hibernate_version}</version>
			</dependency>
			<dependency>
				<groupId>org.hibernate</groupId>
				<artifactId>hibernate-entitymanager</artifactId>
				<version>${hibernate_version}</version>
			</dependency>
			<dependency>
				<groupId>org.hibernate.validator</groupId>
				<artifactId>hibernate-validator</artifactId>
				<version>${hibernate_validator_version}</version>
			</dependency>
			<dependency>
				<groupId>org.apache.logging.log4j</groupId>
				<artifactId>log4j-to-slf4j</artifactId>
				<version>${log4j_to_slf4j_version}</version>
			</dependency>
			<dependency>
				<groupId>org.hibernate.search</groupId>
				<artifactId>hibernate-search-mapper-orm</artifactId>
				<version>${hibernate_search_version}</version>
				<exclusions>
					<exclusion>
						<groupId>org.apache.logging.log4j</groupId>
						<artifactId>log4j-api</artifactId>
					</exclusion>
				</exclusions>
			</dependency>
			<dependency>
				<!--
				Be careful bumping this, you need to match the maximum version supported by Hibernate Search.
				See: https://docs.jboss.org/hibernate/stable/search/reference/en-US/html_single/#getting-started-compatibility
				-->
				<groupId>org.elasticsearch.client</groupId>
				<artifactId>elasticsearch-rest-high-level-client</artifactId>
				<version>7.10.2</version>
				<exclusions>
					<exclusion>
						<groupId>com.fasterxml.jackson.dataformat</groupId>
						<artifactId>*</artifactId>
					</exclusion>
					<exclusion>
						<groupId>org.yaml</groupId>
						<artifactId>*</artifactId>
					</exclusion>
					<exclusion>
						<!-- Elastic have repackaged net.java.dev.jna, but we need a newer version to support Mac ARM. Managed below. -->
						<groupId>org.elasticsearch</groupId>
						<artifactId>jna</artifactId>
					</exclusion>
				</exclusions>
			</dependency>
			<!--  Upgrade testcontainers and elasticsearch dependency for Mac M1 ARM64 support.
			  We can delete this once testcontainers and elasticsearch upgrade. -->
			<dependency>
				<groupId>net.java.dev.jna</groupId>
				<artifactId>jna</artifactId>
				<version>5.8.0</version>
				<scope>test</scope>
			</dependency>
			<dependency>
				<groupId>org.hibernate.search</groupId>
				<artifactId>hibernate-search-backend-elasticsearch</artifactId>
				<version>${hibernate_search_version}</version>
			</dependency>
			<dependency>
				<groupId>org.hibernate.search</groupId>
				<artifactId>hibernate-search-backend-lucene</artifactId>
				<version>${hibernate_search_version}</version>
			</dependency>
			<dependency>
				<groupId>org.javassist</groupId>
				<artifactId>javassist</artifactId>
				<version>3.22.0-GA</version>
			</dependency>
			<dependency>
				<groupId>org.junit</groupId>
				<artifactId>junit-bom</artifactId>
				<version>${junit_version}</version>
				<type>pom</type>
				<scope>import</scope>
			</dependency>
			<dependency>
				<groupId>org.junit.jupiter</groupId>
				<artifactId>junit-jupiter</artifactId>
				<version>${junit_version}</version>
				<scope>test</scope>
			</dependency>
			<dependency>
				<groupId>org.junit.jupiter</groupId>
				<artifactId>junit-jupiter-api</artifactId>
				<version>${junit_version}</version>
				<scope>test</scope>
			</dependency>
			<dependency>
				<groupId>org.junit.jupiter</groupId>
				<artifactId>junit-jupiter-engine</artifactId>
				<version>${junit_version}</version>
				<scope>test</scope>
			</dependency>
			<dependency>
				<groupId>org.junit.jupiter</groupId>
				<artifactId>junit-jupiter-params</artifactId>
				<version>${junit_version}</version>
				<scope>test</scope>
			</dependency>
			<dependency>
				<groupId>org.junit-pioneer</groupId>
				<artifactId>junit-pioneer</artifactId>
				<version>1.3.8</version>
			</dependency>
			<dependency>
				<groupId>org.mariadb.jdbc</groupId>
				<artifactId>mariadb-java-client</artifactId>
				<version>2.7.2</version>
			</dependency>
			<dependency>
				<groupId>org.mockito</groupId>
				<artifactId>mockito-core</artifactId>
				<version>${mockito_version}</version>
			</dependency>
			<dependency>
				<groupId>org.mockito</groupId>
				<artifactId>mockito-junit-jupiter</artifactId>
				<version>${mockito_version}</version>
			</dependency>
			<dependency>
				<groupId>org.postgresql</groupId>
				<artifactId>postgresql</artifactId>
				<version>42.3.2</version>
			</dependency>
			<dependency>
				<groupId>org.quartz-scheduler</groupId>
				<artifactId>quartz</artifactId>
				<version>2.3.2</version>
			</dependency>
			<dependency>
				<groupId>org.slf4j</groupId>
				<artifactId>slf4j-android</artifactId>
				<version>${slf4j_version}</version>
			</dependency>
			<dependency>
				<groupId>org.slf4j</groupId>
				<artifactId>slf4j-api</artifactId>
				<version>${slf4j_version}</version>
			</dependency>
			<dependency>
				<groupId>org.slf4j</groupId>
				<artifactId>jcl-over-slf4j</artifactId>
				<version>${slf4j_version}</version>
			</dependency>
			<dependency>
				<groupId>org.slf4j</groupId>
				<artifactId>log4j-over-slf4j</artifactId>
				<version>${slf4j_version}</version>
			</dependency>
			<dependency>
				<groupId>org.springframework</groupId>
				<artifactId>spring-beans</artifactId>
				<version>${spring_version}</version>
			</dependency>
			<dependency>
				<groupId>org.springframework</groupId>
				<artifactId>spring-context</artifactId>
				<version>${spring_version}</version>
			</dependency>
			<dependency>
				<groupId>org.springframework</groupId>
				<artifactId>spring-context-support</artifactId>
				<version>${spring_version}</version>
			</dependency>
			<dependency>
				<groupId>org.springframework</groupId>
				<artifactId>spring-core</artifactId>
				<version>${spring_version}</version>
			</dependency>
			<dependency>
				<groupId>org.springframework</groupId>
				<artifactId>spring-expression</artifactId>
				<version>${spring_version}</version>
			</dependency>
			<dependency>
				<groupId>org.springframework</groupId>
				<artifactId>spring-jdbc</artifactId>
				<version>${spring_version}</version>
			</dependency>
			<dependency>
				<groupId>org.springframework.data</groupId>
				<artifactId>spring-data-jpa</artifactId>
				<version>${spring_data_version}</version>
			</dependency>
			<dependency>
				<groupId>org.springframework.data</groupId>
				<artifactId>spring-data-commons</artifactId>
				<version>${spring_data_version}</version>
			</dependency>
			<dependency>
				<groupId>org.springframework</groupId>
				<artifactId>spring-messaging</artifactId>
				<version>${spring_version}</version>
			</dependency>
			<dependency>
				<groupId>org.springframework</groupId>
				<artifactId>spring-orm</artifactId>
				<version>${spring_version}</version>
			</dependency>
			<dependency>
				<groupId>org.springframework</groupId>
				<artifactId>spring-test</artifactId>
				<version>${spring_version}</version>
			</dependency>
			<dependency>
				<groupId>org.springframework</groupId>
				<artifactId>spring-webmvc</artifactId>
				<version>${spring_version}</version>
			</dependency>
			<dependency>
				<groupId>org.springframework.boot</groupId>
				<artifactId>spring-boot-starter-test</artifactId>
				<version>${spring_boot_version}</version>
			</dependency>
			<dependency>
				<groupId>org.springframework.boot</groupId>
				<artifactId>spring-boot-test</artifactId>
				<version>${spring_boot_version}</version>
			</dependency>
			<dependency>
				<groupId>org.springframework</groupId>
				<artifactId>spring-tx</artifactId>
				<version>${spring_version}</version>
			</dependency>
			<dependency>
				<groupId>org.springframework</groupId>
				<artifactId>spring-web</artifactId>
				<version>${spring_version}</version>
			</dependency>
			<dependency>
				<groupId>org.springframework</groupId>
				<artifactId>spring-websocket</artifactId>
				<version>${spring_version}</version>
			</dependency>
			<dependency>
				<groupId>org.springframework.retry</groupId>
				<artifactId>spring-retry</artifactId>
				<version>${spring_retry_version}</version>
			</dependency>
			<dependency>
				<groupId>org.springframework.batch</groupId>
				<artifactId>spring-batch-core</artifactId>
				<version>${spring_batch_version}</version>
			</dependency>
			<dependency>
				<groupId>org.springframework.batch</groupId>
				<artifactId>spring-batch-infrastructure</artifactId>
				<version>${spring_batch_version}</version>
			</dependency>
			<dependency>
				<groupId>org.thymeleaf</groupId>
				<artifactId>thymeleaf</artifactId>
				<version>${thymeleaf-version}</version>
			</dependency>
			<dependency>
				<groupId>org.thymeleaf</groupId>
				<artifactId>thymeleaf-spring5</artifactId>
				<version>${thymeleaf-version}</version>
			</dependency>
			<dependency>
				<groupId>org.webjars.npm</groupId>
				<artifactId>bootstrap</artifactId>
				<version>4.5.2</version>
			</dependency>
			<dependency>
				<groupId>org.webjars</groupId>
				<artifactId>Eonasdan-bootstrap-datetimepicker</artifactId>
				<version>4.17.47</version>
				<exclusions>
					<exclusion>
						<groupId>*</groupId>
						<artifactId>*</artifactId>
					</exclusion>
				</exclusions>
			</dependency>
			<dependency>
				<groupId>org.webjars</groupId>
				<artifactId>font-awesome</artifactId>
				<version>5.8.2</version>
			</dependency>
			<dependency>
				<groupId>org.webjars.bower</groupId>
				<artifactId>awesome-bootstrap-checkbox</artifactId>
				<version>1.0.2</version>
			</dependency>
			<dependency>
				<groupId>org.webjars</groupId>
				<artifactId>jstimezonedetect</artifactId>
				<version>1.0.6</version>
			</dependency>
			<dependency>
				<groupId>org.webjars</groupId>
				<artifactId>select2</artifactId>
				<version>4.0.13</version>
				<exclusions>
					<exclusion>
						<groupId>org.webjars</groupId>
						<artifactId>jquery</artifactId>
					</exclusion>
				</exclusions>
			</dependency>
			<dependency>
				<groupId>org.webjars.bower</groupId>
				<artifactId>jquery</artifactId>
				<version>3.5.1</version>
			</dependency>
			<dependency>
				<groupId>org.webjars.bower</groupId>
				<artifactId>moment</artifactId>
				<version>2.27.0</version>
			</dependency>
			<dependency>
				<groupId>org.webjars.npm</groupId>
				<artifactId>popper.js</artifactId>
				<version>1.16.1</version>
			</dependency>
			<dependency>
				<groupId>org.webjars</groupId>
				<artifactId>swagger-ui</artifactId>
				<version>4.1.3</version>
			</dependency>
			<dependency>
				<groupId>org.xmlunit</groupId>
				<artifactId>xmlunit-core</artifactId>
				<version>2.4.0</version>
			</dependency>
			<dependency>
				<groupId>org.testcontainers</groupId>
				<artifactId>testcontainers</artifactId>
				<version>${testcontainers_version}</version>
				<scope>test</scope>
			</dependency>
			<dependency>
				<groupId>org.testcontainers</groupId>
				<artifactId>elasticsearch</artifactId>
				<version>${testcontainers_version}</version>
				<scope>test</scope>
			</dependency>
			<dependency>
				<groupId>org.testcontainers</groupId>
				<artifactId>junit-jupiter</artifactId>
				<version>${testcontainers_version}</version>
				<scope>test</scope>
			</dependency>
			<dependency>
				<groupId>xpp3</groupId>
				<artifactId>xpp3</artifactId>
				<version>1.1.4c</version>
			</dependency>
			<dependency>
				<groupId>xpp3</groupId>
				<artifactId>xpp3_xpath</artifactId>
				<version>1.1.4c</version>
			</dependency>
			<dependency>
				<groupId>org.flywaydb</groupId>
				<artifactId>flyway-core</artifactId>
				<version>${flyway_version}</version>
			</dependency>
			<dependency>
				<groupId>org.flywaydb</groupId>
				<artifactId>flyway-sqlserver</artifactId>
				<version>${flyway_version}</version>
			</dependency>
			<dependency>
				<groupId>org.flywaydb</groupId>
				<artifactId>flyway-mysql</artifactId>
				<version>${flyway_version}</version>
			</dependency>
			<dependency>
				<groupId>org.springframework.batch</groupId>
				<artifactId>spring-batch-test</artifactId>
				<version>${spring_batch_version}</version>
				<scope>test</scope>
			</dependency>
		</dependencies>
	</dependencyManagement>

	<!--
	<pluginRepositories>
		<pluginRepository>
			<id>ossrh</id>
			<name>Sonatype</name>
			<url>https://oss.sonatype.org/content/repositories/snapshots</url>
			<snapshots>
				<enabled>true</enabled>
			</snapshots>
		</pluginRepository>
		<pluginRepository>
			<id>maven2</id>
			<name>Maven2</name>
			<url>https://central.maven.org/maven2/</url>
			<snapshots>
				<enabled>true</enabled>
			</snapshots>
		</pluginRepository>
	</pluginRepositories>
	-->

	<build>
		<pluginManagement>
			<plugins>
                <plugin>
					<groupId>org.apache.maven.plugins</groupId>
					<artifactId>maven-checkstyle-plugin</artifactId>
					<version>3.1.2</version>
					<dependencies>
						<dependency>
							<groupId>com.puppycrawl.tools</groupId>
							<artifactId>checkstyle</artifactId>
							<version>8.43</version>
						</dependency>
                        <dependency>
                            <groupId>ca.uhn.hapi.fhir</groupId>
                            <artifactId>hapi-fhir-checkstyle</artifactId>
									<!-- Remember to bump this when you upgrade the version -->
<<<<<<< HEAD
                            <version>5.7.0</version>
=======
                            <version>6.0.0-PRE3-SNAPSHOT</version>
>>>>>>> 63139181
                        </dependency>
					</dependencies>
				</plugin>
				<plugin>
					<groupId>org.springframework.boot</groupId>
					<artifactId>spring-boot-maven-plugin</artifactId>
					<version>${spring_boot_version}</version>
				</plugin>
				<plugin>
					<groupId>org.sonatype.plugins</groupId>
					<artifactId>nexus-staging-maven-plugin</artifactId>
					<version>1.6.8</version>
					<extensions>true</extensions>
					<configuration>
						<serverId>ossrh</serverId>
						<nexusUrl>https://oss.sonatype.org/</nexusUrl>
						<autoReleaseAfterClose>true</autoReleaseAfterClose>
					</configuration>
				</plugin>
				<plugin>
					<groupId>org.basepom.maven</groupId>
					<artifactId>duplicate-finder-maven-plugin</artifactId>
					<version>1.5.0</version>
				</plugin>
				<plugin>
					<groupId>de.jpdigital</groupId>
					<artifactId>hibernate54-ddl-maven-plugin</artifactId>
					<version>2.3.0</version>
				</plugin>
				<plugin>
					<groupId>org.apache.maven.plugins</groupId>
					<artifactId>maven-assembly-plugin</artifactId>
					<version>${maven_assembly_plugin_version}</version>
				</plugin>
				<plugin>
					<groupId>org.apache.felix</groupId>
					<artifactId>maven-bundle-plugin</artifactId>
					<version>3.5.0</version>
				</plugin>
				<plugin>
					<groupId>org.apache.maven.plugins</groupId>
					<artifactId>maven-antrun-plugin</artifactId>
					<version>3.0.0</version>
				</plugin>
				<plugin>
					<groupId>org.apache.maven.plugins</groupId>
					<artifactId>maven-clean-plugin</artifactId>
					<version>3.1.0</version>
				</plugin>
				<plugin>
					<groupId>org.apache.maven.plugins</groupId>
					<artifactId>maven-compiler-plugin</artifactId>
					<version>3.8.1</version>
					<configuration>
						<source>1.8</source>
						<target>1.8</target>
						<forceJavacCompilerUse>true</forceJavacCompilerUse>
						<encoding>UTF-8</encoding>
						<fork>true</fork>
						<meminitial>500m</meminitial>
						<maxmem>2000m</maxmem>
					</configuration>
					<dependencies>
					</dependencies>
				</plugin>
				<plugin>
					<groupId>org.apache.maven.plugins</groupId>
					<artifactId>maven-dependency-plugin</artifactId>
					<version>3.1.2</version>
				</plugin>
				<plugin>
					<groupId>org.apache.maven.plugins</groupId>
					<artifactId>maven-deploy-plugin</artifactId>
					<version>2.8.2</version>
				</plugin>
				<plugin>
					<groupId>org.apache.maven.plugins</groupId>
					<artifactId>maven-gpg-plugin</artifactId>
					<version>1.6</version>
				</plugin>
				<plugin>
					<groupId>org.apache.maven.plugins</groupId>
					<artifactId>maven-javadoc-plugin</artifactId>
					<version>3.2.0</version>
				</plugin>
				<plugin>
					<groupId>org.apache.maven.plugins</groupId>
					<artifactId>maven-jar-plugin</artifactId>
					<version>3.2.0</version>
				</plugin>
				<plugin>
					<groupId>org.apache.maven.plugins</groupId>
					<artifactId>maven-jxr-plugin</artifactId>
					<version>3.0.0</version>
				</plugin>
				<plugin>
					<groupId>org.apache.maven.plugins</groupId>
					<artifactId>maven-failsafe-plugin</artifactId>
					<version>3.0.0-M5</version>
				</plugin>
				<plugin>
					<groupId>org.apache.maven.plugins</groupId>
					<artifactId>maven-plugin-plugin</artifactId>
					<version>3.6.1</version>
				</plugin>
				<plugin>
					<groupId>org.apache.maven.plugins</groupId>
					<artifactId>maven-shade-plugin</artifactId>
					<version>2.4.3</version>
				</plugin>
				<plugin>
					<groupId>org.apache.maven.plugins</groupId>
					<artifactId>maven-source-plugin</artifactId>
					<version>3.2.1</version>
				</plugin>
				<plugin>
					<groupId>org.apache.maven.plugins</groupId>
					<artifactId>maven-surefire-plugin</artifactId>
					<version>3.0.0-M5</version>
					<configuration>
						<redirectTestOutputToFile>true</redirectTestOutputToFile>
						<runOrder>random</runOrder>
						<argLine>@{argLine} ${surefire_jvm_args}</argLine>
						<forkCount>1.0C</forkCount>
						<trimStackTrace>true</trimStackTrace>
					</configuration>
				</plugin>
				<plugin>
					<groupId>org.apache.maven.plugins</groupId>
					<artifactId>maven-war-plugin</artifactId>
					<version>3.2.3</version>
				</plugin>
				<plugin>
					<groupId>org.codehaus.mojo</groupId>
					<artifactId>build-helper-maven-plugin</artifactId>
					<version>3.2.0</version>
				</plugin>
				<plugin>
					<groupId>org.codehaus.mojo</groupId>
					<artifactId>buildnumber-maven-plugin</artifactId>
					<version>1.4</version>
				</plugin>
				<plugin>
					<groupId>org.codehaus.mojo</groupId>
					<artifactId>animal-sniffer-maven-plugin</artifactId>
					<version>1.20</version>
				</plugin>
				<plugin>
					<groupId>org.codehaus.mojo</groupId>
					<artifactId>cobertura-maven-plugin</artifactId>
					<version>2.7</version>
					<configuration>
						<skip>true</skip>
					</configuration>
				</plugin>
				<plugin>
					<groupId>org.codehaus.mojo</groupId>
					<artifactId>license-maven-plugin</artifactId>
					<version>2.0.0</version>
					<configuration>
						<verbose>true</verbose>
						<addSvnKeyWords>false</addSvnKeyWords>
						<encoding>UTF-8</encoding>
					</configuration>
				</plugin>
				<plugin>
					<groupId>org.codehaus.mojo</groupId>
					<artifactId>versions-maven-plugin</artifactId>
					<version>2.8.1</version>
					<configuration>
						<processDependencyManagementTransitive>false</processDependencyManagementTransitive>
					</configuration>
				</plugin>
				<plugin>
					<groupId>org.eclipse.jetty</groupId>
					<artifactId>jetty-maven-plugin</artifactId>
					<version>${jetty_version}</version>
				</plugin>
				<plugin>
					<groupId>org.eluder.coveralls</groupId>
					<artifactId>coveralls-maven-plugin</artifactId>
					<version>4.3.0</version>
					<configuration>
						<coberturaReports>
						</coberturaReports>
					</configuration>
				</plugin>
				<plugin>
					<groupId>org.jacoco</groupId>
					<artifactId>jacoco-maven-plugin</artifactId>
					<version>0.8.7</version>
					<configuration>
						<excludes>
							<exclude>ca/uhn/fhir/model/dstu2/**/*.class</exclude>
							<exclude>ca/uhn/fhir/jpa/rp/r5/*.class</exclude>
							<exclude>ca/uhn/fhir/jpa/rp/r4/*.class</exclude>
							<exclude>ca/uhn/fhir/jpa/rp/dstu3/*.class</exclude>
							<exclude>ca/uhn/fhir/jpa/rp/dstu2/*.class</exclude>
						</excludes>
					</configuration>
				</plugin>
				<!--This plugin's configuration is used to store Eclipse m2e settings only. It has no influence on the Maven build itself. -->
				<plugin>
					<groupId>org.eclipse.m2e</groupId>
					<artifactId>lifecycle-mapping</artifactId>
					<version>1.0.0</version>
					<configuration>
						<lifecycleMappingMetadata>
							<pluginExecutions>
								<pluginExecution>
									<pluginExecutionFilter>
										<groupId>
											ca.uhn.hapi.fhir
										</groupId>
										<artifactId>
											hapi-tinder-plugin
										</artifactId>
										<versionRange>
											[0.8-SNAPSHOT,)
										</versionRange>
										<goals>
											<goal>
												generate-jparest-server
											</goal>
										</goals>
									</pluginExecutionFilter>
									<action>
										<ignore></ignore>
									</action>
								</pluginExecution>
								<pluginExecution>
									<pluginExecutionFilter>
										<groupId>
											org.apache.maven.plugins
										</groupId>
										<artifactId>
											maven-antrun-plugin
										</artifactId>
										<versionRange>
											[1.7,)
										</versionRange>
										<goals>
											<goal>run</goal>
										</goals>
									</pluginExecutionFilter>
									<action>
										<ignore></ignore>
									</action>
								</pluginExecution>
								<!--
								<pluginExecution>
									<pluginExecutionFilter>
										<groupId>
											org.codehaus.mojo
										</groupId>
										<artifactId>
											build-helper-maven-plugin
										</artifactId>
										<versionRange>
											[1.9.1,)
										</versionRange>
										<goals>
											<goal>add-source</goal>
										</goals>
									</pluginExecutionFilter>
									<action>
										<ignore></ignore>
									</action>
								</pluginExecution>
								<pluginExecution>
									<pluginExecutionFilter>
										<groupId>
											org.apache.maven.plugins
										</groupId>
										<artifactId>
											maven-compiler-plugin
										</artifactId>
										<versionRange>
											[3.3,)
										</versionRange>
										<goals>
											<goal>compile</goal>
											<goal>testCompile</goal>
										</goals>
									</pluginExecutionFilter>
									<action>
										<ignore></ignore>
									</action>
								</pluginExecution>
								 -->
							</pluginExecutions>
						</lifecycleMappingMetadata>
					</configuration>
				</plugin>
				<plugin>
					<groupId>org.apache.maven.plugins</groupId>
					<artifactId>maven-install-plugin</artifactId>
					<version>2.5.2</version>
				</plugin>
			</plugins>
		</pluginManagement>
		<plugins>
			<plugin>
				<groupId>org.apache.maven.plugins</groupId>
				<artifactId>maven-enforcer-plugin</artifactId>
				<version>3.0.0</version>
				<executions>
					<execution>
						<id>enforce-maven</id>
						<goals>
							<goal>enforce</goal>
						</goals>
						<configuration>
							<rules>
								<requireMavenVersion>
									<version>3.5.4</version>
								</requireMavenVersion>
								<requireJavaVersion>
									<version>11</version>
									<message>
										HAPI FHIR is still targeting JDK 8 for published binaries, but we require JDK 11
										to build and test this library.
									</message>
								</requireJavaVersion>
							</rules>
						</configuration>
					</execution>
				</executions>
			</plugin>
			<plugin>
				<artifactId>maven-antrun-plugin</artifactId>
				<inherited>false</inherited>
				<executions>
					<execution>
						<id>copySubProjects</id>
						<phase>site</phase>
						<goals>
							<goal>run</goal>
						</goals>
						<configuration>
							<target>
								<copy todir="target/site/apidocs">
									<fileset dir="hapi-fhir-base/target/site/apidocs"/>
								</copy>
								<copy todir="target/site/apidocs-dstu2">
									<fileset dir="hapi-fhir-structures-dstu2/target/site/apidocs"/>
								</copy>
								<copy todir="target/site/apidocs-dstu3">
									<fileset dir="hapi-fhir-structures-dstu3/target/site/apidocs"/>
								</copy>
								<copy todir="target/site/apidocs-r4">
									<fileset dir="hapi-fhir-structures-r4/target/site/apidocs"/>
								</copy>
								<copy todir="target/site/apidocs-r5">
									<fileset dir="hapi-fhir-structures-r5/target/site/apidocs"/>
								</copy>
								<copy todir="target/site/apidocs-jpaserver">
									<fileset dir="hapi-fhir-jpaserver-base/target/site/apidocs"/>
								</copy>
								<copy todir="target/site/apidocs-jpaserver-mdm">
									<fileset dir="hapi-fhir-jpaserver-mdm/target/site/apidocs"/>
								</copy>
								<copy todir="target/site/apidocs-jpaserver-batch">
									<fileset dir="hapi-fhir-batch/target/site/apidocs"/>
								</copy>
								<copy todir="target/site/apidocs-client">
									<fileset dir="hapi-fhir-client/target/site/apidocs"/>
								</copy>
								<copy todir="target/site/apidocs-server">
									<fileset dir="hapi-fhir-server/target/site/apidocs"/>
								</copy>
								<copy todir="target/site/apidocs-server-mdm">
									<fileset dir="hapi-fhir-server-mdm/target/site/apidocs"/>
								</copy>
                                <copy todir="target/site/apidocs-server-openapi">
                                    <fileset dir="hapi-fhir-server-mdm/target/site/openapi"/>
                                </copy>
								<copy todir="target/site/xref-jpaserver">
									<fileset dir="hapi-fhir-jpaserver-base/target/site/xref"/>
								</copy>
								<copy todir="target/site/xref-base">
									<fileset dir="hapi-fhir-base/target/site/xref"/>
								</copy>
								<!-- <copy todir="target/site/cobertura"> <fileset dir="hapi-fhir-cobertura/target/site/cobertura" /> </copy> -->
								<copy todir="target/site">
									<fileset dir="hapi-fhir-base/target/site" includes="checkstyle.*"/>
								</copy>
								<echo>Fixing Checkstyle Report</echo>
								<replace dir="target/site" summary="true">
									<include name="checkstyle.html"/>
									<replacetoken>"../../</replacetoken>
									<replacevalue>"./</replacevalue>
								</replace>
								<replace dir="target/site" summary="true">
									<include name="*.html"/>
									<replacetoken>
										http://netdna.bootstrapcdn.com/twitter-bootstrap/2.3.1/css/bootstrap-responsive.min.css
									</replacetoken>
									<replacevalue>./css/bootstrap-responsive.min.css</replacevalue>
								</replace>
								<replace dir="target/site" summary="true">
									<include name="*.html"/>
									<replacetoken>http://netdna.bootstrapcd</replacetoken>
									<replacevalue>https://netdna.bootstrapcd</replacevalue>
								</replace>
								<replace dir="target/site" summary="true">
									<include name="*.html"/>
									<replacetoken>http://maxcdn.bootstrapcdn.com/font-awesome/4.3.0/css/font-awesome.min.css
									</replacetoken>
									<replacevalue>https://maxcdn.bootstrapcdn.com/font-awesome/4.3.0/css/font-awesome.min.css
									</replacevalue>
								</replace>
								<replace dir="target/site" summary="true">
									<include name="*.html"/>
									<replacetoken>http://ajax.googleapis</replacetoken>
									<replacevalue>https://ajax.googleapis</replacevalue>
								</replace>
								<replace dir="target/site" summary="true">
									<include name="*.html"/>
									<replacetoken>\t</replacetoken>
									<replacevalue>
									</replacevalue>
								</replace>
								<replace dir="target/site" summary="true">
									<include name="index.html"/>
									<replacetoken><![CDATA[<h2 id="Welcome">Welcome</h2>]]></replacetoken>
									<replacevalue><![CDATA[
			<div class="span12">
				<div class="pull-left">
					<a href="./" id="bannerLeft"><img src="images/hapi_fhir_banner.png" alt='"'HAPI'"' /></a>
				</div>
				<div class="pull-right">
					<a href="./" id="bannerRight"><img src="images/hapi_fhir_banner_right.png" alt='"'FHIR'"' /></a>
				</div>
			</div>
			<br clear="both"/>
	]]></replacevalue>
								</replace>
								<!--<replaceregexp file="target/site/checkstyle.html" byline="false" match="&lt;ul class=&quot;breadcrumb.*?&lt;/ul&gt;" replace="" flags="s"/> -->
							</target>
						</configuration>
					</execution>
					<execution>
						<id>addSyntaxHighlighter</id>
						<phase>site</phase>
						<goals>
							<goal>run</goal>
						</goals>
						<configuration>
							<target>
								<echo>Adding Fontawesome</echo>
								<replace dir="target/site" summary="true">
									<include name="*.html"/>
									<replacetoken>
										<![CDATA[<a href="download.html" title="Download">Download</a>]]></replacetoken>
									<replacevalue>
										<![CDATA[<a href="download.html"  title="Download"><i class="fa fa-download"></i> Download</a>]]></replacevalue>
								</replace>
								<replace dir="target/site" summary="true">
									<include name="*.html"/>
									<replacetoken>
										<![CDATA[<a href="https://github.com/hapifhir/hapi-fhir/" title="GitHub Project" class="externalLink">GitHub Project</a>]]></replacetoken>
									<replacevalue>
										<![CDATA[<a href="https://github.com/hapifhir/hapi-fhir/" title="GitHub Project"  class="externalLink"><i class="fa fa-github"></i> GitHub Project</a>]]></replacevalue>
								</replace>
								<replace dir="target/site" summary="true">
									<include name="*.html"/>
									<replacetoken><![CDATA[data-toggle="dropdown">Test Servers <]]></replacetoken>
									<replacevalue>
										<![CDATA[data-toggle="dropdown"><i class="fa fa-fire"></i>&nbsp;Test Servers&nbsp;<]]></replacevalue>
								</replace>
								<replace dir="target/site" summary="true">
									<include name="*.html"/>
									<replacetoken><![CDATA[data-toggle="dropdown">Documentation <]]></replacetoken>
									<replacevalue>
										<![CDATA[data-toggle="dropdown"><i class="fa fa-book"></i>&nbsp;Documentation&nbsp;<]]></replacevalue>
								</replace>
								<replace dir="target/site" summary="true">
									<include name="*.html"/>
									<replacetoken><![CDATA[data-toggle="dropdown">Get Help <]]></replacetoken>
									<replacevalue>
										<![CDATA[data-toggle="dropdown"><i class="fa fa-support"></i>&nbsp;Get Help&nbsp;<]]></replacevalue>
								</replace>
								<echo>Changing Breadcrumbs</echo>
								<replace dir="target/site" summary="true">
									<include name="doc_*.html"/>
									<replacetoken><![CDATA[<li class="divider">/</li>]]></replacetoken>
									<replacevalue><![CDATA[<li  class="divider">/</li>
			<li><a href="docindex.html" title="Documentation">Documentation</a></li>
			<li  class="divider">/</li>]]></replacevalue>
								</replace>
								<echo>Adding Syntax Highlighter</echo>
								<replace dir="target/site" summary="true">
									<include name="*.html"></include>
									<replacetoken><![CDATA[</body>]]></replacetoken>
									<replacevalue><![CDATA[
<script type="text/javascript">
	var elements = document.getElementsByClassName("source");
	for (var i=0; i < elements.length; i++) {
		var pres = elements[i].getElementsByTagName("pre");
		for (var j = 0; j < pres.length; j++) {
			var pre = pres[j];
			if (pre.innerHTML.match(/^\s*\&lt\;/)) {
				pre.className = 'brush: xml';
			} else if (pre.innerHTML.match(/\/\*/)) {
				pre.className = 'brush: java';
			} else if (pre.innerHTML.match(/^\/\//)) {
				pre.className = 'brush: java';
			} else if (pre.innerHTML.match(/^\{/)) {
				pre.className = 'brush: jscript';
			} else if (pre.innerHTML.match(/^\#/)) {
				pre.className = 'brush: bash';
			} else if (pre.innerHTML.match(/\&lt\;\//)) {
				pre.className = 'brush: xml';
			} else {
				pre.className = 'brush: java';
			}
		}
	}

	SyntaxHighlighter.all();
</script>
</body>
									]]></replacevalue>
								</replace>
							</target>
						</configuration>
					</execution>
					<execution>
						<id>addAnalytics</id>
						<phase>site</phase>
						<configuration>
							<target>
								<echo>Adding Google analytics in target/site for &lt;body&gt;</echo>
								<replace dir="target/site" summary="true">
									<include name="**/*.html"></include>
									<!--suppress UnresolvedMavenProperty -->
									<replacefilter token="#build#" value="${label}"/>
									<replacefilter token="#version#" value="${project.version}"/>
									<replacetoken><![CDATA[</body>]]></replacetoken>
									<replacevalue><![CDATA[
<script>
  (function(i,s,o,g,r,a,m){i['GoogleAnalyticsObject']=r;i[r]=i[r]||function(){
  (i[r].q=i[r].q||[]).push(arguments)},i[r].l=1*new Date();a=s.createElement(o),
  m=s.getElementsByTagName(o)[0];a.async=1;a.src=g;m.parentNode.insertBefore(a,m)
  })(window,document,'script','//www.google-analytics.com/analytics.js','ga');

  ga('create', 'UA-1395874-5', 'auto');
  ga('require', 'displayfeatures');
  ga('require', 'linkid', 'linkid.js');
  ga('send', 'pageview');

</script>
                </body >
                ]]></replacevalue>
								</replace>
								<echo>Adding Google analytics in target/site for &lt;BODY&gt;</echo>
								<replace dir="target/site" summary="true">
									<include name="**/*.html"></include>
									<replacetoken><![CDATA[</BODY>]]></replacetoken>
									<replacevalue><![CDATA[
<script>
  (function(i,s,o,g,r,a,m){i['GoogleAnalyticsObject']=r;i[r]=i[r]||function(){
  (i[r].q=i[r].q||[]).push(arguments)},i[r].l=1*new Date();a=s.createElement(o),
  m=s.getElementsByTagName(o)[0];a.async=1;a.src=g;m.parentNode.insertBefore(a,m)
  })(window,document,'script','//www.google-analytics.com/analytics.js','ga');

  ga('create', 'UA-1395874-5', 'auto');
  ga('require', 'displayfeatures');
  ga('require', 'linkid', 'linkid.js');
  ga('send', 'pageview');

</script>
                </BODY >
                ]]></replacevalue>
								</replace>
							</target>
						</configuration>
						<goals>
							<goal>run</goal>
						</goals>
					</execution>
				</executions>
			</plugin>
			<plugin>
				<groupId>org.apache.maven.plugins</groupId>
				<artifactId>maven-scm-publish-plugin</artifactId>
				<version>3.0.0</version>
				<inherited>false</inherited>
				<configuration>
					<checkoutDirectory>${scmPubCheckoutDirectory}</checkoutDirectory>
					<content>\${siteMainDirectory}</content>
					<tryUpdate>true</tryUpdate>
					<scmBranch>gh-pages</scmBranch>
					<pubScmUrl>scm:git:git@github.com:hapifhir/hapi-fhir.git</pubScmUrl>
				</configuration>
				<executions>
					<execution>
						<id>scm-publish</id>
						<phase>site-deploy</phase>
						<goals>
							<goal>publish-scm</goal>
						</goals>
					</execution>
				</executions>
			</plugin>
			<plugin>
				<groupId>org.jacoco</groupId>
				<artifactId>jacoco-maven-plugin</artifactId>
				<configuration>
					<dumpOnExit>true</dumpOnExit>
				</configuration>
				<executions>
					<execution>
						<id>default-prepare-agent</id>
						<goals>
							<goal>prepare-agent</goal>
						</goals>
					</execution>
				</executions>
			</plugin>
		</plugins>
	</build>

	<reporting>
		<plugins>
			<plugin>
				<groupId>org.apache.maven.plugins</groupId>
				<artifactId>maven-changes-plugin</artifactId>
				<version>2.12.1</version>
				<inherited>false</inherited>
				<reportSets>
					<reportSet>
						<reports>
							<report>changes-report</report>
						</reports>
					</reportSet>
				</reportSets>
				<configuration>
					<feedType>atom_1.0</feedType>
					<issueLinkTemplatePerSystem>
						<default>https://github.com/hapifhir/hapi-fhir/issues/%ISSUE%</default>
					</issueLinkTemplatePerSystem>
					<escapeHTML>false</escapeHTML>
				</configuration>
			</plugin>
			<plugin>
				<groupId>org.apache.maven.plugins</groupId>
				<artifactId>maven-surefire-report-plugin</artifactId>
				<version>2.19.1</version>
				<reportSets>
					<reportSet>
						<reports>
							<report>failsafe-report-only</report>
						</reports>
					</reportSet>
				</reportSets>
				<configuration>
					<reportsDirectories>
						<reportDirectory>${project.basedir}/hapi-fhir-base/target/surefire-reports/</reportDirectory>
						<reportDirectory>${project.basedir}/hapi-fhir-structures-dstu/target/surefire-reports/
						</reportDirectory>
						<reportDirectory>${project.basedir}/hapi-fhir-structures-dstu2/target/surefire-reports/
						</reportDirectory>
						<reportDirectory>${project.basedir}/hapi-fhir-jpaserver-base/target/surefire-reports/
						</reportDirectory>
					</reportsDirectories>
				</configuration>
			</plugin>
			<plugin>
				<groupId>org.apache.maven.plugins</groupId>
				<artifactId>maven-project-info-reports-plugin</artifactId>
				<version>3.0.0</version>
				<inherited>false</inherited>
				<!--
				<reportSets>
					<reportSet>
						<reports>
							<report>team</report>
							<report>issue-management</report>
							<report>license</report>
							<report>scm</report>
						</reports>
					</reportSet>
				</reportSets>
				-->
			</plugin>
			<!-- <plugin> <groupId>org.apache.maven.plugins</groupId> <artifactId>maven-linkcheck-plugin</artifactId> <version>1.1</version> </plugin> -->
		</plugins>
	</reporting>

	<profiles>
		<profile>
			<id>DIST</id>
			<build>
				<plugins>
					<plugin>
						<groupId>org.codehaus.mojo</groupId>
						<artifactId>license-maven-plugin</artifactId>
						<inherited>false</inherited>
						<executions>
							<execution>
								<id>update-project-license</id>
								<phase>package</phase>
								<goals>
									<goal>update-project-license</goal>
								</goals>
								<configuration>
									<licenseName>apache_v2</licenseName>
								</configuration>
							</execution>
						</executions>
					</plugin>
				</plugins>
			</build>
		</profile>
		<profile>
			<id>ROOT</id>
			<reporting>
				<plugins>
				</plugins>
			</reporting>
			<modules>
			</modules>
			<build>
				<plugins>
					<!-- <plugin> <artifactId>maven-assembly-plugin</artifactId> <version>${maven_assembly_plugin_version}</version> <executions> <execution> <phase>package</phase> <goals> <goal>single</goal> </goals>
						<configuration> <attach>false</attach> <descriptors> <descriptor>${project.basedir}/src/assembly/hapi-fhir-sample-projects.xml</descriptor> </descriptors> </configuration> </execution> </executions> </plugin> -->
				</plugins>
			</build>
		</profile>
		<profile>
			<id>SIGN_ARTIFACTS</id>
			<activation>
				<property>
					<name>gpg.passphrase</name>
				</property>
			</activation>
			<build>
				<plugins>
					<plugin>
						<groupId>org.apache.maven.plugins</groupId>
						<artifactId>maven-gpg-plugin</artifactId>
						<executions>
							<execution>
								<id>sign-artifacts</id>
								<phase>verify</phase>
								<goals>
									<goal>sign</goal>
								</goals>
								<configuration>
									<!--
									These arguments are needed for GPG 2.1+ per
									https://stackoverflow.com/questions/53992950/maven-gpg-plugin-failing-with-inappropriate-ioctl-for-device-when-running-unde
									-->
									<gpgArguments>
										<arg>--pinentry-mode</arg>
										<arg>loopback</arg>
									</gpgArguments>
								</configuration>
							</execution>
						</executions>
					</plugin>
				</plugins>
			</build>
		</profile>
		<profile>
			<id>ALLMODULES</id>
			<activation>
				<activeByDefault>true</activeByDefault>
			</activation>
			<modules>
				<module>hapi-fhir-checkstyle</module>
				<module>hapi-fhir-bom</module>
				<module>hapi-deployable-pom</module>
				<module>hapi-fhir-base</module>
				<module>hapi-fhir-docs</module>
				<module>hapi-fhir-test-utilities</module>
				<module>hapi-fhir-jpaserver-test-utilities</module>
				<module>hapi-tinder-plugin</module>
				<module>hapi-tinder-test</module>
				<module>hapi-fhir-client</module>
				<module>hapi-fhir-server</module>
				<module>hapi-fhir-server-mdm</module>
				<module>hapi-fhir-server-openapi</module>
				<module>hapi-fhir-converter</module>
				<module>hapi-fhir-validation</module>
				<module>hapi-fhir-structures-dstu2</module>
				<module>hapi-fhir-structures-hl7org-dstu2</module>
				<module>hapi-fhir-validation-resources-dstu2</module>
				<module>hapi-fhir-structures-dstu2.1</module>
				<module>hapi-fhir-validation-resources-dstu2.1</module>
				<module>hapi-fhir-structures-dstu3</module>
				<module>hapi-fhir-validation-resources-dstu3</module>
				<module>hapi-fhir-structures-r4</module>
				<module>hapi-fhir-validation-resources-r4</module>
				<module>hapi-fhir-structures-r5</module>
				<module>hapi-fhir-validation-resources-r5</module>
				<module>hapi-fhir-jpa</module>
				<module>hapi-fhir-storage</module>
				<module>hapi-fhir-jpaserver-cql</module>
				<module>hapi-fhir-jpaserver-model</module>
				<module>hapi-fhir-jpaserver-searchparam</module>
				<module>hapi-fhir-jpaserver-subscription</module>
				<module>hapi-fhir-jaxrsserver-base</module>
				<module>hapi-fhir-batch</module>
				<module>hapi-fhir-jpaserver-base</module>
				<module>hapi-fhir-sql-migrate</module>
				<module>hapi-fhir-jpaserver-mdm</module>
				<module>hapi-fhir-testpage-overlay</module>
				<module>hapi-fhir-jpaserver-uhnfhirtest</module>
				<module>hapi-fhir-client-okhttp</module>
				<module>hapi-fhir-android</module>
				<module>hapi-fhir-cli</module>
				<module>hapi-fhir-dist</module>
				<module>tests/hapi-fhir-base-test-jaxrsserver-kotlin</module>
				<module>tests/hapi-fhir-base-test-mindeps-client</module>
				<module>tests/hapi-fhir-base-test-mindeps-server</module>
				<module>hapi-fhir-spring-boot</module>
			</modules>
		</profile>
		<profile>
			<id>JACOCO</id>
			<modules>
				<module>hapi-fhir-jacoco</module>
			</modules>
			<build>
				<plugins>
					<plugin>
						<groupId>org.jacoco</groupId>
						<artifactId>jacoco-maven-plugin</artifactId>
						<configuration>
							<dumpOnExit>true</dumpOnExit>
						</configuration>
						<executions>
							<execution>
								<id>default-prepare-agent</id>
								<goals>
									<goal>prepare-agent</goal>
								</goals>
							</execution>
						</executions>
					</plugin>
				</plugins>
			</build>
		</profile>
		<profile>
			<id>CI</id>
			<properties>
				<surefire_jvm_args>-Dspring.test.context.cache.maxSize=2 -Dfile.encoding=UTF-8 -Xmx2648m -XX:-TieredCompilation -Dfile.encoding=UTF-8 -Xss128M -XX:MetaspaceSize=512M -XX:MaxMetaspaceSize=2048M -XX:ReservedCodeCacheSize=220M</surefire_jvm_args>
			</properties>
			<build>
				<plugins>
					<plugin>
						<groupId>org.apache.maven.plugins</groupId>
						<artifactId>maven-checkstyle-plugin</artifactId>
						<executions>
							<execution>
								<id>validate</id>
								<phase>generate-sources</phase>
								<configuration>
									<!--suppress UnresolvedMavenProperty -->
									<configLocation>${maven.multiModuleProjectDirectory}/src/checkstyle/checkstyle_config_nofixmes.xml</configLocation>
									<encoding>UTF-8</encoding>
									<consoleOutput>true</consoleOutput>
									<failOnViolation>true</failOnViolation>
									<failsOnError>false</failsOnError>
								</configuration>
								<goals>
									<goal>check</goal>
								</goals>
							</execution>
						</executions>
					</plugin>
				</plugins>
			</build>
		</profile>
		<profile>
			<id>NOPARALLEL</id>
			<build>
				<plugins>
					<plugin>
						<groupId>org.apache.maven.plugins</groupId>
						<artifactId>maven-surefire-plugin</artifactId>
						<configuration>
							<forkCount>1</forkCount>
						</configuration>
					</plugin>
				</plugins>
			</build>
		</profile>
		<profile>
			<id>MINPARALLEL</id>
			<build>
				<plugins>
					<plugin>
						<groupId>org.apache.maven.plugins</groupId>
						<artifactId>maven-surefire-plugin</artifactId>
						<configuration>
							<forkCount>2</forkCount>
						</configuration>
					</plugin>
				</plugins>
			</build>
		</profile>
		<profile>
			<id>ERRORPRONE</id>
			<build>
				<plugins>
					<plugin>
						<groupId>org.apache.maven.plugins</groupId>
						<artifactId>maven-compiler-plugin</artifactId>
						<configuration>
							<fork>true</fork>
							<compilerArgs>
								<arg>-XDcompilePolicy=simple</arg>
								<arg>-Xplugin:ErrorProne</arg>
								<arg>-J--add-exports=jdk.compiler/com.sun.tools.javac.api=ALL-UNNAMED</arg>
								<arg>-J--add-exports=jdk.compiler/com.sun.tools.javac.file=ALL-UNNAMED</arg>
								<arg>-J--add-exports=jdk.compiler/com.sun.tools.javac.main=ALL-UNNAMED</arg>
								<arg>-J--add-exports=jdk.compiler/com.sun.tools.javac.model=ALL-UNNAMED</arg>
								<arg>-J--add-exports=jdk.compiler/com.sun.tools.javac.parser=ALL-UNNAMED</arg>
								<arg>-J--add-exports=jdk.compiler/com.sun.tools.javac.processing=ALL-UNNAMED</arg>
								<arg>-J--add-exports=jdk.compiler/com.sun.tools.javac.tree=ALL-UNNAMED</arg>
								<arg>-J--add-exports=jdk.compiler/com.sun.tools.javac.util=ALL-UNNAMED</arg>
								<arg>-J--add-opens=jdk.compiler/com.sun.tools.javac.code=ALL-UNNAMED</arg>
								<arg>-J--add-opens=jdk.compiler/com.sun.tools.javac.comp=ALL-UNNAMED</arg>
							</compilerArgs>
							<annotationProcessorPaths>
								<path>
									<groupId>com.google.errorprone</groupId>
									<artifactId>error_prone_core</artifactId>
									<version>${error_prone_core_version}</version>
								</path>
							</annotationProcessorPaths>
						</configuration>
					</plugin>
				</plugins>
			</build>
		</profile>
		<profile>
			<id>FASTINSTALL</id>
			<properties>
				<skipTests>true</skipTests>
			</properties>
			<!-- Profile for a quick local mvn install after a git pull.
			     We assume upstream ran these checks as part of the build. -->
			<build>
				<plugins>
					<plugin>
						<groupId>org.apache.maven.plugins</groupId>
						<artifactId>maven-surefire-plugin</artifactId>
						<configuration>
							<skipTests>true</skipTests>
						</configuration>
					</plugin>
					<plugin>
						<groupId>org.apache.maven.plugins</groupId>
						<artifactId>maven-failsafe-plugin</artifactId>
						<executions>
							<execution><id>integration-test</id><phase>none</phase></execution>
						</executions>
					</plugin>
					<plugin>
						<groupId>org.apache.maven.plugins</groupId>
						<artifactId>maven-checkstyle-plugin</artifactId>
						<executions>
							<execution><id>validate</id><phase>none</phase></execution>
						</executions>
					</plugin>
					<plugin>
						<groupId>org.codehaus.mojo</groupId>
						<artifactId>animal-sniffer-maven-plugin</artifactId>
						<executions>
							<execution><id>check-java-api</id><phase>none</phase></execution>
						</executions>
					</plugin>
				</plugins>
			</build>
		</profile>
	</profiles>
</project><|MERGE_RESOLUTION|>--- conflicted
+++ resolved
@@ -6,11 +6,7 @@
 	<groupId>ca.uhn.hapi.fhir</groupId>
 	<artifactId>hapi-fhir</artifactId>
 	<packaging>pom</packaging>
-<<<<<<< HEAD
-	<version>5.7.0</version>
-=======
 	<version>6.0.0-PRE3-SNAPSHOT</version>
->>>>>>> 63139181
 	<name>HAPI-FHIR</name>
 	<description>An open-source implementation of the FHIR specification in Java.</description>
 	<url>https://hapifhir.io</url>
@@ -1590,6 +1586,11 @@
 			</dependency>
 			<dependency>
 				<groupId>org.hibernate</groupId>
+				<artifactId>hibernate-ehcache</artifactId>
+				<version>${hibernate_version}</version>
+			</dependency>
+			<dependency>
+				<groupId>org.hibernate</groupId>
 				<artifactId>hibernate-entitymanager</artifactId>
 				<version>${hibernate_version}</version>
 			</dependency>
@@ -2009,11 +2010,7 @@
                             <groupId>ca.uhn.hapi.fhir</groupId>
                             <artifactId>hapi-fhir-checkstyle</artifactId>
 									<!-- Remember to bump this when you upgrade the version -->
-<<<<<<< HEAD
-                            <version>5.7.0</version>
-=======
                             <version>6.0.0-PRE3-SNAPSHOT</version>
->>>>>>> 63139181
                         </dependency>
 					</dependencies>
 				</plugin>
