<?xml version="1.0" encoding="UTF-8"?>
<project xmlns:xsi="http://www.w3.org/2001/XMLSchema-instance" xmlns="http://maven.apache.org/POM/4.0.0"
			xsi:schemaLocation="http://maven.apache.org/POM/4.0.0 http://maven.apache.org/maven-v4_0_0.xsd">

	<modelVersion>4.0.0</modelVersion>
	<groupId>ca.uhn.hapi.fhir</groupId>
	<artifactId>hapi-fhir</artifactId>
	<packaging>pom</packaging>
<<<<<<< HEAD
	<version>6.0.0-PRE14-SNAPSHOT</version>
=======
	<version>6.1.0-PRE2-SNAPSHOT</version>
>>>>>>> 10f49d86
	<name>HAPI-FHIR</name>
	<description>An open-source implementation of the FHIR specification in Java.</description>
	<url>https://hapifhir.io</url>

	<organization>
		<name>Smile CDR, Inc.</name>
		<url>https://smilecdr.com</url>
	</organization>

	<inceptionYear>2014</inceptionYear>

	<issueManagement>
		<system>GitHub</system>
		<url>https://github.com/hapifhir/hapi-fhir/issues/</url>
	</issueManagement>

	<distributionManagement>
		<snapshotRepository>
			<id>ossrh</id>
			<url>https://oss.sonatype.org/content/repositories/snapshots</url>
		</snapshotRepository>
		<repository>
			<id>ossrh</id>
			<url>https://oss.sonatype.org/service/local/staging/deploy/maven2/</url>
		</repository>
		<site>
			<id>git.server</id>
			<url>scm:git:git@github.com:hapifhir/hapi-fhir.git</url>
		</site>
	</distributionManagement>

	<scm>
		<connection>scm:git:git@github.com:hapifhir/hapi-fhir.git</connection>
		<url>scm:git:git@github.com:hapifhir/hapi-fhir.git</url>
		<developerConnection>scm:git:git@github.com:hapifhir/hapi-fhir.git</developerConnection>
	</scm>

	<repositories>
		<repository>
			<id>oss-snapshot</id>
			<url>https://oss.sonatype.org/content/repositories/snapshots/</url>
			<snapshots>
				<enabled>true</enabled>
			</snapshots>
			<releases>
				<enabled>false</enabled>
			</releases>
		</repository>
	</repositories>

	<dependencies>
		<dependency>
			<groupId>org.junit.jupiter</groupId>
			<artifactId>junit-jupiter</artifactId>
			<scope>test</scope>
		</dependency>
		<dependency>
			<groupId>org.junit.jupiter</groupId>
			<artifactId>junit-jupiter-api</artifactId>
			<scope>test</scope>
		</dependency>
		<dependency>
			<groupId>org.junit.jupiter</groupId>
			<artifactId>junit-jupiter-engine</artifactId>
			<scope>test</scope>
		</dependency>
		<dependency>
			<groupId>org.hamcrest</groupId>
			<artifactId>hamcrest</artifactId>
			<scope>test</scope>
		</dependency>
		<dependency>
			<groupId>org.mockito</groupId>
			<artifactId>mockito-core</artifactId>
			<scope>test</scope>
		</dependency>
		<dependency>
			<groupId>org.mockito</groupId>
			<artifactId>mockito-junit-jupiter</artifactId>
			<scope>test</scope>
		</dependency>
	</dependencies>

	<developers>
		<developer>
			<id>jamesagnew</id>
			<name>James Agnew</name>
			<organization>Smile CDR</organization>
		</developer>
		<developer>
			<id>grahamegrieve</id>
			<name>Grahame Grieve</name>
			<organization>Health Intersections</organization>
		</developer>
		<developer>
			<id>dmuylwyk</id>
			<name>Diederik Muylwyk</name>
			<organization>Smile CDR</organization>
		</developer>
		<developer>
			<id>fil512</id>
			<name>Ken Stevens</name>
			<organization>Smile CDR</organization>
		</developer>
		<developer>
			<id>yogthos</id>
			<name>Dmitri Sotnikov</name>
			<organization>University Health Network</organization>
		</developer>
		<developer>
			<id></id>
			<name>Lisa Wong</name>
			<organization>University Health Network</organization>
		</developer>
		<developer>
			<id>jmandel</id>
			<name>Josh Mandel</name>
			<organization>Boston Children's Hospital</organization>
		</developer>
		<developer>
			<id>lmds</id>
			<name>Laura MacDougall Sookraj</name>
			<organization>University Health Network</organization>
		</developer>
		<developer>
			<id>t106uhn</id>
			<name>Neal Acharya</name>
			<organization>University Health Network</organization>
		</developer>
		<developer>
			<id>davidhay25</id>
			<name>David Hay</name>
			<organization>Orion Health</organization>
		</developer>
		<developer>
			<id>sweetnavelorange</id>
			<name>James Butler</name>
			<organization>Orion Health</organization>
		</developer>
		<developer>
			<id>suranga</id>
			<name>Suranga Nath Kasthurirathne</name>
			<organization>OpenMRS / Regenstrief Center for Biomedical Informatics</organization>
		</developer>
		<developer>
			<id>dougmartin</id>
			<name>Doug Martin</name>
			<organization>Regenstrief Center for Biomedical Informatics</organization>
		</developer>
		<developer>
			<id>akley</id>
			<name>Alexander Kley</name>
		</developer>
		<developer>
			<id>preston</id>
			<name>Preston Lee</name>
			<organization>Arizona State University</organization>
		</developer>
		<developer>
			<id>jjathman</id>
			<name>Joe Athman</name>
		</developer>
		<developer>
			<id>petromykhailysyn</id>
			<name>Petro Mykhailyshyn</name>
		</developer>
		<developer>
			<id>tahurac</id>
			<name>Tahura Chaudhry</name>
			<organization>University Health Network</organization>
		</developer>
		<developer>
			<id>b.debeaubien</id>
			<name>Bill de Beaubien</name>
			<organization>Systems Made Simple</organization>
		</developer>
		<developer>
			<id>twilson650</id>
			<name>Tom Wilson</name>
		</developer>
		<developer>
			<id>esteban-aliverti</id>
			<name>Esteban Aliverti</name>
		</developer>
		<developer>
			<id>mochaholic</id>
			<name>Mohammad Jafari</name>
			<organization>Edmond Scientific Company</organization>
		</developer>
		<developer>
			<id>joel-costigliola</id>
			<name>Joel Costigliola</name>
			<organization>JCOS-Technologies</organization>
		</developer>
		<developer>
			<id>pukkaone</id>
			<name>Chin Huang</name>
		</developer>
		<developer>
			<id>SingingTree</id>
			<name>Bryce Van Dyk</name>
		</developer>
		<developer>
			<id>botunge</id>
			<name>Thomas Andersen</name>
		</developer>
		<developer>
			<id>samlanfranchi</id>
			<name>Sam Lanfranchi</name>
		</developer>
		<developer>
			<id>jkiddo</id>
			<name>Jens Kristian Villadsen</name>
		</developer>
		<developer>
			<id>cmikeb1</id>
			<name>C. Mike Bylund</name>
		</developer>
		<developer>
			<id>nrpeterson</id>
			<name>Nick Peterson</name>
		</developer>
		<developer>
			<id>petervanhoute</id>
			<name>Peter Van Houte</name>
		</developer>
		<developer>
			<id>SRiviere</id>
			<name>Sebastien Riviere</name>
		</developer>
		<developer>
			<id>karlmdavis</id>
			<name>Karl M. Davis</name>
			<organization>CMS</organization>
		</developer>
		<developer>
			<id>matt-blanchette</id>
			<name>Matt Blanchette</name>
		</developer>
		<developer>
			<id>petromykhailysyn</id>
			<name>Petro Mykhaylyshyn</name>
		</developer>
		<developer>
			<id>adam-carbone</id>
			<name>Adam Carbone</name>
		</developer>
		<developer>
			<id>joelsch</id>
			<name>Joel Schneider</name>
		</developer>
		<developer>
			<id>euvitudo</id>
			<name>Phillip Warner</name>
		</developer>
		<developer>
			<id>subhrajyotim</id>
			<name>Subhro</name>
		</developer>
		<developer>
			<id>mion00</id>
			<name>Carlo Mion</name>
		</developer>
		<developer>
			<id>kiwiandroiddev</id>
			<name>Matt Clarke</name>
			<organization>Orion Health</organization>
		</developer>
		<developer>
			<id>FilipDomazet</id>
			<name>Filip Domazet</name>
		</developer>
		<developer>
			<id>bdenton</id>
			<name>Bill Denton</name>
			<organization>Akana, Inc</organization>
		</developer>
		<developer>
			<id>hnnesv</id>
			<name>Hannes Venter</name>
			<organization>Jembi Health Systems</organization>
		</developer>
		<developer>
			<id>vadi2</id>
			<name>Vadim Peretokin</name>
			<organization>Firely</organization>
		</developer>
		<developer>
			<id>lawley</id>
			<name>Michael Lawley</name>
			<organization>CSIRO</organization>
		</developer>
		<developer>
			<id>CarthageKing</id>
			<name>CarthageKing</name>
		</developer>
		<developer>
			<id>gijsbert802</id>
			<name>Gijsbert van den Brink</name>
		</developer>
		<developer>
			<id>rqg0717</id>
			<name>James Ren</name>
		</developer>
		<developer>
			<id>Robbert1</id>
			<name>Robbert van Waveren</name>
		</developer>
		<developer>
			<id>daliboz</id>
			<name>Jenny Syed</name>
			<organization>Cerner Corporation</organization>
		</developer>
		<developer>
			<id>sekaijin</id>
			<name>sekaijin</name>
		</developer>
		<developer>
			<id>hugosoares</id>
			<name>Hugo Soares</name>
		</developer>
		<developer>
			<id>SRiviere</id>
			<name>Sebastien Riviere</name>
		</developer>
		<developer>
			<id>jodue</id>
			<name>jodue</name>
		</developer>
		<developer>
			<id>joelsch</id>
			<name>Joel Schneider</name>
			<organization>National Marrow Donor Program</organization>
		</developer>
		<developer>
			<id>dangerousben</id>
			<name>Ben Spencer</name>
		</developer>
		<developer>
			<id>maclema</id>
			<name>maclema</name>
		</developer>
		<developer>
			<id>ohr</id>
			<name>Christian Ohr</name>
			<organization>InterComponentWare AG</organization>
		</developer>
		<developer>
			<id>eug48</id>
			<name>Eugene Lubarsky</name>
		</developer>
		<developer>
			<id>SarenCurrie</id>
			<name>Saren Currie</name>
		</developer>
		<developer>
			<id>dconlan</id>
			<name>dconlan</name>
		</developer>
		<developer>
			<id>psbrandt</id>
			<name>Pascal Brandt</name>
		</developer>
		<developer>
			<id>InfiniteLoop90</id>
			<name>Clayton Bodendein</name>
		</developer>
		<developer>
			<id>rhausam</id>
			<name>Rob Hausam</name>
		</developer>
		<developer>
			<id>patrick-werner</id>
			<name>Patrick Werner</name>
		</developer>
		<developer>
			<id>malcolmm83</id>
			<name>Malcolm McRoberts</name>
		</developer>
		<developer>
			<id>mouellet</id>
			<name>Mathieu Ouellet</name>
		</developer>
		<developer>
			<id>JiajingLiang</id>
			<name>Jiajing Liang</name>
		</developer>
		<developer>
			<id>jamesdaily</id>
			<name>James Daily</name>
		</developer>
		<developer>
			<id>darktyko</id>
			<name>Kyle Meadows</name>
		</developer>
		<developer>
			<id>Tastelezz</id>
			<name>Gaetano Gallo</name>
		</developer>
		<developer>
			<id>sjanic</id>
			<name>sjanic</name>
		</developer>
		<developer>
			<id>c-schuler</id>
			<name>Chris Schuler</name>
		</developer>
		<developer>
			<id>javajeff</id>
			<name>Jeff Chung</name>
		</developer>
		<developer>
			<id>anoush-bch</id>
			<name>Anoush Mouradian</name>
		</developer>
		<developer>
			<id>splatch</id>
			<name>Łukasz Dywicki</name>
		</developer>
		<developer>
			<id>anthonys123</id>
			<name>Anthony Sute</name>
		</developer>
		<developer>
			<id>johnpoth</id>
			<name>John Poth</name>
			<organization>Red Hat</organization>
		</developer>
		<developer>
			<id>t4deon</id>
			<name>Andreas Keil</name>
		</developer>
		<developer>
			<id>RuthAlk</id>
			<name>Ruth Alkema</name>
		</developer>
		<developer>
			<id>Tastelezz</id>
			<name>Gaetano Gallo</name>
			<organization>InterComponentWare AG</organization>
		</developer>
		<developer>
			<id>jasonaown</id>
			<name>Jason Owen</name>
		</developer>
		<developer>
			<id>hdconradi</id>
			<name>Heinz-Dieter Conradi</name>
		</developer>
		<developer>
			<id>kliu99</id>
			<name>Kai Liu</name>
		</developer>
		<developer>
			<id>Romanow88</id>
			<name>Roman Doboni</name>
		</developer>
		<developer>
			<id>franktao2008</id>
			<name>Frank Tao</name>
			<organization>Smile CDR</organization>
		</developer>
		<developer>
			<id>anamariaradu10</id>
			<name>Ana Maria Radu</name>
			<organization>Cerner Corporation</organization>
		</developer>
		<developer>
			<id>alinleonard</id>
			<name>Alin Leonard</name>
			<organization>Cerner Corporation</organization>
		</developer>
		<developer>
			<id>jbalbien</id>
		</developer>
		<developer>
			<id>volsch</id>
			<name>Volker Schmidt</name>
			<organization>DHIS2 / University of Oslo</organization>
		</developer>
		<developer>
			<id>magnuswatn</id>
			<name>Magnus Watn</name>
		</developer>
		<developer>
			<id>Cory00</id>
		</developer>
		<developer>
			<id>srdo</id>
			<name>Stig Døssing</name>
		</developer>
		<developer>
			<id>ruoat</id>
			<name>Ari Ruotsalainen</name>
		</developer>
		<developer>
			<id>stevelle</id>
			<name>Steve Lewis</name>
			<organization>Cambia Health Solutions</organization>
		</developer>
		<developer>
			<id>restevez-chs</id>
			<name>Ricardo Estevez</name>
			<organization>Cambia Health Solutions</organization>
		</developer>
		<developer>
			<id>zilin375</id>
		</developer>
		<developer>
			<id>basecade</id>
			<name>Anders Havn</name>
		</developer>
		<developer>
			<id>vedion</id>
			<name>Anders Havn</name>
		</developer>
		<developer>
			<id>zaewonyx</id>
		</developer>
		<developer>
			<id>tadgh</id>
			<name>Gary Graham</name>
			<organization>Smile CDR</organization>
		</developer>
		<developer>
			<id>nerdydrew</id>
			<name>Drew Mitchell</name>
		</developer>
		<developer>
			<id>srdo</id>
			<name>Stig Døssing</name>
		</developer>
		<developer>
			<id>gteichrow</id>
			<name>Gary Teichrow</name>
		</developer>
		<developer>
			<id>sethrylan</id>
			<name>Seth Rylan Gainey</name>
			<url>http://sethrylan.org/</url>
		</developer>
		<developer>
			<id>uurl</id>
			<name>Raul Estrada</name>
		</developer>
		<developer>
			<id>nickrobison-usds</id>
			<name>Nick Robison</name>
		</developer>
		<developer>
			<id>fitzoh</id>
			<name>Andrew Fitzgerald</name>
		</developer>
		<developer>
			<id>dmap</id>
			<name>David Maplesden</name>
		</developer>
		<developer>
			<id>jaferkhan</id>
			<name>Jafer Khan Shamshad</name>
		</developer>
		<developer>
			<id>CodeAndChoke</id>
			<name>Long Nguyen</name>
		</developer>
		<developer>
			<id>tuomoa</id>
			<name>Tuomo Ala-Vannesluoma</name>
		</developer>
		<developer>
			<id>jelmerterwal</id>
			<name>Jelmer ter Wal</name>
		</developer>
		<developer>
			<id>jiaola</id>
			<name>Dazhi Jiao</name>
		</developer>
		<developer>
			<id>dionmcm</id>
		</developer>
		<developer>
			<id>ttntrifork</id>
			<organization>Trifork</organization>
			<name>Tue Toft Nørgård</name>
		</developer>
		<developer>
			<id>mzgtrifork</id>
			<organization>Trifork</organization>
			<name>Martin Zacho Grønhøj</name>
		</developer>
		<developer>
			<id>augla</id>
			<name>August Langhout</name>
		</developer>
		<developer>
			<id>dgileadi</id>
			<name>David Gileadi</name>
		</developer>
		<developer>
			<id>ibrohimislam</id>
			<name>Ibrohim Kholilul Islam</name>
		</developer>
		<developer>
			<id>mkucharek</id>
			<name>Maciej Kucharek</name>
		</developer>
		<developer>
			<id>Thopap</id>
			<name>Thomas Papke</name>
			<organization>InterComponentWare AG</organization>
		</developer>
		<developer>
			<id>Bert-R</id>
			<name>Bert Roos</name>
		</developer>
		<developer>
			<id>zilin375</id>
			<name>Zhe Wang</name>
			<organization>Agfa Healthcare</organization>
		</developer>
		<developer>
			<id>gematik-fue</id>
			<name>gematik FuE</name>
		</developer>
		<developer>
			<id>ibacher</id>
			<name>Ian</name>
		</developer>
		<developer>
			<id>jasmdk</id>
			<name>Jacob Stampe Mikkelsen</name>
			<organization>Systematik A/S</organization>
		</developer>
		<developer>
			<id>craigappl</id>
			<name>Craig Appl</name>
			<organization>ONA</organization>
		</developer>
		<developer>
			<id>IanMMarshall</id>
			<name>Ian Marshall</name>
			<organization>Smile CDR</organization>
		</developer>
		<developer>
			<id>markiantorno</id>
			<name>Mark Iantorno</name>
			<organization>Smile CDR</organization>
		</developer>
		<developer>
			<id>sqshq</id>
			<name>Alexander Lukyanchikov</name>
		</developer>
		<developer>
			<id>abrsystematic</id>
		</developer>
		<developer>
			<id>joshdcollins</id>
			<name>Josh Collins</name>
			<organization>Janeiro Digital</organization>
		</developer>
		<developer>
			<id>ericprud</id>
			<name>Eric Prud'hommeaux</name>
			<organization>Janeiro Digital</organization>
		</developer>
		<developer>
			<id>blangley28</id>
			<organization>MITRE</organization>
		</developer>
		<developer>
			<id>swagers</id>
			<name>Steven Wagers</name>
			<organization>Regenstrief Institute</organization>
		</developer>
		<developer>
			<id>vladonemo</id>
			<name>Vladimir Nemergut</name>
		</developer>
		<developer>
			<id>janol77</id>
			<name>Alejandro Medina</name>
		</developer>
		<developer>
			<id>KevinDougan-SmileCDR</id>
			<name>Kevin Dougan</name>
		</developer>
		<developer>
			<id>jpercival</id>
			<name>Jonathan Percival</name>
			<organization>Alphora</organization>
		</developer>
		<developer>
			<id>brynrhodes</id>
			<name>Bryn Rhodes</name>
			<organization>Alphora</organization>
		</developer>
		<developer>
			<id>MarcelPa</id>
			<name>Marcel P</name>
		</developer>
		<developer>
			<id>marceloavan</id>
			<name>Marcelo Avancini</name>
			<organization>Philips</organization>
		</developer>
		<developer>
			<id>HananAwwad</id>
			<name>Hanan Awwad</name>
		</developer>
		<developer>
			<id>jarimayenburg</id>
			<name>Jari Maijenburg</name>
		</developer>
		<developer>
			<id>rbhman</id>
			<name>Bruno Hedman</name>
		</developer>

		<developer>
			<id>bratwurtz</id>
			<name>Dušan Marković</name>
			<organization>Better</organization>
		</developer>
		<developer>
			<id>jingtang10</id>
			<name>Jing Tang</name>
			<organization>Google</organization>
		</developer>
		<developer>
			<id>theGOTOguy</id>
			<name>Ben Li-Sauerwine</name>
		</developer>
		<developer>
			<id>tarekmamdouh</id>
		</developer>
		<developer>
			<id>JoeShook</id>
			<name>Joe Shook</name>
			<organization>Surescripts LLC</organization>
		</developer>
	</developers>

	<licenses>
		<license>
			<name>Apache Software License 2.0</name>
			<url>https://www.apache.org/licenses/LICENSE-2.0.txt</url>
		</license>
	</licenses>

    <properties>

        <fhir_core_version>5.6.43</fhir_core_version>
        <ucum_version>1.0.3</ucum_version>

        <surefire_jvm_args>-Dfile.encoding=UTF-8 -Xmx2048m</surefire_jvm_args>

        <!-- configure timestamp in MANIFEST.MF for maven-war-provider -->
        <maven.build.timestamp.format>yyyy-MM-dd'T'HH:mm:ss'Z'</maven.build.timestamp.format>

        <project.build.sourceEncoding>UTF-8</project.build.sourceEncoding>

        <!-- For site-deploy -->
        <siteMainDirectory>${user.home}/sites/hapi-fhir</siteMainDirectory>
        <scmPubCheckoutDirectory>${user.home}/sites/scm/hapi-fhir</scmPubCheckoutDirectory>

        <!-- Dependency Versions -->
        <activation_api_version>1.2.0</activation_api_version>
        <apache_karaf_version>4.2.5</apache_karaf_version>
        <aries_spifly_version>1.2</aries_spifly_version>
        <caffeine_version>2.9.1</caffeine_version>
        <commons_codec_version>1.15</commons_codec_version>
        <commons_compress_version>1.21</commons_compress_version>
        <commons_text_version>1.9</commons_text_version>
        <commons_io_version>2.11.0</commons_io_version>
        <commons_lang3_version>3.12.0</commons_lang3_version>
        <com_jamesmurty_utils_version>1.2</com_jamesmurty_utils_version>
        <cql_version>1.5.0</cql_version>
        <derby_version>10.14.2.0</derby_version>
        <!--<derby_version>10.15.1.3</derby_version>-->
        <error_prone_core_version>2.10.0</error_prone_core_version>
        <mockito_version>4.2.0</mockito_version>
        <nullaway_version>0.7.9</nullaway_version>
        <guava_version>31.0.1-jre</guava_version>
        <gson_version>2.8.9</gson_version>
        <jaxb_bundle_version>2.2.11_1</jaxb_bundle_version>
        <jaxb_api_version>2.3.1</jaxb_api_version>
        <jaxb_core_version>2.3.0.1</jaxb_core_version>
        <jaxb_runtime_version>3.0.0</jaxb_runtime_version>
        <jena_version>4.2.0</jena_version>
        <jersey_version>3.0.3</jersey_version>
        <jetty_version>9.4.44.v20210927</jetty_version>
        <jsr305_version>3.0.2</jsr305_version>
        <junit_version>5.8.2</junit_version>
        <flexmark_version>0.50.40</flexmark_version>
        <flyway_version>8.5.0</flyway_version>
        <hibernate_version>5.6.2.Final</hibernate_version>
        <hibernate_search_version>6.1.4.Final</hibernate_search_version>
        <!-- Update lucene version when you update hibernate-search version -->
        <lucene_version>8.11.1</lucene_version>
        <hamcrest_version>2.2</hamcrest_version>
        <hibernate_validator_version>6.1.5.Final</hibernate_validator_version>
        <httpcore_version>4.4.13</httpcore_version>
        <httpclient_version>4.5.13</httpclient_version>
        <jackson_version>2.13.2</jackson_version>
        <jackson_databind_version>2.13.2.2</jackson_databind_version>
        <maven_assembly_plugin_version>3.3.0</maven_assembly_plugin_version>
        <maven_license_plugin_version>1.8</maven_license_plugin_version>
        <okhttp_version>3.8.1</okhttp_version>
        <poi_version>4.1.2</poi_version>
        <poi_ooxml_schemas_version>1.4</poi_ooxml_schemas_version>
        <resteasy_version>5.0.2.Final</resteasy_version>
        <ph_schematron_version>5.6.5</ph_schematron_version>
        <ph_commons_version>9.5.4</ph_commons_version>
        <plexus_compiler_api_version>2.9.0</plexus_compiler_api_version>
        <servicemix_saxon_version>9.8.0-15</servicemix_saxon_version>
        <servicemix_xmlresolver_version>1.2_5</servicemix_xmlresolver_version>
        <swagger_version>2.1.12</swagger_version>
        <slf4j_version>1.7.33</slf4j_version>
        <log4j_to_slf4j_version>2.17.1</log4j_to_slf4j_version>
        <spring_version>5.3.20</spring_version>
        <spring_data_version>2.6.1</spring_data_version>
        <spring_batch_version>4.3.3</spring_batch_version>
        <spring_boot_version>2.6.7</spring_boot_version>
        <spring_retry_version>1.2.2.RELEASE</spring_retry_version>

        <stax2_api_version>3.1.4</stax2_api_version>
        <testcontainers_version>1.17.1</testcontainers_version>
        <thymeleaf-version>3.0.14.RELEASE</thymeleaf-version>
        <woodstox_core_asl_version>4.4.1</woodstox_core_asl_version>

        <!-- We are aiming to still work on a very old version of SLF4j even though we depend on the newest, just to be nice to users of the API. This version is tested in the hapi-fhir-cobertura. -->
        <slf4j_target_version>1.6.0</slf4j_target_version>

        <project.reporting.outputEncoding>UTF-8</project.reporting.outputEncoding>
        <ebay_cors_filter_version>1.0.1</ebay_cors_filter_version>

        <elastic_apm_version>1.28.4</elastic_apm_version>
        <!-- CQL Support -->
        <cql-engine.version>1.5.1</cql-engine.version>
        <cql-evaluator.version>1.2.0</cql-evaluator.version>
        <cqframework.version>1.5.2</cqframework.version>

        <!-- Site properties -->
        <fontawesomeVersion>5.4.1</fontawesomeVersion>
        <maven.compiler.source>11</maven.compiler.source>
        <maven.compiler.target>11</maven.compiler.target>
		  <maven.compiler.release>11</maven.compiler.release>
        <maven.compiler.testSource>17</maven.compiler.testSource>
		  <maven.compiler.testTarget>17</maven.compiler.testTarget>
		  <maven.compiler.testRelease>17</maven.compiler.testRelease>
    </properties>

	<dependencyManagement>
		<dependencies>
			<dependency>
				<groupId>aopalliance</groupId>
				<artifactId>aopalliance</artifactId>
				<version>1.0</version>
			</dependency>
			<dependency>
				<groupId>ch.qos.logback</groupId>
				<artifactId>logback-classic</artifactId>
				<version>1.2.10</version>
			</dependency>
			<dependency>
				<groupId>com.atlassian.commonmark</groupId>
				<artifactId>commonmark</artifactId>
				<version>0.9.0</version>
			</dependency>
			<dependency>
				<groupId>com.fasterxml.jackson.core</groupId>
				<artifactId>jackson-annotations</artifactId>
				<version>${jackson_version}</version>
			</dependency>
			<dependency>
				<groupId>com.fasterxml.jackson.core</groupId>
				<artifactId>jackson-core</artifactId>
				<version>${jackson_version}</version>
			</dependency>
			<dependency>
				<groupId>com.fasterxml.jackson.core</groupId>
				<artifactId>jackson-databind</artifactId>
				<version>${jackson_databind_version}</version>
			</dependency>
			<dependency>
				<groupId>com.fasterxml.jackson.datatype</groupId>
				<artifactId>jackson-datatype-jsr310</artifactId>
				<version>${jackson_version}</version>
			</dependency>
			<dependency>
				<groupId>com.fasterxml.jackson.dataformat</groupId>
				<artifactId>jackson-dataformat-yaml</artifactId>
				<version>${jackson_version}</version>
			</dependency>
			<dependency>
				<groupId>com.fasterxml.jackson.module</groupId>
				<artifactId>jackson-module-jaxb-annotations</artifactId>
				<version>${jackson_version}</version>
			</dependency>
			<dependency>
				<groupId>com.jayway.jsonpath</groupId>
				<artifactId>json-path</artifactId>
				<version>2.5.0</version>
			</dependency>
			<dependency>
				<groupId>com.jayway.jsonpath</groupId>
				<artifactId>json-path-assert</artifactId>
				<version>2.5.0</version>
			</dependency>
			<dependency>
				<groupId>com.github.ben-manes.caffeine</groupId>
				<artifactId>caffeine</artifactId>
				<version>${caffeine_version}</version>
			</dependency>
			<dependency>
				<groupId>com.graphql-java</groupId>
				<artifactId>graphql-java</artifactId>
				<version>17.3</version>
			</dependency>
			<!-- mail start -->
			<dependency>
				<groupId>org.simplejavamail</groupId>
				<artifactId>simple-java-mail</artifactId>
				<version>6.6.1</version>
			</dependency>
			<dependency>
				<groupId>com.icegreen</groupId>
				<artifactId>greenmail</artifactId>
				<version>1.6.4</version>
				<scope>compile</scope>
			</dependency>
			<dependency>
				<groupId>com.icegreen</groupId>
				<artifactId>greenmail-junit5</artifactId>
				<version>1.6.4</version>
				<scope>compile</scope>
			</dependency>
			<!-- mail end -->
			<dependency>
				<groupId>com.github.dnault</groupId>
				<artifactId>xml-patch</artifactId>
				<version>0.3.1</version>
			</dependency>
			<dependency>
				<groupId>io.dogote</groupId>
				<artifactId>json-patch</artifactId>
				<version>1.15</version>
			</dependency>
			<dependency>
				<groupId>com.google.errorprone</groupId>
				<artifactId>error_prone_core</artifactId>
				<version>${error_prone_core_version}</version>
			</dependency>
			<dependency>
				<groupId>com.google.guava</groupId>
				<artifactId>guava</artifactId>
				<version>${guava_version}</version>
			</dependency>
			<dependency>
				<groupId>com.google.guava</groupId>
				<artifactId>guava-testlib</artifactId>
				<version>${guava_version}</version>
			</dependency>
			<dependency>
				<groupId>com.h2database</groupId>
				<artifactId>h2</artifactId>
				<version>2.1.212</version>
			</dependency>
			<dependency>
				<groupId>com.helger</groupId>
				<artifactId>ph-schematron</artifactId>
				<version>${ph_schematron_version}</version>
			</dependency>
			<dependency>
				<groupId>com.helger</groupId>
				<artifactId>ph-commons</artifactId>
				<version>${ph_commons_version}</version>
			</dependency>
			<dependency>
				<groupId>com.jamesmurty.utils</groupId>
				<artifactId>java-xmlbuilder</artifactId>
				<version>${com_jamesmurty_utils_version}</version>
			</dependency>
			<dependency>
				<groupId>com.squareup.okhttp3</groupId>
				<artifactId>okhttp</artifactId>
				<version>${okhttp_version}</version>
			</dependency>
			<dependency>
				<groupId>com.sun.activation</groupId>
				<artifactId>javax.activation</artifactId>
				<version>${activation_api_version}</version>
			</dependency>
			<dependency>
				<groupId>com.sun.activation</groupId>
				<artifactId>jakarta.activation</artifactId>
				<version>2.0.0</version>
			</dependency>
            <dependency>
                <groupId>com.vladsch.flexmark</groupId>
                <artifactId>flexmark</artifactId>
                <version>${flexmark_version}</version>
            </dependency>
            <dependency>
                <groupId>com.vladsch.flexmark</groupId>
                <artifactId>flexmark-ext-tables</artifactId>
                <version>${flexmark_version}</version>
            </dependency>
            <dependency>
                <groupId>com.vladsch.flexmark</groupId>
                <artifactId>flexmark-profile-pegdown</artifactId>
                <version>${flexmark_version}</version>
            </dependency>
			<dependency>
				<groupId>commons-beanutils</groupId>
				<artifactId>commons-beanutils</artifactId>
				<version>1.9.4</version>
			</dependency>
			<dependency>
				<groupId>commons-cli</groupId>
				<artifactId>commons-cli</artifactId>
				<version>1.5.0</version>
			</dependency>
			<dependency>
				<groupId>commons-codec</groupId>
				<artifactId>commons-codec</artifactId>
				<version>${commons_codec_version}</version>
			</dependency>
			<dependency>
				<groupId>org.apache.commons</groupId>
				<artifactId>commons-collections4</artifactId>
				<version>4.4</version>
			</dependency>
			<dependency>
				<groupId>commons-collections</groupId>
				<artifactId>commons-collections</artifactId>
				<version>3.2.2</version>
			</dependency>
			<dependency>
				<groupId>org.apache.commons</groupId>
				<artifactId>commons-compress</artifactId>
				<version>${commons_compress_version}</version>
			</dependency>
			<dependency>
				<groupId>org.apache.commons</groupId>
				<artifactId>commons-csv</artifactId>
				<version>1.8</version>
			</dependency>
			<dependency>
				<groupId>org.aspectj</groupId>
				<artifactId>aspectjweaver</artifactId>
				<version>1.9.5</version>
			</dependency>
			<dependency>
				<groupId>org.hl7.fhir.testcases</groupId>
				<artifactId>fhir-test-cases</artifactId>
				<version>1.1.14</version>
			</dependency>
			<dependency>
				<groupId>org.jdom</groupId>
				<artifactId>jdom2</artifactId>
				<version>2.0.6.1</version>
			</dependency>
			<dependency>
				<groupId>org.jetbrains</groupId>
				<artifactId>annotations</artifactId>
				<version>23.0.0</version>
			</dependency>
			<dependency>
				<groupId>commons-io</groupId>
				<artifactId>commons-io</artifactId>
				<version>${commons_io_version}</version>
			</dependency>
			<dependency>
				<groupId>directory-naming</groupId>
				<artifactId>naming-java</artifactId>
				<version>0.8</version>
				<scope>test</scope>
				<exclusions>
					<exclusion>
						<artifactId>commons-logging</artifactId>
						<groupId>commons-logging</groupId>
					</exclusion>
				</exclusions>
			</dependency>
			<dependency>
				<groupId>es.nitaur.markdown</groupId>
				<artifactId>txtmark</artifactId>
				<version>0.16</version>
			</dependency>
			<dependency>
				<groupId>javax.activation</groupId>
				<artifactId>javax.activation-api</artifactId>
				<version>${activation_api_version}</version>
			</dependency>
			<dependency>
				<groupId>javax.annotation</groupId>
				<artifactId>javax.annotation-api</artifactId>
				<version>1.3.2</version>
			</dependency>
			<dependency>
				<groupId>javax.ejb</groupId>
				<artifactId>ejb-api</artifactId>
				<version>3.0</version>
			</dependency>
			<dependency>
				<groupId>javax.el</groupId>
				<artifactId>javax.el-api</artifactId>
				<version>3.0.0</version>
			</dependency>
			<dependency>
				<groupId>javax.interceptor</groupId>
				<artifactId>javax.interceptor-api</artifactId>
				<version>1.2</version>
			</dependency>
			<dependency>
				<groupId>javax.json</groupId>
				<artifactId>javax.json-api</artifactId>
				<version>1.1</version>
			</dependency>
			<dependency>
				<groupId>javax.xml.bind</groupId>
				<artifactId>jaxb-api</artifactId>
				<version>${jaxb_api_version}</version>
			</dependency>
			<dependency>
				<groupId>com.google.code.gson</groupId>
				<artifactId>gson</artifactId>
				<version>${gson_version}</version>
			</dependency>
			<dependency>
				<groupId>com.google.code.findbugs</groupId>
				<artifactId>jsr305</artifactId>
				<version>3.0.2</version>
			</dependency>
			<dependency>
				<groupId>com.healthmarketscience.sqlbuilder</groupId>
				<artifactId>sqlbuilder</artifactId>
				<version>3.0.2</version>
			</dependency>
			<dependency>
				<groupId>com.microsoft.sqlserver</groupId>
				<artifactId>mssql-jdbc</artifactId>
				<version>9.4.1.jre8</version>
			</dependency>
			<dependency>
				<groupId>javax.servlet</groupId>
				<artifactId>javax.servlet-api</artifactId>
				<version>3.1.0</version>
			</dependency>
			<dependency>
				<groupId>javax.transaction</groupId>
				<artifactId>javax.transaction-api</artifactId>
				<version>1.2</version>
			</dependency>
			<dependency>
				<groupId>javax.validation</groupId>
				<artifactId>validation-api</artifactId>
				<version>2.0.1.Final</version>
			</dependency>
			<dependency>
				<!--
				We use JUnit 5 in HAPI FHIR, but some libraries still pull in / require JUnit 4
				(e.g. Testcontainers) so we enforce a current version to avoid OWASP flags
				-->
				<groupId>junit</groupId>
				<artifactId>junit</artifactId>
				<version>4.13.2</version>
			</dependency>
			<dependency>
				<groupId>io.swagger.core.v3</groupId>
				<artifactId>swagger-models</artifactId>
				<version>${swagger_version}</version>
			</dependency>
			<dependency>
				<groupId>io.swagger.core.v3</groupId>
				<artifactId>swagger-core</artifactId>
				<version>${swagger_version}</version>
			</dependency>
			<dependency>
				<groupId>mysql</groupId>
				<artifactId>mysql-connector-java</artifactId>
				<version>8.0.28</version>
			</dependency>
			<dependency>
				<groupId>org.springdoc</groupId>
				<artifactId>springdoc-openapi-ui</artifactId>
				<version>1.5.13</version>
			</dependency>
			<dependency>
				 <groupId>net.sourceforge.htmlunit</groupId>
				 <artifactId>htmlunit</artifactId>
				 <version>2.58.0</version>
			</dependency>
			<dependency>
				<groupId>net.sf.json-lib</groupId>
				<artifactId>json-lib</artifactId>
				<version>2.4</version>
				<classifier>jdk15</classifier>
				<exclusions>
					<exclusion>
						<artifactId>commons-logging</artifactId>
						<groupId>commons-logging</groupId>
					</exclusion>
				</exclusions>
			</dependency>
			<dependency>
				<groupId>net.sf.json-lib</groupId>
				<artifactId>json-lib</artifactId>
				<version>2.4</version>
				<classifier>jdk15-sources</classifier>
			</dependency>
			<dependency>
				<groupId>net.ttddyy</groupId>
				<artifactId>datasource-proxy</artifactId>
				<version>1.7</version>
			</dependency>
			<dependency>
				<groupId>org.antlr</groupId>
				<artifactId>ST4</artifactId>
				<version>4.0.8</version>
			</dependency>
			<dependency>
				<groupId>org.apache.commons</groupId>
				<artifactId>commons-dbcp2</artifactId>
				<version>2.9.0</version>
			</dependency>
			<dependency>
				<groupId>org.apache.commons</groupId>
				<artifactId>commons-lang3</artifactId>
				<version>${commons_lang3_version}</version>
			</dependency>
			<dependency>
				<groupId>org.apache.commons</groupId>
				<artifactId>commons-text</artifactId>
				<version>${commons_text_version}</version>
			</dependency>
			<dependency>
				<groupId>org.apache.derby</groupId>
				<artifactId>derby</artifactId>
				<version>${derby_version}</version>
			</dependency>
			<dependency>
				<groupId>org.apache.derby</groupId>
				<artifactId>derbynet</artifactId>
				<version>${derby_version}</version>
			</dependency>
			<dependency>
				<groupId>org.apache.derby</groupId>
				<artifactId>derbyclient</artifactId>
				<version>${derby_version}</version>
			</dependency>
			<dependency>
				<groupId>org.apache.derby</groupId>
				<artifactId>derbyshared</artifactId>
				<version>${derby_version}</version>
			</dependency>
			<dependency>
				<groupId>org.apache.derby</groupId>
				<artifactId>derbytools</artifactId>
				<version>${derby_version}</version>
			</dependency>
			<dependency>
				<groupId>org.apache.httpcomponents</groupId>
				<artifactId>httpclient</artifactId>
				<version>${httpclient_version}</version>
			</dependency>
			<dependency>
				<groupId>org.apache.httpcomponents</groupId>
				<artifactId>httpclient-cache</artifactId>
				<version>${httpclient_version}</version>
			</dependency>
			<dependency>
				<groupId>org.apache.httpcomponents</groupId>
				<artifactId>httpclient-android</artifactId>
				<version>4.3.5.1</version>
			</dependency>
			<dependency>
				<groupId>org.apache.httpcomponents</groupId>
				<artifactId>httpcore</artifactId>
				<version>${httpcore_version}</version>
			</dependency>
			<dependency>
				<groupId>co.elastic.apm</groupId>
				<artifactId>apm-agent-api</artifactId>
				<version>${elastic_apm_version}</version>
			</dependency>
			<dependency>
				<groupId>org.apache.jena</groupId>
				<artifactId>apache-jena-libs</artifactId>
				<version>${jena_version}</version>
				<type>pom</type>
			</dependency>
			<dependency>
				<groupId>org.apache.jena</groupId>
				<artifactId>jena-core</artifactId>
				<version>${jena_version}</version>
			</dependency>
			<dependency>
				<groupId>org.apache.jena</groupId>
				<artifactId>jena-arq</artifactId>
				<version>${jena_version}</version>
			</dependency>
			<dependency>
				<groupId>org.apache.lucene</groupId>
				<artifactId>lucene-analyzers-phonetic</artifactId>
				<version>${lucene_version}</version>
			</dependency>
			<dependency>
				<groupId>org.apache.lucene</groupId>
				<artifactId>lucene-backward-codecs</artifactId>
				<version>${lucene_version}</version>
			</dependency>
			<dependency>
				<groupId>org.apache.maven.doxia</groupId>
				<artifactId>doxia-module-markdown</artifactId>
				<version>1.8</version>
			</dependency>
			<dependency>
				<groupId>org.apache.maven.scm</groupId>
				<artifactId>maven-scm-api</artifactId>
				<version>1.12.0</version>
			</dependency>
			<dependency>
				<groupId>org.apache.maven.scm</groupId>
				<artifactId>maven-scm-manager-plexus</artifactId>
				<version>1.12.0</version>
			</dependency>
			<dependency>
				<groupId>org.apache.maven.scm</groupId>
				<artifactId>maven-scm-provider-gitexe</artifactId>
				<version>1.12.0</version>
			</dependency>
			<dependency>
				<groupId>org.apache.maven.wagon</groupId>
				<artifactId>wagon-scm</artifactId>
				<version>3.4.3</version>
			</dependency>
			<dependency>
				<groupId>org.apache.maven</groupId>
				<artifactId>maven-project</artifactId>
				<version>2.2.1</version>
			</dependency>
			<dependency>
				<groupId>org.apache.maven</groupId>
				<artifactId>maven-plugin-api</artifactId>
				<version>3.6.3</version>
			</dependency>
			<dependency>
				<groupId>org.apache.maven.plugin-tools</groupId>
				<artifactId>maven-plugin-annotations</artifactId>
				<version>3.6.0</version>
			</dependency>
			<dependency>
				<groupId>org.apache.poi</groupId>
				<artifactId>ooxml-schemas</artifactId>
				<version>${poi_ooxml_schemas_version}</version>
			</dependency>
			<dependency>
				<groupId>org.apache.poi</groupId>
				<artifactId>poi</artifactId>
				<version>${poi_version}</version>
			</dependency>
			<dependency>
				<groupId>org.apache.poi</groupId>
				<artifactId>poi-ooxml</artifactId>
				<version>${poi_version}</version>
			</dependency>
			<dependency>
				<groupId>org.apache.poi</groupId>
				<artifactId>poi-ooxml-schemas</artifactId>
				<version>${poi_version}</version>
			</dependency>
			<dependency>
				<groupId>org.apache.velocity</groupId>
				<artifactId>velocity-engine-core</artifactId>
				<version>2.3</version>
			</dependency>
			<dependency>
				<groupId>org.awaitility</groupId>
				<artifactId>awaitility</artifactId>
				<version>4.1.1</version>
			</dependency>
			<dependency>
				<groupId>org.codehaus.plexus</groupId>
				<artifactId>plexus-compiler-api</artifactId>
				<version>${plexus_compiler_api_version}</version>
			</dependency>
			<dependency>
				<groupId>org.codehaus.plexus</groupId>
				<artifactId>plexus-compiler-javac</artifactId>
				<version>${plexus_compiler_api_version}</version>
			</dependency>
			<dependency>
				<groupId>org.codehaus.plexus</groupId>
				<artifactId>plexus-compiler-javac-errorprone</artifactId>
				<version>${plexus_compiler_api_version}</version>
			</dependency>
			<dependency>
				<groupId>org.codehaus.plexus</groupId>
				<artifactId>plexus-utils</artifactId>
				<version>3.1.0</version>
			</dependency>
			<dependency>
				<groupId>com.fasterxml.woodstox</groupId>
				<artifactId>woodstox-core</artifactId>
				<version>6.2.5</version>
			</dependency>
			<dependency>
				<groupId>org.ebaysf.web</groupId>
				<artifactId>cors-filter</artifactId>
				<version>${ebay_cors_filter_version}</version>
			</dependency>
			<dependency>
				<groupId>org.eclipse.jetty</groupId>
				<artifactId>jetty-http</artifactId>
				<version>${jetty_version}</version>
			</dependency>
			<dependency>
				<groupId>org.eclipse.jetty</groupId>
				<artifactId>jetty-servlets</artifactId>
				<version>${jetty_version}</version>
			</dependency>
			<dependency>
				<groupId>org.eclipse.jetty</groupId>
				<artifactId>jetty-io</artifactId>
				<version>${jetty_version}</version>
			</dependency>
			<dependency>
				<groupId>org.eclipse.jetty</groupId>
				<artifactId>jetty-continuation</artifactId>
				<version>${jetty_version}</version>
			</dependency>
			<dependency>
				<groupId>org.eclipse.jetty</groupId>
				<artifactId>jetty-security</artifactId>
				<version>${jetty_version}</version>
			</dependency>
			<dependency>
				<groupId>org.eclipse.jetty</groupId>
				<artifactId>jetty-servlet</artifactId>
				<version>${jetty_version}</version>
			</dependency>
			<dependency>
				<groupId>org.eclipse.jetty</groupId>
				<artifactId>jetty-server</artifactId>
				<version>${jetty_version}</version>
			</dependency>
			<dependency>
				<groupId>org.eclipse.jetty</groupId>
				<artifactId>jetty-util</artifactId>
				<version>${jetty_version}</version>
			</dependency>
			<dependency>
				<groupId>org.eclipse.jetty</groupId>
				<artifactId>jetty-webapp</artifactId>
				<version>${jetty_version}</version>
			</dependency>
			<dependency>
				<groupId>org.eclipse.jetty</groupId>
				<artifactId>jetty-xml</artifactId>
				<version>${jetty_version}</version>
			</dependency>
			<dependency>
				<groupId>org.eclipse.jetty.websocket</groupId>
				<artifactId>websocket-api</artifactId>
				<version>${jetty_version}</version>
			</dependency>
			<dependency>
				<groupId>org.eclipse.jetty.websocket</groupId>
				<artifactId>websocket-client</artifactId>
				<version>${jetty_version}</version>
			</dependency>
			<dependency>
				<groupId>org.eclipse.jetty.websocket</groupId>
				<artifactId>websocket-server</artifactId>
				<version>${jetty_version}</version>
			</dependency>
			<dependency>
				<groupId>org.fhir</groupId>
				<artifactId>ucum</artifactId>
				<version>${ucum_version}</version>
			</dependency>
			<dependency>
				<groupId>org.rauschig</groupId>
				<artifactId>jarchivelib</artifactId>
				<version>1.1.0</version>
				<scope>test</scope>
			</dependency>
			<dependency>
				<groupId>org.fusesource.jansi</groupId>
				<artifactId>jansi</artifactId>
				<version>2.4.0</version>
			</dependency>
			<dependency>
				<groupId>org.glassfish</groupId>
				<artifactId>javax.el</artifactId>
				<version>3.0.0</version>
			</dependency>
			<dependency>
				<groupId>org.glassfish</groupId>
				<artifactId>javax.json</artifactId>
				<version>1.0.4</version>
			</dependency>
			<dependency>
				<groupId>org.glassfish.jaxb</groupId>
				<artifactId>jaxb-runtime</artifactId>
				<version>${jaxb_runtime_version}</version>
			</dependency>
			<dependency>
				<groupId>org.glassfish.jersey.core</groupId>
				<artifactId>jersey-server</artifactId>
				<version>${jersey_version}</version>
			</dependency>
			<dependency>
				<groupId>org.glassfish.jersey.containers</groupId>
				<artifactId>jersey-container-servlet-core</artifactId>
				<version>${jersey_version}</version>
			</dependency>
			<dependency>
				<groupId>org.glassfish.jersey.containers</groupId>
				<artifactId>jersey-container-jetty-http</artifactId>
				<version>${jersey_version}</version>
			</dependency>
			<dependency>
				<groupId>org.glassfish.jersey.media</groupId>
				<artifactId>jersey-media-moxy</artifactId>
				<version>${jersey_version}</version>
			</dependency>
			<dependency>
				<groupId>org.jboss.spec.javax.ws.rs</groupId>
				<artifactId>jboss-jaxrs-api_2.1_spec</artifactId>
				<version>2.0.1.Final</version>
			</dependency>
			<dependency>
				<groupId>org.jboss.resteasy</groupId>
				<artifactId>resteasy-client</artifactId>
				<version>${resteasy_version}</version>
			</dependency>
			<dependency>
				<groupId>org.jscience</groupId>
				<artifactId>jscience</artifactId>
				<version>4.3.1</version>
			</dependency>
			<dependency>
				<groupId>org.hamcrest</groupId>
				<artifactId>hamcrest</artifactId>
				<version>${hamcrest_version}</version>
			</dependency>
			<dependency>
				<groupId>org.hibernate</groupId>
				<artifactId>hibernate-core</artifactId>
				<version>${hibernate_version}</version>
				<exclusions>
					<exclusion>
						<artifactId>xml-apis</artifactId>
						<groupId>xml-apis</groupId>
					</exclusion>
					<exclusion>
						<groupId>javax.activation</groupId>
						<artifactId>activation</artifactId>
					</exclusion>
					<exclusion>
						<groupId>javax.activation</groupId>
						<artifactId>javax.activation-api</artifactId>
					</exclusion>
					<exclusion>
						<groupId>javax.xml.bind</groupId>
						<artifactId>jaxb-api</artifactId>
					</exclusion>
				</exclusions>
			</dependency>
			<dependency>
				<groupId>org.hibernate</groupId>
				<artifactId>hibernate-java8</artifactId>
				<version>${hibernate_version}</version>
			</dependency>
			<dependency>
				<groupId>org.hibernate</groupId>
				<artifactId>hibernate-entitymanager</artifactId>
				<version>${hibernate_version}</version>
			</dependency>
			<dependency>
				<groupId>org.hibernate.validator</groupId>
				<artifactId>hibernate-validator</artifactId>
				<version>${hibernate_validator_version}</version>
			</dependency>
			<dependency>
				<groupId>org.apache.logging.log4j</groupId>
				<artifactId>log4j-to-slf4j</artifactId>
				<version>${log4j_to_slf4j_version}</version>
			</dependency>
			<dependency>
				<groupId>org.hibernate.search</groupId>
				<artifactId>hibernate-search-mapper-orm</artifactId>
				<version>${hibernate_search_version}</version>
				<exclusions>
					<exclusion>
						<groupId>org.apache.logging.log4j</groupId>
						<artifactId>log4j-api</artifactId>
					</exclusion>
				</exclusions>
			</dependency>
			<dependency>
				<!--
				Be careful bumping this, you need to match the maximum version supported by Hibernate Search.
				See: https://docs.jboss.org/hibernate/stable/search/reference/en-US/html_single/#getting-started-compatibility
				-->
				<groupId>org.elasticsearch.client</groupId>
				<artifactId>elasticsearch-rest-high-level-client</artifactId>
				<version>7.17.3</version>
				<exclusions>
					<exclusion>
						<groupId>com.fasterxml.jackson.dataformat</groupId>
						<artifactId>*</artifactId>
					</exclusion>
					<exclusion>
						<groupId>org.yaml</groupId>
						<artifactId>*</artifactId>
					</exclusion>
				</exclusions>
			</dependency>
			<dependency>
				<groupId>org.hibernate.search</groupId>
				<artifactId>hibernate-search-backend-elasticsearch</artifactId>
				<version>${hibernate_search_version}</version>
			</dependency>
			<dependency>
				<groupId>org.hibernate.search</groupId>
				<artifactId>hibernate-search-backend-lucene</artifactId>
				<version>${hibernate_search_version}</version>
			</dependency>
			<dependency>
				<groupId>org.javassist</groupId>
				<artifactId>javassist</artifactId>
				<version>3.22.0-GA</version>
			</dependency>
			<dependency>
				<groupId>org.junit</groupId>
				<artifactId>junit-bom</artifactId>
				<version>${junit_version}</version>
				<type>pom</type>
				<scope>import</scope>
			</dependency>
			<dependency>
				<groupId>org.junit.jupiter</groupId>
				<artifactId>junit-jupiter</artifactId>
				<version>${junit_version}</version>
				<scope>test</scope>
			</dependency>
			<dependency>
				<groupId>org.junit.jupiter</groupId>
				<artifactId>junit-jupiter-api</artifactId>
				<version>${junit_version}</version>
				<scope>test</scope>
			</dependency>
			<dependency>
				<groupId>org.junit.jupiter</groupId>
				<artifactId>junit-jupiter-engine</artifactId>
				<version>${junit_version}</version>
				<scope>test</scope>
			</dependency>
			<dependency>
				<groupId>org.junit.jupiter</groupId>
				<artifactId>junit-jupiter-params</artifactId>
				<version>${junit_version}</version>
				<scope>test</scope>
			</dependency>
			<dependency>
				<groupId>org.junit-pioneer</groupId>
				<artifactId>junit-pioneer</artifactId>
				<version>1.3.8</version>
			</dependency>
			<dependency>
				<groupId>org.mariadb.jdbc</groupId>
				<artifactId>mariadb-java-client</artifactId>
				<version>3.0.4</version>
			</dependency>
			<dependency>
				<groupId>org.mockito</groupId>
				<artifactId>mockito-core</artifactId>
				<version>${mockito_version}</version>
			</dependency>
			<dependency>
				<groupId>org.mockito</groupId>
				<artifactId>mockito-junit-jupiter</artifactId>
				<version>${mockito_version}</version>
			</dependency>
			<dependency>
				<groupId>org.postgresql</groupId>
				<artifactId>postgresql</artifactId>
				<version>42.3.3</version>
			</dependency>
			<dependency>
				<groupId>org.quartz-scheduler</groupId>
				<artifactId>quartz</artifactId>
				<version>2.3.2</version>
				<exclusions>
					<exclusion>
						<groupId>com.zaxxer</groupId>
						<artifactId>HikariCP-java7</artifactId>
					</exclusion>
					<exclusion>
						<groupId>com.mchange</groupId>
						<artifactId>c3p0</artifactId>
					</exclusion>
					<exclusion>
						<groupId>com.mchange</groupId>
						<artifactId>mchange-commons-java</artifactId>
					</exclusion>
				</exclusions>
			</dependency>
			<dependency>
				<groupId>org.slf4j</groupId>
				<artifactId>slf4j-android</artifactId>
				<version>${slf4j_version}</version>
			</dependency>
			<dependency>
				<groupId>org.slf4j</groupId>
				<artifactId>slf4j-api</artifactId>
				<version>${slf4j_version}</version>
			</dependency>
			<dependency>
				<groupId>org.slf4j</groupId>
				<artifactId>jcl-over-slf4j</artifactId>
				<version>${slf4j_version}</version>
			</dependency>
			<dependency>
				<groupId>org.slf4j</groupId>
				<artifactId>log4j-over-slf4j</artifactId>
				<version>${slf4j_version}</version>
			</dependency>
			<dependency>
				<groupId>org.springframework</groupId>
				<artifactId>spring-beans</artifactId>
				<version>${spring_version}</version>
			</dependency>
			<dependency>
				<groupId>org.springframework</groupId>
				<artifactId>spring-context</artifactId>
				<version>${spring_version}</version>
			</dependency>
			<dependency>
				<groupId>org.springframework</groupId>
				<artifactId>spring-context-support</artifactId>
				<version>${spring_version}</version>
			</dependency>
			<dependency>
				<groupId>org.springframework</groupId>
				<artifactId>spring-core</artifactId>
				<version>${spring_version}</version>
			</dependency>
			<dependency>
				<groupId>org.springframework</groupId>
				<artifactId>spring-expression</artifactId>
				<version>${spring_version}</version>
			</dependency>
			<dependency>
				<groupId>org.springframework</groupId>
				<artifactId>spring-jdbc</artifactId>
				<version>${spring_version}</version>
			</dependency>
			<dependency>
				<groupId>org.springframework.data</groupId>
				<artifactId>spring-data-jpa</artifactId>
				<version>${spring_data_version}</version>
			</dependency>
			<dependency>
				<groupId>org.springframework.data</groupId>
				<artifactId>spring-data-commons</artifactId>
				<version>${spring_data_version}</version>
			</dependency>
			<dependency>
				<groupId>org.springframework</groupId>
				<artifactId>spring-messaging</artifactId>
				<version>${spring_version}</version>
			</dependency>
			<dependency>
				<groupId>org.springframework</groupId>
				<artifactId>spring-orm</artifactId>
				<version>${spring_version}</version>
			</dependency>
			<dependency>
				<groupId>org.springframework</groupId>
				<artifactId>spring-test</artifactId>
				<version>${spring_version}</version>
			</dependency>
			<dependency>
				<groupId>org.springframework</groupId>
				<artifactId>spring-webmvc</artifactId>
				<version>${spring_version}</version>
			</dependency>
			<dependency>
				<groupId>org.springframework.boot</groupId>
				<artifactId>spring-boot-starter-test</artifactId>
				<version>${spring_boot_version}</version>
			</dependency>
			<dependency>
				<groupId>org.springframework.boot</groupId>
				<artifactId>spring-boot-test</artifactId>
				<version>${spring_boot_version}</version>
			</dependency>
			<dependency>
				<groupId>org.springframework</groupId>
				<artifactId>spring-tx</artifactId>
				<version>${spring_version}</version>
			</dependency>
			<dependency>
				<groupId>org.springframework</groupId>
				<artifactId>spring-web</artifactId>
				<version>${spring_version}</version>
			</dependency>
			<dependency>
				<groupId>org.springframework</groupId>
				<artifactId>spring-websocket</artifactId>
				<version>${spring_version}</version>
			</dependency>
			<dependency>
				<groupId>org.springframework.retry</groupId>
				<artifactId>spring-retry</artifactId>
				<version>${spring_retry_version}</version>
			</dependency>
			<dependency>
				<groupId>org.springframework.batch</groupId>
				<artifactId>spring-batch-core</artifactId>
				<version>${spring_batch_version}</version>
			</dependency>
			<dependency>
				<groupId>org.springframework.batch</groupId>
				<artifactId>spring-batch-infrastructure</artifactId>
				<version>${spring_batch_version}</version>
			</dependency>
			<dependency>
				<groupId>org.thymeleaf</groupId>
				<artifactId>thymeleaf</artifactId>
				<version>${thymeleaf-version}</version>
			</dependency>
			<dependency>
				<groupId>org.thymeleaf</groupId>
				<artifactId>thymeleaf-spring5</artifactId>
				<version>${thymeleaf-version}</version>
			</dependency>
			<dependency>
				<groupId>org.webjars.npm</groupId>
				<artifactId>bootstrap</artifactId>
				<version>4.5.2</version>
			</dependency>
			<dependency>
				<groupId>org.webjars</groupId>
				<artifactId>Eonasdan-bootstrap-datetimepicker</artifactId>
				<version>4.17.47</version>
				<exclusions>
					<exclusion>
						<groupId>*</groupId>
						<artifactId>*</artifactId>
					</exclusion>
				</exclusions>
			</dependency>
			<dependency>
				<groupId>org.webjars</groupId>
				<artifactId>font-awesome</artifactId>
				<version>5.8.2</version>
			</dependency>
			<dependency>
				<groupId>org.webjars.bower</groupId>
				<artifactId>awesome-bootstrap-checkbox</artifactId>
				<version>1.0.2</version>
			</dependency>
			<dependency>
				<groupId>org.webjars</groupId>
				<artifactId>jstimezonedetect</artifactId>
				<version>1.0.6</version>
			</dependency>
			<dependency>
				<groupId>org.webjars</groupId>
				<artifactId>select2</artifactId>
				<version>4.0.13</version>
				<exclusions>
					<exclusion>
						<groupId>org.webjars</groupId>
						<artifactId>jquery</artifactId>
					</exclusion>
				</exclusions>
			</dependency>
			<dependency>
				<groupId>org.webjars.bower</groupId>
				<artifactId>jquery</artifactId>
				<version>3.5.1</version>
			</dependency>
			<dependency>
				<groupId>org.webjars.bower</groupId>
				<artifactId>moment</artifactId>
				<version>2.27.0</version>
			</dependency>
			<dependency>
				<groupId>org.webjars.npm</groupId>
				<artifactId>popper.js</artifactId>
				<version>1.16.1</version>
			</dependency>
			<dependency>
				<groupId>org.webjars</groupId>
				<artifactId>swagger-ui</artifactId>
				<version>4.1.3</version>
			</dependency>
			<dependency>
				<groupId>org.xmlunit</groupId>
				<artifactId>xmlunit-core</artifactId>
				<version>2.4.0</version>
			</dependency>
			<dependency>
				<groupId>org.testcontainers</groupId>
				<artifactId>testcontainers</artifactId>
				<version>${testcontainers_version}</version>
				<scope>test</scope>
			</dependency>
			<dependency>
				<groupId>org.testcontainers</groupId>
				<artifactId>elasticsearch</artifactId>
				<version>${testcontainers_version}</version>
				<scope>test</scope>
			</dependency>
			<dependency>
				<groupId>org.testcontainers</groupId>
				<artifactId>junit-jupiter</artifactId>
				<version>${testcontainers_version}</version>
				<scope>test</scope>
			</dependency>
			<dependency>
				<groupId>xpp3</groupId>
				<artifactId>xpp3</artifactId>
				<version>1.1.4c</version>
			</dependency>
			<dependency>
				<groupId>xpp3</groupId>
				<artifactId>xpp3_xpath</artifactId>
				<version>1.1.4c</version>
			</dependency>
			<dependency>
				<groupId>org.flywaydb</groupId>
				<artifactId>flyway-core</artifactId>
				<version>${flyway_version}</version>
			</dependency>
			<dependency>
				<groupId>org.flywaydb</groupId>
				<artifactId>flyway-sqlserver</artifactId>
				<version>${flyway_version}</version>
			</dependency>
			<dependency>
				<groupId>org.flywaydb</groupId>
				<artifactId>flyway-mysql</artifactId>
				<version>${flyway_version}</version>
			</dependency>
			<dependency>
				<groupId>org.springframework.batch</groupId>
				<artifactId>spring-batch-test</artifactId>
				<version>${spring_batch_version}</version>
				<scope>test</scope>
			</dependency>
		</dependencies>
	</dependencyManagement>

	<!--
	<pluginRepositories>
		<pluginRepository>
			<id>ossrh</id>
			<name>Sonatype</name>
			<url>https://oss.sonatype.org/content/repositories/snapshots</url>
			<snapshots>
				<enabled>true</enabled>
			</snapshots>
		</pluginRepository>
		<pluginRepository>
			<id>maven2</id>
			<name>Maven2</name>
			<url>https://central.maven.org/maven2/</url>
			<snapshots>
				<enabled>true</enabled>
			</snapshots>
		</pluginRepository>
	</pluginRepositories>
	-->

	<build>
		<pluginManagement>
			<plugins>
                <plugin>
					<groupId>org.apache.maven.plugins</groupId>
					<artifactId>maven-checkstyle-plugin</artifactId>
					<version>3.1.2</version>
					<dependencies>
						<dependency>
							<groupId>com.puppycrawl.tools</groupId>
							<artifactId>checkstyle</artifactId>
							<version>8.43</version>
						</dependency>
                        <dependency>
                            <groupId>ca.uhn.hapi.fhir</groupId>
                            <artifactId>hapi-fhir-checkstyle</artifactId>
									<!-- Remember to bump this when you upgrade the version -->
<<<<<<< HEAD
                            <version>6.0.0-PRE14-SNAPSHOT</version>
=======
                            <version>6.1.0-PRE2-SNAPSHOT</version>
>>>>>>> 10f49d86
                        </dependency>
					</dependencies>
				</plugin>
				<plugin>
					<groupId>org.springframework.boot</groupId>
					<artifactId>spring-boot-maven-plugin</artifactId>
					<version>${spring_boot_version}</version>
				</plugin>
				<plugin>
					<groupId>org.sonatype.plugins</groupId>
					<artifactId>nexus-staging-maven-plugin</artifactId>
					<version>1.6.8</version>
					<extensions>true</extensions>
					<configuration>
						<serverId>ossrh</serverId>
						<nexusUrl>https://oss.sonatype.org/</nexusUrl>
						<autoReleaseAfterClose>true</autoReleaseAfterClose>
					</configuration>
				</plugin>
				<plugin>
					<groupId>org.basepom.maven</groupId>
					<artifactId>duplicate-finder-maven-plugin</artifactId>
					<version>1.5.0</version>
				</plugin>
				<plugin>
					<groupId>de.jpdigital</groupId>
					<artifactId>hibernate54-ddl-maven-plugin</artifactId>
					<version>2.3.0</version>
				</plugin>
				<plugin>
					<groupId>org.apache.maven.plugins</groupId>
					<artifactId>maven-assembly-plugin</artifactId>
					<version>${maven_assembly_plugin_version}</version>
				</plugin>
				<plugin>
					<groupId>org.apache.felix</groupId>
					<artifactId>maven-bundle-plugin</artifactId>
					<version>3.5.0</version>
				</plugin>
				<plugin>
					<groupId>org.apache.maven.plugins</groupId>
					<artifactId>maven-antrun-plugin</artifactId>
					<version>3.0.0</version>
				</plugin>
				<plugin>
					<groupId>org.apache.maven.plugins</groupId>
					<artifactId>maven-clean-plugin</artifactId>
					<version>3.1.0</version>
				</plugin>
				<plugin>
					<groupId>org.apache.maven.plugins</groupId>
					<artifactId>maven-compiler-plugin</artifactId>
					<version>3.10.1</version>
					<configuration>
						<forceJavacCompilerUse>true</forceJavacCompilerUse>
						<encoding>UTF-8</encoding>
						<fork>true</fork>
						<meminitial>500m</meminitial>
						<maxmem>2000m</maxmem>
					</configuration>
					<dependencies>
					</dependencies>
				</plugin>
				<plugin>
					<groupId>org.apache.maven.plugins</groupId>
					<artifactId>maven-dependency-plugin</artifactId>
					<version>3.1.2</version>
				</plugin>
				<plugin>
					<groupId>org.apache.maven.plugins</groupId>
					<artifactId>maven-deploy-plugin</artifactId>
					<version>2.8.2</version>
				</plugin>
				<plugin>
					<groupId>org.apache.maven.plugins</groupId>
					<artifactId>maven-gpg-plugin</artifactId>
					<version>1.6</version>
				</plugin>
				<plugin>
					<groupId>org.apache.maven.plugins</groupId>
					<artifactId>maven-javadoc-plugin</artifactId>
					<version>3.2.0</version>
				</plugin>
				<plugin>
					<groupId>org.apache.maven.plugins</groupId>
					<artifactId>maven-jar-plugin</artifactId>
					<version>3.2.0</version>
				</plugin>
				<plugin>
					<groupId>org.apache.maven.plugins</groupId>
					<artifactId>maven-jxr-plugin</artifactId>
					<version>3.0.0</version>
				</plugin>
				<plugin>
					<groupId>org.apache.maven.plugins</groupId>
					<artifactId>maven-failsafe-plugin</artifactId>
					<version>3.0.0-M5</version>
				</plugin>
				<plugin>
					<groupId>org.apache.maven.plugins</groupId>
					<artifactId>maven-plugin-plugin</artifactId>
					<version>3.6.1</version>
				</plugin>
				<plugin>
					<groupId>org.apache.maven.plugins</groupId>
					<artifactId>maven-shade-plugin</artifactId>
					<version>2.4.3</version>
				</plugin>
				<plugin>
					<groupId>org.apache.maven.plugins</groupId>
					<artifactId>maven-source-plugin</artifactId>
					<version>3.2.1</version>
				</plugin>
				<plugin>
					<groupId>org.apache.maven.plugins</groupId>
					<artifactId>maven-surefire-plugin</artifactId>
					<version>3.0.0-M5</version>
					<configuration>
						<redirectTestOutputToFile>true</redirectTestOutputToFile>
						<runOrder>random</runOrder>
						<argLine>@{argLine} ${surefire_jvm_args}</argLine>
						<forkCount>1.0C</forkCount>
						<trimStackTrace>true</trimStackTrace>
					</configuration>
				</plugin>
				<plugin>
					<groupId>org.apache.maven.plugins</groupId>
					<artifactId>maven-war-plugin</artifactId>
					<version>3.2.3</version>
				</plugin>
				<plugin>
					<groupId>org.codehaus.mojo</groupId>
					<artifactId>build-helper-maven-plugin</artifactId>
					<version>3.2.0</version>
				</plugin>
				<plugin>
					<groupId>org.codehaus.mojo</groupId>
					<artifactId>buildnumber-maven-plugin</artifactId>
					<version>1.4</version>
				</plugin>
				<plugin>
					<groupId>org.codehaus.mojo</groupId>
					<artifactId>cobertura-maven-plugin</artifactId>
					<version>2.7</version>
					<configuration>
						<skip>true</skip>
					</configuration>
				</plugin>
				<plugin>
					<groupId>org.codehaus.mojo</groupId>
					<artifactId>license-maven-plugin</artifactId>
					<version>2.0.0</version>
					<configuration>
						<verbose>true</verbose>
						<addSvnKeyWords>false</addSvnKeyWords>
						<encoding>UTF-8</encoding>
					</configuration>
				</plugin>
				<plugin>
					<groupId>org.codehaus.mojo</groupId>
					<artifactId>versions-maven-plugin</artifactId>
					<version>2.8.1</version>
					<configuration>
						<processDependencyManagementTransitive>false</processDependencyManagementTransitive>
					</configuration>
				</plugin>
				<plugin>
					<groupId>org.eclipse.jetty</groupId>
					<artifactId>jetty-maven-plugin</artifactId>
					<version>${jetty_version}</version>
				</plugin>
				<plugin>
					<groupId>org.eluder.coveralls</groupId>
					<artifactId>coveralls-maven-plugin</artifactId>
					<version>4.3.0</version>
					<configuration>
						<coberturaReports>
						</coberturaReports>
					</configuration>
				</plugin>
				<plugin>
					<groupId>org.jacoco</groupId>
					<artifactId>jacoco-maven-plugin</artifactId>
					<version>0.8.7</version>
					<configuration>
						<excludes>
							<exclude>ca/uhn/fhir/model/dstu2/**/*.class</exclude>
							<exclude>ca/uhn/fhir/jpa/rp/r5/*.class</exclude>
							<exclude>ca/uhn/fhir/jpa/rp/r4/*.class</exclude>
							<exclude>ca/uhn/fhir/jpa/rp/dstu3/*.class</exclude>
							<exclude>ca/uhn/fhir/jpa/rp/dstu2/*.class</exclude>
						</excludes>
					</configuration>
				</plugin>
				<!--This plugin's configuration is used to store Eclipse m2e settings only. It has no influence on the Maven build itself. -->
				<plugin>
					<groupId>org.eclipse.m2e</groupId>
					<artifactId>lifecycle-mapping</artifactId>
					<version>1.0.0</version>
					<configuration>
						<lifecycleMappingMetadata>
							<pluginExecutions>
								<pluginExecution>
									<pluginExecutionFilter>
										<groupId>
											ca.uhn.hapi.fhir
										</groupId>
										<artifactId>
											hapi-tinder-plugin
										</artifactId>
										<versionRange>
											[0.8-SNAPSHOT,)
										</versionRange>
										<goals>
											<goal>
												generate-jparest-server
											</goal>
										</goals>
									</pluginExecutionFilter>
									<action>
										<ignore></ignore>
									</action>
								</pluginExecution>
								<pluginExecution>
									<pluginExecutionFilter>
										<groupId>
											org.apache.maven.plugins
										</groupId>
										<artifactId>
											maven-antrun-plugin
										</artifactId>
										<versionRange>
											[1.7,)
										</versionRange>
										<goals>
											<goal>run</goal>
										</goals>
									</pluginExecutionFilter>
									<action>
										<ignore></ignore>
									</action>
								</pluginExecution>
								<!--
								<pluginExecution>
									<pluginExecutionFilter>
										<groupId>
											org.codehaus.mojo
										</groupId>
										<artifactId>
											build-helper-maven-plugin
										</artifactId>
										<versionRange>
											[1.9.1,)
										</versionRange>
										<goals>
											<goal>add-source</goal>
										</goals>
									</pluginExecutionFilter>
									<action>
										<ignore></ignore>
									</action>
								</pluginExecution>
								<pluginExecution>
									<pluginExecutionFilter>
										<groupId>
											org.apache.maven.plugins
										</groupId>
										<artifactId>
											maven-compiler-plugin
										</artifactId>
										<versionRange>
											[3.3,)
										</versionRange>
										<goals>
											<goal>compile</goal>
											<goal>testCompile</goal>
										</goals>
									</pluginExecutionFilter>
									<action>
										<ignore></ignore>
									</action>
								</pluginExecution>
								 -->
							</pluginExecutions>
						</lifecycleMappingMetadata>
					</configuration>
				</plugin>
				<plugin>
					<groupId>org.apache.maven.plugins</groupId>
					<artifactId>maven-install-plugin</artifactId>
					<version>2.5.2</version>
				</plugin>
			</plugins>
		</pluginManagement>
		<plugins>
			<plugin>
				<groupId>org.apache.maven.plugins</groupId>
				<artifactId>maven-enforcer-plugin</artifactId>
				<version>3.0.0</version>
				<executions>
					<execution>
						<id>enforce-maven</id>
						<goals>
							<goal>enforce</goal>
						</goals>
						<configuration>
							<rules>
								<requireMavenVersion>
									<version>3.5.4</version>
								</requireMavenVersion>
								<requireJavaVersion>
									<version>17</version>
									<message>
										HAPI FHIR is targeting JDK 11 for published binaries,
										but we require JDK 17 to build and test this library.
									</message>
								</requireJavaVersion>
							</rules>
						</configuration>
					</execution>
				</executions>
			</plugin>
			<plugin>
				<artifactId>maven-antrun-plugin</artifactId>
				<inherited>false</inherited>
				<executions>
					<execution>
						<id>copySubProjects</id>
						<phase>site</phase>
						<goals>
							<goal>run</goal>
						</goals>
						<configuration>
							<target>
								<copy todir="target/site/apidocs">
									<fileset dir="hapi-fhir-base/target/site/apidocs"/>
								</copy>
								<copy todir="target/site/apidocs-dstu2">
									<fileset dir="hapi-fhir-structures-dstu2/target/site/apidocs"/>
								</copy>
								<copy todir="target/site/apidocs-dstu3">
									<fileset dir="hapi-fhir-structures-dstu3/target/site/apidocs"/>
								</copy>
								<copy todir="target/site/apidocs-r4">
									<fileset dir="hapi-fhir-structures-r4/target/site/apidocs"/>
								</copy>
								<copy todir="target/site/apidocs-r5">
									<fileset dir="hapi-fhir-structures-r5/target/site/apidocs"/>
								</copy>
								<copy todir="target/site/apidocs-jpaserver">
									<fileset dir="hapi-fhir-jpaserver-base/target/site/apidocs"/>
								</copy>
								<copy todir="target/site/apidocs-jpaserver-mdm">
									<fileset dir="hapi-fhir-jpaserver-mdm/target/site/apidocs"/>
								</copy>
								<copy todir="target/site/apidocs-jpaserver-batch">
									<fileset dir="hapi-fhir-batch/target/site/apidocs"/>
								</copy>
								<copy todir="target/site/apidocs-storage-batch2">
									<fileset dir="hapi-fhir-storage-batch2/target/site/apidocs"/>
								</copy>
								<copy todir="target/site/apidocs-client">
									<fileset dir="hapi-fhir-client/target/site/apidocs"/>
								</copy>
								<copy todir="target/site/apidocs-server">
									<fileset dir="hapi-fhir-server/target/site/apidocs"/>
								</copy>
								<copy todir="target/site/apidocs-server-mdm">
									<fileset dir="hapi-fhir-server-mdm/target/site/apidocs"/>
								</copy>
                                <copy todir="target/site/apidocs-server-openapi">
                                    <fileset dir="hapi-fhir-server-mdm/target/site/openapi"/>
                                </copy>
								<copy todir="target/site/xref-jpaserver">
									<fileset dir="hapi-fhir-jpaserver-base/target/site/xref"/>
								</copy>
								<copy todir="target/site/xref-base">
									<fileset dir="hapi-fhir-base/target/site/xref"/>
								</copy>
								<!-- <copy todir="target/site/cobertura"> <fileset dir="hapi-fhir-cobertura/target/site/cobertura" /> </copy> -->
								<copy todir="target/site">
									<fileset dir="hapi-fhir-base/target/site" includes="checkstyle.*"/>
								</copy>
								<echo>Fixing Checkstyle Report</echo>
								<replace dir="target/site" summary="true">
									<include name="checkstyle.html"/>
									<replacetoken>"../../</replacetoken>
									<replacevalue>"./</replacevalue>
								</replace>
								<replace dir="target/site" summary="true">
									<include name="*.html"/>
									<replacetoken>
										http://netdna.bootstrapcdn.com/twitter-bootstrap/2.3.1/css/bootstrap-responsive.min.css
									</replacetoken>
									<replacevalue>./css/bootstrap-responsive.min.css</replacevalue>
								</replace>
								<replace dir="target/site" summary="true">
									<include name="*.html"/>
									<replacetoken>http://netdna.bootstrapcd</replacetoken>
									<replacevalue>https://netdna.bootstrapcd</replacevalue>
								</replace>
								<replace dir="target/site" summary="true">
									<include name="*.html"/>
									<replacetoken>http://maxcdn.bootstrapcdn.com/font-awesome/4.3.0/css/font-awesome.min.css
									</replacetoken>
									<replacevalue>https://maxcdn.bootstrapcdn.com/font-awesome/4.3.0/css/font-awesome.min.css
									</replacevalue>
								</replace>
								<replace dir="target/site" summary="true">
									<include name="*.html"/>
									<replacetoken>http://ajax.googleapis</replacetoken>
									<replacevalue>https://ajax.googleapis</replacevalue>
								</replace>
								<replace dir="target/site" summary="true">
									<include name="*.html"/>
									<replacetoken>\t</replacetoken>
									<replacevalue>
									</replacevalue>
								</replace>
								<replace dir="target/site" summary="true">
									<include name="index.html"/>
									<replacetoken><![CDATA[<h2 id="Welcome">Welcome</h2>]]></replacetoken>
									<replacevalue><![CDATA[
			<div class="span12">
				<div class="pull-left">
					<a href="./" id="bannerLeft"><img src="images/hapi_fhir_banner.png" alt='"'HAPI'"' /></a>
				</div>
				<div class="pull-right">
					<a href="./" id="bannerRight"><img src="images/hapi_fhir_banner_right.png" alt='"'FHIR'"' /></a>
				</div>
			</div>
			<br clear="both"/>
	]]></replacevalue>
								</replace>
								<!--<replaceregexp file="target/site/checkstyle.html" byline="false" match="&lt;ul class=&quot;breadcrumb.*?&lt;/ul&gt;" replace="" flags="s"/> -->
							</target>
						</configuration>
					</execution>
					<execution>
						<id>addSyntaxHighlighter</id>
						<phase>site</phase>
						<goals>
							<goal>run</goal>
						</goals>
						<configuration>
							<target>
								<echo>Adding Fontawesome</echo>
								<replace dir="target/site" summary="true">
									<include name="*.html"/>
									<replacetoken>
										<![CDATA[<a href="download.html" title="Download">Download</a>]]></replacetoken>
									<replacevalue>
										<![CDATA[<a href="download.html"  title="Download"><i class="fa fa-download"></i> Download</a>]]></replacevalue>
								</replace>
								<replace dir="target/site" summary="true">
									<include name="*.html"/>
									<replacetoken>
										<![CDATA[<a href="https://github.com/hapifhir/hapi-fhir/" title="GitHub Project" class="externalLink">GitHub Project</a>]]></replacetoken>
									<replacevalue>
										<![CDATA[<a href="https://github.com/hapifhir/hapi-fhir/" title="GitHub Project"  class="externalLink"><i class="fa fa-github"></i> GitHub Project</a>]]></replacevalue>
								</replace>
								<replace dir="target/site" summary="true">
									<include name="*.html"/>
									<replacetoken><![CDATA[data-toggle="dropdown">Test Servers <]]></replacetoken>
									<replacevalue>
										<![CDATA[data-toggle="dropdown"><i class="fa fa-fire"></i>&nbsp;Test Servers&nbsp;<]]></replacevalue>
								</replace>
								<replace dir="target/site" summary="true">
									<include name="*.html"/>
									<replacetoken><![CDATA[data-toggle="dropdown">Documentation <]]></replacetoken>
									<replacevalue>
										<![CDATA[data-toggle="dropdown"><i class="fa fa-book"></i>&nbsp;Documentation&nbsp;<]]></replacevalue>
								</replace>
								<replace dir="target/site" summary="true">
									<include name="*.html"/>
									<replacetoken><![CDATA[data-toggle="dropdown">Get Help <]]></replacetoken>
									<replacevalue>
										<![CDATA[data-toggle="dropdown"><i class="fa fa-support"></i>&nbsp;Get Help&nbsp;<]]></replacevalue>
								</replace>
								<echo>Changing Breadcrumbs</echo>
								<replace dir="target/site" summary="true">
									<include name="doc_*.html"/>
									<replacetoken><![CDATA[<li class="divider">/</li>]]></replacetoken>
									<replacevalue><![CDATA[<li  class="divider">/</li>
			<li><a href="docindex.html" title="Documentation">Documentation</a></li>
			<li  class="divider">/</li>]]></replacevalue>
								</replace>
								<echo>Adding Syntax Highlighter</echo>
								<replace dir="target/site" summary="true">
									<include name="*.html"></include>
									<replacetoken><![CDATA[</body>]]></replacetoken>
									<replacevalue><![CDATA[
<script type="text/javascript">
	var elements = document.getElementsByClassName("source");
	for (var i=0; i < elements.length; i++) {
		var pres = elements[i].getElementsByTagName("pre");
		for (var j = 0; j < pres.length; j++) {
			var pre = pres[j];
			if (pre.innerHTML.match(/^\s*\&lt\;/)) {
				pre.className = 'brush: xml';
			} else if (pre.innerHTML.match(/\/\*/)) {
				pre.className = 'brush: java';
			} else if (pre.innerHTML.match(/^\/\//)) {
				pre.className = 'brush: java';
			} else if (pre.innerHTML.match(/^\{/)) {
				pre.className = 'brush: jscript';
			} else if (pre.innerHTML.match(/^\#/)) {
				pre.className = 'brush: bash';
			} else if (pre.innerHTML.match(/\&lt\;\//)) {
				pre.className = 'brush: xml';
			} else {
				pre.className = 'brush: java';
			}
		}
	}

	SyntaxHighlighter.all();
</script>
</body>
									]]></replacevalue>
								</replace>
							</target>
						</configuration>
					</execution>
					<execution>
						<id>addAnalytics</id>
						<phase>site</phase>
						<configuration>
							<target>
								<echo>Adding Google analytics in target/site for &lt;body&gt;</echo>
								<replace dir="target/site" summary="true">
									<include name="**/*.html"></include>
									<!--suppress UnresolvedMavenProperty -->
									<replacefilter token="#build#" value="${label}"/>
									<replacefilter token="#version#" value="${project.version}"/>
									<replacetoken><![CDATA[</body>]]></replacetoken>
									<replacevalue><![CDATA[
<script>
  (function(i,s,o,g,r,a,m){i['GoogleAnalyticsObject']=r;i[r]=i[r]||function(){
  (i[r].q=i[r].q||[]).push(arguments)},i[r].l=1*new Date();a=s.createElement(o),
  m=s.getElementsByTagName(o)[0];a.async=1;a.src=g;m.parentNode.insertBefore(a,m)
  })(window,document,'script','//www.google-analytics.com/analytics.js','ga');

  ga('create', 'UA-1395874-5', 'auto');
  ga('require', 'displayfeatures');
  ga('require', 'linkid', 'linkid.js');
  ga('send', 'pageview');

</script>
                </body >
                ]]></replacevalue>
								</replace>
								<echo>Adding Google analytics in target/site for &lt;BODY&gt;</echo>
								<replace dir="target/site" summary="true">
									<include name="**/*.html"></include>
									<replacetoken><![CDATA[</BODY>]]></replacetoken>
									<replacevalue><![CDATA[
<script>
  (function(i,s,o,g,r,a,m){i['GoogleAnalyticsObject']=r;i[r]=i[r]||function(){
  (i[r].q=i[r].q||[]).push(arguments)},i[r].l=1*new Date();a=s.createElement(o),
  m=s.getElementsByTagName(o)[0];a.async=1;a.src=g;m.parentNode.insertBefore(a,m)
  })(window,document,'script','//www.google-analytics.com/analytics.js','ga');

  ga('create', 'UA-1395874-5', 'auto');
  ga('require', 'displayfeatures');
  ga('require', 'linkid', 'linkid.js');
  ga('send', 'pageview');

</script>
                </BODY >
                ]]></replacevalue>
								</replace>
							</target>
						</configuration>
						<goals>
							<goal>run</goal>
						</goals>
					</execution>
				</executions>
			</plugin>
			<plugin>
				<groupId>org.apache.maven.plugins</groupId>
				<artifactId>maven-scm-publish-plugin</artifactId>
				<version>3.0.0</version>
				<inherited>false</inherited>
				<configuration>
					<checkoutDirectory>${scmPubCheckoutDirectory}</checkoutDirectory>
					<content>\${siteMainDirectory}</content>
					<tryUpdate>true</tryUpdate>
					<scmBranch>gh-pages</scmBranch>
					<pubScmUrl>scm:git:git@github.com:hapifhir/hapi-fhir.git</pubScmUrl>
				</configuration>
				<executions>
					<execution>
						<id>scm-publish</id>
						<phase>site-deploy</phase>
						<goals>
							<goal>publish-scm</goal>
						</goals>
					</execution>
				</executions>
			</plugin>
			<plugin>
				<groupId>org.jacoco</groupId>
				<artifactId>jacoco-maven-plugin</artifactId>
				<configuration>
					<dumpOnExit>true</dumpOnExit>
				</configuration>
				<executions>
					<execution>
						<id>default-prepare-agent</id>
						<goals>
							<goal>prepare-agent</goal>
						</goals>
					</execution>
				</executions>
			</plugin>
		</plugins>
	</build>

	<reporting>
		<plugins>
			<plugin>
				<groupId>org.apache.maven.plugins</groupId>
				<artifactId>maven-changes-plugin</artifactId>
				<version>2.12.1</version>
				<inherited>false</inherited>
				<reportSets>
					<reportSet>
						<reports>
							<report>changes-report</report>
						</reports>
					</reportSet>
				</reportSets>
				<configuration>
					<feedType>atom_1.0</feedType>
					<issueLinkTemplatePerSystem>
						<default>https://github.com/hapifhir/hapi-fhir/issues/%ISSUE%</default>
					</issueLinkTemplatePerSystem>
					<escapeHTML>false</escapeHTML>
				</configuration>
			</plugin>
			<plugin>
				<groupId>org.apache.maven.plugins</groupId>
				<artifactId>maven-surefire-report-plugin</artifactId>
				<version>2.19.1</version>
				<reportSets>
					<reportSet>
						<reports>
							<report>failsafe-report-only</report>
						</reports>
					</reportSet>
				</reportSets>
				<configuration>
					<reportsDirectories>
						<reportDirectory>${project.basedir}/hapi-fhir-base/target/surefire-reports/</reportDirectory>
						<reportDirectory>${project.basedir}/hapi-fhir-structures-dstu/target/surefire-reports/
						</reportDirectory>
						<reportDirectory>${project.basedir}/hapi-fhir-structures-dstu2/target/surefire-reports/
						</reportDirectory>
						<reportDirectory>${project.basedir}/hapi-fhir-jpaserver-base/target/surefire-reports/
						</reportDirectory>
					</reportsDirectories>
				</configuration>
			</plugin>
			<plugin>
				<groupId>org.apache.maven.plugins</groupId>
				<artifactId>maven-project-info-reports-plugin</artifactId>
				<version>3.0.0</version>
				<inherited>false</inherited>
				<!--
				<reportSets>
					<reportSet>
						<reports>
							<report>team</report>
							<report>issue-management</report>
							<report>license</report>
							<report>scm</report>
						</reports>
					</reportSet>
				</reportSets>
				-->
			</plugin>
			<!-- <plugin> <groupId>org.apache.maven.plugins</groupId> <artifactId>maven-linkcheck-plugin</artifactId> <version>1.1</version> </plugin> -->
		</plugins>
	</reporting>

	<profiles>
		<profile>
			<id>DIST</id>
			<build>
				<plugins>
					<plugin>
						<groupId>org.codehaus.mojo</groupId>
						<artifactId>license-maven-plugin</artifactId>
						<inherited>false</inherited>
						<executions>
							<execution>
								<id>update-project-license</id>
								<phase>package</phase>
								<goals>
									<goal>update-project-license</goal>
								</goals>
								<configuration>
									<licenseName>apache_v2</licenseName>
								</configuration>
							</execution>
						</executions>
					</plugin>
				</plugins>
			</build>
		</profile>
		<profile>
			<id>ROOT</id>
			<reporting>
				<plugins>
				</plugins>
			</reporting>
			<modules>
			</modules>
			<build>
				<plugins>
					<!-- <plugin> <artifactId>maven-assembly-plugin</artifactId> <version>${maven_assembly_plugin_version}</version> <executions> <execution> <phase>package</phase> <goals> <goal>single</goal> </goals>
						<configuration> <attach>false</attach> <descriptors> <descriptor>${project.basedir}/src/assembly/hapi-fhir-sample-projects.xml</descriptor> </descriptors> </configuration> </execution> </executions> </plugin> -->
				</plugins>
			</build>
		</profile>
		<profile>
			<id>SIGN_ARTIFACTS</id>
			<activation>
				<property>
					<name>gpg.passphrase</name>
				</property>
			</activation>
			<build>
				<plugins>
					<plugin>
						<groupId>org.apache.maven.plugins</groupId>
						<artifactId>maven-gpg-plugin</artifactId>
						<executions>
							<execution>
								<id>sign-artifacts</id>
								<phase>verify</phase>
								<goals>
									<goal>sign</goal>
								</goals>
								<configuration>
									<!--
									These arguments are needed for GPG 2.1+ per
									https://stackoverflow.com/questions/53992950/maven-gpg-plugin-failing-with-inappropriate-ioctl-for-device-when-running-unde
									-->
									<gpgArguments>
										<arg>--pinentry-mode</arg>
										<arg>loopback</arg>
									</gpgArguments>
								</configuration>
							</execution>
						</executions>
					</plugin>
				</plugins>
			</build>
		</profile>
		<profile>
			<id>ALLMODULES</id>
			<activation>
				<activeByDefault>true</activeByDefault>
			</activation>
			<modules>
				<module>hapi-fhir-checkstyle</module>
				<module>hapi-fhir-bom</module>
				<module>hapi-deployable-pom</module>
				<module>hapi-fhir-base</module>
				<module>hapi-fhir-docs</module>
				<module>hapi-fhir-test-utilities</module>
				<module>hapi-fhir-jpaserver-test-utilities</module>
				<module>hapi-tinder-plugin</module>
				<module>hapi-tinder-test</module>
				<module>hapi-fhir-client</module>
				<module>hapi-fhir-server</module>
				<module>hapi-fhir-server-mdm</module>
				<module>hapi-fhir-server-openapi</module>
				<module>hapi-fhir-converter</module>
				<module>hapi-fhir-validation</module>
				<module>hapi-fhir-structures-dstu2</module>
				<module>hapi-fhir-structures-hl7org-dstu2</module>
				<module>hapi-fhir-validation-resources-dstu2</module>
				<module>hapi-fhir-structures-dstu2.1</module>
				<module>hapi-fhir-validation-resources-dstu2.1</module>
				<module>hapi-fhir-structures-dstu3</module>
				<module>hapi-fhir-validation-resources-dstu3</module>
				<module>hapi-fhir-structures-r4</module>
				<module>hapi-fhir-validation-resources-r4</module>
				<module>hapi-fhir-structures-r5</module>
				<module>hapi-fhir-validation-resources-r5</module>
				<module>hapi-fhir-jpa</module>
				<module>hapi-fhir-storage</module>
				<module>hapi-fhir-storage-batch2</module>
				<module>hapi-fhir-storage-batch2-jobs</module>
				<module>hapi-fhir-storage-test-utilities</module>
				<module>hapi-fhir-jpaserver-cql</module>
				<module>hapi-fhir-jpaserver-model</module>
				<module>hapi-fhir-jpaserver-searchparam</module>
				<module>hapi-fhir-jpaserver-subscription</module>
				<module>hapi-fhir-jaxrsserver-base</module>
				<module>hapi-fhir-batch</module>
				<module>hapi-fhir-jpaserver-base</module>
				<module>hapi-fhir-sql-migrate</module>
				<module>hapi-fhir-jpaserver-mdm</module>
				<module>hapi-fhir-testpage-overlay</module>
				<module>hapi-fhir-jpaserver-uhnfhirtest</module>
				<module>hapi-fhir-client-okhttp</module>
				<module>hapi-fhir-android</module>
				<module>hapi-fhir-cli</module>
				<module>hapi-fhir-dist</module>
				<module>tests/hapi-fhir-base-test-jaxrsserver-kotlin</module>
				<module>tests/hapi-fhir-base-test-mindeps-client</module>
				<module>tests/hapi-fhir-base-test-mindeps-server</module>
				<module>hapi-fhir-spring-boot</module>
			</modules>
		</profile>
		<profile>
			<id>JACOCO</id>
			<modules>
				<module>hapi-fhir-jacoco</module>
			</modules>
			<build>
				<plugins>
					<plugin>
						<groupId>org.jacoco</groupId>
						<artifactId>jacoco-maven-plugin</artifactId>
						<configuration>
							<dumpOnExit>true</dumpOnExit>
						</configuration>
						<executions>
							<execution>
								<id>default-prepare-agent</id>
								<goals>
									<goal>prepare-agent</goal>
								</goals>
							</execution>
						</executions>
					</plugin>
				</plugins>
			</build>
		</profile>
		<profile>
			<id>CI</id>
			<properties>
				<surefire_jvm_args>-Dspring.test.context.cache.maxSize=2 -Dfile.encoding=UTF-8 -Xmx2648m -XX:-TieredCompilation -Dfile.encoding=UTF-8 -Xss128M -XX:MetaspaceSize=512M -XX:MaxMetaspaceSize=2048M -XX:ReservedCodeCacheSize=220M</surefire_jvm_args>
			</properties>
			<build>
				<plugins>
					<plugin>
						<groupId>org.apache.maven.plugins</groupId>
						<artifactId>maven-checkstyle-plugin</artifactId>
						<executions>
							<execution>
								<id>validate</id>
								<phase>generate-sources</phase>
								<configuration>
									<!--suppress UnresolvedMavenProperty -->
									<configLocation>${maven.multiModuleProjectDirectory}/src/checkstyle/checkstyle_config_nofixmes.xml</configLocation>
									<encoding>UTF-8</encoding>
									<consoleOutput>true</consoleOutput>
									<failOnViolation>true</failOnViolation>
									<failsOnError>false</failsOnError>
								</configuration>
								<goals>
									<goal>check</goal>
								</goals>
							</execution>
						</executions>
					</plugin>
				</plugins>
			</build>
		</profile>
		<profile>
			<id>NOPARALLEL</id>
			<build>
				<plugins>
					<plugin>
						<groupId>org.apache.maven.plugins</groupId>
						<artifactId>maven-surefire-plugin</artifactId>
						<configuration>
							<forkCount>1</forkCount>
						</configuration>
					</plugin>
				</plugins>
			</build>
		</profile>
		<profile>
			<id>MINPARALLEL</id>
			<build>
				<plugins>
					<plugin>
						<groupId>org.apache.maven.plugins</groupId>
						<artifactId>maven-surefire-plugin</artifactId>
						<configuration>
							<forkCount>2</forkCount>
						</configuration>
					</plugin>
				</plugins>
			</build>
		</profile>
		<profile>
			<id>ERRORPRONE</id>
			<build>
				<plugins>
					<plugin>
						<groupId>org.apache.maven.plugins</groupId>
						<artifactId>maven-compiler-plugin</artifactId>
						<configuration>
							<fork>true</fork>
							<compilerArgs>
								<arg>-XDcompilePolicy=simple</arg>
								<arg>-Xplugin:ErrorProne</arg>
								<arg>-J--add-exports=jdk.compiler/com.sun.tools.javac.api=ALL-UNNAMED</arg>
								<arg>-J--add-exports=jdk.compiler/com.sun.tools.javac.file=ALL-UNNAMED</arg>
								<arg>-J--add-exports=jdk.compiler/com.sun.tools.javac.main=ALL-UNNAMED</arg>
								<arg>-J--add-exports=jdk.compiler/com.sun.tools.javac.model=ALL-UNNAMED</arg>
								<arg>-J--add-exports=jdk.compiler/com.sun.tools.javac.parser=ALL-UNNAMED</arg>
								<arg>-J--add-exports=jdk.compiler/com.sun.tools.javac.processing=ALL-UNNAMED</arg>
								<arg>-J--add-exports=jdk.compiler/com.sun.tools.javac.tree=ALL-UNNAMED</arg>
								<arg>-J--add-exports=jdk.compiler/com.sun.tools.javac.util=ALL-UNNAMED</arg>
								<arg>-J--add-opens=jdk.compiler/com.sun.tools.javac.code=ALL-UNNAMED</arg>
								<arg>-J--add-opens=jdk.compiler/com.sun.tools.javac.comp=ALL-UNNAMED</arg>
							</compilerArgs>
							<annotationProcessorPaths>
								<path>
									<groupId>com.google.errorprone</groupId>
									<artifactId>error_prone_core</artifactId>
									<version>${error_prone_core_version}</version>
								</path>
							</annotationProcessorPaths>
						</configuration>
					</plugin>
				</plugins>
			</build>
		</profile>
		<profile>
			<id>FASTINSTALL</id>
			<properties>
				<skipTests>true</skipTests>
			</properties>
			<!-- Profile for a quick local mvn install after a git pull.
			     We assume upstream ran these checks as part of the build. -->
			<build>
				<plugins>
					<plugin>
						<groupId>org.apache.maven.plugins</groupId>
						<artifactId>maven-surefire-plugin</artifactId>
						<configuration>
							<skipTests>true</skipTests>
						</configuration>
					</plugin>
					<plugin>
						<groupId>org.apache.maven.plugins</groupId>
						<artifactId>maven-failsafe-plugin</artifactId>
						<executions>
							<execution><id>integration-test</id><phase>none</phase></execution>
						</executions>
					</plugin>
					<plugin>
						<groupId>org.apache.maven.plugins</groupId>
						<artifactId>maven-checkstyle-plugin</artifactId>
						<executions>
							<execution><id>validate</id><phase>none</phase></execution>
						</executions>
					</plugin>
				</plugins>
			</build>
		</profile>
		<profile>
			<id>LGTM</id>
			<build>
				<plugins>
					<plugin>
						<groupId>org.apache.maven.plugins</groupId>
						<artifactId>maven-enforcer-plugin</artifactId>
						<configuration>
							<skip>true</skip>
						</configuration>
					</plugin>
				</plugins>
			</build>
		</profile>

		<!--
		This profile is basically here to work around an IJ bug where the
		<testSource> tag is ignored in IJ's compiler. See:
		https://youtrack.jetbrains.com/issue/IDEA-85478
		-->
		<profile>
			<id>ide</id>
			<activation>
				<activeByDefault>false</activeByDefault>
				<property>
					<name>idea.maven.embedder.version</name>
				</property>
			</activation>
			<build>
				<plugins>
					<plugin>
						<groupId>org.apache.maven.plugins</groupId>
						<artifactId>maven-compiler-plugin</artifactId>
						<configuration>
							<source>17</source>
							<target>17</target>
							<release>17</release>
							<testSource>17</testSource>
							<testTarget>17</testTarget>
						</configuration>
					</plugin>
				</plugins>
			</build>
		</profile>

	</profiles>
</project><|MERGE_RESOLUTION|>--- conflicted
+++ resolved
@@ -6,11 +6,7 @@
 	<groupId>ca.uhn.hapi.fhir</groupId>
 	<artifactId>hapi-fhir</artifactId>
 	<packaging>pom</packaging>
-<<<<<<< HEAD
-	<version>6.0.0-PRE14-SNAPSHOT</version>
-=======
 	<version>6.1.0-PRE2-SNAPSHOT</version>
->>>>>>> 10f49d86
 	<name>HAPI-FHIR</name>
 	<description>An open-source implementation of the FHIR specification in Java.</description>
 	<url>https://hapifhir.io</url>
@@ -762,7 +758,7 @@
 
     <properties>
 
-        <fhir_core_version>5.6.43</fhir_core_version>
+        <fhir_core_version>5.6.36</fhir_core_version>
         <ucum_version>1.0.3</ucum_version>
 
         <surefire_jvm_args>-Dfile.encoding=UTF-8 -Xmx2048m</surefire_jvm_args>
@@ -2010,11 +2006,7 @@
                             <groupId>ca.uhn.hapi.fhir</groupId>
                             <artifactId>hapi-fhir-checkstyle</artifactId>
 									<!-- Remember to bump this when you upgrade the version -->
-<<<<<<< HEAD
-                            <version>6.0.0-PRE14-SNAPSHOT</version>
-=======
                             <version>6.1.0-PRE2-SNAPSHOT</version>
->>>>>>> 10f49d86
                         </dependency>
 					</dependencies>
 				</plugin>
