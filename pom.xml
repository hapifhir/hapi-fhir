--- conflicted
+++ resolved
@@ -6,11 +6,7 @@
 	<groupId>ca.uhn.hapi.fhir</groupId>
 	<artifactId>hapi-fhir</artifactId>
 	<packaging>pom</packaging>
-<<<<<<< HEAD
-	<version>6.1.0-PRE7-SNAPSHOT</version>
-=======
-	<version>6.1.0-PRE9-SNAPSHOT</version>
->>>>>>> b68ccb37
+	<version>6.1.0-PRE11-SNAPSHOT</version>
 	<name>HAPI-FHIR</name>
 	<description>An open-source implementation of the FHIR specification in Java.</description>
 	<url>https://hapifhir.io</url>
@@ -1636,20 +1632,7 @@
 						<groupId>org.yaml</groupId>
 						<artifactId>*</artifactId>
 					</exclusion>
-					<exclusion>
-						<!-- Elastic have repackaged net.java.dev.jna, but we need a newer version to support Mac ARM. Managed below. -->
-						<groupId>org.elasticsearch</groupId>
-						<artifactId>jna</artifactId>
-					</exclusion>
 				</exclusions>
-			</dependency>
-			<!--  Upgrade testcontainers and elasticsearch dependency for Mac M1 ARM64 support.
-			  We can delete this once testcontainers and elasticsearch upgrade. -->
-			<dependency>
-				<groupId>net.java.dev.jna</groupId>
-				<artifactId>jna</artifactId>
-				<version>5.8.0</version>
-				<scope>test</scope>
 			</dependency>
 			<dependency>
 				<groupId>org.hibernate.search</groupId>
@@ -2028,11 +2011,7 @@
                             <groupId>ca.uhn.hapi.fhir</groupId>
                             <artifactId>hapi-fhir-checkstyle</artifactId>
 									<!-- Remember to bump this when you upgrade the version -->
-<<<<<<< HEAD
-                            <version>6.1.0-PRE7-SNAPSHOT</version>
-=======
-                            <version>6.1.0-PRE9-SNAPSHOT</version>
->>>>>>> b68ccb37
+                            <version>6.1.0-PRE11-SNAPSHOT</version>
                         </dependency>
 					</dependencies>
 				</plugin>
