--- conflicted
+++ resolved
@@ -6,11 +6,7 @@
 	<groupId>ca.uhn.hapi.fhir</groupId>
 	<artifactId>hapi-fhir</artifactId>
 	<packaging>pom</packaging>
-<<<<<<< HEAD
-	<version>6.1.0-PRE10-SNAPSHOT</version>
-=======
 	<version>6.1.0-PRE12-SNAPSHOT</version>
->>>>>>> 0526da08
 	<name>HAPI-FHIR</name>
 	<description>An open-source implementation of the FHIR specification in Java.</description>
 	<url>https://hapifhir.io</url>
@@ -2015,11 +2011,7 @@
                             <groupId>ca.uhn.hapi.fhir</groupId>
                             <artifactId>hapi-fhir-checkstyle</artifactId>
 									<!-- Remember to bump this when you upgrade the version -->
-<<<<<<< HEAD
-                            <version>6.1.0-PRE10-SNAPSHOT</version>
-=======
                             <version>6.1.0-PRE12-SNAPSHOT</version>
->>>>>>> 0526da08
                         </dependency>
 					</dependencies>
 				</plugin>
