--- conflicted
+++ resolved
@@ -6,14 +6,7 @@
 	<groupId>ca.uhn.hapi.fhir</groupId>
 	<artifactId>hapi-fhir</artifactId>
 	<packaging>pom</packaging>
-<<<<<<< HEAD
 	<version>6.0.0-PRE4-SNAPSHOT</version>
-	<modules>
-		<module>hapi-fhir-storage-batch2-jobs</module>
-	</modules>
-=======
-	<version>6.0.0-PRE3-SNAPSHOT</version>
->>>>>>> 63139181
 	<name>HAPI-FHIR</name>
 	<description>An open-source implementation of the FHIR specification in Java.</description>
 	<url>https://hapifhir.io</url>
@@ -2017,11 +2010,7 @@
                             <groupId>ca.uhn.hapi.fhir</groupId>
                             <artifactId>hapi-fhir-checkstyle</artifactId>
 									<!-- Remember to bump this when you upgrade the version -->
-<<<<<<< HEAD
                             <version>6.0.0-PRE4-SNAPSHOT</version>
-=======
-                            <version>6.0.0-PRE3-SNAPSHOT</version>
->>>>>>> 63139181
                         </dependency>
 					</dependencies>
 				</plugin>
