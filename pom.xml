--- conflicted
+++ resolved
@@ -6,11 +6,7 @@
 	<groupId>ca.uhn.hapi.fhir</groupId>
 	<artifactId>hapi-fhir</artifactId>
 	<packaging>pom</packaging>
-<<<<<<< HEAD
 	<version>6.2.0-PRE12-SNAPSHOT</version>
-=======
-	<version>6.2.0-PRE11-SNAPSHOT</version>
->>>>>>> 66baa826
 	<name>HAPI-FHIR</name>
 	<description>An open-source implementation of the FHIR specification in Java.</description>
 	<url>https://hapifhir.io</url>
@@ -1972,6 +1968,16 @@
 				<version>${flyway_version}</version>
 			</dependency>
 			<dependency>
+				<groupId>org.flywaydb</groupId>
+				<artifactId>flyway-sqlserver</artifactId>
+				<version>${flyway_version}</version>
+			</dependency>
+			<dependency>
+				<groupId>org.flywaydb</groupId>
+				<artifactId>flyway-mysql</artifactId>
+				<version>${flyway_version}</version>
+			</dependency>
+			<dependency>
 				<groupId>org.springframework.batch</groupId>
 				<artifactId>spring-batch-test</artifactId>
 				<version>${spring_batch_version}</version>
@@ -2018,11 +2024,7 @@
                             <groupId>ca.uhn.hapi.fhir</groupId>
                             <artifactId>hapi-fhir-checkstyle</artifactId>
 									<!-- Remember to bump this when you upgrade the version -->
-<<<<<<< HEAD
                             <version>6.2.0-PRE12-SNAPSHOT</version>
-=======
-                            <version>6.2.0-PRE11-SNAPSHOT</version>
->>>>>>> 66baa826
                         </dependency>
 					</dependencies>
 				</plugin>
