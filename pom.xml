<?xml version="1.0" encoding="UTF-8"?>
<project xmlns:xsi="http://www.w3.org/2001/XMLSchema-instance" xmlns="http://maven.apache.org/POM/4.0.0"
			xsi:schemaLocation="http://maven.apache.org/POM/4.0.0 http://maven.apache.org/maven-v4_0_0.xsd">

	<modelVersion>4.0.0</modelVersion>
	<groupId>ca.uhn.hapi.fhir</groupId>
	<artifactId>hapi-fhir</artifactId>
	<packaging>pom</packaging>
	<version>4.1.0-SNAPSHOT</version>
	<name>HAPI-FHIR</name>
	<description>An open-source implementation of the FHIR specification in Java.</description>
	<url>https://hapifhir.io</url>

	<organization>
		<name>University Health Network</name>
		<url>http://www.uhn.ca</url>
	</organization>

	<inceptionYear>2014</inceptionYear>

	<issueManagement>
		<system>GitHub</system>
		<url>https://github.com/jamesagnew/hapi-fhir/issues/</url>
	</issueManagement>

	<distributionManagement>
		<snapshotRepository>
			<id>ossrh</id>
			<url>https://oss.sonatype.org/content/repositories/snapshots</url>
		</snapshotRepository>
		<repository>
			<id>ossrh</id>
			<url>https://oss.sonatype.org/service/local/staging/deploy/maven2/</url>
		</repository>
		<site>
			<id>git.server</id>
			<url>scm:git:git@github.com:jamesagnew/hapi-fhir.git</url>
		</site>
	</distributionManagement>

	<scm>
		<connection>scm:git:git@github.com:jamesagnew/hapi-fhir.git</connection>
		<url>scm:git:git@github.com:jamesagnew/hapi-fhir.git</url>
		<developerConnection>scm:git:git@github.com:jamesagnew/hapi-fhir.git</developerConnection>
	</scm>

	<repositories>
		<!--
		<repository>
			<id>jitpack.io</id>
			<url>https://jitpack.io</url>
			<snapshots>
				<enabled>false</enabled>
			</snapshots>
		</repository>
		-->
		<repository>
			<id>oss-snapshot</id>
			<url>https://oss.sonatype.org/content/repositories/snapshots/</url>
			<snapshots>
				<enabled>true</enabled>
			</snapshots>
			<releases>
				<enabled>false</enabled>
			</releases>
		</repository>
	</repositories>

	<dependencies>
<<<<<<< HEAD
		<!-- Cobertura is here as a 'provided' dependency just to get the @CoverageIgnore annotation. It would be nice if there was a better way for this.. -->
		<!-- <dependency> <groupId>net.sourceforge.cobertura</groupId> <artifactId>cobertura</artifactId> <version>2.1.1</version> <scope>provided</scope> <exclusions> <exclusion> <artifactId>jetty</artifactId> 
=======
		<!-- Cobertura is here as a 'provided' depdendency just to get the @CoverageIgnore annotation. It would be nice if there was a better way for this.. -->
		<!-- <dependency> <groupId>net.sourceforge.cobertura</groupId> <artifactId>cobertura</artifactId> <version>2.1.1</version> <scope>provided</scope> <exclusions> <exclusion> <artifactId>jetty</artifactId>
>>>>>>> a82da8de
			<groupId>org.mortbay.jetty</groupId> </exclusion> </exclusions> </dependency> -->
		<dependency>
			<groupId>junit</groupId>
			<artifactId>junit</artifactId>
			<scope>test</scope>
			<exclusions>
				<exclusion>
					<artifactId>hamcrest-core</artifactId>
					<groupId>org.hamcrest</groupId>
				</exclusion>
			</exclusions>
		</dependency>
		<dependency>
			<groupId>org.hamcrest</groupId>
			<artifactId>java-hamcrest</artifactId>
			<scope>test</scope>
		</dependency>
		<dependency>
			<groupId>org.mockito</groupId>
			<artifactId>mockito-core</artifactId>
			<scope>test</scope>
		</dependency>
	</dependencies>

	<developers>
		<developer>
			<id>jamesagnew</id>
			<name>James Agnew</name>
			<organization>University Health Network</organization>
		</developer>
		<developer>
			<id>dmuylwyk</id>
			<name>Diederik Muylwyk</name>
			<organization>Smile CDR</organization>
		</developer>
		<developer>
			<name>Dmitri Sotnikov</name>
			<organization>University Health Network</organization>
		</developer>
		<developer>
			<name>Lisa Wong</name>
			<organization>University Health Network</organization>
		</developer>
		<developer>
			<name>Josh Mandel</name>
			<organization>Boston Children's Hospital</organization>
		</developer>
		<developer>
			<id>lmds</id>
			<name>Laura MacDougall Sookraj</name>
			<organization>University Health Network</organization>
		</developer>
		<developer>
			<name>Neal Acharya</name>
			<organization>University Health Network</organization>
		</developer>
		<developer>
			<name>David Hay</name>
			<organization>Orion Health</organization>
		</developer>
		<developer>
			<id>sweetnavelorange</id>
			<name>James Butler</name>
			<organization>Orion Health</organization>
		</developer>
		<developer>
			<id>suranga</id>
			<name>Suranga Nath Kasthurirathne</name>
			<organization>OpenMRS / Regenstrief Center for Biomedical Informatics</organization>
		</developer>
		<developer>
			<id>dougmartin</id>
			<name>Doug Martin</name>
			<organization>Regenstrief Center for Biomedical Informatics</organization>
		</developer>
		<developer>
			<id>akley</id>
			<name>Alexander Kley</name>
		</developer>
		<developer>
			<id>preston</id>
			<name>Preston Lee</name>
			<organization>Arizona State University</organization>
		</developer>
		<developer>
			<id>jjathman</id>
			<name>Joe Athman</name>
		</developer>
		<developer>
			<id>petromykhailysyn</id>
			<name>Petro Mykhailyshyn</name>
		</developer>
		<developer>
			<id>tahurac</id>
			<name>Tahura Chaudhry</name>
			<organization>University Health Network</organization>
		</developer>
		<developer>
			<id>b.debeaubien</id>
			<name>Bill de Beaubien</name>
			<organization>Systems Made Simple</organization>
		</developer>
		<developer>
			<id>twilson650</id>
			<name>Tom Wilson</name>
		</developer>
		<developer>
			<id>esteban-aliverti</id>
			<name>Esteban Aliverti</name>
		</developer>
		<developer>
			<id>mochaholic</id>
			<name>Mohammad Jafari</name>
			<organization>Edmond Scientific Company</organization>
		</developer>
		<developer>
			<id>joel-costigliola</id>
			<name>Joel Costigliola</name>
			<organization>JCOS-Technologies</organization>
		</developer>
		<developer>
			<id>pukkaone</id>
			<name>Chin Huang</name>
		</developer>
		<developer>
			<id>SingingTree</id>
			<name>Bryce Van Dyk</name>
		</developer>
		<developer>
			<id>botunge</id>
			<name>Thomas Andersen</name>
		</developer>
		<developer>
			<id>samlanfranchi</id>
			<name>Sam Lanfranchi</name>
		</developer>
		<developer>
			<id>jkiddo</id>
			<name>Jens Kristian Villadsen</name>
		</developer>
		<developer>
			<id>cmikeb1</id>
			<name>C. Mike Bylund</name>
		</developer>
		<developer>
			<id>nrpeterson</id>
			<name>Nick Peterson</name>
		</developer>
		<developer>
			<id>petervanhoute</id>
			<name>Peter Van Houte</name>
		</developer>
		<developer>
			<id>SRiviere</id>
			<name>Sebastien Riviere</name>
		</developer>
		<developer>
			<id>karlmdavis</id>
			<name>Karl M. Davis</name>
		</developer>
		<developer>
			<id>matt-blanchette</id>
			<name>Matt Blanchette</name>
		</developer>
		<developer>
			<id>petromykhailysyn</id>
			<name>Petro Mykhaylyshyn</name>
		</developer>
		<developer>
			<id>adam-carbone</id>
			<name>Adam Carbone</name>
		</developer>
		<developer>
			<id>joelsch</id>
			<name>Joel Schneider</name>
		</developer>
		<developer>
			<id>euvitudo</id>
			<name>Phillip Warner</name>
		</developer>
		<developer>
			<id>subhrajyotim</id>
			<name>Subhro</name>
		</developer>
		<developer>
			<id>mion00</id>
			<name>Carlo Mion</name>
		</developer>
		<developer>
			<id>kiwiandroiddev</id>
			<name>Matt Clarke</name>
			<organization>Orion Health</organization>
		</developer>
		<developer>
			<id>FilipDomazet</id>
			<name>Filip Domazet</name>
		</developer>
		<developer>
			<id>bdenton</id>
			<name>Bill Denton</name>
			<organization>Akana, Inc</organization>
		</developer>
		<developer>
			<id>hnnesv</id>
			<name>Hannes Venter</name>
			<organization>Jembi Health Systems</organization>
		</developer>
		<developer>
			<id>vadi2</id>
			<name>Vadim Peretokin</name>
			<organization>Furore Informatica</organization>
		</developer>
		<developer>
			<id>lawley</id>
			<name>Michael Lawley</name>
			<organization>CSIRO</organization>
		</developer>
		<developer>
			<id>CarthageKing</id>
			<name>CarthageKing</name>
		</developer>
		<developer>
			<id>gijsbert802</id>
			<name>Gijsbert van den Brink</name>
		</developer>
		<developer>
			<id>rqg0717</id>
			<name>James Ren</name>
		</developer>
		<developer>
			<id>Robbert1</id>
			<name>Robbert van Waveren</name>
		</developer>
		<developer>
			<id>daliboz</id>
			<name>Jenny Syed</name>
			<organization>Cerner</organization>
		</developer>
		<developer>
			<id>sekaijin</id>
			<name>sekaijin</name>
		</developer>
		<developer>
			<id>hugosoares</id>
			<name>Hugo Soares</name>
		</developer>
		<developer>
			<id>SRiviere</id>
			<name>Sebastien Riviere</name>
		</developer>
		<developer>
			<id>jodue</id>
			<name>jodue</name>
		</developer>
		<developer>
			<id>joelsch</id>
			<name>Joel Schneider</name>
		</developer>
		<developer>
			<id>dangerousben</id>
			<name>Ben Spencer</name>
		</developer>
		<developer>
			<id>maclema</id>
			<name>maclema</name>
		</developer>
		<developer>
			<id>ohr</id>
			<name>Christian Ohr</name>
		</developer>
		<developer>
			<id>eug48</id>
			<name>Eugene Lubarsky</name>
		</developer>
		<developer>
			<id>SarenCurrie</id>
			<name>Saren Currie</name>
		</developer>
		<developer>
			<id>dconlan</id>
			<name>dconlan</name>
		</developer>
		<developer>
			<id>psbrandt</id>
			<name>Pascal Brandt</name>
		</developer>
		<developer>
			<id>InfiniteLoop90</id>
			<name>Clayton Bodendein</name>
		</developer>
		<developer>
			<id>rhausam</id>
			<name>Rob Hausam</name>
		</developer>
		<developer>
			<id>patrick-werner</id>
			<name>Patrick Werner</name>
		</developer>
		<developer>
			<id>malcolmm83</id>
			<name>Malcolm McRoberts</name>
		</developer>
		<developer>
			<id>mouellet</id>
			<name>Mathieu Ouellet</name>
		</developer>
		<developer>
			<id>JiajingLiang</id>
			<name>Jiajing Liang</name>
		</developer>
		<developer>
			<id>jamesdaily</id>
			<name>James Daily</name>
		</developer>
		<developer>
			<id>darktyko</id>
			<name>Kyle Meadows</name>
		</developer>
		<developer>
			<id>Tastelezz</id>
			<name>Gaetano Gallo</name>
		</developer>
		<developer>
			<id>sjanic</id>
			<name>sjanic</name>
		</developer>
		<developer>
			<id>c-schuler</id>
			<name>Chris Schuler</name>
		</developer>
		<developer>
			<id>javajeff</id>
			<name>Jeff Chung</name>
		</developer>
		<developer>
			<id>anoush-bch</id>
			<name>Anoush Mouradian</name>
		</developer>
		<developer>
			<id>splatch</id>
			<name>Łukasz Dywicki</name>
		</developer>
		<developer>
			<id>anthonys123</id>
			<name>Anthony Sute</name>
		</developer>
		<developer>
			<id>johnpoth</id>
			<name>John Poth</name>
			<organization>Red Hat</organization>
		</developer>
		<developer>
			<id>t4deon</id>
			<name>Andreas Keil</name>
		</developer>
		<developer>
			<id>dgileadi</id>
			<name>David Gileadi</name>
		</developer>
		<developer>
			<id>RuthAlk</id>
			<name>Ruth Alkema</name>
		</developer>
		<developer>
			<id>Tastelezz</id>
			<name>Gaetano Gallo</name>
			<organization>InterComponentWare AG</organization>
		</developer>
		<developer>
			<id>jasonaown</id>
			<name>Jason Owen</name>
		</developer>
		<developer>
			<id>hdconradi</id>
			<name>Heinz-Dieter Conradi</name>
		</developer>
		<developer>
			<id>kliu99</id>
			<name>Kai Liu</name>
		</developer>
		<developer>
			<id>Romanow88</id>
			<name>Roman Doboni</name>
		</developer>
		<developer>
			<id>franktao2008</id>
			<name>Frank Tao</name>
			<organization>Smile CDR</organization>
		</developer>
		<developer>
			<id>anamariaradu10</id>
			<name>Ana Maria Radu</name>
			<organization>Cerner Corporation</organization>
		</developer>
		<developer>
			<id>alinleonard</id>
			<name>Alin Leonard</name>
			<organization>Cerner Corporation</organization>
		</developer>
		<developer>
			<id>jbalbien</id>
		</developer>
		<developer>
			<id>volsch</id>
			<name>Volker Schmidt</name>
		</developer>
		<developer>
			<id>magnuswatn</id>
			<name>Magnus Watn</name>
		</developer>
		<developer>
			<id>Cory00</id>
		</developer>
		<developer>
			<id>srdo</id>
			<name>Stig Døssing</name>
		</developer>
		<developer>
			<id>ruoat</id>
			<name>Ari Ruotsalainen</name>
		</developer>
		<developer>
			<id>stevelle</id>
			<name>Steve Lewis</name>
			<organization>Cambia Health Solutions</organization>
		</developer>
		<developer>
			<id>restevez-chs</id>
			<name>Ricardo Estevez</name>
			<organization>Cambia Health Solutions</organization>
		</developer>
		<developer>
			<id>zilin375</id>
		</developer>
		<developer>
			<id>basecade</id>
			<name>Anders Havn</name>
		</developer>
		<developer>
			<id>zaewonyx</id>
		</developer>
		<developer>
			<id>tadgh</id>
			<name>Gary Graham</name>
			<organization>Centre for Global eHealth Innovation</organization>
		</developer>
		<developer>
			<id>nerdydrew</id>
			<name>Drew Mitchell</name>
		</developer>
		<developer>
			<id>srdo</id>
			<name>Stig Døssing</name>
		</developer>
		<developer>
			<id>gteichrow</id>
			<name>Gary Teichrow</name>
		</developer>
		<developer>
			<id>sethrylan</id>
			<name>Seth Rylan Gainey</name>
			<url>http://sethrylan.org/</url>
		</developer>
		<developer>
			<id>uurl</id>
			<name>Raul Estrada</name>
		</developer>
		<developer>
			<id>anthonys123</id>
			<name>Anthony Sute</name>
		</developer>
		<developer>
			<id>nickrobison-usds</id>
			<name>Nick Robison</name>
		</developer>
		<developer>
			<id>fitzoh</id>
			<name>Andrew Fitzgerald</name>
		</developer>
		<developer>
			<id>dmap</id>
			<name>David Maplesden</name>
		</developer>
		<developer>
			<id>jaferkhan</id>
		</developer>
		<developer>
			<id>CodeAndChoke</id>
			<name>Long Nguyen</name>
		</developer>
		<developer>
			<id>tuomoa</id>
			<name>Tuomo Ala-Vannesluoma</name>
		</developer>
		<developer>
			<id>jelmerterwal</id>
			<name>Jelmer ter Wal</name>
		</developer>
	</developers>

	<licenses>
		<license>
			<name>Apache Software License 2.0</name>
			<url>https://www.apache.org/licenses/LICENSE-2.0.txt</url>
		</license>
	</licenses>

	<properties>

		<fhir_core_version>4.0.19-SNAPSHOT</fhir_core_version>
		<ucum_version>1.0.2</ucum_version>

		<!-- configure timestamp in MANIFEST.MF for maven-war-provider -->
		<maven.build.timestamp.format>yyyy-MM-dd'T'HH:mm:ss'Z'</maven.build.timestamp.format>

		<project.build.sourceEncoding>UTF-8</project.build.sourceEncoding>

		<!-- For site-deploy -->
		<siteMainDirectory>${user.home}/sites/hapi-fhir</siteMainDirectory>
		<scmPubCheckoutDirectory>${user.home}/sites/scm/hapi-fhir</scmPubCheckoutDirectory>

		<!-- Dependency Versions -->
		<activation_api_version>1.2.0</activation_api_version>
		<apache_karaf_version>4.2.5</apache_karaf_version>
		<aries_spifly_version>1.2</aries_spifly_version>
		<caffeine_version>2.7.0</caffeine_version>
		<commons_codec_version>1.12</commons_codec_version>
		<commons_text_version>1.7</commons_text_version>
		<commons_io_version>2.6</commons_io_version>
		<commons_lang3_version>3.9</commons_lang3_version>
		<derby_version>10.14.2.0</derby_version>
		<!--<derby_version>10.15.1.3</derby_version>-->
		<error_prone_annotations_version>2.3.3</error_prone_annotations_version>
		<error_prone_core_version>2.3.3</error_prone_core_version>
		<guava_version>28.0-jre</guava_version>
		<gson_version>2.8.5</gson_version>
		<jaxb_bundle_version>2.2.11_1</jaxb_bundle_version>
		<jaxb_api_version>2.3.1</jaxb_api_version>
		<jaxb_core_version>2.3.0.1</jaxb_core_version>
		<jaxb_runtime_version>2.3.1</jaxb_runtime_version>
		<jersey_version>2.25.1</jersey_version>
		<!-- 9.4.17 seems to have issues -->
		<jetty_version>9.4.14.v20181114</jetty_version>
		<jsr305_version>3.0.2</jsr305_version>
		<!--<hibernate_version>5.2.10.Final</hibernate_version>-->
		<hibernate_version>5.4.6.Final</hibernate_version>
		<!-- Update lucene version when you update hibernate-search version -->
		<hibernate_search_version>5.11.3.Final</hibernate_search_version>
		<lucene_version>5.5.5</lucene_version>
		<hibernate_validator_version>5.4.2.Final</hibernate_validator_version>
		<httpcore_version>4.4.11</httpcore_version>
		<httpclient_version>4.5.9</httpclient_version>
		<jackson_version>2.9.9</jackson_version>
		<jackson_databind_version>2.9.10</jackson_databind_version>
		<maven_assembly_plugin_version>3.1.0</maven_assembly_plugin_version>
		<maven_license_plugin_version>1.8</maven_license_plugin_version>
		<resteasy_version>4.0.0.Beta3</resteasy_version>
		<ph_schematron_version>5.0.4</ph_schematron_version>
		<ph_commons_version>9.1.1</ph_commons_version>
		<plexus_compiler_api_version>2.8.5</plexus_compiler_api_version>
		<servicemix_saxon_version>9.5.1-5_1</servicemix_saxon_version>
		<servicemix_xmlresolver_version>1.2_5</servicemix_xmlresolver_version>
		<slf4j_version>1.7.28</slf4j_version>
		<spring_version>5.2.0.RELEASE</spring_version>
		<!-- FYI: Spring Data JPA 2.1.9 causes test failures due to unexpected cascading deletes -->
		<spring_data_version>2.2.0.RELEASE</spring_data_version>
		<spring_boot_version>2.2.0.RELEASE</spring_boot_version>
		<spring_retry_version>1.2.2.RELEASE</spring_retry_version>

		<stax2_api_version>3.1.4</stax2_api_version>
		<thymeleaf-version>3.0.11.RELEASE</thymeleaf-version>
		<woodstox_core_asl_version>4.4.1</woodstox_core_asl_version>

		<!-- We are aiming to still work on a very old version of SLF4j even though we depend on the newest, just to be nice to users of the API. This version is tested in the hapi-fhir-cobertura. -->
		<slf4j_target_version>1.6.0</slf4j_target_version>

		<project.reporting.outputEncoding>UTF-8</project.reporting.outputEncoding>
		<ebay_cors_filter_version>1.0.1</ebay_cors_filter_version>

		<!-- Site properties -->
		<fontawesomeVersion>5.4.1</fontawesomeVersion>
	</properties>

	<dependencyManagement>
		<dependencies>
			<dependency>
				<groupId>aopalliance</groupId>
				<artifactId>aopalliance</artifactId>
				<version>1.0</version>
			</dependency>
			<dependency>
				<groupId>ch.qos.logback</groupId>
				<artifactId>logback-classic</artifactId>
				<version>1.2.3</version>
			</dependency>
			<dependency>
				<groupId>com.atlassian.commonmark</groupId>
				<artifactId>commonmark</artifactId>
				<version>0.9.0</version>
			</dependency>
			<dependency>
				<groupId>com.fasterxml.jackson.core</groupId>
				<artifactId>jackson-annotations</artifactId>
				<version>${jackson_version}</version>
			</dependency>
			<dependency>
				<groupId>com.fasterxml.jackson.core</groupId>
				<artifactId>jackson-core</artifactId>
				<version>${jackson_version}</version>
			</dependency>
			<dependency>
				<groupId>com.fasterxml.jackson.core</groupId>
				<artifactId>jackson-databind</artifactId>
				<version>${jackson_databind_version}</version>
			</dependency>
			<dependency>
				<groupId>com.fasterxml.jackson.datatype</groupId>
				<artifactId>jackson-datatype-jsr310</artifactId>
				<version>${jackson_version}</version>
			</dependency>
			<dependency>
				<groupId>com.fasterxml.jackson.dataformat</groupId>
				<artifactId>jackson-dataformat-yaml</artifactId>
				<version>${jackson_version}</version>
			</dependency>
			<dependency>
				<groupId>com.fasterxml.jackson.module</groupId>
				<artifactId>jackson-module-jaxb-annotations</artifactId>
				<version>${jackson_version}</version>
			</dependency>
			<dependency>
				<groupId>com.github.ben-manes.caffeine</groupId>
				<artifactId>caffeine</artifactId>
				<version>${caffeine_version}</version>
			</dependency>
			<dependency>
				<groupId>com.icegreen</groupId>
				<artifactId>greenmail</artifactId>
				<version>1.5.10</version>
			</dependency>
			<dependency>
				<groupId>com.icegreen</groupId>
				<artifactId>greenmail-spring</artifactId>
				<version>1.5.10</version>
			</dependency>
			<dependency>
				<groupId>com.github.dnault</groupId>
				<artifactId>xml-patch</artifactId>
				<version>0.3.1</version>
			</dependency>
			<dependency>
            	<groupId>io.dogote</groupId>
            	<artifactId>json-patch</artifactId>
            	<version>1.15</version>
        	</dependency>
			<dependency>
				<groupId>com.google.errorprone</groupId>
				<artifactId>error_prone_core</artifactId>
				<version>${error_prone_core_version}</version>
			</dependency>
			<dependency>
				<groupId>com.google.guava</groupId>
				<artifactId>guava</artifactId>
				<version>${guava_version}</version>
			</dependency>
			<dependency>
				<groupId>com.google.guava</groupId>
				<artifactId>guava-testlib</artifactId>
				<version>${guava_version}</version>
			</dependency>
			<dependency>
				<groupId>com.h2database</groupId>
				<artifactId>h2</artifactId>
				<version>1.4.199</version>
			</dependency>
			<dependency>
				<groupId>com.helger</groupId>
				<artifactId>ph-schematron</artifactId>
				<version>${ph_schematron_version}</version>
			</dependency>
			<dependency>
				<groupId>com.helger</groupId>
				<artifactId>ph-commons</artifactId>
				<version>${ph_commons_version}</version>
			</dependency>
			<dependency>
				<groupId>com.squareup.okhttp3</groupId>
				<artifactId>okhttp</artifactId>
				<version>3.8.1</version>
			</dependency>
			<dependency>
				<groupId>com.sun.activation</groupId>
				<artifactId>javax.activation</artifactId>
				<version>1.2.0</version>
			</dependency>
			<dependency>
				<groupId>com.sun.activation</groupId>
				<artifactId>jakarta.activation</artifactId>
				<version>1.2.1</version>
			</dependency>
			<dependency>
				<groupId>com.sun.mail</groupId>
				<artifactId>javax.mail</artifactId>
				<version>1.6.1</version>
			</dependency>
			<dependency>
				<groupId>commons-cli</groupId>
				<artifactId>commons-cli</artifactId>
				<version>1.4</version>
			</dependency>
			<dependency>
				<groupId>commons-codec</groupId>
				<artifactId>commons-codec</artifactId>
				<version>${commons_codec_version}</version>
			</dependency>
			<dependency>
				<groupId>org.apache.commons</groupId>
				<artifactId>commons-collections4</artifactId>
				<version>4.3</version>
			</dependency>
			<dependency>
				<groupId>org.apache.commons</groupId>
				<artifactId>commons-compress</artifactId>
				<version>1.19</version>
			</dependency>
			<dependency>
				<groupId>org.apache.commons</groupId>
				<artifactId>commons-csv</artifactId>
				<version>1.7</version>
			</dependency>
			<dependency>
				<groupId>org.jetbrains</groupId>
				<artifactId>annotations</artifactId>
				<version>17.0.0</version>
			</dependency>
			<dependency>
				<groupId>commons-io</groupId>
				<artifactId>commons-io</artifactId>
				<version>${commons_io_version}</version>
			</dependency>
			<dependency>
				<groupId>directory-naming</groupId>
				<artifactId>naming-java</artifactId>
				<version>0.8</version>
				<scope>test</scope>
				<exclusions>
					<exclusion>
						<artifactId>commons-logging</artifactId>
						<groupId>commons-logging</groupId>
					</exclusion>
				</exclusions>
			</dependency>
			<dependency>
				<groupId>es.nitaur.markdown</groupId>
				<artifactId>txtmark</artifactId>
				<version>0.16</version>
			</dependency>
			<dependency>
				<groupId>javax.activation</groupId>
				<artifactId>javax.activation-api</artifactId>
				<version>${activation_api_version}</version>
			</dependency>
			<dependency>
				<groupId>javax.annotation</groupId>
				<artifactId>javax.annotation-api</artifactId>
				<version>1.3.2</version>
			</dependency>
			<dependency>
				<groupId>javax.ejb</groupId>
				<artifactId>ejb-api</artifactId>
				<version>3.0</version>
			</dependency>
			<dependency>
				<groupId>javax.el</groupId>
				<artifactId>javax.el-api</artifactId>
				<version>3.0.0</version>
			</dependency>
			<dependency>
				<groupId>javax.interceptor</groupId>
				<artifactId>javax.interceptor-api</artifactId>
				<version>1.2</version>
			</dependency>
			<dependency>
				<groupId>javax.json</groupId>
				<artifactId>javax.json-api</artifactId>
				<version>1.1</version>
			</dependency>
			<dependency>
				<groupId>javax.xml.bind</groupId>
				<artifactId>jaxb-api</artifactId>
				<version>${jaxb_api_version}</version>
			</dependency>
			<dependency>
				<groupId>com.google.code.gson</groupId>
				<artifactId>gson</artifactId>
				<version>${gson_version}</version>
			</dependency>
			<dependency>
				<groupId>com.google.code.findbugs</groupId>
				<artifactId>jsr305</artifactId>
				<version>3.0.2</version>
			</dependency>
			<dependency>
				<groupId>com.microsoft.sqlserver</groupId>
				<artifactId>mssql-jdbc</artifactId>
				<!--<version>6.2.2.jre8</version>-->
				<version>7.0.0.jre8</version>
			</dependency>
			<dependency>
				<groupId>javax.mail</groupId>
				<artifactId>javax.mail-api</artifactId>
				<version>1.6.0</version>
			</dependency>
			<dependency>
				<groupId>javax.servlet</groupId>
				<artifactId>javax.servlet-api</artifactId>
				<version>3.1.0</version>
			</dependency>
			<dependency>
				<groupId>javax.transaction</groupId>
				<artifactId>javax.transaction-api</artifactId>
				<version>1.2</version>
			</dependency>
			<dependency>
				<groupId>javax.validation</groupId>
				<artifactId>validation-api</artifactId>
				<version>2.0.1.Final</version>
			</dependency>
			<dependency>
				<groupId>javax.ws.rs</groupId>
				<artifactId>javax.ws.rs-api</artifactId>
				<version>2.0.1</version>
			</dependency>
			<dependency>
				<groupId>junit</groupId>
				<artifactId>junit</artifactId>
				<version>4.12</version>
			</dependency>
			<dependency>
				<groupId>com.google.truth</groupId>
				<artifactId>truth</artifactId>
				<version>0.43</version>
				<scope>test</scope>
			</dependency>
			<dependency>
				<groupId>io.github.devacfr.maven.skins</groupId>
				<artifactId>reflow-velocity-tools</artifactId>
				<version>2.0.0-beta2</version>
			</dependency>
			<dependency>
				<groupId>mysql</groupId>
				<artifactId>mysql-connector-java</artifactId>
				<version>8.0.16</version>
			</dependency>
			<dependency>
				<groupId>net.sf.json-lib</groupId>
				<artifactId>json-lib</artifactId>
				<version>2.4</version>
				<classifier>jdk15</classifier>
				<exclusions>
					<exclusion>
						<artifactId>commons-logging</artifactId>
						<groupId>commons-logging</groupId>
					</exclusion>
				</exclusions>
			</dependency>
			<dependency>
				<groupId>net.sf.json-lib</groupId>
				<artifactId>json-lib</artifactId>
				<version>2.4</version>
				<classifier>jdk15-sources</classifier>
			</dependency>
			<dependency>
				<groupId>net.sf.saxon</groupId>
				<artifactId>Saxon-HE</artifactId>
				<!-- <version>9.8.0-3</version> -->
				<version>9.5.1-5</version>
			</dependency>
			<dependency>
				<groupId>net.ttddyy</groupId>
				<artifactId>datasource-proxy</artifactId>
				<version>1.5.1</version>
			</dependency>
			<dependency>
				<groupId>org.antlr</groupId>
				<artifactId>ST4</artifactId>
				<version>4.0.8</version>
			</dependency>
			<dependency>
				<groupId>org.apache.commons</groupId>
				<artifactId>commons-dbcp2</artifactId>
				<version>2.6.0</version>
			</dependency>
			<dependency>
				<groupId>org.apache.commons</groupId>
				<artifactId>commons-lang3</artifactId>
				<version>${commons_lang3_version}</version>
			</dependency>
			<dependency>
				<groupId>org.apache.commons</groupId>
				<artifactId>commons-text</artifactId>
				<version>${commons_text_version}</version>
			</dependency>
			<dependency>
				<groupId>org.apache.derby</groupId>
				<artifactId>derby</artifactId>
				<version>${derby_version}</version>
			</dependency>
			<dependency>
				<groupId>org.apache.derby</groupId>
				<artifactId>derbynet</artifactId>
				<version>${derby_version}</version>
			</dependency>
			<dependency>
				<groupId>org.apache.derby</groupId>
				<artifactId>derbyclient</artifactId>
				<version>${derby_version}</version>
			</dependency>
			<dependency>
				<groupId>org.apache.derby</groupId>
				<artifactId>derbyshared</artifactId>
				<version>${derby_version}</version>
			</dependency>
			<dependency>
				<groupId>org.apache.derby</groupId>
				<artifactId>derbytools</artifactId>
				<version>${derby_version}</version>
			</dependency>
			<dependency>
				<groupId>org.apache.httpcomponents</groupId>
				<artifactId>httpclient</artifactId>
				<version>${httpclient_version}</version>
			</dependency>
			<dependency>
				<groupId>org.apache.httpcomponents</groupId>
				<artifactId>httpclient-android</artifactId>
				<version>4.3.5.1</version>
			</dependency>
			<dependency>
				<groupId>org.apache.httpcomponents</groupId>
				<artifactId>httpcore</artifactId>
				<version>${httpcore_version}</version>
			</dependency>
			<dependency>
				<groupId>org.apache.jena</groupId>
				<artifactId>apache-jena-libs</artifactId>
				<version>3.12.0</version>
				<type>pom</type>
		      <exclusions>
					<exclusion>
				      <groupId>com.github.jsonld-java</groupId>
			         <artifactId>jsonld-java</artifactId>
		         </exclusion>
	         </exclusions>
			</dependency>
			<dependency>
				<groupId>org.apache.lucene</groupId>
				<artifactId>lucene-highlighter</artifactId>
				<version>${lucene_version}</version>
			</dependency>
			<dependency>
				<groupId>org.apache.lucene</groupId>
				<artifactId>lucene-analyzers-phonetic</artifactId>
				<version>${lucene_version}</version>
			</dependency>
			<dependency>
				<groupId>org.apache.maven.doxia</groupId>
				<artifactId>doxia-module-markdown</artifactId>
				<version>1.8</version>
			</dependency>
			<dependency>
				<groupId>org.apache.maven.scm</groupId>
				<artifactId>maven-scm-api</artifactId>
				<version>1.11.2</version>
			</dependency>
			<dependency>
				<groupId>org.apache.maven.scm</groupId>
				<artifactId>maven-scm-manager-plexus</artifactId>
				<version>1.11.2</version>
			</dependency>
			<dependency>
				<groupId>org.apache.maven.scm</groupId>
				<artifactId>maven-scm-provider-gitexe</artifactId>
				<version>1.11.2</version>
			</dependency>
			<dependency>
				<groupId>org.apache.maven.wagon</groupId>
				<artifactId>wagon-scm</artifactId>
				<version>3.0.0</version>
			</dependency>
			<dependency>
				<groupId>org.apache.maven</groupId>
				<artifactId>maven-project</artifactId>
				<version>2.2.1</version>
			</dependency>
			<dependency>
				<groupId>org.apache.maven</groupId>
				<artifactId>maven-plugin-api</artifactId>
				<version>3.5.0</version>
			</dependency>
			<dependency>
				<groupId>org.apache.maven.plugin-tools</groupId>
				<artifactId>maven-plugin-annotations</artifactId>
				<version>3.5</version>
			</dependency>
			<dependency>
				<groupId>org.apache.velocity</groupId>
				<artifactId>velocity</artifactId>
				<version>1.7</version>
			</dependency>
			<dependency>
				<groupId>org.apache.velocity</groupId>
				<artifactId>velocity-tools</artifactId>
				<version>2.0</version>
			</dependency>
			<dependency>
				<groupId>org.awaitility</groupId>
				<artifactId>awaitility</artifactId>
				<version>4.0.0-rc1</version>
			</dependency>
			<dependency>
				<groupId>org.codehaus.plexus</groupId>
				<artifactId>plexus-compiler-api</artifactId>
				<version>${plexus_compiler_api_version}</version>
			</dependency>
			<dependency>
				<groupId>org.codehaus.plexus</groupId>
				<artifactId>plexus-compiler-javac</artifactId>
				<version>${plexus_compiler_api_version}</version>
			</dependency>
			<dependency>
				<groupId>org.codehaus.plexus</groupId>
				<artifactId>plexus-compiler-javac-errorprone</artifactId>
				<version>${plexus_compiler_api_version}</version>
			</dependency>
			<dependency>
				<groupId>org.codehaus.plexus</groupId>
				<artifactId>plexus-utils</artifactId>
				<version>3.1.0</version>
			</dependency>
			<dependency>
				<groupId>org.codehaus.woodstox</groupId>
				<artifactId>woodstox-core-asl</artifactId>
				<version>${woodstox_core_asl_version}</version>
			</dependency>
			<dependency>
				<groupId>org.ebaysf.web</groupId>
				<artifactId>cors-filter</artifactId>
				<version>${ebay_cors_filter_version}</version>
			</dependency>
			<dependency>
				<groupId>org.eclipse.jetty</groupId>
				<artifactId>jetty-http</artifactId>
				<version>${jetty_version}</version>
			</dependency>
			<dependency>
				<groupId>org.eclipse.jetty</groupId>
				<artifactId>jetty-servlets</artifactId>
				<version>${jetty_version}</version>
			</dependency>
			<dependency>
				<groupId>org.eclipse.jetty</groupId>
				<artifactId>jetty-io</artifactId>
				<version>${jetty_version}</version>
			</dependency>
			<dependency>
				<groupId>org.eclipse.jetty</groupId>
				<artifactId>jetty-continuation</artifactId>
				<version>${jetty_version}</version>
			</dependency>
			<dependency>
				<groupId>org.eclipse.jetty</groupId>
				<artifactId>jetty-security</artifactId>
				<version>${jetty_version}</version>
			</dependency>
			<dependency>
				<groupId>org.eclipse.jetty</groupId>
				<artifactId>jetty-servlet</artifactId>
				<version>${jetty_version}</version>
			</dependency>
			<dependency>
				<groupId>org.eclipse.jetty</groupId>
				<artifactId>jetty-server</artifactId>
				<version>${jetty_version}</version>
			</dependency>
			<dependency>
				<groupId>org.eclipse.jetty</groupId>
				<artifactId>jetty-util</artifactId>
				<version>${jetty_version}</version>
			</dependency>
			<dependency>
				<groupId>org.eclipse.jetty</groupId>
				<artifactId>jetty-webapp</artifactId>
				<version>${jetty_version}</version>
			</dependency>
			<dependency>
				<groupId>org.eclipse.jetty</groupId>
				<artifactId>jetty-xml</artifactId>
				<version>${jetty_version}</version>
			</dependency>
			<dependency>
				<groupId>org.eclipse.jetty.websocket</groupId>
				<artifactId>websocket-api</artifactId>
				<version>${jetty_version}</version>
			</dependency>
			<dependency>
				<groupId>org.eclipse.jetty.websocket</groupId>
				<artifactId>websocket-client</artifactId>
				<version>${jetty_version}</version>
			</dependency>
			<dependency>
				<groupId>org.eclipse.jetty.websocket</groupId>
				<artifactId>websocket-server</artifactId>
				<version>${jetty_version}</version>
			</dependency>
			<dependency>
				<groupId>org.fhir</groupId>
				<artifactId>ucum</artifactId>
				<version>${ucum_version}</version>
			</dependency>
			<dependency>
				<groupId>org.fusesource.jansi</groupId>
				<artifactId>jansi</artifactId>
				<version>1.18</version>
			</dependency>
			<dependency>
				<groupId>org.glassfish</groupId>
				<artifactId>javax.el</artifactId>
				<version>3.0.0</version>
			</dependency>
			<dependency>
				<groupId>org.glassfish</groupId>
				<artifactId>javax.json</artifactId>
				<version>1.0.4</version>
			</dependency>
			<dependency>
				<groupId>org.glassfish.jaxb</groupId>
				<artifactId>jaxb-runtime</artifactId>
				<version>${jaxb_runtime_version}</version>
			</dependency>
			<dependency>
				<groupId>org.glassfish.jersey.core</groupId>
				<artifactId>jersey-server</artifactId>
				<version>${jersey_version}</version>
			</dependency>
			<dependency>
				<groupId>org.glassfish.jersey.containers</groupId>
				<artifactId>jersey-container-servlet-core</artifactId>
				<version>${jersey_version}</version>
			</dependency>
			<dependency>
				<groupId>org.glassfish.jersey.containers</groupId>
				<artifactId>jersey-container-jetty-http</artifactId>
				<version>${jersey_version}</version>
			</dependency>
			<dependency>
				<groupId>org.glassfish.jersey.media</groupId>
				<artifactId>jersey-media-moxy</artifactId>
				<version>${jersey_version}</version>
			</dependency>
			<dependency>
				<groupId>org.jboss.resteasy</groupId>
				<artifactId>resteasy-jaxrs</artifactId>
				<version>${resteasy_version}</version>
			</dependency>
			<dependency>
				<groupId>org.jboss.resteasy</groupId>
				<artifactId>resteasy-client</artifactId>
				<version>${resteasy_version}</version>
			</dependency>
			<dependency>
				<groupId>org.jscience</groupId>
				<artifactId>jscience</artifactId>
				<version>4.3.1</version>
			</dependency>
			<dependency>
				<groupId>org.hamcrest</groupId>
				<artifactId>java-hamcrest</artifactId>
				<version>2.0.0.0</version>
			</dependency>
			<dependency>
				<groupId>org.hibernate</groupId>
				<artifactId>hibernate-core</artifactId>
				<version>${hibernate_version}</version>
			</dependency>
			<dependency>
				<groupId>org.hibernate</groupId>
				<artifactId>hibernate-ehcache</artifactId>
				<version>${hibernate_version}</version>
			</dependency>
			<dependency>
				<groupId>org.hibernate</groupId>
				<artifactId>hibernate-entitymanager</artifactId>
				<version>${hibernate_version}</version>
			</dependency>
			<dependency>
				<groupId>org.hibernate</groupId>
				<artifactId>hibernate-validator</artifactId>
				<version>${hibernate_validator_version}</version>
			</dependency>
			<dependency>
				<groupId>org.hibernate</groupId>
				<artifactId>hibernate-search-orm</artifactId>
				<version>${hibernate_search_version}</version>
			</dependency>
			<dependency>
				<groupId>org.hibernate</groupId>
				<artifactId>hibernate-search-elasticsearch</artifactId>
				<version>${hibernate_search_version}</version>
			</dependency>
			<dependency>
				<groupId>org.javassist</groupId>
				<artifactId>javassist</artifactId>
				<version>3.22.0-GA</version>
			</dependency>
			<dependency>
				<groupId>org.mariadb.jdbc</groupId>
				<artifactId>mariadb-java-client</artifactId>
				<version>2.5.1</version>
			</dependency>
			<dependency>
				<groupId>org.mockito</groupId>
				<artifactId>mockito-core</artifactId>
				<version>3.1.0</version>
			</dependency>
			<dependency>
				<groupId>org.postgresql</groupId>
				<artifactId>postgresql</artifactId>
				<version>42.2.6.jre7</version>
			</dependency>
			<dependency>
				<groupId>org.quartz-scheduler</groupId>
				<artifactId>quartz</artifactId>
				<version>2.3.1</version>
			</dependency>
			<dependency>
				<groupId>org.slf4j</groupId>
				<artifactId>slf4j-android</artifactId>
				<version>${slf4j_version}</version>
			</dependency>
			<dependency>
				<groupId>org.slf4j</groupId>
				<artifactId>slf4j-api</artifactId>
				<version>${slf4j_version}</version>
			</dependency>
			<dependency>
				<groupId>org.slf4j</groupId>
				<artifactId>jcl-over-slf4j</artifactId>
				<version>${slf4j_version}</version>
			</dependency>
			<dependency>
				<groupId>org.springframework</groupId>
				<artifactId>spring-beans</artifactId>
				<version>${spring_version}</version>
			</dependency>
			<dependency>
				<groupId>org.springframework</groupId>
				<artifactId>spring-context</artifactId>
				<version>${spring_version}</version>
			</dependency>
			<dependency>
				<groupId>org.springframework</groupId>
				<artifactId>spring-context-support</artifactId>
				<version>${spring_version}</version>
			</dependency>
			<dependency>
				<groupId>org.springframework</groupId>
				<artifactId>spring-core</artifactId>
				<version>${spring_version}</version>
			</dependency>
			<dependency>
				<groupId>org.springframework</groupId>
				<artifactId>spring-jdbc</artifactId>
				<version>${spring_version}</version>
			</dependency>
			<dependency>
				<groupId>org.springframework.data</groupId>
				<artifactId>spring-data-jpa</artifactId>
				<version>${spring_data_version}</version>
			</dependency>
			<dependency>
				<groupId>org.springframework.data</groupId>
				<artifactId>spring-data-commons</artifactId>
				<version>${spring_data_version}</version>
			</dependency>
			<dependency>
				<groupId>org.springframework</groupId>
				<artifactId>spring-messaging</artifactId>
				<version>${spring_version}</version>
			</dependency>
			<dependency>
				<groupId>org.springframework</groupId>
				<artifactId>spring-orm</artifactId>
				<version>${spring_version}</version>
			</dependency>
			<dependency>
				<groupId>org.springframework</groupId>
				<artifactId>spring-test</artifactId>
				<version>${spring_version}</version>
			</dependency>
			<dependency>
				<groupId>org.springframework.boot</groupId>
				<artifactId>spring-boot-starter-test</artifactId>
				<version>${spring_boot_version}</version>
			</dependency>
			<dependency>
				<groupId>org.springframework.boot</groupId>
				<artifactId>spring-boot-test</artifactId>
				<version>${spring_boot_version}</version>
			</dependency>
			<dependency>
				<groupId>org.springframework</groupId>
				<artifactId>spring-tx</artifactId>
				<version>${spring_version}</version>
			</dependency>
			<dependency>
				<groupId>org.springframework</groupId>
				<artifactId>spring-web</artifactId>
				<version>${spring_version}</version>
			</dependency>
			<dependency>
				<groupId>org.springframework</groupId>
				<artifactId>spring-webmvc</artifactId>
				<version>${spring_version}</version>
			</dependency>
			<dependency>
				<groupId>org.springframework</groupId>
				<artifactId>spring-websocket</artifactId>
				<version>${spring_version}</version>
			</dependency>
			<dependency>
				<groupId>org.springframework.retry</groupId>
				<artifactId>spring-retry</artifactId>
				<version>${spring_retry_version}</version>
			</dependency>
			<dependency>
				<groupId>org.thymeleaf</groupId>
				<artifactId>thymeleaf</artifactId>
				<version>${thymeleaf-version}</version>
			</dependency>
			<dependency>
				<groupId>org.thymeleaf</groupId>
				<artifactId>thymeleaf-spring5</artifactId>
				<version>${thymeleaf-version}</version>
			</dependency>
			<dependency>
				<groupId>org.webjars</groupId>
				<artifactId>bootstrap</artifactId>
				<version>3.3.7</version>
			</dependency>
			<dependency>
				<groupId>org.webjars</groupId>
				<artifactId>Eonasdan-bootstrap-datetimepicker</artifactId>
				<version>4.17.43</version>
			</dependency>
			<dependency>
				<groupId>org.webjars</groupId>
				<artifactId>font-awesome</artifactId>
				<version>5.8.2</version>
			</dependency>
			<dependency>
				<groupId>org.webjars.bower</groupId>
				<artifactId>awesome-bootstrap-checkbox</artifactId>
				<version>1.0.1</version>
			</dependency>
			<dependency>
				<groupId>org.webjars</groupId>
				<artifactId>jstimezonedetect</artifactId>
				<version>1.0.6</version>
			</dependency>
			<dependency>
				<groupId>org.webjars</groupId>
				<artifactId>select2</artifactId>
				<version>4.0.3</version>
			</dependency>
			<dependency>
				<groupId>org.webjars.bower</groupId>
				<artifactId>jquery</artifactId>
				<version>3.3.1</version>
			</dependency>
			<dependency>
				<groupId>org.webjars.bower</groupId>
				<artifactId>moment</artifactId>
				<version>2.15.1</version>
			</dependency>
			<dependency>
				<groupId>org.xmlunit</groupId>
				<artifactId>xmlunit-core</artifactId>
				<version>2.4.0</version>
			</dependency>
			<dependency>
				<groupId>pl.allegro.tech</groupId>
				<artifactId>embedded-elasticsearch</artifactId>
				<version>2.10.0</version>
			</dependency>
			<dependency>
				<groupId>xpp3</groupId>
				<artifactId>xpp3</artifactId>
				<version>1.1.4c</version>
			</dependency>
			<dependency>
				<groupId>xpp3</groupId>
				<artifactId>xpp3_xpath</artifactId>
				<version>1.1.4c</version>
			</dependency>
		</dependencies>
	</dependencyManagement>

	<pluginRepositories>
		<pluginRepository>
			<id>ossrh</id>
			<name>Sonatype</name>
			<url>https://oss.sonatype.org/content/repositories/snapshots</url>
			<snapshots>
				<enabled>true</enabled>
			</snapshots>
		</pluginRepository>
		<pluginRepository>
			<id>maven2</id>
			<name>Maven2</name>
			<url>http://central.maven.org/maven2/</url>
			<snapshots>
				<enabled>true</enabled>
			</snapshots>
		</pluginRepository>
	</pluginRepositories>

	<build>
		<pluginManagement>
			<plugins>
				<plugin>
					<groupId>org.springframework.boot</groupId>
					<artifactId>spring-boot-maven-plugin</artifactId>
					<version>${spring_boot_version}</version>
				</plugin>
				<plugin>
					<groupId>org.sonatype.plugins</groupId>
					<artifactId>nexus-staging-maven-plugin</artifactId>
					<version>1.6.8</version>
					<extensions>true</extensions>
					<configuration>
						<serverId>ossrh</serverId>
						<nexusUrl>https://oss.sonatype.org/</nexusUrl>
						<autoReleaseAfterClose>true</autoReleaseAfterClose>
					</configuration>
				</plugin>
				<plugin>
					<groupId>com.gemnasium</groupId>
					<artifactId>gemnasium-maven-plugin</artifactId>
					<version>0.2.0</version>
					<configuration>
						<projectSlug>github.com/jamesagnew/hapi-fhir</projectSlug>
					</configuration>
				</plugin>
				<plugin>
					<groupId>org.basepom.maven</groupId>
					<artifactId>duplicate-finder-maven-plugin</artifactId>
					<version>1.3.0</version>
				</plugin>
				<plugin>
					<groupId>de.jpdigital</groupId>
					<artifactId>hibernate54-ddl-maven-plugin</artifactId>
					<version>2.3.0</version>
				</plugin>
				<plugin>
					<groupId>org.apache.maven.plugins</groupId>
					<artifactId>maven-assembly-plugin</artifactId>
					<version>${maven_assembly_plugin_version}</version>
				</plugin>
				<plugin>
					<groupId>org.apache.felix</groupId>
					<artifactId>maven-bundle-plugin</artifactId>
					<version>3.5.0</version>
				</plugin>
				<plugin>
					<groupId>org.apache.maven.plugins</groupId>
					<artifactId>maven-antrun-plugin</artifactId>
					<version>1.8</version>
				</plugin>
				<plugin>
					<groupId>org.apache.maven.plugins</groupId>
					<artifactId>maven-clean-plugin</artifactId>
					<version>3.1.0</version>
				</plugin>
				<plugin>
					<groupId>org.apache.maven.plugins</groupId>
					<artifactId>maven-compiler-plugin</artifactId>
					<version>3.8.1</version>
					<configuration>
						<source>1.8</source>
						<target>1.8</target>
						<forceJavacCompilerUse>true</forceJavacCompilerUse>
						<encoding>UTF-8</encoding>
						<fork>true</fork>
						<meminitial>500m</meminitial>
						<maxmem>2000m</maxmem>
					</configuration>
					<dependencies>
						<!--
						<dependency>
							<groupId>com.google.errorprone</groupId>
							<artifactId>error_prone_core</artifactId>
							<version>2.3.2</version>
						</dependency>
						<dependency>
							<groupId>org.codehaus.plexus</groupId>
							<artifactId>plexus-compiler-api</artifactId>
							<version>${plexus_compiler_api_version}</version>
						</dependency>
						<dependency>
							<groupId>org.codehaus.plexus</groupId>
							<artifactId>plexus-compiler-javac</artifactId>
							<version>${plexus_compiler_api_version}</version>
						</dependency>
						<dependency>
							<groupId>org.codehaus.plexus</groupId>
							<artifactId>plexus-compiler-javac-errorprone</artifactId>
							<version>${plexus_compiler_api_version}</version>
						</dependency>
						<dependency>
							<groupId>org.codehaus.plexus</groupId>
							<artifactId>plexus-utils</artifactId>
							<version>3.1.0</version>
						</dependency>
						-->
					</dependencies>
				</plugin>
				<plugin>
					<groupId>org.apache.maven.plugins</groupId>
					<artifactId>maven-dependency-plugin</artifactId>
					<version>3.0.2</version>
				</plugin>
				<plugin>
					<groupId>org.apache.maven.plugins</groupId>
					<artifactId>maven-deploy-plugin</artifactId>
					<version>2.8.2</version>
				</plugin>
				<plugin>
					<groupId>org.apache.maven.plugins</groupId>
					<artifactId>maven-gpg-plugin</artifactId>
					<version>1.6</version>
				</plugin>
				<plugin>
					<groupId>org.apache.maven.plugins</groupId>
					<artifactId>maven-javadoc-plugin</artifactId>
					<version>3.1.1</version>
				</plugin>
				<plugin>
					<groupId>org.apache.maven.plugins</groupId>
					<artifactId>maven-jar-plugin</artifactId>
					<version>3.1.2</version>
				</plugin>
				<plugin>
					<groupId>org.apache.maven.plugins</groupId>
					<artifactId>maven-jxr-plugin</artifactId>
					<version>3.0.0</version>
				</plugin>
				<plugin>
					<groupId>org.apache.maven.plugins</groupId>
					<artifactId>maven-failsafe-plugin</artifactId>
					<version>3.0.0-M3</version>
				</plugin>
				<plugin>
					<groupId>org.apache.maven.plugins</groupId>
					<artifactId>maven-plugin-plugin</artifactId>
					<version>3.5</version>
				</plugin>
				<plugin>
					<groupId>org.apache.maven.plugins</groupId>
					<artifactId>maven-shade-plugin</artifactId>
					<version>2.4.3</version>
				</plugin>
				<plugin>
					<groupId>org.apache.maven.plugins</groupId>
					<artifactId>maven-source-plugin</artifactId>
					<version>3.1.0</version>
					<dependencies>
						<dependency>
							<groupId>org.codehaus.plexus</groupId>
							<artifactId>plexus-utils</artifactId>
							<version>3.1.0</version>
						</dependency>
					</dependencies>
				</plugin>
				<plugin>
					<groupId>org.apache.maven.plugins</groupId>
					<artifactId>maven-surefire-plugin</artifactId>
					<version>3.0.0-M3</version>
					<configuration>
						<redirectTestOutputToFile>true</redirectTestOutputToFile>
						<runOrder>random</runOrder>
						<argLine>-Dfile.encoding=UTF-8 -Xmx1024m</argLine>
						<forkCount>1.0C</forkCount>
					</configuration>
				</plugin>
				<plugin>
					<groupId>org.apache.maven.plugins</groupId>
					<artifactId>maven-war-plugin</artifactId>
					<version>3.2.3</version>
				</plugin>
				<plugin>
					<groupId>org.codehaus.mojo</groupId>
					<artifactId>build-helper-maven-plugin</artifactId>
					<version>3.0.0</version>
				</plugin>
				<plugin>
					<groupId>org.codehaus.mojo</groupId>
					<artifactId>buildnumber-maven-plugin</artifactId>
					<version>1.4</version>
				</plugin>
				<plugin>
					<groupId>org.codehaus.mojo</groupId>
					<artifactId>animal-sniffer-maven-plugin</artifactId>
					<version>1.16</version>
				</plugin>
				<plugin>
					<groupId>org.codehaus.mojo</groupId>
					<artifactId>cobertura-maven-plugin</artifactId>
					<version>2.7</version>
					<configuration>
						<skip>true</skip>
					</configuration>
				</plugin>
				<plugin>
					<groupId>org.codehaus.mojo</groupId>
					<artifactId>license-maven-plugin</artifactId>
					<version>2.0.0</version>
					<configuration>
						<verbose>true</verbose>
						<addSvnKeyWords>false</addSvnKeyWords>
						<encoding>UTF-8</encoding>
					</configuration>
				</plugin>
				<plugin>
					<groupId>org.codehaus.mojo</groupId>
					<artifactId>versions-maven-plugin</artifactId>
					<version>2.7</version>
					<configuration>
						<processDependencyManagementTransitive>false</processDependencyManagementTransitive>
					</configuration>
				</plugin>
				<plugin>
					<groupId>org.eclipse.jetty</groupId>
					<artifactId>jetty-maven-plugin</artifactId>
					<version>${jetty_version}</version>
				</plugin>
				<plugin>
					<groupId>org.eluder.coveralls</groupId>
					<artifactId>coveralls-maven-plugin</artifactId>
					<version>4.3.0</version>
					<configuration>
						<coberturaReports>
						</coberturaReports>
					</configuration>
				</plugin>
				<plugin>
					<groupId>org.jacoco</groupId>
					<artifactId>jacoco-maven-plugin</artifactId>
					<version>0.8.5</version>
					<configuration>
						<excludes>
							<exclude>ca/uhn/fhir/model/dstu2/**/*.class</exclude>
							<exclude>ca/uhn/fhir/jpa/rp/r5/*.class</exclude>
							<exclude>ca/uhn/fhir/jpa/rp/r4/*.class</exclude>
							<exclude>ca/uhn/fhir/jpa/rp/dstu3/*.class</exclude>
							<exclude>ca/uhn/fhir/jpa/rp/dstu2/*.class</exclude>
						</excludes>
					</configuration>
				</plugin>
				<plugin>
					<groupId>org.apache.maven.plugins</groupId>
					<artifactId>maven-site-plugin</artifactId>
					<version>3.7.1</version>
					<configuration>
						<skip>false</skip>
						<skipDeploy>true</skipDeploy>
						<inputEncoding>UTF-8</inputEncoding>
						<outputEncoding>UTF-8</outputEncoding>
						<relativizeDecorationLinks>false</relativizeDecorationLinks>
					</configuration>
					<dependencies>
						<dependency>
							<groupId>org.apache.maven.wagon</groupId>
							<artifactId>wagon-scm</artifactId>
						</dependency>
						<dependency>
							<groupId>org.apache.maven.scm</groupId>
							<artifactId>maven-scm-manager-plexus</artifactId>
						</dependency>
						<dependency>
							<groupId>org.apache.maven.scm</groupId>
							<artifactId>maven-scm-provider-gitexe</artifactId>
						</dependency>
						<dependency>
							<groupId>org.apache.maven.scm</groupId>
							<artifactId>maven-scm-api</artifactId>
						</dependency>
						<!-- <dependency> <groupId>org.apache.maven.doxia</groupId> <artifactId>doxia-core</artifactId> </dependency> -->
						<dependency>
							<groupId>org.apache.maven.doxia</groupId>
							<artifactId>doxia-module-markdown</artifactId>
						</dependency>
						<dependency>
							<groupId>io.github.devacfr.maven.skins</groupId>
							<artifactId>reflow-velocity-tools</artifactId>
						</dependency>
						<dependency>
							<groupId>org.apache.velocity</groupId>
							<artifactId>velocity</artifactId>
						</dependency>
					</dependencies>
				</plugin>
				<!--This plugin's configuration is used to store Eclipse m2e settings only. It has no influence on the Maven build itself. -->
				<plugin>
					<groupId>org.eclipse.m2e</groupId>
					<artifactId>lifecycle-mapping</artifactId>
					<version>1.0.0</version>
					<configuration>
						<lifecycleMappingMetadata>
							<pluginExecutions>
								<pluginExecution>
									<pluginExecutionFilter>
										<groupId>
											ca.uhn.hapi.fhir
										</groupId>
										<artifactId>
											hapi-tinder-plugin
										</artifactId>
										<versionRange>
											[0.8-SNAPSHOT,)
										</versionRange>
										<goals>
											<goal>
												generate-jparest-server
											</goal>
										</goals>
									</pluginExecutionFilter>
									<action>
										<ignore></ignore>
									</action>
								</pluginExecution>
								<pluginExecution>
									<pluginExecutionFilter>
										<groupId>
											org.apache.maven.plugins
										</groupId>
										<artifactId>
											maven-antrun-plugin
										</artifactId>
										<versionRange>
											[1.7,)
										</versionRange>
										<goals>
											<goal>run</goal>
										</goals>
									</pluginExecutionFilter>
									<action>
										<ignore></ignore>
									</action>
								</pluginExecution>
								<!--
								<pluginExecution>
									<pluginExecutionFilter>
										<groupId>
											org.codehaus.mojo
										</groupId>
										<artifactId>
											build-helper-maven-plugin
										</artifactId>
										<versionRange>
											[1.9.1,)
										</versionRange>
										<goals>
											<goal>add-source</goal>
										</goals>
									</pluginExecutionFilter>
									<action>
										<ignore></ignore>
									</action>
								</pluginExecution>
								<pluginExecution>
									<pluginExecutionFilter>
										<groupId>
											org.apache.maven.plugins
										</groupId>
										<artifactId>
											maven-compiler-plugin
										</artifactId>
										<versionRange>
											[3.3,)
										</versionRange>
										<goals>
											<goal>compile</goal>
											<goal>testCompile</goal>
										</goals>
									</pluginExecutionFilter>
									<action>
										<ignore></ignore>
									</action>
								</pluginExecution>
								 -->
							</pluginExecutions>
						</lifecycleMappingMetadata>
					</configuration>
				</plugin>
				<plugin>
					<groupId>org.apache.maven.plugins</groupId>
					<artifactId>maven-checkstyle-plugin</artifactId>
					<version>3.0.0</version>
					<dependencies>
						<dependency>
							<groupId>com.puppycrawl.tools</groupId>
							<artifactId>checkstyle</artifactId>
							<version>8.18</version>
						</dependency>
					</dependencies>
					<configuration>
						<configLocation>${project.basedir}/src/checkstyle/checkstyle.xml</configLocation>
					</configuration>
				</plugin>
				<plugin>
					<groupId>org.apache.maven.plugins</groupId>
					<artifactId>maven-install-plugin</artifactId>
					<version>2.5.2</version>
				</plugin>
			</plugins>
		</pluginManagement>
		<plugins>
			<plugin>
				<groupId>org.apache.maven.plugins</groupId>
				<artifactId>maven-enforcer-plugin</artifactId>
				<version>3.0.0-M2</version>
				<executions>
					<execution>
						<id>enforce-maven</id>
						<goals>
							<goal>enforce</goal>
						</goals>
						<configuration>
							<rules>
								<requireMavenVersion>
									<version>3.3.9</version>
								</requireMavenVersion>
								<requireJavaVersion>
									<version>1.8</version>
									<message>
										The hapi-fhir Maven build requires JDK version 1.8.x.
									</message>
								</requireJavaVersion>
							</rules>
						</configuration>
					</execution>
				</executions>
			</plugin>
			<plugin>
				<artifactId>maven-antrun-plugin</artifactId>
				<inherited>false</inherited>
				<executions>
					<execution>
						<id>copySubProjects</id>
						<phase>site</phase>
						<goals>
							<goal>run</goal>
						</goals>
						<configuration>
							<target>
								<copy todir="target/site/apidocs">
									<fileset dir="hapi-fhir-base/target/site/apidocs"/>
								</copy>
								<copy todir="target/site/apidocs-dstu2">
									<fileset dir="hapi-fhir-structures-dstu2/target/site/apidocs"/>
								</copy>
								<copy todir="target/site/apidocs-dstu3">
									<fileset dir="hapi-fhir-structures-dstu3/target/site/apidocs"/>
								</copy>
								<copy todir="target/site/apidocs-r4">
									<fileset dir="hapi-fhir-structures-r4/target/site/apidocs"/>
								</copy>
								<copy todir="target/site/apidocs-r5">
									<fileset dir="hapi-fhir-structures-r5/target/site/apidocs"/>
								</copy>
								<copy todir="target/site/apidocs-jpaserver">
									<fileset dir="hapi-fhir-jpaserver-base/target/site/apidocs"/>
								</copy>
								<copy todir="target/site/apidocs-client">
									<fileset dir="hapi-fhir-client/target/site/apidocs"/>
								</copy>
								<copy todir="target/site/apidocs-server">
									<fileset dir="hapi-fhir-server/target/site/apidocs"/>
								</copy>
								<copy todir="target/site/xref-jpaserver">
									<fileset dir="hapi-fhir-jpaserver-base/target/site/xref"/>
								</copy>
								<copy todir="target/site/xref-base">
									<fileset dir="hapi-fhir-base/target/site/xref"/>
								</copy>
								<!-- <copy todir="target/site/cobertura"> <fileset dir="hapi-fhir-cobertura/target/site/cobertura" /> </copy> -->
								<copy todir="target/site">
									<fileset dir="hapi-fhir-base/target/site" includes="checkstyle.*"/>
								</copy>
								<echo>Fixing Checkstyle Report</echo>
								<replace dir="target/site" summary="true">
									<include name="checkstyle.html"/>
									<replacetoken>"../../</replacetoken>
									<replacevalue>"./</replacevalue>
								</replace>
								<replace dir="target/site" summary="true">
									<include name="*.html"/>
									<replacetoken>
										http://netdna.bootstrapcdn.com/twitter-bootstrap/2.3.1/css/bootstrap-responsive.min.css
									</replacetoken>
									<replacevalue>./css/bootstrap-responsive.min.css</replacevalue>
								</replace>
								<replace dir="target/site" summary="true">
									<include name="*.html"/>
									<replacetoken>http://netdna.bootstrapcd</replacetoken>
									<replacevalue>https://netdna.bootstrapcd</replacevalue>
								</replace>
								<replace dir="target/site" summary="true">
									<include name="*.html"/>
									<replacetoken>http://maxcdn.bootstrapcdn.com/font-awesome/4.3.0/css/font-awesome.min.css
									</replacetoken>
									<replacevalue>https://maxcdn.bootstrapcdn.com/font-awesome/4.3.0/css/font-awesome.min.css
									</replacevalue>
								</replace>
								<replace dir="target/site" summary="true">
									<include name="*.html"/>
									<replacetoken>http://ajax.googleapis</replacetoken>
									<replacevalue>https://ajax.googleapis</replacevalue>
								</replace>
								<replace dir="target/site" summary="true">
									<include name="*.html"/>
									<replacetoken>\t</replacetoken>
									<replacevalue>
									</replacevalue>
								</replace>
								<replace dir="target/site" summary="true">
									<include name="index.html"/>
									<replacetoken><![CDATA[<h2 id="Welcome">Welcome</h2>]]></replacetoken>
									<replacevalue><![CDATA[
			<div class="span12">
				<div class="pull-left">
					<a href="./" id="bannerLeft"><img src="images/hapi_fhir_banner.png" alt='"'HAPI'"' /></a>
				</div>
				<div class="pull-right">
					<a href="./" id="bannerRight"><img src="images/hapi_fhir_banner_right.png" alt='"'FHIR'"' /></a>
				</div>
			</div>
			<br clear="both"/>
	]]></replacevalue>
								</replace>
								<!--<replaceregexp file="target/site/checkstyle.html" byline="false" match="&lt;ul class=&quot;breadcrumb.*?&lt;/ul&gt;" replace="" flags="s"/> -->
							</target>
						</configuration>
					</execution>
					<execution>
						<id>addSyntaxHighlighter</id>
						<phase>site</phase>
						<goals>
							<goal>run</goal>
						</goals>
						<configuration>
							<target>
								<echo>Adding Fontawesome</echo>
								<replace dir="target/site" summary="true">
									<include name="*.html"/>
									<replacetoken>
										<![CDATA[<a href="download.html" title="Download">Download</a>]]></replacetoken>
									<replacevalue>
										<![CDATA[<a href="download.html"  title="Download"><i class="fa fa-download"></i> Download</a>]]></replacevalue>
								</replace>
								<replace dir="target/site" summary="true">
									<include name="*.html"/>
									<replacetoken>
										<![CDATA[<a href="https://github.com/jamesagnew/hapi-fhir/" title="GitHub Project" class="externalLink">GitHub Project</a>]]></replacetoken>
									<replacevalue>
										<![CDATA[<a href="https://github.com/jamesagnew/hapi-fhir/" title="GitHub Project"  class="externalLink"><i class="fa fa-github"></i> GitHub Project</a>]]></replacevalue>
								</replace>
								<replace dir="target/site" summary="true">
									<include name="*.html"/>
									<replacetoken><![CDATA[data-toggle="dropdown">Test Servers <]]></replacetoken>
									<replacevalue>
										<![CDATA[data-toggle="dropdown"><i class="fa fa-fire"></i>&nbsp;Test Servers&nbsp;<]]></replacevalue>
								</replace>
								<replace dir="target/site" summary="true">
									<include name="*.html"/>
									<replacetoken><![CDATA[data-toggle="dropdown">Documentation <]]></replacetoken>
									<replacevalue>
										<![CDATA[data-toggle="dropdown"><i class="fa fa-book"></i>&nbsp;Documentation&nbsp;<]]></replacevalue>
								</replace>
								<replace dir="target/site" summary="true">
									<include name="*.html"/>
									<replacetoken><![CDATA[data-toggle="dropdown">Get Help <]]></replacetoken>
									<replacevalue>
										<![CDATA[data-toggle="dropdown"><i class="fa fa-support"></i>&nbsp;Get Help&nbsp;<]]></replacevalue>
								</replace>
								<echo>Changing Breadcrumbs</echo>
								<replace dir="target/site" summary="true">
									<include name="doc_*.html"/>
									<replacetoken><![CDATA[<li class="divider">/</li>]]></replacetoken>
									<replacevalue><![CDATA[<li  class="divider">/</li>
			<li><a href="docindex.html" title="Documentation">Documentation</a></li>
			<li  class="divider">/</li>]]></replacevalue>
								</replace>
								<echo>Adding Syntax Highlighter</echo>
								<replace dir="target/site" summary="true">
									<include name="*.html"></include>
									<replacetoken><![CDATA[</body>]]></replacetoken>
									<replacevalue><![CDATA[
<script type="text/javascript">
	var elements = document.getElementsByClassName("source");
	for (var i=0; i < elements.length; i++) {
		var pres = elements[i].getElementsByTagName("pre");
		for (var j = 0; j < pres.length; j++) {
			var pre = pres[j];
			if (pre.innerHTML.match(/^\s*\&lt\;/)) {
				pre.className = 'brush: xml';
			} else if (pre.innerHTML.match(/\/\*/)) {
				pre.className = 'brush: java';
			} else if (pre.innerHTML.match(/^\/\//)) {
				pre.className = 'brush: java';
			} else if (pre.innerHTML.match(/^\{/)) {
				pre.className = 'brush: jscript';
			} else if (pre.innerHTML.match(/^\#/)) {
				pre.className = 'brush: bash';
			} else if (pre.innerHTML.match(/\&lt\;\//)) {
				pre.className = 'brush: xml';
			} else {
				pre.className = 'brush: java';
			}
		}
	}

	SyntaxHighlighter.all();
</script>
</body>
									]]></replacevalue>
								</replace>
							</target>
						</configuration>
					</execution>
					<execution>
						<id>addAnalytics</id>
						<phase>site</phase>
						<configuration>
							<target>
								<echo>Adding Google analytics in target/site for &lt;body&gt;</echo>
								<replace dir="target/site" summary="true">
									<include name="**/*.html"></include>
									<replacefilter token="#build#" value="${label}"/>
									<replacefilter token="#version#" value="${project.version}"/>
									<replacetoken><![CDATA[</body>]]></replacetoken>
									<replacevalue><![CDATA[
<script>
  (function(i,s,o,g,r,a,m){i['GoogleAnalyticsObject']=r;i[r]=i[r]||function(){
  (i[r].q=i[r].q||[]).push(arguments)},i[r].l=1*new Date();a=s.createElement(o),
  m=s.getElementsByTagName(o)[0];a.async=1;a.src=g;m.parentNode.insertBefore(a,m)
  })(window,document,'script','//www.google-analytics.com/analytics.js','ga');

  ga('create', 'UA-1395874-5', 'auto');
  ga('require', 'displayfeatures');
  ga('require', 'linkid', 'linkid.js');
  ga('send', 'pageview');

</script>
                </body >
                ]]></replacevalue>
								</replace>
								<echo>Adding Google analytics in target/site for &lt;BODY&gt;</echo>
								<replace dir="target/site" summary="true">
									<include name="**/*.html"></include>
									<replacetoken><![CDATA[</BODY>]]></replacetoken>
									<replacevalue><![CDATA[
<script>
  (function(i,s,o,g,r,a,m){i['GoogleAnalyticsObject']=r;i[r]=i[r]||function(){
  (i[r].q=i[r].q||[]).push(arguments)},i[r].l=1*new Date();a=s.createElement(o),
  m=s.getElementsByTagName(o)[0];a.async=1;a.src=g;m.parentNode.insertBefore(a,m)
  })(window,document,'script','//www.google-analytics.com/analytics.js','ga');

  ga('create', 'UA-1395874-5', 'auto');
  ga('require', 'displayfeatures');
  ga('require', 'linkid', 'linkid.js');
  ga('send', 'pageview');

</script>
                </BODY >
                ]]></replacevalue>
								</replace>
							</target>
						</configuration>
						<goals>
							<goal>run</goal>
						</goals>
					</execution>
				</executions>
			</plugin>
			<plugin>
				<artifactId>maven-site-plugin</artifactId>
				<inherited>false</inherited>
				<executions>
					<execution>
						<id>stage-for-scm-publish</id>
						<phase>post-site</phase>
						<goals>
							<goal>stage</goal>
						</goals>
						<configuration>
							<stagingDirectory>${siteMainDirectory}</stagingDirectory>
						</configuration>
					</execution>
				</executions>
				<dependencies>
					<dependency>
						<groupId>org.apache.maven.wagon</groupId>
						<artifactId>wagon-scm</artifactId>
						<version>3.0.0</version>
					</dependency>
					<dependency>
						<groupId>org.apache.maven.scm</groupId>
						<artifactId>maven-scm-manager-plexus</artifactId>
						<version>1.9.5</version>
					</dependency>
					<dependency>
						<groupId>org.apache.maven.scm</groupId>
						<artifactId>maven-scm-provider-gitexe</artifactId>
						<version>1.9.5</version>
					</dependency>
					<dependency>
						<groupId>org.apache.maven.scm</groupId>
						<artifactId>maven-scm-api</artifactId>
						<version>1.9.5</version>
					</dependency>
					<dependency>
						<groupId>org.apache.maven.doxia</groupId>
						<artifactId>doxia-module-markdown</artifactId>
						<version>1.8</version>
					</dependency>
					<dependency>
						<groupId>io.github.devacfr.maven.skins</groupId>
						<artifactId>reflow-velocity-tools</artifactId>
						<version>2.0.0-beta2</version>
					</dependency>
					<dependency>
						<groupId>org.apache.velocity</groupId>
						<artifactId>velocity</artifactId>
						<version>1.7</version>
					</dependency>
				</dependencies>
			</plugin>
			<plugin>
				<groupId>org.apache.maven.plugins</groupId>
				<artifactId>maven-scm-publish-plugin</artifactId>
				<version>3.0.0</version>
				<inherited>false</inherited>
				<configuration>
					<checkoutDirectory>${scmPubCheckoutDirectory}</checkoutDirectory>
					<content>\${siteMainDirectory}</content>
					<tryUpdate>true</tryUpdate>
					<scmBranch>gh-pages</scmBranch>
					<pubScmUrl>scm:git:git@github.com:jamesagnew/hapi-fhir.git</pubScmUrl>
				</configuration>
				<executions>
					<execution>
						<id>scm-publish</id>
						<phase>site-deploy</phase>
						<goals>
							<goal>publish-scm</goal>
						</goals>
					</execution>
				</executions>
			</plugin>
		</plugins>
	</build>

	<reporting>
		<plugins>
			<plugin>
				<groupId>org.apache.maven.plugins</groupId>
				<artifactId>maven-changes-plugin</artifactId>
				<version>2.12.1</version>
				<inherited>false</inherited>
				<reportSets>
					<reportSet>
						<reports>
							<report>changes-report</report>
						</reports>
					</reportSet>
				</reportSets>
				<configuration>
					<feedType>atom_1.0</feedType>
					<issueLinkTemplatePerSystem>
						<default>https://github.com/jamesagnew/hapi-fhir/issues/%ISSUE%</default>
					</issueLinkTemplatePerSystem>
					<escapeHTML>false</escapeHTML>
				</configuration>
			</plugin>
			<plugin>
				<groupId>org.apache.maven.plugins</groupId>
				<artifactId>maven-surefire-report-plugin</artifactId>
				<version>2.19.1</version>
				<reportSets>
					<reportSet>
						<reports>
							<report>failsafe-report-only</report>
						</reports>
					</reportSet>
				</reportSets>
				<configuration>
					<reportsDirectories>
						<reportDirectory>${project.basedir}/hapi-fhir-base/target/surefire-reports/</reportDirectory>
						<reportDirectory>${project.basedir}/hapi-fhir-structures-dstu/target/surefire-reports/
						</reportDirectory>
						<reportDirectory>${project.basedir}/hapi-fhir-structures-dstu2/target/surefire-reports/
						</reportDirectory>
						<reportDirectory>${project.basedir}/hapi-fhir-jpaserver-base/target/surefire-reports/
						</reportDirectory>
					</reportsDirectories>
				</configuration>
			</plugin>
			<plugin>
				<groupId>org.apache.maven.plugins</groupId>
				<artifactId>maven-project-info-reports-plugin</artifactId>
				<version>3.0.0</version>
				<inherited>false</inherited>
				<!--
				<reportSets>
					<reportSet>
						<reports>
							<report>team</report>
							<report>issue-management</report>
							<report>license</report>
							<report>scm</report>
						</reports>
					</reportSet>
				</reportSets>
				-->
			</plugin>
			<!-- <plugin> <groupId>org.apache.maven.plugins</groupId> <artifactId>maven-linkcheck-plugin</artifactId> <version>1.1</version> </plugin> -->
		</plugins>
	</reporting>

	<profiles>
		<profile>
			<id>DIST</id>
			<build>
				<plugins>
					<plugin>
						<groupId>org.codehaus.mojo</groupId>
						<artifactId>license-maven-plugin</artifactId>
						<inherited>false</inherited>
						<executions>
							<execution>
								<id>update-project-license</id>
								<phase>package</phase>
								<goals>
									<goal>update-project-license</goal>
								</goals>
								<configuration>
									<licenseName>apache_v2</licenseName>
								</configuration>
							</execution>
						</executions>
					</plugin>
				</plugins>
			</build>
		</profile>
		<profile>
			<id>ROOT</id>
			<reporting>
				<plugins>
				</plugins>
			</reporting>
			<modules>
			</modules>
			<build>
				<plugins>
					<!-- <plugin> <artifactId>maven-assembly-plugin</artifactId> <version>${maven_assembly_plugin_version}</version> <executions> <execution> <phase>package</phase> <goals> <goal>single</goal> </goals>
						<configuration> <attach>false</attach> <descriptors> <descriptor>${project.basedir}/src/assembly/hapi-fhir-sample-projects.xml</descriptor> </descriptors> </configuration> </execution> </executions> </plugin> -->
				</plugins>
			</build>
		</profile>
		<profile>
			<id>SIGN_ARTIFACTS</id>
			<activation>
				<property>
					<name>gpg.passphrase</name>
				</property>
			</activation>
			<build>
				<plugins>
					<plugin>
						<groupId>org.apache.maven.plugins</groupId>
						<artifactId>maven-gpg-plugin</artifactId>
						<executions>
							<execution>
								<id>sign-artifacts</id>
								<phase>verify</phase>
								<goals>
									<goal>sign</goal>
								</goals>
								<configuration>
									<!--
									These arguments are needed for GPG 2.1+ per
									https://stackoverflow.com/questions/53992950/maven-gpg-plugin-failing-with-inappropriate-ioctl-for-device-when-running-unde
									-->
									<gpgArguments>
										<arg>--pinentry-mode</arg>
										<arg>loopback</arg>
									</gpgArguments>
								</configuration>
							</execution>
						</executions>
					</plugin>
				</plugins>
			</build>
		</profile>
		<profile>
			<id>SITE</id>
			<modules>
				<module>hapi-fhir-base</module>
				<module>hapi-fhir-structures-dstu2</module>
				<module>hapi-fhir-structures-dstu3</module>
				<module>hapi-fhir-structures-r4</module>
				<module>hapi-fhir-structures-r5</module>
				<module>hapi-fhir-client</module>
				<module>hapi-fhir-server</module>
				<module>hapi-fhir-jpaserver-model</module>
				<module>hapi-fhir-jpaserver-searchparam</module>
				<module>hapi-fhir-jpaserver-subscription</module>
				<module>hapi-fhir-jpaserver-base</module>
				<module>hapi-fhir-jaxrsserver-base</module>
				<!-- <module>hapi-fhir-cobertura</module> -->
				<module>examples</module>
			</modules>
			<reporting>
				<plugins>
					<plugin>
						<groupId>org.codehaus.mojo</groupId>
						<artifactId>findbugs-maven-plugin</artifactId>
						<version>3.0.5</version>
						<configuration>
							<classFilesDirectory>./hapi-fhir-base/target/classes</classFilesDirectory>
						</configuration>
						<reportSets>
							<reportSet>
								<reports>
									<report>findbugs</report>
								</reports>
							</reportSet>
						</reportSets>
					</plugin>
				</plugins>
			</reporting>
		</profile>
		<profile>
			<id>ALLMODULES</id>
			<activation>
				<activeByDefault>true</activeByDefault>
			</activation>
			<modules>
                <module>hapi-fhir-bom</module>
				<module>hapi-deployable-pom</module>
				<module>hapi-fhir-base</module>
				<module>hapi-fhir-docs</module>
				<module>hapi-fhir-test-utilities</module>
				<module>hapi-tinder-plugin</module>
				<module>hapi-tinder-test</module>
				<module>hapi-fhir-client</module>
				<module>hapi-fhir-server</module>
				<module>hapi-fhir-converter</module>
				<module>hapi-fhir-validation</module>
				<!--<module>hapi-fhir-narrativegenerator</module>-->
				<module>hapi-fhir-structures-dstu2</module>
				<module>hapi-fhir-structures-hl7org-dstu2</module>
				<module>hapi-fhir-validation-resources-dstu2</module>
				<module>hapi-fhir-structures-dstu2.1</module>
				<module>hapi-fhir-validation-resources-dstu2.1</module>
				<module>hapi-fhir-structures-dstu3</module>
				<module>hapi-fhir-validation-resources-dstu3</module>
				<module>hapi-fhir-structures-r4</module>
				<module>hapi-fhir-validation-resources-r4</module>
				<module>hapi-fhir-structures-r5</module>
				<module>hapi-fhir-validation-resources-r5</module>
				<module>hapi-fhir-igpacks</module>
				<module>hapi-fhir-jpaserver-model</module>
				<module>hapi-fhir-jpaserver-searchparam</module>
				<module>hapi-fhir-jpaserver-subscription</module>
				<module>hapi-fhir-jaxrsserver-base</module>
				<module>hapi-fhir-jaxrsserver-example</module>
				<module>hapi-fhir-jpaserver-base</module>
				<module>hapi-fhir-jpaserver-migrate</module>
				<module>restful-server-example</module>
				<module>hapi-fhir-testpage-overlay</module>
				<module>hapi-fhir-jpaserver-uhnfhirtest</module>
				<module>hapi-fhir-client-okhttp</module>
				<module>hapi-fhir-android</module>
				<module>hapi-fhir-cli</module>
				<module>hapi-fhir-dist</module>
				<module>examples</module>
				<!--<module>osgi</module>-->
				<!--<module>osgi/hapi-fhir-karaf-features</module>
				<module>osgi/hapi-fhir-karaf-integration-tests</module>-->
				<!--
				<module>example-projects/hapi-fhir-base-example-embedded-ws</module>
				<module>example-projects/hapi-fhir-standalone-overlay-example</module>
				<module>example-projects/hapi-fhir-jpaserver-cds-example</module>
				<module>example-projects/hapi-fhir-jpaserver-dynamic</module>
				<module>example-projects/hapi-fhir-jpaserver-example-postgres</module>
				-->
				<module>tests/hapi-fhir-base-test-jaxrsserver-kotlin</module>
				<module>tests/hapi-fhir-base-test-mindeps-client</module>
				<module>tests/hapi-fhir-base-test-mindeps-server</module>
				<module>hapi-fhir-spring-boot</module>
				<!--<module>hapi-fhir-osgi-core</module>-->
			</modules>
		</profile>
		<profile>
			<id>JACOCO</id>
			<modules>
				<module>hapi-fhir-jacoco</module>
			</modules>
		</profile>
		<profile>
			<id>NOPARALLEL</id>
			<build>
				<plugins>
					<plugin>
						<groupId>org.apache.maven.plugins</groupId>
						<artifactId>maven-surefire-plugin</artifactId>
						<configuration>
							<forkCount>1</forkCount>
						</configuration>
					</plugin>
				</plugins>
			</build>
		</profile>
		<profile>
			<id>MINPARALLEL</id>
			<build>
				<plugins>
					<plugin>
						<groupId>org.apache.maven.plugins</groupId>
						<artifactId>maven-surefire-plugin</artifactId>
						<configuration>
							<forkCount>2</forkCount>
						</configuration>
					</plugin>
				</plugins>
			</build>
		</profile>
		<profile>
			<id>ERRORPRONE</id>
			<build>
				<plugins>
					<plugin>
						<groupId>org.apache.maven.plugins</groupId>
						<artifactId>maven-compiler-plugin</artifactId>
						<configuration>
							<compilerArgs>
								<arg>-XDcompilePolicy=simple</arg>
								<arg>-Xplugin:ErrorProne</arg>
							</compilerArgs>
							<annotationProcessorPaths>
								<path>
									<groupId>com.google.errorprone</groupId>
									<artifactId>error_prone_core</artifactId>
									<version>${error_prone_core_version}</version>
								</path>
							</annotationProcessorPaths>
						</configuration>
					</plugin>
				</plugins>
			</build>
		</profile>
		<profile>
			<id>OWASP</id>
			<build>
				<plugins>
					<plugin>
						<groupId>org.owasp</groupId>
						<artifactId>dependency-check-maven</artifactId>
						<version>3.1.1</version>
						<configuration>
							<failBuildOnCVSS>8</failBuildOnCVSS>
						</configuration>
						<executions>
							<execution>
								<goals>
									<goal>check</goal>
								</goals>
							</execution>
						</executions>
					</plugin>
				</plugins>
			</build>
		</profile>
	</profiles>
</project><|MERGE_RESOLUTION|>--- conflicted
+++ resolved
@@ -67,13 +67,8 @@
 	</repositories>
 
 	<dependencies>
-<<<<<<< HEAD
-		<!-- Cobertura is here as a 'provided' dependency just to get the @CoverageIgnore annotation. It would be nice if there was a better way for this.. -->
-		<!-- <dependency> <groupId>net.sourceforge.cobertura</groupId> <artifactId>cobertura</artifactId> <version>2.1.1</version> <scope>provided</scope> <exclusions> <exclusion> <artifactId>jetty</artifactId> 
-=======
 		<!-- Cobertura is here as a 'provided' depdendency just to get the @CoverageIgnore annotation. It would be nice if there was a better way for this.. -->
 		<!-- <dependency> <groupId>net.sourceforge.cobertura</groupId> <artifactId>cobertura</artifactId> <version>2.1.1</version> <scope>provided</scope> <exclusions> <exclusion> <artifactId>jetty</artifactId>
->>>>>>> a82da8de
 			<groupId>org.mortbay.jetty</groupId> </exclusion> </exclusions> </dependency> -->
 		<dependency>
 			<groupId>junit</groupId>
