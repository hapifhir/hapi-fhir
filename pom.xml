--- conflicted
+++ resolved
@@ -6,11 +6,7 @@
 	<groupId>ca.uhn.hapi.fhir</groupId>
 	<artifactId>hapi-fhir</artifactId>
 	<packaging>pom</packaging>
-<<<<<<< HEAD
-	<version>6.0.0-PRE7-SNAPSHOT</version>
-=======
 	<version>6.0.0-PRE8-SNAPSHOT</version>
->>>>>>> 92db5267
 	<name>HAPI-FHIR</name>
 	<description>An open-source implementation of the FHIR specification in Java.</description>
 	<url>https://hapifhir.io</url>
@@ -2006,11 +2002,7 @@
                             <groupId>ca.uhn.hapi.fhir</groupId>
                             <artifactId>hapi-fhir-checkstyle</artifactId>
 									<!-- Remember to bump this when you upgrade the version -->
-<<<<<<< HEAD
-                            <version>6.0.0-PRE7-SNAPSHOT</version>
-=======
                             <version>6.0.0-PRE8-SNAPSHOT</version>
->>>>>>> 92db5267
                         </dependency>
 					</dependencies>
 				</plugin>
