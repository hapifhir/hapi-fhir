<?xml version="1.0" encoding="UTF-8"?>
<project xmlns:xsi="http://www.w3.org/2001/XMLSchema-instance" xmlns="http://maven.apache.org/POM/4.0.0"
			xsi:schemaLocation="http://maven.apache.org/POM/4.0.0 http://maven.apache.org/maven-v4_0_0.xsd">

	<modelVersion>4.0.0</modelVersion>
	<groupId>ca.uhn.hapi.fhir</groupId>
	<artifactId>hapi-fhir</artifactId>
	<packaging>pom</packaging>
	<version>4.0.0-SNAPSHOT</version>
	<name>HAPI-FHIR</name>
	<description>An open-source implementation of the FHIR specification in Java.</description>
	<url>https://hapifhir.io</url>

	<organization>
		<name>University Health Network</name>
		<url>http://www.uhn.ca</url>
	</organization>

	<inceptionYear>2014</inceptionYear>

	<issueManagement>
		<system>GitHub</system>
		<url>https://github.com/jamesagnew/hapi-fhir/issues/</url>
	</issueManagement>

	<distributionManagement>
		<snapshotRepository>
			<id>ossrh</id>
			<url>https://oss.sonatype.org/content/repositories/snapshots</url>
		</snapshotRepository>
		<repository>
			<id>ossrh</id>
			<url>https://oss.sonatype.org/service/local/staging/deploy/maven2/</url>
		</repository>
		<site>
			<id>git.server</id>
			<url>scm:git:git@github.com:jamesagnew/hapi-fhir.git</url>
		</site>
	</distributionManagement>

	<scm>
		<connection>scm:git:git@github.com:jamesagnew/hapi-fhir.git</connection>
		<url>scm:git:git@github.com:jamesagnew/hapi-fhir.git</url>
		<developerConnection>scm:git:git@github.com:jamesagnew/hapi-fhir.git</developerConnection>
	</scm>

	<repositories>
		<repository>
			<snapshots>
				<enabled>false</enabled>
			</snapshots>
			<id>bintray-dnault-maven</id>
			<name>bintray</name>
			<url>https://dl.bintray.com/dnault/maven</url>
		</repository>
		<repository>
			<id>jitpack.io</id>
			<url>https://jitpack.io</url>
			<snapshots>
				<enabled>false</enabled>
			</snapshots>
		</repository>
		<repository>
			<id>oss-snapshot</id>
			<url>https://oss.sonatype.org/content/repositories/snapshots/</url>
			<snapshots>
				<enabled>true</enabled>
			</snapshots>
		</repository>
	</repositories>

	<dependencies>
		<!-- Cobertura is here as a 'provided' depdendency just to get the @CoverageIgnore annotation. It would be nice if there was a better way for this.. -->
		<!-- <dependency> <groupId>net.sourceforge.cobertura</groupId> <artifactId>cobertura</artifactId> <version>2.1.1</version> <scope>provided</scope> <exclusions> <exclusion> <artifactId>jetty</artifactId> 
			<groupId>org.mortbay.jetty</groupId> </exclusion> </exclusions> </dependency> -->
		<dependency>
			<groupId>junit</groupId>
			<artifactId>junit</artifactId>
			<scope>test</scope>
			<exclusions>
				<exclusion>
					<artifactId>hamcrest-core</artifactId>
					<groupId>org.hamcrest</groupId>
				</exclusion>
			</exclusions>
		</dependency>
		<dependency>
			<groupId>org.hamcrest</groupId>
			<artifactId>java-hamcrest</artifactId>
			<scope>test</scope>
		</dependency>
		<dependency>
			<groupId>org.mockito</groupId>
			<artifactId>mockito-core</artifactId>
			<scope>test</scope>
		</dependency>
	</dependencies>

	<developers>
		<developer>
			<id>jamesagnew</id>
			<name>James Agnew</name>
			<organization>University Health Network</organization>
		</developer>
		<developer>
			<id>dmuylwyk</id>
			<name>Diederik Muylwyk</name>
			<organization>Smile CDR</organization>
		</developer>
		<developer>
			<name>Dmitri Sotnikov</name>
			<organization>University Health Network</organization>
		</developer>
		<developer>
			<name>Lisa Wong</name>
			<organization>University Health Network</organization>
		</developer>
		<developer>
			<name>Josh Mandel</name>
			<organization>Boston Children's Hospital</organization>
		</developer>
		<developer>
			<id>lmds</id>
			<name>Laura MacDougall Sookraj</name>
			<organization>University Health Network</organization>
		</developer>
		<developer>
			<name>Neal Acharya</name>
			<organization>University Health Network</organization>
		</developer>
		<developer>
			<name>David Hay</name>
			<organization>Orion Health</organization>
		</developer>
		<developer>
			<id>sweetnavelorange</id>
			<name>James Butler</name>
			<organization>Orion Health</organization>
		</developer>
		<developer>
			<id>suranga</id>
			<name>Suranga Nath Kasthurirathne</name>
			<organization>OpenMRS / Regenstrief Center for Biomedical Informatics</organization>
		</developer>
		<developer>
			<id>dougmartin</id>
			<name>Doug Martin</name>
			<organization>Regenstrief Center for Biomedical Informatics</organization>
		</developer>
		<developer>
			<id>akley</id>
			<name>Alexander Kley</name>
		</developer>
		<developer>
			<id>preston</id>
			<name>Preston Lee</name>
			<organization>Arizona State University</organization>
		</developer>
		<developer>
			<id>jjathman</id>
			<name>Joe Athman</name>
		</developer>
		<developer>
			<id>petromykhailysyn</id>
			<name>Petro Mykhailyshyn</name>
		</developer>
		<developer>
			<id>tahurac</id>
			<name>Tahura Chaudhry</name>
			<organization>University Health Network</organization>
		</developer>
		<developer>
			<id>b.debeaubien</id>
			<name>Bill de Beaubien</name>
			<organization>Systems Made Simple</organization>
		</developer>
		<developer>
			<id>twilson650</id>
			<name>Tom Wilson</name>
		</developer>
		<developer>
			<id>esteban-aliverti</id>
			<name>Esteban Aliverti</name>
		</developer>
		<developer>
			<id>mochaholic</id>
			<name>Mohammad Jafari</name>
			<organization>Edmond Scientific Company</organization>
		</developer>
		<developer>
			<id>joel-costigliola</id>
			<name>Joel Costigliola</name>
			<organization>JCOS-Technologies</organization>
		</developer>
		<developer>
			<id>pukkaone</id>
			<name>Chin Huang</name>
		</developer>
		<developer>
			<id>SingingTree</id>
			<name>Bryce Van Dyk</name>
		</developer>
		<developer>
			<id>botunge</id>
			<name>Thomas Andersen</name>
		</developer>
		<developer>
			<id>samlanfranchi</id>
			<name>Sam Lanfranchi</name>
		</developer>
		<developer>
			<id>jkiddo</id>
			<name>Jens Kristian Villadsen</name>
		</developer>
		<developer>
			<id>cmikeb1</id>
			<name>C. Mike Bylund</name>
		</developer>
		<developer>
			<id>nrpeterson</id>
			<name>Nick Peterson</name>
		</developer>
		<developer>
			<id>petervanhoute</id>
			<name>Peter Van Houte</name>
		</developer>
		<developer>
			<id>SRiviere</id>
			<name>Sebastien Riviere</name>
		</developer>
		<developer>
			<id>karlmdavis</id>
			<name>Karl M. Davis</name>
		</developer>
		<developer>
			<id>matt-blanchette</id>
			<name>Matt Blanchette</name>
		</developer>
		<developer>
			<id>petromykhailysyn</id>
			<name>Petro Mykhaylyshyn</name>
		</developer>
		<developer>
			<id>adam-carbone</id>
			<name>Adam Carbone</name>
		</developer>
		<developer>
			<id>joelsch</id>
			<name>Joel Schneider</name>
		</developer>
		<developer>
			<id>euvitudo</id>
			<name>Phillip Warner</name>
		</developer>
		<developer>
			<id>subhrajyotim</id>
			<name>Subhro</name>
		</developer>
		<developer>
			<id>mion00</id>
			<name>Carlo Mion</name>
		</developer>
		<developer>
			<id>kiwiandroiddev</id>
			<name>Matt Clarke</name>
			<organization>Orion Health</organization>
		</developer>
		<developer>
			<id>FilipDomazet</id>
			<name>Filip Domazet</name>
		</developer>
		<developer>
			<id>bdenton</id>
			<name>Bill Denton</name>
			<organization>Akana, Inc</organization>
		</developer>
		<developer>
			<id>hnnesv</id>
			<name>Hannes Venter</name>
			<organization>Jembi Health Systems</organization>
		</developer>
		<developer>
			<id>vadi2</id>
			<name>Vadim Peretokin</name>
			<organization>Furore Informatica</organization>
		</developer>
		<developer>
			<id>lawley</id>
			<name>Michael Lawley</name>
			<organization>CSIRO</organization>
		</developer>
		<developer>
			<id>CarthageKing</id>
			<name>CarthageKing</name>
		</developer>
		<developer>
			<id>gijsbert802</id>
			<name>Gijsbert van den Brink</name>
		</developer>
		<developer>
			<id>rqg0717</id>
			<name>James Ren</name>
		</developer>
		<developer>
			<id>Robbert1</id>
			<name>Robbert van Waveren</name>
		</developer>
		<developer>
			<id>daliboz</id>
			<name>Jenny Syed</name>
			<organization>Cerner</organization>
		</developer>
		<developer>
			<id>sekaijin</id>
			<name>sekaijin</name>
		</developer>
		<developer>
			<id>hugosoares</id>
			<name>Hugo Soares</name>
		</developer>
		<developer>
			<id>SRiviere</id>
			<name>Sebastien Riviere</name>
		</developer>
		<developer>
			<id>jodue</id>
			<name>jodue</name>
		</developer>
		<developer>
			<id>joelsch</id>
			<name>Joel Schneider</name>
		</developer>
		<developer>
			<id>dangerousben</id>
			<name>Ben Spencer</name>
		</developer>
		<developer>
			<id>maclema</id>
			<name>maclema</name>
		</developer>
		<developer>
			<id>ohr</id>
			<name>Christian Ohr</name>
		</developer>
		<developer>
			<id>eug48</id>
			<name>Eugene Lubarsky</name>
		</developer>
		<developer>
			<id>SarenCurrie</id>
			<name>Saren Currie</name>
		</developer>
		<developer>
			<id>dconlan</id>
			<name>dconlan</name>
		</developer>
		<developer>
			<id>psbrandt</id>
			<name>Pascal Brandt</name>
		</developer>
		<developer>
			<id>InfiniteLoop90</id>
			<name>Clayton Bodendein</name>
		</developer>
		<developer>
			<id>rhausam</id>
			<name>Rob Hausam</name>
		</developer>
		<developer>
			<id>patrick-werner</id>
			<name>Patrick Werner</name>
		</developer>
		<developer>
			<id>malcolmm83</id>
			<name>Malcolm McRoberts</name>
		</developer>
		<developer>
			<id>mouellet</id>
			<name>Mathieu Ouellet</name>
		</developer>
		<developer>
			<id>JiajingLiang</id>
			<name>Jiajing Liang</name>
		</developer>
		<developer>
			<id>jamesdaily</id>
			<name>James Daily</name>
		</developer>
		<developer>
			<id>darktyko</id>
			<name>Kyle Meadows</name>
		</developer>
		<developer>
			<id>Tastelezz</id>
			<name>Gaetano Gallo</name>
		</developer>
		<developer>
			<id>sjanic</id>
			<name>sjanic</name>
		</developer>
		<developer>
			<id>c-schuler</id>
			<name>Chris Schuler</name>
		</developer>
		<developer>
			<id>javajeff</id>
			<name>Jeff Chung</name>
		</developer>
		<developer>
			<id>anoush-bch</id>
			<name>Anoush Mouradian</name>
		</developer>
		<developer>
			<id>splatch</id>
			<name>Łukasz Dywicki</name>
		</developer>
		<developer>
			<id>anthonys123</id>
			<name>Anthony Sute</name>
		</developer>
		<developer>
			<id>johnpoth</id>
			<name>John Poth</name>
			<organization>Red Hat</organization>
		</developer>
		<developer>
			<id>t4deon</id>
			<name>Andreas Keil</name>
		</developer>
		<developer>
			<id>dgileadi</id>
			<name>David Gileadi</name>
		</developer>
		<developer>
			<id>RuthAlk</id>
			<name>Ruth Alkema</name>
		</developer>
		<developer>
			<id>Tastelezz</id>
			<name>Gaetano Gallo</name>
			<organization>InterComponentWare AG</organization>
		</developer>
		<developer>
			<id>jasonaown</id>
			<name>Jason Owen</name>
		</developer>
		<developer>
			<id>hdconradi</id>
			<name>Heinz-Dieter Conradi</name>
		</developer>
		<developer>
			<id>kliu99</id>
			<name>Kai Liu</name>
		</developer>
		<developer>
			<id>Romanow88</id>
			<name>Roman Doboni</name>
		</developer>
		<developer>
			<id>franktao2008</id>
			<name>Frank Tao</name>
			<organization>Smile CDR</organization>
		</developer>
		<developer>
			<id>anamariaradu10</id>
			<name>Ana Maria Radu</name>
			<organization>Cerner Corporation</organization>
		</developer>
		<developer>
			<id>alinleonard</id>
			<name>Alin Leonard</name>
			<organization>Cerner Corporation</organization>
		</developer>
		<developer>
			<id>jbalbien</id>
		</developer>
		<developer>
			<id>volsch</id>
			<name>Volker Schmidt</name>
		</developer>
		<developer>
			<id>magnuswatn</id>
			<name>Magnus Watn</name>
		</developer>
		<developer>
			<id>Cory00</id>
		</developer>
		<developer>
			<id>srdo</id>
			<name>Stig Døssing</name>
		</developer>
		<developer>
			<id>ruoat</id>
			<name>Ari Ruotsalainen</name>
		</developer>
		<developer>
			<id>stevelle</id>
			<name>Steve Lewis</name>
			<organization>Cambia Health Solutions</organization>
		</developer>
		<developer>
			<id>restevez-chs</id>
			<name>Ricardo Estevez</name>
			<organization>Cambia Health Solutions</organization>
		</developer>
		<developer>
			<id>zilin375</id>
		</developer>
		<developer>
			<id>basecade</id>
			<name>Anders Havn</name>
		</developer>
		<developer>
			<id>zaewonyx</id>
		</developer>
		<developer>
			<id>tadgh</id>
			<name>Gary Graham</name>
			<organization>Centre for Global eHealth Innovation</organization>
		</developer>
		<developer>
			<id>nerdydrew</id>
			<name>Drew Mitchell</name>
		</developer>
		<developer>
			<id>srdo</id>
			<name>Stig Døssing</name>
		</developer>
		<developer>
			<id>gteichrow</id>
			<name>Gary Teichrow</name>
		</developer>
	</developers>

	<licenses>
		<license>
			<name>Apache Software License 2.0</name>
			<url>https://www.apache.org/licenses/LICENSE-2.0.txt</url>
		</license>
	</licenses>

	<properties>

		<fhir_core_version>3.8.0-SNAPSHOT</fhir_core_version>

		<!-- configure timestamp in MANIFEST.MF for maven-war-provider -->
		<maven.build.timestamp.format>yyyy-MM-dd'T'HH:mm:ss'Z'</maven.build.timestamp.format>

		<project.build.sourceEncoding>UTF-8</project.build.sourceEncoding>

		<!-- For site-deploy -->
		<siteMainDirectory>${user.home}/sites/hapi-fhir</siteMainDirectory>
		<scmPubCheckoutDirectory>${user.home}/sites/scm/hapi-fhir</scmPubCheckoutDirectory>

		<!-- Dependency Versions -->
		<activation_api_version>1.2.0</activation_api_version>
		<apache_karaf_version>4.2.5</apache_karaf_version>
		<aries_spifly_version>1.2</aries_spifly_version>
		<caffeine_version>2.7.0</caffeine_version>
		<commons_codec_version>1.12</commons_codec_version>
		<commons_text_version>1.6</commons_text_version>
		<commons_io_version>2.6</commons_io_version>
		<commons_lang3_version>3.8.1</commons_lang3_version>
		<derby_version>10.14.2.0</derby_version>
		<!--<derby_version>10.15.1.3</derby_version>-->
		<error_prone_annotations_version>2.3.3</error_prone_annotations_version>
		<error_prone_core_version>2.3.3</error_prone_core_version>
		<guava_version>27.1-jre</guava_version>
		<gson_version>2.8.5</gson_version>
		<jaxb_bundle_version>2.2.11_1</jaxb_bundle_version>
		<jaxb_api_version>2.3.1</jaxb_api_version>
		<jaxb_core_version>2.3.0.1</jaxb_core_version>
		<jaxb_runtime_version>2.3.1</jaxb_runtime_version>
		<jersey_version>2.25.1</jersey_version>
		<!-- 9.4.17 seems to have issues -->
		<jetty_version>9.4.14.v20181114</jetty_version>
		<jsr305_version>3.0.2</jsr305_version>
		<!--<hibernate_version>5.2.10.Final</hibernate_version>-->
		<hibernate_version>5.4.2.Final</hibernate_version>
		<!-- Update lucene version when you update hibernate-search version -->
		<hibernate_search_version>5.11.1.Final</hibernate_search_version>
		<lucene_version>5.5.5</lucene_version>
		<hibernate_validator_version>5.4.2.Final</hibernate_validator_version>
		<httpcore_version>4.4.11</httpcore_version>
		<httpclient_version>4.5.8</httpclient_version>
		<jackson_version>2.9.9</jackson_version>
		<maven_assembly_plugin_version>3.1.0</maven_assembly_plugin_version>
		<maven_license_plugin_version>1.8</maven_license_plugin_version>
		<resteasy_version>4.0.0.Beta3</resteasy_version>
		<ph_schematron_version>5.0.4</ph_schematron_version>
		<ph_commons_version>9.1.1</ph_commons_version>
		<plexus_compiler_api_version>2.8.5</plexus_compiler_api_version>
		<servicemix_saxon_version>9.5.1-5_1</servicemix_saxon_version>
		<servicemix_xmlresolver_version>1.2_5</servicemix_xmlresolver_version>
		<slf4j_version>1.7.25</slf4j_version>
		<spring_version>5.1.7.RELEASE</spring_version>
		<spring_data_version>2.1.8.RELEASE</spring_data_version>
		<spring_boot_version>2.1.1.RELEASE</spring_boot_version>
		<spring_retry_version>1.2.2.RELEASE</spring_retry_version>

		<stax2_api_version>3.1.4</stax2_api_version>
		<thymeleaf-version>3.0.11.RELEASE</thymeleaf-version>
		<woodstox_core_asl_version>4.4.1</woodstox_core_asl_version>

		<!-- We are aiming to still work on a very old version of SLF4j even though we depend on the newest, just to be nice to users of the API. This version is tested in the hapi-fhir-cobertura. -->
		<slf4j_target_version>1.6.0</slf4j_target_version>

		<project.reporting.outputEncoding>UTF-8</project.reporting.outputEncoding>
		<ebay_cors_filter_version>1.0.1</ebay_cors_filter_version>

		<!-- Site properties -->
		<fontawesomeVersion>5.4.1</fontawesomeVersion>
	</properties>

	<dependencyManagement>
		<dependencies>
			<dependency>
				<groupId>aopalliance</groupId>
				<artifactId>aopalliance</artifactId>
				<version>1.0</version>
			</dependency>
			<dependency>
				<groupId>ch.qos.logback</groupId>
				<artifactId>logback-classic</artifactId>
				<version>1.2.3</version>
			</dependency>
			<dependency>
				<groupId>com.atlassian.commonmark</groupId>
				<artifactId>commonmark</artifactId>
				<version>0.9.0</version>
			</dependency>
			<dependency>
				<groupId>com.fasterxml.jackson.core</groupId>
				<artifactId>jackson-annotations</artifactId>
				<version>${jackson_version}</version>
			</dependency>
			<dependency>
				<groupId>com.fasterxml.jackson.core</groupId>
				<artifactId>jackson-core</artifactId>
				<version>${jackson_version}</version>
			</dependency>
			<dependency>
				<groupId>com.fasterxml.jackson.core</groupId>
				<artifactId>jackson-databind</artifactId>
				<version>${jackson_version}</version>
			</dependency>
			<dependency>
				<groupId>com.fasterxml.jackson.datatype</groupId>
				<artifactId>jackson-datatype-jsr310</artifactId>
				<version>${jackson_version}</version>
			</dependency>
			<dependency>
				<groupId>com.fasterxml.jackson.dataformat</groupId>
				<artifactId>jackson-dataformat-yaml</artifactId>
				<version>${jackson_version}</version>
			</dependency>
			<dependency>
				<groupId>com.fasterxml.jackson.module</groupId>
				<artifactId>jackson-module-jaxb-annotations</artifactId>
				<version>${jackson_version}</version>
			</dependency>
			<dependency>
				<groupId>com.github.ben-manes.caffeine</groupId>
				<artifactId>caffeine</artifactId>
				<version>${caffeine_version}</version>
			</dependency>
			<dependency>
				<groupId>com.icegreen</groupId>
				<artifactId>greenmail</artifactId>
				<version>1.5.10</version>
			</dependency>
			<dependency>
				<groupId>com.icegreen</groupId>
				<artifactId>greenmail-spring</artifactId>
				<version>1.5.10</version>
			</dependency>
			<dependency>
				<groupId>com.github.dnault</groupId>
				<artifactId>xml-patch</artifactId>
				<version>0.3.0</version>
			</dependency>
			<dependency>
            	<groupId>io.dogote</groupId>
            	<artifactId>json-patch</artifactId>
            	<version>1.15</version>
        	</dependency>
			<dependency>
				<groupId>com.google.errorprone</groupId>
				<artifactId>error_prone_core</artifactId>
				<version>${error_prone_core_version}</version>
			</dependency>
			<dependency>
				<groupId>com.google.guava</groupId>
				<artifactId>guava</artifactId>
				<version>${guava_version}</version>
			</dependency>
			<dependency>
				<groupId>com.google.guava</groupId>
				<artifactId>guava-testlib</artifactId>
				<version>23.0</version>
			</dependency>
			<dependency>
				<groupId>com.helger</groupId>
				<artifactId>ph-schematron</artifactId>
				<version>${ph_schematron_version}</version>
			</dependency>
			<dependency>
				<groupId>com.helger</groupId>
				<artifactId>ph-commons</artifactId>
				<version>${ph_commons_version}</version>
			</dependency>
			<dependency>
				<groupId>com.squareup.okhttp3</groupId>
				<artifactId>okhttp</artifactId>
				<version>3.8.1</version>
			</dependency>
			<dependency>
				<groupId>com.sun.activation</groupId>
				<artifactId>javax.activation</artifactId>
				<version>1.2.0</version>
			</dependency>
			<dependency>
				<groupId>com.sun.activation</groupId>
				<artifactId>jakarta.activation</artifactId>
				<version>1.2.1</version>
			</dependency>
			<dependency>
				<groupId>com.sun.mail</groupId>
				<artifactId>javax.mail</artifactId>
				<version>1.6.1</version>
			</dependency>
			<dependency>
				<groupId>commons-cli</groupId>
				<artifactId>commons-cli</artifactId>
				<version>1.4</version>
			</dependency>
			<dependency>
				<groupId>commons-codec</groupId>
				<artifactId>commons-codec</artifactId>
				<version>${commons_codec_version}</version>
			</dependency>
			<dependency>
				<groupId>org.apache.commons</groupId>
				<artifactId>commons-collections4</artifactId>
				<version>4.1</version>
			</dependency>
			<dependency>
				<groupId>org.apache.commons</groupId>
				<artifactId>commons-compress</artifactId>
				<version>1.18</version>
			</dependency>
			<dependency>
				<groupId>org.jetbrains</groupId>
				<artifactId>annotations</artifactId>
				<version>17.0.0</version>
			</dependency>
			<dependency>
				<groupId>commons-io</groupId>
				<artifactId>commons-io</artifactId>
				<version>${commons_io_version}</version>
			</dependency>
			<dependency>
				<groupId>directory-naming</groupId>
				<artifactId>naming-java</artifactId>
				<version>0.8</version>
				<scope>test</scope>
				<exclusions>
					<exclusion>
						<artifactId>commons-logging</artifactId>
						<groupId>commons-logging</groupId>
					</exclusion>
				</exclusions>
			</dependency>
			<dependency>
				<groupId>es.nitaur.markdown</groupId>
				<artifactId>txtmark</artifactId>
				<version>0.16</version>
			</dependency>
			<dependency>
				<groupId>javax.activation</groupId>
				<artifactId>javax.activation-api</artifactId>
				<version>${activation_api_version}</version>
			</dependency>
			<dependency>
				<groupId>javax.annotation</groupId>
				<artifactId>javax.annotation-api</artifactId>
				<version>1.3.2</version>
			</dependency>
			<dependency>
				<groupId>javax.ejb</groupId>
				<artifactId>ejb-api</artifactId>
				<version>3.0</version>
			</dependency>
			<dependency>
				<groupId>javax.el</groupId>
				<artifactId>javax.el-api</artifactId>
				<version>3.0.0</version>
			</dependency>
			<dependency>
				<groupId>javax.interceptor</groupId>
				<artifactId>javax.interceptor-api</artifactId>
				<version>1.2</version>
			</dependency>
			<dependency>
				<groupId>javax.json</groupId>
				<artifactId>javax.json-api</artifactId>
				<version>1.1</version>
			</dependency>
			<dependency>
				<groupId>javax.xml.bind</groupId>
				<artifactId>jaxb-api</artifactId>
				<version>${jaxb_api_version}</version>
			</dependency>
			<dependency>
				<groupId>com.google.code.gson</groupId>
				<artifactId>gson</artifactId>
				<version>${gson_version}</version>
			</dependency>
			<dependency>
				<groupId>com.microsoft.sqlserver</groupId>
				<artifactId>mssql-jdbc</artifactId>
				<!--<version>6.2.2.jre8</version>-->
				<version>7.0.0.jre8</version>
			</dependency>
			<!--
			<dependency>
				<groupId>com.sun.xml.bind</groupId>
				<artifactId>jaxb-core</artifactId>
				<version>${jaxb_core_version}</version>
			</dependency>
			<dependency>
				<groupId>com.sun.xml.bind</groupId>
				<artifactId>jaxb-impl</artifactId>
				<version>${jaxb_core_version}</version>
			</dependency>
			-->
			<dependency>
				<groupId>javax.mail</groupId>
				<artifactId>javax.mail-api</artifactId>
				<version>1.6.0</version>
			</dependency>
			<dependency>
				<groupId>javax.servlet</groupId>
				<artifactId>javax.servlet-api</artifactId>
				<version>3.1.0</version>
			</dependency>
			<dependency>
				<groupId>javax.transaction</groupId>
				<artifactId>javax.transaction-api</artifactId>
				<version>1.2</version>
			</dependency>
			<dependency>
				<groupId>javax.validation</groupId>
				<artifactId>validation-api</artifactId>
				<version>2.0.1.Final</version>
			</dependency>
			<dependency>
				<groupId>javax.ws.rs</groupId>
				<artifactId>javax.ws.rs-api</artifactId>
				<version>2.0.1</version>
			</dependency>
			<dependency>
				<groupId>junit</groupId>
				<artifactId>junit</artifactId>
				<version>4.12</version>
			</dependency>
			<dependency>
				<groupId>io.github.devacfr.maven.skins</groupId>
				<artifactId>reflow-velocity-tools</artifactId>
				<version>2.0.0-beta2</version>
			</dependency>
			<dependency>
				<groupId>mysql</groupId>
				<artifactId>mysql-connector-java</artifactId>
				<version>8.0.12</version>
			</dependency>
			<dependency>
				<groupId>net.sf.json-lib</groupId>
				<artifactId>json-lib</artifactId>
				<version>2.4</version>
				<classifier>jdk15</classifier>
				<exclusions>
					<exclusion>
						<artifactId>commons-logging</artifactId>
						<groupId>commons-logging</groupId>
					</exclusion>
				</exclusions>
			</dependency>
			<dependency>
				<groupId>net.sf.json-lib</groupId>
				<artifactId>json-lib</artifactId>
				<version>2.4</version>
				<classifier>jdk15-sources</classifier>
			</dependency>
			<dependency>
				<groupId>net.sf.saxon</groupId>
				<artifactId>Saxon-HE</artifactId>
				<!-- <version>9.8.0-3</version> -->
				<version>9.5.1-5</version>
			</dependency>
			<dependency>
				<groupId>net.ttddyy</groupId>
				<artifactId>datasource-proxy</artifactId>
				<version>1.5.1</version>
			</dependency>
			<dependency>
				<groupId>org.antlr</groupId>
				<artifactId>ST4</artifactId>
				<version>4.0.8</version>
			</dependency>
			<dependency>
				<groupId>org.apache.commons</groupId>
				<artifactId>commons-dbcp2</artifactId>
				<version>2.5.0</version>
			</dependency>
			<dependency>
				<groupId>org.apache.commons</groupId>
				<artifactId>commons-lang3</artifactId>
				<version>${commons_lang3_version}</version>
			</dependency>
			<dependency>
				<groupId>org.apache.commons</groupId>
				<artifactId>commons-text</artifactId>
				<version>${commons_text_version}</version>
			</dependency>
			<dependency>
				<groupId>org.apache.derby</groupId>
				<artifactId>derby</artifactId>
				<version>${derby_version}</version>
			</dependency>
			<dependency>
				<groupId>org.apache.derby</groupId>
				<artifactId>derbynet</artifactId>
				<version>${derby_version}</version>
			</dependency>
			<dependency>
				<groupId>org.apache.derby</groupId>
				<artifactId>derbyclient</artifactId>
				<version>${derby_version}</version>
			</dependency>
			<dependency>
				<groupId>org.apache.derby</groupId>
				<artifactId>derbyshared</artifactId>
				<version>${derby_version}</version>
			</dependency>
			<dependency>
				<groupId>org.apache.derby</groupId>
				<artifactId>derbytools</artifactId>
				<version>${derby_version}</version>
			</dependency>
			<dependency>
				<groupId>org.apache.httpcomponents</groupId>
				<artifactId>httpclient</artifactId>
				<version>${httpclient_version}</version>
			</dependency>
			<dependency>
				<groupId>org.apache.httpcomponents</groupId>
				<artifactId>httpclient-android</artifactId>
				<version>4.3.5.1</version>
			</dependency>
			<dependency>
				<groupId>org.apache.httpcomponents</groupId>
				<artifactId>httpcore</artifactId>
				<version>${httpcore_version}</version>
			</dependency>
			<dependency>
				<groupId>org.apache.lucene</groupId>
				<artifactId>lucene-highlighter</artifactId>
				<version>${lucene_version}</version>
			</dependency>
			<dependency>
				<groupId>org.apache.lucene</groupId>
				<artifactId>lucene-analyzers-phonetic</artifactId>
				<version>${lucene_version}</version>
			</dependency>
			<dependency>
				<groupId>org.apache.maven.doxia</groupId>
				<artifactId>doxia-module-markdown</artifactId>
				<version>1.8</version>
			</dependency>
			<dependency>
				<groupId>org.apache.maven.scm</groupId>
				<artifactId>maven-scm-api</artifactId>
				<version>1.11.2</version>
			</dependency>
			<dependency>
				<groupId>org.apache.maven.scm</groupId>
				<artifactId>maven-scm-manager-plexus</artifactId>
				<version>1.11.2</version>
			</dependency>
			<dependency>
				<groupId>org.apache.maven.scm</groupId>
				<artifactId>maven-scm-provider-gitexe</artifactId>
				<version>1.11.2</version>
			</dependency>
			<dependency>
				<groupId>org.apache.maven.wagon</groupId>
				<artifactId>wagon-scm</artifactId>
				<version>3.0.0</version>
			</dependency>
			<dependency>
				<groupId>org.apache.maven</groupId>
				<artifactId>maven-project</artifactId>
				<version>2.2.1</version>
			</dependency>
			<dependency>
				<groupId>org.apache.maven</groupId>
				<artifactId>maven-plugin-api</artifactId>
				<version>3.5.0</version>
			</dependency>
			<dependency>
				<groupId>org.apache.maven.plugin-tools</groupId>
				<artifactId>maven-plugin-annotations</artifactId>
				<version>3.5</version>
			</dependency>
			<dependency>
				<groupId>org.apache.velocity</groupId>
				<artifactId>velocity</artifactId>
				<version>1.7</version>
			</dependency>
			<dependency>
				<groupId>org.apache.velocity</groupId>
				<artifactId>velocity-tools</artifactId>
				<version>2.0</version>
			</dependency>
			<dependency>
				<groupId>org.codehaus.plexus</groupId>
				<artifactId>plexus-compiler-api</artifactId>
				<version>${plexus_compiler_api_version}</version>
			</dependency>
			<dependency>
				<groupId>org.codehaus.plexus</groupId>
				<artifactId>plexus-compiler-javac</artifactId>
				<version>${plexus_compiler_api_version}</version>
			</dependency>
			<dependency>
				<groupId>org.codehaus.plexus</groupId>
				<artifactId>plexus-compiler-javac-errorprone</artifactId>
				<version>${plexus_compiler_api_version}</version>
			</dependency>
			<dependency>
				<groupId>org.codehaus.plexus</groupId>
				<artifactId>plexus-utils</artifactId>
				<version>3.1.0</version>
			</dependency>
			<dependency>
				<groupId>org.codehaus.woodstox</groupId>
				<artifactId>woodstox-core-asl</artifactId>
				<version>${woodstox_core_asl_version}</version>
			</dependency>
			<dependency>
				<groupId>org.ebaysf.web</groupId>
				<artifactId>cors-filter</artifactId>
				<version>${ebay_cors_filter_version}</version>
			</dependency>
			<dependency>
				<groupId>org.eclipse.jetty</groupId>
				<artifactId>jetty-http</artifactId>
				<version>${jetty_version}</version>
			</dependency>
			<dependency>
				<groupId>org.eclipse.jetty</groupId>
				<artifactId>jetty-servlets</artifactId>
				<version>${jetty_version}</version>
			</dependency>
			<dependency>
				<groupId>org.eclipse.jetty</groupId>
				<artifactId>jetty-io</artifactId>
				<version>${jetty_version}</version>
			</dependency>
			<dependency>
				<groupId>org.eclipse.jetty</groupId>
				<artifactId>jetty-continuation</artifactId>
				<version>${jetty_version}</version>
			</dependency>
			<dependency>
				<groupId>org.eclipse.jetty</groupId>
				<artifactId>jetty-security</artifactId>
				<version>${jetty_version}</version>
			</dependency>
			<dependency>
				<groupId>org.eclipse.jetty</groupId>
				<artifactId>jetty-servlet</artifactId>
				<version>${jetty_version}</version>
			</dependency>
			<dependency>
				<groupId>org.eclipse.jetty</groupId>
				<artifactId>jetty-server</artifactId>
				<version>${jetty_version}</version>
			</dependency>
			<dependency>
				<groupId>org.eclipse.jetty</groupId>
				<artifactId>jetty-util</artifactId>
				<version>${jetty_version}</version>
			</dependency>
			<dependency>
				<groupId>org.eclipse.jetty</groupId>
				<artifactId>jetty-webapp</artifactId>
				<version>${jetty_version}</version>
			</dependency>
			<dependency>
				<groupId>org.eclipse.jetty</groupId>
				<artifactId>jetty-xml</artifactId>
				<version>${jetty_version}</version>
			</dependency>
			<dependency>
				<groupId>org.eclipse.jetty.websocket</groupId>
				<artifactId>websocket-api</artifactId>
				<version>${jetty_version}</version>
			</dependency>
			<dependency>
				<groupId>org.eclipse.jetty.websocket</groupId>
				<artifactId>websocket-client</artifactId>
				<version>${jetty_version}</version>
			</dependency>
			<dependency>
				<groupId>org.eclipse.jetty.websocket</groupId>
				<artifactId>websocket-server</artifactId>
				<version>${jetty_version}</version>
			</dependency>
			<dependency>
<<<<<<< HEAD
				<groupId>org.fhir</groupId>
				<artifactId>ucum</artifactId>
				<version>1.0.1</version>
			</dependency>
			<dependency>
				<groupId>org.flywaydb</groupId>
				<artifactId>flyway-core</artifactId>
				<version>5.1.4</version>
			</dependency>
			<dependency>
=======
>>>>>>> 1faf7785
				<groupId>org.fusesource.jansi</groupId>
				<artifactId>jansi</artifactId>
				<version>1.18</version>
			</dependency>
			<dependency>
				<groupId>org.glassfish</groupId>
				<artifactId>javax.el</artifactId>
				<version>3.0.0</version>
			</dependency>
			<dependency>
				<groupId>org.glassfish</groupId>
				<artifactId>javax.json</artifactId>
				<version>1.0.4</version>
			</dependency>
			<dependency>
				<groupId>org.glassfish.jaxb</groupId>
				<artifactId>jaxb-runtime</artifactId>
				<version>${jaxb_runtime_version}</version>
			</dependency>
			<dependency>
				<groupId>org.glassfish.jersey.core</groupId>
				<artifactId>jersey-server</artifactId>
				<version>${jersey_version}</version>
			</dependency>
			<dependency>
				<groupId>org.glassfish.jersey.containers</groupId>
				<artifactId>jersey-container-servlet-core</artifactId>
				<version>${jersey_version}</version>
			</dependency>
			<dependency>
				<groupId>org.glassfish.jersey.containers</groupId>
				<artifactId>jersey-container-jetty-http</artifactId>
				<version>${jersey_version}</version>
			</dependency>
			<dependency>
				<groupId>org.glassfish.jersey.media</groupId>
				<artifactId>jersey-media-moxy</artifactId>
				<version>${jersey_version}</version>
			</dependency>
			<dependency>
				<groupId>org.jboss.resteasy</groupId>
				<artifactId>resteasy-jaxrs</artifactId>
				<version>${resteasy_version}</version>
			</dependency>
			<dependency>
				<groupId>org.jboss.resteasy</groupId>
				<artifactId>resteasy-client</artifactId>
				<version>${resteasy_version}</version>
			</dependency>
			<dependency>
				<groupId>org.jscience</groupId>
				<artifactId>jscience</artifactId>
				<version>4.3.1</version>
			</dependency>
			<dependency>
				<groupId>org.hamcrest</groupId>
				<artifactId>java-hamcrest</artifactId>
				<version>2.0.0.0</version>
			</dependency>
			<dependency>
				<groupId>org.hibernate</groupId>
				<artifactId>hibernate-core</artifactId>
				<version>${hibernate_version}</version>
			</dependency>
			<dependency>
				<groupId>org.hibernate</groupId>
				<artifactId>hibernate-ehcache</artifactId>
				<version>${hibernate_version}</version>
			</dependency>
			<dependency>
				<groupId>org.hibernate</groupId>
				<artifactId>hibernate-entitymanager</artifactId>
				<version>${hibernate_version}</version>
			</dependency>
			<dependency>
				<groupId>org.hibernate</groupId>
				<artifactId>hibernate-validator</artifactId>
				<version>${hibernate_validator_version}</version>
			</dependency>
			<dependency>
				<groupId>org.hibernate</groupId>
				<artifactId>hibernate-search-orm</artifactId>
				<version>${hibernate_search_version}</version>
			</dependency>
			<dependency>
				<groupId>org.hibernate</groupId>
				<artifactId>hibernate-search-elasticsearch</artifactId>
				<version>${hibernate_search_version}</version>
			</dependency>
			<dependency>
				<groupId>org.javassist</groupId>
				<artifactId>javassist</artifactId>
				<version>3.22.0-GA</version>
			</dependency>
			<dependency>
				<groupId>org.mariadb.jdbc</groupId>
				<artifactId>mariadb-java-client</artifactId>
				<version>1.5.2</version>
			</dependency>
			<dependency>
				<groupId>org.mockito</groupId>
				<artifactId>mockito-core</artifactId>
				<version>2.28.2</version>
			</dependency>
			<dependency>
				<groupId>org.postgresql</groupId>
				<artifactId>postgresql</artifactId>
				<version>42.2.5.jre7</version>
			</dependency>
			<dependency>
				<groupId>org.slf4j</groupId>
				<artifactId>slf4j-android</artifactId>
				<version>${slf4j_version}</version>
			</dependency>
			<dependency>
				<groupId>org.slf4j</groupId>
				<artifactId>slf4j-api</artifactId>
				<version>${slf4j_version}</version>
			</dependency>
			<dependency>
				<groupId>org.slf4j</groupId>
				<artifactId>jcl-over-slf4j</artifactId>
				<version>${slf4j_version}</version>
			</dependency>
			<dependency>
				<groupId>org.springframework</groupId>
				<artifactId>spring-beans</artifactId>
				<version>${spring_version}</version>
			</dependency>
			<dependency>
				<groupId>org.springframework</groupId>
				<artifactId>spring-context</artifactId>
				<version>${spring_version}</version>
			</dependency>
			<dependency>
				<groupId>org.springframework</groupId>
				<artifactId>spring-context-support</artifactId>
				<version>${spring_version}</version>
			</dependency>
			<dependency>
				<groupId>org.springframework</groupId>
				<artifactId>spring-core</artifactId>
				<version>${spring_version}</version>
			</dependency>
			<dependency>
				<groupId>org.springframework</groupId>
				<artifactId>spring-jdbc</artifactId>
				<version>${spring_version}</version>
			</dependency>
			<dependency>
				<groupId>org.springframework.data</groupId>
				<artifactId>spring-data-jpa</artifactId>
				<version>${spring_data_version}</version>
			</dependency>
			<dependency>
				<groupId>org.springframework.data</groupId>
				<artifactId>spring-data-commons</artifactId>
				<version>${spring_data_version}</version>
			</dependency>
			<dependency>
				<groupId>org.springframework</groupId>
				<artifactId>spring-messaging</artifactId>
				<version>${spring_version}</version>
			</dependency>
			<dependency>
				<groupId>org.springframework</groupId>
				<artifactId>spring-orm</artifactId>
				<version>${spring_version}</version>
			</dependency>
			<dependency>
				<groupId>org.springframework</groupId>
				<artifactId>spring-test</artifactId>
				<version>${spring_version}</version>
			</dependency>
			<dependency>
				<groupId>org.springframework.boot</groupId>
				<artifactId>spring-boot-starter-test</artifactId>
				<version>${spring_boot_version}</version>
			</dependency>
			<dependency>
				<groupId>org.springframework.boot</groupId>
				<artifactId>spring-boot-test</artifactId>
				<version>${spring_boot_version}</version>
			</dependency>
			<dependency>
				<groupId>org.springframework</groupId>
				<artifactId>spring-tx</artifactId>
				<version>${spring_version}</version>
			</dependency>
			<dependency>
				<groupId>org.springframework</groupId>
				<artifactId>spring-web</artifactId>
				<version>${spring_version}</version>
			</dependency>
			<dependency>
				<groupId>org.springframework</groupId>
				<artifactId>spring-webmvc</artifactId>
				<version>${spring_version}</version>
			</dependency>
			<dependency>
				<groupId>org.springframework</groupId>
				<artifactId>spring-websocket</artifactId>
				<version>${spring_version}</version>
			</dependency>
			<dependency>
				<groupId>org.springframework.retry</groupId>
				<artifactId>spring-retry</artifactId>
				<version>${spring_retry_version}</version>
			</dependency>
			<dependency>
				<groupId>org.thymeleaf</groupId>
				<artifactId>thymeleaf</artifactId>
				<version>${thymeleaf-version}</version>
			</dependency>
			<dependency>
				<groupId>org.thymeleaf</groupId>
				<artifactId>thymeleaf-spring5</artifactId>
				<version>${thymeleaf-version}</version>
			</dependency>
			<dependency>
				<groupId>org.xmlunit</groupId>
				<artifactId>xmlunit-core</artifactId>
				<version>2.4.0</version>
			</dependency>
			<dependency>
				<groupId>xpp3</groupId>
				<artifactId>xpp3</artifactId>
				<version>1.1.4c</version>
			</dependency>
			<dependency>
				<groupId>xpp3</groupId>
				<artifactId>xpp3_xpath</artifactId>
				<version>1.1.4c</version>
			</dependency>
		</dependencies>
	</dependencyManagement>

	<pluginRepositories>
		<pluginRepository>
			<id>ossrh</id>
			<name>Sonatype</name>
			<url>https://oss.sonatype.org/content/repositories/snapshots</url>
			<snapshots>
				<enabled>true</enabled>
			</snapshots>
		</pluginRepository>
		<pluginRepository>
			<id>maven2</id>
			<name>Maven2</name>
			<url>http://central.maven.org/maven2/</url>
			<snapshots>
				<enabled>true</enabled>
			</snapshots>
		</pluginRepository>
	</pluginRepositories>

	<build>
		<pluginManagement>
			<plugins>
				<plugin>
					<groupId>org.springframework.boot</groupId>
					<artifactId>spring-boot-maven-plugin</artifactId>
					<version>${spring_boot_version}</version>
				</plugin>
				<plugin>
					<groupId>org.sonatype.plugins</groupId>
					<artifactId>nexus-staging-maven-plugin</artifactId>
					<version>1.6.8</version>
					<extensions>true</extensions>
					<configuration>
						<serverId>ossrh</serverId>
						<nexusUrl>https://oss.sonatype.org/</nexusUrl>
						<autoReleaseAfterClose>true</autoReleaseAfterClose>
					</configuration>
				</plugin>
				<plugin>
					<groupId>com.gemnasium</groupId>
					<artifactId>gemnasium-maven-plugin</artifactId>
					<version>0.2.0</version>
					<configuration>
						<projectSlug>github.com/jamesagnew/hapi-fhir</projectSlug>
					</configuration>
				</plugin>
				<plugin>
					<groupId>org.basepom.maven</groupId>
					<artifactId>duplicate-finder-maven-plugin</artifactId>
					<version>1.3.0</version>
				</plugin>
				<plugin>
					<groupId>de.jpdigital</groupId>
					<artifactId>hibernate52-ddl-maven-plugin</artifactId>
					<version>2.2.0</version>
				</plugin>
				<plugin>
					<groupId>org.apache.maven.plugins</groupId>
					<artifactId>maven-assembly-plugin</artifactId>
					<version>${maven_assembly_plugin_version}</version>
				</plugin>
				<plugin>
					<groupId>org.apache.felix</groupId>
					<artifactId>maven-bundle-plugin</artifactId>
					<version>3.5.0</version>
				</plugin>
				<plugin>
					<groupId>org.apache.maven.plugins</groupId>
					<artifactId>maven-antrun-plugin</artifactId>
					<version>1.8</version>
				</plugin>
				<plugin>
					<groupId>org.apache.maven.plugins</groupId>
					<artifactId>maven-clean-plugin</artifactId>
					<version>3.1.0</version>
				</plugin>
				<plugin>
					<groupId>org.apache.maven.plugins</groupId>
					<artifactId>maven-compiler-plugin</artifactId>
					<version>3.8.0</version>
					<configuration>
						<source>1.8</source>
						<target>1.8</target>
						<forceJavacCompilerUse>true</forceJavacCompilerUse>
						<encoding>UTF-8</encoding>
						<fork>true</fork>
						<meminitial>500m</meminitial>
						<maxmem>2000m</maxmem>
					</configuration>
					<dependencies>
						<!--
						<dependency>
							<groupId>com.google.errorprone</groupId>
							<artifactId>error_prone_core</artifactId>
							<version>2.3.2</version>
						</dependency>
						<dependency>
							<groupId>org.codehaus.plexus</groupId>
							<artifactId>plexus-compiler-api</artifactId>
							<version>${plexus_compiler_api_version}</version>
						</dependency>
						<dependency>
							<groupId>org.codehaus.plexus</groupId>
							<artifactId>plexus-compiler-javac</artifactId>
							<version>${plexus_compiler_api_version}</version>
						</dependency>
						<dependency>
							<groupId>org.codehaus.plexus</groupId>
							<artifactId>plexus-compiler-javac-errorprone</artifactId>
							<version>${plexus_compiler_api_version}</version>
						</dependency>
						<dependency>
							<groupId>org.codehaus.plexus</groupId>
							<artifactId>plexus-utils</artifactId>
							<version>3.1.0</version>
						</dependency>
						-->
					</dependencies>
				</plugin>
				<plugin>
					<groupId>org.apache.maven.plugins</groupId>
					<artifactId>maven-dependency-plugin</artifactId>
					<version>3.0.2</version>
				</plugin>
				<plugin>
					<groupId>org.apache.maven.plugins</groupId>
					<artifactId>maven-deploy-plugin</artifactId>
					<version>2.8.2</version>
				</plugin>
				<plugin>
					<groupId>org.apache.maven.plugins</groupId>
					<artifactId>maven-gpg-plugin</artifactId>
					<version>1.6</version>
				</plugin>
				<plugin>
					<groupId>org.apache.maven.plugins</groupId>
					<artifactId>maven-javadoc-plugin</artifactId>
					<version>3.1.0</version>
				</plugin>
				<plugin>
					<groupId>org.apache.maven.plugins</groupId>
					<artifactId>maven-jxr-plugin</artifactId>
					<version>3.0.0</version>
				</plugin>
				<plugin>
					<groupId>org.apache.maven.plugins</groupId>
					<artifactId>maven-failsafe-plugin</artifactId>
					<version>3.0.0-M3</version>
				</plugin>
				<plugin>
					<groupId>org.apache.maven.plugins</groupId>
					<artifactId>maven-plugin-plugin</artifactId>
					<version>3.5</version>
				</plugin>
				<plugin>
					<groupId>org.apache.maven.plugins</groupId>
					<artifactId>maven-shade-plugin</artifactId>
					<version>2.4.3</version>
				</plugin>
				<plugin>
					<groupId>org.apache.maven.plugins</groupId>
					<artifactId>maven-source-plugin</artifactId>
					<version>3.0.1</version>
					<dependencies>
						<dependency>
							<groupId>org.codehaus.plexus</groupId>
							<artifactId>plexus-utils</artifactId>
							<version>3.1.0</version>
						</dependency>
					</dependencies>
				</plugin>
				<plugin>
					<groupId>org.apache.maven.plugins</groupId>
					<artifactId>maven-surefire-plugin</artifactId>
					<version>3.0.0-M3</version>
					<configuration>
						<redirectTestOutputToFile>true</redirectTestOutputToFile>
						<runOrder>random</runOrder>
						<argLine>-Dfile.encoding=UTF-8 -Xmx1024m</argLine>
						<forkCount>1.0C</forkCount>
					</configuration>
				</plugin>
				<plugin>
					<groupId>org.apache.maven.plugins</groupId>
					<artifactId>maven-war-plugin</artifactId>
					<version>3.2.0</version>
				</plugin>
				<plugin>
					<groupId>org.codehaus.mojo</groupId>
					<artifactId>build-helper-maven-plugin</artifactId>
					<version>3.0.0</version>
				</plugin>
				<plugin>
					<groupId>org.codehaus.mojo</groupId>
					<artifactId>buildnumber-maven-plugin</artifactId>
					<version>1.4</version>
				</plugin>
				<plugin>
					<groupId>org.codehaus.mojo</groupId>
					<artifactId>animal-sniffer-maven-plugin</artifactId>
					<version>1.16</version>
				</plugin>
				<plugin>
					<groupId>org.codehaus.mojo</groupId>
					<artifactId>cobertura-maven-plugin</artifactId>
					<version>2.7</version>
					<configuration>
						<skip>true</skip>
					</configuration>
				</plugin>
				<plugin>
					<groupId>org.codehaus.mojo</groupId>
					<artifactId>license-maven-plugin</artifactId>
					<version>1.20</version>
					<configuration>
						<verbose>true</verbose>
						<addSvnKeyWords>false</addSvnKeyWords>
						<encoding>UTF-8</encoding>
					</configuration>
				</plugin>
				<plugin>
					<groupId>org.codehaus.mojo</groupId>
					<artifactId>versions-maven-plugin</artifactId>
					<version>2.7</version>
					<configuration>
						<processDependencyManagementTransitive>false</processDependencyManagementTransitive>
					</configuration>
				</plugin>
				<plugin>
					<groupId>org.eclipse.jetty</groupId>
					<artifactId>jetty-maven-plugin</artifactId>
					<version>${jetty_version}</version>
				</plugin>
				<plugin>
					<groupId>org.eluder.coveralls</groupId>
					<artifactId>coveralls-maven-plugin</artifactId>
					<version>4.3.0</version>
					<configuration>
						<coberturaReports>
						</coberturaReports>
					</configuration>
				</plugin>
				<plugin>
					<groupId>org.jacoco</groupId>
					<artifactId>jacoco-maven-plugin</artifactId>
					<version>0.8.4</version>
				</plugin>
				<plugin>
					<groupId>org.apache.maven.plugins</groupId>
					<artifactId>maven-site-plugin</artifactId>
					<version>3.7.1</version>
					<configuration>
						<skip>false</skip>
						<skipDeploy>true</skipDeploy>
						<inputEncoding>UTF-8</inputEncoding>
						<outputEncoding>UTF-8</outputEncoding>
						<relativizeDecorationLinks>false</relativizeDecorationLinks>
					</configuration>
					<dependencies>
						<dependency>
							<groupId>org.apache.maven.wagon</groupId>
							<artifactId>wagon-scm</artifactId>
						</dependency>
						<dependency>
							<groupId>org.apache.maven.scm</groupId>
							<artifactId>maven-scm-manager-plexus</artifactId>
						</dependency>
						<dependency>
							<groupId>org.apache.maven.scm</groupId>
							<artifactId>maven-scm-provider-gitexe</artifactId>
						</dependency>
						<dependency>
							<groupId>org.apache.maven.scm</groupId>
							<artifactId>maven-scm-api</artifactId>
						</dependency>
						<!-- <dependency> <groupId>org.apache.maven.doxia</groupId> <artifactId>doxia-core</artifactId> </dependency> -->
						<dependency>
							<groupId>org.apache.maven.doxia</groupId>
							<artifactId>doxia-module-markdown</artifactId>
						</dependency>
						<dependency>
							<groupId>io.github.devacfr.maven.skins</groupId>
							<artifactId>reflow-velocity-tools</artifactId>
						</dependency>
						<dependency>
							<groupId>org.apache.velocity</groupId>
							<artifactId>velocity</artifactId>
						</dependency>
					</dependencies>
				</plugin>
				<!--This plugin's configuration is used to store Eclipse m2e settings only. It has no influence on the Maven build itself. -->
				<plugin>
					<groupId>org.eclipse.m2e</groupId>
					<artifactId>lifecycle-mapping</artifactId>
					<version>1.0.0</version>
					<configuration>
						<lifecycleMappingMetadata>
							<pluginExecutions>
								<pluginExecution>
									<pluginExecutionFilter>
										<groupId>
											ca.uhn.hapi.fhir
										</groupId>
										<artifactId>
											hapi-tinder-plugin
										</artifactId>
										<versionRange>
											[0.8-SNAPSHOT,)
										</versionRange>
										<goals>
											<goal>
												generate-jparest-server
											</goal>
										</goals>
									</pluginExecutionFilter>
									<action>
										<ignore></ignore>
									</action>
								</pluginExecution>
								<pluginExecution>
									<pluginExecutionFilter>
										<groupId>
											org.apache.maven.plugins
										</groupId>
										<artifactId>
											maven-antrun-plugin
										</artifactId>
										<versionRange>
											[1.7,)
										</versionRange>
										<goals>
											<goal>run</goal>
										</goals>
									</pluginExecutionFilter>
									<action>
										<ignore></ignore>
									</action>
								</pluginExecution>
								<!-- 
								<pluginExecution>
									<pluginExecutionFilter>
										<groupId>
											org.codehaus.mojo
										</groupId>
										<artifactId>
											build-helper-maven-plugin
										</artifactId>
										<versionRange>
											[1.9.1,)
										</versionRange>
										<goals>
											<goal>add-source</goal>
										</goals>
									</pluginExecutionFilter>
									<action>
										<ignore></ignore>
									</action>
								</pluginExecution>
								<pluginExecution>
									<pluginExecutionFilter>
										<groupId>
											org.apache.maven.plugins
										</groupId>
										<artifactId>
											maven-compiler-plugin
										</artifactId>
										<versionRange>
											[3.3,)
										</versionRange>
										<goals>
											<goal>compile</goal>
											<goal>testCompile</goal>
										</goals>
									</pluginExecutionFilter>
									<action>
										<ignore></ignore>
									</action>
								</pluginExecution>
								 -->
							</pluginExecutions>
						</lifecycleMappingMetadata>
					</configuration>
				</plugin>
				<plugin>
					<groupId>org.apache.maven.plugins</groupId>
					<artifactId>maven-checkstyle-plugin</artifactId>
					<version>3.0.0</version>
					<dependencies>
						<dependency>
							<groupId>com.puppycrawl.tools</groupId>
							<artifactId>checkstyle</artifactId>
							<version>8.18</version>
						</dependency>
					</dependencies>
					<configuration>
						<configLocation>${project.basedir}/src/checkstyle/checkstyle.xml</configLocation>
					</configuration>
				</plugin>
				<plugin>
					<groupId>org.apache.maven.plugins</groupId>
					<artifactId>maven-install-plugin</artifactId>
					<version>2.5.2</version>
				</plugin>
			</plugins>
		</pluginManagement>
		<plugins>
			<plugin>
				<groupId>org.apache.maven.plugins</groupId>
				<artifactId>maven-enforcer-plugin</artifactId>
				<version>3.0.0-M2</version>
				<executions>
					<execution>
						<id>enforce-maven</id>
						<goals>
							<goal>enforce</goal>
						</goals>
						<configuration>
							<rules>
								<requireMavenVersion>
									<version>3.3.9</version>
								</requireMavenVersion>
								<requireJavaVersion>
									<version>1.8</version>
									<message>
										The hapi-fhir Maven build requires JDK version 1.8.x.
									</message>
								</requireJavaVersion>
							</rules>
						</configuration>
					</execution>
				</executions>
			</plugin>
			<plugin>
				<groupId>org.codehaus.mojo</groupId>
				<artifactId>license-maven-plugin</artifactId>
				<inherited>false</inherited>
				<executions>
					<execution>
						<id>update-project-license</id>
						<phase>package</phase>
						<goals>
							<goal>update-project-license</goal>
						</goals>
						<configuration>
							<licenseName>apache_v2</licenseName>
						</configuration>
					</execution>
				</executions>
			</plugin>
			<plugin>
				<artifactId>maven-antrun-plugin</artifactId>
				<inherited>false</inherited>
				<executions>
					<execution>
						<id>copySubProjects</id>
						<phase>site</phase>
						<goals>
							<goal>run</goal>
						</goals>
						<configuration>
							<target>
								<copy todir="target/site/apidocs">
									<fileset dir="hapi-fhir-base/target/site/apidocs"/>
								</copy>
								<copy todir="target/site/apidocs-dstu2">
									<fileset dir="hapi-fhir-structures-dstu2/target/site/apidocs"/>
								</copy>
								<copy todir="target/site/apidocs-dstu3">
									<fileset dir="hapi-fhir-structures-dstu3/target/site/apidocs"/>
								</copy>
								<copy todir="target/site/apidocs-r4">
									<fileset dir="hapi-fhir-structures-r4/target/site/apidocs"/>
								</copy>
								<copy todir="target/site/apidocs-jpaserver">
									<fileset dir="hapi-fhir-jpaserver-base/target/site/apidocs"/>
								</copy>
								<copy todir="target/site/apidocs-client">
									<fileset dir="hapi-fhir-client/target/site/apidocs"/>
								</copy>
								<copy todir="target/site/apidocs-server">
									<fileset dir="hapi-fhir-server/target/site/apidocs"/>
								</copy>
								<copy todir="target/site/xref-jpaserver">
									<fileset dir="hapi-fhir-jpaserver-base/target/site/xref"/>
								</copy>
								<copy todir="target/site/xref-base">
									<fileset dir="hapi-fhir-base/target/site/xref"/>
								</copy>
								<!-- <copy todir="target/site/cobertura"> <fileset dir="hapi-fhir-cobertura/target/site/cobertura" /> </copy> -->
								<copy todir="target/site">
									<fileset dir="hapi-fhir-base/target/site" includes="checkstyle.*"/>
								</copy>
								<echo>Fixing Checkstyle Report</echo>
								<replace dir="target/site" summary="true">
									<include name="checkstyle.html"/>
									<replacetoken>"../../</replacetoken>
									<replacevalue>"./</replacevalue>
								</replace>
								<replace dir="target/site" summary="true">
									<include name="*.html"/>
									<replacetoken>
										http://netdna.bootstrapcdn.com/twitter-bootstrap/2.3.1/css/bootstrap-responsive.min.css
									</replacetoken>
									<replacevalue>./css/bootstrap-responsive.min.css</replacevalue>
								</replace>
								<replace dir="target/site" summary="true">
									<include name="*.html"/>
									<replacetoken>http://netdna.bootstrapcd</replacetoken>
									<replacevalue>https://netdna.bootstrapcd</replacevalue>
								</replace>
								<replace dir="target/site" summary="true">
									<include name="*.html"/>
									<replacetoken>http://maxcdn.bootstrapcdn.com/font-awesome/4.3.0/css/font-awesome.min.css
									</replacetoken>
									<replacevalue>https://maxcdn.bootstrapcdn.com/font-awesome/4.3.0/css/font-awesome.min.css
									</replacevalue>
								</replace>
								<replace dir="target/site" summary="true">
									<include name="*.html"/>
									<replacetoken>http://ajax.googleapis</replacetoken>
									<replacevalue>https://ajax.googleapis</replacevalue>
								</replace>
								<replace dir="target/site" summary="true">
									<include name="*.html"/>
									<replacetoken>\t</replacetoken>
									<replacevalue>
									</replacevalue>
								</replace>
								<replace dir="target/site" summary="true">
									<include name="index.html"/>
									<replacetoken><![CDATA[<h2 id="Welcome">Welcome</h2>]]></replacetoken>
									<replacevalue><![CDATA[
			<div class="span12">
				<div class="pull-left">
					<a href="./" id="bannerLeft"><img src="images/hapi_fhir_banner.png" alt='"'HAPI'"' /></a>
				</div>
				<div class="pull-right">
					<a href="./" id="bannerRight"><img src="images/hapi_fhir_banner_right.png" alt='"'FHIR'"' /></a>
				</div>
			</div>
			<br clear="both"/>
	]]></replacevalue>
								</replace>
								<!--<replaceregexp file="target/site/checkstyle.html" byline="false" match="&lt;ul class=&quot;breadcrumb.*?&lt;/ul&gt;" replace="" flags="s"/> -->
							</target>
						</configuration>
					</execution>
					<execution>
						<id>addSyntaxHighlighter</id>
						<phase>site</phase>
						<goals>
							<goal>run</goal>
						</goals>
						<configuration>
							<target>
								<echo>Adding Fontawesome</echo>
								<replace dir="target/site" summary="true">
									<include name="*.html"/>
									<replacetoken>
										<![CDATA[<a href="download.html" title="Download">Download</a>]]></replacetoken>
									<replacevalue>
										<![CDATA[<a href="download.html"  title="Download"><i class="fa fa-download"></i> Download</a>]]></replacevalue>
								</replace>
								<replace dir="target/site" summary="true">
									<include name="*.html"/>
									<replacetoken>
										<![CDATA[<a href="https://github.com/jamesagnew/hapi-fhir/" title="GitHub Project" class="externalLink">GitHub Project</a>]]></replacetoken>
									<replacevalue>
										<![CDATA[<a href="https://github.com/jamesagnew/hapi-fhir/" title="GitHub Project"  class="externalLink"><i class="fa fa-github"></i> GitHub Project</a>]]></replacevalue>
								</replace>
								<replace dir="target/site" summary="true">
									<include name="*.html"/>
									<replacetoken><![CDATA[data-toggle="dropdown">Test Servers <]]></replacetoken>
									<replacevalue>
										<![CDATA[data-toggle="dropdown"><i class="fa fa-fire"></i>&nbsp;Test Servers&nbsp;<]]></replacevalue>
								</replace>
								<replace dir="target/site" summary="true">
									<include name="*.html"/>
									<replacetoken><![CDATA[data-toggle="dropdown">Documentation <]]></replacetoken>
									<replacevalue>
										<![CDATA[data-toggle="dropdown"><i class="fa fa-book"></i>&nbsp;Documentation&nbsp;<]]></replacevalue>
								</replace>
								<replace dir="target/site" summary="true">
									<include name="*.html"/>
									<replacetoken><![CDATA[data-toggle="dropdown">Get Help <]]></replacetoken>
									<replacevalue>
										<![CDATA[data-toggle="dropdown"><i class="fa fa-support"></i>&nbsp;Get Help&nbsp;<]]></replacevalue>
								</replace>
								<echo>Changing Breadcrumbs</echo>
								<replace dir="target/site" summary="true">
									<include name="doc_*.html"/>
									<replacetoken><![CDATA[<li class="divider">/</li>]]></replacetoken>
									<replacevalue><![CDATA[<li  class="divider">/</li>
			<li><a href="docindex.html" title="Documentation">Documentation</a></li>
			<li  class="divider">/</li>]]></replacevalue>
								</replace>
								<echo>Adding Syntax Highlighter</echo>
								<replace dir="target/site" summary="true">
									<include name="*.html"></include>
									<replacetoken><![CDATA[</body>]]></replacetoken>
									<replacevalue><![CDATA[
<script type="text/javascript">
	var elements = document.getElementsByClassName("source");
	for (var i=0; i < elements.length; i++) {
		var pres = elements[i].getElementsByTagName("pre");
		for (var j = 0; j < pres.length; j++) {
			var pre = pres[j];
			if (pre.innerHTML.match(/^\s*\&lt\;/)) {
				pre.className = 'brush: xml';
			} else if (pre.innerHTML.match(/\/\*/)) {
				pre.className = 'brush: java';
			} else if (pre.innerHTML.match(/^\/\//)) {
				pre.className = 'brush: java';
			} else if (pre.innerHTML.match(/^\{/)) {
				pre.className = 'brush: jscript';
			} else if (pre.innerHTML.match(/^\#/)) {
				pre.className = 'brush: bash';
			} else if (pre.innerHTML.match(/\&lt\;\//)) {
				pre.className = 'brush: xml';
			} else {
				pre.className = 'brush: java';
			}
		}
	}

	SyntaxHighlighter.all();
</script>
</body>
									]]></replacevalue>
								</replace>
							</target>
						</configuration>
					</execution>
					<execution>
						<id>addAnalytics</id>
						<phase>site</phase>
						<configuration>
							<target>
								<echo>Adding Google analytics in target/site for &lt;body&gt;</echo>
								<replace dir="target/site" summary="true">
									<include name="**/*.html"></include>
									<replacefilter token="#build#" value="${label}"/>
									<replacefilter token="#version#" value="${project.version}"/>
									<replacetoken><![CDATA[</body>]]></replacetoken>
									<replacevalue><![CDATA[
<script>
  (function(i,s,o,g,r,a,m){i['GoogleAnalyticsObject']=r;i[r]=i[r]||function(){
  (i[r].q=i[r].q||[]).push(arguments)},i[r].l=1*new Date();a=s.createElement(o),
  m=s.getElementsByTagName(o)[0];a.async=1;a.src=g;m.parentNode.insertBefore(a,m)
  })(window,document,'script','//www.google-analytics.com/analytics.js','ga');

  ga('create', 'UA-1395874-5', 'auto');
  ga('require', 'displayfeatures');
  ga('require', 'linkid', 'linkid.js');
  ga('send', 'pageview');

</script>
                </body >
                ]]></replacevalue>
								</replace>
								<echo>Adding Google analytics in target/site for &lt;BODY&gt;</echo>
								<replace dir="target/site" summary="true">
									<include name="**/*.html"></include>
									<replacetoken><![CDATA[</BODY>]]></replacetoken>
									<replacevalue><![CDATA[
<script>
  (function(i,s,o,g,r,a,m){i['GoogleAnalyticsObject']=r;i[r]=i[r]||function(){
  (i[r].q=i[r].q||[]).push(arguments)},i[r].l=1*new Date();a=s.createElement(o),
  m=s.getElementsByTagName(o)[0];a.async=1;a.src=g;m.parentNode.insertBefore(a,m)
  })(window,document,'script','//www.google-analytics.com/analytics.js','ga');

  ga('create', 'UA-1395874-5', 'auto');
  ga('require', 'displayfeatures');
  ga('require', 'linkid', 'linkid.js');
  ga('send', 'pageview');

</script>
                </BODY >
                ]]></replacevalue>
								</replace>
							</target>
						</configuration>
						<goals>
							<goal>run</goal>
						</goals>
					</execution>
				</executions>
			</plugin>
			<plugin>
				<artifactId>maven-site-plugin</artifactId>
				<inherited>false</inherited>
				<executions>
					<execution>
						<id>stage-for-scm-publish</id>
						<phase>post-site</phase>
						<goals>
							<goal>stage</goal>
						</goals>
						<configuration>
							<stagingDirectory>${siteMainDirectory}</stagingDirectory>
						</configuration>
					</execution>
				</executions>
				<dependencies>
					<dependency>
						<groupId>org.apache.maven.wagon</groupId>
						<artifactId>wagon-scm</artifactId>
						<version>3.0.0</version>
					</dependency>
					<dependency>
						<groupId>org.apache.maven.scm</groupId>
						<artifactId>maven-scm-manager-plexus</artifactId>
						<version>1.9.5</version>
					</dependency>
					<dependency>
						<groupId>org.apache.maven.scm</groupId>
						<artifactId>maven-scm-provider-gitexe</artifactId>
						<version>1.9.5</version>
					</dependency>
					<dependency>
						<groupId>org.apache.maven.scm</groupId>
						<artifactId>maven-scm-api</artifactId>
						<version>1.9.5</version>
					</dependency>
					<dependency>
						<groupId>org.apache.maven.doxia</groupId>
						<artifactId>doxia-module-markdown</artifactId>
						<version>1.8</version>
					</dependency>
					<dependency>
						<groupId>io.github.devacfr.maven.skins</groupId>
						<artifactId>reflow-velocity-tools</artifactId>
						<version>2.0.0-beta2</version>
					</dependency>
					<dependency>
						<groupId>org.apache.velocity</groupId>
						<artifactId>velocity</artifactId>
						<version>1.7</version>
					</dependency>
				</dependencies>
			</plugin>
			<plugin>
				<groupId>org.apache.maven.plugins</groupId>
				<artifactId>maven-scm-publish-plugin</artifactId>
				<version>3.0.0</version>
				<inherited>false</inherited>
				<configuration>
					<checkoutDirectory>${scmPubCheckoutDirectory}</checkoutDirectory>
					<content>\${siteMainDirectory}</content>
					<tryUpdate>true</tryUpdate>
					<scmBranch>gh-pages</scmBranch>
					<pubScmUrl>scm:git:git@github.com:jamesagnew/hapi-fhir.git</pubScmUrl>
				</configuration>
				<executions>
					<execution>
						<id>scm-publish</id>
						<phase>site-deploy</phase>
						<goals>
							<goal>publish-scm</goal>
						</goals>
					</execution>
				</executions>
			</plugin>
		</plugins>
	</build>

	<reporting>
		<plugins>
			<plugin>
				<groupId>org.apache.maven.plugins</groupId>
				<artifactId>maven-changes-plugin</artifactId>
				<version>2.12.1</version>
				<inherited>false</inherited>
				<reportSets>
					<reportSet>
						<reports>
							<report>changes-report</report>
						</reports>
					</reportSet>
				</reportSets>
				<configuration>
					<feedType>atom_1.0</feedType>
					<issueLinkTemplatePerSystem>
						<default>https://github.com/jamesagnew/hapi-fhir/issues/%ISSUE%</default>
					</issueLinkTemplatePerSystem>
					<escapeHTML>false</escapeHTML>
				</configuration>
			</plugin>
			<plugin>
				<groupId>org.apache.maven.plugins</groupId>
				<artifactId>maven-surefire-report-plugin</artifactId>
				<version>2.19.1</version>
				<reportSets>
					<reportSet>
						<reports>
							<report>failsafe-report-only</report>
						</reports>
					</reportSet>
				</reportSets>
				<configuration>
					<reportsDirectories>
						<reportDirectory>${project.basedir}/hapi-fhir-base/target/surefire-reports/</reportDirectory>
						<reportDirectory>${project.basedir}/hapi-fhir-structures-dstu/target/surefire-reports/
						</reportDirectory>
						<reportDirectory>${project.basedir}/hapi-fhir-structures-dstu2/target/surefire-reports/
						</reportDirectory>
						<reportDirectory>${project.basedir}/hapi-fhir-jpaserver-base/target/surefire-reports/
						</reportDirectory>
					</reportsDirectories>
				</configuration>
			</plugin>
			<plugin>
				<groupId>org.apache.maven.plugins</groupId>
				<artifactId>maven-project-info-reports-plugin</artifactId>
				<version>3.0.0</version>
				<inherited>false</inherited>
				<!--
				<reportSets>
					<reportSet>
						<reports>
							<report>team</report>
							<report>issue-management</report>
							<report>license</report>
							<report>scm</report>
						</reports>
					</reportSet>
				</reportSets>
				-->
			</plugin>
			<!-- <plugin> <groupId>org.apache.maven.plugins</groupId> <artifactId>maven-linkcheck-plugin</artifactId> <version>1.1</version> </plugin> -->
		</plugins>
	</reporting>

	<profiles>
		<profile>
			<id>DIST</id>
			<modules>
				<!--<module>hapi-fhir-osgi-core</module>-->
			</modules>
		</profile>
		<profile>
			<id>ROOT</id>
			<reporting>
				<plugins>
				</plugins>
			</reporting>
			<modules>
			</modules>
			<build>
				<plugins>
					<!-- <plugin> <artifactId>maven-assembly-plugin</artifactId> <version>${maven_assembly_plugin_version}</version> <executions> <execution> <phase>package</phase> <goals> <goal>single</goal> </goals> 
						<configuration> <attach>false</attach> <descriptors> <descriptor>${project.basedir}/src/assembly/hapi-fhir-sample-projects.xml</descriptor> </descriptors> </configuration> </execution> </executions> </plugin> -->
				</plugins>
			</build>
		</profile>
		<profile>
			<id>SIGN_ARTIFACTS</id>
			<activation>
				<property>
					<name>gpg.passphrase</name>
				</property>
			</activation>
			<build>
				<plugins>
					<plugin>
						<groupId>org.apache.maven.plugins</groupId>
						<artifactId>maven-gpg-plugin</artifactId>
						<executions>
							<execution>
								<id>sign-artifacts</id>
								<phase>verify</phase>
								<goals>
									<goal>sign</goal>
								</goals>
							</execution>
						</executions>
					</plugin>
				</plugins>
			</build>
		</profile>
		<profile>
			<id>SITE</id>
			<modules>
				<module>hapi-fhir-base</module>
				<module>hapi-fhir-structures-dstu2</module>
				<module>hapi-fhir-structures-dstu3</module>
				<module>hapi-fhir-structures-r4</module>
				<module>hapi-fhir-client</module>
				<module>hapi-fhir-server</module>
				<module>hapi-fhir-jpaserver-model</module>
				<module>hapi-fhir-jpaserver-searchparam</module>
				<module>hapi-fhir-jpaserver-subscription</module>
				<module>hapi-fhir-jpaserver-base</module>
				<module>hapi-fhir-jaxrsserver-base</module>
				<!-- <module>hapi-fhir-cobertura</module> -->
				<module>examples</module>
			</modules>
			<reporting>
				<plugins>
					<plugin>
						<groupId>org.codehaus.mojo</groupId>
						<artifactId>findbugs-maven-plugin</artifactId>
						<version>3.0.5</version>
						<configuration>
							<classFilesDirectory>./hapi-fhir-base/target/classes</classFilesDirectory>
						</configuration>
						<reportSets>
							<reportSet>
								<reports>
									<report>findbugs</report>
								</reports>
							</reportSet>
						</reportSets>
					</plugin>
				</plugins>
			</reporting>
		</profile>
		<profile>
			<id>ALLMODULES</id>
			<activation>
				<activeByDefault>true</activeByDefault>
			</activation>
			<modules>
                <module>hapi-fhir-bom</module>
				<module>hapi-deployable-pom</module>
				<module>hapi-fhir-base</module>
<<<<<<< HEAD
=======
				<module>hapi-fhir-test-utilities</module>
				<module>hapi-fhir-utilities</module>
>>>>>>> 1faf7785
				<module>hapi-tinder-plugin</module>
				<module>hapi-tinder-test</module>
				<module>hapi-fhir-client</module>
				<module>hapi-fhir-server</module>
				<module>hapi-fhir-converter</module>
				<module>hapi-fhir-validation</module>
				<!--<module>hapi-fhir-narrativegenerator</module>-->
				<module>hapi-fhir-structures-dstu2</module>
				<module>hapi-fhir-structures-hl7org-dstu2</module>
				<module>hapi-fhir-validation-resources-dstu2</module>
				<module>hapi-fhir-structures-dstu2.1</module>
				<module>hapi-fhir-validation-resources-dstu2.1</module>
				<module>hapi-fhir-structures-dstu3</module>
				<module>hapi-fhir-validation-resources-dstu3</module>
				<module>hapi-fhir-structures-r4</module>
				<module>hapi-fhir-validation-resources-r4</module>
				<module>hapi-fhir-igpacks</module>
				<module>hapi-fhir-jpaserver-model</module>
				<module>hapi-fhir-jpaserver-searchparam</module>
				<module>hapi-fhir-jpaserver-subscription</module>
				<module>hapi-fhir-jaxrsserver-base</module>
				<module>hapi-fhir-jaxrsserver-example</module>
				<module>hapi-fhir-jpaserver-base</module>
				<module>hapi-fhir-jpaserver-elasticsearch</module>
				<module>hapi-fhir-jpaserver-migrate</module>
				<module>restful-server-example</module>
				<module>hapi-fhir-testpage-overlay</module>
				<module>hapi-fhir-jpaserver-uhnfhirtest</module>
				<module>hapi-fhir-client-okhttp</module>
				<module>hapi-fhir-android</module>
				<module>hapi-fhir-cli</module>
				<module>hapi-fhir-dist</module>
				<module>examples</module>
				<!--<module>osgi</module>-->
				<!--<module>osgi/hapi-fhir-karaf-features</module>
				<module>osgi/hapi-fhir-karaf-integration-tests</module>-->
				<!--
				<module>example-projects/hapi-fhir-base-example-embedded-ws</module>
				<module>example-projects/hapi-fhir-standalone-overlay-example</module>
				<module>example-projects/hapi-fhir-jpaserver-cds-example</module>
				<module>example-projects/hapi-fhir-jpaserver-dynamic</module>
				<module>example-projects/hapi-fhir-jpaserver-example-postgres</module>
				-->
				<module>tests/hapi-fhir-base-test-mindeps-client</module>
				<module>tests/hapi-fhir-base-test-mindeps-server</module>
				<module>hapi-fhir-spring-boot</module>
				<!--<module>hapi-fhir-osgi-core</module>-->
			</modules>
		</profile>
		<profile>
			<id>JACOCO</id>
			<modules>
				<module>hapi-fhir-jacoco</module>
			</modules>
		</profile>
		<profile>
			<id>NOPARALLEL</id>
			<build>
				<plugins>
					<plugin>
						<groupId>org.apache.maven.plugins</groupId>
						<artifactId>maven-surefire-plugin</artifactId>
						<configuration>
							<forkCount>1</forkCount>
						</configuration>
					</plugin>
				</plugins>
			</build>
		</profile>
		<profile>
			<id>MINPARALLEL</id>
			<build>
				<plugins>
					<plugin>
						<groupId>org.apache.maven.plugins</groupId>
						<artifactId>maven-surefire-plugin</artifactId>
						<configuration>
							<forkCount>2</forkCount>
						</configuration>
					</plugin>
				</plugins>
			</build>
		</profile>
		<profile>
			<id>ERRORPRONE</id>
			<build>
				<plugins>
					<plugin>
						<groupId>org.apache.maven.plugins</groupId>
						<artifactId>maven-compiler-plugin</artifactId>
						<configuration>
							<compilerArgs>
								<arg>-XDcompilePolicy=simple</arg>
								<arg>-Xplugin:ErrorProne</arg>
							</compilerArgs>
							<annotationProcessorPaths>
								<path>
									<groupId>com.google.errorprone</groupId>
									<artifactId>error_prone_core</artifactId>
									<version>${error_prone_core_version}</version>
								</path>
							</annotationProcessorPaths>
						</configuration>
					</plugin>
				</plugins>
			</build>
		</profile>
		<profile>
			<id>OWASP</id>
			<build>
				<plugins>
					<plugin>
						<groupId>org.owasp</groupId>
						<artifactId>dependency-check-maven</artifactId>
						<version>3.1.1</version>
						<configuration>
							<failBuildOnCVSS>8</failBuildOnCVSS>
						</configuration>
						<executions>
							<execution>
								<goals>
									<goal>check</goal>
								</goals>
							</execution>
						</executions>
					</plugin>
				</plugins>
			</build>
		</profile>
	</profiles>
</project><|MERGE_RESOLUTION|>--- conflicted
+++ resolved
@@ -1119,19 +1119,6 @@
 				<version>${jetty_version}</version>
 			</dependency>
 			<dependency>
-<<<<<<< HEAD
-				<groupId>org.fhir</groupId>
-				<artifactId>ucum</artifactId>
-				<version>1.0.1</version>
-			</dependency>
-			<dependency>
-				<groupId>org.flywaydb</groupId>
-				<artifactId>flyway-core</artifactId>
-				<version>5.1.4</version>
-			</dependency>
-			<dependency>
-=======
->>>>>>> 1faf7785
 				<groupId>org.fusesource.jansi</groupId>
 				<artifactId>jansi</artifactId>
 				<version>1.18</version>
@@ -2295,11 +2282,8 @@
                 <module>hapi-fhir-bom</module>
 				<module>hapi-deployable-pom</module>
 				<module>hapi-fhir-base</module>
-<<<<<<< HEAD
-=======
 				<module>hapi-fhir-test-utilities</module>
 				<module>hapi-fhir-utilities</module>
->>>>>>> 1faf7785
 				<module>hapi-tinder-plugin</module>
 				<module>hapi-tinder-test</module>
 				<module>hapi-fhir-client</module>
