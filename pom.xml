--- conflicted
+++ resolved
@@ -6,11 +6,7 @@
 	<groupId>ca.uhn.hapi.fhir</groupId>
 	<artifactId>hapi-fhir</artifactId>
 	<packaging>pom</packaging>
-<<<<<<< HEAD
-	<version>5.6.5</version>
-=======
 	<version>6.1.0-PRE9-SNAPSHOT</version>
->>>>>>> 61d34ab6
 	<name>HAPI-FHIR</name>
 	<description>An open-source implementation of the FHIR specification in Java.</description>
 	<url>https://hapifhir.io</url>
@@ -832,18 +828,11 @@
         <plexus_compiler_api_version>2.9.0</plexus_compiler_api_version>
         <servicemix_saxon_version>9.8.0-15</servicemix_saxon_version>
         <servicemix_xmlresolver_version>1.2_5</servicemix_xmlresolver_version>
-<<<<<<< HEAD
-        <slf4j_version>1.7.30</slf4j_version>
-        <log4j_to_slf4j_version>2.11.1</log4j_to_slf4j_version>
-        <spring_version>5.3.18</spring_version>
-        <spring_data_version>2.5.0</spring_data_version>
-=======
         <swagger_version>2.1.12</swagger_version>
         <slf4j_version>1.7.33</slf4j_version>
         <log4j_to_slf4j_version>2.17.1</log4j_to_slf4j_version>
         <spring_version>5.3.20</spring_version>
         <spring_data_version>2.6.1</spring_data_version>
->>>>>>> 61d34ab6
         <spring_batch_version>4.3.3</spring_batch_version>
         <spring_boot_version>2.6.7</spring_boot_version>
         <spring_retry_version>1.2.2.RELEASE</spring_retry_version>
