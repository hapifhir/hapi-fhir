--- conflicted
+++ resolved
@@ -867,17 +867,9 @@
 	</licenses>
 
 	<properties>
-<<<<<<< HEAD
-	 	<fhir_core_version>5.6.881</fhir_core_version>
-		<ucum_version>1.0.3</ucum_version>
-		<surefire_jvm_args>-Dfile.encoding=UTF-8 -Xmx2048m</surefire_jvm_args>
-=======
 		<fhir_core_version>5.6.97</fhir_core_version>
 		<ucum_version>1.0.3</ucum_version>
 		<surefire_jvm_args>-Dfile.encoding=UTF-8 -Xmx2048m</surefire_jvm_args>
-
-        <ucum_version>1.0.3</ucum_version>
->>>>>>> 2e679ac5
 
 		<ucum_version>1.0.3</ucum_version>
 
@@ -951,73 +943,10 @@
 		<spring_boot_version>2.7.5</spring_boot_version>
 		<spring_retry_version>1.2.2.RELEASE</spring_retry_version>
 
-<<<<<<< HEAD
 		<stax2_api_version>3.1.4</stax2_api_version>
 		<testcontainers_version>1.17.1</testcontainers_version>
 		<thymeleaf-version>3.0.14.RELEASE</thymeleaf-version>
 		<woodstox_core_asl_version>4.4.1</woodstox_core_asl_version>
-=======
-        <!-- Dependency Versions -->
-        <activation_api_version>1.2.0</activation_api_version>
-        <apache_karaf_version>4.2.5</apache_karaf_version>
-        <aries_spifly_version>1.2</aries_spifly_version>
-        <caffeine_version>3.1.1</caffeine_version>
-        <checkstyle_version>10.4</checkstyle_version>
-        <commons_codec_version>1.15</commons_codec_version>
-        <commons_compress_version>1.21</commons_compress_version>
-        <commons_text_version>1.10.0</commons_text_version>
-        <commons_io_version>2.11.0</commons_io_version>
-        <commons_lang3_version>3.12.0</commons_lang3_version>
-        <com_jamesmurty_utils_version>1.2</com_jamesmurty_utils_version>
-        <derby_version>10.14.2.0</derby_version>
-        <!--<derby_version>10.15.1.3</derby_version>-->
-        <error_prone_core_version>2.10.0</error_prone_core_version>
-        <mockito_version>4.8.1</mockito_version>
-        <nullaway_version>0.7.9</nullaway_version>
-        <guava_version>31.0.1-jre</guava_version>
-        <gson_version>2.8.9</gson_version>
-        <jaxb_bundle_version>2.2.11_1</jaxb_bundle_version>
-        <jaxb_api_version>2.3.1</jaxb_api_version>
-        <jaxb_core_version>2.3.0.1</jaxb_core_version>
-        <jaxb_runtime_version>3.0.0</jaxb_runtime_version>
-        <jena_version>4.2.0</jena_version>
-        <jersey_version>3.0.3</jersey_version>
-        <jetty_version>10.0.13</jetty_version>
-        <jsr305_version>3.0.2</jsr305_version>
-        <junit_version>5.9.1</junit_version>
-        <flexmark_version>0.50.40</flexmark_version>
-        <flyway_version>9.4.0</flyway_version>
-        <hibernate_version>5.6.12.Final</hibernate_version>
-        <hibernate_search_version>6.1.6.Final</hibernate_search_version>
-       <logback_version>1.4.4</logback_version>
-		 <!-- Update lucene version when you update hibernate-search version -->
-        <lucene_version>8.11.1</lucene_version>
-        <hamcrest_version>2.2</hamcrest_version>
-        <hibernate_validator_version>6.1.5.Final</hibernate_validator_version>
-        <httpcore_version>4.4.13</httpcore_version>
-        <httpclient_version>4.5.13</httpclient_version>
-        <jackson_version>2.14.1</jackson_version>
-        <jackson_databind_version>2.14.1</jackson_databind_version>
-        <maven_assembly_plugin_version>3.3.0</maven_assembly_plugin_version>
-        <maven_license_plugin_version>1.8</maven_license_plugin_version>
-        <okhttp_version>4.10.0</okhttp_version>
-        <poi_version>4.1.2</poi_version>
-        <poi_ooxml_schemas_version>1.4</poi_ooxml_schemas_version>
-        <resteasy_version>5.0.2.Final</resteasy_version>
-        <ph_schematron_version>5.6.5</ph_schematron_version>
-        <ph_commons_version>9.5.4</ph_commons_version>
-        <plexus_compiler_api_version>2.9.0</plexus_compiler_api_version>
-        <servicemix_saxon_version>9.8.0-15</servicemix_saxon_version>
-        <servicemix_xmlresolver_version>1.2_5</servicemix_xmlresolver_version>
-        <swagger_version>2.1.12</swagger_version>
-        <slf4j_version>2.0.3</slf4j_version>
-        <log4j_to_slf4j_version>2.19.0</log4j_to_slf4j_version>
-        <spring_version>5.3.23</spring_version>
-		  <spring_data_bom_version>2021.2.2</spring_data_bom_version>
-		  <spring_batch_version>4.3.3</spring_batch_version>
-        <spring_boot_version>2.7.5</spring_boot_version>
-		 <spring_retry_version>1.2.2.RELEASE</spring_retry_version>
->>>>>>> 2e679ac5
 
 		<!-- We are aiming to still work on a very old version of SLF4j even though we depend on the newest, just to be nice to users of the API. This version is tested in the hapi-fhir-cobertura. -->
 		<slf4j_target_version>1.6.0</slf4j_target_version>
@@ -2212,27 +2141,6 @@
 			<plugins>
 				<plugin>
 					<groupId>org.apache.maven.plugins</groupId>
-<<<<<<< HEAD
-=======
-					<artifactId>maven-checkstyle-plugin</artifactId>
-					<version>3.2.0</version>
-					<dependencies>
-						<dependency>
-							<groupId>com.puppycrawl.tools</groupId>
-							<artifactId>checkstyle</artifactId>
-							<version>${checkstyle_version}</version>
-						</dependency>
-                        <dependency>
-                            <groupId>ca.uhn.hapi.fhir</groupId>
-                            <artifactId>hapi-fhir-checkstyle</artifactId>
-									<!-- Remember to bump this when you upgrade the version -->
-                            <version>6.5.3-SNAPSHOT</version>
-                        </dependency>
-					</dependencies>
-				</plugin>
-				<plugin>
-					<groupId>org.apache.maven.plugins</groupId>
->>>>>>> 2e679ac5
 					<artifactId>maven-resources-plugin</artifactId>
 					<version>3.3.0</version>
 				</plugin>
@@ -3049,6 +2957,13 @@
 							<execution><id>integration-test</id><phase>none</phase></execution>
 						</executions>
 					</plugin>
+					<plugin>
+						<groupId>org.apache.maven.plugins</groupId>
+						<artifactId>maven-checkstyle-plugin</artifactId>
+						<executions>
+							<execution><id>validate</id><phase>none</phase></execution>
+						</executions>
+					</plugin>
 				</plugins>
 			</build>
 		</profile>
