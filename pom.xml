--- conflicted
+++ resolved
@@ -757,12 +757,11 @@
 			<name>Gjergj Sheldija</name>
 		</developer>
 		<developer>
-<<<<<<< HEAD
 			<id>XcrigX</id>
 			<name>Craig McClendon</name>
-=======
+		</developer>
+    <developer>
 			<id>dyoung-work</id>
->>>>>>> c3339f38
 		</developer>
 	</developers>
 
