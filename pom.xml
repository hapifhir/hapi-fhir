<?xml version="1.0" encoding="UTF-8"?>
<project xmlns:xsi="http://www.w3.org/2001/XMLSchema-instance" xmlns="http://maven.apache.org/POM/4.0.0"
			xsi:schemaLocation="http://maven.apache.org/POM/4.0.0 http://maven.apache.org/maven-v4_0_0.xsd">

	<modelVersion>4.0.0</modelVersion>
	<groupId>ca.uhn.hapi.fhir</groupId>
	<artifactId>hapi-fhir</artifactId>
	<packaging>pom</packaging>
	<version>6.2.0-PRE15-SNAPSHOT</version>
	<name>HAPI-FHIR</name>
	<description>An open-source implementation of the FHIR specification in Java.</description>
	<url>https://hapifhir.io</url>

	<organization>
		<name>Smile CDR, Inc.</name>
		<url>https://smilecdr.com</url>
	</organization>

	<inceptionYear>2014</inceptionYear>

	<issueManagement>
		<system>GitHub</system>
		<url>https://github.com/hapifhir/hapi-fhir/issues/</url>
	</issueManagement>

	<distributionManagement>
		<snapshotRepository>
			<id>ossrh</id>
			<url>https://oss.sonatype.org/content/repositories/snapshots</url>
		</snapshotRepository>
		<repository>
			<id>ossrh</id>
			<url>https://oss.sonatype.org/service/local/staging/deploy/maven2/</url>
		</repository>
		<site>
			<id>git.server</id>
			<url>scm:git:git@github.com:hapifhir/hapi-fhir.git</url>
		</site>
	</distributionManagement>

	<scm>
		<connection>scm:git:git@github.com:hapifhir/hapi-fhir.git</connection>
		<url>scm:git:git@github.com:hapifhir/hapi-fhir.git</url>
		<developerConnection>scm:git:git@github.com:hapifhir/hapi-fhir.git</developerConnection>
	</scm>

	<repositories>
		<repository>
			<id>oss-snapshot</id>
			<url>https://oss.sonatype.org/content/repositories/snapshots/</url>
			<snapshots>
				<enabled>true</enabled>
			</snapshots>
			<releases>
				<enabled>false</enabled>
			</releases>
		</repository>
	</repositories>

	<dependencies>
		<dependency>
			<groupId>org.junit.jupiter</groupId>
			<artifactId>junit-jupiter</artifactId>
			<scope>test</scope>
		</dependency>
		<dependency>
			<groupId>org.junit.jupiter</groupId>
			<artifactId>junit-jupiter-api</artifactId>
			<scope>test</scope>
		</dependency>
		<dependency>
			<groupId>org.junit.jupiter</groupId>
			<artifactId>junit-jupiter-engine</artifactId>
			<scope>test</scope>
		</dependency>
		<dependency>
			<groupId>org.hamcrest</groupId>
			<artifactId>hamcrest</artifactId>
			<scope>test</scope>
		</dependency>
		<dependency>
			<groupId>org.mockito</groupId>
			<artifactId>mockito-core</artifactId>
			<scope>test</scope>
		</dependency>
		<dependency>
			<groupId>org.mockito</groupId>
			<artifactId>mockito-junit-jupiter</artifactId>
			<scope>test</scope>
		</dependency>
	</dependencies>

	<developers>
		<developer>
			<id>jamesagnew</id>
			<name>James Agnew</name>
			<organization>Smile CDR</organization>
		</developer>
		<developer>
			<id>grahamegrieve</id>
			<name>Grahame Grieve</name>
			<organization>Health Intersections</organization>
		</developer>
		<developer>
			<id>dmuylwyk</id>
			<name>Diederik Muylwyk</name>
			<organization>Smile CDR</organization>
		</developer>
		<developer>
			<id>fil512</id>
			<name>Ken Stevens</name>
			<organization>Smile CDR</organization>
		</developer>
		<developer>
			<id>yogthos</id>
			<name>Dmitri Sotnikov</name>
			<organization>University Health Network</organization>
		</developer>
		<developer>
			<id></id>
			<name>Lisa Wong</name>
			<organization>University Health Network</organization>
		</developer>
		<developer>
			<id>jmandel</id>
			<name>Josh Mandel</name>
			<organization>Boston Children's Hospital</organization>
		</developer>
		<developer>
			<id>lmds</id>
			<name>Laura MacDougall Sookraj</name>
			<organization>University Health Network</organization>
		</developer>
		<developer>
			<id>t106uhn</id>
			<name>Neal Acharya</name>
			<organization>University Health Network</organization>
		</developer>
		<developer>
			<id>davidhay25</id>
			<name>David Hay</name>
			<organization>Orion Health</organization>
		</developer>
		<developer>
			<id>sweetnavelorange</id>
			<name>James Butler</name>
			<organization>Orion Health</organization>
		</developer>
		<developer>
			<id>suranga</id>
			<name>Suranga Nath Kasthurirathne</name>
			<organization>OpenMRS / Regenstrief Center for Biomedical Informatics</organization>
		</developer>
		<developer>
			<id>dougmartin</id>
			<name>Doug Martin</name>
			<organization>Regenstrief Center for Biomedical Informatics</organization>
		</developer>
		<developer>
			<id>akley</id>
			<name>Alexander Kley</name>
		</developer>
		<developer>
			<id>preston</id>
			<name>Preston Lee</name>
			<organization>Arizona State University</organization>
		</developer>
		<developer>
			<id>jjathman</id>
			<name>Joe Athman</name>
		</developer>
		<developer>
			<id>petromykhailysyn</id>
			<name>Petro Mykhailyshyn</name>
		</developer>
		<developer>
			<id>tahurac</id>
			<name>Tahura Chaudhry</name>
			<organization>University Health Network</organization>
		</developer>
		<developer>
			<id>b.debeaubien</id>
			<name>Bill de Beaubien</name>
			<organization>Systems Made Simple</organization>
		</developer>
		<developer>
			<id>twilson650</id>
			<name>Tom Wilson</name>
		</developer>
		<developer>
			<id>esteban-aliverti</id>
			<name>Esteban Aliverti</name>
		</developer>
		<developer>
			<id>mochaholic</id>
			<name>Mohammad Jafari</name>
			<organization>Edmond Scientific Company</organization>
		</developer>
		<developer>
			<id>joel-costigliola</id>
			<name>Joel Costigliola</name>
			<organization>JCOS-Technologies</organization>
		</developer>
		<developer>
			<id>pukkaone</id>
			<name>Chin Huang</name>
		</developer>
		<developer>
			<id>SingingTree</id>
			<name>Bryce Van Dyk</name>
		</developer>
		<developer>
			<id>botunge</id>
			<name>Thomas Andersen</name>
		</developer>
		<developer>
			<id>samlanfranchi</id>
			<name>Sam Lanfranchi</name>
		</developer>
		<developer>
			<id>jkiddo</id>
			<name>Jens Kristian Villadsen</name>
		</developer>
		<developer>
			<id>cmikeb1</id>
			<name>C. Mike Bylund</name>
		</developer>
		<developer>
			<id>nrpeterson</id>
			<name>Nick Peterson</name>
		</developer>
		<developer>
			<id>petervanhoute</id>
			<name>Peter Van Houte</name>
		</developer>
		<developer>
			<id>SRiviere</id>
			<name>Sebastien Riviere</name>
		</developer>
		<developer>
			<id>karlmdavis</id>
			<name>Karl M. Davis</name>
			<organization>CMS</organization>
		</developer>
		<developer>
			<id>matt-blanchette</id>
			<name>Matt Blanchette</name>
		</developer>
		<developer>
			<id>petromykhailysyn</id>
			<name>Petro Mykhaylyshyn</name>
		</developer>
		<developer>
			<id>adam-carbone</id>
			<name>Adam Carbone</name>
		</developer>
		<developer>
			<id>joelsch</id>
			<name>Joel Schneider</name>
		</developer>
		<developer>
			<id>euvitudo</id>
			<name>Phillip Warner</name>
		</developer>
		<developer>
			<id>subhrajyotim</id>
			<name>Subhro</name>
		</developer>
		<developer>
			<id>mion00</id>
			<name>Carlo Mion</name>
		</developer>
		<developer>
			<id>kiwiandroiddev</id>
			<name>Matt Clarke</name>
			<organization>Orion Health</organization>
		</developer>
		<developer>
			<id>FilipDomazet</id>
			<name>Filip Domazet</name>
		</developer>
		<developer>
			<id>bdenton</id>
			<name>Bill Denton</name>
			<organization>Akana, Inc</organization>
		</developer>
		<developer>
			<id>hnnesv</id>
			<name>Hannes Venter</name>
			<organization>Jembi Health Systems</organization>
		</developer>
		<developer>
			<id>vadi2</id>
			<name>Vadim Peretokin</name>
			<organization>Firely</organization>
		</developer>
		<developer>
			<id>lawley</id>
			<name>Michael Lawley</name>
			<organization>CSIRO</organization>
		</developer>
		<developer>
			<id>CarthageKing</id>
			<name>CarthageKing</name>
		</developer>
		<developer>
			<id>gijsbert802</id>
			<name>Gijsbert van den Brink</name>
		</developer>
		<developer>
			<id>rqg0717</id>
			<name>James Ren</name>
		</developer>
		<developer>
			<id>Robbert1</id>
			<name>Robbert van Waveren</name>
		</developer>
		<developer>
			<id>daliboz</id>
			<name>Jenny Syed</name>
			<organization>Cerner Corporation</organization>
		</developer>
		<developer>
			<id>sekaijin</id>
			<name>sekaijin</name>
		</developer>
		<developer>
			<id>hugosoares</id>
			<name>Hugo Soares</name>
		</developer>
		<developer>
			<id>SRiviere</id>
			<name>Sebastien Riviere</name>
		</developer>
		<developer>
			<id>jodue</id>
			<name>jodue</name>
		</developer>
		<developer>
			<id>joelsch</id>
			<name>Joel Schneider</name>
			<organization>National Marrow Donor Program</organization>
		</developer>
		<developer>
			<id>dangerousben</id>
			<name>Ben Spencer</name>
		</developer>
		<developer>
			<id>maclema</id>
			<name>maclema</name>
		</developer>
		<developer>
			<id>ohr</id>
			<name>Christian Ohr</name>
			<organization>InterComponentWare AG</organization>
		</developer>
		<developer>
			<id>eug48</id>
			<name>Eugene Lubarsky</name>
		</developer>
		<developer>
			<id>SarenCurrie</id>
			<name>Saren Currie</name>
		</developer>
		<developer>
			<id>dconlan</id>
			<name>dconlan</name>
		</developer>
		<developer>
			<id>psbrandt</id>
			<name>Pascal Brandt</name>
		</developer>
		<developer>
			<id>InfiniteLoop90</id>
			<name>Clayton Bodendein</name>
		</developer>
		<developer>
			<id>rhausam</id>
			<name>Rob Hausam</name>
		</developer>
		<developer>
			<id>patrick-werner</id>
			<name>Patrick Werner</name>
		</developer>
		<developer>
			<id>malcolmm83</id>
			<name>Malcolm McRoberts</name>
		</developer>
		<developer>
			<id>mouellet</id>
			<name>Mathieu Ouellet</name>
		</developer>
		<developer>
			<id>JiajingLiang</id>
			<name>Jiajing Liang</name>
		</developer>
		<developer>
			<id>jamesdaily</id>
			<name>James Daily</name>
		</developer>
		<developer>
			<id>darktyko</id>
			<name>Kyle Meadows</name>
		</developer>
		<developer>
			<id>Tastelezz</id>
			<name>Gaetano Gallo</name>
		</developer>
		<developer>
			<id>sjanic</id>
			<name>sjanic</name>
		</developer>
		<developer>
			<id>c-schuler</id>
			<name>Chris Schuler</name>
		</developer>
		<developer>
			<id>javajeff</id>
			<name>Jeff Chung</name>
		</developer>
		<developer>
			<id>anoush-bch</id>
			<name>Anoush Mouradian</name>
		</developer>
		<developer>
			<id>splatch</id>
			<name>Łukasz Dywicki</name>
		</developer>
		<developer>
			<id>anthonys123</id>
			<name>Anthony Sute</name>
		</developer>
		<developer>
			<id>johnpoth</id>
			<name>John Poth</name>
			<organization>Red Hat</organization>
		</developer>
		<developer>
			<id>t4deon</id>
			<name>Andreas Keil</name>
		</developer>
		<developer>
			<id>RuthAlk</id>
			<name>Ruth Alkema</name>
		</developer>
		<developer>
			<id>Tastelezz</id>
			<name>Gaetano Gallo</name>
			<organization>InterComponentWare AG</organization>
		</developer>
		<developer>
			<id>jasonaown</id>
			<name>Jason Owen</name>
		</developer>
		<developer>
			<id>hdconradi</id>
			<name>Heinz-Dieter Conradi</name>
		</developer>
		<developer>
			<id>kliu99</id>
			<name>Kai Liu</name>
		</developer>
		<developer>
			<id>Romanow88</id>
			<name>Roman Doboni</name>
		</developer>
		<developer>
			<id>franktao2008</id>
			<name>Frank Tao</name>
			<organization>Smile CDR</organization>
		</developer>
		<developer>
			<id>anamariaradu10</id>
			<name>Ana Maria Radu</name>
			<organization>Cerner Corporation</organization>
		</developer>
		<developer>
			<id>alinleonard</id>
			<name>Alin Leonard</name>
			<organization>Cerner Corporation</organization>
		</developer>
		<developer>
			<id>jbalbien</id>
		</developer>
		<developer>
			<id>volsch</id>
			<name>Volker Schmidt</name>
			<organization>DHIS2 / University of Oslo</organization>
		</developer>
		<developer>
			<id>magnuswatn</id>
			<name>Magnus Watn</name>
		</developer>
		<developer>
			<id>Cory00</id>
		</developer>
		<developer>
			<id>srdo</id>
			<name>Stig Døssing</name>
		</developer>
		<developer>
			<id>ruoat</id>
			<name>Ari Ruotsalainen</name>
		</developer>
		<developer>
			<id>stevelle</id>
			<name>Steve Lewis</name>
			<organization>Cambia Health Solutions</organization>
		</developer>
		<developer>
			<id>restevez-chs</id>
			<name>Ricardo Estevez</name>
			<organization>Cambia Health Solutions</organization>
		</developer>
		<developer>
			<id>zilin375</id>
		</developer>
		<developer>
			<id>basecade</id>
			<name>Anders Havn</name>
		</developer>
		<developer>
			<id>vedion</id>
			<name>Anders Havn</name>
		</developer>
		<developer>
			<id>zaewonyx</id>
		</developer>
		<developer>
			<id>tadgh</id>
			<name>Gary Graham</name>
			<organization>Smile CDR</organization>
		</developer>
		<developer>
			<id>nerdydrew</id>
			<name>Drew Mitchell</name>
		</developer>
		<developer>
			<id>srdo</id>
			<name>Stig Døssing</name>
		</developer>
		<developer>
			<id>gteichrow</id>
			<name>Gary Teichrow</name>
		</developer>
		<developer>
			<id>sethrylan</id>
			<name>Seth Rylan Gainey</name>
			<url>http://sethrylan.org/</url>
		</developer>
		<developer>
			<id>uurl</id>
			<name>Raul Estrada</name>
		</developer>
		<developer>
			<id>nickrobison-usds</id>
			<name>Nick Robison</name>
		</developer>
		<developer>
			<id>fitzoh</id>
			<name>Andrew Fitzgerald</name>
		</developer>
		<developer>
			<id>dmap</id>
			<name>David Maplesden</name>
		</developer>
		<developer>
			<id>jaferkhan</id>
			<name>Jafer Khan Shamshad</name>
		</developer>
		<developer>
			<id>CodeAndChoke</id>
			<name>Long Nguyen</name>
		</developer>
		<developer>
			<id>tuomoa</id>
			<name>Tuomo Ala-Vannesluoma</name>
		</developer>
		<developer>
			<id>jelmerterwal</id>
			<name>Jelmer ter Wal</name>
		</developer>
		<developer>
			<id>jiaola</id>
			<name>Dazhi Jiao</name>
		</developer>
		<developer>
			<id>dionmcm</id>
		</developer>
		<developer>
			<id>ttntrifork</id>
			<organization>Trifork</organization>
			<name>Tue Toft Nørgård</name>
		</developer>
		<developer>
			<id>mzgtrifork</id>
			<organization>Trifork</organization>
			<name>Martin Zacho Grønhøj</name>
		</developer>
		<developer>
			<id>augla</id>
			<name>August Langhout</name>
		</developer>
		<developer>
			<id>dgileadi</id>
			<name>David Gileadi</name>
		</developer>
		<developer>
			<id>ibrohimislam</id>
			<name>Ibrohim Kholilul Islam</name>
		</developer>
		<developer>
			<id>mkucharek</id>
			<name>Maciej Kucharek</name>
		</developer>
		<developer>
			<id>Thopap</id>
			<name>Thomas Papke</name>
			<organization>InterComponentWare AG</organization>
		</developer>
		<developer>
			<id>Bert-R</id>
			<name>Bert Roos</name>
		</developer>
		<developer>
			<id>zilin375</id>
			<name>Zhe Wang</name>
			<organization>Agfa Healthcare</organization>
		</developer>
		<developer>
			<id>gematik-fue</id>
			<name>gematik FuE</name>
		</developer>
		<developer>
			<id>ibacher</id>
			<name>Ian</name>
		</developer>
		<developer>
			<id>jasmdk</id>
			<name>Jacob Stampe Mikkelsen</name>
			<organization>Systematik A/S</organization>
		</developer>
		<developer>
			<id>craigappl</id>
			<name>Craig Appl</name>
			<organization>ONA</organization>
		</developer>
		<developer>
			<id>IanMMarshall</id>
			<name>Ian Marshall</name>
			<organization>Smile CDR</organization>
		</developer>
		<developer>
			<id>markiantorno</id>
			<name>Mark Iantorno</name>
			<organization>Smile CDR</organization>
		</developer>
		<developer>
			<id>sqshq</id>
			<name>Alexander Lukyanchikov</name>
		</developer>
		<developer>
			<id>abrsystematic</id>
		</developer>
		<developer>
			<id>joshdcollins</id>
			<name>Josh Collins</name>
			<organization>Janeiro Digital</organization>
		</developer>
		<developer>
			<id>ericprud</id>
			<name>Eric Prud'hommeaux</name>
			<organization>Janeiro Digital</organization>
		</developer>
		<developer>
			<id>blangley28</id>
			<organization>MITRE</organization>
		</developer>
		<developer>
			<id>swagers</id>
			<name>Steven Wagers</name>
			<organization>Regenstrief Institute</organization>
		</developer>
		<developer>
			<id>vladonemo</id>
			<name>Vladimir Nemergut</name>
		</developer>
		<developer>
			<id>janol77</id>
			<name>Alejandro Medina</name>
		</developer>
		<developer>
			<id>KevinDougan-SmileCDR</id>
			<name>Kevin Dougan</name>
		</developer>
		<developer>
			<id>jpercival</id>
			<name>Jonathan Percival</name>
			<organization>Alphora</organization>
		</developer>
		<developer>
			<id>brynrhodes</id>
			<name>Bryn Rhodes</name>
			<organization>Alphora</organization>
		</developer>
		<developer>
			<id>MarcelPa</id>
			<name>Marcel P</name>
		</developer>
		<developer>
			<id>marceloavan</id>
			<name>Marcelo Avancini</name>
			<organization>Philips</organization>
		</developer>
		<developer>
			<id>HananAwwad</id>
			<name>Hanan Awwad</name>
		</developer>
		<developer>
			<id>jarimayenburg</id>
			<name>Jari Maijenburg</name>
		</developer>
		<developer>
			<id>rbhman</id>
			<name>Bruno Hedman</name>
		</developer>

		<developer>
			<id>bratwurtz</id>
			<name>Dušan Marković</name>
			<organization>Better</organization>
		</developer>
		<developer>
			<id>jingtang10</id>
			<name>Jing Tang</name>
			<organization>Google</organization>
		</developer>
		<developer>
			<id>theGOTOguy</id>
			<name>Ben Li-Sauerwine</name>
		</developer>
		<developer>
			<id>tarekmamdouh</id>
		</developer>
		<developer>
			<id>JoeShook</id>
			<name>Joe Shook</name>
			<organization>Surescripts LLC</organization>
		</developer>
		<developer>
			<id>vilaug</id>
			<name>Augustas Vilčinskas</name>
			<organization>Ivido</organization>
		</developer>
		<developer>
			<id>gjergjsheldija</id>
			<name>Gjergj Sheldija</name>
		</developer>
		<developer>
			<id>XcrigX</id>
			<name>Craig McClendon</name>
		</developer>
    <developer>
			<id>dyoung-work</id>
		</developer>
	</developers>

	<licenses>
		<license>
			<name>Apache Software License 2.0</name>
			<url>https://www.apache.org/licenses/LICENSE-2.0.txt</url>
		</license>
	</licenses>

    <properties>

<<<<<<< HEAD
        <fhir_core_version>5.6.52-SNAPSHOT<!-- *****Address the version exception marked with a to-do in RuntimeResourceDefinition when this is updated --></fhir_core_version>

=======
        <fhir_core_version>5.6.68</fhir_core_version>
>>>>>>> 422ef87a
        <ucum_version>1.0.3</ucum_version>

        <surefire_jvm_args>-Dfile.encoding=UTF-8 -Xmx2048m</surefire_jvm_args>

        <!-- configure timestamp in MANIFEST.MF for maven-war-provider -->
        <maven.build.timestamp.format>yyyy-MM-dd'T'HH:mm:ss'Z'</maven.build.timestamp.format>

        <project.build.sourceEncoding>UTF-8</project.build.sourceEncoding>

        <!-- For site-deploy -->
        <siteMainDirectory>${user.home}/sites/hapi-fhir</siteMainDirectory>
        <scmPubCheckoutDirectory>${user.home}/sites/scm/hapi-fhir</scmPubCheckoutDirectory>

        <!-- Dependency Versions -->
        <activation_api_version>1.2.0</activation_api_version>
        <apache_karaf_version>4.2.5</apache_karaf_version>
        <aries_spifly_version>1.2</aries_spifly_version>
        <caffeine_version>3.1.1</caffeine_version>
        <commons_codec_version>1.15</commons_codec_version>
        <commons_compress_version>1.21</commons_compress_version>
        <commons_text_version>1.9</commons_text_version>
        <commons_io_version>2.11.0</commons_io_version>
        <commons_lang3_version>3.12.0</commons_lang3_version>
        <com_jamesmurty_utils_version>1.2</com_jamesmurty_utils_version>
        <cql_version>1.5.0</cql_version>
        <derby_version>10.14.2.0</derby_version>
        <!--<derby_version>10.15.1.3</derby_version>-->
        <error_prone_core_version>2.10.0</error_prone_core_version>
        <mockito_version>4.2.0</mockito_version>
        <nullaway_version>0.7.9</nullaway_version>
        <guava_version>31.0.1-jre</guava_version>
        <gson_version>2.8.9</gson_version>
        <jaxb_bundle_version>2.2.11_1</jaxb_bundle_version>
        <jaxb_api_version>2.3.1</jaxb_api_version>
        <jaxb_core_version>2.3.0.1</jaxb_core_version>
        <jaxb_runtime_version>3.0.0</jaxb_runtime_version>
        <jena_version>4.2.0</jena_version>
        <jersey_version>3.0.3</jersey_version>
        <jetty_version>9.4.48.v20220622</jetty_version>
        <jsr305_version>3.0.2</jsr305_version>
        <junit_version>5.9.1</junit_version>
        <flexmark_version>0.50.40</flexmark_version>
        <flyway_version>9.4.0</flyway_version>
        <hibernate_version>5.6.2.Final</hibernate_version>
        <hibernate_search_version>6.1.6.Final</hibernate_search_version>
        <!-- Update lucene version when you update hibernate-search version -->
        <lucene_version>8.11.1</lucene_version>
        <hamcrest_version>2.2</hamcrest_version>
        <hibernate_validator_version>6.1.5.Final</hibernate_validator_version>
        <httpcore_version>4.4.13</httpcore_version>
        <httpclient_version>4.5.13</httpclient_version>
        <jackson_version>2.13.2</jackson_version>
        <jackson_databind_version>2.13.2.2</jackson_databind_version>
        <maven_assembly_plugin_version>3.3.0</maven_assembly_plugin_version>
        <maven_license_plugin_version>1.8</maven_license_plugin_version>
        <okhttp_version>4.10.0</okhttp_version>
        <poi_version>4.1.2</poi_version>
        <poi_ooxml_schemas_version>1.4</poi_ooxml_schemas_version>
        <resteasy_version>5.0.2.Final</resteasy_version>
        <ph_schematron_version>5.6.5</ph_schematron_version>
        <ph_commons_version>9.5.4</ph_commons_version>
        <plexus_compiler_api_version>2.9.0</plexus_compiler_api_version>
        <servicemix_saxon_version>9.8.0-15</servicemix_saxon_version>
        <servicemix_xmlresolver_version>1.2_5</servicemix_xmlresolver_version>
        <swagger_version>2.1.12</swagger_version>
        <slf4j_version>1.7.33</slf4j_version>
        <log4j_to_slf4j_version>2.17.1</log4j_to_slf4j_version>
        <spring_version>5.3.23</spring_version>
		  <spring_data_bom_version>2021.2.2</spring_data_bom_version>
		  <spring_batch_version>4.3.3</spring_batch_version>
        <spring_boot_version>2.7.4</spring_boot_version>
        <spring_retry_version>1.2.2.RELEASE</spring_retry_version>

        <stax2_api_version>3.1.4</stax2_api_version>
        <testcontainers_version>1.17.1</testcontainers_version>
        <thymeleaf-version>3.0.14.RELEASE</thymeleaf-version>
        <woodstox_core_asl_version>4.4.1</woodstox_core_asl_version>

        <!-- We are aiming to still work on a very old version of SLF4j even though we depend on the newest, just to be nice to users of the API. This version is tested in the hapi-fhir-cobertura. -->
        <slf4j_target_version>1.6.0</slf4j_target_version>

        <project.reporting.outputEncoding>UTF-8</project.reporting.outputEncoding>
        <ebay_cors_filter_version>1.0.1</ebay_cors_filter_version>

        <elastic_apm_version>1.28.4</elastic_apm_version>
        <!-- CQL Support -->
        <cql-engine.version>1.5.1</cql-engine.version>
        <cql-evaluator.version>1.2.0</cql-evaluator.version>
        <cqframework.version>1.5.2</cqframework.version>

        <!-- Site properties -->
        <fontawesomeVersion>5.4.1</fontawesomeVersion>
        <maven.compiler.source>11</maven.compiler.source>
        <maven.compiler.target>11</maven.compiler.target>
		  <maven.compiler.release>11</maven.compiler.release>
        <maven.compiler.testSource>17</maven.compiler.testSource>
		  <maven.compiler.testTarget>17</maven.compiler.testTarget>
		  <maven.compiler.testRelease>17</maven.compiler.testRelease>
    </properties>

	<dependencyManagement>
		<dependencies>
			<dependency>
				<groupId>org.springframework.data</groupId>
				<artifactId>spring-data-bom</artifactId>
				<version>${spring_data_bom_version}</version>
				<type>pom</type>
				<scope>import</scope>
			</dependency>
			<dependency>
				<groupId>aopalliance</groupId>
				<artifactId>aopalliance</artifactId>
				<version>1.0</version>
			</dependency>
			<dependency>
				<groupId>ch.qos.logback</groupId>
				<artifactId>logback-classic</artifactId>
				<version>1.2.10</version>
			</dependency>
			<dependency>
				<groupId>com.atlassian.commonmark</groupId>
				<artifactId>commonmark</artifactId>
				<version>0.9.0</version>
			</dependency>
			<dependency>
				<groupId>com.fasterxml.jackson.core</groupId>
				<artifactId>jackson-annotations</artifactId>
				<version>${jackson_version}</version>
			</dependency>
			<dependency>
				<groupId>com.fasterxml.jackson.core</groupId>
				<artifactId>jackson-core</artifactId>
				<version>${jackson_version}</version>
			</dependency>
			<dependency>
				<groupId>com.fasterxml.jackson.core</groupId>
				<artifactId>jackson-databind</artifactId>
				<version>${jackson_databind_version}</version>
			</dependency>
			<dependency>
				<groupId>com.fasterxml.jackson.datatype</groupId>
				<artifactId>jackson-datatype-jsr310</artifactId>
				<version>${jackson_version}</version>
			</dependency>
			<dependency>
				<groupId>com.fasterxml.jackson.dataformat</groupId>
				<artifactId>jackson-dataformat-yaml</artifactId>
				<version>${jackson_version}</version>
			</dependency>
			<dependency>
				<groupId>com.fasterxml.jackson.module</groupId>
				<artifactId>jackson-module-jaxb-annotations</artifactId>
				<version>${jackson_version}</version>
			</dependency>
			<dependency>
				<groupId>com.jayway.jsonpath</groupId>
				<artifactId>json-path</artifactId>
				<version>2.5.0</version>
			</dependency>
			<dependency>
				<groupId>com.jayway.jsonpath</groupId>
				<artifactId>json-path-assert</artifactId>
				<version>2.5.0</version>
			</dependency>
			<dependency>
				<groupId>com.github.ben-manes.caffeine</groupId>
				<artifactId>caffeine</artifactId>
				<version>${caffeine_version}</version>
			</dependency>
			<dependency>
				<groupId>com.graphql-java</groupId>
				<artifactId>graphql-java</artifactId>
				<version>17.3</version>
			</dependency>
			<!-- mail start -->
			<dependency>
				<groupId>org.simplejavamail</groupId>
				<artifactId>simple-java-mail</artifactId>
				<version>6.6.1</version>
			</dependency>
			<dependency>
				<groupId>com.icegreen</groupId>
				<artifactId>greenmail</artifactId>
				<version>1.6.4</version>
				<scope>compile</scope>
			</dependency>
			<dependency>
				<groupId>com.icegreen</groupId>
				<artifactId>greenmail-junit5</artifactId>
				<version>1.6.4</version>
				<scope>compile</scope>
			</dependency>
			<!-- mail end -->
			<dependency>
				<groupId>com.github.dnault</groupId>
				<artifactId>xml-patch</artifactId>
				<version>0.3.1</version>
			</dependency>
			<dependency>
				<groupId>io.dogote</groupId>
				<artifactId>json-patch</artifactId>
				<version>1.15</version>
			</dependency>
			<dependency>
				<groupId>com.google.errorprone</groupId>
				<artifactId>error_prone_core</artifactId>
				<version>${error_prone_core_version}</version>
			</dependency>
			<dependency>
				<groupId>com.google.guava</groupId>
				<artifactId>guava</artifactId>
				<version>${guava_version}</version>
			</dependency>
			<dependency>
				<groupId>com.google.guava</groupId>
				<artifactId>guava-testlib</artifactId>
				<version>${guava_version}</version>
			</dependency>
			<dependency>
				<groupId>com.h2database</groupId>
				<artifactId>h2</artifactId>
				<version>2.1.214</version>
			</dependency>
			<dependency>
				<groupId>com.helger</groupId>
				<artifactId>ph-schematron</artifactId>
				<version>${ph_schematron_version}</version>
			</dependency>
			<dependency>
				<groupId>com.helger</groupId>
				<artifactId>ph-commons</artifactId>
				<version>${ph_commons_version}</version>
			</dependency>
			<dependency>
				<groupId>com.jamesmurty.utils</groupId>
				<artifactId>java-xmlbuilder</artifactId>
				<version>${com_jamesmurty_utils_version}</version>
			</dependency>
			<dependency>
				<groupId>com.squareup.okhttp3</groupId>
				<artifactId>okhttp</artifactId>
				<version>${okhttp_version}</version>
			</dependency>
			<dependency>
				<groupId>com.sun.activation</groupId>
				<artifactId>javax.activation</artifactId>
				<version>${activation_api_version}</version>
			</dependency>
			<dependency>
				<groupId>com.sun.activation</groupId>
				<artifactId>jakarta.activation</artifactId>
				<version>2.0.0</version>
			</dependency>
            <dependency>
                <groupId>com.vladsch.flexmark</groupId>
                <artifactId>flexmark</artifactId>
                <version>${flexmark_version}</version>
            </dependency>
            <dependency>
                <groupId>com.vladsch.flexmark</groupId>
                <artifactId>flexmark-ext-tables</artifactId>
                <version>${flexmark_version}</version>
            </dependency>
            <dependency>
                <groupId>com.vladsch.flexmark</groupId>
                <artifactId>flexmark-profile-pegdown</artifactId>
                <version>${flexmark_version}</version>
            </dependency>
			<dependency>
				<groupId>commons-beanutils</groupId>
				<artifactId>commons-beanutils</artifactId>
				<version>1.9.4</version>
			</dependency>
			<dependency>
				<groupId>commons-cli</groupId>
				<artifactId>commons-cli</artifactId>
				<version>1.5.0</version>
			</dependency>
			<dependency>
				<groupId>commons-codec</groupId>
				<artifactId>commons-codec</artifactId>
				<version>${commons_codec_version}</version>
			</dependency>
			<dependency>
				<groupId>org.apache.commons</groupId>
				<artifactId>commons-collections4</artifactId>
				<version>4.4</version>
			</dependency>
			<dependency>
				<groupId>commons-collections</groupId>
				<artifactId>commons-collections</artifactId>
				<version>3.2.2</version>
			</dependency>
			<dependency>
				<groupId>org.apache.commons</groupId>
				<artifactId>commons-compress</artifactId>
				<version>${commons_compress_version}</version>
			</dependency>
			<dependency>
				<groupId>org.apache.commons</groupId>
				<artifactId>commons-csv</artifactId>
				<version>1.8</version>
			</dependency>
			<dependency>
				<groupId>org.aspectj</groupId>
				<artifactId>aspectjweaver</artifactId>
				<version>1.9.5</version>
			</dependency>
			<dependency>
				<groupId>org.hl7.fhir.testcases</groupId>
				<artifactId>fhir-test-cases</artifactId>
				<version>1.1.14</version>
			</dependency>
			<dependency>
				<groupId>org.jdom</groupId>
				<artifactId>jdom2</artifactId>
				<version>2.0.6.1</version>
			</dependency>
			<dependency>
				<groupId>org.jetbrains</groupId>
				<artifactId>annotations</artifactId>
				<version>23.0.0</version>
			</dependency>
			<dependency>
				<groupId>commons-io</groupId>
				<artifactId>commons-io</artifactId>
				<version>${commons_io_version}</version>
			</dependency>
			<dependency>
				<groupId>directory-naming</groupId>
				<artifactId>naming-java</artifactId>
				<version>0.8</version>
				<scope>test</scope>
				<exclusions>
					<exclusion>
						<artifactId>commons-logging</artifactId>
						<groupId>commons-logging</groupId>
					</exclusion>
				</exclusions>
			</dependency>
			<dependency>
				<groupId>es.nitaur.markdown</groupId>
				<artifactId>txtmark</artifactId>
				<version>0.16</version>
			</dependency>
			<dependency>
				<groupId>javax.activation</groupId>
				<artifactId>javax.activation-api</artifactId>
				<version>${activation_api_version}</version>
			</dependency>
			<dependency>
				<groupId>javax.annotation</groupId>
				<artifactId>javax.annotation-api</artifactId>
				<version>1.3.2</version>
			</dependency>
			<dependency>
				<groupId>javax.ejb</groupId>
				<artifactId>ejb-api</artifactId>
				<version>3.0</version>
			</dependency>
			<dependency>
				<groupId>javax.el</groupId>
				<artifactId>javax.el-api</artifactId>
				<version>3.0.0</version>
			</dependency>
			<dependency>
				<groupId>javax.interceptor</groupId>
				<artifactId>javax.interceptor-api</artifactId>
				<version>1.2</version>
			</dependency>
			<dependency>
				<groupId>javax.json</groupId>
				<artifactId>javax.json-api</artifactId>
				<version>1.1</version>
			</dependency>
			<dependency>
				<groupId>javax.xml.bind</groupId>
				<artifactId>jaxb-api</artifactId>
				<version>${jaxb_api_version}</version>
			</dependency>
			<dependency>
				<groupId>com.google.code.gson</groupId>
				<artifactId>gson</artifactId>
				<version>${gson_version}</version>
			</dependency>
			<dependency>
				<groupId>com.google.code.findbugs</groupId>
				<artifactId>jsr305</artifactId>
				<version>3.0.2</version>
			</dependency>
			<dependency>
				<groupId>com.healthmarketscience.sqlbuilder</groupId>
				<artifactId>sqlbuilder</artifactId>
				<version>3.0.2</version>
			</dependency>
			<dependency>
				<groupId>com.microsoft.sqlserver</groupId>
				<artifactId>mssql-jdbc</artifactId>
				<version>9.4.1.jre8</version>
			</dependency>
			<dependency>
				<groupId>javax.servlet</groupId>
				<artifactId>javax.servlet-api</artifactId>
				<version>3.1.0</version>
			</dependency>
			<dependency>
				<groupId>javax.transaction</groupId>
				<artifactId>javax.transaction-api</artifactId>
				<version>1.2</version>
			</dependency>
			<dependency>
				<groupId>javax.validation</groupId>
				<artifactId>validation-api</artifactId>
				<version>2.0.1.Final</version>
			</dependency>
			<dependency>
				<!--
				We use JUnit 5 in HAPI FHIR, but some libraries still pull in / require JUnit 4
				(e.g. Testcontainers) so we enforce a current version to avoid OWASP flags
				-->
				<groupId>junit</groupId>
				<artifactId>junit</artifactId>
				<version>4.13.2</version>
			</dependency>
			<dependency>
				<groupId>io.swagger.core.v3</groupId>
				<artifactId>swagger-models</artifactId>
				<version>${swagger_version}</version>
			</dependency>
			<dependency>
				<groupId>io.swagger.core.v3</groupId>
				<artifactId>swagger-core</artifactId>
				<version>${swagger_version}</version>
			</dependency>
			<dependency>
				<groupId>mysql</groupId>
				<artifactId>mysql-connector-java</artifactId>
				<version>8.0.28</version>
			</dependency>
			<dependency>
				<groupId>org.springdoc</groupId>
				<artifactId>springdoc-openapi-ui</artifactId>
				<version>1.5.13</version>
			</dependency>
			<dependency>
				 <groupId>net.sourceforge.htmlunit</groupId>
				 <artifactId>htmlunit</artifactId>
				 <version>2.65.1</version>
			</dependency>
			<dependency>
				<groupId>net.sf.json-lib</groupId>
				<artifactId>json-lib</artifactId>
				<version>2.4</version>
				<classifier>jdk15</classifier>
				<exclusions>
					<exclusion>
						<artifactId>commons-logging</artifactId>
						<groupId>commons-logging</groupId>
					</exclusion>
				</exclusions>
			</dependency>
			<dependency>
				<groupId>net.sf.json-lib</groupId>
				<artifactId>json-lib</artifactId>
				<version>2.4</version>
				<classifier>jdk15-sources</classifier>
			</dependency>
			<dependency>
				<groupId>net.ttddyy</groupId>
				<artifactId>datasource-proxy</artifactId>
				<version>1.7</version>
			</dependency>
			<dependency>
				<groupId>org.antlr</groupId>
				<artifactId>ST4</artifactId>
				<version>4.0.8</version>
			</dependency>
			<dependency>
				<groupId>org.apache.commons</groupId>
				<artifactId>commons-dbcp2</artifactId>
				<version>2.9.0</version>
			</dependency>
			<dependency>
				<groupId>org.apache.commons</groupId>
				<artifactId>commons-lang3</artifactId>
				<version>${commons_lang3_version}</version>
			</dependency>
			<dependency>
				<groupId>org.apache.commons</groupId>
				<artifactId>commons-text</artifactId>
				<version>${commons_text_version}</version>
			</dependency>
			<dependency>
				<groupId>org.apache.derby</groupId>
				<artifactId>derby</artifactId>
				<version>${derby_version}</version>
			</dependency>
			<dependency>
				<groupId>org.apache.derby</groupId>
				<artifactId>derbynet</artifactId>
				<version>${derby_version}</version>
			</dependency>
			<dependency>
				<groupId>org.apache.derby</groupId>
				<artifactId>derbyclient</artifactId>
				<version>${derby_version}</version>
			</dependency>
			<dependency>
				<groupId>org.apache.derby</groupId>
				<artifactId>derbyshared</artifactId>
				<version>${derby_version}</version>
			</dependency>
			<dependency>
				<groupId>org.apache.derby</groupId>
				<artifactId>derbytools</artifactId>
				<version>${derby_version}</version>
			</dependency>
			<dependency>
				<groupId>org.apache.httpcomponents</groupId>
				<artifactId>httpclient</artifactId>
				<version>${httpclient_version}</version>
			</dependency>
			<dependency>
				<groupId>org.apache.httpcomponents</groupId>
				<artifactId>httpclient-cache</artifactId>
				<version>${httpclient_version}</version>
			</dependency>
			<dependency>
				<groupId>org.apache.httpcomponents</groupId>
				<artifactId>httpclient-android</artifactId>
				<version>4.3.5.1</version>
			</dependency>
			<dependency>
				<groupId>org.apache.httpcomponents</groupId>
				<artifactId>httpcore</artifactId>
				<version>${httpcore_version}</version>
			</dependency>
			<dependency>
				<groupId>co.elastic.apm</groupId>
				<artifactId>apm-agent-api</artifactId>
				<version>${elastic_apm_version}</version>
			</dependency>
			<dependency>
				<groupId>org.apache.jena</groupId>
				<artifactId>apache-jena-libs</artifactId>
				<version>${jena_version}</version>
				<type>pom</type>
			</dependency>
			<dependency>
				<groupId>org.apache.jena</groupId>
				<artifactId>jena-core</artifactId>
				<version>${jena_version}</version>
			</dependency>
			<dependency>
				<groupId>org.apache.jena</groupId>
				<artifactId>jena-arq</artifactId>
				<version>${jena_version}</version>
			</dependency>
			<dependency>
				<groupId>org.apache.lucene</groupId>
				<artifactId>lucene-analyzers-phonetic</artifactId>
				<version>${lucene_version}</version>
			</dependency>
			<dependency>
				<groupId>org.apache.lucene</groupId>
				<artifactId>lucene-backward-codecs</artifactId>
				<version>${lucene_version}</version>
			</dependency>
			<dependency>
				<groupId>org.apache.maven.doxia</groupId>
				<artifactId>doxia-module-markdown</artifactId>
				<version>1.8</version>
			</dependency>
			<dependency>
				<groupId>org.apache.maven.scm</groupId>
				<artifactId>maven-scm-api</artifactId>
				<version>1.12.0</version>
			</dependency>
			<dependency>
				<groupId>org.apache.maven.scm</groupId>
				<artifactId>maven-scm-manager-plexus</artifactId>
				<version>1.12.0</version>
			</dependency>
			<dependency>
				<groupId>org.apache.maven.scm</groupId>
				<artifactId>maven-scm-provider-gitexe</artifactId>
				<version>1.12.0</version>
			</dependency>
			<dependency>
				<groupId>org.apache.maven.wagon</groupId>
				<artifactId>wagon-scm</artifactId>
				<version>3.4.3</version>
			</dependency>
			<dependency>
				<groupId>org.apache.maven</groupId>
				<artifactId>maven-project</artifactId>
				<version>2.2.1</version>
			</dependency>
			<dependency>
				<groupId>org.apache.maven</groupId>
				<artifactId>maven-plugin-api</artifactId>
				<version>3.6.3</version>
			</dependency>
			<dependency>
				<groupId>org.apache.maven.plugin-tools</groupId>
				<artifactId>maven-plugin-annotations</artifactId>
				<version>3.6.0</version>
			</dependency>
			<dependency>
				<groupId>org.apache.poi</groupId>
				<artifactId>ooxml-schemas</artifactId>
				<version>${poi_ooxml_schemas_version}</version>
			</dependency>
			<dependency>
				<groupId>org.apache.poi</groupId>
				<artifactId>poi</artifactId>
				<version>${poi_version}</version>
			</dependency>
			<dependency>
				<groupId>org.apache.poi</groupId>
				<artifactId>poi-ooxml</artifactId>
				<version>${poi_version}</version>
			</dependency>
			<dependency>
				<groupId>org.apache.poi</groupId>
				<artifactId>poi-ooxml-schemas</artifactId>
				<version>${poi_version}</version>
			</dependency>
			<dependency>
				<groupId>org.apache.velocity</groupId>
				<artifactId>velocity-engine-core</artifactId>
				<version>2.3</version>
			</dependency>
			<dependency>
				<groupId>org.awaitility</groupId>
				<artifactId>awaitility</artifactId>
				<version>4.1.1</version>
			</dependency>
			<dependency>
				<groupId>org.codehaus.plexus</groupId>
				<artifactId>plexus-compiler-api</artifactId>
				<version>${plexus_compiler_api_version}</version>
			</dependency>
			<dependency>
				<groupId>org.codehaus.plexus</groupId>
				<artifactId>plexus-compiler-javac</artifactId>
				<version>${plexus_compiler_api_version}</version>
			</dependency>
			<dependency>
				<groupId>org.codehaus.plexus</groupId>
				<artifactId>plexus-compiler-javac-errorprone</artifactId>
				<version>${plexus_compiler_api_version}</version>
			</dependency>
			<dependency>
				<groupId>org.codehaus.plexus</groupId>
				<artifactId>plexus-utils</artifactId>
				<version>3.1.0</version>
			</dependency>
			<dependency>
				<groupId>com.fasterxml.woodstox</groupId>
				<artifactId>woodstox-core</artifactId>
				<version>6.3.1</version>
			</dependency>
			<dependency>
				<groupId>org.ebaysf.web</groupId>
				<artifactId>cors-filter</artifactId>
				<version>${ebay_cors_filter_version}</version>
			</dependency>
			<dependency>
				<groupId>org.eclipse.jetty</groupId>
				<artifactId>jetty-http</artifactId>
				<version>${jetty_version}</version>
			</dependency>
			<dependency>
				<groupId>org.eclipse.jetty</groupId>
				<artifactId>jetty-servlets</artifactId>
				<version>${jetty_version}</version>
			</dependency>
			<dependency>
				<groupId>org.eclipse.jetty</groupId>
				<artifactId>jetty-io</artifactId>
				<version>${jetty_version}</version>
			</dependency>
			<dependency>
				<groupId>org.eclipse.jetty</groupId>
				<artifactId>jetty-continuation</artifactId>
				<version>${jetty_version}</version>
			</dependency>
			<dependency>
				<groupId>org.eclipse.jetty</groupId>
				<artifactId>jetty-security</artifactId>
				<version>${jetty_version}</version>
			</dependency>
			<dependency>
				<groupId>org.eclipse.jetty</groupId>
				<artifactId>jetty-servlet</artifactId>
				<version>${jetty_version}</version>
			</dependency>
			<dependency>
				<groupId>org.eclipse.jetty</groupId>
				<artifactId>jetty-server</artifactId>
				<version>${jetty_version}</version>
			</dependency>
			<dependency>
				<groupId>org.eclipse.jetty</groupId>
				<artifactId>jetty-util</artifactId>
				<version>${jetty_version}</version>
			</dependency>
			<dependency>
				<groupId>org.eclipse.jetty</groupId>
				<artifactId>jetty-webapp</artifactId>
				<version>${jetty_version}</version>
			</dependency>
			<dependency>
				<groupId>org.eclipse.jetty</groupId>
				<artifactId>jetty-xml</artifactId>
				<version>${jetty_version}</version>
			</dependency>
			<dependency>
				<groupId>org.eclipse.jetty.websocket</groupId>
				<artifactId>websocket-api</artifactId>
				<version>${jetty_version}</version>
			</dependency>
			<dependency>
				<groupId>org.eclipse.jetty.websocket</groupId>
				<artifactId>websocket-client</artifactId>
				<version>${jetty_version}</version>
			</dependency>
			<dependency>
				<groupId>org.eclipse.jetty.websocket</groupId>
				<artifactId>websocket-server</artifactId>
				<version>${jetty_version}</version>
			</dependency>
			<dependency>
				<groupId>org.fhir</groupId>
				<artifactId>ucum</artifactId>
				<version>${ucum_version}</version>
			</dependency>
			<dependency>
				<groupId>org.rauschig</groupId>
				<artifactId>jarchivelib</artifactId>
				<version>1.1.0</version>
				<scope>test</scope>
			</dependency>
			<dependency>
				<groupId>org.fusesource.jansi</groupId>
				<artifactId>jansi</artifactId>
				<version>2.4.0</version>
			</dependency>
			<dependency>
				<groupId>org.glassfish</groupId>
				<artifactId>javax.el</artifactId>
				<version>3.0.0</version>
			</dependency>
			<dependency>
				<groupId>org.glassfish</groupId>
				<artifactId>javax.json</artifactId>
				<version>1.0.4</version>
			</dependency>
			<dependency>
				<groupId>org.glassfish.jaxb</groupId>
				<artifactId>jaxb-runtime</artifactId>
				<version>${jaxb_runtime_version}</version>
			</dependency>
			<dependency>
				<groupId>org.glassfish.jersey.core</groupId>
				<artifactId>jersey-server</artifactId>
				<version>${jersey_version}</version>
			</dependency>
			<dependency>
				<groupId>org.glassfish.jersey.containers</groupId>
				<artifactId>jersey-container-servlet-core</artifactId>
				<version>${jersey_version}</version>
			</dependency>
			<dependency>
				<groupId>org.glassfish.jersey.containers</groupId>
				<artifactId>jersey-container-jetty-http</artifactId>
				<version>${jersey_version}</version>
			</dependency>
			<dependency>
				<groupId>org.glassfish.jersey.media</groupId>
				<artifactId>jersey-media-moxy</artifactId>
				<version>${jersey_version}</version>
			</dependency>
			<dependency>
				<groupId>org.jboss.spec.javax.ws.rs</groupId>
				<artifactId>jboss-jaxrs-api_2.1_spec</artifactId>
				<version>2.0.1.Final</version>
			</dependency>
			<dependency>
				<groupId>org.jboss.resteasy</groupId>
				<artifactId>resteasy-client</artifactId>
				<version>${resteasy_version}</version>
			</dependency>
			<dependency>
				<groupId>org.jscience</groupId>
				<artifactId>jscience</artifactId>
				<version>4.3.1</version>
			</dependency>
			<dependency>
				<groupId>org.hamcrest</groupId>
				<artifactId>hamcrest</artifactId>
				<version>${hamcrest_version}</version>
			</dependency>
			<dependency>
				<groupId>org.hibernate</groupId>
				<artifactId>hibernate-core</artifactId>
				<version>${hibernate_version}</version>
				<exclusions>
					<exclusion>
						<artifactId>xml-apis</artifactId>
						<groupId>xml-apis</groupId>
					</exclusion>
					<exclusion>
						<groupId>javax.activation</groupId>
						<artifactId>activation</artifactId>
					</exclusion>
					<exclusion>
						<groupId>javax.activation</groupId>
						<artifactId>javax.activation-api</artifactId>
					</exclusion>
					<exclusion>
						<groupId>javax.xml.bind</groupId>
						<artifactId>jaxb-api</artifactId>
					</exclusion>
				</exclusions>
			</dependency>
			<dependency>
				<groupId>org.hibernate</groupId>
				<artifactId>hibernate-java8</artifactId>
				<version>${hibernate_version}</version>
			</dependency>
			<dependency>
				<groupId>org.hibernate</groupId>
				<artifactId>hibernate-entitymanager</artifactId>
				<version>${hibernate_version}</version>
			</dependency>
			<dependency>
				<groupId>org.hibernate.validator</groupId>
				<artifactId>hibernate-validator</artifactId>
				<version>${hibernate_validator_version}</version>
			</dependency>
			<dependency>
				<groupId>org.apache.logging.log4j</groupId>
				<artifactId>log4j-to-slf4j</artifactId>
				<version>${log4j_to_slf4j_version}</version>
			</dependency>
			<dependency>
				<groupId>org.hibernate.search</groupId>
				<artifactId>hibernate-search-mapper-orm</artifactId>
				<version>${hibernate_search_version}</version>
				<exclusions>
					<exclusion>
						<groupId>org.apache.logging.log4j</groupId>
						<artifactId>log4j-api</artifactId>
					</exclusion>
				</exclusions>
			</dependency>
			<dependency>
				<!--
				Be careful bumping this, you need to match the maximum version supported by Hibernate Search.
				See: https://docs.jboss.org/hibernate/stable/search/reference/en-US/html_single/#getting-started-compatibility
				-->
				<groupId>org.elasticsearch.client</groupId>
				<artifactId>elasticsearch-rest-high-level-client</artifactId>
				<version>7.17.3</version>
				<exclusions>
					<exclusion>
						<groupId>com.fasterxml.jackson.dataformat</groupId>
						<artifactId>*</artifactId>
					</exclusion>
					<exclusion>
						<groupId>org.yaml</groupId>
						<artifactId>*</artifactId>
					</exclusion>
				</exclusions>
			</dependency>
			<dependency>
				<groupId>org.hibernate.search</groupId>
				<artifactId>hibernate-search-backend-elasticsearch</artifactId>
				<version>${hibernate_search_version}</version>
			</dependency>
			<dependency>
				<groupId>org.hibernate.search</groupId>
				<artifactId>hibernate-search-backend-lucene</artifactId>
				<version>${hibernate_search_version}</version>
			</dependency>
			<dependency>
				<groupId>org.hibernate.search</groupId>
				<artifactId>hibernate-search-backend-elasticsearch-aws</artifactId>
				<version>${hibernate_search_version}</version>
			</dependency>
			<dependency>
				<groupId>org.javassist</groupId>
				<artifactId>javassist</artifactId>
				<version>3.22.0-GA</version>
			</dependency>
			<dependency>
				<groupId>org.junit</groupId>
				<artifactId>junit-bom</artifactId>
				<version>${junit_version}</version>
				<type>pom</type>
				<scope>import</scope>
			</dependency>
			<dependency>
				<groupId>org.junit.jupiter</groupId>
				<artifactId>junit-jupiter</artifactId>
				<version>${junit_version}</version>
				<scope>test</scope>
			</dependency>
			<dependency>
				<groupId>org.junit.jupiter</groupId>
				<artifactId>junit-jupiter-api</artifactId>
				<version>${junit_version}</version>
				<scope>test</scope>
			</dependency>
			<dependency>
				<groupId>org.junit.jupiter</groupId>
				<artifactId>junit-jupiter-engine</artifactId>
				<version>${junit_version}</version>
				<scope>test</scope>
			</dependency>
			<dependency>
				<groupId>org.junit.jupiter</groupId>
				<artifactId>junit-jupiter-params</artifactId>
				<version>${junit_version}</version>
				<scope>test</scope>
			</dependency>
			<dependency>
				<groupId>org.junit-pioneer</groupId>
				<artifactId>junit-pioneer</artifactId>
				<version>1.3.8</version>
			</dependency>
			<dependency>
				<groupId>org.mariadb.jdbc</groupId>
				<artifactId>mariadb-java-client</artifactId>
				<version>3.0.4</version>
			</dependency>
			<dependency>
				<groupId>org.mockito</groupId>
				<artifactId>mockito-core</artifactId>
				<version>${mockito_version}</version>
			</dependency>
			<dependency>
				<groupId>org.mockito</groupId>
				<artifactId>mockito-junit-jupiter</artifactId>
				<version>${mockito_version}</version>
			</dependency>
			<dependency>
				<groupId>org.postgresql</groupId>
				<artifactId>postgresql</artifactId>
				<version>42.5.0</version>
			</dependency>
			<dependency>
				<groupId>org.quartz-scheduler</groupId>
				<artifactId>quartz</artifactId>
				<version>2.3.2</version>
				<exclusions>
					<exclusion>
						<groupId>com.zaxxer</groupId>
						<artifactId>HikariCP-java7</artifactId>
					</exclusion>
					<exclusion>
						<groupId>com.mchange</groupId>
						<artifactId>c3p0</artifactId>
					</exclusion>
					<exclusion>
						<groupId>com.mchange</groupId>
						<artifactId>mchange-commons-java</artifactId>
					</exclusion>
				</exclusions>
			</dependency>
			<dependency>
				<groupId>org.slf4j</groupId>
				<artifactId>slf4j-android</artifactId>
				<version>1.7.36</version>
			</dependency>
			<dependency>
				<groupId>org.slf4j</groupId>
				<artifactId>slf4j-api</artifactId>
				<version>${slf4j_version}</version>
			</dependency>
			<dependency>
				<groupId>org.slf4j</groupId>
				<artifactId>jcl-over-slf4j</artifactId>
				<version>${slf4j_version}</version>
			</dependency>
			<dependency>
				<groupId>org.slf4j</groupId>
				<artifactId>log4j-over-slf4j</artifactId>
				<version>${slf4j_version}</version>
			</dependency>
			<dependency>
				<groupId>org.springframework</groupId>
				<artifactId>spring-beans</artifactId>
				<version>${spring_version}</version>
			</dependency>
			<dependency>
				<groupId>org.springframework</groupId>
				<artifactId>spring-context</artifactId>
				<version>${spring_version}</version>
			</dependency>
			<dependency>
				<groupId>org.springframework</groupId>
				<artifactId>spring-context-support</artifactId>
				<version>${spring_version}</version>
			</dependency>
			<dependency>
				<groupId>org.springframework</groupId>
				<artifactId>spring-core</artifactId>
				<version>${spring_version}</version>
			</dependency>
			<dependency>
				<groupId>org.springframework</groupId>
				<artifactId>spring-expression</artifactId>
				<version>${spring_version}</version>
			</dependency>
			<dependency>
				<groupId>org.springframework</groupId>
				<artifactId>spring-jdbc</artifactId>
				<version>${spring_version}</version>
			</dependency>
			<dependency>
				<groupId>org.springframework</groupId>
				<artifactId>spring-messaging</artifactId>
				<version>${spring_version}</version>
			</dependency>
			<dependency>
				<groupId>org.springframework</groupId>
				<artifactId>spring-orm</artifactId>
				<version>${spring_version}</version>
			</dependency>
			<dependency>
				<groupId>org.springframework</groupId>
				<artifactId>spring-test</artifactId>
				<version>${spring_version}</version>
			</dependency>
			<dependency>
				<groupId>org.springframework</groupId>
				<artifactId>spring-webmvc</artifactId>
				<version>${spring_version}</version>
			</dependency>
			<dependency>
				<groupId>org.springframework.boot</groupId>
				<artifactId>spring-boot-starter-test</artifactId>
				<version>${spring_boot_version}</version>
			</dependency>
			<dependency>
				<groupId>org.springframework.boot</groupId>
				<artifactId>spring-boot-test</artifactId>
				<version>${spring_boot_version}</version>
			</dependency>
			<dependency>
				<groupId>org.springframework</groupId>
				<artifactId>spring-tx</artifactId>
				<version>${spring_version}</version>
			</dependency>
			<dependency>
				<groupId>org.springframework</groupId>
				<artifactId>spring-web</artifactId>
				<version>${spring_version}</version>
			</dependency>
			<dependency>
				<groupId>org.springframework</groupId>
				<artifactId>spring-websocket</artifactId>
				<version>${spring_version}</version>
			</dependency>
			<dependency>
				<groupId>org.springframework.retry</groupId>
				<artifactId>spring-retry</artifactId>
				<version>${spring_retry_version}</version>
			</dependency>
			<dependency>
				<groupId>org.springframework.batch</groupId>
				<artifactId>spring-batch-core</artifactId>
				<version>${spring_batch_version}</version>
			</dependency>
			<dependency>
				<groupId>org.springframework.batch</groupId>
				<artifactId>spring-batch-infrastructure</artifactId>
				<version>${spring_batch_version}</version>
			</dependency>
			<dependency>
				<groupId>org.thymeleaf</groupId>
				<artifactId>thymeleaf</artifactId>
				<version>${thymeleaf-version}</version>
			</dependency>
			<dependency>
				<groupId>org.thymeleaf</groupId>
				<artifactId>thymeleaf-spring5</artifactId>
				<version>${thymeleaf-version}</version>
			</dependency>
			<dependency>
				<groupId>org.webjars.npm</groupId>
				<artifactId>bootstrap</artifactId>
				<version>4.5.2</version>
			</dependency>
			<dependency>
				<groupId>org.webjars</groupId>
				<artifactId>Eonasdan-bootstrap-datetimepicker</artifactId>
				<version>4.17.47</version>
				<exclusions>
					<exclusion>
						<groupId>*</groupId>
						<artifactId>*</artifactId>
					</exclusion>
				</exclusions>
			</dependency>
			<dependency>
				<groupId>org.webjars</groupId>
				<artifactId>font-awesome</artifactId>
				<version>5.8.2</version>
			</dependency>
			<dependency>
				<groupId>org.webjars.bower</groupId>
				<artifactId>awesome-bootstrap-checkbox</artifactId>
				<version>1.0.2</version>
			</dependency>
			<dependency>
				<groupId>org.webjars</groupId>
				<artifactId>jstimezonedetect</artifactId>
				<version>1.0.6</version>
			</dependency>
			<dependency>
				<groupId>org.webjars</groupId>
				<artifactId>select2</artifactId>
				<version>4.0.13</version>
				<exclusions>
					<exclusion>
						<groupId>org.webjars</groupId>
						<artifactId>jquery</artifactId>
					</exclusion>
				</exclusions>
			</dependency>
			<dependency>
				<groupId>org.webjars.bower</groupId>
				<artifactId>jquery</artifactId>
				<version>3.5.1</version>
			</dependency>
			<dependency>
				<groupId>org.webjars.bower</groupId>
				<artifactId>moment</artifactId>
				<version>2.27.0</version>
			</dependency>
			<dependency>
				<groupId>org.webjars.npm</groupId>
				<artifactId>popper.js</artifactId>
				<version>1.16.1</version>
			</dependency>
			<dependency>
				<groupId>org.webjars</groupId>
				<artifactId>swagger-ui</artifactId>
				<version>4.1.3</version>
			</dependency>
			<dependency>
				<groupId>org.xmlunit</groupId>
				<artifactId>xmlunit-core</artifactId>
				<version>2.4.0</version>
			</dependency>
			<dependency>
				<groupId>org.testcontainers</groupId>
				<artifactId>testcontainers</artifactId>
				<version>${testcontainers_version}</version>
				<scope>test</scope>
			</dependency>
			<dependency>
				<groupId>org.testcontainers</groupId>
				<artifactId>elasticsearch</artifactId>
				<version>${testcontainers_version}</version>
				<scope>test</scope>
			</dependency>
			<dependency>
				<groupId>org.testcontainers</groupId>
				<artifactId>junit-jupiter</artifactId>
				<version>${testcontainers_version}</version>
				<scope>test</scope>
			</dependency>
			<dependency>
				<groupId>xpp3</groupId>
				<artifactId>xpp3</artifactId>
				<version>1.1.4c</version>
			</dependency>
			<dependency>
				<groupId>xpp3</groupId>
				<artifactId>xpp3_xpath</artifactId>
				<version>1.1.4c</version>
			</dependency>
			<dependency>
				<groupId>org.flywaydb</groupId>
				<artifactId>flyway-core</artifactId>
				<version>${flyway_version}</version>
			</dependency>
			<dependency>
				<groupId>org.springframework.batch</groupId>
				<artifactId>spring-batch-test</artifactId>
				<version>${spring_batch_version}</version>
				<scope>test</scope>
			</dependency>
		</dependencies>
	</dependencyManagement>

	<!--
	<pluginRepositories>
		<pluginRepository>
			<id>ossrh</id>
			<name>Sonatype</name>
			<url>https://oss.sonatype.org/content/repositories/snapshots</url>
			<snapshots>
				<enabled>true</enabled>
			</snapshots>
		</pluginRepository>
		<pluginRepository>
			<id>maven2</id>
			<name>Maven2</name>
			<url>https://central.maven.org/maven2/</url>
			<snapshots>
				<enabled>true</enabled>
			</snapshots>
		</pluginRepository>
	</pluginRepositories>
	-->

	<build>
		<pluginManagement>
			<plugins>
                <plugin>
					<groupId>org.apache.maven.plugins</groupId>
					<artifactId>maven-checkstyle-plugin</artifactId>
					<version>3.2.0</version>
					<dependencies>
						<dependency>
							<groupId>com.puppycrawl.tools</groupId>
							<artifactId>checkstyle</artifactId>
							<version>8.43</version>
						</dependency>
                        <dependency>
                            <groupId>ca.uhn.hapi.fhir</groupId>
                            <artifactId>hapi-fhir-checkstyle</artifactId>
									<!-- Remember to bump this when you upgrade the version -->
                            <version>6.2.0-PRE15-SNAPSHOT</version>
                        </dependency>
					</dependencies>
				</plugin>
				<plugin>
					<groupId>org.springframework.boot</groupId>
					<artifactId>spring-boot-maven-plugin</artifactId>
					<version>${spring_boot_version}</version>
				</plugin>
				<plugin>
					<groupId>org.basepom.maven</groupId>
					<artifactId>duplicate-finder-maven-plugin</artifactId>
					<version>1.5.0</version>
				</plugin>
				<plugin>
					<groupId>de.jpdigital</groupId>
					<artifactId>hibernate54-ddl-maven-plugin</artifactId>
					<version>2.3.0</version>
				</plugin>
				<plugin>
					<groupId>org.apache.maven.plugins</groupId>
					<artifactId>maven-assembly-plugin</artifactId>
					<version>${maven_assembly_plugin_version}</version>
				</plugin>
				<plugin>
					<groupId>org.apache.felix</groupId>
					<artifactId>maven-bundle-plugin</artifactId>
					<version>3.5.0</version>
				</plugin>
				<plugin>
					<groupId>org.apache.maven.plugins</groupId>
					<artifactId>maven-antrun-plugin</artifactId>
					<version>3.0.0</version>
				</plugin>
				<plugin>
					<groupId>org.apache.maven.plugins</groupId>
					<artifactId>maven-clean-plugin</artifactId>
					<version>3.1.0</version>
				</plugin>
				<plugin>
					<groupId>org.apache.maven.plugins</groupId>
					<artifactId>maven-compiler-plugin</artifactId>
					<version>3.10.1</version>
					<configuration>
						<forceJavacCompilerUse>true</forceJavacCompilerUse>
						<encoding>UTF-8</encoding>
						<fork>true</fork>
						<meminitial>500m</meminitial>
						<maxmem>2000m</maxmem>
					</configuration>
					<dependencies>
					</dependencies>
				</plugin>
				<plugin>
					<groupId>org.apache.maven.plugins</groupId>
					<artifactId>maven-dependency-plugin</artifactId>
					<version>3.1.2</version>
				</plugin>
				<plugin>
					<groupId>org.apache.maven.plugins</groupId>
					<artifactId>maven-deploy-plugin</artifactId>
					<version>2.8.2</version>
				</plugin>
				<plugin>
					<groupId>org.apache.maven.plugins</groupId>
					<artifactId>maven-gpg-plugin</artifactId>
					<version>1.6</version>
				</plugin>
				<plugin>
					<groupId>org.apache.maven.plugins</groupId>
					<artifactId>maven-javadoc-plugin</artifactId>
					<version>3.2.0</version>
				</plugin>
				<plugin>
					<groupId>org.apache.maven.plugins</groupId>
					<artifactId>maven-jar-plugin</artifactId>
					<version>3.2.0</version>
				</plugin>
				<plugin>
					<groupId>org.apache.maven.plugins</groupId>
					<artifactId>maven-jxr-plugin</artifactId>
					<version>3.0.0</version>
				</plugin>
				<plugin>
					<groupId>org.apache.maven.plugins</groupId>
					<artifactId>maven-failsafe-plugin</artifactId>
					<version>3.0.0-M5</version>
				</plugin>
				<plugin>
					<groupId>org.apache.maven.plugins</groupId>
					<artifactId>maven-plugin-plugin</artifactId>
					<version>3.6.1</version>
				</plugin>
				<plugin>
					<groupId>org.apache.maven.plugins</groupId>
					<artifactId>maven-shade-plugin</artifactId>
					<version>2.4.3</version>
				</plugin>
				<plugin>
					<groupId>org.apache.maven.plugins</groupId>
					<artifactId>maven-source-plugin</artifactId>
					<version>3.2.1</version>
				</plugin>
				<plugin>
					<groupId>org.apache.maven.plugins</groupId>
					<artifactId>maven-surefire-plugin</artifactId>
					<version>3.0.0-M5</version>
					<configuration>
						<redirectTestOutputToFile>true</redirectTestOutputToFile>
						<runOrder>random</runOrder>
						<argLine>@{argLine} ${surefire_jvm_args}</argLine>
						<forkCount>1.0C</forkCount>
						<trimStackTrace>true</trimStackTrace>
					</configuration>
				</plugin>
				<plugin>
					<groupId>org.apache.maven.plugins</groupId>
					<artifactId>maven-war-plugin</artifactId>
					<version>3.2.3</version>
				</plugin>
				<plugin>
					<groupId>org.codehaus.mojo</groupId>
					<artifactId>build-helper-maven-plugin</artifactId>
					<version>3.2.0</version>
				</plugin>
				<plugin>
					<groupId>org.codehaus.mojo</groupId>
					<artifactId>buildnumber-maven-plugin</artifactId>
					<version>1.4</version>
				</plugin>
				<plugin>
					<groupId>org.codehaus.mojo</groupId>
					<artifactId>cobertura-maven-plugin</artifactId>
					<version>2.7</version>
					<configuration>
						<skip>true</skip>
					</configuration>
				</plugin>
				<plugin>
					<groupId>org.codehaus.mojo</groupId>
					<artifactId>license-maven-plugin</artifactId>
					<version>2.0.0</version>
					<configuration>
						<verbose>true</verbose>
						<addSvnKeyWords>false</addSvnKeyWords>
						<encoding>UTF-8</encoding>
					</configuration>
				</plugin>
				<plugin>
					<groupId>org.codehaus.mojo</groupId>
					<artifactId>versions-maven-plugin</artifactId>
					<version>2.8.1</version>
					<configuration>
						<processDependencyManagementTransitive>false</processDependencyManagementTransitive>
					</configuration>
				</plugin>
				<plugin>
					<groupId>org.eclipse.jetty</groupId>
					<artifactId>jetty-maven-plugin</artifactId>
					<version>${jetty_version}</version>
				</plugin>
				<plugin>
					<groupId>org.eluder.coveralls</groupId>
					<artifactId>coveralls-maven-plugin</artifactId>
					<version>4.3.0</version>
					<configuration>
						<coberturaReports>
						</coberturaReports>
					</configuration>
				</plugin>
				<plugin>
					<groupId>org.jacoco</groupId>
					<artifactId>jacoco-maven-plugin</artifactId>
					<version>0.8.7</version>
					<configuration>
						<excludes>
							<exclude>ca/uhn/fhir/model/dstu2/**/*.class</exclude>
							<exclude>ca/uhn/fhir/jpa/rp/r5/*.class</exclude>
							<exclude>ca/uhn/fhir/jpa/rp/r4/*.class</exclude>
							<exclude>ca/uhn/fhir/jpa/rp/dstu3/*.class</exclude>
							<exclude>ca/uhn/fhir/jpa/rp/dstu2/*.class</exclude>
						</excludes>
					</configuration>
				</plugin>
				<!--This plugin's configuration is used to store Eclipse m2e settings only. It has no influence on the Maven build itself. -->
				<plugin>
					<groupId>org.eclipse.m2e</groupId>
					<artifactId>lifecycle-mapping</artifactId>
					<version>1.0.0</version>
					<configuration>
						<lifecycleMappingMetadata>
							<pluginExecutions>
								<pluginExecution>
									<pluginExecutionFilter>
										<groupId>
											ca.uhn.hapi.fhir
										</groupId>
										<artifactId>
											hapi-tinder-plugin
										</artifactId>
										<versionRange>
											[0.8-SNAPSHOT,)
										</versionRange>
										<goals>
											<goal>
												generate-jparest-server
											</goal>
										</goals>
									</pluginExecutionFilter>
									<action>
										<ignore></ignore>
									</action>
								</pluginExecution>
								<pluginExecution>
									<pluginExecutionFilter>
										<groupId>
											org.apache.maven.plugins
										</groupId>
										<artifactId>
											maven-antrun-plugin
										</artifactId>
										<versionRange>
											[1.7,)
										</versionRange>
										<goals>
											<goal>run</goal>
										</goals>
									</pluginExecutionFilter>
									<action>
										<ignore></ignore>
									</action>
								</pluginExecution>
								<!--
								<pluginExecution>
									<pluginExecutionFilter>
										<groupId>
											org.codehaus.mojo
										</groupId>
										<artifactId>
											build-helper-maven-plugin
										</artifactId>
										<versionRange>
											[1.9.1,)
										</versionRange>
										<goals>
											<goal>add-source</goal>
										</goals>
									</pluginExecutionFilter>
									<action>
										<ignore></ignore>
									</action>
								</pluginExecution>
								<pluginExecution>
									<pluginExecutionFilter>
										<groupId>
											org.apache.maven.plugins
										</groupId>
										<artifactId>
											maven-compiler-plugin
										</artifactId>
										<versionRange>
											[3.3,)
										</versionRange>
										<goals>
											<goal>compile</goal>
											<goal>testCompile</goal>
										</goals>
									</pluginExecutionFilter>
									<action>
										<ignore></ignore>
									</action>
								</pluginExecution>
								 -->
							</pluginExecutions>
						</lifecycleMappingMetadata>
					</configuration>
				</plugin>
				<plugin>
					<groupId>org.apache.maven.plugins</groupId>
					<artifactId>maven-install-plugin</artifactId>
					<version>2.5.2</version>
				</plugin>
			</plugins>
		</pluginManagement>
		<plugins>
			<plugin>
				<groupId>org.apache.maven.plugins</groupId>
				<artifactId>maven-enforcer-plugin</artifactId>
				<version>3.0.0</version>
				<executions>
					<execution>
						<id>enforce-maven</id>
						<goals>
							<goal>enforce</goal>
						</goals>
						<configuration>
							<rules>
								<requireMavenVersion>
									<version>3.5.4</version>
								</requireMavenVersion>
								<requireJavaVersion>
									<version>17</version>
									<message>
										HAPI FHIR is targeting JDK 11 for published binaries,
										but we require JDK 17 to build and test this library.
									</message>
								</requireJavaVersion>
							</rules>
						</configuration>
					</execution>
				</executions>
			</plugin>
			<plugin>
				<artifactId>maven-antrun-plugin</artifactId>
				<inherited>false</inherited>
				<executions>
					<execution>
						<id>copySubProjects</id>
						<phase>site</phase>
						<goals>
							<goal>run</goal>
						</goals>
						<configuration>
							<target>
								<copy todir="target/site/apidocs">
									<fileset dir="hapi-fhir-base/target/site/apidocs"/>
								</copy>
								<copy todir="target/site/apidocs-dstu2">
									<fileset dir="hapi-fhir-structures-dstu2/target/site/apidocs"/>
								</copy>
								<copy todir="target/site/apidocs-dstu3">
									<fileset dir="hapi-fhir-structures-dstu3/target/site/apidocs"/>
								</copy>
								<copy todir="target/site/apidocs-r4">
									<fileset dir="hapi-fhir-structures-r4/target/site/apidocs"/>
								</copy>
								<copy todir="target/site/apidocs-r5">
									<fileset dir="hapi-fhir-structures-r5/target/site/apidocs"/>
								</copy>
								<copy todir="target/site/apidocs-jpaserver">
									<fileset dir="hapi-fhir-jpaserver-base/target/site/apidocs"/>
								</copy>
								<copy todir="target/site/apidocs-jpaserver-mdm">
									<fileset dir="hapi-fhir-jpaserver-mdm/target/site/apidocs"/>
								</copy>
								<copy todir="target/site/apidocs-jpaserver-batch">
									<fileset dir="hapi-fhir-batch/target/site/apidocs"/>
								</copy>
								<copy todir="target/site/apidocs-storage-batch2">
									<fileset dir="hapi-fhir-storage-batch2/target/site/apidocs"/>
								</copy>
								<copy todir="target/site/apidocs-client">
									<fileset dir="hapi-fhir-client/target/site/apidocs"/>
								</copy>
								<copy todir="target/site/apidocs-server">
									<fileset dir="hapi-fhir-server/target/site/apidocs"/>
								</copy>
								<copy todir="target/site/apidocs-server-mdm">
									<fileset dir="hapi-fhir-server-mdm/target/site/apidocs"/>
								</copy>
                                <copy todir="target/site/apidocs-server-openapi">
                                    <fileset dir="hapi-fhir-server-mdm/target/site/openapi"/>
                                </copy>
								<copy todir="target/site/xref-jpaserver">
									<fileset dir="hapi-fhir-jpaserver-base/target/site/xref"/>
								</copy>
								<copy todir="target/site/xref-base">
									<fileset dir="hapi-fhir-base/target/site/xref"/>
								</copy>
								<!-- <copy todir="target/site/cobertura"> <fileset dir="hapi-fhir-cobertura/target/site/cobertura" /> </copy> -->
								<copy todir="target/site">
									<fileset dir="hapi-fhir-base/target/site" includes="checkstyle.*"/>
								</copy>
								<echo>Fixing Checkstyle Report</echo>
								<replace dir="target/site" summary="true">
									<include name="checkstyle.html"/>
									<replacetoken>"../../</replacetoken>
									<replacevalue>"./</replacevalue>
								</replace>
								<replace dir="target/site" summary="true">
									<include name="*.html"/>
									<replacetoken>
										http://netdna.bootstrapcdn.com/twitter-bootstrap/2.3.1/css/bootstrap-responsive.min.css
									</replacetoken>
									<replacevalue>./css/bootstrap-responsive.min.css</replacevalue>
								</replace>
								<replace dir="target/site" summary="true">
									<include name="*.html"/>
									<replacetoken>http://netdna.bootstrapcd</replacetoken>
									<replacevalue>https://netdna.bootstrapcd</replacevalue>
								</replace>
								<replace dir="target/site" summary="true">
									<include name="*.html"/>
									<replacetoken>http://maxcdn.bootstrapcdn.com/font-awesome/4.3.0/css/font-awesome.min.css
									</replacetoken>
									<replacevalue>https://maxcdn.bootstrapcdn.com/font-awesome/4.3.0/css/font-awesome.min.css
									</replacevalue>
								</replace>
								<replace dir="target/site" summary="true">
									<include name="*.html"/>
									<replacetoken>http://ajax.googleapis</replacetoken>
									<replacevalue>https://ajax.googleapis</replacevalue>
								</replace>
								<replace dir="target/site" summary="true">
									<include name="*.html"/>
									<replacetoken>\t</replacetoken>
									<replacevalue>
									</replacevalue>
								</replace>
								<replace dir="target/site" summary="true">
									<include name="index.html"/>
									<replacetoken><![CDATA[<h2 id="Welcome">Welcome</h2>]]></replacetoken>
									<replacevalue><![CDATA[
			<div class="span12">
				<div class="pull-left">
					<a href="./" id="bannerLeft"><img src="images/hapi_fhir_banner.png" alt='"'HAPI'"' /></a>
				</div>
				<div class="pull-right">
					<a href="./" id="bannerRight"><img src="images/hapi_fhir_banner_right.png" alt='"'FHIR'"' /></a>
				</div>
			</div>
			<br clear="both"/>
	]]></replacevalue>
								</replace>
								<!--<replaceregexp file="target/site/checkstyle.html" byline="false" match="&lt;ul class=&quot;breadcrumb.*?&lt;/ul&gt;" replace="" flags="s"/> -->
							</target>
						</configuration>
					</execution>
					<execution>
						<id>addSyntaxHighlighter</id>
						<phase>site</phase>
						<goals>
							<goal>run</goal>
						</goals>
						<configuration>
							<target>
								<echo>Adding Fontawesome</echo>
								<replace dir="target/site" summary="true">
									<include name="*.html"/>
									<replacetoken>
										<![CDATA[<a href="download.html" title="Download">Download</a>]]></replacetoken>
									<replacevalue>
										<![CDATA[<a href="download.html"  title="Download"><i class="fa fa-download"></i> Download</a>]]></replacevalue>
								</replace>
								<replace dir="target/site" summary="true">
									<include name="*.html"/>
									<replacetoken>
										<![CDATA[<a href="https://github.com/hapifhir/hapi-fhir/" title="GitHub Project" class="externalLink">GitHub Project</a>]]></replacetoken>
									<replacevalue>
										<![CDATA[<a href="https://github.com/hapifhir/hapi-fhir/" title="GitHub Project"  class="externalLink"><i class="fa fa-github"></i> GitHub Project</a>]]></replacevalue>
								</replace>
								<replace dir="target/site" summary="true">
									<include name="*.html"/>
									<replacetoken><![CDATA[data-toggle="dropdown">Test Servers <]]></replacetoken>
									<replacevalue>
										<![CDATA[data-toggle="dropdown"><i class="fa fa-fire"></i>&nbsp;Test Servers&nbsp;<]]></replacevalue>
								</replace>
								<replace dir="target/site" summary="true">
									<include name="*.html"/>
									<replacetoken><![CDATA[data-toggle="dropdown">Documentation <]]></replacetoken>
									<replacevalue>
										<![CDATA[data-toggle="dropdown"><i class="fa fa-book"></i>&nbsp;Documentation&nbsp;<]]></replacevalue>
								</replace>
								<replace dir="target/site" summary="true">
									<include name="*.html"/>
									<replacetoken><![CDATA[data-toggle="dropdown">Get Help <]]></replacetoken>
									<replacevalue>
										<![CDATA[data-toggle="dropdown"><i class="fa fa-support"></i>&nbsp;Get Help&nbsp;<]]></replacevalue>
								</replace>
								<echo>Changing Breadcrumbs</echo>
								<replace dir="target/site" summary="true">
									<include name="doc_*.html"/>
									<replacetoken><![CDATA[<li class="divider">/</li>]]></replacetoken>
									<replacevalue><![CDATA[<li  class="divider">/</li>
			<li><a href="docindex.html" title="Documentation">Documentation</a></li>
			<li  class="divider">/</li>]]></replacevalue>
								</replace>
								<echo>Adding Syntax Highlighter</echo>
								<replace dir="target/site" summary="true">
									<include name="*.html"></include>
									<replacetoken><![CDATA[</body>]]></replacetoken>
									<replacevalue><![CDATA[
<script type="text/javascript">
	var elements = document.getElementsByClassName("source");
	for (var i=0; i < elements.length; i++) {
		var pres = elements[i].getElementsByTagName("pre");
		for (var j = 0; j < pres.length; j++) {
			var pre = pres[j];
			if (pre.innerHTML.match(/^\s*\&lt\;/)) {
				pre.className = 'brush: xml';
			} else if (pre.innerHTML.match(/\/\*/)) {
				pre.className = 'brush: java';
			} else if (pre.innerHTML.match(/^\/\//)) {
				pre.className = 'brush: java';
			} else if (pre.innerHTML.match(/^\{/)) {
				pre.className = 'brush: jscript';
			} else if (pre.innerHTML.match(/^\#/)) {
				pre.className = 'brush: bash';
			} else if (pre.innerHTML.match(/\&lt\;\//)) {
				pre.className = 'brush: xml';
			} else {
				pre.className = 'brush: java';
			}
		}
	}

	SyntaxHighlighter.all();
</script>
</body>
									]]></replacevalue>
								</replace>
							</target>
						</configuration>
					</execution>
					<execution>
						<id>addAnalytics</id>
						<phase>site</phase>
						<configuration>
							<target>
								<echo>Adding Google analytics in target/site for &lt;body&gt;</echo>
								<replace dir="target/site" summary="true">
									<include name="**/*.html"></include>
									<!--suppress UnresolvedMavenProperty -->
									<replacefilter token="#build#" value="${label}"/>
									<replacefilter token="#version#" value="${project.version}"/>
									<replacetoken><![CDATA[</body>]]></replacetoken>
									<replacevalue><![CDATA[
<script>
  (function(i,s,o,g,r,a,m){i['GoogleAnalyticsObject']=r;i[r]=i[r]||function(){
  (i[r].q=i[r].q||[]).push(arguments)},i[r].l=1*new Date();a=s.createElement(o),
  m=s.getElementsByTagName(o)[0];a.async=1;a.src=g;m.parentNode.insertBefore(a,m)
  })(window,document,'script','//www.google-analytics.com/analytics.js','ga');

  ga('create', 'UA-1395874-5', 'auto');
  ga('require', 'displayfeatures');
  ga('require', 'linkid', 'linkid.js');
  ga('send', 'pageview');

</script>
                </body >
                ]]></replacevalue>
								</replace>
								<echo>Adding Google analytics in target/site for &lt;BODY&gt;</echo>
								<replace dir="target/site" summary="true">
									<include name="**/*.html"></include>
									<replacetoken><![CDATA[</BODY>]]></replacetoken>
									<replacevalue><![CDATA[
<script>
  (function(i,s,o,g,r,a,m){i['GoogleAnalyticsObject']=r;i[r]=i[r]||function(){
  (i[r].q=i[r].q||[]).push(arguments)},i[r].l=1*new Date();a=s.createElement(o),
  m=s.getElementsByTagName(o)[0];a.async=1;a.src=g;m.parentNode.insertBefore(a,m)
  })(window,document,'script','//www.google-analytics.com/analytics.js','ga');

  ga('create', 'UA-1395874-5', 'auto');
  ga('require', 'displayfeatures');
  ga('require', 'linkid', 'linkid.js');
  ga('send', 'pageview');

</script>
                </BODY >
                ]]></replacevalue>
								</replace>
							</target>
						</configuration>
						<goals>
							<goal>run</goal>
						</goals>
					</execution>
				</executions>
			</plugin>
			<plugin>
				<groupId>org.apache.maven.plugins</groupId>
				<artifactId>maven-scm-publish-plugin</artifactId>
				<version>3.0.0</version>
				<inherited>false</inherited>
				<configuration>
					<checkoutDirectory>${scmPubCheckoutDirectory}</checkoutDirectory>
					<content>\${siteMainDirectory}</content>
					<tryUpdate>true</tryUpdate>
					<scmBranch>gh-pages</scmBranch>
					<pubScmUrl>scm:git:git@github.com:hapifhir/hapi-fhir.git</pubScmUrl>
				</configuration>
				<executions>
					<execution>
						<id>scm-publish</id>
						<phase>site-deploy</phase>
						<goals>
							<goal>publish-scm</goal>
						</goals>
					</execution>
				</executions>
			</plugin>
			<plugin>
				<groupId>org.jacoco</groupId>
				<artifactId>jacoco-maven-plugin</artifactId>
				<configuration>
					<dumpOnExit>true</dumpOnExit>
				</configuration>
				<executions>
					<execution>
						<id>default-prepare-agent</id>
						<goals>
							<goal>prepare-agent</goal>
						</goals>
					</execution>
				</executions>
			</plugin>
		</plugins>
	</build>

	<reporting>
		<plugins>
			<plugin>
				<groupId>org.apache.maven.plugins</groupId>
				<artifactId>maven-changes-plugin</artifactId>
				<version>2.12.1</version>
				<inherited>false</inherited>
				<reportSets>
					<reportSet>
						<reports>
							<report>changes-report</report>
						</reports>
					</reportSet>
				</reportSets>
				<configuration>
					<feedType>atom_1.0</feedType>
					<issueLinkTemplatePerSystem>
						<default>https://github.com/hapifhir/hapi-fhir/issues/%ISSUE%</default>
					</issueLinkTemplatePerSystem>
					<escapeHTML>false</escapeHTML>
				</configuration>
			</plugin>
			<plugin>
				<groupId>org.apache.maven.plugins</groupId>
				<artifactId>maven-surefire-report-plugin</artifactId>
				<version>2.19.1</version>
				<reportSets>
					<reportSet>
						<reports>
							<report>failsafe-report-only</report>
						</reports>
					</reportSet>
				</reportSets>
				<configuration>
					<reportsDirectories>
						<reportDirectory>${project.basedir}/hapi-fhir-base/target/surefire-reports/</reportDirectory>
						<reportDirectory>${project.basedir}/hapi-fhir-structures-dstu/target/surefire-reports/
						</reportDirectory>
						<reportDirectory>${project.basedir}/hapi-fhir-structures-dstu2/target/surefire-reports/
						</reportDirectory>
						<reportDirectory>${project.basedir}/hapi-fhir-jpaserver-base/target/surefire-reports/
						</reportDirectory>
					</reportsDirectories>
				</configuration>
			</plugin>
			<plugin>
				<groupId>org.apache.maven.plugins</groupId>
				<artifactId>maven-project-info-reports-plugin</artifactId>
				<version>3.0.0</version>
				<inherited>false</inherited>
				<!--
				<reportSets>
					<reportSet>
						<reports>
							<report>team</report>
							<report>issue-management</report>
							<report>license</report>
							<report>scm</report>
						</reports>
					</reportSet>
				</reportSets>
				-->
			</plugin>
			<!-- <plugin> <groupId>org.apache.maven.plugins</groupId> <artifactId>maven-linkcheck-plugin</artifactId> <version>1.1</version> </plugin> -->
		</plugins>
	</reporting>

	<profiles>
		<profile>
			<id>DIST</id>
			<build>
				<plugins>
					<plugin>
						<groupId>org.codehaus.mojo</groupId>
						<artifactId>license-maven-plugin</artifactId>
						<inherited>false</inherited>
						<executions>
							<execution>
								<id>update-project-license</id>
								<phase>package</phase>
								<goals>
									<goal>update-project-license</goal>
								</goals>
								<configuration>
									<licenseName>apache_v2</licenseName>
								</configuration>
							</execution>
						</executions>
					</plugin>
				</plugins>
			</build>
		</profile>
		<profile>
			<id>ROOT</id>
			<reporting>
				<plugins>
				</plugins>
			</reporting>
			<modules>
			</modules>
			<build>
				<plugins>
					<!-- <plugin> <artifactId>maven-assembly-plugin</artifactId> <version>${maven_assembly_plugin_version}</version> <executions> <execution> <phase>package</phase> <goals> <goal>single</goal> </goals>
						<configuration> <attach>false</attach> <descriptors> <descriptor>${project.basedir}/src/assembly/hapi-fhir-sample-projects.xml</descriptor> </descriptors> </configuration> </execution> </executions> </plugin> -->
				</plugins>
			</build>
		</profile>
		<profile>
			<id>ALLMODULES</id>
			<activation>
				<activeByDefault>true</activeByDefault>
			</activation>
			<modules>
				<module>hapi-fhir-checkstyle</module>
				<module>hapi-fhir-bom</module>
				<module>hapi-deployable-pom</module>
				<module>hapi-fhir-base</module>
				<module>hapi-fhir-docs</module>
				<module>hapi-fhir-test-utilities</module>
				<module>hapi-fhir-jpaserver-test-utilities</module>
				<module>hapi-fhir-jpaserver-test-dstu2</module>
				<module>hapi-fhir-jpaserver-test-dstu3</module>
				<module>hapi-fhir-jpaserver-test-r4</module>
				<module>hapi-fhir-jpaserver-test-r5</module>
				<module>hapi-fhir-jpaserver-elastic-test-utilities</module>
				<module>hapi-tinder-plugin</module>
				<module>hapi-tinder-test</module>
				<module>hapi-fhir-client</module>
				<module>hapi-fhir-server</module>
				<module>hapi-fhir-server-mdm</module>
				<module>hapi-fhir-server-openapi</module>
				<module>hapi-fhir-converter</module>
				<module>hapi-fhir-validation</module>
				<module>hapi-fhir-structures-dstu2</module>
				<module>hapi-fhir-structures-hl7org-dstu2</module>
				<module>hapi-fhir-validation-resources-dstu2</module>
				<module>hapi-fhir-structures-dstu2.1</module>
				<module>hapi-fhir-validation-resources-dstu2.1</module>
				<module>hapi-fhir-structures-dstu3</module>
				<module>hapi-fhir-validation-resources-dstu3</module>
				<module>hapi-fhir-structures-r4</module>
				<module>hapi-fhir-validation-resources-r4</module>
				<module>hapi-fhir-structures-r4b</module>
				<module>hapi-fhir-structures-r5</module>
				<module>hapi-fhir-validation-resources-r5</module>
				<module>hapi-fhir-jpa</module>
				<module>hapi-fhir-storage</module>
				<module>hapi-fhir-storage-batch2</module>
				<module>hapi-fhir-storage-batch2-jobs</module>
				<module>hapi-fhir-storage-mdm</module>
				<module>hapi-fhir-storage-test-utilities</module>
				<module>hapi-fhir-jpaserver-cql</module>
				<module>hapi-fhir-jpaserver-model</module>
				<module>hapi-fhir-jpaserver-searchparam</module>
				<module>hapi-fhir-jpaserver-subscription</module>
				<module>hapi-fhir-jaxrsserver-base</module>
				<module>hapi-fhir-batch</module>
				<module>hapi-fhir-jpaserver-base</module>
				<module>hapi-fhir-sql-migrate</module>
				<module>hapi-fhir-jpaserver-mdm</module>
				<module>hapi-fhir-testpage-overlay</module>
				<module>hapi-fhir-jpaserver-uhnfhirtest</module>
				<module>hapi-fhir-client-okhttp</module>
				<module>hapi-fhir-android</module>
				<module>hapi-fhir-cli</module>
				<module>hapi-fhir-dist</module>
				<module>tests/hapi-fhir-base-test-jaxrsserver-kotlin</module>
				<module>tests/hapi-fhir-base-test-mindeps-client</module>
				<module>tests/hapi-fhir-base-test-mindeps-server</module>
				<module>hapi-fhir-spring-boot</module>
			</modules>
		</profile>
		<profile>
			<id>JACOCO</id>
			<modules>
				<module>hapi-fhir-jacoco</module>
			</modules>
			<build>
				<plugins>
					<plugin>
						<groupId>org.jacoco</groupId>
						<artifactId>jacoco-maven-plugin</artifactId>
						<configuration>
							<dumpOnExit>true</dumpOnExit>
						</configuration>
						<executions>
							<execution>
								<id>default-prepare-agent</id>
								<goals>
									<goal>prepare-agent</goal>
								</goals>
							</execution>
						</executions>
					</plugin>
				</plugins>
			</build>
		</profile>
		<profile>
			<id>CI</id>
			<properties>
				<surefire_jvm_args>-Dspring.test.context.cache.maxSize=2 -Dfile.encoding=UTF-8 -Xmx2648m -XX:-TieredCompilation -Dfile.encoding=UTF-8 -Xss128M -XX:MetaspaceSize=512M -XX:MaxMetaspaceSize=2048M -XX:ReservedCodeCacheSize=220M</surefire_jvm_args>
			</properties>
			<build>
				<plugins>
					<plugin>
						<groupId>org.apache.maven.plugins</groupId>
						<artifactId>maven-checkstyle-plugin</artifactId>
						<executions>
							<execution>
								<id>validate</id>
								<phase>generate-sources</phase>
								<configuration>
									<!--suppress UnresolvedMavenProperty -->
									<configLocation>${maven.multiModuleProjectDirectory}/src/checkstyle/checkstyle_config_nofixmes.xml</configLocation>
									<encoding>UTF-8</encoding>
									<consoleOutput>true</consoleOutput>
									<failOnViolation>true</failOnViolation>
									<failsOnError>false</failsOnError>
								</configuration>
								<goals>
									<goal>check</goal>
								</goals>
							</execution>
						</executions>
					</plugin>
				</plugins>
			</build>
		</profile>
		<profile>
			<id>NOPARALLEL</id>
			<build>
				<plugins>
					<plugin>
						<groupId>org.apache.maven.plugins</groupId>
						<artifactId>maven-surefire-plugin</artifactId>
						<configuration>
							<forkCount>1</forkCount>
						</configuration>
					</plugin>
				</plugins>
			</build>
		</profile>
		<profile>
			<id>MINPARALLEL</id>
			<build>
				<plugins>
					<plugin>
						<groupId>org.apache.maven.plugins</groupId>
						<artifactId>maven-surefire-plugin</artifactId>
						<configuration>
							<forkCount>2</forkCount>
						</configuration>
					</plugin>
				</plugins>
			</build>
		</profile>
		<profile>
			<id>ERRORPRONE</id>
			<build>
				<plugins>
					<plugin>
						<groupId>org.apache.maven.plugins</groupId>
						<artifactId>maven-compiler-plugin</artifactId>
						<configuration>
							<fork>true</fork>
							<compilerArgs>
								<arg>-XDcompilePolicy=simple</arg>
								<arg>-Xplugin:ErrorProne</arg>
								<arg>-J--add-exports=jdk.compiler/com.sun.tools.javac.api=ALL-UNNAMED</arg>
								<arg>-J--add-exports=jdk.compiler/com.sun.tools.javac.file=ALL-UNNAMED</arg>
								<arg>-J--add-exports=jdk.compiler/com.sun.tools.javac.main=ALL-UNNAMED</arg>
								<arg>-J--add-exports=jdk.compiler/com.sun.tools.javac.model=ALL-UNNAMED</arg>
								<arg>-J--add-exports=jdk.compiler/com.sun.tools.javac.parser=ALL-UNNAMED</arg>
								<arg>-J--add-exports=jdk.compiler/com.sun.tools.javac.processing=ALL-UNNAMED</arg>
								<arg>-J--add-exports=jdk.compiler/com.sun.tools.javac.tree=ALL-UNNAMED</arg>
								<arg>-J--add-exports=jdk.compiler/com.sun.tools.javac.util=ALL-UNNAMED</arg>
								<arg>-J--add-opens=jdk.compiler/com.sun.tools.javac.code=ALL-UNNAMED</arg>
								<arg>-J--add-opens=jdk.compiler/com.sun.tools.javac.comp=ALL-UNNAMED</arg>
							</compilerArgs>
							<annotationProcessorPaths>
								<path>
									<groupId>com.google.errorprone</groupId>
									<artifactId>error_prone_core</artifactId>
									<version>${error_prone_core_version}</version>
								</path>
							</annotationProcessorPaths>
						</configuration>
					</plugin>
				</plugins>
			</build>
		</profile>
		<profile>
			<id>FASTINSTALL</id>
			<properties>
				<skipTests>true</skipTests>
			</properties>
			<!-- Profile for a quick local mvn install after a git pull.
			     We assume upstream ran these checks as part of the build. -->
			<build>
				<plugins>
					<plugin>
						<groupId>org.apache.maven.plugins</groupId>
						<artifactId>maven-surefire-plugin</artifactId>
						<configuration>
							<skipTests>true</skipTests>
						</configuration>
					</plugin>
					<plugin>
						<groupId>org.apache.maven.plugins</groupId>
						<artifactId>maven-failsafe-plugin</artifactId>
						<executions>
							<execution><id>integration-test</id><phase>none</phase></execution>
						</executions>
					</plugin>
					<plugin>
						<groupId>org.apache.maven.plugins</groupId>
						<artifactId>maven-checkstyle-plugin</artifactId>
						<executions>
							<execution><id>validate</id><phase>none</phase></execution>
						</executions>
					</plugin>
				</plugins>
			</build>
		</profile>
		<profile>
			<id>LGTM</id>
			<build>
				<plugins>
					<plugin>
						<groupId>org.apache.maven.plugins</groupId>
						<artifactId>maven-enforcer-plugin</artifactId>
						<configuration>
							<skip>true</skip>
						</configuration>
					</plugin>
				</plugins>
			</build>
		</profile>

		<!--
		This profile is basically here to work around an IJ bug where the
		<testSource> tag is ignored in IJ's compiler. See:
		https://youtrack.jetbrains.com/issue/IDEA-85478
		-->
		<profile>
			<id>ide</id>
			<activation>
				<activeByDefault>false</activeByDefault>
				<property>
					<name>idea.maven.embedder.version</name>
				</property>
			</activation>
			<build>
				<plugins>
					<plugin>
						<groupId>org.apache.maven.plugins</groupId>
						<artifactId>maven-compiler-plugin</artifactId>
						<configuration>
							<source>17</source>
							<target>17</target>
							<release>17</release>
							<testSource>17</testSource>
							<testTarget>17</testTarget>
						</configuration>
					</plugin>
				</plugins>
			</build>
		</profile>
		<profile>
			<id>ossrh-repo</id>
			<activation>
				<activeByDefault>false</activeByDefault>
				<property>
					<name>deployToSonatype</name>
				</property>
			</activation>
			<distributionManagement>
				<snapshotRepository>
					<id>ossrh</id>
					<url>https://oss.sonatype.org/content/repositories/snapshots</url>
				</snapshotRepository>
				<repository>
					<id>ossrh</id>
					<url>https://oss.sonatype.org/service/local/staging/deploy/maven2/</url>
				</repository>
			</distributionManagement>
			<build>
				<plugins>
					<plugin>
						<groupId>org.sonatype.plugins</groupId>
						<artifactId>nexus-staging-maven-plugin</artifactId>
						<version>1.6.13</version>
						<extensions>true</extensions>
						<configuration>
							<serverId>ossrh</serverId>
							<nexusUrl>https://oss.sonatype.org/</nexusUrl>
							<autoReleaseAfterClose>true</autoReleaseAfterClose>
						</configuration>
					</plugin>
					<plugin>
						<groupId>org.apache.maven.plugins</groupId>
						<artifactId>maven-gpg-plugin</artifactId>
						<version>1.6</version>
						<executions>
							<execution>
								<id>sign-artifacts</id>
								<phase>verify</phase>
								<goals>
									<goal>sign</goal>
								</goals>
								<configuration>
									<keyname>${gpg.keyname}</keyname>
									<passphraseServerId>${gpg.keyname}</passphraseServerId>
									<gpgArguments>
										<arg>--pinentry-mode</arg>
										<arg>loopback</arg>
									</gpgArguments>
								</configuration>
							</execution>
						</executions>
					</plugin>
				</plugins>
			</build>
		</profile>
	</profiles>
</project><|MERGE_RESOLUTION|>--- conflicted
+++ resolved
@@ -774,12 +774,7 @@
 
     <properties>
 
-<<<<<<< HEAD
-        <fhir_core_version>5.6.52-SNAPSHOT<!-- *****Address the version exception marked with a to-do in RuntimeResourceDefinition when this is updated --></fhir_core_version>
-
-=======
         <fhir_core_version>5.6.68</fhir_core_version>
->>>>>>> 422ef87a
         <ucum_version>1.0.3</ucum_version>
 
         <surefire_jvm_args>-Dfile.encoding=UTF-8 -Xmx2048m</surefire_jvm_args>
