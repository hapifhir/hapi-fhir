--- conflicted
+++ resolved
@@ -1105,14 +1105,11 @@
 				<artifactId>javax.json</artifactId>
 				<version>1.0.4</version>
 			</dependency>
-<<<<<<< HEAD
-=======
 			<dependency>
 				<groupId>org.glassfish.jaxb</groupId>
 				<artifactId>jaxb-runtime</artifactId>
 				<version>${jaxb_runtime_version}</version>
 			</dependency>
->>>>>>> 9353ea5b
 			<dependency>
 				<groupId>org.glassfish.jersey.core</groupId>
 				<artifactId>jersey-server</artifactId>
@@ -1206,7 +1203,7 @@
 			<dependency>
 				<groupId>org.quartz-scheduler</groupId>
 				<artifactId>quartz</artifactId>
-				<version>2.3.0</version>
+				<version>2.3.1</version>
 			</dependency>
 			<dependency>
 				<groupId>org.slf4j</groupId>
