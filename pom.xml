<?xml version="1.0" encoding="UTF-8"?>
<project xmlns:xsi="http://www.w3.org/2001/XMLSchema-instance" xmlns="http://maven.apache.org/POM/4.0.0"
			xsi:schemaLocation="http://maven.apache.org/POM/4.0.0 http://maven.apache.org/maven-v4_0_0.xsd">

	<modelVersion>4.0.0</modelVersion>
	<groupId>ca.uhn.hapi.fhir</groupId>
	<artifactId>hapi-fhir</artifactId>
	<packaging>pom</packaging>
	<version>6.1.0-PRE2-SNAPSHOT</version>
	<name>HAPI-FHIR</name>
	<description>An open-source implementation of the FHIR specification in Java.</description>
	<url>https://hapifhir.io</url>

	<organization>
		<name>Smile CDR, Inc.</name>
		<url>https://smilecdr.com</url>
	</organization>

	<inceptionYear>2014</inceptionYear>

	<issueManagement>
		<system>GitHub</system>
		<url>https://github.com/hapifhir/hapi-fhir/issues/</url>
	</issueManagement>

	<distributionManagement>
		<snapshotRepository>
			<id>ossrh</id>
			<url>https://oss.sonatype.org/content/repositories/snapshots</url>
		</snapshotRepository>
		<repository>
			<id>ossrh</id>
			<url>https://oss.sonatype.org/service/local/staging/deploy/maven2/</url>
		</repository>
		<site>
			<id>git.server</id>
			<url>scm:git:git@github.com:hapifhir/hapi-fhir.git</url>
		</site>
	</distributionManagement>

	<scm>
		<connection>scm:git:git@github.com:hapifhir/hapi-fhir.git</connection>
		<url>scm:git:git@github.com:hapifhir/hapi-fhir.git</url>
		<developerConnection>scm:git:git@github.com:hapifhir/hapi-fhir.git</developerConnection>
	</scm>

	<repositories>
		<repository>
			<id>oss-snapshot</id>
			<url>https://oss.sonatype.org/content/repositories/snapshots/</url>
			<snapshots>
				<enabled>true</enabled>
			</snapshots>
			<releases>
				<enabled>false</enabled>
			</releases>
		</repository>
	</repositories>

	<dependencies>
		<dependency>
			<groupId>org.junit.jupiter</groupId>
			<artifactId>junit-jupiter</artifactId>
			<scope>test</scope>
		</dependency>
		<dependency>
			<groupId>org.junit.jupiter</groupId>
			<artifactId>junit-jupiter-api</artifactId>
			<scope>test</scope>
		</dependency>
		<dependency>
			<groupId>org.junit.jupiter</groupId>
			<artifactId>junit-jupiter-engine</artifactId>
			<scope>test</scope>
		</dependency>
		<dependency>
			<groupId>org.hamcrest</groupId>
			<artifactId>hamcrest</artifactId>
			<scope>test</scope>
		</dependency>
		<dependency>
			<groupId>org.mockito</groupId>
			<artifactId>mockito-core</artifactId>
			<scope>test</scope>
		</dependency>
		<dependency>
			<groupId>org.mockito</groupId>
			<artifactId>mockito-junit-jupiter</artifactId>
			<scope>test</scope>
		</dependency>
	</dependencies>

	<developers>
		<developer>
			<id>jamesagnew</id>
			<name>James Agnew</name>
			<organization>Smile CDR</organization>
		</developer>
		<developer>
			<id>grahamegrieve</id>
			<name>Grahame Grieve</name>
			<organization>Health Intersections</organization>
		</developer>
		<developer>
			<id>dmuylwyk</id>
			<name>Diederik Muylwyk</name>
			<organization>Smile CDR</organization>
		</developer>
		<developer>
			<id>fil512</id>
			<name>Ken Stevens</name>
			<organization>Smile CDR</organization>
		</developer>
		<developer>
			<id>yogthos</id>
			<name>Dmitri Sotnikov</name>
			<organization>University Health Network</organization>
		</developer>
		<developer>
			<id></id>
			<name>Lisa Wong</name>
			<organization>University Health Network</organization>
		</developer>
		<developer>
			<id>jmandel</id>
			<name>Josh Mandel</name>
			<organization>Boston Children's Hospital</organization>
		</developer>
		<developer>
			<id>lmds</id>
			<name>Laura MacDougall Sookraj</name>
			<organization>University Health Network</organization>
		</developer>
		<developer>
			<id>t106uhn</id>
			<name>Neal Acharya</name>
			<organization>University Health Network</organization>
		</developer>
		<developer>
			<id>davidhay25</id>
			<name>David Hay</name>
			<organization>Orion Health</organization>
		</developer>
		<developer>
			<id>sweetnavelorange</id>
			<name>James Butler</name>
			<organization>Orion Health</organization>
		</developer>
		<developer>
			<id>suranga</id>
			<name>Suranga Nath Kasthurirathne</name>
			<organization>OpenMRS / Regenstrief Center for Biomedical Informatics</organization>
		</developer>
		<developer>
			<id>dougmartin</id>
			<name>Doug Martin</name>
			<organization>Regenstrief Center for Biomedical Informatics</organization>
		</developer>
		<developer>
			<id>akley</id>
			<name>Alexander Kley</name>
		</developer>
		<developer>
			<id>preston</id>
			<name>Preston Lee</name>
			<organization>Arizona State University</organization>
		</developer>
		<developer>
			<id>jjathman</id>
			<name>Joe Athman</name>
		</developer>
		<developer>
			<id>petromykhailysyn</id>
			<name>Petro Mykhailyshyn</name>
		</developer>
		<developer>
			<id>tahurac</id>
			<name>Tahura Chaudhry</name>
			<organization>University Health Network</organization>
		</developer>
		<developer>
			<id>b.debeaubien</id>
			<name>Bill de Beaubien</name>
			<organization>Systems Made Simple</organization>
		</developer>
		<developer>
			<id>twilson650</id>
			<name>Tom Wilson</name>
		</developer>
		<developer>
			<id>esteban-aliverti</id>
			<name>Esteban Aliverti</name>
		</developer>
		<developer>
			<id>mochaholic</id>
			<name>Mohammad Jafari</name>
			<organization>Edmond Scientific Company</organization>
		</developer>
		<developer>
			<id>joel-costigliola</id>
			<name>Joel Costigliola</name>
			<organization>JCOS-Technologies</organization>
		</developer>
		<developer>
			<id>pukkaone</id>
			<name>Chin Huang</name>
		</developer>
		<developer>
			<id>SingingTree</id>
			<name>Bryce Van Dyk</name>
		</developer>
		<developer>
			<id>botunge</id>
			<name>Thomas Andersen</name>
		</developer>
		<developer>
			<id>samlanfranchi</id>
			<name>Sam Lanfranchi</name>
		</developer>
		<developer>
			<id>jkiddo</id>
			<name>Jens Kristian Villadsen</name>
		</developer>
		<developer>
			<id>cmikeb1</id>
			<name>C. Mike Bylund</name>
		</developer>
		<developer>
			<id>nrpeterson</id>
			<name>Nick Peterson</name>
		</developer>
		<developer>
			<id>petervanhoute</id>
			<name>Peter Van Houte</name>
		</developer>
		<developer>
			<id>SRiviere</id>
			<name>Sebastien Riviere</name>
		</developer>
		<developer>
			<id>karlmdavis</id>
			<name>Karl M. Davis</name>
			<organization>CMS</organization>
		</developer>
		<developer>
			<id>matt-blanchette</id>
			<name>Matt Blanchette</name>
		</developer>
		<developer>
			<id>petromykhailysyn</id>
			<name>Petro Mykhaylyshyn</name>
		</developer>
		<developer>
			<id>adam-carbone</id>
			<name>Adam Carbone</name>
		</developer>
		<developer>
			<id>joelsch</id>
			<name>Joel Schneider</name>
		</developer>
		<developer>
			<id>euvitudo</id>
			<name>Phillip Warner</name>
		</developer>
		<developer>
			<id>subhrajyotim</id>
			<name>Subhro</name>
		</developer>
		<developer>
			<id>mion00</id>
			<name>Carlo Mion</name>
		</developer>
		<developer>
			<id>kiwiandroiddev</id>
			<name>Matt Clarke</name>
			<organization>Orion Health</organization>
		</developer>
		<developer>
			<id>FilipDomazet</id>
			<name>Filip Domazet</name>
		</developer>
		<developer>
			<id>bdenton</id>
			<name>Bill Denton</name>
			<organization>Akana, Inc</organization>
		</developer>
		<developer>
			<id>hnnesv</id>
			<name>Hannes Venter</name>
			<organization>Jembi Health Systems</organization>
		</developer>
		<developer>
			<id>vadi2</id>
			<name>Vadim Peretokin</name>
			<organization>Firely</organization>
		</developer>
		<developer>
			<id>lawley</id>
			<name>Michael Lawley</name>
			<organization>CSIRO</organization>
		</developer>
		<developer>
			<id>CarthageKing</id>
			<name>CarthageKing</name>
		</developer>
		<developer>
			<id>gijsbert802</id>
			<name>Gijsbert van den Brink</name>
		</developer>
		<developer>
			<id>rqg0717</id>
			<name>James Ren</name>
		</developer>
		<developer>
			<id>Robbert1</id>
			<name>Robbert van Waveren</name>
		</developer>
		<developer>
			<id>daliboz</id>
			<name>Jenny Syed</name>
			<organization>Cerner Corporation</organization>
		</developer>
		<developer>
			<id>sekaijin</id>
			<name>sekaijin</name>
		</developer>
		<developer>
			<id>hugosoares</id>
			<name>Hugo Soares</name>
		</developer>
		<developer>
			<id>SRiviere</id>
			<name>Sebastien Riviere</name>
		</developer>
		<developer>
			<id>jodue</id>
			<name>jodue</name>
		</developer>
		<developer>
			<id>joelsch</id>
			<name>Joel Schneider</name>
			<organization>National Marrow Donor Program</organization>
		</developer>
		<developer>
			<id>dangerousben</id>
			<name>Ben Spencer</name>
		</developer>
		<developer>
			<id>maclema</id>
			<name>maclema</name>
		</developer>
		<developer>
			<id>ohr</id>
			<name>Christian Ohr</name>
			<organization>InterComponentWare AG</organization>
		</developer>
		<developer>
			<id>eug48</id>
			<name>Eugene Lubarsky</name>
		</developer>
		<developer>
			<id>SarenCurrie</id>
			<name>Saren Currie</name>
		</developer>
		<developer>
			<id>dconlan</id>
			<name>dconlan</name>
		</developer>
		<developer>
			<id>psbrandt</id>
			<name>Pascal Brandt</name>
		</developer>
		<developer>
			<id>InfiniteLoop90</id>
			<name>Clayton Bodendein</name>
		</developer>
		<developer>
			<id>rhausam</id>
			<name>Rob Hausam</name>
		</developer>
		<developer>
			<id>patrick-werner</id>
			<name>Patrick Werner</name>
		</developer>
		<developer>
			<id>malcolmm83</id>
			<name>Malcolm McRoberts</name>
		</developer>
		<developer>
			<id>mouellet</id>
			<name>Mathieu Ouellet</name>
		</developer>
		<developer>
			<id>JiajingLiang</id>
			<name>Jiajing Liang</name>
		</developer>
		<developer>
			<id>jamesdaily</id>
			<name>James Daily</name>
		</developer>
		<developer>
			<id>darktyko</id>
			<name>Kyle Meadows</name>
		</developer>
		<developer>
			<id>Tastelezz</id>
			<name>Gaetano Gallo</name>
		</developer>
		<developer>
			<id>sjanic</id>
			<name>sjanic</name>
		</developer>
		<developer>
			<id>c-schuler</id>
			<name>Chris Schuler</name>
		</developer>
		<developer>
			<id>javajeff</id>
			<name>Jeff Chung</name>
		</developer>
		<developer>
			<id>anoush-bch</id>
			<name>Anoush Mouradian</name>
		</developer>
		<developer>
			<id>splatch</id>
			<name>Łukasz Dywicki</name>
		</developer>
		<developer>
			<id>anthonys123</id>
			<name>Anthony Sute</name>
		</developer>
		<developer>
			<id>johnpoth</id>
			<name>John Poth</name>
			<organization>Red Hat</organization>
		</developer>
		<developer>
			<id>t4deon</id>
			<name>Andreas Keil</name>
		</developer>
		<developer>
			<id>RuthAlk</id>
			<name>Ruth Alkema</name>
		</developer>
		<developer>
			<id>Tastelezz</id>
			<name>Gaetano Gallo</name>
			<organization>InterComponentWare AG</organization>
		</developer>
		<developer>
			<id>jasonaown</id>
			<name>Jason Owen</name>
		</developer>
		<developer>
			<id>hdconradi</id>
			<name>Heinz-Dieter Conradi</name>
		</developer>
		<developer>
			<id>kliu99</id>
			<name>Kai Liu</name>
		</developer>
		<developer>
			<id>Romanow88</id>
			<name>Roman Doboni</name>
		</developer>
		<developer>
			<id>franktao2008</id>
			<name>Frank Tao</name>
			<organization>Smile CDR</organization>
		</developer>
		<developer>
			<id>anamariaradu10</id>
			<name>Ana Maria Radu</name>
			<organization>Cerner Corporation</organization>
		</developer>
		<developer>
			<id>alinleonard</id>
			<name>Alin Leonard</name>
			<organization>Cerner Corporation</organization>
		</developer>
		<developer>
			<id>jbalbien</id>
		</developer>
		<developer>
			<id>volsch</id>
			<name>Volker Schmidt</name>
			<organization>DHIS2 / University of Oslo</organization>
		</developer>
		<developer>
			<id>magnuswatn</id>
			<name>Magnus Watn</name>
		</developer>
		<developer>
			<id>Cory00</id>
		</developer>
		<developer>
			<id>srdo</id>
			<name>Stig Døssing</name>
		</developer>
		<developer>
			<id>ruoat</id>
			<name>Ari Ruotsalainen</name>
		</developer>
		<developer>
			<id>stevelle</id>
			<name>Steve Lewis</name>
			<organization>Cambia Health Solutions</organization>
		</developer>
		<developer>
			<id>restevez-chs</id>
			<name>Ricardo Estevez</name>
			<organization>Cambia Health Solutions</organization>
		</developer>
		<developer>
			<id>zilin375</id>
		</developer>
		<developer>
			<id>basecade</id>
			<name>Anders Havn</name>
		</developer>
		<developer>
			<id>vedion</id>
			<name>Anders Havn</name>
		</developer>
		<developer>
			<id>zaewonyx</id>
		</developer>
		<developer>
			<id>tadgh</id>
			<name>Gary Graham</name>
			<organization>Smile CDR</organization>
		</developer>
		<developer>
			<id>nerdydrew</id>
			<name>Drew Mitchell</name>
		</developer>
		<developer>
			<id>srdo</id>
			<name>Stig Døssing</name>
		</developer>
		<developer>
			<id>gteichrow</id>
			<name>Gary Teichrow</name>
		</developer>
		<developer>
			<id>sethrylan</id>
			<name>Seth Rylan Gainey</name>
			<url>http://sethrylan.org/</url>
		</developer>
		<developer>
			<id>uurl</id>
			<name>Raul Estrada</name>
		</developer>
		<developer>
			<id>nickrobison-usds</id>
			<name>Nick Robison</name>
		</developer>
		<developer>
			<id>fitzoh</id>
			<name>Andrew Fitzgerald</name>
		</developer>
		<developer>
			<id>dmap</id>
			<name>David Maplesden</name>
		</developer>
		<developer>
			<id>jaferkhan</id>
			<name>Jafer Khan Shamshad</name>
		</developer>
		<developer>
			<id>CodeAndChoke</id>
			<name>Long Nguyen</name>
		</developer>
		<developer>
			<id>tuomoa</id>
			<name>Tuomo Ala-Vannesluoma</name>
		</developer>
		<developer>
			<id>jelmerterwal</id>
			<name>Jelmer ter Wal</name>
		</developer>
		<developer>
			<id>jiaola</id>
			<name>Dazhi Jiao</name>
		</developer>
		<developer>
			<id>dionmcm</id>
		</developer>
		<developer>
			<id>ttntrifork</id>
			<organization>Trifork</organization>
			<name>Tue Toft Nørgård</name>
		</developer>
		<developer>
			<id>mzgtrifork</id>
			<organization>Trifork</organization>
			<name>Martin Zacho Grønhøj</name>
		</developer>
		<developer>
			<id>augla</id>
			<name>August Langhout</name>
		</developer>
		<developer>
			<id>dgileadi</id>
			<name>David Gileadi</name>
		</developer>
		<developer>
			<id>ibrohimislam</id>
			<name>Ibrohim Kholilul Islam</name>
		</developer>
		<developer>
			<id>mkucharek</id>
			<name>Maciej Kucharek</name>
		</developer>
		<developer>
			<id>Thopap</id>
			<name>Thomas Papke</name>
			<organization>InterComponentWare AG</organization>
		</developer>
		<developer>
			<id>Bert-R</id>
			<name>Bert Roos</name>
		</developer>
		<developer>
			<id>zilin375</id>
			<name>Zhe Wang</name>
			<organization>Agfa Healthcare</organization>
		</developer>
		<developer>
			<id>gematik-fue</id>
			<name>gematik FuE</name>
		</developer>
		<developer>
			<id>ibacher</id>
			<name>Ian</name>
		</developer>
		<developer>
			<id>jasmdk</id>
			<name>Jacob Stampe Mikkelsen</name>
			<organization>Systematik A/S</organization>
		</developer>
		<developer>
			<id>craigappl</id>
			<name>Craig Appl</name>
			<organization>ONA</organization>
		</developer>
		<developer>
			<id>IanMMarshall</id>
			<name>Ian Marshall</name>
			<organization>Smile CDR</organization>
		</developer>
		<developer>
			<id>markiantorno</id>
			<name>Mark Iantorno</name>
			<organization>Smile CDR</organization>
		</developer>
		<developer>
			<id>sqshq</id>
			<name>Alexander Lukyanchikov</name>
		</developer>
		<developer>
			<id>abrsystematic</id>
		</developer>
		<developer>
			<id>joshdcollins</id>
			<name>Josh Collins</name>
			<organization>Janeiro Digital</organization>
		</developer>
		<developer>
			<id>ericprud</id>
			<name>Eric Prud'hommeaux</name>
			<organization>Janeiro Digital</organization>
		</developer>
		<developer>
			<id>blangley28</id>
			<organization>MITRE</organization>
		</developer>
		<developer>
			<id>swagers</id>
			<name>Steven Wagers</name>
			<organization>Regenstrief Institute</organization>
		</developer>
		<developer>
			<id>vladonemo</id>
			<name>Vladimir Nemergut</name>
		</developer>
		<developer>
			<id>janol77</id>
			<name>Alejandro Medina</name>
		</developer>
		<developer>
			<id>KevinDougan-SmileCDR</id>
			<name>Kevin Dougan</name>
		</developer>
		<developer>
			<id>jpercival</id>
			<name>Jonathan Percival</name>
			<organization>Alphora</organization>
		</developer>
		<developer>
			<id>brynrhodes</id>
			<name>Bryn Rhodes</name>
			<organization>Alphora</organization>
		</developer>
		<developer>
			<id>MarcelPa</id>
			<name>Marcel P</name>
		</developer>
		<developer>
			<id>marceloavan</id>
			<name>Marcelo Avancini</name>
			<organization>Philips</organization>
		</developer>
		<developer>
			<id>HananAwwad</id>
			<name>Hanan Awwad</name>
		</developer>
		<developer>
			<id>jarimayenburg</id>
			<name>Jari Maijenburg</name>
		</developer>
		<developer>
			<id>rbhman</id>
			<name>Bruno Hedman</name>
		</developer>

		<developer>
			<id>bratwurtz</id>
			<name>Dušan Marković</name>
			<organization>Better</organization>
		</developer>
		<developer>
			<id>jingtang10</id>
			<name>Jing Tang</name>
			<organization>Google</organization>
		</developer>
		<developer>
			<id>theGOTOguy</id>
			<name>Ben Li-Sauerwine</name>
		</developer>
		<developer>
			<id>tarekmamdouh</id>
		</developer>
		<developer>
			<id>JoeShook</id>
			<name>Joe Shook</name>
			<organization>Surescripts LLC</organization>
		</developer>
	</developers>

	<licenses>
		<license>
			<name>Apache Software License 2.0</name>
			<url>https://www.apache.org/licenses/LICENSE-2.0.txt</url>
		</license>
	</licenses>

    <properties>

        <fhir_core_version>5.6.36</fhir_core_version>
        <ucum_version>1.0.3</ucum_version>

        <surefire_jvm_args>-Dfile.encoding=UTF-8 -Xmx2048m</surefire_jvm_args>

        <!-- configure timestamp in MANIFEST.MF for maven-war-provider -->
        <maven.build.timestamp.format>yyyy-MM-dd'T'HH:mm:ss'Z'</maven.build.timestamp.format>

        <project.build.sourceEncoding>UTF-8</project.build.sourceEncoding>

        <!-- For site-deploy -->
        <siteMainDirectory>${user.home}/sites/hapi-fhir</siteMainDirectory>
        <scmPubCheckoutDirectory>${user.home}/sites/scm/hapi-fhir</scmPubCheckoutDirectory>

        <!-- Dependency Versions -->
        <activation_api_version>1.2.0</activation_api_version>
        <apache_karaf_version>4.2.5</apache_karaf_version>
        <aries_spifly_version>1.2</aries_spifly_version>
        <caffeine_version>2.9.1</caffeine_version>
        <commons_codec_version>1.15</commons_codec_version>
        <commons_compress_version>1.21</commons_compress_version>
        <commons_text_version>1.9</commons_text_version>
        <commons_io_version>2.11.0</commons_io_version>
        <commons_lang3_version>3.12.0</commons_lang3_version>
        <com_jamesmurty_utils_version>1.2</com_jamesmurty_utils_version>
        <cql_version>1.5.0</cql_version>
        <derby_version>10.14.2.0</derby_version>
        <!--<derby_version>10.15.1.3</derby_version>-->
        <error_prone_core_version>2.10.0</error_prone_core_version>
        <mockito_version>4.2.0</mockito_version>
        <nullaway_version>0.7.9</nullaway_version>
        <guava_version>31.0.1-jre</guava_version>
        <gson_version>2.8.9</gson_version>
        <jaxb_bundle_version>2.2.11_1</jaxb_bundle_version>
        <jaxb_api_version>2.3.1</jaxb_api_version>
        <jaxb_core_version>2.3.0.1</jaxb_core_version>
        <jaxb_runtime_version>3.0.0</jaxb_runtime_version>
        <jena_version>4.2.0</jena_version>
        <jersey_version>3.0.3</jersey_version>
        <jetty_version>9.4.44.v20210927</jetty_version>
        <jsr305_version>3.0.2</jsr305_version>
        <junit_version>5.8.2</junit_version>
        <flexmark_version>0.50.40</flexmark_version>
        <flyway_version>8.5.0</flyway_version>
        <hibernate_version>5.6.2.Final</hibernate_version>
        <hibernate_search_version>6.1.4.Final</hibernate_search_version>
        <!-- Update lucene version when you update hibernate-search version -->
        <lucene_version>8.11.1</lucene_version>
        <hamcrest_version>2.2</hamcrest_version>
        <hibernate_validator_version>6.1.5.Final</hibernate_validator_version>
        <httpcore_version>4.4.13</httpcore_version>
        <httpclient_version>4.5.13</httpclient_version>
        <jackson_version>2.13.2</jackson_version>
        <jackson_databind_version>2.13.2.2</jackson_databind_version>
        <maven_assembly_plugin_version>3.3.0</maven_assembly_plugin_version>
        <maven_license_plugin_version>1.8</maven_license_plugin_version>
        <okhttp_version>3.8.1</okhttp_version>
        <poi_version>4.1.2</poi_version>
        <poi_ooxml_schemas_version>1.4</poi_ooxml_schemas_version>
        <resteasy_version>5.0.2.Final</resteasy_version>
        <ph_schematron_version>5.6.5</ph_schematron_version>
        <ph_commons_version>9.5.4</ph_commons_version>
        <plexus_compiler_api_version>2.9.0</plexus_compiler_api_version>
        <servicemix_saxon_version>9.8.0-15</servicemix_saxon_version>
        <servicemix_xmlresolver_version>1.2_5</servicemix_xmlresolver_version>
        <swagger_version>2.1.12</swagger_version>
        <slf4j_version>1.7.33</slf4j_version>
        <log4j_to_slf4j_version>2.17.1</log4j_to_slf4j_version>
<<<<<<< HEAD
        <spring_version>5.3.18</spring_version>
=======
        <spring_version>5.3.20</spring_version>
>>>>>>> 464a07e2
        <spring_data_version>2.6.1</spring_data_version>
        <spring_batch_version>4.3.3</spring_batch_version>
        <spring_boot_version>2.6.7</spring_boot_version>
        <spring_retry_version>1.2.2.RELEASE</spring_retry_version>

        <stax2_api_version>3.1.4</stax2_api_version>
        <testcontainers_version>1.17.1</testcontainers_version>
        <thymeleaf-version>3.0.14.RELEASE</thymeleaf-version>
        <woodstox_core_asl_version>4.4.1</woodstox_core_asl_version>

        <!-- We are aiming to still work on a very old version of SLF4j even though we depend on the newest, just to be nice to users of the API. This version is tested in the hapi-fhir-cobertura. -->
        <slf4j_target_version>1.6.0</slf4j_target_version>

        <project.reporting.outputEncoding>UTF-8</project.reporting.outputEncoding>
        <ebay_cors_filter_version>1.0.1</ebay_cors_filter_version>

        <elastic_apm_version>1.28.4</elastic_apm_version>
        <!-- CQL Support -->
        <cql-engine.version>1.5.1</cql-engine.version>
        <cql-evaluator.version>1.2.0</cql-evaluator.version>
        <cqframework.version>1.5.2</cqframework.version>

        <!-- Site properties -->
        <fontawesomeVersion>5.4.1</fontawesomeVersion>
        <maven.compiler.source>11</maven.compiler.source>
        <maven.compiler.target>11</maven.compiler.target>
		  <maven.compiler.release>11</maven.compiler.release>
        <maven.compiler.testSource>17</maven.compiler.testSource>
		  <maven.compiler.testTarget>17</maven.compiler.testTarget>
		  <maven.compiler.testRelease>17</maven.compiler.testRelease>
    </properties>

	<dependencyManagement>
		<dependencies>
			<dependency>
				<groupId>aopalliance</groupId>
				<artifactId>aopalliance</artifactId>
				<version>1.0</version>
			</dependency>
			<dependency>
				<groupId>ch.qos.logback</groupId>
				<artifactId>logback-classic</artifactId>
				<version>1.2.10</version>
			</dependency>
			<dependency>
				<groupId>com.atlassian.commonmark</groupId>
				<artifactId>commonmark</artifactId>
				<version>0.9.0</version>
			</dependency>
			<dependency>
				<groupId>com.fasterxml.jackson.core</groupId>
				<artifactId>jackson-annotations</artifactId>
				<version>${jackson_version}</version>
			</dependency>
			<dependency>
				<groupId>com.fasterxml.jackson.core</groupId>
				<artifactId>jackson-core</artifactId>
				<version>${jackson_version}</version>
			</dependency>
			<dependency>
				<groupId>com.fasterxml.jackson.core</groupId>
				<artifactId>jackson-databind</artifactId>
				<version>${jackson_databind_version}</version>
			</dependency>
			<dependency>
				<groupId>com.fasterxml.jackson.datatype</groupId>
				<artifactId>jackson-datatype-jsr310</artifactId>
				<version>${jackson_version}</version>
			</dependency>
			<dependency>
				<groupId>com.fasterxml.jackson.dataformat</groupId>
				<artifactId>jackson-dataformat-yaml</artifactId>
				<version>${jackson_version}</version>
			</dependency>
			<dependency>
				<groupId>com.fasterxml.jackson.module</groupId>
				<artifactId>jackson-module-jaxb-annotations</artifactId>
				<version>${jackson_version}</version>
			</dependency>
			<dependency>
				<groupId>com.jayway.jsonpath</groupId>
				<artifactId>json-path</artifactId>
				<version>2.5.0</version>
			</dependency>
			<dependency>
				<groupId>com.jayway.jsonpath</groupId>
				<artifactId>json-path-assert</artifactId>
				<version>2.5.0</version>
			</dependency>
			<dependency>
				<groupId>com.github.ben-manes.caffeine</groupId>
				<artifactId>caffeine</artifactId>
				<version>${caffeine_version}</version>
			</dependency>
			<dependency>
				<groupId>com.graphql-java</groupId>
				<artifactId>graphql-java</artifactId>
				<version>17.3</version>
			</dependency>
			<!-- mail start -->
			<dependency>
				<groupId>org.simplejavamail</groupId>
				<artifactId>simple-java-mail</artifactId>
				<version>6.6.1</version>
			</dependency>
			<dependency>
				<groupId>com.icegreen</groupId>
				<artifactId>greenmail</artifactId>
				<version>1.6.4</version>
				<scope>compile</scope>
			</dependency>
			<dependency>
				<groupId>com.icegreen</groupId>
				<artifactId>greenmail-junit5</artifactId>
				<version>1.6.4</version>
				<scope>compile</scope>
			</dependency>
			<!-- mail end -->
			<dependency>
				<groupId>com.github.dnault</groupId>
				<artifactId>xml-patch</artifactId>
				<version>0.3.1</version>
			</dependency>
			<dependency>
				<groupId>io.dogote</groupId>
				<artifactId>json-patch</artifactId>
				<version>1.15</version>
			</dependency>
			<dependency>
				<groupId>com.google.errorprone</groupId>
				<artifactId>error_prone_core</artifactId>
				<version>${error_prone_core_version}</version>
			</dependency>
			<dependency>
				<groupId>com.google.guava</groupId>
				<artifactId>guava</artifactId>
				<version>${guava_version}</version>
			</dependency>
			<dependency>
				<groupId>com.google.guava</groupId>
				<artifactId>guava-testlib</artifactId>
				<version>${guava_version}</version>
			</dependency>
			<dependency>
				<groupId>com.h2database</groupId>
				<artifactId>h2</artifactId>
				<version>2.1.210</version>
			</dependency>
			<dependency>
				<groupId>com.helger</groupId>
				<artifactId>ph-schematron</artifactId>
				<version>${ph_schematron_version}</version>
			</dependency>
			<dependency>
				<groupId>com.helger</groupId>
				<artifactId>ph-commons</artifactId>
				<version>${ph_commons_version}</version>
			</dependency>
			<dependency>
				<groupId>com.jamesmurty.utils</groupId>
				<artifactId>java-xmlbuilder</artifactId>
				<version>${com_jamesmurty_utils_version}</version>
			</dependency>
			<dependency>
				<groupId>com.squareup.okhttp3</groupId>
				<artifactId>okhttp</artifactId>
				<version>${okhttp_version}</version>
			</dependency>
			<dependency>
				<groupId>com.sun.activation</groupId>
				<artifactId>javax.activation</artifactId>
				<version>${activation_api_version}</version>
			</dependency>
			<dependency>
				<groupId>com.sun.activation</groupId>
				<artifactId>jakarta.activation</artifactId>
				<version>2.0.0</version>
			</dependency>
            <dependency>
                <groupId>com.vladsch.flexmark</groupId>
                <artifactId>flexmark</artifactId>
                <version>${flexmark_version}</version>
            </dependency>
            <dependency>
                <groupId>com.vladsch.flexmark</groupId>
                <artifactId>flexmark-ext-tables</artifactId>
                <version>${flexmark_version}</version>
            </dependency>
            <dependency>
                <groupId>com.vladsch.flexmark</groupId>
                <artifactId>flexmark-profile-pegdown</artifactId>
                <version>${flexmark_version}</version>
            </dependency>
			<dependency>
				<groupId>commons-beanutils</groupId>
				<artifactId>commons-beanutils</artifactId>
				<version>1.9.4</version>
			</dependency>
			<dependency>
				<groupId>commons-cli</groupId>
				<artifactId>commons-cli</artifactId>
				<version>1.5.0</version>
			</dependency>
			<dependency>
				<groupId>commons-codec</groupId>
				<artifactId>commons-codec</artifactId>
				<version>${commons_codec_version}</version>
			</dependency>
			<dependency>
				<groupId>org.apache.commons</groupId>
				<artifactId>commons-collections4</artifactId>
				<version>4.4</version>
			</dependency>
			<dependency>
				<groupId>commons-collections</groupId>
				<artifactId>commons-collections</artifactId>
				<version>3.2.2</version>
			</dependency>
			<dependency>
				<groupId>org.apache.commons</groupId>
				<artifactId>commons-compress</artifactId>
				<version>${commons_compress_version}</version>
			</dependency>
			<dependency>
				<groupId>org.apache.commons</groupId>
				<artifactId>commons-csv</artifactId>
				<version>1.8</version>
			</dependency>
			<dependency>
				<groupId>org.aspectj</groupId>
				<artifactId>aspectjweaver</artifactId>
				<version>1.9.5</version>
			</dependency>
			<dependency>
				<groupId>org.hl7.fhir.testcases</groupId>
				<artifactId>fhir-test-cases</artifactId>
				<version>1.1.14</version>
			</dependency>
			<dependency>
				<groupId>org.jdom</groupId>
				<artifactId>jdom2</artifactId>
				<version>2.0.6.1</version>
			</dependency>
			<dependency>
				<groupId>org.jetbrains</groupId>
				<artifactId>annotations</artifactId>
				<version>23.0.0</version>
			</dependency>
			<dependency>
				<groupId>commons-io</groupId>
				<artifactId>commons-io</artifactId>
				<version>${commons_io_version}</version>
			</dependency>
			<dependency>
				<groupId>directory-naming</groupId>
				<artifactId>naming-java</artifactId>
				<version>0.8</version>
				<scope>test</scope>
				<exclusions>
					<exclusion>
						<artifactId>commons-logging</artifactId>
						<groupId>commons-logging</groupId>
					</exclusion>
				</exclusions>
			</dependency>
			<dependency>
				<groupId>es.nitaur.markdown</groupId>
				<artifactId>txtmark</artifactId>
				<version>0.16</version>
			</dependency>
			<dependency>
				<groupId>javax.activation</groupId>
				<artifactId>javax.activation-api</artifactId>
				<version>${activation_api_version}</version>
			</dependency>
			<dependency>
				<groupId>javax.annotation</groupId>
				<artifactId>javax.annotation-api</artifactId>
				<version>1.3.2</version>
			</dependency>
			<dependency>
				<groupId>javax.ejb</groupId>
				<artifactId>ejb-api</artifactId>
				<version>3.0</version>
			</dependency>
			<dependency>
				<groupId>javax.el</groupId>
				<artifactId>javax.el-api</artifactId>
				<version>3.0.0</version>
			</dependency>
			<dependency>
				<groupId>javax.interceptor</groupId>
				<artifactId>javax.interceptor-api</artifactId>
				<version>1.2</version>
			</dependency>
			<dependency>
				<groupId>javax.json</groupId>
				<artifactId>javax.json-api</artifactId>
				<version>1.1</version>
			</dependency>
			<dependency>
				<groupId>javax.xml.bind</groupId>
				<artifactId>jaxb-api</artifactId>
				<version>${jaxb_api_version}</version>
			</dependency>
			<dependency>
				<groupId>com.google.code.gson</groupId>
				<artifactId>gson</artifactId>
				<version>${gson_version}</version>
			</dependency>
			<dependency>
				<groupId>com.google.code.findbugs</groupId>
				<artifactId>jsr305</artifactId>
				<version>3.0.2</version>
			</dependency>
			<dependency>
				<groupId>com.healthmarketscience.sqlbuilder</groupId>
				<artifactId>sqlbuilder</artifactId>
				<version>3.0.2</version>
			</dependency>
			<dependency>
				<groupId>com.microsoft.sqlserver</groupId>
				<artifactId>mssql-jdbc</artifactId>
				<version>9.4.1.jre8</version>
			</dependency>
			<dependency>
				<groupId>javax.servlet</groupId>
				<artifactId>javax.servlet-api</artifactId>
				<version>3.1.0</version>
			</dependency>
			<dependency>
				<groupId>javax.transaction</groupId>
				<artifactId>javax.transaction-api</artifactId>
				<version>1.2</version>
			</dependency>
			<dependency>
				<groupId>javax.validation</groupId>
				<artifactId>validation-api</artifactId>
				<version>2.0.1.Final</version>
			</dependency>
			<dependency>
				<!--
				We use JUnit 5 in HAPI FHIR, but some libraries still pull in / require JUnit 4
				(e.g. Testcontainers) so we enforce a current version to avoid OWASP flags
				-->
				<groupId>junit</groupId>
				<artifactId>junit</artifactId>
				<version>4.13.2</version>
			</dependency>
			<dependency>
				<groupId>io.swagger.core.v3</groupId>
				<artifactId>swagger-models</artifactId>
				<version>${swagger_version}</version>
			</dependency>
			<dependency>
				<groupId>io.swagger.core.v3</groupId>
				<artifactId>swagger-core</artifactId>
				<version>${swagger_version}</version>
			</dependency>
			<dependency>
				<groupId>mysql</groupId>
				<artifactId>mysql-connector-java</artifactId>
				<version>8.0.28</version>
			</dependency>
			<dependency>
				<groupId>org.springdoc</groupId>
				<artifactId>springdoc-openapi-ui</artifactId>
				<version>1.5.13</version>
			</dependency>
			<dependency>
				 <groupId>net.sourceforge.htmlunit</groupId>
				 <artifactId>htmlunit</artifactId>
				 <version>2.58.0</version>
			</dependency>
			<dependency>
				<groupId>net.sf.json-lib</groupId>
				<artifactId>json-lib</artifactId>
				<version>2.4</version>
				<classifier>jdk15</classifier>
				<exclusions>
					<exclusion>
						<artifactId>commons-logging</artifactId>
						<groupId>commons-logging</groupId>
					</exclusion>
				</exclusions>
			</dependency>
			<dependency>
				<groupId>net.sf.json-lib</groupId>
				<artifactId>json-lib</artifactId>
				<version>2.4</version>
				<classifier>jdk15-sources</classifier>
			</dependency>
			<dependency>
				<groupId>net.ttddyy</groupId>
				<artifactId>datasource-proxy</artifactId>
				<version>1.7</version>
			</dependency>
			<dependency>
				<groupId>org.antlr</groupId>
				<artifactId>ST4</artifactId>
				<version>4.0.8</version>
			</dependency>
			<dependency>
				<groupId>org.apache.commons</groupId>
				<artifactId>commons-dbcp2</artifactId>
				<version>2.9.0</version>
			</dependency>
			<dependency>
				<groupId>org.apache.commons</groupId>
				<artifactId>commons-lang3</artifactId>
				<version>${commons_lang3_version}</version>
			</dependency>
			<dependency>
				<groupId>org.apache.commons</groupId>
				<artifactId>commons-text</artifactId>
				<version>${commons_text_version}</version>
			</dependency>
			<dependency>
				<groupId>org.apache.derby</groupId>
				<artifactId>derby</artifactId>
				<version>${derby_version}</version>
			</dependency>
			<dependency>
				<groupId>org.apache.derby</groupId>
				<artifactId>derbynet</artifactId>
				<version>${derby_version}</version>
			</dependency>
			<dependency>
				<groupId>org.apache.derby</groupId>
				<artifactId>derbyclient</artifactId>
				<version>${derby_version}</version>
			</dependency>
			<dependency>
				<groupId>org.apache.derby</groupId>
				<artifactId>derbyshared</artifactId>
				<version>${derby_version}</version>
			</dependency>
			<dependency>
				<groupId>org.apache.derby</groupId>
				<artifactId>derbytools</artifactId>
				<version>${derby_version}</version>
			</dependency>
			<dependency>
				<groupId>org.apache.httpcomponents</groupId>
				<artifactId>httpclient</artifactId>
				<version>${httpclient_version}</version>
			</dependency>
			<dependency>
				<groupId>org.apache.httpcomponents</groupId>
				<artifactId>httpclient-cache</artifactId>
				<version>${httpclient_version}</version>
			</dependency>
			<dependency>
				<groupId>org.apache.httpcomponents</groupId>
				<artifactId>httpclient-android</artifactId>
				<version>4.3.5.1</version>
			</dependency>
			<dependency>
				<groupId>org.apache.httpcomponents</groupId>
				<artifactId>httpcore</artifactId>
				<version>${httpcore_version}</version>
			</dependency>
			<dependency>
				<groupId>co.elastic.apm</groupId>
				<artifactId>apm-agent-api</artifactId>
				<version>${elastic_apm_version}</version>
			</dependency>
			<dependency>
				<groupId>org.apache.jena</groupId>
				<artifactId>apache-jena-libs</artifactId>
				<version>${jena_version}</version>
				<type>pom</type>
			</dependency>
			<dependency>
				<groupId>org.apache.jena</groupId>
				<artifactId>jena-core</artifactId>
				<version>${jena_version}</version>
			</dependency>
			<dependency>
				<groupId>org.apache.jena</groupId>
				<artifactId>jena-arq</artifactId>
				<version>${jena_version}</version>
			</dependency>
			<dependency>
				<groupId>org.apache.lucene</groupId>
				<artifactId>lucene-analyzers-phonetic</artifactId>
				<version>${lucene_version}</version>
			</dependency>
			<dependency>
				<groupId>org.apache.lucene</groupId>
				<artifactId>lucene-backward-codecs</artifactId>
				<version>${lucene_version}</version>
			</dependency>
			<dependency>
				<groupId>org.apache.maven.doxia</groupId>
				<artifactId>doxia-module-markdown</artifactId>
				<version>1.8</version>
			</dependency>
			<dependency>
				<groupId>org.apache.maven.scm</groupId>
				<artifactId>maven-scm-api</artifactId>
				<version>1.12.0</version>
			</dependency>
			<dependency>
				<groupId>org.apache.maven.scm</groupId>
				<artifactId>maven-scm-manager-plexus</artifactId>
				<version>1.12.0</version>
			</dependency>
			<dependency>
				<groupId>org.apache.maven.scm</groupId>
				<artifactId>maven-scm-provider-gitexe</artifactId>
				<version>1.12.0</version>
			</dependency>
			<dependency>
				<groupId>org.apache.maven.wagon</groupId>
				<artifactId>wagon-scm</artifactId>
				<version>3.4.3</version>
			</dependency>
			<dependency>
				<groupId>org.apache.maven</groupId>
				<artifactId>maven-project</artifactId>
				<version>2.2.1</version>
			</dependency>
			<dependency>
				<groupId>org.apache.maven</groupId>
				<artifactId>maven-plugin-api</artifactId>
				<version>3.6.3</version>
			</dependency>
			<dependency>
				<groupId>org.apache.maven.plugin-tools</groupId>
				<artifactId>maven-plugin-annotations</artifactId>
				<version>3.6.0</version>
			</dependency>
			<dependency>
				<groupId>org.apache.poi</groupId>
				<artifactId>ooxml-schemas</artifactId>
				<version>${poi_ooxml_schemas_version}</version>
			</dependency>
			<dependency>
				<groupId>org.apache.poi</groupId>
				<artifactId>poi</artifactId>
				<version>${poi_version}</version>
			</dependency>
			<dependency>
				<groupId>org.apache.poi</groupId>
				<artifactId>poi-ooxml</artifactId>
				<version>${poi_version}</version>
			</dependency>
			<dependency>
				<groupId>org.apache.poi</groupId>
				<artifactId>poi-ooxml-schemas</artifactId>
				<version>${poi_version}</version>
			</dependency>
			<dependency>
				<groupId>org.apache.velocity</groupId>
				<artifactId>velocity-engine-core</artifactId>
				<version>2.3</version>
			</dependency>
			<dependency>
				<groupId>org.awaitility</groupId>
				<artifactId>awaitility</artifactId>
				<version>4.1.1</version>
			</dependency>
			<dependency>
				<groupId>org.codehaus.plexus</groupId>
				<artifactId>plexus-compiler-api</artifactId>
				<version>${plexus_compiler_api_version}</version>
			</dependency>
			<dependency>
				<groupId>org.codehaus.plexus</groupId>
				<artifactId>plexus-compiler-javac</artifactId>
				<version>${plexus_compiler_api_version}</version>
			</dependency>
			<dependency>
				<groupId>org.codehaus.plexus</groupId>
				<artifactId>plexus-compiler-javac-errorprone</artifactId>
				<version>${plexus_compiler_api_version}</version>
			</dependency>
			<dependency>
				<groupId>org.codehaus.plexus</groupId>
				<artifactId>plexus-utils</artifactId>
				<version>3.1.0</version>
			</dependency>
			<dependency>
				<groupId>com.fasterxml.woodstox</groupId>
				<artifactId>woodstox-core</artifactId>
				<version>6.2.5</version>
			</dependency>
			<dependency>
				<groupId>org.ebaysf.web</groupId>
				<artifactId>cors-filter</artifactId>
				<version>${ebay_cors_filter_version}</version>
			</dependency>
			<dependency>
				<groupId>org.eclipse.jetty</groupId>
				<artifactId>jetty-http</artifactId>
				<version>${jetty_version}</version>
			</dependency>
			<dependency>
				<groupId>org.eclipse.jetty</groupId>
				<artifactId>jetty-servlets</artifactId>
				<version>${jetty_version}</version>
			</dependency>
			<dependency>
				<groupId>org.eclipse.jetty</groupId>
				<artifactId>jetty-io</artifactId>
				<version>${jetty_version}</version>
			</dependency>
			<dependency>
				<groupId>org.eclipse.jetty</groupId>
				<artifactId>jetty-continuation</artifactId>
				<version>${jetty_version}</version>
			</dependency>
			<dependency>
				<groupId>org.eclipse.jetty</groupId>
				<artifactId>jetty-security</artifactId>
				<version>${jetty_version}</version>
			</dependency>
			<dependency>
				<groupId>org.eclipse.jetty</groupId>
				<artifactId>jetty-servlet</artifactId>
				<version>${jetty_version}</version>
			</dependency>
			<dependency>
				<groupId>org.eclipse.jetty</groupId>
				<artifactId>jetty-server</artifactId>
				<version>${jetty_version}</version>
			</dependency>
			<dependency>
				<groupId>org.eclipse.jetty</groupId>
				<artifactId>jetty-util</artifactId>
				<version>${jetty_version}</version>
			</dependency>
			<dependency>
				<groupId>org.eclipse.jetty</groupId>
				<artifactId>jetty-webapp</artifactId>
				<version>${jetty_version}</version>
			</dependency>
			<dependency>
				<groupId>org.eclipse.jetty</groupId>
				<artifactId>jetty-xml</artifactId>
				<version>${jetty_version}</version>
			</dependency>
			<dependency>
				<groupId>org.eclipse.jetty.websocket</groupId>
				<artifactId>websocket-api</artifactId>
				<version>${jetty_version}</version>
			</dependency>
			<dependency>
				<groupId>org.eclipse.jetty.websocket</groupId>
				<artifactId>websocket-client</artifactId>
				<version>${jetty_version}</version>
			</dependency>
			<dependency>
				<groupId>org.eclipse.jetty.websocket</groupId>
				<artifactId>websocket-server</artifactId>
				<version>${jetty_version}</version>
			</dependency>
			<dependency>
				<groupId>org.fhir</groupId>
				<artifactId>ucum</artifactId>
				<version>${ucum_version}</version>
			</dependency>
			<dependency>
				<groupId>org.rauschig</groupId>
				<artifactId>jarchivelib</artifactId>
				<version>1.1.0</version>
				<scope>test</scope>
			</dependency>
			<dependency>
				<groupId>org.fusesource.jansi</groupId>
				<artifactId>jansi</artifactId>
				<version>2.4.0</version>
			</dependency>
			<dependency>
				<groupId>org.glassfish</groupId>
				<artifactId>javax.el</artifactId>
				<version>3.0.0</version>
			</dependency>
			<dependency>
				<groupId>org.glassfish</groupId>
				<artifactId>javax.json</artifactId>
				<version>1.0.4</version>
			</dependency>
			<dependency>
				<groupId>org.glassfish.jaxb</groupId>
				<artifactId>jaxb-runtime</artifactId>
				<version>${jaxb_runtime_version}</version>
			</dependency>
			<dependency>
				<groupId>org.glassfish.jersey.core</groupId>
				<artifactId>jersey-server</artifactId>
				<version>${jersey_version}</version>
			</dependency>
			<dependency>
				<groupId>org.glassfish.jersey.containers</groupId>
				<artifactId>jersey-container-servlet-core</artifactId>
				<version>${jersey_version}</version>
			</dependency>
			<dependency>
				<groupId>org.glassfish.jersey.containers</groupId>
				<artifactId>jersey-container-jetty-http</artifactId>
				<version>${jersey_version}</version>
			</dependency>
			<dependency>
				<groupId>org.glassfish.jersey.media</groupId>
				<artifactId>jersey-media-moxy</artifactId>
				<version>${jersey_version}</version>
			</dependency>
			<dependency>
				<groupId>org.jboss.spec.javax.ws.rs</groupId>
				<artifactId>jboss-jaxrs-api_2.1_spec</artifactId>
				<version>2.0.1.Final</version>
			</dependency>
			<dependency>
				<groupId>org.jboss.resteasy</groupId>
				<artifactId>resteasy-client</artifactId>
				<version>${resteasy_version}</version>
			</dependency>
			<dependency>
				<groupId>org.jscience</groupId>
				<artifactId>jscience</artifactId>
				<version>4.3.1</version>
			</dependency>
			<dependency>
				<groupId>org.hamcrest</groupId>
				<artifactId>hamcrest</artifactId>
				<version>${hamcrest_version}</version>
			</dependency>
			<dependency>
				<groupId>org.hibernate</groupId>
				<artifactId>hibernate-core</artifactId>
				<version>${hibernate_version}</version>
				<exclusions>
					<exclusion>
						<artifactId>xml-apis</artifactId>
						<groupId>xml-apis</groupId>
					</exclusion>
					<exclusion>
						<groupId>javax.activation</groupId>
						<artifactId>activation</artifactId>
					</exclusion>
					<exclusion>
						<groupId>javax.activation</groupId>
						<artifactId>javax.activation-api</artifactId>
					</exclusion>
					<exclusion>
						<groupId>javax.xml.bind</groupId>
						<artifactId>jaxb-api</artifactId>
					</exclusion>
				</exclusions>
			</dependency>
			<dependency>
				<groupId>org.hibernate</groupId>
				<artifactId>hibernate-java8</artifactId>
				<version>${hibernate_version}</version>
			</dependency>
			<dependency>
				<groupId>org.hibernate</groupId>
				<artifactId>hibernate-entitymanager</artifactId>
				<version>${hibernate_version}</version>
			</dependency>
			<dependency>
				<groupId>org.hibernate.validator</groupId>
				<artifactId>hibernate-validator</artifactId>
				<version>${hibernate_validator_version}</version>
			</dependency>
			<dependency>
				<groupId>org.apache.logging.log4j</groupId>
				<artifactId>log4j-to-slf4j</artifactId>
				<version>${log4j_to_slf4j_version}</version>
			</dependency>
			<dependency>
				<groupId>org.hibernate.search</groupId>
				<artifactId>hibernate-search-mapper-orm</artifactId>
				<version>${hibernate_search_version}</version>
				<exclusions>
					<exclusion>
						<groupId>org.apache.logging.log4j</groupId>
						<artifactId>log4j-api</artifactId>
					</exclusion>
				</exclusions>
			</dependency>
			<dependency>
				<!--
				Be careful bumping this, you need to match the maximum version supported by Hibernate Search.
				See: https://docs.jboss.org/hibernate/stable/search/reference/en-US/html_single/#getting-started-compatibility
				-->
				<groupId>org.elasticsearch.client</groupId>
				<artifactId>elasticsearch-rest-high-level-client</artifactId>
				<version>7.17.3</version>
				<exclusions>
					<exclusion>
						<groupId>com.fasterxml.jackson.dataformat</groupId>
						<artifactId>*</artifactId>
					</exclusion>
					<exclusion>
						<groupId>org.yaml</groupId>
						<artifactId>*</artifactId>
					</exclusion>
					<exclusion>
						<!-- Elastic have repackaged net.java.dev.jna, but we need a newer version to support Mac ARM. Managed below. -->
						<groupId>org.elasticsearch</groupId>
						<artifactId>jna</artifactId>
					</exclusion>
				</exclusions>
			</dependency>
			<!--  Upgrade testcontainers and elasticsearch dependency for Mac M1 ARM64 support.
			  We can delete this once testcontainers and elasticsearch upgrade. -->
			<dependency>
				<groupId>net.java.dev.jna</groupId>
				<artifactId>jna</artifactId>
				<version>5.8.0</version>
				<scope>test</scope>
			</dependency>
			<dependency>
				<groupId>org.hibernate.search</groupId>
				<artifactId>hibernate-search-backend-elasticsearch</artifactId>
				<version>${hibernate_search_version}</version>
			</dependency>
			<dependency>
				<groupId>org.hibernate.search</groupId>
				<artifactId>hibernate-search-backend-lucene</artifactId>
				<version>${hibernate_search_version}</version>
			</dependency>
			<dependency>
				<groupId>org.javassist</groupId>
				<artifactId>javassist</artifactId>
				<version>3.22.0-GA</version>
			</dependency>
			<dependency>
				<groupId>org.junit</groupId>
				<artifactId>junit-bom</artifactId>
				<version>${junit_version}</version>
				<type>pom</type>
				<scope>import</scope>
			</dependency>
			<dependency>
				<groupId>org.junit.jupiter</groupId>
				<artifactId>junit-jupiter</artifactId>
				<version>${junit_version}</version>
				<scope>test</scope>
			</dependency>
			<dependency>
				<groupId>org.junit.jupiter</groupId>
				<artifactId>junit-jupiter-api</artifactId>
				<version>${junit_version}</version>
				<scope>test</scope>
			</dependency>
			<dependency>
				<groupId>org.junit.jupiter</groupId>
				<artifactId>junit-jupiter-engine</artifactId>
				<version>${junit_version}</version>
				<scope>test</scope>
			</dependency>
			<dependency>
				<groupId>org.junit.jupiter</groupId>
				<artifactId>junit-jupiter-params</artifactId>
				<version>${junit_version}</version>
				<scope>test</scope>
			</dependency>
			<dependency>
				<groupId>org.junit-pioneer</groupId>
				<artifactId>junit-pioneer</artifactId>
				<version>1.3.8</version>
			</dependency>
			<dependency>
				<groupId>org.mariadb.jdbc</groupId>
				<artifactId>mariadb-java-client</artifactId>
				<version>3.0.4</version>
			</dependency>
			<dependency>
				<groupId>org.mockito</groupId>
				<artifactId>mockito-core</artifactId>
				<version>${mockito_version}</version>
			</dependency>
			<dependency>
				<groupId>org.mockito</groupId>
				<artifactId>mockito-junit-jupiter</artifactId>
				<version>${mockito_version}</version>
			</dependency>
			<dependency>
				<groupId>org.postgresql</groupId>
				<artifactId>postgresql</artifactId>
				<version>42.3.3</version>
			</dependency>
			<dependency>
				<groupId>org.quartz-scheduler</groupId>
				<artifactId>quartz</artifactId>
				<version>2.3.2</version>
				<exclusions>
					<exclusion>
						<groupId>com.zaxxer</groupId>
						<artifactId>HikariCP-java7</artifactId>
					</exclusion>
					<exclusion>
						<groupId>com.mchange</groupId>
						<artifactId>c3p0</artifactId>
					</exclusion>
					<exclusion>
						<groupId>com.mchange</groupId>
						<artifactId>mchange-commons-java</artifactId>
					</exclusion>
				</exclusions>
			</dependency>
			<dependency>
				<groupId>org.slf4j</groupId>
				<artifactId>slf4j-android</artifactId>
				<version>${slf4j_version}</version>
			</dependency>
			<dependency>
				<groupId>org.slf4j</groupId>
				<artifactId>slf4j-api</artifactId>
				<version>${slf4j_version}</version>
			</dependency>
			<dependency>
				<groupId>org.slf4j</groupId>
				<artifactId>jcl-over-slf4j</artifactId>
				<version>${slf4j_version}</version>
			</dependency>
			<dependency>
				<groupId>org.slf4j</groupId>
				<artifactId>log4j-over-slf4j</artifactId>
				<version>${slf4j_version}</version>
			</dependency>
			<dependency>
				<groupId>org.springframework</groupId>
				<artifactId>spring-beans</artifactId>
				<version>${spring_version}</version>
			</dependency>
			<dependency>
				<groupId>org.springframework</groupId>
				<artifactId>spring-context</artifactId>
				<version>${spring_version}</version>
			</dependency>
			<dependency>
				<groupId>org.springframework</groupId>
				<artifactId>spring-context-support</artifactId>
				<version>${spring_version}</version>
			</dependency>
			<dependency>
				<groupId>org.springframework</groupId>
				<artifactId>spring-core</artifactId>
				<version>${spring_version}</version>
			</dependency>
			<dependency>
				<groupId>org.springframework</groupId>
				<artifactId>spring-expression</artifactId>
				<version>${spring_version}</version>
			</dependency>
			<dependency>
				<groupId>org.springframework</groupId>
				<artifactId>spring-jdbc</artifactId>
				<version>${spring_version}</version>
			</dependency>
			<dependency>
				<groupId>org.springframework.data</groupId>
				<artifactId>spring-data-jpa</artifactId>
				<version>${spring_data_version}</version>
			</dependency>
			<dependency>
				<groupId>org.springframework.data</groupId>
				<artifactId>spring-data-commons</artifactId>
				<version>${spring_data_version}</version>
			</dependency>
			<dependency>
				<groupId>org.springframework</groupId>
				<artifactId>spring-messaging</artifactId>
				<version>${spring_version}</version>
			</dependency>
			<dependency>
				<groupId>org.springframework</groupId>
				<artifactId>spring-orm</artifactId>
				<version>${spring_version}</version>
			</dependency>
			<dependency>
				<groupId>org.springframework</groupId>
				<artifactId>spring-test</artifactId>
				<version>${spring_version}</version>
			</dependency>
			<dependency>
				<groupId>org.springframework</groupId>
				<artifactId>spring-webmvc</artifactId>
				<version>${spring_version}</version>
			</dependency>
			<dependency>
				<groupId>org.springframework.boot</groupId>
				<artifactId>spring-boot-starter-test</artifactId>
				<version>${spring_boot_version}</version>
			</dependency>
			<dependency>
				<groupId>org.springframework.boot</groupId>
				<artifactId>spring-boot-test</artifactId>
				<version>${spring_boot_version}</version>
			</dependency>
			<dependency>
				<groupId>org.springframework</groupId>
				<artifactId>spring-tx</artifactId>
				<version>${spring_version}</version>
			</dependency>
			<dependency>
				<groupId>org.springframework</groupId>
				<artifactId>spring-web</artifactId>
				<version>${spring_version}</version>
			</dependency>
			<dependency>
				<groupId>org.springframework</groupId>
				<artifactId>spring-websocket</artifactId>
				<version>${spring_version}</version>
			</dependency>
			<dependency>
				<groupId>org.springframework.retry</groupId>
				<artifactId>spring-retry</artifactId>
				<version>${spring_retry_version}</version>
			</dependency>
			<dependency>
				<groupId>org.springframework.batch</groupId>
				<artifactId>spring-batch-core</artifactId>
				<version>${spring_batch_version}</version>
			</dependency>
			<dependency>
				<groupId>org.springframework.batch</groupId>
				<artifactId>spring-batch-infrastructure</artifactId>
				<version>${spring_batch_version}</version>
			</dependency>
			<dependency>
				<groupId>org.thymeleaf</groupId>
				<artifactId>thymeleaf</artifactId>
				<version>${thymeleaf-version}</version>
			</dependency>
			<dependency>
				<groupId>org.thymeleaf</groupId>
				<artifactId>thymeleaf-spring5</artifactId>
				<version>${thymeleaf-version}</version>
			</dependency>
			<dependency>
				<groupId>org.webjars.npm</groupId>
				<artifactId>bootstrap</artifactId>
				<version>4.5.2</version>
			</dependency>
			<dependency>
				<groupId>org.webjars</groupId>
				<artifactId>Eonasdan-bootstrap-datetimepicker</artifactId>
				<version>4.17.47</version>
				<exclusions>
					<exclusion>
						<groupId>*</groupId>
						<artifactId>*</artifactId>
					</exclusion>
				</exclusions>
			</dependency>
			<dependency>
				<groupId>org.webjars</groupId>
				<artifactId>font-awesome</artifactId>
				<version>5.8.2</version>
			</dependency>
			<dependency>
				<groupId>org.webjars.bower</groupId>
				<artifactId>awesome-bootstrap-checkbox</artifactId>
				<version>1.0.2</version>
			</dependency>
			<dependency>
				<groupId>org.webjars</groupId>
				<artifactId>jstimezonedetect</artifactId>
				<version>1.0.6</version>
			</dependency>
			<dependency>
				<groupId>org.webjars</groupId>
				<artifactId>select2</artifactId>
				<version>4.0.13</version>
				<exclusions>
					<exclusion>
						<groupId>org.webjars</groupId>
						<artifactId>jquery</artifactId>
					</exclusion>
				</exclusions>
			</dependency>
			<dependency>
				<groupId>org.webjars.bower</groupId>
				<artifactId>jquery</artifactId>
				<version>3.5.1</version>
			</dependency>
			<dependency>
				<groupId>org.webjars.bower</groupId>
				<artifactId>moment</artifactId>
				<version>2.27.0</version>
			</dependency>
			<dependency>
				<groupId>org.webjars.npm</groupId>
				<artifactId>popper.js</artifactId>
				<version>1.16.1</version>
			</dependency>
			<dependency>
				<groupId>org.webjars</groupId>
				<artifactId>swagger-ui</artifactId>
				<version>4.1.3</version>
			</dependency>
			<dependency>
				<groupId>org.xmlunit</groupId>
				<artifactId>xmlunit-core</artifactId>
				<version>2.4.0</version>
			</dependency>
			<dependency>
				<groupId>org.testcontainers</groupId>
				<artifactId>testcontainers</artifactId>
				<version>${testcontainers_version}</version>
				<scope>test</scope>
			</dependency>
			<dependency>
				<groupId>org.testcontainers</groupId>
				<artifactId>elasticsearch</artifactId>
				<version>${testcontainers_version}</version>
				<scope>test</scope>
			</dependency>
			<dependency>
				<groupId>org.testcontainers</groupId>
				<artifactId>junit-jupiter</artifactId>
				<version>${testcontainers_version}</version>
				<scope>test</scope>
			</dependency>
			<dependency>
				<groupId>xpp3</groupId>
				<artifactId>xpp3</artifactId>
				<version>1.1.4c</version>
			</dependency>
			<dependency>
				<groupId>xpp3</groupId>
				<artifactId>xpp3_xpath</artifactId>
				<version>1.1.4c</version>
			</dependency>
			<dependency>
				<groupId>org.flywaydb</groupId>
				<artifactId>flyway-core</artifactId>
				<version>${flyway_version}</version>
			</dependency>
			<dependency>
				<groupId>org.flywaydb</groupId>
				<artifactId>flyway-sqlserver</artifactId>
				<version>${flyway_version}</version>
			</dependency>
			<dependency>
				<groupId>org.flywaydb</groupId>
				<artifactId>flyway-mysql</artifactId>
				<version>${flyway_version}</version>
			</dependency>
			<dependency>
				<groupId>org.springframework.batch</groupId>
				<artifactId>spring-batch-test</artifactId>
				<version>${spring_batch_version}</version>
				<scope>test</scope>
			</dependency>
		</dependencies>
	</dependencyManagement>

	<!--
	<pluginRepositories>
		<pluginRepository>
			<id>ossrh</id>
			<name>Sonatype</name>
			<url>https://oss.sonatype.org/content/repositories/snapshots</url>
			<snapshots>
				<enabled>true</enabled>
			</snapshots>
		</pluginRepository>
		<pluginRepository>
			<id>maven2</id>
			<name>Maven2</name>
			<url>https://central.maven.org/maven2/</url>
			<snapshots>
				<enabled>true</enabled>
			</snapshots>
		</pluginRepository>
	</pluginRepositories>
	-->

	<build>
		<pluginManagement>
			<plugins>
                <plugin>
					<groupId>org.apache.maven.plugins</groupId>
					<artifactId>maven-checkstyle-plugin</artifactId>
					<version>3.1.2</version>
					<dependencies>
						<dependency>
							<groupId>com.puppycrawl.tools</groupId>
							<artifactId>checkstyle</artifactId>
							<version>8.43</version>
						</dependency>
                        <dependency>
                            <groupId>ca.uhn.hapi.fhir</groupId>
                            <artifactId>hapi-fhir-checkstyle</artifactId>
									<!-- Remember to bump this when you upgrade the version -->
                            <version>6.1.0-PRE2-SNAPSHOT</version>
                        </dependency>
					</dependencies>
				</plugin>
				<plugin>
					<groupId>org.springframework.boot</groupId>
					<artifactId>spring-boot-maven-plugin</artifactId>
					<version>${spring_boot_version}</version>
				</plugin>
				<plugin>
					<groupId>org.sonatype.plugins</groupId>
					<artifactId>nexus-staging-maven-plugin</artifactId>
					<version>1.6.8</version>
					<extensions>true</extensions>
					<configuration>
						<serverId>ossrh</serverId>
						<nexusUrl>https://oss.sonatype.org/</nexusUrl>
						<autoReleaseAfterClose>true</autoReleaseAfterClose>
					</configuration>
				</plugin>
				<plugin>
					<groupId>org.basepom.maven</groupId>
					<artifactId>duplicate-finder-maven-plugin</artifactId>
					<version>1.5.0</version>
				</plugin>
				<plugin>
					<groupId>de.jpdigital</groupId>
					<artifactId>hibernate54-ddl-maven-plugin</artifactId>
					<version>2.3.0</version>
				</plugin>
				<plugin>
					<groupId>org.apache.maven.plugins</groupId>
					<artifactId>maven-assembly-plugin</artifactId>
					<version>${maven_assembly_plugin_version}</version>
				</plugin>
				<plugin>
					<groupId>org.apache.felix</groupId>
					<artifactId>maven-bundle-plugin</artifactId>
					<version>3.5.0</version>
				</plugin>
				<plugin>
					<groupId>org.apache.maven.plugins</groupId>
					<artifactId>maven-antrun-plugin</artifactId>
					<version>3.0.0</version>
				</plugin>
				<plugin>
					<groupId>org.apache.maven.plugins</groupId>
					<artifactId>maven-clean-plugin</artifactId>
					<version>3.1.0</version>
				</plugin>
				<plugin>
					<groupId>org.apache.maven.plugins</groupId>
					<artifactId>maven-compiler-plugin</artifactId>
					<version>3.10.1</version>
					<configuration>
						<forceJavacCompilerUse>true</forceJavacCompilerUse>
						<encoding>UTF-8</encoding>
						<fork>true</fork>
						<meminitial>500m</meminitial>
						<maxmem>2000m</maxmem>
					</configuration>
					<dependencies>
					</dependencies>
				</plugin>
				<plugin>
					<groupId>org.apache.maven.plugins</groupId>
					<artifactId>maven-dependency-plugin</artifactId>
					<version>3.1.2</version>
				</plugin>
				<plugin>
					<groupId>org.apache.maven.plugins</groupId>
					<artifactId>maven-deploy-plugin</artifactId>
					<version>2.8.2</version>
				</plugin>
				<plugin>
					<groupId>org.apache.maven.plugins</groupId>
					<artifactId>maven-gpg-plugin</artifactId>
					<version>1.6</version>
				</plugin>
				<plugin>
					<groupId>org.apache.maven.plugins</groupId>
					<artifactId>maven-javadoc-plugin</artifactId>
					<version>3.2.0</version>
				</plugin>
				<plugin>
					<groupId>org.apache.maven.plugins</groupId>
					<artifactId>maven-jar-plugin</artifactId>
					<version>3.2.0</version>
				</plugin>
				<plugin>
					<groupId>org.apache.maven.plugins</groupId>
					<artifactId>maven-jxr-plugin</artifactId>
					<version>3.0.0</version>
				</plugin>
				<plugin>
					<groupId>org.apache.maven.plugins</groupId>
					<artifactId>maven-failsafe-plugin</artifactId>
					<version>3.0.0-M5</version>
				</plugin>
				<plugin>
					<groupId>org.apache.maven.plugins</groupId>
					<artifactId>maven-plugin-plugin</artifactId>
					<version>3.6.1</version>
				</plugin>
				<plugin>
					<groupId>org.apache.maven.plugins</groupId>
					<artifactId>maven-shade-plugin</artifactId>
					<version>2.4.3</version>
				</plugin>
				<plugin>
					<groupId>org.apache.maven.plugins</groupId>
					<artifactId>maven-source-plugin</artifactId>
					<version>3.2.1</version>
				</plugin>
				<plugin>
					<groupId>org.apache.maven.plugins</groupId>
					<artifactId>maven-surefire-plugin</artifactId>
					<version>3.0.0-M5</version>
					<configuration>
						<redirectTestOutputToFile>true</redirectTestOutputToFile>
						<runOrder>random</runOrder>
						<argLine>@{argLine} ${surefire_jvm_args}</argLine>
						<forkCount>1.0C</forkCount>
						<trimStackTrace>true</trimStackTrace>
					</configuration>
				</plugin>
				<plugin>
					<groupId>org.apache.maven.plugins</groupId>
					<artifactId>maven-war-plugin</artifactId>
					<version>3.2.3</version>
				</plugin>
				<plugin>
					<groupId>org.codehaus.mojo</groupId>
					<artifactId>build-helper-maven-plugin</artifactId>
					<version>3.2.0</version>
				</plugin>
				<plugin>
					<groupId>org.codehaus.mojo</groupId>
					<artifactId>buildnumber-maven-plugin</artifactId>
					<version>1.4</version>
				</plugin>
				<plugin>
					<groupId>org.codehaus.mojo</groupId>
					<artifactId>cobertura-maven-plugin</artifactId>
					<version>2.7</version>
					<configuration>
						<skip>true</skip>
					</configuration>
				</plugin>
				<plugin>
					<groupId>org.codehaus.mojo</groupId>
					<artifactId>license-maven-plugin</artifactId>
					<version>2.0.0</version>
					<configuration>
						<verbose>true</verbose>
						<addSvnKeyWords>false</addSvnKeyWords>
						<encoding>UTF-8</encoding>
					</configuration>
				</plugin>
				<plugin>
					<groupId>org.codehaus.mojo</groupId>
					<artifactId>versions-maven-plugin</artifactId>
					<version>2.8.1</version>
					<configuration>
						<processDependencyManagementTransitive>false</processDependencyManagementTransitive>
					</configuration>
				</plugin>
				<plugin>
					<groupId>org.eclipse.jetty</groupId>
					<artifactId>jetty-maven-plugin</artifactId>
					<version>${jetty_version}</version>
				</plugin>
				<plugin>
					<groupId>org.eluder.coveralls</groupId>
					<artifactId>coveralls-maven-plugin</artifactId>
					<version>4.3.0</version>
					<configuration>
						<coberturaReports>
						</coberturaReports>
					</configuration>
				</plugin>
				<plugin>
					<groupId>org.jacoco</groupId>
					<artifactId>jacoco-maven-plugin</artifactId>
					<version>0.8.7</version>
					<configuration>
						<excludes>
							<exclude>ca/uhn/fhir/model/dstu2/**/*.class</exclude>
							<exclude>ca/uhn/fhir/jpa/rp/r5/*.class</exclude>
							<exclude>ca/uhn/fhir/jpa/rp/r4/*.class</exclude>
							<exclude>ca/uhn/fhir/jpa/rp/dstu3/*.class</exclude>
							<exclude>ca/uhn/fhir/jpa/rp/dstu2/*.class</exclude>
						</excludes>
					</configuration>
				</plugin>
				<!--This plugin's configuration is used to store Eclipse m2e settings only. It has no influence on the Maven build itself. -->
				<plugin>
					<groupId>org.eclipse.m2e</groupId>
					<artifactId>lifecycle-mapping</artifactId>
					<version>1.0.0</version>
					<configuration>
						<lifecycleMappingMetadata>
							<pluginExecutions>
								<pluginExecution>
									<pluginExecutionFilter>
										<groupId>
											ca.uhn.hapi.fhir
										</groupId>
										<artifactId>
											hapi-tinder-plugin
										</artifactId>
										<versionRange>
											[0.8-SNAPSHOT,)
										</versionRange>
										<goals>
											<goal>
												generate-jparest-server
											</goal>
										</goals>
									</pluginExecutionFilter>
									<action>
										<ignore></ignore>
									</action>
								</pluginExecution>
								<pluginExecution>
									<pluginExecutionFilter>
										<groupId>
											org.apache.maven.plugins
										</groupId>
										<artifactId>
											maven-antrun-plugin
										</artifactId>
										<versionRange>
											[1.7,)
										</versionRange>
										<goals>
											<goal>run</goal>
										</goals>
									</pluginExecutionFilter>
									<action>
										<ignore></ignore>
									</action>
								</pluginExecution>
								<!--
								<pluginExecution>
									<pluginExecutionFilter>
										<groupId>
											org.codehaus.mojo
										</groupId>
										<artifactId>
											build-helper-maven-plugin
										</artifactId>
										<versionRange>
											[1.9.1,)
										</versionRange>
										<goals>
											<goal>add-source</goal>
										</goals>
									</pluginExecutionFilter>
									<action>
										<ignore></ignore>
									</action>
								</pluginExecution>
								<pluginExecution>
									<pluginExecutionFilter>
										<groupId>
											org.apache.maven.plugins
										</groupId>
										<artifactId>
											maven-compiler-plugin
										</artifactId>
										<versionRange>
											[3.3,)
										</versionRange>
										<goals>
											<goal>compile</goal>
											<goal>testCompile</goal>
										</goals>
									</pluginExecutionFilter>
									<action>
										<ignore></ignore>
									</action>
								</pluginExecution>
								 -->
							</pluginExecutions>
						</lifecycleMappingMetadata>
					</configuration>
				</plugin>
				<plugin>
					<groupId>org.apache.maven.plugins</groupId>
					<artifactId>maven-install-plugin</artifactId>
					<version>2.5.2</version>
				</plugin>
			</plugins>
		</pluginManagement>
		<plugins>
			<plugin>
				<groupId>org.apache.maven.plugins</groupId>
				<artifactId>maven-enforcer-plugin</artifactId>
				<version>3.0.0</version>
				<executions>
					<execution>
						<id>enforce-maven</id>
						<goals>
							<goal>enforce</goal>
						</goals>
						<configuration>
							<rules>
								<requireMavenVersion>
									<version>3.5.4</version>
								</requireMavenVersion>
								<requireJavaVersion>
									<version>17</version>
									<message>
										HAPI FHIR is targeting JDK 11 for published binaries,
										but we require JDK 17 to build and test this library.
									</message>
								</requireJavaVersion>
							</rules>
						</configuration>
					</execution>
				</executions>
			</plugin>
			<plugin>
				<artifactId>maven-antrun-plugin</artifactId>
				<inherited>false</inherited>
				<executions>
					<execution>
						<id>copySubProjects</id>
						<phase>site</phase>
						<goals>
							<goal>run</goal>
						</goals>
						<configuration>
							<target>
								<copy todir="target/site/apidocs">
									<fileset dir="hapi-fhir-base/target/site/apidocs"/>
								</copy>
								<copy todir="target/site/apidocs-dstu2">
									<fileset dir="hapi-fhir-structures-dstu2/target/site/apidocs"/>
								</copy>
								<copy todir="target/site/apidocs-dstu3">
									<fileset dir="hapi-fhir-structures-dstu3/target/site/apidocs"/>
								</copy>
								<copy todir="target/site/apidocs-r4">
									<fileset dir="hapi-fhir-structures-r4/target/site/apidocs"/>
								</copy>
								<copy todir="target/site/apidocs-r5">
									<fileset dir="hapi-fhir-structures-r5/target/site/apidocs"/>
								</copy>
								<copy todir="target/site/apidocs-jpaserver">
									<fileset dir="hapi-fhir-jpaserver-base/target/site/apidocs"/>
								</copy>
								<copy todir="target/site/apidocs-jpaserver-mdm">
									<fileset dir="hapi-fhir-jpaserver-mdm/target/site/apidocs"/>
								</copy>
								<copy todir="target/site/apidocs-jpaserver-batch">
									<fileset dir="hapi-fhir-batch/target/site/apidocs"/>
								</copy>
								<copy todir="target/site/apidocs-storage-batch2">
									<fileset dir="hapi-fhir-storage-batch2/target/site/apidocs"/>
								</copy>
								<copy todir="target/site/apidocs-client">
									<fileset dir="hapi-fhir-client/target/site/apidocs"/>
								</copy>
								<copy todir="target/site/apidocs-server">
									<fileset dir="hapi-fhir-server/target/site/apidocs"/>
								</copy>
								<copy todir="target/site/apidocs-server-mdm">
									<fileset dir="hapi-fhir-server-mdm/target/site/apidocs"/>
								</copy>
                                <copy todir="target/site/apidocs-server-openapi">
                                    <fileset dir="hapi-fhir-server-mdm/target/site/openapi"/>
                                </copy>
								<copy todir="target/site/xref-jpaserver">
									<fileset dir="hapi-fhir-jpaserver-base/target/site/xref"/>
								</copy>
								<copy todir="target/site/xref-base">
									<fileset dir="hapi-fhir-base/target/site/xref"/>
								</copy>
								<!-- <copy todir="target/site/cobertura"> <fileset dir="hapi-fhir-cobertura/target/site/cobertura" /> </copy> -->
								<copy todir="target/site">
									<fileset dir="hapi-fhir-base/target/site" includes="checkstyle.*"/>
								</copy>
								<echo>Fixing Checkstyle Report</echo>
								<replace dir="target/site" summary="true">
									<include name="checkstyle.html"/>
									<replacetoken>"../../</replacetoken>
									<replacevalue>"./</replacevalue>
								</replace>
								<replace dir="target/site" summary="true">
									<include name="*.html"/>
									<replacetoken>
										http://netdna.bootstrapcdn.com/twitter-bootstrap/2.3.1/css/bootstrap-responsive.min.css
									</replacetoken>
									<replacevalue>./css/bootstrap-responsive.min.css</replacevalue>
								</replace>
								<replace dir="target/site" summary="true">
									<include name="*.html"/>
									<replacetoken>http://netdna.bootstrapcd</replacetoken>
									<replacevalue>https://netdna.bootstrapcd</replacevalue>
								</replace>
								<replace dir="target/site" summary="true">
									<include name="*.html"/>
									<replacetoken>http://maxcdn.bootstrapcdn.com/font-awesome/4.3.0/css/font-awesome.min.css
									</replacetoken>
									<replacevalue>https://maxcdn.bootstrapcdn.com/font-awesome/4.3.0/css/font-awesome.min.css
									</replacevalue>
								</replace>
								<replace dir="target/site" summary="true">
									<include name="*.html"/>
									<replacetoken>http://ajax.googleapis</replacetoken>
									<replacevalue>https://ajax.googleapis</replacevalue>
								</replace>
								<replace dir="target/site" summary="true">
									<include name="*.html"/>
									<replacetoken>\t</replacetoken>
									<replacevalue>
									</replacevalue>
								</replace>
								<replace dir="target/site" summary="true">
									<include name="index.html"/>
									<replacetoken><![CDATA[<h2 id="Welcome">Welcome</h2>]]></replacetoken>
									<replacevalue><![CDATA[
			<div class="span12">
				<div class="pull-left">
					<a href="./" id="bannerLeft"><img src="images/hapi_fhir_banner.png" alt='"'HAPI'"' /></a>
				</div>
				<div class="pull-right">
					<a href="./" id="bannerRight"><img src="images/hapi_fhir_banner_right.png" alt='"'FHIR'"' /></a>
				</div>
			</div>
			<br clear="both"/>
	]]></replacevalue>
								</replace>
								<!--<replaceregexp file="target/site/checkstyle.html" byline="false" match="&lt;ul class=&quot;breadcrumb.*?&lt;/ul&gt;" replace="" flags="s"/> -->
							</target>
						</configuration>
					</execution>
					<execution>
						<id>addSyntaxHighlighter</id>
						<phase>site</phase>
						<goals>
							<goal>run</goal>
						</goals>
						<configuration>
							<target>
								<echo>Adding Fontawesome</echo>
								<replace dir="target/site" summary="true">
									<include name="*.html"/>
									<replacetoken>
										<![CDATA[<a href="download.html" title="Download">Download</a>]]></replacetoken>
									<replacevalue>
										<![CDATA[<a href="download.html"  title="Download"><i class="fa fa-download"></i> Download</a>]]></replacevalue>
								</replace>
								<replace dir="target/site" summary="true">
									<include name="*.html"/>
									<replacetoken>
										<![CDATA[<a href="https://github.com/hapifhir/hapi-fhir/" title="GitHub Project" class="externalLink">GitHub Project</a>]]></replacetoken>
									<replacevalue>
										<![CDATA[<a href="https://github.com/hapifhir/hapi-fhir/" title="GitHub Project"  class="externalLink"><i class="fa fa-github"></i> GitHub Project</a>]]></replacevalue>
								</replace>
								<replace dir="target/site" summary="true">
									<include name="*.html"/>
									<replacetoken><![CDATA[data-toggle="dropdown">Test Servers <]]></replacetoken>
									<replacevalue>
										<![CDATA[data-toggle="dropdown"><i class="fa fa-fire"></i>&nbsp;Test Servers&nbsp;<]]></replacevalue>
								</replace>
								<replace dir="target/site" summary="true">
									<include name="*.html"/>
									<replacetoken><![CDATA[data-toggle="dropdown">Documentation <]]></replacetoken>
									<replacevalue>
										<![CDATA[data-toggle="dropdown"><i class="fa fa-book"></i>&nbsp;Documentation&nbsp;<]]></replacevalue>
								</replace>
								<replace dir="target/site" summary="true">
									<include name="*.html"/>
									<replacetoken><![CDATA[data-toggle="dropdown">Get Help <]]></replacetoken>
									<replacevalue>
										<![CDATA[data-toggle="dropdown"><i class="fa fa-support"></i>&nbsp;Get Help&nbsp;<]]></replacevalue>
								</replace>
								<echo>Changing Breadcrumbs</echo>
								<replace dir="target/site" summary="true">
									<include name="doc_*.html"/>
									<replacetoken><![CDATA[<li class="divider">/</li>]]></replacetoken>
									<replacevalue><![CDATA[<li  class="divider">/</li>
			<li><a href="docindex.html" title="Documentation">Documentation</a></li>
			<li  class="divider">/</li>]]></replacevalue>
								</replace>
								<echo>Adding Syntax Highlighter</echo>
								<replace dir="target/site" summary="true">
									<include name="*.html"></include>
									<replacetoken><![CDATA[</body>]]></replacetoken>
									<replacevalue><![CDATA[
<script type="text/javascript">
	var elements = document.getElementsByClassName("source");
	for (var i=0; i < elements.length; i++) {
		var pres = elements[i].getElementsByTagName("pre");
		for (var j = 0; j < pres.length; j++) {
			var pre = pres[j];
			if (pre.innerHTML.match(/^\s*\&lt\;/)) {
				pre.className = 'brush: xml';
			} else if (pre.innerHTML.match(/\/\*/)) {
				pre.className = 'brush: java';
			} else if (pre.innerHTML.match(/^\/\//)) {
				pre.className = 'brush: java';
			} else if (pre.innerHTML.match(/^\{/)) {
				pre.className = 'brush: jscript';
			} else if (pre.innerHTML.match(/^\#/)) {
				pre.className = 'brush: bash';
			} else if (pre.innerHTML.match(/\&lt\;\//)) {
				pre.className = 'brush: xml';
			} else {
				pre.className = 'brush: java';
			}
		}
	}

	SyntaxHighlighter.all();
</script>
</body>
									]]></replacevalue>
								</replace>
							</target>
						</configuration>
					</execution>
					<execution>
						<id>addAnalytics</id>
						<phase>site</phase>
						<configuration>
							<target>
								<echo>Adding Google analytics in target/site for &lt;body&gt;</echo>
								<replace dir="target/site" summary="true">
									<include name="**/*.html"></include>
									<!--suppress UnresolvedMavenProperty -->
									<replacefilter token="#build#" value="${label}"/>
									<replacefilter token="#version#" value="${project.version}"/>
									<replacetoken><![CDATA[</body>]]></replacetoken>
									<replacevalue><![CDATA[
<script>
  (function(i,s,o,g,r,a,m){i['GoogleAnalyticsObject']=r;i[r]=i[r]||function(){
  (i[r].q=i[r].q||[]).push(arguments)},i[r].l=1*new Date();a=s.createElement(o),
  m=s.getElementsByTagName(o)[0];a.async=1;a.src=g;m.parentNode.insertBefore(a,m)
  })(window,document,'script','//www.google-analytics.com/analytics.js','ga');

  ga('create', 'UA-1395874-5', 'auto');
  ga('require', 'displayfeatures');
  ga('require', 'linkid', 'linkid.js');
  ga('send', 'pageview');

</script>
                </body >
                ]]></replacevalue>
								</replace>
								<echo>Adding Google analytics in target/site for &lt;BODY&gt;</echo>
								<replace dir="target/site" summary="true">
									<include name="**/*.html"></include>
									<replacetoken><![CDATA[</BODY>]]></replacetoken>
									<replacevalue><![CDATA[
<script>
  (function(i,s,o,g,r,a,m){i['GoogleAnalyticsObject']=r;i[r]=i[r]||function(){
  (i[r].q=i[r].q||[]).push(arguments)},i[r].l=1*new Date();a=s.createElement(o),
  m=s.getElementsByTagName(o)[0];a.async=1;a.src=g;m.parentNode.insertBefore(a,m)
  })(window,document,'script','//www.google-analytics.com/analytics.js','ga');

  ga('create', 'UA-1395874-5', 'auto');
  ga('require', 'displayfeatures');
  ga('require', 'linkid', 'linkid.js');
  ga('send', 'pageview');

</script>
                </BODY >
                ]]></replacevalue>
								</replace>
							</target>
						</configuration>
						<goals>
							<goal>run</goal>
						</goals>
					</execution>
				</executions>
			</plugin>
			<plugin>
				<groupId>org.apache.maven.plugins</groupId>
				<artifactId>maven-scm-publish-plugin</artifactId>
				<version>3.0.0</version>
				<inherited>false</inherited>
				<configuration>
					<checkoutDirectory>${scmPubCheckoutDirectory}</checkoutDirectory>
					<content>\${siteMainDirectory}</content>
					<tryUpdate>true</tryUpdate>
					<scmBranch>gh-pages</scmBranch>
					<pubScmUrl>scm:git:git@github.com:hapifhir/hapi-fhir.git</pubScmUrl>
				</configuration>
				<executions>
					<execution>
						<id>scm-publish</id>
						<phase>site-deploy</phase>
						<goals>
							<goal>publish-scm</goal>
						</goals>
					</execution>
				</executions>
			</plugin>
			<plugin>
				<groupId>org.jacoco</groupId>
				<artifactId>jacoco-maven-plugin</artifactId>
				<configuration>
					<dumpOnExit>true</dumpOnExit>
				</configuration>
				<executions>
					<execution>
						<id>default-prepare-agent</id>
						<goals>
							<goal>prepare-agent</goal>
						</goals>
					</execution>
				</executions>
			</plugin>
            <plugin>
                <groupId>org.apache.maven.plugins</groupId>
                <artifactId>maven-compiler-plugin</artifactId>
                <configuration>
                    <source>16</source>
                    <target>16</target>
                </configuration>
            </plugin>
        </plugins>
	</build>

	<reporting>
		<plugins>
			<plugin>
				<groupId>org.apache.maven.plugins</groupId>
				<artifactId>maven-changes-plugin</artifactId>
				<version>2.12.1</version>
				<inherited>false</inherited>
				<reportSets>
					<reportSet>
						<reports>
							<report>changes-report</report>
						</reports>
					</reportSet>
				</reportSets>
				<configuration>
					<feedType>atom_1.0</feedType>
					<issueLinkTemplatePerSystem>
						<default>https://github.com/hapifhir/hapi-fhir/issues/%ISSUE%</default>
					</issueLinkTemplatePerSystem>
					<escapeHTML>false</escapeHTML>
				</configuration>
			</plugin>
			<plugin>
				<groupId>org.apache.maven.plugins</groupId>
				<artifactId>maven-surefire-report-plugin</artifactId>
				<version>2.19.1</version>
				<reportSets>
					<reportSet>
						<reports>
							<report>failsafe-report-only</report>
						</reports>
					</reportSet>
				</reportSets>
				<configuration>
					<reportsDirectories>
						<reportDirectory>${project.basedir}/hapi-fhir-base/target/surefire-reports/</reportDirectory>
						<reportDirectory>${project.basedir}/hapi-fhir-structures-dstu/target/surefire-reports/
						</reportDirectory>
						<reportDirectory>${project.basedir}/hapi-fhir-structures-dstu2/target/surefire-reports/
						</reportDirectory>
						<reportDirectory>${project.basedir}/hapi-fhir-jpaserver-base/target/surefire-reports/
						</reportDirectory>
					</reportsDirectories>
				</configuration>
			</plugin>
			<plugin>
				<groupId>org.apache.maven.plugins</groupId>
				<artifactId>maven-project-info-reports-plugin</artifactId>
				<version>3.0.0</version>
				<inherited>false</inherited>
				<!--
				<reportSets>
					<reportSet>
						<reports>
							<report>team</report>
							<report>issue-management</report>
							<report>license</report>
							<report>scm</report>
						</reports>
					</reportSet>
				</reportSets>
				-->
			</plugin>
			<!-- <plugin> <groupId>org.apache.maven.plugins</groupId> <artifactId>maven-linkcheck-plugin</artifactId> <version>1.1</version> </plugin> -->
		</plugins>
	</reporting>

	<profiles>
		<profile>
			<id>DIST</id>
			<build>
				<plugins>
					<plugin>
						<groupId>org.codehaus.mojo</groupId>
						<artifactId>license-maven-plugin</artifactId>
						<inherited>false</inherited>
						<executions>
							<execution>
								<id>update-project-license</id>
								<phase>package</phase>
								<goals>
									<goal>update-project-license</goal>
								</goals>
								<configuration>
									<licenseName>apache_v2</licenseName>
								</configuration>
							</execution>
						</executions>
					</plugin>
				</plugins>
			</build>
		</profile>
		<profile>
			<id>ROOT</id>
			<reporting>
				<plugins>
				</plugins>
			</reporting>
			<modules>
			</modules>
			<build>
				<plugins>
					<!-- <plugin> <artifactId>maven-assembly-plugin</artifactId> <version>${maven_assembly_plugin_version}</version> <executions> <execution> <phase>package</phase> <goals> <goal>single</goal> </goals>
						<configuration> <attach>false</attach> <descriptors> <descriptor>${project.basedir}/src/assembly/hapi-fhir-sample-projects.xml</descriptor> </descriptors> </configuration> </execution> </executions> </plugin> -->
				</plugins>
			</build>
		</profile>
		<profile>
			<id>SIGN_ARTIFACTS</id>
			<activation>
				<property>
					<name>gpg.passphrase</name>
				</property>
			</activation>
			<build>
				<plugins>
					<plugin>
						<groupId>org.apache.maven.plugins</groupId>
						<artifactId>maven-gpg-plugin</artifactId>
						<executions>
							<execution>
								<id>sign-artifacts</id>
								<phase>verify</phase>
								<goals>
									<goal>sign</goal>
								</goals>
								<configuration>
									<!--
									These arguments are needed for GPG 2.1+ per
									https://stackoverflow.com/questions/53992950/maven-gpg-plugin-failing-with-inappropriate-ioctl-for-device-when-running-unde
									-->
									<gpgArguments>
										<arg>--pinentry-mode</arg>
										<arg>loopback</arg>
									</gpgArguments>
								</configuration>
							</execution>
						</executions>
					</plugin>
				</plugins>
			</build>
		</profile>
		<profile>
			<id>ALLMODULES</id>
			<activation>
				<activeByDefault>true</activeByDefault>
			</activation>
			<modules>
				<module>hapi-fhir-checkstyle</module>
				<module>hapi-fhir-bom</module>
				<module>hapi-deployable-pom</module>
				<module>hapi-fhir-base</module>
				<module>hapi-fhir-docs</module>
				<module>hapi-fhir-test-utilities</module>
				<module>hapi-fhir-jpaserver-test-utilities</module>
				<module>hapi-tinder-plugin</module>
				<module>hapi-tinder-test</module>
				<module>hapi-fhir-client</module>
				<module>hapi-fhir-server</module>
				<module>hapi-fhir-server-mdm</module>
				<module>hapi-fhir-server-openapi</module>
				<module>hapi-fhir-converter</module>
				<module>hapi-fhir-validation</module>
				<module>hapi-fhir-structures-dstu2</module>
				<module>hapi-fhir-structures-hl7org-dstu2</module>
				<module>hapi-fhir-validation-resources-dstu2</module>
				<module>hapi-fhir-structures-dstu2.1</module>
				<module>hapi-fhir-validation-resources-dstu2.1</module>
				<module>hapi-fhir-structures-dstu3</module>
				<module>hapi-fhir-validation-resources-dstu3</module>
				<module>hapi-fhir-structures-r4</module>
				<module>hapi-fhir-validation-resources-r4</module>
				<module>hapi-fhir-structures-r5</module>
				<module>hapi-fhir-validation-resources-r5</module>
				<module>hapi-fhir-jpa</module>
				<module>hapi-fhir-storage</module>
				<module>hapi-fhir-storage-batch2</module>
				<module>hapi-fhir-storage-batch2-jobs</module>
				<module>hapi-fhir-storage-test-utilities</module>
				<module>hapi-fhir-jpaserver-cql</module>
				<module>hapi-fhir-jpaserver-model</module>
				<module>hapi-fhir-jpaserver-searchparam</module>
				<module>hapi-fhir-jpaserver-subscription</module>
				<module>hapi-fhir-jaxrsserver-base</module>
				<module>hapi-fhir-batch</module>
				<module>hapi-fhir-jpaserver-base</module>
				<module>hapi-fhir-sql-migrate</module>
				<module>hapi-fhir-jpaserver-mdm</module>
				<module>hapi-fhir-testpage-overlay</module>
				<module>hapi-fhir-jpaserver-uhnfhirtest</module>
				<module>hapi-fhir-client-okhttp</module>
				<module>hapi-fhir-android</module>
				<module>hapi-fhir-cli</module>
				<module>hapi-fhir-dist</module>
				<module>tests/hapi-fhir-base-test-jaxrsserver-kotlin</module>
				<module>tests/hapi-fhir-base-test-mindeps-client</module>
				<module>tests/hapi-fhir-base-test-mindeps-server</module>
				<module>hapi-fhir-spring-boot</module>
			</modules>
		</profile>
		<profile>
			<id>JACOCO</id>
			<modules>
				<module>hapi-fhir-jacoco</module>
			</modules>
			<build>
				<plugins>
					<plugin>
						<groupId>org.jacoco</groupId>
						<artifactId>jacoco-maven-plugin</artifactId>
						<configuration>
							<dumpOnExit>true</dumpOnExit>
						</configuration>
						<executions>
							<execution>
								<id>default-prepare-agent</id>
								<goals>
									<goal>prepare-agent</goal>
								</goals>
							</execution>
						</executions>
					</plugin>
				</plugins>
			</build>
		</profile>
		<profile>
			<id>CI</id>
			<properties>
				<surefire_jvm_args>-Dspring.test.context.cache.maxSize=2 -Dfile.encoding=UTF-8 -Xmx2648m -XX:-TieredCompilation -Dfile.encoding=UTF-8 -Xss128M -XX:MetaspaceSize=512M -XX:MaxMetaspaceSize=2048M -XX:ReservedCodeCacheSize=220M</surefire_jvm_args>
			</properties>
			<build>
				<plugins>
					<plugin>
						<groupId>org.apache.maven.plugins</groupId>
						<artifactId>maven-checkstyle-plugin</artifactId>
						<executions>
							<execution>
								<id>validate</id>
								<phase>generate-sources</phase>
								<configuration>
									<!--suppress UnresolvedMavenProperty -->
									<configLocation>${maven.multiModuleProjectDirectory}/src/checkstyle/checkstyle_config_nofixmes.xml</configLocation>
									<encoding>UTF-8</encoding>
									<consoleOutput>true</consoleOutput>
									<failOnViolation>true</failOnViolation>
									<failsOnError>false</failsOnError>
								</configuration>
								<goals>
									<goal>check</goal>
								</goals>
							</execution>
						</executions>
					</plugin>
				</plugins>
			</build>
		</profile>
		<profile>
			<id>NOPARALLEL</id>
			<build>
				<plugins>
					<plugin>
						<groupId>org.apache.maven.plugins</groupId>
						<artifactId>maven-surefire-plugin</artifactId>
						<configuration>
							<forkCount>1</forkCount>
						</configuration>
					</plugin>
				</plugins>
			</build>
		</profile>
		<profile>
			<id>MINPARALLEL</id>
			<build>
				<plugins>
					<plugin>
						<groupId>org.apache.maven.plugins</groupId>
						<artifactId>maven-surefire-plugin</artifactId>
						<configuration>
							<forkCount>2</forkCount>
						</configuration>
					</plugin>
				</plugins>
			</build>
		</profile>
		<profile>
			<id>ERRORPRONE</id>
			<build>
				<plugins>
					<plugin>
						<groupId>org.apache.maven.plugins</groupId>
						<artifactId>maven-compiler-plugin</artifactId>
						<configuration>
							<fork>true</fork>
							<compilerArgs>
								<arg>-XDcompilePolicy=simple</arg>
								<arg>-Xplugin:ErrorProne</arg>
								<arg>-J--add-exports=jdk.compiler/com.sun.tools.javac.api=ALL-UNNAMED</arg>
								<arg>-J--add-exports=jdk.compiler/com.sun.tools.javac.file=ALL-UNNAMED</arg>
								<arg>-J--add-exports=jdk.compiler/com.sun.tools.javac.main=ALL-UNNAMED</arg>
								<arg>-J--add-exports=jdk.compiler/com.sun.tools.javac.model=ALL-UNNAMED</arg>
								<arg>-J--add-exports=jdk.compiler/com.sun.tools.javac.parser=ALL-UNNAMED</arg>
								<arg>-J--add-exports=jdk.compiler/com.sun.tools.javac.processing=ALL-UNNAMED</arg>
								<arg>-J--add-exports=jdk.compiler/com.sun.tools.javac.tree=ALL-UNNAMED</arg>
								<arg>-J--add-exports=jdk.compiler/com.sun.tools.javac.util=ALL-UNNAMED</arg>
								<arg>-J--add-opens=jdk.compiler/com.sun.tools.javac.code=ALL-UNNAMED</arg>
								<arg>-J--add-opens=jdk.compiler/com.sun.tools.javac.comp=ALL-UNNAMED</arg>
							</compilerArgs>
							<annotationProcessorPaths>
								<path>
									<groupId>com.google.errorprone</groupId>
									<artifactId>error_prone_core</artifactId>
									<version>${error_prone_core_version}</version>
								</path>
							</annotationProcessorPaths>
						</configuration>
					</plugin>
				</plugins>
			</build>
		</profile>
		<profile>
			<id>FASTINSTALL</id>
			<properties>
				<skipTests>true</skipTests>
			</properties>
			<!-- Profile for a quick local mvn install after a git pull.
			     We assume upstream ran these checks as part of the build. -->
			<build>
				<plugins>
					<plugin>
						<groupId>org.apache.maven.plugins</groupId>
						<artifactId>maven-surefire-plugin</artifactId>
						<configuration>
							<skipTests>true</skipTests>
						</configuration>
					</plugin>
					<plugin>
						<groupId>org.apache.maven.plugins</groupId>
						<artifactId>maven-failsafe-plugin</artifactId>
						<executions>
							<execution><id>integration-test</id><phase>none</phase></execution>
						</executions>
					</plugin>
					<plugin>
						<groupId>org.apache.maven.plugins</groupId>
						<artifactId>maven-checkstyle-plugin</artifactId>
						<executions>
							<execution><id>validate</id><phase>none</phase></execution>
						</executions>
					</plugin>
				</plugins>
			</build>
		</profile>
		<profile>
			<id>LGTM</id>
			<build>
				<plugins>
					<plugin>
						<groupId>org.apache.maven.plugins</groupId>
						<artifactId>maven-enforcer-plugin</artifactId>
						<configuration>
							<skip>true</skip>
						</configuration>
					</plugin>
				</plugins>
			</build>
		</profile>

		<!--
		This profile is basically here to work around an IJ bug where the
		<testSource> tag is ignored in IJ's compiler. See:
		https://youtrack.jetbrains.com/issue/IDEA-85478
		-->
		<profile>
			<id>ide</id>
			<activation>
				<activeByDefault>false</activeByDefault>
				<property>
					<name>idea.maven.embedder.version</name>
				</property>
			</activation>
			<build>
				<plugins>
					<plugin>
						<groupId>org.apache.maven.plugins</groupId>
						<artifactId>maven-compiler-plugin</artifactId>
						<configuration>
							<source>17</source>
							<target>17</target>
							<release>17</release>
							<testSource>17</testSource>
							<testTarget>17</testTarget>
						</configuration>
					</plugin>
				</plugins>
			</build>
		</profile>

	</profiles>
</project><|MERGE_RESOLUTION|>--- conflicted
+++ resolved
@@ -826,11 +826,7 @@
         <swagger_version>2.1.12</swagger_version>
         <slf4j_version>1.7.33</slf4j_version>
         <log4j_to_slf4j_version>2.17.1</log4j_to_slf4j_version>
-<<<<<<< HEAD
-        <spring_version>5.3.18</spring_version>
-=======
         <spring_version>5.3.20</spring_version>
->>>>>>> 464a07e2
         <spring_data_version>2.6.1</spring_data_version>
         <spring_batch_version>4.3.3</spring_batch_version>
         <spring_boot_version>2.6.7</spring_boot_version>
@@ -2641,14 +2637,6 @@
 					</execution>
 				</executions>
 			</plugin>
-            <plugin>
-                <groupId>org.apache.maven.plugins</groupId>
-                <artifactId>maven-compiler-plugin</artifactId>
-                <configuration>
-                    <source>16</source>
-                    <target>16</target>
-                </configuration>
-            </plugin>
         </plugins>
 	</build>
 
