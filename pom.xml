<?xml version="1.0" encoding="UTF-8"?>
<project xmlns:xsi="http://www.w3.org/2001/XMLSchema-instance" xmlns="http://maven.apache.org/POM/4.0.0"
			xsi:schemaLocation="http://maven.apache.org/POM/4.0.0 http://maven.apache.org/maven-v4_0_0.xsd">

	<!-- the version info -->
	<modelVersion>4.0.0</modelVersion>
	<groupId>ca.uhn.hapi.fhir</groupId>
	<artifactId>hapi-fhir</artifactId>
	<packaging>pom</packaging>
<<<<<<< HEAD
	<version>8.3.15-SNAPSHOT</version>
=======
	<version>8.2.2-SNAPSHOT</version>
>>>>>>> e39a014b

	<name>HAPI-FHIR</name>
	<description>An open-source implementation of the FHIR specification in Java.</description>
	<url>https://hapifhir.io</url>

	<organization>
		<name>Smile CDR, Inc.</name>
		<url>https://smilecdr.com</url>
	</organization>

	<inceptionYear>2014</inceptionYear>

	<issueManagement>
		<system>GitHub</system>
		<url>https://github.com/hapifhir/hapi-fhir/issues/</url>
	</issueManagement>

	<distributionManagement>
		<site>
			<id>git.server</id>
			<url>scm:git:git@github.com:hapifhir/hapi-fhir.git</url>
		</site>
	</distributionManagement>

	<scm>
		<connection>scm:git:git@github.com:hapifhir/hapi-fhir.git</connection>
		<url>scm:git:git@github.com:hapifhir/hapi-fhir.git</url>
		<developerConnection>scm:git:git@github.com:hapifhir/hapi-fhir.git</developerConnection>
	</scm>

	<modules>
		<module>hapi-fhir-checkstyle</module>
		<module>hapi-fhir-bom</module>
		<module>hapi-deployable-pom</module>
		<module>hapi-fhir-base</module>
		<module>hapi-fhir-docs</module>
		<module>hapi-fhir-test-utilities</module>
		<module>hapi-fhir-jpaserver-test-utilities</module>
		<module>hapi-fhir-jpaserver-test-dstu2</module>
		<module>hapi-fhir-jpaserver-test-dstu3</module>
		<module>hapi-fhir-jpaserver-test-r4</module>
		<module>hapi-fhir-jpaserver-test-r4b</module>
		<module>hapi-fhir-jpaserver-test-r5</module>
		<module>hapi-fhir-jpaserver-elastic-test-utilities</module>
		<module>hapi-tinder-plugin</module>
		<module>hapi-tinder-test</module>
		<module>hapi-fhir-client</module>
		<module>hapi-fhir-server</module>
		<module>hapi-fhir-server-mdm</module>
		<module>hapi-fhir-server-openapi</module>
		<module>hapi-fhir-converter</module>
		<module>hapi-fhir-validation</module>
		<module>hapi-fhir-structures-dstu2</module>
		<module>hapi-fhir-structures-hl7org-dstu2</module>
		<module>hapi-fhir-validation-resources-dstu2</module>
		<module>hapi-fhir-structures-dstu2.1</module>
		<module>hapi-fhir-validation-resources-dstu2.1</module>
		<module>hapi-fhir-structures-dstu3</module>
		<module>hapi-fhir-validation-resources-dstu3</module>
		<module>hapi-fhir-structures-r4</module>
		<module>hapi-fhir-validation-resources-r4</module>
		<module>hapi-fhir-structures-r4b</module>
		<module>hapi-fhir-validation-resources-r4b</module>
		<module>hapi-fhir-structures-r5</module>
		<module>hapi-fhir-validation-resources-r5</module>
		<module>hapi-fhir-jpa</module>
		<module>hapi-fhir-serviceloaders</module>
		<module>hapi-fhir-storage</module>
		<module>hapi-fhir-storage-batch2</module>
		<module>hapi-fhir-storage-batch2-test-utilities</module>
		<module>hapi-fhir-storage-batch2-jobs</module>
		<module>hapi-fhir-storage-mdm</module>
		<module>hapi-fhir-storage-test-utilities</module>
		<module>hapi-fhir-jpaserver-model</module>
		<module>hapi-fhir-jpaserver-searchparam</module>
		<module>hapi-fhir-jpaserver-subscription</module>
		<module>hapi-fhir-jaxrsserver-base</module>
		<module>hapi-fhir-jpaserver-base</module>
		<module>hapi-fhir-sql-migrate</module>
		<module>hapi-fhir-jpaserver-ips</module>
		<module>hapi-fhir-jpaserver-hfql</module>
		<module>hapi-fhir-jpaserver-mdm</module>
		<module>hapi-fhir-testpage-overlay</module>
		<module>hapi-fhir-jpaserver-uhnfhirtest</module>
		<module>hapi-fhir-client-apache-http5</module>
		<module>hapi-fhir-client-okhttp</module>
		<module>hapi-fhir-android</module>
		<module>hapi-fhir-cli</module>
		<module>hapi-fhir-dist</module>
		<module>tests/hapi-fhir-base-test-jaxrsserver-kotlin</module>
		<module>tests/hapi-fhir-base-test-mindeps-client</module>
		<module>tests/hapi-fhir-base-test-mindeps-server</module>
		<module>hapi-fhir-spring-boot</module>
		<module>hapi-fhir-jacoco</module>
		<module>hapi-fhir-server-cds-hooks</module>
		<module>hapi-fhir-jpa-hibernate-services</module>
    </modules>

	<dependencies>
		<dependency>
			<groupId>org.assertj</groupId>
			<artifactId>assertj-core</artifactId>
			<scope>test</scope>
		</dependency>
		<dependency>
			<groupId>org.junit.jupiter</groupId>
			<artifactId>junit-jupiter</artifactId>
			<scope>test</scope>
		</dependency>
		<dependency>
			<groupId>org.junit.jupiter</groupId>
			<artifactId>junit-jupiter-api</artifactId>
			<scope>test</scope>
		</dependency>
		<dependency>
			<groupId>org.junit.jupiter</groupId>
			<artifactId>junit-jupiter-engine</artifactId>
			<scope>test</scope>
		</dependency>
		<dependency>
			<groupId>org.mockito</groupId>
			<artifactId>mockito-core</artifactId>
			<scope>test</scope>
		</dependency>
		<dependency>
			<groupId>org.mockito</groupId>
			<artifactId>mockito-junit-jupiter</artifactId>
			<scope>test</scope>
		</dependency>
		<!-- OpenTelemetry Annotations-->
		<dependency>
			<groupId>io.opentelemetry.instrumentation</groupId>
			<artifactId>opentelemetry-instrumentation-annotations</artifactId>
		</dependency>
	</dependencies>

	<developers>
		<developer>
			<id>jamesagnew</id>
			<name>James Agnew</name>
			<organization>Smile CDR</organization>
		</developer>
		<developer>
			<id>grahamegrieve</id>
			<name>Grahame Grieve</name>
			<organization>Health Intersections</organization>
		</developer>
		<developer>
			<id>dmuylwyk</id>
			<name>Diederik Muylwyk</name>
			<organization>Smile CDR</organization>
		</developer>
		<developer>
			<id>fil512</id>
			<name>Ken Stevens</name>
			<organization>Smile CDR</organization>
		</developer>
		<developer>
			<id>yogthos</id>
			<name>Dmitri Sotnikov</name>
			<organization>University Health Network</organization>
		</developer>
		<developer>
			<id></id>
			<name>Lisa Wong</name>
			<organization>University Health Network</organization>
		</developer>
		<developer>
			<id>jmandel</id>
			<name>Josh Mandel</name>
			<organization>Boston Children's Hospital</organization>
		</developer>
		<developer>
			<id>lmds</id>
			<name>Laura MacDougall Sookraj</name>
			<organization>University Health Network</organization>
		</developer>
		<developer>
			<id>t106uhn</id>
			<name>Neal Acharya</name>
			<organization>University Health Network</organization>
		</developer>
		<developer>
			<id>davidhay25</id>
			<name>David Hay</name>
			<organization>Orion Health</organization>
		</developer>
		<developer>
			<id>sweetnavelorange</id>
			<name>James Butler</name>
			<organization>Orion Health</organization>
		</developer>
		<developer>
			<id>suranga</id>
			<name>Suranga Nath Kasthurirathne</name>
			<organization>OpenMRS / Regenstrief Center for Biomedical Informatics</organization>
		</developer>
		<developer>
			<id>dougmartin</id>
			<name>Doug Martin</name>
			<organization>Regenstrief Center for Biomedical Informatics</organization>
		</developer>
		<developer>
			<id>akley</id>
			<name>Alexander Kley</name>
		</developer>
		<developer>
			<id>preston</id>
			<name>Preston Lee</name>
			<organization>Arizona State University</organization>
		</developer>
		<developer>
			<id>jjathman</id>
			<name>Joe Athman</name>
		</developer>
		<developer>
			<id>petromykhailysyn</id>
			<name>Petro Mykhailyshyn</name>
		</developer>
		<developer>
			<id>tahurac</id>
			<name>Tahura Chaudhry</name>
			<organization>University Health Network</organization>
		</developer>
		<developer>
			<id>b.debeaubien</id>
			<name>Bill de Beaubien</name>
			<organization>Systems Made Simple</organization>
		</developer>
		<developer>
			<id>twilson650</id>
			<name>Tom Wilson</name>
		</developer>
		<developer>
			<id>esteban-aliverti</id>
			<name>Esteban Aliverti</name>
		</developer>
		<developer>
			<id>mochaholic</id>
			<name>Mohammad Jafari</name>
			<organization>Edmond Scientific Company</organization>
		</developer>
		<developer>
			<id>joel-costigliola</id>
			<name>Joel Costigliola</name>
			<organization>JCOS-Technologies</organization>
		</developer>
		<developer>
			<id>pukkaone</id>
			<name>Chin Huang</name>
		</developer>
		<developer>
			<id>SingingTree</id>
			<name>Bryce Van Dyk</name>
		</developer>
		<developer>
			<id>botunge</id>
			<name>Thomas Andersen</name>
		</developer>
		<developer>
			<id>samlanfranchi</id>
			<name>Sam Lanfranchi</name>
		</developer>
		<developer>
			<id>jkiddo</id>
			<name>Jens Kristian Villadsen</name>
		</developer>
		<developer>
			<id>cmikeb1</id>
			<name>C. Mike Bylund</name>
		</developer>
		<developer>
			<id>nrpeterson</id>
			<name>Nick Peterson</name>
		</developer>
		<developer>
			<id>petervanhoute</id>
			<name>Peter Van Houte</name>
		</developer>
		<developer>
			<id>SRiviere</id>
			<name>Sebastien Riviere</name>
		</developer>
		<developer>
			<id>karlmdavis</id>
			<name>Karl M. Davis</name>
			<organization>CMS</organization>
		</developer>
		<developer>
			<id>matt-blanchette</id>
			<name>Matt Blanchette</name>
		</developer>
		<developer>
			<id>petromykhailysyn</id>
			<name>Petro Mykhaylyshyn</name>
		</developer>
		<developer>
			<id>adam-carbone</id>
			<name>Adam Carbone</name>
		</developer>
		<developer>
			<id>joelsch</id>
			<name>Joel Schneider</name>
		</developer>
		<developer>
			<id>euvitudo</id>
			<name>Phillip Warner</name>
		</developer>
		<developer>
			<id>subhrajyotim</id>
			<name>Subhro</name>
		</developer>
		<developer>
			<id>mion00</id>
			<name>Carlo Mion</name>
		</developer>
		<developer>
			<id>kiwiandroiddev</id>
			<name>Matt Clarke</name>
			<organization>Orion Health</organization>
		</developer>
		<developer>
			<id>FilipDomazet</id>
			<name>Filip Domazet</name>
		</developer>
		<developer>
			<id>bdenton</id>
			<name>Bill Denton</name>
			<organization>Akana, Inc</organization>
		</developer>
		<developer>
			<id>hnnesv</id>
			<name>Hannes Venter</name>
			<organization>Jembi Health Systems</organization>
		</developer>
		<developer>
			<id>vadi2</id>
			<name>Vadim Peretokin</name>
			<organization>Firely</organization>
		</developer>
		<developer>
			<id>lawley</id>
			<name>Michael Lawley</name>
			<organization>CSIRO</organization>
		</developer>
		<developer>
			<id>CarthageKing</id>
			<name>CarthageKing</name>
		</developer>
		<developer>
			<id>gijsbert802</id>
			<name>Gijsbert van den Brink</name>
		</developer>
		<developer>
			<id>rqg0717</id>
			<name>James Ren</name>
		</developer>
		<developer>
			<id>Robbert1</id>
			<name>Robbert van Waveren</name>
		</developer>
		<developer>
			<id>daliboz</id>
			<name>Jenny Syed</name>
			<organization>Cerner Corporation</organization>
		</developer>
		<developer>
			<id>sekaijin</id>
			<name>sekaijin</name>
		</developer>
		<developer>
			<id>hugosoares</id>
			<name>Hugo Soares</name>
		</developer>
		<developer>
			<id>SRiviere</id>
			<name>Sebastien Riviere</name>
		</developer>
		<developer>
			<id>jodue</id>
			<name>jodue</name>
		</developer>
		<developer>
			<id>joelsch</id>
			<name>Joel Schneider</name>
			<organization>National Marrow Donor Program</organization>
		</developer>
		<developer>
			<id>dangerousben</id>
			<name>Ben Spencer</name>
		</developer>
		<developer>
			<id>maclema</id>
			<name>maclema</name>
		</developer>
		<developer>
			<id>ohr</id>
			<name>Christian Ohr</name>
			<organization>InterComponentWare AG</organization>
		</developer>
		<developer>
			<id>eug48</id>
			<name>Eugene Lubarsky</name>
		</developer>
		<developer>
			<id>SarenCurrie</id>
			<name>Saren Currie</name>
		</developer>
		<developer>
			<id>dconlan</id>
			<name>dconlan</name>
		</developer>
		<developer>
			<id>psbrandt</id>
			<name>Pascal Brandt</name>
		</developer>
		<developer>
			<id>InfiniteLoop90</id>
			<name>Clayton Bodendein</name>
		</developer>
		<developer>
			<id>rhausam</id>
			<name>Rob Hausam</name>
		</developer>
		<developer>
			<id>patrick-werner</id>
			<name>Patrick Werner</name>
		</developer>
		<developer>
			<id>malcolmm83</id>
			<name>Malcolm McRoberts</name>
		</developer>
		<developer>
			<id>mouellet</id>
			<name>Mathieu Ouellet</name>
		</developer>
		<developer>
			<id>JiajingLiang</id>
			<name>Jiajing Liang</name>
		</developer>
		<developer>
			<id>jamesdaily</id>
			<name>James Daily</name>
		</developer>
		<developer>
			<id>darktyko</id>
			<name>Kyle Meadows</name>
		</developer>
		<developer>
			<id>Tastelezz</id>
			<name>Gaetano Gallo</name>
		</developer>
		<developer>
			<id>sjanic</id>
			<name>sjanic</name>
		</developer>
		<developer>
			<id>c-schuler</id>
			<name>Chris Schuler</name>
		</developer>
		<developer>
			<id>javajeff</id>
			<name>Jeff Chung</name>
		</developer>
		<developer>
			<id>anoush-bch</id>
			<name>Anoush Mouradian</name>
		</developer>
		<developer>
			<id>splatch</id>
			<name>Łukasz Dywicki</name>
		</developer>
		<developer>
			<id>anthonys123</id>
			<name>Anthony Sute</name>
		</developer>
		<developer>
			<id>johnpoth</id>
			<name>John Poth</name>
			<organization>Red Hat</organization>
		</developer>
		<developer>
			<id>t4deon</id>
			<name>Andreas Keil</name>
		</developer>
		<developer>
			<id>RuthAlk</id>
			<name>Ruth Alkema</name>
		</developer>
		<developer>
			<id>Tastelezz</id>
			<name>Gaetano Gallo</name>
			<organization>InterComponentWare AG</organization>
		</developer>
		<developer>
			<id>jasonaown</id>
			<name>Jason Owen</name>
		</developer>
		<developer>
			<id>hdconradi</id>
			<name>Heinz-Dieter Conradi</name>
		</developer>
		<developer>
			<id>kliu99</id>
			<name>Kai Liu</name>
		</developer>
		<developer>
			<id>Romanow88</id>
			<name>Roman Doboni</name>
		</developer>
		<developer>
			<id>franktao2008</id>
			<name>Frank Tao</name>
			<organization>Smile CDR</organization>
		</developer>
		<developer>
			<id>anamariaradu10</id>
			<name>Ana Maria Radu</name>
			<organization>Cerner Corporation</organization>
		</developer>
		<developer>
			<id>alinleonard</id>
			<name>Alin Leonard</name>
			<organization>Cerner Corporation</organization>
		</developer>
		<developer>
			<id>jbalbien</id>
		</developer>
		<developer>
			<id>volsch</id>
			<name>Volker Schmidt</name>
			<organization>DHIS2 / University of Oslo</organization>
		</developer>
		<developer>
			<id>magnuswatn</id>
			<name>Magnus Watn</name>
		</developer>
		<developer>
			<id>Cory00</id>
		</developer>
		<developer>
			<id>srdo</id>
			<name>Stig Døssing</name>
		</developer>
		<developer>
			<id>ruoat</id>
			<name>Ari Ruotsalainen</name>
		</developer>
		<developer>
			<id>stevelle</id>
			<name>Steve Lewis</name>
			<organization>Cambia Health Solutions</organization>
		</developer>
		<developer>
			<id>restevez-chs</id>
			<name>Ricardo Estevez</name>
			<organization>Cambia Health Solutions</organization>
		</developer>
		<developer>
			<id>zilin375</id>
		</developer>
		<developer>
			<id>basecade</id>
			<name>Anders Havn</name>
		</developer>
		<developer>
			<id>vedion</id>
			<name>Anders Havn</name>
		</developer>
		<developer>
			<id>zaewonyx</id>
		</developer>
		<developer>
			<id>tadgh</id>
			<name>Gary Graham</name>
			<organization>Smile CDR</organization>
		</developer>
		<developer>
			<id>nerdydrew</id>
			<name>Drew Mitchell</name>
		</developer>
		<developer>
			<id>srdo</id>
			<name>Stig Døssing</name>
		</developer>
		<developer>
			<id>gteichrow</id>
			<name>Gary Teichrow</name>
		</developer>
		<developer>
			<id>sethrylan</id>
			<name>Seth Rylan Gainey</name>
			<url>http://sethrylan.org/</url>
		</developer>
		<developer>
			<id>uurl</id>
			<name>Raul Estrada</name>
		</developer>
		<developer>
			<id>nickrobison-usds</id>
			<name>Nick Robison</name>
		</developer>
		<developer>
			<id>fitzoh</id>
			<name>Andrew Fitzgerald</name>
		</developer>
		<developer>
			<id>dmap</id>
			<name>David Maplesden</name>
		</developer>
		<developer>
			<id>jaferkhan</id>
			<name>Jafer Khan Shamshad</name>
		</developer>
		<developer>
			<id>CodeAndChoke</id>
			<name>Long Nguyen</name>
		</developer>
		<developer>
			<id>tuomoa</id>
			<name>Tuomo Ala-Vannesluoma</name>
		</developer>
		<developer>
			<id>jelmerterwal</id>
			<name>Jelmer ter Wal</name>
		</developer>
		<developer>
			<id>jiaola</id>
			<name>Dazhi Jiao</name>
		</developer>
		<developer>
			<id>dionmcm</id>
		</developer>
		<developer>
			<id>ttntrifork</id>
			<organization>Trifork</organization>
			<name>Tue Toft Nørgård</name>
		</developer>
		<developer>
			<id>mzgtrifork</id>
			<organization>Trifork</organization>
			<name>Martin Zacho Grønhøj</name>
		</developer>
		<developer>
			<id>nigtrifork</id>
			<organization>Trifork</organization>
			<name>Nicolai Gjøderum</name>
		</developer>
		<developer>
			<id>augla</id>
			<name>August Langhout</name>
		</developer>
		<developer>
			<id>dgileadi</id>
			<name>David Gileadi</name>
		</developer>
		<developer>
			<id>ibrohimislam</id>
			<name>Ibrohim Kholilul Islam</name>
		</developer>
		<developer>
			<id>mkucharek</id>
			<name>Maciej Kucharek</name>
		</developer>
		<developer>
			<id>Thopap</id>
			<name>Thomas Papke</name>
			<organization>InterComponentWare AG</organization>
		</developer>
		<developer>
			<id>Bert-R</id>
			<name>Bert Roos</name>
		</developer>
		<developer>
			<id>zilin375</id>
			<name>Zhe Wang</name>
			<organization>Agfa Healthcare</organization>
		</developer>
		<developer>
			<id>gematik-fue</id>
			<name>gematik FuE</name>
		</developer>
		<developer>
			<id>ibacher</id>
			<name>Ian</name>
		</developer>
		<developer>
			<id>jasmdk</id>
			<name>Jacob Stampe Mikkelsen</name>
			<organization>Systematik A/S</organization>
		</developer>
		<developer>
			<id>craigappl</id>
			<name>Craig Appl</name>
			<organization>ONA</organization>
		</developer>
		<developer>
			<id>IanMMarshall</id>
			<name>Ian Marshall</name>
			<organization>Smile CDR</organization>
		</developer>
		<developer>
			<id>markiantorno</id>
			<name>Mark Iantorno</name>
			<organization>Smile CDR</organization>
		</developer>
		<developer>
			<id>sqshq</id>
			<name>Alexander Lukyanchikov</name>
		</developer>
		<developer>
			<id>abrsystematic</id>
		</developer>
		<developer>
			<id>joshdcollins</id>
			<name>Josh Collins</name>
			<organization>Janeiro Digital</organization>
		</developer>
		<developer>
			<id>ericprud</id>
			<name>Eric Prud'hommeaux</name>
			<organization>Janeiro Digital</organization>
		</developer>
		<developer>
			<id>blangley28</id>
			<organization>MITRE</organization>
		</developer>
		<developer>
			<id>swagers</id>
			<name>Steven Wagers</name>
			<organization>Regenstrief Institute</organization>
		</developer>
		<developer>
			<id>vladonemo</id>
			<name>Vladimir Nemergut</name>
		</developer>
		<developer>
			<id>janol77</id>
			<name>Alejandro Medina</name>
		</developer>
		<developer>
			<id>KevinDougan-SmileCDR</id>
			<name>Kevin Dougan</name>
		</developer>
		<developer>
			<id>jpercival</id>
			<name>Jonathan Percival</name>
			<organization>Alphora</organization>
		</developer>
		<developer>
			<id>brynrhodes</id>
			<name>Bryn Rhodes</name>
			<organization>Alphora</organization>
		</developer>
		<developer>
			<id>MarcelPa</id>
			<name>Marcel P</name>
		</developer>
		<developer>
			<id>marceloavan</id>
			<name>Marcelo Avancini</name>
			<organization>Philips</organization>
		</developer>
		<developer>
			<id>HananAwwad</id>
			<name>Hanan Awwad</name>
		</developer>
		<developer>
			<id>jarimayenburg</id>
			<name>Jari Maijenburg</name>
		</developer>
		<developer>
			<id>rbhman</id>
			<name>Bruno Hedman</name>
		</developer>

		<developer>
			<id>bratwurtz</id>
			<name>Dušan Marković</name>
			<organization>Better</organization>
		</developer>
		<developer>
			<id>jingtang10</id>
			<name>Jing Tang</name>
			<organization>Google</organization>
		</developer>
		<developer>
			<id>theGOTOguy</id>
			<name>Ben Li-Sauerwine</name>
		</developer>
		<developer>
			<id>tarekmamdouh</id>
		</developer>
		<developer>
			<id>JoeShook</id>
			<name>Joe Shook</name>
			<organization>Surescripts LLC</organization>
		</developer>
		<developer>
			<id>vilaug</id>
			<name>Augustas Vilčinskas</name>
			<organization>Ivido</organization>
		</developer>
		<developer>
			<id>gjergjsheldija</id>
			<name>Gjergj Sheldija</name>
		</developer>
		<developer>
			<id>XcrigX</id>
			<name>Craig McClendon</name>
		</developer>
		<developer>
			<id>dyoung-work</id>
		</developer>
		<developer>
			<id>vitorpamplona</id>
			<name>Vitor Pamplona</name>
			<organization>PathCheck Foundation / EyeNetra Inc</organization>
		</developer>
		<developer>
			<id>Roel-Scholten</id>
			<name>Roel Scholten</name>
		</developer>
		<developer>
			<id>granadacoder</id>
		</developer>
		<developer>
			<id>ivagulin</id>
		</developer>
		<developer>
			<id>jddamore</id>
			<name>John D'Amore</name>
			<organization>More Informatics</organization>
		</developer>
		<developer>
			<id>JorisHeadease</id>
		</developer>
		<developer>
			<id>delopst</id>
			<name>Primož Delopst</name>
			<organization>Better</organization>
		</developer>
		<developer>
			<id>Zach Smith</id>
			<name>zachdoctolib</name>
			<organization>Doctolib</organization>
		</developer>
		<developer>
			<id>alparodev</id>
			<name>Aleksej Parovysnik</name>
			<organization>Doctolib</organization>
		</developer>
		<developer>
			<id>doumdoum</id>
			<name>Dominique Villard</name>
			<organization>Doctolib</organization>
		</developer>
		<developer>
			<id>boereck</id>
			<name>Max Bureck</name>
			<organization>Fraunhofer FOKUS</organization>
		</developer>
		<developer>
			<id>ArtyomyuS</id>
			<name>Artiom Darie</name>
		</developer>
		<developer>
			<id>pano-smals</id>
			<name>pano-smals</name>
		</developer>
		<developer>
			<id>jbonzohln</id>
			<name>Jesse Bonzo</name>
		</developer>
		<developer>
			<id>thetrueoneshots</id>
			<name>Gijs Groenewegen</name>
		</developer>
		<developer>
			<id>subigre</id>
			<name>Renaud Subiger</name>
		</developer>
		<developer>
			<id>stefan-lindstrom</id>
			<name>Stefan Lindström</name>
			<organization>Softhouse AB</organization>
		</developer>
		<developer>
			<id>adriennesox</id>
			<name>Adrienne Sox</name>
			<organization>Galileo, Inc.</organization>
		</developer>
		<developer>
			<id>Jake-Gillberg</id>
			<name>Jake Gillberg</name>
			<organization>Galileo, Inc.</organization>
		</developer>
		<developer>
			<id>melihaydogd</id>
			<name>Ahmet Melih Aydoğdu</name>
		</developer>
		<developer>
			<id>alexrkopp</id>
			<name>Alex Kopp</name>
			<organization>athenahealth</organization>
		</developer>
		<developer>
			<id>acoteathn</id>
			<name>Alex Cote</name>
			<organization>athenahealth</organization>
		</developer>
		<developer>
			<id>plchldr</id>
			<name>Jonas Beyer</name>
		</developer>
		<developer>
			<id>Boereck</id>
			<name>Max Bureck</name>
		</developer>
		<developer>
			<id>SevcikMichal</id>
			<name>Michal Sevcik</name>
		</developer>
		<developer>
			<id>iyt-trifork</id>
			<name>Ibrahim Tallouzi</name>
			<organization>Trifork A/S</organization>
		</developer>
		<developer>
			<id>madduci</id>
			<name>Michele Adduci</name>
			<organization>gematik GmbH</organization>
		</developer>
		<developer>
			<id>MangalaEkanayake</id>
			<name>Mangala Ekanayake</name>
			<organization>Cambio</organization>
		</developer>
		<developer>
			<id>elavy-harris</id>
			<name>Eliott Lavy</name>
			<organization>Harris</organization>
		</developer>
		<developer>
			<id>krauzer</id>
			<name>Dylan Krause</name>
			<organization>Corbalt</organization>
		</developer>
		<developer>
			<id>xmhorsehead</id>
			<name>Xun Ma</name>
			<organization>CSIRO</organization>
		</developer>
		<developer>
			<id>berkant-k</id>
			<name>Berkant Karduman</name>
			<organization>TigaHealth</organization>
		</developer>
		<developer>
			<id>qligier</id>
			<name>Quentin Ligier</name>
			<organization>ahdis</organization>
		</developer>
		<developer>
			<id>xytis</id>
			<name>Vytis Valentinavičius</name>
		</developer>
		<developer>
			<id>MadsSwensson</id>
			<name>Mads Swensson</name>
		</developer>
	</developers>

	<licenses>
		<license>
			<name>Apache Software License 2.0</name>
			<url>https://www.apache.org/licenses/LICENSE-2.0.txt</url>
		</license>
	</licenses>

	<properties>
		<fhir_core_version>6.5.27</fhir_core_version>
		<spotless_version>2.41.1</spotless_version>
		<spotless.exclude.pattern>**/test/**/*.java</spotless.exclude.pattern>
		<surefire_jvm_args>-Dfile.encoding=UTF-8 -Xmx2048m</surefire_jvm_args>
		<surefire_version>3.5.2</surefire_version>


		<!-- configure timestamp in MANIFEST.MF for maven-war-provider -->
		<maven.build.timestamp.format>yyyy-MM-dd'T'HH:mm:ss'Z'</maven.build.timestamp.format>
		<project.build.sourceEncoding>UTF-8</project.build.sourceEncoding>

		<!-- For site-deploy -->
		<siteMainDirectory>${user.home}/sites/hapi-fhir</siteMainDirectory>
		<scmPubCheckoutDirectory>${user.home}/sites/scm/hapi-fhir</scmPubCheckoutDirectory>

		<!-- Dependency Versions -->
		<activation_api_version>1.2.0</activation_api_version>
		<apache_karaf_version>4.2.5</apache_karaf_version>
		<aries_spifly_version>1.2</aries_spifly_version>
		<caffeine_version>3.1.8</caffeine_version>
		<checkstyle_version>10.21.1</checkstyle_version>
		<maven_changes_version>2.12.1</maven_changes_version>
		<commons_codec_version>1.15</commons_codec_version>
		<commons_compress_version>1.26.0</commons_compress_version>
		<!--
		Note if you bump the version here - The commons-dbcp2 2.11.0 version
		explicitly depends on commons-pool2 2.12.0, so we explicitly specify that
		version below as well. If you bump this, make sure you're bumping the
		pool2 version appropriately too.
		-->
		<commons_dbcp2_version>2.11.0</commons_dbcp2_version>
		<!-- Before Bumping: See note above about dbcp2 -->
		<commons_pool2_version>2.12.0</commons_pool2_version>
		<commons_text_version>1.10.0</commons_text_version>
		<commons_io_version>2.17.0</commons_io_version>
		<commons_lang3_version>3.17.0</commons_lang3_version>
		<com_jamesmurty_utils_version>1.2</com_jamesmurty_utils_version>
		<error_prone_core_version>2.36.0</error_prone_core_version>
		<mockito_version>5.17.0</mockito_version>
		<nullaway_version>0.7.9</nullaway_version>
		<guava_version>33.2.1-jre</guava_version>
		<gson_version>2.8.9</gson_version>
		<jaxb_bundle_version>2.2.11_1</jaxb_bundle_version>
		<jaxb_api_version>2.3.1</jaxb_api_version>
		<jaxb_core_version>2.3.0.1</jaxb_core_version>
		<jaxb_runtime_version>4.0.4</jaxb_runtime_version>
		<jena_version>5.3.0</jena_version>
		<jersey_version>3.0.3</jersey_version>
		<jetty_version>12.0.15</jetty_version>
		<jsr305_version>3.0.2</jsr305_version>
		<junit_version>5.10.1</junit_version>
		<flexmark_version>0.64.8</flexmark_version>
		<flyway_version>10.20.1</flyway_version>
		<hibernate_version>6.6.4.Final</hibernate_version>
		<logback_version>1.5.16</logback_version>
		<!-- Update lucene version when you update hibernate-search version - These go together! -->
		<hibernate_search_version>7.2.1.Final</hibernate_search_version>
		<!-- Update lucene version when you update hibernate-search version - These go together! -->
		<lucene_version>9.11.1</lucene_version>
		<hamcrest_version>2.2</hamcrest_version>
		<hibernate_validator_version>8.0.0.Final</hibernate_validator_version>
		<httpcore_version>4.4.16</httpcore_version>
		<httpclient_version>4.5.14</httpclient_version>
		<jackson_version>2.18.1</jackson_version>
		<jackson_databind_version>2.18.1</jackson_databind_version>
		<httpclient5_version>5.4.1</httpclient5_version>
		<httpcore5_version>5.3.1</httpcore5_version>
		<jackson_version>2.17.1</jackson_version>
		<jackson_databind_version>2.17.1</jackson_databind_version>
		<maven_assembly_plugin_version>3.3.0</maven_assembly_plugin_version>
		<maven_license_plugin_version>1.8</maven_license_plugin_version>
		<okhttp_version>4.12.0</okhttp_version>
		<!--
		Note: As of 2024-11, the opentelemetry-agent-for-testing dependency published to Maven
		uses a version which lines up with the OTEL instrumentation version, but with "-alpha"
		appended to it. So we do that too here. This could change in the future.
		-->
		<otel_instrumentation.version>2.10.0</otel_instrumentation.version>
		<otel_agent_for_testing.version>${otel_instrumentation.version}-alpha</otel_agent_for_testing.version>
		<poi_version>4.1.2</poi_version>
		<poi_ooxml_schemas_version>1.4</poi_ooxml_schemas_version>
		<resteasy_version>6.2.10.Final</resteasy_version>
		<ph_schematron_version>7.1.2</ph_schematron_version>
		<ph_commons_version>9.5.4</ph_commons_version>
		<plexus_compiler_api_version>2.13.0</plexus_compiler_api_version>
		<reflections_version>0.9.11</reflections_version>
		<servicemix_saxon_version>9.8.0-15</servicemix_saxon_version>
		<servicemix_xmlresolver_version>1.2_5</servicemix_xmlresolver_version>
		<swagger_jakarta_version>2.2.30</swagger_jakarta_version>
		<slf4j_version>2.0.16</slf4j_version>
		<log4j_to_slf4j_version>2.24.1</log4j_to_slf4j_version>
		<spring_version>6.1.14</spring_version>
		<spring_data_bom_version>2024.0.5</spring_data_bom_version>
		<spring_framework_bom_version>6.1.15</spring_framework_bom_version>
		<spring_boot_version>3.3.11</spring_boot_version>
		<spring_retry_version>2.0.10</spring_retry_version>
		<json_path_version>2.9.0</json_path_version>
		<jboss_logging_version>3.6.1.Final</jboss_logging_version>
		<stax2_api_version>3.1.4</stax2_api_version>
		<testcontainers_version>1.20.3</testcontainers_version>
		<thymeleaf-version>3.1.2.RELEASE</thymeleaf-version>
		<woodstox_core_asl_version>4.4.1</woodstox_core_asl_version>
		<project.reporting.outputEncoding>UTF-8</project.reporting.outputEncoding>
		<ebay_cors_filter_version>1.0.1</ebay_cors_filter_version>
		<elastic_apm_version>1.52.0</elastic_apm_version>
		<elasticsearch_version>8.15.3</elasticsearch_version>
		<ucum_version>1.0.9</ucum_version>

		<!-- Site properties -->
		<fontawesomeVersion>5.4.1</fontawesomeVersion>
		<maven.compiler.source>17</maven.compiler.source>
		<maven.compiler.target>17</maven.compiler.target>
		<maven.compiler.release>17</maven.compiler.release>
		<maven.compiler.testSource>17</maven.compiler.testSource>
		<maven.compiler.testTarget>17</maven.compiler.testTarget>
		<maven.compiler.testRelease>17</maven.compiler.testRelease>

		<!-- Jacoco -->
		<argLine></argLine>

		<!-- Plugin Versioning -->
		<maven-resources-plugin-version>3.3.0</maven-resources-plugin-version>
		<buildnumber-maven-plugin-version>3.2.1</buildnumber-maven-plugin-version>
		<jacoco-maven-plugin-version>0.8.12</jacoco-maven-plugin-version>
		<maven-assembly-plugin-version>3.7.1</maven-assembly-plugin-version>
		<maven-license-plugin-version>2.5.0</maven-license-plugin-version>
		<maven-enforcer-plugin-version>3.5.0</maven-enforcer-plugin-version>
		<maven-checkstyle-version>3.6.0</maven-checkstyle-version>

	</properties>

	<dependencyManagement>
		<dependencies>
			<dependency>
				<groupId>ca.uhn.hapi.fhir</groupId>
				<artifactId>org.hl7.fhir.utilities</artifactId>
				<version>${fhir_core_version}</version>
				<exclusions>
					<exclusion>
						<groupId>commons-net</groupId>
						<artifactId>commons-net</artifactId>
					</exclusion>
				</exclusions>
			</dependency>
			<dependency>
				<groupId>org.springframework.data</groupId>
				<artifactId>spring-data-bom</artifactId>
				<version>${spring_data_bom_version}</version>
				<type>pom</type>
				<scope>import</scope>
			</dependency>
			<dependency>
				<groupId>org.springframework</groupId>
				<artifactId>spring-framework-bom</artifactId>
				<version>${spring_framework_bom_version}</version>
				<type>pom</type>
				<scope>import</scope>
			</dependency>
			<dependency>
				<groupId>aopalliance</groupId>
				<artifactId>aopalliance</artifactId>
				<version>1.0</version>
			</dependency>
			<dependency>
				<groupId>ch.qos.logback</groupId>
				<artifactId>logback-classic</artifactId>
				<version>${logback_version}</version>
			</dependency>
			<dependency>
				<groupId>ch.qos.logback</groupId>
				<artifactId>logback-core</artifactId>
				<version>${logback_version}</version>
			</dependency>
			<dependency>
				<groupId>org.jboss.logging</groupId>
				<artifactId>jboss-logging</artifactId>
				<version>${jboss_logging_version}</version>
			</dependency>
			<dependency>
				<groupId>com.atlassian.commonmark</groupId>
				<artifactId>commonmark</artifactId>
				<version>0.9.0</version>
			</dependency>
			<dependency>
				<groupId>com.fasterxml.jackson.core</groupId>
				<artifactId>jackson-annotations</artifactId>
				<version>${jackson_version}</version>
			</dependency>
			<dependency>
				<groupId>com.fasterxml.jackson.core</groupId>
				<artifactId>jackson-core</artifactId>
				<version>${jackson_version}</version>
			</dependency>
			<dependency>
				<groupId>com.fasterxml.jackson.core</groupId>
				<artifactId>jackson-databind</artifactId>
				<version>${jackson_databind_version}</version>
			</dependency>
			<dependency>
				<groupId>com.fasterxml.jackson.datatype</groupId>
				<artifactId>jackson-datatype-jsr310</artifactId>
				<version>${jackson_version}</version>
			</dependency>
			<dependency>
				<groupId>com.fasterxml.jackson.dataformat</groupId>
				<artifactId>jackson-dataformat-yaml</artifactId>
				<version>${jackson_version}</version>
			</dependency>
			<dependency>
				<groupId>com.fasterxml.jackson.module</groupId>
				<artifactId>jackson-module-jakarta-xmlbind-annotations</artifactId>
				<version>${jackson_version}</version>
			</dependency>
			<dependency>
				<groupId>com.jayway.jsonpath</groupId>
				<artifactId>json-path</artifactId>
				<version>${json_path_version}</version>
			</dependency>
			<dependency>
				<groupId>com.jayway.jsonpath</groupId>
				<artifactId>json-path-assert</artifactId>
				<version>${json_path_version}</version>
			</dependency>
			<dependency>
				<groupId>com.github.ben-manes.caffeine</groupId>
				<artifactId>caffeine</artifactId>
				<version>${caffeine_version}</version>
			</dependency>
			<dependency>
				<groupId>com.github.jsqlparser</groupId>
				<artifactId>jsqlparser</artifactId>
				<version>5.0</version>
			</dependency>
			<dependency>
				<groupId>com.googlecode.owasp-java-html-sanitizer</groupId>
				<artifactId>owasp-java-html-sanitizer</artifactId>
				<version>20240325.1</version>
			</dependency>
			<dependency>
				<groupId>com.graphql-java</groupId>
				<artifactId>graphql-java</artifactId>
				<version>23.1</version>
			</dependency>
			<dependency>
				<groupId>org.projectlombok</groupId>
				<artifactId>lombok</artifactId>
				<version>1.18.32</version>
			</dependency>
			<!-- mail start -->
			<dependency>
				<groupId>org.simplejavamail</groupId>
				<artifactId>simple-java-mail</artifactId>
				<version>8.12.2</version>
				<exclusions>
					<exclusion>
						<groupId>com.github.bbottema</groupId>
						<artifactId>jetbrains-runtime-annotations</artifactId>
					</exclusion>
					<exclusion>
						<groupId>jakarta.mail</groupId>
						<artifactId>jakarta.mail-api</artifactId>
					</exclusion>
				</exclusions>
			</dependency>
			<dependency>
				<groupId>jakarta.mail</groupId>
				<artifactId>jakarta.mail-api</artifactId>
				<version>2.1.3</version>
			</dependency>
			<dependency>
				<groupId>com.icegreen</groupId>
				<artifactId>greenmail</artifactId>
				<version>2.1.0-rc-1</version>
				<exclusions>
					<exclusion>
						<groupId>jakarta.mail</groupId>
						<artifactId>jakarta.mail-api</artifactId>
					</exclusion>
				</exclusions>
			</dependency>
			<dependency>
				<groupId>com.icegreen</groupId>
				<artifactId>greenmail-junit5</artifactId>
				<version>2.1.0-rc-1</version>
				<scope>compile</scope>
			</dependency>
			<!-- mail end -->
			<dependency>
				<groupId>com.github.dnault</groupId>
				<artifactId>xml-patch</artifactId>
				<version>0.3.1</version>
			</dependency>
			<dependency>
				<groupId>io.dogote</groupId>
				<artifactId>json-patch</artifactId>
				<version>1.15</version>
			</dependency>
			<dependency>
				<groupId>com.google.errorprone</groupId>
				<artifactId>error_prone_core</artifactId>
				<version>${error_prone_core_version}</version>
			</dependency>
			<dependency>
				<groupId>com.google.guava</groupId>
				<artifactId>guava</artifactId>
				<version>${guava_version}</version>
			</dependency>
			<dependency>
				<groupId>com.google.guava</groupId>
				<artifactId>guava-testlib</artifactId>
				<version>${guava_version}</version>
			</dependency>
			<dependency>
				<groupId>com.h2database</groupId>
				<artifactId>h2</artifactId>
				<version>2.3.232</version>
			</dependency>
			<dependency>
				<groupId>com.helger.commons</groupId>
				<artifactId>ph-collection</artifactId>
				<version>11.1.2</version>
			</dependency>
			<dependency>
				<groupId>com.helger.schematron</groupId>
				<artifactId>ph-schematron-api</artifactId>
				<version>${ph_schematron_version}</version>
			</dependency>
			<dependency>
				<groupId>com.helger.schematron</groupId>
				<artifactId>ph-schematron-xslt</artifactId>
				<version>${ph_schematron_version}</version>
			</dependency>
			<dependency>
				<groupId>com.jamesmurty.utils</groupId>
				<artifactId>java-xmlbuilder</artifactId>
				<version>${com_jamesmurty_utils_version}</version>
			</dependency>
			<dependency>
				<groupId>com.puppycrawl.tools</groupId>
				<artifactId>checkstyle</artifactId>
				<version>${checkstyle_version}</version>
			</dependency>
			<dependency>
				<groupId>com.squareup.okhttp3</groupId>
				<artifactId>okhttp</artifactId>
				<version>${okhttp_version}</version>
			</dependency>
			<!-- Pinned here for CVE: CVE-2022-24329 -->
			<dependency>
				<groupId>com.squareup.okio</groupId>
				<artifactId>okio-jvm</artifactId>
				<version>3.9.1</version>
			</dependency>

			<!-- Architecture Test -->
			<dependency>
				<groupId>com.tngtech.archunit</groupId>
				<artifactId>archunit-junit5</artifactId>
				<version>1.3.0</version>
				<scope>test</scope>
			</dependency>
			<dependency>
				<groupId>com.vladsch.flexmark</groupId>
				<artifactId>flexmark</artifactId>
				<version>${flexmark_version}</version>
			</dependency>
			<dependency>
				<groupId>com.vladsch.flexmark</groupId>
				<artifactId>flexmark-ext-tables</artifactId>
				<version>${flexmark_version}</version>
			</dependency>
			<dependency>
				<groupId>com.vladsch.flexmark</groupId>
				<artifactId>flexmark-profile-pegdown</artifactId>
				<version>${flexmark_version}</version>
			</dependency>
			<dependency>
				<groupId>commons-beanutils</groupId>
				<artifactId>commons-beanutils</artifactId>
				<version>1.9.4</version>
			</dependency>
			<dependency>
				<groupId>commons-cli</groupId>
				<artifactId>commons-cli</artifactId>
				<version>1.9.0</version>
			</dependency>
			<dependency>
				<groupId>commons-codec</groupId>
				<artifactId>commons-codec</artifactId>
				<version>${commons_codec_version}</version>
			</dependency>
			<dependency>
				<groupId>org.apache.commons</groupId>
				<artifactId>commons-collections4</artifactId>
				<version>4.4</version>
			</dependency>
			<dependency>
				<groupId>commons-collections</groupId>
				<artifactId>commons-collections</artifactId>
				<version>3.2.2</version>
			</dependency>
			<dependency>
				<groupId>org.apache.commons</groupId>
				<artifactId>commons-compress</artifactId>
				<version>${commons_compress_version}</version>
			</dependency>
			<dependency>
				<groupId>org.apache.commons</groupId>
				<artifactId>commons-csv</artifactId>
				<version>1.10.0</version>
			</dependency>
			<dependency>
				<groupId>org.aspectj</groupId>
				<artifactId>aspectjweaver</artifactId>
				<version>1.9.5</version>
			</dependency>
			<dependency>
				<groupId>org.hl7.fhir.testcases</groupId>
				<artifactId>fhir-test-cases</artifactId>
				<version>1.5.15</version>
			</dependency>
			<dependency>
				<groupId>org.jdom</groupId>
				<artifactId>jdom2</artifactId>
				<version>2.0.6.1</version>
			</dependency>
			<dependency>
				<groupId>org.jetbrains</groupId>
				<artifactId>annotations</artifactId>
				<version>26.0.1</version>
			</dependency>
			<dependency>
				<groupId>commons-io</groupId>
				<artifactId>commons-io</artifactId>
				<version>${commons_io_version}</version>
			</dependency>
			<dependency>
				<groupId>directory-naming</groupId>
				<artifactId>naming-java</artifactId>
				<version>0.8</version>
				<scope>test</scope>
				<exclusions>
					<exclusion>
						<artifactId>commons-logging</artifactId>
						<groupId>commons-logging</groupId>
					</exclusion>
				</exclusions>
			</dependency>
			<dependency>
				<groupId>es.nitaur.markdown</groupId>
				<artifactId>txtmark</artifactId>
				<version>0.16</version>
			</dependency>
			<dependency>
				<groupId>jakarta.activation</groupId>
				<artifactId>jakarta.activation-api</artifactId>
				<version>2.1.2</version>
			</dependency>
			<dependency>
				<groupId>jakarta.annotation</groupId>
				<artifactId>jakarta.annotation-api</artifactId>
				<version>2.1.1</version>
			</dependency>
			<dependency>
				<groupId>jakarta.ejb</groupId>
				<artifactId>jakarta.ejb-api</artifactId>
				<version>4.0.1</version>
			</dependency>
			<dependency>
				<groupId>jakarta.interceptor</groupId>
				<artifactId>jakarta.interceptor-api</artifactId>
				<version>2.1.0</version>
			</dependency>
			<dependency>
				<groupId>jakarta.servlet</groupId>
				<artifactId>jakarta.servlet-api</artifactId>
				<version>6.0.0</version>
			</dependency>
			<dependency>
				<groupId>jakarta.transaction</groupId>
				<artifactId>jakarta.transaction-api</artifactId>
				<version>2.0.1</version>
			</dependency>
			<dependency>
				<groupId>jakarta.websocket</groupId>
				<artifactId>jakarta.websocket-client-api</artifactId>
				<version>2.1.1</version>
			</dependency>
			<dependency>
				<groupId>jakarta.ws.rs</groupId>
				<artifactId>jakarta.ws.rs-api</artifactId>
				<version>3.1.0</version>
			</dependency>
			<dependency>
				<groupId>jakarta.xml.bind</groupId>
				<artifactId>jakarta.xml.bind-api</artifactId>
				<version>4.0.1</version>
			</dependency>
			<dependency>
				<groupId>jakarta.validation</groupId>
				<artifactId>jakarta.validation-api</artifactId>
				<version>3.0.2</version>
			</dependency>
			<dependency>
				<groupId>javax.json</groupId>
				<artifactId>javax.json-api</artifactId>
				<version>1.1</version>
			</dependency>
			<dependency>
				<groupId>co.elastic.clients</groupId>
				<artifactId>elasticsearch-java</artifactId>
				<version>${elasticsearch_version}</version>
			</dependency>
			<dependency>
				<groupId>com.google.code.gson</groupId>
				<artifactId>gson</artifactId>
				<version>${gson_version}</version>
			</dependency>
			<dependency>
				<groupId>com.google.code.findbugs</groupId>
				<artifactId>jsr305</artifactId>
				<version>3.0.2</version>
			</dependency>
			<dependency>
				<groupId>com.healthmarketscience.sqlbuilder</groupId>
				<artifactId>sqlbuilder</artifactId>
				<version>3.0.2</version>
			</dependency>
			<dependency>
				<groupId>com.microsoft.sqlserver</groupId>
				<artifactId>mssql-jdbc</artifactId>
				<version>12.4.2.jre11</version>
			</dependency>
			<dependency>
				<!--
				We use JUnit 5 in HAPI FHIR, but some libraries still pull in / require JUnit 4
				(e.g. Testcontainers) so we enforce a current version to avoid OWASP flags
				-->
				<groupId>junit</groupId>
				<artifactId>junit</artifactId>
				<version>4.13.2</version>
			</dependency>
			<dependency>
				<groupId>io.swagger.core.v3</groupId>
				<artifactId>swagger-annotations-jakarta</artifactId>
				<version>${swagger_jakarta_version}</version>
			</dependency>
			<dependency>
				<groupId>io.swagger.core.v3</groupId>
				<artifactId>swagger-models-jakarta</artifactId>
				<version>${swagger_jakarta_version}</version>
			</dependency>
			<dependency>
				<groupId>io.swagger.core.v3</groupId>
				<artifactId>swagger-core-jakarta</artifactId>
				<version>${swagger_jakarta_version}</version>
			</dependency>
			<dependency>
				<groupId>com.mysql</groupId>
				<artifactId>mysql-connector-j</artifactId>
				<version>9.1.0</version>
			</dependency>
			<dependency>
				<groupId>org.springdoc</groupId>
				<artifactId>springdoc-openapi-starter-webmvc-ui</artifactId>
				<version>2.6.0</version>
			</dependency>
			<dependency>
				<groupId>net.sf.json-lib</groupId>
				<artifactId>json-lib</artifactId>
				<version>2.4</version>
				<classifier>jdk15</classifier>
				<exclusions>
					<exclusion>
						<artifactId>commons-logging</artifactId>
						<groupId>commons-logging</groupId>
					</exclusion>
				</exclusions>
			</dependency>
			<dependency>
				<groupId>net.sf.json-lib</groupId>
				<artifactId>json-lib</artifactId>
				<version>2.4</version>
				<classifier>jdk15-sources</classifier>
			</dependency>
			<dependency>
				<groupId>net.ttddyy</groupId>
				<artifactId>datasource-proxy</artifactId>
				<version>1.10</version>
			</dependency>
			<dependency>
				<groupId>org.antlr</groupId>
				<artifactId>ST4</artifactId>
				<version>4.0.8</version>
			</dependency>
			<dependency>
				<!--
				Note if you bump the version here - The commons-dbcp2 2.11.0 version
				explicitly depends on commons-pool2 2.12.0, so we explicitly specify that
				version below as well. If you bump this, make sure you're bumping the
				pool2 version appropriately too.
				-->
				<groupId>org.apache.commons</groupId>
				<artifactId>commons-dbcp2</artifactId>
				<version>${commons_dbcp2_version}</version>
			</dependency>
			<dependency>
				<groupId>org.apache.commons</groupId>
				<artifactId>commons-lang3</artifactId>
				<version>${commons_lang3_version}</version>
			</dependency>
			<dependency>
				<groupId>org.apache.commons</groupId>
				<artifactId>commons-pool2</artifactId>
				<!-- See the note above about commons-dbcp2 before bumping versions here -->
				<version>${commons_pool2_version}</version>
			</dependency>
			<dependency>
				<groupId>org.apache.commons</groupId>
				<artifactId>commons-text</artifactId>
				<version>${commons_text_version}</version>
			</dependency>
			<dependency>
				<groupId>org.apache.httpcomponents.core5</groupId>
				<artifactId>httpcore5</artifactId>
				<version>${httpcore5_version}</version>
			</dependency>
			<dependency>
				<groupId>org.apache.httpcomponents.client5</groupId>
				<artifactId>httpclient5</artifactId>
				<version>${httpclient5_version}</version>
			</dependency>
			<dependency>
				<groupId>org.apache.httpcomponents</groupId>
				<artifactId>httpclient</artifactId>
				<version>${httpclient_version}</version>
			</dependency>
			<dependency>
				<groupId>org.apache.httpcomponents</groupId>
				<artifactId>httpclient-cache</artifactId>
				<version>${httpclient_version}</version>
			</dependency>
			<dependency>
				<groupId>org.apache.httpcomponents</groupId>
				<artifactId>fluent-hc</artifactId>
				<version>${httpclient_version}</version>
			</dependency>
			<dependency>
				<groupId>org.apache.httpcomponents</groupId>
				<artifactId>httpclient-android</artifactId>
				<version>4.3.5.1</version>
			</dependency>
			<dependency>
				<groupId>org.apache.httpcomponents</groupId>
				<artifactId>httpcore</artifactId>
				<version>${httpcore_version}</version>
			</dependency>
			<dependency>
				<groupId>org.apache.httpcomponents</groupId>
				<artifactId>httpcore-osgi</artifactId>
				<version>${httpcore_version}</version>
			</dependency>
			<dependency>
				<groupId>org.apache.httpcomponents</groupId>
				<artifactId>httpcore-nio</artifactId>
				<version>${httpcore_version}</version>
			</dependency>
			<dependency>
				<groupId>co.elastic.apm</groupId>
				<artifactId>apm-agent-api</artifactId>
				<version>${elastic_apm_version}</version>
			</dependency>
			<dependency>
				<groupId>org.apache.jena</groupId>
				<artifactId>apache-jena-libs</artifactId>
				<version>${jena_version}</version>
				<type>pom</type>
			</dependency>
			<dependency>
				<groupId>org.apache.jena</groupId>
				<artifactId>jena-core</artifactId>
				<version>${jena_version}</version>
			</dependency>
			<dependency>
				<groupId>org.apache.jena</groupId>
				<artifactId>jena-arq</artifactId>
				<version>${jena_version}</version>
			</dependency>
			<dependency>
				<groupId>org.apache.jena</groupId>
				<artifactId>jena-shex</artifactId>
				<version>${jena_version}</version>
			</dependency>
			<dependency>
				<groupId>org.apache.lucene</groupId>
				<artifactId>lucene-analysis-phonetic</artifactId>
				<version>${lucene_version}</version>
			</dependency>
			<dependency>
				<groupId>org.apache.maven.doxia</groupId>
				<artifactId>doxia-module-markdown</artifactId>
				<version>1.8</version>
			</dependency>
			<dependency>
				<groupId>org.apache.maven.scm</groupId>
				<artifactId>maven-scm-api</artifactId>
				<version>1.12.0</version>
			</dependency>
			<dependency>
				<groupId>org.apache.maven.scm</groupId>
				<artifactId>maven-scm-manager-plexus</artifactId>
				<version>1.12.0</version>
			</dependency>
			<dependency>
				<groupId>org.apache.maven.scm</groupId>
				<artifactId>maven-scm-provider-gitexe</artifactId>
				<version>1.12.0</version>
			</dependency>
			<dependency>
				<groupId>org.apache.maven.wagon</groupId>
				<artifactId>wagon-scm</artifactId>
				<version>3.4.3</version>
			</dependency>
			<dependency>
				<groupId>org.apache.maven</groupId>
				<artifactId>maven-plugin-api</artifactId>
				<version>3.9.9</version>
				<scope>provided</scope>
			</dependency>
			<dependency>
				<groupId>org.apache.maven.plugin-tools</groupId>
				<artifactId>maven-plugin-annotations</artifactId>
				<version>3.14.0</version>
			</dependency>
			<dependency>
				<groupId>org.apache.poi</groupId>
				<artifactId>ooxml-schemas</artifactId>
				<version>${poi_ooxml_schemas_version}</version>
			</dependency>
			<dependency>
				<groupId>org.apache.poi</groupId>
				<artifactId>poi</artifactId>
				<version>${poi_version}</version>
			</dependency>
			<dependency>
				<groupId>org.apache.poi</groupId>
				<artifactId>poi-ooxml</artifactId>
				<version>${poi_version}</version>
			</dependency>
			<dependency>
				<groupId>org.apache.poi</groupId>
				<artifactId>poi-ooxml-schemas</artifactId>
				<version>${poi_version}</version>
			</dependency>
			<dependency>
				<groupId>org.apache.velocity</groupId>
				<artifactId>velocity-engine-core</artifactId>
				<version>2.4.1</version>
			</dependency>
			<dependency>
				<groupId>org.awaitility</groupId>
				<artifactId>awaitility</artifactId>
				<version>4.2.0</version>
			</dependency>
			<dependency>
				<groupId>org.codehaus.plexus</groupId>
				<artifactId>plexus-compiler-api</artifactId>
				<version>${plexus_compiler_api_version}</version>
			</dependency>
			<dependency>
				<groupId>org.codehaus.plexus</groupId>
				<artifactId>plexus-compiler-javac</artifactId>
				<version>${plexus_compiler_api_version}</version>
			</dependency>
			<dependency>
				<groupId>org.codehaus.plexus</groupId>
				<artifactId>plexus-compiler-javac-errorprone</artifactId>
				<version>${plexus_compiler_api_version}</version>
			</dependency>
			<dependency>
				<groupId>org.codehaus.plexus</groupId>
				<artifactId>plexus-utils</artifactId>
				<version>3.1.0</version>
			</dependency>
			<dependency>
				<groupId>com.fasterxml.woodstox</groupId>
				<artifactId>woodstox-core</artifactId>
				<version>6.4.0</version>
			</dependency>
			<dependency>
				<groupId>org.ebaysf.web</groupId>
				<artifactId>cors-filter</artifactId>
				<version>${ebay_cors_filter_version}</version>
			</dependency>
			<dependency>
				<groupId>org.eclipse.jetty.ee10</groupId>
				<artifactId>jetty-ee10-servlet</artifactId>
				<version>${jetty_version}</version>
			</dependency>
			<dependency>
				<groupId>org.eclipse.jetty.ee10</groupId>
				<artifactId>jetty-ee10-servlets</artifactId>
				<version>${jetty_version}</version>
			</dependency>
			<dependency>
				<groupId>org.eclipse.jetty.ee10.websocket</groupId>
				<artifactId>jetty-ee10-websocket-jakarta-client</artifactId>
				<version>${jetty_version}</version>
			</dependency>
			<dependency>
				<groupId>org.eclipse.jetty.ee10.websocket</groupId>
				<artifactId>jetty-ee10-websocket-jakarta-server</artifactId>
				<version>${jetty_version}</version>
			</dependency>
			<dependency>
				<groupId>org.eclipse.jetty</groupId>
				<artifactId>jetty-http</artifactId>
				<version>${jetty_version}</version>
			</dependency>
			<dependency>
				<groupId>org.eclipse.jetty</groupId>
				<artifactId>jetty-io</artifactId>
				<version>${jetty_version}</version>
			</dependency>
			<dependency>
				<groupId>org.eclipse.jetty</groupId>
				<artifactId>jetty-continuation</artifactId>
				<version>${jetty_version}</version>
			</dependency>
			<dependency>
				<groupId>org.eclipse.jetty</groupId>
				<artifactId>jetty-security</artifactId>
				<version>${jetty_version}</version>
			</dependency>
			<dependency>
				<groupId>org.eclipse.jetty</groupId>
				<artifactId>jetty-server</artifactId>
				<version>${jetty_version}</version>
			</dependency>
			<dependency>
				<groupId>org.eclipse.jetty</groupId>
				<artifactId>jetty-util</artifactId>
				<version>${jetty_version}</version>
			</dependency>
			<dependency>
				<groupId>org.eclipse.jetty</groupId>
				<artifactId>jetty-xml</artifactId>
				<version>${jetty_version}</version>
			</dependency>
			<dependency>
				<groupId>org.eclipse.jetty.websocket</groupId>
				<artifactId>websocket-jetty-api</artifactId>
				<version>${jetty_version}</version>
			</dependency>
			<dependency>
				<groupId>org.eclipse.jetty.websocket</groupId>
				<artifactId>websocket-core-client</artifactId>
				<version>${jetty_version}</version>
			</dependency>
			<dependency>
				<groupId>org.eclipse.jetty.websocket</groupId>
				<artifactId>websocket-jetty-client</artifactId>
				<version>${jetty_version}</version>
			</dependency>
			<dependency>
				<groupId>org.eclipse.jetty.websocket</groupId>
				<artifactId>jetty-websocket-jetty-server</artifactId>
				<version>${jetty_version}</version>
			</dependency>
			<dependency>
				<groupId>org.fhir</groupId>
				<artifactId>ucum</artifactId>
				<version>${ucum_version}</version>
			</dependency>
			<dependency>
				<groupId>org.rauschig</groupId>
				<artifactId>jarchivelib</artifactId>
				<version>1.1.0</version>
				<scope>test</scope>
			</dependency>
			<dependency>
				<groupId>org.fusesource.jansi</groupId>
				<artifactId>jansi</artifactId>
				<version>2.4.1</version>
			</dependency>
			<dependency>
				<groupId>org.glassfish</groupId>
				<artifactId>jakarta.el</artifactId>
				<version>4.0.2</version>
			</dependency>
			<dependency>
				<groupId>org.glassfish</groupId>
				<artifactId>javax.json</artifactId>
				<version>1.0.4</version>
			</dependency>
			<dependency>
				<groupId>org.glassfish.jaxb</groupId>
				<artifactId>jaxb-core</artifactId>
				<version>${jaxb_runtime_version}</version>
			</dependency>
			<dependency>
				<groupId>org.glassfish.jaxb</groupId>
				<artifactId>jaxb-runtime</artifactId>
				<version>${jaxb_runtime_version}</version>
				<!-- Excluded in favor of jakarta.activation:jakarta.activation-api -->
				<exclusions>
					<exclusion>
						<groupId>com.sun.activation</groupId>
						<artifactId>jakarta.activation</artifactId>
					</exclusion>
				</exclusions>
			</dependency>
			<dependency>
				<groupId>org.glassfish.jersey.core</groupId>
				<artifactId>jersey-server</artifactId>
				<version>${jersey_version}</version>
			</dependency>
			<dependency>
				<groupId>org.glassfish.jersey.containers</groupId>
				<artifactId>jersey-container-servlet-core</artifactId>
				<version>${jersey_version}</version>
			</dependency>
			<dependency>
				<groupId>org.glassfish.jersey.containers</groupId>
				<artifactId>jersey-container-jetty-http</artifactId>
				<version>${jersey_version}</version>
			</dependency>
			<dependency>
				<groupId>org.glassfish.jersey.media</groupId>
				<artifactId>jersey-media-moxy</artifactId>
				<version>${jersey_version}</version>
			</dependency>
			<dependency>
				<groupId>org.jboss.spec.javax.ws.rs</groupId>
				<artifactId>jboss-jaxrs-api_2.1_spec</artifactId>
				<version>2.0.1.Final</version>
			</dependency>
			<dependency>
				<groupId>org.jboss.resteasy</groupId>
				<artifactId>resteasy-client</artifactId>
				<version>${resteasy_version}</version>
			</dependency>
			<dependency>
				<groupId>org.jscience</groupId>
				<artifactId>jscience</artifactId>
				<version>4.3.1</version>
			</dependency>
			<!-- TODO KHS remove hamcrest -->
			<dependency>
				<groupId>org.hamcrest</groupId>
				<artifactId>hamcrest</artifactId>
				<version>${hamcrest_version}</version>
			</dependency>
			<dependency>
				<groupId>org.htmlunit</groupId>
				<artifactId>htmlunit</artifactId>
				<version>4.6.0</version>
				<exclusions>
					<exclusion>
						<!-- Don't let HTMLUnit bring in Jetty 9 -->
						<groupId>org.eclipse.jetty.websocket</groupId>
						<artifactId>websocket-client</artifactId>
					</exclusion>
				</exclusions>
			</dependency>
			<dependency>
				<groupId>org.hibernate.orm</groupId>
				<artifactId>hibernate-ant</artifactId>
				<version>${hibernate_version}</version>
			</dependency>
			<dependency>
				<groupId>org.hibernate.orm</groupId>
				<artifactId>hibernate-core</artifactId>
				<version>${hibernate_version}</version>
				<exclusions>
					<exclusion>
						<artifactId>xml-apis</artifactId>
						<groupId>xml-apis</groupId>
					</exclusion>
					<exclusion>
						<groupId>jakarta.activation</groupId>
						<artifactId>activation</artifactId>
					</exclusion>
					<exclusion>
						<groupId>jakarta.activation</groupId>
						<artifactId>jakarta.activation-api</artifactId>
					</exclusion>
					<exclusion>
						<groupId>org.jboss.spec.javax.transaction</groupId>
						<artifactId>jboss-transaction-api_1.2_spec</artifactId>
					</exclusion>
					<exclusion>
						<groupId>com.sun.activation</groupId>
						<artifactId>jakarta.activation</artifactId>
					</exclusion>
				</exclusions>
			</dependency>
			<dependency>
				<groupId>org.hibernate.orm</groupId>
				<artifactId>hibernate-envers</artifactId>
				<version>${hibernate_version}</version>
			</dependency>
			<dependency>
				<groupId>org.hibernate.validator</groupId>
				<artifactId>hibernate-validator</artifactId>
				<version>${hibernate_validator_version}</version>
			</dependency>
			<dependency>
				<groupId>org.apache.logging.log4j</groupId>
				<artifactId>log4j-to-slf4j</artifactId>
				<version>${log4j_to_slf4j_version}</version>
			</dependency>
			<dependency>
				<groupId>org.hibernate.search</groupId>
				<artifactId>hibernate-search-mapper-orm</artifactId>
				<version>${hibernate_search_version}</version>
				<exclusions>
					<exclusion>
						<groupId>org.apache.logging.log4j</groupId>
						<artifactId>log4j-api</artifactId>
					</exclusion>
				</exclusions>
			</dependency>
			<dependency>
				<groupId>org.elasticsearch</groupId>
				<artifactId>elasticsearch</artifactId>
				<version>8.9.2</version>
			</dependency>
			<dependency>
				<groupId>org.hibernate.search</groupId>
				<artifactId>hibernate-search-backend-elasticsearch</artifactId>
				<version>${hibernate_search_version}</version>
			</dependency>
			<dependency>
				<groupId>org.hibernate.search</groupId>
				<artifactId>hibernate-search-backend-lucene</artifactId>
				<version>${hibernate_search_version}</version>
			</dependency>
			<dependency>
				<groupId>org.hibernate.search</groupId>
				<artifactId>hibernate-search-backend-elasticsearch-aws</artifactId>
				<version>${hibernate_search_version}</version>
			</dependency>
			<dependency>
				<groupId>org.javassist</groupId>
				<artifactId>javassist</artifactId>
				<version>3.22.0-GA</version>
			</dependency>
			<dependency>
				<groupId>org.junit</groupId>
				<artifactId>junit-bom</artifactId>
				<version>${junit_version}</version>
				<type>pom</type>
				<scope>import</scope>
			</dependency>
			<dependency>
				<groupId>org.junit.jupiter</groupId>
				<artifactId>junit-jupiter</artifactId>
				<version>${junit_version}</version>
				<scope>test</scope>
			</dependency>
			<dependency>
				<groupId>org.junit.jupiter</groupId>
				<artifactId>junit-jupiter-api</artifactId>
				<version>${junit_version}</version>
				<scope>test</scope>
			</dependency>
			<dependency>
				<groupId>org.junit.jupiter</groupId>
				<artifactId>junit-jupiter-engine</artifactId>
				<version>${junit_version}</version>
				<scope>test</scope>
			</dependency>
			<dependency>
				<groupId>org.junit.jupiter</groupId>
				<artifactId>junit-jupiter-params</artifactId>
				<version>${junit_version}</version>
				<scope>test</scope>
			</dependency>
			<dependency>
				<groupId>org.junit-pioneer</groupId>
				<artifactId>junit-pioneer</artifactId>
				<version>1.3.8</version>
			</dependency>
			<dependency>
				<groupId>org.mariadb.jdbc</groupId>
				<artifactId>mariadb-java-client</artifactId>
				<version>3.0.4</version>
			</dependency>
			<dependency>
				<groupId>org.mockito</groupId>
				<artifactId>mockito-core</artifactId>
				<version>${mockito_version}</version>
			</dependency>
			<dependency>
				<groupId>org.mockito</groupId>
				<artifactId>mockito-junit-jupiter</artifactId>
				<version>${mockito_version}</version>
			</dependency>
			<dependency>
				<groupId>org.postgresql</groupId>
				<artifactId>postgresql</artifactId>
				<version>42.7.4</version>
			</dependency>
			<dependency>
				<groupId>com.oracle.database.jdbc</groupId>
				<artifactId>ojdbc11</artifactId>
				<version>23.6.0.24.10</version>
			</dependency>
			<dependency>
				<groupId>org.quartz-scheduler</groupId>
				<artifactId>quartz</artifactId>
				<version>2.3.2</version>
				<exclusions>
					<exclusion>
						<groupId>com.zaxxer</groupId>
						<artifactId>HikariCP-java7</artifactId>
					</exclusion>
					<exclusion>
						<groupId>com.mchange</groupId>
						<artifactId>c3p0</artifactId>
					</exclusion>
					<exclusion>
						<groupId>com.mchange</groupId>
						<artifactId>mchange-commons-java</artifactId>
					</exclusion>
				</exclusions>
			</dependency>
			<dependency>
				<groupId>org.slf4j</groupId>
				<artifactId>slf4j-android</artifactId>
				<version>1.7.36</version>
			</dependency>
			<dependency>
				<groupId>org.slf4j</groupId>
				<artifactId>slf4j-api</artifactId>
				<version>${slf4j_version}</version>
			</dependency>
			<dependency>
				<groupId>org.slf4j</groupId>
				<artifactId>slf4j-simple</artifactId>
				<version>${slf4j_version}</version>
			</dependency>
			<dependency>
				<groupId>org.slf4j</groupId>
				<artifactId>log4j-over-slf4j</artifactId>
				<version>${slf4j_version}</version>
			</dependency>
			<dependency>
				<groupId>org.slf4j</groupId>
				<artifactId>jcl-over-slf4j</artifactId>
				<version>${slf4j_version}</version>
			</dependency>
			<dependency>
				<groupId>org.springframework</groupId>
				<artifactId>spring-beans</artifactId>
				<version>${spring_version}</version>
			</dependency>
			<dependency>
				<groupId>org.springframework</groupId>
				<artifactId>spring-context</artifactId>
				<version>${spring_version}</version>
			</dependency>
			<dependency>
				<groupId>org.springframework</groupId>
				<artifactId>spring-context-support</artifactId>
				<version>${spring_version}</version>
			</dependency>
			<dependency>
				<groupId>org.springframework</groupId>
				<artifactId>spring-core</artifactId>
				<version>${spring_version}</version>
			</dependency>
			<dependency>
				<groupId>org.springframework</groupId>
				<artifactId>spring-expression</artifactId>
				<version>${spring_version}</version>
			</dependency>
			<dependency>
				<groupId>org.springframework</groupId>
				<artifactId>spring-jdbc</artifactId>
				<version>${spring_version}</version>
			</dependency>
			<dependency>
				<groupId>org.springframework</groupId>
				<artifactId>spring-messaging</artifactId>
				<version>${spring_version}</version>
			</dependency>
			<dependency>
				<groupId>org.springframework</groupId>
				<artifactId>spring-orm</artifactId>
				<version>${spring_version}</version>
			</dependency>
			<dependency>
				<groupId>org.springframework</groupId>
				<artifactId>spring-test</artifactId>
				<version>${spring_version}</version>
			</dependency>
			<dependency>
				<groupId>org.springframework</groupId>
				<artifactId>spring-webmvc</artifactId>
				<version>${spring_version}</version>
			</dependency>
			<dependency>
				<groupId>org.springframework.boot</groupId>
				<artifactId>spring-boot-starter-test</artifactId>
				<version>${spring_boot_version}</version>
			</dependency>
			<dependency>
				<groupId>org.springframework.boot</groupId>
				<artifactId>spring-boot-test</artifactId>
				<version>${spring_boot_version}</version>
			</dependency>
			<dependency>
				<groupId>org.springframework</groupId>
				<artifactId>spring-tx</artifactId>
				<version>${spring_version}</version>
			</dependency>
			<dependency>
				<groupId>org.springframework</groupId>
				<artifactId>spring-web</artifactId>
				<version>${spring_version}</version>
			</dependency>
			<dependency>
				<groupId>org.springframework</groupId>
				<artifactId>spring-websocket</artifactId>
				<version>${spring_version}</version>
			</dependency>
			<dependency>
				<groupId>org.springframework.retry</groupId>
				<artifactId>spring-retry</artifactId>
				<version>${spring_retry_version}</version>
			</dependency>
			<dependency>
				<groupId>org.thymeleaf</groupId>
				<artifactId>thymeleaf</artifactId>
				<version>${thymeleaf-version}</version>
			</dependency>
			<dependency>
				<groupId>org.thymeleaf</groupId>
				<artifactId>thymeleaf-spring6</artifactId>
				<version>${thymeleaf-version}</version>
			</dependency>
			<dependency>
				<groupId>org.webjars</groupId>
				<artifactId>bootstrap</artifactId>
				<version>5.3.3</version>
			</dependency>
			<dependency>
				<groupId>org.webjars.npm</groupId>
				<artifactId>ace-builds</artifactId>
				<version>1.36.3</version>
			</dependency>
			<dependency>
				<groupId>org.webjars</groupId>
				<artifactId>Eonasdan-bootstrap-datetimepicker</artifactId>
				<version>4.17.49</version>
				<exclusions>
					<exclusion>
						<groupId>*</groupId>
						<artifactId>*</artifactId>
					</exclusion>
				</exclusions>
			</dependency>
			<dependency>
				<groupId>org.webjars</groupId>
				<artifactId>font-awesome</artifactId>
				<version>5.15.4</version>
			</dependency>
			<dependency>
				<groupId>org.webjars.bower</groupId>
				<artifactId>awesome-bootstrap-checkbox</artifactId>
				<version>1.0.2</version>
			</dependency>
			<dependency>
				<groupId>org.webjars</groupId>
				<artifactId>jstimezonedetect</artifactId>
				<version>1.0.6</version>
			</dependency>
			<dependency>
				<groupId>org.webjars</groupId>
				<artifactId>select2</artifactId>
				<version>4.0.13</version>
				<exclusions>
					<exclusion>
						<groupId>org.webjars</groupId>
						<artifactId>jquery</artifactId>
					</exclusion>
				</exclusions>
			</dependency>
			<dependency>
				<groupId>org.webjars.bower</groupId>
				<artifactId>jquery</artifactId>
				<version>3.5.1</version>
			</dependency>
			<dependency>
				<groupId>org.webjars.bower</groupId>
				<artifactId>moment</artifactId>
				<version>2.29.4</version>
			</dependency>
			<dependency>
				<groupId>org.webjars</groupId>
				<artifactId>popper.js</artifactId>
				<version>2.11.7</version>
			</dependency>
			<dependency>
				<groupId>org.webjars</groupId>
				<artifactId>swagger-ui</artifactId>
				<version>5.21.0</version>
			</dependency>
			<dependency>
				<groupId>org.xmlunit</groupId>
				<artifactId>xmlunit-core</artifactId>
				<version>2.10.0</version>
			</dependency>
			<dependency>
				<groupId>org.testcontainers</groupId>
				<artifactId>testcontainers</artifactId>
				<version>${testcontainers_version}</version>
			</dependency>
			<dependency>
				<groupId>org.testcontainers</groupId>
				<artifactId>postgresql</artifactId>
				<version>${testcontainers_version}</version>
			</dependency>
			<dependency>
				<groupId>org.testcontainers</groupId>
				<artifactId>mssqlserver</artifactId>
				<version>${testcontainers_version}</version>
			</dependency>
			<dependency>
				<groupId>org.testcontainers</groupId>
				<artifactId>oracle-xe</artifactId>
				<version>${testcontainers_version}</version>
			</dependency>
			<dependency>
				<groupId>org.testcontainers</groupId>
				<artifactId>elasticsearch</artifactId>
				<version>${testcontainers_version}</version>
				<scope>test</scope>
			</dependency>
			<dependency>
				<groupId>org.testcontainers</groupId>
				<artifactId>junit-jupiter</artifactId>
				<version>${testcontainers_version}</version>
				<scope>test</scope>
			</dependency>
			<dependency>
				<groupId>org.ogce</groupId>
				<artifactId>xpp3</artifactId>
				<version>1.1.6</version>
				<exclusions>
					<exclusion>
						<groupId>junit</groupId>
						<artifactId>junt</artifactId>
					</exclusion>
				</exclusions>
			</dependency>
			<dependency>
				<groupId>org.flywaydb</groupId>
				<artifactId>flyway-core</artifactId>
				<version>${flyway_version}</version>
			</dependency>
			<dependency>
				<groupId>uk.org.webcompere</groupId>
				<artifactId>system-stubs-jupiter</artifactId>
				<version>2.0.1</version>
			</dependency>
			<!-- dependencies required for Android -->
			<dependency>
				<groupId>xerces</groupId>
				<artifactId>xercesImpl</artifactId>
				<version>2.12.2</version>
				<scope>provided</scope>
				<optional>true</optional>
			</dependency>

			<!-- OpenTelemetry -->
			<dependency>
				<groupId>io.opentelemetry.instrumentation</groupId>
				<artifactId>opentelemetry-instrumentation-bom</artifactId>
				<version>${otel_instrumentation.version}</version>
				<type>pom</type>
				<scope>import</scope>
			</dependency>
			<dependency>
				<groupId>io.opentelemetry.javaagent</groupId>
				<artifactId>opentelemetry-testing-common</artifactId>
				<version>${otel_agent_for_testing.version}</version>
			</dependency>
			<dependency>
				<groupId>io.opentelemetry.javaagent</groupId>
				<artifactId>opentelemetry-agent-for-testing</artifactId>
				<version>${otel_agent_for_testing.version}</version>
			</dependency>

			<dependency>
				<groupId>org.assertj</groupId>
				<artifactId>assertj-core</artifactId>
				<version>3.22.0</version>
			</dependency>
			<dependency>
				<groupId>org.assertj</groupId>
				<artifactId>assertj-json</artifactId>
				<version>3.22.0</version>
			</dependency>
			<dependency>
				<groupId>net.javacrumbs.json-unit</groupId>
				<artifactId>json-unit-assertj</artifactId>
				<version>3.2.7</version>
				<exclusions>
					<exclusion>
						<groupId>org.hamcrest</groupId>
						<artifactId>hamcrest-core</artifactId>
					</exclusion>
					<exclusion>
						<groupId>org.hamcrest</groupId>
						<artifactId>hamcrest</artifactId>
					</exclusion>
				</exclusions>
			</dependency>
		</dependencies>
	</dependencyManagement>

	<build>
		<pluginManagement>
			<plugins>
				<plugin>
					<groupId>ca.uhn.hapi.fhir</groupId>
					<artifactId>hapi-tinder-plugin</artifactId>
					<version>${project.version}</version>
				</plugin>
				<plugin>
					<groupId>com.diffplug.spotless</groupId>
					<artifactId>spotless-maven-plugin</artifactId>
					<version>${spotless_version}</version>
					<executions>
						<execution>
							<goals>
								<goal>apply</goal>
								<goal>check</goal>
							</goals>
							<phase>compile</phase>
						</execution>
					</executions>
					<configuration>
						<java>
							<excludes>
								<exclude>${spotless.exclude.pattern}</exclude>
							</excludes>
							<!--This does the actual code reformatting-->
							<palantirJavaFormat/>
							<!--After formatting, replace the default 4-space indentation with tabs as per our editorconfig-->
							<indent>
								<tabs>true</tabs>
								<spacesPerTab>4</spacesPerTab>
							</indent>
							<!--Just removes unused imports-->
							<removeUnusedImports/>
							<!--Follow the editorconfig-defined order of imports-->
							<importOrder>
								<wildcardsLast>true</wildcardsLast>
								<order>,java|javax,\#</order>
							</importOrder>
						</java>

						<!--This does basic formatting of trailing whitespace and newlines-->
						<formats>
							<format>
								<includes>
									<include>*.md</include>
									<include>.gitignore</include>
									<include>*.java</include>
								</includes>
								<trimTrailingWhitespace/>
								<endWithNewline/>
							</format>
						</formats>

					</configuration>
				</plugin>
				<plugin>
					<groupId>org.apache.maven.plugins</groupId>
					<artifactId>maven-resources-plugin</artifactId>
					<version>${maven-resources-plugin-version}</version>
				</plugin>
				<plugin>
					<groupId>org.springframework.boot</groupId>
					<artifactId>spring-boot-maven-plugin</artifactId>
					<version>${spring_boot_version}</version>
				</plugin>
				<plugin>
					<groupId>org.basepom.maven</groupId>
					<artifactId>duplicate-finder-maven-plugin</artifactId>
					<version>2.0.1</version>
				</plugin>
				<plugin>
					<groupId>de.jpdigital</groupId>
					<artifactId>hibernate56-ddl-maven-plugin</artifactId>
					<version>2.5.0</version>
				</plugin>
				<plugin>
					<groupId>org.apache.maven.plugins</groupId>
					<artifactId>maven-assembly-plugin</artifactId>
					<version>${maven-assembly-plugin-version}</version>
				</plugin>
				<plugin>
					<groupId>org.apache.felix</groupId>
					<artifactId>maven-bundle-plugin</artifactId>
					<version>3.5.0</version>
				</plugin>
				<plugin>
					<groupId>org.apache.maven.plugins</groupId>
					<artifactId>maven-antrun-plugin</artifactId>
					<version>3.1.0</version>
				</plugin>
				<plugin>
					<groupId>org.apache.maven.plugins</groupId>
					<artifactId>maven-clean-plugin</artifactId>
					<version>3.4.0</version>
				</plugin>
				<plugin>
					<groupId>org.apache.maven.plugins</groupId>
					<artifactId>maven-compiler-plugin</artifactId>
					<version>3.14.0</version>
					<configuration>
						<encoding>UTF-8</encoding>
						<fork>true</fork>
						<meminitial>500m</meminitial>
						<maxmem>2000m</maxmem>
					</configuration>
				</plugin>
				<plugin>
					<groupId>org.apache.maven.plugins</groupId>
					<artifactId>maven-dependency-plugin</artifactId>
					<version>3.8.1</version>
				</plugin>
				<plugin>
					<groupId>org.sonatype.central</groupId>
					<artifactId>central-publishing-maven-plugin</artifactId>
					<version>0.8.0</version>
				</plugin>
				<plugin>
					<groupId>org.apache.maven.plugins</groupId>
					<artifactId>maven-gpg-plugin</artifactId>
					<version>1.6</version>
				</plugin>
				<plugin>
					<groupId>org.apache.maven.plugins</groupId>
					<artifactId>maven-javadoc-plugin</artifactId>
					<version>3.11.2</version>
				</plugin>
				<plugin>
					<groupId>org.apache.maven.plugins</groupId>
					<artifactId>maven-jar-plugin</artifactId>
					<version>3.2.0</version>
				</plugin>
				<plugin>
					<groupId>org.apache.maven.plugins</groupId>
					<artifactId>maven-jxr-plugin</artifactId>
					<version>3.0.0</version>
				</plugin>
				<plugin>
					<groupId>org.apache.maven.plugins</groupId>
					<artifactId>maven-failsafe-plugin</artifactId>
					<version>${surefire_version}</version>
					<configuration>
						<reuseForks>false</reuseForks>
						<redirectTestOutputToFile>true</redirectTestOutputToFile>
						<forkCount>1</forkCount>
						<threadCount>1</threadCount>
						<perCoreThreadCount>true</perCoreThreadCount>
						<runOrder>alphabetical</runOrder>
						<useModulePath>false</useModulePath>
						<includes>
							<include>**/*IT.java</include>
						</includes>
					</configuration>
				</plugin>
				<plugin>
					<groupId>org.apache.maven.plugins</groupId>
					<artifactId>maven-plugin-plugin</artifactId>
					<version>3.9.0</version>
				</plugin>
				<plugin>
					<groupId>org.apache.maven.plugins</groupId>
					<artifactId>maven-shade-plugin</artifactId>
					<version>3.6.0</version>
				</plugin>
				<plugin>
					<groupId>org.apache.maven.plugins</groupId>
					<artifactId>maven-source-plugin</artifactId>
					<version>3.3.1</version>
				</plugin>
				<plugin>
					<groupId>org.apache.maven.plugins</groupId>
					<artifactId>maven-surefire-plugin</artifactId>
					<version>${surefire_version}</version>
					<configuration>
						<redirectTestOutputToFile>true</redirectTestOutputToFile>
						<argLine>@{argLine} ${surefire_jvm_args}</argLine>
						<trimStackTrace>false</trimStackTrace>
						<runOrder>alphabetical</runOrder>
						<argLine>@{argLine} ${surefire_jvm_args} -XX:+HeapDumpOnOutOfMemoryError</argLine>
						<forkCount>0.6C</forkCount>
						<threadCount>1</threadCount>
						<perCoreThreadCount>false</perCoreThreadCount>
						<reuseForks>true</reuseForks>
						<parallel>classes</parallel>
						<includes>
							<include>**/*Test.java</include>
						</includes>
						<excludes>*StressTest*</excludes>
					</configuration>
				</plugin>
				<plugin>
					<groupId>org.apache.maven.plugins</groupId>
					<artifactId>maven-war-plugin</artifactId>
					<version>3.4.0</version>
				</plugin>
				<plugin>
					<groupId>org.codehaus.mojo</groupId>
					<artifactId>build-helper-maven-plugin</artifactId>
					<version>3.6.0</version>
				</plugin>
				<plugin>
					<groupId>org.codehaus.mojo</groupId>
					<artifactId>buildnumber-maven-plugin</artifactId>
					<version>${buildnumber-maven-plugin-version}</version>
				</plugin>
				<plugin>
					<groupId>org.codehaus.mojo</groupId>
					<artifactId>license-maven-plugin</artifactId>
					<version>${maven-license-plugin-version}</version>
					<configuration>
						<verbose>false</verbose>
						<addSvnKeyWords>false</addSvnKeyWords>
						<encoding>UTF-8</encoding>
					</configuration>
				</plugin>
				<plugin>
					<groupId>org.codehaus.mojo</groupId>
					<artifactId>versions-maven-plugin</artifactId>
					<version>2.18.0</version>
					<configuration>
						<processDependencyManagementTransitive>false</processDependencyManagementTransitive>
					</configuration>
				</plugin>
				<plugin>
					<groupId>org.eclipse.jetty</groupId>
					<artifactId>jetty-maven-plugin</artifactId>
					<version>${jetty_version}</version>
				</plugin>
				<plugin>
					<groupId>org.apache.maven.plugins</groupId>
					<artifactId>maven-changes-plugin</artifactId>
					<version>${maven_changes_version}</version>
				</plugin>
				<plugin>
					<groupId>org.jacoco</groupId>
					<artifactId>jacoco-maven-plugin</artifactId>
					<version>${jacoco-maven-plugin-version}</version>
					<configuration>
						<excludes>
							<exclude>ca/uhn/fhir/model/dstu2/**/*.class</exclude>
							<exclude>ca/uhn/fhir/jpa/rp/r5/*.class</exclude>
							<exclude>ca/uhn/fhir/jpa/rp/r4/*.class</exclude>
							<exclude>ca/uhn/fhir/jpa/rp/r4b/*.class</exclude>
							<exclude>ca/uhn/fhir/jpa/rp/dstu3/*.class</exclude>
							<exclude>ca/uhn/fhir/jpa/rp/dstu2/*.class</exclude>
						</excludes>
					</configuration>
				</plugin>

				<plugin>
					<groupId>org.apache.maven.plugins</groupId>
					<artifactId>maven-install-plugin</artifactId>
					<version>3.1.3</version>
				</plugin>
				<plugin>
					<groupId>org.codehaus.mojo</groupId>
					<artifactId>animal-sniffer-maven-plugin</artifactId>
					<version>1.24</version>
					<configuration>
						<signature>
							<groupId>com.toasttab.android</groupId>
							<artifactId>gummy-bears-api-34</artifactId>
							<version>0.12.0</version>
						</signature>
					</configuration>
					<executions>
						<execution>
							<id>check-android-34-compliance</id>
							<phase>test</phase>
							<goals>
								<goal>check</goal>
							</goals>
						</execution>
					</executions>
				</plugin>
			</plugins>
		</pluginManagement>
		<plugins>
			<plugin>
				<groupId>org.apache.maven.plugins</groupId>
				<artifactId>maven-checkstyle-plugin</artifactId>
				<inherited>true</inherited>
				<version>${maven-checkstyle-version}</version>
			</plugin>
			<plugin>
				<groupId>org.apache.maven.plugins</groupId>
				<artifactId>maven-enforcer-plugin</artifactId>
				<version>${maven-enforcer-plugin-version}</version>
				<executions>
					<execution>
						<id>enforce-maven</id>
						<goals>
							<goal>enforce</goal>
						</goals>
						<configuration>
							<rules>
								<requireMavenVersion>
									<version>[3.9.0,)</version>
								</requireMavenVersion>
								<requireJavaVersion>
									<version>17</version>
									<message>
										HAPI FHIR is targeting JDK 17 for published binaries
									</message>
								</requireJavaVersion>
							</rules>
						</configuration>
					</execution>
				</executions>
			</plugin>
			<plugin>
				<groupId>org.apache.maven.plugins</groupId>
				<artifactId>maven-antrun-plugin</artifactId>
				<inherited>false</inherited>
				<executions>
					<execution>
						<id>copySubProjects</id>
						<phase>site</phase>
						<goals>
							<goal>run</goal>
						</goals>
						<configuration>
							<target>
								<copy todir="target/site/apidocs">
									<fileset dir="hapi-fhir-base/target/site/apidocs"/>
								</copy>
								<copy todir="target/site/apidocs-dstu2">
									<fileset dir="hapi-fhir-structures-dstu2/target/site/apidocs"/>
								</copy>
								<copy todir="target/site/apidocs-dstu3">
									<fileset dir="hapi-fhir-structures-dstu3/target/site/apidocs"/>
								</copy>
								<copy todir="target/site/apidocs-r4">
									<fileset dir="hapi-fhir-structures-r4/target/site/apidocs"/>
								</copy>
								<copy todir="target/site/apidocs-r5">
									<fileset dir="hapi-fhir-structures-r5/target/site/apidocs"/>
								</copy>
								<copy todir="target/site/apidocs-jpaserver">
									<fileset dir="hapi-fhir-jpaserver-base/target/site/apidocs"/>
								</copy>
								<copy todir="target/site/apidocs-jpaserver-ips">
									<fileset dir="hapi-fhir-jpaserver-ips/target/site/apidocs"/>
								</copy>
								<copy todir="target/site/apidocs-jpaserver-mdm">
									<fileset dir="hapi-fhir-jpaserver-mdm/target/site/apidocs"/>
								</copy>
								<copy todir="target/site/apidocs-storage-batch2">
									<fileset dir="hapi-fhir-storage-batch2/target/site/apidocs"/>
								</copy>
								<copy todir="target/site/apidocs-client">
									<fileset dir="hapi-fhir-client/target/site/apidocs"/>
								</copy>
								<copy todir="target/site/apidocs-server">
									<fileset dir="hapi-fhir-server/target/site/apidocs"/>
								</copy>
								<copy todir="target/site/apidocs-server-mdm">
									<fileset dir="hapi-fhir-server-mdm/target/site/apidocs"/>
								</copy>
								<copy todir="target/site/apidocs-server-openapi">
									<fileset dir="hapi-fhir-server-mdm/target/site/openapi"/>
								</copy>
								<copy todir="target/site/xref-jpaserver">
									<fileset dir="hapi-fhir-jpaserver-base/target/site/xref"/>
								</copy>
								<copy todir="target/site/xref-base">
									<fileset dir="hapi-fhir-base/target/site/xref"/>
								</copy>
								<!-- <copy todir="target/site/cobertura"> <fileset dir="hapi-fhir-cobertura/target/site/cobertura" /> </copy> -->
								<copy todir="target/site">
									<fileset dir="hapi-fhir-base/target/site" includes="checkstyle.*"/>
								</copy>
								<echo>Fixing Checkstyle Report</echo>
								<replace dir="target/site" summary="true">
									<include name="checkstyle.html"/>
									<replacetoken>"../../</replacetoken>
									<replacevalue>"./</replacevalue>
								</replace>
								<replace dir="target/site" summary="true">
									<include name="*.html"/>
									<replacetoken>
										http://netdna.bootstrapcdn.com/twitter-bootstrap/2.3.1/css/bootstrap-responsive.min.css
									</replacetoken>
									<replacevalue>./css/bootstrap-responsive.min.css</replacevalue>
								</replace>
								<replace dir="target/site" summary="true">
									<include name="*.html"/>
									<replacetoken>http://netdna.bootstrapcd</replacetoken>
									<replacevalue>https://netdna.bootstrapcd</replacevalue>
								</replace>
								<replace dir="target/site" summary="true">
									<include name="*.html"/>
									<replacetoken>http://maxcdn.bootstrapcdn.com/font-awesome/4.3.0/css/font-awesome.min.css
									</replacetoken>
									<replacevalue>https://maxcdn.bootstrapcdn.com/font-awesome/4.3.0/css/font-awesome.min.css
									</replacevalue>
								</replace>
								<replace dir="target/site" summary="true">
									<include name="*.html"/>
									<replacetoken>http://ajax.googleapis</replacetoken>
									<replacevalue>https://ajax.googleapis</replacevalue>
								</replace>
								<replace dir="target/site" summary="true">
									<include name="*.html"/>
									<replacetoken>\t</replacetoken>
									<replacevalue>
									</replacevalue>
								</replace>
								<replace dir="target/site" summary="true">
									<include name="index.html"/>
									<replacetoken><![CDATA[<h2 id="Welcome">Welcome</h2>]]></replacetoken>
									<replacevalue><![CDATA[
			<div class="span12">
				<div class="pull-left">
					<a href="./" id="bannerLeft"><img src="images/hapi_fhir_banner.png" alt='"'HAPI'"' /></a>
				</div>
				<div class="pull-right">
					<a href="./" id="bannerRight"><img src="images/hapi_fhir_banner_right.png" alt='"'FHIR'"' /></a>
				</div>
			</div>
			<br clear="both"/>
	]]></replacevalue>
								</replace>
								<!--<replaceregexp file="target/site/checkstyle.html" byline="false" match="&lt;ul class=&quot;breadcrumb.*?&lt;/ul&gt;" replace="" flags="s"/> -->
							</target>
						</configuration>
					</execution>
					<execution>
						<id>addSyntaxHighlighter</id>
						<phase>site</phase>
						<goals>
							<goal>run</goal>
						</goals>
						<configuration>
							<target>
								<echo>Adding Fontawesome</echo>
								<replace dir="target/site" summary="true">
									<include name="*.html"/>
									<replacetoken>
										<![CDATA[<a href="download.html" title="Download">Download</a>]]></replacetoken>
									<replacevalue>
										<![CDATA[<a href="download.html"  title="Download"><i class="fa fa-download"></i> Download</a>]]></replacevalue>
								</replace>
								<replace dir="target/site" summary="true">
									<include name="*.html"/>
									<replacetoken>
										<![CDATA[<a href="https://github.com/hapifhir/hapi-fhir/" title="GitHub Project" class="externalLink">GitHub Project</a>]]></replacetoken>
									<replacevalue>
										<![CDATA[<a href="https://github.com/hapifhir/hapi-fhir/" title="GitHub Project"  class="externalLink"><i class="fa fa-github"></i> GitHub Project</a>]]></replacevalue>
								</replace>
								<replace dir="target/site" summary="true">
									<include name="*.html"/>
									<replacetoken><![CDATA[data-toggle="dropdown">Test Servers <]]></replacetoken>
									<replacevalue>
										<![CDATA[data-toggle="dropdown"><i class="fa fa-fire"></i>&nbsp;Test Servers&nbsp;<]]></replacevalue>
								</replace>
								<replace dir="target/site" summary="true">
									<include name="*.html"/>
									<replacetoken><![CDATA[data-toggle="dropdown">Documentation <]]></replacetoken>
									<replacevalue>
										<![CDATA[data-toggle="dropdown"><i class="fa fa-book"></i>&nbsp;Documentation&nbsp;<]]></replacevalue>
								</replace>
								<replace dir="target/site" summary="true">
									<include name="*.html"/>
									<replacetoken><![CDATA[data-toggle="dropdown">Get Help <]]></replacetoken>
									<replacevalue>
										<![CDATA[data-toggle="dropdown"><i class="fa fa-support"></i>&nbsp;Get Help&nbsp;<]]></replacevalue>
								</replace>
								<echo>Changing Breadcrumbs</echo>
								<replace dir="target/site" summary="true">
									<include name="doc_*.html"/>
									<replacetoken><![CDATA[<li class="divider">/</li>]]></replacetoken>
									<replacevalue><![CDATA[<li  class="divider">/</li>
			<li><a href="docindex.html" title="Documentation">Documentation</a></li>
			<li  class="divider">/</li>]]></replacevalue>
								</replace>
								<echo>Adding Syntax Highlighter</echo>
								<replace dir="target/site" summary="true">
									<include name="*.html"></include>
									<replacetoken><![CDATA[</body>]]></replacetoken>
									<replacevalue><![CDATA[
<script type="text/javascript">
	var elements = document.getElementsByClassName("source");
	for (var i=0; i < elements.length; i++) {
		var pres = elements[i].getElementsByTagName("pre");
		for (var j = 0; j < pres.length; j++) {
			var pre = pres[j];
			if (pre.innerHTML.match(/^\s*\&lt\;/)) {
				pre.className = 'brush: xml';
			} else if (pre.innerHTML.match(/\/\*/)) {
				pre.className = 'brush: java';
			} else if (pre.innerHTML.match(/^\/\//)) {
				pre.className = 'brush: java';
			} else if (pre.innerHTML.match(/^\{/)) {
				pre.className = 'brush: jscript';
			} else if (pre.innerHTML.match(/^\#/)) {
				pre.className = 'brush: bash';
			} else if (pre.innerHTML.match(/\&lt\;\//)) {
				pre.className = 'brush: xml';
			} else {
				pre.className = 'brush: java';
			}
		}
	}

	SyntaxHighlighter.all();
</script>
</body>
									]]></replacevalue>
								</replace>
							</target>
						</configuration>
					</execution>
					<execution>
						<id>addAnalytics</id>
						<phase>site</phase>
						<configuration>
							<target>
								<echo>Adding Google analytics in target/site for &lt;body&gt;</echo>
								<replace dir="target/site" summary="true">
									<include name="**/*.html"></include>
									<!--suppress UnresolvedMavenProperty -->
									<replacefilter token="#build#" value="${label}"/>
									<replacefilter token="#version#" value="${project.version}"/>
									<replacetoken><![CDATA[</body>]]></replacetoken>
									<replacevalue><![CDATA[
<script>
  (function(i,s,o,g,r,a,m){i['GoogleAnalyticsObject']=r;i[r]=i[r]||function(){
  (i[r].q=i[r].q||[]).push(arguments)},i[r].l=1*new Date();a=s.createElement(o),
  m=s.getElementsByTagName(o)[0];a.async=1;a.src=g;m.parentNode.insertBefore(a,m)
  })(window,document,'script','//www.google-analytics.com/analytics.js','ga');

  ga('create', 'UA-1395874-5', 'auto');
  ga('require', 'displayfeatures');
  ga('require', 'linkid', 'linkid.js');
  ga('send', 'pageview');

</script>
                </body >
                ]]></replacevalue>
								</replace>
								<echo>Adding Google analytics in target/site for &lt;BODY&gt;</echo>
								<replace dir="target/site" summary="true">
									<include name="**/*.html"></include>
									<replacetoken><![CDATA[</BODY>]]></replacetoken>
									<replacevalue><![CDATA[
<script>
  (function(i,s,o,g,r,a,m){i['GoogleAnalyticsObject']=r;i[r]=i[r]||function(){
  (i[r].q=i[r].q||[]).push(arguments)},i[r].l=1*new Date();a=s.createElement(o),
  m=s.getElementsByTagName(o)[0];a.async=1;a.src=g;m.parentNode.insertBefore(a,m)
  })(window,document,'script','//www.google-analytics.com/analytics.js','ga');

  ga('create', 'UA-1395874-5', 'auto');
  ga('require', 'displayfeatures');
  ga('require', 'linkid', 'linkid.js');
  ga('send', 'pageview');

</script>
                </BODY >
                ]]></replacevalue>
								</replace>
							</target>
						</configuration>
						<goals>
							<goal>run</goal>
						</goals>
					</execution>
				</executions>
			</plugin>
			<plugin>
				<groupId>org.apache.maven.plugins</groupId>
				<artifactId>maven-scm-publish-plugin</artifactId>
				<version>3.0.0</version>
				<inherited>false</inherited>
				<configuration>
					<checkoutDirectory>${scmPubCheckoutDirectory}</checkoutDirectory>
					<content>\${siteMainDirectory}</content>
					<tryUpdate>true</tryUpdate>
					<scmBranch>gh-pages</scmBranch>
					<pubScmUrl>scm:git:git@github.com:hapifhir/hapi-fhir.git</pubScmUrl>
				</configuration>
				<executions>
					<execution>
						<id>scm-publish</id>
						<phase>site-deploy</phase>
						<goals>
							<goal>publish-scm</goal>
						</goals>
					</execution>
				</executions>
			</plugin>
		</plugins>
	</build>

	<profiles>
		<profile>
			<id>ERRORPRONE</id>
			<build>
				<plugins>
				<plugin>
					<groupId>org.apache.maven.plugins</groupId>
					<artifactId>maven-compiler-plugin</artifactId>
					<configuration>
						<encoding>UTF-8</encoding>
						<fork>true</fork>
						<meminitial>500m</meminitial>
						<maxmem>2000m</maxmem>
						<forceLegacyJavacApi>true</forceLegacyJavacApi>
						<compilerArgs>
							<arg>-XDcompilePolicy=simple</arg>
							<arg>--should-stop=ifError=FLOW</arg>
							<arg>-Xplugin:ErrorProne -Xep:MissingSummary:OFF -Xep:JavaUtilDate:OFF -XepExcludedPaths:.*/src/test/java/.*|.*/hapi-fhir-docs/src/main/java/.*</arg>
							<arg>-J--add-exports=jdk.compiler/com.sun.tools.javac.api=ALL-UNNAMED</arg>
							<arg>-J--add-exports=jdk.compiler/com.sun.tools.javac.file=ALL-UNNAMED</arg>
							<arg>-J--add-exports=jdk.compiler/com.sun.tools.javac.main=ALL-UNNAMED</arg>
							<arg>-J--add-exports=jdk.compiler/com.sun.tools.javac.model=ALL-UNNAMED</arg>
							<arg>-J--add-exports=jdk.compiler/com.sun.tools.javac.parser=ALL-UNNAMED</arg>
							<arg>-J--add-exports=jdk.compiler/com.sun.tools.javac.processing=ALL-UNNAMED</arg>
							<arg>-J--add-exports=jdk.compiler/com.sun.tools.javac.tree=ALL-UNNAMED</arg>
							<arg>-J--add-exports=jdk.compiler/com.sun.tools.javac.util=ALL-UNNAMED</arg>
							<arg>-J--add-opens=jdk.compiler/com.sun.tools.javac.code=ALL-UNNAMED</arg>
							<arg>-J--add-opens=jdk.compiler/com.sun.tools.javac.comp=ALL-UNNAMED</arg>
						</compilerArgs>
						<annotationProcessorPaths>
							<path>
								<groupId>com.google.errorprone</groupId>
								<artifactId>error_prone_core</artifactId>
								<version>${error_prone_core_version}</version>
							</path>
						</annotationProcessorPaths>
					</configuration>
				</plugin></plugins>
			</build>
		</profile>
		<profile>
			<id>DIST</id>
			<build>
				<plugins>
					<plugin>
						<groupId>org.codehaus.mojo</groupId>
						<artifactId>license-maven-plugin</artifactId>
						<inherited>false</inherited>
						<executions>
							<execution>
								<id>update-project-license</id>
								<phase>package</phase>
								<goals>
									<goal>update-project-license</goal>
								</goals>
								<configuration>
									<licenseName>apache_v2</licenseName>
								</configuration>
							</execution>
						</executions>
					</plugin>
				</plugins>
			</build>
		</profile>
		<profile>
			<id>JACOCO</id>
			<build>
				<plugins>
					<plugin>
						<groupId>org.jacoco</groupId>
						<artifactId>jacoco-maven-plugin</artifactId>
						<configuration>
							<dumpOnExit>true</dumpOnExit>
						</configuration>
						<executions>
							<execution>
								<id>default-prepare-agent</id>
								<goals>
									<goal>prepare-agent</goal>
								</goals>
							</execution>
						</executions>
					</plugin>
				</plugins>
			</build>
		</profile>
		<profile>
			<id>CI</id>
			<properties>
				<surefire_jvm_args>-Dspring.test.context.cache.maxSize=2 -Dfile.encoding=UTF-8 -Xmx2648m
					-XX:-TieredCompilation -Dfile.encoding=UTF-8 -Xss128M -XX:MetaspaceSize=512M -XX:MaxMetaspaceSize=2048M
					-XX:ReservedCodeCacheSize=220M
				</surefire_jvm_args>
			</properties>
			<build>
				<plugins>
					<plugin>
						<groupId>org.apache.maven.plugins</groupId>
						<artifactId>maven-antrun-plugin</artifactId>
						<version>1.8</version>
						<executions>
							<execution>
								<id>delete-module-cache-file</id>
								<phase>none</phase>
							</execution>
						</executions>
					</plugin>
						<plugin>
							<groupId>org.apache.maven.plugins</groupId>
							<artifactId>maven-checkstyle-plugin</artifactId>
							<executions>
								<execution>
									<id>hapi-single-module-checkstyle</id>
									<phase>none</phase>
								</execution>
							</executions>
						</plugin>
				</plugins>
			</build>
		</profile>
		<profile>
			<id>NOPARALLEL</id>
			<build>
				<plugins>
					<plugin>
						<groupId>org.apache.maven.plugins</groupId>
						<artifactId>maven-surefire-plugin</artifactId>
					</plugin>
				</plugins>
			</build>
		</profile>
		<profile>
			<id>MINPARALLEL</id>
			<build>
				<plugins>
					<plugin>
						<groupId>org.apache.maven.plugins</groupId>
						<artifactId>maven-surefire-plugin</artifactId>
					</plugin>
				</plugins>
			</build>
		</profile>
		<profile>
			<id>FASTINSTALL</id>
			<properties>
				<skipTests>true</skipTests>
			</properties>
			<!-- Profile for a quick local mvn install after a git pull.
			     We assume upstream ran these checks as part of the build. -->
			<build>
				<plugins>
					<plugin>
						<groupId>org.apache.maven.plugins</groupId>
						<artifactId>maven-surefire-plugin</artifactId>
						<configuration>
							<skipTests>true</skipTests>
						</configuration>
					</plugin>
					<plugin>
						<groupId>org.apache.maven.plugins</groupId>
						<artifactId>maven-failsafe-plugin</artifactId>
						<executions>
							<execution>
								<id>integration-test</id>
								<phase>none</phase>
							</execution>
						</executions>
					</plugin>
					<plugin>
						<groupId>org.apache.maven.plugins</groupId>
						<artifactId>maven-checkstyle-plugin</artifactId>
						<executions>
							<execution>
								<id>validate</id>
								<phase>none</phase>
							</execution>
						</executions>
					</plugin>
				</plugins>
			</build>
		</profile>

		<profile>
			<id>central-repo</id>
			<activation>
				<activeByDefault>false</activeByDefault>
				<property>
					<name>deployToCentral</name>
				</property>
			</activation>
			<build>
				<plugins>
					<plugin>
						<groupId>org.sonatype.central</groupId>
						<artifactId>central-publishing-maven-plugin</artifactId>
						<extensions>true</extensions>
						<configuration>
							<publishingServerId>central</publishingServerId>
							<autoPublish>true</autoPublish>
<<<<<<< HEAD
							<waitUntil>uploaded</waitUntil>
=======
							<waitUntil>published</waitUntil>
							<excludeArtifacts>
								<excludeArtifact>hapi-fhir-base-test-jaxrsserver-kotlin</excludeArtifact>
								<excludeArtifact>hapi-fhir-jpaserver-uhnfhirtest</excludeArtifact>
								<excludeArtifact>hapi-fhir-base-test-mindeps-client</excludeArtifact>
								<excludeArtifact>hapi-fhir-dist</excludeArtifact>
								<excludeArtifact>hapi-tinder-test</excludeArtifact>
								<excludeArtifact>hapi-fhir-cli-app</excludeArtifact>
								<excludeArtifact>hapi-fhir-spring-boot</excludeArtifact>
								<excludeArtifact>hapi-fhir-base-test-mindeps-server</excludeArtifact>
								<excludeArtifacts>hapi-fhir-spring-boot-sample-server-jersey</excludeArtifacts>
								<excludeArtifacts>hapi-fhir-spring-boot-sample-client-okhttp</excludeArtifacts>
								<excludeArtifacts>hapi-fhir-spring-boot-sample-client-apache</excludeArtifacts>
								<excludeArtifacts>hapi-fhir-spring-boot-samples</excludeArtifacts>
							</excludeArtifacts>
>>>>>>> e39a014b
						</configuration>
					</plugin>
					<plugin>
						<groupId>org.apache.maven.plugins</groupId>
						<artifactId>maven-gpg-plugin</artifactId>
						<executions>
							<execution>
								<id>sign-artifacts</id>
								<phase>verify</phase>
								<goals>
									<goal>sign</goal>
								</goals>
								<configuration>
									<keyname>${gpg.keyname}</keyname>
									<passphraseServerId>${gpg.keyname}</passphraseServerId>
									<gpgArguments>
										<arg>--pinentry-mode</arg>
										<arg>loopback</arg>
									</gpgArguments>
								</configuration>
							</execution>
						</executions>
					</plugin>
				</plugins>
			</build>
		</profile>
	</profiles>
</project><|MERGE_RESOLUTION|>--- conflicted
+++ resolved
@@ -7,11 +7,7 @@
 	<groupId>ca.uhn.hapi.fhir</groupId>
 	<artifactId>hapi-fhir</artifactId>
 	<packaging>pom</packaging>
-<<<<<<< HEAD
 	<version>8.3.15-SNAPSHOT</version>
-=======
-	<version>8.2.2-SNAPSHOT</version>
->>>>>>> e39a014b
 
 	<name>HAPI-FHIR</name>
 	<description>An open-source implementation of the FHIR specification in Java.</description>
@@ -3211,10 +3207,7 @@
 						<configuration>
 							<publishingServerId>central</publishingServerId>
 							<autoPublish>true</autoPublish>
-<<<<<<< HEAD
 							<waitUntil>uploaded</waitUntil>
-=======
-							<waitUntil>published</waitUntil>
 							<excludeArtifacts>
 								<excludeArtifact>hapi-fhir-base-test-jaxrsserver-kotlin</excludeArtifact>
 								<excludeArtifact>hapi-fhir-jpaserver-uhnfhirtest</excludeArtifact>
@@ -3229,7 +3222,6 @@
 								<excludeArtifacts>hapi-fhir-spring-boot-sample-client-apache</excludeArtifacts>
 								<excludeArtifacts>hapi-fhir-spring-boot-samples</excludeArtifacts>
 							</excludeArtifacts>
->>>>>>> e39a014b
 						</configuration>
 					</plugin>
 					<plugin>
