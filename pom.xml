--- conflicted
+++ resolved
@@ -6,11 +6,7 @@
 	<groupId>ca.uhn.hapi.fhir</groupId>
 	<artifactId>hapi-fhir</artifactId>
 	<packaging>pom</packaging>
-<<<<<<< HEAD
-	<version>6.2.0-PRE3-SNAPSHOT</version>
-=======
 	<version>6.2.0-PRE4-SNAPSHOT</version>
->>>>>>> 100b8f91
 	<name>HAPI-FHIR</name>
 	<description>An open-source implementation of the FHIR specification in Java.</description>
 	<url>https://hapifhir.io</url>
@@ -2016,11 +2012,7 @@
                             <groupId>ca.uhn.hapi.fhir</groupId>
                             <artifactId>hapi-fhir-checkstyle</artifactId>
 									<!-- Remember to bump this when you upgrade the version -->
-<<<<<<< HEAD
-                            <version>6.2.0-PRE3-SNAPSHOT</version>
-=======
                             <version>6.2.0-PRE4-SNAPSHOT</version>
->>>>>>> 100b8f91
                         </dependency>
 					</dependencies>
 				</plugin>
