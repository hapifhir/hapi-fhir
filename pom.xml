--- conflicted
+++ resolved
@@ -932,17 +932,10 @@
 		<jaxb_bundle_version>2.2.11_1</jaxb_bundle_version>
 		<jaxb_api_version>2.3.1</jaxb_api_version>
 		<jaxb_core_version>2.3.0.1</jaxb_core_version>
-<<<<<<< HEAD
 		<jaxb_runtime_version>4.0.4</jaxb_runtime_version>
-		<jena_version>4.8.0</jena_version>
+		<jena_version>4.9.0</jena_version>
 		<jersey_version>3.0.3</jersey_version>
 		<jetty_version>12.0.2</jetty_version>
-=======
-		<jaxb_runtime_version>3.0.0</jaxb_runtime_version>
-		<jena_version>4.9.0</jena_version>
-		<jersey_version>3.0.3</jersey_version>
-		<jetty_version>10.0.17</jetty_version>
->>>>>>> 9dace159
 		<jsr305_version>3.0.2</jsr305_version>
 		<junit_version>5.9.1</junit_version>
 		<flexmark_version>0.64.8</flexmark_version>
@@ -989,11 +982,7 @@
 		<ucum_version>1.0.8</ucum_version>
 
 		<!-- CQL Support -->
-<<<<<<< HEAD
-		<clinical-reasoning.version>3.0.0-PRE9-SNAPSHOT</clinical-reasoning.version>
-=======
 		<clinical-reasoning.version>3.0.0-PRE9</clinical-reasoning.version>
->>>>>>> 9dace159
 
 		<!-- Site properties -->
 		<fontawesomeVersion>5.4.1</fontawesomeVersion>
@@ -1879,7 +1868,6 @@
 			</dependency>
 			<!-- FIXME: move to the right spot and use a variable -->
 			<dependency>
-<<<<<<< HEAD
 				<groupId>co.elastic.clients</groupId>
 				<artifactId>elasticsearch-java</artifactId>
 				<version>8.9.2</version>
@@ -1888,25 +1876,6 @@
 				<groupId>org.elasticsearch</groupId>
 				<artifactId>elasticsearch</artifactId>
 				<version>8.9.2</version>
-=======
-				<!--
-				Be careful bumping this, you need to match the maximum version supported by Hibernate Search.
-				See: https://docs.jboss.org/hibernate/stable/search/reference/en-US/html_single/#getting-started-compatibility
-				-->
-				<groupId>org.elasticsearch.client</groupId>
-				<artifactId>elasticsearch-rest-high-level-client</artifactId>
-				<version>7.17.13</version>
-				<exclusions>
-					<exclusion>
-						<groupId>com.fasterxml.jackson.dataformat</groupId>
-						<artifactId>*</artifactId>
-					</exclusion>
-					<exclusion>
-						<groupId>org.yaml</groupId>
-						<artifactId>*</artifactId>
-					</exclusion>
-				</exclusions>
->>>>>>> 9dace159
 			</dependency>
 			<dependency>
 				<groupId>org.hibernate.search</groupId>
