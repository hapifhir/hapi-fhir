<?xml version="1.0" encoding="UTF-8"?>
<project xmlns:xsi="http://www.w3.org/2001/XMLSchema-instance" xmlns="http://maven.apache.org/POM/4.0.0"
			xsi:schemaLocation="http://maven.apache.org/POM/4.0.0 http://maven.apache.org/maven-v4_0_0.xsd">

	<modelVersion>4.0.0</modelVersion>
	<groupId>ca.uhn.hapi.fhir</groupId>
	<artifactId>hapi-fhir</artifactId>
	<packaging>pom</packaging>
	<version>6.1.0-PRE1-SNAPSHOT</version>
	<name>HAPI-FHIR</name>
	<description>An open-source implementation of the FHIR specification in Java.</description>
	<url>https://hapifhir.io</url>

	<organization>
		<name>Smile CDR, Inc.</name>
		<url>https://smilecdr.com</url>
	</organization>

	<inceptionYear>2014</inceptionYear>

	<issueManagement>
		<system>GitHub</system>
		<url>https://github.com/hapifhir/hapi-fhir/issues/</url>
	</issueManagement>

	<distributionManagement>
		<snapshotRepository>
			<id>ossrh</id>
			<url>https://oss.sonatype.org/content/repositories/snapshots</url>
		</snapshotRepository>
		<repository>
			<id>ossrh</id>
			<url>https://oss.sonatype.org/service/local/staging/deploy/maven2/</url>
		</repository>
		<site>
			<id>git.server</id>
			<url>scm:git:git@github.com:hapifhir/hapi-fhir.git</url>
		</site>
	</distributionManagement>

	<scm>
		<connection>scm:git:git@github.com:hapifhir/hapi-fhir.git</connection>
		<url>scm:git:git@github.com:hapifhir/hapi-fhir.git</url>
		<developerConnection>scm:git:git@github.com:hapifhir/hapi-fhir.git</developerConnection>
	</scm>

	<repositories>
		<repository>
			<id>oss-snapshot</id>
			<url>https://oss.sonatype.org/content/repositories/snapshots/</url>
			<snapshots>
				<enabled>true</enabled>
			</snapshots>
			<releases>
				<enabled>false</enabled>
			</releases>
		</repository>
	</repositories>

	<dependencies>
		<dependency>
			<groupId>org.junit.jupiter</groupId>
			<artifactId>junit-jupiter</artifactId>
			<scope>test</scope>
		</dependency>
		<dependency>
			<groupId>org.junit.jupiter</groupId>
			<artifactId>junit-jupiter-api</artifactId>
			<scope>test</scope>
		</dependency>
		<dependency>
			<groupId>org.junit.jupiter</groupId>
			<artifactId>junit-jupiter-engine</artifactId>
			<scope>test</scope>
		</dependency>
		<dependency>
			<groupId>org.hamcrest</groupId>
			<artifactId>hamcrest</artifactId>
			<scope>test</scope>
		</dependency>
		<dependency>
			<groupId>org.mockito</groupId>
			<artifactId>mockito-core</artifactId>
			<scope>test</scope>
		</dependency>
		<dependency>
			<groupId>org.mockito</groupId>
			<artifactId>mockito-junit-jupiter</artifactId>
			<scope>test</scope>
		</dependency>
	</dependencies>

	<developers>
		<developer>
			<id>jamesagnew</id>
			<name>James Agnew</name>
			<organization>Smile CDR</organization>
		</developer>
		<developer>
			<id>grahamegrieve</id>
			<name>Grahame Grieve</name>
			<organization>Health Intersections</organization>
		</developer>
		<developer>
			<id>dmuylwyk</id>
			<name>Diederik Muylwyk</name>
			<organization>Smile CDR</organization>
		</developer>
		<developer>
			<id>fil512</id>
			<name>Ken Stevens</name>
			<organization>Smile CDR</organization>
		</developer>
		<developer>
			<id>yogthos</id>
			<name>Dmitri Sotnikov</name>
			<organization>University Health Network</organization>
		</developer>
		<developer>
			<id></id>
			<name>Lisa Wong</name>
			<organization>University Health Network</organization>
		</developer>
		<developer>
			<id>jmandel</id>
			<name>Josh Mandel</name>
			<organization>Boston Children's Hospital</organization>
		</developer>
		<developer>
			<id>lmds</id>
			<name>Laura MacDougall Sookraj</name>
			<organization>University Health Network</organization>
		</developer>
		<developer>
			<id>t106uhn</id>
			<name>Neal Acharya</name>
			<organization>University Health Network</organization>
		</developer>
		<developer>
			<id>davidhay25</id>
			<name>David Hay</name>
			<organization>Orion Health</organization>
		</developer>
		<developer>
			<id>sweetnavelorange</id>
			<name>James Butler</name>
			<organization>Orion Health</organization>
		</developer>
		<developer>
			<id>suranga</id>
			<name>Suranga Nath Kasthurirathne</name>
			<organization>OpenMRS / Regenstrief Center for Biomedical Informatics</organization>
		</developer>
		<developer>
			<id>dougmartin</id>
			<name>Doug Martin</name>
			<organization>Regenstrief Center for Biomedical Informatics</organization>
		</developer>
		<developer>
			<id>akley</id>
			<name>Alexander Kley</name>
		</developer>
		<developer>
			<id>preston</id>
			<name>Preston Lee</name>
			<organization>Arizona State University</organization>
		</developer>
		<developer>
			<id>jjathman</id>
			<name>Joe Athman</name>
		</developer>
		<developer>
			<id>petromykhailysyn</id>
			<name>Petro Mykhailyshyn</name>
		</developer>
		<developer>
			<id>tahurac</id>
			<name>Tahura Chaudhry</name>
			<organization>University Health Network</organization>
		</developer>
		<developer>
			<id>b.debeaubien</id>
			<name>Bill de Beaubien</name>
			<organization>Systems Made Simple</organization>
		</developer>
		<developer>
			<id>twilson650</id>
			<name>Tom Wilson</name>
		</developer>
		<developer>
			<id>esteban-aliverti</id>
			<name>Esteban Aliverti</name>
		</developer>
		<developer>
			<id>mochaholic</id>
			<name>Mohammad Jafari</name>
			<organization>Edmond Scientific Company</organization>
		</developer>
		<developer>
			<id>joel-costigliola</id>
			<name>Joel Costigliola</name>
			<organization>JCOS-Technologies</organization>
		</developer>
		<developer>
			<id>pukkaone</id>
			<name>Chin Huang</name>
		</developer>
		<developer>
			<id>SingingTree</id>
			<name>Bryce Van Dyk</name>
		</developer>
		<developer>
			<id>botunge</id>
			<name>Thomas Andersen</name>
		</developer>
		<developer>
			<id>samlanfranchi</id>
			<name>Sam Lanfranchi</name>
		</developer>
		<developer>
			<id>jkiddo</id>
			<name>Jens Kristian Villadsen</name>
		</developer>
		<developer>
			<id>cmikeb1</id>
			<name>C. Mike Bylund</name>
		</developer>
		<developer>
			<id>nrpeterson</id>
			<name>Nick Peterson</name>
		</developer>
		<developer>
			<id>petervanhoute</id>
			<name>Peter Van Houte</name>
		</developer>
		<developer>
			<id>SRiviere</id>
			<name>Sebastien Riviere</name>
		</developer>
		<developer>
			<id>karlmdavis</id>
			<name>Karl M. Davis</name>
			<organization>CMS</organization>
		</developer>
		<developer>
			<id>matt-blanchette</id>
			<name>Matt Blanchette</name>
		</developer>
		<developer>
			<id>petromykhailysyn</id>
			<name>Petro Mykhaylyshyn</name>
		</developer>
		<developer>
			<id>adam-carbone</id>
			<name>Adam Carbone</name>
		</developer>
		<developer>
			<id>joelsch</id>
			<name>Joel Schneider</name>
		</developer>
		<developer>
			<id>euvitudo</id>
			<name>Phillip Warner</name>
		</developer>
		<developer>
			<id>subhrajyotim</id>
			<name>Subhro</name>
		</developer>
		<developer>
			<id>mion00</id>
			<name>Carlo Mion</name>
		</developer>
		<developer>
			<id>kiwiandroiddev</id>
			<name>Matt Clarke</name>
			<organization>Orion Health</organization>
		</developer>
		<developer>
			<id>FilipDomazet</id>
			<name>Filip Domazet</name>
		</developer>
		<developer>
			<id>bdenton</id>
			<name>Bill Denton</name>
			<organization>Akana, Inc</organization>
		</developer>
		<developer>
			<id>hnnesv</id>
			<name>Hannes Venter</name>
			<organization>Jembi Health Systems</organization>
		</developer>
		<developer>
			<id>vadi2</id>
			<name>Vadim Peretokin</name>
			<organization>Firely</organization>
		</developer>
		<developer>
			<id>lawley</id>
			<name>Michael Lawley</name>
			<organization>CSIRO</organization>
		</developer>
		<developer>
			<id>CarthageKing</id>
			<name>CarthageKing</name>
		</developer>
		<developer>
			<id>gijsbert802</id>
			<name>Gijsbert van den Brink</name>
		</developer>
		<developer>
			<id>rqg0717</id>
			<name>James Ren</name>
		</developer>
		<developer>
			<id>Robbert1</id>
			<name>Robbert van Waveren</name>
		</developer>
		<developer>
			<id>daliboz</id>
			<name>Jenny Syed</name>
			<organization>Cerner Corporation</organization>
		</developer>
		<developer>
			<id>sekaijin</id>
			<name>sekaijin</name>
		</developer>
		<developer>
			<id>hugosoares</id>
			<name>Hugo Soares</name>
		</developer>
		<developer>
			<id>SRiviere</id>
			<name>Sebastien Riviere</name>
		</developer>
		<developer>
			<id>jodue</id>
			<name>jodue</name>
		</developer>
		<developer>
			<id>joelsch</id>
			<name>Joel Schneider</name>
			<organization>National Marrow Donor Program</organization>
		</developer>
		<developer>
			<id>dangerousben</id>
			<name>Ben Spencer</name>
		</developer>
		<developer>
			<id>maclema</id>
			<name>maclema</name>
		</developer>
		<developer>
			<id>ohr</id>
			<name>Christian Ohr</name>
			<organization>InterComponentWare AG</organization>
		</developer>
		<developer>
			<id>eug48</id>
			<name>Eugene Lubarsky</name>
		</developer>
		<developer>
			<id>SarenCurrie</id>
			<name>Saren Currie</name>
		</developer>
		<developer>
			<id>dconlan</id>
			<name>dconlan</name>
		</developer>
		<developer>
			<id>psbrandt</id>
			<name>Pascal Brandt</name>
		</developer>
		<developer>
			<id>InfiniteLoop90</id>
			<name>Clayton Bodendein</name>
		</developer>
		<developer>
			<id>rhausam</id>
			<name>Rob Hausam</name>
		</developer>
		<developer>
			<id>patrick-werner</id>
			<name>Patrick Werner</name>
		</developer>
		<developer>
			<id>malcolmm83</id>
			<name>Malcolm McRoberts</name>
		</developer>
		<developer>
			<id>mouellet</id>
			<name>Mathieu Ouellet</name>
		</developer>
		<developer>
			<id>JiajingLiang</id>
			<name>Jiajing Liang</name>
		</developer>
		<developer>
			<id>jamesdaily</id>
			<name>James Daily</name>
		</developer>
		<developer>
			<id>darktyko</id>
			<name>Kyle Meadows</name>
		</developer>
		<developer>
			<id>Tastelezz</id>
			<name>Gaetano Gallo</name>
		</developer>
		<developer>
			<id>sjanic</id>
			<name>sjanic</name>
		</developer>
		<developer>
			<id>c-schuler</id>
			<name>Chris Schuler</name>
		</developer>
		<developer>
			<id>javajeff</id>
			<name>Jeff Chung</name>
		</developer>
		<developer>
			<id>anoush-bch</id>
			<name>Anoush Mouradian</name>
		</developer>
		<developer>
			<id>splatch</id>
			<name>Łukasz Dywicki</name>
		</developer>
		<developer>
			<id>anthonys123</id>
			<name>Anthony Sute</name>
		</developer>
		<developer>
			<id>johnpoth</id>
			<name>John Poth</name>
			<organization>Red Hat</organization>
		</developer>
		<developer>
			<id>t4deon</id>
			<name>Andreas Keil</name>
		</developer>
		<developer>
			<id>RuthAlk</id>
			<name>Ruth Alkema</name>
		</developer>
		<developer>
			<id>Tastelezz</id>
			<name>Gaetano Gallo</name>
			<organization>InterComponentWare AG</organization>
		</developer>
		<developer>
			<id>jasonaown</id>
			<name>Jason Owen</name>
		</developer>
		<developer>
			<id>hdconradi</id>
			<name>Heinz-Dieter Conradi</name>
		</developer>
		<developer>
			<id>kliu99</id>
			<name>Kai Liu</name>
		</developer>
		<developer>
			<id>Romanow88</id>
			<name>Roman Doboni</name>
		</developer>
		<developer>
			<id>franktao2008</id>
			<name>Frank Tao</name>
			<organization>Smile CDR</organization>
		</developer>
		<developer>
			<id>anamariaradu10</id>
			<name>Ana Maria Radu</name>
			<organization>Cerner Corporation</organization>
		</developer>
		<developer>
			<id>alinleonard</id>
			<name>Alin Leonard</name>
			<organization>Cerner Corporation</organization>
		</developer>
		<developer>
			<id>jbalbien</id>
		</developer>
		<developer>
			<id>volsch</id>
			<name>Volker Schmidt</name>
			<organization>DHIS2 / University of Oslo</organization>
		</developer>
		<developer>
			<id>magnuswatn</id>
			<name>Magnus Watn</name>
		</developer>
		<developer>
			<id>Cory00</id>
		</developer>
		<developer>
			<id>srdo</id>
			<name>Stig Døssing</name>
		</developer>
		<developer>
			<id>ruoat</id>
			<name>Ari Ruotsalainen</name>
		</developer>
		<developer>
			<id>stevelle</id>
			<name>Steve Lewis</name>
			<organization>Cambia Health Solutions</organization>
		</developer>
		<developer>
			<id>restevez-chs</id>
			<name>Ricardo Estevez</name>
			<organization>Cambia Health Solutions</organization>
		</developer>
		<developer>
			<id>zilin375</id>
		</developer>
		<developer>
			<id>basecade</id>
			<name>Anders Havn</name>
		</developer>
		<developer>
			<id>vedion</id>
			<name>Anders Havn</name>
		</developer>
		<developer>
			<id>zaewonyx</id>
		</developer>
		<developer>
			<id>tadgh</id>
			<name>Gary Graham</name>
			<organization>Smile CDR</organization>
		</developer>
		<developer>
			<id>nerdydrew</id>
			<name>Drew Mitchell</name>
		</developer>
		<developer>
			<id>srdo</id>
			<name>Stig Døssing</name>
		</developer>
		<developer>
			<id>gteichrow</id>
			<name>Gary Teichrow</name>
		</developer>
		<developer>
			<id>sethrylan</id>
			<name>Seth Rylan Gainey</name>
			<url>http://sethrylan.org/</url>
		</developer>
		<developer>
			<id>uurl</id>
			<name>Raul Estrada</name>
		</developer>
		<developer>
			<id>nickrobison-usds</id>
			<name>Nick Robison</name>
		</developer>
		<developer>
			<id>fitzoh</id>
			<name>Andrew Fitzgerald</name>
		</developer>
		<developer>
			<id>dmap</id>
			<name>David Maplesden</name>
		</developer>
		<developer>
			<id>jaferkhan</id>
			<name>Jafer Khan Shamshad</name>
		</developer>
		<developer>
			<id>CodeAndChoke</id>
			<name>Long Nguyen</name>
		</developer>
		<developer>
			<id>tuomoa</id>
			<name>Tuomo Ala-Vannesluoma</name>
		</developer>
		<developer>
			<id>jelmerterwal</id>
			<name>Jelmer ter Wal</name>
		</developer>
		<developer>
			<id>jiaola</id>
			<name>Dazhi Jiao</name>
		</developer>
		<developer>
			<id>dionmcm</id>
		</developer>
		<developer>
			<id>ttntrifork</id>
			<organization>Trifork</organization>
			<name>Tue Toft Nørgård</name>
		</developer>
		<developer>
			<id>mzgtrifork</id>
			<organization>Trifork</organization>
			<name>Martin Zacho Grønhøj</name>
		</developer>
		<developer>
			<id>augla</id>
			<name>August Langhout</name>
		</developer>
		<developer>
			<id>dgileadi</id>
			<name>David Gileadi</name>
		</developer>
		<developer>
			<id>ibrohimislam</id>
			<name>Ibrohim Kholilul Islam</name>
		</developer>
		<developer>
			<id>mkucharek</id>
			<name>Maciej Kucharek</name>
		</developer>
		<developer>
			<id>Thopap</id>
			<name>Thomas Papke</name>
			<organization>InterComponentWare AG</organization>
		</developer>
		<developer>
			<id>Bert-R</id>
			<name>Bert Roos</name>
		</developer>
		<developer>
			<id>zilin375</id>
			<name>Zhe Wang</name>
			<organization>Agfa Healthcare</organization>
		</developer>
		<developer>
			<id>gematik-fue</id>
			<name>gematik FuE</name>
		</developer>
		<developer>
			<id>ibacher</id>
			<name>Ian</name>
		</developer>
		<developer>
			<id>jasmdk</id>
			<name>Jacob Stampe Mikkelsen</name>
			<organization>Systematik A/S</organization>
		</developer>
		<developer>
			<id>craigappl</id>
			<name>Craig Appl</name>
			<organization>ONA</organization>
		</developer>
		<developer>
			<id>IanMMarshall</id>
			<name>Ian Marshall</name>
			<organization>Smile CDR</organization>
		</developer>
		<developer>
			<id>markiantorno</id>
			<name>Mark Iantorno</name>
			<organization>Smile CDR</organization>
		</developer>
		<developer>
			<id>sqshq</id>
			<name>Alexander Lukyanchikov</name>
		</developer>
		<developer>
			<id>abrsystematic</id>
		</developer>
		<developer>
			<id>joshdcollins</id>
			<name>Josh Collins</name>
			<organization>Janeiro Digital</organization>
		</developer>
		<developer>
			<id>ericprud</id>
			<name>Eric Prud'hommeaux</name>
			<organization>Janeiro Digital</organization>
		</developer>
		<developer>
			<id>blangley28</id>
			<organization>MITRE</organization>
		</developer>
		<developer>
			<id>swagers</id>
			<name>Steven Wagers</name>
			<organization>Regenstrief Institute</organization>
		</developer>
		<developer>
			<id>vladonemo</id>
			<name>Vladimir Nemergut</name>
		</developer>
		<developer>
			<id>janol77</id>
			<name>Alejandro Medina</name>
		</developer>
		<developer>
			<id>KevinDougan-SmileCDR</id>
			<name>Kevin Dougan</name>
		</developer>
		<developer>
			<id>jpercival</id>
			<name>Jonathan Percival</name>
			<organization>Alphora</organization>
		</developer>
		<developer>
			<id>brynrhodes</id>
			<name>Bryn Rhodes</name>
			<organization>Alphora</organization>
		</developer>
		<developer>
			<id>MarcelPa</id>
			<name>Marcel P</name>
		</developer>
		<developer>
			<id>marceloavan</id>
			<name>Marcelo Avancini</name>
			<organization>Philips</organization>
		</developer>
		<developer>
			<id>HananAwwad</id>
			<name>Hanan Awwad</name>
		</developer>
		<developer>
			<id>jarimayenburg</id>
			<name>Jari Maijenburg</name>
		</developer>
		<developer>
			<id>rbhman</id>
			<name>Bruno Hedman</name>
		</developer>

		<developer>
			<id>bratwurtz</id>
			<name>Dušan Marković</name>
			<organization>Better</organization>
		</developer>
		<developer>
			<id>jingtang10</id>
			<name>Jing Tang</name>
			<organization>Google</organization>
		</developer>
		<developer>

			<id>theGOTOguy</id>
			<name>Ben Li-Sauerwine</name>
		</developer>
		<developer>
			<id>tarekmamdouh</id>
		</developer>
	</developers>

	<licenses>
		<license>
			<name>Apache Software License 2.0</name>
			<url>https://www.apache.org/licenses/LICENSE-2.0.txt</url>
		</license>
	</licenses>

    <properties>

        <fhir_core_version>5.6.36</fhir_core_version>
        <ucum_version>1.0.3</ucum_version>

        <surefire_jvm_args>-Dfile.encoding=UTF-8 -Xmx2048m</surefire_jvm_args>

        <!-- configure timestamp in MANIFEST.MF for maven-war-provider -->
        <maven.build.timestamp.format>yyyy-MM-dd'T'HH:mm:ss'Z'</maven.build.timestamp.format>

        <project.build.sourceEncoding>UTF-8</project.build.sourceEncoding>

        <!-- For site-deploy -->
        <siteMainDirectory>${user.home}/sites/hapi-fhir</siteMainDirectory>
        <scmPubCheckoutDirectory>${user.home}/sites/scm/hapi-fhir</scmPubCheckoutDirectory>

        <!-- Dependency Versions -->
        <activation_api_version>1.2.0</activation_api_version>
        <apache_karaf_version>4.2.5</apache_karaf_version>
        <aries_spifly_version>1.2</aries_spifly_version>
        <caffeine_version>2.9.1</caffeine_version>
        <commons_codec_version>1.15</commons_codec_version>
        <commons_compress_version>1.21</commons_compress_version>
        <commons_text_version>1.9</commons_text_version>
        <commons_io_version>2.11.0</commons_io_version>
        <commons_lang3_version>3.12.0</commons_lang3_version>
        <com_jamesmurty_utils_version>1.2</com_jamesmurty_utils_version>
        <cql_version>1.5.0</cql_version>
        <derby_version>10.14.2.0</derby_version>
        <!--<derby_version>10.15.1.3</derby_version>-->
        <error_prone_core_version>2.10.0</error_prone_core_version>
        <mockito_version>4.2.0</mockito_version>
        <nullaway_version>0.7.9</nullaway_version>
        <guava_version>31.0.1-jre</guava_version>
        <gson_version>2.8.9</gson_version>
        <jaxb_bundle_version>2.2.11_1</jaxb_bundle_version>
        <jaxb_api_version>2.3.1</jaxb_api_version>
        <jaxb_core_version>2.3.0.1</jaxb_core_version>
        <jaxb_runtime_version>3.0.0</jaxb_runtime_version>
        <jena_version>4.2.0</jena_version>
        <jersey_version>3.0.3</jersey_version>
        <jetty_version>9.4.44.v20210927</jetty_version>
        <jsr305_version>3.0.2</jsr305_version>
        <junit_version>5.8.2</junit_version>
        <flexmark_version>0.50.40</flexmark_version>
        <flyway_version>8.5.0</flyway_version>
        <hibernate_version>5.6.2.Final</hibernate_version>
        <hibernate_search_version>6.1.4.Final</hibernate_search_version>
        <!-- Update lucene version when you update hibernate-search version -->
        <lucene_version>8.11.1</lucene_version>
        <hamcrest_version>2.2</hamcrest_version>
        <hibernate_validator_version>6.1.5.Final</hibernate_validator_version>
        <httpcore_version>4.4.13</httpcore_version>
        <httpclient_version>4.5.13</httpclient_version>
        <jackson_version>2.13.2</jackson_version>
        <jackson_databind_version>2.13.2.2</jackson_databind_version>
        <maven_assembly_plugin_version>3.3.0</maven_assembly_plugin_version>
        <maven_license_plugin_version>1.8</maven_license_plugin_version>
        <okhttp_version>3.8.1</okhttp_version>
        <poi_version>4.1.2</poi_version>
        <poi_ooxml_schemas_version>1.4</poi_ooxml_schemas_version>
        <resteasy_version>5.0.2.Final</resteasy_version>
        <ph_schematron_version>5.6.5</ph_schematron_version>
        <ph_commons_version>9.5.4</ph_commons_version>
        <plexus_compiler_api_version>2.9.0</plexus_compiler_api_version>
        <servicemix_saxon_version>9.8.0-15</servicemix_saxon_version>
        <servicemix_xmlresolver_version>1.2_5</servicemix_xmlresolver_version>
        <swagger_version>2.1.12</swagger_version>
        <slf4j_version>1.7.33</slf4j_version>
        <log4j_to_slf4j_version>2.17.1</log4j_to_slf4j_version>
        <spring_version>5.3.19</spring_version>
        <spring_data_version>2.6.1</spring_data_version>
        <spring_batch_version>4.3.3</spring_batch_version>
        <spring_boot_version>2.6.2</spring_boot_version>
        <spring_retry_version>1.2.2.RELEASE</spring_retry_version>

        <stax2_api_version>3.1.4</stax2_api_version>
        <testcontainers_version>1.17.1</testcontainers_version>
        <thymeleaf-version>3.0.14.RELEASE</thymeleaf-version>
        <woodstox_core_asl_version>4.4.1</woodstox_core_asl_version>

        <!-- We are aiming to still work on a very old version of SLF4j even though we depend on the newest, just to be nice to users of the API. This version is tested in the hapi-fhir-cobertura. -->
        <slf4j_target_version>1.6.0</slf4j_target_version>

        <project.reporting.outputEncoding>UTF-8</project.reporting.outputEncoding>
        <ebay_cors_filter_version>1.0.1</ebay_cors_filter_version>

        <elastic_apm_version>1.28.4</elastic_apm_version>
        <!-- CQL Support -->
        <cql-engine.version>1.5.1</cql-engine.version>
        <cql-evaluator.version>1.2.0</cql-evaluator.version>
        <cqframework.version>1.5.2</cqframework.version>

        <!-- Site properties -->
        <fontawesomeVersion>5.4.1</fontawesomeVersion>
        <maven.compiler.source>11</maven.compiler.source>
        <maven.compiler.target>11</maven.compiler.target>
		  <maven.compiler.release>11</maven.compiler.release>
        <maven.compiler.testSource>17</maven.compiler.testSource>
		  <maven.compiler.testTarget>17</maven.compiler.testTarget>
		  <maven.compiler.testRelease>17</maven.compiler.testRelease>
    </properties>

	<dependencyManagement>
		<dependencies>
			<dependency>
				<groupId>aopalliance</groupId>
				<artifactId>aopalliance</artifactId>
				<version>1.0</version>
			</dependency>
			<dependency>
				<groupId>ch.qos.logback</groupId>
				<artifactId>logback-classic</artifactId>
				<version>1.2.10</version>
			</dependency>
			<dependency>
				<groupId>com.atlassian.commonmark</groupId>
				<artifactId>commonmark</artifactId>
				<version>0.9.0</version>
			</dependency>
			<dependency>
				<groupId>com.fasterxml.jackson.core</groupId>
				<artifactId>jackson-annotations</artifactId>
				<version>${jackson_version}</version>
			</dependency>
			<dependency>
				<groupId>com.fasterxml.jackson.core</groupId>
				<artifactId>jackson-core</artifactId>
				<version>${jackson_version}</version>
			</dependency>
			<dependency>
				<groupId>com.fasterxml.jackson.core</groupId>
				<artifactId>jackson-databind</artifactId>
				<version>${jackson_databind_version}</version>
			</dependency>
			<dependency>
				<groupId>com.fasterxml.jackson.datatype</groupId>
				<artifactId>jackson-datatype-jsr310</artifactId>
				<version>${jackson_version}</version>
			</dependency>
			<dependency>
				<groupId>com.fasterxml.jackson.dataformat</groupId>
				<artifactId>jackson-dataformat-yaml</artifactId>
				<version>${jackson_version}</version>
			</dependency>
			<dependency>
				<groupId>com.fasterxml.jackson.module</groupId>
				<artifactId>jackson-module-jaxb-annotations</artifactId>
				<version>${jackson_version}</version>
			</dependency>
			<dependency>
				<groupId>com.jayway.jsonpath</groupId>
				<artifactId>json-path</artifactId>
				<version>2.5.0</version>
			</dependency>
			<dependency>
				<groupId>com.jayway.jsonpath</groupId>
				<artifactId>json-path-assert</artifactId>
				<version>2.5.0</version>
			</dependency>
			<dependency>
				<groupId>com.github.ben-manes.caffeine</groupId>
				<artifactId>caffeine</artifactId>
				<version>${caffeine_version}</version>
			</dependency>
			<dependency>
				<groupId>com.graphql-java</groupId>
				<artifactId>graphql-java</artifactId>
				<version>17.3</version>
			</dependency>
			<!-- mail start -->
			<dependency>
				<groupId>org.simplejavamail</groupId>
				<artifactId>simple-java-mail</artifactId>
				<version>6.6.1</version>
			</dependency>
			<dependency>
				<groupId>com.icegreen</groupId>
				<artifactId>greenmail</artifactId>
				<version>1.6.4</version>
				<scope>compile</scope>
			</dependency>
			<dependency>
				<groupId>com.icegreen</groupId>
				<artifactId>greenmail-junit5</artifactId>
				<version>1.6.4</version>
				<scope>compile</scope>
			</dependency>
			<!-- mail end -->
			<dependency>
				<groupId>com.github.dnault</groupId>
				<artifactId>xml-patch</artifactId>
				<version>0.3.1</version>
			</dependency>
			<dependency>
				<groupId>io.dogote</groupId>
				<artifactId>json-patch</artifactId>
				<version>1.15</version>
			</dependency>
			<dependency>
				<groupId>com.google.errorprone</groupId>
				<artifactId>error_prone_core</artifactId>
				<version>${error_prone_core_version}</version>
			</dependency>
			<dependency>
				<groupId>com.google.guava</groupId>
				<artifactId>guava</artifactId>
				<version>${guava_version}</version>
			</dependency>
			<dependency>
				<groupId>com.google.guava</groupId>
				<artifactId>guava-testlib</artifactId>
				<version>${guava_version}</version>
			</dependency>
			<dependency>
				<groupId>com.h2database</groupId>
				<artifactId>h2</artifactId>
				<version>2.1.210</version>
			</dependency>
			<dependency>
				<groupId>com.helger</groupId>
				<artifactId>ph-schematron</artifactId>
				<version>${ph_schematron_version}</version>
			</dependency>
			<dependency>
				<groupId>com.helger</groupId>
				<artifactId>ph-commons</artifactId>
				<version>${ph_commons_version}</version>
			</dependency>
			<dependency>
				<groupId>com.jamesmurty.utils</groupId>
				<artifactId>java-xmlbuilder</artifactId>
				<version>${com_jamesmurty_utils_version}</version>
			</dependency>
			<dependency>
				<groupId>com.squareup.okhttp3</groupId>
				<artifactId>okhttp</artifactId>
				<version>${okhttp_version}</version>
			</dependency>
			<dependency>
				<groupId>com.sun.activation</groupId>
				<artifactId>javax.activation</artifactId>
				<version>${activation_api_version}</version>
			</dependency>
			<dependency>
				<groupId>com.sun.activation</groupId>
				<artifactId>jakarta.activation</artifactId>
				<version>2.0.0</version>
			</dependency>
            <dependency>
                <groupId>com.vladsch.flexmark</groupId>
                <artifactId>flexmark</artifactId>
                <version>${flexmark_version}</version>
            </dependency>
            <dependency>
                <groupId>com.vladsch.flexmark</groupId>
                <artifactId>flexmark-ext-tables</artifactId>
                <version>${flexmark_version}</version>
            </dependency>
            <dependency>
                <groupId>com.vladsch.flexmark</groupId>
                <artifactId>flexmark-profile-pegdown</artifactId>
                <version>${flexmark_version}</version>
            </dependency>
			<dependency>
				<groupId>commons-beanutils</groupId>
				<artifactId>commons-beanutils</artifactId>
				<version>1.9.4</version>
			</dependency>
			<dependency>
				<groupId>commons-cli</groupId>
				<artifactId>commons-cli</artifactId>
				<version>1.5.0</version>
			</dependency>
			<dependency>
				<groupId>commons-codec</groupId>
				<artifactId>commons-codec</artifactId>
				<version>${commons_codec_version}</version>
			</dependency>
			<dependency>
				<groupId>org.apache.commons</groupId>
				<artifactId>commons-collections4</artifactId>
				<version>4.4</version>
			</dependency>
			<dependency>
				<groupId>commons-collections</groupId>
				<artifactId>commons-collections</artifactId>
				<version>3.2.2</version>
			</dependency>
			<dependency>
				<groupId>org.apache.commons</groupId>
				<artifactId>commons-compress</artifactId>
				<version>${commons_compress_version}</version>
			</dependency>
			<dependency>
				<groupId>org.apache.commons</groupId>
				<artifactId>commons-csv</artifactId>
				<version>1.8</version>
			</dependency>
			<dependency>
				<groupId>org.aspectj</groupId>
				<artifactId>aspectjweaver</artifactId>
				<version>1.9.5</version>
			</dependency>
			<dependency>
				<groupId>org.hl7.fhir.testcases</groupId>
				<artifactId>fhir-test-cases</artifactId>
				<version>1.1.14</version>
			</dependency>
			<dependency>
				<groupId>org.jdom</groupId>
				<artifactId>jdom2</artifactId>
				<version>2.0.6.1</version>
			</dependency>
			<dependency>
				<groupId>org.jetbrains</groupId>
				<artifactId>annotations</artifactId>
				<version>23.0.0</version>
			</dependency>
			<dependency>
				<groupId>commons-io</groupId>
				<artifactId>commons-io</artifactId>
				<version>${commons_io_version}</version>
			</dependency>
			<dependency>
				<groupId>directory-naming</groupId>
				<artifactId>naming-java</artifactId>
				<version>0.8</version>
				<scope>test</scope>
				<exclusions>
					<exclusion>
						<artifactId>commons-logging</artifactId>
						<groupId>commons-logging</groupId>
					</exclusion>
				</exclusions>
			</dependency>
			<dependency>
				<groupId>es.nitaur.markdown</groupId>
				<artifactId>txtmark</artifactId>
				<version>0.16</version>
			</dependency>
			<dependency>
				<groupId>javax.activation</groupId>
				<artifactId>javax.activation-api</artifactId>
				<version>${activation_api_version}</version>
			</dependency>
			<dependency>
				<groupId>javax.annotation</groupId>
				<artifactId>javax.annotation-api</artifactId>
				<version>1.3.2</version>
			</dependency>
			<dependency>
				<groupId>javax.ejb</groupId>
				<artifactId>ejb-api</artifactId>
				<version>3.0</version>
			</dependency>
			<dependency>
				<groupId>javax.el</groupId>
				<artifactId>javax.el-api</artifactId>
				<version>3.0.0</version>
			</dependency>
			<dependency>
				<groupId>javax.interceptor</groupId>
				<artifactId>javax.interceptor-api</artifactId>
				<version>1.2</version>
			</dependency>
			<dependency>
				<groupId>javax.json</groupId>
				<artifactId>javax.json-api</artifactId>
				<version>1.1</version>
			</dependency>
			<dependency>
				<groupId>javax.xml.bind</groupId>
				<artifactId>jaxb-api</artifactId>
				<version>${jaxb_api_version}</version>
			</dependency>
			<dependency>
				<groupId>com.google.code.gson</groupId>
				<artifactId>gson</artifactId>
				<version>${gson_version}</version>
			</dependency>
			<dependency>
				<groupId>com.google.code.findbugs</groupId>
				<artifactId>jsr305</artifactId>
				<version>3.0.2</version>
			</dependency>
			<dependency>
				<groupId>com.healthmarketscience.sqlbuilder</groupId>
				<artifactId>sqlbuilder</artifactId>
				<version>3.0.2</version>
			</dependency>
			<dependency>
				<groupId>com.microsoft.sqlserver</groupId>
				<artifactId>mssql-jdbc</artifactId>
				<version>9.4.1.jre8</version>
			</dependency>
			<dependency>
				<groupId>javax.servlet</groupId>
				<artifactId>javax.servlet-api</artifactId>
				<version>3.1.0</version>
			</dependency>
			<dependency>
				<groupId>javax.transaction</groupId>
				<artifactId>javax.transaction-api</artifactId>
				<version>1.2</version>
			</dependency>
			<dependency>
				<groupId>javax.validation</groupId>
				<artifactId>validation-api</artifactId>
				<version>2.0.1.Final</version>
			</dependency>
			<dependency>
				<!--
				We use JUnit 5 in HAPI FHIR, but some libraries still pull in / require JUnit 4
				(e.g. Testcontainers) so we enforce a current version to avoid OWASP flags
				-->
				<groupId>junit</groupId>
				<artifactId>junit</artifactId>
				<version>4.13.2</version>
			</dependency>
			<dependency>
				<groupId>io.swagger.core.v3</groupId>
				<artifactId>swagger-models</artifactId>
				<version>${swagger_version}</version>
			</dependency>
			<dependency>
				<groupId>io.swagger.core.v3</groupId>
				<artifactId>swagger-core</artifactId>
				<version>${swagger_version}</version>
			</dependency>
			<dependency>
				<groupId>mysql</groupId>
				<artifactId>mysql-connector-java</artifactId>
				<version>8.0.28</version>
			</dependency>
			<dependency>
				<groupId>org.springdoc</groupId>
				<artifactId>springdoc-openapi-ui</artifactId>
				<version>1.5.13</version>
			</dependency>
			<dependency>
				 <groupId>net.sourceforge.htmlunit</groupId>
				 <artifactId>htmlunit</artifactId>
				 <version>2.58.0</version>
			</dependency>
			<dependency>
				<groupId>net.sf.json-lib</groupId>
				<artifactId>json-lib</artifactId>
				<version>2.4</version>
				<classifier>jdk15</classifier>
				<exclusions>
					<exclusion>
						<artifactId>commons-logging</artifactId>
						<groupId>commons-logging</groupId>
					</exclusion>
				</exclusions>
			</dependency>
			<dependency>
				<groupId>net.sf.json-lib</groupId>
				<artifactId>json-lib</artifactId>
				<version>2.4</version>
				<classifier>jdk15-sources</classifier>
			</dependency>
			<dependency>
				<groupId>net.ttddyy</groupId>
				<artifactId>datasource-proxy</artifactId>
				<version>1.7</version>
			</dependency>
			<dependency>
				<groupId>org.antlr</groupId>
				<artifactId>ST4</artifactId>
				<version>4.0.8</version>
			</dependency>
			<dependency>
				<groupId>org.apache.commons</groupId>
				<artifactId>commons-dbcp2</artifactId>
				<version>2.9.0</version>
			</dependency>
			<dependency>
				<groupId>org.apache.commons</groupId>
				<artifactId>commons-lang3</artifactId>
				<version>${commons_lang3_version}</version>
			</dependency>
			<dependency>
				<groupId>org.apache.commons</groupId>
				<artifactId>commons-text</artifactId>
				<version>${commons_text_version}</version>
			</dependency>
			<dependency>
				<groupId>org.apache.derby</groupId>
				<artifactId>derby</artifactId>
				<version>${derby_version}</version>
			</dependency>
			<dependency>
				<groupId>org.apache.derby</groupId>
				<artifactId>derbynet</artifactId>
				<version>${derby_version}</version>
			</dependency>
			<dependency>
				<groupId>org.apache.derby</groupId>
				<artifactId>derbyclient</artifactId>
				<version>${derby_version}</version>
			</dependency>
			<dependency>
				<groupId>org.apache.derby</groupId>
				<artifactId>derbyshared</artifactId>
				<version>${derby_version}</version>
			</dependency>
			<dependency>
				<groupId>org.apache.derby</groupId>
				<artifactId>derbytools</artifactId>
				<version>${derby_version}</version>
			</dependency>
			<dependency>
				<groupId>org.apache.httpcomponents</groupId>
				<artifactId>httpclient</artifactId>
				<version>${httpclient_version}</version>
			</dependency>
			<dependency>
				<groupId>org.apache.httpcomponents</groupId>
				<artifactId>httpclient-cache</artifactId>
				<version>${httpclient_version}</version>
			</dependency>
			<dependency>
				<groupId>org.apache.httpcomponents</groupId>
				<artifactId>httpclient-android</artifactId>
				<version>4.3.5.1</version>
			</dependency>
			<dependency>
				<groupId>org.apache.httpcomponents</groupId>
				<artifactId>httpcore</artifactId>
				<version>${httpcore_version}</version>
			</dependency>
			<dependency>
				<groupId>co.elastic.apm</groupId>
				<artifactId>apm-agent-api</artifactId>
				<version>${elastic_apm_version}</version>
			</dependency>
			<dependency>
				<groupId>org.apache.jena</groupId>
				<artifactId>apache-jena-libs</artifactId>
				<version>${jena_version}</version>
				<type>pom</type>
			</dependency>
			<dependency>
				<groupId>org.apache.jena</groupId>
				<artifactId>jena-core</artifactId>
				<version>${jena_version}</version>
			</dependency>
			<dependency>
				<groupId>org.apache.jena</groupId>
				<artifactId>jena-arq</artifactId>
				<version>${jena_version}</version>
			</dependency>
			<dependency>
				<groupId>org.apache.lucene</groupId>
				<artifactId>lucene-analyzers-phonetic</artifactId>
				<version>${lucene_version}</version>
			</dependency>
			<dependency>
				<groupId>org.apache.lucene</groupId>
				<artifactId>lucene-backward-codecs</artifactId>
				<version>${lucene_version}</version>
			</dependency>
			<dependency>
				<groupId>org.apache.maven.doxia</groupId>
				<artifactId>doxia-module-markdown</artifactId>
				<version>1.8</version>
			</dependency>
			<dependency>
				<groupId>org.apache.maven.scm</groupId>
				<artifactId>maven-scm-api</artifactId>
				<version>1.12.0</version>
			</dependency>
			<dependency>
				<groupId>org.apache.maven.scm</groupId>
				<artifactId>maven-scm-manager-plexus</artifactId>
				<version>1.12.0</version>
			</dependency>
			<dependency>
				<groupId>org.apache.maven.scm</groupId>
				<artifactId>maven-scm-provider-gitexe</artifactId>
				<version>1.12.0</version>
			</dependency>
			<dependency>
				<groupId>org.apache.maven.wagon</groupId>
				<artifactId>wagon-scm</artifactId>
				<version>3.4.3</version>
			</dependency>
			<dependency>
				<groupId>org.apache.maven</groupId>
				<artifactId>maven-project</artifactId>
				<version>2.2.1</version>
			</dependency>
			<dependency>
				<groupId>org.apache.maven</groupId>
				<artifactId>maven-plugin-api</artifactId>
				<version>3.6.3</version>
			</dependency>
			<dependency>
				<groupId>org.apache.maven.plugin-tools</groupId>
				<artifactId>maven-plugin-annotations</artifactId>
				<version>3.6.0</version>
			</dependency>
			<dependency>
				<groupId>org.apache.poi</groupId>
				<artifactId>ooxml-schemas</artifactId>
				<version>${poi_ooxml_schemas_version}</version>
			</dependency>
			<dependency>
				<groupId>org.apache.poi</groupId>
				<artifactId>poi</artifactId>
				<version>${poi_version}</version>
			</dependency>
			<dependency>
				<groupId>org.apache.poi</groupId>
				<artifactId>poi-ooxml</artifactId>
				<version>${poi_version}</version>
			</dependency>
			<dependency>
				<groupId>org.apache.poi</groupId>
				<artifactId>poi-ooxml-schemas</artifactId>
				<version>${poi_version}</version>
			</dependency>
			<dependency>
				<groupId>org.apache.velocity</groupId>
				<artifactId>velocity-engine-core</artifactId>
				<version>2.3</version>
			</dependency>
			<dependency>
				<groupId>org.awaitility</groupId>
				<artifactId>awaitility</artifactId>
				<version>4.1.1</version>
			</dependency>
			<dependency>
				<groupId>org.codehaus.plexus</groupId>
				<artifactId>plexus-compiler-api</artifactId>
				<version>${plexus_compiler_api_version}</version>
			</dependency>
			<dependency>
				<groupId>org.codehaus.plexus</groupId>
				<artifactId>plexus-compiler-javac</artifactId>
				<version>${plexus_compiler_api_version}</version>
			</dependency>
			<dependency>
				<groupId>org.codehaus.plexus</groupId>
				<artifactId>plexus-compiler-javac-errorprone</artifactId>
				<version>${plexus_compiler_api_version}</version>
			</dependency>
			<dependency>
				<groupId>org.codehaus.plexus</groupId>
				<artifactId>plexus-utils</artifactId>
				<version>3.1.0</version>
			</dependency>
			<dependency>
				<groupId>com.fasterxml.woodstox</groupId>
				<artifactId>woodstox-core</artifactId>
				<version>6.2.5</version>
			</dependency>
			<dependency>
				<groupId>org.ebaysf.web</groupId>
				<artifactId>cors-filter</artifactId>
				<version>${ebay_cors_filter_version}</version>
			</dependency>
			<dependency>
				<groupId>org.eclipse.jetty</groupId>
				<artifactId>jetty-http</artifactId>
				<version>${jetty_version}</version>
			</dependency>
			<dependency>
				<groupId>org.eclipse.jetty</groupId>
				<artifactId>jetty-servlets</artifactId>
				<version>${jetty_version}</version>
			</dependency>
			<dependency>
				<groupId>org.eclipse.jetty</groupId>
				<artifactId>jetty-io</artifactId>
				<version>${jetty_version}</version>
			</dependency>
			<dependency>
				<groupId>org.eclipse.jetty</groupId>
				<artifactId>jetty-continuation</artifactId>
				<version>${jetty_version}</version>
			</dependency>
			<dependency>
				<groupId>org.eclipse.jetty</groupId>
				<artifactId>jetty-security</artifactId>
				<version>${jetty_version}</version>
			</dependency>
			<dependency>
				<groupId>org.eclipse.jetty</groupId>
				<artifactId>jetty-servlet</artifactId>
				<version>${jetty_version}</version>
			</dependency>
			<dependency>
				<groupId>org.eclipse.jetty</groupId>
				<artifactId>jetty-server</artifactId>
				<version>${jetty_version}</version>
			</dependency>
			<dependency>
				<groupId>org.eclipse.jetty</groupId>
				<artifactId>jetty-util</artifactId>
				<version>${jetty_version}</version>
			</dependency>
			<dependency>
				<groupId>org.eclipse.jetty</groupId>
				<artifactId>jetty-webapp</artifactId>
				<version>${jetty_version}</version>
			</dependency>
			<dependency>
				<groupId>org.eclipse.jetty</groupId>
				<artifactId>jetty-xml</artifactId>
				<version>${jetty_version}</version>
			</dependency>
			<dependency>
				<groupId>org.eclipse.jetty.websocket</groupId>
				<artifactId>websocket-api</artifactId>
				<version>${jetty_version}</version>
			</dependency>
			<dependency>
				<groupId>org.eclipse.jetty.websocket</groupId>
				<artifactId>websocket-client</artifactId>
				<version>${jetty_version}</version>
			</dependency>
			<dependency>
				<groupId>org.eclipse.jetty.websocket</groupId>
				<artifactId>websocket-server</artifactId>
				<version>${jetty_version}</version>
			</dependency>
			<dependency>
				<groupId>org.fhir</groupId>
				<artifactId>ucum</artifactId>
				<version>${ucum_version}</version>
			</dependency>
			<dependency>
				<groupId>org.rauschig</groupId>
				<artifactId>jarchivelib</artifactId>
				<version>1.1.0</version>
				<scope>test</scope>
			</dependency>
			<dependency>
				<groupId>org.fusesource.jansi</groupId>
				<artifactId>jansi</artifactId>
				<version>2.4.0</version>
			</dependency>
			<dependency>
				<groupId>org.glassfish</groupId>
				<artifactId>javax.el</artifactId>
				<version>3.0.0</version>
			</dependency>
			<dependency>
				<groupId>org.glassfish</groupId>
				<artifactId>javax.json</artifactId>
				<version>1.0.4</version>
			</dependency>
			<dependency>
				<groupId>org.glassfish.jaxb</groupId>
				<artifactId>jaxb-runtime</artifactId>
				<version>${jaxb_runtime_version}</version>
			</dependency>
			<dependency>
				<groupId>org.glassfish.jersey.core</groupId>
				<artifactId>jersey-server</artifactId>
				<version>${jersey_version}</version>
			</dependency>
			<dependency>
				<groupId>org.glassfish.jersey.containers</groupId>
				<artifactId>jersey-container-servlet-core</artifactId>
				<version>${jersey_version}</version>
			</dependency>
			<dependency>
				<groupId>org.glassfish.jersey.containers</groupId>
				<artifactId>jersey-container-jetty-http</artifactId>
				<version>${jersey_version}</version>
			</dependency>
			<dependency>
				<groupId>org.glassfish.jersey.media</groupId>
				<artifactId>jersey-media-moxy</artifactId>
				<version>${jersey_version}</version>
			</dependency>
			<dependency>
				<groupId>org.jboss.spec.javax.ws.rs</groupId>
				<artifactId>jboss-jaxrs-api_2.1_spec</artifactId>
				<version>2.0.1.Final</version>
			</dependency>
			<dependency>
				<groupId>org.jboss.resteasy</groupId>
				<artifactId>resteasy-client</artifactId>
				<version>${resteasy_version}</version>
			</dependency>
			<dependency>
				<groupId>org.jscience</groupId>
				<artifactId>jscience</artifactId>
				<version>4.3.1</version>
			</dependency>
			<dependency>
				<groupId>org.hamcrest</groupId>
				<artifactId>hamcrest</artifactId>
				<version>${hamcrest_version}</version>
			</dependency>
			<dependency>
				<groupId>org.hibernate</groupId>
				<artifactId>hibernate-core</artifactId>
				<version>${hibernate_version}</version>
				<exclusions>
					<exclusion>
						<artifactId>xml-apis</artifactId>
						<groupId>xml-apis</groupId>
					</exclusion>
					<exclusion>
						<groupId>javax.activation</groupId>
						<artifactId>activation</artifactId>
					</exclusion>
					<exclusion>
						<groupId>javax.activation</groupId>
						<artifactId>javax.activation-api</artifactId>
					</exclusion>
					<exclusion>
						<groupId>javax.xml.bind</groupId>
						<artifactId>jaxb-api</artifactId>
					</exclusion>
				</exclusions>
			</dependency>
			<dependency>
				<groupId>org.hibernate</groupId>
				<artifactId>hibernate-java8</artifactId>
				<version>${hibernate_version}</version>
			</dependency>
			<dependency>
				<groupId>org.hibernate</groupId>
				<artifactId>hibernate-entitymanager</artifactId>
				<version>${hibernate_version}</version>
			</dependency>
			<dependency>
				<groupId>org.hibernate.validator</groupId>
				<artifactId>hibernate-validator</artifactId>
				<version>${hibernate_validator_version}</version>
			</dependency>
			<dependency>
				<groupId>org.apache.logging.log4j</groupId>
				<artifactId>log4j-to-slf4j</artifactId>
				<version>${log4j_to_slf4j_version}</version>
			</dependency>
			<dependency>
				<groupId>org.hibernate.search</groupId>
				<artifactId>hibernate-search-mapper-orm</artifactId>
				<version>${hibernate_search_version}</version>
				<exclusions>
					<exclusion>
						<groupId>org.apache.logging.log4j</groupId>
						<artifactId>log4j-api</artifactId>
					</exclusion>
				</exclusions>
			</dependency>
			<dependency>
				<!--
				Be careful bumping this, you need to match the maximum version supported by Hibernate Search.
				See: https://docs.jboss.org/hibernate/stable/search/reference/en-US/html_single/#getting-started-compatibility
				-->
				<groupId>org.elasticsearch.client</groupId>
				<artifactId>elasticsearch-rest-high-level-client</artifactId>
<<<<<<< HEAD
				<version>7.13.4</version>
=======
				<version>7.17.3</version>
>>>>>>> 544ef3de
				<exclusions>
					<exclusion>
						<groupId>com.fasterxml.jackson.dataformat</groupId>
						<artifactId>*</artifactId>
					</exclusion>
					<exclusion>
						<groupId>org.yaml</groupId>
						<artifactId>*</artifactId>
					</exclusion>
				</exclusions>
			</dependency>
			<dependency>
				<groupId>org.hibernate.search</groupId>
				<artifactId>hibernate-search-backend-elasticsearch</artifactId>
				<version>${hibernate_search_version}</version>
			</dependency>
			<dependency>
				<groupId>org.hibernate.search</groupId>
				<artifactId>hibernate-search-backend-lucene</artifactId>
				<version>${hibernate_search_version}</version>
			</dependency>
			<dependency>
				<groupId>org.javassist</groupId>
				<artifactId>javassist</artifactId>
				<version>3.22.0-GA</version>
			</dependency>
			<dependency>
				<groupId>org.junit</groupId>
				<artifactId>junit-bom</artifactId>
				<version>${junit_version}</version>
				<type>pom</type>
				<scope>import</scope>
			</dependency>
			<dependency>
				<groupId>org.junit.jupiter</groupId>
				<artifactId>junit-jupiter</artifactId>
				<version>${junit_version}</version>
				<scope>test</scope>
			</dependency>
			<dependency>
				<groupId>org.junit.jupiter</groupId>
				<artifactId>junit-jupiter-api</artifactId>
				<version>${junit_version}</version>
				<scope>test</scope>
			</dependency>
			<dependency>
				<groupId>org.junit.jupiter</groupId>
				<artifactId>junit-jupiter-engine</artifactId>
				<version>${junit_version}</version>
				<scope>test</scope>
			</dependency>
			<dependency>
				<groupId>org.junit.jupiter</groupId>
				<artifactId>junit-jupiter-params</artifactId>
				<version>${junit_version}</version>
				<scope>test</scope>
			</dependency>
			<dependency>
				<groupId>org.junit-pioneer</groupId>
				<artifactId>junit-pioneer</artifactId>
				<version>1.3.8</version>
			</dependency>
			<dependency>
				<groupId>org.mariadb.jdbc</groupId>
				<artifactId>mariadb-java-client</artifactId>
				<version>3.0.4</version>
			</dependency>
			<dependency>
				<groupId>org.mockito</groupId>
				<artifactId>mockito-core</artifactId>
				<version>${mockito_version}</version>
			</dependency>
			<dependency>
				<groupId>org.mockito</groupId>
				<artifactId>mockito-junit-jupiter</artifactId>
				<version>${mockito_version}</version>
			</dependency>
			<dependency>
				<groupId>org.postgresql</groupId>
				<artifactId>postgresql</artifactId>
				<version>42.3.3</version>
			</dependency>
			<dependency>
				<groupId>org.quartz-scheduler</groupId>
				<artifactId>quartz</artifactId>
				<version>2.3.2</version>
				<exclusions>
					<exclusion>
						<groupId>com.zaxxer</groupId>
						<artifactId>HikariCP-java7</artifactId>
					</exclusion>
					<exclusion>
						<groupId>com.mchange</groupId>
						<artifactId>c3p0</artifactId>
					</exclusion>
					<exclusion>
						<groupId>com.mchange</groupId>
						<artifactId>mchange-commons-java</artifactId>
					</exclusion>
				</exclusions>
			</dependency>
			<dependency>
				<groupId>org.slf4j</groupId>
				<artifactId>slf4j-android</artifactId>
				<version>${slf4j_version}</version>
			</dependency>
			<dependency>
				<groupId>org.slf4j</groupId>
				<artifactId>slf4j-api</artifactId>
				<version>${slf4j_version}</version>
			</dependency>
			<dependency>
				<groupId>org.slf4j</groupId>
				<artifactId>jcl-over-slf4j</artifactId>
				<version>${slf4j_version}</version>
			</dependency>
			<dependency>
				<groupId>org.slf4j</groupId>
				<artifactId>log4j-over-slf4j</artifactId>
				<version>${slf4j_version}</version>
			</dependency>
			<dependency>
				<groupId>org.springframework</groupId>
				<artifactId>spring-beans</artifactId>
				<version>${spring_version}</version>
			</dependency>
			<dependency>
				<groupId>org.springframework</groupId>
				<artifactId>spring-context</artifactId>
				<version>${spring_version}</version>
			</dependency>
			<dependency>
				<groupId>org.springframework</groupId>
				<artifactId>spring-context-support</artifactId>
				<version>${spring_version}</version>
			</dependency>
			<dependency>
				<groupId>org.springframework</groupId>
				<artifactId>spring-core</artifactId>
				<version>${spring_version}</version>
			</dependency>
			<dependency>
				<groupId>org.springframework</groupId>
				<artifactId>spring-expression</artifactId>
				<version>${spring_version}</version>
			</dependency>
			<dependency>
				<groupId>org.springframework</groupId>
				<artifactId>spring-jdbc</artifactId>
				<version>${spring_version}</version>
			</dependency>
			<dependency>
				<groupId>org.springframework.data</groupId>
				<artifactId>spring-data-jpa</artifactId>
				<version>${spring_data_version}</version>
			</dependency>
			<dependency>
				<groupId>org.springframework.data</groupId>
				<artifactId>spring-data-commons</artifactId>
				<version>${spring_data_version}</version>
			</dependency>
			<dependency>
				<groupId>org.springframework</groupId>
				<artifactId>spring-messaging</artifactId>
				<version>${spring_version}</version>
			</dependency>
			<dependency>
				<groupId>org.springframework</groupId>
				<artifactId>spring-orm</artifactId>
				<version>${spring_version}</version>
			</dependency>
			<dependency>
				<groupId>org.springframework</groupId>
				<artifactId>spring-test</artifactId>
				<version>${spring_version}</version>
			</dependency>
			<dependency>
				<groupId>org.springframework</groupId>
				<artifactId>spring-webmvc</artifactId>
				<version>${spring_version}</version>
			</dependency>
			<dependency>
				<groupId>org.springframework.boot</groupId>
				<artifactId>spring-boot-starter-test</artifactId>
				<version>${spring_boot_version}</version>
			</dependency>
			<dependency>
				<groupId>org.springframework.boot</groupId>
				<artifactId>spring-boot-test</artifactId>
				<version>${spring_boot_version}</version>
			</dependency>
			<dependency>
				<groupId>org.springframework</groupId>
				<artifactId>spring-tx</artifactId>
				<version>${spring_version}</version>
			</dependency>
			<dependency>
				<groupId>org.springframework</groupId>
				<artifactId>spring-web</artifactId>
				<version>${spring_version}</version>
			</dependency>
			<dependency>
				<groupId>org.springframework</groupId>
				<artifactId>spring-websocket</artifactId>
				<version>${spring_version}</version>
			</dependency>
			<dependency>
				<groupId>org.springframework.retry</groupId>
				<artifactId>spring-retry</artifactId>
				<version>${spring_retry_version}</version>
			</dependency>
			<dependency>
				<groupId>org.springframework.batch</groupId>
				<artifactId>spring-batch-core</artifactId>
				<version>${spring_batch_version}</version>
			</dependency>
			<dependency>
				<groupId>org.springframework.batch</groupId>
				<artifactId>spring-batch-infrastructure</artifactId>
				<version>${spring_batch_version}</version>
			</dependency>
			<dependency>
				<groupId>org.thymeleaf</groupId>
				<artifactId>thymeleaf</artifactId>
				<version>${thymeleaf-version}</version>
			</dependency>
			<dependency>
				<groupId>org.thymeleaf</groupId>
				<artifactId>thymeleaf-spring5</artifactId>
				<version>${thymeleaf-version}</version>
			</dependency>
			<dependency>
				<groupId>org.webjars.npm</groupId>
				<artifactId>bootstrap</artifactId>
				<version>4.5.2</version>
			</dependency>
			<dependency>
				<groupId>org.webjars</groupId>
				<artifactId>Eonasdan-bootstrap-datetimepicker</artifactId>
				<version>4.17.47</version>
				<exclusions>
					<exclusion>
						<groupId>*</groupId>
						<artifactId>*</artifactId>
					</exclusion>
				</exclusions>
			</dependency>
			<dependency>
				<groupId>org.webjars</groupId>
				<artifactId>font-awesome</artifactId>
				<version>5.8.2</version>
			</dependency>
			<dependency>
				<groupId>org.webjars.bower</groupId>
				<artifactId>awesome-bootstrap-checkbox</artifactId>
				<version>1.0.2</version>
			</dependency>
			<dependency>
				<groupId>org.webjars</groupId>
				<artifactId>jstimezonedetect</artifactId>
				<version>1.0.6</version>
			</dependency>
			<dependency>
				<groupId>org.webjars</groupId>
				<artifactId>select2</artifactId>
				<version>4.0.13</version>
				<exclusions>
					<exclusion>
						<groupId>org.webjars</groupId>
						<artifactId>jquery</artifactId>
					</exclusion>
				</exclusions>
			</dependency>
			<dependency>
				<groupId>org.webjars.bower</groupId>
				<artifactId>jquery</artifactId>
				<version>3.5.1</version>
			</dependency>
			<dependency>
				<groupId>org.webjars.bower</groupId>
				<artifactId>moment</artifactId>
				<version>2.27.0</version>
			</dependency>
			<dependency>
				<groupId>org.webjars.npm</groupId>
				<artifactId>popper.js</artifactId>
				<version>1.16.1</version>
			</dependency>
			<dependency>
				<groupId>org.webjars</groupId>
				<artifactId>swagger-ui</artifactId>
				<version>4.1.3</version>
			</dependency>
			<dependency>
				<groupId>org.xmlunit</groupId>
				<artifactId>xmlunit-core</artifactId>
				<version>2.4.0</version>
			</dependency>
			<dependency>
				<groupId>org.testcontainers</groupId>
				<artifactId>testcontainers</artifactId>
				<version>${testcontainers_version}</version>
				<scope>test</scope>
			</dependency>
			<dependency>
				<groupId>org.testcontainers</groupId>
				<artifactId>elasticsearch</artifactId>
				<version>${testcontainers_version}</version>
				<scope>test</scope>
			</dependency>
			<dependency>
				<groupId>org.testcontainers</groupId>
				<artifactId>junit-jupiter</artifactId>
				<version>${testcontainers_version}</version>
				<scope>test</scope>
			</dependency>
			<dependency>
				<groupId>xpp3</groupId>
				<artifactId>xpp3</artifactId>
				<version>1.1.4c</version>
			</dependency>
			<dependency>
				<groupId>xpp3</groupId>
				<artifactId>xpp3_xpath</artifactId>
				<version>1.1.4c</version>
			</dependency>
			<dependency>
				<groupId>org.flywaydb</groupId>
				<artifactId>flyway-core</artifactId>
				<version>${flyway_version}</version>
			</dependency>
			<dependency>
				<groupId>org.flywaydb</groupId>
				<artifactId>flyway-sqlserver</artifactId>
				<version>${flyway_version}</version>
			</dependency>
			<dependency>
				<groupId>org.flywaydb</groupId>
				<artifactId>flyway-mysql</artifactId>
				<version>${flyway_version}</version>
			</dependency>
			<dependency>
				<groupId>org.springframework.batch</groupId>
				<artifactId>spring-batch-test</artifactId>
				<version>${spring_batch_version}</version>
				<scope>test</scope>
			</dependency>
		</dependencies>
	</dependencyManagement>

	<!--
	<pluginRepositories>
		<pluginRepository>
			<id>ossrh</id>
			<name>Sonatype</name>
			<url>https://oss.sonatype.org/content/repositories/snapshots</url>
			<snapshots>
				<enabled>true</enabled>
			</snapshots>
		</pluginRepository>
		<pluginRepository>
			<id>maven2</id>
			<name>Maven2</name>
			<url>https://central.maven.org/maven2/</url>
			<snapshots>
				<enabled>true</enabled>
			</snapshots>
		</pluginRepository>
	</pluginRepositories>
	-->

	<build>
		<pluginManagement>
			<plugins>
                <plugin>
					<groupId>org.apache.maven.plugins</groupId>
					<artifactId>maven-checkstyle-plugin</artifactId>
					<version>3.1.2</version>
					<dependencies>
						<dependency>
							<groupId>com.puppycrawl.tools</groupId>
							<artifactId>checkstyle</artifactId>
							<version>8.43</version>
						</dependency>
                        <dependency>
                            <groupId>ca.uhn.hapi.fhir</groupId>
                            <artifactId>hapi-fhir-checkstyle</artifactId>
									<!-- Remember to bump this when you upgrade the version -->
                            <version>6.1.0-PRE1-SNAPSHOT</version>
                        </dependency>
					</dependencies>
				</plugin>
				<plugin>
					<groupId>org.springframework.boot</groupId>
					<artifactId>spring-boot-maven-plugin</artifactId>
					<version>${spring_boot_version}</version>
				</plugin>
				<plugin>
					<groupId>org.sonatype.plugins</groupId>
					<artifactId>nexus-staging-maven-plugin</artifactId>
					<version>1.6.8</version>
					<extensions>true</extensions>
					<configuration>
						<serverId>ossrh</serverId>
						<nexusUrl>https://oss.sonatype.org/</nexusUrl>
						<autoReleaseAfterClose>true</autoReleaseAfterClose>
					</configuration>
				</plugin>
				<plugin>
					<groupId>org.basepom.maven</groupId>
					<artifactId>duplicate-finder-maven-plugin</artifactId>
					<version>1.5.0</version>
				</plugin>
				<plugin>
					<groupId>de.jpdigital</groupId>
					<artifactId>hibernate54-ddl-maven-plugin</artifactId>
					<version>2.3.0</version>
				</plugin>
				<plugin>
					<groupId>org.apache.maven.plugins</groupId>
					<artifactId>maven-assembly-plugin</artifactId>
					<version>${maven_assembly_plugin_version}</version>
				</plugin>
				<plugin>
					<groupId>org.apache.felix</groupId>
					<artifactId>maven-bundle-plugin</artifactId>
					<version>3.5.0</version>
				</plugin>
				<plugin>
					<groupId>org.apache.maven.plugins</groupId>
					<artifactId>maven-antrun-plugin</artifactId>
					<version>3.0.0</version>
				</plugin>
				<plugin>
					<groupId>org.apache.maven.plugins</groupId>
					<artifactId>maven-clean-plugin</artifactId>
					<version>3.1.0</version>
				</plugin>
				<plugin>
					<groupId>org.apache.maven.plugins</groupId>
					<artifactId>maven-compiler-plugin</artifactId>
					<version>3.10.1</version>
					<configuration>
						<forceJavacCompilerUse>true</forceJavacCompilerUse>
						<encoding>UTF-8</encoding>
						<fork>true</fork>
						<meminitial>500m</meminitial>
						<maxmem>2000m</maxmem>
					</configuration>
					<dependencies>
					</dependencies>
				</plugin>
				<plugin>
					<groupId>org.apache.maven.plugins</groupId>
					<artifactId>maven-dependency-plugin</artifactId>
					<version>3.1.2</version>
				</plugin>
				<plugin>
					<groupId>org.apache.maven.plugins</groupId>
					<artifactId>maven-deploy-plugin</artifactId>
					<version>2.8.2</version>
				</plugin>
				<plugin>
					<groupId>org.apache.maven.plugins</groupId>
					<artifactId>maven-gpg-plugin</artifactId>
					<version>1.6</version>
				</plugin>
				<plugin>
					<groupId>org.apache.maven.plugins</groupId>
					<artifactId>maven-javadoc-plugin</artifactId>
					<version>3.2.0</version>
				</plugin>
				<plugin>
					<groupId>org.apache.maven.plugins</groupId>
					<artifactId>maven-jar-plugin</artifactId>
					<version>3.2.0</version>
				</plugin>
				<plugin>
					<groupId>org.apache.maven.plugins</groupId>
					<artifactId>maven-jxr-plugin</artifactId>
					<version>3.0.0</version>
				</plugin>
				<plugin>
					<groupId>org.apache.maven.plugins</groupId>
					<artifactId>maven-failsafe-plugin</artifactId>
					<version>3.0.0-M5</version>
				</plugin>
				<plugin>
					<groupId>org.apache.maven.plugins</groupId>
					<artifactId>maven-plugin-plugin</artifactId>
					<version>3.6.1</version>
				</plugin>
				<plugin>
					<groupId>org.apache.maven.plugins</groupId>
					<artifactId>maven-shade-plugin</artifactId>
					<version>2.4.3</version>
				</plugin>
				<plugin>
					<groupId>org.apache.maven.plugins</groupId>
					<artifactId>maven-source-plugin</artifactId>
					<version>3.2.1</version>
				</plugin>
				<plugin>
					<groupId>org.apache.maven.plugins</groupId>
					<artifactId>maven-surefire-plugin</artifactId>
					<version>3.0.0-M5</version>
					<configuration>
						<redirectTestOutputToFile>true</redirectTestOutputToFile>
						<runOrder>random</runOrder>
						<argLine>@{argLine} ${surefire_jvm_args}</argLine>
						<forkCount>1.0C</forkCount>
						<trimStackTrace>true</trimStackTrace>
					</configuration>
				</plugin>
				<plugin>
					<groupId>org.apache.maven.plugins</groupId>
					<artifactId>maven-war-plugin</artifactId>
					<version>3.2.3</version>
				</plugin>
				<plugin>
					<groupId>org.codehaus.mojo</groupId>
					<artifactId>build-helper-maven-plugin</artifactId>
					<version>3.2.0</version>
				</plugin>
				<plugin>
					<groupId>org.codehaus.mojo</groupId>
					<artifactId>buildnumber-maven-plugin</artifactId>
					<version>1.4</version>
				</plugin>
				<plugin>
					<groupId>org.codehaus.mojo</groupId>
					<artifactId>cobertura-maven-plugin</artifactId>
					<version>2.7</version>
					<configuration>
						<skip>true</skip>
					</configuration>
				</plugin>
				<plugin>
					<groupId>org.codehaus.mojo</groupId>
					<artifactId>license-maven-plugin</artifactId>
					<version>2.0.0</version>
					<configuration>
						<verbose>true</verbose>
						<addSvnKeyWords>false</addSvnKeyWords>
						<encoding>UTF-8</encoding>
					</configuration>
				</plugin>
				<plugin>
					<groupId>org.codehaus.mojo</groupId>
					<artifactId>versions-maven-plugin</artifactId>
					<version>2.8.1</version>
					<configuration>
						<processDependencyManagementTransitive>false</processDependencyManagementTransitive>
					</configuration>
				</plugin>
				<plugin>
					<groupId>org.eclipse.jetty</groupId>
					<artifactId>jetty-maven-plugin</artifactId>
					<version>${jetty_version}</version>
				</plugin>
				<plugin>
					<groupId>org.eluder.coveralls</groupId>
					<artifactId>coveralls-maven-plugin</artifactId>
					<version>4.3.0</version>
					<configuration>
						<coberturaReports>
						</coberturaReports>
					</configuration>
				</plugin>
				<plugin>
					<groupId>org.jacoco</groupId>
					<artifactId>jacoco-maven-plugin</artifactId>
					<version>0.8.7</version>
					<configuration>
						<excludes>
							<exclude>ca/uhn/fhir/model/dstu2/**/*.class</exclude>
							<exclude>ca/uhn/fhir/jpa/rp/r5/*.class</exclude>
							<exclude>ca/uhn/fhir/jpa/rp/r4/*.class</exclude>
							<exclude>ca/uhn/fhir/jpa/rp/dstu3/*.class</exclude>
							<exclude>ca/uhn/fhir/jpa/rp/dstu2/*.class</exclude>
						</excludes>
					</configuration>
				</plugin>
				<!--This plugin's configuration is used to store Eclipse m2e settings only. It has no influence on the Maven build itself. -->
				<plugin>
					<groupId>org.eclipse.m2e</groupId>
					<artifactId>lifecycle-mapping</artifactId>
					<version>1.0.0</version>
					<configuration>
						<lifecycleMappingMetadata>
							<pluginExecutions>
								<pluginExecution>
									<pluginExecutionFilter>
										<groupId>
											ca.uhn.hapi.fhir
										</groupId>
										<artifactId>
											hapi-tinder-plugin
										</artifactId>
										<versionRange>
											[0.8-SNAPSHOT,)
										</versionRange>
										<goals>
											<goal>
												generate-jparest-server
											</goal>
										</goals>
									</pluginExecutionFilter>
									<action>
										<ignore></ignore>
									</action>
								</pluginExecution>
								<pluginExecution>
									<pluginExecutionFilter>
										<groupId>
											org.apache.maven.plugins
										</groupId>
										<artifactId>
											maven-antrun-plugin
										</artifactId>
										<versionRange>
											[1.7,)
										</versionRange>
										<goals>
											<goal>run</goal>
										</goals>
									</pluginExecutionFilter>
									<action>
										<ignore></ignore>
									</action>
								</pluginExecution>
								<!--
								<pluginExecution>
									<pluginExecutionFilter>
										<groupId>
											org.codehaus.mojo
										</groupId>
										<artifactId>
											build-helper-maven-plugin
										</artifactId>
										<versionRange>
											[1.9.1,)
										</versionRange>
										<goals>
											<goal>add-source</goal>
										</goals>
									</pluginExecutionFilter>
									<action>
										<ignore></ignore>
									</action>
								</pluginExecution>
								<pluginExecution>
									<pluginExecutionFilter>
										<groupId>
											org.apache.maven.plugins
										</groupId>
										<artifactId>
											maven-compiler-plugin
										</artifactId>
										<versionRange>
											[3.3,)
										</versionRange>
										<goals>
											<goal>compile</goal>
											<goal>testCompile</goal>
										</goals>
									</pluginExecutionFilter>
									<action>
										<ignore></ignore>
									</action>
								</pluginExecution>
								 -->
							</pluginExecutions>
						</lifecycleMappingMetadata>
					</configuration>
				</plugin>
				<plugin>
					<groupId>org.apache.maven.plugins</groupId>
					<artifactId>maven-install-plugin</artifactId>
					<version>2.5.2</version>
				</plugin>
			</plugins>
		</pluginManagement>
		<plugins>
			<plugin>
				<groupId>org.apache.maven.plugins</groupId>
				<artifactId>maven-enforcer-plugin</artifactId>
				<version>3.0.0</version>
				<executions>
					<execution>
						<id>enforce-maven</id>
						<goals>
							<goal>enforce</goal>
						</goals>
						<configuration>
							<rules>
								<requireMavenVersion>
									<version>3.5.4</version>
								</requireMavenVersion>
								<requireJavaVersion>
									<version>17</version>
									<message>
										HAPI FHIR is targeting JDK 11 for published binaries,
										but we require JDK 17 to build and test this library.
									</message>
								</requireJavaVersion>
							</rules>
						</configuration>
					</execution>
				</executions>
			</plugin>
			<plugin>
				<artifactId>maven-antrun-plugin</artifactId>
				<inherited>false</inherited>
				<executions>
					<execution>
						<id>copySubProjects</id>
						<phase>site</phase>
						<goals>
							<goal>run</goal>
						</goals>
						<configuration>
							<target>
								<copy todir="target/site/apidocs">
									<fileset dir="hapi-fhir-base/target/site/apidocs"/>
								</copy>
								<copy todir="target/site/apidocs-dstu2">
									<fileset dir="hapi-fhir-structures-dstu2/target/site/apidocs"/>
								</copy>
								<copy todir="target/site/apidocs-dstu3">
									<fileset dir="hapi-fhir-structures-dstu3/target/site/apidocs"/>
								</copy>
								<copy todir="target/site/apidocs-r4">
									<fileset dir="hapi-fhir-structures-r4/target/site/apidocs"/>
								</copy>
								<copy todir="target/site/apidocs-r5">
									<fileset dir="hapi-fhir-structures-r5/target/site/apidocs"/>
								</copy>
								<copy todir="target/site/apidocs-jpaserver">
									<fileset dir="hapi-fhir-jpaserver-base/target/site/apidocs"/>
								</copy>
								<copy todir="target/site/apidocs-jpaserver-mdm">
									<fileset dir="hapi-fhir-jpaserver-mdm/target/site/apidocs"/>
								</copy>
								<copy todir="target/site/apidocs-jpaserver-batch">
									<fileset dir="hapi-fhir-batch/target/site/apidocs"/>
								</copy>
								<copy todir="target/site/apidocs-storage-batch2">
									<fileset dir="hapi-fhir-storage-batch2/target/site/apidocs"/>
								</copy>
								<copy todir="target/site/apidocs-client">
									<fileset dir="hapi-fhir-client/target/site/apidocs"/>
								</copy>
								<copy todir="target/site/apidocs-server">
									<fileset dir="hapi-fhir-server/target/site/apidocs"/>
								</copy>
								<copy todir="target/site/apidocs-server-mdm">
									<fileset dir="hapi-fhir-server-mdm/target/site/apidocs"/>
								</copy>
                                <copy todir="target/site/apidocs-server-openapi">
                                    <fileset dir="hapi-fhir-server-mdm/target/site/openapi"/>
                                </copy>
								<copy todir="target/site/xref-jpaserver">
									<fileset dir="hapi-fhir-jpaserver-base/target/site/xref"/>
								</copy>
								<copy todir="target/site/xref-base">
									<fileset dir="hapi-fhir-base/target/site/xref"/>
								</copy>
								<!-- <copy todir="target/site/cobertura"> <fileset dir="hapi-fhir-cobertura/target/site/cobertura" /> </copy> -->
								<copy todir="target/site">
									<fileset dir="hapi-fhir-base/target/site" includes="checkstyle.*"/>
								</copy>
								<echo>Fixing Checkstyle Report</echo>
								<replace dir="target/site" summary="true">
									<include name="checkstyle.html"/>
									<replacetoken>"../../</replacetoken>
									<replacevalue>"./</replacevalue>
								</replace>
								<replace dir="target/site" summary="true">
									<include name="*.html"/>
									<replacetoken>
										http://netdna.bootstrapcdn.com/twitter-bootstrap/2.3.1/css/bootstrap-responsive.min.css
									</replacetoken>
									<replacevalue>./css/bootstrap-responsive.min.css</replacevalue>
								</replace>
								<replace dir="target/site" summary="true">
									<include name="*.html"/>
									<replacetoken>http://netdna.bootstrapcd</replacetoken>
									<replacevalue>https://netdna.bootstrapcd</replacevalue>
								</replace>
								<replace dir="target/site" summary="true">
									<include name="*.html"/>
									<replacetoken>http://maxcdn.bootstrapcdn.com/font-awesome/4.3.0/css/font-awesome.min.css
									</replacetoken>
									<replacevalue>https://maxcdn.bootstrapcdn.com/font-awesome/4.3.0/css/font-awesome.min.css
									</replacevalue>
								</replace>
								<replace dir="target/site" summary="true">
									<include name="*.html"/>
									<replacetoken>http://ajax.googleapis</replacetoken>
									<replacevalue>https://ajax.googleapis</replacevalue>
								</replace>
								<replace dir="target/site" summary="true">
									<include name="*.html"/>
									<replacetoken>\t</replacetoken>
									<replacevalue>
									</replacevalue>
								</replace>
								<replace dir="target/site" summary="true">
									<include name="index.html"/>
									<replacetoken><![CDATA[<h2 id="Welcome">Welcome</h2>]]></replacetoken>
									<replacevalue><![CDATA[
			<div class="span12">
				<div class="pull-left">
					<a href="./" id="bannerLeft"><img src="images/hapi_fhir_banner.png" alt='"'HAPI'"' /></a>
				</div>
				<div class="pull-right">
					<a href="./" id="bannerRight"><img src="images/hapi_fhir_banner_right.png" alt='"'FHIR'"' /></a>
				</div>
			</div>
			<br clear="both"/>
	]]></replacevalue>
								</replace>
								<!--<replaceregexp file="target/site/checkstyle.html" byline="false" match="&lt;ul class=&quot;breadcrumb.*?&lt;/ul&gt;" replace="" flags="s"/> -->
							</target>
						</configuration>
					</execution>
					<execution>
						<id>addSyntaxHighlighter</id>
						<phase>site</phase>
						<goals>
							<goal>run</goal>
						</goals>
						<configuration>
							<target>
								<echo>Adding Fontawesome</echo>
								<replace dir="target/site" summary="true">
									<include name="*.html"/>
									<replacetoken>
										<![CDATA[<a href="download.html" title="Download">Download</a>]]></replacetoken>
									<replacevalue>
										<![CDATA[<a href="download.html"  title="Download"><i class="fa fa-download"></i> Download</a>]]></replacevalue>
								</replace>
								<replace dir="target/site" summary="true">
									<include name="*.html"/>
									<replacetoken>
										<![CDATA[<a href="https://github.com/hapifhir/hapi-fhir/" title="GitHub Project" class="externalLink">GitHub Project</a>]]></replacetoken>
									<replacevalue>
										<![CDATA[<a href="https://github.com/hapifhir/hapi-fhir/" title="GitHub Project"  class="externalLink"><i class="fa fa-github"></i> GitHub Project</a>]]></replacevalue>
								</replace>
								<replace dir="target/site" summary="true">
									<include name="*.html"/>
									<replacetoken><![CDATA[data-toggle="dropdown">Test Servers <]]></replacetoken>
									<replacevalue>
										<![CDATA[data-toggle="dropdown"><i class="fa fa-fire"></i>&nbsp;Test Servers&nbsp;<]]></replacevalue>
								</replace>
								<replace dir="target/site" summary="true">
									<include name="*.html"/>
									<replacetoken><![CDATA[data-toggle="dropdown">Documentation <]]></replacetoken>
									<replacevalue>
										<![CDATA[data-toggle="dropdown"><i class="fa fa-book"></i>&nbsp;Documentation&nbsp;<]]></replacevalue>
								</replace>
								<replace dir="target/site" summary="true">
									<include name="*.html"/>
									<replacetoken><![CDATA[data-toggle="dropdown">Get Help <]]></replacetoken>
									<replacevalue>
										<![CDATA[data-toggle="dropdown"><i class="fa fa-support"></i>&nbsp;Get Help&nbsp;<]]></replacevalue>
								</replace>
								<echo>Changing Breadcrumbs</echo>
								<replace dir="target/site" summary="true">
									<include name="doc_*.html"/>
									<replacetoken><![CDATA[<li class="divider">/</li>]]></replacetoken>
									<replacevalue><![CDATA[<li  class="divider">/</li>
			<li><a href="docindex.html" title="Documentation">Documentation</a></li>
			<li  class="divider">/</li>]]></replacevalue>
								</replace>
								<echo>Adding Syntax Highlighter</echo>
								<replace dir="target/site" summary="true">
									<include name="*.html"></include>
									<replacetoken><![CDATA[</body>]]></replacetoken>
									<replacevalue><![CDATA[
<script type="text/javascript">
	var elements = document.getElementsByClassName("source");
	for (var i=0; i < elements.length; i++) {
		var pres = elements[i].getElementsByTagName("pre");
		for (var j = 0; j < pres.length; j++) {
			var pre = pres[j];
			if (pre.innerHTML.match(/^\s*\&lt\;/)) {
				pre.className = 'brush: xml';
			} else if (pre.innerHTML.match(/\/\*/)) {
				pre.className = 'brush: java';
			} else if (pre.innerHTML.match(/^\/\//)) {
				pre.className = 'brush: java';
			} else if (pre.innerHTML.match(/^\{/)) {
				pre.className = 'brush: jscript';
			} else if (pre.innerHTML.match(/^\#/)) {
				pre.className = 'brush: bash';
			} else if (pre.innerHTML.match(/\&lt\;\//)) {
				pre.className = 'brush: xml';
			} else {
				pre.className = 'brush: java';
			}
		}
	}

	SyntaxHighlighter.all();
</script>
</body>
									]]></replacevalue>
								</replace>
							</target>
						</configuration>
					</execution>
					<execution>
						<id>addAnalytics</id>
						<phase>site</phase>
						<configuration>
							<target>
								<echo>Adding Google analytics in target/site for &lt;body&gt;</echo>
								<replace dir="target/site" summary="true">
									<include name="**/*.html"></include>
									<!--suppress UnresolvedMavenProperty -->
									<replacefilter token="#build#" value="${label}"/>
									<replacefilter token="#version#" value="${project.version}"/>
									<replacetoken><![CDATA[</body>]]></replacetoken>
									<replacevalue><![CDATA[
<script>
  (function(i,s,o,g,r,a,m){i['GoogleAnalyticsObject']=r;i[r]=i[r]||function(){
  (i[r].q=i[r].q||[]).push(arguments)},i[r].l=1*new Date();a=s.createElement(o),
  m=s.getElementsByTagName(o)[0];a.async=1;a.src=g;m.parentNode.insertBefore(a,m)
  })(window,document,'script','//www.google-analytics.com/analytics.js','ga');

  ga('create', 'UA-1395874-5', 'auto');
  ga('require', 'displayfeatures');
  ga('require', 'linkid', 'linkid.js');
  ga('send', 'pageview');

</script>
                </body >
                ]]></replacevalue>
								</replace>
								<echo>Adding Google analytics in target/site for &lt;BODY&gt;</echo>
								<replace dir="target/site" summary="true">
									<include name="**/*.html"></include>
									<replacetoken><![CDATA[</BODY>]]></replacetoken>
									<replacevalue><![CDATA[
<script>
  (function(i,s,o,g,r,a,m){i['GoogleAnalyticsObject']=r;i[r]=i[r]||function(){
  (i[r].q=i[r].q||[]).push(arguments)},i[r].l=1*new Date();a=s.createElement(o),
  m=s.getElementsByTagName(o)[0];a.async=1;a.src=g;m.parentNode.insertBefore(a,m)
  })(window,document,'script','//www.google-analytics.com/analytics.js','ga');

  ga('create', 'UA-1395874-5', 'auto');
  ga('require', 'displayfeatures');
  ga('require', 'linkid', 'linkid.js');
  ga('send', 'pageview');

</script>
                </BODY >
                ]]></replacevalue>
								</replace>
							</target>
						</configuration>
						<goals>
							<goal>run</goal>
						</goals>
					</execution>
				</executions>
			</plugin>
			<plugin>
				<groupId>org.apache.maven.plugins</groupId>
				<artifactId>maven-scm-publish-plugin</artifactId>
				<version>3.0.0</version>
				<inherited>false</inherited>
				<configuration>
					<checkoutDirectory>${scmPubCheckoutDirectory}</checkoutDirectory>
					<content>\${siteMainDirectory}</content>
					<tryUpdate>true</tryUpdate>
					<scmBranch>gh-pages</scmBranch>
					<pubScmUrl>scm:git:git@github.com:hapifhir/hapi-fhir.git</pubScmUrl>
				</configuration>
				<executions>
					<execution>
						<id>scm-publish</id>
						<phase>site-deploy</phase>
						<goals>
							<goal>publish-scm</goal>
						</goals>
					</execution>
				</executions>
			</plugin>
			<plugin>
				<groupId>org.jacoco</groupId>
				<artifactId>jacoco-maven-plugin</artifactId>
				<configuration>
					<dumpOnExit>true</dumpOnExit>
				</configuration>
				<executions>
					<execution>
						<id>default-prepare-agent</id>
						<goals>
							<goal>prepare-agent</goal>
						</goals>
					</execution>
				</executions>
			</plugin>
		</plugins>
	</build>

	<reporting>
		<plugins>
			<plugin>
				<groupId>org.apache.maven.plugins</groupId>
				<artifactId>maven-changes-plugin</artifactId>
				<version>2.12.1</version>
				<inherited>false</inherited>
				<reportSets>
					<reportSet>
						<reports>
							<report>changes-report</report>
						</reports>
					</reportSet>
				</reportSets>
				<configuration>
					<feedType>atom_1.0</feedType>
					<issueLinkTemplatePerSystem>
						<default>https://github.com/hapifhir/hapi-fhir/issues/%ISSUE%</default>
					</issueLinkTemplatePerSystem>
					<escapeHTML>false</escapeHTML>
				</configuration>
			</plugin>
			<plugin>
				<groupId>org.apache.maven.plugins</groupId>
				<artifactId>maven-surefire-report-plugin</artifactId>
				<version>2.19.1</version>
				<reportSets>
					<reportSet>
						<reports>
							<report>failsafe-report-only</report>
						</reports>
					</reportSet>
				</reportSets>
				<configuration>
					<reportsDirectories>
						<reportDirectory>${project.basedir}/hapi-fhir-base/target/surefire-reports/</reportDirectory>
						<reportDirectory>${project.basedir}/hapi-fhir-structures-dstu/target/surefire-reports/
						</reportDirectory>
						<reportDirectory>${project.basedir}/hapi-fhir-structures-dstu2/target/surefire-reports/
						</reportDirectory>
						<reportDirectory>${project.basedir}/hapi-fhir-jpaserver-base/target/surefire-reports/
						</reportDirectory>
					</reportsDirectories>
				</configuration>
			</plugin>
			<plugin>
				<groupId>org.apache.maven.plugins</groupId>
				<artifactId>maven-project-info-reports-plugin</artifactId>
				<version>3.0.0</version>
				<inherited>false</inherited>
				<!--
				<reportSets>
					<reportSet>
						<reports>
							<report>team</report>
							<report>issue-management</report>
							<report>license</report>
							<report>scm</report>
						</reports>
					</reportSet>
				</reportSets>
				-->
			</plugin>
			<!-- <plugin> <groupId>org.apache.maven.plugins</groupId> <artifactId>maven-linkcheck-plugin</artifactId> <version>1.1</version> </plugin> -->
		</plugins>
	</reporting>

	<profiles>
		<profile>
			<id>DIST</id>
			<build>
				<plugins>
					<plugin>
						<groupId>org.codehaus.mojo</groupId>
						<artifactId>license-maven-plugin</artifactId>
						<inherited>false</inherited>
						<executions>
							<execution>
								<id>update-project-license</id>
								<phase>package</phase>
								<goals>
									<goal>update-project-license</goal>
								</goals>
								<configuration>
									<licenseName>apache_v2</licenseName>
								</configuration>
							</execution>
						</executions>
					</plugin>
				</plugins>
			</build>
		</profile>
		<profile>
			<id>ROOT</id>
			<reporting>
				<plugins>
				</plugins>
			</reporting>
			<modules>
			</modules>
			<build>
				<plugins>
					<!-- <plugin> <artifactId>maven-assembly-plugin</artifactId> <version>${maven_assembly_plugin_version}</version> <executions> <execution> <phase>package</phase> <goals> <goal>single</goal> </goals>
						<configuration> <attach>false</attach> <descriptors> <descriptor>${project.basedir}/src/assembly/hapi-fhir-sample-projects.xml</descriptor> </descriptors> </configuration> </execution> </executions> </plugin> -->
				</plugins>
			</build>
		</profile>
		<profile>
			<id>SIGN_ARTIFACTS</id>
			<activation>
				<property>
					<name>gpg.passphrase</name>
				</property>
			</activation>
			<build>
				<plugins>
					<plugin>
						<groupId>org.apache.maven.plugins</groupId>
						<artifactId>maven-gpg-plugin</artifactId>
						<executions>
							<execution>
								<id>sign-artifacts</id>
								<phase>verify</phase>
								<goals>
									<goal>sign</goal>
								</goals>
								<configuration>
									<!--
									These arguments are needed for GPG 2.1+ per
									https://stackoverflow.com/questions/53992950/maven-gpg-plugin-failing-with-inappropriate-ioctl-for-device-when-running-unde
									-->
									<gpgArguments>
										<arg>--pinentry-mode</arg>
										<arg>loopback</arg>
									</gpgArguments>
								</configuration>
							</execution>
						</executions>
					</plugin>
				</plugins>
			</build>
		</profile>
		<profile>
			<id>ALLMODULES</id>
			<activation>
				<activeByDefault>true</activeByDefault>
			</activation>
			<modules>
				<module>hapi-fhir-checkstyle</module>
				<module>hapi-fhir-bom</module>
				<module>hapi-deployable-pom</module>
				<module>hapi-fhir-base</module>
				<module>hapi-fhir-docs</module>
				<module>hapi-fhir-test-utilities</module>
				<module>hapi-fhir-jpaserver-test-utilities</module>
				<module>hapi-tinder-plugin</module>
				<module>hapi-tinder-test</module>
				<module>hapi-fhir-client</module>
				<module>hapi-fhir-server</module>
				<module>hapi-fhir-server-mdm</module>
				<module>hapi-fhir-server-openapi</module>
				<module>hapi-fhir-converter</module>
				<module>hapi-fhir-validation</module>
				<module>hapi-fhir-structures-dstu2</module>
				<module>hapi-fhir-structures-hl7org-dstu2</module>
				<module>hapi-fhir-validation-resources-dstu2</module>
				<module>hapi-fhir-structures-dstu2.1</module>
				<module>hapi-fhir-validation-resources-dstu2.1</module>
				<module>hapi-fhir-structures-dstu3</module>
				<module>hapi-fhir-validation-resources-dstu3</module>
				<module>hapi-fhir-structures-r4</module>
				<module>hapi-fhir-validation-resources-r4</module>
				<module>hapi-fhir-structures-r5</module>
				<module>hapi-fhir-validation-resources-r5</module>
				<module>hapi-fhir-jpa</module>
				<module>hapi-fhir-storage</module>
				<module>hapi-fhir-storage-batch2</module>
				<module>hapi-fhir-storage-batch2-jobs</module>
				<module>hapi-fhir-storage-test-utilities</module>
				<module>hapi-fhir-jpaserver-cql</module>
				<module>hapi-fhir-jpaserver-model</module>
				<module>hapi-fhir-jpaserver-searchparam</module>
				<module>hapi-fhir-jpaserver-subscription</module>
				<module>hapi-fhir-jaxrsserver-base</module>
				<module>hapi-fhir-batch</module>
				<module>hapi-fhir-jpaserver-base</module>
				<module>hapi-fhir-sql-migrate</module>
				<module>hapi-fhir-jpaserver-mdm</module>
				<module>hapi-fhir-testpage-overlay</module>
				<module>hapi-fhir-jpaserver-uhnfhirtest</module>
				<module>hapi-fhir-client-okhttp</module>
				<module>hapi-fhir-android</module>
				<module>hapi-fhir-cli</module>
				<module>hapi-fhir-dist</module>
				<module>tests/hapi-fhir-base-test-jaxrsserver-kotlin</module>
				<module>tests/hapi-fhir-base-test-mindeps-client</module>
				<module>tests/hapi-fhir-base-test-mindeps-server</module>
				<module>hapi-fhir-spring-boot</module>
			</modules>
		</profile>
		<profile>
			<id>JACOCO</id>
			<modules>
				<module>hapi-fhir-jacoco</module>
			</modules>
			<build>
				<plugins>
					<plugin>
						<groupId>org.jacoco</groupId>
						<artifactId>jacoco-maven-plugin</artifactId>
						<configuration>
							<dumpOnExit>true</dumpOnExit>
						</configuration>
						<executions>
							<execution>
								<id>default-prepare-agent</id>
								<goals>
									<goal>prepare-agent</goal>
								</goals>
							</execution>
						</executions>
					</plugin>
				</plugins>
			</build>
		</profile>
		<profile>
			<id>CI</id>
			<properties>
				<surefire_jvm_args>-Dspring.test.context.cache.maxSize=2 -Dfile.encoding=UTF-8 -Xmx2648m -XX:-TieredCompilation -Dfile.encoding=UTF-8 -Xss128M -XX:MetaspaceSize=512M -XX:MaxMetaspaceSize=2048M -XX:ReservedCodeCacheSize=220M</surefire_jvm_args>
			</properties>
			<build>
				<plugins>
					<plugin>
						<groupId>org.apache.maven.plugins</groupId>
						<artifactId>maven-checkstyle-plugin</artifactId>
						<executions>
							<execution>
								<id>validate</id>
								<phase>generate-sources</phase>
								<configuration>
									<!--suppress UnresolvedMavenProperty -->
									<configLocation>${maven.multiModuleProjectDirectory}/src/checkstyle/checkstyle_config_nofixmes.xml</configLocation>
									<encoding>UTF-8</encoding>
									<consoleOutput>true</consoleOutput>
									<failOnViolation>true</failOnViolation>
									<failsOnError>false</failsOnError>
								</configuration>
								<goals>
									<goal>check</goal>
								</goals>
							</execution>
						</executions>
					</plugin>
				</plugins>
			</build>
		</profile>
		<profile>
			<id>NOPARALLEL</id>
			<build>
				<plugins>
					<plugin>
						<groupId>org.apache.maven.plugins</groupId>
						<artifactId>maven-surefire-plugin</artifactId>
						<configuration>
							<forkCount>1</forkCount>
						</configuration>
					</plugin>
				</plugins>
			</build>
		</profile>
		<profile>
			<id>MINPARALLEL</id>
			<build>
				<plugins>
					<plugin>
						<groupId>org.apache.maven.plugins</groupId>
						<artifactId>maven-surefire-plugin</artifactId>
						<configuration>
							<forkCount>2</forkCount>
						</configuration>
					</plugin>
				</plugins>
			</build>
		</profile>
		<profile>
			<id>ERRORPRONE</id>
			<build>
				<plugins>
					<plugin>
						<groupId>org.apache.maven.plugins</groupId>
						<artifactId>maven-compiler-plugin</artifactId>
						<configuration>
							<fork>true</fork>
							<compilerArgs>
								<arg>-XDcompilePolicy=simple</arg>
								<arg>-Xplugin:ErrorProne</arg>
								<arg>-J--add-exports=jdk.compiler/com.sun.tools.javac.api=ALL-UNNAMED</arg>
								<arg>-J--add-exports=jdk.compiler/com.sun.tools.javac.file=ALL-UNNAMED</arg>
								<arg>-J--add-exports=jdk.compiler/com.sun.tools.javac.main=ALL-UNNAMED</arg>
								<arg>-J--add-exports=jdk.compiler/com.sun.tools.javac.model=ALL-UNNAMED</arg>
								<arg>-J--add-exports=jdk.compiler/com.sun.tools.javac.parser=ALL-UNNAMED</arg>
								<arg>-J--add-exports=jdk.compiler/com.sun.tools.javac.processing=ALL-UNNAMED</arg>
								<arg>-J--add-exports=jdk.compiler/com.sun.tools.javac.tree=ALL-UNNAMED</arg>
								<arg>-J--add-exports=jdk.compiler/com.sun.tools.javac.util=ALL-UNNAMED</arg>
								<arg>-J--add-opens=jdk.compiler/com.sun.tools.javac.code=ALL-UNNAMED</arg>
								<arg>-J--add-opens=jdk.compiler/com.sun.tools.javac.comp=ALL-UNNAMED</arg>
							</compilerArgs>
							<annotationProcessorPaths>
								<path>
									<groupId>com.google.errorprone</groupId>
									<artifactId>error_prone_core</artifactId>
									<version>${error_prone_core_version}</version>
								</path>
							</annotationProcessorPaths>
						</configuration>
					</plugin>
				</plugins>
			</build>
		</profile>
		<profile>
			<id>FASTINSTALL</id>
			<properties>
				<skipTests>true</skipTests>
			</properties>
			<!-- Profile for a quick local mvn install after a git pull.
			     We assume upstream ran these checks as part of the build. -->
			<build>
				<plugins>
					<plugin>
						<groupId>org.apache.maven.plugins</groupId>
						<artifactId>maven-surefire-plugin</artifactId>
						<configuration>
							<skipTests>true</skipTests>
						</configuration>
					</plugin>
					<plugin>
						<groupId>org.apache.maven.plugins</groupId>
						<artifactId>maven-failsafe-plugin</artifactId>
						<executions>
							<execution><id>integration-test</id><phase>none</phase></execution>
						</executions>
					</plugin>
					<plugin>
						<groupId>org.apache.maven.plugins</groupId>
						<artifactId>maven-checkstyle-plugin</artifactId>
						<executions>
							<execution><id>validate</id><phase>none</phase></execution>
						</executions>
					</plugin>
				</plugins>
			</build>
		</profile>
		<profile>
			<id>LGTM</id>
			<build>
				<plugins>
					<plugin>
						<groupId>org.apache.maven.plugins</groupId>
						<artifactId>maven-enforcer-plugin</artifactId>
						<configuration>
							<skip>true</skip>
						</configuration>
					</plugin>
				</plugins>
			</build>
		</profile>

		<!--
		This profile is basically here to work around an IJ bug where the
		<testSource> tag is ignored in IJ's compiler. See:
		https://youtrack.jetbrains.com/issue/IDEA-85478
		-->
		<profile>
			<id>ide</id>
			<activation>
				<activeByDefault>false</activeByDefault>
				<property>
					<name>idea.maven.embedder.version</name>
				</property>
			</activation>
			<build>
				<plugins>
					<plugin>
						<groupId>org.apache.maven.plugins</groupId>
						<artifactId>maven-compiler-plugin</artifactId>
						<configuration>
							<source>17</source>
							<target>17</target>
							<release>17</release>
							<testSource>17</testSource>
							<testTarget>17</testTarget>
						</configuration>
					</plugin>
				</plugins>
			</build>
		</profile>

	</profiles>
</project><|MERGE_RESOLUTION|>--- conflicted
+++ resolved
@@ -1613,11 +1613,7 @@
 				-->
 				<groupId>org.elasticsearch.client</groupId>
 				<artifactId>elasticsearch-rest-high-level-client</artifactId>
-<<<<<<< HEAD
-				<version>7.13.4</version>
-=======
 				<version>7.17.3</version>
->>>>>>> 544ef3de
 				<exclusions>
 					<exclusion>
 						<groupId>com.fasterxml.jackson.dataformat</groupId>
