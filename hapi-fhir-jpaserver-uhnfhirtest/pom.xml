<project xmlns="http://maven.apache.org/POM/4.0.0" xmlns:xsi="http://www.w3.org/2001/XMLSchema-instance"
	xsi:schemaLocation="http://maven.apache.org/POM/4.0.0 http://maven.apache.org/xsd/maven-4.0.0.xsd">
	<modelVersion>4.0.0</modelVersion>

	<parent>
		<groupId>ca.uhn.hapi.fhir</groupId>
		<artifactId>hapi-fhir</artifactId>
		<version>5.7.0-PRE9-SNAPSHOT</version>
		<relativePath>../pom.xml</relativePath>
	</parent>

	<artifactId>hapi-fhir-jpaserver-uhnfhirtest</artifactId>
	<packaging>war</packaging>

	<name>HAPI FHIR - fhirtest.uhn.ca Deployable WAR</name>

	<dependencies>
		<dependency>
			<groupId>org.postgresql</groupId>
			<artifactId>postgresql</artifactId>
		</dependency>
		<dependency>
			<groupId>ca.uhn.hapi.fhir</groupId>
			<artifactId>hapi-fhir-jpaserver-base</artifactId>
			<version>${project.version}</version>
		</dependency>
		<dependency>
			<groupId>ca.uhn.hapi.fhir</groupId>
			<artifactId>hapi-fhir-structures-dstu2</artifactId>
			<version>${project.version}</version>
		</dependency>
		<dependency>
			<groupId>ca.uhn.hapi.fhir</groupId>
			<artifactId>hapi-fhir-structures-hl7org-dstu2</artifactId>
			<version>${project.version}</version>
		</dependency>
		<dependency>
			<groupId>ca.uhn.hapi.fhir</groupId>
			<artifactId>hapi-fhir-testpage-overlay</artifactId>
			<version>${project.version}</version>
			<type>war</type>
			<scope>provided</scope>
		</dependency>
		<dependency>
			<groupId>ca.uhn.hapi.fhir</groupId>
			<artifactId>hapi-fhir-testpage-overlay</artifactId>
			<version>${project.version}</version>
			<classifier>classes</classifier>
		</dependency>
        <dependency>
            <groupId>ca.uhn.hapi.fhir</groupId>
            <artifactId>hapi-fhir-server-openapi</artifactId>
            <version>${project.version}</version>
        </dependency>

		<dependency>
			<groupId>com.helger</groupId>
			<artifactId>ph-schematron</artifactId>
			<exclusions>
				<exclusion>
					<artifactId>Saxon-HE</artifactId>
					<groupId>net.sf.saxon</groupId>
				</exclusion>
			</exclusions>
		</dependency>
		<dependency>
			<groupId>com.helger</groupId>
			<artifactId>ph-commons</artifactId>
		</dependency>

		<dependency>
			<groupId>org.springframework</groupId>
			<artifactId>spring-web</artifactId>
		</dependency>

		<dependency>
			<groupId>org.thymeleaf</groupId>
			<artifactId>thymeleaf</artifactId>
		</dependency>
		<dependency>
			<groupId>ch.qos.logback</groupId>
			<artifactId>logback-classic</artifactId>
		</dependency>
		<dependency>
			<groupId>org.slf4j</groupId>
			<artifactId>jcl-over-slf4j</artifactId>
		</dependency>
		<dependency>
			<groupId>org.slf4j</groupId>
			<artifactId>slf4j-api</artifactId>
		</dependency>

		<dependency>
			<groupId>com.google.guava</groupId>
			<artifactId>guava</artifactId>
		</dependency>

		<dependency>
			<groupId>javax.servlet</groupId>
			<artifactId>javax.servlet-api</artifactId>
			<scope>provided</scope>
		</dependency>

		<!-- TEST DEPS -->
		<dependency>
			<groupId>org.eclipse.jetty</groupId>
			<artifactId>jetty-servlets</artifactId>
			<scope>test</scope>
		</dependency>
		<dependency>
			<groupId>org.eclipse.jetty</groupId>
			<artifactId>jetty-webapp</artifactId>
			<scope>test</scope>
		</dependency>
		<dependency>
			<groupId>org.eclipse.jetty</groupId>
			<artifactId>jetty-servlet</artifactId>
			<scope>test</scope>
		</dependency>
		<dependency>
			<groupId>org.eclipse.jetty</groupId>
			<artifactId>jetty-server</artifactId>
			<scope>test</scope>
		</dependency>
		<dependency>
			<groupId>org.eclipse.jetty</groupId>
			<artifactId>jetty-util</artifactId>
			<scope>test</scope>
		</dependency>
		<dependency>
			<groupId>org.eclipse.jetty.websocket</groupId>
			<artifactId>websocket-api</artifactId>
			<scope>test</scope>
		</dependency>
		<dependency>
			<groupId>org.eclipse.jetty.websocket</groupId>
			<artifactId>websocket-client</artifactId>
			<scope>test</scope>
		</dependency>
		<dependency>
			<groupId>org.eclipse.jetty.websocket</groupId>
			<artifactId>websocket-server</artifactId>
			<scope>test</scope>
		</dependency>

		<dependency>
			<groupId>org.apache.jena</groupId>
			<artifactId>apache-jena-libs</artifactId>
			<type>pom</type>
			<exclusions>
				<exclusion>
					<groupId>com.github.jsonld-java</groupId>
					<artifactId>jsonld-java</artifactId>
				</exclusion>
			</exclusions>
		</dependency>

		<!--
		<dependency>
			<groupId>commons-dbcp</groupId>
			<artifactId>commons-dbcp</artifactId>
			<version>1.4</version>
		</dependency>
		-->
		<dependency>
			<groupId>org.apache.commons</groupId>
			<artifactId>commons-dbcp2</artifactId>
		</dependency>
		<dependency>
			<groupId>ca.uhn.hapi.fhir</groupId>
			<artifactId>hapi-fhir-converter</artifactId>
			<version>${project.version}</version>
		</dependency>

	</dependencies>


	<build>
		<pluginManagement>
			<plugins>
				<plugin>
					<groupId>org.eclipse.jetty</groupId>
					<artifactId>jetty-maven-plugin</artifactId>
					<configuration>
						<webApp>
							<contextPath>/</contextPath>
							<allowDuplicateFragmentNames>true</allowDuplicateFragmentNames>
						</webApp>
					</configuration>
				</plugin>
				<plugin>
					<groupId>org.apache.maven.plugins</groupId>
					<artifactId>maven-compiler-plugin</artifactId>
					<configuration>
<<<<<<< HEAD
						<!-- 
							This project is built to 1.8 since our public
							server runs on a 1.8 JDK. If you are using this
							project as a basis for your own work, you could
							probably safely reduce this if needed
						-->
=======
>>>>>>> 283ff193
						<source>1.8</source>
						<target>1.8</target>
					</configuration>
				</plugin>
				<!--This plugin's configuration is used to store Eclipse m2e settings 
					only. It has no influence on the Maven build itself. -->
				<plugin>
					<groupId>org.eclipse.m2e</groupId>
					<artifactId>lifecycle-mapping</artifactId>
					<version>1.0.0</version>
					<configuration>
						<lifecycleMappingMetadata>
							<pluginExecutions>
								<pluginExecution>
									<pluginExecutionFilter>
										<groupId></groupId>
										<artifactId></artifactId>
										<versionRange>[0.4,)</versionRange>
										<goals>
											<goal></goal>
										</goals>
									</pluginExecutionFilter>
									<action>
										<ignore></ignore>
									</action>
								</pluginExecution>
							</pluginExecutions>
						</lifecycleMappingMetadata>
					</configuration>
				</plugin>
			</plugins>
		</pluginManagement>
		<plugins>
			<plugin>
				<groupId>org.apache.maven.plugins</groupId>
				<artifactId>maven-war-plugin</artifactId>
				<configuration>
					<archive>
						<manifestEntries>
							<Build-Time>${maven.build.timestamp}</Build-Time>
						</manifestEntries>
					</archive>
					<overlays>
						<overlay>
							<groupId>ca.uhn.hapi.fhir</groupId>
							<artifactId>hapi-fhir-testpage-overlay</artifactId>
							<excludes>
								<exclude>WEB-INF/classes/**/*.class</exclude>
							</excludes>
						</overlay>
					</overlays>
				</configuration>
			</plugin>
			<plugin>
				<groupId>org.apache.maven.plugins</groupId>
				<artifactId>maven-deploy-plugin</artifactId>
				<configuration>
					<skip>true</skip>
				</configuration>
			</plugin>
		</plugins>
		<finalName>hapi-fhir-jpaserver</finalName>
	</build>

</project><|MERGE_RESOLUTION|>--- conflicted
+++ resolved
@@ -192,15 +192,12 @@
 					<groupId>org.apache.maven.plugins</groupId>
 					<artifactId>maven-compiler-plugin</artifactId>
 					<configuration>
-<<<<<<< HEAD
-						<!-- 
+						<!--
 							This project is built to 1.8 since our public
 							server runs on a 1.8 JDK. If you are using this
 							project as a basis for your own work, you could
 							probably safely reduce this if needed
 						-->
-=======
->>>>>>> 283ff193
 						<source>1.8</source>
 						<target>1.8</target>
 					</configuration>
