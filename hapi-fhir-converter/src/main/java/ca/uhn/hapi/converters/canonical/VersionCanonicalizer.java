/*-
 * #%L
 * HAPI FHIR - Converter
 * %%
 * Copyright (C) 2014 - 2023 Smile CDR, Inc.
 * %%
 * Licensed under the Apache License, Version 2.0 (the "License");
 * you may not use this file except in compliance with the License.
 * You may obtain a copy of the License at
 *
 *      http://www.apache.org/licenses/LICENSE-2.0
 *
 * Unless required by applicable law or agreed to in writing, software
 * distributed under the License is distributed on an "AS IS" BASIS,
 * WITHOUT WARRANTIES OR CONDITIONS OF ANY KIND, either express or implied.
 * See the License for the specific language governing permissions and
 * limitations under the License.
 * #L%
 */
package ca.uhn.hapi.converters.canonical;

import ca.uhn.fhir.context.FhirContext;
import ca.uhn.fhir.context.FhirVersionEnum;
import ca.uhn.fhir.i18n.Msg;
import ca.uhn.fhir.model.dstu2.composite.CodeableConceptDt;
import ca.uhn.fhir.model.dstu2.composite.CodingDt;
import org.hl7.fhir.convertors.advisors.impl.BaseAdvisor_10_40;
import org.hl7.fhir.convertors.advisors.impl.BaseAdvisor_10_50;
import org.hl7.fhir.convertors.advisors.impl.BaseAdvisor_14_40;
import org.hl7.fhir.convertors.advisors.impl.BaseAdvisor_14_50;
import org.hl7.fhir.convertors.advisors.impl.BaseAdvisor_30_40;
import org.hl7.fhir.convertors.advisors.impl.BaseAdvisor_30_50;
import org.hl7.fhir.convertors.advisors.impl.BaseAdvisor_40_50;
import org.hl7.fhir.convertors.advisors.impl.BaseAdvisor_43_50;
import org.hl7.fhir.convertors.factory.VersionConvertorFactory_10_40;
import org.hl7.fhir.convertors.factory.VersionConvertorFactory_10_50;
import org.hl7.fhir.convertors.factory.VersionConvertorFactory_14_40;
import org.hl7.fhir.convertors.factory.VersionConvertorFactory_14_50;
import org.hl7.fhir.convertors.factory.VersionConvertorFactory_30_40;
import org.hl7.fhir.convertors.factory.VersionConvertorFactory_30_50;
import org.hl7.fhir.convertors.factory.VersionConvertorFactory_40_50;
import org.hl7.fhir.convertors.factory.VersionConvertorFactory_43_50;
import org.hl7.fhir.dstu2.model.Resource;
import org.hl7.fhir.instance.model.api.IBaseCoding;
import org.hl7.fhir.instance.model.api.IBaseDatatype;
import org.hl7.fhir.instance.model.api.IBaseParameters;
import org.hl7.fhir.instance.model.api.IBaseResource;
import org.hl7.fhir.r4.model.AuditEvent;
import org.hl7.fhir.r4.model.CodeSystem;
import org.hl7.fhir.r4.model.CodeableConcept;
import org.hl7.fhir.r4.model.Coding;
import org.hl7.fhir.r4.model.ConceptMap;
import org.hl7.fhir.r4.model.Parameters;
import org.hl7.fhir.r4.model.ValueSet;
import org.hl7.fhir.r5.model.CapabilityStatement;
import org.hl7.fhir.r5.model.PackageInformation;
import org.hl7.fhir.r5.model.SearchParameter;
import org.hl7.fhir.r5.model.StructureDefinition;

import java.util.Date;
import java.util.List;

import static org.apache.commons.lang3.StringUtils.isBlank;

/**
 * This class converts versions of various resources to/from a canonical version
 * of the resource. The specific version that is considered canonical is arbitrary
 * for historical reasons, generally it will be R4 or R5 but this varies by resource
 * type.
 * <p>
 * This class is an internal HAPI FHIR API and can change without notice at any time.
 * Use with caution!
 * </p>
 */
public class VersionCanonicalizer {

	private static final BaseAdvisor_30_50 ADVISOR_30_50 = new BaseAdvisor_30_50(false);
	private static final BaseAdvisor_30_40 ADVISOR_30_40 = new BaseAdvisor_30_40(false);
	private static final BaseAdvisor_10_40 ADVISOR_10_40 = new BaseAdvisor_10_40(false);
	private static final BaseAdvisor_10_50 ADVISOR_10_50 = new BaseAdvisor_10_50(false);
	private static final BaseAdvisor_40_50 ADVISOR_40_50 = new BaseAdvisor_40_50(false);
	private static final BaseAdvisor_43_50 ADVISOR_43_50 = new BaseAdvisor_43_50(false);
	private static final BaseAdvisor_14_40 ADVISOR_14_40 = new BaseAdvisor_14_40(false);
	private static final BaseAdvisor_14_50 ADVISOR_14_50 = new BaseAdvisor_14_50(false);

	private final IStrategy myStrategy;

	public VersionCanonicalizer(FhirContext theTargetContext) {
		this(theTargetContext.getVersion().getVersion());
	}

	@SuppressWarnings({"EnhancedSwitchMigration"})
	public VersionCanonicalizer(FhirVersionEnum theTargetVersion) {
		switch (theTargetVersion) {
			case DSTU2:
				myStrategy = new Dstu2Strategy(false);
				break;
			case DSTU2_HL7ORG:
				myStrategy = new Dstu2Strategy(true);
				break;
			case DSTU2_1:
				myStrategy = new Dstu21Strategy();
				break;
			case DSTU3:
				myStrategy = new Dstu3Strategy();
				break;
			case R4:
				myStrategy = new R4Strategy();
				break;
			case R4B:
				myStrategy = new R4BStrategy();
				break;
			case R5:
				myStrategy = new R5Strategy();
				break;
			default:
				throw new IllegalStateException(Msg.code(193) + "Can't handle version: " + theTargetVersion);
		}
	}


	/**
	 * Canonical version: R5
	 */
	public CapabilityStatement capabilityStatementToCanonical(IBaseResource theCapabilityStatement) {
		return myStrategy.capabilityStatementToCanonical(theCapabilityStatement);
	}

	/**
	 * Canonical version: R4
	 */
	public CodeableConcept codeableConceptToCanonical(IBaseDatatype theCodeableConcept) {
		if (theCodeableConcept == null) {
			return null;
		}
		return myStrategy.codeableConceptToCanonical(theCodeableConcept);
	}

	/**
	 * Canonical version: R4
	 */
	public Coding codingToCanonical(IBaseCoding theCodingToValidate) {
		if (theCodingToValidate == null) {
			return null;
		}
		return myStrategy.codingToCanonical(theCodingToValidate);
	}

	/**
	 * Canonical version: R4
	 */
	public ValueSet valueSetToCanonical(IBaseResource theValueSet) {
		if (theValueSet == null) {
			return null;
		}
		return myStrategy.valueSetToCanonical(theValueSet);
	}

	/**
	 * Canonical version: R4
	 */
	public CodeSystem codeSystemToCanonical(IBaseResource theCodeSystem) {
		return myStrategy.codeSystemToCanonical(theCodeSystem);
	}

	/**
	 * Canonical version: R4
	 */
	public IBaseResource valueSetFromCanonical(ValueSet theValueSet) {
		return myStrategy.valueSetFromCanonical(theValueSet);
	}

	/**
	 * Canonical version: R4
	 */
	public ConceptMap conceptMapToCanonical(IBaseResource theConceptMap) {
		return myStrategy.conceptMapToCanonical(theConceptMap);
	}

	public <T extends IBaseResource> SearchParameter searchParameterToCanonical(T theSearchParameter) {
		return myStrategy.searchParameterToCanonical(theSearchParameter);
	}

	public IBaseResource searchParameterFromCanonical(SearchParameter theSearchParameter) {
		return myStrategy.searchParameterFromCanonical(theSearchParameter);
	}

	public IBaseParameters parametersFromCanonical(Parameters theParameters) {
		return myStrategy.parametersFromCanonical(theParameters);
	}

	public StructureDefinition structureDefinitionToCanonical(IBaseResource theResource) {
		StructureDefinition retVal = myStrategy.structureDefinitionToCanonical(theResource);
		String packageUserData = (String) theResource.getUserData("package");
		if (packageUserData != null) {
			retVal.setUserData("package", packageUserData);
			retVal.setSourcePackage(new PackageInformation(packageUserData, new Date()));
		}
		return retVal;
	}

	public IBaseResource structureDefinitionFromCanonical(StructureDefinition theResource) {
		return myStrategy.structureDefinitionFromCanonical(theResource);
	}

	public IBaseResource valueSetFromValidatorCanonical(org.hl7.fhir.r5.model.ValueSet theResource) {
		return myStrategy.valueSetFromValidatorCanonical(theResource);
	}

	public org.hl7.fhir.r5.model.Resource resourceToValidatorCanonical(IBaseResource theResource) {
		return myStrategy.resourceToValidatorCanonical(theResource);
	}

	public org.hl7.fhir.r5.model.ValueSet valueSetToValidatorCanonical(IBaseResource theResource) {
		return myStrategy.valueSetToValidatorCanonical(theResource);
	}

	public org.hl7.fhir.r5.model.CodeSystem codeSystemToValidatorCanonical(IBaseResource theResource) {
		return myStrategy.codeSystemToValidatorCanonical(theResource);
	}

	public IBaseResource auditEventFromCanonical(AuditEvent theResource) {
		return myStrategy.auditEventFromCanonical(theResource);
	}

    private interface IStrategy {

		CapabilityStatement capabilityStatementToCanonical(IBaseResource theCapabilityStatement);

		Coding codingToCanonical(IBaseCoding theCoding);

		CodeableConcept codeableConceptToCanonical(IBaseDatatype theCodeableConcept);

		ValueSet valueSetToCanonical(IBaseResource theValueSet);

		CodeSystem codeSystemToCanonical(IBaseResource theCodeSystem);

		IBaseResource valueSetFromCanonical(ValueSet theValueSet);

		ConceptMap conceptMapToCanonical(IBaseResource theConceptMap);

		SearchParameter searchParameterToCanonical(IBaseResource theSearchParameter);

		IBaseParameters parametersFromCanonical(Parameters theParameters);

		StructureDefinition structureDefinitionToCanonical(IBaseResource theResource);

		IBaseResource structureDefinitionFromCanonical(StructureDefinition theResource);

		IBaseResource valueSetFromValidatorCanonical(org.hl7.fhir.r5.model.ValueSet theResource);

		org.hl7.fhir.r5.model.Resource resourceToValidatorCanonical(IBaseResource theResource);

		org.hl7.fhir.r5.model.ValueSet valueSetToValidatorCanonical(IBaseResource theResource);

		org.hl7.fhir.r5.model.CodeSystem codeSystemToValidatorCanonical(IBaseResource theResource);

<<<<<<< HEAD
		 IBaseResource auditEventFromCanonical(AuditEvent theResource);
	 }
=======
		IBaseResource searchParameterFromCanonical(SearchParameter theResource);
	}
>>>>>>> a2bc9a72

	private static class Dstu2Strategy implements IStrategy {

		private final FhirContext myDstu2Hl7OrgContext = FhirContext.forDstu2Hl7OrgCached();

		private final FhirContext myDstu2Context = FhirContext.forDstu2Cached();
		private final boolean myHl7OrgStructures;

		public Dstu2Strategy(boolean theHl7OrgStructures) {
			myHl7OrgStructures = theHl7OrgStructures;
		}

		@Override
		public CapabilityStatement capabilityStatementToCanonical(IBaseResource theCapabilityStatement) {
			org.hl7.fhir.dstu2.model.Resource reencoded = reencodeToHl7Org(theCapabilityStatement);
			return (CapabilityStatement) VersionConvertorFactory_10_50.convertResource(reencoded, ADVISOR_10_50);
		}

		@Override
		public Coding codingToCanonical(IBaseCoding theCoding) {
			CodingDt coding = (CodingDt) theCoding;
			Coding retVal = new Coding();
			retVal.setCode(coding.getCode());
			retVal.setSystem(coding.getSystem());
			retVal.setDisplay(coding.getDisplay());
			retVal.setVersion(coding.getVersion());
			retVal.setUserSelected( ! coding.getUserSelectedElement().isEmpty() && coding.getUserSelected() );

			return retVal;
		}

		@Override
		public CodeableConcept codeableConceptToCanonical(IBaseDatatype theCodeableConcept) {
			CodeableConceptDt codeableConcept = (CodeableConceptDt) theCodeableConcept;

			CodeableConcept retVal = new CodeableConcept();
			retVal.setText(codeableConcept.getText());
			for (CodingDt next : codeableConcept.getCoding()) {
				retVal.addCoding(codingToCanonical(next));
			}

			return retVal;
		}

		@Override
		public ValueSet valueSetToCanonical(IBaseResource theValueSet) {
			org.hl7.fhir.dstu2.model.Resource reencoded = reencodeToHl7Org(theValueSet);
			return (ValueSet) VersionConvertorFactory_10_40.convertResource(reencoded, ADVISOR_10_40);
		}

		@Override
		public CodeSystem codeSystemToCanonical(IBaseResource theCodeSystem) {
			CodeSystem retVal = new CodeSystem();

			ca.uhn.fhir.model.dstu2.resource.ValueSet input = (ca.uhn.fhir.model.dstu2.resource.ValueSet) theCodeSystem;
			retVal.setUrl(input.getUrl());

			for (ca.uhn.fhir.model.dstu2.resource.ValueSet.CodeSystemConcept next : input.getCodeSystem().getConcept()) {
				translateAndAddConcept(next, retVal.getConcept());
			}

			return retVal;
		}

		private void translateAndAddConcept(ca.uhn.fhir.model.dstu2.resource.ValueSet.CodeSystemConcept theSource, List<CodeSystem.ConceptDefinitionComponent> theTarget) {
			CodeSystem.ConceptDefinitionComponent targetConcept = new CodeSystem.ConceptDefinitionComponent();
			targetConcept.setCode(theSource.getCode());
			targetConcept.setDisplay(theSource.getDisplay());

			for (ca.uhn.fhir.model.dstu2.resource.ValueSet.CodeSystemConceptDesignation next : theSource.getDesignation()) {
				CodeSystem.ConceptDefinitionDesignationComponent targetDesignation = targetConcept.addDesignation();
				targetDesignation.setLanguage(next.getLanguage());
				targetDesignation.setValue(next.getValue());
				if (next.getUse() != null) {
					targetDesignation.setUse(codingToCanonical(next.getUse()));
				}
			}

			for (ca.uhn.fhir.model.dstu2.resource.ValueSet.CodeSystemConcept nextChild : theSource.getConcept()) {
				translateAndAddConcept(nextChild, targetConcept.getConcept());
			}

			theTarget.add(targetConcept);
		}

		@Override
		public IBaseResource valueSetFromCanonical(ValueSet theValueSet) {
			Resource valueSetDstu2Hl7Org = VersionConvertorFactory_10_40.convertResource(theValueSet, ADVISOR_10_40);
			return reencodeFromHl7Org(valueSetDstu2Hl7Org);
		}

		@Override
		public ConceptMap conceptMapToCanonical(IBaseResource theConceptMap) {
			org.hl7.fhir.dstu2.model.Resource reencoded = reencodeToHl7Org(theConceptMap);
			return (ConceptMap) VersionConvertorFactory_10_40.convertResource(reencoded, ADVISOR_10_40);
		}

		@Override
		public SearchParameter searchParameterToCanonical(IBaseResource theSearchParameter) {
			org.hl7.fhir.dstu2.model.SearchParameter reencoded = (org.hl7.fhir.dstu2.model.SearchParameter) reencodeToHl7Org(theSearchParameter);
			SearchParameter retVal = (SearchParameter) VersionConvertorFactory_10_50.convertResource(reencoded, ADVISOR_10_50);
			if (isBlank(retVal.getExpression())) {
				retVal.setExpression(reencoded.getXpath());
			}
			return retVal;
		}

		@Override
		public IBaseParameters parametersFromCanonical(Parameters theParameters) {
			Resource converted = VersionConvertorFactory_10_40.convertResource(theParameters, ADVISOR_10_40);
			return (IBaseParameters) reencodeToHl7Org(converted);
		}

		@Override
		public StructureDefinition structureDefinitionToCanonical(IBaseResource theResource) {
			org.hl7.fhir.dstu2.model.Resource reencoded = reencodeToHl7Org(theResource);
			return (StructureDefinition) VersionConvertorFactory_10_50.convertResource(reencoded, ADVISOR_10_50);
		}

		@Override
		public IBaseResource structureDefinitionFromCanonical(StructureDefinition theResource) {
			Resource converted = VersionConvertorFactory_10_50.convertResource(theResource, ADVISOR_10_50);
			return reencodeToHl7Org(converted);
		}

		@Override
		public IBaseResource valueSetFromValidatorCanonical(org.hl7.fhir.r5.model.ValueSet theResource) {
			Resource converted = VersionConvertorFactory_10_50.convertResource(theResource, ADVISOR_10_50);
			return reencodeFromHl7Org(converted);
		}

		@Override
		public org.hl7.fhir.r5.model.Resource resourceToValidatorCanonical(IBaseResource theResource) {
			org.hl7.fhir.dstu2.model.Resource reencoded = reencodeToHl7Org(theResource);
			return VersionConvertorFactory_10_50.convertResource(reencoded, ADVISOR_10_50);
		}

		@Override
		public org.hl7.fhir.r5.model.ValueSet valueSetToValidatorCanonical(IBaseResource theResource) {
			org.hl7.fhir.dstu2.model.Resource reencoded = reencodeToHl7Org(theResource);
			return (org.hl7.fhir.r5.model.ValueSet) VersionConvertorFactory_10_50.convertResource(reencoded, ADVISOR_10_50);
		}

		@Override
		public org.hl7.fhir.r5.model.CodeSystem codeSystemToValidatorCanonical(IBaseResource theResource) {
			org.hl7.fhir.dstu2.model.Resource reencoded = reencodeToHl7Org(theResource);
			return (org.hl7.fhir.r5.model.CodeSystem) VersionConvertorFactory_10_50.convertResource(reencoded, ADVISOR_10_50);
		}

		@Override
<<<<<<< HEAD
		public IBaseResource auditEventFromCanonical(AuditEvent theResource) {
			Resource hl7Org = VersionConvertorFactory_10_40.convertResource(theResource, ADVISOR_10_40);
			return reencodeFromHl7Org(hl7Org);
=======
		public IBaseResource searchParameterFromCanonical(SearchParameter theResource) {
			Resource resource = VersionConvertorFactory_10_50.convertResource(theResource, ADVISOR_10_50);
			return reencodeFromHl7Org(resource);
>>>>>>> a2bc9a72
		}

		private Resource reencodeToHl7Org(IBaseResource theInput) {
			if (myHl7OrgStructures) {
				return (Resource) theInput;
			}
			return (Resource) myDstu2Hl7OrgContext.newJsonParser().parseResource(myDstu2Context.newJsonParser().encodeResourceToString(theInput));
		}

		private IBaseResource reencodeFromHl7Org(Resource theInput) {
			if (myHl7OrgStructures) {
				return theInput;
			}
			return myDstu2Context.newJsonParser().parseResource(myDstu2Hl7OrgContext.newJsonParser().encodeResourceToString(theInput));
		}

	}

	private static class Dstu21Strategy implements IStrategy {

		@Override
		public CapabilityStatement capabilityStatementToCanonical(IBaseResource theCapabilityStatement) {
			return (CapabilityStatement) VersionConvertorFactory_14_50.convertResource((org.hl7.fhir.dstu2016may.model.Resource) theCapabilityStatement, ADVISOR_14_50);
		}

		@Override
		public Coding codingToCanonical(IBaseCoding theCoding) {
			return (org.hl7.fhir.r4.model.Coding) VersionConvertorFactory_14_40.convertType((org.hl7.fhir.dstu2016may.model.Coding) theCoding, ADVISOR_14_40);
		}

		@Override
		public CodeableConcept codeableConceptToCanonical(IBaseDatatype theCodeableConcept) {
			return (org.hl7.fhir.r4.model.CodeableConcept) VersionConvertorFactory_14_40.convertType((org.hl7.fhir.dstu2016may.model.CodeableConcept) theCodeableConcept, ADVISOR_14_40);
		}

		@Override
		public ValueSet valueSetToCanonical(IBaseResource theValueSet) {
			return (ValueSet) VersionConvertorFactory_14_40.convertResource((org.hl7.fhir.dstu2016may.model.Resource) theValueSet, ADVISOR_14_40);
		}

		@Override
		public CodeSystem codeSystemToCanonical(IBaseResource theCodeSystem) {
			return (CodeSystem) VersionConvertorFactory_14_40.convertResource((org.hl7.fhir.dstu2016may.model.Resource) theCodeSystem, ADVISOR_14_40);
		}

		@Override
		public IBaseResource valueSetFromCanonical(ValueSet theValueSet) {
			return VersionConvertorFactory_14_40.convertResource(theValueSet, ADVISOR_14_40);
		}

		@Override
		public ConceptMap conceptMapToCanonical(IBaseResource theConceptMap) {
			return (ConceptMap) VersionConvertorFactory_14_40.convertResource((org.hl7.fhir.dstu2016may.model.Resource) theConceptMap, ADVISOR_14_40);
		}

		@Override
		public SearchParameter searchParameterToCanonical(IBaseResource theSearchParameter) {
			return (SearchParameter) VersionConvertorFactory_14_50.convertResource((org.hl7.fhir.dstu2016may.model.Resource) theSearchParameter, ADVISOR_14_50);
		}

		@Override
		public IBaseParameters parametersFromCanonical(Parameters theParameters) {
			return (IBaseParameters) VersionConvertorFactory_14_40.convertResource(theParameters, ADVISOR_14_40);
		}

		@Override
		public StructureDefinition structureDefinitionToCanonical(IBaseResource theResource) {
			return (StructureDefinition) VersionConvertorFactory_14_50.convertResource((org.hl7.fhir.dstu2016may.model.Resource) theResource, ADVISOR_14_50);
		}

		@Override
		public IBaseResource structureDefinitionFromCanonical(StructureDefinition theResource) {
			return VersionConvertorFactory_14_50.convertResource(theResource, ADVISOR_14_50);
		}

		@Override
		public IBaseResource valueSetFromValidatorCanonical(org.hl7.fhir.r5.model.ValueSet theResource) {
			return VersionConvertorFactory_14_50.convertResource(theResource, ADVISOR_14_50);
		}

		@Override
		public org.hl7.fhir.r5.model.Resource resourceToValidatorCanonical(IBaseResource theResource) {
			return VersionConvertorFactory_14_50.convertResource((org.hl7.fhir.dstu2016may.model.Resource) theResource, ADVISOR_14_50);
		}

		@Override
		public org.hl7.fhir.r5.model.ValueSet valueSetToValidatorCanonical(IBaseResource theResource) {
			return (org.hl7.fhir.r5.model.ValueSet) VersionConvertorFactory_14_50.convertResource((org.hl7.fhir.dstu2016may.model.Resource) theResource, ADVISOR_14_50);
		}

		@Override
		public org.hl7.fhir.r5.model.CodeSystem codeSystemToValidatorCanonical(IBaseResource theResource) {
			return (org.hl7.fhir.r5.model.CodeSystem) VersionConvertorFactory_14_50.convertResource((org.hl7.fhir.dstu2016may.model.Resource) theResource, ADVISOR_14_50);
		}

		@Override
<<<<<<< HEAD
		public IBaseResource auditEventFromCanonical(AuditEvent theResource) {
			return VersionConvertorFactory_14_40.convertResource(theResource, ADVISOR_14_40);
=======
		public IBaseResource searchParameterFromCanonical(SearchParameter theResource) {
			return VersionConvertorFactory_14_50.convertResource(theResource, ADVISOR_14_50);
>>>>>>> a2bc9a72
		}
	}

	private static class Dstu3Strategy implements IStrategy {

		@Override
		public CapabilityStatement capabilityStatementToCanonical(IBaseResource theCapabilityStatement) {
			return (CapabilityStatement) VersionConvertorFactory_30_50.convertResource((org.hl7.fhir.dstu3.model.Resource) theCapabilityStatement, ADVISOR_30_50);
		}

		@Override
		public Coding codingToCanonical(IBaseCoding theCoding) {
			return (org.hl7.fhir.r4.model.Coding) VersionConvertorFactory_30_40.convertType((org.hl7.fhir.dstu3.model.Coding) theCoding, ADVISOR_30_40);
		}

		@Override
		public CodeableConcept codeableConceptToCanonical(IBaseDatatype theCodeableConcept) {
			return (org.hl7.fhir.r4.model.CodeableConcept) VersionConvertorFactory_30_40.convertType((org.hl7.fhir.dstu3.model.CodeableConcept) theCodeableConcept, ADVISOR_30_40);
		}

		@Override
		public ValueSet valueSetToCanonical(IBaseResource theValueSet) {
			return (ValueSet) VersionConvertorFactory_30_40.convertResource((org.hl7.fhir.dstu3.model.Resource) theValueSet, ADVISOR_30_40);
		}

		@Override
		public CodeSystem codeSystemToCanonical(IBaseResource theCodeSystem) {
			return (CodeSystem) VersionConvertorFactory_30_40.convertResource((org.hl7.fhir.dstu3.model.Resource) theCodeSystem, ADVISOR_30_40);
		}

		@Override
		public IBaseResource valueSetFromCanonical(ValueSet theValueSet) {
			return VersionConvertorFactory_30_40.convertResource(theValueSet, ADVISOR_30_40);
		}

		@Override
		public ConceptMap conceptMapToCanonical(IBaseResource theConceptMap) {
			return (ConceptMap) VersionConvertorFactory_30_40.convertResource((org.hl7.fhir.dstu3.model.Resource) theConceptMap, ADVISOR_30_40);
		}

		@Override
		public SearchParameter searchParameterToCanonical(IBaseResource theSearchParameter) {
			return (SearchParameter) VersionConvertorFactory_30_50.convertResource((org.hl7.fhir.dstu3.model.Resource) theSearchParameter, ADVISOR_30_50);
		}

		@Override
		public IBaseParameters parametersFromCanonical(Parameters theParameters) {
			return (IBaseParameters) VersionConvertorFactory_30_40.convertResource(theParameters, ADVISOR_30_40);
		}

		@Override
		public StructureDefinition structureDefinitionToCanonical(IBaseResource theResource) {
			return (StructureDefinition) VersionConvertorFactory_30_50.convertResource((org.hl7.fhir.dstu3.model.Resource) theResource, ADVISOR_30_50);
		}

		@Override
		public IBaseResource structureDefinitionFromCanonical(StructureDefinition theResource) {
			return VersionConvertorFactory_30_50.convertResource(theResource, ADVISOR_30_50);
		}

		@Override
		public IBaseResource valueSetFromValidatorCanonical(org.hl7.fhir.r5.model.ValueSet theResource) {
			return VersionConvertorFactory_30_50.convertResource(theResource, ADVISOR_30_50);
		}

		@Override
		public org.hl7.fhir.r5.model.Resource resourceToValidatorCanonical(IBaseResource theResource) {
			return VersionConvertorFactory_30_50.convertResource((org.hl7.fhir.dstu3.model.Resource) theResource, ADVISOR_30_50);
		}

		@Override
		public org.hl7.fhir.r5.model.ValueSet valueSetToValidatorCanonical(IBaseResource theResource) {
			return (org.hl7.fhir.r5.model.ValueSet) VersionConvertorFactory_30_50.convertResource((org.hl7.fhir.dstu3.model.Resource) theResource, ADVISOR_30_50);
		}

		@Override
		public org.hl7.fhir.r5.model.CodeSystem codeSystemToValidatorCanonical(IBaseResource theResource) {
			return (org.hl7.fhir.r5.model.CodeSystem) VersionConvertorFactory_30_50.convertResource((org.hl7.fhir.dstu3.model.Resource) theResource, ADVISOR_30_50);
		}

		@Override
<<<<<<< HEAD
		public IBaseResource auditEventFromCanonical(AuditEvent theResource) {
			return VersionConvertorFactory_30_40.convertResource(theResource, ADVISOR_30_40);
=======
		public IBaseResource searchParameterFromCanonical(SearchParameter theResource) {
			return VersionConvertorFactory_30_50.convertResource(theResource, ADVISOR_30_50);
>>>>>>> a2bc9a72
		}
	}

	private static class R4Strategy implements IStrategy {
		@Override
		public CapabilityStatement capabilityStatementToCanonical(IBaseResource theCapabilityStatement) {
			return (CapabilityStatement) VersionConvertorFactory_40_50.convertResource((org.hl7.fhir.r4.model.Resource) theCapabilityStatement, ADVISOR_40_50);
		}

		@Override
		public Coding codingToCanonical(IBaseCoding theCoding) {
			return (Coding) theCoding;
		}

		@Override
		public CodeableConcept codeableConceptToCanonical(IBaseDatatype theCodeableConcept) {
			return (CodeableConcept) theCodeableConcept;
		}

		@Override
		public ValueSet valueSetToCanonical(IBaseResource theValueSet) {
			return (ValueSet) theValueSet;
		}

		@Override
		public CodeSystem codeSystemToCanonical(IBaseResource theCodeSystem) {
			return (CodeSystem) theCodeSystem;
		}

		@Override
		public IBaseResource valueSetFromCanonical(ValueSet theValueSet) {
			return theValueSet;
		}

		@Override
		public ConceptMap conceptMapToCanonical(IBaseResource theConceptMap) {
			return (ConceptMap) theConceptMap;
		}

		@Override
		public SearchParameter searchParameterToCanonical(IBaseResource theSearchParameter) {
			return (SearchParameter) VersionConvertorFactory_40_50.convertResource((org.hl7.fhir.r4.model.Resource) theSearchParameter, ADVISOR_40_50);
		}

		@Override
		public IBaseParameters parametersFromCanonical(Parameters theParameters) {
			return theParameters;
		}

		@Override
		public StructureDefinition structureDefinitionToCanonical(IBaseResource theResource) {
			return (StructureDefinition) VersionConvertorFactory_40_50.convertResource((org.hl7.fhir.r4.model.Resource) theResource, ADVISOR_40_50);
		}

		@Override
		public IBaseResource structureDefinitionFromCanonical(StructureDefinition theResource) {
			return VersionConvertorFactory_40_50.convertResource(theResource, ADVISOR_40_50);
		}

		@Override
		public IBaseResource valueSetFromValidatorCanonical(org.hl7.fhir.r5.model.ValueSet theResource) {
			return VersionConvertorFactory_40_50.convertResource(theResource, ADVISOR_40_50);
		}

		@Override
		public org.hl7.fhir.r5.model.Resource resourceToValidatorCanonical(IBaseResource theResource) {
			return VersionConvertorFactory_40_50.convertResource((org.hl7.fhir.r4.model.Resource) theResource, ADVISOR_40_50);
		}

		@Override
		public org.hl7.fhir.r5.model.ValueSet valueSetToValidatorCanonical(IBaseResource theResource) {
			return (org.hl7.fhir.r5.model.ValueSet) VersionConvertorFactory_40_50.convertResource((org.hl7.fhir.r4.model.Resource) theResource, ADVISOR_40_50);
		}

		@Override
		public org.hl7.fhir.r5.model.CodeSystem codeSystemToValidatorCanonical(IBaseResource theResource) {
			return (org.hl7.fhir.r5.model.CodeSystem) VersionConvertorFactory_40_50.convertResource((org.hl7.fhir.r4.model.Resource) theResource, ADVISOR_40_50);
		}

		@Override
<<<<<<< HEAD
		public IBaseResource auditEventFromCanonical(AuditEvent theResource) {
			return theResource;
=======
		public IBaseResource searchParameterFromCanonical(SearchParameter theResource) {
			return VersionConvertorFactory_40_50.convertResource(theResource, ADVISOR_40_50);
>>>>>>> a2bc9a72
		}

	}

	private static class R4BStrategy implements IStrategy {

		@Override
		public CapabilityStatement capabilityStatementToCanonical(IBaseResource theCapabilityStatement) {
			return (CapabilityStatement) VersionConvertorFactory_43_50.convertResource((org.hl7.fhir.r4b.model.Resource) theCapabilityStatement, ADVISOR_43_50);
		}

		@Override
		public Coding codingToCanonical(IBaseCoding theCoding) {
			org.hl7.fhir.r5.model.Coding r5coding = (org.hl7.fhir.r5.model.Coding) VersionConvertorFactory_43_50.convertType((org.hl7.fhir.r4b.model.Coding) theCoding, ADVISOR_43_50);
			return (org.hl7.fhir.r4.model.Coding) VersionConvertorFactory_40_50.convertType(r5coding, ADVISOR_40_50);
		}

		@Override
		public CodeableConcept codeableConceptToCanonical(IBaseDatatype theCodeableConcept) {
			org.hl7.fhir.r5.model.CodeableConcept r5coding = (org.hl7.fhir.r5.model.CodeableConcept) VersionConvertorFactory_43_50.convertType((org.hl7.fhir.r4b.model.CodeableConcept) theCodeableConcept, ADVISOR_43_50);
			return (org.hl7.fhir.r4.model.CodeableConcept) VersionConvertorFactory_40_50.convertType(r5coding, ADVISOR_40_50);
		}

		@Override
		public ValueSet valueSetToCanonical(IBaseResource theValueSet) {
			org.hl7.fhir.r5.model.ValueSet valueSetR5 = (org.hl7.fhir.r5.model.ValueSet) VersionConvertorFactory_43_50.convertResource((org.hl7.fhir.r4b.model.Resource) theValueSet, ADVISOR_43_50);
			return (org.hl7.fhir.r4.model.ValueSet) VersionConvertorFactory_40_50.convertResource(valueSetR5, ADVISOR_40_50);
		}

		@Override
		public CodeSystem codeSystemToCanonical(IBaseResource theCodeSystem) {
			org.hl7.fhir.r5.model.CodeSystem codeSystemR5 = (org.hl7.fhir.r5.model.CodeSystem) VersionConvertorFactory_43_50.convertResource((org.hl7.fhir.r4b.model.Resource) theCodeSystem, ADVISOR_43_50);
			return (org.hl7.fhir.r4.model.CodeSystem) VersionConvertorFactory_40_50.convertResource(codeSystemR5, ADVISOR_40_50);
		}

		@Override
		public IBaseResource valueSetFromCanonical(ValueSet theValueSet) {
			org.hl7.fhir.r5.model.ValueSet valueSetR5 = (org.hl7.fhir.r5.model.ValueSet) VersionConvertorFactory_40_50.convertResource(theValueSet, ADVISOR_40_50);
			return VersionConvertorFactory_43_50.convertResource(valueSetR5, ADVISOR_43_50);
		}

		@Override
		public ConceptMap conceptMapToCanonical(IBaseResource theConceptMap) {
			org.hl7.fhir.r5.model.ConceptMap conceptMapR5 = (org.hl7.fhir.r5.model.ConceptMap) VersionConvertorFactory_43_50.convertResource((org.hl7.fhir.r4b.model.Resource) theConceptMap, ADVISOR_43_50);
			return (ConceptMap) VersionConvertorFactory_40_50.convertResource(conceptMapR5, ADVISOR_40_50);
		}

		@Override
		public SearchParameter searchParameterToCanonical(IBaseResource theSearchParameter) {
			return (SearchParameter) VersionConvertorFactory_43_50.convertResource((org.hl7.fhir.r4b.model.Resource) theSearchParameter, ADVISOR_43_50);
		}

		@Override
		public IBaseParameters parametersFromCanonical(Parameters theParameters) {
			org.hl7.fhir.r5.model.Parameters parametersR5 = (org.hl7.fhir.r5.model.Parameters) VersionConvertorFactory_40_50.convertResource(theParameters, ADVISOR_40_50);
			return (IBaseParameters) VersionConvertorFactory_43_50.convertResource(parametersR5, ADVISOR_43_50);
		}

		@Override
		public StructureDefinition structureDefinitionToCanonical(IBaseResource theResource) {
			return (StructureDefinition) VersionConvertorFactory_43_50.convertResource((org.hl7.fhir.r4b.model.Resource) theResource, ADVISOR_43_50);
		}

		@Override
		public IBaseResource structureDefinitionFromCanonical(StructureDefinition theResource) {
			return VersionConvertorFactory_43_50.convertResource(theResource, ADVISOR_43_50);
		}

		@Override
		public IBaseResource valueSetFromValidatorCanonical(org.hl7.fhir.r5.model.ValueSet theResource) {
			return VersionConvertorFactory_43_50.convertResource(theResource, ADVISOR_43_50);
		}

		@Override
		public org.hl7.fhir.r5.model.Resource resourceToValidatorCanonical(IBaseResource theResource) {
			return VersionConvertorFactory_43_50.convertResource((org.hl7.fhir.r4b.model.Resource) theResource, ADVISOR_43_50);
		}

		@Override
		public org.hl7.fhir.r5.model.ValueSet valueSetToValidatorCanonical(IBaseResource theResource) {
			return (org.hl7.fhir.r5.model.ValueSet) VersionConvertorFactory_43_50.convertResource((org.hl7.fhir.r4b.model.Resource) theResource, ADVISOR_43_50);
		}

		@Override
		public org.hl7.fhir.r5.model.CodeSystem codeSystemToValidatorCanonical(IBaseResource theResource) {
			return (org.hl7.fhir.r5.model.CodeSystem) VersionConvertorFactory_43_50.convertResource((org.hl7.fhir.r4b.model.Resource) theResource, ADVISOR_43_50);
		}

		@Override
<<<<<<< HEAD
		public IBaseResource auditEventFromCanonical(AuditEvent theResource) {
			org.hl7.fhir.r5.model.AuditEvent r5 = (org.hl7.fhir.r5.model.AuditEvent) VersionConvertorFactory_40_50.convertResource(theResource, ADVISOR_40_50);
			return VersionConvertorFactory_43_50.convertResource(r5, ADVISOR_43_50);
=======
		public IBaseResource searchParameterFromCanonical(SearchParameter theResource) {
			return VersionConvertorFactory_43_50.convertResource(theResource, ADVISOR_43_50);
>>>>>>> a2bc9a72
		}

	}


	private static class R5Strategy implements IStrategy {

		@Override
		public CapabilityStatement capabilityStatementToCanonical(IBaseResource theCapabilityStatement) {
			return (CapabilityStatement) theCapabilityStatement;
		}

		@Override
		public Coding codingToCanonical(IBaseCoding theCoding) {
			return (org.hl7.fhir.r4.model.Coding) VersionConvertorFactory_40_50.convertType((org.hl7.fhir.r5.model.Coding) theCoding, ADVISOR_40_50);
		}

		@Override
		public CodeableConcept codeableConceptToCanonical(IBaseDatatype theCodeableConcept) {
			return (org.hl7.fhir.r4.model.CodeableConcept) VersionConvertorFactory_40_50.convertType((org.hl7.fhir.r5.model.CodeableConcept) theCodeableConcept, ADVISOR_40_50);
		}

		@Override
		public ValueSet valueSetToCanonical(IBaseResource theValueSet) {
			return (ValueSet) VersionConvertorFactory_40_50.convertResource((org.hl7.fhir.r5.model.ValueSet) theValueSet, ADVISOR_40_50);
		}

		@Override
		public CodeSystem codeSystemToCanonical(IBaseResource theCodeSystem) {
			return (CodeSystem) VersionConvertorFactory_40_50.convertResource((org.hl7.fhir.r5.model.CodeSystem) theCodeSystem, ADVISOR_40_50);
		}

		@Override
		public IBaseResource valueSetFromCanonical(ValueSet theValueSet) {
			return VersionConvertorFactory_40_50.convertResource(theValueSet, ADVISOR_40_50);
		}

		@Override
		public ConceptMap conceptMapToCanonical(IBaseResource theConceptMap) {
			return (ConceptMap) VersionConvertorFactory_40_50.convertResource((org.hl7.fhir.r5.model.ConceptMap) theConceptMap, ADVISOR_40_50);
		}

		@Override
		public SearchParameter searchParameterToCanonical(IBaseResource theSearchParameter) {
			return (SearchParameter) theSearchParameter;
		}

		@Override
		public IBaseParameters parametersFromCanonical(Parameters theParameters) {
			return (IBaseParameters) VersionConvertorFactory_40_50.convertResource(theParameters, ADVISOR_40_50);
		}

		@Override
		public StructureDefinition structureDefinitionToCanonical(IBaseResource theResource) {
			return (StructureDefinition) theResource;
		}

		@Override
		public IBaseResource structureDefinitionFromCanonical(StructureDefinition theResource) {
			return theResource;
		}

		@Override
		public IBaseResource valueSetFromValidatorCanonical(org.hl7.fhir.r5.model.ValueSet theResource) {
			return theResource;
		}

		@Override
		public org.hl7.fhir.r5.model.Resource resourceToValidatorCanonical(IBaseResource theResource) {
			return (org.hl7.fhir.r5.model.Resource) theResource;
		}

		@Override
		public org.hl7.fhir.r5.model.ValueSet valueSetToValidatorCanonical(IBaseResource theResource) {
			return (org.hl7.fhir.r5.model.ValueSet) theResource;
		}

		@Override
		public org.hl7.fhir.r5.model.CodeSystem codeSystemToValidatorCanonical(IBaseResource theResource) {
			return (org.hl7.fhir.r5.model.CodeSystem) theResource;
		}

		@Override
<<<<<<< HEAD
		public IBaseResource auditEventFromCanonical(AuditEvent theResource) {
			return VersionConvertorFactory_40_50.convertResource(theResource, ADVISOR_40_50);
=======
		public IBaseResource searchParameterFromCanonical(SearchParameter theResource) {
			return theResource;
>>>>>>> a2bc9a72
		}

	}


}





<|MERGE_RESOLUTION|>--- conflicted
+++ resolved
@@ -255,13 +255,11 @@
 
 		org.hl7.fhir.r5.model.CodeSystem codeSystemToValidatorCanonical(IBaseResource theResource);
 
-<<<<<<< HEAD
+		IBaseResource searchParameterFromCanonical(SearchParameter theResource);
+	
+
 		 IBaseResource auditEventFromCanonical(AuditEvent theResource);
 	 }
-=======
-		IBaseResource searchParameterFromCanonical(SearchParameter theResource);
-	}
->>>>>>> a2bc9a72
 
 	private static class Dstu2Strategy implements IStrategy {
 
@@ -412,15 +410,15 @@
 		}
 
 		@Override
-<<<<<<< HEAD
 		public IBaseResource auditEventFromCanonical(AuditEvent theResource) {
 			Resource hl7Org = VersionConvertorFactory_10_40.convertResource(theResource, ADVISOR_10_40);
 			return reencodeFromHl7Org(hl7Org);
-=======
+		}
+
+		@Override
 		public IBaseResource searchParameterFromCanonical(SearchParameter theResource) {
 			Resource resource = VersionConvertorFactory_10_50.convertResource(theResource, ADVISOR_10_50);
 			return reencodeFromHl7Org(resource);
->>>>>>> a2bc9a72
 		}
 
 		private Resource reencodeToHl7Org(IBaseResource theInput) {
@@ -517,13 +515,13 @@
 		}
 
 		@Override
-<<<<<<< HEAD
+		public IBaseResource searchParameterFromCanonical(SearchParameter theResource) {
+			return VersionConvertorFactory_14_50.convertResource(theResource, ADVISOR_14_50);
+		}
+
+		@Override
 		public IBaseResource auditEventFromCanonical(AuditEvent theResource) {
 			return VersionConvertorFactory_14_40.convertResource(theResource, ADVISOR_14_40);
-=======
-		public IBaseResource searchParameterFromCanonical(SearchParameter theResource) {
-			return VersionConvertorFactory_14_50.convertResource(theResource, ADVISOR_14_50);
->>>>>>> a2bc9a72
 		}
 	}
 
@@ -605,13 +603,13 @@
 		}
 
 		@Override
-<<<<<<< HEAD
+		public IBaseResource searchParameterFromCanonical(SearchParameter theResource) {
+			return VersionConvertorFactory_30_50.convertResource(theResource, ADVISOR_30_50);
+		}
+
+		@Override
 		public IBaseResource auditEventFromCanonical(AuditEvent theResource) {
 			return VersionConvertorFactory_30_40.convertResource(theResource, ADVISOR_30_40);
-=======
-		public IBaseResource searchParameterFromCanonical(SearchParameter theResource) {
-			return VersionConvertorFactory_30_50.convertResource(theResource, ADVISOR_30_50);
->>>>>>> a2bc9a72
 		}
 	}
 
@@ -692,13 +690,13 @@
 		}
 
 		@Override
-<<<<<<< HEAD
+		public IBaseResource searchParameterFromCanonical(SearchParameter theResource) {
+			return VersionConvertorFactory_40_50.convertResource(theResource, ADVISOR_40_50);
+		}
+
+		@Override
 		public IBaseResource auditEventFromCanonical(AuditEvent theResource) {
 			return theResource;
-=======
-		public IBaseResource searchParameterFromCanonical(SearchParameter theResource) {
-			return VersionConvertorFactory_40_50.convertResource(theResource, ADVISOR_40_50);
->>>>>>> a2bc9a72
 		}
 
 	}
@@ -788,14 +786,14 @@
 		}
 
 		@Override
-<<<<<<< HEAD
+		public IBaseResource searchParameterFromCanonical(SearchParameter theResource) {
+			return VersionConvertorFactory_43_50.convertResource(theResource, ADVISOR_43_50);
+		}
+
+		@Override
 		public IBaseResource auditEventFromCanonical(AuditEvent theResource) {
 			org.hl7.fhir.r5.model.AuditEvent r5 = (org.hl7.fhir.r5.model.AuditEvent) VersionConvertorFactory_40_50.convertResource(theResource, ADVISOR_40_50);
 			return VersionConvertorFactory_43_50.convertResource(r5, ADVISOR_43_50);
-=======
-		public IBaseResource searchParameterFromCanonical(SearchParameter theResource) {
-			return VersionConvertorFactory_43_50.convertResource(theResource, ADVISOR_43_50);
->>>>>>> a2bc9a72
 		}
 
 	}
@@ -879,13 +877,13 @@
 		}
 
 		@Override
-<<<<<<< HEAD
+		public IBaseResource searchParameterFromCanonical(SearchParameter theResource) {
+			return theResource;
+		}
+
+		@Override
 		public IBaseResource auditEventFromCanonical(AuditEvent theResource) {
 			return VersionConvertorFactory_40_50.convertResource(theResource, ADVISOR_40_50);
-=======
-		public IBaseResource searchParameterFromCanonical(SearchParameter theResource) {
-			return theResource;
->>>>>>> a2bc9a72
 		}
 
 	}
