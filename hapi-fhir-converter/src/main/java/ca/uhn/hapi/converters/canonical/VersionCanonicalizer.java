--- conflicted
+++ resolved
@@ -367,11 +367,7 @@
 			retVal.setDisplay(coding.getDisplay());
 			retVal.setVersion(coding.getVersion());
 			if (!coding.getUserSelectedElement().isEmpty()) {
-<<<<<<< HEAD
-				retVal.setUserSelected( coding.getUserSelected() );
-=======
 				retVal.setUserSelected(coding.getUserSelected());
->>>>>>> 66f428d3
 			}
 
 			return retVal;
