--- conflicted
+++ resolved
@@ -50,11 +50,8 @@
 import org.hl7.fhir.instance.model.api.IBaseDatatype;
 import org.hl7.fhir.instance.model.api.IBaseParameters;
 import org.hl7.fhir.instance.model.api.IBaseResource;
-<<<<<<< HEAD
 import org.hl7.fhir.r4.model.AuditEvent;
-=======
 import org.hl7.fhir.instance.model.api.IPrimitiveType;
->>>>>>> e2717bd6
 import org.hl7.fhir.r4.model.CodeSystem;
 import org.hl7.fhir.r4.model.CodeableConcept;
 import org.hl7.fhir.r4.model.Coding;
@@ -275,13 +272,10 @@
 		return myStrategy.codeSystemToValidatorCanonical(theResource);
 	}
 
-<<<<<<< HEAD
 	public IBaseResource auditEventFromCanonical(AuditEvent theResource) {
 		return myStrategy.auditEventFromCanonical(theResource);
 	}
 
-    private interface IStrategy {
-=======
 	@Nonnull
 	private List<String> extractNonStandardSearchParameterListAndClearSourceIfAnyArePresent(IBaseResource theSearchParameter, String theChildName) {
 
@@ -305,7 +299,6 @@
 	}
 
 	private interface IStrategy {
->>>>>>> e2717bd6
 
 		CapabilityStatement capabilityStatementToCanonical(IBaseResource theCapabilityStatement);
 
@@ -338,16 +331,13 @@
 		org.hl7.fhir.r5.model.CodeSystem codeSystemToValidatorCanonical(IBaseResource theResource);
 
 		IBaseResource searchParameterFromCanonical(SearchParameter theResource);
-<<<<<<< HEAD
 	
 
 		 IBaseResource auditEventFromCanonical(AuditEvent theResource);
-	 }
-=======
+	 
 
 		IBaseConformance capabilityStatementFromCanonical(CapabilityStatement theResource);
 	}
->>>>>>> e2717bd6
 
 	private static class Dstu2Strategy implements IStrategy {
 
@@ -614,13 +604,13 @@
 		}
 
 		@Override
-<<<<<<< HEAD
 		public IBaseResource auditEventFromCanonical(AuditEvent theResource) {
 			return VersionConvertorFactory_14_40.convertResource(theResource, ADVISOR_14_40);
-=======
+		}
+
+		@Override
 		public IBaseConformance capabilityStatementFromCanonical(CapabilityStatement theResource) {
 			return (IBaseConformance) VersionConvertorFactory_14_50.convertResource(theResource, ADVISOR_14_50);
->>>>>>> e2717bd6
 		}
 	}
 
@@ -707,13 +697,13 @@
 		}
 
 		@Override
-<<<<<<< HEAD
 		public IBaseResource auditEventFromCanonical(AuditEvent theResource) {
 			return VersionConvertorFactory_30_40.convertResource(theResource, ADVISOR_30_40);
-=======
+		}
+
+		@Override
 		public IBaseConformance capabilityStatementFromCanonical(CapabilityStatement theResource) {
 			return (IBaseConformance) VersionConvertorFactory_30_50.convertResource(theResource, ADVISOR_30_50);
->>>>>>> e2717bd6
 		}
 	}
 
@@ -799,13 +789,13 @@
 		}
 
 		@Override
-<<<<<<< HEAD
 		public IBaseResource auditEventFromCanonical(AuditEvent theResource) {
 			return theResource;
-=======
+		}
+
+		@Override
 		public IBaseConformance capabilityStatementFromCanonical(CapabilityStatement theResource) {
 			return (IBaseConformance) VersionConvertorFactory_40_50.convertResource(theResource, ADVISOR_40_50);
->>>>>>> e2717bd6
 		}
 
 	}
@@ -900,18 +890,15 @@
 		}
 
 		@Override
-<<<<<<< HEAD
 		public IBaseResource auditEventFromCanonical(AuditEvent theResource) {
 			org.hl7.fhir.r5.model.AuditEvent r5 = (org.hl7.fhir.r5.model.AuditEvent) VersionConvertorFactory_40_50.convertResource(theResource, ADVISOR_40_50);
 			return VersionConvertorFactory_43_50.convertResource(r5, ADVISOR_43_50);
 		}
 
-	}
-=======
+		@Override
 		public IBaseConformance capabilityStatementFromCanonical(CapabilityStatement theResource) {
 			return (IBaseConformance) VersionConvertorFactory_43_50.convertResource(theResource, ADVISOR_43_50);
 		}
->>>>>>> e2717bd6
 
 	}
 
@@ -998,13 +985,13 @@
 		}
 
 		@Override
-<<<<<<< HEAD
 		public IBaseResource auditEventFromCanonical(AuditEvent theResource) {
 			return VersionConvertorFactory_40_50.convertResource(theResource, ADVISOR_40_50);
-=======
+		}
+
+		@Override
 		public IBaseConformance capabilityStatementFromCanonical(CapabilityStatement theResource) {
 			return theResource;
->>>>>>> e2717bd6
 		}
 
 	}
