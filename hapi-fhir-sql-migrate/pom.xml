--- conflicted
+++ resolved
@@ -5,11 +5,7 @@
 	<parent>
 		<groupId>ca.uhn.hapi.fhir</groupId>
 		<artifactId>hapi-deployable-pom</artifactId>
-<<<<<<< HEAD
 		<version>6.2.0-PRE12-SNAPSHOT</version>
-=======
-		<version>6.2.0-PRE11-SNAPSHOT</version>
->>>>>>> 66baa826
 		<relativePath>../hapi-deployable-pom/pom.xml</relativePath>
 	</parent>
 
@@ -71,25 +67,26 @@
 			<groupId>org.jetbrains</groupId>
 			<artifactId>annotations</artifactId>
 		</dependency>
+
 		<dependency>
 			<groupId>org.flywaydb</groupId>
 			<artifactId>flyway-core</artifactId>
 		</dependency>
-
-		<!-- SQL Builder -->
 		<dependency>
-			<groupId>com.healthmarketscience.sqlbuilder</groupId>
-			<artifactId>sqlbuilder</artifactId>
+			<groupId>org.flywaydb</groupId>
+			<artifactId>flyway-sqlserver</artifactId>
+		</dependency>
+		<dependency>
+			<groupId>org.flywaydb</groupId>
+			<artifactId>flyway-mysql</artifactId>
 		</dependency>
 
-		<!-- test -->
+		<dependency>
+			<groupId>org.springframework.data</groupId>
+			<artifactId>spring-data-commons</artifactId>
+		</dependency>
 
-		<dependency>
-			<groupId>com.h2database</groupId>
-			<artifactId>h2</artifactId>
-			<scope>test</scope>
-		</dependency>
-		</dependencies>
+	</dependencies>
 
 	<build>
 
