<project xmlns:xsi="http://www.w3.org/2001/XMLSchema-instance" xmlns="http://maven.apache.org/POM/4.0.0"
			xsi:schemaLocation="http://maven.apache.org/POM/4.0.0 http://maven.apache.org/xsd/maven-4.0.0.xsd">
	<modelVersion>4.0.0</modelVersion>

	<parent>
		<groupId>ca.uhn.hapi.fhir</groupId>
		<artifactId>hapi-deployable-pom</artifactId>
		<version>6.3.0-PRE4-SNAPSHOT</version>
		<relativePath>../hapi-deployable-pom/pom.xml</relativePath>
	</parent>

	<artifactId>hapi-fhir-sql-migrate</artifactId>
	<packaging>jar</packaging>

	<name>HAPI FHIR Server - SQL Migration</name>
	<description>Tooling for migrating SQL schemas.</description>

	<dependencies>
		<dependency>
			<groupId>org.springframework</groupId>
			<artifactId>spring-jdbc</artifactId>
		</dependency>
		<dependency>
			<groupId>org.apache.commons</groupId>
			<artifactId>commons-dbcp2</artifactId>
		</dependency>
		<dependency>
			<groupId>ca.uhn.hapi.fhir</groupId>
			<artifactId>hapi-fhir-base</artifactId>
			<version>${project.version}</version>
		</dependency>

		<dependency>
			<groupId>org.hibernate</groupId>
			<artifactId>hibernate-core</artifactId>
		</dependency>
		<dependency>
			<groupId>jakarta.transaction</groupId>
			<artifactId>jakarta.transaction-api</artifactId>
		</dependency>

		<!-- Test Database -->
		<dependency>
			<groupId>com.h2database</groupId>
			<artifactId>h2</artifactId>
			<scope>test</scope>
		</dependency>
		<dependency>
			<groupId>org.apache.derby</groupId>
			<artifactId>derby</artifactId>
			<scope>test</scope>
		</dependency>
		<dependency>
			<groupId>org.apache.derby</groupId>
			<artifactId>derbytools</artifactId>
			<scope>test</scope>
		</dependency>
		<dependency>
			<groupId>org.postgresql</groupId>
			<artifactId>postgresql</artifactId>
		</dependency>
		<dependency>
			<groupId>ch.qos.logback</groupId>
			<artifactId>logback-classic</artifactId>
			<scope>test</scope>
		</dependency>

		<dependency>
			<groupId>org.jetbrains</groupId>
			<artifactId>annotations</artifactId>
		</dependency>

		<dependency>
			<groupId>org.flywaydb</groupId>
			<artifactId>flyway-core</artifactId>
		</dependency>

		<!-- SQL Builder -->
		<dependency>
			<groupId>com.healthmarketscience.sqlbuilder</groupId>
			<artifactId>sqlbuilder</artifactId>
		</dependency>

<<<<<<< HEAD
		<!-- test -->

=======
>>>>>>> b3ebbe79
		<dependency>
			<groupId>ca.uhn.hapi.fhir</groupId>
			<artifactId>hapi-fhir-test-utilities</artifactId>
			<version>${project.version}</version>
			<scope>test</scope>
		</dependency>
	</dependencies>

	<build>

		<!-- The following is not required for the application to build, but allows you to test it by issuing "mvn jetty:run" from the command line. -->
		<pluginManagement>
			<plugins>
				<plugin>
					<groupId>org.eclipse.jetty</groupId>
					<artifactId>jetty-maven-plugin</artifactId>
					<configuration>
						<webApp>
							<contextPath>/hapi-fhir-jpaserver-example</contextPath>
							<allowDuplicateFragmentNames>true</allowDuplicateFragmentNames>
						</webApp>
					</configuration>
				</plugin>
			</plugins>
		</pluginManagement>

		<plugins>
			<!-- The configuration here tells the WAR plugin to include the FHIR Tester overlay. You can omit it if you are not using that feature. -->
			<plugin>
				<groupId>org.apache.maven.plugins</groupId>
				<artifactId>maven-war-plugin</artifactId>
				<configuration>
					<archive>
						<manifestEntries>
							<Build-Time>${maven.build.timestamp}</Build-Time>
						</manifestEntries>
					</archive>
					<overlays>
						<overlay>
							<groupId>ca.uhn.hapi.fhir</groupId>
							<artifactId>hapi-fhir-testpage-overlay</artifactId>
						</overlay>
					</overlays>
					<webXml>src/main/webapp/WEB-INF/web.xml</webXml>
				</configuration>
			</plugin>

			<!-- This is to run the integration tests -->
			<plugin>
				<groupId>org.apache.maven.plugins</groupId>
				<artifactId>maven-failsafe-plugin</artifactId>
				<configuration>
					<redirectTestOutputToFile>true</redirectTestOutputToFile>
				</configuration>
				<executions>
					<execution>
						<goals>
							<goal>integration-test</goal>
							<goal>verify</goal>
						</goals>
					</execution>
				</executions>
			</plugin>

		</plugins>
	</build>

</project><|MERGE_RESOLUTION|>--- conflicted
+++ resolved
@@ -81,11 +81,8 @@
 			<artifactId>sqlbuilder</artifactId>
 		</dependency>
 
-<<<<<<< HEAD
 		<!-- test -->
 
-=======
->>>>>>> b3ebbe79
 		<dependency>
 			<groupId>ca.uhn.hapi.fhir</groupId>
 			<artifactId>hapi-fhir-test-utilities</artifactId>
