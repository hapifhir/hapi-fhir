<project xmlns:xsi="http://www.w3.org/2001/XMLSchema-instance" xmlns="http://maven.apache.org/POM/4.0.0"
			xsi:schemaLocation="http://maven.apache.org/POM/4.0.0 http://maven.apache.org/xsd/maven-4.0.0.xsd">
	<modelVersion>4.0.0</modelVersion>

	<parent>
		<groupId>ca.uhn.hapi.fhir</groupId>
		<artifactId>hapi-deployable-pom</artifactId>
<<<<<<< HEAD
		<version>7.3.12-SNAPSHOT</version>
=======
		<version>7.2.2</version>
>>>>>>> d8c89128

		<relativePath>../hapi-deployable-pom/pom.xml</relativePath>
	</parent>

	<artifactId>hapi-fhir-sql-migrate</artifactId>
	<packaging>jar</packaging>

	<name>HAPI FHIR Server - SQL Migration</name>
	<description>Tooling for migrating SQL schemas.</description>

	<dependencies>
		<dependency>
			<groupId>org.springframework</groupId>
			<artifactId>spring-jdbc</artifactId>
		</dependency>
		<dependency>
			<groupId>org.apache.commons</groupId>
			<artifactId>commons-dbcp2</artifactId>
		</dependency>
		<dependency>
			<groupId>ca.uhn.hapi.fhir</groupId>
			<artifactId>hapi-fhir-base</artifactId>
			<version>${project.version}</version>
		</dependency>

		<dependency>
			<groupId>org.hibernate.orm</groupId>
			<artifactId>hibernate-core</artifactId>
		</dependency>
		<dependency>
			<groupId>jakarta.annotation</groupId>
			<artifactId>jakarta.annotation-api</artifactId>
		</dependency>
		<dependency>
			<groupId>jakarta.transaction</groupId>
			<artifactId>jakarta.transaction-api</artifactId>
		</dependency>

		<!-- Test Database -->
		<dependency>
			<groupId>com.h2database</groupId>
			<artifactId>h2</artifactId>
			<scope>test</scope>
		</dependency>
		<dependency>
			<groupId>org.apache.derby</groupId>
			<artifactId>derby</artifactId>
			<scope>test</scope>
			<version>10.16.1.1</version>
		</dependency>
		<dependency>
			<groupId>org.apache.derby</groupId>
			<artifactId>derbytools</artifactId>
			<scope>test</scope>
			<version>10.16.1.1</version>
		</dependency>
		<dependency>
			<groupId>org.postgresql</groupId>
			<artifactId>postgresql</artifactId>
		</dependency>
		<dependency>
			<groupId>com.oracle.database.jdbc</groupId>
			<artifactId>ojdbc11</artifactId>
		</dependency>
		<dependency>
			<groupId>com.microsoft.sqlserver</groupId>
			<artifactId>mssql-jdbc</artifactId>
			<scope>test</scope>
		</dependency>
		<dependency>
			<groupId>ch.qos.logback</groupId>
			<artifactId>logback-classic</artifactId>
			<scope>test</scope>
		</dependency>

		<dependency>
			<groupId>ca.uhn.hapi.fhir</groupId>
			<artifactId>hapi-fhir-test-utilities</artifactId>
			<version>${project.version}</version>
			<scope>test</scope>
		</dependency>
		<dependency>
			<groupId>org.testcontainers</groupId>
			<artifactId>junit-jupiter</artifactId>
			<scope>test</scope>
		</dependency>
		<dependency>
			<groupId>org.testcontainers</groupId>
			<artifactId>postgresql</artifactId>
			<scope>test</scope>
		</dependency>
		<dependency>
			<groupId>org.testcontainers</groupId>
			<artifactId>mssqlserver</artifactId>
			<scope>test</scope>
		</dependency>
		<dependency>
			<groupId>org.testcontainers</groupId>
			<artifactId>oracle-xe</artifactId>
			<scope>test</scope>
		</dependency>

		<!-- Stupid testcontainers has a runtime dep on junit4 -->
		<dependency>
			<groupId>junit</groupId>
			<artifactId>junit</artifactId>
			<scope>test</scope>
		</dependency>
		<dependency>
			<groupId>org.jetbrains</groupId>
			<artifactId>annotations</artifactId>
		</dependency>

		<dependency>
			<groupId>org.flywaydb</groupId>
			<artifactId>flyway-core</artifactId>
		</dependency>

		<!-- SQL Builder -->
		<dependency>
			<groupId>com.healthmarketscience.sqlbuilder</groupId>
			<artifactId>sqlbuilder</artifactId>
		</dependency>

		<!-- test -->

		<dependency>
			<groupId>ca.uhn.hapi.fhir</groupId>
			<artifactId>hapi-fhir-test-utilities</artifactId>
			<version>${project.version}</version>
			<scope>test</scope>
		</dependency>
	</dependencies>

	<build>

		<!-- The following is not required for the application to build, but allows you to test it by issuing "mvn jetty:run" from the command line. -->
		<pluginManagement>
			<plugins>
				<plugin>
					<groupId>org.eclipse.jetty</groupId>
					<artifactId>jetty-maven-plugin</artifactId>
					<configuration>
						<webApp>
							<contextPath>/hapi-fhir-jpaserver-example</contextPath>
							<allowDuplicateFragmentNames>true</allowDuplicateFragmentNames>
						</webApp>
					</configuration>
				</plugin>
			</plugins>
		</pluginManagement>

		<plugins>
			<!-- The configuration here tells the WAR plugin to include the FHIR Tester overlay. You can omit it if you are not using that feature. -->
			<plugin>
				<groupId>org.apache.maven.plugins</groupId>
				<artifactId>maven-war-plugin</artifactId>
				<configuration>
					<archive>
						<manifestEntries>
							<Build-Time>${maven.build.timestamp}</Build-Time>
						</manifestEntries>
					</archive>
					<overlays>
						<overlay>
							<groupId>ca.uhn.hapi.fhir</groupId>
							<artifactId>hapi-fhir-testpage-overlay</artifactId>
						</overlay>
					</overlays>
					<webXml>src/main/webapp/WEB-INF/web.xml</webXml>
				</configuration>
			</plugin>

			<!-- This is to run the integration tests -->
			<plugin>
				<groupId>org.apache.maven.plugins</groupId>
				<artifactId>maven-failsafe-plugin</artifactId>
				<executions>
					<execution>
						<goals>
							<goal>integration-test</goal>
							<goal>verify</goal>
						</goals>
					</execution>
				</executions>
			</plugin>
		</plugins>
	</build>

</project><|MERGE_RESOLUTION|>--- conflicted
+++ resolved
@@ -5,11 +5,7 @@
 	<parent>
 		<groupId>ca.uhn.hapi.fhir</groupId>
 		<artifactId>hapi-deployable-pom</artifactId>
-<<<<<<< HEAD
-		<version>7.3.12-SNAPSHOT</version>
-=======
 		<version>7.2.2</version>
->>>>>>> d8c89128
 
 		<relativePath>../hapi-deployable-pom/pom.xml</relativePath>
 	</parent>
@@ -58,13 +54,11 @@
 			<groupId>org.apache.derby</groupId>
 			<artifactId>derby</artifactId>
 			<scope>test</scope>
-			<version>10.16.1.1</version>
 		</dependency>
 		<dependency>
 			<groupId>org.apache.derby</groupId>
 			<artifactId>derbytools</artifactId>
 			<scope>test</scope>
-			<version>10.16.1.1</version>
 		</dependency>
 		<dependency>
 			<groupId>org.postgresql</groupId>
@@ -196,6 +190,7 @@
 					</execution>
 				</executions>
 			</plugin>
+
 		</plugins>
 	</build>
 
