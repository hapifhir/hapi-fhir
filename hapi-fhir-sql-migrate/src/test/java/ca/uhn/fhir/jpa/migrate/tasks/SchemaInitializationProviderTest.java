--- conflicted
+++ resolved
@@ -30,16 +30,7 @@
 		List<String> listToPopulate = new ArrayList<>();
 		svc.parseSqlFileIntoIndividualStatements(DriverTypeEnum.POSTGRES_9_4, listToPopulate, input);
 
-<<<<<<< HEAD
-		assertThat(listToPopulate).as(listToPopulate.toString()).containsExactly("create sequence foo", "alter table if exists CDR_XACT_LOG_STEP add constraint FK_XACTLOGSTEP_XACTLOG foreign key (LOG_PID) references CDR_XACT_LOG", "ALTER TABLE hfj_resource SET (autovacuum_vacuum_scale_factor = 0.01)", "ALTER TABLE hfj_forced_id SET (autovacuum_vacuum_scale_factor = 0.01)");
-=======
-		assertThat(listToPopulate.toString(), listToPopulate, contains(
-			"create sequence foo",
-			"alter table if exists CDR_XACT_LOG_STEP add constraint FK_XACTLOGSTEP_XACTLOG foreign key (LOG_PID) references CDR_XACT_LOG",
-			"ALTER TABLE hfj_resource SET (autovacuum_vacuum_scale_factor = 0.01)",
-			"ALTER TABLE hfj_spidx_token SET (autovacuum_vacuum_scale_factor = 0.01)"
-		));
->>>>>>> a91490f1
+		assertThat(listToPopulate).as(listToPopulate.toString()).containsExactly("create sequence foo", "alter table if exists CDR_XACT_LOG_STEP add constraint FK_XACTLOGSTEP_XACTLOG foreign key (LOG_PID) references CDR_XACT_LOG", "ALTER TABLE hfj_resource SET (autovacuum_vacuum_scale_factor = 0.01)", "ALTER TABLE hfj_spidx_token SET (autovacuum_vacuum_scale_factor = 0.01)");
 
 	}
 
