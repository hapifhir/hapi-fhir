/*-
 * #%L
 * HAPI FHIR Server - SQL Migration
 * %%
 * Copyright (C) 2014 - 2025 Smile CDR, Inc.
 * %%
 * Licensed under the Apache License, Version 2.0 (the "License");
 * you may not use this file except in compliance with the License.
 * You may obtain a copy of the License at
 *
 *      http://www.apache.org/licenses/LICENSE-2.0
 *
 * Unless required by applicable law or agreed to in writing, software
 * distributed under the License is distributed on an "AS IS" BASIS,
 * WITHOUT WARRANTIES OR CONDITIONS OF ANY KIND, either express or implied.
 * See the License for the specific language governing permissions and
 * limitations under the License.
 * #L%
 */
package ca.uhn.fhir.jpa.migrate.taskdef;

import ca.uhn.fhir.i18n.Msg;
import ca.uhn.fhir.jpa.migrate.DriverTypeEnum;
import ca.uhn.fhir.jpa.migrate.HapiMigrationException;
import ca.uhn.fhir.jpa.migrate.tasks.api.TaskFlagEnum;
import jakarta.annotation.Nonnull;
import org.apache.commons.lang3.Validate;
import org.apache.commons.lang3.builder.EqualsBuilder;
import org.apache.commons.lang3.builder.HashCodeBuilder;
import org.apache.commons.lang3.builder.ToStringBuilder;
import org.apache.commons.lang3.builder.ToStringStyle;
import org.flywaydb.core.api.MigrationVersion;
import org.intellij.lang.annotations.Language;
import org.slf4j.Logger;
import org.slf4j.LoggerFactory;
import org.springframework.dao.DataAccessException;
import org.springframework.jdbc.core.JdbcTemplate;
import org.springframework.jdbc.core.RowCountCallbackHandler;
import org.springframework.transaction.support.TransactionTemplate;

import java.sql.SQLException;
import java.util.ArrayList;
import java.util.Arrays;
import java.util.Collections;
import java.util.EnumSet;
import java.util.HashSet;
import java.util.List;
import java.util.Locale;
import java.util.Set;
import java.util.regex.Matcher;
import java.util.regex.Pattern;

public abstract class BaseTask {

	public static final String MIGRATION_VERSION_PATTERN = "\\d{8}\\.\\d+";
	private static final Logger ourLog = LoggerFactory.getLogger(BaseTask.class);
	private static final Pattern versionPattern = Pattern.compile(MIGRATION_VERSION_PATTERN);
	private final String myProductVersion;
	private final String mySchemaVersion;
	private final List<ExecuteTaskPrecondition> myPreconditions = new ArrayList<>();
	private final EnumSet<TaskFlagEnum> myFlags = EnumSet.noneOf(TaskFlagEnum.class);
	private final List<ExecutedStatement> myExecutedStatements = new ArrayList<>();
	/**
	 * Whether to check for existing tables
	 * before generating SQL
	 */
	protected boolean myCheckForExistingTables = true;
	/**
	 * Whether to generate the SQL in a 'readable format'
	 */
	protected boolean myPrettyPrint = false;

	private DriverTypeEnum.ConnectionProperties myConnectionProperties;
	private DriverTypeEnum myDriverType;
	private String myDescription;
	private Integer myChangesCount = 0;
	private MigrationTaskExecutionResultEnum myExecutionResult;
	private boolean myDryRun;
	private boolean myTransactional = true;
	private Set<DriverTypeEnum> myOnlyAppliesToPlatforms = new HashSet<>();
	private boolean myNoColumnShrink;

	protected BaseTask(String theProductVersion, String theSchemaVersion) {
		myProductVersion = theProductVersion;
		mySchemaVersion = theSchemaVersion;
	}

	/**
	 * Adds a flag if it's not already present, otherwise this call is ignored.
	 *
	 * @param theFlag The flag, must not be null
	 */
	public BaseTask addFlag(@Nonnull TaskFlagEnum theFlag) {
		myFlags.add(theFlag);
		return this;
	}

	/**
	 * Some migrations can not be run in a transaction.
	 * When this is true, {@link BaseTask#executeSql} will run without a transaction
	 */
	public void setTransactional(boolean theTransactional) {
		myTransactional = theTransactional;
	}

	public void setPrettyPrint(boolean thePrettyPrint) {
		myPrettyPrint = thePrettyPrint;
	}

	public void setOnlyAppliesToPlatforms(Set<DriverTypeEnum> theOnlyAppliesToPlatforms) {
		Validate.notNull(theOnlyAppliesToPlatforms, "theOnlyAppliesToPlatforms must not be null");
		myOnlyAppliesToPlatforms = theOnlyAppliesToPlatforms;
	}

	public String getProductVersion() {
		return myProductVersion;
	}

	public String getSchemaVersion() {
		return mySchemaVersion;
	}

	public boolean isNoColumnShrink() {
		return myNoColumnShrink;
	}

	public void setNoColumnShrink(boolean theNoColumnShrink) {
		myNoColumnShrink = theNoColumnShrink;
	}

	public boolean isDryRun() {
		return myDryRun;
	}

	public void setDryRun(boolean theDryRun) {
		myDryRun = theDryRun;
	}

	public String getDescription() {
		if (myDescription == null) {
			return this.getClass().getSimpleName();
		}
		return myDescription;
	}

	public BaseTask setDescription(String theDescription) {
		myDescription = theDescription;
		return this;
	}

	public List<ExecutedStatement> getExecutedStatements() {
		return myExecutedStatements;
	}

	public int getChangesCount() {
		return myChangesCount;
	}

	/**
	 * @param theTableName This is only used for logging currently
	 * @param theSql       The SQL statement
	 * @param theArguments The SQL statement arguments
	 */
	public void executeSql(String theTableName, @Language("SQL") String theSql, Object... theArguments) {
		if (!isDryRun()) {
			Integer changes;
			if (myTransactional) {
				changes = getConnectionProperties().getTxTemplate().execute(t -> doExecuteSql(theSql, theArguments));
			} else {
				changes = doExecuteSql(theSql, theArguments);
			}

			myChangesCount += changes;
		}

		captureExecutedStatement(theTableName, theSql, theArguments);
	}

	protected void executeSqlListInTransaction(String theTableName, List<String> theSqlStatements) {
		if (!isDryRun()) {
			Integer changes;
			changes = getConnectionProperties().getTxTemplate().execute(t -> doExecuteSqlList(theSqlStatements));
			myChangesCount += changes;
		}

		for (@Language("SQL") String sqlStatement : theSqlStatements) {
			captureExecutedStatement(theTableName, sqlStatement);
		}
	}

	private Integer doExecuteSqlList(List<String> theSqlStatements) {
		int changesCount = 0;
		for (@Language("SQL") String nextSql : theSqlStatements) {
			changesCount += doExecuteSql(nextSql);
		}

		return changesCount;
	}

	private int doExecuteSql(@Language("SQL") String theSql, Object... theArguments) {
		JdbcTemplate jdbcTemplate = getConnectionProperties().newJdbcTemplate();
		// 0 means no timeout -- we use this for index rebuilds that may take time.
		jdbcTemplate.setQueryTimeout(0);
		try {
<<<<<<< HEAD
			int changesCount = jdbcTemplate.update(theSql, theArguments);
			logInfo(ourLog, "SQL \"{}\" returned {}", theSql, changesCount);
			myExecutionResult = MigrationTaskExecutionResultEnum.SUCCESS;
			return changesCount;
=======
			if (theSql.toUpperCase(Locale.US).startsWith("SELECT ")) {
				RowCountCallbackHandler rch = new RowCountCallbackHandler();
				jdbcTemplate.query(theSql, new Object[0], new int[0], rch);
				int rows = rch.getRowCount();
				logInfo(ourLog, "SQL \"{}\" returned {} rows", theSql, rows);
				return 0;
			} else {
				int changesCount = jdbcTemplate.update(theSql, theArguments);
				logInfo(ourLog, "SQL \"{}\" returned {}", theSql, changesCount);
				return changesCount;
			}
>>>>>>> b51ccdc6
		} catch (DataAccessException e) {
			if (myFlags.contains(TaskFlagEnum.FAILURE_ALLOWED)) {
				ourLog.info(
						"Task {} did not exit successfully on doExecuteSql(), but task is allowed to fail",
						getMigrationVersion());
				ourLog.debug("Error was: {}", e.getMessage(), e);
				myExecutionResult = MigrationTaskExecutionResultEnum.ALLOWED_TO_FAIL;
				return 0;
			} else {
				throw new HapiMigrationException(
						Msg.code(61) + "Failed during task " + getMigrationVersion() + ": " + e, e);
			}
		}
	}

	protected void captureExecutedStatement(
			String theTableName, @Language("SQL") String theSql, Object... theArguments) {
		myExecutedStatements.add(new ExecutedStatement(mySchemaVersion, theTableName, theSql, theArguments));
	}

	public DriverTypeEnum.ConnectionProperties getConnectionProperties() {
		return myConnectionProperties;
	}

	public BaseTask setConnectionProperties(DriverTypeEnum.ConnectionProperties theConnectionProperties) {
		myConnectionProperties = theConnectionProperties;
		return this;
	}

	public DriverTypeEnum getDriverType() {
		return myDriverType;
	}

	public BaseTask setDriverType(DriverTypeEnum theDriverType) {
		myDriverType = theDriverType;
		return this;
	}

	public abstract void validate();

	public TransactionTemplate getTxTemplate() {
		return getConnectionProperties().getTxTemplate();
	}

	public JdbcTemplate newJdbcTemplate() {
		return getConnectionProperties().newJdbcTemplate();
	}

	public void execute() throws SQLException {
		if (myFlags.contains(TaskFlagEnum.DO_NOTHING)) {
			ourLog.info("Skipping stubbed task: {}", getDescription());
			myExecutionResult = MigrationTaskExecutionResultEnum.SKIPPED;
			return;
		}
		if (!myOnlyAppliesToPlatforms.isEmpty()) {
			if (!myOnlyAppliesToPlatforms.contains(getDriverType())) {
				ourLog.info("Skipping task {} as it does not apply to {}", getDescription(), getDriverType());
				myExecutionResult = MigrationTaskExecutionResultEnum.DOES_NOT_APPLY;
				return;
			}
		}

		for (ExecuteTaskPrecondition precondition : myPreconditions) {
			ourLog.debug("precondition to evaluate: {}", precondition);
			if (!precondition.getPreconditionRunner().get()) {
				ourLog.info(
						"Skipping task since one of the preconditions was not met: {}",
						precondition.getPreconditionReason());
				myExecutionResult = MigrationTaskExecutionResultEnum.PRECONDITION_FAILED;
				return;
			}
		}
		doExecute();
	}

	@Override
	public String toString() {
		return getClass().getSimpleName() + "[" + getProductVersion() + "." + getSchemaVersion() + "]";
	}

	protected abstract void doExecute() throws SQLException;

	public String getMigrationVersion() {
		String releasePart = myProductVersion;
		if (releasePart.startsWith("V")) {
			releasePart = releasePart.substring(1);
		}
		String version = releasePart + "." + mySchemaVersion;
		MigrationVersion migrationVersion = MigrationVersion.fromVersion(version);
		return migrationVersion.getVersion();
	}

	@SuppressWarnings("StringConcatenationArgumentToLogCall")
	protected void logInfo(Logger theLog, String theFormattedMessage, Object... theArguments) {
		theLog.info(getMigrationVersion() + ": " + theFormattedMessage, theArguments);
	}

	public void validateVersion() {
		Matcher matcher = versionPattern.matcher(mySchemaVersion);
		if (!matcher.matches()) {
			throw new IllegalStateException(Msg.code(62) + "The version " + mySchemaVersion
					+ " does not match the expected pattern " + MIGRATION_VERSION_PATTERN);
		}
	}

	public void addPrecondition(ExecuteTaskPrecondition thePrecondition) {
		myPreconditions.add(thePrecondition);
	}

	@Override
	public final int hashCode() {
		HashCodeBuilder builder = new HashCodeBuilder();
		generateHashCode(builder);
		return builder.hashCode();
	}

	protected abstract void generateHashCode(HashCodeBuilder theBuilder);

	@Override
	public final boolean equals(Object theObject) {
		if (theObject == null || getClass().equals(theObject.getClass()) == false) {
			return false;
		}
		BaseTask otherObject = (BaseTask) theObject;

		EqualsBuilder b = new EqualsBuilder();
		generateEquals(b, otherObject);
		return b.isEquals();
	}

	protected abstract void generateEquals(EqualsBuilder theBuilder, BaseTask theOtherObject);

	public boolean initializedSchema() {
		return false;
	}

	public boolean isDoNothing() {
		return myFlags.contains(TaskFlagEnum.DO_NOTHING);
	}

	public boolean isHeavyweightSkippableTask() {
		return myFlags.contains(TaskFlagEnum.HEAVYWEIGHT_SKIP_BY_DEFAULT);
	}

	public boolean hasFlag(TaskFlagEnum theFlag) {
		return myFlags.contains(theFlag);
	}

	public MigrationTaskExecutionResultEnum getExecutionResult() {
		return myExecutionResult;
	}

	public static class ExecutedStatement {
		private final String mySql;
		private final List<Object> myArguments;
		private final String myTableName;
		private final String mySchemaVersion;

		public ExecutedStatement(String theSchemaVersion, String theDescription, String theSql, Object[] theArguments) {
			mySchemaVersion = theSchemaVersion;
			myTableName = theDescription;
			mySql = theSql;
			myArguments = theArguments != null ? Arrays.asList(theArguments) : Collections.emptyList();
		}

		public String getSchemaVersion() {
			return mySchemaVersion;
		}

		public String getTableName() {
			return myTableName;
		}

		public String getSql() {
			return mySql;
		}

		public List<Object> getArguments() {
			return myArguments;
		}

		@Override
		public String toString() {
			return new ToStringBuilder(this, ToStringStyle.SHORT_PREFIX_STYLE)
					.append("tableName", myTableName)
					.append("sql", mySql)
					.append("arguments", myArguments)
					.toString();
		}
	}
}<|MERGE_RESOLUTION|>--- conflicted
+++ resolved
@@ -202,12 +202,6 @@
 		// 0 means no timeout -- we use this for index rebuilds that may take time.
 		jdbcTemplate.setQueryTimeout(0);
 		try {
-<<<<<<< HEAD
-			int changesCount = jdbcTemplate.update(theSql, theArguments);
-			logInfo(ourLog, "SQL \"{}\" returned {}", theSql, changesCount);
-			myExecutionResult = MigrationTaskExecutionResultEnum.SUCCESS;
-			return changesCount;
-=======
 			if (theSql.toUpperCase(Locale.US).startsWith("SELECT ")) {
 				RowCountCallbackHandler rch = new RowCountCallbackHandler();
 				jdbcTemplate.query(theSql, new Object[0], new int[0], rch);
@@ -217,9 +211,9 @@
 			} else {
 				int changesCount = jdbcTemplate.update(theSql, theArguments);
 				logInfo(ourLog, "SQL \"{}\" returned {}", theSql, changesCount);
+			myExecutionResult = MigrationTaskExecutionResultEnum.SUCCESS;
 				return changesCount;
 			}
->>>>>>> b51ccdc6
 		} catch (DataAccessException e) {
 			if (myFlags.contains(TaskFlagEnum.FAILURE_ALLOWED)) {
 				ourLog.info(
