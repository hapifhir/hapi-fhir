/*-
 * #%L
 * HAPI FHIR Server - SQL Migration
 * %%
 * Copyright (C) 2014 - 2024 Smile CDR, Inc.
 * %%
 * Licensed under the Apache License, Version 2.0 (the "License");
 * you may not use this file except in compliance with the License.
 * You may obtain a copy of the License at
 *
 *      http://www.apache.org/licenses/LICENSE-2.0
 *
 * Unless required by applicable law or agreed to in writing, software
 * distributed under the License is distributed on an "AS IS" BASIS,
 * WITHOUT WARRANTIES OR CONDITIONS OF ANY KIND, either express or implied.
 * See the License for the specific language governing permissions and
 * limitations under the License.
 * #L%
 */
package ca.uhn.fhir.jpa.migrate.taskdef;

import ca.uhn.fhir.i18n.Msg;
import ca.uhn.fhir.jpa.migrate.DriverTypeEnum;
import ca.uhn.fhir.jpa.migrate.HapiMigrationException;
import ca.uhn.fhir.jpa.migrate.tasks.api.TaskFlagEnum;
import ca.uhn.fhir.system.HapiSystemProperties;
<<<<<<< HEAD
import jakarta.annotation.Nullable;
=======
import jakarta.annotation.Nonnull;
>>>>>>> 472984ac
import org.apache.commons.lang3.Validate;
import org.apache.commons.lang3.builder.EqualsBuilder;
import org.apache.commons.lang3.builder.HashCodeBuilder;
import org.apache.commons.lang3.builder.ToStringBuilder;
import org.apache.commons.lang3.builder.ToStringStyle;
import org.flywaydb.core.api.MigrationVersion;
import org.intellij.lang.annotations.Language;
import org.slf4j.Logger;
import org.slf4j.LoggerFactory;
import org.springframework.dao.DataAccessException;
import org.springframework.jdbc.core.JdbcTemplate;
import org.springframework.jdbc.core.ResultSetExtractor;
import org.springframework.transaction.support.TransactionTemplate;

import java.sql.SQLException;
import java.util.ArrayList;
import java.util.Arrays;
import java.util.Collections;
import java.util.EnumSet;
import java.util.HashSet;
import java.util.List;
import java.util.Set;
import java.util.regex.Matcher;
import java.util.regex.Pattern;

public abstract class BaseTask {

	public static final String MIGRATION_VERSION_PATTERN = "\\d{8}\\.\\d+";
	private static final Logger ourLog = LoggerFactory.getLogger(BaseTask.class);
	private static final Pattern versionPattern = Pattern.compile(MIGRATION_VERSION_PATTERN);
	private final String myProductVersion;
	private final String mySchemaVersion;
	private final List<ExecuteTaskPrecondition> myPreconditions = new ArrayList<>();
	private final EnumSet<TaskFlagEnum> myFlags = EnumSet.noneOf(TaskFlagEnum.class);
	private final List<ExecutedStatement> myExecutedStatements = new ArrayList<>();
	/**
	 * Whether to check for existing tables
	 * before generating SQL
	 */
	protected boolean myCheckForExistingTables = true;
	/**
	 * Whether to generate the SQL in a 'readable format'
	 */
	protected boolean myPrettyPrint = false;

	private DriverTypeEnum.ConnectionProperties myConnectionProperties;
	private DriverTypeEnum myDriverType;
	private String myDescription;
	private Integer myChangesCount = 0;
	private boolean myDryRun;
	private boolean myTransactional = true;
	private Set<DriverTypeEnum> myOnlyAppliesToPlatforms = new HashSet<>();
	private boolean myNoColumnShrink;

	protected BaseTask(String theProductVersion, String theSchemaVersion) {
		myProductVersion = theProductVersion;
		mySchemaVersion = theSchemaVersion;
	}

	/**
	 * Adds a flag if it's not already present, otherwise this call is ignored.
	 *
	 * @param theFlag The flag, must not be null
	 */
	public BaseTask addFlag(@Nonnull TaskFlagEnum theFlag) {
		myFlags.add(theFlag);
		return this;
	}

	/**
	 * Some migrations can not be run in a transaction.
	 * When this is true, {@link BaseTask#executeSql} will run without a transaction
	 */
	public void setTransactional(boolean theTransactional) {
		myTransactional = theTransactional;
	}

	public void setPrettyPrint(boolean thePrettyPrint) {
		myPrettyPrint = thePrettyPrint;
	}

	public void setOnlyAppliesToPlatforms(Set<DriverTypeEnum> theOnlyAppliesToPlatforms) {
		Validate.notNull(theOnlyAppliesToPlatforms, "theOnlyAppliesToPlatforms must not be null");
		myOnlyAppliesToPlatforms = theOnlyAppliesToPlatforms;
	}

	public String getProductVersion() {
		return myProductVersion;
	}

	public String getSchemaVersion() {
		return mySchemaVersion;
	}

	public boolean isNoColumnShrink() {
		return myNoColumnShrink;
	}

	public void setNoColumnShrink(boolean theNoColumnShrink) {
		myNoColumnShrink = theNoColumnShrink;
	}

	public boolean isDryRun() {
		return myDryRun;
	}

	public void setDryRun(boolean theDryRun) {
		myDryRun = theDryRun;
	}

	public String getDescription() {
		if (myDescription == null) {
			return this.getClass().getSimpleName();
		}
		return myDescription;
	}

	public BaseTask setDescription(String theDescription) {
		myDescription = theDescription;
		return this;
	}

	public List<ExecutedStatement> getExecutedStatements() {
		return myExecutedStatements;
	}

	public int getChangesCount() {
		return myChangesCount;
	}

	/**
	 * @param theTableName This is only used for logging currently
	 * @param theSql       The SQL statement
	 * @param theArguments The SQL statement arguments
	 */
	public void executeSql(String theTableName, @Language("SQL") String theSql, Object... theArguments) {
		if (!isDryRun()) {
			Integer changes;
			if (myTransactional) {
				changes = getConnectionProperties().getTxTemplate().execute(t -> doExecuteSql(theSql, theArguments));
			} else {
				changes = doExecuteSql(theSql, theArguments);
			}

			myChangesCount += changes;
		}

		captureExecutedStatement(theTableName, theSql, theArguments);
	}

	protected <T> T executeSqlWithResult(
			@Language("SQL") String theSql, ResultSetExtractor<T> theResultSetExtractor, Object... theArguments) {
		if (myTransactional) {
			return getConnectionProperties()
					.getTxTemplate()
					.execute(t -> doExecuteSqlWithResult(theSql, theResultSetExtractor, theArguments));
		}

		return doExecuteSqlWithResult(theSql, theResultSetExtractor, theArguments);
	}

	protected void executeSqlListInTransaction(String theTableName, List<String> theSqlStatements) {
		if (!isDryRun()) {
			Integer changes;
			changes = getConnectionProperties().getTxTemplate().execute(t -> doExecuteSqlList(theSqlStatements));
			myChangesCount += changes;
		}

		for (@Language("SQL") String sqlStatement : theSqlStatements) {
			captureExecutedStatement(theTableName, sqlStatement);
		}
	}

	private Integer doExecuteSqlList(List<String> theSqlStatements) {
		int changesCount = 0;
		for (@Language("SQL") String nextSql : theSqlStatements) {
			changesCount += doExecuteSql(nextSql);
		}

		return changesCount;
	}

	private int doExecuteSql(@Language("SQL") String theSql, Object... theArguments) {
		JdbcTemplate jdbcTemplate = getConnectionProperties().newJdbcTemplate();
		// 0 means no timeout -- we use this for index rebuilds that may take time.
		jdbcTemplate.setQueryTimeout(0);
		try {
			int changesCount = jdbcTemplate.update(theSql, theArguments);
			if (!HapiSystemProperties.isUnitTestModeEnabled()) {
				logInfo(ourLog, "SQL \"{}\" returned {}", theSql, changesCount);
			}
			return changesCount;
		} catch (DataAccessException e) {
			if (myFlags.contains(TaskFlagEnum.FAILURE_ALLOWED)) {
				ourLog.info("Task {} did not exit successfully, but task is allowed to fail", getMigrationVersion());
				ourLog.debug("Error was: {}", e.getMessage(), e);
				return 0;
			} else {
				throw new HapiMigrationException(
						Msg.code(61) + "Failed during task " + getMigrationVersion() + ": " + e, e);
			}
		}
	}

	@Nullable
	private <T> T doExecuteSqlWithResult(
			@Language("SQL") String theSql, ResultSetExtractor<T> theResultSetExtractor, Object... theArguments) {
		final JdbcTemplate jdbcTemplate = getConnectionProperties().newJdbcTemplate();
		// 0 means no timeout -- we use this for index rebuilds that may take time.
		jdbcTemplate.setQueryTimeout(0);
		try {
			T result = jdbcTemplate.query(theSql, theResultSetExtractor, theArguments);
			if (!HapiSystemProperties.isUnitTestModeEnabled()) {
				logInfo(ourLog, "SQL \"{}\" returned result {}", theSql, result);
			}
			return result;
		} catch (DataAccessException e) {
			if (myFailureAllowed) {
				// LUKETODO:  new log message
				ourLog.info("Task {} did not exit successfully, but task is allowed to fail", getMigrationVersion());
				ourLog.debug("Error was: {}", e.getMessage(), e);
				return null;
			} else {
				throw new HapiMigrationException(
						// LUKETODO: new code?
						Msg.code(61) + "Failed during task " + getMigrationVersion() + ": " + e, e);
			}
		}
	}

	protected void captureExecutedStatement(
			String theTableName, @Language("SQL") String theSql, Object... theArguments) {
		myExecutedStatements.add(new ExecutedStatement(mySchemaVersion, theTableName, theSql, theArguments));
	}

	public DriverTypeEnum.ConnectionProperties getConnectionProperties() {
		return myConnectionProperties;
	}

	public BaseTask setConnectionProperties(DriverTypeEnum.ConnectionProperties theConnectionProperties) {
		myConnectionProperties = theConnectionProperties;
		return this;
	}

	public DriverTypeEnum getDriverType() {
		return myDriverType;
	}

	public BaseTask setDriverType(DriverTypeEnum theDriverType) {
		myDriverType = theDriverType;
		return this;
	}

	public abstract void validate();

	public TransactionTemplate getTxTemplate() {
		return getConnectionProperties().getTxTemplate();
	}

	public JdbcTemplate newJdbcTemplate() {
		return getConnectionProperties().newJdbcTemplate();
	}

	public void execute() throws SQLException {
		if (myFlags.contains(TaskFlagEnum.DO_NOTHING)) {
			ourLog.info("Skipping stubbed task: {}", getDescription());
			return;
		}
		if (!myOnlyAppliesToPlatforms.isEmpty()) {
			if (!myOnlyAppliesToPlatforms.contains(getDriverType())) {
				ourLog.info("Skipping task {} as it does not apply to {}", getDescription(), getDriverType());
				return;
			}
		}

		for (ExecuteTaskPrecondition precondition : myPreconditions) {
			ourLog.debug("precondition to evaluate: {}", precondition);
			if (!precondition.getPreconditionRunner().get()) {
				ourLog.info(
						"Skipping task since one of the preconditions was not met: {}",
						precondition.getPreconditionReason());
				return;
			}
		}
		doExecute();
	}

	protected abstract void doExecute() throws SQLException;

	public String getMigrationVersion() {
		String releasePart = myProductVersion;
		if (releasePart.startsWith("V")) {
			releasePart = releasePart.substring(1);
		}
		String version = releasePart + "." + mySchemaVersion;
		MigrationVersion migrationVersion = MigrationVersion.fromVersion(version);
		return migrationVersion.getVersion();
	}

	@SuppressWarnings("StringConcatenationArgumentToLogCall")
	protected void logInfo(Logger theLog, String theFormattedMessage, Object... theArguments) {
		theLog.info(getMigrationVersion() + ": " + theFormattedMessage, theArguments);
	}

	public void validateVersion() {
		Matcher matcher = versionPattern.matcher(mySchemaVersion);
		if (!matcher.matches()) {
			throw new IllegalStateException(Msg.code(62) + "The version " + mySchemaVersion
					+ " does not match the expected pattern " + MIGRATION_VERSION_PATTERN);
		}
	}

	public void addPrecondition(ExecuteTaskPrecondition thePrecondition) {
		myPreconditions.add(thePrecondition);
	}

	@Override
	public final int hashCode() {
		HashCodeBuilder builder = new HashCodeBuilder();
		generateHashCode(builder);
		return builder.hashCode();
	}

	protected abstract void generateHashCode(HashCodeBuilder theBuilder);

	@Override
	public final boolean equals(Object theObject) {
		if (theObject == null || getClass().equals(theObject.getClass()) == false) {
			return false;
		}
		BaseTask otherObject = (BaseTask) theObject;

		EqualsBuilder b = new EqualsBuilder();
		generateEquals(b, otherObject);
		return b.isEquals();
	}

	protected abstract void generateEquals(EqualsBuilder theBuilder, BaseTask theOtherObject);

	public boolean initializedSchema() {
		return false;
	}

	public boolean isDoNothing() {
		return myFlags.contains(TaskFlagEnum.DO_NOTHING);
	}

	public boolean isHeavyweightSkippableTask() {
		return myFlags.contains(TaskFlagEnum.HEAVYWEIGHT_SKIP_BY_DEFAULT);
	}

	public boolean hasFlag(TaskFlagEnum theFlag) {
		return myFlags.contains(theFlag);
	}

	public static class ExecutedStatement {
		private final String mySql;
		private final List<Object> myArguments;
		private final String myTableName;
		private final String mySchemaVersion;

		public ExecutedStatement(String theSchemaVersion, String theDescription, String theSql, Object[] theArguments) {
			mySchemaVersion = theSchemaVersion;
			myTableName = theDescription;
			mySql = theSql;
			myArguments = theArguments != null ? Arrays.asList(theArguments) : Collections.emptyList();
		}

		public String getSchemaVersion() {
			return mySchemaVersion;
		}

		public String getTableName() {
			return myTableName;
		}

		public String getSql() {
			return mySql;
		}

		public List<Object> getArguments() {
			return myArguments;
		}

		@Override
		public String toString() {
			return new ToStringBuilder(this, ToStringStyle.SHORT_PREFIX_STYLE)
					.append("tableName", myTableName)
					.append("sql", mySql)
					.append("arguments", myArguments)
					.toString();
		}
	}
}<|MERGE_RESOLUTION|>--- conflicted
+++ resolved
@@ -24,11 +24,8 @@
 import ca.uhn.fhir.jpa.migrate.HapiMigrationException;
 import ca.uhn.fhir.jpa.migrate.tasks.api.TaskFlagEnum;
 import ca.uhn.fhir.system.HapiSystemProperties;
-<<<<<<< HEAD
 import jakarta.annotation.Nullable;
-=======
 import jakarta.annotation.Nonnull;
->>>>>>> 472984ac
 import org.apache.commons.lang3.Validate;
 import org.apache.commons.lang3.builder.EqualsBuilder;
 import org.apache.commons.lang3.builder.HashCodeBuilder;
@@ -82,6 +79,18 @@
 	private boolean myTransactional = true;
 	private Set<DriverTypeEnum> myOnlyAppliesToPlatforms = new HashSet<>();
 	private boolean myNoColumnShrink;
+	private boolean myFailureAllowed;
+	private boolean myRunDuringSchemaInitialization;
+	/**
+	 * Whether or not to check for existing tables
+	 * before generating SQL
+	 */
+	protected boolean myCheckForExistingTables = true;
+
+	/**
+	 * Whether or not to generate the SQL in a 'readable format'
+	 */
+	protected boolean myPrettyPrint = false;
 
 	protected BaseTask(String theProductVersion, String theSchemaVersion) {
 		myProductVersion = theProductVersion;
