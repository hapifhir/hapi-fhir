--- conflicted
+++ resolved
@@ -79,13 +79,9 @@
 				break;
 			case DERBY_EMBEDDED:
 			case POSTGRES_9_4:
-<<<<<<< HEAD
+			case COCKROACHDB_21_1:
 				sql = "alter table " + getTableName() + " add column " + getColumnName() + " " + typeStatement
 						+ buildString(getDefaultValue(), (obj -> " default " + obj), "");
-=======
-			case COCKROACHDB_21_1:
-				sql = "alter table " + getTableName() + " add column " + getColumnName() + " " + typeStatement;
->>>>>>> 472984ac
 				break;
 			case MSSQL_2012:
 			case ORACLE_12C:
