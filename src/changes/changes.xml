<?xml version="1.0"?>
<document xmlns="http://maven.apache.org/changes/1.0.0" xmlns:xsi="http://www.w3.org/2001/XMLSchema-instance"
	xsi:schemaLocation="http://maven.apache.org/changes/1.0.0 ./changes.xsd">
	<properties>
		<author>James Agnew</author>
		<title>HAPI FHIR Changelog</title>
	</properties>
	<body>
		<release version="3.0" date="TBD">
			<action type="add">
				Bump the version of a few dependencies to the
				latest versions (dependent HAPI modules listed in brackets):
				<![CDATA[
					<ul>
						<li>Gson (JSON Parser): 2.8.0 -&gt; 2.8.1</li>
						<li>Commons-lang3 (Everywhere): 3.5 -&gt; 3.6</li>
						<!--<li>Saxon-HE (Validator): 9.5.1-5 -&gt; 9.8.0-3</li>-->
						<li>Apache HttpClient (FHIR Client): 4.5.2 -&gt; 4.5.3</li>
						<li>Apache HttpCore (FHIR Client): 4.4.5 -&gt; 4.4.6</li>
						<li>Phloc Commons (Schematron Validator): 4.4.6 -&gt; 4.4.11</li>
						<li>Hibernate (JPA): 5.2.9 -&gt; 5.2.10</li>
						<li>Spring (JPA): 4.3.7.RELEASE -&gt; 4.3.10.RELEASE</li>
						<li>Thymeleaf (Testpage Overlay): 3.0.2.RELEASE -&gt; 3.0.7.RELEASE</li>
					</ul>
				]]>
			</action>

			<action type="fix">
				hapi-fhir-client-okhttp project POM had dependencies on both
				hapi-fhir-structures-dstu2 and hapi-fhir-structures-dstu3, which 
				meant that any project using ookhttp would import both structures
				JARs. This has been removed.
			</action>
			<action type="add">
				JPA server is now able to handle placeholder IDs (e.g. urn:uuid:00....000)
				being used in Bundle.entry.request.url as a part of the conditional URL 
				within transactions.
			</action>
			<action type="fix">
				Schematron validator now applies invariants to resources within a Bundle, not
				just to the outer Bundle resource itself
			</action>
			<action type="fix">
				Server and Client both still included Category header for resource tags even though
				this feature was only present in FHIR DSTU1 and was removed from the specification in
				FHIR DSTU2. The presence of these headers sometimes caused parsed resource instances
				to contain duplicate tags
			</action>
		</release>
		<release version="2.6" date="TBD">
			<action type="add">
				<ul>
					<li>AddProfileTagEnum moved from package ca.uhn.fhir.rest.server to package ca.uhn.fhir.context.api</li>
					<li>IVersionSpecificBundleFactory moved from package ca.uhn.fhir.rest.server to package ca.uhn.fhir.context.api</li>
					<li>BundleInclusionRule moved from package ca.uhn.fhir.rest.server to package ca.uhn.fhir.context.api</li>
					<li>RestSearchParameterTypeEnum moved from package ca.uhn.fhir.rest.server to package ca.uhn.fhir.rest.api</li>
					<li>EncodingEnum moved from package ca.uhn.fhir.rest.server to package ca.uhn.fhir.rest.api</li>
					<li>Constants moved from package ca.uhn.fhir.rest.server to package ca.uhn.fhir.rest.api</li>
					<li>IClientInterceptor moved from package ca.uhn.fhir.rest.client to package ca.uhn.fhir.rest.client.api</li>
					<li>IGenericClient moved from package ca.uhn.fhir.rest.client to package ca.uhn.fhir.rest.client.api</li>
					<li>IRestfulClient moved from package ca.uhn.fhir.rest.client to package ca.uhn.fhir.rest.client.api</li>
					<li>ITestingUiClientFactory moved from package ca.uhn.fhir.util to package ca.uhn.fhir.rest.server.util</li>
				</ul>
			</action>
			<action type="fix" issue="667">
				When using the AuthorizationInterceptor with the JPA server, when a client is updating a resource
				from A to B, the user now needs to have write permission for both A and B. This is particularly 
				important for cases where (for example) an Observation is being updated from having a subject of
				Patient/A to Patient/B. If the user has write permission for Patient/B's compartment, this would
				previously have been allowed even if the user did not have access to write to Patient/A's compartment.
				Thanks to Eeva Turkka for reporting!
			</action>
			<action type="add">
				IServerOperationInterceptor now has a new method 
				<![CDATA[<code>resourceUpdated(RequestDetails, IBaseResource, IBaseResource)</code>]]>
				which replaces the previous
				<![CDATA[<code>resourceUpdated(RequestDetails, IBaseResource)</code>]]>. This allows
				interceptors to be notified of resource updates, but also see what the resource
				looked like before the update. This change was made to support the change above, but
				seems like a useful feature all around.
			</action>
			<action type="fix" issue="604">
				Allow DateParam (used in servers) to handle values with MINUTE precision. Thanks to
				Christian Ohr for the pull request!
			</action>
			<action type="fix">
				Fix HTTP 500 error in JPA server if a numeric search parameter was supplied with no value, e.g.
				<![CDATA[<code>GET /Observation?value-quantity=</code>]]>
			</action>
			<action type="add">
				JPA server transaction processing now honours the Prefer header and includes 
				created and updated resource bodies in the response bundle if it is set
				appropriately.
			</action>
			<action type="add">
				Optimize queries in JPA server remove a few redundant select columns when performing
				searches. This provides a slight speed increase in some cases.
			</action>
			<action type="add">
				Add configuration to JPA server DaoConfig that allows a maximum
				number of search results to be specified. Queries will never return
				more than this number, which can be good for avoiding accidental 
				performance problems in situations where large queries should not be 
				needed
			</action>
			<action type="fix" issue="674">
				Prevent duplicates in $everything query response in JPA server. Thanks to @vlad-ignatov 
				for reporting!
			</action>
			<action type="fix">
				Fix issue in calling JPA server transactions programmatically where resources
				are linked by object reference and not by ID where indexes were not correctly
				generated. This should not affect most users.
			</action>
			<action type="fix" issue="678">
				Fix issue in SubscriptionInterceptor that caused interceptor to only
				actually notify listeners of the first 10 subscriptions. Thanks to Jeff Chung
				for the pull request!
			</action>
			<action type="fix" issue="693">
				Fix potential ConcurrentModificationException when adding subscriptions while
				running under heavy load. Thanks to Jeff Chung for the pull request!
			</action>
			<action type="add">
				JPA search now uses hibernate ScrollableResults instead of plain JPA List. This
				should improve performance over large search results.
			</action>
			<action type="add">
				JPA servers with no paging provider configured, or with a paging provider other than
				DatabaseBackedPagingProvider will load all results in a single pass and keep them 
				in memory. Using this setup is not a good idea unless you know for sure that you
				will never have very large queries since it means that all results will be loaded into
				memory, but there are valid reasons to need this and it will perform better than
				paging to the database in that case. This fix also resolves a NullPointerException
				when performing an $everything search. Thanks to Kamal Othman for reporting!
			</action>
			<action type="fix">
				Correct an issue in JPA server on Postgres where searches with a long search URL
				were not able to be automatically purged from the database after they were scheduled
				for deletion. Thanks to Ravi Kuchi for reporting!
			</action>
			<action type="add">
				Add an optional and configurable hard limit on the total number of meta items
				(tags, profiles, and security labels) on an individual resource. The default
				is 1000.
			</action>
			<action type="add">
				When executing a search (HTTP GET) as a nested operation in in a transaction or 
				batch operation, the search now returns a normal page of results with a link to
				the next page, like any other search would. Previously the search would return
				a small number of results with no paging performed, so this change brings transaction
				and batch processing in line with other types of search.
			</action>
			<action type="add">
				JPA server no longer returns an OperationOutcome resource as the first resource
				in the Bundle for a response to a batch operation. This behaviour was previously
				present, but was not specified in the FHIR specification so it caused confusion and
				was inconsistent with behaviour in other servers.
			</action>
			<action type="fix">
				Fix a regression in HAPI FHIR 2.5 JPA server where executing a search in a
				transaction or batch operation caused an exception. Thanks to Ravi Kuchi for
				reporting!
			</action>
			<action type="fix">
				Correct an issue when processing transactions in JPA server where updates and
				creates to resources with tags caused the tags to be created twice in the
				database. These duplicates were utomatically filtered upon read so this issue
				was not user-visible, but it coule occasionally lead to performance issues
				if a resource containing multiple tags was updated many times via
				transactions.
			</action>
			<action type="fix">
				JPA server should not allow creation of resources that have a reference to
				a resource ID that previously existed but is now deleted. Thanks to Artem
				Sopin for reporting!
			</action>
			<action type="add">
				JpaConformanceProvider now has a configuration setting to enable and 
				disable adding resource counts to the server metadata.
			</action>
			<action type="fix">
				Avoid a deadlock in JPA server when the RequestValidatingInterceptor is being
				used and a large number of resources are being created by clients at
				the same time.
			</action>
			<action type="fix">
				Testpage Overlay's transaction method did not work if the response
				Bundle contained any entries that did not contain a resource (which
				is often the case in more recent versions of HAPI). Thanks to Sujay R
				for reporting!
			</action>
			<action type="fix">
				When the server was returning a multi-page search result where the
				client did not explicitly request an encoding via the _format 
				parameter, a _format parameter was incorrectly added to the paging
				links in the response Bundle. This would often explicitly request
				XML encoding because of the browser Accept header even though
				this was not what the client wanted.
			</action>
			<action type="add" issue="651">
				Enhancement to ResponseHighlighterInterceptor where links in the resource 
				body are now converted to actual clickable hyperlinks. Thanks to Eugene Lubarsky
				for the pull request!
			</action>
			<action type="add">
				BanUnsupportedHttpMethodsInterceptor has been modified so that it now allows
				HTTP PATCH to proceed.
			</action>
			<action type="add" issue="651">
				Enhancement to ResponseHighlighterInterceptor so that it now can be configured
				to display the request headers and response headers, and individual lines
				may be highlighted.
			</action>
			<action type="fix">
				AuthorizationInterceptor did not permit PATCH operations to proceed even
				if the user had write access for the resource being patched.
			</action>
			<action type="fix" issue="682">
				Fix an issue in HapiWorkerContext where structure definitions are
				not able to be retrieved if they are referred to by their 
				relative or logical ID. This affects profile tooling such as
				StructureMapUtilities. Thanks to Travis Lukach for reporting and
				providing a test case!
			</action>
			<action type="fix" issue="679">
				Add link to DSTU3 JavaDocs from documentation index. Thanks
				to Vadim Peretokin for the pull request!
			</action>
			<action type="fix" issue="680">
				Fix a typo in the documentation. Thanks to Saren Currie
				for the pull request!
			</action>
			<action type="add" issue="689">
				Add a command line flag to the CLI tool to allow configuration of the
				server search result cache timeout period. Thanks to Eugene Lubarsky
				for the pull request!
			</action>
			<action type="fix" issue="683">
				Correct an issue with the model classes for STU3 where any classes 
				containing the @ChildOrder annotation (basically the conformance
				resources) will not correctly set the order if any of the
				elements are a choice type (i.e. named "foo[x]"). Thanks to
				GitHub user @CarthageKing for the pull request!
			</action>
			<action type="fix">
				Fix potential deadlock in stale search deleting task in JPA server, as well
				as potential deadlock when executing transactions containing nested
				searches when operating under extremely heavy load.
			</action>
			<action type="add">
				JPA server transaction operations now put OperationOutcome resources resulting
				from actions in 
				<![CDATA[<code>Bundle.entry.response.outcome</code>]]>
				instead of the previous
				<![CDATA[<code>Bundle.entry.resource</code>]]>
			<action>
			<action type="fix" issue="696">
				An issue was corrected where search parameters containing negative numbers
				were sometimes treated as positive numbers when processing the search. Thanks
				to Keith Boone for reporting and suggesting a fix!
			</action>
			<action type="fix" issue="699">
				Fix an unfortunate typo in the custom structures documentation. Thanks to
				Jason Owen for the PR!
			</action>
<<<<<<< HEAD
			<action type="fix" issue="686">
				Correct an issue in the validator (DSTU3/R4) where elements were not always
				correctly validated if the element contained only a profiled extension. Thanks
				to Sébastien Rivière for the pull request!
=======
			<action type="add" issue="701">
				Testing UI now has a dropdown for modifiers on token search. Thanks 
				to GitHub user @dconlan for the pull request!
			</action>
			<action type="add" issue="688">
				When parsing an incomplete ID with the form <![CDATA[<code>http://my.org/Foo</code>]]> into
				IdDt and IdType objects, the Foo portion will now be treated as the resource type.
				Previously my.org was treated as the resource type and Foo was treated as the ID. Thanks
				to GitHub user @CarthageKing for the pull request!
>>>>>>> d19b00ff
			</action>
		</release>
		<release version="2.5" date="2017-06-08">
			<action type="fix">
				<![CDATA[
				This release includes significant performance enhancements for the
				JPA server. Most importantly, the way that searches are performed
				has been re-written to allow the server to perform better when
				the database has a large number of results in it. The following
				enhancements have been made:
				<br/><br/>
				<ul>
					<li>
						Searches with multiple search parameters of different 
						datatypes (e.g. find patients by name and date of birth) 
						were previously joined in Java code, now the join is 
						performed by the database which is faster
					</li>
					<li>
						Searches which returned lots of results previously has all 
						results streamed into memory before anything was returned to 
						the client. This is particularly slow if you do a search for
						(say) "get me all patients" since potentially thousands or 
						even millions of patients' IDs were loaded into memory 
						before anything gets returned to the client. HAPI FHIR 
						now has a multithreaded search coordinator which returns 
						results to the client as soon as they are available
					</li>
					<li>
						Search results will be cached and reused (so that if a client
						does two searches for "get me all patients matching FOO"
						with the same FOO in short succession, we won't query the DB
						again but will instead reuse the cached results). Note that
						this can improve performance, but does mean that searches can
						return slightly out of date results. Essentially what this means
						is that the latest version of individual resources will always
						be returned despite this cacheing, but newly created resources
						that should match may not be returned until the cache
						expires. By default this cache has been set to one minute, 
						which should be acceptable for most real-world usage, but
						this can be changed or disabled entirely.
					</li>
					<li>
						Updates which do not actually change the contents of the resource
						can optionally be prevented from creating a new version
						of the resource in the database
					</li>
				</ul>
				<br/><br/>
				Existing users should delete the 
				<code>HFJ_SEARCH</code>, 
				<code>HFJ_SEARCH_INCLUDE</code>,
				and 
				<code>HFJ_SEARCH_RESULT</code>
				tables from your database before upgrading, as the structure of these tables
				has changed and old search results can not be reused.
				]]>
			</action>
			<action type="fix" issue="590">
				AuthorizationInterceptor did not correctly handle paging requests
				(e.g. requests for the second page of results for a search operation). 
				Thanks to Eeva Turkka for reporting!
			</action>
			<action type="add">
				Add configuration property to DSTU3 FhirInstanceValidator to
				allow client code to change unknown extension handling behaviour.
			</action>
			<action type="fix" issue="630">
				Fix concurrency issues in FhirContext that were causing issues when 
				starting a context up on Android. Thanks to GitHub issue @Jaypeg85 for
				the pull request!
			</action>
			<action type="fix">
				Fix an issue in the JPA server if a resource has been previously
				saved containing vocabulary that is no longer valid. This only really
				happened if you were using a non-final version of FHIR (e.g. using DSTU3
				before it was finalized) but if you were in this situation, upgrading HAPI
				could cause you to have old codes that no longer exist in your database. This
				fix prevents these from blocking you from accesing those resources.
			</action>
			<action type="add">
				CLI now defaults to DSTU3 mode if no FHIR version is specified
			</action>
			<action type="add">
				Server and annotation-client @History annotation now allows DSTU3+ resource
				types in the type= property
			</action>
			<action type="fix" issue="563">
				JSON Parser gave a very unhelpful error message (Unknown attribute 'value' found during parse) 
				when a scalar value was found in a spot where an object is expected. This has been corrected to 
				include much more information. Thanks to GitHub user @jasminas for reporting!
			</action>
			<action type="add">
				DaoConfig#setInterceptors() has been un-deprecated. It was previously deprecated as
				we thought it was not useful, but uses have been identified so it turns out this method
				will live after all. Interceptors registered to this method will now be treated
				appropriately if they implement IServerOperationInterceptor too.
			</action>
			<action type="fix">
				JPA server did not correctly support searching on a custom search parameter whose
				path pointed to an extension, where the client used a chained value.
			</action>
			<action type="fix">
				Fix issue where the JSON parser sometimes did not encode DSTU3 extensions on the root of a 
				resource which have a value of type reference.
			</action>
			<action type="add">
				Server now respects the If-Modified-Since header and will return an HTTP 304 if appropriate
				for read operations.
			</action>
			<action type="fix">
				JPA server did not correctly process :missing qualifier on date parameters
			</action>
			<action type="fix" issue="633">
				AppacheHttpClient did not always respect the charset in the response
				Content-Type header. Thanks to Gijsbert van den Brink for the pull request!
			</action>
			<action type="fix" issue="636">
				Fix XhtmlParser to correctly handle hexadecimal escaped literals. Thanks to
				Gijsbert van den Brink for the Pull Request!
			</action>
			<action type="add">
				JPA server now has configurable properties that allow referential integrity
				to be disabled for both writes and deletes. This is useful in some cases
				where data integrity is not wanted or not possible. It can also be useful
				if you want to delete large amounts of interconnected data quickly.
				<![CDATA[<br/><br/>]]>
				A corresponding flag has been added to the CLI tool as well.
			</action>
			<action type="fix">
				JPA server did not correctly support searching on a custom search parameter whose
				path pointed to an extension, where the client used a chained value.
			</action>
			<action type="fix">
				Fix dependency on commons-codec 1.4 in hapi-fhir-structures-dstu3, which was
				preventing this library from being used on Android because Android includes
				an older version of commons-codec.
			</action>
			<action type="fix">
				JPA server failed to index search parameters on paths containing a decimal 
				data type
			</action>
			<action type="fix">
				Validator incorrectly rejected references where only an identifier was populated
			</action>
			<action type="fix" issue="649">
				Make error handler in the client more tolerant of errors where no response has
				been received by the client when the error happens. Thanks to GitHub
				user maclema for the pull request!
			</action>
			<action type="add">
				Add a check in JPA server that prevents completely blank tags, profiles, and security labels
				from being saved to the database. These were filtered out anyhow when the
				result was returned back to the client but they were persisted which
				just wasted space.
			</action>
			<action type="fix" issue="664">
				Loading the build-in profile structures (StructureDefinition, ValueSet, etc) is now done in 
				a synchronized block in order to prevent multiple loads happening if the server processes
				multiple validations in parallel threads right after startup. Previously a heavy load could
				cause the server to run out of memory and lock up. Thanks to Karl M Davis
				for analysis and help fixing this!
			</action>
			<action type="fix" issue="652">
				Fix bad ValueSet URL in DeviceRequest profile definition for STU3 which 
				was preventing the CLI from uploading definitions correctly. Thanks to
				Joel Schneider for the Pull Request!
			</action>
			<action type="add" issue="656">
				Improve handling in JPA server when doing code:above and code:below
				searches to use a disjunction of AND and IN in order to avoid failures
				under certain conditions. Thanks to Michael Lawley for the pul request!
			</action>
			<action type="fix" issue="660">
				Fix an error where the JPA server sometimes failed occasional requests
				with a weird NullPointerException when running under very large concurrent
				loads. Thanks to Karl M. Davis for reporting, investigating, and ultimately
				finding a solution!
			</action>
		</release>
		<release version="2.4" date="2017-04-19">
			<action type="add">
				This release brings the DSTU3 structures up to FHIR R3 (FHIR 3.0.1) definitions. Note that
				there are very few changes between the DSTU3 structures in HAPI FHIR 2.3 and
				the ones in HAPI FHIR 2.4 since the basis for the DSTU3 structures in HAPI FHIR
				2.3 was the R3 QA FHIR version (1.9.0) but this is the first release of 
				HAPI FHIR to support the final/complete R3 release.
			</action>
			<action type="add">
				Bump the version of a few dependencies to the
				latest versions (dependent HAPI modules listed in brackets):
				<![CDATA[
					<ul>
						<li>Hibernate (JPA): 5.2.7 -&gt; 5.2.9</li>
						<li>Hibernate Search (JPA): 5.5.7.CR1 -&gt; 5.2.7.Final</li>
						<li>Hibernate Validator (JPA): 5.3.4 -&gt; 5.4.1</li>
						<li>Spring (JPA): 4.3.6 -&gt; 4.3.7</li>
						<li>Gson (Core): 2.7 -&gt; 2.8.0</li>
						<li>Guava (JPA): 19.0 -&gt; 21.0</li>
						<li>SLF4j (Core): 1.7.21 -&gt; 1.7.25</li>
						<li>Logback (Core): 1.1.7 -&gt; 1.2.2</li>
					</ul>
				]]>
			</action>
			<action type="add" issue="602">
				hapi-fhir-jpaserver-example now includes the 
				<![CDATA[<code>Prefer</code>]]> header in the list of 
				CORS headers. Thanks to GitHub user @elnin0815 for
				the pull request!
			</action>
			<action type="add">
				AuthorizationInterceptor can now allow make read or write 
				authorization decisions on a resource by instance ID
			</action>
			<action type="fix" issue="208">
				Remove SupportingDocumentation resource from DSTU2 structures. This isn't
				actually a resource in FHIR DSTU2 and its inclusion causes errors on clients
				that don't understand what it is. Thanks to Travis Cummings and Michele Mottini for pointing this out.
			</action>
			<action type="fix" issue="607">
				Web testing UI displayed an error when a transaction was pasted into the UI
				for a DSTU2 server. Thanks to Suresh Kumar for reporting!
			</action>
			<action type="add">
				DaoConfig#setAllowInlineMatchUrlReferences() now defaults to
				<![CDATA[<code>true</code>]]> since inline conditional references
				are now a part of the FHIR specification. Thanks to Jan Dědek for
				pointing this out!
			</action>
			<action type="add" issue="609">
				hapi-fhir-jpaserver-base now exposes a
				<![CDATA[<code>FhirInstanceValidator</code> bean named <code>"myInstanceValidatorDstu2"</code>]]>
				for DSTU2. A similar bean for DSTU3 was previously implemented.
			</action>
			<action type="add" issue="453">
				hapi-fhir-jpaserver-example project now defaults to STU3 mode instead of
				the previous DSTU2. Thanks to Joel Schneider for the pull request!
			</action>
			<action type="add" issue="534">
				JPA server now has a setting on the DaoConfig to force it to treat
				certain reference URLs or reference URL patterns as logical URLs instead
				of literal ones, meaning that the server will not try to resolve these
				URLs. Thanks to Eeva Turkka for the suggestion!
			</action>
			<action type="add">
				Add a utility method to JPA server: 
				<![CDATA[<code>IFhirResourceDao#removeTag(IIdType, TagTypeEnum, String, String)</code>]]>. This allows client code to remove tags
				from a resource without having a servlet request object in context.
			</action>
			<action type="fix">
				JPA server was unable to process custom search parameters where
				the path pointed to an extension containing a reference. Thanks
				to Ravi Kuchi for reporting!
			</action>
			<action type="fix" issue="623">
				Servers in DSTU2.1 mode were incorrectly using the legacy mimetypes instead
				of the new STU3 ones. Thanks to Michael Lawley for the pull request!
			</action>
			<action type="add" issue="624">
				Add an option to ParserOptions that specifies that when parsing a bundle, the
				ID found in the Bundle.entry.fullUrl should not override the ID found
				in the Resource.id field. Technically these fields must always supply the
				same ID in order for a server to be considered conformant, but this option allows
				you to deal with servers which are behaving badly. Thanks to
				GitHub user CarthageKing for the pul request!
			</action>
			<action type="fix" issue="617">
				Remove unneccesary whitespace in the text areas on the testing
				web UI. Thanks to GitHub user @elnin0815 for the pull request!
			</action>
			<action type="add" issue="613">
				In JAX-RS server it is now possible to change the server exception handler
				at runtime without a server restart.
				Thanks to Sebastien Riviere for the 
				pull request!
			</action>
			<action type="fix" issue="610">
				Fix a potential race condition when the FhirContext is being accessed by many threads
				at the same time right as it is initializing. Thanks to Ben Spencer for the
				pull request!
			</action>
		</release>
		<release version="2.3" date="2017-03-18">
			<action type="add">
				Bump the version of a few dependencies to the
				latest versions (dependent HAPI modules listed in brackets):
				<![CDATA[
					<ul>
						<li>Hibernate (JPA): 5.1.0 -&gt; 5.2.7</li>
						<li>Hibernate Search (JPA): 5.5.4 -&gtp; 5.7.0.CR1</li>
						<li>Hibernate Validator (JPA): 5.2.4 -&gtp; 5.3.4</li>
						<li>Spring (JPA): 4.3.1 -&gt; 4.3.6</li>
					</ul>
				]]>
			</action>
			<action type="add">
				The JPA server now supports custom search parameters in DSTU3
				mode. This allows users to create search parameters which contain
				custom paths, or even override and disable existing search
				parameters.
			</action>
			<action type="fix">
				CLI example uploader couldn't find STU3 examples after CI server
				was moved to build.fhir.org
			</action>
			<action type="fix">
				Fix issue in JPA subscription module that prevented purging stale
				subscriptions when many were present on Postgres
			</action>
			<action type="fix" issue="532">
				Server interceptor methods were being called twice unnecessarily
				by the JPA server, and the DaoConfig interceptor registration 
				framework was not actually useful. Thanks to GitHub user
				@mattiuusitalo for reporting!
			</action>
			<action type="fix" issue="503">
				AuthorizationInterceptor on JPA server did not correctly
				apply rules on deleting resources in a specific compartment
				because the resource metadata was stripped by the JPA server
				before the interceptor could see it. Thanks to
				Eeva Turkka for reporting!
			</action>
			<action type="fix" issue="519">
				JPA server exported CapabilityStatement includes 
				double entries for the _id parameter and uses the
				wrong type (string instead of token). Thanks to 
				Robert Lichtenberger for reporting!
			</action>
			<action type="add" issue="504">
				Custom resource types which extend Binary must not
				have declared extensions since this is invalid in 
				FHIR (and HAPI would just ignore them anyhow). Thanks 
				to Thomas S Berg for reporting!
			</action>
			<action type="add">
				Standard HAPI zip/tar distributions did not include the project
				sources and JavaDoc JARs. Thanks to Keith Boone for pointing
				this out!
			</action>
			<action type="fix">
				Server AuthorizationInterceptor always rejects history operation 
				at the type level even if rules should allow it.
			</action>
			<action type="fix">
				JPA server terminology service was not correctly validating or expanding codes 
				in SNOMED CT or LOINC code systems. Thanks to David Hay for reporting!
			</action>
			<action type="fix" issue="539">
				Attempting to search for an invalid resource type (e.g. GET base/FooResource) should 
				return an HTTP 404 and not a 400, per the HTTP spec. Thanks to 
				GitHub user @CarthageKing for the pull request!
			</action>
			<action type="fix" issue="544">
				When parsing a Bundle containing placeholder fullUrls and references
				(e.g. "urn:uuid:0000-0000") the resource reference targets did not get
				populated with the given resources. Note that as a part of this
				change, <![CDATA[<code>IdType</code> and <code>IdDt</code>]]> have been modified
				so that when parsing a placeholder ID, the complete placeholder including the
				"urn:uuid:" or "urn:oid:" prefix will be placed into the ID part. Previously,
				the prefix was treated as the base URL, which led to strange behaviour
				like the placeholder being treated as a real IDs. Thanks to GitHub
				user @jodue for reporting!
			</action>
			<action type="add">
				Declared extensions with multiple type() options listed in the @Child
				annotation caused a crash on startup. Now this is supported.
			</action>
			<action type="add">
				STU3 XHTML parser for narrative choked if the narrative contained
				an <![CDATA[<code>&amp;rsquot;</code>]]> entity string.
			</action>
			<action type="fix" issue="538">
				When parsing a quantity parameter on the server with a 
				value and units but no system (e.g. 
				<![CDATA[<code>GET [base]/Observation?value=5.4||mg</code>]]>)
				the unit was incorrectly treated as the system. Thanks to
				@CarthageKing for the pull request!
			</action>
			<action type="533">
				Correct a typo in the JPA ValueSet ResourceProvider which prevented
				successful operation under Spring 4.3. Thanks to 
				Robbert van Waveren for the pull request!
			</action>
			<action type="remove">
				Deprecate the method
				<![CDATA[<code>ICompositeElement#getAllPopulatedChildElementsOfType(Class)</code>]]>
				as it is no longer used by HAPI and is just an annoying step
				in creating custom structures. Thanks to Allan Bro Hansen
				for pointing this out.
			</action>
			<action type="fix" issue="547">
				CapturingInterceptor did not buffer the response meaning
				that in many circumstances it did not actually capture
				the response. Thanks to Jenny Syed of Cerner for
				the pull request and contribution!
			</action>
			<action type="fix" issue="548">
				Clean up dependencies and remove Eclipse project files from git. Thanks to
				@sekaijin for the pull request!
			</action>
			<action type="fix">
				When performing a conditional create in a transaction in JPA server, 
				if a resource already existed matching the conditional expression, the 
				server did not change the version of the resource but did update the body
				with the passed in body. Thanks to Artem Sopin for reporting and providing a test
				case for this!
			</action>
			<action type="fix">
				Client revincludes did not include the :recurse modifier. Thanks to
				Jenny Meinsma for pointing this out on Zulip!
			</action>
			<action type="add">
				JPA server did not return an OperationOutcome in the response for
				a normal delete operation.
			</action>
			<action type="fix">
				Fix an issue in JPA server where _history results were kept in memory instead
				of being spooled to the database as they should be. Note that as a part of this fix
				a new method was added to 
				<![CDATA[<code>IBundleProvider</code> called <code>getUuid()</code>]]>. This
				method may return <![CDATA[<code>null</code>]]> in any current cases.
			</action>
			<action type="fix">
				Expanding a ValueSet in JPA server did not correctly apply 
				<![CDATA[<code>?filter=</code>]]> parameter when the ValueSet
				being expanded had codes included explicitly (i.e. not by 
				is-a relationship). Thanks to David Hay for reporting!
			</action>
			<action type="fix">
				JPA validator incorrectly returned an HTTP 400 instead of an HTTP 422 when
				the resource ID was not present and required, or vice versa. Thanks to 
				Brian Postlethwaite for reporting!
			</action>
			<action type="fix">
				When using an annotation based client, a ClassCastException would 
				occur under certain circumstances when the response contained
				contained resources
			</action>
			<action type="fix">
				JPA server interceptor methods for create/update/delete provided
				the wrong version ID to the interceptors
			</action>
			<action type="add">
				A post-processing hook for subclasses of BaseValidatingInterceptor is now available.
			</action>
			<action type="add" issue="585">
				AuthorizationInterceptor can now authorize (allow/deny) extended operations
				on instances and types by wildcard (on any type, or on any instance)
			</action>
			<action type="add" issue="595">
				When RequestValidatingInterceptor is used, the validation results
				are now populated into the OperationOutcome produced by
				create and update operations
			</action>
			<action type="add" issue="542">
				Add support for the $process-message operation to fluent client.
				Thanks to Hugo Soares for the pull request!
			</action>
			<action type="add" issue="543">
				Parser can now be configured when encoding to use a specific
				base URL for extensions. Thanks to Sebastien Riviere for the 
				pull request!
			</action>
			<action type="fix" issue="568">
				Correct the resource paths for the DSTU2.1 validation resources,
				allowing the validator to correctly work against those structures.
				Thanks to Michael Lawley for the pull request!
			</action>
			<action type="fix" issue="551">
				XML Parser failed to parse large field values (greater than 512 Kb)
				on certain platforms where the StAX parser was overridden. Thanks to
				GitHub user @Jodue for the pull request!
			</action>
			<action type="add" issue="575">
				Remove an unneccesary database flush when saving large code systems to
				the JPA database, improving performance of this operation. Thanks to
				Joel Schneider for the pull request and analysis!
			</action>
			<action type="add">
				A new post-processing hook for subclasses of BaseValidatingInterceptor is now
				available. The hook exposes the request details on validation failure prior to throwing an
				UnprocessableEntityException.
			</action>
		</release>
		<release version="2.2" date="2016-12-20">
			<action type="add">
				Bump the version of a few dependencies to the
				latest versions (dependent HAPI modules listed in brackets):
				<![CDATA[
					<ul>
						<!--<li>spring (JPA): 4.3.1 -&gt; 4.3.4</li>-->
						<li>Derby (CLI): 10.12.1.1 -&gt; 10.13.1.1</li>
						<li>Jetty (CLI): 9.3.10.v20160621 -&gt; 9.3.14.v20161028</li>
						<li>JAnsi (CLI): 1.13 -&gt; 1.14</li>
						<li>Phloc Commons (SCH Validator): 4.4.5 -&gt; 4.4.6</li>
					</ul>
				]]>
			</action>
		<action type="fix">
				Fix issue in AuthorizationIntetceptor where
				transactions are blocked even when they
				should not be
			</action>
			<action type="fix">
				Fix regression in HAPI FHIR 2.1 JPA 
				server where some search parameters on
				metadata resources did not appear
				(e.g. "StructureDefinition.url"). Thanks
				to David Hay for reporting!
			</action>
			<action type="add">
				Add ability to JPA server for disabling stale search
				expiry. This is useful if you are deploying the server
				to a cluster.
			</action>
			<action type="fix" issue="495">
				RestfulServer with no explicitly set FhirContext
				fails to detect the presents of DSTU3 structures. Thanks
				to GitHub user @vijayt27 for reporting!
			</action>
			<action type="add">
				As the 
				<![CDATA[<a href="https://github.com/eBay/cors-filter">eBay CORS interceptor</a>]]>
				project
				has gone dormant, we have introduced a new
				HAPI server interceptor which can be used to implement CORS support
				instead of using the previously recommended Servlet Filter. All server
				examples as well as the CLI have been switched to use this new interceptor.
				See the
				<![CDATA[<a href="./doc_cors.html">CORS Documentation</a>]]>
				for more information.
			</action>
			<action type="fix" issue="480">
				Make the parser configurable so that when
				parsing an invalid empty value (e.g.
				<![CDATA[<code>{"status":""}</code>]]>) the
				parser will either throw a meaningful exception
				or log a warning depending on the configured
				error handler.
			</action>
			<action type="fix" issue="276">
				Fix issue when serializing resources that have
				contained resources which are referred to
				from multiple places. Sometimes when serializing
				these resources the contained resource section
				would contain duplicates. Thanks to Hugo Soares
				and Stefan Evinance for reporting and providing
				a test case!
			</action>
			<action type="add" issue="518">
				Allow client to gracefully handle running in DSTU3 mode
				but with a structures JAR that does not contain a
				CapabilityStatement resource. Thanks to Michael Lawley
				for the pull request!
			</action>
			<action type="fix">
				Fix a crash in JPA server when searching using an _include if _include targets are
				external references (and therefore can't be loaded
				by the server). Thanks to Hannes Ulrich for reporting!
			</action>
			<action type="fix">
				HAPI FHIR CLI failed to delete a file when uploading
				example resources while running under Windows.
			</action>
			<action type="fix" issue="521">
				Server should reject update if the resource body
				does not contain an ID, or the ID does not match
				the request URL. Thanks to Jim Steel for reporting!
			</action>
			<action type="fix" issue="500">
				Web Testing UI's next and previous buttons for paging
				through paged results did not work after the migration
				to using Thymeleaf 3. Thanks to GitHub user @gsureshkumar
				for reporting!
			</action>
			<action type="add" issue="525">
				When parsing invalid enum values in STU3,
				report errors through the parserErrorHandler,
				not by throwing an exception. Thanks to 
				Michael Lawley for the pull request!
			</action>
			<action type="add" issue="516">
				When parsing DSTU3 resources with enumerated
				types that contain invalid values, the parser will now
				invoke the parserErrorHandler. For example, when parsing
				<![CDATA[
				<code>{"resourceType":"Patient", "gender":"foo"}</code>
				]]>
				the previous behaviour was to throw an InvalidArgumentException.
				Now, the parserErrorHandler is invoked. In addition, thw
				LenientErrorHandler has been modified so that this one case
				will result in a DataFormatException. This has the effect
				that servers which receive an invalid enum velue will return
				an HTTP 400 instead of an HTTP 500. Thanks to Jim
				Steel for reporting!
			</action>   
			<action type="add" issue="520">
				DSTU3 context now pulls the FHIR version from the actual
				model classes. Thanks to Michael Lawley for the pull request!
			</action>
			<action type="add">
				Enhancements to the tinder-plugin's generic template features
				of the <![CDATA[<i>generate-multi-files</i> and <i>generate-single-file</i>
				Maven goals as well as the Ant <i>hapi-tinder</i> task.
				<ul>
					<li>Provides the full Tinder data model by adding composites, valuesets, and profiles to resourcesw.</li>
					<li>Supports generating files for resources, composites, valuesets, and profiles</li>
					<li>Supports Velocimacro files outside the tinder-plugin JAR</li>
					<li>Provides filename prefix as well as suffix properties</li>
					<li>Can specify any of the Velocity configuration parameters such as
					<i>macro.provide.scope.control</i> which allows safe macro recursion</li>
					<li>Templates can now drill down into the referenced children for a ResourceBlockCopy</li>
					<li>Normalization of properties across all three generic tasks</li>
				</ul>
			    ]]>
			 </action>
			 <action type="fix" issue="523">
				 Fix ordering of validator property handling when an element
				 has a name that is similar to a shorter name[x] style name.
				 Thanks to CarthageKing for the pull request!
			</action>
			<action type="add" issue="510">
				Add a docker configuration to the hapi-fhir-jpaservr-example
				module. Thanks to Gijsbert van den Brink for the pull request!
			</action>
			<action type="add" issue="507">
				Add utility constructors to MoneyDt. Thanks to James Ren for the
				contribution!
			</action>
			<action type="fix" issue="528">
				AuthorizationInterceptor was failing to allow read requests to pass
				when a rule authorized those resources by compartment. Thanks to
				GitHub user @mattiuusitalo for reporting and supplying
				a test case!
			</action>
			<action type="fix">
				Correct a typo in client 
				<![CDATA[<code>IHttpRequest</code>]]> class: "bufferEntitity" should be "bufferEntity".
			</action>
			<action type="add">
				ErrorHandler is now called (resulting in a warning by default, but can also be an exception) when arsing JSON if
				the resource ID is not a JSON string, or an object is found where an array is expected (e.g. repeating field). Thanks
				to Jenni Syed of Cerner for providing a test case!
			</action>
			<action type="fix">
				Fix Web Testing UI to be able to handle STU3 servers which
				return CapabilityStatement instead of the previously used
				"Conformance" resource
			</action>
			<action type="fix">
				CLI example uploader couldn't find STU3 examples after CI server
				was moved to build.fhir.org
			</action>
			<action type="fix">
				Fix issue in JPA subscription module that prevented purging stale
				subscriptions when many were present on Postgres
			</action>
			<action type="fix" issue="532">
				Server interceptor methods were being called twice unnecessarily
				by the JPA server, and the DaoConfig interceptor registration 
				framework was not actually useful. Thanks to GitHub user
				@mattiuusitalo for reporting!
			</action>
			<action type="fix" issue="503">
				AuthorizationInterceptor on JPA server did not correctly
				apply rules on deleting resources in a specific compartment
				because the resource metadata was stripped by the JPA server
				before the interceptor could see it. Thanks to
				Eeva Turkka for reporting!
			</action>
			<action type="fix" issue="519">
				JPA server exported CapabilityStatement includes 
				double entries for the _id parameter and uses the
				wrong type (string instead of token). Thanks to 
				Robert Lichtenberger for reporting!
			</action>
			<action type="add" issue="504">
				Custom resource types which extend Binary must not
				have declared extensions since this is invalid in 
				FHIR (and HAPI would just ignore them anyhow). Thanks 
				to Thomas S Berg for reporting!
			</action>
			<action type="add">
				Standard HAPI zip/tar distributions did not include the project
				sources and JavaDoc JARs. Thanks to Keith Boone for pointing
				this out!
			</action>
			<action type="fix">
				Server AuthorizationInterceptor always rejects history operation 
				at the type level even if rules should allow it.
			</action>
			<action type="fix">
				JPA server terminology service was not correctly validating or expanding codes 
				in SNOMED CT or LOINC code systems. Thanks to David Hay for reporting!
			</action>
			<action type="fix" issue="539">
				Attempting to search for an invalid resource type (e.g. GET base/FooResource) should 
				return an HTTP 404 and not a 400, per the HTTP spec. Thanks to 
				GitHub user @CarthageKing for the pull request!
			</action>
			<action type="fix" issue="544">
				When parsing a Bundle containing placeholder fullUrls and references
				(e.g. "urn:uuid:0000-0000") the resource reference targets did not get
				populated with the given resources. Note that as a part of this
				change, <![CDATA[<code>IdType</code> and <code>IdDt</code>]]> have been modified
				so that when parsing a placeholder ID, the complete placeholder including the
				"urn:uuid:" or "urn:oid:" prefix will be placed into the ID part. Previously,
				the prefix was treated as the base URL, which led to strange behaviour
				like the placeholder being treated as a real IDs. Thanks to GitHub
				user @jodue for reporting!
			</action>
			<action type="add">
				Declared extensions with multiple type() options listed in the @Child
				annotation caused a crash on startup. Now this is supported.
			</action>
			<action type="add">
				STU3 XHTML parser for narrative choked if the narrative contained
				an <![CDATA[<code>&amp;rsquot;</code>]]> entity string.
			</action>
			<action type="fix" issue="538">
				When parsing a quantity parameter on the server with a 
				value and units but no system (e.g. 
				<![CDATA[<code>GET [base]/Observation?value=5.4||mg</code>]]>)
				the unit was incorrectly treated as the system. Thanks to
				@CarthageKing for the pull request!
			</action>
			<action type="533">
				Correct a typo in the JPA ValueSet ResourceProvider which prevented
				successful operation under Spring 4.3. Thanks to 
				Robbert van Waveren for the pull request!
			</action>
			<action type="remove">
				Deprecate the method
				<![CDATA[<code>ICompositeElement#getAllPopulatedChildElementsOfType(Class)</code>]]>
				as it is no longer used by HAPI and is just an annoying step
				in creating custom structures. Thanks to Allan Bro Hansen
				for pointing this out.
			</action>
			<action type="fix" issue="547">
				CapturingInterceptor did not buffer the response meaning
				that in many circumstances it did not actually capture
				the response. Thanks to Jenny Syed of Cerner for
				the pull request and contribution!
			</action>
		</release>
		<release version="2.1" date="2016-11-11">
			<action type="add">
				STU3 structure definitions have been updated to the 
				STU3 latest definitions (1.7.0 - SVN 10129). In 
				particular, this version supports the new CapabilityStatement
				resource which replaces the previous Conformance
				resource (in order to reduce upgrade pain, both resource
				types are included in this version of HAPI)
			</action>
			<action type="add">
				Bump the version of a few dependencies to the
				latest versions (dependent HAPI modules listed in brackets):
				<![CDATA[
					<ul>
						<li>spring-data-orm (JPA): 1.10.2 -&gt; 1.10.4</li>
					</ul>
				]]>
			</action>
			<action type="fix">
				Fix a fairly significant issue in JPA Server when using the <![CDATA[<code>DatabaseBackedPagingProvider</code>]]>: When paging over the results
				of a search / $everything operation, under certain circumstances resources may be missing from the last page of results
				that is returned. Thanks to David Hay for reporting!
			</action>
			<action type="add">
				Client, Server, and JPA server now support experimental support
				for 
				<![CDATA[HTTP PATCH]]>
				using the XML Patch and JSON Patch syntax as explored during the
				September 2016 Baltimore Connectathon. See 
				<![CDATA[<a href="http://wiki.hl7.org/index.php?title=201609_PATCH_Connectathon_Track_Proposal">this wiki page</a>]]>
				for a description of the syntax. 
				<![CDATA[<br/>]]>
				Thanks to Pater Girard for all of his help during the connectathon
				in implementing this feature!
			</action>
			<action type="add">
				Android library now uses OkHttp client by default instead
				of Apache HttpClient. This should lead to much simpler
				support for Android in the future.
			</action>
			<action type="add">
				Both client and server now use the new STU3 mime types by default
				if running in STU3 mode (in other words, using an STU3 
				FhirContext).
			</action>
			<action type="fix">
				In server, when returning a list of resources, the server sometimes failed to add
				<![CDATA[<code>_include</code>]]> resources to the response bundle if they were
				referred to by a contained reosurce. Thanks to Neal Acharya for reporting!				
			</action>
			<action type="fix">
				Fix regression in web testing UI where "prev" and "next" buttons don't work
				when showing a result bundle
			</action>
			<action type="fix">
				JPA server should not attempt to resolve built-in FHIR StructureDefinitions from the 
				database (this causes a significant performance hit when validating)
			</action>
			<action type="fix">
				BanUnsupportedHttpMethodsInterceptor was erroring out when a client
				attempts HTTP HEAD requests
			</action>
			<action type="fix">
				Conditional URLs in JPA server (e.g. for delete or update) did not support the
				<![CDATA[<code>_has</code>]]> parameter
			</action>
			<action type="add" issue="440">
				Remove Maven dependency on Saxon library, as it is not actually used. Thanks
				to Lem Edmondson for the suggestion!
			</action>
			<action type="fix" issue="444">
				Times before 1970 with fractional milliseconds were parsed incorrectly. Thanks
				to GitHub user @CarthageKing for reporting!
			</action>
			<action type="fix" issue="448">
				Prevent crash in parser when parsing resource
				with multiple profile declarations when
				default type for profile is used. Thanks to
				Filip Domazet for the pull request!
			</action>
			<action type="fix" issue="445">
				STU3 servers were adding the old MimeType
				strings to the 
				<![CDATA[<code>Conformance.format</code>]]>
				part of the generated server conformance
				statement
			</action>
			<action type="fix" issue="446">
				When performing an update using the client on a resource that
				contains other resources (e.g. Bundle update), all child resources in the
				parent bundle were incorrectly given the ID of the parent. Thanks
				to Filip Domazet for reporting!
			</action>
			<action type="add">
				STU clients now use an Accept header which 
				indicates support for both the old MimeTypes
				(e.g. <![CDATA[<code>application/xml+fhir</code>]]>)
				and the new MimeTypes
				(e.g. <![CDATA[<code>application/fhir+xml</code>]]>)
			</action>
			<action type="fix">
				JPA server now sends correct 
				<![CDATA[<code>HTTP 409 Version Conflict</code>]]> 
				when a 
				DELETE fails because of constraint issues, instead of
				<![CDATA[<code>HTTP 400 Invalid Request</code>]]> 				
			</action>
			<action type="fix">
				Server history operation did not populate the Bundle.entry.request.url
				field, which is required in order for the bundle to pass validation.
				Thanks to Richard Ettema for spotting this!  
			</action>
			<action type="add">
				Add a new method to the server interceptor framework which will be
				called after all other processing is complete (useful for performance
				tracking). The server LoggingInterceptor has been switched to using this
				method which means that log lines will be created when processing is finished,
				instead of when it started.
			</action>
			<action type="fix">
				STU3 clients were not sending the new mimetype values in the
				<![CDATA[<code>Content-Type</code>]]> header. Thanks to
				Claude Nanjo for pointing this out!
			</action>
			<action type="fix">
				JAX-RS server was not able to handle the new mime types defined
				in STU3
			</action>
			<action type="fix">
				JPA server did not handle custom types when being called
				programatically (I.e. not through HTTP interface). Thanks to
				Anthony Mei for pointing this out!
			</action>
			<action type="fix">
				CLI was not correctly able to upload DSTU2 examples to any server
			</action>
			<action type="fix">
				STU3 validator has been upgrated to include fixes made since the
				1.6.0 ballot
			</action>
			<action type="fix">
				Prevent JPA server from creating a bunch of
				FhirContext objects for versions of FHIR that
				aren't actually being used
			</action>
			<action type="fix" issue="443">
				XhtmlNode.equalsDeep() contained a bug which caused resources
				containing a narrative to always return
				<![CDATA[<code>false</code>]]> for STU3 
				<![CDATA[<code>Resource#equalsDeep()</code>]]>. Thanks to 
				GitHub user @XcrigX for reporting!
			</action>
			<action type="fix" issue="441">
				JPA server did not correctly process searches for chained parameters
				where the chain passed across a field that was a choice between a
				reference and a non-reference type (e.g. 
				<![CDATA[<code>MedicationAdministration.medication[x]</code>]]>. 
				Thanks to GitHub user @Crudelus for reporting!
			</action>
			<action type="fix" issue="414">
				Handle parsing an extension without a URL more gracefully. In HAPI FHIR 2.0 this caused
				a NullPointerException to be thrown. Now it will trigger a warning, or throw a 
				DataFormatException if the StrictErrorHandler is configured on the parser.
			</action>
			<action type="fix">
				Calling a HAPI server URL with a chain on a parameter that shouldn't accept
				chains (e.g.
				<![CDATA[<code>GET [base]/Patient?name.foo=smith</code>]]>)
				did not return an error and instead just ignored the chained part
				and treated the parameter as though it did not have the chain. This
				led to confusing and potentially unsafe behaviour. This has been
				corrected to return an error to the client. Thanks to
				Kevin Tallevi for finding this!
			</action>
			<action type="fix" issue="411">
				Fix #411 - Searching by <![CDATA[<code>POST [base]/_search</code>]]> with urlencoded parameters doesn't work correctly if
				interceptors are accessing the parameters and there is are also
				parameters on the URL. Thanks to Jim Steel for reporting!
			</action>
			<action type="add">
				Fluent client can now return types other than Parameters
				when invoking operations.
			</action>
			<action type="fix">
				JPA server shouldn't report a totalCount in Bundle of "-1" when
				there are no results
			</action>
			<action type="fix" issue="454">
				JPA server was not correctly normalizing strings with non-latin characters
				(e.g. Chinese chars). Thanks to GitHub user @YinAqu for reporting and providing
				some great analysis of the issue! 
			</action>
			<action type="add">
				Add a new method to ReferenceClientParam which allows you to
				pass in a number of IDs by a collection of Strings. Thanks to
				Thomas Andersen for the pul request!
			</action>
			<action type="fix" issue="327">
				When encoding a resource in JSON where the resource has
				an extension with a value where the value is a reference to a 
				contained resource, the reference value (e.g. "#1") did not
				get serialized. Thanks to GitHub user @fw060 for reporting!
			</action>
			<action type="fix" issue="464">
				ResponseHighlighterInterceptor now pretty-prints responses
				by default unless the user has explicitly requested
				a non-pretty-printed response (ie.
				using <![CDATA[<code>?_pretty=false</code>]]>. Thanks to 
				Allan Brohansen and Jens Villadsen for the suggestion!
			</action>
			<action type="add" issue="469">
				Add a new JSON library abstraction layer to the JSON parser.
				This contribution shouldn't have any end-user impact but does
				make it easier to use the JSON parser to generate custom structures
				for other purposes, and should allow us to support RDF more
				easily at some point. Thanks to Bill Denton for the pull
				request and the contribution!
			</action>
			<action type="add" issue="455">
				DSTU1 Bundle encoder did not include the Bundle entry author in
				the generated bundle. Thanks to Hannes Venter for the pull
				request and contribution!
			</action>
			<action type="fix">
				Remove unused field (myIsContained) from ResourceTable
				in JPA server.
			</action>
			<action type="add">
				AuthorizationInterceptor is now a bit more aggressive
				at blocking read operations, stopping them on the
				way in if there is no way they will be accepted
				to the resource check on the way out. In addition
				it can now be configured to allow/deny operation
				invocations at the instance level on any
				instance of a given type
			</action>
			<action type="fix" issue="472">
				STU3 servers were incorrectly returning the 
				<![CDATA[<code>Content-Location</code>]]>
				header instead of the
				<![CDATA[<code>Content</code>]]>
				header. The former has been removed from the 
				FHIR specification in STU3, but the 
				latter got removed in HAPI's code base.
				Thanks to Jim Steel for reporting!
			</action>
			<action type="fix">
				Correct several documentation issues. Thanks to Vadim Peretokin
				for the pull requests!
			</action>
			<action type="add">
				Remove an unneccesary database flush
				from JPA persistence operations
			</action>
			<action type="add" issue="470">
				Add method to fluent client to allow OR search across several
				profiles. Thanks to Thomas Andersen for the pull request!
			</action>
		</release>
		<release version="2.0" date="2016-08-30">
			<action type="fix">
				JSON parsing in HAPI FHIR has been switched from using JSR353 (javax.json) to
				using Google Gson. For this reason we are bumping the major release number to
				2.0. Theoretically this should not affect projects in any major way, but Gson
				does have subtle differences. Two differences which popped up a fair bit in
				our own testing:
				<![CDATA[
				<ul>
					<ul>
						A space is placed after the : in keys, e.g. what was previously
						encoded as <code>"resourceType":"Patient"</code> is now encoded
						as <code>"resourceType": "Patient"</code> (this broke a number of
						our unit tests with hardcoded resource definitions)
					</ul>
					<ul>
						Trailing content after a valid json resource is rejected by
						Gson (it was ignored by the Glassfish parser we were previously
						using even though it was invalid)
					</ul>
				</ul>
				]]>
			</action>
			<action type="add">
				STU3 structure definitions have been updated to the 
				STU3 ballot candidate versions (1.6.0 - SVN 9663)
			</action>
			<action type="add">
				Both client and server now support the new Content Types decided in
				<![CDATA[<a href="http://gforge.hl7.org/gf/project/fhir/tracker/?action=TrackerItemEdit&tracker_id=677&tracker_item_id=10199">FHIR #10199</a>]]>.
				<![CDATA[<br/><br/>]]>
				This means that the server now supports 
				<![CDATA[<code>application/fhir+xml</code> and <code>application/fhir+json</code>]]>
				in addition to the older style
				<![CDATA[<code>application/xml+fhir</code> and <code>application/json+fhir</code>]]>.
				In order to facilitate migration by implementors, the old style remains the default
				for now, but the server will respond using the new style if the request contains it. The
				client now uses an <![CDATA[<code>Accept</code>]]> header value which requests both 
				styles with a preference given to the new style when running in DSTU3 mode.
				<![CDATA[<br/><br/>]]>
				As a part of this change, the server has also been enhanced so that if a request
				contains a Content-Type header but no Accept header, the response will prefer the
				encoding specified by the Content-Type header.
			</action>
			<action type="add">
				Bump the version of a few dependencies to the
				latest versions (dependent HAPI modules listed in brackets):
				<![CDATA[
					<ul>
						<li>Logback (used in sample projects): 1.1.5 -&gt; 1.1.7</li>
						<li>Phloc Commons (used by schematron validator): 4.4.4 -&gt; 4.4.5</li>
						<li>Commons-IO: 2.4 -&gt; 2.5</li>
						<li>Apache HTTPClient: 4.5.1 -&gt; 4.5.2</li>
						<li>Apache HTTPCore: 4.4.4 -&gt; 4.4.5</li>
						<li>Jersey (JAX-RS tests): 2.22.2 -&gt; 2.23.1</li>
						<li>Spring (JPA, Web Tester): 4.3.0 -&gt; 4.3.1</li>
						<!--<li>Hibernate ORM (JPA): 5.1.0 -&gt; 5.2.1</li>-->
						<li>Hibernate Search (JPA): 5.5.2 -&gt; 5.5.4</li>
						<li>Thymeleaf (Narrative Generator / Web Tester): 2.1.4 -&gt;3.0.1</li> 
					</ul>
				]]>
			</action>
	
			<action type="fix">
				Fix issue in DSTU1 Bundle parsing where unexpected elements in the bundle resulted in a failure
				to parse.
			</action>
			<action type="fix">
				DSTU2 QuestionnaireResponse validator failed with an exception if the
				QuestionnaireResponse contained certain groups with no content
			</action>
			<action type="add" issue="150">
				Fluent client should ignore parameter values which are null instead of including
				them as <![CDATA[<code>?foo=null</code>]]>
			</action>
			<action type="fix">
				When using <![CDATA[<code>_elements</code>]]> parameter on server, the server was not
				automatically adding the <![CDATA[<code>SUBSETTED</code>]]> tag as it should
			</action>
			<action type="fix">
				JPA server should now automatically detect
				if Hibernate Search (Lucene) is configured to be
				disabled and will not attempt to use it. This
				prevents a crash for some operations.
			</action>
			<action type="add">
				A new server interceptor "BanUnsupprtedHttpMethodsInterceptor" has been added
				which causes the server to return an HTTP 405 if an unsupported HTTP
				verb is received from the client
			</action>
			<action type="fix" issue="404">
				Fix an issue where resource IDs were not correctly set when using
				DSTU2 HL7org structures with the JAX-RS module. Thanks to Carlo Mion
				for the pull request!
			</action>
			<action type="fix">
				hapi-fhir-testpage-overlay project contained an unneccesary 
				dependency on hapi-fhir-jpaserver-base module, which resulted in 
				projects using the overlay having a large number of unnneded
				JARs included
			</action>
			<action type="add" issue="403">
				It is not possible to configure both the parser and the context to
				preserve versions in resource references (default behaviour is to 
				strip versions from references). Thanks to GitHub user @cknaap
				for the suggestion!
			</action>
			<action type="fix" issue="409">
				<![CDATA[<code>Tag#setCode(String)</code>]]> did not actually set the code it was supposed to
				set. Thanks to Tim Tschampel for reporting!
			</action>
			<action type="fix" issue="401">
				JPA server's <![CDATA[<code>/Bundle</code>]]> endpoint cleared 
				the <![CDATA[<code>Bundle.entry.fullUrl</code>]]> field on stored
				bundles, resulting in invalid content being saved. Thanks to Mirjam
				Baltus for reporting!
			</action>
			<action type="fix">
				JPA server now returns HTTP 200 instead of HTTP 404 for
				conditional deletes which did not find any matches,
				per FHIR-I decision.
			</action>
			<action type="fix">
				Client that declares explicitly that it is searching/reading/etc for
				a custom type did not automatically parse into that type.
			</action>
			<action type="add" issue="406">
				Allow servers to specify the authentication realm of their choosing when 
				throwing an AuthenticationException. Thanks to GitHub user @allanbrohansen
				for the suggestion!
			</action>
			<action type="add" issue="416">
				Add a new client implementation which uses the 
				<![CDATA[<a href="http://square.github.io/okhttp/">OkHttp</a>]]>
				library as the HTTP client implementation (instead of Apache HttpClient).
				This is particularly useful for Android (where HttpClient is a pain) but
				could also be useful in other places too.
				Thanks to Matt Clarke of Orion Health for the contribution!
			</action>
			<action type="fix">
				Fix a regression when parsing resources that have contained
				resources, where the reference in the outer resource  which 
				links to the contained resource sometimes did does not get
				populated with the actual target resource instance. Thanks to
				Neal Acharya for reporting!
			</action>
			<action type="add">
				hapi-fhir-cli upload-terminology command now has an argument
				"-b FOO" that lets you add an authorization header in the form
				<![CDATA[<code>Authorization: Bearer FOO</code>]]>
			</action>
			<action type="fix" issue="423">
				Parser failed to successfully encode a custom resource
				if it contained custom fields that also used custom
				types. Thanks to GitHub user @sjanic for reporting!
			</action>
			<action type="add">
				Inprove handling of _text and _content searches in JPA server to do better
				matching on partial strings
			</action>
			<action type="add">
				Servers in STU3 mode will now ignore any ID or VersionID found in the
				resource body provided by the client when processing FHIR
				<![CDATA[<code>update</code>]]> operations. This change has been made
				because the FHIR specification now requires servers to ignore
				these values. Note that as a result of this change, resources passed
				to <![CDATA[<code>@Update</code>]]> methods will always have 
				<![CDATA[<code>null</code>]]> ID
			</action>
			<action type="add">
				Add new methods to 
				<![CDATA[<code>AuthorizationInterceptor</code>]]>
				which allow user code to declare support for conditional
				create, update, and delete. 
			</action>
			<action type="fix">
				When encoding a resource with a reference to another resource
				that has a placeholder ID (e.g. urn:uuid:foo), the urn prefix
				was incorrectly stripped from the reference.
			</action>
			<action type="fix">
				Servers for STU3 (or newer) will no longer include a 
				<![CDATA[<code>Location:</code>]]> header on responses for 
				<![CDATA[<code>read</code>]]> operations. This header was
				required in earlier versions of FHIR but has been removed
				from the specification.
			</action>
			<action type="fix" issue="428">
				Fix NullPointerException when encoding an extension containing CodeableConcept
				with log level set to TRACE. Thanks to Bill Denton for the report!
			</action>
			<action type="add">
				Add two new methods to the parser error handler that let users trap
				invalid contained resources with no ID, as well as references to contained
				resource that do not exist.
			</action>
			<action type="add">
				Improve performance when parsing resources containing contained resources
				by eliminating a step where references were woven twice
			</action>
			<action type="fix" issue="426">
				Parser failed to parse resources containing an extension with a value type of
				"id". Thanks to Raphael Mäder for reporting!  
			</action>
			<action type="fix">
				When committing a transaction in JPA server
				where the transaction contained placeholder IDs
				for references between bundles, the placeholder
				IDs were not substituted with viewing
				resources using the _history operation
			</action>
			<action type="add">
				HAPI root pom shouldn't include animal-sniffer plugin,
				since that causes any projects which extend this to 
				be held to Java 6 compliance.
			</action>
		</release>
		<release version="1.6" date="2016-07-07">
			<action type="fix">
				Performance has been improved for the initial FhirContext
				object creation by avoiding a lot of unnecessary reflection. HAPI FHIR
				1.5 had a regression compared to previous releases
				and this has been corrected, but other improvements have been
				made so that this release is faster than previous releases too.
				<![CDATA[<br/><br/>]]>
				In addition, a new "deferred scan" mode has been implemented for
				even faster initialization on slower environments (e.g. Android).
				See the <![CDATA[<a href="./doc_rest_client_http_config.html#performance">performance documentation</a>]]>
				for more information.
				<![CDATA[<br/><br/>]]>
				The following shows our benchmarks for context initialization across several
				versions of HAPI:
				<![CDATA[
					<ul>
						<li>Version 1.4: <b>560ms</b></li>
						<li>Version 1.5: <b>800ms</b></li>
						<li>Version 1.6: <b>340ms</b></li>
						<li>Version 1.6 (deferred mode): <b>240ms</b></li>
					</ul>
				]]>
			</action>
			<action type="add">
				Bump the version of a few dependencies to the
				latest versions (dependent HAPI modules listed in brackets):
				<![CDATA[
					<ul>
						<li>Spring (JPA, Web Tester): 4.2.5 -&gt; 4.3.0</li>
						<li>Spring-Data (JPA): 1.9.2 -&gt; 1.10.1</li>
						<!--<li>Hibernate ORM (JPA): 5.1.0 -&gt; 5.2.0</li>-->
						<li>Hibernate Search (JPA): 5.5.2 -&gt; 5.5.3</li>
						<li>Jetty (CLI): 9.3.9 -&gt; 9.3.10</li>
					</ul>
				]]>
			</action>
			<action type="remove">
				Remove some clases that were deprecated over a year ago and have
				suitable replacements:
				<![CDATA[
					<ul>
						<li>QualifiedDateParam has been removed, but DateParam may be used instead</li>
						<li>PathSpecification has been removedm but Include may be used instead</li>
					</ul>
				]]>
			</action>
			<action type="fix" issue="345">
				ResponseValidatingInterceptor threw an InternalErrorException (HTTP 500) for operations
				that do not return any content (e.g. delete). Thanks to Mohammad Jafari for reporting!
			</action>
			<action type="fix" issue="342">
				REST server now throws an HTTP 400 instead of an HTTP 500 if an operation which takes
				a FHIR resource in the request body (e.g. create, update) contains invalid content that
				the parser is unable to parse. Thanks to Jim Steel for the suggestion!				
			</action>
			<action type="add">
				Deprecate fluent client search operations without an explicit declaration of the
				bundle type being used. This also means that in a client 
				<![CDATA[<code>.search()</code>]]>
				operation, the
				<![CDATA[<code>.returnBundle(Bundle.class)</code>]]>
				needs to be the last statement before
				<![CDATA[<code>.execute()</code>]]>
			</action>
			<action type="add" issue="346">
				Server now respects the parameter <![CDATA[<code>_format=application/xml+fhir"</code>]]>
				which is technically invalid since the + should be escaped, but is likely to be used. Also,
				a parameter of <![CDATA[<code>_format=html</code>]]> can now be used, which 
				forces SyntaxHighlightingInterceptor to use HTML even
				if the headers wouldn't otherwise trigger it.
				Thanks to Jim Steel for reporting!
			</action>
			<action type="fix">
				Improve performance when parsing large bundles by fixing a loop over all of the
				entries inthe bundle to stitch together cross-references, which was happening once
				per entry instead of once overall. Thanks to Erick on the HAPI FHIR Google Group for
				noticing that this was an issue!
			</action>
			<action type="remove">
				JSON parser no longer allows the resource ID to be specified in an element called "_id"
				(the correct one is "id"). Previously _id was allowed because some early FHIR examples
				used that form, but this was never actually valid so it is now being removed.
			</action>
			<action type="add">
				JPA server now allows "forced IDs" (ids containing non-numeric, client assigned IDs)
				to use the same logical ID part on different resource types. E.g. A server may now have
				both Patient/foo and Obervation/foo on the same server.<![CDATA[<br/><br/>]]>
				Note that existing databases will need to modify index "IDX_FORCEDID" as
				it is no longer unique, and perform a reindexing pass.
			</action>
			<action type="fix" issue="350">
				When serializing/encoding custom types which replace exsting choice fields by
				fixing the choice to a single type, the parser would forget that the
				field was a choice and would use the wrong name (e.g. "abatement" instead of
				"abatementDateType"). Thanks to Yaroslav Kovbas for reporting and
				providing a unit test! 
			</action>
			<action type="fix">
				JPA server transactions sometimes created an incorrect resource reference
				if a resource being saved contained references that had a display value but
				not an actual reference. Thanks to David Hay for reporting!
			</action>
			<action type="add" issue="352">
				When performing a REST Client create or update with
				<![CDATA[<code>Prefer: return=representation</code>]]> set,
				if the server does not honour the Prefer header, the client
				will automatically fetch the resource before returning. Thanks
				to Ewout Kramer for the idea!  
			</action>
			<action type="add" issue="354">
				DSTU3 structures now have 
				<![CDATA[<code>setFoo(List)</code>]]>
				and 
				<![CDATA[<code>setGetFooFirstRep()</code>]]>
				methods, bringing them back to parity with the HAPI
				DSTU2 structures. Thanks to Rahul Somasunderam and
				Claude Nanjo for the suggestions! 
			</action>
			<action type="add">
				JPA server has now been refactored to use the
				new FluentPath search parameter definitions
				for DSTU3 resources.
			</action>
			<action type="add">
				RequestValidatingInterceptor and ResponseValidatingInterceptor
				both have new method <![CDATA[<code>setIgnoreValidatorExceptions</code>]]>
				which causes validator exceptions to be ignored, rather than causing
				processing to be aborted.
			</action>
			<action type="add">
				LoggingInterceptor on server has a new parameter 
				<![CDATA[<code>${requestBodyFhir}</code>]]> which logs the entire request body.
			</action>
			<action type="add" issue="355">
				JAX-RS server module now supports DSTU3 resources (previously it only supported DSTU2). Thanks
				to Phillip Warner for implementing this, and providing a pull request!
			</action>
			<action type="fix" issue="356">
				Generated conformance statements for DSTU3 servers did not properly reference their
				OperationDefinitions. Thanks
				to Phillip Warner for implementing this, and providing a pull request!
			</action>
			<action type="fix" issue="359">
				Properly handle null arrays when parsing JSON resources. Thanks to Subhro for
				fixing this and providing a pull request!
			</action>
			<action type="fix">
				STU3 validator failed to validate codes where the
				code was a child code within the code system that contained it
				(i.e. not a top level code). Thanks to Jon
				Zammit for reporting!
			</action>
			<action type="fix" issue="361">
				Restore the setType method in the DSTU1 Bundle
				class, as it was accidentally commented out. Thanks
				to GitHub user @Virdulys for the pull request!
			</action>
			<action type="add">
				JPA server now supports composite search parameters
				where the type of the composite parameter is
				a quantity (e.g. Observation:component-code-component-value-quantity)
			</action>
			<action type="remove">
				Remove the Remittance resource from DSTU2
				structures, as it is not a real resource and
				was causing issues with interoperability
				with the .NET client.
			</action>
			<action type="fix">
				CLI tool cache feature (-c) for upload-example task sometimes failed
				to write cache file and exited with an exception.
			</action>
			<action type="fix">
				Fix error message in web testing UI when loading pages in a search
				result for STU3 endpoints.
			</action>
			<action type="fix">
				When encoding JSON resource, the parser will now always
				ensure that XHTML narrative content has an 
				XHTML namespace declaration on the first
				DIV tag. This was preventing validation for
				some resources using the official validator
				rules.
			</action>
			<action type="fix">
				Server failed to invoke operations when the name
				was escaped (%24execute instead of $execute). 
				Thanks to Michael Lawley for reporting!
			</action>
			<action type="fix">
				JPA server transactions containing a bundle that has multiple entries
				trying to delete the same resource caused a 500 internal error
			</action>
			<action type="fix">
				JPA module failed to index search parameters that mapped to a Timing datatype,
				e.g. CarePlan:activitydate
			</action>
			<action type="add">
				Add a new option to the CLI run-server command called <![CDATA[<code>--lowmem</code>]]>.
				This option disables some features (e.g. fulltext search) in order to allow the
				server to start in memory-constrained environments (e.g Raspberry Pi)
			</action>
			<action type="add">
				When updating a resource via an update operation on the server, if the ID of the
				resource is not present in the resource body but is present on the URL, this will
				now be treated as a warning instead of as a failure in order to be a bit more
				tolerant of errors. If the ID is present in the body but does not agree with the 
				ID in the URL this remains an error.
			</action>
			<action type="fix">
				Server / JPA server date range search params (e.g. Encounter:date) now treat
				a single date with no comparator (or the eq comparator) as requiring that the
				value be completely contained by the range specified. Thanks to Chris Moesel
				for the suggestion.
			</action>
			<action type="fix">
				In server, if a parameter was annotated with the <![CDATA[@Count]]> annotation, the
				count would not appear in the self/prev/next links and would not actually be applied
				to the search results by the server. Thanks to Jim Steele for letting us know!
			</action>
			<action type="fix">
				Conditional update on server failed to process if the conditional URL did not have any
				search parameters that did not start with an underscore. E.g. "Patient?_id=1" failed
				even though this is a valid conditional reference.
			</action>
			<action type="add" issue="363">
				JPA server can now be configured to allow external references (i.e. references that
				point to resources on other servers). See 
				<![CDATA[<a href="./doc_jpa.html">JPA Documentation</a>]]> for information on
				how to use this. Thanks to Naminder Soorma for the suggestion! 
			</action>
			<action type="fix" issue="366">
				When posting a resource to a server that contains an invalid value in a boolean field
				(e.g. Patient with an active value of "1") the server should return an HTTP 400, not
				an HTTP 500. Thanks to Jim Steel for reporting!
			</action>
			<action type="fix" issue="364">
				Enable parsers to parse and serialize custom resources that contain custom datatypes.
				An example has been added which shows how to do this
				<![CDATA[<a href="./doc_custom_structures.html">here</a>]]>
			</action>
			<action type="fix">
				JSON parser was incorrectly encoding resource language attribute in JSON as an 
				array instead of a string. Thanks to David Hay for reporting! 
			</action>
			<action type="add" issue="367">
				Sébastien Rivière contributed an excellent pull request which adds a 
				number of enhancements to JAX-RS module:
				<![CDATA[
				<ul>
				<li>Enable the conditional update and delete</li>
				<li>Creation of a bundle provider, and support of the @Transaction</li>
				<li>Bug fix on the exceptions handling as some exceptions throw outside bean context were not intercept.</li>
				<li>Add the possibility to have the stacktrace in the jaxrsException</li>
				</ul>
				]]>
			</action>
			<action type="fix" issue="369">
				FhirTerser.cloneInto method failed to clone correctly if the source 
				had any extensions. Thanks to GitHub user @Virdulys for submitting and
				providing a test case!
			</action>
			<action type="add">
				Update DSTU2 InstanceValidator to latest version from upstream 
			</action>
			<action type="fix">
				Web Testing UI was not able to correctly post an STU3 transaction
			</action>
			<action type="fix">
				DateTime parser incorrectly parsed times where more than 3 digits of
				precision were provided on the seconds after the decimal point
			</action>
			<action type="add">
				Improve error messages when the $validate operation is called but no resource
				is actually supplied to validate
			</action>
			<action type="remove">
				DSTU2+ servers no longer return the Category header, as this has been
				removed from the FHIR specification (and tags are now available in the
				resource body so the header was duplication/wasted bandwidth)
			</action>
			<action type="fix" issue="374">
				Create and Update operations in server did not
				include ETag or Last-Modified headers even though
				the spec says they should. Thanks to Jim Steel for
				reporting!
			</action>
			<action type="fix" issue="371">
				Update STU3 client and server to use the new sort parameter style (param1,-param2,param). Thanks to GitHub user @euz1e4r for
				reporting!
			</action>
			<action type="fix">
				QuantityClientParam#withUnit(String) put the unit into the system part of the
				parameter value
			</action>
			<action type="fix">
				Fluent client searches with date parameters were not correctly using
				new prefix style (e.g. gt) instead of old one (e.g. &gt;) 
			</action>
			<action type="fix" issue="370">
				Some built-in v3 code systems for STU3 resources were missing
				certain codes, which caused false failures when validating
				resources. Thanks to GitHub user @Xoude for reporting!
			</action>
			<action type="fix" issue="365">
				Some methods on DSTU2 model structures have JavaDocs that
				incorrectly claim that the method will not return null when
				in fact it can. Thanks to Rick Riemer for reporting!
			</action>
			<action type="add">
				ResponseHighlightingInterceptor has been modified based on consensus
				on Zulip with Grahame that requests that have a parameter of
				<![CDATA[<code>_format=json</code>]]> or
				<![CDATA[<code>_format=xml</code>]]> will output raw FHIR content
				instead of HTML highlighting the content as they previously did. 
				HTML content can now be forced via the (previously existing)
				<![CDATA[<code>_format=html</code>]]> or via the two newly added
				values
				<![CDATA[<code>_format=html/json</code>]]> and
				<![CDATA[<code>_format=html/xml</code>]]>. Because of this
				change, the custom
				<![CDATA[<code>_raw=true</code>]]> mode has been deprecated and
				will be removed at some point.
			</action>
			<action type="fix" issue="267">
				Operation definitions (e.g. for $everything operation) in the generated
				server conformance statement should not include the $ prefix in the operation
				name or code. Thanks to Dion McMurtrie for reporting!
			</action>
			<action type="fix" issue="378">
				Server generated OperationDefinition resources did not validate
				due to some missing elements (kind, status, etc.).
				Thanks to
				Michael Lawley for reporting!
			</action>
			<action type="fix" issue="379">
				Operations that are defined on multiple resource provider types with
				the same name (e.g. "$everything") are now automatically exposed by the server
				as separate OperationDefinition resources per resource type. Thanks to
				Michael Lawley for reporting!
			</action>
			<action type="fix" issue="380">
				OperationDefinition resources generated automatically by the server for operations
				that are defined within resource/plain providers incorrectly stated that
				the maximum cardinality was "*" for non-collection types with no explicit
				maximum stated, which is not the behaviour that the JavaDoc on the
				<![CDATA[@OperationParam]]> annotation describes. Thanks to Michael Lawley
				for reporting!
			</action>
			<action type="fix">
				Server parameters annotated with 
				<![CDATA[<code>@Since</code>]]>
				or
				<![CDATA[<code>@Count</code>]]>
				which are of a FHIR type such as IntegerDt or DateTimeType will
				now be set to null if the client's URL does not
				contain this parameter. Previously they would be populated
				with an empty instance of the FHIR type, which was inconsistent with
				the way other server parameters worked.
			</action>
			<action type="add">
				Server now supports the _at parameter (including multiple repetitions) 
				for history operation
			</action>
			<!--
			This one actually doesn't seem possible without using a deprecated servlet API
			<action type="fix">
				When throwing UnclassifiedServerException in server methods, the HTTP response
				status line contained the response code specified in the exception, but not the
				response message
			</action>
			-->
			<action type="add">
				AuthorizationInterceptor can now allow or deny requests to extended
				operations (e.g. $everything)
			</action>
			<action type="fix">
				DecimalType used BigDecimal constructor instead of valueOf method to
				create a BigDecimal from a double, resulting in weird floating point
				conversions. Thanks to Craig McClendon for reporting!
			</action>
			<action type="fix" issue="394">
				Remove the depdendency on a method from commons-lang3 3.3 which was
				causing issues on some Android phones which come with an older version
				of this library bundled. Thanks to Paolo Perliti for reporting!
			</action>
			<action type="fix">
				Parser is now better able to handle encoding fields which have been
				populated with a class that extends the expected class
			</action>
			<action type="fix">
				When declaring a child with 
				<![CDATA[<code>order=Child.REPLACE_PARENT</code>]]>
				the serialized form still put the element at the
				end of the resource instead of in the correct
				order
			</action>
			<action type="fix">
				Fix STU3 JPA resource providers to allow validate operation 
				at instance level
			</action>
		</release>
		<release version="1.5" date="2016-04-20">
			<action type="fix" issue="339">
				Security Fix: XML parser was vulnerable to XXE (XML External Entity) 
				processing, which could result in local files on disk being disclosed.
				See <![CDATA[<a href="https://www.owasp.org/index.php/XML_External_Entity_(XXE)_Processing">this page</a>]]>
				for more information.
				Thanks to Jim Steel for reporting!
			</action>
			<action type="add">
				Bump the version of a few dependencies to the
				latest versions (dependent HAPI modules listed in brackets):
				<![CDATA[
					<ul>
						<li>Hibernate (JPA, Web Tester): 5.0.7 -&gt; 5.1.0</li>
						<li>Spring (JPA, Web Tester): 4.2.4 -&gt; 4.2.5</li>
						<li>SLF4j (All): 1.7.14 -&gt; 1.7.21</li>
					</ul>
				]]>
			</action>
			<action type="add">
				Support comments when parsing and encoding both JSON and XML. Comments are retrieved
				and added to the newly created methods 
				IBase#getFormatCommentsPre() and
				IBase#getFormatCommentsPost()
			</action>
			<action type="add" issue="293">
				Added options to the CLI upload-examples command which allow it to cache
				the downloaded content file, or use an arbitrary one. Thanks to Adam Carbone
				for the pull request!
			</action>
			<action type="fix">
				REST search parameters with a prefix/comparator had not been updated to use
				the DSTU2 style prefixes (gt2011-01-10) instead of the DSTU1 style prefixes
				(&gt;2011-01-01). The client has been updated so that it uses the new prefixes
				if the client has a DSTU2+ context. The server has been updated so that it now
				supports both styles.
				<![CDATA[<br/><br/>]]>
				As a part of this change, a new enum called
				<![CDATA[<a href="./apidocs/ca/uhn/fhir/rest/param/ParamPrefixEnum.html">ParamPrefixEnum</a>]]>
				has been introduced. This enum replaces the old 
				<![CDATA[<a href="./apidocs/ca/uhn/fhir/model/dstu/valueset/QuantityCompararatorEnum.html">QuantityCompararatorEnum</a>]]>
				which has a typo in its name and can not represent several new prefixes added since 
				DSTU1.
			</action>
			<action type="add">
				JPA server number and quantity search params now follow the rules for the
				use of precision in search terms outlined in the
				<![CDATA[<a href="https://www.hl7.org/fhir/search.html">search page</a>]]> of the
				FHIR specification. For example, previously a 1% tolerance was applied for
				all searches (10% for approximate search). Now, a tolerance which respects the
				precision of the search term is used (but still 10% for approximate search).
			</action>
			<action type="fix" issue="291">
				Fix a failure starting the REST server if a method returns an untyped List, which
				among other things prevented resource provider added to the server
				as CDI beans in a JBoss enviroment. Thanks to GitHub user fw060 (Fei) for
				reporting and figuring out exactly why this wasn't working!
			</action>
			<action type="add">
				JPA server now supports :above and :below qualifiers on URI search params
			</action>
			<action type="add">
				Add optional support (disabled by default for now) to JPA server to support
				inline references containing search URLs. These URLs will be resolved when
				a resource is being created/updated and replaced with the single matching
				resource. This is being used as a part of the May 2016 Connectathon for
				a testing scenario.
			</action>
			<action type="add">
				The server no longer adds a 
				<![CDATA[<code>WWW-Authenticate</code>]]>
				header to the response if any resource provider code throws an
				<![CDATA[<code>AuthenticationException</code>]]>. This header is 
				used for interactive authentication, which isn't generally 
				appropriate for FHIR. We added code to add this header a long time
				ago for testing purposes and it never got removed. Please let us
				know if you need the ability to add this header automatically. Thanks
				to Lars Kristian Roland for pointing this out.
			</action>
			<action type="fix">
				In the client, the create/update operations on a Binary resource 
				(which use the raw binary's content type as opposed to the FHIR
				content type) were not including any request headers (Content-Type, 
				User-Agent, etc.) Thanks to Peter Van Houte of Agfa Healthcare for
				reporting!
			</action>
			<action type="fix">
				Handling of Binary resources containing embedded FHIR resources for
				create/update/etc operations has been corrected per the FHIR rules
				outlined at
				<![CDATA[<a href="http://hl7.org/fhir/binary.html">Binary Resource</a>]]>
				in both the client and server. 
				<![CDATA[<br/><br/>]]>
				Essentially, if the Binary contains something
				that isn't FHIR (e.g. an image with an image content-type) the
				client will send the raw data with the image content type to the server. The
				server will place the content type and raw data into a Binary resource instance
				and pass those to the resource provider. This part was already correct previous
				to 1.5. 
				<![CDATA[<br/><br/>]]>
				On the other hand, if the Binary contains a FHIR content type, the Binary
				is now sent by the client to the server as a Binary resource with a FHIR content-type,
				and the embedded FHIR content is contained in the appropriate fields. The server
				will pass this &quot;outer&quot; Binary resource to the resource provider code. 
			</action>
			<action type="add">
				The RequestDetails and ActionRequestDetails objects which are passed to 
				server interceptor methods and may also be used as server provider method
				arguments now has a new method 
				<![CDATA[
				<code>Map&lt;String, String&gt; getUserData()</code>
				]]>
				which can be used to pass data and objects between interceptor methods to
				to providers. This can be useful, for instance, if an authorization
				interceptor wants to pass the logged in user's details to other parts
				of the server.
			</action>
			<action type="fix" issue="297">
				<![CDATA[When <code>IServerInterceptor#incomingRequestPreHandled()</code> is called 
				for a <code>@Validate</code> method, the resource was not populated in the
				<code>ActionRequestDetails</code> argument. Thanks to Ravi Kuchi for reporting!	
				]]>
			</action>
			<action type="fix" issue="298">
				<![CDATA[
					Request to server at <code>[baseUrl]/metadata</code> with an HTTP method
					other than GET (e.g. POST, PUT) should result in an HTTP 405. Thanks to 
					Michael Lawley for reporting! 
				]]>
			</action>
			<action type="fix" issue="302">
				Fix a server exception when trying to automatically add the profile tag
				to a resource which already has one or more profiles set. Thanks to
				Magnus Vinther for reporting!
			</action>
			<action type="fix" issue="296">
				QuantityParam parameters being used in the RESTful server were ignoring
				the 
				<![CDATA[<code>:missing</code>]]> 
				qualifier. Thanks to Alexander Takacs for reporting!
			</action>
			<action type="fix" issue="299">
				Annotation client failed with an exception if the response contained
				extensions on fields in the resonse Bundle (e.g. Bundle.entry.search).
				Thanks to GitHub user am202 for reporting! 
			</action>
			<action type="fix" issue="274">
				Primitive elements with no value but an extension were sometimes not
				encoded correctly in XML, and sometimes not parsed correctly in JSON.
				Thanks to Bill de Beaubien for reporting!
			</action>
			<action type="fix" issue="280">
				The Web Testing UI has long had an issue where if you click on a button which 
				navigates to a new page (e.g. search, read, etc) and then click the back button
				to return to the original page, the button you clicked remains disabled and can't
				be clicked again (on Firefox and Safari). This is now fixed. Unfortunately the fix means that the
				buttom will no longer show a "loading" spinner, but there doesn't seem to 
				be another way of fixing this. Thanks to Mark Scrimshire for reporting! 
			</action>
			<action type="fix">
				Extensions found while parsing an object that doesn't support extensions are now
				reported using the IParserErrorHandler framework in the same way that
				other similar errors are handled. This allows the parser to be more lenient
				when needed.
			</action>
			<action type="add" issue="304">
				Improve error message if incorrect type is placed in a list field in the data model. Java
				uses generics to prevent this at compile time, but if someone is in an environment without 
				generics this helps improve the error message at runtime. Thanks to Hugo Soares for
				suggesting.
			</action>
			<action type="fix" issue="308">
				Prevent an unneeded warning when parsing a resource containing
				a declared extension. Thanks to Matt Blanchette for reporting!
			</action>
			<action type="fix">
				Web Tester UI did not invoke VRead even if a version ID was specified. Thanks
				to Poseidon for reporting!
			</action>
			<action type="add">
				Per discussion on the FHIR implementer chat, the JPA server no
				longer includes _revinclude matches in the Bundle.total count, or the
				page size limit.
			</action>
			<action type="add">
				JPA server now persists search results to the database in a new table where they 
				can be temporaily preserved. This makes the JPA server much more scalable, since it
				no longer needs to store large lists of pages in memory between search invocations.
				<![CDATA[<br/><br/>]]>
				Old searches are deleted after an hour by default, but this can be changed
				via a setting in the DaoConfig.
			</action>
			<action type="add">
				JPA servers' resource version history mechanism 
				has been adjusted so that the history table
				keeps a record of all versions including the
				current version. This has the very helpful
				side effect that history no longer needs to be
				paged into memory as a complete set. Previously
				history had a hard limit of only being able to 
				page the most recent 20000 entries. Now it has
				no limit.
			</action>
			<action type="fix">
				JPA server returned the wrong Bundle.type value (COLLECTION, should be SEARCHSET)
				for $everything operation responses. Thanks to Sonali Somase for reporting!				
			</action>
			<action type="fix" issue="305">
				REST and JPA server should reject update requests where the resource body does not
				contain an ID, or contains an ID which does not match the URL. Previously these
				were accepted (the URL ID was trusted) which is incorrect according to the
				FHIR specification. Thanks to GitHub user ametke for reporting!
				<![CDATA[<br/><br/>]]>
				As a part of this change, server error messages were also improved for
				requests where the URL does not contain an ID but needs to (e.g. for
				an update) or contains an ID but shouldn't (e.g. for a create)				
			</action>
			<action type="fix">
				When fields of type BoundCodeDt (e.g. Patient.gender)
				are serialized and deserialized using Java's native
				object serialization, the enum binder was not
				serialized too. This meant that values for the
				field in the deserialized object could not be
				modified. Thanks to Thomas Andersen for reporting!
			</action>
			<action type="fix" issue="313">
				REST Server responded to HTTP OPTIONS requests with 
				any URI as being a request for the server's
				Conformance statement. This is incorrect, as only
				a request for <![CDATA[<code>OPTIONS [base url]</code>]]> should be treated as such. Thanks to Michael Lawley for reporting!
			</action>
			<action type="fix">
				REST annotation style client was not able to handle extended operations
				($foo) where the response from the server was a raw resource instead
				of a Parameters resource. Thanks to Andrew Michael Martin for reporting!
			</action>
			<action type="add">
				JPA server applies _lastUpdated filter inline with other searches wherever possible
				instead of applying this filter as a second query against the results of the 
				first query. This should improve performance when searching against large
				datasets.
			</action>
			<action type="add">
				Parsers have new method 
				<![CDATA[<code>setDontEncodeElements</code>]]>
				which can be used to force the parser to not encode certain elements
				in a resource when serializing. For example this can be used to omit
				sensitive data or skip the resource metadata.
			</action>
			<action type="add">
				JPA server database design has been adjusted
				so that different tables use different sequences
				to generate their indexes, resulting in more sequential
				resource IDs being assigned by the server
			</action>
			<action type="fix">
				Server now correctly serves up Binary resources
				using their native content type (instead of as a
				FHIR resource) if the request contains an accept
				header containing "application/xml" as some browsers
				do.
			</action>
			<action type="add">
				DSTU2 resources now have a 
				<![CDATA[<code>getMeta()</code>]]> method which returns a
				modifiable view of the resource metadata for convenience. This
				matches the equivalent method in the DSTU3 structures.
			</action>
			<action type="add" issue="315">
				Add a new method to FhirContext called
				<![CDATA[
				<code><a href="./apidocs/ca/uhn/fhir/context/FhirContext.html#setDefaultTypeForProfile-java.lang.String-java.lang.Class-">setDefaultTypeForProfile</a></code>
				]]>
				which can be used to specify that when recources are received which declare
				support for specific profiles, a specific custom structures should be used 
				instead of the default. For example, if you have created a custom Observation
				class for a specific profile, you could use this method to cause your custom
				type to be used by the parser for resources in a search bundle you receive.
				<![CDATA[
				<br/><br/>
				See the documentation page on
				<a href="./doc_extensions.html">Profiles and Extensions</a>
				for more information.
				]]>
			</action>
			<action type="fix" issue="315">
				Parsing/Encoding a custom resource type which extends a
				base type sometimes caused the FhirContext to treat all future
				parses of the same resource as using the custom type even when
				this was not wanted.
				<![CDATA[<br/><br/>]]>
				Custom structures may now be explicitly declared by profile
				using the
				<![CDATA[
				<code><a href="./apidocs/ca/uhn/fhir/context/FhirContext.html#setDefaultTypeForProfile-java.lang.String-java.lang.Class-">setDefaultTypeForProfile</a></code>
				]]>
				method.
				<![CDATA[<br/><br/>]]>
				This issue was discovered and fixed as a part of the implementation of issue #315.
			</action>
			<action type="add" issue="321">
				Set up the tinder plugin to work as an ant task
				as well as a Maven plugin, and to use external
				sources. Thanks to Bill Denton for the pull
				request!
			</action>
			<action type="fix">
				JPA server now allows searching by token
				parameter using a system only and no code,
				giving a search for any tokens which match
				the given token with any code. Previously the
				expected behaviour for this search 
				was not clear in the spec and HAPI had different
				behaviour from the other reference servers.
			</action>
			<action type="add">
				Introduce a JAX-RS client provider which can be used instead of the
				default Apache HTTP Client provider to provide low level HTTP
				services to HAPI's REST client. See
				<![CDATA[<a href="./doc_rest_client_alternate_provider.html">JAX-RS &amp; Alternate HTTP Client Providers</a>]]>
				for more information.
				<![CDATA[<br/><br/>]]>
				This is useful in cases where you have other non-FHIR REST clients
				using a JAX-RS provider and want to take advantage of the
				rest of the framework. 
				<![CDATA[<br/><br/>]]>
				Thanks to Peter Van Houte from Agfa for the amazing work!
			</action>
			<action type="fix" issue="312">
				Parser failed with a NPE while encoding resources if the
				resource contained a null extension. Thanks to 
				steve1medix for reporting!
			</action>
			<action type="fix" issue="320">
				In generated model classes (DSTU1/2) don't
				use BoundCodeDt and BoundCodeableConceptDt for
				coded fields which use example bindings. Thanks
				to GitHub user Ricq for reporting!
			</action>
			<action type="add">
				<![CDATA[
				Operations methods defined using 
				<code>@Operation</code> will now infer the maximum number of repetitions
				of their parameters by the type of the parameter. Previously if
				a default <code>max()</code> value was not specified in the
				<code>@OperationParam</code> annotation on a parameter, the maximum
				was assumed to be 1. Now, if a max value is not explicitly specified 
				and the type of the parameter is a basic type (e.g. <code>StringDt</code>) the
				max will be 1. If the parameter is a collection type (e.g. <code>List&lt;StringDt&gt;</code>)
				the max will be *
				]]>
			</action>
			<action type="add" issue="317">
				<![CDATA[
				Operation methods defined using
				<code>@Operation</code>
				may now use search parameter types, such as 
				<code>TokenParam</code> and
				<code>TokenAndListParam</code> as values. Thanks to 
				Christian Ohr for reporting!
				]]>
			</action>
			<action type="add">
				Add databases indexes to JPA module search index tables
				for the RES_ID column on each. This should help
				performance when searching over large datasets.
				Thanks to Emmanuel Duviviers for the suggestion!
			</action>
			<action type="fix">
				DateTimeType should fail to parse 1974-12-25+10:00 as this is not
				a valid time in FHIR. Thanks to Grahame Grieve for reporting!
			</action>
			<action type="fix">
				When parsing a Bundle resource, if the Bundle.entry.request.url contains a UUID
				but the resource body has no ID, the Resource.id will be populated with the ID from the
				Bundle.entry.request.url. This is helpful when round tripping Bundles containing
				UUIDs.
			</action>
			<action type="fix">
				When parsing a DSTU3 bundle, references between resources did not have
				the actual resource instance populated into the reference if the
				IDs matched as they did in DSTU1/2.
			</action>
			<action type="fix" issue="326">
				Contained resource references on DSTU3
				resources were not serialized correctly when
				using the Json Parser. Thanks to GitHub user
				@fw060 for reporting and supplying a patch
				which corrects the issue!
			</action>
			<action type="fix" issue="325">
				DSTU3 model classes equalsShallow and equalsDeep both did not work
				correctly if a field was null in one object, but contained an empty
				object in the other (e.g. a StringType with no actual value in it). These
				two should be considered equal, since they would produce the exact same
				wire format.<![CDATA[<br/><br/>]]>
				Thanks to GitHub user @ipropper for reporting and providing
				a test case!
			</action>
			<action type="add">
				JPA server now supports searching for <![CDATA[<code>_tag:not=[tag]</code>]]>
				which enables finding resources that to not have a given tag/profile/security tag.
				Thanks to Lars Kristian Roland for the suggestion!
			</action>
			<action type="fix">
				Extensions containing resource references did not get encoded correctly
				some of the time. Thanks to Poseidon for reporting!
			</action>
			<action type="fix">
				Parsers (both XML and JSON) encoded the first few elements of DSTU3 structures in the wrong order:
				Extensions were placed before any other content, which is incorrect (several
				elements come first: meta, text, etc.)
			</action>
			<action type="fix">
				In server implementations, the Bundle.entry.fullUrl was not getting correctly
				populated on Hl7OrgDstu2 servers. Thanks to Christian Ohr for reporting!
			</action>
			<action type="fix" issue="335">
				Ensure that element IDs within resources (i.e. IDs on elements other than the
				resource itself) get serialized and parsed correctly. Previously, these didn't get
				serialized in a bunch of circumstances. Thanks to Vadim Peretokin for reporting
				and providing test cases!
			</action>
			<action type="add">
				Improve CLI error message if the tool can't bind to the requested port. Thanks
				to Claude Nanjo for the suggestion!
			</action>
			<action type="fix">
				Server param of <![CDATA[<code>_summary=text</code>]]> did not
				include mandatory elements in return as well as
				the text element, even though the FHIR specification
				required it.
			</action>
			<action type="fix">
				Remove invalid resource type "Documentation" from DSTU2
				structures.
			</action>
			<action type="fix">
				JPA server did not respect target types for search parameters. E.g. Appointment:patient has
				a path of "Appointment.participant.actor" and a target type of "Patient". The search path
				was being correctly handled, but the target type was being ignored.
			</action>
			<action type="add">
				RestfulServer now manually parses URL parameters instead of relying on the container's
				parsed parameters. This is useful because many Java servlet containers (e.g. Tomcat, Glassfish)
				default to ISO-8859-1 encoding for URLs insetad of the UTF-8 encoding specified by
				FHIR.
			</action>
			<action type="add">
				ResponseHighlightingInterceptor now doesn't highlight if the request
				has an Origin header, since this probably denotes an AJAX request.
			</action>
		</release>
		<release version="1.4" date="2016-02-04">
			<action type="add">
				Bump the version of a few dependencies to the
				latest versions (dependent HAPI modules listed in brackets):
				<![CDATA[
					<ul>
						<li>Hibernate (JPA, Web Tester): 5.0.3 -&gt; 5.0.7</li>
						<li>Springframework (JPA, Web Tester): 4.2.2 -&gt; 4.2.4</li>
						<li>Phloc-Commons (Schematron Validator): 4.3.6 -&gt; 4.4.4</li>
						<li>Apache httpclient (Client): 4.4 -&gt; 4.5.1</li>
						<li>Apache httpcore (Client): 4.4 -&gt; 4.4.4</li>
						<li>SLF4j (All): 1.7.13 -&gt; 1.7.14</li>
					</ul>
				]]>
			</action>
			<action type="fix">
				Remove a dependency on a Java 1.7 class 
				(ReflectiveOperationException) in several spots in the 
				codebase. This dependency was accidentally introduced in
				1.3, and animal-sniffer-plugin failed to detect it (sigh).
			</action>
			<action type="add">
				Add two new server interceptors: 
				<![CDATA[
				<a href="./apidocs/ca/uhn/fhir/rest/server/interceptor/RequestValidatingInterceptor.html">RequestValidatingInterceptor</a> 
				and 
				<a href="./apidocs/ca/uhn/fhir/rest/server/interceptor/ResponseValidatingInterceptor.html">ResponseValidatingInterceptor</a>
				]]>
				which can be used to validate incoming requests or outgoing responses using the standard FHIR validation
				tools. See the 
				<![CDATA[
				<a href="./doc_rest_server_interceptor.html#RequestResponse_Validation">Server Validation Page</a>
				]]>
				for examples of how to use these interceptors. These intereptors have both
				been enabled on the
				<![CDATA[
				<a href="http://fhirtest.uhn.ca">public test page</a>.
				]]>
			</action>
			<action type="fix" issue="259">
				Make IBoundCodeableConcept and IValueSetEnumBinder serializable,
				fixing an issue when trying to serialize model classes containing
				bound codes. Thanks to Nick Peterson for the Pull Request!
			</action>
			<action type="add" issue="251">
				Introduce a JAX-RS version of the REST server, which can be used
				to deploy the same resource provider implementations which work
				on the existing REST server into a JAX-RS (e.g. Jersey) environment.
				Thanks to Peter Van Houte from Agfa for the amazing work!
			</action>
			<action type="add">
				CLI now supports writing to file:// URL for 'upload-examples' command
			</action>
			<action type="add">
				GZipped content is now supported for client-to-server uploads (create, update, transaction, etc.).
				The server will not automatically detect compressed incoming content and decompress it (this can be
				disabled using a RestfulServer configuration setting). A new client interceptor has been added
				which compresses outgoing content from the client.
			</action>
			<action type="fix">
				JPA server transaction attempted to validate resources twice each,
				with one of these times being before anything had been committed to the
				database. This meant that if a transaction contained both a Questionnaire
				and a QuestionnaireResponse, it would fail because the QuestionnaireResponse
				validator wouldn't be able to find the questionnaire. This is now corrected.
			</action>
			<action type="add">
				Add a new method to the generic/fluent client for searching: 
				<![CDATA[<code>.count(int)</code><br/>]]>
				This replaces the existing ".limitTo(int)" method which has
				now been deprocated because it was badly named and undocumented.
			</action>
			<action type="add">
				Profile validator has been configured to allow extensions even if they
				aren't explicitly declared in the profile.
			</action>
			<action type="add" issue="265">
				Add a constraint that the Maven build will only run in JDK 8+. HAPI
				remains committed to supporting JDK 6+ in the compiled library, but these
				days it can only be built using JDK 8. Thanks to joelsch for the PR!
			</action>
			<action type="fix">
				When serializing a value[x] field, if the value type was a profiled type (e.g. markdown is a 
				profile of string) HAPI 1.3 would use the base type in the element name, e.g.
				valueString instead of valueMarkdown. After discussion with Grahame, this appears to
				be incorrect behaviour so it has been fixed.
			</action>
			<action type="add" issue="240">
				Support target parameter type in _include / _revinclude values, e.g.
				_include=Patient:careProvider:Organization. Thanks to Joe Portner
				for reporting!
			</action>
			<action type="add">
				Use ResponseHighlighterInterceptor in the hapi-fhir-jpaserver-example
				project to provide nice syntax highlighting. Thanks to Rob Hausam for
				noting that this wasn't there.
			</action>
			<action type="add">
				Introduce custom @CoverageIgnore annotation to hapi-fhir-base in order to 
				remove dependency on cobertura during build and in runtime.
			</action>
			<action type="fix">
				Server-generated conformance statements incorrectly used /Profile/ instead
				of /StructureDefinition/ in URL links to structures.
			</action>
			<action type="add">
				JsonParser has been changed so that when serializing numbers it will use
				plain format (0.001) instead of scientific format (1e-3). The latter is
				valid JSON, and the parser will still correctly parse either format (all
				clients should be prepared to) but this change makes serialized
				resources appear more consistent between XML and JSON. As a result of this
				change, trailing zeros will now be preserved when serializing as well.
			</action>
			<action type="add" issue="278">
				Add DSTU3 example to hapi-fhir-jpaserver-example. Thanks to Karl 
				Davis for the Pull Request!
			</action>
			<action type="add">
				RestfulServer#setUseBrowserFriendlyContentTypes has been deprecated and its
				functionality removed. The intention of this feature was that if it 
				detected a request coming in from a browser, it would serve up JSON/XML 
				using content types that caused the browsers to pretty print. But 
				each browser has different rules for when to pretty print, and 
				after we wrote that feature both Chrome and FF changed their rules to break it anyhow.
				ResponseHighlightingInterceptor provides a better implementation of
				this functionality and should be used instead.
			</action>
			<action type="remove">
				Narrative generator framework has removed the
				ability to generate resource titles. This
				functionality was only useful for DSTU1
				implementations and wasn't compatible
				with coming changes to that API.
			</action>
			<action type="fix" issue="283">
				Remove dependency on Servlet-API 3.0+ by using methods available in 2.5 where possible.
				Note that we continue to use Servlet-API 3.0+ features in some parts of the JPA API, so
				running in an old serlvet container should be tested well before use. Thanks to Bill Denton
				for reporting!
			</action>
			<action type="add" issue="288">
				Add new methods to RestfulClientFactory allowing you to configure the size of the
				client pool used by Apache HttpClient. Thanks to Matt Blanchette for the pull
				request!
			</action>
			<action type="add">
				Add support for new modifier types on Token search params in Server and 
				annotation client.
			</action>
			<action type="fix" issue="286">
				Server conformance statement should include search parameter chains if the
				chains are explicitly defined via @Search(whitelist={....}). Thanks to lcamilo15
				for reporting!
			</action>
			<action type="fix">
				Remove afterPropertiesSet() call in Java config for JPA
				server's EntityManagerFactory. This doesn't need to be called
				manually, the the manual call led to a warning about
				the EntityManager being created twice.
			</action>
			<action type="add" issue="289">
				Allow server to correctly figure out it's own address even if the container provides
				a Servlet Context Path which does not include the root. Thanks to Petro Mykhaylyshyn
				for the pull request!
			</action>
		</release>
		<release version="1.3" date="2015-11-14">
			<action type="add">
				Bump the version of a few dependencies to the
				latest versions (dependent HAPI modules listed in brackets):
				<![CDATA[
					<ul>
						<li>Commons-lang3 (Core): 3.3.2 -&gt; 3.4</li>
						<li>Logback (Core): 1.1.2 -&gt; 1.1.3</li>
						<li>SLF4j (Core): 1.7.102 -&gt; 1.7.12</li>
						<li>Springframework (JPA, Web Tester): 4.1.5 -&gt; 4.2.2</li>
						<li>Hibernate (JPA, Web Tester): 4.2.17 -&gt; 5."</li>
						<li>Hibernate Validator (JPA, Web Tester): 5.2.1 -&gt; 5.2.2</li>
						<li>Derby (JPA, CLI, Public Server): 10.11.1.1 -&gt; 10.12.1.1 </li>
						<li>Jetty (JPA, CLI, Public Server): 9.2.6.v20141205 -&gt; 9.3.4.v20151007 </li>
					</ul>
				]]>
			</action>
			<action type="add">
				JPA and Tester Overlay now use Spring Java config files instead
				of the older XML config files. All example projects have been updated. 
			</action>
			<action type="add">
				JPA server removes duplicate resource index entries before storing them 
				(e.g. if a patient has the same name twice, only one index entry is created
				for that name)
			</action>
			<action type="fix">
				JPA server did not correctly index search parameters of type "reference" where the
				path had multiple entries (i.e. "Resource.path1 | Resource.path2")
			</action>
			<action type="fix">
				JPA server _history operations (server, type, instance) not correctly set the
				Bundle.entry.request.method to POST or PUT for create and updates of the resource.
			</action>
			<action type="add" issue="225">
				Support AND/OR on _id search parameter in JPA
			</action>
			<action type="fix">
				Constructor for DateRanfeParam which dates in two DateParam instances was ignoring 
				comparators on the DateParam.
			</action>
			<action type="fix">
				In JSON parsing, finding an object where an array was expected led to an unhelpful
				error message. Thanks to Avinash Shanbhag for reporting!
			</action>
			<action type="add">
				JPA server gave an unhelpful error message if $meta-add or $meta-delete were called
				with no meta elements in the input Parameters
			</action>
			<action type="fix">
				Narrative generator did not include OperationOutcome.issue.diagnostics in the
				generated narrative.
			</action>
			<action type="add" issue="250">
				Clients (generic and annotation) did not populate the Accept header on outgoing
				requests. This is now populated to indicate that the client supports both XML and
				JSON unless the user has explicitly requested one or the other (in which case the
				appropriate type only will be send in the accept header). Thanks to
				Avinash Shanbhag for reporting!
			</action>
			<action type="add">
				QuestionnaireResponse validator now allows responses to questions of
				type OPENCHOICE to be of type 'string'
			</action>
			<action type="fix" issue="227">
				JPA server should reject resources with a reference that points to an incorrectly typed
				resource (e.g. points to Patient/123 but resource 123 is actually an Observation) or points
				to a resource that is not valid in the location it is found in (e.g. points to Patient/123 but
				the field supposed to reference an Organization). Thanks to Bill de Beaubien for reporting!
			</action>
			<action type="fix">
				In server, if a client request is received and it has an Accept header indicating
					 	that it supports both XML and JSON with equal weight, the server's default is used instead of the first entry in the list.
			</action>
			<action type="add">
				JPA server now supports searching with sort by token, quantity,
				number, Uri, and _lastUpdated (previously only string, date, and _id 
				were supported)
			</action>
			<action type="fix">
				Fix issue in JPA where a search with a _lastUpdated filter which matches no results
				would crash if the search also had a _sort
			</action>
			<action type="fix">
				Fix several cases where invalid requests would cause an HTTP 500 instead of
				a more appropriate 400/404 in the JPA server (vread on invalid version,
				delete with no ID, etc.)
			</action>
			<action type="fix">
				Fix narrative generation for DSTU2 Medication resource
			</action>
			<action type="fix">
				Profile validator now works for valuesets which use
				v2 tables
			</action>
			<action type="add">
				JPA server Patient/[id]/$everything operation now supports
				_lastUpdated filtering and _sort'ing of results.
			</action>
			<action type="fix" issue="233">
				Fix parser issue where profiled choice element datatypes (e.g. value[x] where one allowable
				type is Duration, which is a profile of Quantity) get incorrectly encoded using the
				profiled datatype name instead of the base datatype name as required by the FHIR
				spec. Thanks to Nehashri Puttu Lokesh for reporting!
			</action>
			<action type="fix">
				Some generated Enum types in DSTU2 HAPI structures 
				did not have latest valueset definitions applied. Thanks
				to Bill de Beaubien for reporting!
			</action>
			<action type="fix">
				JPA server can now successfully search for tokens pointing at code values
				(values with no explicit system but an implied one, such as Patient.gender)
				even if the system is supplied in the query.
			</action>
			<action type="fix" issue="235">
				Correct issues with Android library. Thanks to 
				Thomas Andersen for the submission!
			</action>
			<action type="fix">
				JPA server incorrectly rejected match URLs
				if they did not contain a question mark. Thanks
				to Bill de Beaubien for reporting!
			</action>
			<action type="fix" issue="234">
				Remove invalid entries in OSGi Manifest. Thanks
				to Alexander Kley for the fix!
			</action>
			<action type="add">
				JPA server now supports $everything on Patient and Encounter types (patient and encounter instance was already supported)
			</action>
			<action type="add">
				Generic client operation invocations now
				have an additional inline method for generating the input
				Parameters using chained method calls instead
				of by passing a Parameters resource in
			</action>
			<action type="fix">
				Parsing an XML resource where the XHTML
				namespace was declared before the beginning
				of the narrative section caused an invalid
				re-encoding when encoding to JSON.
			</action>
			<action type="fix">
				Conditional deletes in JPA did not correctly 
				process if the condition had a chain or a 
				qualifier, e.g. "Patient?organization.name" or
				"Patient.identifier:missing"
			</action>
			<action type="add">
				Generic/fluent client search can now be
				performed using a complete URL supplied
				by user code. Thanks to Simone Heckmann
				pointing out that this was needed!
			</action>
			<action type="add">
				Refactor JPA $everything operations so that
				they perform better
			</action>
			<action type="add">
				Server operation methods can now declare the
				ID optional, via 
				@IdParam(optional=true)
				meaning that the same operation can also be invoked
				at the type level.
			</action>
			<action type="add">
				Make JPA search queries with _lastUpdated parameter a bit more efficient
			</action>
			<action type="add" issue="239">
				Clean up Android project to make it more lightweight and remove a 
				number of unneeded dependencies. Thanks to Thomas Andersen
				for the pull request!
			</action>
			<action type="fix">
				Fix a crash when encoding a Binary resource in JSON encoding
				if the resource has no content-type
			</action>
			<action type="fix">
				JPA server now supports read/history/search in transaction entries
				by calling the actual implementing method in the server (previously
				the call was simulated, which meant that many features did not work)
			</action>
			<action type="fix">
				ResourceReferenceDt#loadResource(IRestfulClient) did not
				use the client's read functionality, so it did not
				handle JSON responses or use interceptors. Thanks to
				JT for reporting!
			</action>
			<action type="add">
				JPA server maximumn length for a URI search parameter has been reduced from
				256 to 255 in order to accomodate MySQL's indexing requirements
			</action>
			<action type="fix" issue="242">
				Server failed to respond correctly to compartment search operations
				if the same provider also contained a read operation. Thanks to GitHub user
				@am202 for reporting!
			</action>
			<action type="fix" issue="245">
				Fix issue in testpage-overlay's new Java configuration where only the first
				configured server actually gets used.
			</action>
			<action type="add">
				Introduce
				<![CDATA[<a href="./apidocs-jpaserver/ca/uhn/fhir/jpa/dao/IJpaServerInterceptor.html">IJpaServerInterceptor</a>]]>
				interceptors for JPA server which can be used for more fine grained operations.
			</action>
			<action type="fix" issue="241">
				Parser (XML and JSON) shouldn't encode an ID tag in resources
				which are part of a bundle when the resource has a UUID/OID
				ID.
			</action>
			<action type="add">
				Add ability for a server REST resource provider @Search method
				to declare that it should allow even parameters it doesn't 
				understand.
			</action>
			<action type="fix" issue="247">
				Correctly set the Bundle.type value on all pages of a search result in
				the server, and correcltly set the same value in JPA server $everything
				results.
			</action>
			<action type="add">
				JPA $everything operations now support new parameters _content 
				and _text, which work the same way as the same parameters on a 
				search. This is experimental, since it is not a part of the core
				FHIR specification.
			</action>
			<action type="add" issue="250">
				Process "Accept: text/xml" and "Accept: text/json" headers was
				wanting the equivalent FHIR encoding styles. These are not 
				correct, but the intention is clear so we will honour them
				just to be helpful.
			</action>
			<action type="fix">
				Generated Enum types for some ValueSets did not include all
				codes (specifically, ValueSets which defined concepts containing
				child concepts did not result in Enum values for the child concepts)
			</action>
			<action type="fix" issue="253">
				In the JPA server, order of transaction processing should be 
				DELETE, POST, PUT, GET, and the order should not matter
				within entries with the same verb. Thanks to Bill de Beaubien
				for reporting!
			</action>
			<action type="add" issue="254">
				Add the ability to wire JPA conformance providers
				using Spring (basically, add default constructors
				and setters to the conformance providers). Thanks
				to C. Mike Bylund for the pull request!
			</action>
		</release>
		<release version="1.2" date="2015-09-18">
			<action type="add">
				JPA server now validates QuestionnaireAnswers for conformance to their respective Questionnaire
				if one is declared.
			</action>
			<action type="add">
				SyntaxHighlightingInterceptor now also highlights OperationOutcome responses for errors/exceptions.
			</action>
			<action type="fix" issue="126">
				Model classes do not use BoundCodeableConcept for example bindings that do not
				actually point to any codes (e.g. Observation.interpretation). Thanks
				to GitHub user @steve1medix for reporting!
			</action>
			<action type="add">
				Server now exports operations as separate resources instead of as contained resources
				within Conformance
			</action>
			<action type="add">
				Add new operation $get-resource-counts which will replace the resource
				count extensions exported in the Conformance statement by the JPA
				server.
			</action>
			<action type="fix" issue="198">
				JPA server sorting often returned unexpected orders when multiple
				indexes of the same type were found on the same resource (e.g. multiple string indexed fields). Thanks to Travis Cummings for reporting!
			</action>
			<action type="add">
				Add another method to IServerInterceptor which converts an exception generated on the server
				into a BaseServerResponseException. This is useful so that servers using ResponseHighlighterInterceptor
				will highlight exceptions even if they aren't created with an OperationOutcome.
			</action>
			<action type="fix" issue="158">
				XmlParser and JsonParser in DSTU2 mode should not encode empty
				tags in resource. Thanks to Bill De Beaubien for reporting!
			</action>
			<action>
				OperationDefinitions generated by server did not properly document
				their return parameters or the type of their input parameters.
			</action>
			<action>
				Operations in server generated conformance statement should only
				appear once per name, since the name needs to be unique.
			</action>
			<action>
				Resources and datatypes are now serializable. This is an
				experimental feature which hasn't yet been extensively tested. Please test and give us your feedback!
			</action>
			<action type="add">
				Switch REST server to using HttpServletRequest#getContextPath() to get
				the servlet's context path. This means that the server should behave more
				predictably, and should work in servlet 2.4 environments. Thanks to 
				Ken Zeisset for the suggestion!
			</action>
			<action type="add" issue="200">
				Vagrant environment now has an apt recipt to ensure that
				package lists are up to date. Thanks to GitHub user
				Brian S. Corbin (@corbinbs) for thr contribution!
			</action>
			<action type="add">
				JPA server and generic client now both support the _tag search parameter
			</action>
			<action type="add">
				Add support for BATCH mode to JPA server transaction operation
			</action>
			<action type="fix" issue="192">
				Server was not correctly unescaping URL parameter values with
				a trailing comma or an escaped backslash. Thanks to GitHub user
				@SherryH for all of her help in diagnosing this issue!
			</action>
			<action type="fix">
				Avoid crash when parsing if an invalid child element is found in 
				a resource reference.
			</action>
			<action type="add">
				Create new android specialty libraries for DSTU1 and DSTU2
			</action>
			<action type="fix">
				Throwing a server exception (e.g. AuthenticationException) in a server interceptor's 
				incomingRequestPreProcessed method resulted in the server returning an HTTP 500 instead
				of the appropriate error code for the exception being thrown. Thanks to Nagesh Bashyam 
				for reporting!
			</action>
			<action type="fix" issue="207">
				Fix issue in JSON parser where invalid contained resources (missing
				a resourceType element) fail to parse with a confusing NullPointerException.
				Thanks to GitHub user @hugosoares for reporting!
			</action>
			<action type="add">
				JPA server now implements the $validate-code operation
			</action>
			<action type="add" issue="125">
				HAPI-FHIR now has support for _summary and _elements parameters, in server, client,
				and JPA server.
			</action>
			<action type="fix" issue="209">
				_revinclude results from JPA server should have a Bundle.entry.search.mode of
				"include" and not "match". Thanks to Josh Mandel for reporting!
			</action>
			<action type="add">
				Resource references using resource instance objects instead of resource IDs 
				will correctly qualify the IDs with the resource type if they aren't already qualified	
			</action>
			<action type="add" issue="211">
				Testpage Overlay project now properly allows a custom client
				factory to be used (e.g. for custom authentication, etc.) Thanks
				to Chin Huang (@pukkaone) for the pull request!
			</action>
			<action type="fix" issue="212">
				JPA server should reject IDs containing invalid characters (e.g. "abc:123")
				but should allow client assigned IDs that contain text but do not start with 
				text. Thanks to Josh Mandel for reporting! 
			</action>
			<action type="fix">
				:text modifier on server and JPA server did not work correctly. Thanks to
				Josh Mandel for reporting!
			</action>
			<action type="fix">
				Fix issue in client where parameter values containing a comma were
				sometimes double escaped.
			</action>
			<action type="add">
				_include parameters now support the new <![CDATA[<code>_include:recurse=FOO</code>]]>
				syntax that has been introduced in DSTU2 in the Client, Server, and JPA Server modules.
				Non-recursive behaviour is now the default (previously it was recursive) and :recurse
				needs to be explicitly stated in order to support recursion.
			</action>		
			<action type="add">
				New operations added to JPA server to force re-indexing of all
				resources (really only useful after indexes change or bugs are
				fixed)
			</action>
			<action type="fix">
				JPA server did not correctly index search parameters
				of type "URI". Thanks to David Hay for reporting! Note that if you are using the JPA server, this change means that
				there are two new tables added to the database schema. Updating existing resources in the database may fail unless you 
				set default values for the resource
				table by issuing a SQL command similar to the following (false may be 0 or something else, depending on the database platform in use)
				<![CDATA[<br/><code>update hfj_resource set sp_coords_present = false;<br/>
				update hfj_resource set sp_uri_present = false;</code>]]>
			</action>
			<action type="fix">
				FIx issue in JPA server where profile declarations, tags, and 
				security labels were not always properly removed by an update that
				was trying to remove them. Also don't store duplicates.
			</action>
			<action type="fix">
				Instance $meta operations on JPA server did not previously return the
				resource version and lastUpdated time
			</action>
			<action type="fix">
				Server responses populate Bundle.entry.fullUrl if possible. Thanks
				to Bill de Beaubien for reporting!
			</action>
			<action type="fix">
				XML parser failed to initialize in environments where a very old Woodstox
				library is in use (earlier than 4.0). Thanks to Bill de Beaubien for
				reporting!
			</action>
			<action type="fix" issue="216">
				Invalid/unexpected attributes found when parsing composite elements
				should be logged or reported to the parser error handler
			</action>
			<action type="add">
				JPA server can now store Conformance resources, per a request
				from David Hay
			</action>
			<action type="add">
				ResponseHighlightingInterceptor now skips handling responses if it 
				finds a URL parameter of <![CDATA[<code>_raw=true</code>]]> (in other
				words, if this parameter is found, the response won't be returned as
				HTML even if the request is detected as coming from a browser.
			</action>
			<action type="add">
				RestfulServer now supports dynamically adding and removing resource providers
				at runtime. Thanks to Bill Denton for adding this.
			</action>
			<action type="add">
				JPA server now correctly suppresses contents of deleted resources
				in history
			</action>
			<action type="fix" issue="222">
				JPA server returned deleted resources in search results when using the _tag, _id, _profile, or _security search parameters
			</action>
			<action type="fix" issue="223">
				Fix issue with build on Windows. Thanks to Bryce van Dyk for the pull request!
			</action>
			<action type="add">
				JPA server now supports $validate operation completely, including delete mode
				and profile validation using the RI InstanceValidator
			</action>
		</release>
		<release version="1.1" date="2015-07-13">
			<action type="add">
				Add support for reference implementation structures.
			</action>
			<action type="fix">
				Parsers did not encode the resource meta element if the resource 
				had tags but no other meta elements. Thanks to Bill de Beaubien and
				Claude Nanjo for finding this.
			</action>
			<action type="fix" issue="164">
				Correct performance issue with :missing=true search requests where the parameter is a resource link. Thanks to wanghaisheng for all his help in testing this.
			</action>
			<action type="fix" issue="149">
				The self link in the Bundle returned by searches on the server does not respect the
				server's address strategy (which resulted in an internal IP being shown on fhirtest.uhn.ca)
			</action>
			<action type="add">
				Introduce ResponseHighlighterInterceptor, which provides syntax highlighting on RESTful server responses
				if the server detects that the request is coming from a browser. This interceptor has been added
				to fhirtest.uhn.ca responses.
			</action>
			<action type="fix">
				Performing a create operation in a client used an incorrect URL if the
				resource had an ID set. ID should be ignored for creates. Thanks to 
				Peter Girard for reporting!
			</action>
			<action type="add" issue="170">
				Add better addXXX() methods to structures, which take the datatype being added as a parameter. Thanks to Claude Nanjo for the
				suggestion!
			</action>
			<action type="add" issue="152">
				Add a new parser validation mechanism (see the 
				<![CDATA[<a href="./doc_validation.html">validation page</a>]]> for info) which can be 
				used to validate resources as they are being parsed, and optionally fail if invalid/unexpected
				elements are found in resource bodies during parsing. 
			</action>
			<action type="fix">
				IParser#parseResource(Class, String) method, which is used to parse a resource into the given
				structure will now throw a DataFormatException if the structure is for the wrong type of
				resource for the one actually found in the input String (or Reader). For example, if a Patient
				resource is being parsed into Organization.class this will now cause an error. Previously,
				the XML parser would ignore the type and the JSON parser would fail. This also caused 
				operations to not parse correctly if they returned a resource type other than
				parameters with JSON encoding (e.g. the $everything operation on UHN's test server).
				Thanks to Avinash Shanbhag for reporting!
			</action>
			<action type="add">
				Web tester UI now supports _revinclude
			</action>
			<action type="fix" issue="178">
				Support link elements in Bundle.entry when parsing in DSTU2 mode
				using the old (non-resource) Bundle class. Thanks to GitHub user
				@joedai for reporting!
			</action>
			<action type="add">
				LoggingInterceptor for server now supports logging DSTU2 extended operations by name
			</action>
			<action type="fix">
				Woodstox XML parser has a default setting to limit the maximum
				length of an attribute to 512kb. This caused issues handling
				large attachments, so this setting has been increased to 100Mb.
				Thanks to Nikos Kyriakoulakos for reporting!
			</action>
			<action type="fix" issue="175">
				Some HTML entities were not correctly converted during parsing. Thanks to
				Nick Kitto for reporting!
			</action>
			<action type="fix">
				In the JPA Server:
				Transactions creating resources with temporary/placeholder resource IDs
				and other resources with references to those placeholder IDs previously
				did not work if the reference did not contain the resource type
				(e.g. Patient/urn:oid:0.1.2.3 instead of urn:oid:0.1.2.3). The
				latter is actually the correct way of specifying a reference to a
				placeholder, but the former was the only way that worked. Both forms
				now work, in order to be lenient. Thanks to Bill De Beaubien for
				reporting!
			</action>
			<action type="fix">
				When parsing Bundles, if Bundle.entry.base is set to "cid:" (for DSTU1) 
				or "urn:uuid:" / "urn:oid:" (for DSTU2) this is now correctly passed as
				the base in resource.getId(). Conversely, when
				encoding bundles, if a resource ID has a base defined,
				and Bundle.entry.base is empty, it will now be
				automatically set by the parser.
			</action>
			<action type="add" issue="179">
				Add fluent client method for validate operation, and support the
				new DSTU2 style extended operation for $validate if the client is
				in DSTU2 mode. Thanks to Eric from the FHIR Skype Implementers chat for
				reporting.
			</action>
			<action type="add">
				Server now supports complete Accept header content negotiation, including
				q values specifying order of preference. Previously the q value was ignored.
			</action>
			<action type="add">
				Server in DSTU2 mode now indicates that whether it has support for Transaction operation or not. Thanks to Kevin Paschke for pointing out that this wasn't working!
			</action>
			<action type="add" issue="166">
				Questionnaire.title now gets correctly indexed in JPA server (it has no path, so it is a special case)
			</action>
			<action type="add">
				JPA server now supports ifNoneMatch in GET within a transaction request.
			</action>
			<action type="add">
				DateRangeParam now supports null values in the constructor for lower or upper bounds (but 
				still not both)
			</action>
			<action type="add">
				Generic/fluent client and JPA server now both support _lastUpdated search parameter
				which was added in DSTU2
			</action>
			<action type="fix" issue="188">
				JPA server now supports sorting on reference parameters. Thanks to
				Vishal Kachroo for reporting that this wasn't working!
			</action>
			<action type="fix">
				Prevent Last-Updated header in responses coming back to the client from
				overwriting the 'lastUpdated' value in the meta element in DSTU2
				resources. This is important because 'lastUpdated' can have more
				precision than the equivalent header, but the client previously
				gave the header priority.
			</action>
			<action type="fix">
				JPA server supports _count parameter in transaction containing search URL (nested search)
			</action>
			<action type="fix">
				DSTU2 servers now indicate support for conditional create/update/delete in their
				conformance statement.
			</action>
			<action type="fix">
				Support for the Prefer header has been added to the server, client, and
				JPA modules.
			</action>
			<action type="fix" issue="196">
				JPA server failed to search for deep chained parameters across multiple references,
				e.g. "Location.partof.partof.organization". Thanks to Ismael Sarmento Jr for
				reporting!
			</action>
			<action type="fix">
				Prevent crash when encoding resources with contained resources 
				if the contained resources contained a circular reference to each other
			</action>
			<action type="add">
				Add $meta, $meta-add, and $meta-delete operations to generic client
			</action>
		</release>
		<release version="1.0" date="2015-04-08">
			<action type="add">
				Bump the version of a few dependencies to the
				latest versions:
				<![CDATA[
					<ul>
						<li>Phloc-commons (for schematron validation) 4.3.5 -> 4.3.6</li>
						<li>Apache HttpClient 4.3.6 -> 4.4</li>
						<li>Woodstox 4.4.0 -> 4.4.1</li>
						<li>SLF4j 1.7.9 -> 1.7.10</li>
						<li>Spring (used in hapi-fhir-jpaserver-base module) 4.1.3.RELEASE -> 4.1.5.RELEASE</li>
					</ul>
				]]>
			</action>
			<action type="add">
				Add support for "profile" and "tag" elements in the resource Meta block
				when parsing DSTU2 structures.
			</action>
			<action type="fix" issue="113">
				When a user manually creates the list of contained resources in a resource,
				the encoder fails to encode any resources that don't have a '#' at the
				start of their ID. This is unintuitive, so we now assume that '123' means '#123'.
				Thanks to myungchoi for reporting and providing a test case!
			</action>
			<action type="add">
				Add methods for setting the default encoding (XML/JSON) and
				oretty print behaviour in the Fluent Client. Thanks to Stackoverflow
				user ewall for the idea.
			</action>
			<action type="fix" issue="129">
				JPA Server did not mark a resource as "no longer deleted" if it
				was updated after being deleted. Thanks to Elliott Lavy and Lloyd
				McKenzie for reporting!
			</action>
			<action type="fix" issue="128">
				Fix regression in 0.9 - Server responds with an HTTP 500 and a NullPointerException instead of an HTTP 400 and a useful error message if the client requests an unknown resource type
			</action>
			<action type="add">
				Add support for 
				<![CDATA[<code>_revinclude</code>]]>
				parameter in client, server, and JPA.
			</action>
			<action type="add">
				Include constants on resources (such as 
				<![CDATA[<code>Observation.INCLUDE_VALUE_STRING</code>]]>)
				have been switched in the DSTU2 structures to use
				the new syntax required in DSTU2: [resource name]:[search param NAME]
				insead of the DSTU1 style [resource name].[search param PATH]
			</action>
			<action type="add" issue="124">
				When encoding resources, the parser will now convert any resource
				references to versionless references automatically (i.e. it will 
				omit the version part automatically if one is present in the reference)
				since references between resources must be versionless. Additionally,
				references in server responses will omit the server base URL part of the
				reference if the base matches the base for the server giving
				the response.
			</action>
			<action type="fix" issue="130">
				Narrative generator incorrectly sets the Resource.text.status to 'generated' even if the
				given resource type does not have a template (and therefore no narrative is actually generated).
				Thanks to Bill de Beaubien for reporting!
			</action>
			<action type="fix">
				Searching in JPA server with no search parameter returns deleted resources when it should exclude them.
			</action>
			<action type="add" issue="135">
				Remove Eclipse and IntelliJ artifacts (.project, *.iml, etc) from version control. Thanks
				to Doug Martin for the suggestion!
			</action>
			<action type="add">
				REST server methods may now have a parameter of
				type NarrativeModeEnum which will be populated with
				the value of the _narrative URL parameter
				if one was supplied. Annotation client methods 
				may also include a parameter of this type, and it
				will be used to populate this parameter on the request
				URL if it is not null. Thanks to Neal Acharya for the
				idea!
			</action>
			<action type="add">
				Android JAR now includes servlet-API classes, as the project will not
				work without them. Thanks 
			</action>
			<action type="fix" issue="116">
				Requested _include values are preserved across paging links when the
				server returns multiple pages. Thanks to Bill de Beaubien for 
				reporting! 
			</action>
			<action type="add" issue="138" dev="wdebeau1">
				Add new server address strategy "ApacheProxyAddressStrategy" which uses 
				headers "x-forwarded-host" and "x-forwarded-proto" to determine the
				server's address. This is useful if you are deploying a HAPI FHIR 
				server behind an Apache proxy (e.g. for load balancing or other reasons).
				Thanks to Bill de Beaubien for contributing!
			</action>
			<action type="fix" issue="143">
				Resource references between separate resources found in a single
				bundle did not get populated with the actual resource when parsing a
				DSTU2 style bundle. Thanks to Nick Peterson for reporting and figuring
				out why none of our unit tests were actually catching the problem!
			</action>
			<action type="fix" issue="146">
				JSON encoder did not encode contained resources when encoding
				a DSTU2 style bundle. Thanks to Mohammad Jafari and baopingle
				for all of their help in tracking this issue down and developing
				useful unit tests to demonstrate it.
			</action>
			<action type="add">
				Client now supports invoking transcation using a DSTU2-style
				Bundle resource as the input.
			</action>
			<action type="fix" issue="147">
				JPA Server $everything operation could sometimes include a duplicate copy of 
				the main focus resource if it was referred to in a deep chain. Thanks
				to David Hay for reporting!
			</action>
			<action type="add" issue="148">
				JPA Server $everything operation now allows a _count parameter
			</action>
			<action type="fix" issue="139">
				JPA server failed to index resources containing ContactPointDt elements with
				populated values (e.g. Patient.telecom). Thanks to Mohammad Jafari for reporting!
			</action>
			<action type="add">
				Add a new configuration method on the parsers, 
				<![CDATA[<code>setStripVersionsFromReferences(boolean)</code>]]> which
				configures the parser to preserve versions in resource reference links when
				encoding. By default, these are removed.
			</action>
			<action type="fix" issue="155" dev="wdebeau1">
				Terser's IModelVisitor now supplies to the path to the element. This is
				an API change, but I don't think there are many users of the IModelVisitor yet.
				Please let us know if this is a big hardship and we can find an alternate way
				of making this change.
			</action>
			<action type="fix">
				Prevent server from returning a Content-Location header for search
				response when using the DSTU2 bundle format
			</action>
			<action type="fix">
				JPA server (uhnfhirtest.uhn.ca) sometimes included an empty
				"text" element in Bundles being returned.
			</action>
			<action type="add" issue="162">
				Add a framework for the Web Tester UI to allow its internal FHIR client to 
				be configured (e.g. to add an authorization interceptor so that it adds
				credentials to client requests it makes). Thanks to Harsha Kumara for
				the suggestion!
			</action>
			<action type="fix" issue="163">
				Fix regression in early 1.0 builds where resource type sometimes does not get 
				populated in a resource ID when the resource is parsed. Thanks to
				Nick Peterson for reporting, and for providing a test case!
			</action>
			<action type="add">
				Allow fluent/generic client users to execute a transaction using a raw string (containing a bundle resource)
				as input instead of a Bundle resource class instance.
			</action>
			<action type="fix">
				Disable date validation in the web tester UI, so that it is possible to 
				enter partial dates, or dates without times, or even test out invalid date
				options.
			</action>
			<action type="fix" issue="36">
				Make BaseElement#getUndeclaredExtensions() and BaseElement#getUndeclaredExtensions() return
				a mutable list so that it is possible to delete extensions from a resource instance.
			</action>
			<action type="fix" issue="168">
				Server conformance statement check in clients (this is the check
				where the first time a given FhirContext is used to access a given server
				base URL, it will first check the server's Conformance statement to ensure
				that it supports the correct version of FHIR) now uses any 
				registered client interceptors. In addition, IGenericClient now has a method
				"forceConformanceCheck()" which manually triggers this check. Thanks to
				Doug Martin for reporting and suggesting!
			</action>
			<action type="add" issue="167">
				Rename the Spring Bean definition for the JPA server EntityManager from
				"myEntityManagerFactory" to just "entityManagerFactory" as this is the
				default bean name expected in other parts of the Spring framework. 
				Thanks to Mohammad Jafari for the suggestion!
			</action>
			<action type="add" issue="164">
				Improve error message when a user tries to perform a create/update with an invalid
				or missing Content-Type header. Thanks to wanghaisheng for reporting! (This was
				actually a three part bug, so the following two fixes also reference this
				bug number)
			</action>
			<action type="add" issue="164">
				Add support for :missing qualifier in generic/fluent client.
			</action>
			<action type="add" issue="164">
				Add support for :missing qualifier in JPA server.
			</action>
			<action type="add">
				Add a new configuration method on the parsers, 
				<![CDATA[<code>setStripVersionsFromReferences(boolean)</code>]]> which
				configures the parser to preserve versions in resource reference links when
				encoding. By default, these are removed.
			</action>
			<action type="add" due-to="joel-costigliola" issue="171">
				Add an exception for RESTful clients/servers to represent the
				HTTP 403 Forbidden status code. Thanks to Joel Costigliola for
				the patch!
			</action>
			<action type="fix">
				Transaction server operations incorrectly used the "Accept" header instead of the "Content-Type" header to determine the
				POST request encoding. Thanks to Rene Spronk for providing a test case!
			</action>
		</release>
		<release version="0.9" date="2015-03-14">
			<action type="add">
				Support for DSTU2 features introduced: New resource definitions, Bundle resource, 
				encoding changes (ID in resource bodt, meta tag)
			</action>
			<action type="fix" issue="65">
				Fix an issue encoding extensions on primitive types in JSON. Previously the "_value" object
				would be an array even if the field it was extending was not repeatable. This is not correct
				according to the specification, nor can HAPI's parser parse this correctly. The encoder
				has been corrected, and the parser has been adjusted to be able to handle resources with
				extensions encoded in this way. Thanks to Mohammad Jafari for reporting!
			</action>
			<action type="add">
				Library now checks if custom resource types can be instantiated on startup
				(e.g. because they don't have a no-argument constructor) in order to 
				avoid failing later
			</action>
			<action type="add">
				Bump a few dependency JARs to the latest versions in Maven POM:
				<![CDATA[
					<ul>
						<li>SLF4j (in base module) - Bumped to 1.7.9</li>
						<li>Apache HTTPClient (in base module) - Bumped to 4.3.6</li>
						<li>Hibernate (in JPA module) - Bumped to 4.3.7</li>
					</ul>
				]]>
			</action>
			<action type="fix" issue="67">
				IdDt failed to recognize local identifiers containing fragments that look like 
				real identifiers as being local identifiers even though they started with '#'.
				For example, a local resource reference of "#aa/_history/aa" would be incorrectly
				parsed as a non-local reference.
				Thanks to Mohammad Jafari for reporting!
			</action>
			<action type="fix">
				<![CDATA[<code>Last-Modified</code>]]>
				header in server was incorrectly using FHIR date format instead
				of RFC-1123 format. 
			</action>
			<action type="fix">
				Server create and update methods failed with an IllegalArgumentException if
				the method type was a custom resource definition type (instead of a built-in
				HAPI type). Thanks to Neal Acharya for the analysis. 
			</action>
			<action type="add" issue="79">
				JPA server module now supports 
				<![CDATA[<code>_include</code>]]> 
				value of 
				<![CDATA[<code>*</code>]]>. Thanks to Bill de Beaubien for reporting! 
			</action>
			<action type="fix">
				IdDt method 
				<![CDATA[withServerBase]]>
				returned String (unlike all of the other "withFoo" methods on that class),
				and did not work correctly if the IdDt already had a server base. This
				has been corrected. Note that the return type for this method has been
				changed, so code may need to be updated.
			</action>
			<action type="fix" issue="84" due-to="mochaholic">
				In previous versions of HAPI, the XML parser encoded multiple contained
				resources in a single 
				<![CDATA[<code>&lt;contained&gt;&lt;/contained&gt;</code>]]>
				tag, even though the FHIR specification rerquires a separate
				<![CDATA[<code>&lt;contained&gt;&lt;/contained&gt;</code>]]>
				tag for each resource. This has been corrected. Note that the parser will
				correctly parse either form (this has always been the case) so this
				change should not cause any breakage in HAPI based trading partners, but
				may cause issues if other applications have been coded to depend on the
				incorrect behaviour. Thanks to Mochaholic for reporting! 
			</action>
			<action type="fix" issue="91" due-to="andyhuang91">
				Custom/user defined resource definitions which contained more than one
				child with no order defined failed to initialize properly. Thanks to
				Andy Huang for reporting and figuring out where the
				problem was! 
			</action>
			<action type="add">
				RESTful Client now queries the server (only once per server base URL) to ensure that
				the given server corresponds to the correct version of the FHIR specification, as
				defined by the FhirContext. This behaviour can be disabled by setting the
				appropriate configuration on the 
				RestfulClientConfig. Thanks to Grahame Grieve for the suggestion!
			</action>
			<action type="add">
				 JPA module now supports deleting resource via transaction
			</action>
			<action type="fix" issue="97" due-to="twilson650">
				DateClientParam#second() incorrectly used DAY precision instead
				of SECOND precision. Thanks to Tom Wilson for the pull request!
			</action>
			<action type="fix" issue="100" due-to="sweetnavelorange">
				Fix issue where HAPI failed to initialize correctly if Woodstox library was not on the classpath, even
				if StAX API was configured to use a different provider. Thanks to
				James Butler for reporting and figuring out where the issue was!
			</action>
			<action type="fix" issue="101">
				Calling BaseDateTimeDt#setValue(Date, TemporalPrecisionEnum) did not always actually respect
				the given precision when the value was encoded. Thanks to jacksonjesse for
				reporting!
			</action>
			<action type="fix" issue="103">
				Encoders (both XML and JSON) will no longer encode contained resources if they are 
				not referenced anywhere in the resource via a local reference. This is just a convenience
				for users who have parsed a resource with contained resources and want to remove some
				before re-encoding. Thanks to Alexander Kley for reporting! 
			</action>
			<action type="fix" issue="110" due-to="mochaholic">
				Add support for DSTU2 style security labels in the parser and encoder. Thanks to
				Mohammad Jafari for the contribution!
			</action>
			<action type="fix">
				Server requests for Binary resources where the client has explicitly requested XML or JSON responses
				(either with a <![CDATA[<code>_format</code>]]> URL parameter, or an <![CDATA[<code>Accept</code>]]> request header)
				will be responded to using the Binary FHIR resource type instead of as Binary blobs. This is
				in accordance with the recommended behaviour in the FHIR specification.
			</action>
			<action type="add">
				Add new properties to RestfulServer: "DefaultResponseEncoding", which allows
				users to configure a default encoding (XML/JSON) to use if none is specified in the
				client request. Currently defaults to XML. Also "DefaultPrettyPrint", which specifies
				whether to pretty print responses by default. Both properties can be overridden
				on individual requets using the appropriate Accept header or request URL parameters.
			</action>
			<action type="add">
				Add support for quantity search params in FHIR tester UI
			</action>
			<action type="add">
				Add support for FHIR "extended operations" as defined in the FHIR DSTU2
				specification, for the Generic Client, Annotation Client, and
				Server.	
			</action>
			<action type="fix">
				Observation.applies[x] and other similar search fields with multiple allowable 
				value types were not being correctly indexed in the JPA server.	 
			</action>
			<action type="fix" issue="122">
				DateClientParam.before() incorrectly placed "&lt;=" instead of 
				"&lt;" in the request URL. Thanks to Ryan for reporting!	 
			</action>
			<action type="add" issue="77" dev="wdebeau1">
				Server now only automatically adds _include resources which are provided
				as references if the client request actually requested that specific include.
				See RestfulServer
			</action>
			<action type="fix" issue="120">
				User defined resource types which contain extensions that use a bound code type
				(e.g. an BoundCodeDt with a custom Enum) failed to parse correctly. Thanks
				to baopingle for reporting and providing a test case!
			</action>
			<action type="add">
				Sorting is now supported in the Web Testing UI (previously a button existed for sorting, but it didn't do anything)
			</action>
			<action type="add" issue="111">
				Server will no longer include stack traces in the OperationOutcome returned to the client
				when an exception is thrown. A new interceptor called ExceptionHandlingInterceptor has been
				created which adds this functionality back if it is needed (e.g. for DEV setups). See the 
				server interceptor documentation for more information. Thanks to Andy Huang for the suggestion!
			</action>
		</release>
		<release version="0.8" date="2014-12-17">
			<action type="add">
				<![CDATA[<b>API CHANGE:</b>]]> The "FHIR structures" for DSTU1 (the classes which model the
				resources and composite datatypes) have been moved out of the core JAR into their
				own JAR, in order to allow support for DEV resources, and DSTU2 resources when thast
				version is finalized. See the
				<![CDATA[<a href="./doc_dstu2.html">DSTU2 page</a>]]> 
				for more information.	
			</action>
			<action type="fix">
				<![CDATA[
					<b>Deprocated API Removal</b>: The following classes (which were deprocated previously)
					have now been removed:
					<ul>
						<li><b>ISecurityManager</b>: If you are using this class, the same functionality
						is available through the more general purpose
						<a href="http://jamesagnew.github.io/hapi-fhir/doc_rest_server_interceptor.html">server interceptor</a>
						capabilities.
						<li><b>CodingListParam</b>: This class was made redundant by the
						<a href="http://jamesagnew.github.io/hapi-fhir/apidocs/ca/uhn/fhir/rest/param/TokenOrListParam.html">TokenOrListParam</a>
						class, which can be used in its place.
					</ul>
				]]> 
			</action>			
			<action type="add">
				<![CDATA[
					<b>API Change</b>: The IResource#getResourceMetadata() method has been changed
					from returning 
					<code>Map&lt;ResourceMetadataKeyEnum&lt;?&gt;, Object&gt;</code>
					to returning a new type called
					<code>ResourceMetadataMap</code>. This new type implements 
					<code>Map&lt;ResourceMetadataKeyEnum&lt;?&gt;, Object&gt;</code>
					itself, so this change should not break existing code, but may
					require a clean build in order to run correctly.
				]]> 
			</action>			
			<action type="add" issue="38" dev="wdebeau1">
				Profile generation on the server was not working due to IdDt being
				incorrectly used. Thanks to Bill de Beaubien for the pull request!
			</action>			
			<action type="add" issue="42" dev="wdebeau1">
				Profiles did not generate correctly if a resource definition class had a 
				defined extension which was of a composite type. Thanks to Bill de Beaubien for the pull request!
			</action>			
			<action type="add" issue="44" dev="petromykhailysyn">
				Remove unnecessary IOException from narrative generator API. Thanks to
				Petro Mykhailysyn for the pull request!	
			</action>			
			<action type="add" issue="48" dev="wdebeau1">
				Introduced a new 
				<![CDATA[<code>@ProvidesResources</code>]]> annotation which can be added to
				resource provider and servers to allow them to declare additional resource
				classes they are able to serve. This is useful if you have a server which can
				serve up multiple classes for the same resource type (e.g. a server that sometimes
				returns a default Patient, but sometimes uses a custom subclass). 
				Thanks to Bill de Beaubien for the pull request!
			</action>
			<action type="add" issue="49" dev="wdebeau1">
				Introduced a new 
				<![CDATA[<code>@Destroy</code>]]> annotation which can be added to
				a resource provider method. This method will be called by the server when it
				is being closed/destroyed (e.g. when the application is being undeployed, the
				container is being shut down, etc.) 
				Thanks to Bill de Beaubien for the pull request!
			</action>
			<action type="add">
				Add a new method <![CDATA[handleException]]> to the server interceptor
				framework which allows interceptors to be notified of any exceptions and 
				runtime errors within server methods. Interceptors may optionally also
				override the default error handling behaviour of the RestfulServer.
			</action>
			<action dev="wdebeau1" type="add">
				Add constants to BaseResource for the "_id" search parameter which all resources
				should support.
			</action>			
			<action type="fix">
				DateRangeParam parameters on the server now return correct 
				<![CDATA[<code>getLowerBoundAsInstant()</code>]]>
				and 
				<![CDATA[<code>getUpperBoundAsInstant()</code>]]>
				values if a single unqualified value is passed in. For example, if
				a query containing 
				<![CDATA[<code>&birthdate=2012-10-01</code>]]> 
				is received, previously these two methods would both return the same
				value, but with this fix 
				<![CDATA[<code>getUpperBoundAsInstant()</code>]]>
				now returns the instant at 23:59:59.9999.				
			</action>			
			<action type="fix">
				Resource fields with a type of "*" (or Any) sometimes failed to parse if a 
				value type of "code" was used. Thanks to Bill de Beaubien for reporting!
			</action>
			<action type="add" dev="lmds">
				Remove dependency on JAXB libraries, which were used to parse and encode
				dates and times (even in the JSON parser). JAXB is built in to most JDKs
				but the version bundled with IBM's JDK is flaky and resulted in a number
				of problems when deploying to Websphere.
			</action>
			<action type="fix" issue="50" dev="jjathman">
				Primitive datatypes now preserve their original string value when parsing resources,
				as well as containing the "parsed value". For instance, a DecimalDt field value of
				<![CDATA[<code>1.0000</code>]]> will be parsed into the corresponding 
				decimal value, but will also retain the original value with the corresponding
				level of precision. This allows vadliator rules to be applied to 
				original values as received "over the wire", such as well formatted but
				invalid dates, e.g. "2001-15-01". Thanks to Joe Athman for reporting and 
				helping to come up with a fix!
			</action>
			<action type="add">
				When using Generic Client, if performing a
				<![CDATA[create]]> or <![CDATA[update]]> operation using a String as the resource body,
				the client will auto-detect the FHIR encoding style and send an appropriate 
				<![CDATA[Content-Type]]> header.
			</action>
			<action type="fix" issue="52">
				JPA module (and public HAPI-FHIR test server) were unable to process resource types
				where at least one search parameter has no path specified. These now correctly save
				(although the server does not yet process these params, and it should). Thanks to
				GitHub user shvoidlee for reporting and help with analysis!
			</action>
			<action type="fix">
				Generic/Fluent Client "create" and "update" method requests were not setting a content type header
			</action>
			<action type="add" issue="53" dev="petromykhailysyn">
				DateDt left precision value as <![CDATA[null]]> in the constructor
				<![CDATA[DateDt(Date)]]>.
			</action>
			<action type="fix">
				RESTful server now doesn't overwrite resource IDs if they are absolute. In other words, if
				a server's Resource Provider returns a resource with ID "Patient/123" it will be translated to
				"[base url]/Patient/123" but if the RP returns ID "http://foo/Patient/123" the ID will be
				returned exactly as is. Thanks to Bill de Beaubien for the suggestion!
			</action>
			<action type="fix" issue="55">
				JPA module Transaction operation was not correctly replacing logical IDs
				beginning with "cid:" with server assigned IDs, as required by the
				specification.
			</action>
			<action type="fix" dev="tahurac">
				<![CDATA[FhirTerser]]> did not visit or find children in contained resources when 
				searching a resource. This caused server implementations to not always return contained
				resources when they are included with a resource being returned.
			</action>
			<action type="add" dev="lmds">
				Add a method <![CDATA[String IResource#getResourceName()]]> which returns the name of the
				resource in question (e.g. "Patient", or "Observation"). This is intended as a 
				convenience to users. 
			</action>
			<action type="fix">
				Do not strip version from resource references in resources returned
				from server search methods. Thanks to Bill de Beaubien for reporting!
			</action>
			<action type="fix" dev="jjathman" issue="54">
				Correct an issue with the validator where changes to the underlying
				OperationOutcome produced by a validation cycle cause the validation
				results to be incorrect.
			</action>
			<action type="fix">
				Client interceptors registered to an interface based client instance 
				were applied to other client instances for the same client interface as well. (Issue
				did not affect generic/fluent clients)
			</action>
			<action type="fix" issue="57">
				DateDt, DateTimeDt and types InstantDt types now do not throw an exception
				if they are used to parse a value with the wrong level of precision for
				the given type but do throw an exception if the wrong level of precision
				is passed into their constructors.<![CDATA[<br/><br/>]]>
				This means that HAPI FHIR can now successfully parse resources from external 
				sources that have the wrong level of precision, but will generate a validation
				error if the resource is validated. Thanks to Alexander Kley for the suggestion!
			</action>
			<action type="fix">
				Encoding a Binary resource without a content type set should not result in a NullPointerException. Thanks
				to Alexander Kley for reporting!
			</action>
			<action type="add">
				Server gives a more helpful error message if multiple IResourceProvider implementations
				are provided for the same resource type. Thanks to wanghaisheng for the idea!
			</action>
			<action type="add" issue="61">
				Bring DSTU1 resource definitions up to version 0.0.82-2929<![CDATA[<br/>]]>
				Bring DEV resource definitions up to 0.4.0-3775<![CDATA[<br/>]]>
				Thanks to crinacimpian for reporting!
			</action>
			<action type="add" issue="62">
				JPA server did not correctly process _include requests if included 
				resources were present with a non-numeric identifier. Thanks to 
				Bill de Beaubien for reporting!
			</action>
			<action type="fix" issue="60">
				Client requests which include a resource/bundle body (e.g. create,
				update, transaction) were not including a charset in the content type
				header, leading to servers incorrectly assuming ISO-8859/1. Thanks to 
				shvoidlee for reporting!
			</action>
			<action type="fix" issue="59" dev="wdebeau1">
				Clean up the way that Profile resources are automatically exported
				by the server for custom resource profile classes. See the 
				<![CDATA[<a href="http://jamesagnew.github.io/hapi-fhir/apidocs/ca/uhn/fhir/model/api/annotation/ResourceDef.html">@ResourceDef</a>]]>
				JavaDoc for information on how this works.
			</action>
			<action type="add" issue="73" dev="wdebeau1">
				Add convenience methods to TokenOrListParam to test whether any of a set of tokens match
				the given requested list.
			</action>
			<action type="add" issue="86" dev="harsha89">
				Add a protected method to RestfulServer which allows developers to 
				implement their own method for determining which part of the request
				URL is the FHIR request path (useful if you are embedding the RestulServer inside
				of another web framework). Thanks to Harsha Kumara for the pull request!
			</action>
		</release>
		<release version="0.7" date="2014-10-23">
			<action type="add" issue="30">
				<![CDATA[<b>API CHANGE:</b>]]> The TagList class previously implemented ArrayList semantics,
				but this has been replaced with LinkedHashMap semantics. This means that the list of
				tags will no longer accept duplicate tags, but that tag order will still be
				preserved. Thanks to Bill de Beaubien for reporting!
			</action>			
			<action type="fix" issue="33">
				Server was incorrectly including contained resources being returned as both contained resources, and as 
				top-level resources in the returned bundle for search operations.
				Thanks to Bill de Beaubien for reporting! This also fixes Issue #20, thanks to
				lephty for reporting!
			</action>			
			<action type="add" dev="suranga">
				Documentation fixes
			</action>			
			<action type="add" dev="dougmartin">
				Add a collection of new methods on the generic client which support the
				<![CDATA[ 
				<b><a href="./apidocs/ca/uhn/fhir/rest/client/IGenericClient.html#read(java.lang.Class,%20ca.uhn.fhir.model.primitive.UriDt)">read</a></b>,
				<b><a href="./apidocs/ca/uhn/fhir/rest/client/IGenericClient.html#vread(java.lang.Class,%20ca.uhn.fhir.model.primitive.UriDt)">read</a></b>,
				and <b><a href="./apidocs/ca/uhn/fhir/rest/client/IGenericClient.html#search(java.lang.Class,%20ca.uhn.fhir.model.primitive.UriDt)">search</a></b>
				]]>
				operations using an absolute URL. This allows developers to perform these operations using
				URLs they obtained from other sources (or external resource references within resources). In
				addition, the existing read/vread operations will now access absolute URL references if
				they are passed in. Thanks to Doug Martin of the Regenstrief Center for Biomedical Informatics
				for contributing this implementation!
			</action>
			<action type="fix">
				Server implementation was not correctly figuring out its own FHIR Base URL when deployed
				on Amazon Web Service server. Thanks to Jeffrey Ting and Bill De Beaubien of
				Systems Made Simple for their help in figuring out this issue! 
			</action>
			<action type="fix">
				XML Parser failed to encode fields with both a resource reference child and
				a primitive type child. Thanks to Jeffrey Ting and Bill De Beaubien of
				Systems Made Simple for their help in figuring out this issue!
			</action>
			<action type="fix">
				HAPI now runs successfully on Servlet 2.5 containers (such as Tomcat 6). Thanks to
				Bernard Gitaadji for reporting and diagnosing the issue!
			</action>
			<action type="fix">
				Summary (in the bundle entry) is now encoded by the XML and JSON parsers if supplied. Thanks to David Hay of 
				Orion Health for reporting this!
			</action>
			<action type="fix" issue="24">
				Conformance profiles which are automatically generated by the server were missing a few mandatory elements,
				which meant that the profile did not correctly validate. Thanks to Bill de Beaubien of Systems Made Simple
				for reporting this!				
			</action>
			<action type="fix">
				XHTML (in narratives) containing escapable characters (e.g. &lt; or &quot;) will now always have those characters 
				escaped properly in encoded messages.
			</action>
			<action type="fix">
				Resources containing entities which are not valid in basic XML (e.g. &amp;sect;) will have those
				entities converted to their equivalent unicode characters when resources are encoded, since FHIR does
				not allow extended entities in resource instances.
			</action>
			<action type="add">
				Add a new client interceptor which adds HTTP Authorization Bearer Tokens (for use with OAUTH2 servers)
				to client requests.
			</action>			
			<action type="fix">
				Add phloc-commons dependency explicitly, which resolves an issue building HAPI from source on
				some platforms. Thanks to Odysseas Pentakalos for the patch!
			</action>
			<action type="add">
				HAPI now logs a single line indicating the StAX implementation being used upon the
				first time an XML parser is created.
			</action>
			<action type="fix">
				Update methods on the server did not return a "content-location" header, but
				only a "location" header. Both are required according to the FHIR specification.
				Thanks to Bill de Beaubien of Systems Made Simple for reporting this!				
			</action>
			<action type="fix" issue="26" dev="akley">
				Parser failed to correctly read contained Binary resources. Thanks to Alexander Kley for
				the patch! 
			</action>
			<action type="fix" issue="29" dev="akley">
				Calling encode multiple times on a resource with contained resources caused the contained
				resources to be re-added (and the actual message to grow) with each encode pass. Thanks to
				Alexander Kley for the test case!
			</action>
			<action type="fix">
				JSON-encoded contained resources with the incorrect "_id" element (which should be "id", but some
				incorrect examples exist on the FHIR specification) now parse correctly. In other words, HAPI 
				previously only accepted the correct "id" element, but now it also accepts the incorrect
				"_id" element just to be more lenient.				
			</action>
			<action type="fix">
				Several unit tests failed on Windows (or any platform with non UTF-8 default encoding). This may
				have also caused resource validation to fail occasionally on these platforms as well.
				Thanks to Bill de Beaubien for reporting!
			</action>			
			<action type="fix">
				toString() method on TokenParam was incorrectly showing the system as the value.
				Thanks to Bill de Beaubien for reporting!
			</action>			
			<action type="update">
				Documentation on contained resources contained a typo and did not actually produce contained resources. Thanks
				to David Hay of Orion Health for reporting!
			</action>			
			<action type="add" issue="31" dev="preston">
				Add a 
				<![CDATA[<a href="https://www.vagrantup.com/">Vagrant</a>]]>	
				based environment (basically a fully built, self contained development environment) for
				trying out the HAPI server modules. Thanks to Preston Lee for the pull request, and for 
				offering to maintain this! 
			</action>
			<action type="add" issue="32" dev="jjathman">
				Change validation API so that it uses a return type instead of exceptions to communicate 
				validation failures. Thanks to Joe Athman for the pull request!
			</action>
			<action type="add" issue="35" dev="petromykhailysyn">
				Add a client interceptor which adds an HTTP cookie to each client request. Thanks to 
				Petro Mykhailysyn for the pull request! 
			</action>
		</release>
		<release version="0.6" date="2014-09-08" description="This release brings a number of new features and bug fixes!">
			<!-- 
			<action type="add">
				Allow generic client	... OAUTH
			</action>
			-->
			<action type="add">
				Add server interceptor framework, and new interceptor for logging incoming
				requests.	
			</action>
			<action type="add">
				Add server validation framework for validating resources against the FHIR schemas and schematrons
			</action>
			<action type="fix">
				Tester UI created double _format and _pretty param entries in searches. Thanks to Gered King of University
				Health Network for reporting!	
			</action>
			<action type="fix" issue="4">
				Create method was incorrectly returning an HTTP 204 on sucessful completion, but
				should be returning an HTTP 200 per the FHIR specification. Thanks to wanghaisheng 
				for reporting! 
			</action>
			<action type="fix">
				FHIR Tester UI now correctly sends UTF-8 charset in responses so that message payloads containing
				non US-ASCII characters will correctly display in the browser
			</action>
			<action type="fix">
				JSON parser was incorrectly encoding extensions on composite elements outside the element itself
				(as is done correctly for non-composite elements) instead of inside of them. Thanks to David Hay of
				Orion for reporting this!
			</action>
			<action type="add">
				Contained/included resource instances received by a client are now automatically 
				added to any ResourceReferenceDt instancea in other resources which reference them.
			</action>
			<action type="add">
				Add documentation on how to use eBay CORS Filter to support Cross Origin Resource
				Sharing (CORS) to server. CORS support that was built in to the server itself has
				been removed, as it did not work correctly (and was reinventing a wheel that others
				have done a great job inventing). Thanks to Peter Bernhardt of Relay Health for all the assistance
				in testing this!
			</action>
			<action type="fix">
				IResource interface did not expose the getLanguage/setLanguage methods from BaseResource,
				so the resource language was difficult to access.
			</action>
			<action type="fix">
				JSON Parser now gives a more friendly error message if it tries to parse JSON with invalid use 
				of single quotes
			</action>
			<action type="add">
				Transaction server method is now allowed to return an OperationOutcome in addition to the
				incoming resources. The public test server now does this in order to return status information
				about the transaction processing.
			</action>
			<action type="add">
				Update method in the server can now flag (via a field on the MethodOutcome object being returned)
				that the result was actually a creation, and Create method can indicate that it was actually an
				update. This has no effect other than to switch between the HTTP 200 and HTTP 201 status codes on the
				response, but this may be useful in some circumstances.
			</action>
			<action type="fix" dev="tahurac">
				Annotation client search methods with a specific resource type (e.g. List&lt;Patient&gt; search())
				won't return any resources that aren't of the correct type that are received in a response
				bundle (generally these are referenced resources, so they are populated in the reference fields instead).
				Thanks to Tahura Chaudhry of University Health Network for the unit test!
			</action>
			<action type="add">
				Added narrative generator template for OperationOutcome resource
			</action>
			<action type="fix">
				Date/time types did not correctly parse values in the format "yyyymmdd" (although the FHIR-defined format
				is "yyyy-mm-dd" anyhow, and this is correctly handled). Thanks to Jeffrey Ting of Systems Made Simple
				for reporting! 
			</action>
			<action type="fix">
				Server search method for an unnamed query gets called if the client requests a named query
				with the same parameter list. Thanks to Neal Acharya of University Health Network for reporting!			
			</action>
			<action type="fix">
				Category header (for tags) is correctly read in client for "read" operation
			</action>
			<action type="add">
				Transaction method in server can now have parameter type Bundle instead of
				List&lt;IResource&gt;
			</action>
			<action type="add">
				HAPI parsers now use field access to get/set values instead of method accessors and mutators.
				This should give a small performance boost.
			</action>
			<action type="fix">
				JSON parser encodes resource references incorrectly, using the name "resource" instead
				of the name "reference" for the actual reference. Thanks to
				Ricky Nguyen for reporting and tracking down the issue!
			</action>
			<action type="fix">
				Rename NotImpementedException to NotImplementedException (to correct typo)
			</action>
			<action type="fix">
				Server setUseBrowserFriendlyContentType setting also respected for errors (e.g. OperationOutcome with 4xx/5xx status)
			</action>
			<action type="fix">
				Fix performance issue in date/time datatypes where pattern matchers were not static
			</action>
			<action type="fix">
				Server now gives a more helpful error message if a @Read method has a search parameter (which is invalid, but
				previously lead to a very unhelpful error message). Thanks to Tahura Chaudhry of UHN for reporting!
			</action>
			<action type="fix">
				Resource of type "List" failed to parse from a bundle correctly. Thanks to David Hay of Orion Health 
				for reporting!
			</action>
			<action type="fix">
				QuantityParam correctly encodes approximate (~) prefix to values
			</action>
			<action type="fix" issue="14">
				If a server defines a method with parameter "_id", incoming search requests for that method may
				get delegated to the wrong method. Thanks to Neal Acharya for reporting! 
			</action>
			<action type="add">
				SecurityEvent.Object structural element has been renamed to 
				SecurityEvent.ObjectElement to avoid conflicting names with the 
				java Object class. Thanks to Laurie Macdougall-Sookraj of UHN for
				reporting! 
			</action>
			<action type="fix">
				Text/narrative blocks that were created with a non-empty
				namespace prefix (e.g. &lt;xhtml:div xmlns:xhtml="..."&gt;...&lt;/xhtml:div&gt;)
				failed to encode correctly (prefix was missing in encoded resource)				
			</action>
			<action type="fix">
				Resource references previously encoded their children (display and reference)
				in the wrong order so references with both would fail schema validation.
			</action>
			<action type="add">
				SecurityEvent resource's enums now use friendly enum names instead of the unfriendly
				numeric code values. Thanks to Laurie MacDougall-Sookraj of UHN for the
				suggestion!
			</action>
		</release>
		<release version="0.5" date="2014-07-30">
			<action type="add">
				HAPI has a number of RESTful method parameter types that have similar but not identical
				purposes and confusing names. A cleanup has been undertaken to clean this up.
				This means that a number of existing classes
				have been deprocated in favour of new naming schemes.
				<![CDATA[<br/><br/>]]>
				All annotation-based clients and all server search method parameters are now named
				(type)Param, for example: StringParam, TokenParam, etc.
				<![CDATA[<br/><br/>]]>
				All generic/fluent client method parameters are now named
				(type)ClientParam, for example: StringClientParam, TokenClientParam, etc.
				<![CDATA[<br/><br/>]]>
				All renamed classes have been retained and deprocated, so this change should not cause any issues
				for existing applications but those applications should be refactored to use the 
				new parameters when possible.
			</action>
			<action type="add">
				Allow server methods to return wildcard generic types (e.g. List&lt;? extends IResource&gt;)
			</action>
			<action type="add">
				Search parameters are not properly escaped and unescaped. E.g. for a token parameter such as
				"&amp;identifier=system|codepart1\|codepart2"
			</action>
			<action type="add">
				Add support for OPTIONS verb (which returns the server conformance statement)
			</action>
			<action type="add">
				Add support for CORS headers in server
			</action>
			<action type="add">
				Bump SLF4j dependency to latest version (1.7.7)
			</action>
			<action type="add">
				Add interceptor framework for clients (annotation based and generic), and add interceptors
				for configurable logging, capturing requests and responses, and HTTP basic auth.
			</action>
			<action type="fix">
				Transaction client invocations with XML encoding were using the wrong content type ("application/xml+fhir" instead 
				of the correct "application/atom+xml"). Thanks to David Hay of Orion Health for surfacing this one!
			</action>
			<action type="add">
				Bundle entries now support a link type of "search". Thanks to David Hay for the suggestion!
			</action>
			<action type="add" issue="1">
				 If a client receives a non 2xx response (e.g. HTTP 500) and the response body is a text/plain message or
				 an OperationOutcome resource, include the message in the exception message so that it will be 
				 more conveniently displayed in logs and other places. Thanks to Neal Acharya for the suggestion! 
			</action>
			<action type="add" issue="2">
				 Read invocations in the client now process the "Content-Location" header and use it to 
				 populate the ID of the returned resource. Thanks to Neal Acharya for the suggestion!
			</action>
			<action type="fix" issue="3">
				Fix issue where vread invocations on server incorrectly get routed to instance history method if one is 
				defined. Thanks to Neal Acharya from UHN for surfacing this one! 
			</action>
			<action type="add">
				Binary reads on a server not include the Content-Disposition header, to prevent HTML in binary 
				blobs from being used for nefarious purposes. See
				<![CDATA[<a href="http://gforge.hl7.org/gf/project/fhir/tracker/?action=TrackerItemEdit&tracker_id=677&tracker_item_id=3298">FHIR Tracker Bug 3298</a>]]>
				for more information.
			</action>
			<action type="add">
				Support has been added for using an HTTP proxy for outgoing requests.
			</action>
			<action type="fix">
				Fix: Primitive extensions declared against custom resource types 
				are encoded even if they have no value. Thanks to David Hay of Orion for
				reporting this!
			</action>
			<action type="fix">
				Fix: RESTful server deployed to a location where the URL to access it contained a
				space (e.g. a WAR file with a space in the name) failed to work correctly.
				Thanks to David Hay of Orion for reporting this!
			</action>
			</release>			
		<release version="0.4" date="2014-07-13">
			<action type="add">
				<![CDATA[<b>BREAKING CHANGE:</b>]]>: IdDt has been modified so that it 
				contains a partial or complete resource identity. Previously it contained
				only the simple alphanumeric id of the resource (the part at the end of the "read" URL for
				that resource) but it can now contain a complete URL or even a partial URL (e.g. "Patient/123")
				and can optionally contain a version (e.g. "Patient/123/_history/456"). New methods have
				been added to this datatype which provide just the numeric portion. See the JavaDoc
				for more information. 
			</action>
			<action type="add">
				<![CDATA[<b>API CHANGE:</b>]]>: Most elements in the HAPI FHIR model contain
				a getId() and setId() method. This method is confusing because it is only actually used
				for IDREF elements (which are rare) but its name makes it easy to confuse with more
				important identifiers. For this reason, these methods have been deprocated and replaced with
				get/setElementSpecificId() methods. The old methods will be removed at some point. Resource
				types are unchanged and retain their get/setId methods.
			</action>
			<action type="add">
				Allow use of QuantityDt as a service parameter to support the "quantity" type. Previously
				QuantityDt did not implement IQueryParameterType so it was not valid, and there was no way to
				support quantity search parameters on the server (e.g. Observation.value-quantity)
			</action>
			<action type="add">
				Introduce StringParameter type which can be used as a RESTful operation search parameter
				type. StringParameter allows ":exact" matches to be specified in clients, and handled in servers.
			</action>
			<action type="add">
				Parsers (XML/JSON) now support deleted entries in bundles
			</action>
			<action type="add">
				Transaction method now supported in servers
			</action>
			<action type="add">
				Support for Binary resources added (in servers, clients, parsers, etc.)
			</action>
			<action type="fix">
				Support for Query resources fixed (in parser)
			</action>
			<action type="fix">
				Nested contained resources (e.g. encoding a resource with a contained resource that itself contains a resource)
				now parse and encode correctly, meaning that all contained resources are placed in the "contained" element
				of the root resource, and the parser looks in the root resource for all container levels when stitching
				contained resources back together.
			</action>
			<action type="fix">
				Server methods with @Include parameter would sometimes fail when no _include was actually
				specified in query strings.
			</action>
			<action type="fix">
				Client requests for IdentifierDt types (such as Patient.identifier) did not create the correct
				query string if the system is null.
			</action>
			<action type="add">
				Add support for paging responses from RESTful servers.
			</action>
			<action type="fix">
				Don't fail on narrative blocks in JSON resources with only an XML declaration but no content (these are
				produced by the Health Intersections server) 
			</action>
			<action type="fix">
				Server now automatically compresses responses if the client indicates support 
			</action>
			<action type="fix">
				Server failed to support optional parameters when type is String and :exact qualifier is used 
			</action>
			<action type="fix">
				Read method in client correctly populated resource ID in returned object 
			</action>
			<action type="add">
				Support added for deleted-entry by/name, by/email, and comment from Tombstones spec
			</action>
		</release>			
		<release version="0.3" date="2014-05-12" description="This release corrects lots of bugs and introduces the fluent client mode">
		</release>			
		<release version="0.2" date="2014-04-23">
		</release>			
		<release version="0.1" date="2014-04-15">
		</release>			
	</body>
</document><|MERGE_RESOLUTION|>--- conflicted
+++ resolved
@@ -264,12 +264,11 @@
 				Fix an unfortunate typo in the custom structures documentation. Thanks to
 				Jason Owen for the PR!
 			</action>
-<<<<<<< HEAD
 			<action type="fix" issue="686">
 				Correct an issue in the validator (DSTU3/R4) where elements were not always
 				correctly validated if the element contained only a profiled extension. Thanks
 				to Sébastien Rivière for the pull request!
-=======
+			</action>
 			<action type="add" issue="701">
 				Testing UI now has a dropdown for modifiers on token search. Thanks 
 				to GitHub user @dconlan for the pull request!
@@ -279,7 +278,6 @@
 				IdDt and IdType objects, the Foo portion will now be treated as the resource type.
 				Previously my.org was treated as the resource type and Foo was treated as the ID. Thanks
 				to GitHub user @CarthageKing for the pull request!
->>>>>>> d19b00ff
 			</action>
 		</release>
 		<release version="2.5" date="2017-06-08">
