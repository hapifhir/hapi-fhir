<?xml version="1.0"?>
<document xmlns:xsi="http://www.w3.org/2001/XMLSchema-instance" xmlns="http://maven.apache.org/changes/1.0.0"
			 xsi:schemaLocation="http://maven.apache.org/changes/1.0.0 ./changes.xsd">
	<properties>
		<author>James Agnew</author>
		<title>HAPI FHIR Changelog</title>
	</properties>
	<body>
		<release version="4.1.0" date="TBD" description="Igloo">
			<action type="add">
				The version of a few dependencies have been bumped to the
				latest versions (dependent HAPI modules listed in brackets):
				<![CDATA[
				<ul>
					<li>Hibernate Core (Core): 5.4.2.Final -&gt; 5.4.4.Final</li>
				</ul>
				]]>
			</action>
		<!--
		<action type="add" issue="1321">
			Support has been added for RDF encoding and parsing in the
			<![CDATA[<a href="https://www.hl7.org/fhir/rdf.html#instance">Turtle</a>]]>
			format. Thanks to Raul Estrada for the pull request!
		</action>
		-->
			<action type="add">
				<![CDATA[
				<b>New Feature</b>:
				The JPA server now saves and supports searching on <code>Resource.meta.source</code>. The server automatically
				appends the Request ID as a hash value on the URI as well in order to provide request level tracking. Searches
				 can use either the source URI, the request ID, or both.
				]]>
			</action>
			<action type="add">
            <![CDATA[
				<b>New Feature</b>:
				Support for the FHIR Bulk Data Export specification has been added to the JPA server. See the
				<a href="http://hl7.org/fhir/uv/bulkdata/">specification</a> for information on how this works. Note that
				only system level export is currently supported but others will follow.
            ]]>
			</action>
			<action type="add" issue="1489">
            <![CDATA[
				<b>Improovement</b>:
				A significant performance improvement was made to the parsers (particularly the Json Parser)
				when serializing resources. This work yields improvements of 20-50% in raw encode speed when
				encoding large resources. Thanks to David Maplesden for the pull request!
            ]]>
			</action>
			<action type="add" issue="1357">
				The email Subscription deliverer now respects the payload property of the subscription
				when deciding how to encode the resource being sent. Thanks to Sean McIlvenna for the 
				pull request!
			</action>
			<action type="fix">
				When using the _filter search parameter, string comparisons using the "eq" operator
				were incorrectly performing a partial match. This has been corrected. Thanks to 
				Marc Sandberg for pointing this out!
			</action>
			<action type="add">
				When using the AuthorizationInterceptor with a rule to allow all reads by resource type,
				the server will now reject requests for other resource types earlier in the processing
				cycle. Thanks to Anders Havn for the suggestion!
			</action>
			<action type="fix">
				Reference search parameters did not work via the _filter parameter
			</action>
			<action type="fix">
				Transaction entries with a resource URL starting with a leading
				slash (e.g. 
				<![CDATA[<code>/Organization?identifier=foo</code>]]>
				instead of
				<![CDATA[<code>Organization?identifier=foo</code>]]>
				did not work. These are now supported.
			</action>
			<action type="fix">
				SubscriptionDstu2Config incorrectly pointed to a DSTU3 configuration file. This
				has been corrected.
			</action>
			<action type="fix">
				When using the VersionedApiConverterInterceptor, GraphQL responses failed with an HTTP
				500 error.
			</action>
			<action type="fix">
				Cascading deletes now correctly handle circular references. Previously this failed with
				an HTTP 500 error.
			</action>
			<action type="fix">
				The informational message returned in an OperationOutcome when a delete failed due to cascades not being enabled
				contained an incorrect example. This has been corrected.
			</action>
            <action type="fix">
                In some cases, deleting a CodeSystem resource would fail because the underlying
                codes were not correctly deleted from the terminology service tables. This is
                fixed.
            </action>            
			<action type="change">
				Two foreign keys have been dropped from the HFJ_SEARCH_RESULT table used by the FHIR search query cache. These
				constraints did not add value and caused unneccessary contention when used under high load.
			</action>
			<action type="change">
				An inefficient regex expression in UrlUtil was replaced with a much more efficient hand-written
				checker. This regex was causing a noticable performance drop when feeding large numbers of transactions
				into the JPA server at the same time (i.e. when loading Synthea data).
			</action>
			<action type="fix">
				The FHIRPath engine used to parse search parameters in the JPA R4/R5 server is now reused across
				requests, as it is somewhat expensive to create and is thread safe.
			</action>
			<action type="add">
				It is now possible to submit a PATCH request as a part of a FHIR transaction in DSTU3 (previously this
				was only supported in R4+). This is not officially part of the DSTU3 spec, but it can now be performed by
				leaving the Bundle.entry.request.method blank in DSTU3 transactions and setting the request payload
				as a Binary resource containing a valid patch.
			</action>
			<action type="change" issue="1366">
				The HAPI FHIR CLI server now uses H2 as its database platform instead of Derby.
				Note that this means that data in any existing installations will need to be
				re-uploaded to the new database platform.
			</action>
			<action type="add" issue="1443">
				LOINC concepts now include multiaxial hierarchical properties (e.g. <![CDATA[<code>parent</code>]]> and
				<![CDATA[<code>child</code>]]>, which identify parent and child concepts.
			</action>
			<action type="add" issue="1445">
				When loading LOINC terminology, a new ValueSet is automatically created with a single include element that
				identifies the LOINC CodeSystem in <![CDATA[<code>ValueSet.compose.include.system</code>]]>. This ValueSet
				includes all LOINC codes.
			</action>
			<action type="add" issue="1461">
				A note has been added to the downloads page explaning the removal of the hapi-fhir-utilities
				module. Thanks to Andrew Fitzgerald for the PR!
			</action>
			<action type="change">
				REST servers will no longer try to guess the content type for HTTP requests where a body 
				is provided but no Content-Type header is included. These requests are invalid, and will now
				result in an HTTP 400. This change corrects an error where some interceptors (notably
				the RequestValidatingInterceptor, but not including any HAPI FHIR security interceptors) 
				could be bypassed if a Content Type was not included.
			</action>
			<action type="fix">
				The GraphQL provider did not wrap the respone in a "data" element as described in the FHIR
				specification. This has been corrected.
			</action>
			<action type="add">
				Added support for comparing resource dates to the current time via a new variable %now.  E.g.
				Procedure?date=gt%now would match future procedures.
			</action>
			<action type="add">
				Add support for in-memory matching on date comparisons ge,gt,eq,lt,le.
			</action>
			<action type="fix">
				When using the Consent Service and denying a resource via the "Will See Resource" method, the resource ID
				and version were still returned to the user. This has been corrected so that no details about
				the resource are leaked.
			</action>
			<action type="fix">
				Fix a failure in FhirTerser#visit when fields in model classes being visited contain custom subclasses of the
				expected type.
			</action>
			<action type="fix">
				Updating an existing CodeSystem resource with a content mode of COMPLETE did not cause the
				terminology service to accurately reflect the new CodeSystem URL and/or concepts. This is now
				corrected.
			</action>
			<action type="add">
				The JPA server now uses the Quartz scheduling library as a lob scheduling mechanism
			</action>
			<action type="change">
				The Testpage Overlay has been upgraded to use FontAwesome 5.x, and now supports being
				deployed to a servlet path other than "/".
			</action>
			<action type="fix" issue="1495">
				A NullPointerException when using the AuthorizationInterceptor RuleBuilder to build a conditional
				rule with a custom tester has been corrected. Thanks to Tue Toft Nørgård for reporting!
			</action>
			<action type="fix" issue="1494">
				The R4+ client and server modules did not recognize the new
				<![CDATA[<code>_include:iterate</code>]]>
				syntax that replaces the previous
				<![CDATA[<code>_include:recurse</code>]]>
				syntax. Both are now supported on all servers in order to avoid breaking backwards
				compatibility, with the new syntax now being emitted in R4+ clients.
			</action>
			<action type="change">
				The hapi-fhir-jaxrs-server module now lists dependencies on structures JARs as optional
				dependencies, in order to avoid automatically importing all versions. This means that implementers
				of JAX-RS servers may now need to add an explicit dependency on one or more structures JARs to
				their own project.
			</action>
			<action type="fix" issue="1482">
				The LOINC terminology distribution includes multiple copies of the same files. Uploading LOINC terminology
				resulted in some ValueSets with duplicate codes. This has been corrected by specifying a path with each
				filename.
			</action>
<<<<<<< HEAD
			<action type="add">
				A new flag has been added to the JPA migrator tool that causes the migrator to not try to reduce the length
				of existing columns in the schema.
=======
			<action type="fix" issue="1483">
				Some resource IDs and URLs for LOINC ValueSets and ConceptMaps were inconsistently populated by the
				terminology uploader. This has been corrected.
>>>>>>> 2a2e8e0a
			</action>
		</release>
		<release version="4.0.3" date="2019-09-03" description="Igloo (Point Release)">
			<action type="fix">
				This release contains no new or updated functionality, but addressed a dependency 
				version that was left incorrectly requiring a SNAPSHOT maven build of the
				org.hl7.fhir.utilities module. Users who are successfully using HAPI FHIR 4.0.0
				do not need to upgrade, but any users who were blocked from upgrading due to
				snapshot dependency issues are advised to upgrade immediately.
			</action>
		</release>
		<release version="4.0.0" date="2019-08-14" description="Igloo">
			<action type="add">
				The version of a few dependencies have been bumped to the
				latest versions (dependent HAPI modules listed in brackets):
				<![CDATA[
				<ul>
					<li>Commons Codec (Core): 1.11 -&gt; 1.12</li>
					<li>Apache HTTPClient (Client): 4.5.3 -&gt; 4.5.9</li>
					<li>Apache HTTPCore (Client>: 4.4.6 -&gt; 4.4.11</li>
					<li>Spring (JPA): 5.1.6.RELEASE -&gt; 5.1.8.RELEASE</li>
					<li>Spring-Data (JPA): 2.1.6.RELEASE -&gt; 2.1.8.RELEASE</li>
					<li>JANSI (CLI): 1.17.1 -&gt; 1.18</li>
					<li>json-patch (JPA): 1.10 -&gt; 1.15 (see changelog entry about this change)</li>
					<li>Jackson-Databind (JPA): 2.9.9 -&gt; 2.9.9.1 (due to a Jackson vulnerability CVE-2019-12384)</li>
					<li>commons-collections4 (Server/JPA): 4.1 -&gt; 4.3</li>
					<li>commons-dbcp2 (JPA): 2.5.0 -&gt; 2.6.0</li>
					<li>commons-lang3 (Core): 3.8.1 -&gt; 3.9</li>
					<li>commons-text (Core): 1.6 -&gt; 1.7</li>
					<li>Guava (JPA): 27.1-jre -&gt; 28.0-jre</li>
				</ul>
				]]>
			</action>
			<action type="change">
				<![CDATA[
				<b>Breaking Change</b>:
				The HL7.org DSTU2 structures (and <i>ONLY</i> the HL7.org DSTU2 structures) have been
				moved to a new package. Where they were previously found in 
				<code>org.hl7.fhir.instance.model</code>
				they are now found in
				<code>org.hl7.fhir.dstu2.model</code>. This was done in order to complete the harmonization
				between the 
				<a href="https://github.com/jamesagnew/hapi-fhir">HAPI FHIR</a>
				GitHub repository and the 
				<a href="https://github.com/hapifhir/org.hl7.fhir.core/">org.hl7.fhir.core</a>
				GitHub repository. This is the kind of change we don't make lightly, as we do know that it
				will be annoying for users of the existing library. It is a change however that will allow us
				to apply validator fixes much more quickly, and will greatly reduce the amount of effort
				required to keep up with R5 changes as they come out, so we're hoping it is worth it.
				Note that no classes are removed, they have only been moved, so it should be fairly straightforward
				to migrate existing code with an IDE.
				]]>
			</action>
			<action type="change">
				<![CDATA[
				<b>Breaking Change</b>:
				The
				<code>IPagingProvider</code>
				interface has been
				modified so that the
				<code>retrieveResultList</code>
				method now takes one additional parameter of type
				<code>RequestDetails</code>. If you have created a custom
				implementation of this interface, you can add this parameter and
				ignore it if needed. The use of the method has not changed, so this
				should be an easy fix to existing code.
				]]>
			</action>
			<action type="change">
				<![CDATA[
				<b>Breaking Change</b>:
				The HAPI FHIR REST client and server will now default to using JSON encoding instead of XML when
				the user has not explicitly configured a preference.
				]]>
			</action>
			<action type="change">
				<![CDATA[
				<b>Breaking Change</b>:
				The JPA $upload-external-code-system operation has been moved from being a
				server level operation (i.e. called on the root of the server) to being
				a type level operation (i.e. called on the CodeSystem type).
				]]>
			</action>
			<action type="change">
				<![CDATA[
				<b>Breaking Change</b>:
				The FhirValidator#validate(IResource) method has been removed. It was deprecated in HAPI FHIR 0.7 and replaced with
				FhirValidator#validateWithResults(IBaseResource) so it is unlikely anyone is still depending on the
				old method.
				]]>
			</action>
			<action type="add">
				<![CDATA[
				<b>New Feature</b>:
				Support for the new R5 draft resources has been added. This support includes the client,
				server, and JPA server. Note that these definitions will change as the R5 standard is
				modified until it is released, so use with caution!
				]]>
			</action>
			<action type="add">
				<![CDATA[
				<b>New Feature</b>:
				A new interceptor called
				<code>ConsentInterceptor</code> has been added. This interceptor allows
				JPA based servers to make appropriate consent decisions related to resources that
				and operations that are being returned. See
				<a href="http://hapifhir.io/doc_rest_server_security.html">Server Security</a>
				for more information.
				]]>
			</action>
			<action type="add">
				<![CDATA[
				<b>New Feature</b>:
				The JPA server now supports GraphQL for DSTU3 / R4 / R5 servers.
				]]>
			</action>
			<action type="add" issue="1220">
				<![CDATA[
				<b>New Feature</b>:
				The JPA server now supports the <code>_filter</code> search parameter when configured to
				do so. The <a href="http://hl7.org/fhir/search_filter.html">filter search parameter</a>
				is an extremely flexible and powerful feature, allowing for advanced grouping and order of
				operations on searches. It can be dangerous however, as it potentially allows users to create
				queries for which no database indexes exist in the default configuration so it is disabled by
				default. Thanks to Anthony Sute for the pull request and all of his support in what turned
				out to be a lengthy merge!
				]]>
			</action>
			<action type="add">
				<![CDATA[
				<b>New Feature</b>:
				A new interceptor called CascadingDeleteInterceptor has been added to the
				JPA project. This interceptor allows deletes to cascade when a specific
				URL parameter or header is added to the request. Cascading deletes
				can also be controlled by a new flag in the AuthorizationIntereptor
				RuleBuilder, in order to ensure that cascading deletes are only available
				to users with sufficient permission.
				]]>
			</action>
			<action type="add">
				Several enhancements have been made to the <![CDATA[<code>AuthorizationInterceptor</code>]]>:
				<![CDATA[
				<ul>
				<li>The interceptor now registers against the <code>STORAGE_PRESHOW_RESOURCES</code> interceptor hook,
				which allows it to successfully authorize JPA operations that don't actually return resource content,
				such as GraphQL responses, and resources that have been filtered using the <code>_elements</code>
				parameter.</li>
				<li>
				</li>The rule list is now cached on a per-request basis, which should improve performance</ul>
				]]>
			</action>
			<action type="add">
				The $expunge global everything operation has been refactored to do deletes
				in small batches. This change will likely reduce performance, but does allow
				for the operation to succeed without timing out in larger systems.
			</action>
			<action type="fix">
				The JPA server did not correctly index Timing fields where the timing contained
				a period but no individual events. This has been corrected.
			</action>
			<action type="fix" issue="1320">
				The HAPI FHIR CLI import-csv-to-conceptmap command was not accounting for byte order marks in
				CSV files (e.g. some Excel CSV files). This has been fixed.
			</action>
			<action type="fix" issue="1241">
				A bug was fixed where deleting resources within a transaction did not always correctly
				enforce referential integrity even if referential integrity was enabled. Thanks to
				Tuomo Ala-Vannesluoma for reporting!
			</action>
			<action type="fix">
				In the JPA server, the
				<![CDATA[<code>_total=accurate</code>]]>
				was not always respected if a previous search already existed
				in the query cache that matched the same search parameters.
			</action>
			<action type="fix" issue="1337">
				Improved stability of concurrency test framework.  Thanks to Stig Døssing for the pull request!
			</action>
			<action type="change">
				Moved in-memory matcher from Subscription module to SearchParam module and renamed the result type
				from SubscriptionMatchResult to InMemoryMatchResult.
			</action>
			<action type="add">
				Added some experimental version-independent model classes to ca.uhn.fhir.jpa.model.any.  They permit
				writing code that is version independent.
			</action>
			<action type="add">
				Added new subclass of HashMapResourceProvider called SearchableHashMapResourceProvider that uses the
				in-memory matcher to search the HashMap (using a full table scan).  This allows rudimentary testing
				without a database.
			</action>
			<action type="add">
				Added a new interceptor hook called STORAGE_PRESTORAGE_DELETE_CONFLICTS that is invoked when a
				resource delete operation is about to fail due to referential integrity conflicts.
				Hooks have access to the list of resources that have references to the resource being deleted and
				can delete them.  The boolean return value of the hook indicates whether the server should try
				checking for conflicts again (true means try again).
			</action>
			<action type="add" issue="1336">
				The HAPI FHIR unit test suite has been refactored to no longer rely on PortUtil to
				assign a free port. This should theoretically result in fewer failed builds resulting from
				port conflicts. Thanks to Stig Døssing for the pull request!
			</action>
			<action type="fix">
				AuthorizationInterceptor sometimes failed with a 500 error when checking compartment
				membership on a resource that has a contained subject (Patient).
			</action>
			<action type="add" issue="1348">
				JPA server now supports conditional PATCH operation (i.e. performing a patch
				with a syntax such as
				<![CDATA[<code>/Patient?identifier=sys|val</code>]]>)
			</action>
			<action type="add" issue="1347">
				The json-patch library used in the JPA server has been changed from
				<![CDATA[
				<a href="https://github.com/java-json-tools/json-patch">java-json-tools.json-patch</a>
				]]>
				to a more active fork of the same project:
				<![CDATA[
				<a href="https://github.com/crate-metadata/json-patch">crate-metadata.json-patch</a>.
				]]>
				Thanks to Jens Villadsen for the suggestion and pull request!
			</action>
			<action type="add" issue="1343">
				Support has been implemented in the JPA server for the CodeSystem
				<![CDATA[<code>$subsumes</code>]]>
				operation.
			</action>
			<action type="fix">
				Uploading the LOINC/RSNA Radiology Playbook would occasionally fail when evaluating part type names
				due to case sensitivity. This has been corrected.
			</action>
			<action type="add">
				A new pointcut has been added to the JPA server called
				<![CDATA[<code>JPA_PERFTRACE_RAW_SQL</code>]]>
				that can be used to capture the raw SQL statements that are sent to the underlying database.
			</action>
			<action type="fix" issue="1355">
				Invoking the transaction or batch operation on the JPA server would fail
				with a NullPointerException if the Bundle passed in did not contain 
				a resource in an entry that required a resource (e.g. a POST). Thanks to
				GitHub user @lytvynenko-dmitriy for reporting!
			</action>
			<action type="fix" issue="1250">
				HAPI FHIR Server (plain, JPA, and JAX-RS) all populated Bundle.entry.result
				on search result bundles, even though the FHIR specification states that this
				should not be populated. This has been corrected. Thanks to GitHub user
				@gitrust for reporting!
			</action>
			<action type="fix" issue="1352">
				Creating R4 Observation resources with a value type of SampledData failed in the
				JPA server because of an indexing error. Thanks to Brian Reinhold for
				reporting!
			</action>
			<action type="add">
				The JPA server now rejects subscriptions being submitted with no value in
				Subscription.status (this field is mandatory, but the subscription was previously ignored
				if no value was provided)
			</action>
			<action type="fix" issue="1361">
				Fix a build failure thanks to Maven pom errors. Thanks to Gary Teichrow for
				the pull request!
			</action>
			<action type="fix" issue="1362">
				The JPA server did not correctly process searches with a
				<![CDATA[<code>_tag:not</code>]]>
				expression containing more than one comma separated value.
			</action>
			<action type="add">
				The JSON and XML parsers will now raise a warning or error with the Parser Error Handler
				if an extension is being encoded that is missing a URL, or has both a value and nested
				extensions on the same parent extension.
			</action>
			<action type="fix">
				FHIR model classes have a method called
				<![CDATA[<code>hasPrimitiveValue()</code>]]>
				which previously returned true if the type was a primitive datatype (e.g. StringType).
				This method now only returns true if the type is a primitive datatype AND
				the type actually has a value.
			</action>
			<action type="add" issue="1330">
				Support in the JPA Terminology Service terminology uploader has been added for
				uploading the IMGT
				<![CDATA[<a href="http://hla.alleles.org/nomenclature/index.html">HLA Nomenclature</a>]]>
				distribution files as a FHIR CodeSystem. Thanks to Joel Schneider for the
				contribution!
			</action>
			<action type="add" issue="1354">
				A BOM POM has been added to the HAPI FHIR distribution, allowing users to import
				the HAPI FHIR library with all of its submodules automatically sharing the same
				version. Thanks to Stig Døssing for the pull request!
			</action>
			<action type="add">
				AuthorizationInterceptor will now try to block delete operations sooner
				in the processing lifecycle if there is no chance they will be permitted
				later (i.e. because the type is not authorized at all)
			</action>
			<action type="add">
				The HAPI FHIR server will now generate a random transaction ID to every
				request and add it to the response headers. Clients may supply the transaction
				header via the <![CDATA[<code>X-Request-ID</code>]]> header.
			</action>
			<action type="add">
				When attempting to read a resource that is deleted, a Location header is now
				returned that includes the resource ID and the version ID for the deleted
				resource.
			</action>
			<action type="fix">
				A number of columns in the JPA Terminology Services ConceptMap tables were not
				explicitly annotated with @Column, so the DB columns that were generated had
				Java ugly field names as their SQL column names. These have been renamed, and
				entries in the JPA migrator tool have been added for anyone upgrading.
			</action>
			<action type="fix">
				Field values with a datatype of <![CDATA[<code>canonical</code>]]> were indexed as
				though they were explicit resource references by the JPA server. This led to
				errors about external references not being supported when uploading various
				resources (e.g. Questionnaires with HL7-defined ValueSet references). This has
				been corrected. Note that at this time, we do not index canonical references
				at all (as we were previously doing it incorrectly). This will be improved soon.
			</action>
			<action type="add">
				IBundleProvider now has an isEmpty() method that can be used to check whether any
				results exist. A default implementation has been provided, so this is not
				a breaking change.
			</action>
			<action type="change">
				Server CapabilityStatement/Conformance repsonses from the /metadata endpoint will
				now be cached for 60 seconds always. This was previously a configurable setting on
				the ServerConformanceProvider, but it is now handled directly by the method
				binding so the provider now has no responsibility for caching.
			</action>
			<action type="fix" issue="1370">
				The OkHttp client did not correctly apply the connection timeout and
				socket timeout settings to client requests. Thanks to Petro Mykhailyshyn
				for the pull request!
			</action>
			<action type="add">
				A new server interceptor hook called PROCESSING_COMPLETED has been added. This
				hook is called by the server at the end of processing every request (success and failure).
			</action>
			<action type="fix">
				The <![CDATA[<code>_summary</code>]]> element was not always respected when encoding
				JSON resources.
			</action>
			<action type="change">
				The JPA server now uses the H2 database instead of the derby database to run its 
				unit tests. We are hoping that this cuts down on the number of false test failures 
				we get due to mysterious derby failures.
			</action>
			<action type="add">
				Added a new Pointcut STORAGE_PRESTORAGE_EXPUNGE_EVERYTHING that is called at the start of
				the expungeEverything operation.
			</action>
			<action type="add">
				The JPA server now has the ability to generate snapshot profiles from differential
				profiles via the $snapshot operation, and will automatically generate a snapshot when
				needed for validation.
			</action>
			<action type="change">
				The Base64Binary types for DSTU3+ now use a byte array internally to represent their
				content, which is more efficient than storing base 64 encoded text to represent
				the binary as was previously done.
			</action>
			<action type="add">
				Creating/updating CodeSystems now persist <![CDATA[<code>CodeSystem.concept.designation</code>]]> to
				the terminology tables.
			</action>
			<action type="add">
				Expanded ValueSets now populate <![CDATA[<code>ValueSet.expansion.contains.designation.language</code>]]>.
			</action>
			<action type="add">
				@Operation methods can now declare that they will manually process the request
				body and/or manually generate a response instead of letting the HAPI FHIR
				framework take care of these things. This is useful for situations where
				direct access to the low-level servlet streaming API is needed.
			</action>
			<action type="add">
				@Operation methods can now declare that they are global, meaning that they will
				apply to all resource types (or instances of all resource types) if they
				are found on a plain provider.
			</action>
			<action type="add">
				@Operation method parameters may now declare their type via a String name such as
				"code" or "Coding" in an attribute in @OperationParam. This is useful if you want
				to make operation methods that can operate across different versions of FHIR.
			</action>
			<action type="add">
				A new resource provider for JPA servers called
				<![CDATA[<code>BinaryAccessProvider</code>]]>
				has been added. This provider serves two custom operations called
				<![CDATA[<code>$binary-access-read</code>]]> and
				<![CDATA[<code>$binary-access-write</code>]]> that can be used to
				request binary data in Attachments as raw binary content instead of
				as base 64 encoded content.
			</action>
			<action type="change">
				A few columns named 'CODE' in the JPA terminology services tables have been
				renamed to 'CODEVAL' to avoid any possibility of conflicting with reserved
				words in MySQL. The database migrator tool has been updated to handle this 
				change.
			</action>
			<action type="add">
				Support for PATCH operations performed within a transaction (using a Binary
				resource as the resource type in order to hold a JSONPatch or XMLPatch body)
				has been added to the JPA server.
			</action>
			<action type="fix" issue="1390">
				Two issues in the Thymeleaf Narrative Template which caused an error when generating
				a narrative on an untitled DiagnosticReport were fixed. Thanks to GitHub
				user @navyflower for reporting!
			</action>
			<action type="add">
				A new attribute has been added to the @Operation annotation called 
				<![CDATA[<code>typeName</code>]]>. This annotation can be used to specify a 
				type for an operation declared on a plain provider without needing to use 
				a specific version of the FHIR structures.
			</action>
			<action type="add">
				The $upload-external-code-system operation and the corresponding HAPI FHIR CLI command
				can now be used to upload custom vocabulary that has been converted into a standard file format
				defined by HAPI FHIR. This is useful for uploading large organizational code systems.
			</action>
			<action type="change">
				Two new operations,
				<![CDATA[<code>$apply-codesystem-delta-add</code>]]>
				and
				<![CDATA[<code>$apply-codesystem-delta-remove</code>]]>
				have been added to the terminology server. These methods allow
				codes to be dynamically added and removed from external (notpresent) codesystems.
			</action>
			<action type="fix" issue="1404">
				In the JAX-RS server, the resource type history and instance vread
				operations had ambiguous paths that could lead to the wrong method
				being called. Thanks to Seth Rylan Gainey for the pull request!
			</action>
			<action type="fix" issue="1414">
				The profile validator (FhirInstanceValidator) can now be used to validate a resource 
				using an explicit	profile declaration rather than simply relying on the declared 
				URL in the resource itself.
			</action>
			<action type="fix">
				When using the ResponseHighlighterInterceptor, some invalid requests that would normally generate an HTTP
				400 response (e.g. an invalid _elements value) would cause an HTTP 500 crash.
			</action>
			<action type="add" issue="1388">
				When performing a read-if-newer operation on a plain server, the resource ID
				in Resource.meta.versionId is now used if a version isn't found in the resource
				ID itself. Thanks to Stig Døssing for the pull request!
			</action>
			<action type="fix" issue="1375">
				An example datatype was corrected in the DSTU2 Identifier datatype
				StructureDefinition. Thanks to Nick Robison for the pull request!
			</action>
		</release>
		<release version="3.8.0" date="2019-05-30" description="Hippo">
			<action type="fix">
				A potential security vulnerability in the hapi-fhir-testpage-overlay project was corrected: A URL
				parameter was not being correctly escaped, leading to a potential XSS vulnerability. A big thanks to
				Mudit Punia and Dushyant Garg for reporting this.
			</action>
			<action type="add">
				The version of a few dependencies have been bumped to the
				latest versions (dependent HAPI modules listed in brackets):
				<![CDATA[
				<ul>
					<li>Guava (base): 25-jre -&gt; 27.1-jre</li>
					<li>Hibernate (JPA): 5.4.1 -&gt; 5.4.2</li>
					<li>Jackson (JPA): 2.9.7 -&gt; 2.9.8</li>
					<li>Spring (JPA): 5.1.3.RELEASE -&gt; 5.1.6.RELEASE</li>
					<li>Spring-Data (JPA): 2.1.3.RELEASE -&gt; 2.1.6.RELEASE</li>
					<li>Caffeine (JPA): 2.6.2 -&gt; 2.7.0</li>
					<li>JANSI (CLI): 1.16 -&gt; 1.17.1</li>
					<!--<li>Jetty (CLI): 9.4.14.v20181114 -&gt; 9.4.17.v20190418</li>-->
				</ul>
				]]>
			</action>
			<action type="add">
				In Servers that are configured to support extended mode
				<![CDATA[<code>_elements</code>]]> parameters, it is now possible to
				use the :exclude modifier to exclude entire resource types.
			</action>
			<action type="add">
				RequestDetails now has methods called getAttribute and setAttribute that can
				be used by interceptors to pass arbitrary data between requests.
			</action>
			<action type="add">
				The hapi-fhir-jpaserver-starter project has been updated to use a properties
				file for configuration, making it much easier to get started with this
				project. Thanks to Sean McIlvenna for the pull request!
			</action>
			<action type="fix">
				The hapi-fhir-jpaserver-example did not have Subscription capabilities
				enabled after the refactoring of how Subscriptions are enabled that
				occurred in HAPI FHIR 3.7.0. Thanks to Volker Schmidt for the pull request!
			</action>
			<action type="change">
				Re-use subscription channel and handlers when a subscription is updated (unless the channel type changed).
			</action>
			<action type="fix">
				When using the <![CDATA[<code>_elements</code>]]> parameter on searches and reads,
				requesting extensions to be included caused the extensions to be included but
				not any values contained within. This has been corrected.
			</action>
			<action type="add">
				The JPA terminology service can now detect when Hibernate Search (Lucene)
				is not enabled, and will perform simple ValueSet expansions without relying
				on Hibenrate Search in such cases.
			</action>
			<action type="change" issue="1209">
				A Google Analytics script fragment was leftover in the hapi-fhir-jpaserver
				example and starter projects. Thanks to Patrick Werner for removing these!
			</action>
			<action type="add">
				ParametersUtil now has a utility method that can be used to add parameter values
				using the string name of the datatype (e.g. "dateTime") in order to help
				building Parameters resources in a version-independent way.
			</action>
			<action type="fix">
				When performing a search using the JPA server, if a search returned between 1500
				and 2000 results, a query for the final page of results would timeout due to
				a page calculation error. This has been corrected.
			</action>
			<action type="add">
				In the JPA server, a much more readable error message is now returned returned when 
				two client threads collide while trying to simultaneously create a resource with the
				same client-assigned ID. In addition, better error messages are now returned
				when conflicts such as this one are hit within a FHIR transaction operation.
			</action>
			<action type="add">
				The JPA query builder has been optimized to take better advantage of SQL IN (..) expressions
				when performing token searches with multiple OR values.
			</action>
			<action type="add">
				The JPA server transaction processor will now automatically detect if the request
				Bundle contains multiple entries having identical conditional create operations, and
				collapse these into a single operation. This is done as a convenience, since many
				conversion algorithms can accidentally generate such duplicates.
			</action>
			<action type="fix" issue="1223">
				Searching the JPA server with multiple instances of the same token search parameter
				(e.g. "Patient?identifier=&amp;identifier=b" returned no results even if resources
				should have matched. Thanks to @mingdatacom for reporting!
			</action>
			<action type="add">
				A new config setting has been added to the JPA DaoConfig that disables validation
				of the resource type for target resources in references.
			</action>
			<action type="add">
				HapiLocalizer can now handle message patterns with braces that aren't a part of a
				message format expression. E.g. "Here is an {example}".
			</action>
			<action type="add">
				JPA searches using a Composite Unique Index will now use that index for faster
				searching even if the search has _includes and/or _sorts. Previously these two
				features caused the search builder to skip using the index.
			</action>
			<action type="fix">
				JPA searches using a Composite Unique Index did not return the correct results if
				a REFERENCE search parameter was used with arguments that consisted of
				unqualified resource IDs.
			</action>
			<action type="fix">
				A non-threadsafe use of DateFormat was cleaned up in the StopWatch class.
			</action>
			<action type="add">
				When performing a search in the JPA server where one of the parameters is a
				reference with multiple values (e.g. Patient?organization=A,B) the generated
				SQL was previously a set of OR clauses and this has been collapsed into a single
				IN clause for better performance.
			</action>
			<action type="fix">
				When returning the results of a history operation from a HAPI FHIR server,
				any entries with a method of DELETE contained a stub resource in
				Bundle.entry.resource, even though the FHIR spec states that this field
				should be empty. This was corrected.
			</action>
			<action type="change">
				The hapi-fhir-testpage-overlay project no longer includes any library JARs
				in the built WAR, in order to prevent duplicates and conflicts in implementing
				projects.
			</action>
			<action type="fix">
				Two expunge bug fixes:
				The first bug is that the expunge operation wasn't bailing once it hit its limit. This resulted in a
				"Page size must not be less than one!" error.
				The second bug is that one case wasn't properly handled: when a resourceId with no version is provided.
				This executed the case where only resource type is provided.
			</action>
			<action type="fix">
				When updating a resource in the JPA server, if the contents have not actually changed
				the resource version is not updated and no new version is created. In this situation,
				the update time was modified however. It will no longer be updated.
			</action>
			<action type="fix">
				When running the JPA server in Resource Client ID strategy mode of "ANY", using the
				<![CDATA[<code>_id</code>]]> search parameter could return incorrect results. This
				has been corrected.
			</action>
			<action type="fix">
				Performing a PUT or POST against a HAPI FHIR Server with no request body caused an
				HTTP 500 to be returned instead of a more appropriate HTTP 400. This has been
				corrected.
			</action>
			<action type="fix" issue="1255">
				The fetchValueSet method on IValidationSupport implementation was not visible and could
				not be overridden. Thanks to Patrick Werner for the pull reuqest!
			</action>
			<action type="fix" issue="1280">
				The JPA server failed to index R4 reources with search parameters pointing to the Money data type.
				Thanks to GitHub user @navyflower for reporting!
			</action>
			<action type="fix">
				When validating DSTU3 QuestionnaireResponses that leverage the "enableWhen" functionality available
				in Questionnaire resources, the validation could sometimes fail incorrectly.
			</action>
			<action type="add">
				Added new configuration parameter to DaoConfig and ModelConfig to specify the websocket context path.
				(Before it was hardcoded to "/websocket").
			</action>
			<action type="add">
				Added new IRemovableChannel interface.  If a SubscriptionChannel implements this, then when a subscription
				channel is destroyed (because its subscription is deleted) then the remove() method will be called on that
				channel.
			</action>
			<action type="change">
				The JSON Patch provider has been switched to use the provider from the
				<![CDATA[
				<a href="https://github.com/java-json-tools/json-patch">Java JSON Tools</a>
				]]>
				project, as it is much more robust and fault tolerant.
			</action>
			<action type="fix">
				Ensure that database cursors are closed immediately after performing a FHIR search.
			</action>
			<action type="add">
				When performing a JSON Patch in JPA server, the post-patched document is now validated to
				ensure that the patch was valid for the candidate resource. This means that invalid patches
				are caught and not just silently ignored.
			</action>
			<action type="add">
				Expunges are now done in batches in multiple threads. Both the number of expunge threads and batch size are
				configurable
				in DaoConfig.
			</action>
			<action type="fix">
				Validation errors were fixed when using a Questionnaire with enableWhen on a question that
				contains sub-items.
			</action>
			<action type="fix">
				Fixed "because at least one resource has a reference to this resource" delete error message that mistakingly
				reported
				the target instead of the source with the reference.
			</action>
			<action type="add">
				ValidationSupportChain will now call isCodeSystemSupported() on each entry in the chain before
				calling fetchCodeSystem() in order to reduce the work required by chain entries. Thanks to 
				Anders Havn for the suggestion!
			</action>
			<action type="fix" issue="1299">
				In JPA server when updating a resource using a client assigned ID, if the resource was previously
				deleted (meaning that the operation is actually a create), the server will now return
				an HTTP 201 instead of an HTTP 200. Thanks to Mario Hyland for reporting!
			</action>
			<action type="fix">
				The HAPI FHIR CLI was unable to start a server in R4 mode in HAPI FHIR 3.7.0.
				This has been corrected.
			</action>
			<action type="fix" issue="1311">
				When encoding resources, profile declarations on contained resources will now be 
				preserved. Thanks to Anders Havn for the pull request!
			</action>
			<action type="fix" issue="1305">
				Two incorrect package declarations in unit tests were corrected. Thanks to github user
				@zaewonyx for the PR!
			</action>
			<action type="add" issue="1228">
				The InstanceValidator now supports validating QuestionnairResponses with empty items
				for disabled questions. Thanks to Matti Uusitalo for the pull request!
			</action>
			<action type="add" issue="1152">
				A new method has been added to the client that allows arbitrary headers to be easily
				added to the request. Thanks to Christian Ohr for the pull request!
			</action>
			<action type="add" issue="1213">
				VersionConverter for R2-R3 has been modified to correectly handle the renamed basedOn
				field. Thanks to Gary Graham for the pull request!
			</action>
			<action type="fix" issue="1141">
				The JPA database migration tool has been enhanced to support migration from HAPI FHIR
				2.5. Thanks to Gary Graham for the pull request!
			</action>
			<action type="add" issue="1244">
				Add a missing @Deprecated tag. Thanks to Drew Mitchell for the pull request!
			</action>
			<action type="add" issue="1303">
				The JSON parser has removed a few unneeded super keywords that prevented overriding behaviour.
				Thanks to Anders Havn for the pull request!
			</action>
			<action type="add" issue="1179">
				The DSTU2/3 version converter now converts Specimen resources. Thanks to Gary
				Graham for the pull request!
			</action>
		</release>
		<release version="3.7.0" date="2019-02-06" description="Gale">
			<action type="add">
				HAPI FHIR is now built using OpenJDK 11. Users are recommended to upgrade to this version
				of Java if this is feasible. We are not yet dropping support for Java 8 (aka 1.8), but
				users are recommended to upgrade if possible.
			</action>
			<action type="add">
				The version of a few dependencies have been bumped to the
				latest versions (dependent HAPI modules listed in brackets):
				<![CDATA[
					<ul>
						<li>Spring (JPA): 5.0.8.RELEASE -&gt; 5.1.3.RELEASE</li>
						<li>Spring-Data (JPA): 2.0.7.RELEASE -&gt; 2.1.3.RELEASE</li>
						<li>Hibernate-Core (JPA): 5.3.6.FINAL -&gt; 5.4.1.FINAL</li>
						<li>Hibernate-Search (JPA): 5.10.3.FINAL -&gt; 5.11.1.FINAL</li>
						<li>Thymeleaf (JPA): 3.0.9.RELEASE -&gt; 3.0.11.RELEASE</li>
						<li>thymeleaf-spring4 (Testpage Overlay) has been replaced with thymeleaf-spring5</li>
						<li>Commons-Lang3: 3.8 -&gt; 3.8.1</li>
						<li>Commons-Text: 1.4 -&gt; 1.4</li>
						<li>Spring Boot: 1.5.6.RELEASE -&gt; 2.1.1.RELEASE</li>
					</ul>
				]]>
			</action>
			<action type="add">
				Changed subscription processing, if the subscription criteria are straightforward (i.e. no
				chained references, qualifiers or prefixes) then attempt to match the incoming resource against
				the criteria in-memory. If the subscription criteria can't be matched in-memory, then the
				server falls back to the original subscription matching process of querying the database. The
				in-memory matcher can be disabled by setting isEnableInMemorySubscriptionMatching to "false" in
				DaoConfig (by default it is true). If isEnableInMemorySubscriptionMatching is "false", then all
				subscription matching will query the database as before.
			</action>
			<action type="change">
				Removed BaseSubscriptionInterceptor and all its subclasses (RestHook, EMail, WebSocket). These are replaced
				by two new interceptors: SubscriptionActivatingInterceptor that is responsible for activating subscriptions
				and SubscriptionMatchingInterceptor that is responsible for matching incoming resources against activated
				subscriptions. Call DaoConfig.addSupportedSubscriptionType(type) to configure which subscription types
				are supported in your environment. If you are processing subscriptions on a separate server and only want
				to activate subscriptions on this server, you should set DaoConfig.setSubscriptionMatchingEnabled to false.
				The helper method SubscriptionInterceptorLoader.registerInterceptors()
				will check if any subscription types are supported, and if so then load active subscriptions into the
				SubscriptionRegistry and register the subscription activating interceptor. This method also registers
				the subscription matching interceptor (that matches incoming resources and sends matches to subscription
				channels) only if DaoConfig.isSubscriptionMatchingEnabled is true.
				See https://github.com/jamesagnew/hapi-fhir/wiki/Proposed-Subscription-Design-Change for more
				details.
			</action>
			<action type="change">
				Added support for matching subscriptions in a separate server from the REST Server. To do this, run the
				SubscriptionActivatingInterceptor on the REST server and the SubscriptionMatchingInterceptor in the
				standalone server. Classes required to support running a standalone subscription server are in the
				ca.uhn.fhir.jpa.subscription.module.standalone package. These classes are excluded by default from
				the JPA ApplicationContext (that package is explicitly filtered out in the BaseConfig.java @ComponentScan).
			</action>
			<action type="add">
				Changed behaviour of FHIR Server to reject subscriptions with invalid criteria. If a Subscription
				is submitted with invalid criteria, the server returns HTTP 422 "Unprocessable Entity" and the
				Subscription is not persisted.
			</action>
			<action type="fix">
				The JPA server $expunge operation could sometimes fail to expunge if
				another resource linked to a resource that was being
				expunged. This has been corrected. In addition, the $expunge operation
				has been refactored to use smaller chunks of work
				within a single DB transaction. This improves performance and reduces contention when
				performing large expunge workloads.
			</action>
			<action type="add" issue="1117">
				A badly formatted log message when handing exceptions was cleaned up. Thanks to
				Magnus Watn for the pull request!
			</action>
			<action type="fix" issue="944">
				A NullPointerException has been fixed when using custom resource classes that
				have a @Block class as a child element. Thanks to Lars Gram Mathiasen for
				reporting and providing a test case!
			</action>
			<action type="add">
				AuthorizationInterceptor now allows the GraphQL operation to be
				authorized. Note that this is an all-or-nothing grant for now, it
				is not yet possible to specify individual resource security when
				using GraphQL.
			</action>
			<action type="fix">
				The ResponseHighlighterInterceptor now declines to handle Binary responses
				provided as a response from extended operations. In other words if the
				operation $foo returns a Binary resource, the ResponseHighliterInterceptor will
				not provide syntax highlighting on the response. This was previously the case for
				the /Binary endpoint, but not for other binary responses.
			</action>
			<action type="add">
				FHIR Parser now has an additional overload of the
				<![CDATA[<code>parseResource</code>]]> method that accepts
				an InputStream instead of a Reader as the source.
			</action>
			<action type="add">
				FHIR Fluent/Generic Client now has a new return option called
				<![CDATA[<code>returnMethodOutcome</code>]]> which can be
				used to return a raw response. This is handy for invoking operations
				that might return arbitrary binary content.
			</action>
			<action type="add">
				Moved state and functionality out of BaseHapiFhirDao.java into new classes: LogicalReferenceHelper,
				ResourceIndexedSearchParams, IdHelperService, SearcchParamExtractorService, and MatchUrlService.
			</action>
			<action type="add">
				Replaced explicit @Bean construction in BaseConfig.java with @ComponentScan. Beans with state are annotated
				with
				@Component and stateless beans are annotated as @Service. Also changed SearchBuilder.java and the
				three Subscriber classes into @Scope("protoype") so their dependencies can be @Autowired injected
				as opposed to constructor parameters.
			</action>
			<action type="fix">
				A bug in the JPA resource reindexer was fixed: In many cases the reindexer would
				mark reindexing jobs as deleted before they had actually completed, leading to
				some resources not actually being reindexed.
			</action>
			<action type="change">
				The JPA stale search deletion service now deletes cached search results in much
				larger batches (20000 instead of 500) in order to reduce the amount of noise
				in the logs.
			</action>
			<action type="add">
				AuthorizationInterceptor now allows arbitrary FHIR $operations to be authorized,
				including support for either allowing the operation response to proceed unchallenged,
				or authorizing the contents of the response.
			</action>
			<action type="add">
				JPA Migrator tool enhancements:
				An invalid SQL syntax issue has been fixed when running the CLI JPA Migrator tool against
				Oracle or SQL Server. In addition, when using the "Dry Run" option, all generated SQL
				statements will be logged at the end of the run. Also, a case sensitivity issue when running against
				some Postgres databases has been corrected.
			</action>
			<action type="add">
				In the JPA server, when performing a chained reference search on a search parameter with
				a target type of
				<![CDATA[<code>Reference(Any)</code>]]>, the search failed with an incomprehensible
				error. This has been corrected to return an error message indicating that the chain
				must be qualified with a resource type for such a field. For example,
				<![CDATA[<code>QuestionnaireResponse?subject:Patient.name=smith</code>]]>
				instead of
				<![CDATA[<code>QuestionnaireResponse?subject.name=smith</code>]]>.
			</action>
			<action type="add">
				The LOINC uploader has been updated to suport the LOINC 2.65 release
				file format.
			</action>
			<action type="add">
				The resource reindexer can now detect when a resource's current version no longer
				exists in the database (e.g. because it was manually expunged), and can automatically
				adjust the most recent version to
				account for this.
			</action>
			<action type="add">
				When updating existing resources, the JPA server will now attempt to reuse/update
				rows in the index tables if one row is being removed and one row is being added (e.g.
				because a Patient's name is changing from "A" to "B"). This has the net effect
				of reducing the number
			</action>
			<action type="fix">
				An issue was corrected with the JPA reindexer, where String index columns do not always
				get reindexed if they did not have an identity hash value in the HASH_IDENTITY column.
			</action>
			<action type="add">
				Plain Server ResourceProvider classes are no longer required to be public classes. This
				limitation has always been enforced, but did not actually serve any real purpose so it
				has been removed.
			</action>
			<action type="add">
				A new interceptor called ServeMediaResourceRawInterceptor has been added. This interceptor
				causes Media resources to be served as raw content if the client explicitly requests
				the correct content type cia the Accept header.
			</action>
			<action type="add" issue="917">
				A new configuration item has been added to the FhirInstanceValidator that
				allows you to specify additional "known extension domains", meaning
				domains in which the validator will not complain about when it
				encounters new extensions. Thanks to Heinz-Dieter Conradi for the
				pull request!
			</action>
			<action type="fix">
				Under some circumstances, when a custom search parameter was added to the JPA server
				resources could start reindexing before the new search parameter had been saved, meaning that
				it was not applied to all resources. This has been corrected.
			</action>
			<action type="change">
				In example-projects/README.md and hapi-fhir-jpaserver-example/README.md, incidate that these examples
				projects
				are no longer maintained. The README.md points users to a starter project they should use for examples.
			</action>
			<action type="change">
				Replaced use of BeanFactory with custom factory classes that Spring @Lookup the @Scope("prototype") beans
				(e.g. SearchBuilderFactory).
			</action>
			<action type="change">
				Moved e-mail from address configuration from EmailInterceptor (which doesn't exist any more) to DaoConfig.
			</action>
			<action type="add">
				Added 3 interfaces for services required by the standalone subscription server. The standalone subscription
				server doesn't have access to a database and so needs to get its resources using a FhirClient. Thus
				for each of these interfaces, there are two implementations: a Dao implementaiton and a FhirClient
				implementation. The interfaces thus introduced are ISubscriptionProvider (used to load subscriptions
				into the SubscriptionRegistry), the IResourceProvider (used to get the latest version of a resource
				if the "get latest version" flag is set on the subscription) and ISearchParamProvider used to load
				custom search parameters.
			</action>
			<action type="change">
				Separated active subscription cache from the interceptors into a new Spring component called the
				SubscriptionRegistry. This component maintains a cache of ActiveSubscriptions. An ActiveSubscription
				contains the subscription, it's delivery channel, and a list of delivery handlers.
			</action>
			<action type="change">
				Introduced a new Spring factory interface ISubscribableChannelFactory that is used to create delivery
				channels and handlers. By default, HAPI FHIR ships with a LinkedBlockingQueue implementation of the
				delivery channel factory. If a different type of channel factory is required (e.g. JMS or Kafka), add it
				to your application context and mark it as @Primary.
			</action>
			<action type="fix" issue="980">
				When using the HL7.org DSTU2 structures, a QuestionnaireResponse with a
				value of type reference would fail to parse. Thanks to David Gileadi for
				the pull request!
			</action>
			<action type="add" issue="1051">
				FHIR Servers now support the HTTP HEAD method for FHIR read operations. Thanks
				to GitHub user Cory00 for the pull request!
			</action>
			<action type="fix">
				When running the JPA server on Oracle, certain search queries that return a very large number of
				_included resources failed with an SQL exception stating that too many parameters were used. Search
				include logic has been reworked to avoid this.
			</action>
			<action type="fix">
				JPA Subscription deliveries did not always include the accurate versionId if the Subscription
				module was configured to use an external queuing engine. This has been corrected.
			</action>
			<action type="add">
				It is now possible in a plain or JPA server to specify the default return
				type for create/update operations when no Prefer header has been provided
				by the client.
			</action>
			<action type="add">
				It is now possible in a JPA server to specify the _total calculation
				behaviour if no parameter is supplied by the client. This is done using a
				new setting on the DaoConfig. This can be used to force a total to
				always be calculated for searches, including large ones.
			</action>
			<action type="add">
				AuthorizationInterceptor now rejects transactions with an invalid or unset request
				using an HTTP 422 response Bundle type instead of silently refusing to authorize them.
			</action>
			<action type="add">
				AuthorizationInterceptor is now able to authorize DELETE operations performed via a
				transaction operation. Previously these were always denied.
			</action>
			<action type="add" issue="1065">
				OperationDefinitions are now created for named queries in server
				module. Thanks to Stig Døssing for the pull request!
			</action>
			<action type="add">
				A new server interceptor has been added called "SearchNarrowingInterceptor".
				This interceptor can be used to automatically narrow the scope of searches
				performed by the user to limit them to specific resources or compartments
				that the user should have access to.
			</action>
			<action type="add">
				In a DSTU2 server, if search parameters are expressed with chains directly in the
				parameter name (e.g.
				<![CDATA[<code>@RequiredParam(name="subject.name.family")</code>]]>) the second
				part of the chain was lost when the chain was described in the server
				CapabilityStatement. This has been corrected.
			</action>
			<action type="fix">
				In the JPA server, search/read operations being performed within a transaction bundle
				did not pass the client request HTTP headers to the sub-request. This meant that
				AuthorizationInterceptor could not authorize these requests if it was depending on
				headers being present.
			</action>
			<action type="fix">
				When using a client in DSTU3/R4 mode, if the client attempted to validate the server
				CapabilityStatement but was not able to parse the response, the client would throw
				an exception with a misleading error about the Conformance resource not existing. This
				has been corrected. Thanks to Shayaan Munshi for reporting and providing a test case!
			</action>
			<action type="fix">
				It is now possible to upload a ConceptMap to the JPA server containing mappings where the
				source or target is a StructureDefinition canonical URI. This was previously blocked, as the
				system could not apply these mappings. It is now permitted to be stored, although
				the system will still not apply these mappings.
			</action>
			<action type="add">
				A wrapper script for Maven has been added, enabling new users to use Maven without having
				to install it beforehand. Thanks to Ari Ruotsalainen for the Pull Request!
			</action>
			<action type="add">
				AuthorizationInterceptor can now allow a user to perform a search that is scoped to a particular
				resource (e.g. Patient?_id=123) if the user has read access for that specific instance.
			</action>
			<action type="fix" issue="1084">
				In JPA Server REST Hook Subscriptions, any Headers defined in the
				Subscription resource are now applied to the outgoing HTTP
				request.
				Thanks to Volker Schmidt for the pull request!
			</action>
			<action type="add">
				HAPI FHIR will now log the Git revision when it first starts up (on the ame line as the version number
				that it already logs).
			</action>
			<action type="fix">
				When fetching a page of search results, if a page offset beyond the total number
				of available result was requested, a single result was still returned (e.g.
				requesting a page beginning at index 1000 when there are only 10 results would
				result in the 10th result being returned). This will now result in an empty
				response Bundle as would be expected.
			</action>
			<action type="add">
				Added support for _id in in-memory matcher
			</action>
			<action type="fix">
				The casing of the base64Binary datatype was incorrect in the DSTU3 and R4 model classes.
				This has been corrected.
			</action>
			<action type="add">
				Add a "subscription-matching-strategy" meta tag to incoming subscriptions with value of IN_MEMORY
				or DATABASE indicating whether the subscription can be matched against new resources in-memory or
				whether a call out to the database may be required. I say "may" because subscription matches fail fast
				so a negative match may be performed in-memory, but a positive match will require a database call.
			</action>
			<action type="fix">
				When performing a JPA search with a chained :text modifier
				(e.g. MedicationStatement?medication.code:text=aspirin,tylenol) a series
				of unneccesary joins were introduced to the generated SQL query, harming
				performance. This has been fixed.
			</action>
			<action type="fix">
				A serialization error when performing some searches in the JPA server
				using data parameters has been fixed. Thanks to GitHub user
				@PickOneFish for reporting!
			</action>
			<action type="fix" issue="1135">
				An issue with outdated syntax in the Vagrant file that prevent it from being used
				was corrected. Thanks to Steve Lewis for the pull requst!
			</action>
			<action type="fix" issue="1130">
				The HAPI FHIR tutorial server project had outdated versions of HAPI FHIR
				in its pom file. Thanks to Ricardo Estevez for the pull request!
			</action>
			<action type="fix" issue="1114">
				A NullPointerException during validation was fixed. Thanks to GitHub
				user zilin375 for the pull request!
			</action>
			<action type="add" issue="1148">
				Support for validating enableWhen in Questionnaires has been added to the Validator. Thanks
				to Eeva Turkka and Matti Uutsitalo for the pull request!
			</action>
		</release>
		<release version="3.6.0" date="2018-11-12" description="Food">
			<action type="add">
				The version of a few dependencies have been bumped to the
				latest versions (dependent HAPI modules listed in brackets):
				<![CDATA[
					<ul>
						<li>Karaf (OSGi): 4.1.4 -&gt; 4.1.6</li>
						<li>Commons-Compress (JPA): 1.14 -&gt; 1.18</li>
						<li>Jackson (JPA): 2.9.2 -&gt; 2.9.7</li>
					</ul>
				]]>
			</action>
			<action type="fix">
				A bug in the JPA migration tasks from 3.4.0 to 3.5.0 caused a failure if the HFJ_SEARCH_PARM
				table did not exist. This table existed in previous versions of HAPI FHIR but was dropped
				in 3.5.0, meaning that migrations would fail if the database was created using a snapshot
				version of 3.5.0.
			</action>
			<action type="fix">
				Automatic ID generation for contained resources (in cases where the user hasn't manually specified an ID)
				has been streamlined to generate more predictable IDs in some cases.
			</action>
			<action type="fix">
				An issue in the HAPI FHIR CLI database migrator command has been resolved, where
				some database drivers did not automatically register and had to be manually added to
				the classpath.
			</action>
			<action type="add">
				The module which deletes stale searches has been modified so that it deletes very large
				searches (searches with 10000+ results in the query cache) in smaller batches, in order
				to avoid having very long running delete operations occupying database connections for a
				long time or timing out.
			</action>
			<action type="fix">
				When invoking an operation using the fluent client on an instance, the operation would
				accidentally invoke against the server if the provided ID did not include a type. This
				has been corrected so that an IllegalArgumentException is now thrown.
			</action>
			<action type="add">
				A new operation has been added to the JPA server called
				<![CDATA[<code>$trigger-subscription</code>]]>. This can
				be used to cause a transaction to redeliver a resource that previously triggered.
				See
				<![CDATA[<a href="https://smilecdr.com/docs/current/fhir_repository/subscription.html#manually-triggering-subscriptions">this link</a>]]>
				for a description of how this feature works. Note that you must add the
				SubscriptionRetriggeringProvider as shown in the sample project
				<![CDATA[<a href="https://github.com/hapifhir/hapi-fhir-jpaserver-starter/blob/master/src/main/java/ca/uhn/fhir/jpa/demo/JpaServerDemo.java">here</a>.]]>
			</action>
			<action type="add">
				When operating in R4 mode, the HAPI FHIR server will now populate Bundle.entry.response
				for history and search results, which is did not previously do.
			</action>
			<action type="add">
				The JPA database migrator tool has been enhanced so that it now supports migrations from
				HAPI FHIR 3.3.0 to HAPI FHIR 3.4.0 / 3.5.0+ as well.
			</action>
			<action type="fix">
				When using the HAPI FHIR CLI, user-prompted passwords were not correctly encoded, meaning that the
				"--basic-auth PROMPT" action was not usable. This has been corrected.
			</action>
			<action type="add">
				The JPA server SearchCoordinator has been refactored to make searches more efficient:
				When a search is performed, the SearchCoordinator loads multiple pages of results even
				if the user has only requested a small number. This is done in order to prevent needing
				to re-run the search for every page of results that is loaded.
				In previous versions of HAPI FHIR, when a search was made the SearchCoordinator would
				prefetch as many results as the user could possibly request across all pages (even if
				this meant prefetching thousands or millions of resources).
				As of this version, a new option has been added to DaoConfig that specifies how many
				resources to prefetch. This can have a significant impact on performance for servers
				with a large number of resources, where users often only want the first page
				of results.
				See
				<![CDATA[<code>DatConfig#setSearchPreFetchThresholds()</code>]]>
				for configuration of this feature.
			</action>
			<action type="add">
				When performing a JPA server using a date parameter, if a time is not specified in
				the query URL, the date range is expanded slightly to include all possible
				timezones where the date that could apply. This makes the search slightly more
				inclusive, which errs on the side of caution.
			</action>
			<action type="fix">
				A bug was fixed in the JPA server $expunge operation where a database connection
				could sometimes be opened and not returned to the pool immediately, leading to
				pool starvation if the operation was called many times in a row.
			</action>
			<action type="add">
				A new setting has been added to the JPA server DaoConfig that causes the server
				to keep certain searches "warm" in the cache. This means that the search will
				be performed periodically in the background in order to keep a reasonably fresh copy
				of the results in the query cache.
			</action>
			<action type="fix">
				When using the testpage overlay to delete a resource, currently a crash can occur
				if an unqualified ID is placed in the ID text box. This has been corrected.
			</action>
			<action type="fix">
				AuthorizationInterceptor did not allow FHIR batch operations when the transaction()
				permission is granted. This has been corrected so that transaction() allows both
				batch and transaction requests to proceed.
			</action>
			<action type="add">
				The JPA server now automatically supplies several appropriate hibernate performance
				settings as long as the JPA EntityManagerFactory was created using HAPI FHIR's
				built-in method for creating it.
				<![CDATA[<br/><br/>]]>
				Existing JPA projects should consider using
				<![CDATA[<code>super.entityManagerFactory()</code>]]>
				as shown in
				<![CDATA[<a href="https://github.com/hapifhir/hapi-fhir-jpaserver-starter/blob/master/src/main/java/ca/uhn/fhir/jpa/demo/FhirServerConfig.java#L62">the example project</a>]]>
				if they are not already.
			</action>
			<action type="add">
				The FhirTerser <![CDATA[<code>getValues(...)</code>]]> methods have been overloaded. The terser can now be
				used to create a null-valued element where none exists. Additionally, the terser can now add a null-valued
				extension where one or more such extensions already exist. These changes allow better population of FHIR
				elements provided an arbitrary FHIR path.
			</action>
			<action type="fix">
				The FhirTerser <![CDATA[<code>getValues(...)</code>]]> methods were not properly handling modifier
				extensions for verions of FHIR prior to DSTU3. This has been corrected.
			</action>
			<action type="fix">
				When updating resources in the JPA server, a bug caused index table entries to be refreshed
				sometimes even though the index value hadn't changed. This issue did not cause incorrect search
				results but had an effect on write performance. This has been corrected.
			</action>
			<action type="add">
				The @Operation annotation used to declare operations on the Plain Server now
				has a wildcard constant which may be used for the operation name. This allows
				you to create a server that supports operations that are not known to the
				server when it starts up. This is generally not advisable but can be useful
				for some circumstances.
			</action>
			<action type="add">
				When using an @Operation method in the Plain Server, it is now possible
				to use a parameter annotated with @ResourceParam to receive the Parameters
				(or other) resource supplied by the client as the request body.
			</action>
			<action type="add">
				The JPA server version migrator tool now runs in a multithreaded way, allowing it to
				upgrade th database faster when migration tasks require data updates.
			</action>
			<action type="fix">
				A bug in the JPA server was fixed: When a resource was previously deleted,
				a transaction could not be posted that both restored the deleted resource but
				also contained references to the now-restored resource.
			</action>
			<action type="fix">
				The $expunge operation could sometimes fail to delete resources if a resource
				to be deleted had recently been returned in a search result. This has been
				corrected.
			</action>
			<action type="add">
				A new setting has been added to the JPA Server DopConfig that controls the
				behaviour when a client-assigned ID is encountered (i.e. the client performs
				an HTTP PUT to a resource ID that doesn't already exist on the server). It is
				now possible to disallow this action, to only allow alphanumeric IDs (the default
				and only option previously) or allow any IDs including alphanumeric.
			</action>
			<action type="add" issue="1103" dev="ruthakm">
				It is now possible to use your own IMessageResolver instance in the narrative
				generator. Thanks to Ruth Alkema for the pull request!
			</action>
			<action type="fix" issue="1071" dev="volsch">
				When restful reponses tried to return multiple instances of the same response header,
				some instances were discarded. Thanks to Volker Schmidt for the pull request!
			</action>
			<action type="add">
				The REST client now allows for configurable behaviour as to whether a
				<![CDATA[<code>_format</code>]]>
				parameter should be included in requests.
			</action>
			<action type="add">
				JPA server R4 SearchParameter custom expression validation is now done using the
				actual FHIRPath evaluator, meaning it is more rigorous in what it can find.
			</action>
			<action type="fix" issue="1047">
				A NullPointerException in DateRangeParam when a client URL conrtained a malformed
				date was corrected. Thanks Heinz-Dieter Conradi for the Pull Request!
			</action>
		</release>
		<release version="3.5.0" date="2018-09-17">
			<action type="add">
				HAPI FHIR now supports JDK 9 and JDK 10, both for building HAPI FHIR
				as well as for use. JDK 8 remains supported and is the minimum requirement
				in order to build or use HAPI FHIR.
			</action>
			<action type="add">
				A new command has been added to the HAPI FHIR CLI tool: "migrate-database". This
				command performs the schema modifications required when upgrading HAPI FHIR JPA
				to a new version (previously this was a manual process involving running scripts and
				reindexing everything).
				<![CDATA[
				<br/><br>
				See the
				<a href="http://hapifhir.io/doc_cli.html#migrate-database">command documentation</a>
				for more information on how to use this tool. Please post in the HAPI FHIR
				Google Group if you run into issues, as this is a brand new framework and we still need
				lots of help with testing.
				]]>
			</action>
			<action type="add">
				The version of a few dependencies have been bumped to the
				latest versions (dependent HAPI modules listed in brackets):
				<![CDATA[
					<ul>
						<li>Gson (JSON Parser): 2.8.1 -&gt; 2.8.5</li>
						<li>Spring Framework (JPA): 5.0.3.RELEASE -&gt; 5.0.8.RELEASE</li>
						<li>Hibernate ORM (JPA): 5.2.16.Final -&gt; 5.3.6.Final</li>
						<li>Hibernate Search (JPA): 5.7.1.Final -&gt; 5.10.3.Final</li>
						<li>Jetty (CLI): 9.4.8.v20171121 -&gt; 9.4.12.v20180830</li>
						<li>Commons-Codec (All): 1.10 -&gt; 1.11</li>
						<li>Commons-Lang (All): 3.7 -&gt; 3.8</li>
						<li>Commons-IO (All): 2.5 -&gt; 2.6</li>
						<li>Spring-Data (JPA): 1.11.6.RELEASE -&gt; 2.0.7.RELEASE</li>
					</ul>
				]]>
			</action>
			<action type="add">
				A new mnandatory library depdendency has been added to hapi-fhir-base, meaning that all
				applications using HAPI FHIR must import ti: commons-text. This library has been added as
				a few utility methods used by HAPI FHIR that were formerly in the commons-lang3
				project have been moved into commons-text. This library has been added as a non-optional
				dependency in the hapi-fhir-base POM, so Maven/Gradle users should not have to make
				any changes.
			</action>
			<action type="add">
				The JPA server now has a configuration item in the DaoConfig to specify which bundle types
				may be stored as-is on the /Bundle endpoint. By default the following types
				are allowed: collection, document, message.
			</action>
			<action type="add">
				CapabilityStatements generated by the server module will now include the server
				base URL in the
				<![CDATA[<code>CapabilityStatement.implementation.url</code>]]>
				field.
			</action>
			<action type="add" issue="974">
				Spring-data (used by the JPA server) has been upgraded to version 2.0.7
				(from version 1.11.6). Thanks to Roman Doboni for the pull request!
			</action>
			<action type="fix">
				A crash in the validator was fixed: Validating a Bundle that did not have Bundle.fullUrl
				populated could cause a NullPointerException.
			</action>
			<action type="add">
				AuthorizationInterceptor now examines requests more closely in order
				to block requests early that are not possibly going to return
				allowable results when compartment rules are used. For example,
				if an AuthorizationInterceptor is configured to allow only
				<![CDATA[<b>read</b>]]>
				access to compartment
				<![CDATA[<code>Patient/123</code>]]>,
				a search for
				<![CDATA[<code>Observation?subject=987</code>]]>
				will now be blocked before the method handler is called. Previously
				the search was performed and the results were examined in order to
				determine whether they were all in the appropriate compartment, but
				this incurs a performance cost, and means that this search would
				successfully return an empty Bundle if no matches were present.
				<![CDATA[<br/><br/>]]>
				A new setting on AuthorizationInterceptor called
				<![CDATA[<code>setFlags(flags)</code>]]>
				can be used to maintain the previous behaviour.
			</action>
			<action type="974">
				JPA server loading logic has been improved to enhance performance when
				loading a large number of results in a page, or when loading multiple
				search results with tags. Thanks to Frank Tao for the pull request!
				This change was introduced as a part of a collaboration between
				HAPI FHIR and the US National Institiutes for Health (NIH).
			</action>
			<action type="fix" issue="1010">
				Resource loading logic for the JPA server has been optimized to
				reduce the number of database round trips required when loading
				search results where many of the entries have a "forced ID" (an alphanumeric
				client-assigned resource ID). Thanks to Frank Tao for the pull
				request!
				This change was introduced as a part of a collaboration between
				HAPI FHIR and the US National Institiutes for Health (NIH).
			</action>
			<action type="add" issue="1000">
				LOINC uploader has been updated to support the new LOINC filename
				scheme introduced in LOINC 2.64. Thanks to Rob Hausam for the
				pull request!
			</action>
			<action type="add">
				In the JPA server, it is now possible for a custom search parameter
				to use the
				<![CDATA[<code>resolve()</code>]]> function in its path to descend into
				contained resources and index fields within them.
			</action>
			<action type="add">
				A new IValidationSupport implementation has been added, named CachingValidationSupport. This
				module wraps another implementation and provides short-term caching. This can have a dramatic
				performance improvement on servers that are validating or executing FHIRPath repeatedly
				under load. This module is used by default in the JPA server.
			</action>
			<action type="fix">
				An index in the JPA server on the HFJ_FORCED_ID table was incorrectly
				not marked as unique. This meant that under heavy load it was possible to
				create two resources with the same client-assigned ID.
			</action>
			<action type="fix">
				The JPA server
				<![CDATA[<code>$expunge</code>]]>
				operation deleted components of an individual resource record in
				separate database transactions, meaning that if an operation failed
				unexpectedly resources could be left in a weird state. This has been
				corrected.
			</action>
			<action type="fix" issue="1015">
				A bug was fixed in the JPA terminology uploader, where it was possible
				in some cases for some ValueSets and ConceptMaps to not be saved because
				of a premature short circuit during deferred uploading. Thanks to
				Joel Schneider for the pull request!
			</action>
			<action type="fix" issue="969">
				A bug in the HAPI FHIR CLI was fixed, where uploading terminology for R4
				could cause an error about the incorrect FHIR version. Thanks to
				Rob Hausam for the pull request!
			</action>
			<action type="add">
				A new method has been added to AuthorizationInterceptor that can be used to
				create rules allowing FHIR patch operations. See
				<![CDATA[<a href="http://hapifhir.io/doc_rest_server_security.html#Authorizing_Patch_Operations">Authorizing Patch Operations</a>]]>
				for more information.
			</action>
			<action type="add" issue="1018">
				A new view has been added to the JPA server, reducing the number of database
				calls required when reading resources back. This causes an improvement in performance.
				Thanks to Frank Tao for the pull request!
			</action>
			<action type="fix">
				A crash was fixed when deleting a ConceptMap resource in the
				JPA server. This crash was a regression in HAPI FHIR 3.4.0.
			</action>
			<action type="fix">
				A crash in the JPA server when performing a manual reindex of a deleted resource
				was fixed.
			</action>
			<action type="fix">
				Using the generic/fluent client, it is now possible to
				invoke the $process-message method using a standard
				client.operation() call. Previously this caused a strange
				NullPointerException.
			</action>
			<action type="fix">
				The REST Server now sanitizes URL path components and query parameter
				names to escape several reserved characters (e.g. &quot; and &lt;)
				in order to prevent HTML injection attacks via maliciously
				crafted URLs.
			</action>
			<action type="add" issue="912">
				The generic/fluent client now supports the :contains modifier on
				string search params. Thanks to Clayton Bodendein for the pull
				request!
			</action>
			<action type="fix" issue="996">
				The HAPI FHIR Server has been updated to correctly reflect the current
				FHIR specification behaviour for the Prefer header. This means that
				the server will no longer return an OperationOutcome by default, but
				that one may be requested via a Prefer header, using the newly implemented
				"Repreentation: OperationOutcome" value.
				Thanks to Ana Maria Radu for the pul request!
			</action>
			<action type="add">
				The REST Server module now allows more than one Resource Provider
				(i.e. more than one implementation of IResourceProvider) to be registered
				to the RestfulServer for the same resource type. Previous versions of
				HAPI FHIR have always limited support to a single resource provider, but
				this limitation did not serve any purpose so it has been removed.
			</action>
			<action type="add">
				The HashMapResourceProvider now supports the type and
				instance history operations. In addition, the search method
				for the
				<![CDATA[<code>_id</code>]]> search parameter now has the
				search parameter marked as "required". This means that additional
				search methods can be added in subclasses without their intended
				searches being routed to the searchById method. Also, the resource
				map now uses a LinkedHashMap, so searches return a predictable
				order for unit tests.
			</action>
			<action type="fix">
				Fixed a bug when creating a custom search parameter in the JPA
				server: if the SearchParameter resource contained an invalid
				expression, create/update operations for the given resource would
				fail with a cryptic error. SearchParameter expressions are now
				validated upon storage, and the SearchParameter will be rejected
				if the expression can not be processed.
			</action>
			<action type="add">
				The generic client history operations (history-instance, history-type,
				and history-server) now support the
				<![CDATA[<code>_at</code>]]> parameter.
			</action>
			<action type="add">
				In the plain server, many resource provider method parameters may now
				use a generic
				<![CDATA[<code>IPrimitiveType&lt;String&gt;</code>]]>
				or
				<![CDATA[<code>IPrimitiveType&lt;Date&gt;</code>]]> at the
				parameter type. This is handy if you are trying to write code
				that works across versions of FHIR.
			</action>
			<action type="add">
				Several convenience methods have been added to the fluent/generic
				client interfaces. These methods allow the adding of a sort via a
				SortSpec object, as well as specifying search parameters via a plain
				Map of Strings.
			</action>
			<action type="add">
				A new client interceptor called ThreadLocalCapturingInterceptor has been
				added. This interceptor works the same way as CapturingInterceptor in that
				it captures requests and responses for later processing, but it uses
				a ThreadLocal object to store them in order to facilitate
				use in multithreaded environments.
			</action>
			<action type="add">
				A new constructor has been added to the client BasicAuthInterceptor
				allowing credentials to be specified in the form
				"username:password" as an alternate to specifying them as two
				discrete strings.
			</action>
			<action type="add">
				SimpleBundleProvider has been modified to optionally allow calling
				code to specify a search UUID, and a field to allow the preferred
				page size to be configured.
			</action>
			<action type="add">
				The JPA server search UUID column has been reduced in length from
				40 chars to 36, in order to align with the actual length of the
				generated UUIDs.
			</action>
			<action type="add">
				Plain servers using paging may now specify an ID/name for
				individual pages being returned, avoiding the need to
				respond to arbitrary offset/index requests from the server.
				In this mode, page links in search result bundles simply
				include the ID to the next page.
			</action>
			<action type="fix" issue="965">
				An issue was fixed in BundleUtil#toListOfEntries, where sometimes
				a resource could be associated with the wrong entry in the response.
				Thanks to GitHub user @jbalbien for the pull request!
			</action>
			<action type="add">
				JPA subscription delivery queues no longer store the resource body in the
				queue (only the ID), which should reduce the memory/disk footprint of the queue
				when it grows long.
			</action>
			<action type="fix" issue="1053">
				A bug was fixed in JPA server searches: When performing a search with a _lastUpdate
				filter, the filter was applied to any _include values, which it should not have been.
				Thanks to Deepak Garg for reporting!
			</action>
			<action type="add">
				When performing a ConceptMap/$translate operation with reverse="true" in the arguments,
				the equivalency flag is now set on the response just as it is for a non-reverse lookup.
			</action>
			<action type="add">
				When executing a FHIR transaction in JPA server, if the request bundle contains
				placeholder IDs references (i.e. "urn:uuid:*" references) that can not be resolved
				anywhere else in the bundle, a user friendly error is now returned. Previously,
				a cryptic error containing only the UUID was returned. As a part of this change,
				transaction processing has now been consolidated into a single codebase for DSTU3
				/ R4 (and future) versions of FHIR. This should greatly improve maintainability
				and consistency for transaction processing.
			</action>
			<action type="add">
				ResponseHighlighterInterceptor now displays the total size of the output and
				an estimate of the transfer time at the bottom of the response.
			</action>
			<action type="add" issue="1022">
				The Prefer header is now honoured for HTTP PATCH requests. Thanks to
				Alin Leonard for the Pull Request!
			</action>
			<action type="add">
				The <![CDATA[<code>Composition</code>]]> operation <![CDATA[<code>$document</code>]]> has been
				implemented. Thanks to Patrick Werner for the Pull Request!
			</action>
			<action type="add">
				HAPI FHIR CLI commands that allow Basic Auth credentials or a Bearer Token may now use
				a value of "PROMPT" to cause the CLI to prompt the user for credentials using an
				interactive prompt.
			</action>
			<action type="remove">
				The experimental "dynamic mode" for search parameter registration has been removed. This
				mode was never published or documented and was labelled as experimental, so I am hoping it
				was never depended on by anyone. Please post on the HAPI FHIR mailing list if this
				change affects you.
			</action>
			<action type="fix">
				A crash was fixed when using the ConceptMap/$translate operation to translate a mapping
				where the equivalence was not specified.
			</action>
			<action type="add">
				The maximum length for codes in the JPA server terminology service have been increased
				to 500 in order to better accomodate code systems with very long codes.
			</action>
			<action type="fix">
				A bug in the DSTU3 validator was fixed where validation resources such as StructureDefinitions
				and Questionnaires were cached in a cache that never expired, leading to validations against
				stale versions of resources.
			</action>
			<action type="fix">
				In the REST server, if an incoming request has the Content-Encoding header, the server will
				not try to read request parameters from the content stream. This avoids an incompatibility with
				new versions of Jetty.
			</action>
			<action type="fix" issue="1050">
				Custom profile names when not matching standard FHIR profile names, are now
				handled properly by the validator. Thanks to Anthony Sute
				for the Pull Request!
			</action>
			<action type="add">
				The JPA server now performs a count query instead of a more expensive data query
				when searches using
				<![CDATA[<code>_summary=count</code>]]>.
				This means that a total will always be returned in the Bundle (this isn't always
				guaranteed otherwise, since the Search Controller can result in data being returned
				before the total number of results is known).
			</action>
			<action type="add">
				The JPA server SearchCoordinator now prefetches only a smaller and configurable number
				of results during the initial search request, and more may be requested in subsequent
				page requests. This change may have a significant improvement on performance: in
				previous versions of HAPI FHIR, even if the user only wanted the first page of 10
				results, many many more might be prefetched, consuming database resources and
				server time.
			</action>
		</release>
		<release version="3.4.0" date="2018-05-28">
			<action type="add">
				The version of a few dependencies have been bumped to the
				latest versions (dependent HAPI modules listed in brackets):
				<![CDATA[
					<ul>
						<li>Commons-Lang3 (All): 3.6 -&gt; 3.7</li>
						<li>Hibernate (JPA): 5.2.12.Final -&gt; 5.2.16.Final</li>
						<li>Javassist (JPA): 3.20.0-GA -&gt; 3.22.0-GA</li>
					</ul>
				]]>
			</action>
			<action type="add">
				Several enhancements have been made to the JPA server index
				tables. These enhancements consist of new colums that will be
				used in a future version of HAPI FHIR to significantly decrease
				the amount of space required for indexes on token and string index
				types.
				<![CDATA[<br/><br/>]]>
				These new columns are not yet used in HAPI FHIR 3.4.0 but will be
				enabled in HAPI FHIR 3.5.0. Anyone upgrading to HAPI FHIR 3.4.0 (or above)
				is recommended to invoke the following SQL statement on their
				database in order to reindex all data in a background job:
				<![CDATA[<br/>]]>
				<![CDATA[<pre>update HFJ_RESOURCE set SP_INDEX_STATUS = null;</pre>]]>
				<![CDATA[<br/>]]>
				Note that if you do this reindex now, you will not have any downtime while
				you upgrade to HAPI FHIR 3.5.0. If you need to perform the reindex at the
				time that you upgrade to HAPI FHIR 3.5.0 some indexes may not be
				available.
				<![CDATA[<br/>]]>
				In addition, the following schema changes should be made while upgrading:
				<![CDATA[<br/>]]>
				<![CDATA[<pre>update table TRM_CODESYSTEM_VER drop column RES_VERSION_ID;
alter table TRM_CODESYSTEM_VER drop constraint IDX_CSV_RESOURCEPID_AND_VER</pre>]]>
			</action>
			<action type="add">
				R4 structures have been updated to the latest definitions
				(SVN 13732)
			</action>
			<action type="fix" issue="846">
				When calling a getter on a DSTU3/R4 structure for a choice type
				(e.g. Observation#getValueString()), a NullPointerException
				was thrown if there was no value in this field, and the NPE
				had no useful error message. Now this method call will simply
				return null.
				method
			</action>
			<action type="fix">
				When performing a FHIR resource update in the JPA server
				where the update happens within a transaction, and the
				resource being updated contains placeholder IDs, and
				the resource has not actually changed, a new version was
				created even though there was not actually any change.
				This particular combination of circumstances seems very
				specific and improbable, but it is quite common for some
				types of solutions (e.g. mapping HL7v2 data) so this
				fix can prevent significant wasted space in some cases.
			</action>
			<action type="fix">
				JPA server index tables did not have a column length specified
				on the resource type column. This caused the default of 255 to
				be used, which wasted a lot of space since resource names are all
				less than 30 chars long and a single resource can have 10-100+
				index rows depending on configuration. This has now been set
				to a much more sensible 30.
			</action>
			<action type="fix">
				The LOINC uploader for the JPA Terminology Server has been
				significantly beefed up so that it now takes in the full
				set of LOINC distribution artifacts, and creates not only
				the LOINC CodeSystem but a complete set of concept properties,
				a number of LOINC ValueSets, and a number of LOINC ConceptMaps.
				This work was sponsored by the Regenstrief Institute. Thanks
				to Regenstrief for their support!
			</action>
			<action type="add">
				The DSTU2 validator has been refactored to use the same codebase
				as the DSTU3/R4 validator (which were harmonized in HAPI FHIR 3.3.0).
				This means that we now have a single codebase for all validators, which
				improves maintainability and brings a number of improvements
				to the accuracy of DSTU2 resource validation.
			</action>
			<action type="fix">
				When encoding a resource that had contained resources with user-supplied
				local IDs (e.g. resource.setId("#1")) as well as contained resources
				with no IDs (meaning HAPI should automatically assign a local ID
				for these resources) it was possible for HAPI to generate
				a local ID that already existed, making the resulting
				serialization invalid. This has been corrected.
			</action>
			<action type="add">
				The REST Generic Client now supports invoking an operation
				on a specific version of a resource instance.
			</action>
			<action type="add">
				A new operation has been added to the JPA server called
				"$expunge". This operation can be used to physically delete
				old versions of resources, logically deleted resources, or
				even all resources in the database.
			</action>
			<action type="add">
				An experimental new feature has been added to AuthorizationInterceptor which
				allows user-supplied checkers to add additional checking logic
				to determine whether a particular rule applies. This could be
				used for example to restrict an auth rule to particular
				source IPs, or to only allow operations with specific
				parameter values.
			</action>
			<action type="add">
				A new qualifier has been added to the AuthorizationInterceptor
				RuleBuilder that allows a rule on an operation to match
				<![CDATA[<code>atAnyLevel()</code>]]>, meaning that the rule
				applies to the operation by name whether it is at the
				server, type, or instance level.
			</action>
			<action type="add">
				Calling <![CDATA[<code>IdType#withVersion(String)</code>]]>
				with a null/blank parameter will now return a copy of the
				ID with the version removed. Previously this call would
				deliberately cause an IllegalArgumentException.
			</action>
			<action type="fix">
				When updating resources on the JPA server, tags did not always
				consistently follow FHIR's recommended rules for tag retention. According
				to FHIR's rules, if a tag is not explicitly present on an update but
				was present on the previous version, it should be carried forward anyhow.
				Due to a bug, this happened when more than one tag was present
				but not when only one was present. This has been corrected. In
				addition, a new request header called
				<![CDATA[<code>X-Meta-Snapshot-Mode</code>]]>
				has been added that can be used by the client to override
				this behaviour.
			</action>
			<action type="fix">
				The JPA server's resource counts query has been optimized to
				give the database a bit more flexibility to
				optimize, which should increase performance for this query.
			</action>
			<action type="add">
				The JPA server CapabilityStatement generator has been tuned
				so that resource counts are no longer calculated synchronously
				as a part of building the CapabilityStatement response. With
				this change, counts are calculated in the background and cached
				which can yield significant performance improvements on
				hevaily loaded servers.
			</action>
			<action type="fix">
				Fix a significant performance regression in 3.3.0 when validating DSTU3 content using the
				InstanceValidator. From 3.3.0 onward, StructureDefinitions are converted to FHIR R4
				content on the fly in order to reduct duplication in the codebase. These conversions
				happened upon every validation however, instead of only happening once which adversely
				affected performance. A cache has been added.
			</action>
			<action type="add" issue="903">
				Fix a bug in the DSTU2 QuestionnaireResponseValidator which prevented validation
				on groups with only one question. Thanks David Gileadi for the pull request!
			</action>
			<action type="add" issue="709">
				The <![CDATA[<code>ConceptMap</code>]]> operation <![CDATA[<code>$translate</code>]]> has been
				implemented.
			</action>
			<action type="add" issue="927">
				HAPI-FHIR_CLI now includes two new commands: one for importing and populating a
				<![CDATA[<code>ConceptMap</code>]]> resource from a CSV; and one for exporting a
				<![CDATA[<code>ConceptMap</code>]]> resource to a CSV.
			</action>
			<action type="add">
				Operation methods on a plain server may now use parameters
				of type String (i.e. plain Java strings), and any FHIR primitive
				datatype will be automatically coerced into a String.
			</action>
			<action type="add">
				The HAPI FHIR CLI now supports importing an IGPack file as an import
				to the validation process.
			</action>
			<action type="add">
				When two threads attempt to update the same resource at the same time, previously
				an unspecified error was thrown by the JPA server. An HTTP 409
				(Conflict) with an informative error message is now thrown.
			</action>
			<action type="fix">
				A bug in the JPA server's DSTU2 transaction processing routine caused it
				to occasionally consume two database connections, which could lead to deadlocks
				under heavy load. This has been fixed.
			</action>
			<action type="fix">
				AuthorizationInterceptor sometimes incorrectly identified an operation
				invocation at the type level as being at the instance level if the method
				indicated that the IdParam parameter was optional. This has been fixed.
			</action>
			<action type="add">
				StructureDefinitions for the FHIR standard extensions have been added to the
				hapi-fhir-validation-resources-XXXX modules. Thanks to Patrick Werner for the
				pull request! These have also been added to the list of definitions uploaded
				by the CLI "upload-definitions" command.
			</action>
			<action type="fix">
				A workaround for an invalid search parameter path in the R4 consent
				resource has been implemented. This path was preventing some Consent
				resources from successfully being uploaded to the JPA server. Thanks to
				Anthony Sute for identifying this.
			</action>
			<action type="fix" issue="937">
				A hard-to-understand validation message was fixed in the validator when
				validating against profiles that declare some elements as mustSupport
				but have others used but not declared as mustSupport. Thanks to Patrick
				Werner for the PR!
			</action>
			<action type="add" issue="926">
				The HAPI FHIR CLI is now available for installation on OSX using the
				(really excellent) Homebrew package manager thanks to an effort by
				John Grimes to get it added. Thanks John!
			</action>
			<action type="add" issue="953">
				When the REST Server experiences an expected error (such as a NullPointerException)
				in a resource provider class, a simple message of "Failed to call access method" is
				returned to the user. This has been enhanced to also include the message from
				the underlying exception.
			</action>
			<action type="fix" issue="836">
				A bug in the plain server was fixed that prevented some includes from
				correctly causing their targets to be included in the response bundle.
				Thanks to GitHub user @RuthAlk for the pull request!
			</action>
			<action type="add" issue="857">
				DateRangeParameter was enhanced to support convenient method chanining, and
				the parameter validation was improved to only change state after validating
				that parameters were valid. Thanks to Gaetano Gallo for the pull request!
			</action>
			<action type="fix" issue="867">
				The HumanName DSTU3+ datatype had convenience methods for testing
				whether the name has a specific given name or not, but these methods
				did not work. Thanks to Jason Owen for reporting and providing a test
				case!
			</action>
			<action type="fix" issue="874">
				An issue was corrected in the validator where Questionnaire references that
				used contained resources caused an unexpected crash. Thanks to
				Heinz-Dieter Conradi for the pull request!
			</action>
			<action type="add" issue="875">
				An issue in the narrative generator template for the CodeableConcept
				datatype was corrected. Thanks to @RuthAlk for the pull request!
			</action>
			<action type="add">
				The JPA server automatic reindexing process has been tweaked so that it no
				longer runs once per minute (this was a heavy strain on large databases)
				but will instead run once an hour unless triggered for some reason. In addition,
				the number of threads allocated to reindexing may now be adjusted via a
				setting in the DaoConfig.
			</action>
			<action type="fix">
				AuthorizationInterceptor did not correctly grant access to resources
				by compartment when the reference on the target resource that pointed
				to the compartment owner was defined using a resource object (ResourceReference#setResource)
				instead of a reference (ResourceReference#setReference).
			</action>
			<action type="add" issue="880">
				Several tests were added to ensure accurate validation of QuestionnaireResponse
				resources. Thanks to Heinz-Dieter Conradi for the pull request!
			</action>
			<action type="add" issue="886">
				A NullPointerException when validating some QuestionnaireResponse reousrces
				was fixed in the validator. Thanks to Heinz-Dieter Conradi for the pull request!
			</action>
			<action type="add" issue="892">
				QuestionnaireResponse answers of type "text" may now be validated by the
				FhirInstanceValidator. Thanks to Heinz-Dieter Conradi for the pull request!
			</action>
			<action type="fix">
				The REST server has been modified so that the
				<![CDATA[<code>Location</code>]]>
				header is no longer returned by the server on read or update responses.
				This header was returned in the past, but this header is actually
				inappropriate for any response that is not a create operation.
				The
				<![CDATA[<code>Content-Location</code>]]>
				will still be returned, and will hold the same contents.
			</action>
			<action type="fix">
				The Postgres sample JPA project was fixed to use the current version
				of HAPI FHIR (it was previously stuck on 2.2). Thanks to
				Kai Liu for the pull request!
			</action>
		</release>
		<release version="3.3.0" date="2018-03-29">
			<action type="add">
				This release corrects an inefficiency in the JPA Server, but requires a schema
				change in order to update. Prior to this version of HAPI FHIR, a CLOB column
				containing the complete resource body was stored in two
				tables: HFJ_RESOURCE and HFJ_RES_VER. Because the same content was stored in two
				places, the database consumed more space than is needed to.
				<![CDATA[<br/><br/>]]>
				In order to reduce this duplication, the
				<![CDATA[<code>RES_TEXT</code> and <code>RES_ENCODING</code>]]>
				columns have been
				<![CDATA[<b>dropped</b>]]>
				from the
				<![CDATA[<code>HFJ_RESOURCE]]>
				table, and the
				<![CDATA[<code>RES_TEXT</code> and <code>RES_ENCODING</code>]]>
				columns have been
				<![CDATA[<b>made NULLABLE</b>]]>
				on the
				<![CDATA[<code>HFJ_RES_VER]]>
				table.
				<![CDATA[<br/><br/>]]>
				The following migration script may be used to apply these changes to
				your database. Naturally you should back your database up prior to
				making this change.
				<![CDATA[
				<pre>ALTER TABLE hfj_resource DROP COLUMN res_text;
ALTER TABLE hfj_resource DROP COLUMN res_encoding;
ALTER TABLE hfj_res_ver ALTER COLUMN res_encoding DROP NOT NULL;
ALTER TABLE hfj_res_ver ALTER COLUMN res_text DROP NOT NULL;</pre>
				]]>
			</action>
			<action type="fix">
				The validation module has been refactored to use the R4 (currently maintained)
				validator even for DSTU3 validation. This is done by using an automatic
				converter which converts StructureDefinition/ValueSet/CodeSystem resources
				which are used as inputs to the validator. This change should fix a number
				of known issues with the validator, as they have been fixed in R4 but
				not in DSTU3. This also makes our validator much more maintainable
				since it is now one codebase.
			</action>
			<action type="add">
				The version of a few dependencies have been bumped to the
				latest versions (dependent HAPI modules listed in brackets):
				<![CDATA[
					<ul>
						<li>Hibernate (JPA): 5.2.10.Final -&gt; 5.2.12.Final</li>
						<li>Spring (JPA): 5.0.0 -&gt; 5.0.3</li>
						<li>Thymeleaf (Web Tespage Overlay): 3.0.7.RELEASE -&gt; 3.0.9.RELEASE</li>
					</ul>
				]]>
			</action>
			<action type="add" issue="871">
				A number of HAPI FHIR modules have been converted so that they now work
				as OSGi modules. Unlike the previous OSGi module, which was a mega-JAR
				with all of HAPI FHIR in it, this is simply the appropriate
				OSGi manifest inside the existing JARs. Thanks to John Poth
				for the Pull Request!
				<![CDATA[
				<br/><br/>
				Note that this does not cover all modules in the project. Current support includes:
				<ul>
					<li>HAPI-FHIR structures DSTU2, HL7ORGDSTU2, DSTU2.1, DSTU3, R4</li>
					<li>HAPI-FHIR Resource validation DSTU2, HL7ORGDSTU2, DSTU2.1, DSTU3, R4</li>
					<li>Apache Karaf features for all the above</li>
					<li> Integration Tests</li>
				</ul>
				Remaining work includes:
				<ul>
					<li>HAPI-FHIR Server support</li>
					<li> HAPI-FHIR narrative support. This might be tricky as Thymeleaf doesn't support OSGi.</li>
				</ul>
				]]>
			</action>
			<action type="fix">
				Fix a crash in the JSON parser when parsing extensions on repeatable
				elements (e.g. Patient.address.line) where there is an extension on the
				first repetition but not on subsequent repetitions of the
				repeatable primitive. Thanks to Igor Sirkovich for providing a
				test case!
			</action>
			<action type="fix" issue="832">
				Fix an issue where the JPA server crashed while attempting to normalize string values
				containing Korean text. Thanks to GitHub user @JoonggeonLee for reporting!
			</action>
			<action type="fix">
				An issue was solved where it was possible for server interceptors
				to have both processingCompletedNormally and handleException called
				if the stream.close() method threw an exception. Thanks to Carlos
				Eduardo Lara Augusto for investigating!
			</action>
			<action type="remove" issue="831">
				The <![CDATA[<code>@TagListParam</code>]]> annotation has been removed. This
				annotation had no use after DSTU1 but never got deleted and was misleading. Thanks
				to Angelo Kastroulis for reporting!
			</action>
			<action type="add">
				A new method overload has been added to IServerInterceptor:
				<![CDATA[
				<code>outgoingResponse(RequestDetails, ResponseDetails, HttpServletRequest, HttpServletResponse)
				]]>. This new method allows an interceptor to completely replace
				the resource being returned with a different resource instance, or
				to modify the HTTP Status Code being returned. All other "outgoingResponse"
				methods have been deprecated and are recommended to be migrated
				to the new method. This new method (with its RequestDetails and ResponseDetails
				parameters) should be flexible enough to
				accommodate future needs which means that this should be the last
				time we have to change it.
			</action>
			<action type="fix" issue="838">
				The HAPI-FHIR-CLI now explicitly includes JAXB dependencies in its combined JAR
				file. These were not neccesary prior to Java 9, but the JDK (mercifully) does
				not include JAXB in the default classpath as of Java 9. This means that
				it is possible to perform Schematron validation on Java 9. Thanks to
				John Grimes for reporting and suggesting a fix!
			</action>
			<action type="add">
				An experimental interceptor called VersionedApiConverterInterceptor has been added,
				which automaticaly converts response payloads to a client-specified version
				according to transforms built into FHIR.
			</action>
			<action type="fix" issue="822">
				Searches which were embedded in a Bundle as a transaction or batch operation did
				not respect any chained method parameters (e.g. MedicationRequest?medication.code=123).
				Thanks to @manjusampath for reporting!
			</action>
			<action type="fix">
				A few fixes went into the build which should now allow HAPI FHIR
				to build correctly on JDK 9.0. Currently building is supported on
				JDK 8.x and 9.x only.
			</action>
			<action type="fix" issue="837">
				Client requests with an
				<![CDATA[<code>Accept</code>]]>
				header value of
				<![CDATA[<code>application/json</code>]]>
				will now be served with the non-legacy content type of
				<![CDATA[<code>application/fhir+json</code>]]>
				instead of the legacy
				<![CDATA[<code>application/json+fhir</code>]]>.
				Thanks to John Grimes for reporting!
			</action>
			<action type="fix">
				Fixed a regression in server where a count parameter in the form
				<![CDATA[<code>@Count IntegerType theCount</code>]]>
				caused an exception if the client made a request with
				no count parameter included. Thanks to Viviana Sanz for reporting!
			</action>
			<action type="fix">
				A bug in the JPA server was fixed where a Subscription incorrectly created
				without a status or with invalid criteria would cause a crash during
				startup.
			</action>
			<action type="add">
				ResponseHighlightingInterceptor now properly parses _format
				parameters that include additional content (e.g.
				<![CDATA[<code>_format=html/json;fhirVersion=1.0</code>]]>)
			</action>
			<action type="add">
				Stale search deleting routine on JPA server has been adjusted
				to delete one search per transaction instead of batching 1000
				searches per transaction. This should make the deletion logic
				more tolerant of deleting very large search result sets.
			</action>
			<action type="add">
				Avoid refreshing the search parameter cache from an incoming client
				request thread, which caused unneccesary delays for clients.
			</action>
			<action type="fix">
				An occasional crash in the JPA was fixed when using unique search
				parameters and updating a resource to no longer match
				one of these search parameters.
			</action>
			<action type="fix">
				Avoid an endless loop of reindexing in JPA if a SearchParameter is
				created which indexed the SearchParameter resource itself
			</action>
			<action type="add" issue="854">
				JPA server now performs temporary/placeholder ID substitution processing on elements in
				resources which are of type "URI" in addition to the current substitution for
				elements of type "Reference". Thanks to GitHub user @t4deon for supplying
				a testcase!
			</action>
			<action type="fix">
				Deleting a resource from the testpage overlay resulted in an error page after
				clicking "delete", even though the delete succeeded.
			</action>
			<action type="remove">
				A number of info level log lines have been reduced to debug level in the JPA server, in
				order to reduce contention during heavy loads and reduce the amount of noise
				in log files overall. A typical server should now see far less logging coming
				from HAPI, at least at the INFO level.
			</action>
			<action type="fix" issue="863">
				JPA server now correctly indexes custom search parameters which
				have multiple base resource types. Previously, the indexing could
				cause resources of the wrong type to be returned in a search
				if a parameter being used also matched that type. Thanks
				to Dave Carlson for reporting!
			</action>
			<action type="add">
				A new IResourceProvider implementation called
				<![CDATA[
				<code>HashMapResourceProvider</code>
				]]>
				has been added. This is a complete resource provider
				implementation that uses a HashMap as a backing store. This class
				is probably of limited use in real production systems, but it
				cam be useful for tests or for static servers with small amounts
				of data.
			</action>
			<action type="fix" issue="872">
				An issue in the JPA server was corrected where searching using
				URI search parameters would sometimes not include the resource type in the
				criteria. This meant, for example, that a search for
				<![CDATA[<code>ValueSet?url=http://foo</code>]]> would also
				match any CodeSystem resource that happened to also have
				that URL as the value for the "url" search parameter. Thanks
				to Josh Mandel for reporting and supplying a test case!
			</action>
			<action type="add" issue="868">
				DateParam class now has equals() and hashCode() implementations. Thanks
				to Gaetano Gallo for the pull request!
			</action>
			<action type="fix" issue="814">
				Fix a bug where under certain circumstances, duplicate contained resources
				could be output by the parser's encode methods. Thanks to
				Frank Tao for supplying a test case!
			</action>
			<action type="add">
				The client LoggingInterceptor now includes the number of
				milliseconds spent performing each call that is logged.
			</action>
			<action type="add" issue="786">
				ReferenceParam has been enhanced to properly return the resource type to
				user code in a server via the ReferenceType#getResourceType() method
				if the client has specified a reference parameter with
				a resource type. Thanks to @CarthageKing for the pull request!
			</action>
			<action type="add" issue="776">
				An entry has been added to ResourceMetadataKeyEnum which allows extensions
				to be placed in the resource metadata section in DSTU2 resource (this is
				possible already in DSTU3+ resources as Meta is a normal model type, but
				the older structures worked a bit differently. Thanks to GitHub user
				sjanic for the contribution!
			</action>
			<action type="add" issue="791">
				An example project has een contributed which shows how to use the CQL
				framework in a server with HAPI FHIR JPA. Thanks to Chris Schuler
				for the pull request!
			</action>
			<action type="add" issue="798">
				A new module has been contributed called hapi-fhir-jpaserver-elasticsearch
				which adds support for Elasticsearch instead of raw Lucene for fulltext
				indexing. Testing help on this would be appreciated! Thanks to
				Jiajing Liang for the pull request!
			</action>
			<action type="fix" issue="800">
				JAX-RS server now supports R4 and DSTU2_1 FHIR versions, which were
				previously missing. Thanks to Clayton Bodendein for the pull
				request!
			</action>
			<action type="fix" issue="806">
				AuthorizationInterceptor did not correctly handle authorization against
				against a compartment where the compartment owner was specified
				as a list of IDs. Thanks to Jiajing Liang for the pull request!
			</action>
			<action type="add" issue="812">
				REST HOOK subscriptions in the JPA server now support having
				an empty/missing Subscription.channel.payload value, which
				is supported according to the FHIR specification. Thanks
				to Jeff Chung for the pull request!
			</action>
			<action type="fix">
				JPA Server Operation Interceptor create/update methods will now no
				longer be fired if the create/update operation being performed
				is a no-op (e.g. a conditional create that did not need to perform
				any action, or an update where the contents didn't actually change)
			</action>
			<action type="fix" issue="879">
				JPA server sometimes updated resources even though the client
				supplied an update with no actual changes in it, due to
				changes in the metadata section being considered content
				changes. Thanks to Kyle Meadows for the pull request!
			</action>
			<action type="add" issue="817">
				A new example project has been added called hapi-fhir-jpaserver-dynamic,
				which uses application/environment properties to configure which version
				of FHIR the server supports and other configuration. Thanks to
				Anoush Mouradian for the pull request!
			</action>
			<action type="add" issue="581">
				A new example project showing the use of JAX-RS Server Side Events has
				been added. Thanks to Jens Kristian Villadsen for the pull request!
			</action>
			<action type="remove" issue="864">
				An unneccesary reference to the Javassist library has been
				removed from the build. Thanks to Łukasz Dywicki for the
				pull request!
			</action>
			<action type="add" issue="819">
				Support has been added to the JPA server for the :not modifier. Thanks
				to Łukasz Dywicki for the pull request!
			</action>
			<action type="add" issue="877">
				Suport for the :contains string search parameter modifier has been added to
				the JPA server. Thanks to Anthony Sute for the pull request!
			</action>
			<action type="fix">
				All instances of DefaultProfileValidationSupport (i.e. one for
				each version of FHIR) have been fixed so that they explicitly
				close any InputStreams they open in order to read the built-in
				profile resources. Leaving these open caused resource starvation
				in some cases under heavy load.
			</action>
		</release>
		<release version="3.2.0" date="2018-01-13">
			<action type="add">
				Support for custom search parameters has been backported in the JPA server
				from DSTU3 back to DSTU2. As of this release of HAPI, full support for custom
				search parameters exists in all supported versions of FHIR.
			</action>
			<action type="add">
				A new set of methods have been added to
				<![CDATA[<code>IServerOperationInterceptor</code>]]>
				called
				<![CDATA[<code>resourcePreCreate</code>]]>,
				<![CDATA[<code>resourcePreUpdate</code>]]>, and
				<![CDATA[<code>resourcePreDelete</code>]]>. These
				methods are called within the database transaction
				(just as the existing methods were) but are invoked
				prior to the contents being saved to the database. This
				can be useful in order to allow interceptors to
				change payload contents being saved.
			</action>
			<action type="remove">
				A few redundant and no longer useful methods have been marked as
				deprecated in
				<![CDATA[<code>IServerInterceptor</code>]]>. If you have implemented
				custom interceptors you are recommended to migrate to the recommended
				methods.
			</action>
			<action type="add">
				A new method has been added to RequestDetails called
				<![CDATA[<code>setRequestContents()]]> which can be used
				by interceptors to modify the request body before it
				is parsed by the server.
			</action>
			<action type="fix">
				Fix a crash in JPA server when performing a recursive
				<![CDATA[<code>_include</code>]]> which doesn't actually find any matches.
			</action>
			<action type="fix" issue="796">
				When encoding URL parameter values, HAPI FHIR would incorrectly escape
				a space (" ") as a plus ("+") insetad of as "%20" as required by
				RFC 3986. This affects client calls, as well as URLs generated by
				the server (e.g. REST HOOK calls). Thanks to James Daily for reporting!
			</action>
			<action type="fix">
				Searching in JPA server using a combination of _content and _id parameters
				failed. Thanks to Jeff Weyer for reporting!
			</action>
			<action type="add">
				A new configuration option has been added to DaoConfig which allows newly created
				resources to be assigned a UUID by the server instead of a sequential ID
			</action>
			<action type="fix">
				An unneccesary column called "MYHASHCODE" was added to the
				HFJ_TAG_DEF table in the JPA server schema
			</action>
			<action type="fix">
				A few log entries emitted by the JPA server suring every search have been reduced
				from INFO to DEBUG in order to reduce log noise
			</action>
			<action type="fix" issue="810">
				Fix an issue in JPA server where updating a resource sometimes caused date search indexes to
				be incorrectly deleted. Thanks to Kyle Meadows for the pull request!
			</action>
			<action type="fix" issue="808">
				Servers did not return an ETag if the version was provided on a
				DSTU3/R4 structure in the getMeta() version field instead of in the
				getIdElement() ID. Thanks to GitHub user @Chrisjobling for reporting!
			</action>
			<action type="fix">
				A bug was fixed in the JPA server when performing a validate operation with a mode
				of DELETE on a server with referential integrity disabled, the validate operation would delete
				resource reference indexes as though the delete was actually happening, which negatively
				affected searching for the resource being validated.
			</action>
			<action type="add">
				The HAPI FHIR Server framework now has initial support for
				multitenancy. At this time the support is limited to the server
				framework (not the client, JPA, or JAX-RS frameworks). See
				<![CDATA[
				<a href="http://hapifhir.io/doc_rest_server.html">Server Documentation</a>
				]]>
				for more information.
			</action>
		</release>
		<release version="3.1.0" date="2017-11-23">
			<action type="add">
				The version of a few dependencies have been bumped to the
				latest versions (dependent HAPI modules listed in brackets):
				<![CDATA[
					<ul>
						<li>Spring (JPA): 4.3.10 -&gt; 5.0.0</li>
						<li>Jackson (JPA): 2.8.1 -&gt; 2.9.2</li>
					</ul>
				]]>
			</action>
			<action type="fix">
				The Android client module has been restored to working order, and no longer
				requires a special classifier or an XML parser to be present in order to
				work. This means that the hapi-fhir-android library is much less likely
				to cause conflicts with other libraries imported into an Android application
				via Gradle.
				<![CDATA[<br/><br/>]]>
				See the
				<![CDATA[<a href="http://hapifhir.io/doc_android.html">HAPI FHIR Android Documentation</a>]]>
				for more information. As a part of this fix, all dependencies on
				the StAX API have been removed in environments where StAX is not
				present (such as Android). The client will now detect this case, and
				explicitly request JSON payloads from servers, meaning that Android clients
				no longer need to include two parser stacks
			</action>
			<action type="add">
				A performance to the JPA server has been made which reduces the number
				of writes to index tables when updating a resource with contents that
				only make minor changes to the resource content. In many cases this can
				noticeably improve update performance.
			</action>
			<action type="fix">
				In FHIR DSTU3 the
				<![CDATA[<code>ValueSet/$expand?identifier=foo</code>]]>
				and
				<![CDATA[<code>ValueSet/$validate-code?identifier=foo</code>]]>
				parameters were changed to
				<![CDATA[<code>ValueSet/$expand?url=foo</code>]]>
				and
				<![CDATA[<code>ValueSet/$validate-code?url=foo</code>]]>
				respectively, but the JPA server had not caught up. The
				JPA DSTU3 server has been adjusted to accept either "identifier"
				or "url" (with "url" taking precedence), and the JPA R4 server
				has been changed to only accept "url".
				Thanks to Avinash Shanbhag for reporting!
			</action>
			<action type="fix" issue="744">
				Fix an error in JPA server when using Derby Database, where search queries with
				a search URL longer than 255 characters caused a mysterious failure. Thanks to
				Chris Schuler and Bryn Rhodes for all of their help in reproducing this issue.
			</action>
			<action type="add">
				JPA server now supports the use of the
				<![CDATA[<code>Cache-Control</code>]]>
				header in order to allow the client to selectively disable the
				search result cache. This directive can also be used to disable result paging
				and return results faster when only a small number of results is needed.
				See the
				<![CDATA[<a href="http://hapifhir.io/doc_jpa.html">JPA Page</a>]]>
				for more information.
			</action>
			<action type="fix">
				In certain cases in the JPA server, if multiple threads all attempted to
				update the same resource simultaneously, the optimistic lock failure caused
				a "gap" in the history numbers to occur. This would then cause a mysterious
				failure when trying to update this resource further. This has been
				resolved.
			</action>
			<action type="add">
				JPA Server search/history results now set the ID of the returned Bundle to
				the ID of the search, meaning that if a search returns results from the Query
				cache, it will reuse the ID of the previously returned Bundle
			</action>
			<action type="fix">
				Fix a NullPointerException when validating a Bundle (in DSTU3/R4) with no
				<![CDATA[<code>Bundle.type</code>]]> value
			</action>
			<action type="add">
				The JPA server transaction operation (DSTU3/R4) did not correctly process the
				If-Match header when passed in via
				<![CDATA[<code>Bundle.entry.request.ifMatch</code>]]> value
			</action>
			<action type="add">
				In Apache client, remove a log message at WARN level when the response does not
				specify a charset. This log line often showed up any time a server was not supplying
				a response, making client logs quite noisy
			</action>
			<action type="add">
				A new configuration item has been added to the JPA server DaoConfig
				called
				<![CDATA[<code>getCountSearchResultsUpTo()</code>]]>.
				This setting governs how many search results the search
				coordinator should try to find before returning an initial
				search response to the user, which has an effect on whether
				the
				<![CDATA[<code>Bundle.total</code>]]>
				field is always populated in search responses. This has now
				been set to 20000 on out public server (fhirtest.uhn.ca)
				so most search results should now include a total.
			</action>
			<action type="fix">
				Remove a bunch of exceptions in the org.hl7.fhir.exception package from the
				hapi-fhir-base module, as they were also duplicated in the
				hapi-fhir-utilities module.
			</action>
			<action type="add">
				The DSTU2 XhtmlDt type has been modified so that it no longer uses
				the StAX XMLEvent type as its internal model, and instead simply uses
				a String. New methods called "parse" and "encode" have been added
				to HAPI FHIR's XmlUtil class, which can be used to convert
				between a String and an XML representation. This should allow
				HAPI FHIR to run in environments where StAX is not available, such
				as Android phones.
			</action>
			<action type="add" issue="761">
				Restored the
				<![CDATA[<code>org.hl7.fhir.r4.model.codesystem.*</code>]]>
				classes (which are Java Enums for the various FHIR codesystems).
				These were accidentally removed in HAPI FHIR 3.0.0. Thanks to
				GitHub user @CarthageKing for reporting!
			</action>
			<action type="fix">
				The resource Profile Validator has been enhanced to not try to validate
				bound fields where the binding strength is "example", and a crash was
				resolved when validating QuestionnaireResponse answers with a type
				of "choice" where the choice was bound to a ValueSet.
			</action>
			<action type="fix">
				Remove the fake "Test" resource from DSTU2 structures. This was not
				a real resource type, and caused conflicts with the .NET client. Thanks to
				Vlad Ignatov for reporting!
			</action>
			<action type="fix" issue="720">
				Parsing a DSTU3/R4 custom structure which contained a field of
				a custom type caused a crash during parsing. Thanks to
				GitHub user @mosaic-hgw for reporting!
			</action>
			<action type="add" issue="711">
				Client logic for checking the version of the connected
				server to ensure it is for the correct version of FHIR now
				includes a check for R4 servers. Thanks to Clayton Bodendein
				for the pull request, including a number of great tests!
			</action>
			<action type="add" issue="714">
				JAX-RS client framework now supports the ability to
				register your own JAX-RS Component Classes against the client,
				as well as better documentation about thread safety. Thanks
				to SÃ©bastien RiviÃ¨re for the pull request!
			</action>
			<action type="fix" issue="717">
				Processing of the If-Modified-Since header on FHIR read operations was reversed,
				returning a 304 when the resource had been modified recently. Thanks to
				Michael Lawley for the pull request!
			</action>
			<action type="add">
				Add <![CDATA[<code>Prefer</code> and <code>Cache-Control</code>]]> to the list of headers which are declared
				as
				being acceptable for CORS requests in CorsInterceptor, CLI, and JPA Example.
				Thanks to Patrick Werner for the pull request!
			</action>
			<action type="fix" issue="725">
				DSTU2-hl7org and DSTU2.1 structures did not copy resource IDs when invoking
				copyValues(). Thanks to Clayton Bodendein for the pull request!
			</action>
			<action type="fix" issue="734">
				When encoding a Binary resource, the Binary.securityContext field
				was not encoded correctly. Thanks to Malcolm McRoberts for the pull
				request with fix and test case!
			</action>
			<action type="add">
				Bundle resources did not have their version encoded when serializing
				in FHIR resource (XML/JSON) format.
			</action>
			<action type="add">
				The Binary resource endpoint now supports the <![CDATA[<code>X-Security-Context</code>]]> header when
				reading or writing Binary contents using their native Content-Type (i.e exchanging
				the raw binary with the server, as opposed to exchanging a FHIR resource).
			</action>
			<action type="fix">
				When paging through multiple pages of search results, if the
				client had requested a subset of resources to be returned using the
				<![CDATA[<code>_elements</code>]]> parameter, the elements list
				was lost after the first page of results.
				In addition, elements will not remove elements from
				search/history Bundles (i.e. elements from the Bundle itself, as opposed
				to elements in the entry resources) unless the Bundle elements are
				explicitly listed, e.g. <![CDATA[<code>_include=Bundle.total</code>]]>.
				Thanks to @parisni for reporting!
			</action>
			<action type="add" issue="743">
				Add support for Spring Boot for initializing a number of parts of the library,
				as well as several examples.
				See the
				<![CDATA[<a href="https://github.com/jamesagnew/hapi-fhir/tree/master/hapi-fhir-spring-boot/hapi-fhir-spring-boot-samples">Spring Boot samples</a>]]>
				for examples of how this works.
				Thanks to Mathieu Ouellet for the contribution!
			</action>
			<action type="add" issue="747">
				JPA server now has lucene index support moved to separate classes from the entity
				classes in order to facilitate support for ElasticSearch. Thanks to Jiang Liang
				for the pull request!
				<![CDATA[
				Note that any existing JPA projects will need to add an additional property in their Spring config called <code>hibernate.search.model_mapping</code>. See <a href="https://github.com/jamesagnew/hapi-fhir/blob/master/hapi-fhir-jpaserver-example/src/main/java/ca/uhn/fhir/jpa/demo/FhirServerConfig.java#L84">this line</a> in the example project.
				]]>
			</action>
			<action type="add" issue="755">
				A new client interceptor has been added called
				AdditionalRequestHeadersInterceptor, which allows
				a developer to add additional custom headers to a
				client requests.
				Thanks to Clayton Bodendein for the pull request!
			</action>
			<action type="fix">
				An issue was fixed in JPA server where extensions on primitives which
				are nestedt several layers deep are lost when resources are retrieved
			</action>
			<action type="fix" issue="756">
				Conditional deletes in JPA server were incorrectly denied by AuthorizationInterceptor
				if the delete was permitted via a compartment rule. Thanks to Alvin Leonard for the
				pull request!
			</action>
			<action type="add" issue="767">
				JAX-RS server module was not able to generate server CapabilityStatement for
				some versions of FHIR (DSTU2_HL7ORG, DSTU2_1, or R4). Thanks to Clayton Bodendein for the Pull Request!
			</action>
			<action type="add" issue="769">
				When a server method throws a DataFormatException, the error will now be converted into
				an HTTP 400 instead of an HTTP 500 when returned to the client (and a stack
				trace will now be returned to the client for JAX-RS server if configured to
				do so). Thanks to Clayton Bodendein for the pull request!
			</action>
			<action type="fix" issue="770">
				JAX-RS server conformance provider in the example module passed in the
				server description, server name, and server version in the incorrect order.
				Thanks to Clayton Bodendein for the pull request!
			</action>
			<action type="fix" issue="774">
				The learn more links on the website home page had broken links. Thanks to
				James Daily for the pull request to fix this!
			</action>
			<action type="add" issue="762">
				Prevent a crash in AuthorizationInterceptor when processing transactions
				if the interceptor has rules declared which allow resources to be read/written
				by "any ID of a given type". Thanks to GitHub user @dconlan for the pull
				request!
			</action>
		</release>
		<release version="3.0.0" date="2017-09-27">
			<action type="add">
				Support for FHIR R4 (current working draft) has been <![CDATA[<b>added</b>]]>
				(in a new module called <![CDATA[<code>hapi-fhir-structures-r4</code>]]>)
				and
				support for FHIR DSTU1 (<![CDATA[<code>hapi-fhir-structures-dstu</code>]]>)
				has been <![CDATA[<b>removed</b>]]>. Removing support for the legacy
				DSTU1 FHIR version was a difficult decision, but it allows us the
				opportunitity to clean up the codebase quite a bit, and remove some
				confusing legacy parts of the API (such as the legacy Atom Bundle class).
				<![CDATA[<br/><br/>]]>
				A new redesigned table of HAPI FHIR versions to FHIR version support has been
				added to the <![CDATA[<a href="http://hapifhir.io/download.html">Download Page</a>]]>
			</action>
			<action type="add">
				HAPI FHIR's modules have been restructured for more consistency and less coupling
				between unrelated parts of the API.
				<![CDATA[<br/><br/>]]>
				A new complete list of HAPI FHIR modules has been added to the
				<![CDATA[<a href="http://hapifhir.io/download.html">Download Page</a>]]>. Key changes
				include:
				<![CDATA[
				<ul>
					<li>
						HAPI FHIR's <b>client</b> codebase has been moved out of <code>hapi-fhir-base</code>
						and in to a new module called <code>hapi-fhir-client</code>. Client users now need
						to explicitly add this JAR to their project (and non-client users now no longer
						need to depend on it)
					</li>
					<li>
						HAPI FHIR's <b>server</b> codebase has been moved out of <code>hapi-fhir-base</code>
						and in to a new module called <code>hapi-fhir-server</code>. Server users now need
						to explicitly add this JAR to their project (and non-server users now no longer
						need to depend on it)
					</li>
					<li>
						As a result of the client and server changes above, we no longer need to produce
						a special Android JAR which contains the client, server (which added space but was
						not used) and structures. There is now a normal module called <code>hapi-fhir-android</code>
						which is added to your Android Gradle file along with whatever structures JARs you
						wish to add. See the
						<a href="https://github.com/hapifhir/hapi-fhir-android-integration-test">Android Integration Test</a>
						to see a sample project using HAPI FHIR 3.0.0. <b>Note that this has been reported to
						work by some people but others are having issues with it!</b> In order to avoid delaying
						this release any further we are releasing now despite these issues. If you are an Android
						guru and want to help iron things out please get in touch. If not, it might be a good
						idea to stay on HAPI FHIR 2.5 until the next point release of the 3.x series.
					</li>
					<li>
						A new JAR containing FHIR utilities called <code>hapi-fhir-utilities</code> has been
						added. This JAR reflects the ongoing harmonization between HAPI FHIR and the FHIR
						RI codebases and is generally required in order to use HAPI at this point (if you
						are using a dependency manager such as Maven or Gradle it will be brought in to your
						project automatically as a dependency)
					</li>
				</ul>
				]]>
			</action>
			<action type="add">
				In order to allow the reoganizations and decoupling above to happen, a number of important classes
				and interfaces have been moved to new packages. A sample list of these changes is listed
				below. When upgrading to 3.0.0 your project may well show a number of compile errors
				related to missing classes. In most cases this can be resolved by simply removing the HAPI
				imports from your classes and asking your IDE to "Organize Imports" once again. This is an
				annoying change we do realize, but it is neccesary in order to allow the project to
				continue to grow.
				<![CDATA[
				<ul>
					<li>IGenericClient moved from package ca.uhn.fhir.rest.client to package ca.uhn.fhir.rest.client.api</li>
					<li>IRestfulClient moved from package ca.uhn.fhir.rest.client to package ca.uhn.fhir.rest.client.api</li>
					<li>AddProfileTagEnum moved from package ca.uhn.fhir.rest.server to package ca.uhn.fhir.context.api</li>
					<li>IVersionSpecificBundleFactory moved from package ca.uhn.fhir.rest.server to package ca.uhn.fhir.context.api</li>
					<li>BundleInclusionRule moved from package ca.uhn.fhir.rest.server to package ca.uhn.fhir.context.api</li>
					<li>RestSearchParameterTypeEnum moved from package ca.uhn.fhir.rest.server to package ca.uhn.fhir.rest.api</li>
					<li>EncodingEnum moved from package ca.uhn.fhir.rest.server to package ca.uhn.fhir.rest.api</li>
					<li>Constants moved from package ca.uhn.fhir.rest.server to package ca.uhn.fhir.rest.api</li>
					<li>IClientInterceptor moved from package ca.uhn.fhir.rest.client to package ca.uhn.fhir.rest.client.api</li>
					<li>ITestingUiClientFactory moved from package ca.uhn.fhir.util to package ca.uhn.fhir.rest.server.util</li>
				</ul>
				]]>
			</action>
			<action type="add">
				Because the Atom-based DSTU1 Bundle class has been removed from the library, users of the
				HAPI FHIR client must now always include a Bundle return type in search calls. For example,
				the following call would have worked previously:
				<![CDATA[
				<pre>
Bundle bundle = client.search().forResource(Patient.class)
	.where(new TokenClientParam("gender").exactly().code("unknown"))
   .prettyPrint()
   .execute();
				</pre>
				]]>
				This now needs an explicit returnBundle statement, as follows:
				<![CDATA[
				<pre>
Bundle bundle = client.search().forResource(Patient.class)
	.where(new TokenClientParam("gender").exactly().code("unknown"))
   .prettyPrint()
   .returnBundle(Bundle.class)
   .execute();
				</pre>
				]]>
			</action>
			<action type="add">
				The version of a few dependencies have been bumped to the
				latest versions (dependent HAPI modules listed in brackets):
				<![CDATA[
					<ul>
						<li>Gson (JSON Parser): 2.8.0 -&gt; 2.8.1</li>
						<li>Commons-lang3 (Everywhere): 3.5 -&gt; 3.6</li>
						<!--<li>Saxon-HE (Validator): 9.5.1-5 -&gt; 9.8.0-3</li>-->
						<li>Apache HttpClient (FHIR Client): 4.5.2 -&gt; 4.5.3</li>
						<li>Apache HttpCore (FHIR Client): 4.4.5 -&gt; 4.4.6</li>
						<li>Phloc Commons (Schematron Validator): 4.4.6 -&gt; 4.4.11</li>
						<li>Hibernate (JPA): 5.2.9 -&gt; 5.2.10</li>
						<li>Hibernate Search (JPA): 5.7.0 -&gt; 5.7.1</li>
						<li>Spring (JPA): 4.3.7 -&gt; 4.3.10</li>
						<li>Spring Data JPA (JPA): 1.10.4 -&gt; 1.11.6</li>
						<li>Guava (JPA): 22.0 -&gt; 23.0</li>
						<li>Thymeleaf (Testpage Overlay): 3.0.2 -&gt; 3.0.7</li>
						<li>OkHttp (Android): 3.4.1 -&gt; 3.8.1</li>
					</ul>
				]]>
			</action>
			<action type="add">
				JPA Subscription support has been refactored. A design contributed
				by Jeff Chung for the REST Hook subscription module has been ported
				so that Websocket subscriptions use it too. This design uses an
				interceptor to scan resources as they are processed to test whether
				they should be delivered to subscriptions, instead of using a
				polling design.
				<![CDATA[<br/><br/>]]>
				In addition, this scanning has been reworked to happen in a separate
				thread from the main storage thread, which should improve
				performance and scalability of systems with multiple
				subscriptions. Thanks to Jeff for all of his work on this!
			</action>
			<action type="fix">
				hapi-fhir-client-okhttp project POM had dependencies on both
				hapi-fhir-structures-dstu2 and hapi-fhir-structures-dstu3, which
				meant that any project using ookhttp would import both structures
				JARs. This has been removed.
			</action>
			<action type="add">
				JPA server is now able to handle placeholder IDs (e.g. urn:uuid:00....000)
				being used in Bundle.entry.request.url as a part of the conditional URL
				within transactions.
			</action>
			<action type="fix">
				Schematron validator now applies invariants to resources within a Bundle, not
				just to the outer Bundle resource itself
			</action>
			<action type="fix">
				Server and Client both still included Category header for resource tags even though
				this feature was only present in FHIR DSTU1 and was removed from the specification in
				FHIR DSTU2. The presence of these headers sometimes caused parsed resource instances
				to contain duplicate tags
			</action>
			<action type="fix" issue="667">
				When using the AuthorizationInterceptor with the JPA server, when a client is updating a resource
				from A to B, the user now needs to have write permission for both A and B. This is particularly
				important for cases where (for example) an Observation is being updated from having a subject of
				Patient/A to Patient/B. If the user has write permission for Patient/B's compartment, this would
				previously have been allowed even if the user did not have access to write to Patient/A's compartment.
				Thanks to Eeva Turkka for reporting!
			</action>
			<action type="add">
				IServerOperationInterceptor now has a new method
				<![CDATA[<code>resourceUpdated(RequestDetails, IBaseResource, IBaseResource)</code>]]>
				which replaces the previous
				<![CDATA[<code>resourceUpdated(RequestDetails, IBaseResource)</code>]]>. This allows
				interceptors to be notified of resource updates, but also see what the resource
				looked like before the update. This change was made to support the change above, but
				seems like a useful feature all around.
			</action>
			<action type="fix" issue="604">
				Allow DateParam (used in servers) to handle values with MINUTE precision. Thanks to
				Christian Ohr for the pull request!
			</action>
			<action type="fix">
				Fix HTTP 500 error in JPA server if a numeric search parameter was supplied with no value, e.g.
				<![CDATA[<code>GET /Observation?value-quantity=</code>]]>
			</action>
			<action type="add">
				JPA server transaction processing now honours the Prefer header and includes
				created and updated resource bodies in the response bundle if it is set
				appropriately.
			</action>
			<action type="add">
				Optimize queries in JPA server remove a few redundant select columns when performing
				searches. This provides a slight speed increase in some cases.
			</action>
			<action type="add">
				Add configuration to JPA server DaoConfig that allows a maximum
				number of search results to be specified. Queries will never return
				more than this number, which can be good for avoiding accidental
				performance problems in situations where large queries should not be
				needed
			</action>
			<action type="fix" issue="674">
				Prevent duplicates in $everything query response in JPA server. Thanks to @vlad-ignatov
				for reporting!
			</action>
			<action type="fix">
				Fix issue in calling JPA server transactions programmatically where resources
				are linked by object reference and not by ID where indexes were not correctly
				generated. This should not affect most users.
			</action>
			<action type="fix" issue="678">
				Fix issue in SubscriptionInterceptor that caused interceptor to only
				actually notify listeners of the first 10 subscriptions. Thanks to Jeff Chung
				for the pull request!
			</action>
			<action type="fix" issue="693">
				Fix potential ConcurrentModificationException when adding subscriptions while
				running under heavy load. Thanks to Jeff Chung for the pull request!
			</action>
			<action type="add">
				JPA search now uses hibernate ScrollableResults instead of plain JPA List. This
				should improve performance over large search results.
			</action>
			<action type="add">
				JPA servers with no paging provider configured, or with a paging provider other than
				DatabaseBackedPagingProvider will load all results in a single pass and keep them
				in memory. Using this setup is not a good idea unless you know for sure that you
				will never have very large queries since it means that all results will be loaded into
				memory, but there are valid reasons to need this and it will perform better than
				paging to the database in that case. This fix also resolves a NullPointerException
				when performing an $everything search. Thanks to Kamal Othman for reporting!
			</action>
			<action type="fix">
				Correct an issue in JPA server on Postgres where searches with a long search URL
				were not able to be automatically purged from the database after they were scheduled
				for deletion. Thanks to Ravi Kuchi for reporting!
			</action>
			<action type="add">
				Add an optional and configurable hard limit on the total number of meta items
				(tags, profiles, and security labels) on an individual resource. The default
				is 1000.
			</action>
			<action type="add">
				When executing a search (HTTP GET) as a nested operation in in a transaction or
				batch operation, the search now returns a normal page of results with a link to
				the next page, like any other search would. Previously the search would return
				a small number of results with no paging performed, so this change brings transaction
				and batch processing in line with other types of search.
			</action>
			<action type="add">
				JPA server no longer returns an OperationOutcome resource as the first resource
				in the Bundle for a response to a batch operation. This behaviour was previously
				present, but was not specified in the FHIR specification so it caused confusion and
				was inconsistent with behaviour in other servers.
			</action>
			<action type="fix">
				Fix a regression in HAPI FHIR 2.5 JPA server where executing a search in a
				transaction or batch operation caused an exception. Thanks to Ravi Kuchi for
				reporting!
			</action>
			<action type="fix">
				Correct an issue when processing transactions in JPA server where updates and
				creates to resources with tags caused the tags to be created twice in the
				database. These duplicates were utomatically filtered upon read so this issue
				was not user-visible, but it coule occasionally lead to performance issues
				if a resource containing multiple tags was updated many times via
				transactions.
			</action>
			<action type="fix">
				JPA server should not allow creation of resources that have a reference to
				a resource ID that previously existed but is now deleted. Thanks to Artem
				Sopin for reporting!
			</action>
			<action type="add">
				JpaConformanceProvider now has a configuration setting to enable and
				disable adding resource counts to the server metadata.
			</action>
			<action type="fix">
				Avoid a deadlock in JPA server when the RequestValidatingInterceptor is being
				used and a large number of resources are being created by clients at
				the same time.
			</action>
			<action type="fix">
				Testpage Overlay's transaction method did not work if the response
				Bundle contained any entries that did not contain a resource (which
				is often the case in more recent versions of HAPI). Thanks to Sujay R
				for reporting!
			</action>
			<action type="fix">
				When the server was returning a multi-page search result where the
				client did not explicitly request an encoding via the _format
				parameter, a _format parameter was incorrectly added to the paging
				links in the response Bundle. This would often explicitly request
				XML encoding because of the browser Accept header even though
				this was not what the client wanted.
			</action>
			<action type="add" issue="651">
				Enhancement to ResponseHighlighterInterceptor where links in the resource
				body are now converted to actual clickable hyperlinks. Thanks to Eugene Lubarsky
				for the pull request!
			</action>
			<action type="add">
				BanUnsupportedHttpMethodsInterceptor has been modified so that it now allows
				HTTP PATCH to proceed.
			</action>
			<action type="add" issue="651">
				Enhancement to ResponseHighlighterInterceptor so that it now can be configured
				to display the request headers and response headers, and individual lines
				may be highlighted.
			</action>
			<action type="fix">
				AuthorizationInterceptor did not permit PATCH operations to proceed even
				if the user had write access for the resource being patched.
			</action>
			<action type="fix" issue="682">
				Fix an issue in HapiWorkerContext where structure definitions are
				not able to be retrieved if they are referred to by their
				relative or logical ID. This affects profile tooling such as
				StructureMapUtilities. Thanks to Travis Lukach for reporting and
				providing a test case!
			</action>
			<action type="fix" issue="679">
				Add link to DSTU3 JavaDocs from documentation index. Thanks
				to Vadim Peretokin for the pull request!
			</action>
			<action type="fix" issue="680">
				Fix a typo in the documentation. Thanks to Saren Currie
				for the pull request!
			</action>
			<action type="add" issue="689">
				Add a command line flag to the CLI tool to allow configuration of the
				server search result cache timeout period. Thanks to Eugene Lubarsky
				for the pull request!
			</action>
			<action type="fix" issue="683">
				Correct an issue with the model classes for STU3 where any classes
				containing the @ChildOrder annotation (basically the conformance
				resources) will not correctly set the order if any of the
				elements are a choice type (i.e. named "foo[x]"). Thanks to
				GitHub user @CarthageKing for the pull request!
			</action>
			<action type="fix">
				Fix potential deadlock in stale search deleting task in JPA server, as well
				as potential deadlock when executing transactions containing nested
				searches when operating under extremely heavy load.
			</action>
			<action type="add">
				JPA server transaction operations now put OperationOutcome resources resulting
				from actions in
				<![CDATA[<code>Bundle.entry.response.outcome</code>]]>
				instead of the previous
				<![CDATA[<code>Bundle.entry.resource</code>]]>
			</action>
			<action type="fix" issue="696">
				An issue was corrected where search parameters containing negative numbers
				were sometimes treated as positive numbers when processing the search. Thanks
				to Keith Boone for reporting and suggesting a fix!
			</action>
			<action type="fix" issue="699">
				Fix an unfortunate typo in the custom structures documentation. Thanks to
				Jason Owen for the PR!
			</action>
			<action type="fix" issue="686">
				Correct an issue in the validator (DSTU3/R4) where elements were not always
				correctly validated if the element contained only a profiled extension. Thanks
				to SÃ©bastien RiviÃ¨re for the pull request!
			</action>
			<action type="add" issue="701">
				Testing UI now has a dropdown for modifiers on token search. Thanks
				to GitHub user @dconlan for the pull request!
			</action>
			<action type="add" issue="688">
				When parsing an incomplete ID with the form <![CDATA[<code>http://my.org/Foo</code>]]> into
				IdDt and IdType objects, the Foo portion will now be treated as the resource type.
				Previously my.org was treated as the resource type and Foo was treated as the ID. Thanks
				to GitHub user @CarthageKing for the pull request!
			</action>
			<action type="fix" issue="695">
				Extensions on ID datatypes were not parsed or serialized correctly. Thanks to
				Stephen RiviÃ¨re for the pull request!
			</action>
			<action type="fix" issue="710">
				Fix a bug in REST Hook Subscription interceptors which prevented subscriptions
				from being activated. Thanks to Jeff Chung for the pull request!
			</action>
			<action type="fix" issue="708">
				Fix broken links in usage pattern diagram on website. Thanks to
				Pascal Brandt for the pull request!
			</action>
			<action type="fix" issue="706">
				Fix incorrect FHIR Version Strings that were being outputted and verified in the
				client for some versions of FHIR. Thanks to Clayton Bodendein for the
				pull request!
			</action>
			<action type="add">
				Add a new constructor to SimpleRequestHeaderInterceptor which allows a complete header
				to be passed in (including name and value in one string)
			</action>
			<action type="add">
				REST Hook subscriptions now honour the Subscription.channel.header field
			</action>
			<action type="add">
				DSTU2 validator has been enhanced to do a better job handling
				ValueSets with expansions pointing to other ValueSets
			</action>
			<action type="fix">
				REST HOOK subscriptions now use HTTP PUT if there is a payload type
				specified, regardless of whether the source event was a create or an
				update
			</action>
			<action type="add" issue="712">
				Add appropriate import statements for logging to JPA demo code. Thanks to
				Rob Hausam for the pull request!
			</action>
			<action type="add" issue="700">
				Add some browser performance logging to ResponseHighlightingInterceptor. Thanks
				to Eugene Lubarsky for the pull request, and for convincing James not to
				optimize something that did not need optimizing!
			</action>
			<action type="add">
				A new config property has been added to the JPA seerver DaoConfig called
				"setAutoCreatePlaceholderReferenceTargets".
				This property causes references to unknown resources in created/updated resources to have a placeholder
				target resource automatically created.
			</action>
			<action type="add">
				The server LoggingInterceptor has had a variable called
				<![CDATA[<code>processingTimeMillis</code>]]> which logs the number
				of milliseconds the server took to process a given request since
				HAPI FHIR 2.5, but this was not documented. This variable has now been
				documented as a part of the available features.
			</action>
			<action type="add">
				A new experimental feature has been added to the JPA server which allows
				you to define certain search parameter combinations as being resource keys,
				so that a database constraint will prevent more than one resource from
				having a matching pair
			</action>
			<action type="add">
				When using the client LoggingInterceptor in non-verbose mode, the
				log line showing the server's response HTTP status will now also include
				the returned
				<![CDATA[<code>Location</code>]]> header value as well
			</action>
			<action type="add">
				A new flag has been add to the CLI upload-definitions command
				"-e" which allows skipping particular resources
			</action>
			<action type="add">
				An issue in JPA server has been corrected where if a CodeSystem
				resource was deleted, it was not possible to create a new resource
				with the same URI as the previous one
			</action>
			<action type="fix">
				When uploading a Bundle resource to the server (as a collection or
				document, not as a transaction) the ID was incorrectly stripped from
				resources being saved within the Bundle. This has been corrected.
			</action>
			<action type="add">
				Subscriptions in JPA server now support "email" delivery type through the
				use of a new interceptor which handles that type
			</action>
			<action type="add">
				JPA server can now be configured to not support
				<![CDATA[<code>:missing</code>]]> modifiers, which
				increases write performance since fewer indexes are written
			</action>
			<action type="add">
				A new JPA configuration option has been added to the DaoConfig which allows
				support for the <![CDATA[<code>:missing</code>]]> search parameter modifier
				to be enabled or disabled, and sets the default to DISABLED.
				<![CDATA[<br/><br/>]]>
				Support for this parameter causes many more index rows to be inserted in the database,
				which has a significant impact on write performance. A future HAPI update may allow these
				rows to be written asynchronously in order to improve this.
			</action>
		</release>
		<release version="2.5" date="2017-06-08">
			<action type="fix">
				<![CDATA[
				This release includes significant performance enhancements for the
				JPA server. Most importantly, the way that searches are performed
				has been re-written to allow the server to perform better when
				the database has a large number of results in it. The following
				enhancements have been made:
				<br/><br/>
				<ul>
					<li>
						Searches with multiple search parameters of different 
						datatypes (e.g. find patients by name and date of birth) 
						were previously joined in Java code, now the join is 
						performed by the database which is faster
					</li>
					<li>
						Searches which returned lots of results previously has all 
						results streamed into memory before anything was returned to 
						the client. This is particularly slow if you do a search for
						(say) "get me all patients" since potentially thousands or 
						even millions of patients' IDs were loaded into memory 
						before anything gets returned to the client. HAPI FHIR 
						now has a multithreaded search coordinator which returns 
						results to the client as soon as they are available
					</li>
					<li>
						Search results will be cached and reused (so that if a client
						does two searches for "get me all patients matching FOO"
						with the same FOO in short succession, we won't query the DB
						again but will instead reuse the cached results). Note that
						this can improve performance, but does mean that searches can
						return slightly out of date results. Essentially what this means
						is that the latest version of individual resources will always
						be returned despite this cacheing, but newly created resources
						that should match may not be returned until the cache
						expires. By default this cache has been set to one minute, 
						which should be acceptable for most real-world usage, but
						this can be changed or disabled entirely.
					</li>
					<li>
						Updates which do not actually change the contents of the resource
						can optionally be prevented from creating a new version
						of the resource in the database
					</li>
				</ul>
				<br/><br/>
				Existing users should delete the 
				<code>HFJ_SEARCH</code>, 
				<code>HFJ_SEARCH_INCLUDE</code>,
				and 
				<code>HFJ_SEARCH_RESULT</code>
				tables from your database before upgrading, as the structure of these tables
				has changed and old search results can not be reused.
				]]>
			</action>
			<action type="fix" issue="590">
				AuthorizationInterceptor did not correctly handle paging requests
				(e.g. requests for the second page of results for a search operation).
				Thanks to Eeva Turkka for reporting!
			</action>
			<action type="add">
				Add configuration property to DSTU3 FhirInstanceValidator to
				allow client code to change unknown extension handling behaviour.
			</action>
			<action type="fix" issue="630">
				Fix concurrency issues in FhirContext that were causing issues when
				starting a context up on Android. Thanks to GitHub issue @Jaypeg85 for
				the pull request!
			</action>
			<action type="fix">
				Fix an issue in the JPA server if a resource has been previously
				saved containing vocabulary that is no longer valid. This only really
				happened if you were using a non-final version of FHIR (e.g. using DSTU3
				before it was finalized) but if you were in this situation, upgrading HAPI
				could cause you to have old codes that no longer exist in your database. This
				fix prevents these from blocking you from accesing those resources.
			</action>
			<action type="add">
				CLI now defaults to DSTU3 mode if no FHIR version is specified
			</action>
			<action type="add">
				Server and annotation-client @History annotation now allows DSTU3+ resource
				types in the type= property
			</action>
			<action type="fix" issue="563">
				JSON Parser gave a very unhelpful error message (Unknown attribute 'value' found during parse)
				when a scalar value was found in a spot where an object is expected. This has been corrected to
				include much more information. Thanks to GitHub user @jasminas for reporting!
			</action>
			<action type="add">
				DaoConfig#setInterceptors() has been un-deprecated. It was previously deprecated as
				we thought it was not useful, but uses have been identified so it turns out this method
				will live after all. Interceptors registered to this method will now be treated
				appropriately if they implement IServerOperationInterceptor too.
			</action>
			<action type="fix">
				JPA server did not correctly support searching on a custom search parameter whose
				path pointed to an extension, where the client used a chained value.
			</action>
			<action type="fix">
				Fix issue where the JSON parser sometimes did not encode DSTU3 extensions on the root of a
				resource which have a value of type reference.
			</action>
			<action type="add">
				Server now respects the If-Modified-Since header and will return an HTTP 304 if appropriate
				for read operations.
			</action>
			<action type="fix">
				JPA server did not correctly process :missing qualifier on date parameters
			</action>
			<action type="fix" issue="633">
				AppacheHttpClient did not always respect the charset in the response
				Content-Type header. Thanks to Gijsbert van den Brink for the pull request!
			</action>
			<action type="fix" issue="636">
				Fix XhtmlParser to correctly handle hexadecimal escaped literals. Thanks to
				Gijsbert van den Brink for the Pull Request!
			</action>
			<action type="add">
				JPA server now has configurable properties that allow referential integrity
				to be disabled for both writes and deletes. This is useful in some cases
				where data integrity is not wanted or not possible. It can also be useful
				if you want to delete large amounts of interconnected data quickly.
				<![CDATA[<br/><br/>]]>
				A corresponding flag has been added to the CLI tool as well.
			</action>
			<action type="fix">
				JPA server did not correctly support searching on a custom search parameter whose
				path pointed to an extension, where the client used a chained value.
			</action>
			<action type="fix">
				Fix dependency on commons-codec 1.4 in hapi-fhir-structures-dstu3, which was
				preventing this library from being used on Android because Android includes
				an older version of commons-codec.
			</action>
			<action type="fix">
				JPA server failed to index search parameters on paths containing a decimal
				data type
			</action>
			<action type="fix">
				Validator incorrectly rejected references where only an identifier was populated
			</action>
			<action type="fix" issue="649">
				Make error handler in the client more tolerant of errors where no response has
				been received by the client when the error happens. Thanks to GitHub
				user maclema for the pull request!
			</action>
			<action type="add">
				Add a check in JPA server that prevents completely blank tags, profiles, and security labels
				from being saved to the database. These were filtered out anyhow when the
				result was returned back to the client but they were persisted which
				just wasted space.
			</action>
			<action type="fix" issue="664">
				Loading the build-in profile structures (StructureDefinition, ValueSet, etc) is now done in
				a synchronized block in order to prevent multiple loads happening if the server processes
				multiple validations in parallel threads right after startup. Previously a heavy load could
				cause the server to run out of memory and lock up. Thanks to Karl M Davis
				for analysis and help fixing this!
			</action>
			<action type="fix" issue="652">
				Fix bad ValueSet URL in DeviceRequest profile definition for STU3 which
				was preventing the CLI from uploading definitions correctly. Thanks to
				Joel Schneider for the Pull Request!
			</action>
			<action type="add" issue="656">
				Improve handling in JPA server when doing code:above and code:below
				searches to use a disjunction of AND and IN in order to avoid failures
				under certain conditions. Thanks to Michael Lawley for the pul request!
			</action>
			<action type="fix" issue="660">
				Fix an error where the JPA server sometimes failed occasional requests
				with a weird NullPointerException when running under very large concurrent
				loads. Thanks to Karl M. Davis for reporting, investigating, and ultimately
				finding a solution!
			</action>
		</release>
		<release version="2.4" date="2017-04-19">
			<action type="add">
				This release brings the DSTU3 structures up to FHIR R3 (FHIR 3.0.1) definitions. Note that
				there are very few changes between the DSTU3 structures in HAPI FHIR 2.3 and
				the ones in HAPI FHIR 2.4 since the basis for the DSTU3 structures in HAPI FHIR
				2.3 was the R3 QA FHIR version (1.9.0) but this is the first release of
				HAPI FHIR to support the final/complete R3 release.
			</action>
			<action type="add">
				Bump the version of a few dependencies to the
				latest versions (dependent HAPI modules listed in brackets):
				<![CDATA[
					<ul>
						<li>Hibernate (JPA): 5.2.7 -&gt; 5.2.9</li>
						<li>Hibernate Search (JPA): 5.5.7.CR1 -&gt; 5.2.7.Final</li>
						<li>Hibernate Validator (JPA): 5.3.4 -&gt; 5.4.1</li>
						<li>Spring (JPA): 4.3.6 -&gt; 4.3.7</li>
						<li>Gson (Core): 2.7 -&gt; 2.8.0</li>
						<li>Guava (JPA): 19.0 -&gt; 21.0</li>
						<li>SLF4j (Core): 1.7.21 -&gt; 1.7.25</li>
						<li>Logback (Core): 1.1.7 -&gt; 1.2.2</li>
					</ul>
				]]>
			</action>
			<action type="add" issue="602">
				hapi-fhir-jpaserver-example now includes the
				<![CDATA[<code>Prefer</code>]]> header in the list of
				CORS headers. Thanks to GitHub user @elnin0815 for
				the pull request!
			</action>
			<action type="add">
				AuthorizationInterceptor can now allow make read or write
				authorization decisions on a resource by instance ID
			</action>
			<action type="fix" issue="208">
				Remove SupportingDocumentation resource from DSTU2 structures. This isn't
				actually a resource in FHIR DSTU2 and its inclusion causes errors on clients
				that don't understand what it is. Thanks to Travis Cummings and Michele Mottini for pointing this out.
			</action>
			<action type="fix" issue="607">
				Web testing UI displayed an error when a transaction was pasted into the UI
				for a DSTU2 server. Thanks to Suresh Kumar for reporting!
			</action>
			<action type="add">
				DaoConfig#setAllowInlineMatchUrlReferences() now defaults to
				<![CDATA[<code>true</code>]]> since inline conditional references
				are now a part of the FHIR specification. Thanks to Jan DÄdek for
				pointing this out!
			</action>
			<action type="add" issue="609">
				hapi-fhir-jpaserver-base now exposes a
				<![CDATA[<code>FhirInstanceValidator</code> bean named <code>"myInstanceValidatorDstu2"</code>]]>
				for DSTU2. A similar bean for DSTU3 was previously implemented.
			</action>
			<action type="add" issue="453">
				hapi-fhir-jpaserver-example project now defaults to STU3 mode instead of
				the previous DSTU2. Thanks to Joel Schneider for the pull request!
			</action>
			<action type="add" issue="534">
				JPA server now has a setting on the DaoConfig to force it to treat
				certain reference URLs or reference URL patterns as logical URLs instead
				of literal ones, meaning that the server will not try to resolve these
				URLs. Thanks to Eeva Turkka for the suggestion!
			</action>
			<action type="add">
				Add a utility method to JPA server:
				<![CDATA[<code>IFhirResourceDao#removeTag(IIdType, TagTypeEnum, String, String)</code>]]>. This allows
				client code to remove tags
				from a resource without having a servlet request object in context.
			</action>
			<action type="fix">
				JPA server was unable to process custom search parameters where
				the path pointed to an extension containing a reference. Thanks
				to Ravi Kuchi for reporting!
			</action>
			<action type="fix" issue="623">
				Servers in DSTU2.1 mode were incorrectly using the legacy mimetypes instead
				of the new STU3 ones. Thanks to Michael Lawley for the pull request!
			</action>
			<action type="add" issue="624">
				Add an option to ParserOptions that specifies that when parsing a bundle, the
				ID found in the Bundle.entry.fullUrl should not override the ID found
				in the Resource.id field. Technically these fields must always supply the
				same ID in order for a server to be considered conformant, but this option allows
				you to deal with servers which are behaving badly. Thanks to
				GitHub user CarthageKing for the pul request!
			</action>
			<action type="fix" issue="617">
				Remove unneccesary whitespace in the text areas on the testing
				web UI. Thanks to GitHub user @elnin0815 for the pull request!
			</action>
			<action type="add" issue="613">
				In JAX-RS server it is now possible to change the server exception handler
				at runtime without a server restart.
				Thanks to Sebastien Riviere for the
				pull request!
			</action>
			<action type="fix" issue="610">
				Fix a potential race condition when the FhirContext is being accessed by many threads
				at the same time right as it is initializing. Thanks to Ben Spencer for the
				pull request!
			</action>
		</release>
		<release version="2.3" date="2017-03-18">
			<action type="add">
				Bump the version of a few dependencies to the
				latest versions (dependent HAPI modules listed in brackets):
				<![CDATA[
					<ul>
						<li>Hibernate (JPA): 5.1.0 -&gt; 5.2.7</li>
						<li>Hibernate Search (JPA): 5.5.4 -&gtp; 5.7.0.CR1</li>
						<li>Hibernate Validator (JPA): 5.2.4 -&gtp; 5.3.4</li>
						<li>Spring (JPA): 4.3.1 -&gt; 4.3.6</li>
					</ul>
				]]>
			</action>
			<action type="add">
				The JPA server now supports custom search parameters in DSTU3
				mode. This allows users to create search parameters which contain
				custom paths, or even override and disable existing search
				parameters.
			</action>
			<action type="fix">
				CLI example uploader couldn't find STU3 examples after CI server
				was moved to build.fhir.org
			</action>
			<action type="fix">
				Fix issue in JPA subscription module that prevented purging stale
				subscriptions when many were present on Postgres
			</action>
			<action type="fix" issue="532">
				Server interceptor methods were being called twice unnecessarily
				by the JPA server, and the DaoConfig interceptor registration
				framework was not actually useful. Thanks to GitHub user
				@mattiuusitalo for reporting!
			</action>
			<action type="fix" issue="503">
				AuthorizationInterceptor on JPA server did not correctly
				apply rules on deleting resources in a specific compartment
				because the resource metadata was stripped by the JPA server
				before the interceptor could see it. Thanks to
				Eeva Turkka for reporting!
			</action>
			<action type="fix" issue="519">
				JPA server exported CapabilityStatement includes
				double entries for the _id parameter and uses the
				wrong type (string instead of token). Thanks to
				Robert Lichtenberger for reporting!
			</action>
			<action type="add" issue="504">
				Custom resource types which extend Binary must not
				have declared extensions since this is invalid in
				FHIR (and HAPI would just ignore them anyhow). Thanks
				to Thomas S Berg for reporting!
			</action>
			<action type="add">
				Standard HAPI zip/tar distributions did not include the project
				sources and JavaDoc JARs. Thanks to Keith Boone for pointing
				this out!
			</action>
			<action type="fix">
				Server AuthorizationInterceptor always rejects history operation
				at the type level even if rules should allow it.
			</action>
			<action type="fix">
				JPA server terminology service was not correctly validating or expanding codes
				in SNOMED CT or LOINC code systems. Thanks to David Hay for reporting!
			</action>
			<action type="fix" issue="539">
				Attempting to search for an invalid resource type (e.g. GET base/FooResource) should
				return an HTTP 404 and not a 400, per the HTTP spec. Thanks to
				GitHub user @CarthageKing for the pull request!
			</action>
			<action type="fix" issue="544">
				When parsing a Bundle containing placeholder fullUrls and references
				(e.g. "urn:uuid:0000-0000") the resource reference targets did not get
				populated with the given resources. Note that as a part of this
				change, <![CDATA[<code>IdType</code> and <code>IdDt</code>]]> have been modified
				so that when parsing a placeholder ID, the complete placeholder including the
				"urn:uuid:" or "urn:oid:" prefix will be placed into the ID part. Previously,
				the prefix was treated as the base URL, which led to strange behaviour
				like the placeholder being treated as a real IDs. Thanks to GitHub
				user @jodue for reporting!
			</action>
			<action type="add">
				Declared extensions with multiple type() options listed in the @Child
				annotation caused a crash on startup. Now this is supported.
			</action>
			<action type="add">
				STU3 XHTML parser for narrative choked if the narrative contained
				an <![CDATA[<code>&amp;rsquot;</code>]]> entity string.
			</action>
			<action type="fix" issue="538">
				When parsing a quantity parameter on the server with a
				value and units but no system (e.g.
				<![CDATA[<code>GET [base]/Observation?value=5.4||mg</code>]]>)
				the unit was incorrectly treated as the system. Thanks to
				@CarthageKing for the pull request!
			</action>
			<action type="533">
				Correct a typo in the JPA ValueSet ResourceProvider which prevented
				successful operation under Spring 4.3. Thanks to
				Robbert van Waveren for the pull request!
			</action>
			<action type="remove">
				Deprecate the method
				<![CDATA[<code>ICompositeElement#getAllPopulatedChildElementsOfType(Class)</code>]]>
				as it is no longer used by HAPI and is just an annoying step
				in creating custom structures. Thanks to Allan Bro Hansen
				for pointing this out.
			</action>
			<action type="fix" issue="547">
				CapturingInterceptor did not buffer the response meaning
				that in many circumstances it did not actually capture
				the response. Thanks to Jenny Syed of Cerner for
				the pull request and contribution!
			</action>
			<action type="fix" issue="548">
				Clean up dependencies and remove Eclipse project files from git. Thanks to
				@sekaijin for the pull request!
			</action>
			<action type="fix">
				When performing a conditional create in a transaction in JPA server,
				if a resource already existed matching the conditional expression, the
				server did not change the version of the resource but did update the body
				with the passed in body. Thanks to Artem Sopin for reporting and providing a test
				case for this!
			</action>
			<action type="fix">
				Client revincludes did not include the :recurse modifier. Thanks to
				Jenny Meinsma for pointing this out on Zulip!
			</action>
			<action type="add">
				JPA server did not return an OperationOutcome in the response for
				a normal delete operation.
			</action>
			<action type="fix">
				Fix an issue in JPA server where _history results were kept in memory instead
				of being spooled to the database as they should be. Note that as a part of this fix
				a new method was added to
				<![CDATA[<code>IBundleProvider</code> called <code>getUuid()</code>]]>. This
				method may return <![CDATA[<code>null</code>]]> in any current cases.
			</action>
			<action type="fix">
				Expanding a ValueSet in JPA server did not correctly apply
				<![CDATA[<code>?filter=</code>]]> parameter when the ValueSet
				being expanded had codes included explicitly (i.e. not by
				is-a relationship). Thanks to David Hay for reporting!
			</action>
			<action type="fix">
				JPA validator incorrectly returned an HTTP 400 instead of an HTTP 422 when
				the resource ID was not present and required, or vice versa. Thanks to
				Brian Postlethwaite for reporting!
			</action>
			<action type="fix">
				When using an annotation based client, a ClassCastException would
				occur under certain circumstances when the response contained
				contained resources
			</action>
			<action type="fix">
				JPA server interceptor methods for create/update/delete provided
				the wrong version ID to the interceptors
			</action>
			<action type="add">
				A post-processing hook for subclasses of BaseValidatingInterceptor is now available.
			</action>
			<action type="add" issue="585">
				AuthorizationInterceptor can now authorize (allow/deny) extended operations
				on instances and types by wildcard (on any type, or on any instance)
			</action>
			<action type="add" issue="595">
				When RequestValidatingInterceptor is used, the validation results
				are now populated into the OperationOutcome produced by
				create and update operations
			</action>
			<action type="add" issue="542">
				Add support for the $process-message operation to fluent client.
				Thanks to Hugo Soares for the pull request!
			</action>
			<action type="add" issue="543">
				Parser can now be configured when encoding to use a specific
				base URL for extensions. Thanks to Sebastien Riviere for the
				pull request!
			</action>
			<action type="fix" issue="568">
				Correct the resource paths for the DSTU2.1 validation resources,
				allowing the validator to correctly work against those structures.
				Thanks to Michael Lawley for the pull request!
			</action>
			<action type="fix" issue="551">
				XML Parser failed to parse large field values (greater than 512 Kb)
				on certain platforms where the StAX parser was overridden. Thanks to
				GitHub user @Jodue for the pull request!
			</action>
			<action type="add" issue="575">
				Remove an unneccesary database flush when saving large code systems to
				the JPA database, improving performance of this operation. Thanks to
				Joel Schneider for the pull request and analysis!
			</action>
			<action type="add">
				A new post-processing hook for subclasses of BaseValidatingInterceptor is now
				available. The hook exposes the request details on validation failure prior to throwing an
				UnprocessableEntityException.
			</action>
		</release>
		<release version="2.2" date="2016-12-20">
			<action type="add">
				Bump the version of a few dependencies to the
				latest versions (dependent HAPI modules listed in brackets):
				<![CDATA[
					<ul>
						<!--<li>spring (JPA): 4.3.1 -&gt; 4.3.4</li>-->
						<li>Derby (CLI): 10.12.1.1 -&gt; 10.13.1.1</li>
						<li>Jetty (CLI): 9.3.10.v20160621 -&gt; 9.3.14.v20161028</li>
						<li>JAnsi (CLI): 1.13 -&gt; 1.14</li>
						<li>Phloc Commons (SCH Validator): 4.4.5 -&gt; 4.4.6</li>
					</ul>
				]]>
			</action>
			<action type="fix">
				Fix issue in AuthorizationIntetceptor where
				transactions are blocked even when they
				should not be
			</action>
			<action type="fix">
				Fix regression in HAPI FHIR 2.1 JPA
				server where some search parameters on
				metadata resources did not appear
				(e.g. "StructureDefinition.url"). Thanks
				to David Hay for reporting!
			</action>
			<action type="add">
				Add ability to JPA server for disabling stale search
				expiry. This is useful if you are deploying the server
				to a cluster.
			</action>
			<action type="fix" issue="495">
				RestfulServer with no explicitly set FhirContext
				fails to detect the presents of DSTU3 structures. Thanks
				to GitHub user @vijayt27 for reporting!
			</action>
			<action type="add">
				As the
				<![CDATA[<a href="https://github.com/eBay/cors-filter">eBay CORS interceptor</a>]]>
				project
				has gone dormant, we have introduced a new
				HAPI server interceptor which can be used to implement CORS support
				instead of using the previously recommended Servlet Filter. All server
				examples as well as the CLI have been switched to use this new interceptor.
				See the
				<![CDATA[<a href="./doc_cors.html">CORS Documentation</a>]]>
				for more information.
			</action>
			<action type="fix" issue="480">
				Make the parser configurable so that when
				parsing an invalid empty value (e.g.
				<![CDATA[<code>{"status":""}</code>]]>) the
				parser will either throw a meaningful exception
				or log a warning depending on the configured
				error handler.
			</action>
			<action type="fix" issue="276">
				Fix issue when serializing resources that have
				contained resources which are referred to
				from multiple places. Sometimes when serializing
				these resources the contained resource section
				would contain duplicates. Thanks to Hugo Soares
				and Stefan Evinance for reporting and providing
				a test case!
			</action>
			<action type="add" issue="518">
				Allow client to gracefully handle running in DSTU3 mode
				but with a structures JAR that does not contain a
				CapabilityStatement resource. Thanks to Michael Lawley
				for the pull request!
			</action>
			<action type="fix">
				Fix a crash in JPA server when searching using an _include if _include targets are
				external references (and therefore can't be loaded
				by the server). Thanks to Hannes Ulrich for reporting!
			</action>
			<action type="fix">
				HAPI FHIR CLI failed to delete a file when uploading
				example resources while running under Windows.
			</action>
			<action type="fix" issue="521">
				Server should reject update if the resource body
				does not contain an ID, or the ID does not match
				the request URL. Thanks to Jim Steel for reporting!
			</action>
			<action type="fix" issue="500">
				Web Testing UI's next and previous buttons for paging
				through paged results did not work after the migration
				to using Thymeleaf 3. Thanks to GitHub user @gsureshkumar
				for reporting!
			</action>
			<action type="add" issue="525">
				When parsing invalid enum values in STU3,
				report errors through the parserErrorHandler,
				not by throwing an exception. Thanks to
				Michael Lawley for the pull request!
			</action>
			<action type="add" issue="516">
				When parsing DSTU3 resources with enumerated
				types that contain invalid values, the parser will now
				invoke the parserErrorHandler. For example, when parsing
				<![CDATA[
				<code>{"resourceType":"Patient", "gender":"foo"}</code>
				]]>
				the previous behaviour was to throw an InvalidArgumentException.
				Now, the parserErrorHandler is invoked. In addition, thw
				LenientErrorHandler has been modified so that this one case
				will result in a DataFormatException. This has the effect
				that servers which receive an invalid enum velue will return
				an HTTP 400 instead of an HTTP 500. Thanks to Jim
				Steel for reporting!
			</action>
			<action type="add" issue="520">
				DSTU3 context now pulls the FHIR version from the actual
				model classes. Thanks to Michael Lawley for the pull request!
			</action>
			<action type="add">
				Enhancements to the tinder-plugin's generic template features
				of the <![CDATA[<i>generate-multi-files</i> and <i>generate-single-file</i>
				Maven goals as well as the Ant <i>hapi-tinder</i> task.
				<ul>
					<li>Provides the full Tinder data model by adding composites, valuesets, and profiles to resourcesw.</li>
					<li>Supports generating files for resources, composites, valuesets, and profiles</li>
					<li>Supports Velocimacro files outside the tinder-plugin JAR</li>
					<li>Provides filename prefix as well as suffix properties</li>
					<li>Can specify any of the Velocity configuration parameters such as
					<i>macro.provide.scope.control</i> which allows safe macro recursion</li>
					<li>Templates can now drill down into the referenced children for a ResourceBlockCopy</li>
					<li>Normalization of properties across all three generic tasks</li>
				</ul>
			    ]]>
			</action>
			<action type="fix" issue="523">
				Fix ordering of validator property handling when an element
				has a name that is similar to a shorter name[x] style name.
				Thanks to CarthageKing for the pull request!
			</action>
			<action type="add" issue="510">
				Add a docker configuration to the hapi-fhir-jpaservr-example
				module. Thanks to Gijsbert van den Brink for the pull request!
			</action>
			<action type="add" issue="507">
				Add utility constructors to MoneyDt. Thanks to James Ren for the
				contribution!
			</action>
			<action type="fix" issue="528">
				AuthorizationInterceptor was failing to allow read requests to pass
				when a rule authorized those resources by compartment. Thanks to
				GitHub user @mattiuusitalo for reporting and supplying
				a test case!
			</action>
			<action type="fix">
				Correct a typo in client
				<![CDATA[<code>IHttpRequest</code>]]> class: "bufferEntitity" should be "bufferEntity".
			</action>
			<action type="add">
				ErrorHandler is now called (resulting in a warning by default, but can also be an exception) when arsing
				JSON if
				the resource ID is not a JSON string, or an object is found where an array is expected (e.g. repeating
				field). Thanks
				to Jenni Syed of Cerner for providing a test case!
			</action>
			<action type="fix">
				Fix Web Testing UI to be able to handle STU3 servers which
				return CapabilityStatement instead of the previously used
				"Conformance" resource
			</action>
			<action type="fix">
				CLI example uploader couldn't find STU3 examples after CI server
				was moved to build.fhir.org
			</action>
			<action type="fix">
				Fix issue in JPA subscription module that prevented purging stale
				subscriptions when many were present on Postgres
			</action>
			<action type="fix" issue="532">
				Server interceptor methods were being called twice unnecessarily
				by the JPA server, and the DaoConfig interceptor registration
				framework was not actually useful. Thanks to GitHub user
				@mattiuusitalo for reporting!
			</action>
			<action type="fix" issue="503">
				AuthorizationInterceptor on JPA server did not correctly
				apply rules on deleting resources in a specific compartment
				because the resource metadata was stripped by the JPA server
				before the interceptor could see it. Thanks to
				Eeva Turkka for reporting!
			</action>
			<action type="fix" issue="519">
				JPA server exported CapabilityStatement includes
				double entries for the _id parameter and uses the
				wrong type (string instead of token). Thanks to
				Robert Lichtenberger for reporting!
			</action>
			<action type="add" issue="504">
				Custom resource types which extend Binary must not
				have declared extensions since this is invalid in
				FHIR (and HAPI would just ignore them anyhow). Thanks
				to Thomas S Berg for reporting!
			</action>
			<action type="add">
				Standard HAPI zip/tar distributions did not include the project
				sources and JavaDoc JARs. Thanks to Keith Boone for pointing
				this out!
			</action>
			<action type="fix">
				Server AuthorizationInterceptor always rejects history operation
				at the type level even if rules should allow it.
			</action>
			<action type="fix">
				JPA server terminology service was not correctly validating or expanding codes
				in SNOMED CT or LOINC code systems. Thanks to David Hay for reporting!
			</action>
			<action type="fix" issue="539">
				Attempting to search for an invalid resource type (e.g. GET base/FooResource) should
				return an HTTP 404 and not a 400, per the HTTP spec. Thanks to
				GitHub user @CarthageKing for the pull request!
			</action>
			<action type="fix" issue="544">
				When parsing a Bundle containing placeholder fullUrls and references
				(e.g. "urn:uuid:0000-0000") the resource reference targets did not get
				populated with the given resources. Note that as a part of this
				change, <![CDATA[<code>IdType</code> and <code>IdDt</code>]]> have been modified
				so that when parsing a placeholder ID, the complete placeholder including the
				"urn:uuid:" or "urn:oid:" prefix will be placed into the ID part. Previously,
				the prefix was treated as the base URL, which led to strange behaviour
				like the placeholder being treated as a real IDs. Thanks to GitHub
				user @jodue for reporting!
			</action>
			<action type="add">
				Declared extensions with multiple type() options listed in the @Child
				annotation caused a crash on startup. Now this is supported.
			</action>
			<action type="add">
				STU3 XHTML parser for narrative choked if the narrative contained
				an <![CDATA[<code>&amp;rsquot;</code>]]> entity string.
			</action>
			<action type="fix" issue="538">
				When parsing a quantity parameter on the server with a
				value and units but no system (e.g.
				<![CDATA[<code>GET [base]/Observation?value=5.4||mg</code>]]>)
				the unit was incorrectly treated as the system. Thanks to
				@CarthageKing for the pull request!
			</action>
			<action type="533">
				Correct a typo in the JPA ValueSet ResourceProvider which prevented
				successful operation under Spring 4.3. Thanks to
				Robbert van Waveren for the pull request!
			</action>
			<action type="remove">
				Deprecate the method
				<![CDATA[<code>ICompositeElement#getAllPopulatedChildElementsOfType(Class)</code>]]>
				as it is no longer used by HAPI and is just an annoying step
				in creating custom structures. Thanks to Allan Bro Hansen
				for pointing this out.
			</action>
			<action type="fix" issue="547">
				CapturingInterceptor did not buffer the response meaning
				that in many circumstances it did not actually capture
				the response. Thanks to Jenny Syed of Cerner for
				the pull request and contribution!
			</action>
		</release>
		<release version="2.1" date="2016-11-11">
			<action type="add">
				STU3 structure definitions have been updated to the
				STU3 latest definitions (1.7.0 - SVN 10129). In
				particular, this version supports the new CapabilityStatement
				resource which replaces the previous Conformance
				resource (in order to reduce upgrade pain, both resource
				types are included in this version of HAPI)
			</action>
			<action type="add">
				Bump the version of a few dependencies to the
				latest versions (dependent HAPI modules listed in brackets):
				<![CDATA[
					<ul>
						<li>spring-data-orm (JPA): 1.10.2 -&gt; 1.10.4</li>
					</ul>
				]]>
			</action>
			<action type="fix">
				Fix a fairly significant issue in JPA Server when using the
				<![CDATA[<code>DatabaseBackedPagingProvider</code>]]>: When paging over the results
				of a search / $everything operation, under certain circumstances resources may be missing from the last page
				of results
				that is returned. Thanks to David Hay for reporting!
			</action>
			<action type="add">
				Client, Server, and JPA server now support experimental support
				for
				<![CDATA[HTTP PATCH]]>
				using the XML Patch and JSON Patch syntax as explored during the
				September 2016 Baltimore Connectathon. See
				<![CDATA[<a href="http://wiki.hl7.org/index.php?title=201609_PATCH_Connectathon_Track_Proposal">this wiki page</a>]]>
				for a description of the syntax.
				<![CDATA[<br/>]]>
				Thanks to Pater Girard for all of his help during the connectathon
				in implementing this feature!
			</action>
			<action type="add">
				Android library now uses OkHttp client by default instead
				of Apache HttpClient. This should lead to much simpler
				support for Android in the future.
			</action>
			<action type="add">
				Both client and server now use the new STU3 mime types by default
				if running in STU3 mode (in other words, using an STU3
				FhirContext).
			</action>
			<action type="fix">
				In server, when returning a list of resources, the server sometimes failed to add
				<![CDATA[<code>_include</code>]]> resources to the response bundle if they were
				referred to by a contained resource. Thanks to Neal Acharya for reporting!
			</action>
			<action type="fix">
				Fix regression in web testing UI where "prev" and "next" buttons don't work
				when showing a result bundle
			</action>
			<action type="fix">
				JPA server should not attempt to resolve built-in FHIR StructureDefinitions from the
				database (this causes a significant performance hit when validating)
			</action>
			<action type="fix">
				BanUnsupportedHttpMethodsInterceptor was erroring out when a client
				attempts HTTP HEAD requests
			</action>
			<action type="fix">
				Conditional URLs in JPA server (e.g. for delete or update) did not support the
				<![CDATA[<code>_has</code>]]> parameter
			</action>
			<action type="add" issue="440">
				Remove Maven dependency on Saxon library, as it is not actually used. Thanks
				to Lem Edmondson for the suggestion!
			</action>
			<action type="fix" issue="444">
				Times before 1970 with fractional milliseconds were parsed incorrectly. Thanks
				to GitHub user @CarthageKing for reporting!
			</action>
			<action type="fix" issue="448">
				Prevent crash in parser when parsing resource
				with multiple profile declarations when
				default type for profile is used. Thanks to
				Filip Domazet for the pull request!
			</action>
			<action type="fix" issue="445">
				STU3 servers were adding the old MimeType
				strings to the
				<![CDATA[<code>Conformance.format</code>]]>
				part of the generated server conformance
				statement
			</action>
			<action type="fix" issue="446">
				When performing an update using the client on a resource that
				contains other resources (e.g. Bundle update), all child resources in the
				parent bundle were incorrectly given the ID of the parent. Thanks
				to Filip Domazet for reporting!
			</action>
			<action type="add">
				STU clients now use an Accept header which
				indicates support for both the old MimeTypes
				(e.g. <![CDATA[<code>application/xml+fhir</code>]]>)
				and the new MimeTypes
				(e.g. <![CDATA[<code>application/fhir+xml</code>]]>)
			</action>
			<action type="fix">
				JPA server now sends correct
				<![CDATA[<code>HTTP 409 Version Conflict</code>]]>
				when a
				DELETE fails because of constraint issues, instead of
				<![CDATA[<code>HTTP 400 Invalid Request</code>]]>
			</action>
			<action type="fix">
				Server history operation did not populate the Bundle.entry.request.url
				field, which is required in order for the bundle to pass validation.
				Thanks to Richard Ettema for spotting this!
			</action>
			<action type="add">
				Add a new method to the server interceptor framework which will be
				called after all other processing is complete (useful for performance
				tracking). The server LoggingInterceptor has been switched to using this
				method which means that log lines will be created when processing is finished,
				instead of when it started.
			</action>
			<action type="fix">
				STU3 clients were not sending the new mimetype values in the
				<![CDATA[<code>Content-Type</code>]]> header. Thanks to
				Claude Nanjo for pointing this out!
			</action>
			<action type="fix">
				JAX-RS server was not able to handle the new mime types defined
				in STU3
			</action>
			<action type="fix">
				JPA server did not handle custom types when being called
				programatically (I.e. not through HTTP interface). Thanks to
				Anthony Mei for pointing this out!
			</action>
			<action type="fix">
				CLI was not correctly able to upload DSTU2 examples to any server
			</action>
			<action type="fix">
				STU3 validator has been upgrated to include fixes made since the
				1.6.0 ballot
			</action>
			<action type="fix">
				Prevent JPA server from creating a bunch of
				FhirContext objects for versions of FHIR that
				aren't actually being used
			</action>
			<action type="fix" issue="443">
				XhtmlNode.equalsDeep() contained a bug which caused resources
				containing a narrative to always return
				<![CDATA[<code>false</code>]]> for STU3
				<![CDATA[<code>Resource#equalsDeep()</code>]]>. Thanks to
				GitHub user @XcrigX for reporting!
			</action>
			<action type="fix" issue="441">
				JPA server did not correctly process searches for chained parameters
				where the chain passed across a field that was a choice between a
				reference and a non-reference type (e.g.
				<![CDATA[<code>MedicationAdministration.medication[x]</code>]]>.
				Thanks to GitHub user @Crudelus for reporting!
			</action>
			<action type="fix" issue="414">
				Handle parsing an extension without a URL more gracefully. In HAPI FHIR 2.0 this caused
				a NullPointerException to be thrown. Now it will trigger a warning, or throw a
				DataFormatException if the StrictErrorHandler is configured on the parser.
			</action>
			<action type="fix">
				Calling a HAPI server URL with a chain on a parameter that shouldn't accept
				chains (e.g.
				<![CDATA[<code>GET [base]/Patient?name.foo=smith</code>]]>)
				did not return an error and instead just ignored the chained part
				and treated the parameter as though it did not have the chain. This
				led to confusing and potentially unsafe behaviour. This has been
				corrected to return an error to the client. Thanks to
				Kevin Tallevi for finding this!
			</action>
			<action type="fix" issue="411">
				Fix #411 - Searching by <![CDATA[<code>POST [base]/_search</code>]]> with urlencoded parameters doesn't work
				correctly if
				interceptors are accessing the parameters and there is are also
				parameters on the URL. Thanks to Jim Steel for reporting!
			</action>
			<action type="add">
				Fluent client can now return types other than Parameters
				when invoking operations.
			</action>
			<action type="fix">
				JPA server shouldn't report a totalCount in Bundle of "-1" when
				there are no results
			</action>
			<action type="fix" issue="454">
				JPA server was not correctly normalizing strings with non-latin characters
				(e.g. Chinese chars). Thanks to GitHub user @YinAqu for reporting and providing
				some great analysis of the issue!
			</action>
			<action type="add">
				Add a new method to ReferenceClientParam which allows you to
				pass in a number of IDs by a collection of Strings. Thanks to
				Thomas Andersen for the pul request!
			</action>
			<action type="fix" issue="327">
				When encoding a resource in JSON where the resource has
				an extension with a value where the value is a reference to a
				contained resource, the reference value (e.g. "#1") did not
				get serialized. Thanks to GitHub user @fw060 for reporting!
			</action>
			<action type="fix" issue="464">
				ResponseHighlighterInterceptor now pretty-prints responses
				by default unless the user has explicitly requested
				a non-pretty-printed response (ie.
				using <![CDATA[<code>?_pretty=false</code>]]>. Thanks to
				Allan Brohansen and Jens Villadsen for the suggestion!
			</action>
			<action type="add" issue="469">
				Add a new JSON library abstraction layer to the JSON parser.
				This contribution shouldn't have any end-user impact but does
				make it easier to use the JSON parser to generate custom structures
				for other purposes, and should allow us to support RDF more
				easily at some point. Thanks to Bill Denton for the pull
				request and the contribution!
			</action>
			<action type="add" issue="455">
				DSTU1 Bundle encoder did not include the Bundle entry author in
				the generated bundle. Thanks to Hannes Venter for the pull
				request and contribution!
			</action>
			<action type="fix">
				Remove unused field (myIsContained) from ResourceTable
				in JPA server.
			</action>
			<action type="add">
				AuthorizationInterceptor is now a bit more aggressive
				at blocking read operations, stopping them on the
				way in if there is no way they will be accepted
				to the resource check on the way out. In addition
				it can now be configured to allow/deny operation
				invocations at the instance level on any
				instance of a given type
			</action>
			<action type="fix" issue="472">
				STU3 servers were incorrectly returning the
				<![CDATA[<code>Content-Location</code>]]>
				header instead of the
				<![CDATA[<code>Content</code>]]>
				header. The former has been removed from the
				FHIR specification in STU3, but the
				latter got removed in HAPI's code base.
				Thanks to Jim Steel for reporting!
			</action>
			<action type="fix">
				Correct several documentation issues. Thanks to Vadim Peretokin
				for the pull requests!
			</action>
			<action type="add">
				Remove an unneccesary database flush
				from JPA persistence operations
			</action>
			<action type="add" issue="470">
				Add method to fluent client to allow OR search across several
				profiles. Thanks to Thomas Andersen for the pull request!
			</action>
		</release>
		<release version="2.0" date="2016-08-30">
			<action type="fix">
				JSON parsing in HAPI FHIR has been switched from using JSR353 (javax.json) to
				using Google Gson. For this reason we are bumping the major release number to
				2.0. Theoretically this should not affect projects in any major way, but Gson
				does have subtle differences. Two differences which popped up a fair bit in
				our own testing:
				<![CDATA[
				<ul>
					<ul>
						A space is placed after the : in keys, e.g. what was previously
						encoded as <code>"resourceType":"Patient"</code> is now encoded
						as <code>"resourceType": "Patient"</code> (this broke a number of
						our unit tests with hardcoded resource definitions)
					</ul>
					<ul>
						Trailing content after a valid json resource is rejected by
						Gson (it was ignored by the Glassfish parser we were previously
						using even though it was invalid)
					</ul>
				</ul>
				]]>
			</action>
			<action type="add">
				STU3 structure definitions have been updated to the
				STU3 ballot candidate versions (1.6.0 - SVN 9663)
			</action>
			<action type="add">
				Both client and server now support the new Content Types decided in
				<![CDATA[<a href="http://gforge.hl7.org/gf/project/fhir/tracker/?action=TrackerItemEdit&tracker_id=677&tracker_item_id=10199">FHIR #10199</a>]]>
				.
				<![CDATA[<br/><br/>]]>
				This means that the server now supports
				<![CDATA[<code>application/fhir+xml</code> and <code>application/fhir+json</code>]]>
				in addition to the older style
				<![CDATA[<code>application/xml+fhir</code> and <code>application/json+fhir</code>]]>.
				In order to facilitate migration by implementors, the old style remains the default
				for now, but the server will respond using the new style if the request contains it. The
				client now uses an <![CDATA[<code>Accept</code>]]> header value which requests both
				styles with a preference given to the new style when running in DSTU3 mode.
				<![CDATA[<br/><br/>]]>
				As a part of this change, the server has also been enhanced so that if a request
				contains a Content-Type header but no Accept header, the response will prefer the
				encoding specified by the Content-Type header.
			</action>
			<action type="add">
				Bump the version of a few dependencies to the
				latest versions (dependent HAPI modules listed in brackets):
				<![CDATA[
					<ul>
						<li>Logback (used in sample projects): 1.1.5 -&gt; 1.1.7</li>
						<li>Phloc Commons (used by schematron validator): 4.4.4 -&gt; 4.4.5</li>
						<li>Commons-IO: 2.4 -&gt; 2.5</li>
						<li>Apache HTTPClient: 4.5.1 -&gt; 4.5.2</li>
						<li>Apache HTTPCore: 4.4.4 -&gt; 4.4.5</li>
						<li>Jersey (JAX-RS tests): 2.22.2 -&gt; 2.23.1</li>
						<li>Spring (JPA, Web Tester): 4.3.0 -&gt; 4.3.1</li>
						<!--<li>Hibernate ORM (JPA): 5.1.0 -&gt; 5.2.1</li>-->
						<li>Hibernate Search (JPA): 5.5.2 -&gt; 5.5.4</li>
						<li>Thymeleaf (Narrative Generator / Web Tester): 2.1.4 -&gt;3.0.1</li> 
					</ul>
				]]>
			</action>

			<action type="fix">
				Fix issue in DSTU1 Bundle parsing where unexpected elements in the bundle resulted in a failure
				to parse.
			</action>
			<action type="fix">
				DSTU2 QuestionnaireResponse validator failed with an exception if the
				QuestionnaireResponse contained certain groups with no content
			</action>
			<action type="add" issue="150">
				Fluent client should ignore parameter values which are null instead of including
				them as <![CDATA[<code>?foo=null</code>]]>
			</action>
			<action type="fix">
				When using <![CDATA[<code>_elements</code>]]> parameter on server, the server was not
				automatically adding the <![CDATA[<code>SUBSETTED</code>]]> tag as it should
			</action>
			<action type="fix">
				JPA server should now automatically detect
				if Hibernate Search (Lucene) is configured to be
				disabled and will not attempt to use it. This
				prevents a crash for some operations.
			</action>
			<action type="add">
				A new server interceptor "BanUnsupprtedHttpMethodsInterceptor" has been added
				which causes the server to return an HTTP 405 if an unsupported HTTP
				verb is received from the client
			</action>
			<action type="fix" issue="404">
				Fix an issue where resource IDs were not correctly set when using
				DSTU2 HL7org structures with the JAX-RS module. Thanks to Carlo Mion
				for the pull request!
			</action>
			<action type="fix">
				hapi-fhir-testpage-overlay project contained an unneccesary
				dependency on hapi-fhir-jpaserver-base module, which resulted in
				projects using the overlay having a large number of unnneded
				JARs included
			</action>
			<action type="add" issue="403">
				It is not possible to configure both the parser and the context to
				preserve versions in resource references (default behaviour is to
				strip versions from references). Thanks to GitHub user @cknaap
				for the suggestion!
			</action>
			<action type="fix" issue="409">
				<![CDATA[<code>Tag#setCode(String)</code>]]> did not actually set the code it was supposed to
				set. Thanks to Tim Tschampel for reporting!
			</action>
			<action type="fix" issue="401">
				JPA server's <![CDATA[<code>/Bundle</code>]]> endpoint cleared
				the <![CDATA[<code>Bundle.entry.fullUrl</code>]]> field on stored
				bundles, resulting in invalid content being saved. Thanks to Mirjam
				Baltus for reporting!
			</action>
			<action type="fix">
				JPA server now returns HTTP 200 instead of HTTP 404 for
				conditional deletes which did not find any matches,
				per FHIR-I decision.
			</action>
			<action type="fix">
				Client that declares explicitly that it is searching/reading/etc for
				a custom type did not automatically parse into that type.
			</action>
			<action type="add" issue="406">
				Allow servers to specify the authentication realm of their choosing when
				throwing an AuthenticationException. Thanks to GitHub user @allanbrohansen
				for the suggestion!
			</action>
			<action type="add" issue="416">
				Add a new client implementation which uses the
				<![CDATA[<a href="http://square.github.io/okhttp/">OkHttp</a>]]>
				library as the HTTP client implementation (instead of Apache HttpClient).
				This is particularly useful for Android (where HttpClient is a pain) but
				could also be useful in other places too.
				Thanks to Matt Clarke of Orion Health for the contribution!
			</action>
			<action type="fix">
				Fix a regression when parsing resources that have contained
				resources, where the reference in the outer resource which
				links to the contained resource sometimes did does not get
				populated with the actual target resource instance. Thanks to
				Neal Acharya for reporting!
			</action>
			<action type="add">
				hapi-fhir-cli upload-terminology command now has an argument
				"-b FOO" that lets you add an authorization header in the form
				<![CDATA[<code>Authorization: Bearer FOO</code>]]>
			</action>
			<action type="fix" issue="423">
				Parser failed to successfully encode a custom resource
				if it contained custom fields that also used custom
				types. Thanks to GitHub user @sjanic for reporting!
			</action>
			<action type="add">
				Inprove handling of _text and _content searches in JPA server to do better
				matching on partial strings
			</action>
			<action type="add">
				Servers in STU3 mode will now ignore any ID or VersionID found in the
				resource body provided by the client when processing FHIR
				<![CDATA[<code>update</code>]]> operations. This change has been made
				because the FHIR specification now requires servers to ignore
				these values. Note that as a result of this change, resources passed
				to <![CDATA[<code>@Update</code>]]> methods will always have
				<![CDATA[<code>null</code>]]> ID
			</action>
			<action type="add">
				Add new methods to
				<![CDATA[<code>AuthorizationInterceptor</code>]]>
				which allow user code to declare support for conditional
				create, update, and delete.
			</action>
			<action type="fix">
				When encoding a resource with a reference to another resource
				that has a placeholder ID (e.g. urn:uuid:foo), the urn prefix
				was incorrectly stripped from the reference.
			</action>
			<action type="fix">
				Servers for STU3 (or newer) will no longer include a
				<![CDATA[<code>Location:</code>]]> header on responses for
				<![CDATA[<code>read</code>]]> operations. This header was
				required in earlier versions of FHIR but has been removed
				from the specification.
			</action>
			<action type="fix" issue="428">
				Fix NullPointerException when encoding an extension containing CodeableConcept
				with log level set to TRACE. Thanks to Bill Denton for the report!
			</action>
			<action type="add">
				Add two new methods to the parser error handler that let users trap
				invalid contained resources with no ID, as well as references to contained
				resource that do not exist.
			</action>
			<action type="add">
				Improve performance when parsing resources containing contained resources
				by eliminating a step where references were woven twice
			</action>
			<action type="fix" issue="426">
				Parser failed to parse resources containing an extension with a value type of
				"id". Thanks to Raphael MÃ¤der for reporting!
			</action>
			<action type="fix">
				When committing a transaction in JPA server
				where the transaction contained placeholder IDs
				for references between bundles, the placeholder
				IDs were not substituted with viewing
				resources using the _history operation
			</action>
			<action type="add">
				HAPI root pom shouldn't include animal-sniffer plugin,
				since that causes any projects which extend this to
				be held to Java 6 compliance.
			</action>
		</release>
		<release version="1.6" date="2016-07-07">
			<action type="fix">
				Performance has been improved for the initial FhirContext
				object creation by avoiding a lot of unnecessary reflection. HAPI FHIR
				1.5 had a regression compared to previous releases
				and this has been corrected, but other improvements have been
				made so that this release is faster than previous releases too.
				<![CDATA[<br/><br/>]]>
				In addition, a new "deferred scan" mode has been implemented for
				even faster initialization on slower environments (e.g. Android).
				See the <![CDATA[<a href="./doc_rest_client_http_config.html#performance">performance documentation</a>]]>
				for more information.
				<![CDATA[<br/><br/>]]>
				The following shows our benchmarks for context initialization across several
				versions of HAPI:
				<![CDATA[
					<ul>
						<li>Version 1.4: <b>560ms</b></li>
						<li>Version 1.5: <b>800ms</b></li>
						<li>Version 1.6: <b>340ms</b></li>
						<li>Version 1.6 (deferred mode): <b>240ms</b></li>
					</ul>
				]]>
			</action>
			<action type="add">
				Bump the version of a few dependencies to the
				latest versions (dependent HAPI modules listed in brackets):
				<![CDATA[
					<ul>
						<li>Spring (JPA, Web Tester): 4.2.5 -&gt; 4.3.0</li>
						<li>Spring-Data (JPA): 1.9.2 -&gt; 1.10.1</li>
						<!--<li>Hibernate ORM (JPA): 5.1.0 -&gt; 5.2.0</li>-->
						<li>Hibernate Search (JPA): 5.5.2 -&gt; 5.5.3</li>
						<li>Jetty (CLI): 9.3.9 -&gt; 9.3.10</li>
					</ul>
				]]>
			</action>
			<action type="remove">
				Remove some clases that were deprecated over a year ago and have
				suitable replacements:
				<![CDATA[
					<ul>
						<li>QualifiedDateParam has been removed, but DateParam may be used instead</li>
						<li>PathSpecification has been removedm but Include may be used instead</li>
					</ul>
				]]>
			</action>
			<action type="fix" issue="345">
				ResponseValidatingInterceptor threw an InternalErrorException (HTTP 500) for operations
				that do not return any content (e.g. delete). Thanks to Mohammad Jafari for reporting!
			</action>
			<action type="fix" issue="342">
				REST server now throws an HTTP 400 instead of an HTTP 500 if an operation which takes
				a FHIR resource in the request body (e.g. create, update) contains invalid content that
				the parser is unable to parse. Thanks to Jim Steel for the suggestion!
			</action>
			<action type="add">
				Deprecate fluent client search operations without an explicit declaration of the
				bundle type being used. This also means that in a client
				<![CDATA[<code>.search()</code>]]>
				operation, the
				<![CDATA[<code>.returnBundle(Bundle.class)</code>]]>
				needs to be the last statement before
				<![CDATA[<code>.execute()</code>]]>
			</action>
			<action type="add" issue="346">
				Server now respects the parameter <![CDATA[<code>_format=application/xml+fhir"</code>]]>
				which is technically invalid since the + should be escaped, but is likely to be used. Also,
				a parameter of <![CDATA[<code>_format=html</code>]]> can now be used, which
				forces SyntaxHighlightingInterceptor to use HTML even
				if the headers wouldn't otherwise trigger it.
				Thanks to Jim Steel for reporting!
			</action>
			<action type="fix">
				Improve performance when parsing large bundles by fixing a loop over all of the
				entries inthe bundle to stitch together cross-references, which was happening once
				per entry instead of once overall. Thanks to Erick on the HAPI FHIR Google Group for
				noticing that this was an issue!
			</action>
			<action type="remove">
				JSON parser no longer allows the resource ID to be specified in an element called "_id"
				(the correct one is "id"). Previously _id was allowed because some early FHIR examples
				used that form, but this was never actually valid so it is now being removed.
			</action>
			<action type="add">
				JPA server now allows "forced IDs" (ids containing non-numeric, client assigned IDs)
				to use the same logical ID part on different resource types. E.g. A server may now have
				both Patient/foo and Obervation/foo on the same server.<![CDATA[<br/><br/>]]>
				Note that existing databases will need to modify index "IDX_FORCEDID" as
				it is no longer unique, and perform a reindexing pass.
			</action>
			<action type="fix" issue="350">
				When serializing/encoding custom types which replace exsting choice fields by
				fixing the choice to a single type, the parser would forget that the
				field was a choice and would use the wrong name (e.g. "abatement" instead of
				"abatementDateType"). Thanks to Yaroslav Kovbas for reporting and
				providing a unit test!
			</action>
			<action type="fix">
				JPA server transactions sometimes created an incorrect resource reference
				if a resource being saved contained references that had a display value but
				not an actual reference. Thanks to David Hay for reporting!
			</action>
			<action type="add" issue="352">
				When performing a REST Client create or update with
				<![CDATA[<code>Prefer: return=representation</code>]]> set,
				if the server does not honour the Prefer header, the client
				will automatically fetch the resource before returning. Thanks
				to Ewout Kramer for the idea!
			</action>
			<action type="add" issue="354">
				DSTU3 structures now have
				<![CDATA[<code>setFoo(List)</code>]]>
				and
				<![CDATA[<code>setGetFooFirstRep()</code>]]>
				methods, bringing them back to parity with the HAPI
				DSTU2 structures. Thanks to Rahul Somasunderam and
				Claude Nanjo for the suggestions!
			</action>
			<action type="add">
				JPA server has now been refactored to use the
				new FluentPath search parameter definitions
				for DSTU3 resources.
			</action>
			<action type="add">
				RequestValidatingInterceptor and ResponseValidatingInterceptor
				both have new method <![CDATA[<code>setIgnoreValidatorExceptions</code>]]>
				which causes validator exceptions to be ignored, rather than causing
				processing to be aborted.
			</action>
			<action type="add">
				LoggingInterceptor on server has a new parameter
				<![CDATA[<code>${requestBodyFhir}</code>]]> which logs the entire request body.
			</action>
			<action type="add" issue="355">
				JAX-RS server module now supports DSTU3 resources (previously it only supported DSTU2). Thanks
				to Phillip Warner for implementing this, and providing a pull request!
			</action>
			<action type="fix" issue="356">
				Generated conformance statements for DSTU3 servers did not properly reference their
				OperationDefinitions. Thanks
				to Phillip Warner for implementing this, and providing a pull request!
			</action>
			<action type="fix" issue="359">
				Properly handle null arrays when parsing JSON resources. Thanks to Subhro for
				fixing this and providing a pull request!
			</action>
			<action type="fix">
				STU3 validator failed to validate codes where the
				code was a child code within the code system that contained it
				(i.e. not a top level code). Thanks to Jon
				Zammit for reporting!
			</action>
			<action type="fix" issue="361">
				Restore the setType method in the DSTU1 Bundle
				class, as it was accidentally commented out. Thanks
				to GitHub user @Virdulys for the pull request!
			</action>
			<action type="add">
				JPA server now supports composite search parameters
				where the type of the composite parameter is
				a quantity (e.g. Observation:component-code-component-value-quantity)
			</action>
			<action type="remove">
				Remove the Remittance resource from DSTU2
				structures, as it is not a real resource and
				was causing issues with interoperability
				with the .NET client.
			</action>
			<action type="fix">
				CLI tool cache feature (-c) for upload-example task sometimes failed
				to write cache file and exited with an exception.
			</action>
			<action type="fix">
				Fix error message in web testing UI when loading pages in a search
				result for STU3 endpoints.
			</action>
			<action type="fix">
				When encoding JSON resource, the parser will now always
				ensure that XHTML narrative content has an
				XHTML namespace declaration on the first
				DIV tag. This was preventing validation for
				some resources using the official validator
				rules.
			</action>
			<action type="fix">
				Server failed to invoke operations when the name
				was escaped (%24execute instead of $execute).
				Thanks to Michael Lawley for reporting!
			</action>
			<action type="fix">
				JPA server transactions containing a bundle that has multiple entries
				trying to delete the same resource caused a 500 internal error
			</action>
			<action type="fix">
				JPA module failed to index search parameters that mapped to a Timing datatype,
				e.g. CarePlan:activitydate
			</action>
			<action type="add">
				Add a new option to the CLI run-server command called <![CDATA[<code>--lowmem</code>]]>.
				This option disables some features (e.g. fulltext search) in order to allow the
				server to start in memory-constrained environments (e.g Raspberry Pi)
			</action>
			<action type="add">
				When updating a resource via an update operation on the server, if the ID of the
				resource is not present in the resource body but is present on the URL, this will
				now be treated as a warning instead of as a failure in order to be a bit more
				tolerant of errors. If the ID is present in the body but does not agree with the
				ID in the URL this remains an error.
			</action>
			<action type="fix">
				Server / JPA server date range search params (e.g. Encounter:date) now treat
				a single date with no comparator (or the eq comparator) as requiring that the
				value be completely contained by the range specified. Thanks to Chris Moesel
				for the suggestion.
			</action>
			<action type="fix">
				In server, if a parameter was annotated with the <![CDATA[@Count]]> annotation, the
				count would not appear in the self/prev/next links and would not actually be applied
				to the search results by the server. Thanks to Jim Steele for letting us know!
			</action>
			<action type="fix">
				Conditional update on server failed to process if the conditional URL did not have any
				search parameters that did not start with an underscore. E.g. "Patient?_id=1" failed
				even though this is a valid conditional reference.
			</action>
			<action type="add" issue="363">
				JPA server can now be configured to allow external references (i.e. references that
				point to resources on other servers). See
				<![CDATA[<a href="./doc_jpa.html">JPA Documentation</a>]]> for information on
				how to use this. Thanks to Naminder Soorma for the suggestion!
			</action>
			<action type="fix" issue="366">
				When posting a resource to a server that contains an invalid value in a boolean field
				(e.g. Patient with an active value of "1") the server should return an HTTP 400, not
				an HTTP 500. Thanks to Jim Steel for reporting!
			</action>
			<action type="fix" issue="364">
				Enable parsers to parse and serialize custom resources that contain custom datatypes.
				An example has been added which shows how to do this
				<![CDATA[<a href="./doc_custom_structures.html">here</a>]]>
			</action>
			<action type="fix">
				JSON parser was incorrectly encoding resource language attribute in JSON as an
				array instead of a string. Thanks to David Hay for reporting!
			</action>
			<action type="add" issue="367">
				SÃ©bastien RiviÃ¨re contributed an excellent pull request which adds a
				number of enhancements to JAX-RS module:
				<![CDATA[
				<ul>
				<li>Enable the conditional update and delete</li>
				<li>Creation of a bundle provider, and support of the @Transaction</li>
				<li>Bug fix on the exceptions handling as some exceptions throw outside bean context were not intercept.</li>
				<li>Add the possibility to have the stacktrace in the jaxrsException</li>
				</ul>
				]]>
			</action>
			<action type="fix" issue="369">
				FhirTerser.cloneInto method failed to clone correctly if the source
				had any extensions. Thanks to GitHub user @Virdulys for submitting and
				providing a test case!
			</action>
			<action type="add">
				Update DSTU2 InstanceValidator to latest version from upstream
			</action>
			<action type="fix">
				Web Testing UI was not able to correctly post an STU3 transaction
			</action>
			<action type="fix">
				DateTime parser incorrectly parsed times where more than 3 digits of
				precision were provided on the seconds after the decimal point
			</action>
			<action type="add">
				Improve error messages when the $validate operation is called but no resource
				is actually supplied to validate
			</action>
			<action type="remove">
				DSTU2+ servers no longer return the Category header, as this has been
				removed from the FHIR specification (and tags are now available in the
				resource body so the header was duplication/wasted bandwidth)
			</action>
			<action type="fix" issue="374">
				Create and Update operations in server did not
				include ETag or Last-Modified headers even though
				the spec says they should. Thanks to Jim Steel for
				reporting!
			</action>
			<action type="fix" issue="371">
				Update STU3 client and server to use the new sort parameter style (param1,-param2,param). Thanks to GitHub
				user @euz1e4r for
				reporting!
			</action>
			<action type="fix">
				QuantityClientParam#withUnit(String) put the unit into the system part of the
				parameter value
			</action>
			<action type="fix">
				Fluent client searches with date parameters were not correctly using
				new prefix style (e.g. gt) instead of old one (e.g. &gt;)
			</action>
			<action type="fix" issue="370">
				Some built-in v3 code systems for STU3 resources were missing
				certain codes, which caused false failures when validating
				resources. Thanks to GitHub user @Xoude for reporting!
			</action>
			<action type="fix" issue="365">
				Some methods on DSTU2 model structures have JavaDocs that
				incorrectly claim that the method will not return null when
				in fact it can. Thanks to Rick Riemer for reporting!
			</action>
			<action type="add">
				ResponseHighlightingInterceptor has been modified based on consensus
				on Zulip with Grahame that requests that have a parameter of
				<![CDATA[<code>_format=json</code>]]> or
				<![CDATA[<code>_format=xml</code>]]> will output raw FHIR content
				instead of HTML highlighting the content as they previously did.
				HTML content can now be forced via the (previously existing)
				<![CDATA[<code>_format=html</code>]]> or via the two newly added
				values
				<![CDATA[<code>_format=html/json</code>]]> and
				<![CDATA[<code>_format=html/xml</code>]]>. Because of this
				change, the custom
				<![CDATA[<code>_raw=true</code>]]> mode has been deprecated and
				will be removed at some point.
			</action>
			<action type="fix" issue="267">
				Operation definitions (e.g. for $everything operation) in the generated
				server conformance statement should not include the $ prefix in the operation
				name or code. Thanks to Dion McMurtrie for reporting!
			</action>
			<action type="fix" issue="378">
				Server generated OperationDefinition resources did not validate
				due to some missing elements (kind, status, etc.).
				Thanks to
				Michael Lawley for reporting!
			</action>
			<action type="fix" issue="379">
				Operations that are defined on multiple resource provider types with
				the same name (e.g. "$everything") are now automatically exposed by the server
				as separate OperationDefinition resources per resource type. Thanks to
				Michael Lawley for reporting!
			</action>
			<action type="fix" issue="380">
				OperationDefinition resources generated automatically by the server for operations
				that are defined within resource/plain providers incorrectly stated that
				the maximum cardinality was "*" for non-collection types with no explicit
				maximum stated, which is not the behaviour that the JavaDoc on the
				<![CDATA[@OperationParam]]> annotation describes. Thanks to Michael Lawley
				for reporting!
			</action>
			<action type="fix">
				Server parameters annotated with
				<![CDATA[<code>@Since</code>]]>
				or
				<![CDATA[<code>@Count</code>]]>
				which are of a FHIR type such as IntegerDt or DateTimeType will
				now be set to null if the client's URL does not
				contain this parameter. Previously they would be populated
				with an empty instance of the FHIR type, which was inconsistent with
				the way other server parameters worked.
			</action>
			<action type="add">
				Server now supports the _at parameter (including multiple repetitions)
				for history operation
			</action>
			<!--
			This one actually doesn't seem possible without using a deprecated servlet API
			<action type="fix">
				When throwing UnclassifiedServerException in server methods, the HTTP response
				status line contained the response code specified in the exception, but not the
				response message
			</action>
			-->
			<action type="add">
				AuthorizationInterceptor can now allow or deny requests to extended
				operations (e.g. $everything)
			</action>
			<action type="fix">
				DecimalType used BigDecimal constructor instead of valueOf method to
				create a BigDecimal from a double, resulting in weird floating point
				conversions. Thanks to Craig McClendon for reporting!
			</action>
			<action type="fix" issue="394">
				Remove the depdendency on a method from commons-lang3 3.3 which was
				causing issues on some Android phones which come with an older version
				of this library bundled. Thanks to Paolo Perliti for reporting!
			</action>
			<action type="fix">
				Parser is now better able to handle encoding fields which have been
				populated with a class that extends the expected class
			</action>
			<action type="fix">
				When declaring a child with
				<![CDATA[<code>order=Child.REPLACE_PARENT</code>]]>
				the serialized form still put the element at the
				end of the resource instead of in the correct
				order
			</action>
			<action type="fix">
				Fix STU3 JPA resource providers to allow validate operation
				at instance level
			</action>
		</release>
		<release version="1.5" date="2016-04-20">
			<action type="fix" issue="339">
				Security Fix: XML parser was vulnerable to XXE (XML External Entity)
				processing, which could result in local files on disk being disclosed.
				See <![CDATA[<a href="https://www.owasp.org/index.php/XML_External_Entity_(XXE)_Processing">this page</a>]]>
				for more information.
				Thanks to Jim Steel for reporting!
			</action>
			<action type="add">
				Bump the version of a few dependencies to the
				latest versions (dependent HAPI modules listed in brackets):
				<![CDATA[
					<ul>
						<li>Hibernate (JPA, Web Tester): 5.0.7 -&gt; 5.1.0</li>
						<li>Spring (JPA, Web Tester): 4.2.4 -&gt; 4.2.5</li>
						<li>SLF4j (All): 1.7.14 -&gt; 1.7.21</li>
					</ul>
				]]>
			</action>
			<action type="add">
				Support comments when parsing and encoding both JSON and XML. Comments are retrieved
				and added to the newly created methods
				IBase#getFormatCommentsPre() and
				IBase#getFormatCommentsPost()
			</action>
			<action type="add" issue="293">
				Added options to the CLI upload-examples command which allow it to cache
				the downloaded content file, or use an arbitrary one. Thanks to Adam Carbone
				for the pull request!
			</action>
			<action type="fix">
				REST search parameters with a prefix/comparator had not been updated to use
				the DSTU2 style prefixes (gt2011-01-10) instead of the DSTU1 style prefixes
				(&gt;2011-01-01). The client has been updated so that it uses the new prefixes
				if the client has a DSTU2+ context. The server has been updated so that it now
				supports both styles.
				<![CDATA[<br/><br/>]]>
				As a part of this change, a new enum called
				<![CDATA[<a href="./apidocs/ca/uhn/fhir/rest/param/ParamPrefixEnum.html">ParamPrefixEnum</a>]]>
				has been introduced. This enum replaces the old
				<![CDATA[<a href="./apidocs/ca/uhn/fhir/model/dstu/valueset/QuantityCompararatorEnum.html">QuantityCompararatorEnum</a>]]>
				which has a typo in its name and can not represent several new prefixes added since
				DSTU1.
			</action>
			<action type="add">
				JPA server number and quantity search params now follow the rules for the
				use of precision in search terms outlined in the
				<![CDATA[<a href="https://www.hl7.org/fhir/search.html">search page</a>]]> of the
				FHIR specification. For example, previously a 1% tolerance was applied for
				all searches (10% for approximate search). Now, a tolerance which respects the
				precision of the search term is used (but still 10% for approximate search).
			</action>
			<action type="fix" issue="291">
				Fix a failure starting the REST server if a method returns an untyped List, which
				among other things prevented resource provider added to the server
				as CDI beans in a JBoss enviroment. Thanks to GitHub user fw060 (Fei) for
				reporting and figuring out exactly why this wasn't working!
			</action>
			<action type="add">
				JPA server now supports :above and :below qualifiers on URI search params
			</action>
			<action type="add">
				Add optional support (disabled by default for now) to JPA server to support
				inline references containing search URLs. These URLs will be resolved when
				a resource is being created/updated and replaced with the single matching
				resource. This is being used as a part of the May 2016 Connectathon for
				a testing scenario.
			</action>
			<action type="add">
				The server no longer adds a
				<![CDATA[<code>WWW-Authenticate</code>]]>
				header to the response if any resource provider code throws an
				<![CDATA[<code>AuthenticationException</code>]]>. This header is
				used for interactive authentication, which isn't generally
				appropriate for FHIR. We added code to add this header a long time
				ago for testing purposes and it never got removed. Please let us
				know if you need the ability to add this header automatically. Thanks
				to Lars Kristian Roland for pointing this out.
			</action>
			<action type="fix">
				In the client, the create/update operations on a Binary resource
				(which use the raw binary's content type as opposed to the FHIR
				content type) were not including any request headers (Content-Type,
				User-Agent, etc.) Thanks to Peter Van Houte of Agfa Healthcare for
				reporting!
			</action>
			<action type="fix">
				Handling of Binary resources containing embedded FHIR resources for
				create/update/etc operations has been corrected per the FHIR rules
				outlined at
				<![CDATA[<a href="http://hl7.org/fhir/binary.html">Binary Resource</a>]]>
				in both the client and server.
				<![CDATA[<br/><br/>]]>
				Essentially, if the Binary contains something
				that isn't FHIR (e.g. an image with an image content-type) the
				client will send the raw data with the image content type to the server. The
				server will place the content type and raw data into a Binary resource instance
				and pass those to the resource provider. This part was already correct previous
				to 1.5.
				<![CDATA[<br/><br/>]]>
				On the other hand, if the Binary contains a FHIR content type, the Binary
				is now sent by the client to the server as a Binary resource with a FHIR content-type,
				and the embedded FHIR content is contained in the appropriate fields. The server
				will pass this &quot;outer&quot; Binary resource to the resource provider code.
			</action>
			<action type="add">
				The RequestDetails and ActionRequestDetails objects which are passed to
				server interceptor methods and may also be used as server provider method
				arguments now has a new method
				<![CDATA[
				<code>Map&lt;String, String&gt; getUserData()</code>
				]]>
				which can be used to pass data and objects between interceptor methods to
				to providers. This can be useful, for instance, if an authorization
				interceptor wants to pass the logged in user's details to other parts
				of the server.
			</action>
			<action type="fix" issue="297">
				<![CDATA[When <code>IServerInterceptor#incomingRequestPreHandled()</code> is called 
				for a <code>@Validate</code> method, the resource was not populated in the
				<code>ActionRequestDetails</code> argument. Thanks to Ravi Kuchi for reporting!	
				]]>
			</action>
			<action type="fix" issue="298">
				<![CDATA[
					Request to server at <code>[baseUrl]/metadata</code> with an HTTP method
					other than GET (e.g. POST, PUT) should result in an HTTP 405. Thanks to 
					Michael Lawley for reporting! 
				]]>
			</action>
			<action type="fix" issue="302">
				Fix a server exception when trying to automatically add the profile tag
				to a resource which already has one or more profiles set. Thanks to
				Magnus Vinther for reporting!
			</action>
			<action type="fix" issue="296">
				QuantityParam parameters being used in the RESTful server were ignoring
				the
				<![CDATA[<code>:missing</code>]]>
				qualifier. Thanks to Alexander Takacs for reporting!
			</action>
			<action type="fix" issue="299">
				Annotation client failed with an exception if the response contained
				extensions on fields in the resonse Bundle (e.g. Bundle.entry.search).
				Thanks to GitHub user am202 for reporting!
			</action>
			<action type="fix" issue="274">
				Primitive elements with no value but an extension were sometimes not
				encoded correctly in XML, and sometimes not parsed correctly in JSON.
				Thanks to Bill de Beaubien for reporting!
			</action>
			<action type="fix" issue="280">
				The Web Testing UI has long had an issue where if you click on a button which
				navigates to a new page (e.g. search, read, etc) and then click the back button
				to return to the original page, the button you clicked remains disabled and can't
				be clicked again (on Firefox and Safari). This is now fixed. Unfortunately the fix means that the
				buttom will no longer show a "loading" spinner, but there doesn't seem to
				be another way of fixing this. Thanks to Mark Scrimshire for reporting!
			</action>
			<action type="fix">
				Extensions found while parsing an object that doesn't support extensions are now
				reported using the IParserErrorHandler framework in the same way that
				other similar errors are handled. This allows the parser to be more lenient
				when needed.
			</action>
			<action type="add" issue="304">
				Improve error message if incorrect type is placed in a list field in the data model. Java
				uses generics to prevent this at compile time, but if someone is in an environment without
				generics this helps improve the error message at runtime. Thanks to Hugo Soares for
				suggesting.
			</action>
			<action type="fix" issue="308">
				Prevent an unneeded warning when parsing a resource containing
				a declared extension. Thanks to Matt Blanchette for reporting!
			</action>
			<action type="fix">
				Web Tester UI did not invoke VRead even if a version ID was specified. Thanks
				to Poseidon for reporting!
			</action>
			<action type="add">
				Per discussion on the FHIR implementer chat, the JPA server no
				longer includes _revinclude matches in the Bundle.total count, or the
				page size limit.
			</action>
			<action type="add">
				JPA server now persists search results to the database in a new table where they
				can be temporaily preserved. This makes the JPA server much more scalable, since it
				no longer needs to store large lists of pages in memory between search invocations.
				<![CDATA[<br/><br/>]]>
				Old searches are deleted after an hour by default, but this can be changed
				via a setting in the DaoConfig.
			</action>
			<action type="add">
				JPA servers' resource version history mechanism
				has been adjusted so that the history table
				keeps a record of all versions including the
				current version. This has the very helpful
				side effect that history no longer needs to be
				paged into memory as a complete set. Previously
				history had a hard limit of only being able to
				page the most recent 20000 entries. Now it has
				no limit.
			</action>
			<action type="fix">
				JPA server returned the wrong Bundle.type value (COLLECTION, should be SEARCHSET)
				for $everything operation responses. Thanks to Sonali Somase for reporting!
			</action>
			<action type="fix" issue="305">
				REST and JPA server should reject update requests where the resource body does not
				contain an ID, or contains an ID which does not match the URL. Previously these
				were accepted (the URL ID was trusted) which is incorrect according to the
				FHIR specification. Thanks to GitHub user ametke for reporting!
				<![CDATA[<br/><br/>]]>
				As a part of this change, server error messages were also improved for
				requests where the URL does not contain an ID but needs to (e.g. for
				an update) or contains an ID but shouldn't (e.g. for a create)
			</action>
			<action type="fix">
				When fields of type BoundCodeDt (e.g. Patient.gender)
				are serialized and deserialized using Java's native
				object serialization, the enum binder was not
				serialized too. This meant that values for the
				field in the deserialized object could not be
				modified. Thanks to Thomas Andersen for reporting!
			</action>
			<action type="fix" issue="313">
				REST Server responded to HTTP OPTIONS requests with
				any URI as being a request for the server's
				Conformance statement. This is incorrect, as only
				a request for <![CDATA[<code>OPTIONS [base url]</code>]]> should be treated as such. Thanks to Michael
				Lawley for reporting!
			</action>
			<action type="fix">
				REST annotation style client was not able to handle extended operations
				($foo) where the response from the server was a raw resource instead
				of a Parameters resource. Thanks to Andrew Michael Martin for reporting!
			</action>
			<action type="add">
				JPA server applies _lastUpdated filter inline with other searches wherever possible
				instead of applying this filter as a second query against the results of the
				first query. This should improve performance when searching against large
				datasets.
			</action>
			<action type="add">
				Parsers have new method
				<![CDATA[<code>setDontEncodeElements</code>]]>
				which can be used to force the parser to not encode certain elements
				in a resource when serializing. For example this can be used to omit
				sensitive data or skip the resource metadata.
			</action>
			<action type="add">
				JPA server database design has been adjusted
				so that different tables use different sequences
				to generate their indexes, resulting in more sequential
				resource IDs being assigned by the server
			</action>
			<action type="fix">
				Server now correctly serves up Binary resources
				using their native content type (instead of as a
				FHIR resource) if the request contains an accept
				header containing "application/xml" as some browsers
				do.
			</action>
			<action type="add">
				DSTU2 resources now have a
				<![CDATA[<code>getMeta()</code>]]> method which returns a
				modifiable view of the resource metadata for convenience. This
				matches the equivalent method in the DSTU3 structures.
			</action>
			<action type="add" issue="315">
				Add a new method to FhirContext called
				<![CDATA[
				<code><a href="./apidocs/ca/uhn/fhir/context/FhirContext.html#setDefaultTypeForProfile-java.lang.String-java.lang.Class-">setDefaultTypeForProfile</a></code>
				]]>
				which can be used to specify that when recources are received which declare
				support for specific profiles, a specific custom structures should be used
				instead of the default. For example, if you have created a custom Observation
				class for a specific profile, you could use this method to cause your custom
				type to be used by the parser for resources in a search bundle you receive.
				<![CDATA[
				<br/><br/>
				See the documentation page on
				<a href="./doc_extensions.html">Profiles and Extensions</a>
				for more information.
				]]>
			</action>
			<action type="fix" issue="315">
				Parsing/Encoding a custom resource type which extends a
				base type sometimes caused the FhirContext to treat all future
				parses of the same resource as using the custom type even when
				this was not wanted.
				<![CDATA[<br/><br/>]]>
				Custom structures may now be explicitly declared by profile
				using the
				<![CDATA[
				<code><a href="./apidocs/ca/uhn/fhir/context/FhirContext.html#setDefaultTypeForProfile-java.lang.String-java.lang.Class-">setDefaultTypeForProfile</a></code>
				]]>
				method.
				<![CDATA[<br/><br/>]]>
				This issue was discovered and fixed as a part of the implementation of issue #315.
			</action>
			<action type="add" issue="321">
				Set up the tinder plugin to work as an ant task
				as well as a Maven plugin, and to use external
				sources. Thanks to Bill Denton for the pull
				request!
			</action>
			<action type="fix">
				JPA server now allows searching by token
				parameter using a system only and no code,
				giving a search for any tokens which match
				the given token with any code. Previously the
				expected behaviour for this search
				was not clear in the spec and HAPI had different
				behaviour from the other reference servers.
			</action>
			<action type="add">
				Introduce a JAX-RS client provider which can be used instead of the
				default Apache HTTP Client provider to provide low level HTTP
				services to HAPI's REST client. See
				<![CDATA[<a href="./doc_rest_client_alternate_provider.html">JAX-RS &amp; Alternate HTTP Client Providers</a>]]>
				for more information.
				<![CDATA[<br/><br/>]]>
				This is useful in cases where you have other non-FHIR REST clients
				using a JAX-RS provider and want to take advantage of the
				rest of the framework.
				<![CDATA[<br/><br/>]]>
				Thanks to Peter Van Houte from Agfa for the amazing work!
			</action>
			<action type="fix" issue="312">
				Parser failed with a NPE while encoding resources if the
				resource contained a null extension. Thanks to
				steve1medix for reporting!
			</action>
			<action type="fix" issue="320">
				In generated model classes (DSTU1/2) don't
				use BoundCodeDt and BoundCodeableConceptDt for
				coded fields which use example bindings. Thanks
				to GitHub user Ricq for reporting!
			</action>
			<action type="add">
				<![CDATA[
				Operations methods defined using 
				<code>@Operation</code> will now infer the maximum number of repetitions
				of their parameters by the type of the parameter. Previously if
				a default <code>max()</code> value was not specified in the
				<code>@OperationParam</code> annotation on a parameter, the maximum
				was assumed to be 1. Now, if a max value is not explicitly specified 
				and the type of the parameter is a basic type (e.g. <code>StringDt</code>) the
				max will be 1. If the parameter is a collection type (e.g. <code>List&lt;StringDt&gt;</code>)
				the max will be *
				]]>
			</action>
			<action type="add" issue="317">
				<![CDATA[
				Operation methods defined using
				<code>@Operation</code>
				may now use search parameter types, such as 
				<code>TokenParam</code> and
				<code>TokenAndListParam</code> as values. Thanks to 
				Christian Ohr for reporting!
				]]>
			</action>
			<action type="add">
				Add databases indexes to JPA module search index tables
				for the RES_ID column on each. This should help
				performance when searching over large datasets.
				Thanks to Emmanuel Duviviers for the suggestion!
			</action>
			<action type="fix">
				DateTimeType should fail to parse 1974-12-25+10:00 as this is not
				a valid time in FHIR. Thanks to Grahame Grieve for reporting!
			</action>
			<action type="fix">
				When parsing a Bundle resource, if the Bundle.entry.request.url contains a UUID
				but the resource body has no ID, the Resource.id will be populated with the ID from the
				Bundle.entry.request.url. This is helpful when round tripping Bundles containing
				UUIDs.
			</action>
			<action type="fix">
				When parsing a DSTU3 bundle, references between resources did not have
				the actual resource instance populated into the reference if the
				IDs matched as they did in DSTU1/2.
			</action>
			<action type="fix" issue="326">
				Contained resource references on DSTU3
				resources were not serialized correctly when
				using the Json Parser. Thanks to GitHub user
				@fw060 for reporting and supplying a patch
				which corrects the issue!
			</action>
			<action type="fix" issue="325">
				DSTU3 model classes equalsShallow and equalsDeep both did not work
				correctly if a field was null in one object, but contained an empty
				object in the other (e.g. a StringType with no actual value in it). These
				two should be considered equal, since they would produce the exact same
				wire format.<![CDATA[<br/><br/>]]>
				Thanks to GitHub user @ipropper for reporting and providing
				a test case!
			</action>
			<action type="add">
				JPA server now supports searching for <![CDATA[<code>_tag:not=[tag]</code>]]>
				which enables finding resources that to not have a given tag/profile/security tag.
				Thanks to Lars Kristian Roland for the suggestion!
			</action>
			<action type="fix">
				Extensions containing resource references did not get encoded correctly
				some of the time. Thanks to Poseidon for reporting!
			</action>
			<action type="fix">
				Parsers (both XML and JSON) encoded the first few elements of DSTU3 structures in the wrong order:
				Extensions were placed before any other content, which is incorrect (several
				elements come first: meta, text, etc.)
			</action>
			<action type="fix">
				In server implementations, the Bundle.entry.fullUrl was not getting correctly
				populated on Hl7OrgDstu2 servers. Thanks to Christian Ohr for reporting!
			</action>
			<action type="fix" issue="335">
				Ensure that element IDs within resources (i.e. IDs on elements other than the
				resource itself) get serialized and parsed correctly. Previously, these didn't get
				serialized in a bunch of circumstances. Thanks to Vadim Peretokin for reporting
				and providing test cases!
			</action>
			<action type="add">
				Improve CLI error message if the tool can't bind to the requested port. Thanks
				to Claude Nanjo for the suggestion!
			</action>
			<action type="fix">
				Server param of <![CDATA[<code>_summary=text</code>]]> did not
				include mandatory elements in return as well as
				the text element, even though the FHIR specification
				required it.
			</action>
			<action type="fix">
				Remove invalid resource type "Documentation" from DSTU2
				structures.
			</action>
			<action type="fix">
				JPA server did not respect target types for search parameters. E.g. Appointment:patient has
				a path of "Appointment.participant.actor" and a target type of "Patient". The search path
				was being correctly handled, but the target type was being ignored.
			</action>
			<action type="add">
				RestfulServer now manually parses URL parameters instead of relying on the container's
				parsed parameters. This is useful because many Java servlet containers (e.g. Tomcat, Glassfish)
				default to ISO-8859-1 encoding for URLs insetad of the UTF-8 encoding specified by
				FHIR.
			</action>
			<action type="add">
				ResponseHighlightingInterceptor now doesn't highlight if the request
				has an Origin header, since this probably denotes an AJAX request.
			</action>
		</release>
		<release version="1.4" date="2016-02-04">
			<action type="add">
				Bump the version of a few dependencies to the
				latest versions (dependent HAPI modules listed in brackets):
				<![CDATA[
					<ul>
						<li>Hibernate (JPA, Web Tester): 5.0.3 -&gt; 5.0.7</li>
						<li>Springframework (JPA, Web Tester): 4.2.2 -&gt; 4.2.4</li>
						<li>Phloc-Commons (Schematron Validator): 4.3.6 -&gt; 4.4.4</li>
						<li>Apache httpclient (Client): 4.4 -&gt; 4.5.1</li>
						<li>Apache httpcore (Client): 4.4 -&gt; 4.4.4</li>
						<li>SLF4j (All): 1.7.13 -&gt; 1.7.14</li>
					</ul>
				]]>
			</action>
			<action type="fix">
				Remove a dependency on a Java 1.7 class
				(ReflectiveOperationException) in several spots in the
				codebase. This dependency was accidentally introduced in
				1.3, and animal-sniffer-plugin failed to detect it (sigh).
			</action>
			<action type="add">
				Add two new server interceptors:
				<![CDATA[
				<a href="./apidocs/ca/uhn/fhir/rest/server/interceptor/RequestValidatingInterceptor.html">RequestValidatingInterceptor</a> 
				and 
				<a href="./apidocs/ca/uhn/fhir/rest/server/interceptor/ResponseValidatingInterceptor.html">ResponseValidatingInterceptor</a>
				]]>
				which can be used to validate incoming requests or outgoing responses using the standard FHIR validation
				tools. See the
				<![CDATA[
				<a href="./doc_rest_server_interceptor.html#RequestResponse_Validation">Server Validation Page</a>
				]]>
				for examples of how to use these interceptors. These intereptors have both
				been enabled on the
				<![CDATA[
				<a href="http://fhirtest.uhn.ca">public test page</a>.
				]]>
			</action>
			<action type="fix" issue="259">
				Make IBoundCodeableConcept and IValueSetEnumBinder serializable,
				fixing an issue when trying to serialize model classes containing
				bound codes. Thanks to Nick Peterson for the Pull Request!
			</action>
			<action type="add" issue="251">
				Introduce a JAX-RS version of the REST server, which can be used
				to deploy the same resource provider implementations which work
				on the existing REST server into a JAX-RS (e.g. Jersey) environment.
				Thanks to Peter Van Houte from Agfa for the amazing work!
			</action>
			<action type="add">
				CLI now supports writing to file:// URL for 'upload-examples' command
			</action>
			<action type="add">
				GZipped content is now supported for client-to-server uploads (create, update, transaction, etc.).
				The server will not automatically detect compressed incoming content and decompress it (this can be
				disabled using a RestfulServer configuration setting). A new client interceptor has been added
				which compresses outgoing content from the client.
			</action>
			<action type="fix">
				JPA server transaction attempted to validate resources twice each,
				with one of these times being before anything had been committed to the
				database. This meant that if a transaction contained both a Questionnaire
				and a QuestionnaireResponse, it would fail because the QuestionnaireResponse
				validator wouldn't be able to find the questionnaire. This is now corrected.
			</action>
			<action type="add">
				Add a new method to the generic/fluent client for searching:
				<![CDATA[<code>.count(int)</code><br/>]]>
				This replaces the existing ".limitTo(int)" method which has
				now been deprocated because it was badly named and undocumented.
			</action>
			<action type="add">
				Profile validator has been configured to allow extensions even if they
				aren't explicitly declared in the profile.
			</action>
			<action type="add" issue="265">
				Add a constraint that the Maven build will only run in JDK 8+. HAPI
				remains committed to supporting JDK 6+ in the compiled library, but these
				days it can only be built using JDK 8. Thanks to joelsch for the PR!
			</action>
			<action type="fix">
				When serializing a value[x] field, if the value type was a profiled type (e.g. markdown is a
				profile of string) HAPI 1.3 would use the base type in the element name, e.g.
				valueString instead of valueMarkdown. After discussion with Grahame, this appears to
				be incorrect behaviour so it has been fixed.
			</action>
			<action type="add" issue="240">
				Support target parameter type in _include / _revinclude values, e.g.
				_include=Patient:careProvider:Organization. Thanks to Joe Portner
				for reporting!
			</action>
			<action type="add">
				Use ResponseHighlighterInterceptor in the hapi-fhir-jpaserver-example
				project to provide nice syntax highlighting. Thanks to Rob Hausam for
				noting that this wasn't there.
			</action>
			<action type="add">
				Introduce custom @CoverageIgnore annotation to hapi-fhir-base in order to
				remove dependency on cobertura during build and in runtime.
			</action>
			<action type="fix">
				Server-generated conformance statements incorrectly used /Profile/ instead
				of /StructureDefinition/ in URL links to structures.
			</action>
			<action type="add">
				JsonParser has been changed so that when serializing numbers it will use
				plain format (0.001) instead of scientific format (1e-3). The latter is
				valid JSON, and the parser will still correctly parse either format (all
				clients should be prepared to) but this change makes serialized
				resources appear more consistent between XML and JSON. As a result of this
				change, trailing zeros will now be preserved when serializing as well.
			</action>
			<action type="add" issue="278">
				Add DSTU3 example to hapi-fhir-jpaserver-example. Thanks to Karl
				Davis for the Pull Request!
			</action>
			<action type="add">
				RestfulServer#setUseBrowserFriendlyContentTypes has been deprecated and its
				functionality removed. The intention of this feature was that if it
				detected a request coming in from a browser, it would serve up JSON/XML
				using content types that caused the browsers to pretty print. But
				each browser has different rules for when to pretty print, and
				after we wrote that feature both Chrome and FF changed their rules to break it anyhow.
				ResponseHighlightingInterceptor provides a better implementation of
				this functionality and should be used instead.
			</action>
			<action type="remove">
				Narrative generator framework has removed the
				ability to generate resource titles. This
				functionality was only useful for DSTU1
				implementations and wasn't compatible
				with coming changes to that API.
			</action>
			<action type="fix" issue="283">
				Remove dependency on Servlet-API 3.0+ by using methods available in 2.5 where possible.
				Note that we continue to use Servlet-API 3.0+ features in some parts of the JPA API, so
				running in an old serlvet container should be tested well before use. Thanks to Bill Denton
				for reporting!
			</action>
			<action type="add" issue="288">
				Add new methods to RestfulClientFactory allowing you to configure the size of the
				client pool used by Apache HttpClient. Thanks to Matt Blanchette for the pull
				request!
			</action>
			<action type="add">
				Add support for new modifier types on Token search params in Server and
				annotation client.
			</action>
			<action type="fix" issue="286">
				Server conformance statement should include search parameter chains if the
				chains are explicitly defined via @Search(whitelist={....}). Thanks to lcamilo15
				for reporting!
			</action>
			<action type="fix">
				Remove afterPropertiesSet() call in Java config for JPA
				server's EntityManagerFactory. This doesn't need to be called
				manually, the the manual call led to a warning about
				the EntityManager being created twice.
			</action>
			<action type="add" issue="289">
				Allow server to correctly figure out it's own address even if the container provides
				a Servlet Context Path which does not include the root. Thanks to Petro Mykhaylyshyn
				for the pull request!
			</action>
		</release>
		<release version="1.3" date="2015-11-14">
			<action type="add">
				Bump the version of a few dependencies to the
				latest versions (dependent HAPI modules listed in brackets):
				<![CDATA[
					<ul>
						<li>Commons-lang3 (Core): 3.3.2 -&gt; 3.4</li>
						<li>Logback (Core): 1.1.2 -&gt; 1.1.3</li>
						<li>SLF4j (Core): 1.7.102 -&gt; 1.7.12</li>
						<li>Springframework (JPA, Web Tester): 4.1.5 -&gt; 4.2.2</li>
						<li>Hibernate (JPA, Web Tester): 4.2.17 -&gt; 5."</li>
						<li>Hibernate Validator (JPA, Web Tester): 5.2.1 -&gt; 5.2.2</li>
						<li>Derby (JPA, CLI, Public Server): 10.11.1.1 -&gt; 10.12.1.1 </li>
						<li>Jetty (JPA, CLI, Public Server): 9.2.6.v20141205 -&gt; 9.3.4.v20151007 </li>
					</ul>
				]]>
			</action>
			<action type="add">
				JPA and Tester Overlay now use Spring Java config files instead
				of the older XML config files. All example projects have been updated.
			</action>
			<action type="add">
				JPA server removes duplicate resource index entries before storing them
				(e.g. if a patient has the same name twice, only one index entry is created
				for that name)
			</action>
			<action type="fix">
				JPA server did not correctly index search parameters of type "reference" where the
				path had multiple entries (i.e. "Resource.path1 | Resource.path2")
			</action>
			<action type="fix">
				JPA server _history operations (server, type, instance) not correctly set the
				Bundle.entry.request.method to POST or PUT for create and updates of the resource.
			</action>
			<action type="add" issue="225">
				Support AND/OR on _id search parameter in JPA
			</action>
			<action type="fix">
				Constructor for DateRanfeParam which dates in two DateParam instances was ignoring
				comparators on the DateParam.
			</action>
			<action type="fix">
				In JSON parsing, finding an object where an array was expected led to an unhelpful
				error message. Thanks to Avinash Shanbhag for reporting!
			</action>
			<action type="add">
				JPA server gave an unhelpful error message if $meta-add or $meta-delete were called
				with no meta elements in the input Parameters
			</action>
			<action type="fix">
				Narrative generator did not include OperationOutcome.issue.diagnostics in the
				generated narrative.
			</action>
			<action type="add" issue="250">
				Clients (generic and annotation) did not populate the Accept header on outgoing
				requests. This is now populated to indicate that the client supports both XML and
				JSON unless the user has explicitly requested one or the other (in which case the
				appropriate type only will be send in the accept header). Thanks to
				Avinash Shanbhag for reporting!
			</action>
			<action type="add">
				QuestionnaireResponse validator now allows responses to questions of
				type OPENCHOICE to be of type 'string'
			</action>
			<action type="fix" issue="227">
				JPA server should reject resources with a reference that points to an incorrectly typed
				resource (e.g. points to Patient/123 but resource 123 is actually an Observation) or points
				to a resource that is not valid in the location it is found in (e.g. points to Patient/123 but
				the field supposed to reference an Organization). Thanks to Bill de Beaubien for reporting!
			</action>
			<action type="fix">
				In server, if a client request is received and it has an Accept header indicating
				that it supports both XML and JSON with equal weight, the server's default is used instead of the first
				entry in the list.
			</action>
			<action type="add">
				JPA server now supports searching with sort by token, quantity,
				number, Uri, and _lastUpdated (previously only string, date, and _id
				were supported)
			</action>
			<action type="fix">
				Fix issue in JPA where a search with a _lastUpdated filter which matches no results
				would crash if the search also had a _sort
			</action>
			<action type="fix">
				Fix several cases where invalid requests would cause an HTTP 500 instead of
				a more appropriate 400/404 in the JPA server (vread on invalid version,
				delete with no ID, etc.)
			</action>
			<action type="fix">
				Fix narrative generation for DSTU2 Medication resource
			</action>
			<action type="fix">
				Profile validator now works for valuesets which use
				v2 tables
			</action>
			<action type="add">
				JPA server Patient/[id]/$everything operation now supports
				_lastUpdated filtering and _sort'ing of results.
			</action>
			<action type="fix" issue="233">
				Fix parser issue where profiled choice element datatypes (e.g. value[x] where one allowable
				type is Duration, which is a profile of Quantity) get incorrectly encoded using the
				profiled datatype name instead of the base datatype name as required by the FHIR
				spec. Thanks to Nehashri Puttu Lokesh for reporting!
			</action>
			<action type="fix">
				Some generated Enum types in DSTU2 HAPI structures
				did not have latest valueset definitions applied. Thanks
				to Bill de Beaubien for reporting!
			</action>
			<action type="fix">
				JPA server can now successfully search for tokens pointing at code values
				(values with no explicit system but an implied one, such as Patient.gender)
				even if the system is supplied in the query.
			</action>
			<action type="fix" issue="235">
				Correct issues with Android library. Thanks to
				Thomas Andersen for the submission!
			</action>
			<action type="fix">
				JPA server incorrectly rejected match URLs
				if they did not contain a question mark. Thanks
				to Bill de Beaubien for reporting!
			</action>
			<action type="fix" issue="234">
				Remove invalid entries in OSGi Manifest. Thanks
				to Alexander Kley for the fix!
			</action>
			<action type="add">
				JPA server now supports $everything on Patient and Encounter types (patient and encounter instance was
				already supported)
			</action>
			<action type="add">
				Generic client operation invocations now
				have an additional inline method for generating the input
				Parameters using chained method calls instead
				of by passing a Parameters resource in
			</action>
			<action type="fix">
				Parsing an XML resource where the XHTML
				namespace was declared before the beginning
				of the narrative section caused an invalid
				re-encoding when encoding to JSON.
			</action>
			<action type="fix">
				Conditional deletes in JPA did not correctly
				process if the condition had a chain or a
				qualifier, e.g. "Patient?organization.name" or
				"Patient.identifier:missing"
			</action>
			<action type="add">
				Generic/fluent client search can now be
				performed using a complete URL supplied
				by user code. Thanks to Simone Heckmann
				pointing out that this was needed!
			</action>
			<action type="add">
				Refactor JPA $everything operations so that
				they perform better
			</action>
			<action type="add">
				Server operation methods can now declare the
				ID optional, via
				@IdParam(optional=true)
				meaning that the same operation can also be invoked
				at the type level.
			</action>
			<action type="add">
				Make JPA search queries with _lastUpdated parameter a bit more efficient
			</action>
			<action type="add" issue="239">
				Clean up Android project to make it more lightweight and remove a
				number of unneeded dependencies. Thanks to Thomas Andersen
				for the pull request!
			</action>
			<action type="fix">
				Fix a crash when encoding a Binary resource in JSON encoding
				if the resource has no content-type
			</action>
			<action type="fix">
				JPA server now supports read/history/search in transaction entries
				by calling the actual implementing method in the server (previously
				the call was simulated, which meant that many features did not work)
			</action>
			<action type="fix">
				ResourceReferenceDt#loadResource(IRestfulClient) did not
				use the client's read functionality, so it did not
				handle JSON responses or use interceptors. Thanks to
				JT for reporting!
			</action>
			<action type="add">
				JPA server maximumn length for a URI search parameter has been reduced from
				256 to 255 in order to accomodate MySQL's indexing requirements
			</action>
			<action type="fix" issue="242">
				Server failed to respond correctly to compartment search operations
				if the same provider also contained a read operation. Thanks to GitHub user
				@am202 for reporting!
			</action>
			<action type="fix" issue="245">
				Fix issue in testpage-overlay's new Java configuration where only the first
				configured server actually gets used.
			</action>
			<action type="add">
				Introduce
				<![CDATA[<a href="./apidocs-jpaserver/ca/uhn/fhir/jpa/dao/IJpaServerInterceptor.html">IJpaServerInterceptor</a>]]>
				interceptors for JPA server which can be used for more fine grained operations.
			</action>
			<action type="fix" issue="241">
				Parser (XML and JSON) shouldn't encode an ID tag in resources
				which are part of a bundle when the resource has a UUID/OID
				ID.
			</action>
			<action type="add">
				Add ability for a server REST resource provider @Search method
				to declare that it should allow even parameters it doesn't
				understand.
			</action>
			<action type="fix" issue="247">
				Correctly set the Bundle.type value on all pages of a search result in
				the server, and correcltly set the same value in JPA server $everything
				results.
			</action>
			<action type="add">
				JPA $everything operations now support new parameters _content
				and _text, which work the same way as the same parameters on a
				search. This is experimental, since it is not a part of the core
				FHIR specification.
			</action>
			<action type="add" issue="250">
				Process "Accept: text/xml" and "Accept: text/json" headers was
				wanting the equivalent FHIR encoding styles. These are not
				correct, but the intention is clear so we will honour them
				just to be helpful.
			</action>
			<action type="fix">
				Generated Enum types for some ValueSets did not include all
				codes (specifically, ValueSets which defined concepts containing
				child concepts did not result in Enum values for the child concepts)
			</action>
			<action type="fix" issue="253">
				In the JPA server, order of transaction processing should be
				DELETE, POST, PUT, GET, and the order should not matter
				within entries with the same verb. Thanks to Bill de Beaubien
				for reporting!
			</action>
			<action type="add" issue="254">
				Add the ability to wire JPA conformance providers
				using Spring (basically, add default constructors
				and setters to the conformance providers). Thanks
				to C. Mike Bylund for the pull request!
			</action>
		</release>
		<release version="1.2" date="2015-09-18">
			<action type="add">
				JPA server now validates QuestionnaireAnswers for conformance to their respective Questionnaire
				if one is declared.
			</action>
			<action type="add">
				SyntaxHighlightingInterceptor now also highlights OperationOutcome responses for errors/exceptions.
			</action>
			<action type="fix" issue="126">
				Model classes do not use BoundCodeableConcept for example bindings that do not
				actually point to any codes (e.g. Observation.interpretation). Thanks
				to GitHub user @steve1medix for reporting!
			</action>
			<action type="add">
				Server now exports operations as separate resources instead of as contained resources
				within Conformance
			</action>
			<action type="add">
				Add new operation $get-resource-counts which will replace the resource
				count extensions exported in the Conformance statement by the JPA
				server.
			</action>
			<action type="fix" issue="198">
				JPA server sorting often returned unexpected orders when multiple
				indexes of the same type were found on the same resource (e.g. multiple string indexed fields). Thanks to
				Travis Cummings for reporting!
			</action>
			<action type="add">
				Add another method to IServerInterceptor which converts an exception generated on the server
				into a BaseServerResponseException. This is useful so that servers using ResponseHighlighterInterceptor
				will highlight exceptions even if they aren't created with an OperationOutcome.
			</action>
			<action type="fix" issue="158">
				XmlParser and JsonParser in DSTU2 mode should not encode empty
				tags in resource. Thanks to Bill De Beaubien for reporting!
			</action>
			<action>
				OperationDefinitions generated by server did not properly document
				their return parameters or the type of their input parameters.
			</action>
			<action>
				Operations in server generated conformance statement should only
				appear once per name, since the name needs to be unique.
			</action>
			<action>
				Resources and datatypes are now serializable. This is an
				experimental feature which hasn't yet been extensively tested. Please test and give us your feedback!
			</action>
			<action type="add">
				Switch REST server to using HttpServletRequest#getContextPath() to get
				the servlet's context path. This means that the server should behave more
				predictably, and should work in servlet 2.4 environments. Thanks to
				Ken Zeisset for the suggestion!
			</action>
			<action type="add" issue="200">
				Vagrant environment now has an apt recipt to ensure that
				package lists are up to date. Thanks to GitHub user
				Brian S. Corbin (@corbinbs) for thr contribution!
			</action>
			<action type="add">
				JPA server and generic client now both support the _tag search parameter
			</action>
			<action type="add">
				Add support for BATCH mode to JPA server transaction operation
			</action>
			<action type="fix" issue="192">
				Server was not correctly unescaping URL parameter values with
				a trailing comma or an escaped backslash. Thanks to GitHub user
				@SherryH for all of her help in diagnosing this issue!
			</action>
			<action type="fix">
				Avoid crash when parsing if an invalid child element is found in
				a resource reference.
			</action>
			<action type="add">
				Create new android specialty libraries for DSTU1 and DSTU2
			</action>
			<action type="fix">
				Throwing a server exception (e.g. AuthenticationException) in a server interceptor's
				incomingRequestPreProcessed method resulted in the server returning an HTTP 500 instead
				of the appropriate error code for the exception being thrown. Thanks to Nagesh Bashyam
				for reporting!
			</action>
			<action type="fix" issue="207">
				Fix issue in JSON parser where invalid contained resources (missing
				a resourceType element) fail to parse with a confusing NullPointerException.
				Thanks to GitHub user @hugosoares for reporting!
			</action>
			<action type="add">
				JPA server now implements the $validate-code operation
			</action>
			<action type="add" issue="125">
				HAPI-FHIR now has support for _summary and _elements parameters, in server, client,
				and JPA server.
			</action>
			<action type="fix" issue="209">
				_revinclude results from JPA server should have a Bundle.entry.search.mode of
				"include" and not "match". Thanks to Josh Mandel for reporting!
			</action>
			<action type="add">
				Resource references using resource instance objects instead of resource IDs
				will correctly qualify the IDs with the resource type if they aren't already qualified
			</action>
			<action type="add" issue="211">
				Testpage Overlay project now properly allows a custom client
				factory to be used (e.g. for custom authentication, etc.) Thanks
				to Chin Huang (@pukkaone) for the pull request!
			</action>
			<action type="fix" issue="212">
				JPA server should reject IDs containing invalid characters (e.g. "abc:123")
				but should allow client assigned IDs that contain text but do not start with
				text. Thanks to Josh Mandel for reporting!
			</action>
			<action type="fix">
				:text modifier on server and JPA server did not work correctly. Thanks to
				Josh Mandel for reporting!
			</action>
			<action type="fix">
				Fix issue in client where parameter values containing a comma were
				sometimes double escaped.
			</action>
			<action type="add">
				_include parameters now support the new <![CDATA[<code>_include:recurse=FOO</code>]]>
				syntax that has been introduced in DSTU2 in the Client, Server, and JPA Server modules.
				Non-recursive behaviour is now the default (previously it was recursive) and :recurse
				needs to be explicitly stated in order to support recursion.
			</action>
			<action type="add">
				New operations added to JPA server to force re-indexing of all
				resources (really only useful after indexes change or bugs are
				fixed)
			</action>
			<action type="fix">
				JPA server did not correctly index search parameters
				of type "URI". Thanks to David Hay for reporting! Note that if you are using the JPA server, this change
				means that
				there are two new tables added to the database schema. Updating existing resources in the database may fail
				unless you
				set default values for the resource
				table by issuing a SQL command similar to the following (false may be 0 or something else, depending on the
				database platform in use)
				<![CDATA[<br/><code>update hfj_resource set sp_coords_present = false;<br/>
				update hfj_resource set sp_uri_present = false;</code>]]>
			</action>
			<action type="fix">
				FIx issue in JPA server where profile declarations, tags, and
				security labels were not always properly removed by an update that
				was trying to remove them. Also don't store duplicates.
			</action>
			<action type="fix">
				Instance $meta operations on JPA server did not previously return the
				resource version and lastUpdated time
			</action>
			<action type="fix">
				Server responses populate Bundle.entry.fullUrl if possible. Thanks
				to Bill de Beaubien for reporting!
			</action>
			<action type="fix">
				XML parser failed to initialize in environments where a very old Woodstox
				library is in use (earlier than 4.0). Thanks to Bill de Beaubien for
				reporting!
			</action>
			<action type="fix" issue="216">
				Invalid/unexpected attributes found when parsing composite elements
				should be logged or reported to the parser error handler
			</action>
			<action type="add">
				JPA server can now store Conformance resources, per a request
				from David Hay
			</action>
			<action type="add">
				ResponseHighlightingInterceptor now skips handling responses if it
				finds a URL parameter of <![CDATA[<code>_raw=true</code>]]> (in other
				words, if this parameter is found, the response won't be returned as
				HTML even if the request is detected as coming from a browser.
			</action>
			<action type="add">
				RestfulServer now supports dynamically adding and removing resource providers
				at runtime. Thanks to Bill Denton for adding this.
			</action>
			<action type="add">
				JPA server now correctly suppresses contents of deleted resources
				in history
			</action>
			<action type="fix" issue="222">
				JPA server returned deleted resources in search results when using the _tag, _id, _profile, or _security
				search parameters
			</action>
			<action type="fix" issue="223">
				Fix issue with build on Windows. Thanks to Bryce van Dyk for the pull request!
			</action>
			<action type="add">
				JPA server now supports $validate operation completely, including delete mode
				and profile validation using the RI InstanceValidator
			</action>
		</release>
		<release version="1.1" date="2015-07-13">
			<action type="add">
				Add support for reference implementation structures.
			</action>
			<action type="fix">
				Parsers did not encode the resource meta element if the resource
				had tags but no other meta elements. Thanks to Bill de Beaubien and
				Claude Nanjo for finding this.
			</action>
			<action type="fix" issue="164">
				Correct performance issue with :missing=true search requests where the parameter is a resource link. Thanks
				to wanghaisheng for all his help in testing this.
			</action>
			<action type="fix" issue="149">
				The self link in the Bundle returned by searches on the server does not respect the
				server's address strategy (which resulted in an internal IP being shown on fhirtest.uhn.ca)
			</action>
			<action type="add">
				Introduce ResponseHighlighterInterceptor, which provides syntax highlighting on RESTful server responses
				if the server detects that the request is coming from a browser. This interceptor has been added
				to fhirtest.uhn.ca responses.
			</action>
			<action type="fix">
				Performing a create operation in a client used an incorrect URL if the
				resource had an ID set. ID should be ignored for creates. Thanks to
				Peter Girard for reporting!
			</action>
			<action type="add" issue="170">
				Add better addXXX() methods to structures, which take the datatype being added as a parameter. Thanks to
				Claude Nanjo for the
				suggestion!
			</action>
			<action type="add" issue="152">
				Add a new parser validation mechanism (see the
				<![CDATA[<a href="./doc_validation.html">validation page</a>]]> for info) which can be
				used to validate resources as they are being parsed, and optionally fail if invalid/unexpected
				elements are found in resource bodies during parsing.
			</action>
			<action type="fix">
				IParser#parseResource(Class, String) method, which is used to parse a resource into the given
				structure will now throw a DataFormatException if the structure is for the wrong type of
				resource for the one actually found in the input String (or Reader). For example, if a Patient
				resource is being parsed into Organization.class this will now cause an error. Previously,
				the XML parser would ignore the type and the JSON parser would fail. This also caused
				operations to not parse correctly if they returned a resource type other than
				parameters with JSON encoding (e.g. the $everything operation on UHN's test server).
				Thanks to Avinash Shanbhag for reporting!
			</action>
			<action type="add">
				Web tester UI now supports _revinclude
			</action>
			<action type="fix" issue="178">
				Support link elements in Bundle.entry when parsing in DSTU2 mode
				using the old (non-resource) Bundle class. Thanks to GitHub user
				@joedai for reporting!
			</action>
			<action type="add">
				LoggingInterceptor for server now supports logging DSTU2 extended operations by name
			</action>
			<action type="fix">
				Woodstox XML parser has a default setting to limit the maximum
				length of an attribute to 512kb. This caused issues handling
				large attachments, so this setting has been increased to 100Mb.
				Thanks to Nikos Kyriakoulakos for reporting!
			</action>
			<action type="fix" issue="175">
				Some HTML entities were not correctly converted during parsing. Thanks to
				Nick Kitto for reporting!
			</action>
			<action type="fix">
				In the JPA Server:
				Transactions creating resources with temporary/placeholder resource IDs
				and other resources with references to those placeholder IDs previously
				did not work if the reference did not contain the resource type
				(e.g. Patient/urn:oid:0.1.2.3 instead of urn:oid:0.1.2.3). The
				latter is actually the correct way of specifying a reference to a
				placeholder, but the former was the only way that worked. Both forms
				now work, in order to be lenient. Thanks to Bill De Beaubien for
				reporting!
			</action>
			<action type="fix">
				When parsing Bundles, if Bundle.entry.base is set to "cid:" (for DSTU1)
				or "urn:uuid:" / "urn:oid:" (for DSTU2) this is now correctly passed as
				the base in resource.getId(). Conversely, when
				encoding bundles, if a resource ID has a base defined,
				and Bundle.entry.base is empty, it will now be
				automatically set by the parser.
			</action>
			<action type="add" issue="179">
				Add fluent client method for validate operation, and support the
				new DSTU2 style extended operation for $validate if the client is
				in DSTU2 mode. Thanks to Eric from the FHIR Skype Implementers chat for
				reporting.
			</action>
			<action type="add">
				Server now supports complete Accept header content negotiation, including
				q values specifying order of preference. Previously the q value was ignored.
			</action>
			<action type="add">
				Server in DSTU2 mode now indicates that whether it has support for Transaction operation or not. Thanks to
				Kevin Paschke for pointing out that this wasn't working!
			</action>
			<action type="add" issue="166">
				Questionnaire.title now gets correctly indexed in JPA server (it has no path, so it is a special case)
			</action>
			<action type="add">
				JPA server now supports ifNoneMatch in GET within a transaction request.
			</action>
			<action type="add">
				DateRangeParam now supports null values in the constructor for lower or upper bounds (but
				still not both)
			</action>
			<action type="add">
				Generic/fluent client and JPA server now both support _lastUpdated search parameter
				which was added in DSTU2
			</action>
			<action type="fix" issue="188">
				JPA server now supports sorting on reference parameters. Thanks to
				Vishal Kachroo for reporting that this wasn't working!
			</action>
			<action type="fix">
				Prevent Last-Updated header in responses coming back to the client from
				overwriting the 'lastUpdated' value in the meta element in DSTU2
				resources. This is important because 'lastUpdated' can have more
				precision than the equivalent header, but the client previously
				gave the header priority.
			</action>
			<action type="fix">
				JPA server supports _count parameter in transaction containing search URL (nested search)
			</action>
			<action type="fix">
				DSTU2 servers now indicate support for conditional create/update/delete in their
				conformance statement.
			</action>
			<action type="fix">
				Support for the Prefer header has been added to the server, client, and
				JPA modules.
			</action>
			<action type="fix" issue="196">
				JPA server failed to search for deep chained parameters across multiple references,
				e.g. "Location.partof.partof.organization". Thanks to Ismael Sarmento Jr for
				reporting!
			</action>
			<action type="fix">
				Prevent crash when encoding resources with contained resources
				if the contained resources contained a circular reference to each other
			</action>
			<action type="add">
				Add $meta, $meta-add, and $meta-delete operations to generic client
			</action>
		</release>
		<release version="1.0" date="2015-04-08">
			<action type="add">
				Bump the version of a few dependencies to the
				latest versions:
				<![CDATA[
					<ul>
						<li>Phloc-commons (for schematron validation) 4.3.5 -> 4.3.6</li>
						<li>Apache HttpClient 4.3.6 -> 4.4</li>
						<li>Woodstox 4.4.0 -> 4.4.1</li>
						<li>SLF4j 1.7.9 -> 1.7.10</li>
						<li>Spring (used in hapi-fhir-jpaserver-base module) 4.1.3.RELEASE -> 4.1.5.RELEASE</li>
					</ul>
				]]>
			</action>
			<action type="add">
				Add support for "profile" and "tag" elements in the resource Meta block
				when parsing DSTU2 structures.
			</action>
			<action type="fix" issue="113">
				When a user manually creates the list of contained resources in a resource,
				the encoder fails to encode any resources that don't have a '#' at the
				start of their ID. This is unintuitive, so we now assume that '123' means '#123'.
				Thanks to myungchoi for reporting and providing a test case!
			</action>
			<action type="add">
				Add methods for setting the default encoding (XML/JSON) and
				oretty print behaviour in the Fluent Client. Thanks to Stackoverflow
				user ewall for the idea.
			</action>
			<action type="fix" issue="129">
				JPA Server did not mark a resource as "no longer deleted" if it
				was updated after being deleted. Thanks to Elliott Lavy and Lloyd
				McKenzie for reporting!
			</action>
			<action type="fix" issue="128">
				Fix regression in 0.9 - Server responds with an HTTP 500 and a NullPointerException instead of an HTTP 400
				and a useful error message if the client requests an unknown resource type
			</action>
			<action type="add">
				Add support for
				<![CDATA[<code>_revinclude</code>]]>
				parameter in client, server, and JPA.
			</action>
			<action type="add">
				Include constants on resources (such as
				<![CDATA[<code>Observation.INCLUDE_VALUE_STRING</code>]]>)
				have been switched in the DSTU2 structures to use
				the new syntax required in DSTU2: [resource name]:[search param NAME]
				insead of the DSTU1 style [resource name].[search param PATH]
			</action>
			<action type="add" issue="124">
				When encoding resources, the parser will now convert any resource
				references to versionless references automatically (i.e. it will
				omit the version part automatically if one is present in the reference)
				since references between resources must be versionless. Additionally,
				references in server responses will omit the server base URL part of the
				reference if the base matches the base for the server giving
				the response.
			</action>
			<action type="fix" issue="130">
				Narrative generator incorrectly sets the Resource.text.status to 'generated' even if the
				given resource type does not have a template (and therefore no narrative is actually generated).
				Thanks to Bill de Beaubien for reporting!
			</action>
			<action type="fix">
				Searching in JPA server with no search parameter returns deleted resources when it should exclude them.
			</action>
			<action type="add" issue="135">
				Remove Eclipse and IntelliJ artifacts (.project, *.iml, etc) from version control. Thanks
				to Doug Martin for the suggestion!
			</action>
			<action type="add">
				REST server methods may now have a parameter of
				type NarrativeModeEnum which will be populated with
				the value of the _narrative URL parameter
				if one was supplied. Annotation client methods
				may also include a parameter of this type, and it
				will be used to populate this parameter on the request
				URL if it is not null. Thanks to Neal Acharya for the
				idea!
			</action>
			<action type="add">
				Android JAR now includes servlet-API classes, as the project will not
				work without them. Thanks
			</action>
			<action type="fix" issue="116">
				Requested _include values are preserved across paging links when the
				server returns multiple pages. Thanks to Bill de Beaubien for
				reporting!
			</action>
			<action type="add" issue="138" dev="wdebeau1">
				Add new server address strategy "ApacheProxyAddressStrategy" which uses
				headers "x-forwarded-host" and "x-forwarded-proto" to determine the
				server's address. This is useful if you are deploying a HAPI FHIR
				server behind an Apache proxy (e.g. for load balancing or other reasons).
				Thanks to Bill de Beaubien for contributing!
			</action>
			<action type="fix" issue="143">
				Resource references between separate resources found in a single
				bundle did not get populated with the actual resource when parsing a
				DSTU2 style bundle. Thanks to Nick Peterson for reporting and figuring
				out why none of our unit tests were actually catching the problem!
			</action>
			<action type="fix" issue="146">
				JSON encoder did not encode contained resources when encoding
				a DSTU2 style bundle. Thanks to Mohammad Jafari and baopingle
				for all of their help in tracking this issue down and developing
				useful unit tests to demonstrate it.
			</action>
			<action type="add">
				Client now supports invoking transcation using a DSTU2-style
				Bundle resource as the input.
			</action>
			<action type="fix" issue="147">
				JPA Server $everything operation could sometimes include a duplicate copy of
				the main focus resource if it was referred to in a deep chain. Thanks
				to David Hay for reporting!
			</action>
			<action type="add" issue="148">
				JPA Server $everything operation now allows a _count parameter
			</action>
			<action type="fix" issue="139">
				JPA server failed to index resources containing ContactPointDt elements with
				populated values (e.g. Patient.telecom). Thanks to Mohammad Jafari for reporting!
			</action>
			<action type="add">
				Add a new configuration method on the parsers,
				<![CDATA[<code>setStripVersionsFromReferences(boolean)</code>]]> which
				configures the parser to preserve versions in resource reference links when
				encoding. By default, these are removed.
			</action>
			<action type="fix" issue="155" dev="wdebeau1">
				Terser's IModelVisitor now supplies to the path to the element. This is
				an API change, but I don't think there are many users of the IModelVisitor yet.
				Please let us know if this is a big hardship and we can find an alternate way
				of making this change.
			</action>
			<action type="fix">
				Prevent server from returning a Content-Location header for search
				response when using the DSTU2 bundle format
			</action>
			<action type="fix">
				JPA server (uhnfhirtest.uhn.ca) sometimes included an empty
				"text" element in Bundles being returned.
			</action>
			<action type="add" issue="162">
				Add a framework for the Web Tester UI to allow its internal FHIR client to
				be configured (e.g. to add an authorization interceptor so that it adds
				credentials to client requests it makes). Thanks to Harsha Kumara for
				the suggestion!
			</action>
			<action type="fix" issue="163">
				Fix regression in early 1.0 builds where resource type sometimes does not get
				populated in a resource ID when the resource is parsed. Thanks to
				Nick Peterson for reporting, and for providing a test case!
			</action>
			<action type="add">
				Allow fluent/generic client users to execute a transaction using a raw string (containing a bundle resource)
				as input instead of a Bundle resource class instance.
			</action>
			<action type="fix">
				Disable date validation in the web tester UI, so that it is possible to
				enter partial dates, or dates without times, or even test out invalid date
				options.
			</action>
			<action type="fix" issue="36">
				Make BaseElement#getUndeclaredExtensions() and BaseElement#getUndeclaredExtensions() return
				a mutable list so that it is possible to delete extensions from a resource instance.
			</action>
			<action type="fix" issue="168">
				Server conformance statement check in clients (this is the check
				where the first time a given FhirContext is used to access a given server
				base URL, it will first check the server's Conformance statement to ensure
				that it supports the correct version of FHIR) now uses any
				registered client interceptors. In addition, IGenericClient now has a method
				"forceConformanceCheck()" which manually triggers this check. Thanks to
				Doug Martin for reporting and suggesting!
			</action>
			<action type="add" issue="167">
				Rename the Spring Bean definition for the JPA server EntityManager from
				"myEntityManagerFactory" to just "entityManagerFactory" as this is the
				default bean name expected in other parts of the Spring framework.
				Thanks to Mohammad Jafari for the suggestion!
			</action>
			<action type="add" issue="164">
				Improve error message when a user tries to perform a create/update with an invalid
				or missing Content-Type header. Thanks to wanghaisheng for reporting! (This was
				actually a three part bug, so the following two fixes also reference this
				bug number)
			</action>
			<action type="add" issue="164">
				Add support for :missing qualifier in generic/fluent client.
			</action>
			<action type="add" issue="164">
				Add support for :missing qualifier in JPA server.
			</action>
			<action type="add">
				Add a new configuration method on the parsers,
				<![CDATA[<code>setStripVersionsFromReferences(boolean)</code>]]> which
				configures the parser to preserve versions in resource reference links when
				encoding. By default, these are removed.
			</action>
			<action type="add" due-to="joel-costigliola" issue="171">
				Add an exception for RESTful clients/servers to represent the
				HTTP 403 Forbidden status code. Thanks to Joel Costigliola for
				the patch!
			</action>
			<action type="fix">
				Transaction server operations incorrectly used the "Accept" header instead of the "Content-Type" header to
				determine the
				POST request encoding. Thanks to Rene Spronk for providing a test case!
			</action>
		</release>
		<release version="0.9" date="2015-03-14">
			<action type="add">
				Support for DSTU2 features introduced: New resource definitions, Bundle resource,
				encoding changes (ID in resource bodt, meta tag)
			</action>
			<action type="fix" issue="65">
				Fix an issue encoding extensions on primitive types in JSON. Previously the "_value" object
				would be an array even if the field it was extending was not repeatable. This is not correct
				according to the specification, nor can HAPI's parser parse this correctly. The encoder
				has been corrected, and the parser has been adjusted to be able to handle resources with
				extensions encoded in this way. Thanks to Mohammad Jafari for reporting!
			</action>
			<action type="add">
				Library now checks if custom resource types can be instantiated on startup
				(e.g. because they don't have a no-argument constructor) in order to
				avoid failing later
			</action>
			<action type="add">
				Bump a few dependency JARs to the latest versions in Maven POM:
				<![CDATA[
					<ul>
						<li>SLF4j (in base module) - Bumped to 1.7.9</li>
						<li>Apache HTTPClient (in base module) - Bumped to 4.3.6</li>
						<li>Hibernate (in JPA module) - Bumped to 4.3.7</li>
					</ul>
				]]>
			</action>
			<action type="fix" issue="67">
				IdDt failed to recognize local identifiers containing fragments that look like
				real identifiers as being local identifiers even though they started with '#'.
				For example, a local resource reference of "#aa/_history/aa" would be incorrectly
				parsed as a non-local reference.
				Thanks to Mohammad Jafari for reporting!
			</action>
			<action type="fix">
				<![CDATA[<code>Last-Modified</code>]]>
				header in server was incorrectly using FHIR date format instead
				of RFC-1123 format.
			</action>
			<action type="fix">
				Server create and update methods failed with an IllegalArgumentException if
				the method type was a custom resource definition type (instead of a built-in
				HAPI type). Thanks to Neal Acharya for the analysis.
			</action>
			<action type="add" issue="79">
				JPA server module now supports
				<![CDATA[<code>_include</code>]]>
				value of
				<![CDATA[<code>*</code>]]>. Thanks to Bill de Beaubien for reporting!
			</action>
			<action type="fix">
				IdDt method
				<![CDATA[withServerBase]]>
				returned String (unlike all of the other "withFoo" methods on that class),
				and did not work correctly if the IdDt already had a server base. This
				has been corrected. Note that the return type for this method has been
				changed, so code may need to be updated.
			</action>
			<action type="fix" issue="84" due-to="mochaholic">
				In previous versions of HAPI, the XML parser encoded multiple contained
				resources in a single
				<![CDATA[<code>&lt;contained&gt;&lt;/contained&gt;</code>]]>
				tag, even though the FHIR specification rerquires a separate
				<![CDATA[<code>&lt;contained&gt;&lt;/contained&gt;</code>]]>
				tag for each resource. This has been corrected. Note that the parser will
				correctly parse either form (this has always been the case) so this
				change should not cause any breakage in HAPI based trading partners, but
				may cause issues if other applications have been coded to depend on the
				incorrect behaviour. Thanks to Mochaholic for reporting!
			</action>
			<action type="fix" issue="91" due-to="andyhuang91">
				Custom/user defined resource definitions which contained more than one
				child with no order defined failed to initialize properly. Thanks to
				Andy Huang for reporting and figuring out where the
				problem was!
			</action>
			<action type="add">
				RESTful Client now queries the server (only once per server base URL) to ensure that
				the given server corresponds to the correct version of the FHIR specification, as
				defined by the FhirContext. This behaviour can be disabled by setting the
				appropriate configuration on the
				RestfulClientConfig. Thanks to Grahame Grieve for the suggestion!
			</action>
			<action type="add">
				JPA module now supports deleting resource via transaction
			</action>
			<action type="fix" issue="97" due-to="twilson650">
				DateClientParam#second() incorrectly used DAY precision instead
				of SECOND precision. Thanks to Tom Wilson for the pull request!
			</action>
			<action type="fix" issue="100" due-to="sweetnavelorange">
				Fix issue where HAPI failed to initialize correctly if Woodstox library was not on the classpath, even
				if StAX API was configured to use a different provider. Thanks to
				James Butler for reporting and figuring out where the issue was!
			</action>
			<action type="fix" issue="101">
				Calling BaseDateTimeDt#setValue(Date, TemporalPrecisionEnum) did not always actually respect
				the given precision when the value was encoded. Thanks to jacksonjesse for
				reporting!
			</action>
			<action type="fix" issue="103">
				Encoders (both XML and JSON) will no longer encode contained resources if they are
				not referenced anywhere in the resource via a local reference. This is just a convenience
				for users who have parsed a resource with contained resources and want to remove some
				before re-encoding. Thanks to Alexander Kley for reporting!
			</action>
			<action type="fix" issue="110" due-to="mochaholic">
				Add support for DSTU2 style security labels in the parser and encoder. Thanks to
				Mohammad Jafari for the contribution!
			</action>
			<action type="fix">
				Server requests for Binary resources where the client has explicitly requested XML or JSON responses
				(either with a <![CDATA[<code>_format</code>]]> URL parameter, or an <![CDATA[<code>Accept</code>]]> request
				header)
				will be responded to using the Binary FHIR resource type instead of as Binary blobs. This is
				in accordance with the recommended behaviour in the FHIR specification.
			</action>
			<action type="add">
				Add new properties to RestfulServer: "DefaultResponseEncoding", which allows
				users to configure a default encoding (XML/JSON) to use if none is specified in the
				client request. Currently defaults to XML. Also "DefaultPrettyPrint", which specifies
				whether to pretty print responses by default. Both properties can be overridden
				on individual requets using the appropriate Accept header or request URL parameters.
			</action>
			<action type="add">
				Add support for quantity search params in FHIR tester UI
			</action>
			<action type="add">
				Add support for FHIR "extended operations" as defined in the FHIR DSTU2
				specification, for the Generic Client, Annotation Client, and
				Server.
			</action>
			<action type="fix">
				Observation.applies[x] and other similar search fields with multiple allowable
				value types were not being correctly indexed in the JPA server.
			</action>
			<action type="fix" issue="122">
				DateClientParam.before() incorrectly placed "&lt;=" instead of
				"&lt;" in the request URL. Thanks to Ryan for reporting!
			</action>
			<action type="add" issue="77" dev="wdebeau1">
				Server now only automatically adds _include resources which are provided
				as references if the client request actually requested that specific include.
				See RestfulServer
			</action>
			<action type="fix" issue="120">
				User defined resource types which contain extensions that use a bound code type
				(e.g. an BoundCodeDt with a custom Enum) failed to parse correctly. Thanks
				to baopingle for reporting and providing a test case!
			</action>
			<action type="add">
				Sorting is now supported in the Web Testing UI (previously a button existed for sorting, but it didn't do
				anything)
			</action>
			<action type="add" issue="111">
				Server will no longer include stack traces in the OperationOutcome returned to the client
				when an exception is thrown. A new interceptor called ExceptionHandlingInterceptor has been
				created which adds this functionality back if it is needed (e.g. for DEV setups). See the
				server interceptor documentation for more information. Thanks to Andy Huang for the suggestion!
			</action>
		</release>
		<release version="0.8" date="2014-12-17">
			<action type="add">
				<![CDATA[<b>API CHANGE:</b>]]> The "FHIR structures" for DSTU1 (the classes which model the
				resources and composite datatypes) have been moved out of the core JAR into their
				own JAR, in order to allow support for DEV resources, and DSTU2 resources when thast
				version is finalized. See the
				<![CDATA[<a href="./doc_dstu2.html">DSTU2 page</a>]]>
				for more information.
			</action>
			<action type="fix">
				<![CDATA[
					<b>Deprocated API Removal</b>: The following classes (which were deprocated previously)
					have now been removed:
					<ul>
						<li><b>ISecurityManager</b>: If you are using this class, the same functionality
						is available through the more general purpose
						<a href="http://jamesagnew.github.io/hapi-fhir/doc_rest_server_interceptor.html">server interceptor</a>
						capabilities.
						<li><b>CodingListParam</b>: This class was made redundant by the
						<a href="http://jamesagnew.github.io/hapi-fhir/apidocs/ca/uhn/fhir/rest/param/TokenOrListParam.html">TokenOrListParam</a>
						class, which can be used in its place.
					</ul>
				]]>
			</action>
			<action type="add">
				<![CDATA[
					<b>API Change</b>: The IResource#getResourceMetadata() method has been changed
					from returning 
					<code>Map&lt;ResourceMetadataKeyEnum&lt;?&gt;, Object&gt;</code>
					to returning a new type called
					<code>ResourceMetadataMap</code>. This new type implements 
					<code>Map&lt;ResourceMetadataKeyEnum&lt;?&gt;, Object&gt;</code>
					itself, so this change should not break existing code, but may
					require a clean build in order to run correctly.
				]]>
			</action>
			<action type="add" issue="38" dev="wdebeau1">
				Profile generation on the server was not working due to IdDt being
				incorrectly used. Thanks to Bill de Beaubien for the pull request!
			</action>
			<action type="add" issue="42" dev="wdebeau1">
				Profiles did not generate correctly if a resource definition class had a
				defined extension which was of a composite type. Thanks to Bill de Beaubien for the pull request!
			</action>
			<action type="add" issue="44" dev="petromykhailysyn">
				Remove unnecessary IOException from narrative generator API. Thanks to
				Petro Mykhailysyn for the pull request!
			</action>
			<action type="add" issue="48" dev="wdebeau1">
				Introduced a new
				<![CDATA[<code>@ProvidesResources</code>]]> annotation which can be added to
				resource provider and servers to allow them to declare additional resource
				classes they are able to serve. This is useful if you have a server which can
				serve up multiple classes for the same resource type (e.g. a server that sometimes
				returns a default Patient, but sometimes uses a custom subclass).
				Thanks to Bill de Beaubien for the pull request!
			</action>
			<action type="add" issue="49" dev="wdebeau1">
				Introduced a new
				<![CDATA[<code>@Destroy</code>]]> annotation which can be added to
				a resource provider method. This method will be called by the server when it
				is being closed/destroyed (e.g. when the application is being undeployed, the
				container is being shut down, etc.)
				Thanks to Bill de Beaubien for the pull request!
			</action>
			<action type="add">
				Add a new method <![CDATA[handleException]]> to the server interceptor
				framework which allows interceptors to be notified of any exceptions and
				runtime errors within server methods. Interceptors may optionally also
				override the default error handling behaviour of the RestfulServer.
			</action>
			<action dev="wdebeau1" type="add">
				Add constants to BaseResource for the "_id" search parameter which all resources
				should support.
			</action>
			<action type="fix">
				DateRangeParam parameters on the server now return correct
				<![CDATA[<code>getLowerBoundAsInstant()</code>]]>
				and
				<![CDATA[<code>getUpperBoundAsInstant()</code>]]>
				values if a single unqualified value is passed in. For example, if
				a query containing
				<![CDATA[<code>&birthdate=2012-10-01</code>]]>
				is received, previously these two methods would both return the same
				value, but with this fix
				<![CDATA[<code>getUpperBoundAsInstant()</code>]]>
				now returns the instant at 23:59:59.9999.
			</action>
			<action type="fix">
				Resource fields with a type of "*" (or Any) sometimes failed to parse if a
				value type of "code" was used. Thanks to Bill de Beaubien for reporting!
			</action>
			<action type="add" dev="lmds">
				Remove dependency on JAXB libraries, which were used to parse and encode
				dates and times (even in the JSON parser). JAXB is built in to most JDKs
				but the version bundled with IBM's JDK is flaky and resulted in a number
				of problems when deploying to Websphere.
			</action>
			<action type="fix" issue="50" dev="jjathman">
				Primitive datatypes now preserve their original string value when parsing resources,
				as well as containing the "parsed value". For instance, a DecimalDt field value of
				<![CDATA[<code>1.0000</code>]]> will be parsed into the corresponding
				decimal value, but will also retain the original value with the corresponding
				level of precision. This allows vadliator rules to be applied to
				original values as received "over the wire", such as well formatted but
				invalid dates, e.g. "2001-15-01". Thanks to Joe Athman for reporting and
				helping to come up with a fix!
			</action>
			<action type="add">
				When using Generic Client, if performing a
				<![CDATA[create]]> or <![CDATA[update]]> operation using a String as the resource body,
				the client will auto-detect the FHIR encoding style and send an appropriate
				<![CDATA[Content-Type]]> header.
			</action>
			<action type="fix" issue="52">
				JPA module (and public HAPI-FHIR test server) were unable to process resource types
				where at least one search parameter has no path specified. These now correctly save
				(although the server does not yet process these params, and it should). Thanks to
				GitHub user shvoidlee for reporting and help with analysis!
			</action>
			<action type="fix">
				Generic/Fluent Client "create" and "update" method requests were not setting a content type header
			</action>
			<action type="add" issue="53" dev="petromykhailysyn">
				DateDt left precision value as <![CDATA[null]]> in the constructor
				<![CDATA[DateDt(Date)]]>.
			</action>
			<action type="fix">
				RESTful server now doesn't overwrite resource IDs if they are absolute. In other words, if
				a server's Resource Provider returns a resource with ID "Patient/123" it will be translated to
				"[base url]/Patient/123" but if the RP returns ID "http://foo/Patient/123" the ID will be
				returned exactly as is. Thanks to Bill de Beaubien for the suggestion!
			</action>
			<action type="fix" issue="55">
				JPA module Transaction operation was not correctly replacing logical IDs
				beginning with "cid:" with server assigned IDs, as required by the
				specification.
			</action>
			<action type="fix" dev="tahurac">
				<![CDATA[FhirTerser]]> did not visit or find children in contained resources when
				searching a resource. This caused server implementations to not always return contained
				resources when they are included with a resource being returned.
			</action>
			<action type="add" dev="lmds">
				Add a method <![CDATA[String IResource#getResourceName()]]> which returns the name of the
				resource in question (e.g. "Patient", or "Observation"). This is intended as a
				convenience to users.
			</action>
			<action type="fix">
				Do not strip version from resource references in resources returned
				from server search methods. Thanks to Bill de Beaubien for reporting!
			</action>
			<action type="fix" dev="jjathman" issue="54">
				Correct an issue with the validator where changes to the underlying
				OperationOutcome produced by a validation cycle cause the validation
				results to be incorrect.
			</action>
			<action type="fix">
				Client interceptors registered to an interface based client instance
				were applied to other client instances for the same client interface as well. (Issue
				did not affect generic/fluent clients)
			</action>
			<action type="fix" issue="57">
				DateDt, DateTimeDt and types InstantDt types now do not throw an exception
				if they are used to parse a value with the wrong level of precision for
				the given type but do throw an exception if the wrong level of precision
				is passed into their constructors.<![CDATA[<br/><br/>]]>
				This means that HAPI FHIR can now successfully parse resources from external
				sources that have the wrong level of precision, but will generate a validation
				error if the resource is validated. Thanks to Alexander Kley for the suggestion!
			</action>
			<action type="fix">
				Encoding a Binary resource without a content type set should not result in a NullPointerException. Thanks
				to Alexander Kley for reporting!
			</action>
			<action type="add">
				Server gives a more helpful error message if multiple IResourceProvider implementations
				are provided for the same resource type. Thanks to wanghaisheng for the idea!
			</action>
			<action type="add" issue="61">
				Bring DSTU1 resource definitions up to version 0.0.82-2929<![CDATA[<br/>]]>
				Bring DEV resource definitions up to 0.4.0-3775<![CDATA[<br/>]]>
				Thanks to crinacimpian for reporting!
			</action>
			<action type="add" issue="62">
				JPA server did not correctly process _include requests if included
				resources were present with a non-numeric identifier. Thanks to
				Bill de Beaubien for reporting!
			</action>
			<action type="fix" issue="60">
				Client requests which include a resource/bundle body (e.g. create,
				update, transaction) were not including a charset in the content type
				header, leading to servers incorrectly assuming ISO-8859/1. Thanks to
				shvoidlee for reporting!
			</action>
			<action type="fix" issue="59" dev="wdebeau1">
				Clean up the way that Profile resources are automatically exported
				by the server for custom resource profile classes. See the
				<![CDATA[<a href="http://jamesagnew.github.io/hapi-fhir/apidocs/ca/uhn/fhir/model/api/annotation/ResourceDef.html">@ResourceDef</a>]]>
				JavaDoc for information on how this works.
			</action>
			<action type="add" issue="73" dev="wdebeau1">
				Add convenience methods to TokenOrListParam to test whether any of a set of tokens match
				the given requested list.
			</action>
			<action type="add" issue="86" dev="harsha89">
				Add a protected method to RestfulServer which allows developers to
				implement their own method for determining which part of the request
				URL is the FHIR request path (useful if you are embedding the RestulServer inside
				of another web framework). Thanks to Harsha Kumara for the pull request!
			</action>
		</release>
		<release version="0.7" date="2014-10-23">
			<action type="add" issue="30">
				<![CDATA[<b>API CHANGE:</b>]]> The TagList class previously implemented ArrayList semantics,
				but this has been replaced with LinkedHashMap semantics. This means that the list of
				tags will no longer accept duplicate tags, but that tag order will still be
				preserved. Thanks to Bill de Beaubien for reporting!
			</action>
			<action type="fix" issue="33">
				Server was incorrectly including contained resources being returned as both contained resources, and as
				top-level resources in the returned bundle for search operations.
				Thanks to Bill de Beaubien for reporting! This also fixes Issue #20, thanks to
				lephty for reporting!
			</action>
			<action type="add" dev="suranga">
				Documentation fixes
			</action>
			<action type="add" dev="dougmartin">
				Add a collection of new methods on the generic client which support the
				<![CDATA[ 
				<b><a href="./apidocs/ca/uhn/fhir/rest/client/IGenericClient.html#read(java.lang.Class,%20ca.uhn.fhir.model.primitive.UriDt)">read</a></b>,
				<b><a href="./apidocs/ca/uhn/fhir/rest/client/IGenericClient.html#vread(java.lang.Class,%20ca.uhn.fhir.model.primitive.UriDt)">read</a></b>,
				and <b><a href="./apidocs/ca/uhn/fhir/rest/client/IGenericClient.html#search(java.lang.Class,%20ca.uhn.fhir.model.primitive.UriDt)">search</a></b>
				]]>
				operations using an absolute URL. This allows developers to perform these operations using
				URLs they obtained from other sources (or external resource references within resources). In
				addition, the existing read/vread operations will now access absolute URL references if
				they are passed in. Thanks to Doug Martin of the Regenstrief Center for Biomedical Informatics
				for contributing this implementation!
			</action>
			<action type="fix">
				Server implementation was not correctly figuring out its own FHIR Base URL when deployed
				on Amazon Web Service server. Thanks to Jeffrey Ting and Bill De Beaubien of
				Systems Made Simple for their help in figuring out this issue!
			</action>
			<action type="fix">
				XML Parser failed to encode fields with both a resource reference child and
				a primitive type child. Thanks to Jeffrey Ting and Bill De Beaubien of
				Systems Made Simple for their help in figuring out this issue!
			</action>
			<action type="fix">
				HAPI now runs successfully on Servlet 2.5 containers (such as Tomcat 6). Thanks to
				Bernard Gitaadji for reporting and diagnosing the issue!
			</action>
			<action type="fix">
				Summary (in the bundle entry) is now encoded by the XML and JSON parsers if supplied. Thanks to David Hay of
				Orion Health for reporting this!
			</action>
			<action type="fix" issue="24">
				Conformance profiles which are automatically generated by the server were missing a few mandatory elements,
				which meant that the profile did not correctly validate. Thanks to Bill de Beaubien of Systems Made Simple
				for reporting this!
			</action>
			<action type="fix">
				XHTML (in narratives) containing escapable characters (e.g. &lt; or &quot;) will now always have those
				characters
				escaped properly in encoded messages.
			</action>
			<action type="fix">
				Resources containing entities which are not valid in basic XML (e.g. &amp;sect;) will have those
				entities converted to their equivalent unicode characters when resources are encoded, since FHIR does
				not allow extended entities in resource instances.
			</action>
			<action type="add">
				Add a new client interceptor which adds HTTP Authorization Bearer Tokens (for use with OAUTH2 servers)
				to client requests.
			</action>
			<action type="fix">
				Add phloc-commons dependency explicitly, which resolves an issue building HAPI from source on
				some platforms. Thanks to Odysseas Pentakalos for the patch!
			</action>
			<action type="add">
				HAPI now logs a single line indicating the StAX implementation being used upon the
				first time an XML parser is created.
			</action>
			<action type="fix">
				Update methods on the server did not return a "content-location" header, but
				only a "location" header. Both are required according to the FHIR specification.
				Thanks to Bill de Beaubien of Systems Made Simple for reporting this!
			</action>
			<action type="fix" issue="26" dev="akley">
				Parser failed to correctly read contained Binary resources. Thanks to Alexander Kley for
				the patch!
			</action>
			<action type="fix" issue="29" dev="akley">
				Calling encode multiple times on a resource with contained resources caused the contained
				resources to be re-added (and the actual message to grow) with each encode pass. Thanks to
				Alexander Kley for the test case!
			</action>
			<action type="fix">
				JSON-encoded contained resources with the incorrect "_id" element (which should be "id", but some
				incorrect examples exist on the FHIR specification) now parse correctly. In other words, HAPI
				previously only accepted the correct "id" element, but now it also accepts the incorrect
				"_id" element just to be more lenient.
			</action>
			<action type="fix">
				Several unit tests failed on Windows (or any platform with non UTF-8 default encoding). This may
				have also caused resource validation to fail occasionally on these platforms as well.
				Thanks to Bill de Beaubien for reporting!
			</action>
			<action type="fix">
				toString() method on TokenParam was incorrectly showing the system as the value.
				Thanks to Bill de Beaubien for reporting!
			</action>
			<action type="update">
				Documentation on contained resources contained a typo and did not actually produce contained resources.
				Thanks
				to David Hay of Orion Health for reporting!
			</action>
			<action type="add" issue="31" dev="preston">
				Add a
				<![CDATA[<a href="https://www.vagrantup.com/">Vagrant</a>]]>
				based environment (basically a fully built, self contained development environment) for
				trying out the HAPI server modules. Thanks to Preston Lee for the pull request, and for
				offering to maintain this!
			</action>
			<action type="add" issue="32" dev="jjathman">
				Change validation API so that it uses a return type instead of exceptions to communicate
				validation failures. Thanks to Joe Athman for the pull request!
			</action>
			<action type="add" issue="35" dev="petromykhailysyn">
				Add a client interceptor which adds an HTTP cookie to each client request. Thanks to
				Petro Mykhailysyn for the pull request!
			</action>
		</release>
		<release version="0.6" date="2014-09-08"
					description="This release brings a number of new features and bug fixes!">
			<!-- 
			<action type="add">
				Allow generic client	... OAUTH
			</action>
			-->
			<action type="add">
				Add server interceptor framework, and new interceptor for logging incoming
				requests.
			</action>
			<action type="add">
				Add server validation framework for validating resources against the FHIR schemas and schematrons
			</action>
			<action type="fix">
				Tester UI created double _format and _pretty param entries in searches. Thanks to Gered King of University
				Health Network for reporting!
			</action>
			<action type="fix" issue="4">
				Create method was incorrectly returning an HTTP 204 on sucessful completion, but
				should be returning an HTTP 200 per the FHIR specification. Thanks to wanghaisheng
				for reporting!
			</action>
			<action type="fix">
				FHIR Tester UI now correctly sends UTF-8 charset in responses so that message payloads containing
				non US-ASCII characters will correctly display in the browser
			</action>
			<action type="fix">
				JSON parser was incorrectly encoding extensions on composite elements outside the element itself
				(as is done correctly for non-composite elements) instead of inside of them. Thanks to David Hay of
				Orion for reporting this!
			</action>
			<action type="add">
				Contained/included resource instances received by a client are now automatically
				added to any ResourceReferenceDt instancea in other resources which reference them.
			</action>
			<action type="add">
				Add documentation on how to use eBay CORS Filter to support Cross Origin Resource
				Sharing (CORS) to server. CORS support that was built in to the server itself has
				been removed, as it did not work correctly (and was reinventing a wheel that others
				have done a great job inventing). Thanks to Peter Bernhardt of Relay Health for all the assistance
				in testing this!
			</action>
			<action type="fix">
				IResource interface did not expose the getLanguage/setLanguage methods from BaseResource,
				so the resource language was difficult to access.
			</action>
			<action type="fix">
				JSON Parser now gives a more friendly error message if it tries to parse JSON with invalid use
				of single quotes
			</action>
			<action type="add">
				Transaction server method is now allowed to return an OperationOutcome in addition to the
				incoming resources. The public test server now does this in order to return status information
				about the transaction processing.
			</action>
			<action type="add">
				Update method in the server can now flag (via a field on the MethodOutcome object being returned)
				that the result was actually a creation, and Create method can indicate that it was actually an
				update. This has no effect other than to switch between the HTTP 200 and HTTP 201 status codes on the
				response, but this may be useful in some circumstances.
			</action>
			<action type="fix" dev="tahurac">
				Annotation client search methods with a specific resource type (e.g. List&lt;Patient&gt; search())
				won't return any resources that aren't of the correct type that are received in a response
				bundle (generally these are referenced resources, so they are populated in the reference fields instead).
				Thanks to Tahura Chaudhry of University Health Network for the unit test!
			</action>
			<action type="add">
				Added narrative generator template for OperationOutcome resource
			</action>
			<action type="fix">
				Date/time types did not correctly parse values in the format "yyyymmdd" (although the FHIR-defined format
				is "yyyy-mm-dd" anyhow, and this is correctly handled). Thanks to Jeffrey Ting of Systems Made Simple
				for reporting!
			</action>
			<action type="fix">
				Server search method for an unnamed query gets called if the client requests a named query
				with the same parameter list. Thanks to Neal Acharya of University Health Network for reporting!
			</action>
			<action type="fix">
				Category header (for tags) is correctly read in client for "read" operation
			</action>
			<action type="add">
				Transaction method in server can now have parameter type Bundle instead of
				List&lt;IResource&gt;
			</action>
			<action type="add">
				HAPI parsers now use field access to get/set values instead of method accessors and mutators.
				This should give a small performance boost.
			</action>
			<action type="fix">
				JSON parser encodes resource references incorrectly, using the name "resource" instead
				of the name "reference" for the actual reference. Thanks to
				Ricky Nguyen for reporting and tracking down the issue!
			</action>
			<action type="fix">
				Rename NotImpementedException to NotImplementedException (to correct typo)
			</action>
			<action type="fix">
				Server setUseBrowserFriendlyContentType setting also respected for errors (e.g. OperationOutcome with
				4xx/5xx status)
			</action>
			<action type="fix">
				Fix performance issue in date/time datatypes where pattern matchers were not static
			</action>
			<action type="fix">
				Server now gives a more helpful error message if a @Read method has a search parameter (which is invalid,
				but
				previously lead to a very unhelpful error message). Thanks to Tahura Chaudhry of UHN for reporting!
			</action>
			<action type="fix">
				Resource of type "List" failed to parse from a bundle correctly. Thanks to David Hay of Orion Health
				for reporting!
			</action>
			<action type="fix">
				QuantityParam correctly encodes approximate (~) prefix to values
			</action>
			<action type="fix" issue="14">
				If a server defines a method with parameter "_id", incoming search requests for that method may
				get delegated to the wrong method. Thanks to Neal Acharya for reporting!
			</action>
			<action type="add">
				SecurityEvent.Object structural element has been renamed to
				SecurityEvent.ObjectElement to avoid conflicting names with the
				java Object class. Thanks to Laurie Macdougall-Sookraj of UHN for
				reporting!
			</action>
			<action type="fix">
				Text/narrative blocks that were created with a non-empty
				namespace prefix (e.g. &lt;xhtml:div xmlns:xhtml="..."&gt;...&lt;/xhtml:div&gt;)
				failed to encode correctly (prefix was missing in encoded resource)
			</action>
			<action type="fix">
				Resource references previously encoded their children (display and reference)
				in the wrong order so references with both would fail schema validation.
			</action>
			<action type="add">
				SecurityEvent resource's enums now use friendly enum names instead of the unfriendly
				numeric code values. Thanks to Laurie MacDougall-Sookraj of UHN for the
				suggestion!
			</action>
		</release>
		<release version="0.5" date="2014-07-30">
			<action type="add">
				HAPI has a number of RESTful method parameter types that have similar but not identical
				purposes and confusing names. A cleanup has been undertaken to clean this up.
				This means that a number of existing classes
				have been deprocated in favour of new naming schemes.
				<![CDATA[<br/><br/>]]>
				All annotation-based clients and all server search method parameters are now named
				(type)Param, for example: StringParam, TokenParam, etc.
				<![CDATA[<br/><br/>]]>
				All generic/fluent client method parameters are now named
				(type)ClientParam, for example: StringClientParam, TokenClientParam, etc.
				<![CDATA[<br/><br/>]]>
				All renamed classes have been retained and deprocated, so this change should not cause any issues
				for existing applications but those applications should be refactored to use the
				new parameters when possible.
			</action>
			<action type="add">
				Allow server methods to return wildcard generic types (e.g. List&lt;? extends IResource&gt;)
			</action>
			<action type="add">
				Search parameters are not properly escaped and unescaped. E.g. for a token parameter such as
				"&amp;identifier=system|codepart1\|codepart2"
			</action>
			<action type="add">
				Add support for OPTIONS verb (which returns the server conformance statement)
			</action>
			<action type="add">
				Add support for CORS headers in server
			</action>
			<action type="add">
				Bump SLF4j dependency to latest version (1.7.7)
			</action>
			<action type="add">
				Add interceptor framework for clients (annotation based and generic), and add interceptors
				for configurable logging, capturing requests and responses, and HTTP basic auth.
			</action>
			<action type="fix">
				Transaction client invocations with XML encoding were using the wrong content type ("application/xml+fhir"
				instead
				of the correct "application/atom+xml"). Thanks to David Hay of Orion Health for surfacing this one!
			</action>
			<action type="add">
				Bundle entries now support a link type of "search". Thanks to David Hay for the suggestion!
			</action>
			<action type="add" issue="1">
				If a client receives a non 2xx response (e.g. HTTP 500) and the response body is a text/plain message or
				an OperationOutcome resource, include the message in the exception message so that it will be
				more conveniently displayed in logs and other places. Thanks to Neal Acharya for the suggestion!
			</action>
			<action type="add" issue="2">
				Read invocations in the client now process the "Content-Location" header and use it to
				populate the ID of the returned resource. Thanks to Neal Acharya for the suggestion!
			</action>
			<action type="fix" issue="3">
				Fix issue where vread invocations on server incorrectly get routed to instance history method if one is
				defined. Thanks to Neal Acharya from UHN for surfacing this one!
			</action>
			<action type="add">
				Binary reads on a server not include the Content-Disposition header, to prevent HTML in binary
				blobs from being used for nefarious purposes. See
				<![CDATA[<a href="http://gforge.hl7.org/gf/project/fhir/tracker/?action=TrackerItemEdit&tracker_id=677&tracker_item_id=3298">FHIR Tracker Bug 3298</a>]]>
				for more information.
			</action>
			<action type="add">
				Support has been added for using an HTTP proxy for outgoing requests.
			</action>
			<action type="fix">
				Fix: Primitive extensions declared against custom resource types
				are encoded even if they have no value. Thanks to David Hay of Orion for
				reporting this!
			</action>
			<action type="fix">
				Fix: RESTful server deployed to a location where the URL to access it contained a
				space (e.g. a WAR file with a space in the name) failed to work correctly.
				Thanks to David Hay of Orion for reporting this!
			</action>
		</release>
		<release version="0.4" date="2014-07-13">
			<action type="add">
				<![CDATA[<b>BREAKING CHANGE:</b>]]>: IdDt has been modified so that it
				contains a partial or complete resource identity. Previously it contained
				only the simple alphanumeric id of the resource (the part at the end of the "read" URL for
				that resource) but it can now contain a complete URL or even a partial URL (e.g. "Patient/123")
				and can optionally contain a version (e.g. "Patient/123/_history/456"). New methods have
				been added to this datatype which provide just the numeric portion. See the JavaDoc
				for more information.
			</action>
			<action type="add">
				<![CDATA[<b>API CHANGE:</b>]]>: Most elements in the HAPI FHIR model contain
				a getId() and setId() method. This method is confusing because it is only actually used
				for IDREF elements (which are rare) but its name makes it easy to confuse with more
				important identifiers. For this reason, these methods have been deprecated and replaced with
				get/setElementSpecificId() methods. The old methods will be removed at some point. Resource
				types are unchanged and retain their get/setId methods.
			</action>
			<action type="add">
				Allow use of QuantityDt as a service parameter to support the "quantity" type. Previously
				QuantityDt did not implement IQueryParameterType so it was not valid, and there was no way to
				support quantity search parameters on the server (e.g. Observation.value-quantity)
			</action>
			<action type="add">
				Introduce StringParameter type which can be used as a RESTful operation search parameter
				type. StringParameter allows ":exact" matches to be specified in clients, and handled in servers.
			</action>
			<action type="add">
				Parsers (XML/JSON) now support deleted entries in bundles
			</action>
			<action type="add">
				Transaction method now supported in servers
			</action>
			<action type="add">
				Support for Binary resources added (in servers, clients, parsers, etc.)
			</action>
			<action type="fix">
				Support for Query resources fixed (in parser)
			</action>
			<action type="fix">
				Nested contained resources (e.g. encoding a resource with a contained resource that itself contains a
				resource)
				now parse and encode correctly, meaning that all contained resources are placed in the "contained" element
				of the root resource, and the parser looks in the root resource for all container levels when stitching
				contained resources back together.
			</action>
			<action type="fix">
				Server methods with @Include parameter would sometimes fail when no _include was actually
				specified in query strings.
			</action>
			<action type="fix">
				Client requests for IdentifierDt types (such as Patient.identifier) did not create the correct
				query string if the system is null.
			</action>
			<action type="add">
				Add support for paging responses from RESTful servers.
			</action>
			<action type="fix">
				Don't fail on narrative blocks in JSON resources with only an XML declaration but no content (these are
				produced by the Health Intersections server)
			</action>
			<action type="fix">
				Server now automatically compresses responses if the client indicates support
			</action>
			<action type="fix">
				Server failed to support optional parameters when type is String and :exact qualifier is used
			</action>
			<action type="fix">
				Read method in client correctly populated resource ID in returned object
			</action>
			<action type="add">
				Support added for deleted-entry by/name, by/email, and comment from Tombstones spec
			</action>
		</release>
		<release version="0.3" date="2014-05-12"
					description="This release corrects lots of bugs and introduces the fluent client mode">
		</release>
		<release version="0.2" date="2014-04-23">
		</release>
		<release version="0.1" date="2014-04-15">
		</release>
	</body>
</document><|MERGE_RESOLUTION|>--- conflicted
+++ resolved
@@ -193,15 +193,13 @@
 				resulted in some ValueSets with duplicate codes. This has been corrected by specifying a path with each
 				filename.
 			</action>
-<<<<<<< HEAD
 			<action type="add">
 				A new flag has been added to the JPA migrator tool that causes the migrator to not try to reduce the length
 				of existing columns in the schema.
-=======
+			</action>
 			<action type="fix" issue="1483">
 				Some resource IDs and URLs for LOINC ValueSets and ConceptMaps were inconsistently populated by the
 				terminology uploader. This has been corrected.
->>>>>>> 2a2e8e0a
 			</action>
 		</release>
 		<release version="4.0.3" date="2019-09-03" description="Igloo (Point Release)">
