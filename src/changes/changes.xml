--- conflicted
+++ resolved
@@ -116,16 +116,14 @@
 				happened upon every validation however, instead of only happening once which adversely
 				affected performance. A cache has been added.
 			</action>
-<<<<<<< HEAD
+			<action type="add" issue="903">
+				Fix a bug in the DSTU2 QuestionnaireResponseValidator which prevented validation
+				on groups with only one question. Thanks David Gileadi for the pull request!
+			</action>
 			<action type="add" issue="927">
 				HAPI-FHIR_CLI now includes two new commands: one for importing and populating a
 				<![CDATA[<code>ConceptMap</code>]]> resource from a CSV; and one for exporting a
 				<![CDATA[<code>ConceptMap</code>]]> resource to a CSV.
-=======
-			<action type="add" issue="903">
-				Fix a bug in the DSTU2 QuestionnaireResponseValidator which prevented validation
-				on groups with only one question. Thanks David Gileadi for the pull request!
->>>>>>> a0c40cf9
 			</action>
 		</release>
 		<release version="3.3.0" date="2018-03-29">
