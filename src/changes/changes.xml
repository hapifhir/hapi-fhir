--- conflicted
+++ resolved
@@ -67,26 +67,26 @@
 				in the query cache that matched the same search parameters.
 			</action>
 			<action type="fix" issue="1337">
-				Improved stability of concurrency test framework. Thanks to Stig Døssing for the pull request!
+				Improved stability of concurrency test framework.  Thanks to Stig Døssing for the pull request!
 			</action>
 			<action type="change">
 				Moved in-memory matcher from Subscription module to SearchParam module and renamed the result type
 				from SubscriptionMatchResult to InMemoryMatchResult.
 			</action>
 			<action type="add">
-				Added some experimental version-independent model classes to ca.uhn.fhir.jpa.model.any. They permit
+				Added some experimental version-independent model classes to ca.uhn.fhir.jpa.model.any.  They permit
 				writing code that is version independent.
 			</action>
 			<action type="add">
 				Added new subclass of HashMapResourceProvider called SearchableHashMapResourceProvider that uses the
-				in-memory matcher to search the HashMap (using a full table scan). This allows rudimentary testing
+				in-memory matcher to search the HashMap (using a full table scan).  This allows rudimentary testing
 				without a database.
 			</action>
 			<action type="add">
 				Added a new interceptor hook called STORAGE_PRESTORAGE_DELETE_CONFLICTS that is invoked when a
 				resource delete operation is about to fail due to referential integrity conflicts.
 				Hooks have access to the list of resources that have references to the resource being deleted and
-				can delete them. The boolean return value of the hook indicates whether the server should try
+				can delete them.  The boolean return value of the hook indicates whether the server should try
 				checking for conflicts again (true means try again).
 			</action>
 			<action type="change">
@@ -98,11 +98,10 @@
 				assign a free port. This should theoretically result in fewer failed builds resulting from
 				port conflicts. Thanks to Stig Døssing for the pull request!
 			</action>
-<<<<<<< HEAD
 			<action type="fix">
 				AuthorizationInterceptor sometimes failed with a 500 error when checking compartment
 				membership on a resource that has a contained subject (Patient).
-=======
+			</action>
 			<action type="add" issue="1348">
 				JPA server now supports conditional PATCH operation (i.e. performing a patch
 				with a syntax such as
@@ -118,7 +117,6 @@
 				<a href="https://github.com/crate-metadata/json-patch">crate-metadata.json-patch</a>.
 				]]>
 				Thanks to Jens Villadsen for the suggestion and pull request!
->>>>>>> 8bef3edd
 			</action>
 		</release>
 		<release version="3.8.0" date="2019-05-30" description="Hippo">
@@ -190,7 +188,7 @@
 				a page calculation error. This has been corrected.
 			</action>
 			<action type="add">
-				In the JPA server, a much more readable error message is now returned returned when
+				In the JPA server, a much more readable error message is now returned returned when 
 				two client threads collide while trying to simultaneously create a resource with the
 				same client-assigned ID. In addition, better error messages are now returned
 				when conflicts such as this one are hit within a FHIR transaction operation.
@@ -287,7 +285,7 @@
 				(Before it was hardcoded to "/websocket").
 			</action>
 			<action type="add">
-				Added new IRemovableChannel interface. If a SubscriptionChannel implements this, then when a subscription
+				Added new IRemovableChannel interface.  If a SubscriptionChannel implements this, then when a subscription
 				channel is destroyed (because its subscription is deleted) then the remove() method will be called on that
 				channel.
 			</action>
@@ -322,7 +320,7 @@
 			</action>
 			<action type="add">
 				ValidationSupportChain will now call isCodeSystemSupported() on each entry in the chain before
-				calling fetchCodeSystem() in order to reduce the work required by chain entries. Thanks to
+				calling fetchCodeSystem() in order to reduce the work required by chain entries. Thanks to 
 				Anders Havn for the suggestion!
 			</action>
 			<action type="fix" issue="1299">
@@ -335,7 +333,7 @@
 				This has been corrected.
 			</action>
 			<action type="fix" issue="1311">
-				When encoding resources, profile declarations on contained resources will now be
+				When encoding resources, profile declarations on contained resources will now be 
 				preserved. Thanks to Anders Havn for the pull request!
 			</action>
 			<action type="fix" issue="1305">
