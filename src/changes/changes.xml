--- conflicted
+++ resolved
@@ -171,21 +171,19 @@
 				channel is destroyed (because its subscription is deleted) then the remove() method will be called on that
 				channel.
 			</action>
-<<<<<<< HEAD
-			<action type="add">
-				Expunges are now done in batches in multiple threads.  Both the number of expunge threads and batch size are configurable
-				in DaoConfig.
-=======
 			<action type="change">
 				The JSON Patch provider has been switched to use the provider from the
 				<![CDATA[
 				<a href="https://github.com/java-json-tools/json-patch">Java JSON Tools</a>
-				]]> 
+				]]>
 				project, as it is much more robust and fault tolerant.
 			</action>
 			<action type="fix">
 				Ensure that database cursors are closed immediately after performing a FHIR search.
->>>>>>> c8c81c2e
+			</action>
+			<action type="add">
+				Expunges are now done in batches in multiple threads.  Both the number of expunge threads and batch size are configurable
+				in DaoConfig.
 			</action>
 		</release>
 		<release version="3.7.0" date="2019-02-06" description="Gale">
