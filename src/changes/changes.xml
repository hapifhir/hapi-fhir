--- conflicted
+++ resolved
@@ -190,7 +190,18 @@
 				This method now only returns true if the type is a primitive datatype AND
 				the type actually has a value.
 			</action>
-<<<<<<< HEAD
+			<action type="add" issue="1330">
+				Support in the JPA Terminology Service terminology uploader has been added for
+				uploading the IMGT
+				<![CDATA[<a href="http://hla.alleles.org/nomenclature/index.html">HLA Nomenclature</a>]]>
+				distribution files as a FHIR CodeSystem. Thanks to Joel Schneider for the
+				contribution!
+			</action>
+			<action type="add" issue="1354">
+				A BOM POM has been added to the HAPI FHIR distribution, allowing users to import
+				the HAPI FHIR library with all of its submodules automatically sharing the same
+				version. Thanks to Stig Døssing for the pull request!
+			</action>
 			<action type="add">
 				A new interceptor called CascadingDeleteInterceptor has been added to the
 				JPA project. This interceptor allows deletes to cascade when a specific
@@ -198,19 +209,6 @@
 				can also be controlled by a new flag in the AuthorizationIntereptor
 				RuleBuilder, in order to ensure that cascading deletes are only available
 				to users with sufficient permission.
-=======
-			<action type="add" issue="1330">
-				Support in the JPA Terminology Service terminology uploader has been added for
-				uploading the IMGT
-				<![CDATA[<a href="http://hla.alleles.org/nomenclature/index.html">HLA Nomenclature</a>]]>
-				distribution files as a FHIR CodeSystem. Thanks to Joel Schneider for the
-				contribution!
-			</action>
-			<action type="add" issue="1354">
-				A BOM POM has been added to the HAPI FHIR distribution, allowing users to import
-				the HAPI FHIR library with all of its submodules automatically sharing the same
-				version. Thanks to Stig Døssing for the pull request!
->>>>>>> fa80223d
 			</action>
 		</release>
 		<release version="3.8.0" date="2019-05-30" description="Hippo">
