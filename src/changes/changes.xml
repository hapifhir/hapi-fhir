--- conflicted
+++ resolved
@@ -270,16 +270,14 @@
 				The <![CDATA[<code>_summary</code>]]> element was not always respected when encoding
 				JSON resources.
 			</action>
-<<<<<<< HEAD
 			<action type="change">
 				The JPA server now uses the H2 database instead of the derby database to run its 
 				unit tests. We are hoping that this cuts down on the number of false test failures 
 				we get due to mysterious derby failures.
-=======
+			</action>
 			<action type="add">
 				Added a new Pointcut STORAGE_PRESTORAGE_EXPUNGE_EVERYTHING that is called at the start of
 				the expungeEverything operation.
->>>>>>> e54af489
 			</action>
 		</release>
 		<release version="3.8.0" date="2019-05-30" description="Hippo">
