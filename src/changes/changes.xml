--- conflicted
+++ resolved
@@ -144,15 +144,12 @@
 				Avoid an endless loop of reindexing in JPA if a SearchParameter is
 				created which indexed the SearchParameter resource itself
 			</action>
-<<<<<<< HEAD
-=======
 			<action type="add" issue="854">
 				JPA server now performs temporary/placeholder ID substitution processing on elements in
 				resources which are of type "URI" in addition to the current substitution for
 				elements of type "Reference". Thanks to GitHub user @t4deon for supplying
 				a testcase!
 			</action>
->>>>>>> 72cf22e3
 		</release>
 		<release version="3.2.0" date="2018-01-13">
 			<action type="add">
