<?xml version="1.0"?>
<document xmlns:xsi="http://www.w3.org/2001/XMLSchema-instance" xmlns="http://maven.apache.org/changes/1.0.0"
			 xsi:schemaLocation="http://maven.apache.org/changes/1.0.0 ./changes.xsd">
	<properties>
		<author>James Agnew</author>
		<title>HAPI FHIR Changelog</title>
	</properties>
	<body>
		<release version="3.7.0" date="TBD" description="Gale">
			<action type="add">
				HAPI FHIR is now built using OpenJDK 11. Users are recommended to upgrade to this version
				of Java if this is feasible. We are not yet dropping support for Java 8 (aka 1.8), although
				we may do so in an upcoming release.
			</action>
			<action type="add">
				The version of a few dependencies have been bumped to the
				latest versions (dependent HAPI modules listed in brackets):
				<![CDATA[
					<ul>
						<li>Spring (JPA): 5.0.8.RELEASE -&gt; 5.1.3.RELEASE</li>
						<li>Spring-Data (JPA): 2.0.7.RELEASE -&gt; 2.1.3.RELEASE</li>
						<li>Hibernate-Core (JPA): 5.3.6.FINAL -&gt; 5.4.0.FINAL</li>
						<li>Hibernate-Search (JPA): 5.10.3.FINAL -&gt; 5.11.0.FINAL</li>
						<li>Thymeleaf (JPA): 3.0.9.RELEASE -&gt; 3.0.11.RELEASE</li>
						<li>thymeleaf-spring4 (Testpage Overlay) has been replaced with thymeleaf-spring5</li>
						<li>Commons-Lang3: 3.8 -&gt; 3.8.1</li>
						<li>Commons-Text: 1.4 -&gt; 1.4</li>
						<li>Spring Boot: 1.5.6.RELEASE -&gt; 2.1.1.RELEASE</li>
					</ul>
				]]>
			</action>
			<action type="add">
				Changed subscription processing, if the subscription criteria are straightforward (i.e. no
				chained references, qualifiers or prefixes) then attempt to match the incoming resource against
				the criteria in-memory. If the subscription criteria can't be matched in-memory, then the
				server falls back to the original subscription matching process of querying the database. The
				in-memory matcher can be disabled by setting isEnableInMemorySubscriptionMatching to "false" in
				DaoConfig (by default it is true). If isEnableInMemorySubscriptionMatching is "false", then all
				subscription matching will query the database as before.
			</action>
			<action type="change">
				Removed BaseSubscriptionInterceptor and all its subclasses (RestHook, EMail, WebSocket). These are replaced
				by two new interceptors: SubscriptionActivatingInterceptor that is responsible for activating subscriptions
				and SubscriptionMatchingInterceptor that is responsible for matching incoming resources against activated
				subscriptions. Call DaoConfig.addSupportedSubscriptionType(type) to configure which subscription types
				are supported in your environment.  If you are processing subscriptions on a separate server and only want
				to activate subscriptions on this server, you should set DaoConfig.setSubscriptionMatchingEnabled to false.
				The helper method SubscriptionInterceptorLoader.registerInterceptors()
				will check if any subscription types are supported, and if so then load active subscriptions into the
				SubscriptionRegistry and register the subscription activating interceptor.  This method also registers
				the subscription matching interceptor (that matches incoming resources and sends matches to subscription
				channels) only if DaoConfig.isSubscriptionMatchingEnabled is true.
				See https://github.com/jamesagnew/hapi-fhir/wiki/Proposed-Subscription-Design-Change for more
				details.
			</action>
			<action type="change">
				Added support for matching subscriptions in a separate server from the REST Server. To do this, run the
				SubscriptionActivatingInterceptor on the REST server and the SubscriptionMatchingInterceptor in the
				standalone server. Classes required to support running a standalone subscription server are in the
				ca.uhn.fhir.jpa.subscription.module.standalone package. These classes are excluded by default from
				the JPA ApplicationContext (that package is explicitly filtered out in the BaseConfig.java @ComponentScan).
			</action>
			<action type="add">
				Changed behaviour of FHIR Server to reject subscriptions with invalid criteria. If a Subscription
				is submitted with invalid criteria, the server returns HTTP 422 "Unprocessable Entity" and the
				Subscription is not persisted.
			</action>
			<action type="fix">
				The JPA server $expunge operation could sometimes fail to expunge if
				another resource linked to a resource that was being
				expunged. This has been corrected. In addition, the $expunge operation
				has been refactored to use smaller chunks of work
				within a single DB transaction. This improves performance and reduces contention when
				performing large expunge workloads.
			</action>
			<action type="add" issue="1117">
				A badly formatted log message when handing exceptions was cleaned up. Thanks to
				Magnus Watn for the pull request!
			</action>
			<action type="fix" issue="944">
				A NullPointerException has been fixed when using custom resource classes that
				have a @Block class as a child element. Thanks to Lars Gram Mathiasen for
				reporting and providing a test case!
			</action>
			<action type="add">
				AuthorizationInterceptor now allows the GraphQL operation to be
				authorized. Note that this is an all-or-nothing grant for now, it
				is not yet possible to specify individual resource security when
				using GraphQL.
			</action>
			<action type="fix">
				The ResponseHighlighterInterceptor now declines to handle Binary responses
				provided as a response from extended operations. In other words if the
				operation $foo returns a Binary resource, the ResponseHighliterInterceptor will
				not provide syntax highlighting on the response. This was previously the case for
				the /Binary endpoint, but not for other binary responses.
			</action>
			<action type="add">
				FHIR Parser now has an additional overload of the
				<![CDATA[<code>parseResource</code>]]> method that accepts
				an InputStream instead of a Reader as the source.
			</action>
			<action type="add">
				FHIR Fluent/Generic Client now has a new return option called
				<![CDATA[<code>returnMethodOutcome</code>]]> which can be
				used to return a raw response. This is handy for invoking operations
				that might return arbitrary binary content.
			</action>
			<action type="add">
				Moved state and functionality out of BaseHapiFhirDao.java into new classes: LogicalReferenceHelper,
				ResourceIndexedSearchParams, IdHelperService, SearcchParamExtractorService, and MatchUrlService.
			</action>
			<action type="add">
				Replaced explicit @Bean construction in BaseConfig.java with @ComponentScan. Beans with state are annotated
				with
				@Component and stateless beans are annotated as @Service. Also changed SearchBuilder.java and the
				three Subscriber classes into @Scope("protoype") so their dependencies can be @Autowired injected
				as opposed to constructor parameters.
			</action>
			<action type="fix">
				A bug in the JPA resource reindexer was fixed: In many cases the reindexer would
				mark reindexing jobs as deleted before they had actually completed, leading to
				some resources not actually being reindexed.
			</action>
			<action type="change">
				The JPA stale search deletion service now deletes cached search results in much
				larger batches (20000 instead of 500) in order to reduce the amount of noise
				in the logs.
			</action>
			<action type="add">
				AuthorizationInterceptor now allows arbitrary FHIR $operations to be authorized,
				including support for either allowing the operation response to proceed unchallenged,
				or authorizing the contents of the response.
			</action>
			<action type="add">
				JPA Migrator tool enhancements:
				An invalid SQL syntax issue has been fixed when running the CLI JPA Migrator tool against
				Oracle or SQL Server. In addition, when using the "Dry Run" option, all generated SQL
				statements will be logged at the end of the run. Also, a case sensitivity issue when running against
				some Postgres databases has been corrected.
			</action>
			<action type="add">
				In the JPA server, when performing a chained reference search on a search parameter with
				a target type of
				<![CDATA[<code>Reference(Any)</code>]]>, the search failed with an incomprehensible
				error. This has been corrected to return an error message indicating that the chain
				must be qualified with a resource type for such a field. For example,
				<![CDATA[<code>QuestionnaireResponse?subject:Patient.name=smith</code>]]>
				instead of
				<![CDATA[<code>QuestionnaireResponse?subject.name=smith</code>]]>.
			</action>
			<action type="add">
				The LOINC uploader has been updated to suport the LOINC 2.65 release
				file format.
			</action>
			<action type="add">
				The resource reindexer can now detect when a resource's current version no longer
				exists in the database (e.g. because it was manually expunged), and can automatically
				adjust the most recent version to
				account for this.
			</action>
			<action type="add">
				When updating existing resources, the JPA server will now attempt to reuse/update
				rows in the index tables if one row is being removed and one row is being added (e.g.
				because a Patient's name is changing from "A" to "B"). This has the net effect
				of reducing the number
			</action>
			<action type="fix">
				An issue was corrected with the JPA reindexer, where String index columns do not always
				get reindexed if they did not have an identity hash value in the HASH_IDENTITY column.
			</action>
			<action type="add">
				Plain Server ResourceProvider classes are no longer required to be public classes. This
				limitation has always been enforced, but did not actually serve any real purpose so it
				has been removed.
			</action>
			<action type="add">
				A new interceptor called ServeMediaResourceRawInterceptor has been added. This interceptor
				causes Media resources to be served as raw content if the client explicitly requests
				the correct content type cia the Accept header.
			</action>
			<action type="add" issue="917">
				A new configuration item has been added to the FhirInstanceValidator that
				allows you to specify additional "known extension domains", meaning
				domains in which the validator will not complain about when it
				encounters new extensions. Thanks to Heinz-Dieter Conradi for the
				pull request!
			</action>
			<action type="fix">
				Under some circumstances, when a custom search parameter was added to the JPA server
				resources could start reindexing before the new search parameter had been saved, meaning that
				it was not applied to all resources. This has been corrected.
			</action>
			<action type="change">
				In example-projects/README.md and hapi-fhir-jpaserver-example/README.md, incidate that these examples
				projects
				are no longer maintained. The README.md points users to a starter project they should use for examples.
			</action>
			<action type="change">
				Replaced use of BeanFactory with custom factory classes that Spring @Lookup the @Scope("prototype") beans
				(e.g. SearchBuilderFactory).
			</action>
			<action type="change">
				Moved e-mail from address configuration from EmailInterceptor (which doesn't exist any more) to DaoConfig.
			</action>
			<action type="add">
				Added 3 interfaces for services required by the standalone subscription server. The standalone subscription
				server doesn't have access to a database and so needs to get its resources using a FhirClient. Thus
				for each of these interfaces, there are two implementations: a Dao implementaiton and a FhirClient
				implementation. The interfaces thus introduced are ISubscriptionProvider (used to load subscriptions
				into the SubscriptionRegistry), the IResourceProvider (used to get the latest version of a resource
				if the "get latest version" flag is set on the subscription) and ISearchParamProvider used to load
				custom search parameters.
			</action>
			<action type="change">
				Separated active subscription cache from the interceptors into a new Spring component called the
				SubscriptionRegistry. This component maintains a cache of ActiveSubscriptions. An ActiveSubscription
				contains the subscription, it's delivery channel, and a list of delivery handlers.
			</action>
			<action type="change">
				Introduced a new Spring factory interface ISubscribableChannelFactory that is used to create delivery
				channels and handlers. By default, HAPI FHIR ships with a LinkedBlockingQueue implementation of the
				delivery channel factory. If a different type of channel factory is required (e.g. JMS or Kafka), add it
				to your application context and mark it as @Primary.
			</action>
			<action type="fix" issue="980">
				When using the HL7.org DSTU2 structures, a QuestionnaireResponse with a
				value of type reference would fail to parse. Thanks to David Gileadi for
				the pull request!
			</action>
			<action type="add" issue="1051">
				FHIR Servers now support the HTTP HEAD method for FHIR read operations. Thanks
				to GitHub user Cory00 for the pull request!
			</action>
			<action type="fix">
				When running the JPA server on Oracle, certain search queries that return a very large number of
				_included resources failed with an SQL exception stating that too many parameters were used. Search
				include logic has been reworked to avoid this.
			</action>
			<action type="fix">
				JPA Subscription deliveries did not always include the accurate versionId if the Subscription
				module was configured to use an external queuing engine. This has been corrected.
			</action>
			<action type="add">
				It is now possible in a plain or JPA server to specify the default return
				type for create/update operations when no Prefer header has been provided
				by the client.
			</action>
			<action type="add">
				It is now possible in a JPA server to specify the _total calculation
				behaviour if no parameter is supplied by the client. This is done using a
				new setting on the DaoConfig. This can be used to force a total to
				always be calculated for searches, including large ones.
			</action>
			<action type="add">
				AuthorizationInterceptor now rejects transactions with an invalid or unset request
				using an HTTP 422 response	Bundle type instead of silently refusing to authorize them.
			</action>
			<action type="add">
				AuthorizationInterceptor is now able to authorize DELETE operations performed via a
				transaction operation. Previously these were always denied.
			</action>
			<action type="add" issue="1065">
				OperationDefinitions are now created for named queries in server
				module. Thanks to Stig Døssing for the pull request!
			</action>
			<action type="add">
				A new server interceptor has been added called "SearchNarrowingInterceptor".
				This interceptor can be used to automatically narrow the scope of searches
				performed by the user to limit them to specific resources or compartments
				that the user should have access to.
			</action>
			<action type="add">
				In a DSTU2 server, if search parameters are expressed with chains directly in the
				parameter name (e.g. 
				<![CDATA[<code>@RequiredParam(name="subject.name.family")</code>]]>) the second
				part of the chain was lost when the chain was described in the server
				CapabilityStatement. This has been corrected.
			</action>
			<action type="fix">
				In the JPA server, search/read operations being performed within a transaction bundle
				did not pass the client request HTTP headers to the sub-request. This meant that
				AuthorizationInterceptor could not authorize these requests if it was depending on
				headers being present.
			</action>
			<action type="fix">
				When using a client in DSTU3/R4 mode, if the client attempted to validate the server
				CapabilityStatement but was not able to parse the response, the client would throw
				an exception with a misleading error about the Conformance resource not existing. This
				has been corrected. Thanks to Shayaan Munshi for reporting and providing a test case!
			</action>
			<action type="fix">
				It is now possible to upload a ConceptMap to the JPA server containing mappings where the
				source or target is a StructureDefinition canonical URI. This was previously blocked, as the
				system could not apply these mappings. It is now permitted to be stored, although
				the system will still not apply these mappings.
			</action>
			<action type="add">
				A wrapper script for Maven has been added, enabling new users to use Maven without having
				to install it beforehand. Thanks to Ari Ruotsalainen for the Pull Request!
			</action>
			<action type="add">
				AuthorizationInterceptor can now allow a user to perform a search that is scoped to a particular
				resource (e.g. Patient?_id=123) if the user has read access for that specific instance.
			</action>
<<<<<<< HEAD
			<action type="fix" issue="1084">
				In JPA Server REST Hook Subscriptions, any Headers defined in the
				Subscription resource are now applied to the outgoing HTTP
				request.
				Thanks to Volker Schmidt for the pull request!
=======
			<action type="add">
				HAPI FHIR will now log the Git revision when it first starts up (on the ame line as the version number
				that it already logs).
>>>>>>> 4367e340
			</action>
		</release>
		<release version="3.6.0" date="2018-11-12" description="Food">
			<action type="add">
				The version of a few dependencies have been bumped to the
				latest versions (dependent HAPI modules listed in brackets):
				<![CDATA[
					<ul>
						<li>Karaf (OSGi): 4.1.4 -&gt; 4.1.6</li>
						<li>Commons-Compress (JPA): 1.14 -&gt; 1.18</li>
						<li>Jackson (JPA): 2.9.2 -&gt; 2.9.7</li>
					</ul>
				]]>
			</action>
			<action type="fix">
				A bug in the JPA migration tasks from 3.4.0 to 3.5.0 caused a failure if the HFJ_SEARCH_PARM
				table did not exist. This table existed in previous versions of HAPI FHIR but was dropped
				in 3.5.0, meaning that migrations would fail if the database was created using a snapshot
				version of 3.5.0.
			</action>
			<action type="fix">
				Automatic ID generation for contained resources (in cases where the user hasn't manually specified an ID)
				has been streamlined to generate more predictable IDs in some cases.
			</action>
			<action type="fix">
				An issue in the HAPI FHIR CLI database migrator command has been resolved, where
				some database drivers did not automatically register and had to be manually added to
				the classpath.
			</action>
			<action type="add">
				The module which deletes stale searches has been modified so that it deletes very large
				searches (searches with 10000+ results in the query cache) in smaller batches, in order
				to avoid having very long running delete operations occupying database connections for a
				long time or timing out.
			</action>
			<action type="fix">
				When invoking an operation using the fluent client on an instance, the operation would
				accidentally invoke against the server if the provided ID did not include a type. This
				has been corrected so that an IllegalArgumentException is now thrown.
			</action>
			<action type="add">
				A new operation has been added to the JPA server called
				<![CDATA[<code>$trigger-subscription</code>]]>. This can
				be used to cause a transaction to redeliver a resource that previously triggered.
				See
				<![CDATA[<a href="https://smilecdr.com/docs/current/fhir_repository/subscription.html#manually-triggering-subscriptions">this link</a>]]>
				for a description of how this feature works. Note that you must add the
				SubscriptionRetriggeringProvider as shown in the sample project
				<![CDATA[<a href="https://github.com/hapifhir/hapi-fhir-jpaserver-starter/blob/master/src/main/java/ca/uhn/fhir/jpa/demo/JpaServerDemo.java">here</a>.]]>
			</action>
			<action type="add">
				When operating in R4 mode, the HAPI FHIR server will now populate Bundle.entry.response
				for history and search results, which is did not previously do.
			</action>
			<action type="add">
				The JPA database migrator tool has been enhanced so that it now supports migrations from
				HAPI FHIR 3.3.0 to HAPI FHIR 3.4.0 / 3.5.0+ as well.
			</action>
			<action type="fix">
				When using the HAPI FHIR CLI, user-prompted passwords were not correctly encoded, meaning that the
				"--basic-auth PROMPT" action was not usable. This has been corrected.
			</action>
			<action type="add">
				The JPA server SearchCoordinator has been refactored to make searches more efficient:
				When a search is performed, the SearchCoordinator loads multiple pages of results even
				if the user has only requested a small number. This is done in order to prevent needing
				to re-run the search for every page of results that is loaded.
				In previous versions of HAPI FHIR, when a search was made the SearchCoordinator would
				prefetch as many results as the user could possibly request across all pages (even if
				this meant prefetching thousands or millions of resources).
				As of this version, a new option has been added to DaoConfig that specifies how many
				resources to prefetch. This can have a significant impact on performance for servers
				with a large number of resources, where users often only want the first page
				of results.
				See
				<![CDATA[<code>DatConfig#setSearchPreFetchThresholds()</code>]]>
				for configuration of this feature.
			</action>
			<action type="add">
				When performing a JPA server using a date parameter, if a time is not specified in
				the query URL, the date range is expanded slightly to include all possible
				timezones where the date that could apply. This makes the search slightly more
				inclusive, which errs on the side of caution.
			</action>
			<action type="fix">
				A bug was fixed in the JPA server $expunge operation where a database connection
				could sometimes be opened and not returned to the pool immediately, leading to
				pool starvation if the operation was called many times in a row.
			</action>
			<action type="add">
				A new setting has been added to the JPA server DaoConfig that causes the server
				to keep certain searches "warm" in the cache. This means that the search will
				be performed periodically in the background in order to keep a reasonably fresh copy
				of the results in the query cache.
			</action>
			<action type="fix">
				When using the testpage overlay to delete a resource, currently a crash can occur
				if an unqualified ID is placed in the ID text box. This has been corrected.
			</action>
			<action type="fix">
				AuthorizationInterceptor did not allow FHIR batch operations when the transaction()
				permission is granted. This has been corrected so that transaction() allows both
				batch and transaction requests to proceed.
			</action>
			<action type="add">
				The JPA server now automatically supplies several appropriate hibernate performance
				settings as long as the JPA EntityManagerFactory was created using HAPI FHIR's
				built-in method for creating it.
				<![CDATA[<br/><br/>]]>
				Existing JPA projects should consider using
				<![CDATA[<code>super.entityManagerFactory()</code>]]>
				as shown in
				<![CDATA[<a href="https://github.com/hapifhir/hapi-fhir-jpaserver-starter/blob/master/src/main/java/ca/uhn/fhir/jpa/demo/FhirServerConfig.java#L62">the example project</a>]]>
				if they are not already.
			</action>
			<action type="add">
				The FhirTerser <![CDATA[<code>getValues(...)</code>]]> methods have been overloaded. The terser can now be
				used to create a null-valued element where none exists. Additionally, the terser can now add a null-valued
				extension where one or more such extensions already exist. These changes allow better population of FHIR
				elements provided an arbitrary FHIR path.
			</action>
			<action type="fix">
				The FhirTerser <![CDATA[<code>getValues(...)</code>]]> methods were not properly handling modifier
				extensions for verions of FHIR prior to DSTU3. This has been corrected.
			</action>
			<action type="fix">
				When updating resources in the JPA server, a bug caused index table entries to be refreshed
				sometimes even though the index value hadn't changed. This issue did not cause incorrect search
				results but had an effect on write performance. This has been corrected.
			</action>
			<action type="add">
				The @Operation annotation used to declare operations on the Plain Server now
				has a wildcard constant which may be used for the operation name. This allows
				you to create a server that supports operations that are not known to the
				server when it starts up. This is generally not advisable but can be useful
				for some circumstances.
			</action>
			<action type="add">
				When using an @Operation method in the Plain Server, it is now possible
				to use a parameter annotated with @ResourceParam to receive the Parameters
				(or other) resource supplied by the client as the request body.
			</action>
			<action type="add">
				The JPA server version migrator tool now runs in a multithreaded way, allowing it to
				upgrade th database faster when migration tasks require data updates.
			</action>
			<action type="fix">
				A bug in the JPA server was fixed: When a resource was previously deleted,
				a transaction could not be posted that both restored the deleted resource but
				also contained references to the now-restored resource.
			</action>
			<action type="fix">
				The $expunge operation could sometimes fail to delete resources if a resource
				to be deleted had recently been returned in a search result. This has been
				corrected.
			</action>
			<action type="add">
				A new setting has been added to the JPA Server DopConfig that controls the
				behaviour when a client-assigned ID is encountered (i.e. the client performs
				an HTTP PUT to a resource ID that doesn't already exist on the server). It is
				now possible to disallow this action, to only allow alphanumeric IDs (the default
				and only option previously) or allow any IDs including alphanumeric.
			</action>
			<action type="add" issue="1103" dev="ruthakm">
				It is now possible to use your own IMessageResolver instance in the narrative
				generator. Thanks to Ruth Alkema for the pull request!
			</action>
			<action type="fix" issue="1071" dev="volsch">
				When restful reponses tried to return multiple instances of the same response header,
				some instances were discarded. Thanks to Volker Schmidt for the pull request!
			</action>
			<action type="add">
				The REST client now allows for configurable behaviour as to whether a
				<![CDATA[<code>_format</code>]]>
				parameter should be included in requests.
			</action>
			<action type="add">
				JPA server R4 SearchParameter custom expression validation is now done using the
				actual FHIRPath evaluator, meaning it is more rigorous in what it can find.
			</action>
			<action type="fix" issue="1047">
				A NullPointerException in DateRangeParam when a client URL conrtained a malformed
				date was corrected. Thanks Heinz-Dieter Conradi for the Pull Request!
			</action>
		</release>

		<release version="3.5.0" date="2018-09-17">
			<action type="add">
				HAPI FHIR now supports JDK 9 and JDK 10, both for building HAPI FHIR
				as well as for use. JDK 8 remains supported and is the minimum requirement
				in order to build or use HAPI FHIR.
			</action>
			<action type="add">
				A new command has been added to the HAPI FHIR CLI tool: "migrate-database". This
				command performs the schema modifications required when upgrading HAPI FHIR JPA
				to a new version (previously this was a manual process involving running scripts and
				reindexing everything).
				<![CDATA[
				<br/><br>
				See the
				<a href="http://hapifhir.io/doc_cli.html#migrate-database">command documentation</a>
				for more information on how to use this tool. Please post in the HAPI FHIR
				Google Group if you run into issues, as this is a brand new framework and we still need
				lots of help with testing.
				]]>
			</action>
			<action type="add">
				The version of a few dependencies have been bumped to the
				latest versions (dependent HAPI modules listed in brackets):
				<![CDATA[
					<ul>
						<li>Gson (JSON Parser): 2.8.1 -&gt; 2.8.5</li>
						<li>Spring Framework (JPA): 5.0.3.RELEASE -&gt; 5.0.8.RELEASE</li>
						<li>Hibernate ORM (JPA): 5.2.16.Final -&gt; 5.3.6.Final</li>
						<li>Hibernate Search (JPA): 5.7.1.Final -&gt; 5.10.3.Final</li>
						<li>Jetty (CLI): 9.4.8.v20171121 -&gt; 9.4.12.v20180830</li>
						<li>Commons-Codec (All): 1.10 -&gt; 1.11</li>
						<li>Commons-Lang (All): 3.7 -&gt; 3.8</li>
						<li>Commons-IO (All): 2.5 -&gt; 2.6</li>
						<li>Spring-Data (JPA): 1.11.6.RELEASE -&gt; 2.0.7.RELEASE</li>
					</ul>
				]]>
			</action>
			<action type="add">
				A new mnandatory library depdendency has been added to hapi-fhir-base, meaning that all
				applications using HAPI FHIR must import ti: commons-text. This library has been added as
				a few utility methods used by HAPI FHIR that were formerly in the commons-lang3
				project have been moved into commons-text. This library has been added as a non-optional
				dependency in the hapi-fhir-base POM, so Maven/Gradle users should not have to make
				any changes.
			</action>
			<action type="add">
				The JPA server now has a configuration item in the DaoConfig to specify which bundle types
				may be stored as-is on the /Bundle endpoint. By default the following types
				are allowed: collection, document, message.
			</action>
			<action type="add">
				CapabilityStatements generated by the server module will now include the server
				base URL in the
				<![CDATA[<code>CapabilityStatement.implementation.url</code>]]>
				field.
			</action>
			<action type="add" issue="974">
				Spring-data (used by the JPA server) has been upgraded to version 2.0.7
				(from version 1.11.6). Thanks to Roman Doboni for the pull request!
			</action>
			<action type="fix">
				A crash in the validator was fixed: Validating a Bundle that did not have Bundle.fullUrl
				populated could cause a NullPointerException.
			</action>
			<action type="add">
				AuthorizationInterceptor now examines requests more closely in order
				to block requests early that are not possibly going to return
				allowable results when compartment rules are used. For example,
				if an AuthorizationInterceptor is configured to allow only
				<![CDATA[<b>read</b>]]>
				access to compartment
				<![CDATA[<code>Patient/123</code>]]>,
				a search for
				<![CDATA[<code>Observation?subject=987</code>]]>
				will now be blocked before the method handler is called. Previously
				the search was performed and the results were examined in order to
				determine whether they were all in the appropriate compartment, but
				this incurs a performance cost, and means that this search would
				successfully return an empty Bundle if no matches were present.
				<![CDATA[<br/><br/>]]>
				A new setting on AuthorizationInterceptor called
				<![CDATA[<code>setFlags(flags)</code>]]>
				can be used to maintain the previous behaviour.
			</action>
			<action type="974">
				JPA server loading logic has been improved to enhance performance when
				loading a large number of results in a page, or when loading multiple
				search results with tags. Thanks to Frank Tao for the pull request!
				This change was introduced as a part of a collaboration between
				HAPI FHIR and the US National Institiutes for Health (NIH).
			</action>
			<action type="fix" issue="1010">
				Resource loading logic for the JPA server has been optimized to
				reduce the number of database round trips required when loading
				search results where many of the entries have a "forced ID" (an alphanumeric
				client-assigned resource ID). Thanks to Frank Tao for the pull
				request!
				This change was introduced as a part of a collaboration between
				HAPI FHIR and the US National Institiutes for Health (NIH).
			</action>
			<action type="add" issue="1000">
				LOINC uploader has been updated to support the new LOINC filename
				scheme introduced in LOINC 2.64. Thanks to Rob Hausam for the
				pull request!
			</action>
			<action type="add">
				In the JPA server, it is now possible for a custom search parameter
				to use the
				<![CDATA[<code>resolve()</code>]]> function in its path to descend into
				contained resources and index fields within them.
			</action>
			<action type="add">
				A new IValidationSupport implementation has been added, named CachingValidationSupport. This
				module wraps another implementation and provides short-term caching. This can have a dramatic
				performance improvement on servers that are validating or executing FHIRPath repeatedly
				under load. This module is used by default in the JPA server.
			</action>
			<action type="fix">
				An index in the JPA server on the HFJ_FORCED_ID table was incorrectly
				not marked as unique. This meant that under heavy load it was possible to
				create two resources with the same client-assigned ID.
			</action>
			<action type="fix">
				The JPA server
				<![CDATA[<code>$expunge</code>]]>
				operation deleted components of an individual resource record in
				separate database transactions, meaning that if an operation failed
				unexpectedly resources could be left in a weird state. This has been
				corrected.
			</action>
			<action type="fix" issue="1015">
				A bug was fixed in the JPA terminology uploader, where it was possible
				in some cases for some ValueSets and ConceptMaps to not be saved because
				of a premature short circuit during deferred uploading. Thanks to
				Joel Schneider for the pull request!
			</action>
			<action type="fix" issue="969">
				A bug in the HAPI FHIR CLI was fixed, where uploading terminology for R4
				could cause an error about the incorrect FHIR version. Thanks to
				Rob Hausam for the pull request!
			</action>
			<action type="add">
				A new method has been added to AuthorizationInterceptor that can be used to
				create rules allowing FHIR patch operations. See
				<![CDATA[<a href="http://hapifhir.io/doc_rest_server_security.html#Authorizing_Patch_Operations">Authorizing Patch Operations</a>]]>
				for more information.
			</action>
			<action type="add" issue="1018">
				A new view has been added to the JPA server, reducing the number of database
				calls required when reading resources back. This causes an improvement in performance.
				Thanks to Frank Tao for the pull request!
			</action>
			<action type="fix">
				A crash was fixed when deleting a ConceptMap resource in the
				JPA server. This crash was a regression in HAPI FHIR 3.4.0.
			</action>
			<action type="fix">
				A crash in the JPA server when performing a manual reindex of a deleted resource
				was fixed.
			</action>
			<action type="fix">
				Using the generic/fluent client, it is now possible to
				invoke the $process-message method using a standard
				client.operation() call. Previously this caused a strange
				NullPointerException.
			</action>
			<action type="fix">
				The REST Server now sanitizes URL path components and query parameter
				names to escape several reserved characters (e.g. &quot; and &lt;)
				in order to prevent HTML injection attacks via maliciously
				crafted URLs.
			</action>
			<action type="add" issue="912">
				The generic/fluent client now supports the :contains modifier on
				string search params. Thanks to Clayton Bodendein for the pull
				request!
			</action>
			<action type="fix" issue="996">
				The HAPI FHIR Server has been updated to correctly reflect the current
				FHIR specification behaviour for the Prefer header. This means that
				the server will no longer return an OperationOutcome by default, but
				that one may be requested via a Prefer header, using the newly implemented
				"Repreentation: OperationOutcome" value.
				Thanks to Ana Maria Radu for the pul request!
			</action>
			<action type="add">
				The REST Server module now allows more than one Resource Provider
				(i.e. more than one implementation of IResourceProvider) to be registered
				to the RestfulServer for the same resource type. Previous versions of
				HAPI FHIR have always limited support to a single resource provider, but
				this limitation did not serve any purpose so it has been removed.
			</action>
			<action type="add">
				The HashMapResourceProvider now supports the type and
				instance history operations. In addition, the search method
				for the
				<![CDATA[<code>_id</code>]]> search parameter now has the
				search parameter marked as "required". This means that additional
				search methods can be added in subclasses without their intended
				searches being routed to the searchById method. Also, the resource
				map now uses a LinkedHashMap, so searches return a predictable
				order for unit tests.
			</action>
			<action type="fix">
				Fixed a bug when creating a custom search parameter in the JPA
				server: if the SearchParameter resource contained an invalid
				expression, create/update operations for the given resource would
				fail with a cryptic error. SearchParameter expressions are now
				validated upon storage, and the SearchParameter will be rejected
				if the expression can not be processed.
			</action>
			<action type="add">
				The generic client history operations (history-instance, history-type,
				and history-server) now support the
				<![CDATA[<code>_at</code>]]> parameter.
			</action>
			<action type="add">
				In the plain server, many resource provider method parameters may now
				use a generic
				<![CDATA[<code>IPrimitiveType&lt;String&gt;</code>]]>
				or
				<![CDATA[<code>IPrimitiveType&lt;Date&gt;</code>]]> at the
				parameter type. This is handy if you are trying to write code
				that works across versions of FHIR.
			</action>
			<action type="add">
				Several convenience methods have been added to the fluent/generic
				client interfaces. These methods allow the adding of a sort via a
				SortSpec object, as well as specifying search parameters via a plain
				Map of Strings.
			</action>
			<action type="add">
				A new client interceptor called ThreadLocalCapturingInterceptor has been
				added. This interceptor works the same way as CapturingInterceptor in that
				it captures requests and responses for later processing, but it uses
				a ThreadLocal object to store them in order to facilitate
				use in multithreaded environments.
			</action>
			<action type="add">
				A new constructor has been added to the client BasicAuthInterceptor
				allowing credentials to be specified in the form
				"username:password" as an alternate to specifying them as two
				discrete strings.
			</action>
			<action type="add">
				SimpleBundleProvider has been modified to optionally allow calling
				code to specify a search UUID, and a field to allow the preferred
				page size to be configured.
			</action>
			<action type="add">
				The JPA server search UUID column has been reduced in length from
				40 chars to 36, in order to align with the actual length of the
				generated UUIDs.
			</action>
			<action type="add">
				Plain servers using paging may now specify an ID/name for
				individual pages being returned, avoiding the need to
				respond to arbitrary offset/index requests from the server.
				In this mode, page links in search result bundles simply
				include the ID to the next page.
			</action>
			<action type="fix" issue="965">
				An issue was fixed in BundleUtil#toListOfEntries, where sometimes
				a resource could be associated with the wrong entry in the response.
				Thanks to GitHub user @jbalbien for the pull request!
			</action>
			<action type="add">
				JPA subscription delivery queues no longer store the resource body in the
				queue (only the ID), which should reduce the memory/disk footprint of the queue
				when it grows long.
			</action>
			<action type="fix" issue="1053">
				A bug was fixed in JPA server searches: When performing a search with a _lastUpdate
				filter, the filter was applied to any _include values, which it should not have been.
				Thanks to Deepak Garg for reporting!
			</action>
			<action type="add">
				When performing a ConceptMap/$translate operation with reverse="true" in the arguments,
				the equivalency flag is now set on the response just as it is for a non-reverse lookup.
			</action>
			<action type="add">
				When executing a FHIR transaction in JPA server, if the request bundle contains
				placeholder IDs references (i.e. "urn:uuid:*" references) that can not be resolved
				anywhere else in the bundle, a user friendly error is now returned. Previously,
				a cryptic error containing only the UUID was returned. As a part of this change,
				transaction processing has now been consolidated into a single codebase for DSTU3
				/ R4 (and future) versions of FHIR. This should greatly improve maintainability
				and consistency for transaction processing.
			</action>
			<action type="add">
				ResponseHighlighterInterceptor now displays the total size of the output and
				an estimate of the transfer time at the bottom of the response.
			</action>
			<action type="add" issue="1022">
				The Prefer header is now honoured for HTTP PATCH requests. Thanks to
				Alin Leonard for the Pull Request!
			</action>
			<action type="add">
				The <![CDATA[<code>Composition</code>]]> operation <![CDATA[<code>$document</code>]]> has been
				implemented. Thanks to Patrick Werner for the Pull Request!
			</action>
			<action type="add">
				HAPI FHIR CLI commands that allow Basic Auth credentials or a Bearer Token may now use
				a value of "PROMPT" to cause the CLI to prompt the user for credentials using an
				interactive prompt.
			</action>
			<action type="remove">
				The experimental "dynamic mode" for search parameter registration has been removed. This
				mode was never published or documented and was labelled as experimental, so I am hoping it
				was never depended on by anyone. Please post on the HAPI FHIR mailing list if this
				change affects you.
			</action>
			<action type="fix">
				A crash was fixed when using the ConceptMap/$translate operation to translate a mapping
				where the equivalence was not specified.
			</action>
			<action type="add">
				The maximum length for codes in the JPA server terminology service have been increased
				to 500 in order to better accomodate code systems with very long codes.
			</action>
			<action type="fix">
				A bug in the DSTU3 validator was fixed where validation resources such as StructureDefinitions
				and Questionnaires were cached in a cache that never expired, leading to validations against
				stale versions of resources.
			</action>
			<action type="fix">
				In the REST server, if an incoming request has the Content-Encoding header, the server will
				not try to read request parameters from the content stream. This avoids an incompatibility with
				new versions of Jetty.
			</action>
			<action type="fix" issue="1050">
				Custom profile names when not matching standard FHIR profile names, are now
				handled properly by the validator. Thanks to Anthony Sute
				for the Pull Request!
			</action>
			<action type="add">
				The JPA server now performs a count query instead of a more expensive data query
				when searches using
				<![CDATA[<code>_summary=count</code>]]>.
				This means that a total will always be returned in the Bundle (this isn't always
				guaranteed otherwise, since the Search Controller can result in data being returned
				before the total number of results is known).
			</action>
			<action type="add">
				The JPA server SearchCoordinator now prefetches only a smaller and configurable number
				of results during the initial search request, and more may be requested in subsequent
				page requests. This change may have a significant improvement on performance: in
				previous versions of HAPI FHIR, even if the user only wanted the first page of 10
				results, many many more might be prefetched, consuming database resources and
				server time.
			</action>
		</release>
		<release version="3.4.0" date="2018-05-28">
			<action type="add">
				The version of a few dependencies have been bumped to the
				latest versions (dependent HAPI modules listed in brackets):
				<![CDATA[
					<ul>
						<li>Commons-Lang3 (All): 3.6 -&gt; 3.7</li>
						<li>Hibernate (JPA): 5.2.12.Final -&gt; 5.2.16.Final</li>
						<li>Javassist (JPA): 3.20.0-GA -&gt; 3.22.0-GA</li>
					</ul>
				]]>
			</action>
			<action type="add">
				Several enhancements have been made to the JPA server index
				tables. These enhancements consist of new colums that will be
				used in a future version of HAPI FHIR to significantly decrease
				the amount of space required for indexes on token and string index
				types.
				<![CDATA[<br/><br/>]]>
				These new columns are not yet used in HAPI FHIR 3.4.0 but will be
				enabled in HAPI FHIR 3.5.0. Anyone upgrading to HAPI FHIR 3.4.0 (or above)
				is recommended to invoke the following SQL statement on their
				database in order to reindex all data in a background job:
				<![CDATA[<br/>]]>
				<![CDATA[<pre>update HFJ_RESOURCE set SP_INDEX_STATUS = null;</pre>]]>
				<![CDATA[<br/>]]>
				Note that if you do this reindex now, you will not have any downtime while
				you upgrade to HAPI FHIR 3.5.0. If you need to perform the reindex at the
				time that you upgrade to HAPI FHIR 3.5.0 some indexes may not be
				available.
				<![CDATA[<br/>]]>
				In addition, the following schema changes should be made while upgrading:
				<![CDATA[<br/>]]>
				<![CDATA[<pre>update table TRM_CODESYSTEM_VER drop column RES_VERSION_ID;
alter table TRM_CODESYSTEM_VER drop constraint IDX_CSV_RESOURCEPID_AND_VER</pre>]]>
			</action>
			<action type="add">
				R4 structures have been updated to the latest definitions
				(SVN 13732)
			</action>
			<action type="fix" issue="846">
				When calling a getter on a DSTU3/R4 structure for a choice type
				(e.g. Observation#getValueString()), a NullPointerException
				was thrown if there was no value in this field, and the NPE
				had no useful error message. Now this method call will simply
				return null.
				method
			</action>
			<action type="fix">
				When performing a FHIR resource update in the JPA server
				where the update happens within a transaction, and the
				resource being updated contains placeholder IDs, and
				the resource has not actually changed, a new version was
				created even though there was not actually any change.
				This particular combination of circumstances seems very
				specific and improbable, but it is quite common for some
				types of solutions (e.g. mapping HL7v2 data) so this
				fix can prevent significant wasted space in some cases.
			</action>
			<action type="fix">
				JPA server index tables did not have a column length specified
				on the resource type column. This caused the default of 255 to
				be used, which wasted a lot of space since resource names are all
				less than 30 chars long and a single resource can have 10-100+
				index rows depending on configuration. This has now been set
				to a much more sensible 30.
			</action>
			<action type="fix">
				The LOINC uploader for the JPA Terminology Server has been
				significantly beefed up so that it now takes in the full
				set of LOINC distribution artifacts, and creates not only
				the LOINC CodeSystem but a complete set of concept properties,
				a number of LOINC ValueSets, and a number of LOINC ConceptMaps.
				This work was sponsored by the Regenstrief Institute. Thanks
				to Regenstrief for their support!
			</action>
			<action type="add">
				The DSTU2 validator has been refactored to use the same codebase
				as the DSTU3/R4 validator (which were harmonized in HAPI FHIR 3.3.0).
				This means that we now have a single codebase for all validators, which
				improves maintainability and brings a number of improvements
				to the accuracy of DSTU2 resource validation.
			</action>
			<action type="fix">
				When encoding a resource that had contained resources with user-supplied
				local IDs (e.g. resource.setId("#1")) as well as contained resources
				with no IDs (meaning HAPI should automatically assign a local ID
				for these resources) it was possible for HAPI to generate
				a local ID that already existed, making the resulting
				serialization invalid. This has been corrected.
			</action>
			<action type="add">
				The REST Generic Client now supports invoking an operation
				on a specific version of a resource instance.
			</action>
			<action type="add">
				A new operation has been added to the JPA server called
				"$expunge". This operation can be used to physically delete
				old versions of resources, logically deleted resources, or
				even all resources in the database.
			</action>
			<action type="add">
				An experimental new feature has been added to AuthorizationInterceptor which
				allows user-supplied checkers to add additional checking logic
				to determine whether a particular rule applies. This could be
				used for example to restrict an auth rule to particular
				source IPs, or to only allow operations with specific
				parameter values.
			</action>
			<action type="add">
				A new qualifier has been added to the AuthorizationInterceptor
				RuleBuilder that allows a rule on an operation to match
				<![CDATA[<code>atAnyLevel()</code>]]>, meaning that the rule
				applies to the operation by name whether it is at the
				server, type, or instance level.
			</action>
			<action type="add">
				Calling <![CDATA[<code>IdType#withVersion(String)</code>]]>
				with a null/blank parameter will now return a copy of the
				ID with the version removed. Previously this call would
				deliberately cause an IllegalArgumentException.
			</action>
			<action type="fix">
				When updating resources on the JPA server, tags did not always
				consistently follow FHIR's recommended rules for tag retention. According
				to FHIR's rules, if a tag is not explicitly present on an update but
				was present on the previous version, it should be carried forward anyhow.
				Due to a bug, this happened when more than one tag was present
				but not when only one was present. This has been corrected. In
				addition, a new request header called
				<![CDATA[<code>X-Meta-Snapshot-Mode</code>]]>
				has been added that can be used by the client to override
				this behaviour.
			</action>
			<action type="fix">
				The JPA server's resource counts query has been optimized to
				give the database a bit more flexibility to
				optimize, which should increase performance for this query.
			</action>
			<action type="add">
				The JPA server CapabilityStatement generator has been tuned
				so that resource counts are no longer calculated synchronously
				as a part of building the CapabilityStatement response. With
				this change, counts are calculated in the background and cached
				which can yield significant performance improvements on
				hevaily loaded servers.
			</action>
			<action type="fix">
				Fix a significant performance regression in 3.3.0 when validating DSTU3 content using the
				InstanceValidator. From 3.3.0 onward, StructureDefinitions are converted to FHIR R4
				content on the fly in order to reduct duplication in the codebase. These conversions
				happened upon every validation however, instead of only happening once which adversely
				affected performance. A cache has been added.
			</action>
			<action type="add" issue="903">
				Fix a bug in the DSTU2 QuestionnaireResponseValidator which prevented validation
				on groups with only one question. Thanks David Gileadi for the pull request!
			</action>
			<action type="add" issue="709">
				The <![CDATA[<code>ConceptMap</code>]]> operation <![CDATA[<code>$translate</code>]]> has been
				implemented.
			</action>
			<action type="add" issue="927">
				HAPI-FHIR_CLI now includes two new commands: one for importing and populating a
				<![CDATA[<code>ConceptMap</code>]]> resource from a CSV; and one for exporting a
				<![CDATA[<code>ConceptMap</code>]]> resource to a CSV.
			</action>
			<action type="add">
				Operation methods on a plain server may now use parameters
				of type String (i.e. plain Java strings), and any FHIR primitive
				datatype will be automatically coerced into a String.
			</action>
			<action type="add">
				The HAPI FHIR CLI now supports importing an IGPack file as an import
				to the validation process.
			</action>
			<action type="add">
				When two threads attempt to update the same resource at the same time, previously
				an unspecified error was thrown by the JPA server. An HTTP 409
				(Conflict) with an informative error message is now thrown.
			</action>
			<action type="fix">
				A bug in the JPA server's DSTU2 transaction processing routine caused it
				to occasionally consume two database connections, which could lead to deadlocks
				under heavy load. This has been fixed.
			</action>
			<action type="fix">
				AuthorizationInterceptor sometimes incorrectly identified an operation
				invocation at the type level as being at the instance level if the method
				indicated that the IdParam parameter was optional. This has been fixed.
			</action>
			<action type="add">
				StructureDefinitions for the FHIR standard extensions have been added to the
				hapi-fhir-validation-resources-XXXX modules. Thanks to Patrick Werner for the
				pull request! These have also been added to the list of definitions uploaded
				by the CLI "upload-definitions" command.
			</action>
			<action type="fix">
				A workaround for an invalid search parameter path in the R4 consent
				resource has been implemented. This path was preventing some Consent
				resources from successfully being uploaded to the JPA server. Thanks to
				Anthony Sute for identifying this.
			</action>
			<action type="fix" issue="937">
				A hard-to-understand validation message was fixed in the validator when
				validating against profiles that declare some elements as mustSupport
				but have others used but not declared as mustSupport. Thanks to Patrick
				Werner for the PR!
			</action>
			<action type="add" issue="926">
				The HAPI FHIR CLI is now available for installation on OSX using the
				(really excellent) Homebrew package manager thanks to an effort by
				John Grimes to get it added. Thanks John!
			</action>
			<action type="add" issue="953">
				When the REST Server experiences an expected error (such as a NullPointerException)
				in a resource provider class, a simple message of "Failed to call access method" is
				returned to the user. This has been enhanced to also include the message from
				the underlying exception.
			</action>
			<action type="fix" issue="836">
				A bug in the plain server was fixed that prevented some includes from
				correctly causing their targets to be included in the response bundle.
				Thanks to GitHub user @RuthAlk for the pull request!
			</action>
			<action type="add" issue="857">
				DateRangeParameter was enhanced to support convenient method chanining, and
				the parameter validation was improved to only change state after validating
				that parameters were valid. Thanks to Gaetano Gallo for the pull request!
			</action>
			<action type="fix" issue="867">
				The HumanName DSTU3+ datatype had convenience methods for testing
				whether the name has a specific given name or not, but these methods
				did not work. Thanks to Jason Owen for reporting and providing a test
				case!
			</action>
			<action type="fix" issue="874">
				An issue was corrected in the validator where Questionnaire references that
				used contained resources caused an unexpected crash. Thanks to
				Heinz-Dieter Conradi for the pull request!
			</action>
			<action type="add" issue="875">
				An issue in the narrative generator template for the CodeableConcept
				datatype was corrected. Thanks to @RuthAlk for the pull request!
			</action>
			<action type="add">
				The JPA server automatic reindexing process has been tweaked so that it no
				longer runs once per minute (this was a heavy strain on large databases)
				but will instead run once an hour unless triggered for some reason. In addition,
				the number of threads allocated to reindexing may now be adjusted via a
				setting in the DaoConfig.
			</action>
			<action type="fix">
				AuthorizationInterceptor did not correctly grant access to resources
				by compartment when the reference on the target resource that pointed
				to the compartment owner was defined using a resource object (ResourceReference#setResource)
				instead of a reference (ResourceReference#setReference).
			</action>
			<action type="add" issue="880">
				Several tests were added to ensure accurate validation of QuestionnaireResponse
				resources. Thanks to Heinz-Dieter Conradi for the pull request!
			</action>
			<action type="add" issue="886">
				A NullPointerException when validating some QuestionnaireResponse reousrces
				was fixed in the validator. Thanks to Heinz-Dieter Conradi for the pull request!
			</action>
			<action type="add" issue="892">
				QuestionnaireResponse answers of type "text" may now be validated by the
				FhirInstanceValidator. Thanks to Heinz-Dieter Conradi for the pull request!
			</action>
			<action type="fix">
				The REST server has been modified so that the
				<![CDATA[<code>Location</code>]]>
				header is no longer returned by the server on read or update responses.
				This header was returned in the past, but this header is actually
				inappropriate for any response that is not a create operation.
				The
				<![CDATA[<code>Content-Location</code>]]>
				will still be returned, and will hold the same contents.
			</action>
			<action type="fix">
				The Postgres sample JPA project was fixed to use the current version
				of HAPI FHIR (it was previously stuck on 2.2). Thanks to
				Kai Liu for the pull request!
			</action>
		</release>
		<release version="3.3.0" date="2018-03-29">
			<action type="add">
				This release corrects an inefficiency in the JPA Server, but requires a schema
				change in order to update. Prior to this version of HAPI FHIR, a CLOB column
				containing the complete resource body was stored in two
				tables: HFJ_RESOURCE and HFJ_RES_VER. Because the same content was stored in two
				places, the database consumed more space than is needed to.
				<![CDATA[<br/><br/>]]>
				In order to reduce this duplication, the
				<![CDATA[<code>RES_TEXT</code> and <code>RES_ENCODING</code>]]>
				columns have been
				<![CDATA[<b>dropped</b>]]>
				from the
				<![CDATA[<code>HFJ_RESOURCE]]>
				table, and the
				<![CDATA[<code>RES_TEXT</code> and <code>RES_ENCODING</code>]]>
				columns have been
				<![CDATA[<b>made NULLABLE</b>]]>
				on the
				<![CDATA[<code>HFJ_RES_VER]]>
				table.
				<![CDATA[<br/><br/>]]>
				The following migration script may be used to apply these changes to
				your database. Naturally you should back your database up prior to
				making this change.
				<![CDATA[
				<pre>ALTER TABLE hfj_resource DROP COLUMN res_text;
ALTER TABLE hfj_resource DROP COLUMN res_encoding;
ALTER TABLE hfj_res_ver ALTER COLUMN res_encoding DROP NOT NULL;
ALTER TABLE hfj_res_ver ALTER COLUMN res_text DROP NOT NULL;</pre>
				]]>
			</action>
			<action type="fix">
				The validation module has been refactored to use the R4 (currently maintained)
				validator even for DSTU3 validation. This is done by using an automatic
				converter which converts StructureDefinition/ValueSet/CodeSystem resources
				which are used as inputs to the validator. This change should fix a number
				of known issues with the validator, as they have been fixed in R4 but
				not in DSTU3. This also makes our validator much more maintainable
				since it is now one codebase.
			</action>
			<action type="add">
				The version of a few dependencies have been bumped to the
				latest versions (dependent HAPI modules listed in brackets):
				<![CDATA[
					<ul>
						<li>Hibernate (JPA): 5.2.10.Final -&gt; 5.2.12.Final</li>
						<li>Spring (JPA): 5.0.0 -&gt; 5.0.3</li>
						<li>Thymeleaf (Web Tespage Overlay): 3.0.7.RELEASE -&gt; 3.0.9.RELEASE</li>
					</ul>
				]]>
			</action>
			<action type="add" issue="871">
				A number of HAPI FHIR modules have been converted so that they now work
				as OSGi modules. Unlike the previous OSGi module, which was a mega-JAR
				with all of HAPI FHIR in it, this is simply the appropriate
				OSGi manifest inside the existing JARs. Thanks to John Poth
				for the Pull Request!
				<![CDATA[
				<br/><br/>
				Note that this does not cover all modules in the project. Current support includes:
				<ul>
					<li>HAPI-FHIR structures DSTU2, HL7ORGDSTU2, DSTU2.1, DSTU3, R4</li>
					<li>HAPI-FHIR Resource validation DSTU2, HL7ORGDSTU2, DSTU2.1, DSTU3, R4</li>
					<li>Apache Karaf features for all the above</li>
					<li> Integration Tests</li>
				</ul>
				Remaining work includes:
				<ul>
					<li>HAPI-FHIR Server support</li>
					<li> HAPI-FHIR narrative support. This might be tricky as Thymeleaf doesn't support OSGi.</li>
				</ul>
				]]>
			</action>
			<action type="fix">
				Fix a crash in the JSON parser when parsing extensions on repeatable
				elements (e.g. Patient.address.line) where there is an extension on the
				first repetition but not on subsequent repetitions of the
				repeatable primitive. Thanks to Igor Sirkovich for providing a
				test case!
			</action>
			<action type="fix" issue="832">
				Fix an issue where the JPA server crashed while attempting to normalize string values
				containing Korean text. Thanks to GitHub user @JoonggeonLee for reporting!
			</action>
			<action type="fix">
				An issue was solved where it was possible for server interceptors
				to have both processingCompletedNormally and handleException called
				if the stream.close() method threw an exception. Thanks to Carlos
				Eduardo Lara Augusto for investigating!
			</action>
			<action type="remove" issue="831">
				The <![CDATA[<code>@TagListParam</code>]]> annotation has been removed. This
				annotation had no use after DSTU1 but never got deleted and was misleading. Thanks
				to Angelo Kastroulis for reporting!
			</action>
			<action type="add">
				A new method overload has been added to IServerInterceptor:
				<![CDATA[
				<code>outgoingResponse(RequestDetails, ResponseDetails, HttpServletRequest, HttpServletResponse)
				]]>. This new method allows an interceptor to completely replace
				the resource being returned with a different resource instance, or
				to modify the HTTP Status Code being returned. All other "outgoingResponse"
				methods have been deprecated and are recommended to be migrated
				to the new method. This new method (with its RequestDetails and ResponseDetails
				parameters) should be flexible enough to
				accommodate future needs which means that this should be the last
				time we have to change it.
			</action>
			<action type="fix" issue="838">
				The HAPI-FHIR-CLI now explicitly includes JAXB dependencies in its combined JAR
				file. These were not neccesary prior to Java 9, but the JDK (mercifully) does
				not include JAXB in the default classpath as of Java 9. This means that
				it is possible to perform Schematron validation on Java 9. Thanks to
				John Grimes for reporting and suggesting a fix!
			</action>
			<action type="add">
				An experimental interceptor called VersionedApiConverterInterceptor has been added,
				which automaticaly converts response payloads to a client-specified version
				according to transforms built into FHIR.
			</action>
			<action type="fix" issue="822">
				Searches which were embedded in a Bundle as a transaction or batch operation did
				not respect any chained method parameters (e.g. MedicationRequest?medication.code=123).
				Thanks to @manjusampath for reporting!
			</action>
			<action type="fix">
				A few fixes went into the build which should now allow HAPI FHIR
				to build correctly on JDK 9.0. Currently building is supported on
				JDK 8.x and 9.x only.
			</action>
			<action type="fix" issue="837">
				Client requests with an
				<![CDATA[<code>Accept</code>]]>
				header value of
				<![CDATA[<code>application/json</code>]]>
				will now be served with the non-legacy content type of
				<![CDATA[<code>application/fhir+json</code>]]>
				instead of the legacy
				<![CDATA[<code>application/json+fhir</code>]]>.
				Thanks to John Grimes for reporting!
			</action>
			<action type="fix">
				Fixed a regression in server where a count parameter in the form
				<![CDATA[<code>@Count IntegerType theCount</code>]]>
				caused an exception if the client made a request with
				no count parameter included. Thanks to Viviana Sanz for reporting!
			</action>
			<action type="fix">
				A bug in the JPA server was fixed where a Subscription incorrectly created
				without a status or with invalid criteria would cause a crash during
				startup.
			</action>
			<action type="add">
				ResponseHighlightingInterceptor now properly parses _format
				parameters that include additional content (e.g.
				<![CDATA[<code>_format=html/json;fhirVersion=1.0</code>]]>)
			</action>
			<action type="add">
				Stale search deleting routine on JPA server has been adjusted
				to delete one search per transaction instead of batching 1000
				searches per transaction. This should make the deletion logic
				more tolerant of deleting very large search result sets.
			</action>
			<action type="add">
				Avoid refreshing the search parameter cache from an incoming client
				request thread, which caused unneccesary delays for clients.
			</action>
			<action type="fix">
				An occasional crash in the JPA was fixed when using unique search
				parameters and updating a resource to no longer match
				one of these search parameters.
			</action>
			<action type="fix">
				Avoid an endless loop of reindexing in JPA if a SearchParameter is
				created which indexed the SearchParameter resource itself
			</action>
			<action type="add" issue="854">
				JPA server now performs temporary/placeholder ID substitution processing on elements in
				resources which are of type "URI" in addition to the current substitution for
				elements of type "Reference". Thanks to GitHub user @t4deon for supplying
				a testcase!
			</action>
			<action type="fix">
				Deleting a resource from the testpage overlay resulted in an error page after
				clicking "delete", even though the delete succeeded.
			</action>
			<action type="remove">
				A number of info level log lines have been reduced to debug level in the JPA server, in
				order to reduce contention during heavy loads and reduce the amount of noise
				in log files overall. A typical server should now see far less logging coming
				from HAPI, at least at the INFO level.
			</action>
			<action type="fix" issue="863">
				JPA server now correctly indexes custom search parameters which
				have multiple base resource types. Previously, the indexing could
				cause resources of the wrong type to be returned in a search
				if a parameter being used also matched that type. Thanks
				to Dave Carlson for reporting!
			</action>
			<action type="add">
				A new IResourceProvider implementation called
				<![CDATA[
				<code>HashMapResourceProvider</code>
				]]>
				has been added. This is a complete resource provider
				implementation that uses a HashMap as a backing store. This class
				is probably of limited use in real production systems, but it
				cam be useful for tests or for static servers with small amounts
				of data.
			</action>
			<action type="fix" issue="872">
				An issue in the JPA server was corrected where searching using
				URI search parameters would sometimes not include the resource type in the
				criteria. This meant, for example, that a search for
				<![CDATA[<code>ValueSet?url=http://foo</code>]]> would also
				match any CodeSystem resource that happened to also have
				that URL as the value for the "url" search parameter. Thanks
				to Josh Mandel for reporting and supplying a test case!
			</action>
			<action type="add" issue="868">
				DateParam class now has equals() and hashCode() implementations. Thanks
				to Gaetano Gallo for the pull request!
			</action>
			<action type="fix" issue="814">
				Fix a bug where under certain circumstances, duplicate contained resources
				could be output by the parser's encode methods. Thanks to
				Frank Tao for supplying a test case!
			</action>
			<action type="add">
				The client LoggingInterceptor now includes the number of
				milliseconds spent performing each call that is logged.
			</action>
			<action type="add" issue="786">
				ReferenceParam has been enhanced to properly return the resource type to
				user code in a server via the ReferenceType#getResourceType() method
				if the client has specified a reference parameter with
				a resource type. Thanks to @CarthageKing for the pull request!
			</action>
			<action type="add" issue="776">
				An entry has been added to ResourceMetadataKeyEnum which allows extensions
				to be placed in the resource metadata section in DSTU2 resource (this is
				possible already in DSTU3+ resources as Meta is a normal model type, but
				the older structures worked a bit differently. Thanks to GitHub user
				sjanic for the contribution!
			</action>
			<action type="add" issue="791">
				An example project has een contributed which shows how to use the CQL
				framework in a server with HAPI FHIR JPA. Thanks to Chris Schuler
				for the pull request!
			</action>
			<action type="add" issue="798">
				A new module has been contributed called hapi-fhir-jpaserver-elasticsearch
				which adds support for Elasticsearch instead of raw Lucene for fulltext
				indexing. Testing help on this would be appreciated! Thanks to
				Jiajing Liang for the pull request!
			</action>
			<action type="fix" issue="800">
				JAX-RS server now supports R4 and DSTU2_1 FHIR versions, which were
				previously missing. Thanks to Clayton Bodendein for the pull
				request!
			</action>
			<action type="fix" issue="806">
				AuthorizationInterceptor did not correctly handle authorization against
				against a compartment where the compartment owner was specified
				as a list of IDs. Thanks to Jiajing Liang for the pull request!
			</action>
			<action type="add" issue="812">
				REST HOOK subscriptions in the JPA server now support having
				an empty/missing Subscription.channel.payload value, which
				is supported according to the FHIR specification. Thanks
				to Jeff Chung for the pull request!
			</action>
			<action type="fix">
				JPA Server Operation Interceptor create/update methods will now no
				longer be fired if the create/update operation being performed
				is a no-op (e.g. a conditional create that did not need to perform
				any action, or an update where the contents didn't actually change)
			</action>
			<action type="fix" issue="879">
				JPA server sometimes updated resources even though the client
				supplied an update with no actual changes in it, due to
				changes in the metadata section being considered content
				changes. Thanks to Kyle Meadows for the pull request!
			</action>
			<action type="add" issue="817">
				A new example project has been added called hapi-fhir-jpaserver-dynamic,
				which uses application/environment properties to configure which version
				of FHIR the server supports and other configuration. Thanks to
				Anoush Mouradian for the pull request!
			</action>
			<action type="add" issue="581">
				A new example project showing the use of JAX-RS Server Side Events has
				been added. Thanks to Jens Kristian Villadsen for the pull request!
			</action>
			<action type="remove" issue="864">
				An unneccesary reference to the Javassist library has been
				removed from the build. Thanks to Łukasz Dywicki for the
				pull request!
			</action>
			<action type="add" issue="819">
				Support has been added to the JPA server for the :not modifier. Thanks
				to Łukasz Dywicki for the pull request!
			</action>
			<action type="add" issue="877">
				Suport for the :contains string search parameter modifier has been added to
				the JPA server. Thanks to Anthony Sute for the pull request!
			</action>
			<action type="fix">
				All instances of DefaultProfileValidationSupport (i.e. one for
				each version of FHIR) have been fixed so that they explicitly
				close any InputStreams they open in order to read the built-in
				profile resources. Leaving these open caused resource starvation
				in some cases under heavy load.
			</action>
		</release>
		<release version="3.2.0" date="2018-01-13">
			<action type="add">
				Support for custom search parameters has been backported in the JPA server
				from DSTU3 back to DSTU2. As of this release of HAPI, full support for custom
				search parameters exists in all supported versions of FHIR.
			</action>
			<action type="add">
				A new set of methods have been added to
				<![CDATA[<code>IServerOperationInterceptor</code>]]>
				called
				<![CDATA[<code>resourcePreCreate</code>]]>,
				<![CDATA[<code>resourcePreUpdate</code>]]>, and
				<![CDATA[<code>resourcePreDelete</code>]]>. These
				methods are called within the database transaction
				(just as the existing methods were) but are invoked
				prior to the contents being saved to the database. This
				can be useful in order to allow interceptors to
				change payload contents being saved.
			</action>
			<action type="remove">
				A few redundant and no longer useful methods have been marked as
				deprecated in
				<![CDATA[<code>IServerInterceptor</code>]]>. If you have implemented
				custom interceptors you are recommended to migrate to the recommended
				methods.
			</action>
			<action type="add">
				A new method has been added to RequestDetails called
				<![CDATA[<code>setRequestContents()]]> which can be used
				by interceptors to modify the request body before it
				is parsed by the server.
			</action>
			<action type="fix">
				Fix a crash in JPA server when performing a recursive
				<![CDATA[<code>_include</code>]]> which doesn't actually find any matches.
			</action>
			<action type="fix" issue="796">
				When encoding URL parameter values, HAPI FHIR would incorrectly escape
				a space (" ") as a plus ("+") insetad of as "%20" as required by
				RFC 3986. This affects client calls, as well as URLs generated by
				the server (e.g. REST HOOK calls). Thanks to James Daily for reporting!
			</action>
			<action type="fix">
				Searching in JPA server using a combination of _content and _id parameters
				failed. Thanks to Jeff Weyer for reporting!
			</action>
			<action type="add">
				A new configuration option has been added to DaoConfig which allows newly created
				resources to be assigned a UUID by the server instead of a sequential ID
			</action>
			<action type="fix">
				An unneccesary column called "MYHASHCODE" was added to the
				HFJ_TAG_DEF table in the JPA server schema
			</action>
			<action type="fix">
				A few log entries emitted by the JPA server suring every search have been reduced
				from INFO to DEBUG in order to reduce log noise
			</action>
			<action type="fix" issue="810">
				Fix an issue in JPA server where updating a resource sometimes caused date search indexes to
				be incorrectly deleted. Thanks to Kyle Meadows for the pull request!
			</action>
			<action type="fix" issue="808">
				Servers did not return an ETag if the version was provided on a
				DSTU3/R4 structure in the getMeta() version field instead of in the
				getIdElement() ID. Thanks to GitHub user @Chrisjobling for reporting!
			</action>
			<action type="fix">
				A bug was fixed in the JPA server when performing a validate operation with a mode
				of DELETE on a server with referential integrity disabled, the validate operation would delete
				resource reference indexes as though the delete was actually happening, which negatively
				affected searching for the resource being validated.
			</action>
			<action type="add">
				The HAPI FHIR Server framework now has initial support for
				multitenancy. At this time the support is limited to the server
				framework (not the client, JPA, or JAX-RS frameworks). See
				<![CDATA[
				<a href="http://hapifhir.io/doc_rest_server.html">Server Documentation</a>
				]]>
				for more information.
			</action>
		</release>
		<release version="3.1.0" date="2017-11-23">
			<action type="add">
				The version of a few dependencies have been bumped to the
				latest versions (dependent HAPI modules listed in brackets):
				<![CDATA[
					<ul>
						<li>Spring (JPA): 4.3.10 -&gt; 5.0.0</li>
						<li>Jackson (JPA): 2.8.1 -&gt; 2.9.2</li>
					</ul>
				]]>
			</action>
			<action type="fix">
				The Android client module has been restored to working order, and no longer
				requires a special classifier or an XML parser to be present in order to
				work. This means that the hapi-fhir-android library is much less likely
				to cause conflicts with other libraries imported into an Android application
				via Gradle.
				<![CDATA[<br/><br/>]]>
				See the
				<![CDATA[<a href="http://hapifhir.io/doc_android.html">HAPI FHIR Android Documentation</a>]]>
				for more information. As a part of this fix, all dependencies on
				the StAX API have been removed in environments where StAX is not
				present (such as Android). The client will now detect this case, and
				explicitly request JSON payloads from servers, meaning that Android clients
				no longer need to include two parser stacks
			</action>
			<action type="add">
				A performance to the JPA server has been made which reduces the number
				of writes to index tables when updating a resource with contents that
				only make minor changes to the resource content. In many cases this can
				noticeably improve update performance.
			</action>
			<action type="fix">
				In FHIR DSTU3 the
				<![CDATA[<code>ValueSet/$expand?identifier=foo</code>]]>
				and
				<![CDATA[<code>ValueSet/$validate-code?identifier=foo</code>]]>
				parameters were changed to
				<![CDATA[<code>ValueSet/$expand?url=foo</code>]]>
				and
				<![CDATA[<code>ValueSet/$validate-code?url=foo</code>]]>
				respectively, but the JPA server had not caught up. The
				JPA DSTU3 server has been adjusted to accept either "identifier"
				or "url" (with "url" taking precedence), and the JPA R4 server
				has been changed to only accept "url".
				Thanks to Avinash Shanbhag for reporting!
			</action>
			<action type="fix" issue="744">
				Fix an error in JPA server when using Derby Database, where search queries with
				a search URL longer than 255 characters caused a mysterious failure. Thanks to
				Chris Schuler and Bryn Rhodes for all of their help in reproducing this issue.
			</action>
			<action type="add">
				JPA server now supports the use of the
				<![CDATA[<code>Cache-Control</code>]]>
				header in order to allow the client to selectively disable the
				search result cache. This directive can also be used to disable result paging
				and return results faster when only a small number of results is needed.
				See the
				<![CDATA[<a href="http://hapifhir.io/doc_jpa.html">JPA Page</a>]]>
				for more information.
			</action>
			<action type="fix">
				In certain cases in the JPA server, if multiple threads all attempted to
				update the same resource simultaneously, the optimistic lock failure caused
				a "gap" in the history numbers to occur. This would then cause a mysterious
				failure when trying to update this resource further. This has been
				resolved.
			</action>
			<action type="add">
				JPA Server search/history results now set the ID of the returned Bundle to
				the ID of the search, meaning that if a search returns results from the Query
				cache, it will reuse the ID of the previously returned Bundle
			</action>
			<action type="fix">
				Fix a NullPointerException when validating a Bundle (in DSTU3/R4) with no
				<![CDATA[<code>Bundle.type</code>]]> value
			</action>
			<action type="add">
				The JPA server transaction operation (DSTU3/R4) did not correctly process the
				If-Match header when passed in via
				<![CDATA[<code>Bundle.entry.request.ifMatch</code>]]> value
			</action>
			<action type="add">
				In Apache client, remove a log message at WARN level when the response does not
				specify a charset. This log line often showed up any time a server was not supplying
				a response, making client logs quite noisy
			</action>
			<action type="add">
				A new configuration item has been added to the JPA server DaoConfig
				called
				<![CDATA[<code>getCountSearchResultsUpTo()</code>]]>.
				This setting governs how many search results the search
				coordinator should try to find before returning an initial
				search response to the user, which has an effect on whether
				the
				<![CDATA[<code>Bundle.total</code>]]>
				field is always populated in search responses. This has now
				been set to 20000 on out public server (fhirtest.uhn.ca)
				so most search results should now include a total.
			</action>
			<action type="fix">
				Remove a bunch of exceptions in the org.hl7.fhir.exception package from the
				hapi-fhir-base module, as they were also duplicated in the
				hapi-fhir-utilities module.
			</action>
			<action type="add">
				The DSTU2 XhtmlDt type has been modified so that it no longer uses
				the StAX XMLEvent type as its internal model, and instead simply uses
				a String. New methods called "parse" and "encode" have been added
				to HAPI FHIR's XmlUtil class, which can be used to convert
				between a String and an XML representation. This should allow
				HAPI FHIR to run in environments where StAX is not available, such
				as Android phones.
			</action>
			<action type="add" issue="761">
				Restored the
				<![CDATA[<code>org.hl7.fhir.r4.model.codesystem.*</code>]]>
				classes (which are Java Enums for the various FHIR codesystems).
				These were accidentally removed in HAPI FHIR 3.0.0. Thanks to
				GitHub user @CarthageKing for reporting!
			</action>
			<action type="fix">
				The resource Profile Validator has been enhanced to not try to validate
				bound fields where the binding strength is "example", and a crash was
				resolved when validating QuestionnaireResponse answers with a type
				of "choice" where the choice was bound to a ValueSet.
			</action>
			<action type="fix">
				Remove the fake "Test" resource from DSTU2 structures. This was not
				a real resource type, and caused conflicts with the .NET client. Thanks to
				Vlad Ignatov for reporting!
			</action>
			<action type="fix" issue="720">
				Parsing a DSTU3/R4 custom structure which contained a field of
				a custom type caused a crash during parsing. Thanks to
				GitHub user @mosaic-hgw for reporting!
			</action>
			<action type="add" issue="711">
				Client logic for checking the version of the connected
				server to ensure it is for the correct version of FHIR now
				includes a check for R4 servers. Thanks to Clayton Bodendein
				for the pull request, including a number of great tests!
			</action>
			<action type="add" issue="714">
				JAX-RS client framework now supports the ability to
				register your own JAX-RS Component Classes against the client,
				as well as better documentation about thread safety. Thanks
				to SÃ©bastien RiviÃ¨re for the pull request!
			</action>
			<action type="fix" issue="717">
				Processing of the If-Modified-Since header on FHIR read operations was reversed,
				returning a 304 when the resource had been modified recently. Thanks to
				Michael Lawley for the pull request!
			</action>
			<action type="add">
				Add <![CDATA[<code>Prefer</code> and <code>Cache-Control</code>]]> to the list of headers which are declared
				as
				being acceptable for CORS requests in CorsInterceptor, CLI, and JPA Example.
				Thanks to Patrick Werner for the pull request!
			</action>
			<action type="fix" issue="725">
				DSTU2-hl7org and DSTU2.1 structures did not copy resource IDs when invoking
				copyValues(). Thanks to Clayton Bodendein for the pull request!
			</action>
			<action type="fix" issue="734">
				When encoding a Binary resource, the Binary.securityContext field
				was not encoded correctly. Thanks to Malcolm McRoberts for the pull
				request with fix and test case!
			</action>
			<action type="add">
				Bundle resources did not have their version encoded when serializing
				in FHIR resource (XML/JSON) format.
			</action>
			<action type="add">
				The Binary resource endpoint now supports the <![CDATA[<code>X-Security-Context</code>]]> header when
				reading or writing Binary contents using their native Content-Type (i.e exchanging
				the raw binary with the server, as opposed to exchanging a FHIR resource).
			</action>
			<action type="fix">
				When paging through multiple pages of search results, if the
				client had requested a subset of resources to be returned using the
				<![CDATA[<code>_elements</code>]]> parameter, the elements list
				was lost after the first page of results.
				In addition, elements will not remove elements from
				search/history Bundles (i.e. elements from the Bundle itself, as opposed
				to elements in the entry resources) unless the Bundle elements are
				explicitly listed, e.g. <![CDATA[<code>_include=Bundle.total</code>]]>.
				Thanks to @parisni for reporting!
			</action>
			<action type="add" issue="743">
				Add support for Spring Boot for initializing a number of parts of the library,
				as well as several examples.
				See the
				<![CDATA[<a href="https://github.com/jamesagnew/hapi-fhir/tree/master/hapi-fhir-spring-boot/hapi-fhir-spring-boot-samples">Spring Boot samples</a>]]>
				for examples of how this works.
				Thanks to Mathieu Ouellet for the contribution!
			</action>
			<action type="add" issue="747">
				JPA server now has lucene index support moved to separate classes from the entity
				classes in order to facilitate support for ElasticSearch. Thanks to Jiang Liang
				for the pull request!
				<![CDATA[
				Note that any existing JPA projects will need to add an additional property in their Spring config called <code>hibernate.search.model_mapping</code>. See <a href="https://github.com/jamesagnew/hapi-fhir/blob/master/hapi-fhir-jpaserver-example/src/main/java/ca/uhn/fhir/jpa/demo/FhirServerConfig.java#L84">this line</a> in the example project.
				]]>
			</action>
			<action type="add" issue="755">
				A new client interceptor has been added called
				AdditionalRequestHeadersInterceptor, which allows
				a developer to add additional custom headers to a
				client requests.
				Thanks to Clayton Bodendein for the pull request!
			</action>
			<action type="fix">
				An issue was fixed in JPA server where extensions on primitives which
				are nestedt several layers deep are lost when resources are retrieved
			</action>
			<action type="fix" issue="756">
				Conditional deletes in JPA server were incorrectly denied by AuthorizationInterceptor
				if the delete was permitted via a compartment rule. Thanks to Alvin Leonard for the
				pull request!
			</action>
			<action type="add" issue="767">
				JAX-RS server module was not able to generate server CapabilityStatement for
				some versions of FHIR (DSTU2_HL7ORG, DSTU2_1, or R4). Thanks to Clayton Bodendein for the Pull Request!
			</action>
			<action type="add" issue="769">
				When a server method throws a DataFormatException, the error will now be converted into
				an HTTP 400 instead of an HTTP 500 when returned to the client (and a stack
				trace will now be returned to the client for JAX-RS server if configured to
				do so). Thanks to Clayton Bodendein for the pull request!
			</action>
			<action type="fix" issue="770">
				JAX-RS server conformance provider in the example module passed in the
				server description, server name, and server version in the incorrect order.
				Thanks to Clayton Bodendein for the pull request!
			</action>
			<action type="fix" issue="774">
				The learn more links on the website home page had broken links. Thanks to
				James Daily for the pull request to fix this!
			</action>
			<action type="add" issue="762">
				Prevent a crash in AuthorizationInterceptor when processing transactions
				if the interceptor has rules declared which allow resources to be read/written
				by "any ID of a given type". Thanks to GitHub user @dconlan for the pull
				request!
			</action>
		</release>
		<release version="3.0.0" date="2017-09-27">
			<action type="add">
				Support for FHIR R4 (current working draft) has been <![CDATA[<b>added</b>]]>
				(in a new module called <![CDATA[<code>hapi-fhir-structures-r4</code>]]>)
				and
				support for FHIR DSTU1 (<![CDATA[<code>hapi-fhir-structures-dstu</code>]]>)
				has been <![CDATA[<b>removed</b>]]>. Removing support for the legacy
				DSTU1 FHIR version was a difficult decision, but it allows us the
				opportunitity to clean up the codebase quite a bit, and remove some
				confusing legacy parts of the API (such as the legacy Atom Bundle class).
				<![CDATA[<br/><br/>]]>
				A new redesigned table of HAPI FHIR versions to FHIR version support has been
				added to the <![CDATA[<a href="http://hapifhir.io/download.html">Download Page</a>]]>
			</action>
			<action type="add">
				HAPI FHIR's modules have been restructured for more consistency and less coupling
				between unrelated parts of the API.
				<![CDATA[<br/><br/>]]>
				A new complete list of HAPI FHIR modules has been added to the
				<![CDATA[<a href="http://hapifhir.io/download.html">Download Page</a>]]>. Key changes
				include:
				<![CDATA[
				<ul>
					<li>
						HAPI FHIR's <b>client</b> codebase has been moved out of <code>hapi-fhir-base</code>
						and in to a new module called <code>hapi-fhir-client</code>. Client users now need
						to explicitly add this JAR to their project (and non-client users now no longer
						need to depend on it)
					</li>
					<li>
						HAPI FHIR's <b>server</b> codebase has been moved out of <code>hapi-fhir-base</code>
						and in to a new module called <code>hapi-fhir-server</code>. Server users now need
						to explicitly add this JAR to their project (and non-server users now no longer
						need to depend on it)
					</li>
					<li>
						As a result of the client and server changes above, we no longer need to produce
						a special Android JAR which contains the client, server (which added space but was
						not used) and structures. There is now a normal module called <code>hapi-fhir-android</code>
						which is added to your Android Gradle file along with whatever structures JARs you
						wish to add. See the
						<a href="https://github.com/hapifhir/hapi-fhir-android-integration-test">Android Integration Test</a>
						to see a sample project using HAPI FHIR 3.0.0. <b>Note that this has been reported to
						work by some people but others are having issues with it!</b> In order to avoid delaying
						this release any further we are releasing now despite these issues. If you are an Android
						guru and want to help iron things out please get in touch. If not, it might be a good
						idea to stay on HAPI FHIR 2.5 until the next point release of the 3.x series.
					</li>
					<li>
						A new JAR containing FHIR utilities called <code>hapi-fhir-utilities</code> has been
						added. This JAR reflects the ongoing harmonization between HAPI FHIR and the FHIR
						RI codebases and is generally required in order to use HAPI at this point (if you
						are using a dependency manager such as Maven or Gradle it will be brought in to your
						project automatically as a dependency)
					</li>
				</ul>
				]]>
			</action>
			<action type="add">
				In order to allow the reoganizations and decoupling above to happen, a number of important classes
				and interfaces have been moved to new packages. A sample list of these changes is listed
				below. When upgrading to 3.0.0 your project may well show a number of compile errors
				related to missing classes. In most cases this can be resolved by simply removing the HAPI
				imports from your classes and asking your IDE to "Organize Imports" once again. This is an
				annoying change we do realize, but it is neccesary in order to allow the project to
				continue to grow.
				<![CDATA[
				<ul>
					<li>IGenericClient moved from package ca.uhn.fhir.rest.client to package ca.uhn.fhir.rest.client.api</li>
					<li>IRestfulClient moved from package ca.uhn.fhir.rest.client to package ca.uhn.fhir.rest.client.api</li>
					<li>AddProfileTagEnum moved from package ca.uhn.fhir.rest.server to package ca.uhn.fhir.context.api</li>
					<li>IVersionSpecificBundleFactory moved from package ca.uhn.fhir.rest.server to package ca.uhn.fhir.context.api</li>
					<li>BundleInclusionRule moved from package ca.uhn.fhir.rest.server to package ca.uhn.fhir.context.api</li>
					<li>RestSearchParameterTypeEnum moved from package ca.uhn.fhir.rest.server to package ca.uhn.fhir.rest.api</li>
					<li>EncodingEnum moved from package ca.uhn.fhir.rest.server to package ca.uhn.fhir.rest.api</li>
					<li>Constants moved from package ca.uhn.fhir.rest.server to package ca.uhn.fhir.rest.api</li>
					<li>IClientInterceptor moved from package ca.uhn.fhir.rest.client to package ca.uhn.fhir.rest.client.api</li>
					<li>ITestingUiClientFactory moved from package ca.uhn.fhir.util to package ca.uhn.fhir.rest.server.util</li>
				</ul>
				]]>
			</action>
			<action type="add">
				Because the Atom-based DSTU1 Bundle class has been removed from the library, users of the
				HAPI FHIR client must now always include a Bundle return type in search calls. For example,
				the following call would have worked previously:
				<![CDATA[
				<pre>
Bundle bundle = client.search().forResource(Patient.class)
	.where(new TokenClientParam("gender").exactly().code("unknown"))
   .prettyPrint()
   .execute();
				</pre>
				]]>
				This now needs an explicit returnBundle statement, as follows:
				<![CDATA[
				<pre>
Bundle bundle = client.search().forResource(Patient.class)
	.where(new TokenClientParam("gender").exactly().code("unknown"))
   .prettyPrint()
   .returnBundle(Bundle.class)
   .execute();
				</pre>
				]]>
			</action>
			<action type="add">
				The version of a few dependencies have been bumped to the
				latest versions (dependent HAPI modules listed in brackets):
				<![CDATA[
					<ul>
						<li>Gson (JSON Parser): 2.8.0 -&gt; 2.8.1</li>
						<li>Commons-lang3 (Everywhere): 3.5 -&gt; 3.6</li>
						<!--<li>Saxon-HE (Validator): 9.5.1-5 -&gt; 9.8.0-3</li>-->
						<li>Apache HttpClient (FHIR Client): 4.5.2 -&gt; 4.5.3</li>
						<li>Apache HttpCore (FHIR Client): 4.4.5 -&gt; 4.4.6</li>
						<li>Phloc Commons (Schematron Validator): 4.4.6 -&gt; 4.4.11</li>
						<li>Hibernate (JPA): 5.2.9 -&gt; 5.2.10</li>
						<li>Hibernate Search (JPA): 5.7.0 -&gt; 5.7.1</li>
						<li>Spring (JPA): 4.3.7 -&gt; 4.3.10</li>
						<li>Spring Data JPA (JPA): 1.10.4 -&gt; 1.11.6</li>
						<li>Guava (JPA): 22.0 -&gt; 23.0</li>
						<li>Thymeleaf (Testpage Overlay): 3.0.2 -&gt; 3.0.7</li>
						<li>OkHttp (Android): 3.4.1 -&gt; 3.8.1</li>
					</ul>
				]]>
			</action>
			<action type="add">
				JPA Subscription support has been refactored. A design contributed
				by Jeff Chung for the REST Hook subscription module has been ported
				so that Websocket subscriptions use it too. This design uses an
				interceptor to scan resources as they are processed to test whether
				they should be delivered to subscriptions, instead of using a
				polling design.
				<![CDATA[<br/><br/>]]>
				In addition, this scanning has been reworked to happen in a separate
				thread from the main storage thread, which should improve
				performance and scalability of systems with multiple
				subscriptions. Thanks to Jeff for all of his work on this!
			</action>
			<action type="fix">
				hapi-fhir-client-okhttp project POM had dependencies on both
				hapi-fhir-structures-dstu2 and hapi-fhir-structures-dstu3, which
				meant that any project using ookhttp would import both structures
				JARs. This has been removed.
			</action>
			<action type="add">
				JPA server is now able to handle placeholder IDs (e.g. urn:uuid:00....000)
				being used in Bundle.entry.request.url as a part of the conditional URL
				within transactions.
			</action>
			<action type="fix">
				Schematron validator now applies invariants to resources within a Bundle, not
				just to the outer Bundle resource itself
			</action>
			<action type="fix">
				Server and Client both still included Category header for resource tags even though
				this feature was only present in FHIR DSTU1 and was removed from the specification in
				FHIR DSTU2. The presence of these headers sometimes caused parsed resource instances
				to contain duplicate tags
			</action>
			<action type="fix" issue="667">
				When using the AuthorizationInterceptor with the JPA server, when a client is updating a resource
				from A to B, the user now needs to have write permission for both A and B. This is particularly
				important for cases where (for example) an Observation is being updated from having a subject of
				Patient/A to Patient/B. If the user has write permission for Patient/B's compartment, this would
				previously have been allowed even if the user did not have access to write to Patient/A's compartment.
				Thanks to Eeva Turkka for reporting!
			</action>
			<action type="add">
				IServerOperationInterceptor now has a new method
				<![CDATA[<code>resourceUpdated(RequestDetails, IBaseResource, IBaseResource)</code>]]>
				which replaces the previous
				<![CDATA[<code>resourceUpdated(RequestDetails, IBaseResource)</code>]]>. This allows
				interceptors to be notified of resource updates, but also see what the resource
				looked like before the update. This change was made to support the change above, but
				seems like a useful feature all around.
			</action>
			<action type="fix" issue="604">
				Allow DateParam (used in servers) to handle values with MINUTE precision. Thanks to
				Christian Ohr for the pull request!
			</action>
			<action type="fix">
				Fix HTTP 500 error in JPA server if a numeric search parameter was supplied with no value, e.g.
				<![CDATA[<code>GET /Observation?value-quantity=</code>]]>
			</action>
			<action type="add">
				JPA server transaction processing now honours the Prefer header and includes
				created and updated resource bodies in the response bundle if it is set
				appropriately.
			</action>
			<action type="add">
				Optimize queries in JPA server remove a few redundant select columns when performing
				searches. This provides a slight speed increase in some cases.
			</action>
			<action type="add">
				Add configuration to JPA server DaoConfig that allows a maximum
				number of search results to be specified. Queries will never return
				more than this number, which can be good for avoiding accidental
				performance problems in situations where large queries should not be
				needed
			</action>
			<action type="fix" issue="674">
				Prevent duplicates in $everything query response in JPA server. Thanks to @vlad-ignatov
				for reporting!
			</action>
			<action type="fix">
				Fix issue in calling JPA server transactions programmatically where resources
				are linked by object reference and not by ID where indexes were not correctly
				generated. This should not affect most users.
			</action>
			<action type="fix" issue="678">
				Fix issue in SubscriptionInterceptor that caused interceptor to only
				actually notify listeners of the first 10 subscriptions. Thanks to Jeff Chung
				for the pull request!
			</action>
			<action type="fix" issue="693">
				Fix potential ConcurrentModificationException when adding subscriptions while
				running under heavy load. Thanks to Jeff Chung for the pull request!
			</action>
			<action type="add">
				JPA search now uses hibernate ScrollableResults instead of plain JPA List. This
				should improve performance over large search results.
			</action>
			<action type="add">
				JPA servers with no paging provider configured, or with a paging provider other than
				DatabaseBackedPagingProvider will load all results in a single pass and keep them
				in memory. Using this setup is not a good idea unless you know for sure that you
				will never have very large queries since it means that all results will be loaded into
				memory, but there are valid reasons to need this and it will perform better than
				paging to the database in that case. This fix also resolves a NullPointerException
				when performing an $everything search. Thanks to Kamal Othman for reporting!
			</action>
			<action type="fix">
				Correct an issue in JPA server on Postgres where searches with a long search URL
				were not able to be automatically purged from the database after they were scheduled
				for deletion. Thanks to Ravi Kuchi for reporting!
			</action>
			<action type="add">
				Add an optional and configurable hard limit on the total number of meta items
				(tags, profiles, and security labels) on an individual resource. The default
				is 1000.
			</action>
			<action type="add">
				When executing a search (HTTP GET) as a nested operation in in a transaction or
				batch operation, the search now returns a normal page of results with a link to
				the next page, like any other search would. Previously the search would return
				a small number of results with no paging performed, so this change brings transaction
				and batch processing in line with other types of search.
			</action>
			<action type="add">
				JPA server no longer returns an OperationOutcome resource as the first resource
				in the Bundle for a response to a batch operation. This behaviour was previously
				present, but was not specified in the FHIR specification so it caused confusion and
				was inconsistent with behaviour in other servers.
			</action>
			<action type="fix">
				Fix a regression in HAPI FHIR 2.5 JPA server where executing a search in a
				transaction or batch operation caused an exception. Thanks to Ravi Kuchi for
				reporting!
			</action>
			<action type="fix">
				Correct an issue when processing transactions in JPA server where updates and
				creates to resources with tags caused the tags to be created twice in the
				database. These duplicates were utomatically filtered upon read so this issue
				was not user-visible, but it coule occasionally lead to performance issues
				if a resource containing multiple tags was updated many times via
				transactions.
			</action>
			<action type="fix">
				JPA server should not allow creation of resources that have a reference to
				a resource ID that previously existed but is now deleted. Thanks to Artem
				Sopin for reporting!
			</action>
			<action type="add">
				JpaConformanceProvider now has a configuration setting to enable and
				disable adding resource counts to the server metadata.
			</action>
			<action type="fix">
				Avoid a deadlock in JPA server when the RequestValidatingInterceptor is being
				used and a large number of resources are being created by clients at
				the same time.
			</action>
			<action type="fix">
				Testpage Overlay's transaction method did not work if the response
				Bundle contained any entries that did not contain a resource (which
				is often the case in more recent versions of HAPI). Thanks to Sujay R
				for reporting!
			</action>
			<action type="fix">
				When the server was returning a multi-page search result where the
				client did not explicitly request an encoding via the _format
				parameter, a _format parameter was incorrectly added to the paging
				links in the response Bundle. This would often explicitly request
				XML encoding because of the browser Accept header even though
				this was not what the client wanted.
			</action>
			<action type="add" issue="651">
				Enhancement to ResponseHighlighterInterceptor where links in the resource
				body are now converted to actual clickable hyperlinks. Thanks to Eugene Lubarsky
				for the pull request!
			</action>
			<action type="add">
				BanUnsupportedHttpMethodsInterceptor has been modified so that it now allows
				HTTP PATCH to proceed.
			</action>
			<action type="add" issue="651">
				Enhancement to ResponseHighlighterInterceptor so that it now can be configured
				to display the request headers and response headers, and individual lines
				may be highlighted.
			</action>
			<action type="fix">
				AuthorizationInterceptor did not permit PATCH operations to proceed even
				if the user had write access for the resource being patched.
			</action>
			<action type="fix" issue="682">
				Fix an issue in HapiWorkerContext where structure definitions are
				not able to be retrieved if they are referred to by their
				relative or logical ID. This affects profile tooling such as
				StructureMapUtilities. Thanks to Travis Lukach for reporting and
				providing a test case!
			</action>
			<action type="fix" issue="679">
				Add link to DSTU3 JavaDocs from documentation index. Thanks
				to Vadim Peretokin for the pull request!
			</action>
			<action type="fix" issue="680">
				Fix a typo in the documentation. Thanks to Saren Currie
				for the pull request!
			</action>
			<action type="add" issue="689">
				Add a command line flag to the CLI tool to allow configuration of the
				server search result cache timeout period. Thanks to Eugene Lubarsky
				for the pull request!
			</action>
			<action type="fix" issue="683">
				Correct an issue with the model classes for STU3 where any classes
				containing the @ChildOrder annotation (basically the conformance
				resources) will not correctly set the order if any of the
				elements are a choice type (i.e. named "foo[x]"). Thanks to
				GitHub user @CarthageKing for the pull request!
			</action>
			<action type="fix">
				Fix potential deadlock in stale search deleting task in JPA server, as well
				as potential deadlock when executing transactions containing nested
				searches when operating under extremely heavy load.
			</action>
			<action type="add">
				JPA server transaction operations now put OperationOutcome resources resulting
				from actions in
				<![CDATA[<code>Bundle.entry.response.outcome</code>]]>
				instead of the previous
				<![CDATA[<code>Bundle.entry.resource</code>]]>
			</action>
			<action type="fix" issue="696">
				An issue was corrected where search parameters containing negative numbers
				were sometimes treated as positive numbers when processing the search. Thanks
				to Keith Boone for reporting and suggesting a fix!
			</action>
			<action type="fix" issue="699">
				Fix an unfortunate typo in the custom structures documentation. Thanks to
				Jason Owen for the PR!
			</action>
			<action type="fix" issue="686">
				Correct an issue in the validator (DSTU3/R4) where elements were not always
				correctly validated if the element contained only a profiled extension. Thanks
				to SÃ©bastien RiviÃ¨re for the pull request!
			</action>
			<action type="add" issue="701">
				Testing UI now has a dropdown for modifiers on token search. Thanks
				to GitHub user @dconlan for the pull request!
			</action>
			<action type="add" issue="688">
				When parsing an incomplete ID with the form <![CDATA[<code>http://my.org/Foo</code>]]> into
				IdDt and IdType objects, the Foo portion will now be treated as the resource type.
				Previously my.org was treated as the resource type and Foo was treated as the ID. Thanks
				to GitHub user @CarthageKing for the pull request!
			</action>
			<action type="fix" issue="695">
				Extensions on ID datatypes were not parsed or serialized correctly. Thanks to
				Stephen RiviÃ¨re for the pull request!
			</action>
			<action type="fix" issue="710">
				Fix a bug in REST Hook Subscription interceptors which prevented subscriptions
				from being activated. Thanks to Jeff Chung for the pull request!
			</action>
			<action type="fix" issue="708">
				Fix broken links in usage pattern diagram on website. Thanks to
				Pascal Brandt for the pull request!
			</action>
			<action type="fix" issue="706">
				Fix incorrect FHIR Version Strings that were being outputted and verified in the
				client for some versions of FHIR. Thanks to Clayton Bodendein for the
				pull request!
			</action>
			<action type="add">
				Add a new constructor to SimpleRequestHeaderInterceptor which allows a complete header
				to be passed in (including name and value in one string)
			</action>
			<action type="add">
				REST Hook subscriptions now honour the Subscription.channel.header field
			</action>
			<action type="add">
				DSTU2 validator has been enhanced to do a better job handling
				ValueSets with expansions pointing to other ValueSets
			</action>
			<action type="fix">
				REST HOOK subscriptions now use HTTP PUT if there is a payload type
				specified, regardless of whether the source event was a create or an
				update
			</action>
			<action type="add" issue="712">
				Add appropriate import statements for logging to JPA demo code. Thanks to
				Rob Hausam for the pull request!
			</action>
			<action type="add" issue="700">
				Add some browser performance logging to ResponseHighlightingInterceptor. Thanks
				to Eugene Lubarsky for the pull request, and for convincing James not to
				optimize something that did not need optimizing!
			</action>
			<action type="add">
				A new config property has been added to the JPA seerver DaoConfig called
				"setAutoCreatePlaceholderReferenceTargets".
				This property causes references to unknown resources in created/updated resources to have a placeholder
				target resource automatically created.
			</action>
			<action type="add">
				The server LoggingInterceptor has had a variable called
				<![CDATA[<code>processingTimeMillis</code>]]> which logs the number
				of milliseconds the server took to process a given request since
				HAPI FHIR 2.5, but this was not documented. This variable has now been
				documented as a part of the available features.
			</action>
			<action type="add">
				A new experimental feature has been added to the JPA server which allows
				you to define certain search parameter combinations as being resource keys,
				so that a database constraint will prevent more than one resource from
				having a matching pair
			</action>
			<action type="add">
				When using the client LoggingInterceptor in non-verbose mode, the
				log line showing the server's response HTTP status will now also include
				the returned
				<![CDATA[<code>Location</code>]]> header value as well
			</action>
			<action type="add">
				A new flag has been add to the CLI upload-definitions command
				"-e" which allows skipping particular resources
			</action>
			<action type="add">
				An issue in JPA server has been corrected where if a CodeSystem
				resource was deleted, it was not possible to create a new resource
				with the same URI as the previous one
			</action>
			<action type="fix">
				When uploading a Bundle resource to the server (as a collection or
				document, not as a transaction) the ID was incorrectly stripped from
				resources being saved within the Bundle. This has been corrected.
			</action>
			<action type="add">
				Subscriptions in JPA server now support "email" delivery type through the
				use of a new interceptor which handles that type
			</action>
			<action type="add">
				JPA server can now be configured to not support
				<![CDATA[<code>:missing</code>]]> modifiers, which
				increases write performance since fewer indexes are written
			</action>
			<action type="add">
				A new JPA configuration option has been added to the DaoConfig which allows
				support for the <![CDATA[<code>:missing</code>]]> search parameter modifier
				to be enabled or disabled, and sets the default to DISABLED.
				<![CDATA[<br/><br/>]]>
				Support for this parameter causes many more index rows to be inserted in the database,
				which has a significant impact on write performance. A future HAPI update may allow these
				rows to be written asynchronously in order to improve this.
			</action>
		</release>
		<release version="2.5" date="2017-06-08">
			<action type="fix">
				<![CDATA[
				This release includes significant performance enhancements for the
				JPA server. Most importantly, the way that searches are performed
				has been re-written to allow the server to perform better when
				the database has a large number of results in it. The following
				enhancements have been made:
				<br/><br/>
				<ul>
					<li>
						Searches with multiple search parameters of different 
						datatypes (e.g. find patients by name and date of birth) 
						were previously joined in Java code, now the join is 
						performed by the database which is faster
					</li>
					<li>
						Searches which returned lots of results previously has all 
						results streamed into memory before anything was returned to 
						the client. This is particularly slow if you do a search for
						(say) "get me all patients" since potentially thousands or 
						even millions of patients' IDs were loaded into memory 
						before anything gets returned to the client. HAPI FHIR 
						now has a multithreaded search coordinator which returns 
						results to the client as soon as they are available
					</li>
					<li>
						Search results will be cached and reused (so that if a client
						does two searches for "get me all patients matching FOO"
						with the same FOO in short succession, we won't query the DB
						again but will instead reuse the cached results). Note that
						this can improve performance, but does mean that searches can
						return slightly out of date results. Essentially what this means
						is that the latest version of individual resources will always
						be returned despite this cacheing, but newly created resources
						that should match may not be returned until the cache
						expires. By default this cache has been set to one minute, 
						which should be acceptable for most real-world usage, but
						this can be changed or disabled entirely.
					</li>
					<li>
						Updates which do not actually change the contents of the resource
						can optionally be prevented from creating a new version
						of the resource in the database
					</li>
				</ul>
				<br/><br/>
				Existing users should delete the 
				<code>HFJ_SEARCH</code>, 
				<code>HFJ_SEARCH_INCLUDE</code>,
				and 
				<code>HFJ_SEARCH_RESULT</code>
				tables from your database before upgrading, as the structure of these tables
				has changed and old search results can not be reused.
				]]>
			</action>
			<action type="fix" issue="590">
				AuthorizationInterceptor did not correctly handle paging requests
				(e.g. requests for the second page of results for a search operation).
				Thanks to Eeva Turkka for reporting!
			</action>
			<action type="add">
				Add configuration property to DSTU3 FhirInstanceValidator to
				allow client code to change unknown extension handling behaviour.
			</action>
			<action type="fix" issue="630">
				Fix concurrency issues in FhirContext that were causing issues when
				starting a context up on Android. Thanks to GitHub issue @Jaypeg85 for
				the pull request!
			</action>
			<action type="fix">
				Fix an issue in the JPA server if a resource has been previously
				saved containing vocabulary that is no longer valid. This only really
				happened if you were using a non-final version of FHIR (e.g. using DSTU3
				before it was finalized) but if you were in this situation, upgrading HAPI
				could cause you to have old codes that no longer exist in your database. This
				fix prevents these from blocking you from accesing those resources.
			</action>
			<action type="add">
				CLI now defaults to DSTU3 mode if no FHIR version is specified
			</action>
			<action type="add">
				Server and annotation-client @History annotation now allows DSTU3+ resource
				types in the type= property
			</action>
			<action type="fix" issue="563">
				JSON Parser gave a very unhelpful error message (Unknown attribute 'value' found during parse)
				when a scalar value was found in a spot where an object is expected. This has been corrected to
				include much more information. Thanks to GitHub user @jasminas for reporting!
			</action>
			<action type="add">
				DaoConfig#setInterceptors() has been un-deprecated. It was previously deprecated as
				we thought it was not useful, but uses have been identified so it turns out this method
				will live after all. Interceptors registered to this method will now be treated
				appropriately if they implement IServerOperationInterceptor too.
			</action>
			<action type="fix">
				JPA server did not correctly support searching on a custom search parameter whose
				path pointed to an extension, where the client used a chained value.
			</action>
			<action type="fix">
				Fix issue where the JSON parser sometimes did not encode DSTU3 extensions on the root of a
				resource which have a value of type reference.
			</action>
			<action type="add">
				Server now respects the If-Modified-Since header and will return an HTTP 304 if appropriate
				for read operations.
			</action>
			<action type="fix">
				JPA server did not correctly process :missing qualifier on date parameters
			</action>
			<action type="fix" issue="633">
				AppacheHttpClient did not always respect the charset in the response
				Content-Type header. Thanks to Gijsbert van den Brink for the pull request!
			</action>
			<action type="fix" issue="636">
				Fix XhtmlParser to correctly handle hexadecimal escaped literals. Thanks to
				Gijsbert van den Brink for the Pull Request!
			</action>
			<action type="add">
				JPA server now has configurable properties that allow referential integrity
				to be disabled for both writes and deletes. This is useful in some cases
				where data integrity is not wanted or not possible. It can also be useful
				if you want to delete large amounts of interconnected data quickly.
				<![CDATA[<br/><br/>]]>
				A corresponding flag has been added to the CLI tool as well.
			</action>
			<action type="fix">
				JPA server did not correctly support searching on a custom search parameter whose
				path pointed to an extension, where the client used a chained value.
			</action>
			<action type="fix">
				Fix dependency on commons-codec 1.4 in hapi-fhir-structures-dstu3, which was
				preventing this library from being used on Android because Android includes
				an older version of commons-codec.
			</action>
			<action type="fix">
				JPA server failed to index search parameters on paths containing a decimal
				data type
			</action>
			<action type="fix">
				Validator incorrectly rejected references where only an identifier was populated
			</action>
			<action type="fix" issue="649">
				Make error handler in the client more tolerant of errors where no response has
				been received by the client when the error happens. Thanks to GitHub
				user maclema for the pull request!
			</action>
			<action type="add">
				Add a check in JPA server that prevents completely blank tags, profiles, and security labels
				from being saved to the database. These were filtered out anyhow when the
				result was returned back to the client but they were persisted which
				just wasted space.
			</action>
			<action type="fix" issue="664">
				Loading the build-in profile structures (StructureDefinition, ValueSet, etc) is now done in
				a synchronized block in order to prevent multiple loads happening if the server processes
				multiple validations in parallel threads right after startup. Previously a heavy load could
				cause the server to run out of memory and lock up. Thanks to Karl M Davis
				for analysis and help fixing this!
			</action>
			<action type="fix" issue="652">
				Fix bad ValueSet URL in DeviceRequest profile definition for STU3 which
				was preventing the CLI from uploading definitions correctly. Thanks to
				Joel Schneider for the Pull Request!
			</action>
			<action type="add" issue="656">
				Improve handling in JPA server when doing code:above and code:below
				searches to use a disjunction of AND and IN in order to avoid failures
				under certain conditions. Thanks to Michael Lawley for the pul request!
			</action>
			<action type="fix" issue="660">
				Fix an error where the JPA server sometimes failed occasional requests
				with a weird NullPointerException when running under very large concurrent
				loads. Thanks to Karl M. Davis for reporting, investigating, and ultimately
				finding a solution!
			</action>
		</release>
		<release version="2.4" date="2017-04-19">
			<action type="add">
				This release brings the DSTU3 structures up to FHIR R3 (FHIR 3.0.1) definitions. Note that
				there are very few changes between the DSTU3 structures in HAPI FHIR 2.3 and
				the ones in HAPI FHIR 2.4 since the basis for the DSTU3 structures in HAPI FHIR
				2.3 was the R3 QA FHIR version (1.9.0) but this is the first release of
				HAPI FHIR to support the final/complete R3 release.
			</action>
			<action type="add">
				Bump the version of a few dependencies to the
				latest versions (dependent HAPI modules listed in brackets):
				<![CDATA[
					<ul>
						<li>Hibernate (JPA): 5.2.7 -&gt; 5.2.9</li>
						<li>Hibernate Search (JPA): 5.5.7.CR1 -&gt; 5.2.7.Final</li>
						<li>Hibernate Validator (JPA): 5.3.4 -&gt; 5.4.1</li>
						<li>Spring (JPA): 4.3.6 -&gt; 4.3.7</li>
						<li>Gson (Core): 2.7 -&gt; 2.8.0</li>
						<li>Guava (JPA): 19.0 -&gt; 21.0</li>
						<li>SLF4j (Core): 1.7.21 -&gt; 1.7.25</li>
						<li>Logback (Core): 1.1.7 -&gt; 1.2.2</li>
					</ul>
				]]>
			</action>
			<action type="add" issue="602">
				hapi-fhir-jpaserver-example now includes the
				<![CDATA[<code>Prefer</code>]]> header in the list of
				CORS headers. Thanks to GitHub user @elnin0815 for
				the pull request!
			</action>
			<action type="add">
				AuthorizationInterceptor can now allow make read or write
				authorization decisions on a resource by instance ID
			</action>
			<action type="fix" issue="208">
				Remove SupportingDocumentation resource from DSTU2 structures. This isn't
				actually a resource in FHIR DSTU2 and its inclusion causes errors on clients
				that don't understand what it is. Thanks to Travis Cummings and Michele Mottini for pointing this out.
			</action>
			<action type="fix" issue="607">
				Web testing UI displayed an error when a transaction was pasted into the UI
				for a DSTU2 server. Thanks to Suresh Kumar for reporting!
			</action>
			<action type="add">
				DaoConfig#setAllowInlineMatchUrlReferences() now defaults to
				<![CDATA[<code>true</code>]]> since inline conditional references
				are now a part of the FHIR specification. Thanks to Jan DÄdek for
				pointing this out!
			</action>
			<action type="add" issue="609">
				hapi-fhir-jpaserver-base now exposes a
				<![CDATA[<code>FhirInstanceValidator</code> bean named <code>"myInstanceValidatorDstu2"</code>]]>
				for DSTU2. A similar bean for DSTU3 was previously implemented.
			</action>
			<action type="add" issue="453">
				hapi-fhir-jpaserver-example project now defaults to STU3 mode instead of
				the previous DSTU2. Thanks to Joel Schneider for the pull request!
			</action>
			<action type="add" issue="534">
				JPA server now has a setting on the DaoConfig to force it to treat
				certain reference URLs or reference URL patterns as logical URLs instead
				of literal ones, meaning that the server will not try to resolve these
				URLs. Thanks to Eeva Turkka for the suggestion!
			</action>
			<action type="add">
				Add a utility method to JPA server:
				<![CDATA[<code>IFhirResourceDao#removeTag(IIdType, TagTypeEnum, String, String)</code>]]>. This allows
				client code to remove tags
				from a resource without having a servlet request object in context.
			</action>
			<action type="fix">
				JPA server was unable to process custom search parameters where
				the path pointed to an extension containing a reference. Thanks
				to Ravi Kuchi for reporting!
			</action>
			<action type="fix" issue="623">
				Servers in DSTU2.1 mode were incorrectly using the legacy mimetypes instead
				of the new STU3 ones. Thanks to Michael Lawley for the pull request!
			</action>
			<action type="add" issue="624">
				Add an option to ParserOptions that specifies that when parsing a bundle, the
				ID found in the Bundle.entry.fullUrl should not override the ID found
				in the Resource.id field. Technically these fields must always supply the
				same ID in order for a server to be considered conformant, but this option allows
				you to deal with servers which are behaving badly. Thanks to
				GitHub user CarthageKing for the pul request!
			</action>
			<action type="fix" issue="617">
				Remove unneccesary whitespace in the text areas on the testing
				web UI. Thanks to GitHub user @elnin0815 for the pull request!
			</action>
			<action type="add" issue="613">
				In JAX-RS server it is now possible to change the server exception handler
				at runtime without a server restart.
				Thanks to Sebastien Riviere for the
				pull request!
			</action>
			<action type="fix" issue="610">
				Fix a potential race condition when the FhirContext is being accessed by many threads
				at the same time right as it is initializing. Thanks to Ben Spencer for the
				pull request!
			</action>
		</release>
		<release version="2.3" date="2017-03-18">
			<action type="add">
				Bump the version of a few dependencies to the
				latest versions (dependent HAPI modules listed in brackets):
				<![CDATA[
					<ul>
						<li>Hibernate (JPA): 5.1.0 -&gt; 5.2.7</li>
						<li>Hibernate Search (JPA): 5.5.4 -&gtp; 5.7.0.CR1</li>
						<li>Hibernate Validator (JPA): 5.2.4 -&gtp; 5.3.4</li>
						<li>Spring (JPA): 4.3.1 -&gt; 4.3.6</li>
					</ul>
				]]>
			</action>
			<action type="add">
				The JPA server now supports custom search parameters in DSTU3
				mode. This allows users to create search parameters which contain
				custom paths, or even override and disable existing search
				parameters.
			</action>
			<action type="fix">
				CLI example uploader couldn't find STU3 examples after CI server
				was moved to build.fhir.org
			</action>
			<action type="fix">
				Fix issue in JPA subscription module that prevented purging stale
				subscriptions when many were present on Postgres
			</action>
			<action type="fix" issue="532">
				Server interceptor methods were being called twice unnecessarily
				by the JPA server, and the DaoConfig interceptor registration
				framework was not actually useful. Thanks to GitHub user
				@mattiuusitalo for reporting!
			</action>
			<action type="fix" issue="503">
				AuthorizationInterceptor on JPA server did not correctly
				apply rules on deleting resources in a specific compartment
				because the resource metadata was stripped by the JPA server
				before the interceptor could see it. Thanks to
				Eeva Turkka for reporting!
			</action>
			<action type="fix" issue="519">
				JPA server exported CapabilityStatement includes
				double entries for the _id parameter and uses the
				wrong type (string instead of token). Thanks to
				Robert Lichtenberger for reporting!
			</action>
			<action type="add" issue="504">
				Custom resource types which extend Binary must not
				have declared extensions since this is invalid in
				FHIR (and HAPI would just ignore them anyhow). Thanks
				to Thomas S Berg for reporting!
			</action>
			<action type="add">
				Standard HAPI zip/tar distributions did not include the project
				sources and JavaDoc JARs. Thanks to Keith Boone for pointing
				this out!
			</action>
			<action type="fix">
				Server AuthorizationInterceptor always rejects history operation
				at the type level even if rules should allow it.
			</action>
			<action type="fix">
				JPA server terminology service was not correctly validating or expanding codes
				in SNOMED CT or LOINC code systems. Thanks to David Hay for reporting!
			</action>
			<action type="fix" issue="539">
				Attempting to search for an invalid resource type (e.g. GET base/FooResource) should
				return an HTTP 404 and not a 400, per the HTTP spec. Thanks to
				GitHub user @CarthageKing for the pull request!
			</action>
			<action type="fix" issue="544">
				When parsing a Bundle containing placeholder fullUrls and references
				(e.g. "urn:uuid:0000-0000") the resource reference targets did not get
				populated with the given resources. Note that as a part of this
				change, <![CDATA[<code>IdType</code> and <code>IdDt</code>]]> have been modified
				so that when parsing a placeholder ID, the complete placeholder including the
				"urn:uuid:" or "urn:oid:" prefix will be placed into the ID part. Previously,
				the prefix was treated as the base URL, which led to strange behaviour
				like the placeholder being treated as a real IDs. Thanks to GitHub
				user @jodue for reporting!
			</action>
			<action type="add">
				Declared extensions with multiple type() options listed in the @Child
				annotation caused a crash on startup. Now this is supported.
			</action>
			<action type="add">
				STU3 XHTML parser for narrative choked if the narrative contained
				an <![CDATA[<code>&amp;rsquot;</code>]]> entity string.
			</action>
			<action type="fix" issue="538">
				When parsing a quantity parameter on the server with a
				value and units but no system (e.g.
				<![CDATA[<code>GET [base]/Observation?value=5.4||mg</code>]]>)
				the unit was incorrectly treated as the system. Thanks to
				@CarthageKing for the pull request!
			</action>
			<action type="533">
				Correct a typo in the JPA ValueSet ResourceProvider which prevented
				successful operation under Spring 4.3. Thanks to
				Robbert van Waveren for the pull request!
			</action>
			<action type="remove">
				Deprecate the method
				<![CDATA[<code>ICompositeElement#getAllPopulatedChildElementsOfType(Class)</code>]]>
				as it is no longer used by HAPI and is just an annoying step
				in creating custom structures. Thanks to Allan Bro Hansen
				for pointing this out.
			</action>
			<action type="fix" issue="547">
				CapturingInterceptor did not buffer the response meaning
				that in many circumstances it did not actually capture
				the response. Thanks to Jenny Syed of Cerner for
				the pull request and contribution!
			</action>
			<action type="fix" issue="548">
				Clean up dependencies and remove Eclipse project files from git. Thanks to
				@sekaijin for the pull request!
			</action>
			<action type="fix">
				When performing a conditional create in a transaction in JPA server,
				if a resource already existed matching the conditional expression, the
				server did not change the version of the resource but did update the body
				with the passed in body. Thanks to Artem Sopin for reporting and providing a test
				case for this!
			</action>
			<action type="fix">
				Client revincludes did not include the :recurse modifier. Thanks to
				Jenny Meinsma for pointing this out on Zulip!
			</action>
			<action type="add">
				JPA server did not return an OperationOutcome in the response for
				a normal delete operation.
			</action>
			<action type="fix">
				Fix an issue in JPA server where _history results were kept in memory instead
				of being spooled to the database as they should be. Note that as a part of this fix
				a new method was added to
				<![CDATA[<code>IBundleProvider</code> called <code>getUuid()</code>]]>. This
				method may return <![CDATA[<code>null</code>]]> in any current cases.
			</action>
			<action type="fix">
				Expanding a ValueSet in JPA server did not correctly apply
				<![CDATA[<code>?filter=</code>]]> parameter when the ValueSet
				being expanded had codes included explicitly (i.e. not by
				is-a relationship). Thanks to David Hay for reporting!
			</action>
			<action type="fix">
				JPA validator incorrectly returned an HTTP 400 instead of an HTTP 422 when
				the resource ID was not present and required, or vice versa. Thanks to
				Brian Postlethwaite for reporting!
			</action>
			<action type="fix">
				When using an annotation based client, a ClassCastException would
				occur under certain circumstances when the response contained
				contained resources
			</action>
			<action type="fix">
				JPA server interceptor methods for create/update/delete provided
				the wrong version ID to the interceptors
			</action>
			<action type="add">
				A post-processing hook for subclasses of BaseValidatingInterceptor is now available.
			</action>
			<action type="add" issue="585">
				AuthorizationInterceptor can now authorize (allow/deny) extended operations
				on instances and types by wildcard (on any type, or on any instance)
			</action>
			<action type="add" issue="595">
				When RequestValidatingInterceptor is used, the validation results
				are now populated into the OperationOutcome produced by
				create and update operations
			</action>
			<action type="add" issue="542">
				Add support for the $process-message operation to fluent client.
				Thanks to Hugo Soares for the pull request!
			</action>
			<action type="add" issue="543">
				Parser can now be configured when encoding to use a specific
				base URL for extensions. Thanks to Sebastien Riviere for the
				pull request!
			</action>
			<action type="fix" issue="568">
				Correct the resource paths for the DSTU2.1 validation resources,
				allowing the validator to correctly work against those structures.
				Thanks to Michael Lawley for the pull request!
			</action>
			<action type="fix" issue="551">
				XML Parser failed to parse large field values (greater than 512 Kb)
				on certain platforms where the StAX parser was overridden. Thanks to
				GitHub user @Jodue for the pull request!
			</action>
			<action type="add" issue="575">
				Remove an unneccesary database flush when saving large code systems to
				the JPA database, improving performance of this operation. Thanks to
				Joel Schneider for the pull request and analysis!
			</action>
			<action type="add">
				A new post-processing hook for subclasses of BaseValidatingInterceptor is now
				available. The hook exposes the request details on validation failure prior to throwing an
				UnprocessableEntityException.
			</action>
		</release>
		<release version="2.2" date="2016-12-20">
			<action type="add">
				Bump the version of a few dependencies to the
				latest versions (dependent HAPI modules listed in brackets):
				<![CDATA[
					<ul>
						<!--<li>spring (JPA): 4.3.1 -&gt; 4.3.4</li>-->
						<li>Derby (CLI): 10.12.1.1 -&gt; 10.13.1.1</li>
						<li>Jetty (CLI): 9.3.10.v20160621 -&gt; 9.3.14.v20161028</li>
						<li>JAnsi (CLI): 1.13 -&gt; 1.14</li>
						<li>Phloc Commons (SCH Validator): 4.4.5 -&gt; 4.4.6</li>
					</ul>
				]]>
			</action>
			<action type="fix">
				Fix issue in AuthorizationIntetceptor where
				transactions are blocked even when they
				should not be
			</action>
			<action type="fix">
				Fix regression in HAPI FHIR 2.1 JPA
				server where some search parameters on
				metadata resources did not appear
				(e.g. "StructureDefinition.url"). Thanks
				to David Hay for reporting!
			</action>
			<action type="add">
				Add ability to JPA server for disabling stale search
				expiry. This is useful if you are deploying the server
				to a cluster.
			</action>
			<action type="fix" issue="495">
				RestfulServer with no explicitly set FhirContext
				fails to detect the presents of DSTU3 structures. Thanks
				to GitHub user @vijayt27 for reporting!
			</action>
			<action type="add">
				As the
				<![CDATA[<a href="https://github.com/eBay/cors-filter">eBay CORS interceptor</a>]]>
				project
				has gone dormant, we have introduced a new
				HAPI server interceptor which can be used to implement CORS support
				instead of using the previously recommended Servlet Filter. All server
				examples as well as the CLI have been switched to use this new interceptor.
				See the
				<![CDATA[<a href="./doc_cors.html">CORS Documentation</a>]]>
				for more information.
			</action>
			<action type="fix" issue="480">
				Make the parser configurable so that when
				parsing an invalid empty value (e.g.
				<![CDATA[<code>{"status":""}</code>]]>) the
				parser will either throw a meaningful exception
				or log a warning depending on the configured
				error handler.
			</action>
			<action type="fix" issue="276">
				Fix issue when serializing resources that have
				contained resources which are referred to
				from multiple places. Sometimes when serializing
				these resources the contained resource section
				would contain duplicates. Thanks to Hugo Soares
				and Stefan Evinance for reporting and providing
				a test case!
			</action>
			<action type="add" issue="518">
				Allow client to gracefully handle running in DSTU3 mode
				but with a structures JAR that does not contain a
				CapabilityStatement resource. Thanks to Michael Lawley
				for the pull request!
			</action>
			<action type="fix">
				Fix a crash in JPA server when searching using an _include if _include targets are
				external references (and therefore can't be loaded
				by the server). Thanks to Hannes Ulrich for reporting!
			</action>
			<action type="fix">
				HAPI FHIR CLI failed to delete a file when uploading
				example resources while running under Windows.
			</action>
			<action type="fix" issue="521">
				Server should reject update if the resource body
				does not contain an ID, or the ID does not match
				the request URL. Thanks to Jim Steel for reporting!
			</action>
			<action type="fix" issue="500">
				Web Testing UI's next and previous buttons for paging
				through paged results did not work after the migration
				to using Thymeleaf 3. Thanks to GitHub user @gsureshkumar
				for reporting!
			</action>
			<action type="add" issue="525">
				When parsing invalid enum values in STU3,
				report errors through the parserErrorHandler,
				not by throwing an exception. Thanks to
				Michael Lawley for the pull request!
			</action>
			<action type="add" issue="516">
				When parsing DSTU3 resources with enumerated
				types that contain invalid values, the parser will now
				invoke the parserErrorHandler. For example, when parsing
				<![CDATA[
				<code>{"resourceType":"Patient", "gender":"foo"}</code>
				]]>
				the previous behaviour was to throw an InvalidArgumentException.
				Now, the parserErrorHandler is invoked. In addition, thw
				LenientErrorHandler has been modified so that this one case
				will result in a DataFormatException. This has the effect
				that servers which receive an invalid enum velue will return
				an HTTP 400 instead of an HTTP 500. Thanks to Jim
				Steel for reporting!
			</action>
			<action type="add" issue="520">
				DSTU3 context now pulls the FHIR version from the actual
				model classes. Thanks to Michael Lawley for the pull request!
			</action>
			<action type="add">
				Enhancements to the tinder-plugin's generic template features
				of the <![CDATA[<i>generate-multi-files</i> and <i>generate-single-file</i>
				Maven goals as well as the Ant <i>hapi-tinder</i> task.
				<ul>
					<li>Provides the full Tinder data model by adding composites, valuesets, and profiles to resourcesw.</li>
					<li>Supports generating files for resources, composites, valuesets, and profiles</li>
					<li>Supports Velocimacro files outside the tinder-plugin JAR</li>
					<li>Provides filename prefix as well as suffix properties</li>
					<li>Can specify any of the Velocity configuration parameters such as
					<i>macro.provide.scope.control</i> which allows safe macro recursion</li>
					<li>Templates can now drill down into the referenced children for a ResourceBlockCopy</li>
					<li>Normalization of properties across all three generic tasks</li>
				</ul>
			    ]]>
			</action>
			<action type="fix" issue="523">
				Fix ordering of validator property handling when an element
				has a name that is similar to a shorter name[x] style name.
				Thanks to CarthageKing for the pull request!
			</action>
			<action type="add" issue="510">
				Add a docker configuration to the hapi-fhir-jpaservr-example
				module. Thanks to Gijsbert van den Brink for the pull request!
			</action>
			<action type="add" issue="507">
				Add utility constructors to MoneyDt. Thanks to James Ren for the
				contribution!
			</action>
			<action type="fix" issue="528">
				AuthorizationInterceptor was failing to allow read requests to pass
				when a rule authorized those resources by compartment. Thanks to
				GitHub user @mattiuusitalo for reporting and supplying
				a test case!
			</action>
			<action type="fix">
				Correct a typo in client
				<![CDATA[<code>IHttpRequest</code>]]> class: "bufferEntitity" should be "bufferEntity".
			</action>
			<action type="add">
				ErrorHandler is now called (resulting in a warning by default, but can also be an exception) when arsing
				JSON if
				the resource ID is not a JSON string, or an object is found where an array is expected (e.g. repeating
				field). Thanks
				to Jenni Syed of Cerner for providing a test case!
			</action>
			<action type="fix">
				Fix Web Testing UI to be able to handle STU3 servers which
				return CapabilityStatement instead of the previously used
				"Conformance" resource
			</action>
			<action type="fix">
				CLI example uploader couldn't find STU3 examples after CI server
				was moved to build.fhir.org
			</action>
			<action type="fix">
				Fix issue in JPA subscription module that prevented purging stale
				subscriptions when many were present on Postgres
			</action>
			<action type="fix" issue="532">
				Server interceptor methods were being called twice unnecessarily
				by the JPA server, and the DaoConfig interceptor registration
				framework was not actually useful. Thanks to GitHub user
				@mattiuusitalo for reporting!
			</action>
			<action type="fix" issue="503">
				AuthorizationInterceptor on JPA server did not correctly
				apply rules on deleting resources in a specific compartment
				because the resource metadata was stripped by the JPA server
				before the interceptor could see it. Thanks to
				Eeva Turkka for reporting!
			</action>
			<action type="fix" issue="519">
				JPA server exported CapabilityStatement includes
				double entries for the _id parameter and uses the
				wrong type (string instead of token). Thanks to
				Robert Lichtenberger for reporting!
			</action>
			<action type="add" issue="504">
				Custom resource types which extend Binary must not
				have declared extensions since this is invalid in
				FHIR (and HAPI would just ignore them anyhow). Thanks
				to Thomas S Berg for reporting!
			</action>
			<action type="add">
				Standard HAPI zip/tar distributions did not include the project
				sources and JavaDoc JARs. Thanks to Keith Boone for pointing
				this out!
			</action>
			<action type="fix">
				Server AuthorizationInterceptor always rejects history operation
				at the type level even if rules should allow it.
			</action>
			<action type="fix">
				JPA server terminology service was not correctly validating or expanding codes
				in SNOMED CT or LOINC code systems. Thanks to David Hay for reporting!
			</action>
			<action type="fix" issue="539">
				Attempting to search for an invalid resource type (e.g. GET base/FooResource) should
				return an HTTP 404 and not a 400, per the HTTP spec. Thanks to
				GitHub user @CarthageKing for the pull request!
			</action>
			<action type="fix" issue="544">
				When parsing a Bundle containing placeholder fullUrls and references
				(e.g. "urn:uuid:0000-0000") the resource reference targets did not get
				populated with the given resources. Note that as a part of this
				change, <![CDATA[<code>IdType</code> and <code>IdDt</code>]]> have been modified
				so that when parsing a placeholder ID, the complete placeholder including the
				"urn:uuid:" or "urn:oid:" prefix will be placed into the ID part. Previously,
				the prefix was treated as the base URL, which led to strange behaviour
				like the placeholder being treated as a real IDs. Thanks to GitHub
				user @jodue for reporting!
			</action>
			<action type="add">
				Declared extensions with multiple type() options listed in the @Child
				annotation caused a crash on startup. Now this is supported.
			</action>
			<action type="add">
				STU3 XHTML parser for narrative choked if the narrative contained
				an <![CDATA[<code>&amp;rsquot;</code>]]> entity string.
			</action>
			<action type="fix" issue="538">
				When parsing a quantity parameter on the server with a
				value and units but no system (e.g.
				<![CDATA[<code>GET [base]/Observation?value=5.4||mg</code>]]>)
				the unit was incorrectly treated as the system. Thanks to
				@CarthageKing for the pull request!
			</action>
			<action type="533">
				Correct a typo in the JPA ValueSet ResourceProvider which prevented
				successful operation under Spring 4.3. Thanks to
				Robbert van Waveren for the pull request!
			</action>
			<action type="remove">
				Deprecate the method
				<![CDATA[<code>ICompositeElement#getAllPopulatedChildElementsOfType(Class)</code>]]>
				as it is no longer used by HAPI and is just an annoying step
				in creating custom structures. Thanks to Allan Bro Hansen
				for pointing this out.
			</action>
			<action type="fix" issue="547">
				CapturingInterceptor did not buffer the response meaning
				that in many circumstances it did not actually capture
				the response. Thanks to Jenny Syed of Cerner for
				the pull request and contribution!
			</action>
		</release>
		<release version="2.1" date="2016-11-11">
			<action type="add">
				STU3 structure definitions have been updated to the
				STU3 latest definitions (1.7.0 - SVN 10129). In
				particular, this version supports the new CapabilityStatement
				resource which replaces the previous Conformance
				resource (in order to reduce upgrade pain, both resource
				types are included in this version of HAPI)
			</action>
			<action type="add">
				Bump the version of a few dependencies to the
				latest versions (dependent HAPI modules listed in brackets):
				<![CDATA[
					<ul>
						<li>spring-data-orm (JPA): 1.10.2 -&gt; 1.10.4</li>
					</ul>
				]]>
			</action>
			<action type="fix">
				Fix a fairly significant issue in JPA Server when using the
				<![CDATA[<code>DatabaseBackedPagingProvider</code>]]>: When paging over the results
				of a search / $everything operation, under certain circumstances resources may be missing from the last page
				of results
				that is returned. Thanks to David Hay for reporting!
			</action>
			<action type="add">
				Client, Server, and JPA server now support experimental support
				for
				<![CDATA[HTTP PATCH]]>
				using the XML Patch and JSON Patch syntax as explored during the
				September 2016 Baltimore Connectathon. See
				<![CDATA[<a href="http://wiki.hl7.org/index.php?title=201609_PATCH_Connectathon_Track_Proposal">this wiki page</a>]]>
				for a description of the syntax.
				<![CDATA[<br/>]]>
				Thanks to Pater Girard for all of his help during the connectathon
				in implementing this feature!
			</action>
			<action type="add">
				Android library now uses OkHttp client by default instead
				of Apache HttpClient. This should lead to much simpler
				support for Android in the future.
			</action>
			<action type="add">
				Both client and server now use the new STU3 mime types by default
				if running in STU3 mode (in other words, using an STU3
				FhirContext).
			</action>
			<action type="fix">
				In server, when returning a list of resources, the server sometimes failed to add
				<![CDATA[<code>_include</code>]]> resources to the response bundle if they were
				referred to by a contained reosurce. Thanks to Neal Acharya for reporting!
			</action>
			<action type="fix">
				Fix regression in web testing UI where "prev" and "next" buttons don't work
				when showing a result bundle
			</action>
			<action type="fix">
				JPA server should not attempt to resolve built-in FHIR StructureDefinitions from the
				database (this causes a significant performance hit when validating)
			</action>
			<action type="fix">
				BanUnsupportedHttpMethodsInterceptor was erroring out when a client
				attempts HTTP HEAD requests
			</action>
			<action type="fix">
				Conditional URLs in JPA server (e.g. for delete or update) did not support the
				<![CDATA[<code>_has</code>]]> parameter
			</action>
			<action type="add" issue="440">
				Remove Maven dependency on Saxon library, as it is not actually used. Thanks
				to Lem Edmondson for the suggestion!
			</action>
			<action type="fix" issue="444">
				Times before 1970 with fractional milliseconds were parsed incorrectly. Thanks
				to GitHub user @CarthageKing for reporting!
			</action>
			<action type="fix" issue="448">
				Prevent crash in parser when parsing resource
				with multiple profile declarations when
				default type for profile is used. Thanks to
				Filip Domazet for the pull request!
			</action>
			<action type="fix" issue="445">
				STU3 servers were adding the old MimeType
				strings to the
				<![CDATA[<code>Conformance.format</code>]]>
				part of the generated server conformance
				statement
			</action>
			<action type="fix" issue="446">
				When performing an update using the client on a resource that
				contains other resources (e.g. Bundle update), all child resources in the
				parent bundle were incorrectly given the ID of the parent. Thanks
				to Filip Domazet for reporting!
			</action>
			<action type="add">
				STU clients now use an Accept header which
				indicates support for both the old MimeTypes
				(e.g. <![CDATA[<code>application/xml+fhir</code>]]>)
				and the new MimeTypes
				(e.g. <![CDATA[<code>application/fhir+xml</code>]]>)
			</action>
			<action type="fix">
				JPA server now sends correct
				<![CDATA[<code>HTTP 409 Version Conflict</code>]]>
				when a
				DELETE fails because of constraint issues, instead of
				<![CDATA[<code>HTTP 400 Invalid Request</code>]]>
			</action>
			<action type="fix">
				Server history operation did not populate the Bundle.entry.request.url
				field, which is required in order for the bundle to pass validation.
				Thanks to Richard Ettema for spotting this!
			</action>
			<action type="add">
				Add a new method to the server interceptor framework which will be
				called after all other processing is complete (useful for performance
				tracking). The server LoggingInterceptor has been switched to using this
				method which means that log lines will be created when processing is finished,
				instead of when it started.
			</action>
			<action type="fix">
				STU3 clients were not sending the new mimetype values in the
				<![CDATA[<code>Content-Type</code>]]> header. Thanks to
				Claude Nanjo for pointing this out!
			</action>
			<action type="fix">
				JAX-RS server was not able to handle the new mime types defined
				in STU3
			</action>
			<action type="fix">
				JPA server did not handle custom types when being called
				programatically (I.e. not through HTTP interface). Thanks to
				Anthony Mei for pointing this out!
			</action>
			<action type="fix">
				CLI was not correctly able to upload DSTU2 examples to any server
			</action>
			<action type="fix">
				STU3 validator has been upgrated to include fixes made since the
				1.6.0 ballot
			</action>
			<action type="fix">
				Prevent JPA server from creating a bunch of
				FhirContext objects for versions of FHIR that
				aren't actually being used
			</action>
			<action type="fix" issue="443">
				XhtmlNode.equalsDeep() contained a bug which caused resources
				containing a narrative to always return
				<![CDATA[<code>false</code>]]> for STU3
				<![CDATA[<code>Resource#equalsDeep()</code>]]>. Thanks to
				GitHub user @XcrigX for reporting!
			</action>
			<action type="fix" issue="441">
				JPA server did not correctly process searches for chained parameters
				where the chain passed across a field that was a choice between a
				reference and a non-reference type (e.g.
				<![CDATA[<code>MedicationAdministration.medication[x]</code>]]>.
				Thanks to GitHub user @Crudelus for reporting!
			</action>
			<action type="fix" issue="414">
				Handle parsing an extension without a URL more gracefully. In HAPI FHIR 2.0 this caused
				a NullPointerException to be thrown. Now it will trigger a warning, or throw a
				DataFormatException if the StrictErrorHandler is configured on the parser.
			</action>
			<action type="fix">
				Calling a HAPI server URL with a chain on a parameter that shouldn't accept
				chains (e.g.
				<![CDATA[<code>GET [base]/Patient?name.foo=smith</code>]]>)
				did not return an error and instead just ignored the chained part
				and treated the parameter as though it did not have the chain. This
				led to confusing and potentially unsafe behaviour. This has been
				corrected to return an error to the client. Thanks to
				Kevin Tallevi for finding this!
			</action>
			<action type="fix" issue="411">
				Fix #411 - Searching by <![CDATA[<code>POST [base]/_search</code>]]> with urlencoded parameters doesn't work
				correctly if
				interceptors are accessing the parameters and there is are also
				parameters on the URL. Thanks to Jim Steel for reporting!
			</action>
			<action type="add">
				Fluent client can now return types other than Parameters
				when invoking operations.
			</action>
			<action type="fix">
				JPA server shouldn't report a totalCount in Bundle of "-1" when
				there are no results
			</action>
			<action type="fix" issue="454">
				JPA server was not correctly normalizing strings with non-latin characters
				(e.g. Chinese chars). Thanks to GitHub user @YinAqu for reporting and providing
				some great analysis of the issue!
			</action>
			<action type="add">
				Add a new method to ReferenceClientParam which allows you to
				pass in a number of IDs by a collection of Strings. Thanks to
				Thomas Andersen for the pul request!
			</action>
			<action type="fix" issue="327">
				When encoding a resource in JSON where the resource has
				an extension with a value where the value is a reference to a
				contained resource, the reference value (e.g. "#1") did not
				get serialized. Thanks to GitHub user @fw060 for reporting!
			</action>
			<action type="fix" issue="464">
				ResponseHighlighterInterceptor now pretty-prints responses
				by default unless the user has explicitly requested
				a non-pretty-printed response (ie.
				using <![CDATA[<code>?_pretty=false</code>]]>. Thanks to
				Allan Brohansen and Jens Villadsen for the suggestion!
			</action>
			<action type="add" issue="469">
				Add a new JSON library abstraction layer to the JSON parser.
				This contribution shouldn't have any end-user impact but does
				make it easier to use the JSON parser to generate custom structures
				for other purposes, and should allow us to support RDF more
				easily at some point. Thanks to Bill Denton for the pull
				request and the contribution!
			</action>
			<action type="add" issue="455">
				DSTU1 Bundle encoder did not include the Bundle entry author in
				the generated bundle. Thanks to Hannes Venter for the pull
				request and contribution!
			</action>
			<action type="fix">
				Remove unused field (myIsContained) from ResourceTable
				in JPA server.
			</action>
			<action type="add">
				AuthorizationInterceptor is now a bit more aggressive
				at blocking read operations, stopping them on the
				way in if there is no way they will be accepted
				to the resource check on the way out. In addition
				it can now be configured to allow/deny operation
				invocations at the instance level on any
				instance of a given type
			</action>
			<action type="fix" issue="472">
				STU3 servers were incorrectly returning the
				<![CDATA[<code>Content-Location</code>]]>
				header instead of the
				<![CDATA[<code>Content</code>]]>
				header. The former has been removed from the
				FHIR specification in STU3, but the
				latter got removed in HAPI's code base.
				Thanks to Jim Steel for reporting!
			</action>
			<action type="fix">
				Correct several documentation issues. Thanks to Vadim Peretokin
				for the pull requests!
			</action>
			<action type="add">
				Remove an unneccesary database flush
				from JPA persistence operations
			</action>
			<action type="add" issue="470">
				Add method to fluent client to allow OR search across several
				profiles. Thanks to Thomas Andersen for the pull request!
			</action>
		</release>
		<release version="2.0" date="2016-08-30">
			<action type="fix">
				JSON parsing in HAPI FHIR has been switched from using JSR353 (javax.json) to
				using Google Gson. For this reason we are bumping the major release number to
				2.0. Theoretically this should not affect projects in any major way, but Gson
				does have subtle differences. Two differences which popped up a fair bit in
				our own testing:
				<![CDATA[
				<ul>
					<ul>
						A space is placed after the : in keys, e.g. what was previously
						encoded as <code>"resourceType":"Patient"</code> is now encoded
						as <code>"resourceType": "Patient"</code> (this broke a number of
						our unit tests with hardcoded resource definitions)
					</ul>
					<ul>
						Trailing content after a valid json resource is rejected by
						Gson (it was ignored by the Glassfish parser we were previously
						using even though it was invalid)
					</ul>
				</ul>
				]]>
			</action>
			<action type="add">
				STU3 structure definitions have been updated to the
				STU3 ballot candidate versions (1.6.0 - SVN 9663)
			</action>
			<action type="add">
				Both client and server now support the new Content Types decided in
				<![CDATA[<a href="http://gforge.hl7.org/gf/project/fhir/tracker/?action=TrackerItemEdit&tracker_id=677&tracker_item_id=10199">FHIR #10199</a>]]>
				.
				<![CDATA[<br/><br/>]]>
				This means that the server now supports
				<![CDATA[<code>application/fhir+xml</code> and <code>application/fhir+json</code>]]>
				in addition to the older style
				<![CDATA[<code>application/xml+fhir</code> and <code>application/json+fhir</code>]]>.
				In order to facilitate migration by implementors, the old style remains the default
				for now, but the server will respond using the new style if the request contains it. The
				client now uses an <![CDATA[<code>Accept</code>]]> header value which requests both
				styles with a preference given to the new style when running in DSTU3 mode.
				<![CDATA[<br/><br/>]]>
				As a part of this change, the server has also been enhanced so that if a request
				contains a Content-Type header but no Accept header, the response will prefer the
				encoding specified by the Content-Type header.
			</action>
			<action type="add">
				Bump the version of a few dependencies to the
				latest versions (dependent HAPI modules listed in brackets):
				<![CDATA[
					<ul>
						<li>Logback (used in sample projects): 1.1.5 -&gt; 1.1.7</li>
						<li>Phloc Commons (used by schematron validator): 4.4.4 -&gt; 4.4.5</li>
						<li>Commons-IO: 2.4 -&gt; 2.5</li>
						<li>Apache HTTPClient: 4.5.1 -&gt; 4.5.2</li>
						<li>Apache HTTPCore: 4.4.4 -&gt; 4.4.5</li>
						<li>Jersey (JAX-RS tests): 2.22.2 -&gt; 2.23.1</li>
						<li>Spring (JPA, Web Tester): 4.3.0 -&gt; 4.3.1</li>
						<!--<li>Hibernate ORM (JPA): 5.1.0 -&gt; 5.2.1</li>-->
						<li>Hibernate Search (JPA): 5.5.2 -&gt; 5.5.4</li>
						<li>Thymeleaf (Narrative Generator / Web Tester): 2.1.4 -&gt;3.0.1</li> 
					</ul>
				]]>
			</action>

			<action type="fix">
				Fix issue in DSTU1 Bundle parsing where unexpected elements in the bundle resulted in a failure
				to parse.
			</action>
			<action type="fix">
				DSTU2 QuestionnaireResponse validator failed with an exception if the
				QuestionnaireResponse contained certain groups with no content
			</action>
			<action type="add" issue="150">
				Fluent client should ignore parameter values which are null instead of including
				them as <![CDATA[<code>?foo=null</code>]]>
			</action>
			<action type="fix">
				When using <![CDATA[<code>_elements</code>]]> parameter on server, the server was not
				automatically adding the <![CDATA[<code>SUBSETTED</code>]]> tag as it should
			</action>
			<action type="fix">
				JPA server should now automatically detect
				if Hibernate Search (Lucene) is configured to be
				disabled and will not attempt to use it. This
				prevents a crash for some operations.
			</action>
			<action type="add">
				A new server interceptor "BanUnsupprtedHttpMethodsInterceptor" has been added
				which causes the server to return an HTTP 405 if an unsupported HTTP
				verb is received from the client
			</action>
			<action type="fix" issue="404">
				Fix an issue where resource IDs were not correctly set when using
				DSTU2 HL7org structures with the JAX-RS module. Thanks to Carlo Mion
				for the pull request!
			</action>
			<action type="fix">
				hapi-fhir-testpage-overlay project contained an unneccesary
				dependency on hapi-fhir-jpaserver-base module, which resulted in
				projects using the overlay having a large number of unnneded
				JARs included
			</action>
			<action type="add" issue="403">
				It is not possible to configure both the parser and the context to
				preserve versions in resource references (default behaviour is to
				strip versions from references). Thanks to GitHub user @cknaap
				for the suggestion!
			</action>
			<action type="fix" issue="409">
				<![CDATA[<code>Tag#setCode(String)</code>]]> did not actually set the code it was supposed to
				set. Thanks to Tim Tschampel for reporting!
			</action>
			<action type="fix" issue="401">
				JPA server's <![CDATA[<code>/Bundle</code>]]> endpoint cleared
				the <![CDATA[<code>Bundle.entry.fullUrl</code>]]> field on stored
				bundles, resulting in invalid content being saved. Thanks to Mirjam
				Baltus for reporting!
			</action>
			<action type="fix">
				JPA server now returns HTTP 200 instead of HTTP 404 for
				conditional deletes which did not find any matches,
				per FHIR-I decision.
			</action>
			<action type="fix">
				Client that declares explicitly that it is searching/reading/etc for
				a custom type did not automatically parse into that type.
			</action>
			<action type="add" issue="406">
				Allow servers to specify the authentication realm of their choosing when
				throwing an AuthenticationException. Thanks to GitHub user @allanbrohansen
				for the suggestion!
			</action>
			<action type="add" issue="416">
				Add a new client implementation which uses the
				<![CDATA[<a href="http://square.github.io/okhttp/">OkHttp</a>]]>
				library as the HTTP client implementation (instead of Apache HttpClient).
				This is particularly useful for Android (where HttpClient is a pain) but
				could also be useful in other places too.
				Thanks to Matt Clarke of Orion Health for the contribution!
			</action>
			<action type="fix">
				Fix a regression when parsing resources that have contained
				resources, where the reference in the outer resource which
				links to the contained resource sometimes did does not get
				populated with the actual target resource instance. Thanks to
				Neal Acharya for reporting!
			</action>
			<action type="add">
				hapi-fhir-cli upload-terminology command now has an argument
				"-b FOO" that lets you add an authorization header in the form
				<![CDATA[<code>Authorization: Bearer FOO</code>]]>
			</action>
			<action type="fix" issue="423">
				Parser failed to successfully encode a custom resource
				if it contained custom fields that also used custom
				types. Thanks to GitHub user @sjanic for reporting!
			</action>
			<action type="add">
				Inprove handling of _text and _content searches in JPA server to do better
				matching on partial strings
			</action>
			<action type="add">
				Servers in STU3 mode will now ignore any ID or VersionID found in the
				resource body provided by the client when processing FHIR
				<![CDATA[<code>update</code>]]> operations. This change has been made
				because the FHIR specification now requires servers to ignore
				these values. Note that as a result of this change, resources passed
				to <![CDATA[<code>@Update</code>]]> methods will always have
				<![CDATA[<code>null</code>]]> ID
			</action>
			<action type="add">
				Add new methods to
				<![CDATA[<code>AuthorizationInterceptor</code>]]>
				which allow user code to declare support for conditional
				create, update, and delete.
			</action>
			<action type="fix">
				When encoding a resource with a reference to another resource
				that has a placeholder ID (e.g. urn:uuid:foo), the urn prefix
				was incorrectly stripped from the reference.
			</action>
			<action type="fix">
				Servers for STU3 (or newer) will no longer include a
				<![CDATA[<code>Location:</code>]]> header on responses for
				<![CDATA[<code>read</code>]]> operations. This header was
				required in earlier versions of FHIR but has been removed
				from the specification.
			</action>
			<action type="fix" issue="428">
				Fix NullPointerException when encoding an extension containing CodeableConcept
				with log level set to TRACE. Thanks to Bill Denton for the report!
			</action>
			<action type="add">
				Add two new methods to the parser error handler that let users trap
				invalid contained resources with no ID, as well as references to contained
				resource that do not exist.
			</action>
			<action type="add">
				Improve performance when parsing resources containing contained resources
				by eliminating a step where references were woven twice
			</action>
			<action type="fix" issue="426">
				Parser failed to parse resources containing an extension with a value type of
				"id". Thanks to Raphael MÃ¤der for reporting!
			</action>
			<action type="fix">
				When committing a transaction in JPA server
				where the transaction contained placeholder IDs
				for references between bundles, the placeholder
				IDs were not substituted with viewing
				resources using the _history operation
			</action>
			<action type="add">
				HAPI root pom shouldn't include animal-sniffer plugin,
				since that causes any projects which extend this to
				be held to Java 6 compliance.
			</action>
		</release>
		<release version="1.6" date="2016-07-07">
			<action type="fix">
				Performance has been improved for the initial FhirContext
				object creation by avoiding a lot of unnecessary reflection. HAPI FHIR
				1.5 had a regression compared to previous releases
				and this has been corrected, but other improvements have been
				made so that this release is faster than previous releases too.
				<![CDATA[<br/><br/>]]>
				In addition, a new "deferred scan" mode has been implemented for
				even faster initialization on slower environments (e.g. Android).
				See the <![CDATA[<a href="./doc_rest_client_http_config.html#performance">performance documentation</a>]]>
				for more information.
				<![CDATA[<br/><br/>]]>
				The following shows our benchmarks for context initialization across several
				versions of HAPI:
				<![CDATA[
					<ul>
						<li>Version 1.4: <b>560ms</b></li>
						<li>Version 1.5: <b>800ms</b></li>
						<li>Version 1.6: <b>340ms</b></li>
						<li>Version 1.6 (deferred mode): <b>240ms</b></li>
					</ul>
				]]>
			</action>
			<action type="add">
				Bump the version of a few dependencies to the
				latest versions (dependent HAPI modules listed in brackets):
				<![CDATA[
					<ul>
						<li>Spring (JPA, Web Tester): 4.2.5 -&gt; 4.3.0</li>
						<li>Spring-Data (JPA): 1.9.2 -&gt; 1.10.1</li>
						<!--<li>Hibernate ORM (JPA): 5.1.0 -&gt; 5.2.0</li>-->
						<li>Hibernate Search (JPA): 5.5.2 -&gt; 5.5.3</li>
						<li>Jetty (CLI): 9.3.9 -&gt; 9.3.10</li>
					</ul>
				]]>
			</action>
			<action type="remove">
				Remove some clases that were deprecated over a year ago and have
				suitable replacements:
				<![CDATA[
					<ul>
						<li>QualifiedDateParam has been removed, but DateParam may be used instead</li>
						<li>PathSpecification has been removedm but Include may be used instead</li>
					</ul>
				]]>
			</action>
			<action type="fix" issue="345">
				ResponseValidatingInterceptor threw an InternalErrorException (HTTP 500) for operations
				that do not return any content (e.g. delete). Thanks to Mohammad Jafari for reporting!
			</action>
			<action type="fix" issue="342">
				REST server now throws an HTTP 400 instead of an HTTP 500 if an operation which takes
				a FHIR resource in the request body (e.g. create, update) contains invalid content that
				the parser is unable to parse. Thanks to Jim Steel for the suggestion!
			</action>
			<action type="add">
				Deprecate fluent client search operations without an explicit declaration of the
				bundle type being used. This also means that in a client
				<![CDATA[<code>.search()</code>]]>
				operation, the
				<![CDATA[<code>.returnBundle(Bundle.class)</code>]]>
				needs to be the last statement before
				<![CDATA[<code>.execute()</code>]]>
			</action>
			<action type="add" issue="346">
				Server now respects the parameter <![CDATA[<code>_format=application/xml+fhir"</code>]]>
				which is technically invalid since the + should be escaped, but is likely to be used. Also,
				a parameter of <![CDATA[<code>_format=html</code>]]> can now be used, which
				forces SyntaxHighlightingInterceptor to use HTML even
				if the headers wouldn't otherwise trigger it.
				Thanks to Jim Steel for reporting!
			</action>
			<action type="fix">
				Improve performance when parsing large bundles by fixing a loop over all of the
				entries inthe bundle to stitch together cross-references, which was happening once
				per entry instead of once overall. Thanks to Erick on the HAPI FHIR Google Group for
				noticing that this was an issue!
			</action>
			<action type="remove">
				JSON parser no longer allows the resource ID to be specified in an element called "_id"
				(the correct one is "id"). Previously _id was allowed because some early FHIR examples
				used that form, but this was never actually valid so it is now being removed.
			</action>
			<action type="add">
				JPA server now allows "forced IDs" (ids containing non-numeric, client assigned IDs)
				to use the same logical ID part on different resource types. E.g. A server may now have
				both Patient/foo and Obervation/foo on the same server.<![CDATA[<br/><br/>]]>
				Note that existing databases will need to modify index "IDX_FORCEDID" as
				it is no longer unique, and perform a reindexing pass.
			</action>
			<action type="fix" issue="350">
				When serializing/encoding custom types which replace exsting choice fields by
				fixing the choice to a single type, the parser would forget that the
				field was a choice and would use the wrong name (e.g. "abatement" instead of
				"abatementDateType"). Thanks to Yaroslav Kovbas for reporting and
				providing a unit test!
			</action>
			<action type="fix">
				JPA server transactions sometimes created an incorrect resource reference
				if a resource being saved contained references that had a display value but
				not an actual reference. Thanks to David Hay for reporting!
			</action>
			<action type="add" issue="352">
				When performing a REST Client create or update with
				<![CDATA[<code>Prefer: return=representation</code>]]> set,
				if the server does not honour the Prefer header, the client
				will automatically fetch the resource before returning. Thanks
				to Ewout Kramer for the idea!
			</action>
			<action type="add" issue="354">
				DSTU3 structures now have
				<![CDATA[<code>setFoo(List)</code>]]>
				and
				<![CDATA[<code>setGetFooFirstRep()</code>]]>
				methods, bringing them back to parity with the HAPI
				DSTU2 structures. Thanks to Rahul Somasunderam and
				Claude Nanjo for the suggestions!
			</action>
			<action type="add">
				JPA server has now been refactored to use the
				new FluentPath search parameter definitions
				for DSTU3 resources.
			</action>
			<action type="add">
				RequestValidatingInterceptor and ResponseValidatingInterceptor
				both have new method <![CDATA[<code>setIgnoreValidatorExceptions</code>]]>
				which causes validator exceptions to be ignored, rather than causing
				processing to be aborted.
			</action>
			<action type="add">
				LoggingInterceptor on server has a new parameter
				<![CDATA[<code>${requestBodyFhir}</code>]]> which logs the entire request body.
			</action>
			<action type="add" issue="355">
				JAX-RS server module now supports DSTU3 resources (previously it only supported DSTU2). Thanks
				to Phillip Warner for implementing this, and providing a pull request!
			</action>
			<action type="fix" issue="356">
				Generated conformance statements for DSTU3 servers did not properly reference their
				OperationDefinitions. Thanks
				to Phillip Warner for implementing this, and providing a pull request!
			</action>
			<action type="fix" issue="359">
				Properly handle null arrays when parsing JSON resources. Thanks to Subhro for
				fixing this and providing a pull request!
			</action>
			<action type="fix">
				STU3 validator failed to validate codes where the
				code was a child code within the code system that contained it
				(i.e. not a top level code). Thanks to Jon
				Zammit for reporting!
			</action>
			<action type="fix" issue="361">
				Restore the setType method in the DSTU1 Bundle
				class, as it was accidentally commented out. Thanks
				to GitHub user @Virdulys for the pull request!
			</action>
			<action type="add">
				JPA server now supports composite search parameters
				where the type of the composite parameter is
				a quantity (e.g. Observation:component-code-component-value-quantity)
			</action>
			<action type="remove">
				Remove the Remittance resource from DSTU2
				structures, as it is not a real resource and
				was causing issues with interoperability
				with the .NET client.
			</action>
			<action type="fix">
				CLI tool cache feature (-c) for upload-example task sometimes failed
				to write cache file and exited with an exception.
			</action>
			<action type="fix">
				Fix error message in web testing UI when loading pages in a search
				result for STU3 endpoints.
			</action>
			<action type="fix">
				When encoding JSON resource, the parser will now always
				ensure that XHTML narrative content has an
				XHTML namespace declaration on the first
				DIV tag. This was preventing validation for
				some resources using the official validator
				rules.
			</action>
			<action type="fix">
				Server failed to invoke operations when the name
				was escaped (%24execute instead of $execute).
				Thanks to Michael Lawley for reporting!
			</action>
			<action type="fix">
				JPA server transactions containing a bundle that has multiple entries
				trying to delete the same resource caused a 500 internal error
			</action>
			<action type="fix">
				JPA module failed to index search parameters that mapped to a Timing datatype,
				e.g. CarePlan:activitydate
			</action>
			<action type="add">
				Add a new option to the CLI run-server command called <![CDATA[<code>--lowmem</code>]]>.
				This option disables some features (e.g. fulltext search) in order to allow the
				server to start in memory-constrained environments (e.g Raspberry Pi)
			</action>
			<action type="add">
				When updating a resource via an update operation on the server, if the ID of the
				resource is not present in the resource body but is present on the URL, this will
				now be treated as a warning instead of as a failure in order to be a bit more
				tolerant of errors. If the ID is present in the body but does not agree with the
				ID in the URL this remains an error.
			</action>
			<action type="fix">
				Server / JPA server date range search params (e.g. Encounter:date) now treat
				a single date with no comparator (or the eq comparator) as requiring that the
				value be completely contained by the range specified. Thanks to Chris Moesel
				for the suggestion.
			</action>
			<action type="fix">
				In server, if a parameter was annotated with the <![CDATA[@Count]]> annotation, the
				count would not appear in the self/prev/next links and would not actually be applied
				to the search results by the server. Thanks to Jim Steele for letting us know!
			</action>
			<action type="fix">
				Conditional update on server failed to process if the conditional URL did not have any
				search parameters that did not start with an underscore. E.g. "Patient?_id=1" failed
				even though this is a valid conditional reference.
			</action>
			<action type="add" issue="363">
				JPA server can now be configured to allow external references (i.e. references that
				point to resources on other servers). See
				<![CDATA[<a href="./doc_jpa.html">JPA Documentation</a>]]> for information on
				how to use this. Thanks to Naminder Soorma for the suggestion!
			</action>
			<action type="fix" issue="366">
				When posting a resource to a server that contains an invalid value in a boolean field
				(e.g. Patient with an active value of "1") the server should return an HTTP 400, not
				an HTTP 500. Thanks to Jim Steel for reporting!
			</action>
			<action type="fix" issue="364">
				Enable parsers to parse and serialize custom resources that contain custom datatypes.
				An example has been added which shows how to do this
				<![CDATA[<a href="./doc_custom_structures.html">here</a>]]>
			</action>
			<action type="fix">
				JSON parser was incorrectly encoding resource language attribute in JSON as an
				array instead of a string. Thanks to David Hay for reporting!
			</action>
			<action type="add" issue="367">
				SÃ©bastien RiviÃ¨re contributed an excellent pull request which adds a
				number of enhancements to JAX-RS module:
				<![CDATA[
				<ul>
				<li>Enable the conditional update and delete</li>
				<li>Creation of a bundle provider, and support of the @Transaction</li>
				<li>Bug fix on the exceptions handling as some exceptions throw outside bean context were not intercept.</li>
				<li>Add the possibility to have the stacktrace in the jaxrsException</li>
				</ul>
				]]>
			</action>
			<action type="fix" issue="369">
				FhirTerser.cloneInto method failed to clone correctly if the source
				had any extensions. Thanks to GitHub user @Virdulys for submitting and
				providing a test case!
			</action>
			<action type="add">
				Update DSTU2 InstanceValidator to latest version from upstream
			</action>
			<action type="fix">
				Web Testing UI was not able to correctly post an STU3 transaction
			</action>
			<action type="fix">
				DateTime parser incorrectly parsed times where more than 3 digits of
				precision were provided on the seconds after the decimal point
			</action>
			<action type="add">
				Improve error messages when the $validate operation is called but no resource
				is actually supplied to validate
			</action>
			<action type="remove">
				DSTU2+ servers no longer return the Category header, as this has been
				removed from the FHIR specification (and tags are now available in the
				resource body so the header was duplication/wasted bandwidth)
			</action>
			<action type="fix" issue="374">
				Create and Update operations in server did not
				include ETag or Last-Modified headers even though
				the spec says they should. Thanks to Jim Steel for
				reporting!
			</action>
			<action type="fix" issue="371">
				Update STU3 client and server to use the new sort parameter style (param1,-param2,param). Thanks to GitHub
				user @euz1e4r for
				reporting!
			</action>
			<action type="fix">
				QuantityClientParam#withUnit(String) put the unit into the system part of the
				parameter value
			</action>
			<action type="fix">
				Fluent client searches with date parameters were not correctly using
				new prefix style (e.g. gt) instead of old one (e.g. &gt;)
			</action>
			<action type="fix" issue="370">
				Some built-in v3 code systems for STU3 resources were missing
				certain codes, which caused false failures when validating
				resources. Thanks to GitHub user @Xoude for reporting!
			</action>
			<action type="fix" issue="365">
				Some methods on DSTU2 model structures have JavaDocs that
				incorrectly claim that the method will not return null when
				in fact it can. Thanks to Rick Riemer for reporting!
			</action>
			<action type="add">
				ResponseHighlightingInterceptor has been modified based on consensus
				on Zulip with Grahame that requests that have a parameter of
				<![CDATA[<code>_format=json</code>]]> or
				<![CDATA[<code>_format=xml</code>]]> will output raw FHIR content
				instead of HTML highlighting the content as they previously did.
				HTML content can now be forced via the (previously existing)
				<![CDATA[<code>_format=html</code>]]> or via the two newly added
				values
				<![CDATA[<code>_format=html/json</code>]]> and
				<![CDATA[<code>_format=html/xml</code>]]>. Because of this
				change, the custom
				<![CDATA[<code>_raw=true</code>]]> mode has been deprecated and
				will be removed at some point.
			</action>
			<action type="fix" issue="267">
				Operation definitions (e.g. for $everything operation) in the generated
				server conformance statement should not include the $ prefix in the operation
				name or code. Thanks to Dion McMurtrie for reporting!
			</action>
			<action type="fix" issue="378">
				Server generated OperationDefinition resources did not validate
				due to some missing elements (kind, status, etc.).
				Thanks to
				Michael Lawley for reporting!
			</action>
			<action type="fix" issue="379">
				Operations that are defined on multiple resource provider types with
				the same name (e.g. "$everything") are now automatically exposed by the server
				as separate OperationDefinition resources per resource type. Thanks to
				Michael Lawley for reporting!
			</action>
			<action type="fix" issue="380">
				OperationDefinition resources generated automatically by the server for operations
				that are defined within resource/plain providers incorrectly stated that
				the maximum cardinality was "*" for non-collection types with no explicit
				maximum stated, which is not the behaviour that the JavaDoc on the
				<![CDATA[@OperationParam]]> annotation describes. Thanks to Michael Lawley
				for reporting!
			</action>
			<action type="fix">
				Server parameters annotated with
				<![CDATA[<code>@Since</code>]]>
				or
				<![CDATA[<code>@Count</code>]]>
				which are of a FHIR type such as IntegerDt or DateTimeType will
				now be set to null if the client's URL does not
				contain this parameter. Previously they would be populated
				with an empty instance of the FHIR type, which was inconsistent with
				the way other server parameters worked.
			</action>
			<action type="add">
				Server now supports the _at parameter (including multiple repetitions)
				for history operation
			</action>
			<!--
			This one actually doesn't seem possible without using a deprecated servlet API
			<action type="fix">
				When throwing UnclassifiedServerException in server methods, the HTTP response
				status line contained the response code specified in the exception, but not the
				response message
			</action>
			-->
			<action type="add">
				AuthorizationInterceptor can now allow or deny requests to extended
				operations (e.g. $everything)
			</action>
			<action type="fix">
				DecimalType used BigDecimal constructor instead of valueOf method to
				create a BigDecimal from a double, resulting in weird floating point
				conversions. Thanks to Craig McClendon for reporting!
			</action>
			<action type="fix" issue="394">
				Remove the depdendency on a method from commons-lang3 3.3 which was
				causing issues on some Android phones which come with an older version
				of this library bundled. Thanks to Paolo Perliti for reporting!
			</action>
			<action type="fix">
				Parser is now better able to handle encoding fields which have been
				populated with a class that extends the expected class
			</action>
			<action type="fix">
				When declaring a child with
				<![CDATA[<code>order=Child.REPLACE_PARENT</code>]]>
				the serialized form still put the element at the
				end of the resource instead of in the correct
				order
			</action>
			<action type="fix">
				Fix STU3 JPA resource providers to allow validate operation
				at instance level
			</action>
		</release>
		<release version="1.5" date="2016-04-20">
			<action type="fix" issue="339">
				Security Fix: XML parser was vulnerable to XXE (XML External Entity)
				processing, which could result in local files on disk being disclosed.
				See <![CDATA[<a href="https://www.owasp.org/index.php/XML_External_Entity_(XXE)_Processing">this page</a>]]>
				for more information.
				Thanks to Jim Steel for reporting!
			</action>
			<action type="add">
				Bump the version of a few dependencies to the
				latest versions (dependent HAPI modules listed in brackets):
				<![CDATA[
					<ul>
						<li>Hibernate (JPA, Web Tester): 5.0.7 -&gt; 5.1.0</li>
						<li>Spring (JPA, Web Tester): 4.2.4 -&gt; 4.2.5</li>
						<li>SLF4j (All): 1.7.14 -&gt; 1.7.21</li>
					</ul>
				]]>
			</action>
			<action type="add">
				Support comments when parsing and encoding both JSON and XML. Comments are retrieved
				and added to the newly created methods
				IBase#getFormatCommentsPre() and
				IBase#getFormatCommentsPost()
			</action>
			<action type="add" issue="293">
				Added options to the CLI upload-examples command which allow it to cache
				the downloaded content file, or use an arbitrary one. Thanks to Adam Carbone
				for the pull request!
			</action>
			<action type="fix">
				REST search parameters with a prefix/comparator had not been updated to use
				the DSTU2 style prefixes (gt2011-01-10) instead of the DSTU1 style prefixes
				(&gt;2011-01-01). The client has been updated so that it uses the new prefixes
				if the client has a DSTU2+ context. The server has been updated so that it now
				supports both styles.
				<![CDATA[<br/><br/>]]>
				As a part of this change, a new enum called
				<![CDATA[<a href="./apidocs/ca/uhn/fhir/rest/param/ParamPrefixEnum.html">ParamPrefixEnum</a>]]>
				has been introduced. This enum replaces the old
				<![CDATA[<a href="./apidocs/ca/uhn/fhir/model/dstu/valueset/QuantityCompararatorEnum.html">QuantityCompararatorEnum</a>]]>
				which has a typo in its name and can not represent several new prefixes added since
				DSTU1.
			</action>
			<action type="add">
				JPA server number and quantity search params now follow the rules for the
				use of precision in search terms outlined in the
				<![CDATA[<a href="https://www.hl7.org/fhir/search.html">search page</a>]]> of the
				FHIR specification. For example, previously a 1% tolerance was applied for
				all searches (10% for approximate search). Now, a tolerance which respects the
				precision of the search term is used (but still 10% for approximate search).
			</action>
			<action type="fix" issue="291">
				Fix a failure starting the REST server if a method returns an untyped List, which
				among other things prevented resource provider added to the server
				as CDI beans in a JBoss enviroment. Thanks to GitHub user fw060 (Fei) for
				reporting and figuring out exactly why this wasn't working!
			</action>
			<action type="add">
				JPA server now supports :above and :below qualifiers on URI search params
			</action>
			<action type="add">
				Add optional support (disabled by default for now) to JPA server to support
				inline references containing search URLs. These URLs will be resolved when
				a resource is being created/updated and replaced with the single matching
				resource. This is being used as a part of the May 2016 Connectathon for
				a testing scenario.
			</action>
			<action type="add">
				The server no longer adds a
				<![CDATA[<code>WWW-Authenticate</code>]]>
				header to the response if any resource provider code throws an
				<![CDATA[<code>AuthenticationException</code>]]>. This header is
				used for interactive authentication, which isn't generally
				appropriate for FHIR. We added code to add this header a long time
				ago for testing purposes and it never got removed. Please let us
				know if you need the ability to add this header automatically. Thanks
				to Lars Kristian Roland for pointing this out.
			</action>
			<action type="fix">
				In the client, the create/update operations on a Binary resource
				(which use the raw binary's content type as opposed to the FHIR
				content type) were not including any request headers (Content-Type,
				User-Agent, etc.) Thanks to Peter Van Houte of Agfa Healthcare for
				reporting!
			</action>
			<action type="fix">
				Handling of Binary resources containing embedded FHIR resources for
				create/update/etc operations has been corrected per the FHIR rules
				outlined at
				<![CDATA[<a href="http://hl7.org/fhir/binary.html">Binary Resource</a>]]>
				in both the client and server.
				<![CDATA[<br/><br/>]]>
				Essentially, if the Binary contains something
				that isn't FHIR (e.g. an image with an image content-type) the
				client will send the raw data with the image content type to the server. The
				server will place the content type and raw data into a Binary resource instance
				and pass those to the resource provider. This part was already correct previous
				to 1.5.
				<![CDATA[<br/><br/>]]>
				On the other hand, if the Binary contains a FHIR content type, the Binary
				is now sent by the client to the server as a Binary resource with a FHIR content-type,
				and the embedded FHIR content is contained in the appropriate fields. The server
				will pass this &quot;outer&quot; Binary resource to the resource provider code.
			</action>
			<action type="add">
				The RequestDetails and ActionRequestDetails objects which are passed to
				server interceptor methods and may also be used as server provider method
				arguments now has a new method
				<![CDATA[
				<code>Map&lt;String, String&gt; getUserData()</code>
				]]>
				which can be used to pass data and objects between interceptor methods to
				to providers. This can be useful, for instance, if an authorization
				interceptor wants to pass the logged in user's details to other parts
				of the server.
			</action>
			<action type="fix" issue="297">
				<![CDATA[When <code>IServerInterceptor#incomingRequestPreHandled()</code> is called 
				for a <code>@Validate</code> method, the resource was not populated in the
				<code>ActionRequestDetails</code> argument. Thanks to Ravi Kuchi for reporting!	
				]]>
			</action>
			<action type="fix" issue="298">
				<![CDATA[
					Request to server at <code>[baseUrl]/metadata</code> with an HTTP method
					other than GET (e.g. POST, PUT) should result in an HTTP 405. Thanks to 
					Michael Lawley for reporting! 
				]]>
			</action>
			<action type="fix" issue="302">
				Fix a server exception when trying to automatically add the profile tag
				to a resource which already has one or more profiles set. Thanks to
				Magnus Vinther for reporting!
			</action>
			<action type="fix" issue="296">
				QuantityParam parameters being used in the RESTful server were ignoring
				the
				<![CDATA[<code>:missing</code>]]>
				qualifier. Thanks to Alexander Takacs for reporting!
			</action>
			<action type="fix" issue="299">
				Annotation client failed with an exception if the response contained
				extensions on fields in the resonse Bundle (e.g. Bundle.entry.search).
				Thanks to GitHub user am202 for reporting!
			</action>
			<action type="fix" issue="274">
				Primitive elements with no value but an extension were sometimes not
				encoded correctly in XML, and sometimes not parsed correctly in JSON.
				Thanks to Bill de Beaubien for reporting!
			</action>
			<action type="fix" issue="280">
				The Web Testing UI has long had an issue where if you click on a button which
				navigates to a new page (e.g. search, read, etc) and then click the back button
				to return to the original page, the button you clicked remains disabled and can't
				be clicked again (on Firefox and Safari). This is now fixed. Unfortunately the fix means that the
				buttom will no longer show a "loading" spinner, but there doesn't seem to
				be another way of fixing this. Thanks to Mark Scrimshire for reporting!
			</action>
			<action type="fix">
				Extensions found while parsing an object that doesn't support extensions are now
				reported using the IParserErrorHandler framework in the same way that
				other similar errors are handled. This allows the parser to be more lenient
				when needed.
			</action>
			<action type="add" issue="304">
				Improve error message if incorrect type is placed in a list field in the data model. Java
				uses generics to prevent this at compile time, but if someone is in an environment without
				generics this helps improve the error message at runtime. Thanks to Hugo Soares for
				suggesting.
			</action>
			<action type="fix" issue="308">
				Prevent an unneeded warning when parsing a resource containing
				a declared extension. Thanks to Matt Blanchette for reporting!
			</action>
			<action type="fix">
				Web Tester UI did not invoke VRead even if a version ID was specified. Thanks
				to Poseidon for reporting!
			</action>
			<action type="add">
				Per discussion on the FHIR implementer chat, the JPA server no
				longer includes _revinclude matches in the Bundle.total count, or the
				page size limit.
			</action>
			<action type="add">
				JPA server now persists search results to the database in a new table where they
				can be temporaily preserved. This makes the JPA server much more scalable, since it
				no longer needs to store large lists of pages in memory between search invocations.
				<![CDATA[<br/><br/>]]>
				Old searches are deleted after an hour by default, but this can be changed
				via a setting in the DaoConfig.
			</action>
			<action type="add">
				JPA servers' resource version history mechanism
				has been adjusted so that the history table
				keeps a record of all versions including the
				current version. This has the very helpful
				side effect that history no longer needs to be
				paged into memory as a complete set. Previously
				history had a hard limit of only being able to
				page the most recent 20000 entries. Now it has
				no limit.
			</action>
			<action type="fix">
				JPA server returned the wrong Bundle.type value (COLLECTION, should be SEARCHSET)
				for $everything operation responses. Thanks to Sonali Somase for reporting!
			</action>
			<action type="fix" issue="305">
				REST and JPA server should reject update requests where the resource body does not
				contain an ID, or contains an ID which does not match the URL. Previously these
				were accepted (the URL ID was trusted) which is incorrect according to the
				FHIR specification. Thanks to GitHub user ametke for reporting!
				<![CDATA[<br/><br/>]]>
				As a part of this change, server error messages were also improved for
				requests where the URL does not contain an ID but needs to (e.g. for
				an update) or contains an ID but shouldn't (e.g. for a create)
			</action>
			<action type="fix">
				When fields of type BoundCodeDt (e.g. Patient.gender)
				are serialized and deserialized using Java's native
				object serialization, the enum binder was not
				serialized too. This meant that values for the
				field in the deserialized object could not be
				modified. Thanks to Thomas Andersen for reporting!
			</action>
			<action type="fix" issue="313">
				REST Server responded to HTTP OPTIONS requests with
				any URI as being a request for the server's
				Conformance statement. This is incorrect, as only
				a request for <![CDATA[<code>OPTIONS [base url]</code>]]> should be treated as such. Thanks to Michael
				Lawley for reporting!
			</action>
			<action type="fix">
				REST annotation style client was not able to handle extended operations
				($foo) where the response from the server was a raw resource instead
				of a Parameters resource. Thanks to Andrew Michael Martin for reporting!
			</action>
			<action type="add">
				JPA server applies _lastUpdated filter inline with other searches wherever possible
				instead of applying this filter as a second query against the results of the
				first query. This should improve performance when searching against large
				datasets.
			</action>
			<action type="add">
				Parsers have new method
				<![CDATA[<code>setDontEncodeElements</code>]]>
				which can be used to force the parser to not encode certain elements
				in a resource when serializing. For example this can be used to omit
				sensitive data or skip the resource metadata.
			</action>
			<action type="add">
				JPA server database design has been adjusted
				so that different tables use different sequences
				to generate their indexes, resulting in more sequential
				resource IDs being assigned by the server
			</action>
			<action type="fix">
				Server now correctly serves up Binary resources
				using their native content type (instead of as a
				FHIR resource) if the request contains an accept
				header containing "application/xml" as some browsers
				do.
			</action>
			<action type="add">
				DSTU2 resources now have a
				<![CDATA[<code>getMeta()</code>]]> method which returns a
				modifiable view of the resource metadata for convenience. This
				matches the equivalent method in the DSTU3 structures.
			</action>
			<action type="add" issue="315">
				Add a new method to FhirContext called
				<![CDATA[
				<code><a href="./apidocs/ca/uhn/fhir/context/FhirContext.html#setDefaultTypeForProfile-java.lang.String-java.lang.Class-">setDefaultTypeForProfile</a></code>
				]]>
				which can be used to specify that when recources are received which declare
				support for specific profiles, a specific custom structures should be used
				instead of the default. For example, if you have created a custom Observation
				class for a specific profile, you could use this method to cause your custom
				type to be used by the parser for resources in a search bundle you receive.
				<![CDATA[
				<br/><br/>
				See the documentation page on
				<a href="./doc_extensions.html">Profiles and Extensions</a>
				for more information.
				]]>
			</action>
			<action type="fix" issue="315">
				Parsing/Encoding a custom resource type which extends a
				base type sometimes caused the FhirContext to treat all future
				parses of the same resource as using the custom type even when
				this was not wanted.
				<![CDATA[<br/><br/>]]>
				Custom structures may now be explicitly declared by profile
				using the
				<![CDATA[
				<code><a href="./apidocs/ca/uhn/fhir/context/FhirContext.html#setDefaultTypeForProfile-java.lang.String-java.lang.Class-">setDefaultTypeForProfile</a></code>
				]]>
				method.
				<![CDATA[<br/><br/>]]>
				This issue was discovered and fixed as a part of the implementation of issue #315.
			</action>
			<action type="add" issue="321">
				Set up the tinder plugin to work as an ant task
				as well as a Maven plugin, and to use external
				sources. Thanks to Bill Denton for the pull
				request!
			</action>
			<action type="fix">
				JPA server now allows searching by token
				parameter using a system only and no code,
				giving a search for any tokens which match
				the given token with any code. Previously the
				expected behaviour for this search
				was not clear in the spec and HAPI had different
				behaviour from the other reference servers.
			</action>
			<action type="add">
				Introduce a JAX-RS client provider which can be used instead of the
				default Apache HTTP Client provider to provide low level HTTP
				services to HAPI's REST client. See
				<![CDATA[<a href="./doc_rest_client_alternate_provider.html">JAX-RS &amp; Alternate HTTP Client Providers</a>]]>
				for more information.
				<![CDATA[<br/><br/>]]>
				This is useful in cases where you have other non-FHIR REST clients
				using a JAX-RS provider and want to take advantage of the
				rest of the framework.
				<![CDATA[<br/><br/>]]>
				Thanks to Peter Van Houte from Agfa for the amazing work!
			</action>
			<action type="fix" issue="312">
				Parser failed with a NPE while encoding resources if the
				resource contained a null extension. Thanks to
				steve1medix for reporting!
			</action>
			<action type="fix" issue="320">
				In generated model classes (DSTU1/2) don't
				use BoundCodeDt and BoundCodeableConceptDt for
				coded fields which use example bindings. Thanks
				to GitHub user Ricq for reporting!
			</action>
			<action type="add">
				<![CDATA[
				Operations methods defined using 
				<code>@Operation</code> will now infer the maximum number of repetitions
				of their parameters by the type of the parameter. Previously if
				a default <code>max()</code> value was not specified in the
				<code>@OperationParam</code> annotation on a parameter, the maximum
				was assumed to be 1. Now, if a max value is not explicitly specified 
				and the type of the parameter is a basic type (e.g. <code>StringDt</code>) the
				max will be 1. If the parameter is a collection type (e.g. <code>List&lt;StringDt&gt;</code>)
				the max will be *
				]]>
			</action>
			<action type="add" issue="317">
				<![CDATA[
				Operation methods defined using
				<code>@Operation</code>
				may now use search parameter types, such as 
				<code>TokenParam</code> and
				<code>TokenAndListParam</code> as values. Thanks to 
				Christian Ohr for reporting!
				]]>
			</action>
			<action type="add">
				Add databases indexes to JPA module search index tables
				for the RES_ID column on each. This should help
				performance when searching over large datasets.
				Thanks to Emmanuel Duviviers for the suggestion!
			</action>
			<action type="fix">
				DateTimeType should fail to parse 1974-12-25+10:00 as this is not
				a valid time in FHIR. Thanks to Grahame Grieve for reporting!
			</action>
			<action type="fix">
				When parsing a Bundle resource, if the Bundle.entry.request.url contains a UUID
				but the resource body has no ID, the Resource.id will be populated with the ID from the
				Bundle.entry.request.url. This is helpful when round tripping Bundles containing
				UUIDs.
			</action>
			<action type="fix">
				When parsing a DSTU3 bundle, references between resources did not have
				the actual resource instance populated into the reference if the
				IDs matched as they did in DSTU1/2.
			</action>
			<action type="fix" issue="326">
				Contained resource references on DSTU3
				resources were not serialized correctly when
				using the Json Parser. Thanks to GitHub user
				@fw060 for reporting and supplying a patch
				which corrects the issue!
			</action>
			<action type="fix" issue="325">
				DSTU3 model classes equalsShallow and equalsDeep both did not work
				correctly if a field was null in one object, but contained an empty
				object in the other (e.g. a StringType with no actual value in it). These
				two should be considered equal, since they would produce the exact same
				wire format.<![CDATA[<br/><br/>]]>
				Thanks to GitHub user @ipropper for reporting and providing
				a test case!
			</action>
			<action type="add">
				JPA server now supports searching for <![CDATA[<code>_tag:not=[tag]</code>]]>
				which enables finding resources that to not have a given tag/profile/security tag.
				Thanks to Lars Kristian Roland for the suggestion!
			</action>
			<action type="fix">
				Extensions containing resource references did not get encoded correctly
				some of the time. Thanks to Poseidon for reporting!
			</action>
			<action type="fix">
				Parsers (both XML and JSON) encoded the first few elements of DSTU3 structures in the wrong order:
				Extensions were placed before any other content, which is incorrect (several
				elements come first: meta, text, etc.)
			</action>
			<action type="fix">
				In server implementations, the Bundle.entry.fullUrl was not getting correctly
				populated on Hl7OrgDstu2 servers. Thanks to Christian Ohr for reporting!
			</action>
			<action type="fix" issue="335">
				Ensure that element IDs within resources (i.e. IDs on elements other than the
				resource itself) get serialized and parsed correctly. Previously, these didn't get
				serialized in a bunch of circumstances. Thanks to Vadim Peretokin for reporting
				and providing test cases!
			</action>
			<action type="add">
				Improve CLI error message if the tool can't bind to the requested port. Thanks
				to Claude Nanjo for the suggestion!
			</action>
			<action type="fix">
				Server param of <![CDATA[<code>_summary=text</code>]]> did not
				include mandatory elements in return as well as
				the text element, even though the FHIR specification
				required it.
			</action>
			<action type="fix">
				Remove invalid resource type "Documentation" from DSTU2
				structures.
			</action>
			<action type="fix">
				JPA server did not respect target types for search parameters. E.g. Appointment:patient has
				a path of "Appointment.participant.actor" and a target type of "Patient". The search path
				was being correctly handled, but the target type was being ignored.
			</action>
			<action type="add">
				RestfulServer now manually parses URL parameters instead of relying on the container's
				parsed parameters. This is useful because many Java servlet containers (e.g. Tomcat, Glassfish)
				default to ISO-8859-1 encoding for URLs insetad of the UTF-8 encoding specified by
				FHIR.
			</action>
			<action type="add">
				ResponseHighlightingInterceptor now doesn't highlight if the request
				has an Origin header, since this probably denotes an AJAX request.
			</action>
		</release>
		<release version="1.4" date="2016-02-04">
			<action type="add">
				Bump the version of a few dependencies to the
				latest versions (dependent HAPI modules listed in brackets):
				<![CDATA[
					<ul>
						<li>Hibernate (JPA, Web Tester): 5.0.3 -&gt; 5.0.7</li>
						<li>Springframework (JPA, Web Tester): 4.2.2 -&gt; 4.2.4</li>
						<li>Phloc-Commons (Schematron Validator): 4.3.6 -&gt; 4.4.4</li>
						<li>Apache httpclient (Client): 4.4 -&gt; 4.5.1</li>
						<li>Apache httpcore (Client): 4.4 -&gt; 4.4.4</li>
						<li>SLF4j (All): 1.7.13 -&gt; 1.7.14</li>
					</ul>
				]]>
			</action>
			<action type="fix">
				Remove a dependency on a Java 1.7 class
				(ReflectiveOperationException) in several spots in the
				codebase. This dependency was accidentally introduced in
				1.3, and animal-sniffer-plugin failed to detect it (sigh).
			</action>
			<action type="add">
				Add two new server interceptors:
				<![CDATA[
				<a href="./apidocs/ca/uhn/fhir/rest/server/interceptor/RequestValidatingInterceptor.html">RequestValidatingInterceptor</a> 
				and 
				<a href="./apidocs/ca/uhn/fhir/rest/server/interceptor/ResponseValidatingInterceptor.html">ResponseValidatingInterceptor</a>
				]]>
				which can be used to validate incoming requests or outgoing responses using the standard FHIR validation
				tools. See the
				<![CDATA[
				<a href="./doc_rest_server_interceptor.html#RequestResponse_Validation">Server Validation Page</a>
				]]>
				for examples of how to use these interceptors. These intereptors have both
				been enabled on the
				<![CDATA[
				<a href="http://fhirtest.uhn.ca">public test page</a>.
				]]>
			</action>
			<action type="fix" issue="259">
				Make IBoundCodeableConcept and IValueSetEnumBinder serializable,
				fixing an issue when trying to serialize model classes containing
				bound codes. Thanks to Nick Peterson for the Pull Request!
			</action>
			<action type="add" issue="251">
				Introduce a JAX-RS version of the REST server, which can be used
				to deploy the same resource provider implementations which work
				on the existing REST server into a JAX-RS (e.g. Jersey) environment.
				Thanks to Peter Van Houte from Agfa for the amazing work!
			</action>
			<action type="add">
				CLI now supports writing to file:// URL for 'upload-examples' command
			</action>
			<action type="add">
				GZipped content is now supported for client-to-server uploads (create, update, transaction, etc.).
				The server will not automatically detect compressed incoming content and decompress it (this can be
				disabled using a RestfulServer configuration setting). A new client interceptor has been added
				which compresses outgoing content from the client.
			</action>
			<action type="fix">
				JPA server transaction attempted to validate resources twice each,
				with one of these times being before anything had been committed to the
				database. This meant that if a transaction contained both a Questionnaire
				and a QuestionnaireResponse, it would fail because the QuestionnaireResponse
				validator wouldn't be able to find the questionnaire. This is now corrected.
			</action>
			<action type="add">
				Add a new method to the generic/fluent client for searching:
				<![CDATA[<code>.count(int)</code><br/>]]>
				This replaces the existing ".limitTo(int)" method which has
				now been deprocated because it was badly named and undocumented.
			</action>
			<action type="add">
				Profile validator has been configured to allow extensions even if they
				aren't explicitly declared in the profile.
			</action>
			<action type="add" issue="265">
				Add a constraint that the Maven build will only run in JDK 8+. HAPI
				remains committed to supporting JDK 6+ in the compiled library, but these
				days it can only be built using JDK 8. Thanks to joelsch for the PR!
			</action>
			<action type="fix">
				When serializing a value[x] field, if the value type was a profiled type (e.g. markdown is a
				profile of string) HAPI 1.3 would use the base type in the element name, e.g.
				valueString instead of valueMarkdown. After discussion with Grahame, this appears to
				be incorrect behaviour so it has been fixed.
			</action>
			<action type="add" issue="240">
				Support target parameter type in _include / _revinclude values, e.g.
				_include=Patient:careProvider:Organization. Thanks to Joe Portner
				for reporting!
			</action>
			<action type="add">
				Use ResponseHighlighterInterceptor in the hapi-fhir-jpaserver-example
				project to provide nice syntax highlighting. Thanks to Rob Hausam for
				noting that this wasn't there.
			</action>
			<action type="add">
				Introduce custom @CoverageIgnore annotation to hapi-fhir-base in order to
				remove dependency on cobertura during build and in runtime.
			</action>
			<action type="fix">
				Server-generated conformance statements incorrectly used /Profile/ instead
				of /StructureDefinition/ in URL links to structures.
			</action>
			<action type="add">
				JsonParser has been changed so that when serializing numbers it will use
				plain format (0.001) instead of scientific format (1e-3). The latter is
				valid JSON, and the parser will still correctly parse either format (all
				clients should be prepared to) but this change makes serialized
				resources appear more consistent between XML and JSON. As a result of this
				change, trailing zeros will now be preserved when serializing as well.
			</action>
			<action type="add" issue="278">
				Add DSTU3 example to hapi-fhir-jpaserver-example. Thanks to Karl
				Davis for the Pull Request!
			</action>
			<action type="add">
				RestfulServer#setUseBrowserFriendlyContentTypes has been deprecated and its
				functionality removed. The intention of this feature was that if it
				detected a request coming in from a browser, it would serve up JSON/XML
				using content types that caused the browsers to pretty print. But
				each browser has different rules for when to pretty print, and
				after we wrote that feature both Chrome and FF changed their rules to break it anyhow.
				ResponseHighlightingInterceptor provides a better implementation of
				this functionality and should be used instead.
			</action>
			<action type="remove">
				Narrative generator framework has removed the
				ability to generate resource titles. This
				functionality was only useful for DSTU1
				implementations and wasn't compatible
				with coming changes to that API.
			</action>
			<action type="fix" issue="283">
				Remove dependency on Servlet-API 3.0+ by using methods available in 2.5 where possible.
				Note that we continue to use Servlet-API 3.0+ features in some parts of the JPA API, so
				running in an old serlvet container should be tested well before use. Thanks to Bill Denton
				for reporting!
			</action>
			<action type="add" issue="288">
				Add new methods to RestfulClientFactory allowing you to configure the size of the
				client pool used by Apache HttpClient. Thanks to Matt Blanchette for the pull
				request!
			</action>
			<action type="add">
				Add support for new modifier types on Token search params in Server and
				annotation client.
			</action>
			<action type="fix" issue="286">
				Server conformance statement should include search parameter chains if the
				chains are explicitly defined via @Search(whitelist={....}). Thanks to lcamilo15
				for reporting!
			</action>
			<action type="fix">
				Remove afterPropertiesSet() call in Java config for JPA
				server's EntityManagerFactory. This doesn't need to be called
				manually, the the manual call led to a warning about
				the EntityManager being created twice.
			</action>
			<action type="add" issue="289">
				Allow server to correctly figure out it's own address even if the container provides
				a Servlet Context Path which does not include the root. Thanks to Petro Mykhaylyshyn
				for the pull request!
			</action>
		</release>
		<release version="1.3" date="2015-11-14">
			<action type="add">
				Bump the version of a few dependencies to the
				latest versions (dependent HAPI modules listed in brackets):
				<![CDATA[
					<ul>
						<li>Commons-lang3 (Core): 3.3.2 -&gt; 3.4</li>
						<li>Logback (Core): 1.1.2 -&gt; 1.1.3</li>
						<li>SLF4j (Core): 1.7.102 -&gt; 1.7.12</li>
						<li>Springframework (JPA, Web Tester): 4.1.5 -&gt; 4.2.2</li>
						<li>Hibernate (JPA, Web Tester): 4.2.17 -&gt; 5."</li>
						<li>Hibernate Validator (JPA, Web Tester): 5.2.1 -&gt; 5.2.2</li>
						<li>Derby (JPA, CLI, Public Server): 10.11.1.1 -&gt; 10.12.1.1 </li>
						<li>Jetty (JPA, CLI, Public Server): 9.2.6.v20141205 -&gt; 9.3.4.v20151007 </li>
					</ul>
				]]>
			</action>
			<action type="add">
				JPA and Tester Overlay now use Spring Java config files instead
				of the older XML config files. All example projects have been updated.
			</action>
			<action type="add">
				JPA server removes duplicate resource index entries before storing them
				(e.g. if a patient has the same name twice, only one index entry is created
				for that name)
			</action>
			<action type="fix">
				JPA server did not correctly index search parameters of type "reference" where the
				path had multiple entries (i.e. "Resource.path1 | Resource.path2")
			</action>
			<action type="fix">
				JPA server _history operations (server, type, instance) not correctly set the
				Bundle.entry.request.method to POST or PUT for create and updates of the resource.
			</action>
			<action type="add" issue="225">
				Support AND/OR on _id search parameter in JPA
			</action>
			<action type="fix">
				Constructor for DateRanfeParam which dates in two DateParam instances was ignoring
				comparators on the DateParam.
			</action>
			<action type="fix">
				In JSON parsing, finding an object where an array was expected led to an unhelpful
				error message. Thanks to Avinash Shanbhag for reporting!
			</action>
			<action type="add">
				JPA server gave an unhelpful error message if $meta-add or $meta-delete were called
				with no meta elements in the input Parameters
			</action>
			<action type="fix">
				Narrative generator did not include OperationOutcome.issue.diagnostics in the
				generated narrative.
			</action>
			<action type="add" issue="250">
				Clients (generic and annotation) did not populate the Accept header on outgoing
				requests. This is now populated to indicate that the client supports both XML and
				JSON unless the user has explicitly requested one or the other (in which case the
				appropriate type only will be send in the accept header). Thanks to
				Avinash Shanbhag for reporting!
			</action>
			<action type="add">
				QuestionnaireResponse validator now allows responses to questions of
				type OPENCHOICE to be of type 'string'
			</action>
			<action type="fix" issue="227">
				JPA server should reject resources with a reference that points to an incorrectly typed
				resource (e.g. points to Patient/123 but resource 123 is actually an Observation) or points
				to a resource that is not valid in the location it is found in (e.g. points to Patient/123 but
				the field supposed to reference an Organization). Thanks to Bill de Beaubien for reporting!
			</action>
			<action type="fix">
				In server, if a client request is received and it has an Accept header indicating
				that it supports both XML and JSON with equal weight, the server's default is used instead of the first
				entry in the list.
			</action>
			<action type="add">
				JPA server now supports searching with sort by token, quantity,
				number, Uri, and _lastUpdated (previously only string, date, and _id
				were supported)
			</action>
			<action type="fix">
				Fix issue in JPA where a search with a _lastUpdated filter which matches no results
				would crash if the search also had a _sort
			</action>
			<action type="fix">
				Fix several cases where invalid requests would cause an HTTP 500 instead of
				a more appropriate 400/404 in the JPA server (vread on invalid version,
				delete with no ID, etc.)
			</action>
			<action type="fix">
				Fix narrative generation for DSTU2 Medication resource
			</action>
			<action type="fix">
				Profile validator now works for valuesets which use
				v2 tables
			</action>
			<action type="add">
				JPA server Patient/[id]/$everything operation now supports
				_lastUpdated filtering and _sort'ing of results.
			</action>
			<action type="fix" issue="233">
				Fix parser issue where profiled choice element datatypes (e.g. value[x] where one allowable
				type is Duration, which is a profile of Quantity) get incorrectly encoded using the
				profiled datatype name instead of the base datatype name as required by the FHIR
				spec. Thanks to Nehashri Puttu Lokesh for reporting!
			</action>
			<action type="fix">
				Some generated Enum types in DSTU2 HAPI structures
				did not have latest valueset definitions applied. Thanks
				to Bill de Beaubien for reporting!
			</action>
			<action type="fix">
				JPA server can now successfully search for tokens pointing at code values
				(values with no explicit system but an implied one, such as Patient.gender)
				even if the system is supplied in the query.
			</action>
			<action type="fix" issue="235">
				Correct issues with Android library. Thanks to
				Thomas Andersen for the submission!
			</action>
			<action type="fix">
				JPA server incorrectly rejected match URLs
				if they did not contain a question mark. Thanks
				to Bill de Beaubien for reporting!
			</action>
			<action type="fix" issue="234">
				Remove invalid entries in OSGi Manifest. Thanks
				to Alexander Kley for the fix!
			</action>
			<action type="add">
				JPA server now supports $everything on Patient and Encounter types (patient and encounter instance was
				already supported)
			</action>
			<action type="add">
				Generic client operation invocations now
				have an additional inline method for generating the input
				Parameters using chained method calls instead
				of by passing a Parameters resource in
			</action>
			<action type="fix">
				Parsing an XML resource where the XHTML
				namespace was declared before the beginning
				of the narrative section caused an invalid
				re-encoding when encoding to JSON.
			</action>
			<action type="fix">
				Conditional deletes in JPA did not correctly
				process if the condition had a chain or a
				qualifier, e.g. "Patient?organization.name" or
				"Patient.identifier:missing"
			</action>
			<action type="add">
				Generic/fluent client search can now be
				performed using a complete URL supplied
				by user code. Thanks to Simone Heckmann
				pointing out that this was needed!
			</action>
			<action type="add">
				Refactor JPA $everything operations so that
				they perform better
			</action>
			<action type="add">
				Server operation methods can now declare the
				ID optional, via
				@IdParam(optional=true)
				meaning that the same operation can also be invoked
				at the type level.
			</action>
			<action type="add">
				Make JPA search queries with _lastUpdated parameter a bit more efficient
			</action>
			<action type="add" issue="239">
				Clean up Android project to make it more lightweight and remove a
				number of unneeded dependencies. Thanks to Thomas Andersen
				for the pull request!
			</action>
			<action type="fix">
				Fix a crash when encoding a Binary resource in JSON encoding
				if the resource has no content-type
			</action>
			<action type="fix">
				JPA server now supports read/history/search in transaction entries
				by calling the actual implementing method in the server (previously
				the call was simulated, which meant that many features did not work)
			</action>
			<action type="fix">
				ResourceReferenceDt#loadResource(IRestfulClient) did not
				use the client's read functionality, so it did not
				handle JSON responses or use interceptors. Thanks to
				JT for reporting!
			</action>
			<action type="add">
				JPA server maximumn length for a URI search parameter has been reduced from
				256 to 255 in order to accomodate MySQL's indexing requirements
			</action>
			<action type="fix" issue="242">
				Server failed to respond correctly to compartment search operations
				if the same provider also contained a read operation. Thanks to GitHub user
				@am202 for reporting!
			</action>
			<action type="fix" issue="245">
				Fix issue in testpage-overlay's new Java configuration where only the first
				configured server actually gets used.
			</action>
			<action type="add">
				Introduce
				<![CDATA[<a href="./apidocs-jpaserver/ca/uhn/fhir/jpa/dao/IJpaServerInterceptor.html">IJpaServerInterceptor</a>]]>
				interceptors for JPA server which can be used for more fine grained operations.
			</action>
			<action type="fix" issue="241">
				Parser (XML and JSON) shouldn't encode an ID tag in resources
				which are part of a bundle when the resource has a UUID/OID
				ID.
			</action>
			<action type="add">
				Add ability for a server REST resource provider @Search method
				to declare that it should allow even parameters it doesn't
				understand.
			</action>
			<action type="fix" issue="247">
				Correctly set the Bundle.type value on all pages of a search result in
				the server, and correcltly set the same value in JPA server $everything
				results.
			</action>
			<action type="add">
				JPA $everything operations now support new parameters _content
				and _text, which work the same way as the same parameters on a
				search. This is experimental, since it is not a part of the core
				FHIR specification.
			</action>
			<action type="add" issue="250">
				Process "Accept: text/xml" and "Accept: text/json" headers was
				wanting the equivalent FHIR encoding styles. These are not
				correct, but the intention is clear so we will honour them
				just to be helpful.
			</action>
			<action type="fix">
				Generated Enum types for some ValueSets did not include all
				codes (specifically, ValueSets which defined concepts containing
				child concepts did not result in Enum values for the child concepts)
			</action>
			<action type="fix" issue="253">
				In the JPA server, order of transaction processing should be
				DELETE, POST, PUT, GET, and the order should not matter
				within entries with the same verb. Thanks to Bill de Beaubien
				for reporting!
			</action>
			<action type="add" issue="254">
				Add the ability to wire JPA conformance providers
				using Spring (basically, add default constructors
				and setters to the conformance providers). Thanks
				to C. Mike Bylund for the pull request!
			</action>
		</release>
		<release version="1.2" date="2015-09-18">
			<action type="add">
				JPA server now validates QuestionnaireAnswers for conformance to their respective Questionnaire
				if one is declared.
			</action>
			<action type="add">
				SyntaxHighlightingInterceptor now also highlights OperationOutcome responses for errors/exceptions.
			</action>
			<action type="fix" issue="126">
				Model classes do not use BoundCodeableConcept for example bindings that do not
				actually point to any codes (e.g. Observation.interpretation). Thanks
				to GitHub user @steve1medix for reporting!
			</action>
			<action type="add">
				Server now exports operations as separate resources instead of as contained resources
				within Conformance
			</action>
			<action type="add">
				Add new operation $get-resource-counts which will replace the resource
				count extensions exported in the Conformance statement by the JPA
				server.
			</action>
			<action type="fix" issue="198">
				JPA server sorting often returned unexpected orders when multiple
				indexes of the same type were found on the same resource (e.g. multiple string indexed fields). Thanks to
				Travis Cummings for reporting!
			</action>
			<action type="add">
				Add another method to IServerInterceptor which converts an exception generated on the server
				into a BaseServerResponseException. This is useful so that servers using ResponseHighlighterInterceptor
				will highlight exceptions even if they aren't created with an OperationOutcome.
			</action>
			<action type="fix" issue="158">
				XmlParser and JsonParser in DSTU2 mode should not encode empty
				tags in resource. Thanks to Bill De Beaubien for reporting!
			</action>
			<action>
				OperationDefinitions generated by server did not properly document
				their return parameters or the type of their input parameters.
			</action>
			<action>
				Operations in server generated conformance statement should only
				appear once per name, since the name needs to be unique.
			</action>
			<action>
				Resources and datatypes are now serializable. This is an
				experimental feature which hasn't yet been extensively tested. Please test and give us your feedback!
			</action>
			<action type="add">
				Switch REST server to using HttpServletRequest#getContextPath() to get
				the servlet's context path. This means that the server should behave more
				predictably, and should work in servlet 2.4 environments. Thanks to
				Ken Zeisset for the suggestion!
			</action>
			<action type="add" issue="200">
				Vagrant environment now has an apt recipt to ensure that
				package lists are up to date. Thanks to GitHub user
				Brian S. Corbin (@corbinbs) for thr contribution!
			</action>
			<action type="add">
				JPA server and generic client now both support the _tag search parameter
			</action>
			<action type="add">
				Add support for BATCH mode to JPA server transaction operation
			</action>
			<action type="fix" issue="192">
				Server was not correctly unescaping URL parameter values with
				a trailing comma or an escaped backslash. Thanks to GitHub user
				@SherryH for all of her help in diagnosing this issue!
			</action>
			<action type="fix">
				Avoid crash when parsing if an invalid child element is found in
				a resource reference.
			</action>
			<action type="add">
				Create new android specialty libraries for DSTU1 and DSTU2
			</action>
			<action type="fix">
				Throwing a server exception (e.g. AuthenticationException) in a server interceptor's
				incomingRequestPreProcessed method resulted in the server returning an HTTP 500 instead
				of the appropriate error code for the exception being thrown. Thanks to Nagesh Bashyam
				for reporting!
			</action>
			<action type="fix" issue="207">
				Fix issue in JSON parser where invalid contained resources (missing
				a resourceType element) fail to parse with a confusing NullPointerException.
				Thanks to GitHub user @hugosoares for reporting!
			</action>
			<action type="add">
				JPA server now implements the $validate-code operation
			</action>
			<action type="add" issue="125">
				HAPI-FHIR now has support for _summary and _elements parameters, in server, client,
				and JPA server.
			</action>
			<action type="fix" issue="209">
				_revinclude results from JPA server should have a Bundle.entry.search.mode of
				"include" and not "match". Thanks to Josh Mandel for reporting!
			</action>
			<action type="add">
				Resource references using resource instance objects instead of resource IDs
				will correctly qualify the IDs with the resource type if they aren't already qualified
			</action>
			<action type="add" issue="211">
				Testpage Overlay project now properly allows a custom client
				factory to be used (e.g. for custom authentication, etc.) Thanks
				to Chin Huang (@pukkaone) for the pull request!
			</action>
			<action type="fix" issue="212">
				JPA server should reject IDs containing invalid characters (e.g. "abc:123")
				but should allow client assigned IDs that contain text but do not start with
				text. Thanks to Josh Mandel for reporting!
			</action>
			<action type="fix">
				:text modifier on server and JPA server did not work correctly. Thanks to
				Josh Mandel for reporting!
			</action>
			<action type="fix">
				Fix issue in client where parameter values containing a comma were
				sometimes double escaped.
			</action>
			<action type="add">
				_include parameters now support the new <![CDATA[<code>_include:recurse=FOO</code>]]>
				syntax that has been introduced in DSTU2 in the Client, Server, and JPA Server modules.
				Non-recursive behaviour is now the default (previously it was recursive) and :recurse
				needs to be explicitly stated in order to support recursion.
			</action>
			<action type="add">
				New operations added to JPA server to force re-indexing of all
				resources (really only useful after indexes change or bugs are
				fixed)
			</action>
			<action type="fix">
				JPA server did not correctly index search parameters
				of type "URI". Thanks to David Hay for reporting! Note that if you are using the JPA server, this change
				means that
				there are two new tables added to the database schema. Updating existing resources in the database may fail
				unless you
				set default values for the resource
				table by issuing a SQL command similar to the following (false may be 0 or something else, depending on the
				database platform in use)
				<![CDATA[<br/><code>update hfj_resource set sp_coords_present = false;<br/>
				update hfj_resource set sp_uri_present = false;</code>]]>
			</action>
			<action type="fix">
				FIx issue in JPA server where profile declarations, tags, and
				security labels were not always properly removed by an update that
				was trying to remove them. Also don't store duplicates.
			</action>
			<action type="fix">
				Instance $meta operations on JPA server did not previously return the
				resource version and lastUpdated time
			</action>
			<action type="fix">
				Server responses populate Bundle.entry.fullUrl if possible. Thanks
				to Bill de Beaubien for reporting!
			</action>
			<action type="fix">
				XML parser failed to initialize in environments where a very old Woodstox
				library is in use (earlier than 4.0). Thanks to Bill de Beaubien for
				reporting!
			</action>
			<action type="fix" issue="216">
				Invalid/unexpected attributes found when parsing composite elements
				should be logged or reported to the parser error handler
			</action>
			<action type="add">
				JPA server can now store Conformance resources, per a request
				from David Hay
			</action>
			<action type="add">
				ResponseHighlightingInterceptor now skips handling responses if it
				finds a URL parameter of <![CDATA[<code>_raw=true</code>]]> (in other
				words, if this parameter is found, the response won't be returned as
				HTML even if the request is detected as coming from a browser.
			</action>
			<action type="add">
				RestfulServer now supports dynamically adding and removing resource providers
				at runtime. Thanks to Bill Denton for adding this.
			</action>
			<action type="add">
				JPA server now correctly suppresses contents of deleted resources
				in history
			</action>
			<action type="fix" issue="222">
				JPA server returned deleted resources in search results when using the _tag, _id, _profile, or _security
				search parameters
			</action>
			<action type="fix" issue="223">
				Fix issue with build on Windows. Thanks to Bryce van Dyk for the pull request!
			</action>
			<action type="add">
				JPA server now supports $validate operation completely, including delete mode
				and profile validation using the RI InstanceValidator
			</action>
		</release>
		<release version="1.1" date="2015-07-13">
			<action type="add">
				Add support for reference implementation structures.
			</action>
			<action type="fix">
				Parsers did not encode the resource meta element if the resource
				had tags but no other meta elements. Thanks to Bill de Beaubien and
				Claude Nanjo for finding this.
			</action>
			<action type="fix" issue="164">
				Correct performance issue with :missing=true search requests where the parameter is a resource link. Thanks
				to wanghaisheng for all his help in testing this.
			</action>
			<action type="fix" issue="149">
				The self link in the Bundle returned by searches on the server does not respect the
				server's address strategy (which resulted in an internal IP being shown on fhirtest.uhn.ca)
			</action>
			<action type="add">
				Introduce ResponseHighlighterInterceptor, which provides syntax highlighting on RESTful server responses
				if the server detects that the request is coming from a browser. This interceptor has been added
				to fhirtest.uhn.ca responses.
			</action>
			<action type="fix">
				Performing a create operation in a client used an incorrect URL if the
				resource had an ID set. ID should be ignored for creates. Thanks to
				Peter Girard for reporting!
			</action>
			<action type="add" issue="170">
				Add better addXXX() methods to structures, which take the datatype being added as a parameter. Thanks to
				Claude Nanjo for the
				suggestion!
			</action>
			<action type="add" issue="152">
				Add a new parser validation mechanism (see the
				<![CDATA[<a href="./doc_validation.html">validation page</a>]]> for info) which can be
				used to validate resources as they are being parsed, and optionally fail if invalid/unexpected
				elements are found in resource bodies during parsing.
			</action>
			<action type="fix">
				IParser#parseResource(Class, String) method, which is used to parse a resource into the given
				structure will now throw a DataFormatException if the structure is for the wrong type of
				resource for the one actually found in the input String (or Reader). For example, if a Patient
				resource is being parsed into Organization.class this will now cause an error. Previously,
				the XML parser would ignore the type and the JSON parser would fail. This also caused
				operations to not parse correctly if they returned a resource type other than
				parameters with JSON encoding (e.g. the $everything operation on UHN's test server).
				Thanks to Avinash Shanbhag for reporting!
			</action>
			<action type="add">
				Web tester UI now supports _revinclude
			</action>
			<action type="fix" issue="178">
				Support link elements in Bundle.entry when parsing in DSTU2 mode
				using the old (non-resource) Bundle class. Thanks to GitHub user
				@joedai for reporting!
			</action>
			<action type="add">
				LoggingInterceptor for server now supports logging DSTU2 extended operations by name
			</action>
			<action type="fix">
				Woodstox XML parser has a default setting to limit the maximum
				length of an attribute to 512kb. This caused issues handling
				large attachments, so this setting has been increased to 100Mb.
				Thanks to Nikos Kyriakoulakos for reporting!
			</action>
			<action type="fix" issue="175">
				Some HTML entities were not correctly converted during parsing. Thanks to
				Nick Kitto for reporting!
			</action>
			<action type="fix">
				In the JPA Server:
				Transactions creating resources with temporary/placeholder resource IDs
				and other resources with references to those placeholder IDs previously
				did not work if the reference did not contain the resource type
				(e.g. Patient/urn:oid:0.1.2.3 instead of urn:oid:0.1.2.3). The
				latter is actually the correct way of specifying a reference to a
				placeholder, but the former was the only way that worked. Both forms
				now work, in order to be lenient. Thanks to Bill De Beaubien for
				reporting!
			</action>
			<action type="fix">
				When parsing Bundles, if Bundle.entry.base is set to "cid:" (for DSTU1)
				or "urn:uuid:" / "urn:oid:" (for DSTU2) this is now correctly passed as
				the base in resource.getId(). Conversely, when
				encoding bundles, if a resource ID has a base defined,
				and Bundle.entry.base is empty, it will now be
				automatically set by the parser.
			</action>
			<action type="add" issue="179">
				Add fluent client method for validate operation, and support the
				new DSTU2 style extended operation for $validate if the client is
				in DSTU2 mode. Thanks to Eric from the FHIR Skype Implementers chat for
				reporting.
			</action>
			<action type="add">
				Server now supports complete Accept header content negotiation, including
				q values specifying order of preference. Previously the q value was ignored.
			</action>
			<action type="add">
				Server in DSTU2 mode now indicates that whether it has support for Transaction operation or not. Thanks to
				Kevin Paschke for pointing out that this wasn't working!
			</action>
			<action type="add" issue="166">
				Questionnaire.title now gets correctly indexed in JPA server (it has no path, so it is a special case)
			</action>
			<action type="add">
				JPA server now supports ifNoneMatch in GET within a transaction request.
			</action>
			<action type="add">
				DateRangeParam now supports null values in the constructor for lower or upper bounds (but
				still not both)
			</action>
			<action type="add">
				Generic/fluent client and JPA server now both support _lastUpdated search parameter
				which was added in DSTU2
			</action>
			<action type="fix" issue="188">
				JPA server now supports sorting on reference parameters. Thanks to
				Vishal Kachroo for reporting that this wasn't working!
			</action>
			<action type="fix">
				Prevent Last-Updated header in responses coming back to the client from
				overwriting the 'lastUpdated' value in the meta element in DSTU2
				resources. This is important because 'lastUpdated' can have more
				precision than the equivalent header, but the client previously
				gave the header priority.
			</action>
			<action type="fix">
				JPA server supports _count parameter in transaction containing search URL (nested search)
			</action>
			<action type="fix">
				DSTU2 servers now indicate support for conditional create/update/delete in their
				conformance statement.
			</action>
			<action type="fix">
				Support for the Prefer header has been added to the server, client, and
				JPA modules.
			</action>
			<action type="fix" issue="196">
				JPA server failed to search for deep chained parameters across multiple references,
				e.g. "Location.partof.partof.organization". Thanks to Ismael Sarmento Jr for
				reporting!
			</action>
			<action type="fix">
				Prevent crash when encoding resources with contained resources
				if the contained resources contained a circular reference to each other
			</action>
			<action type="add">
				Add $meta, $meta-add, and $meta-delete operations to generic client
			</action>
		</release>
		<release version="1.0" date="2015-04-08">
			<action type="add">
				Bump the version of a few dependencies to the
				latest versions:
				<![CDATA[
					<ul>
						<li>Phloc-commons (for schematron validation) 4.3.5 -> 4.3.6</li>
						<li>Apache HttpClient 4.3.6 -> 4.4</li>
						<li>Woodstox 4.4.0 -> 4.4.1</li>
						<li>SLF4j 1.7.9 -> 1.7.10</li>
						<li>Spring (used in hapi-fhir-jpaserver-base module) 4.1.3.RELEASE -> 4.1.5.RELEASE</li>
					</ul>
				]]>
			</action>
			<action type="add">
				Add support for "profile" and "tag" elements in the resource Meta block
				when parsing DSTU2 structures.
			</action>
			<action type="fix" issue="113">
				When a user manually creates the list of contained resources in a resource,
				the encoder fails to encode any resources that don't have a '#' at the
				start of their ID. This is unintuitive, so we now assume that '123' means '#123'.
				Thanks to myungchoi for reporting and providing a test case!
			</action>
			<action type="add">
				Add methods for setting the default encoding (XML/JSON) and
				oretty print behaviour in the Fluent Client. Thanks to Stackoverflow
				user ewall for the idea.
			</action>
			<action type="fix" issue="129">
				JPA Server did not mark a resource as "no longer deleted" if it
				was updated after being deleted. Thanks to Elliott Lavy and Lloyd
				McKenzie for reporting!
			</action>
			<action type="fix" issue="128">
				Fix regression in 0.9 - Server responds with an HTTP 500 and a NullPointerException instead of an HTTP 400
				and a useful error message if the client requests an unknown resource type
			</action>
			<action type="add">
				Add support for
				<![CDATA[<code>_revinclude</code>]]>
				parameter in client, server, and JPA.
			</action>
			<action type="add">
				Include constants on resources (such as
				<![CDATA[<code>Observation.INCLUDE_VALUE_STRING</code>]]>)
				have been switched in the DSTU2 structures to use
				the new syntax required in DSTU2: [resource name]:[search param NAME]
				insead of the DSTU1 style [resource name].[search param PATH]
			</action>
			<action type="add" issue="124">
				When encoding resources, the parser will now convert any resource
				references to versionless references automatically (i.e. it will
				omit the version part automatically if one is present in the reference)
				since references between resources must be versionless. Additionally,
				references in server responses will omit the server base URL part of the
				reference if the base matches the base for the server giving
				the response.
			</action>
			<action type="fix" issue="130">
				Narrative generator incorrectly sets the Resource.text.status to 'generated' even if the
				given resource type does not have a template (and therefore no narrative is actually generated).
				Thanks to Bill de Beaubien for reporting!
			</action>
			<action type="fix">
				Searching in JPA server with no search parameter returns deleted resources when it should exclude them.
			</action>
			<action type="add" issue="135">
				Remove Eclipse and IntelliJ artifacts (.project, *.iml, etc) from version control. Thanks
				to Doug Martin for the suggestion!
			</action>
			<action type="add">
				REST server methods may now have a parameter of
				type NarrativeModeEnum which will be populated with
				the value of the _narrative URL parameter
				if one was supplied. Annotation client methods
				may also include a parameter of this type, and it
				will be used to populate this parameter on the request
				URL if it is not null. Thanks to Neal Acharya for the
				idea!
			</action>
			<action type="add">
				Android JAR now includes servlet-API classes, as the project will not
				work without them. Thanks
			</action>
			<action type="fix" issue="116">
				Requested _include values are preserved across paging links when the
				server returns multiple pages. Thanks to Bill de Beaubien for
				reporting!
			</action>
			<action type="add" issue="138" dev="wdebeau1">
				Add new server address strategy "ApacheProxyAddressStrategy" which uses
				headers "x-forwarded-host" and "x-forwarded-proto" to determine the
				server's address. This is useful if you are deploying a HAPI FHIR
				server behind an Apache proxy (e.g. for load balancing or other reasons).
				Thanks to Bill de Beaubien for contributing!
			</action>
			<action type="fix" issue="143">
				Resource references between separate resources found in a single
				bundle did not get populated with the actual resource when parsing a
				DSTU2 style bundle. Thanks to Nick Peterson for reporting and figuring
				out why none of our unit tests were actually catching the problem!
			</action>
			<action type="fix" issue="146">
				JSON encoder did not encode contained resources when encoding
				a DSTU2 style bundle. Thanks to Mohammad Jafari and baopingle
				for all of their help in tracking this issue down and developing
				useful unit tests to demonstrate it.
			</action>
			<action type="add">
				Client now supports invoking transcation using a DSTU2-style
				Bundle resource as the input.
			</action>
			<action type="fix" issue="147">
				JPA Server $everything operation could sometimes include a duplicate copy of
				the main focus resource if it was referred to in a deep chain. Thanks
				to David Hay for reporting!
			</action>
			<action type="add" issue="148">
				JPA Server $everything operation now allows a _count parameter
			</action>
			<action type="fix" issue="139">
				JPA server failed to index resources containing ContactPointDt elements with
				populated values (e.g. Patient.telecom). Thanks to Mohammad Jafari for reporting!
			</action>
			<action type="add">
				Add a new configuration method on the parsers,
				<![CDATA[<code>setStripVersionsFromReferences(boolean)</code>]]> which
				configures the parser to preserve versions in resource reference links when
				encoding. By default, these are removed.
			</action>
			<action type="fix" issue="155" dev="wdebeau1">
				Terser's IModelVisitor now supplies to the path to the element. This is
				an API change, but I don't think there are many users of the IModelVisitor yet.
				Please let us know if this is a big hardship and we can find an alternate way
				of making this change.
			</action>
			<action type="fix">
				Prevent server from returning a Content-Location header for search
				response when using the DSTU2 bundle format
			</action>
			<action type="fix">
				JPA server (uhnfhirtest.uhn.ca) sometimes included an empty
				"text" element in Bundles being returned.
			</action>
			<action type="add" issue="162">
				Add a framework for the Web Tester UI to allow its internal FHIR client to
				be configured (e.g. to add an authorization interceptor so that it adds
				credentials to client requests it makes). Thanks to Harsha Kumara for
				the suggestion!
			</action>
			<action type="fix" issue="163">
				Fix regression in early 1.0 builds where resource type sometimes does not get
				populated in a resource ID when the resource is parsed. Thanks to
				Nick Peterson for reporting, and for providing a test case!
			</action>
			<action type="add">
				Allow fluent/generic client users to execute a transaction using a raw string (containing a bundle resource)
				as input instead of a Bundle resource class instance.
			</action>
			<action type="fix">
				Disable date validation in the web tester UI, so that it is possible to
				enter partial dates, or dates without times, or even test out invalid date
				options.
			</action>
			<action type="fix" issue="36">
				Make BaseElement#getUndeclaredExtensions() and BaseElement#getUndeclaredExtensions() return
				a mutable list so that it is possible to delete extensions from a resource instance.
			</action>
			<action type="fix" issue="168">
				Server conformance statement check in clients (this is the check
				where the first time a given FhirContext is used to access a given server
				base URL, it will first check the server's Conformance statement to ensure
				that it supports the correct version of FHIR) now uses any
				registered client interceptors. In addition, IGenericClient now has a method
				"forceConformanceCheck()" which manually triggers this check. Thanks to
				Doug Martin for reporting and suggesting!
			</action>
			<action type="add" issue="167">
				Rename the Spring Bean definition for the JPA server EntityManager from
				"myEntityManagerFactory" to just "entityManagerFactory" as this is the
				default bean name expected in other parts of the Spring framework.
				Thanks to Mohammad Jafari for the suggestion!
			</action>
			<action type="add" issue="164">
				Improve error message when a user tries to perform a create/update with an invalid
				or missing Content-Type header. Thanks to wanghaisheng for reporting! (This was
				actually a three part bug, so the following two fixes also reference this
				bug number)
			</action>
			<action type="add" issue="164">
				Add support for :missing qualifier in generic/fluent client.
			</action>
			<action type="add" issue="164">
				Add support for :missing qualifier in JPA server.
			</action>
			<action type="add">
				Add a new configuration method on the parsers,
				<![CDATA[<code>setStripVersionsFromReferences(boolean)</code>]]> which
				configures the parser to preserve versions in resource reference links when
				encoding. By default, these are removed.
			</action>
			<action type="add" due-to="joel-costigliola" issue="171">
				Add an exception for RESTful clients/servers to represent the
				HTTP 403 Forbidden status code. Thanks to Joel Costigliola for
				the patch!
			</action>
			<action type="fix">
				Transaction server operations incorrectly used the "Accept" header instead of the "Content-Type" header to
				determine the
				POST request encoding. Thanks to Rene Spronk for providing a test case!
			</action>
		</release>
		<release version="0.9" date="2015-03-14">
			<action type="add">
				Support for DSTU2 features introduced: New resource definitions, Bundle resource,
				encoding changes (ID in resource bodt, meta tag)
			</action>
			<action type="fix" issue="65">
				Fix an issue encoding extensions on primitive types in JSON. Previously the "_value" object
				would be an array even if the field it was extending was not repeatable. This is not correct
				according to the specification, nor can HAPI's parser parse this correctly. The encoder
				has been corrected, and the parser has been adjusted to be able to handle resources with
				extensions encoded in this way. Thanks to Mohammad Jafari for reporting!
			</action>
			<action type="add">
				Library now checks if custom resource types can be instantiated on startup
				(e.g. because they don't have a no-argument constructor) in order to
				avoid failing later
			</action>
			<action type="add">
				Bump a few dependency JARs to the latest versions in Maven POM:
				<![CDATA[
					<ul>
						<li>SLF4j (in base module) - Bumped to 1.7.9</li>
						<li>Apache HTTPClient (in base module) - Bumped to 4.3.6</li>
						<li>Hibernate (in JPA module) - Bumped to 4.3.7</li>
					</ul>
				]]>
			</action>
			<action type="fix" issue="67">
				IdDt failed to recognize local identifiers containing fragments that look like
				real identifiers as being local identifiers even though they started with '#'.
				For example, a local resource reference of "#aa/_history/aa" would be incorrectly
				parsed as a non-local reference.
				Thanks to Mohammad Jafari for reporting!
			</action>
			<action type="fix">
				<![CDATA[<code>Last-Modified</code>]]>
				header in server was incorrectly using FHIR date format instead
				of RFC-1123 format.
			</action>
			<action type="fix">
				Server create and update methods failed with an IllegalArgumentException if
				the method type was a custom resource definition type (instead of a built-in
				HAPI type). Thanks to Neal Acharya for the analysis.
			</action>
			<action type="add" issue="79">
				JPA server module now supports
				<![CDATA[<code>_include</code>]]>
				value of
				<![CDATA[<code>*</code>]]>. Thanks to Bill de Beaubien for reporting!
			</action>
			<action type="fix">
				IdDt method
				<![CDATA[withServerBase]]>
				returned String (unlike all of the other "withFoo" methods on that class),
				and did not work correctly if the IdDt already had a server base. This
				has been corrected. Note that the return type for this method has been
				changed, so code may need to be updated.
			</action>
			<action type="fix" issue="84" due-to="mochaholic">
				In previous versions of HAPI, the XML parser encoded multiple contained
				resources in a single
				<![CDATA[<code>&lt;contained&gt;&lt;/contained&gt;</code>]]>
				tag, even though the FHIR specification rerquires a separate
				<![CDATA[<code>&lt;contained&gt;&lt;/contained&gt;</code>]]>
				tag for each resource. This has been corrected. Note that the parser will
				correctly parse either form (this has always been the case) so this
				change should not cause any breakage in HAPI based trading partners, but
				may cause issues if other applications have been coded to depend on the
				incorrect behaviour. Thanks to Mochaholic for reporting!
			</action>
			<action type="fix" issue="91" due-to="andyhuang91">
				Custom/user defined resource definitions which contained more than one
				child with no order defined failed to initialize properly. Thanks to
				Andy Huang for reporting and figuring out where the
				problem was!
			</action>
			<action type="add">
				RESTful Client now queries the server (only once per server base URL) to ensure that
				the given server corresponds to the correct version of the FHIR specification, as
				defined by the FhirContext. This behaviour can be disabled by setting the
				appropriate configuration on the
				RestfulClientConfig. Thanks to Grahame Grieve for the suggestion!
			</action>
			<action type="add">
				JPA module now supports deleting resource via transaction
			</action>
			<action type="fix" issue="97" due-to="twilson650">
				DateClientParam#second() incorrectly used DAY precision instead
				of SECOND precision. Thanks to Tom Wilson for the pull request!
			</action>
			<action type="fix" issue="100" due-to="sweetnavelorange">
				Fix issue where HAPI failed to initialize correctly if Woodstox library was not on the classpath, even
				if StAX API was configured to use a different provider. Thanks to
				James Butler for reporting and figuring out where the issue was!
			</action>
			<action type="fix" issue="101">
				Calling BaseDateTimeDt#setValue(Date, TemporalPrecisionEnum) did not always actually respect
				the given precision when the value was encoded. Thanks to jacksonjesse for
				reporting!
			</action>
			<action type="fix" issue="103">
				Encoders (both XML and JSON) will no longer encode contained resources if they are
				not referenced anywhere in the resource via a local reference. This is just a convenience
				for users who have parsed a resource with contained resources and want to remove some
				before re-encoding. Thanks to Alexander Kley for reporting!
			</action>
			<action type="fix" issue="110" due-to="mochaholic">
				Add support for DSTU2 style security labels in the parser and encoder. Thanks to
				Mohammad Jafari for the contribution!
			</action>
			<action type="fix">
				Server requests for Binary resources where the client has explicitly requested XML or JSON responses
				(either with a <![CDATA[<code>_format</code>]]> URL parameter, or an <![CDATA[<code>Accept</code>]]> request
				header)
				will be responded to using the Binary FHIR resource type instead of as Binary blobs. This is
				in accordance with the recommended behaviour in the FHIR specification.
			</action>
			<action type="add">
				Add new properties to RestfulServer: "DefaultResponseEncoding", which allows
				users to configure a default encoding (XML/JSON) to use if none is specified in the
				client request. Currently defaults to XML. Also "DefaultPrettyPrint", which specifies
				whether to pretty print responses by default. Both properties can be overridden
				on individual requets using the appropriate Accept header or request URL parameters.
			</action>
			<action type="add">
				Add support for quantity search params in FHIR tester UI
			</action>
			<action type="add">
				Add support for FHIR "extended operations" as defined in the FHIR DSTU2
				specification, for the Generic Client, Annotation Client, and
				Server.
			</action>
			<action type="fix">
				Observation.applies[x] and other similar search fields with multiple allowable
				value types were not being correctly indexed in the JPA server.
			</action>
			<action type="fix" issue="122">
				DateClientParam.before() incorrectly placed "&lt;=" instead of
				"&lt;" in the request URL. Thanks to Ryan for reporting!
			</action>
			<action type="add" issue="77" dev="wdebeau1">
				Server now only automatically adds _include resources which are provided
				as references if the client request actually requested that specific include.
				See RestfulServer
			</action>
			<action type="fix" issue="120">
				User defined resource types which contain extensions that use a bound code type
				(e.g. an BoundCodeDt with a custom Enum) failed to parse correctly. Thanks
				to baopingle for reporting and providing a test case!
			</action>
			<action type="add">
				Sorting is now supported in the Web Testing UI (previously a button existed for sorting, but it didn't do
				anything)
			</action>
			<action type="add" issue="111">
				Server will no longer include stack traces in the OperationOutcome returned to the client
				when an exception is thrown. A new interceptor called ExceptionHandlingInterceptor has been
				created which adds this functionality back if it is needed (e.g. for DEV setups). See the
				server interceptor documentation for more information. Thanks to Andy Huang for the suggestion!
			</action>
		</release>
		<release version="0.8" date="2014-12-17">
			<action type="add">
				<![CDATA[<b>API CHANGE:</b>]]> The "FHIR structures" for DSTU1 (the classes which model the
				resources and composite datatypes) have been moved out of the core JAR into their
				own JAR, in order to allow support for DEV resources, and DSTU2 resources when thast
				version is finalized. See the
				<![CDATA[<a href="./doc_dstu2.html">DSTU2 page</a>]]>
				for more information.
			</action>
			<action type="fix">
				<![CDATA[
					<b>Deprocated API Removal</b>: The following classes (which were deprocated previously)
					have now been removed:
					<ul>
						<li><b>ISecurityManager</b>: If you are using this class, the same functionality
						is available through the more general purpose
						<a href="http://jamesagnew.github.io/hapi-fhir/doc_rest_server_interceptor.html">server interceptor</a>
						capabilities.
						<li><b>CodingListParam</b>: This class was made redundant by the
						<a href="http://jamesagnew.github.io/hapi-fhir/apidocs/ca/uhn/fhir/rest/param/TokenOrListParam.html">TokenOrListParam</a>
						class, which can be used in its place.
					</ul>
				]]>
			</action>
			<action type="add">
				<![CDATA[
					<b>API Change</b>: The IResource#getResourceMetadata() method has been changed
					from returning 
					<code>Map&lt;ResourceMetadataKeyEnum&lt;?&gt;, Object&gt;</code>
					to returning a new type called
					<code>ResourceMetadataMap</code>. This new type implements 
					<code>Map&lt;ResourceMetadataKeyEnum&lt;?&gt;, Object&gt;</code>
					itself, so this change should not break existing code, but may
					require a clean build in order to run correctly.
				]]>
			</action>
			<action type="add" issue="38" dev="wdebeau1">
				Profile generation on the server was not working due to IdDt being
				incorrectly used. Thanks to Bill de Beaubien for the pull request!
			</action>
			<action type="add" issue="42" dev="wdebeau1">
				Profiles did not generate correctly if a resource definition class had a
				defined extension which was of a composite type. Thanks to Bill de Beaubien for the pull request!
			</action>
			<action type="add" issue="44" dev="petromykhailysyn">
				Remove unnecessary IOException from narrative generator API. Thanks to
				Petro Mykhailysyn for the pull request!
			</action>
			<action type="add" issue="48" dev="wdebeau1">
				Introduced a new
				<![CDATA[<code>@ProvidesResources</code>]]> annotation which can be added to
				resource provider and servers to allow them to declare additional resource
				classes they are able to serve. This is useful if you have a server which can
				serve up multiple classes for the same resource type (e.g. a server that sometimes
				returns a default Patient, but sometimes uses a custom subclass).
				Thanks to Bill de Beaubien for the pull request!
			</action>
			<action type="add" issue="49" dev="wdebeau1">
				Introduced a new
				<![CDATA[<code>@Destroy</code>]]> annotation which can be added to
				a resource provider method. This method will be called by the server when it
				is being closed/destroyed (e.g. when the application is being undeployed, the
				container is being shut down, etc.)
				Thanks to Bill de Beaubien for the pull request!
			</action>
			<action type="add">
				Add a new method <![CDATA[handleException]]> to the server interceptor
				framework which allows interceptors to be notified of any exceptions and
				runtime errors within server methods. Interceptors may optionally also
				override the default error handling behaviour of the RestfulServer.
			</action>
			<action dev="wdebeau1" type="add">
				Add constants to BaseResource for the "_id" search parameter which all resources
				should support.
			</action>
			<action type="fix">
				DateRangeParam parameters on the server now return correct
				<![CDATA[<code>getLowerBoundAsInstant()</code>]]>
				and
				<![CDATA[<code>getUpperBoundAsInstant()</code>]]>
				values if a single unqualified value is passed in. For example, if
				a query containing
				<![CDATA[<code>&birthdate=2012-10-01</code>]]>
				is received, previously these two methods would both return the same
				value, but with this fix
				<![CDATA[<code>getUpperBoundAsInstant()</code>]]>
				now returns the instant at 23:59:59.9999.
			</action>
			<action type="fix">
				Resource fields with a type of "*" (or Any) sometimes failed to parse if a
				value type of "code" was used. Thanks to Bill de Beaubien for reporting!
			</action>
			<action type="add" dev="lmds">
				Remove dependency on JAXB libraries, which were used to parse and encode
				dates and times (even in the JSON parser). JAXB is built in to most JDKs
				but the version bundled with IBM's JDK is flaky and resulted in a number
				of problems when deploying to Websphere.
			</action>
			<action type="fix" issue="50" dev="jjathman">
				Primitive datatypes now preserve their original string value when parsing resources,
				as well as containing the "parsed value". For instance, a DecimalDt field value of
				<![CDATA[<code>1.0000</code>]]> will be parsed into the corresponding
				decimal value, but will also retain the original value with the corresponding
				level of precision. This allows vadliator rules to be applied to
				original values as received "over the wire", such as well formatted but
				invalid dates, e.g. "2001-15-01". Thanks to Joe Athman for reporting and
				helping to come up with a fix!
			</action>
			<action type="add">
				When using Generic Client, if performing a
				<![CDATA[create]]> or <![CDATA[update]]> operation using a String as the resource body,
				the client will auto-detect the FHIR encoding style and send an appropriate
				<![CDATA[Content-Type]]> header.
			</action>
			<action type="fix" issue="52">
				JPA module (and public HAPI-FHIR test server) were unable to process resource types
				where at least one search parameter has no path specified. These now correctly save
				(although the server does not yet process these params, and it should). Thanks to
				GitHub user shvoidlee for reporting and help with analysis!
			</action>
			<action type="fix">
				Generic/Fluent Client "create" and "update" method requests were not setting a content type header
			</action>
			<action type="add" issue="53" dev="petromykhailysyn">
				DateDt left precision value as <![CDATA[null]]> in the constructor
				<![CDATA[DateDt(Date)]]>.
			</action>
			<action type="fix">
				RESTful server now doesn't overwrite resource IDs if they are absolute. In other words, if
				a server's Resource Provider returns a resource with ID "Patient/123" it will be translated to
				"[base url]/Patient/123" but if the RP returns ID "http://foo/Patient/123" the ID will be
				returned exactly as is. Thanks to Bill de Beaubien for the suggestion!
			</action>
			<action type="fix" issue="55">
				JPA module Transaction operation was not correctly replacing logical IDs
				beginning with "cid:" with server assigned IDs, as required by the
				specification.
			</action>
			<action type="fix" dev="tahurac">
				<![CDATA[FhirTerser]]> did not visit or find children in contained resources when
				searching a resource. This caused server implementations to not always return contained
				resources when they are included with a resource being returned.
			</action>
			<action type="add" dev="lmds">
				Add a method <![CDATA[String IResource#getResourceName()]]> which returns the name of the
				resource in question (e.g. "Patient", or "Observation"). This is intended as a
				convenience to users.
			</action>
			<action type="fix">
				Do not strip version from resource references in resources returned
				from server search methods. Thanks to Bill de Beaubien for reporting!
			</action>
			<action type="fix" dev="jjathman" issue="54">
				Correct an issue with the validator where changes to the underlying
				OperationOutcome produced by a validation cycle cause the validation
				results to be incorrect.
			</action>
			<action type="fix">
				Client interceptors registered to an interface based client instance
				were applied to other client instances for the same client interface as well. (Issue
				did not affect generic/fluent clients)
			</action>
			<action type="fix" issue="57">
				DateDt, DateTimeDt and types InstantDt types now do not throw an exception
				if they are used to parse a value with the wrong level of precision for
				the given type but do throw an exception if the wrong level of precision
				is passed into their constructors.<![CDATA[<br/><br/>]]>
				This means that HAPI FHIR can now successfully parse resources from external
				sources that have the wrong level of precision, but will generate a validation
				error if the resource is validated. Thanks to Alexander Kley for the suggestion!
			</action>
			<action type="fix">
				Encoding a Binary resource without a content type set should not result in a NullPointerException. Thanks
				to Alexander Kley for reporting!
			</action>
			<action type="add">
				Server gives a more helpful error message if multiple IResourceProvider implementations
				are provided for the same resource type. Thanks to wanghaisheng for the idea!
			</action>
			<action type="add" issue="61">
				Bring DSTU1 resource definitions up to version 0.0.82-2929<![CDATA[<br/>]]>
				Bring DEV resource definitions up to 0.4.0-3775<![CDATA[<br/>]]>
				Thanks to crinacimpian for reporting!
			</action>
			<action type="add" issue="62">
				JPA server did not correctly process _include requests if included
				resources were present with a non-numeric identifier. Thanks to
				Bill de Beaubien for reporting!
			</action>
			<action type="fix" issue="60">
				Client requests which include a resource/bundle body (e.g. create,
				update, transaction) were not including a charset in the content type
				header, leading to servers incorrectly assuming ISO-8859/1. Thanks to
				shvoidlee for reporting!
			</action>
			<action type="fix" issue="59" dev="wdebeau1">
				Clean up the way that Profile resources are automatically exported
				by the server for custom resource profile classes. See the
				<![CDATA[<a href="http://jamesagnew.github.io/hapi-fhir/apidocs/ca/uhn/fhir/model/api/annotation/ResourceDef.html">@ResourceDef</a>]]>
				JavaDoc for information on how this works.
			</action>
			<action type="add" issue="73" dev="wdebeau1">
				Add convenience methods to TokenOrListParam to test whether any of a set of tokens match
				the given requested list.
			</action>
			<action type="add" issue="86" dev="harsha89">
				Add a protected method to RestfulServer which allows developers to
				implement their own method for determining which part of the request
				URL is the FHIR request path (useful if you are embedding the RestulServer inside
				of another web framework). Thanks to Harsha Kumara for the pull request!
			</action>
		</release>
		<release version="0.7" date="2014-10-23">
			<action type="add" issue="30">
				<![CDATA[<b>API CHANGE:</b>]]> The TagList class previously implemented ArrayList semantics,
				but this has been replaced with LinkedHashMap semantics. This means that the list of
				tags will no longer accept duplicate tags, but that tag order will still be
				preserved. Thanks to Bill de Beaubien for reporting!
			</action>
			<action type="fix" issue="33">
				Server was incorrectly including contained resources being returned as both contained resources, and as
				top-level resources in the returned bundle for search operations.
				Thanks to Bill de Beaubien for reporting! This also fixes Issue #20, thanks to
				lephty for reporting!
			</action>
			<action type="add" dev="suranga">
				Documentation fixes
			</action>
			<action type="add" dev="dougmartin">
				Add a collection of new methods on the generic client which support the
				<![CDATA[ 
				<b><a href="./apidocs/ca/uhn/fhir/rest/client/IGenericClient.html#read(java.lang.Class,%20ca.uhn.fhir.model.primitive.UriDt)">read</a></b>,
				<b><a href="./apidocs/ca/uhn/fhir/rest/client/IGenericClient.html#vread(java.lang.Class,%20ca.uhn.fhir.model.primitive.UriDt)">read</a></b>,
				and <b><a href="./apidocs/ca/uhn/fhir/rest/client/IGenericClient.html#search(java.lang.Class,%20ca.uhn.fhir.model.primitive.UriDt)">search</a></b>
				]]>
				operations using an absolute URL. This allows developers to perform these operations using
				URLs they obtained from other sources (or external resource references within resources). In
				addition, the existing read/vread operations will now access absolute URL references if
				they are passed in. Thanks to Doug Martin of the Regenstrief Center for Biomedical Informatics
				for contributing this implementation!
			</action>
			<action type="fix">
				Server implementation was not correctly figuring out its own FHIR Base URL when deployed
				on Amazon Web Service server. Thanks to Jeffrey Ting and Bill De Beaubien of
				Systems Made Simple for their help in figuring out this issue!
			</action>
			<action type="fix">
				XML Parser failed to encode fields with both a resource reference child and
				a primitive type child. Thanks to Jeffrey Ting and Bill De Beaubien of
				Systems Made Simple for their help in figuring out this issue!
			</action>
			<action type="fix">
				HAPI now runs successfully on Servlet 2.5 containers (such as Tomcat 6). Thanks to
				Bernard Gitaadji for reporting and diagnosing the issue!
			</action>
			<action type="fix">
				Summary (in the bundle entry) is now encoded by the XML and JSON parsers if supplied. Thanks to David Hay of
				Orion Health for reporting this!
			</action>
			<action type="fix" issue="24">
				Conformance profiles which are automatically generated by the server were missing a few mandatory elements,
				which meant that the profile did not correctly validate. Thanks to Bill de Beaubien of Systems Made Simple
				for reporting this!
			</action>
			<action type="fix">
				XHTML (in narratives) containing escapable characters (e.g. &lt; or &quot;) will now always have those
				characters
				escaped properly in encoded messages.
			</action>
			<action type="fix">
				Resources containing entities which are not valid in basic XML (e.g. &amp;sect;) will have those
				entities converted to their equivalent unicode characters when resources are encoded, since FHIR does
				not allow extended entities in resource instances.
			</action>
			<action type="add">
				Add a new client interceptor which adds HTTP Authorization Bearer Tokens (for use with OAUTH2 servers)
				to client requests.
			</action>
			<action type="fix">
				Add phloc-commons dependency explicitly, which resolves an issue building HAPI from source on
				some platforms. Thanks to Odysseas Pentakalos for the patch!
			</action>
			<action type="add">
				HAPI now logs a single line indicating the StAX implementation being used upon the
				first time an XML parser is created.
			</action>
			<action type="fix">
				Update methods on the server did not return a "content-location" header, but
				only a "location" header. Both are required according to the FHIR specification.
				Thanks to Bill de Beaubien of Systems Made Simple for reporting this!
			</action>
			<action type="fix" issue="26" dev="akley">
				Parser failed to correctly read contained Binary resources. Thanks to Alexander Kley for
				the patch!
			</action>
			<action type="fix" issue="29" dev="akley">
				Calling encode multiple times on a resource with contained resources caused the contained
				resources to be re-added (and the actual message to grow) with each encode pass. Thanks to
				Alexander Kley for the test case!
			</action>
			<action type="fix">
				JSON-encoded contained resources with the incorrect "_id" element (which should be "id", but some
				incorrect examples exist on the FHIR specification) now parse correctly. In other words, HAPI
				previously only accepted the correct "id" element, but now it also accepts the incorrect
				"_id" element just to be more lenient.
			</action>
			<action type="fix">
				Several unit tests failed on Windows (or any platform with non UTF-8 default encoding). This may
				have also caused resource validation to fail occasionally on these platforms as well.
				Thanks to Bill de Beaubien for reporting!
			</action>
			<action type="fix">
				toString() method on TokenParam was incorrectly showing the system as the value.
				Thanks to Bill de Beaubien for reporting!
			</action>
			<action type="update">
				Documentation on contained resources contained a typo and did not actually produce contained resources.
				Thanks
				to David Hay of Orion Health for reporting!
			</action>
			<action type="add" issue="31" dev="preston">
				Add a
				<![CDATA[<a href="https://www.vagrantup.com/">Vagrant</a>]]>
				based environment (basically a fully built, self contained development environment) for
				trying out the HAPI server modules. Thanks to Preston Lee for the pull request, and for
				offering to maintain this!
			</action>
			<action type="add" issue="32" dev="jjathman">
				Change validation API so that it uses a return type instead of exceptions to communicate
				validation failures. Thanks to Joe Athman for the pull request!
			</action>
			<action type="add" issue="35" dev="petromykhailysyn">
				Add a client interceptor which adds an HTTP cookie to each client request. Thanks to
				Petro Mykhailysyn for the pull request!
			</action>
		</release>
		<release version="0.6" date="2014-09-08"
					description="This release brings a number of new features and bug fixes!">
			<!-- 
			<action type="add">
				Allow generic client	... OAUTH
			</action>
			-->
			<action type="add">
				Add server interceptor framework, and new interceptor for logging incoming
				requests.
			</action>
			<action type="add">
				Add server validation framework for validating resources against the FHIR schemas and schematrons
			</action>
			<action type="fix">
				Tester UI created double _format and _pretty param entries in searches. Thanks to Gered King of University
				Health Network for reporting!
			</action>
			<action type="fix" issue="4">
				Create method was incorrectly returning an HTTP 204 on sucessful completion, but
				should be returning an HTTP 200 per the FHIR specification. Thanks to wanghaisheng
				for reporting!
			</action>
			<action type="fix">
				FHIR Tester UI now correctly sends UTF-8 charset in responses so that message payloads containing
				non US-ASCII characters will correctly display in the browser
			</action>
			<action type="fix">
				JSON parser was incorrectly encoding extensions on composite elements outside the element itself
				(as is done correctly for non-composite elements) instead of inside of them. Thanks to David Hay of
				Orion for reporting this!
			</action>
			<action type="add">
				Contained/included resource instances received by a client are now automatically
				added to any ResourceReferenceDt instancea in other resources which reference them.
			</action>
			<action type="add">
				Add documentation on how to use eBay CORS Filter to support Cross Origin Resource
				Sharing (CORS) to server. CORS support that was built in to the server itself has
				been removed, as it did not work correctly (and was reinventing a wheel that others
				have done a great job inventing). Thanks to Peter Bernhardt of Relay Health for all the assistance
				in testing this!
			</action>
			<action type="fix">
				IResource interface did not expose the getLanguage/setLanguage methods from BaseResource,
				so the resource language was difficult to access.
			</action>
			<action type="fix">
				JSON Parser now gives a more friendly error message if it tries to parse JSON with invalid use
				of single quotes
			</action>
			<action type="add">
				Transaction server method is now allowed to return an OperationOutcome in addition to the
				incoming resources. The public test server now does this in order to return status information
				about the transaction processing.
			</action>
			<action type="add">
				Update method in the server can now flag (via a field on the MethodOutcome object being returned)
				that the result was actually a creation, and Create method can indicate that it was actually an
				update. This has no effect other than to switch between the HTTP 200 and HTTP 201 status codes on the
				response, but this may be useful in some circumstances.
			</action>
			<action type="fix" dev="tahurac">
				Annotation client search methods with a specific resource type (e.g. List&lt;Patient&gt; search())
				won't return any resources that aren't of the correct type that are received in a response
				bundle (generally these are referenced resources, so they are populated in the reference fields instead).
				Thanks to Tahura Chaudhry of University Health Network for the unit test!
			</action>
			<action type="add">
				Added narrative generator template for OperationOutcome resource
			</action>
			<action type="fix">
				Date/time types did not correctly parse values in the format "yyyymmdd" (although the FHIR-defined format
				is "yyyy-mm-dd" anyhow, and this is correctly handled). Thanks to Jeffrey Ting of Systems Made Simple
				for reporting!
			</action>
			<action type="fix">
				Server search method for an unnamed query gets called if the client requests a named query
				with the same parameter list. Thanks to Neal Acharya of University Health Network for reporting!
			</action>
			<action type="fix">
				Category header (for tags) is correctly read in client for "read" operation
			</action>
			<action type="add">
				Transaction method in server can now have parameter type Bundle instead of
				List&lt;IResource&gt;
			</action>
			<action type="add">
				HAPI parsers now use field access to get/set values instead of method accessors and mutators.
				This should give a small performance boost.
			</action>
			<action type="fix">
				JSON parser encodes resource references incorrectly, using the name "resource" instead
				of the name "reference" for the actual reference. Thanks to
				Ricky Nguyen for reporting and tracking down the issue!
			</action>
			<action type="fix">
				Rename NotImpementedException to NotImplementedException (to correct typo)
			</action>
			<action type="fix">
				Server setUseBrowserFriendlyContentType setting also respected for errors (e.g. OperationOutcome with
				4xx/5xx status)
			</action>
			<action type="fix">
				Fix performance issue in date/time datatypes where pattern matchers were not static
			</action>
			<action type="fix">
				Server now gives a more helpful error message if a @Read method has a search parameter (which is invalid,
				but
				previously lead to a very unhelpful error message). Thanks to Tahura Chaudhry of UHN for reporting!
			</action>
			<action type="fix">
				Resource of type "List" failed to parse from a bundle correctly. Thanks to David Hay of Orion Health
				for reporting!
			</action>
			<action type="fix">
				QuantityParam correctly encodes approximate (~) prefix to values
			</action>
			<action type="fix" issue="14">
				If a server defines a method with parameter "_id", incoming search requests for that method may
				get delegated to the wrong method. Thanks to Neal Acharya for reporting!
			</action>
			<action type="add">
				SecurityEvent.Object structural element has been renamed to
				SecurityEvent.ObjectElement to avoid conflicting names with the
				java Object class. Thanks to Laurie Macdougall-Sookraj of UHN for
				reporting!
			</action>
			<action type="fix">
				Text/narrative blocks that were created with a non-empty
				namespace prefix (e.g. &lt;xhtml:div xmlns:xhtml="..."&gt;...&lt;/xhtml:div&gt;)
				failed to encode correctly (prefix was missing in encoded resource)
			</action>
			<action type="fix">
				Resource references previously encoded their children (display and reference)
				in the wrong order so references with both would fail schema validation.
			</action>
			<action type="add">
				SecurityEvent resource's enums now use friendly enum names instead of the unfriendly
				numeric code values. Thanks to Laurie MacDougall-Sookraj of UHN for the
				suggestion!
			</action>
		</release>
		<release version="0.5" date="2014-07-30">
			<action type="add">
				HAPI has a number of RESTful method parameter types that have similar but not identical
				purposes and confusing names. A cleanup has been undertaken to clean this up.
				This means that a number of existing classes
				have been deprocated in favour of new naming schemes.
				<![CDATA[<br/><br/>]]>
				All annotation-based clients and all server search method parameters are now named
				(type)Param, for example: StringParam, TokenParam, etc.
				<![CDATA[<br/><br/>]]>
				All generic/fluent client method parameters are now named
				(type)ClientParam, for example: StringClientParam, TokenClientParam, etc.
				<![CDATA[<br/><br/>]]>
				All renamed classes have been retained and deprocated, so this change should not cause any issues
				for existing applications but those applications should be refactored to use the
				new parameters when possible.
			</action>
			<action type="add">
				Allow server methods to return wildcard generic types (e.g. List&lt;? extends IResource&gt;)
			</action>
			<action type="add">
				Search parameters are not properly escaped and unescaped. E.g. for a token parameter such as
				"&amp;identifier=system|codepart1\|codepart2"
			</action>
			<action type="add">
				Add support for OPTIONS verb (which returns the server conformance statement)
			</action>
			<action type="add">
				Add support for CORS headers in server
			</action>
			<action type="add">
				Bump SLF4j dependency to latest version (1.7.7)
			</action>
			<action type="add">
				Add interceptor framework for clients (annotation based and generic), and add interceptors
				for configurable logging, capturing requests and responses, and HTTP basic auth.
			</action>
			<action type="fix">
				Transaction client invocations with XML encoding were using the wrong content type ("application/xml+fhir"
				instead
				of the correct "application/atom+xml"). Thanks to David Hay of Orion Health for surfacing this one!
			</action>
			<action type="add">
				Bundle entries now support a link type of "search". Thanks to David Hay for the suggestion!
			</action>
			<action type="add" issue="1">
				If a client receives a non 2xx response (e.g. HTTP 500) and the response body is a text/plain message or
				an OperationOutcome resource, include the message in the exception message so that it will be
				more conveniently displayed in logs and other places. Thanks to Neal Acharya for the suggestion!
			</action>
			<action type="add" issue="2">
				Read invocations in the client now process the "Content-Location" header and use it to
				populate the ID of the returned resource. Thanks to Neal Acharya for the suggestion!
			</action>
			<action type="fix" issue="3">
				Fix issue where vread invocations on server incorrectly get routed to instance history method if one is
				defined. Thanks to Neal Acharya from UHN for surfacing this one!
			</action>
			<action type="add">
				Binary reads on a server not include the Content-Disposition header, to prevent HTML in binary
				blobs from being used for nefarious purposes. See
				<![CDATA[<a href="http://gforge.hl7.org/gf/project/fhir/tracker/?action=TrackerItemEdit&tracker_id=677&tracker_item_id=3298">FHIR Tracker Bug 3298</a>]]>
				for more information.
			</action>
			<action type="add">
				Support has been added for using an HTTP proxy for outgoing requests.
			</action>
			<action type="fix">
				Fix: Primitive extensions declared against custom resource types
				are encoded even if they have no value. Thanks to David Hay of Orion for
				reporting this!
			</action>
			<action type="fix">
				Fix: RESTful server deployed to a location where the URL to access it contained a
				space (e.g. a WAR file with a space in the name) failed to work correctly.
				Thanks to David Hay of Orion for reporting this!
			</action>
		</release>
		<release version="0.4" date="2014-07-13">
			<action type="add">
				<![CDATA[<b>BREAKING CHANGE:</b>]]>: IdDt has been modified so that it
				contains a partial or complete resource identity. Previously it contained
				only the simple alphanumeric id of the resource (the part at the end of the "read" URL for
				that resource) but it can now contain a complete URL or even a partial URL (e.g. "Patient/123")
				and can optionally contain a version (e.g. "Patient/123/_history/456"). New methods have
				been added to this datatype which provide just the numeric portion. See the JavaDoc
				for more information.
			</action>
			<action type="add">
				<![CDATA[<b>API CHANGE:</b>]]>: Most elements in the HAPI FHIR model contain
				a getId() and setId() method. This method is confusing because it is only actually used
				for IDREF elements (which are rare) but its name makes it easy to confuse with more
				important identifiers. For this reason, these methods have been deprocated and replaced with
				get/setElementSpecificId() methods. The old methods will be removed at some point. Resource
				types are unchanged and retain their get/setId methods.
			</action>
			<action type="add">
				Allow use of QuantityDt as a service parameter to support the "quantity" type. Previously
				QuantityDt did not implement IQueryParameterType so it was not valid, and there was no way to
				support quantity search parameters on the server (e.g. Observation.value-quantity)
			</action>
			<action type="add">
				Introduce StringParameter type which can be used as a RESTful operation search parameter
				type. StringParameter allows ":exact" matches to be specified in clients, and handled in servers.
			</action>
			<action type="add">
				Parsers (XML/JSON) now support deleted entries in bundles
			</action>
			<action type="add">
				Transaction method now supported in servers
			</action>
			<action type="add">
				Support for Binary resources added (in servers, clients, parsers, etc.)
			</action>
			<action type="fix">
				Support for Query resources fixed (in parser)
			</action>
			<action type="fix">
				Nested contained resources (e.g. encoding a resource with a contained resource that itself contains a
				resource)
				now parse and encode correctly, meaning that all contained resources are placed in the "contained" element
				of the root resource, and the parser looks in the root resource for all container levels when stitching
				contained resources back together.
			</action>
			<action type="fix">
				Server methods with @Include parameter would sometimes fail when no _include was actually
				specified in query strings.
			</action>
			<action type="fix">
				Client requests for IdentifierDt types (such as Patient.identifier) did not create the correct
				query string if the system is null.
			</action>
			<action type="add">
				Add support for paging responses from RESTful servers.
			</action>
			<action type="fix">
				Don't fail on narrative blocks in JSON resources with only an XML declaration but no content (these are
				produced by the Health Intersections server)
			</action>
			<action type="fix">
				Server now automatically compresses responses if the client indicates support
			</action>
			<action type="fix">
				Server failed to support optional parameters when type is String and :exact qualifier is used
			</action>
			<action type="fix">
				Read method in client correctly populated resource ID in returned object
			</action>
			<action type="add">
				Support added for deleted-entry by/name, by/email, and comment from Tombstones spec
			</action>
		</release>
		<release version="0.3" date="2014-05-12"
					description="This release corrects lots of bugs and introduces the fluent client mode">
		</release>
		<release version="0.2" date="2014-04-23">
		</release>
		<release version="0.1" date="2014-04-15">
		</release>
	</body>
</document><|MERGE_RESOLUTION|>--- conflicted
+++ resolved
@@ -303,17 +303,15 @@
 				AuthorizationInterceptor can now allow a user to perform a search that is scoped to a particular
 				resource (e.g. Patient?_id=123) if the user has read access for that specific instance.
 			</action>
-<<<<<<< HEAD
 			<action type="fix" issue="1084">
 				In JPA Server REST Hook Subscriptions, any Headers defined in the
 				Subscription resource are now applied to the outgoing HTTP
 				request.
 				Thanks to Volker Schmidt for the pull request!
-=======
+			</action>
 			<action type="add">
 				HAPI FHIR will now log the Git revision when it first starts up (on the ame line as the version number
 				that it already logs).
->>>>>>> 4367e340
 			</action>
 		</release>
 		<release version="3.6.0" date="2018-11-12" description="Food">
