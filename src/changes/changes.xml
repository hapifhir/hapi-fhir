<?xml version="1.0"?>
<document xmlns:xsi="http://www.w3.org/2001/XMLSchema-instance" xmlns="http://maven.apache.org/changes/1.0.0"
			 xsi:schemaLocation="http://maven.apache.org/changes/1.0.0 ./changes.xsd">
	<properties>
		<author>James Agnew</author>
		<title>HAPI FHIR Changelog</title>
	</properties>
	<body>
		<release version="4.1.0" date="TBD" description="Igloo">
			<action type="add">
				The version of a few dependencies have been bumped to the
				latest versions (dependent HAPI modules listed in brackets):
				<![CDATA[
				<ul>
					<li>Hibernate Core (JPA): 5.4.2.Final -&gt; 5.4.4.Final</li>
					<li>Hibernate Search (JPA): 5.11.1.Final -&gt; 5.11.3.Final</li>
					<li>Jackson Databind (JPA): 2.9.9 -&gt; 2.9.10 (CVE-2019-16335, CVE-2019-14540)</li>
				</ul>
				]]>
			</action>
		<!--
		<action type="add" issue="1321">
			Support has been added for RDF encoding and parsing in the
			<![CDATA[<a href="https://www.hl7.org/fhir/rdf.html#instance">Turtle</a>]]>
			format. Thanks to Raul Estrada for the pull request!
		</action>
		-->
			<action type="add">
				<![CDATA[
				<b>New Feature</b>:
				The JPA server now saves and supports searching on <code>Resource.meta.source</code>. The server automatically
				appends the Request ID as a hash value on the URI as well in order to provide request level tracking. Searches
				 can use either the source URI, the request ID, or both.
				]]>
			</action>
			<action type="add">
            <![CDATA[
				<b>New Feature</b>:
				Support for the FHIR Bulk Data Export specification has been added to the JPA server. See the
				<a href="http://hl7.org/fhir/uv/bulkdata/">specification</a> for information on how this works. Note that
				only system level export is currently supported but others will follow.
            ]]>
			</action>
			<action type="add">
            <![CDATA[
				<b>New Feature</b>:
				Support for ElasticSearch has been added to the JPA server directly (i.e. without needing a separate
				module) and a new class called "ElasticsearchHibernatePropertiesBuilder" has been added to facilitate
				the creation of relevant properties. Instructions have been added to the hapi-fhir-jpaserver-starter
				project to get started with Elasticsearch. It is likely we will switch our default recommendation
				to Elastic in the future.
				]]>
			</action>
			<action type="fix">
				<![CDATA[
				<b>New Feature</b>:
				A new set of operations have been added to the JPA server that allow CodeSystem deltas to be
				uploaded. A CodeSystem Delta consists of a set of codes and relationships that are added or
				removed incrementally to the live CodeSystem without requiring a downtime or a complete
				upload of the contents. In addition, the HAPI FHIR CLI
				<code>upload-terminology</code> command has been modified to support this new functionality.
				]]>
			</action>
			<action type="add" issue="1489">
            <![CDATA[
				<b>Performance Improvement</b>:
				A significant performance improvement was made to the parsers (particularly the Json Parser)
				when serializing resources. This work yields improvements of 20-50% in raw encode speed when
				encoding large resources. Thanks to David Maplesden for the pull request!
            ]]>
			</action>
			<action type="add" issue="1489">
				<![CDATA[
				<b>Performance Improvement</b>:
				When unning inside a JPA server, The DSTU3+ validator now performs code validations
				by directly testing ValueSet membership against a pre-calculated copy of the ValueSet,
				instead of first expanding the ValueSet and then examining the expanded contents.
				This can yield a significant improvement in validation speed in many cases.
            ]]>
			</action>
			<action type="add" issue="1357">
				The email Subscription deliverer now respects the payload property of the subscription
				when deciding how to encode the resource being sent. Thanks to Sean McIlvenna for the 
				pull request!
			</action>
			<action type="fix">
				When using the _filter search parameter, string comparisons using the "eq" operator
				were incorrectly performing a partial match. This has been corrected. Thanks to 
				Marc Sandberg for pointing this out!
			</action>
			<action type="add">
				When using the AuthorizationInterceptor with a rule to allow all reads by resource type,
				the server will now reject requests for other resource types earlier in the processing
				cycle. Thanks to Anders Havn for the suggestion!
			</action>
			<action type="fix">
				Reference search parameters did not work via the _filter parameter
			</action>
			<action type="fix">
				Transaction entries with a resource URL starting with a leading
				slash (e.g. 
				<![CDATA[<code>/Organization?identifier=foo</code>]]>
				instead of
				<![CDATA[<code>Organization?identifier=foo</code>]]>
				did not work. These are now supported.
			</action>
			<action type="fix">
				SubscriptionDstu2Config incorrectly pointed to a DSTU3 configuration file. This
				has been corrected.
			</action>
			<action type="fix">
				When using the VersionedApiConverterInterceptor, GraphQL responses failed with an HTTP
				500 error.
			</action>
			<action type="fix">
				Cascading deletes now correctly handle circular references. Previously this failed with
				an HTTP 500 error.
			</action>
			<action type="fix">
				The informational message returned in an OperationOutcome when a delete failed due to cascades not being enabled
				contained an incorrect example. This has been corrected.
			</action>
			<action type="fix">
				 In some cases, deleting a CodeSystem resource would fail because the underlying
				 codes were not correctly deleted from the terminology service tables. This is
				 fixed.
			</action>
			<action type="change">
				Two foreign keys have been dropped from the HFJ_SEARCH_RESULT table used by the FHIR search query cache. These
				constraints did not add value and caused unneccessary contention when used under high load.
			</action>
			<action type="change">
				An inefficient regex expression in UrlUtil was replaced with a much more efficient hand-written
				checker. This regex was causing a noticable performance drop when feeding large numbers of transactions
				into the JPA server at the same time (i.e. when loading Synthea data).
			</action>
			<action type="fix">
				The FHIRPath engine used to parse search parameters in the JPA R4/R5 server is now reused across
				requests, as it is somewhat expensive to create and is thread safe.
			</action>
			<action type="add">
				It is now possible to submit a PATCH request as a part of a FHIR transaction in DSTU3 (previously this
				was only supported in R4+). This is not officially part of the DSTU3 spec, but it can now be performed by
				leaving the Bundle.entry.request.method blank in DSTU3 transactions and setting the request payload
				as a Binary resource containing a valid patch.
			</action>
			<action type="change">
				The HAPI FHIR CLI server now uses H2 as its database platform instead of Derby.
				Note that this means that data in any existing installations will need to be
				re-uploaded to the new database platform.
			</action>
			<action type="add" issue="1443">
				LOINC concepts now include multiaxial hierarchical properties (e.g. <![CDATA[<code>parent</code>]]> and
				<![CDATA[<code>child</code>]]>, which identify parent and child concepts.
			</action>
			<action type="add" issue="1445">
				When loading LOINC terminology, a new ValueSet is automatically created with a single include element that
				identifies the LOINC CodeSystem in <![CDATA[<code>ValueSet.compose.include.system</code>]]>. This ValueSet
				includes all LOINC codes.
			</action>
			<action type="add" issue="1461">
				A note has been added to the downloads page explaning the removal of the hapi-fhir-utilities
				module. Thanks to Andrew Fitzgerald for the PR!
			</action>
			<action type="change">
				REST servers will no longer try to guess the content type for HTTP requests where a body 
				is provided but no Content-Type header is included. These requests are invalid, and will now
				result in an HTTP 400. This change corrects an error where some interceptors (notably
				the RequestValidatingInterceptor, but not including any HAPI FHIR security interceptors) 
				could be bypassed if a Content Type was not included.
			</action>
			<action type="fix">
				The GraphQL provider did not wrap the respone in a "data" element as described in the FHIR
				specification. This has been corrected.
			</action>
			<action type="add">
				Added support for comparing resource dates to the current time via a new variable %now.  E.g.
				Procedure?date=gt%now would match future procedures.
			</action>
			<action type="add">
				Add support for in-memory matching on date comparisons ge,gt,eq,lt,le.
			</action>
			<action type="fix">
				When using the Consent Service and denying a resource via the "Will See Resource" method, the resource ID
				and version were still returned to the user. This has been corrected so that no details about
				the resource are leaked.
			</action>
			<action type="fix">
				Fix a failure in FhirTerser#visit when fields in model classes being visited contain custom subclasses of the
				expected type.
			</action>
			<action type="fix">
				Updating an existing CodeSystem resource with a content mode of COMPLETE did not cause the
				terminology service to accurately reflect the new CodeSystem URL and/or concepts. This is now
				corrected.
			</action>
			<action type="add">
				The JPA server now uses the Quartz scheduling library as a lob scheduling mechanism
			</action>
			<action type="change">
				The Testpage Overlay has been upgraded to use FontAwesome 5.x, and now supports being
				deployed to a servlet path other than "/".
			</action>
			<action type="fix" issue="1495">
				A NullPointerException when using the AuthorizationInterceptor RuleBuilder to build a conditional
				rule with a custom tester has been corrected. Thanks to Tue Toft Nørgård for reporting!
			</action>
			<action type="fix" issue="1494">
				The R4+ client and server modules did not recognize the new
				<![CDATA[<code>_include:iterate</code>]]>
				syntax that replaces the previous
				<![CDATA[<code>_include:recurse</code>]]>
				syntax. Both are now supported on all servers in order to avoid breaking backwards
				compatibility, with the new syntax now being emitted in R4+ clients.
			</action>
			<action type="change">
				The hapi-fhir-jaxrs-server module now lists dependencies on structures JARs as optional
				dependencies, in order to avoid automatically importing all versions. This means that implementers
				of JAX-RS servers may now need to add an explicit dependency on one or more structures JARs to
				their own project.
			</action>
			<action type="fix" issue="1482">
				The LOINC terminology distribution includes multiple copies of the same files. Uploading LOINC terminology
				resulted in some ValueSets with duplicate codes. This has been corrected by specifying a path with each
				filename.
			</action>
			<action>
				A corner case bug in the JPA server was solved: When performing a search that contained chained reference searches
				where the value contained slashes (e.g.
				<![CDATA[<code>Observation?derived-from:DocumentReference.contenttype=application/vnd.mfer</code>]]>)
				the server could fail to load later pages in the search results.
			</action>
			<action type="add">
				A new flag has been added to the JPA migrator tool that causes the migrator to not try to reduce the length
				of existing columns in the schema.
			</action>
			<action type="fix" issue="1483">
				Some resource IDs and URLs for LOINC ValueSets and ConceptMaps were inconsistently populated by the
				terminology uploader. This has been corrected.
			</action>
			<action type="fix">
				When a resource was updated with a meta.source containing a request id, the meta.source was getting appended
				with the new request id, resulting in an ever growing source.meta value.  E.g. after the first update, it looks
				like "#9f0a901387128111#5f37835ee38a89e2" when it should only be "#5f37835ee38a89e2". This has been corrected.
			</action>
			<action type="fix" issue="1421">
				The Plain Server method selector was incorrectly allowing client requests with _include statements to be
				handled by method implementations that did not have any <![CDATA[<code>@IncludeParam</code>]]> defined. This
				is now corrected. Thanks to Tuomo Ala-Vannesluoma for reporting and providing a test case!
			</action>
			<action type="add" issue="1366">
				The ValueSet operation <![CDATA[<code>$expand</code>]]> has been optimized for large ValueSets. ValueSets are
				now persistence-backed by the terminology tables, which are populated by a scheduled pre-expansion process.
				A ValueSet previously stored in an existing FHIR repository will need to be re-created or updated to make
				it a candidate for pre-expansion. ValueSets that have yet to be pre-expanded will continue to be expanded
				in-memory.
			</action>
			<action type="add" issue="1431">
				The ValueSet operation <![CDATA[<code>$validate-code</code>]]> has been optimized for large ValueSets.
				Codes in ValueSets that have yet to be pre-expanded will continue to be validated in-memory.
			</action>
			<action type="add" issue="1447">
				LOINC filenames for terminology upload are now configurable using the
				<![CDATA[<code>loincupload.properties</code>]]> file.
			</action>
			<action type="add" issue="1451">
				Support for the LOINC <![CDATA[<code>EXTERNAL_COPYRIGHT_NOTICE</code>]]> property and
				<![CDATA[<code>copyright</code>]]> filter has been added.
			</action>
			<action type="add" issue="1453">
				Support for the LOINC <![CDATA[<code>parent</code>]]> and <![CDATA[<code>child</code>]]> filters has been
				added. Both filters can be used with either of the <![CDATA[<code>=</code>]]> or
				<![CDATA[<code>in</code>]]> operators.
			</action>
			<action type="add" issue="1454">
				Support for the LOINC <![CDATA[<code>ancestor</code>]]> and <![CDATA[<code>descendant</code>]]> filters has
				been added. The <![CDATA[<code>descendant</code>]]> filter can be used with either of the
				<![CDATA[<code>=</code>]]> or <![CDATA[<code>in</code>]]> operators. At present, the
				<![CDATA[<code>ancestor</code>]]> filter can only be used with the <![CDATA[<code>=</code>]]> operator.
			</action>
			<action type="add" issue="1512">
				Support for the LOINC <![CDATA[<code>ancestor</code>]]> filter with the <![CDATA[<code>in</code>]]>
				operator has been added.
			</action>
			<action type="fix">
				The JPA server failed to find codes defined in not-present codesystems in some cases, and reported
				that the CodeSystem did not exist. This has been corrected.
			</action>
			<action type="remove">
				The method
				<![CDATA[
				<code>IVersionSpecificBundleFactory#initializeBundleFromResourceList</code>
				]]>
				has been deprecated, as it provided duplicate functionality to other methods and had an 
				outdated argument list based on the Bundle needs in DSTU1. We are not aware of any
				public use of this API, please let us know if this deprecation causes any issues.
			</action>
			<action type="add" issue="1517">
				Support for concept property values with a length exceeding 500 characters has been added in the terminology
				tables. In particular, this was added to facilitate the LOINC EXTERNAL_COPYRIGHT_NOTICE property, for which
				values can be quite long.
			</action>
			<action type="add">
				The AuthorizationInterceptor has been enhanced so that a user can be authorized to
				perform create operations specifically, without authorizing all write operations. Also, 
				conditional creates can now be authorized even if they are happening inside a FHIR
				transaction.
			</action>
			<action type="fix" issue="402">
				When encoding a Composition resource in XML, the section narrative blocks were incorrectly
				replaced by the main resource narrative. Thanks to Mirjam Baltus for reporting!
			</action>
			<action type="fix" issue="1473">
				AN issue with date pickers not working in the hapi-fhir-testpage-overlay
				project has been fixed. Thanks to GitHub user @jaferkhan for the pull
				request!
			</action>
			<action type="add">
				A docker compose script for the hapi-fhir-jpaserver-starter project was added. Thanks to
				Long Nguyen for the pull request!
			</action>
			<action type="add" issue="1476">
				A number of overridden methods in the HAPI FHIR codebase did not have the
				@Override annotation. Thanks to Clayton Bodendein for cleaning this up!
			</action>
			<action type="add" issue="1373">
				Plain server resource providers were not correctly matching methods that 
				had the _id search parameter if a client performed a request using a modifier
				such as :not or :exact. Thanks to Petro Mykhailyshyn
            for the pull request!
			</action>
			<action type="fix">
				The JPA server contained a restriction on the columns used to hold a resource's type name
				that was too short to hold the longest name from the final R4 definitions. This has been
				corrected to account for names up to 40 characters long.
			</action>
			<action type="fix">
				The subscription triggering operation was not able to handle commas within search URLs being
				used to trigger resources for subscription checking. This has been corrected.
			</action>
			<action type="fix">
				In some cases where resources were recently expunged, null entries could be passed to JPA interceptors registered
				against the STORAGE_PRESHOW_RESOURCES hook.
			</action>
			<action type="fix">
				In issue was fixed in the JPA server where a previously failed search would be reused,
				immediately returning an error rather than retrying the search.
			</action>
			<action type="fix">
				The JPA server did not correctly process _has queries where the linked search parameter was
				the _id parameter.
			</action>
			<action type="remove">
				HTTP PUT (resource update) operations will no longer allow the version to be specified in a
				Content-Location header. This behaviour was allowed in DSTU1 and was never removed from HAPI even though
				it hasn't been permitted in the spec for a very long time. Hopefully this change will not
				impact anyone!
			</action>
			<action type="fix" issue="1529">
				HAPI FHIR allows transactions in DSTU3 to contain a JSON/XML Patch in a Binary resource without
				specifying a verb in Bundle.entry.request.method, since the valueset defined in DSTU3 for that
				field does not include the PATCH verb. The AuthorizationInterceptor however did not understand
				this and would reject these requests. This is now corrected.
			</action>
			<action type="fix" issue="1530">
				A potential XXE vulnerability in the validator was corrected. The XML parser used for validating
				XML payloads (i.e. FHIR resources) will no longer read from DTD declarations.
			</action>
			<action type="add">
				Auto generated transaction IDs will now use both upper- and lowercase letters for more uniqueness in
				the same amount of space.
			</action>
			<action type="fix">
				Paging requests that are incorrectly executed at the type level were interpreted by the plain server
				as search requests with no search parameters, leading to confusing search results. These will now
				result in an HTTP 400 error with a meaningful error message.
			</action>
<<<<<<< HEAD
			<action type="change">
				The
				<![CDATA[<code>IValidationSupport#validateCode(...)</code>]]>
				method has been modified to add an additional parameter (String theValueSetUrl).
				Most users will be unaffected by this change as HAPI FHIR provides a number of
				built-in implementations of this interface, but any direct user implementations
				of this interface will need to add the new parameter.
			</action>
=======
>>>>>>> 27257976
		</release>
		<release version="4.0.3" date="2019-09-03" description="Igloo (Point Release)">
			<action type="fix">
				This release contains no new or updated functionality, but addressed a dependency 
				version that was left incorrectly requiring a SNAPSHOT maven build of the
				org.hl7.fhir.utilities module. Users who are successfully using HAPI FHIR 4.0.0
				do not need to upgrade, but any users who were blocked from upgrading due to
				snapshot dependency issues are advised to upgrade immediately.
			</action>
		</release>
		<release version="4.0.0" date="2019-08-14" description="Igloo">
			<action type="add">
				The version of a few dependencies have been bumped to the
				latest versions (dependent HAPI modules listed in brackets):
				<![CDATA[
				<ul>
					<li>Commons Codec (Core): 1.11 -&gt; 1.12</li>
					<li>Apache HTTPClient (Client): 4.5.3 -&gt; 4.5.9</li>
					<li>Apache HTTPCore (Client>: 4.4.6 -&gt; 4.4.11</li>
					<li>Spring (JPA): 5.1.6.RELEASE -&gt; 5.1.8.RELEASE</li>
					<li>Spring-Data (JPA): 2.1.6.RELEASE -&gt; 2.1.8.RELEASE</li>
					<li>JANSI (CLI): 1.17.1 -&gt; 1.18</li>
					<li>json-patch (JPA): 1.10 -&gt; 1.15 (see changelog entry about this change)</li>
					<li>Jackson-Databind (JPA): 2.9.9 -&gt; 2.9.9.1 (due to a Jackson vulnerability CVE-2019-12384)</li>
					<li>commons-collections4 (Server/JPA): 4.1 -&gt; 4.3</li>
					<li>commons-dbcp2 (JPA): 2.5.0 -&gt; 2.6.0</li>
					<li>commons-lang3 (Core): 3.8.1 -&gt; 3.9</li>
					<li>commons-text (Core): 1.6 -&gt; 1.7</li>
					<li>Guava (JPA): 27.1-jre -&gt; 28.0-jre</li>
				</ul>
				]]>
			</action>
			<action type="change">
				<![CDATA[
				<b>Breaking Change</b>:
				The HL7.org DSTU2 structures (and <i>ONLY</i> the HL7.org DSTU2 structures) have been
				moved to a new package. Where they were previously found in 
				<code>org.hl7.fhir.instance.model</code>
				they are now found in
				<code>org.hl7.fhir.dstu2.model</code>. This was done in order to complete the harmonization
				between the 
				<a href="https://github.com/jamesagnew/hapi-fhir">HAPI FHIR</a>
				GitHub repository and the 
				<a href="https://github.com/hapifhir/org.hl7.fhir.core/">org.hl7.fhir.core</a>
				GitHub repository. This is the kind of change we don't make lightly, as we do know that it
				will be annoying for users of the existing library. It is a change however that will allow us
				to apply validator fixes much more quickly, and will greatly reduce the amount of effort
				required to keep up with R5 changes as they come out, so we're hoping it is worth it.
				Note that no classes are removed, they have only been moved, so it should be fairly straightforward
				to migrate existing code with an IDE.
				]]>
			</action>
			<action type="change">
				<![CDATA[
				<b>Breaking Change</b>:
				The
				<code>IPagingProvider</code>
				interface has been
				modified so that the
				<code>retrieveResultList</code>
				method now takes one additional parameter of type
				<code>RequestDetails</code>. If you have created a custom
				implementation of this interface, you can add this parameter and
				ignore it if needed. The use of the method has not changed, so this
				should be an easy fix to existing code.
				]]>
			</action>
			<action type="change">
				<![CDATA[
				<b>Breaking Change</b>:
				The HAPI FHIR REST client and server will now default to using JSON encoding instead of XML when
				the user has not explicitly configured a preference.
				]]>
			</action>
			<action type="change">
				<![CDATA[
				<b>Breaking Change</b>:
				The JPA $upload-external-code-system operation has been moved from being a
				server level operation (i.e. called on the root of the server) to being
				a type level operation (i.e. called on the CodeSystem type).
				]]>
			</action>
			<action type="change">
				<![CDATA[
				<b>Breaking Change</b>:
				The FhirValidator#validate(IResource) method has been removed. It was deprecated in HAPI FHIR 0.7 and replaced with
				FhirValidator#validateWithResults(IBaseResource) so it is unlikely anyone is still depending on the
				old method.
				]]>
			</action>
			<action type="add">
				<![CDATA[
				<b>New Feature</b>:
				Support for the new R5 draft resources has been added. This support includes the client,
				server, and JPA server. Note that these definitions will change as the R5 standard is
				modified until it is released, so use with caution!
				]]>
			</action>
			<action type="add">
				<![CDATA[
				<b>New Feature</b>:
				A new interceptor called
				<code>ConsentInterceptor</code> has been added. This interceptor allows
				JPA based servers to make appropriate consent decisions related to resources that
				and operations that are being returned. See
				<a href="http://hapifhir.io/doc_rest_server_security.html">Server Security</a>
				for more information.
				]]>
			</action>
			<action type="add">
				<![CDATA[
				<b>New Feature</b>:
				The JPA server now supports GraphQL for DSTU3 / R4 / R5 servers.
				]]>
			</action>
			<action type="add" issue="1220">
				<![CDATA[
				<b>New Feature</b>:
				The JPA server now supports the <code>_filter</code> search parameter when configured to
				do so. The <a href="http://hl7.org/fhir/search_filter.html">filter search parameter</a>
				is an extremely flexible and powerful feature, allowing for advanced grouping and order of
				operations on searches. It can be dangerous however, as it potentially allows users to create
				queries for which no database indexes exist in the default configuration so it is disabled by
				default. Thanks to Anthony Sute for the pull request and all of his support in what turned
				out to be a lengthy merge!
				]]>
			</action>
			<action type="add">
				<![CDATA[
				<b>New Feature</b>:
				A new interceptor called CascadingDeleteInterceptor has been added to the
				JPA project. This interceptor allows deletes to cascade when a specific
				URL parameter or header is added to the request. Cascading deletes
				can also be controlled by a new flag in the AuthorizationIntereptor
				RuleBuilder, in order to ensure that cascading deletes are only available
				to users with sufficient permission.
				]]>
			</action>
			<action type="add">
				Several enhancements have been made to the <![CDATA[<code>AuthorizationInterceptor</code>]]>:
				<![CDATA[
				<ul>
				<li>The interceptor now registers against the <code>STORAGE_PRESHOW_RESOURCES</code> interceptor hook,
				which allows it to successfully authorize JPA operations that don't actually return resource content,
				such as GraphQL responses, and resources that have been filtered using the <code>_elements</code>
				parameter.</li>
				<li>
				</li>The rule list is now cached on a per-request basis, which should improve performance</ul>
				]]>
			</action>
			<action type="add">
				The $expunge global everything operation has been refactored to do deletes
				in small batches. This change will likely reduce performance, but does allow
				for the operation to succeed without timing out in larger systems.
			</action>
			<action type="fix">
				The JPA server did not correctly index Timing fields where the timing contained
				a period but no individual events. This has been corrected.
			</action>
			<action type="fix" issue="1320">
				The HAPI FHIR CLI import-csv-to-conceptmap command was not accounting for byte order marks in
				CSV files (e.g. some Excel CSV files). This has been fixed.
			</action>
			<action type="fix" issue="1241">
				A bug was fixed where deleting resources within a transaction did not always correctly
				enforce referential integrity even if referential integrity was enabled. Thanks to
				Tuomo Ala-Vannesluoma for reporting!
			</action>
			<action type="fix">
				In the JPA server, the
				<![CDATA[<code>_total=accurate</code>]]>
				was not always respected if a previous search already existed
				in the query cache that matched the same search parameters.
			</action>
			<action type="fix" issue="1337">
				Improved stability of concurrency test framework.  Thanks to Stig Døssing for the pull request!
			</action>
			<action type="change">
				Moved in-memory matcher from Subscription module to SearchParam module and renamed the result type
				from SubscriptionMatchResult to InMemoryMatchResult.
			</action>
			<action type="add">
				Added some experimental version-independent model classes to ca.uhn.fhir.jpa.model.any.  They permit
				writing code that is version independent.
			</action>
			<action type="add">
				Added new subclass of HashMapResourceProvider called SearchableHashMapResourceProvider that uses the
				in-memory matcher to search the HashMap (using a full table scan).  This allows rudimentary testing
				without a database.
			</action>
			<action type="add">
				Added a new interceptor hook called STORAGE_PRESTORAGE_DELETE_CONFLICTS that is invoked when a
				resource delete operation is about to fail due to referential integrity conflicts.
				Hooks have access to the list of resources that have references to the resource being deleted and
				can delete them.  The boolean return value of the hook indicates whether the server should try
				checking for conflicts again (true means try again).
			</action>
			<action type="add" issue="1336">
				The HAPI FHIR unit test suite has been refactored to no longer rely on PortUtil to
				assign a free port. This should theoretically result in fewer failed builds resulting from
				port conflicts. Thanks to Stig Døssing for the pull request!
			</action>
			<action type="fix">
				AuthorizationInterceptor sometimes failed with a 500 error when checking compartment
				membership on a resource that has a contained subject (Patient).
			</action>
			<action type="add" issue="1348">
				JPA server now supports conditional PATCH operation (i.e. performing a patch
				with a syntax such as
				<![CDATA[<code>/Patient?identifier=sys|val</code>]]>)
			</action>
			<action type="add" issue="1347">
				The json-patch library used in the JPA server has been changed from
				<![CDATA[
				<a href="https://github.com/java-json-tools/json-patch">java-json-tools.json-patch</a>
				]]>
				to a more active fork of the same project:
				<![CDATA[
				<a href="https://github.com/crate-metadata/json-patch">crate-metadata.json-patch</a>.
				]]>
				Thanks to Jens Villadsen for the suggestion and pull request!
			</action>
			<action type="add" issue="1343">
				Support has been implemented in the JPA server for the CodeSystem
				<![CDATA[<code>$subsumes</code>]]>
				operation.
			</action>
			<action type="fix">
				Uploading the LOINC/RSNA Radiology Playbook would occasionally fail when evaluating part type names
				due to case sensitivity. This has been corrected.
			</action>
			<action type="add">
				A new pointcut has been added to the JPA server called
				<![CDATA[<code>JPA_PERFTRACE_RAW_SQL</code>]]>
				that can be used to capture the raw SQL statements that are sent to the underlying database.
			</action>
			<action type="fix" issue="1355">
				Invoking the transaction or batch operation on the JPA server would fail
				with a NullPointerException if the Bundle passed in did not contain 
				a resource in an entry that required a resource (e.g. a POST). Thanks to
				GitHub user @lytvynenko-dmitriy for reporting!
			</action>
			<action type="fix" issue="1250">
				HAPI FHIR Server (plain, JPA, and JAX-RS) all populated Bundle.entry.result
				on search result bundles, even though the FHIR specification states that this
				should not be populated. This has been corrected. Thanks to GitHub user
				@gitrust for reporting!
			</action>
			<action type="fix" issue="1352">
				Creating R4 Observation resources with a value type of SampledData failed in the
				JPA server because of an indexing error. Thanks to Brian Reinhold for
				reporting!
			</action>
			<action type="add">
				The JPA server now rejects subscriptions being submitted with no value in
				Subscription.status (this field is mandatory, but the subscription was previously ignored
				if no value was provided)
			</action>
			<action type="fix" issue="1361">
				Fix a build failure thanks to Maven pom errors. Thanks to Gary Teichrow for
				the pull request!
			</action>
			<action type="fix" issue="1362">
				The JPA server did not correctly process searches with a
				<![CDATA[<code>_tag:not</code>]]>
				expression containing more than one comma separated value.
			</action>
			<action type="add">
				The JSON and XML parsers will now raise a warning or error with the Parser Error Handler
				if an extension is being encoded that is missing a URL, or has both a value and nested
				extensions on the same parent extension.
			</action>
			<action type="fix">
				FHIR model classes have a method called
				<![CDATA[<code>hasPrimitiveValue()</code>]]>
				which previously returned true if the type was a primitive datatype (e.g. StringType).
				This method now only returns true if the type is a primitive datatype AND
				the type actually has a value.
			</action>
			<action type="add" issue="1330">
				Support in the JPA Terminology Service terminology uploader has been added for
				uploading the IMGT
				<![CDATA[<a href="http://hla.alleles.org/nomenclature/index.html">HLA Nomenclature</a>]]>
				distribution files as a FHIR CodeSystem. Thanks to Joel Schneider for the
				contribution!
			</action>
			<action type="add" issue="1354">
				A BOM POM has been added to the HAPI FHIR distribution, allowing users to import
				the HAPI FHIR library with all of its submodules automatically sharing the same
				version. Thanks to Stig Døssing for the pull request!
			</action>
			<action type="add">
				AuthorizationInterceptor will now try to block delete operations sooner
				in the processing lifecycle if there is no chance they will be permitted
				later (i.e. because the type is not authorized at all)
			</action>
			<action type="add">
				The HAPI FHIR server will now generate a random transaction ID to every
				request and add it to the response headers. Clients may supply the transaction
				header via the <![CDATA[<code>X-Request-ID</code>]]> header.
			</action>
			<action type="add">
				When attempting to read a resource that is deleted, a Location header is now
				returned that includes the resource ID and the version ID for the deleted
				resource.
			</action>
			<action type="fix">
				A number of columns in the JPA Terminology Services ConceptMap tables were not
				explicitly annotated with @Column, so the DB columns that were generated had
				Java ugly field names as their SQL column names. These have been renamed, and
				entries in the JPA migrator tool have been added for anyone upgrading.
			</action>
			<action type="fix">
				Field values with a datatype of <![CDATA[<code>canonical</code>]]> were indexed as
				though they were explicit resource references by the JPA server. This led to
				errors about external references not being supported when uploading various
				resources (e.g. Questionnaires with HL7-defined ValueSet references). This has
				been corrected. Note that at this time, we do not index canonical references
				at all (as we were previously doing it incorrectly). This will be improved soon.
			</action>
			<action type="add">
				IBundleProvider now has an isEmpty() method that can be used to check whether any
				results exist. A default implementation has been provided, so this is not
				a breaking change.
			</action>
			<action type="change">
				Server CapabilityStatement/Conformance repsonses from the /metadata endpoint will
				now be cached for 60 seconds always. This was previously a configurable setting on
				the ServerConformanceProvider, but it is now handled directly by the method
				binding so the provider now has no responsibility for caching.
			</action>
			<action type="fix" issue="1370">
				The OkHttp client did not correctly apply the connection timeout and
				socket timeout settings to client requests. Thanks to Petro Mykhailyshyn
				for the pull request!
			</action>
			<action type="add">
				A new server interceptor hook called PROCESSING_COMPLETED has been added. This
				hook is called by the server at the end of processing every request (success and failure).
			</action>
			<action type="fix">
				The <![CDATA[<code>_summary</code>]]> element was not always respected when encoding
				JSON resources.
			</action>
			<action type="change">
				The JPA server now uses the H2 database instead of the derby database to run its 
				unit tests. We are hoping that this cuts down on the number of false test failures 
				we get due to mysterious derby failures.
			</action>
			<action type="add">
				Added a new Pointcut STORAGE_PRESTORAGE_EXPUNGE_EVERYTHING that is called at the start of
				the expungeEverything operation.
			</action>
			<action type="add">
				The JPA server now has the ability to generate snapshot profiles from differential
				profiles via the $snapshot operation, and will automatically generate a snapshot when
				needed for validation.
			</action>
			<action type="change">
				The Base64Binary types for DSTU3+ now use a byte array internally to represent their
				content, which is more efficient than storing base 64 encoded text to represent
				the binary as was previously done.
			</action>
			<action type="add">
				Creating/updating CodeSystems now persist <![CDATA[<code>CodeSystem.concept.designation</code>]]> to
				the terminology tables.
			</action>
			<action type="add">
				Expanded ValueSets now populate <![CDATA[<code>ValueSet.expansion.contains.designation.language</code>]]>.
			</action>
			<action type="add">
				@Operation methods can now declare that they will manually process the request
				body and/or manually generate a response instead of letting the HAPI FHIR
				framework take care of these things. This is useful for situations where
				direct access to the low-level servlet streaming API is needed.
			</action>
			<action type="add">
				@Operation methods can now declare that they are global, meaning that they will
				apply to all resource types (or instances of all resource types) if they
				are found on a plain provider.
			</action>
			<action type="add">
				@Operation method parameters may now declare their type via a String name such as
				"code" or "Coding" in an attribute in @OperationParam. This is useful if you want
				to make operation methods that can operate across different versions of FHIR.
			</action>
			<action type="add">
				A new resource provider for JPA servers called
				<![CDATA[<code>BinaryAccessProvider</code>]]>
				has been added. This provider serves two custom operations called
				<![CDATA[<code>$binary-access-read</code>]]> and
				<![CDATA[<code>$binary-access-write</code>]]> that can be used to
				request binary data in Attachments as raw binary content instead of
				as base 64 encoded content.
			</action>
			<action type="change">
				A few columns named 'CODE' in the JPA terminology services tables have been
				renamed to 'CODEVAL' to avoid any possibility of conflicting with reserved
				words in MySQL. The database migrator tool has been updated to handle this 
				change.
			</action>
			<action type="add">
				Support for PATCH operations performed within a transaction (using a Binary
				resource as the resource type in order to hold a JSONPatch or XMLPatch body)
				has been added to the JPA server.
			</action>
			<action type="fix" issue="1390">
				Two issues in the Thymeleaf Narrative Template which caused an error when generating
				a narrative on an untitled DiagnosticReport were fixed. Thanks to GitHub
				user @navyflower for reporting!
			</action>
			<action type="add">
				A new attribute has been added to the @Operation annotation called 
				<![CDATA[<code>typeName</code>]]>. This annotation can be used to specify a 
				type for an operation declared on a plain provider without needing to use 
				a specific version of the FHIR structures.
			</action>
			<action type="add">
				The $upload-external-code-system operation and the corresponding HAPI FHIR CLI command
				can now be used to upload custom vocabulary that has been converted into a standard file format
				defined by HAPI FHIR. This is useful for uploading large organizational code systems.
			</action>
			<action type="change">
				Two new operations,
				<![CDATA[<code>$apply-codesystem-delta-add</code>]]>
				and
				<![CDATA[<code>$apply-codesystem-delta-remove</code>]]>
				have been added to the terminology server. These methods allow
				codes to be dynamically added and removed from external (notpresent) codesystems.
			</action>
			<action type="fix" issue="1404">
				In the JAX-RS server, the resource type history and instance vread
				operations had ambiguous paths that could lead to the wrong method
				being called. Thanks to Seth Rylan Gainey for the pull request!
			</action>
			<action type="fix" issue="1414">
				The profile validator (FhirInstanceValidator) can now be used to validate a resource 
				using an explicit	profile declaration rather than simply relying on the declared 
				URL in the resource itself.
			</action>
			<action type="fix">
				When using the ResponseHighlighterInterceptor, some invalid requests that would normally generate an HTTP
				400 response (e.g. an invalid _elements value) would cause an HTTP 500 crash.
			</action>
			<action type="add" issue="1388">
				When performing a read-if-newer operation on a plain server, the resource ID
				in Resource.meta.versionId is now used if a version isn't found in the resource
				ID itself. Thanks to Stig Døssing for the pull request!
			</action>
			<action type="fix" issue="1375">
				An example datatype was corrected in the DSTU2 Identifier datatype
				StructureDefinition. Thanks to Nick Robison for the pull request!
			</action>
		</release>
		<release version="3.8.0" date="2019-05-30" description="Hippo">
			<action type="fix">
				A potential security vulnerability in the hapi-fhir-testpage-overlay project was corrected: A URL
				parameter was not being correctly escaped, leading to a potential XSS vulnerability. A big thanks to
				Mudit Punia and Dushyant Garg for reporting this.
			</action>
			<action type="add">
				The version of a few dependencies have been bumped to the
				latest versions (dependent HAPI modules listed in brackets):
				<![CDATA[
				<ul>
					<li>Guava (base): 25-jre -&gt; 27.1-jre</li>
					<li>Hibernate (JPA): 5.4.1 -&gt; 5.4.2</li>
					<li>Jackson (JPA): 2.9.7 -&gt; 2.9.8</li>
					<li>Spring (JPA): 5.1.3.RELEASE -&gt; 5.1.6.RELEASE</li>
					<li>Spring-Data (JPA): 2.1.3.RELEASE -&gt; 2.1.6.RELEASE</li>
					<li>Caffeine (JPA): 2.6.2 -&gt; 2.7.0</li>
					<li>JANSI (CLI): 1.16 -&gt; 1.17.1</li>
					<!--<li>Jetty (CLI): 9.4.14.v20181114 -&gt; 9.4.17.v20190418</li>-->
				</ul>
				]]>
			</action>
			<action type="add">
				In Servers that are configured to support extended mode
				<![CDATA[<code>_elements</code>]]> parameters, it is now possible to
				use the :exclude modifier to exclude entire resource types.
			</action>
			<action type="add">
				RequestDetails now has methods called getAttribute and setAttribute that can
				be used by interceptors to pass arbitrary data between requests.
			</action>
			<action type="add">
				The hapi-fhir-jpaserver-starter project has been updated to use a properties
				file for configuration, making it much easier to get started with this
				project. Thanks to Sean McIlvenna for the pull request!
			</action>
			<action type="fix">
				The hapi-fhir-jpaserver-example did not have Subscription capabilities
				enabled after the refactoring of how Subscriptions are enabled that
				occurred in HAPI FHIR 3.7.0. Thanks to Volker Schmidt for the pull request!
			</action>
			<action type="change">
				Re-use subscription channel and handlers when a subscription is updated (unless the channel type changed).
			</action>
			<action type="fix">
				When using the <![CDATA[<code>_elements</code>]]> parameter on searches and reads,
				requesting extensions to be included caused the extensions to be included but
				not any values contained within. This has been corrected.
			</action>
			<action type="add">
				The JPA terminology service can now detect when Hibernate Search (Lucene)
				is not enabled, and will perform simple ValueSet expansions without relying
				on Hibenrate Search in such cases.
			</action>
			<action type="change" issue="1209">
				A Google Analytics script fragment was leftover in the hapi-fhir-jpaserver
				example and starter projects. Thanks to Patrick Werner for removing these!
			</action>
			<action type="add">
				ParametersUtil now has a utility method that can be used to add parameter values
				using the string name of the datatype (e.g. "dateTime") in order to help
				building Parameters resources in a version-independent way.
			</action>
			<action type="fix">
				When performing a search using the JPA server, if a search returned between 1500
				and 2000 results, a query for the final page of results would timeout due to
				a page calculation error. This has been corrected.
			</action>
			<action type="add">
				In the JPA server, a much more readable error message is now returned returned when 
				two client threads collide while trying to simultaneously create a resource with the
				same client-assigned ID. In addition, better error messages are now returned
				when conflicts such as this one are hit within a FHIR transaction operation.
			</action>
			<action type="add">
				The JPA query builder has been optimized to take better advantage of SQL IN (..) expressions
				when performing token searches with multiple OR values.
			</action>
			<action type="add">
				The JPA server transaction processor will now automatically detect if the request
				Bundle contains multiple entries having identical conditional create operations, and
				collapse these into a single operation. This is done as a convenience, since many
				conversion algorithms can accidentally generate such duplicates.
			</action>
			<action type="fix" issue="1223">
				Searching the JPA server with multiple instances of the same token search parameter
				(e.g. "Patient?identifier=&amp;identifier=b" returned no results even if resources
				should have matched. Thanks to @mingdatacom for reporting!
			</action>
			<action type="add">
				A new config setting has been added to the JPA DaoConfig that disables validation
				of the resource type for target resources in references.
			</action>
			<action type="add">
				HapiLocalizer can now handle message patterns with braces that aren't a part of a
				message format expression. E.g. "Here is an {example}".
			</action>
			<action type="add">
				JPA searches using a Composite Unique Index will now use that index for faster
				searching even if the search has _includes and/or _sorts. Previously these two
				features caused the search builder to skip using the index.
			</action>
			<action type="fix">
				JPA searches using a Composite Unique Index did not return the correct results if
				a REFERENCE search parameter was used with arguments that consisted of
				unqualified resource IDs.
			</action>
			<action type="fix">
				A non-threadsafe use of DateFormat was cleaned up in the StopWatch class.
			</action>
			<action type="add">
				When performing a search in the JPA server where one of the parameters is a
				reference with multiple values (e.g. Patient?organization=A,B) the generated
				SQL was previously a set of OR clauses and this has been collapsed into a single
				IN clause for better performance.
			</action>
			<action type="fix">
				When returning the results of a history operation from a HAPI FHIR server,
				any entries with a method of DELETE contained a stub resource in
				Bundle.entry.resource, even though the FHIR spec states that this field
				should be empty. This was corrected.
			</action>
			<action type="change">
				The hapi-fhir-testpage-overlay project no longer includes any library JARs
				in the built WAR, in order to prevent duplicates and conflicts in implementing
				projects.
			</action>
			<action type="fix">
				Two expunge bug fixes:
				The first bug is that the expunge operation wasn't bailing once it hit its limit. This resulted in a
				"Page size must not be less than one!" error.
				The second bug is that one case wasn't properly handled: when a resourceId with no version is provided.
				This executed the case where only resource type is provided.
			</action>
			<action type="fix">
				When updating a resource in the JPA server, if the contents have not actually changed
				the resource version is not updated and no new version is created. In this situation,
				the update time was modified however. It will no longer be updated.
			</action>
			<action type="fix">
				When running the JPA server in Resource Client ID strategy mode of "ANY", using the
				<![CDATA[<code>_id</code>]]> search parameter could return incorrect results. This
				has been corrected.
			</action>
			<action type="fix">
				Performing a PUT or POST against a HAPI FHIR Server with no request body caused an
				HTTP 500 to be returned instead of a more appropriate HTTP 400. This has been
				corrected.
			</action>
			<action type="fix" issue="1255">
				The fetchValueSet method on IValidationSupport implementation was not visible and could
				not be overridden. Thanks to Patrick Werner for the pull reuqest!
			</action>
			<action type="fix" issue="1280">
				The JPA server failed to index R4 reources with search parameters pointing to the Money data type.
				Thanks to GitHub user @navyflower for reporting!
			</action>
			<action type="fix">
				When validating DSTU3 QuestionnaireResponses that leverage the "enableWhen" functionality available
				in Questionnaire resources, the validation could sometimes fail incorrectly.
			</action>
			<action type="add">
				Added new configuration parameter to DaoConfig and ModelConfig to specify the websocket context path.
				(Before it was hardcoded to "/websocket").
			</action>
			<action type="add">
				Added new IRemovableChannel interface.  If a SubscriptionChannel implements this, then when a subscription
				channel is destroyed (because its subscription is deleted) then the remove() method will be called on that
				channel.
			</action>
			<action type="change">
				The JSON Patch provider has been switched to use the provider from the
				<![CDATA[
				<a href="https://github.com/java-json-tools/json-patch">Java JSON Tools</a>
				]]>
				project, as it is much more robust and fault tolerant.
			</action>
			<action type="fix">
				Ensure that database cursors are closed immediately after performing a FHIR search.
			</action>
			<action type="add">
				When performing a JSON Patch in JPA server, the post-patched document is now validated to
				ensure that the patch was valid for the candidate resource. This means that invalid patches
				are caught and not just silently ignored.
			</action>
			<action type="add">
				Expunges are now done in batches in multiple threads. Both the number of expunge threads and batch size are
				configurable
				in DaoConfig.
			</action>
			<action type="fix">
				Validation errors were fixed when using a Questionnaire with enableWhen on a question that
				contains sub-items.
			</action>
			<action type="fix">
				Fixed "because at least one resource has a reference to this resource" delete error message that mistakingly
				reported
				the target instead of the source with the reference.
			</action>
			<action type="add">
				ValidationSupportChain will now call isCodeSystemSupported() on each entry in the chain before
				calling fetchCodeSystem() in order to reduce the work required by chain entries. Thanks to 
				Anders Havn for the suggestion!
			</action>
			<action type="fix" issue="1299">
				In JPA server when updating a resource using a client assigned ID, if the resource was previously
				deleted (meaning that the operation is actually a create), the server will now return
				an HTTP 201 instead of an HTTP 200. Thanks to Mario Hyland for reporting!
			</action>
			<action type="fix">
				The HAPI FHIR CLI was unable to start a server in R4 mode in HAPI FHIR 3.7.0.
				This has been corrected.
			</action>
			<action type="fix" issue="1311">
				When encoding resources, profile declarations on contained resources will now be 
				preserved. Thanks to Anders Havn for the pull request!
			</action>
			<action type="fix" issue="1305">
				Two incorrect package declarations in unit tests were corrected. Thanks to github user
				@zaewonyx for the PR!
			</action>
			<action type="add" issue="1228">
				The InstanceValidator now supports validating QuestionnairResponses with empty items
				for disabled questions. Thanks to Matti Uusitalo for the pull request!
			</action>
			<action type="add" issue="1152">
				A new method has been added to the client that allows arbitrary headers to be easily
				added to the request. Thanks to Christian Ohr for the pull request!
			</action>
			<action type="add" issue="1213">
				VersionConverter for R2-R3 has been modified to correectly handle the renamed basedOn
				field. Thanks to Gary Graham for the pull request!
			</action>
			<action type="fix" issue="1141">
				The JPA database migration tool has been enhanced to support migration from HAPI FHIR
				2.5. Thanks to Gary Graham for the pull request!
			</action>
			<action type="add" issue="1244">
				Add a missing @Deprecated tag. Thanks to Drew Mitchell for the pull request!
			</action>
			<action type="add" issue="1303">
				The JSON parser has removed a few unneeded super keywords that prevented overriding behaviour.
				Thanks to Anders Havn for the pull request!
			</action>
			<action type="add" issue="1179">
				The DSTU2/3 version converter now converts Specimen resources. Thanks to Gary
				Graham for the pull request!
			</action>
		</release>
		<release version="3.7.0" date="2019-02-06" description="Gale">
			<action type="add">
				HAPI FHIR is now built using OpenJDK 11. Users are recommended to upgrade to this version
				of Java if this is feasible. We are not yet dropping support for Java 8 (aka 1.8), but
				users are recommended to upgrade if possible.
			</action>
			<action type="add">
				The version of a few dependencies have been bumped to the
				latest versions (dependent HAPI modules listed in brackets):
				<![CDATA[
					<ul>
						<li>Spring (JPA): 5.0.8.RELEASE -&gt; 5.1.3.RELEASE</li>
						<li>Spring-Data (JPA): 2.0.7.RELEASE -&gt; 2.1.3.RELEASE</li>
						<li>Hibernate-Core (JPA): 5.3.6.FINAL -&gt; 5.4.1.FINAL</li>
						<li>Hibernate-Search (JPA): 5.10.3.FINAL -&gt; 5.11.1.FINAL</li>
						<li>Thymeleaf (JPA): 3.0.9.RELEASE -&gt; 3.0.11.RELEASE</li>
						<li>thymeleaf-spring4 (Testpage Overlay) has been replaced with thymeleaf-spring5</li>
						<li>Commons-Lang3: 3.8 -&gt; 3.8.1</li>
						<li>Commons-Text: 1.4 -&gt; 1.4</li>
						<li>Spring Boot: 1.5.6.RELEASE -&gt; 2.1.1.RELEASE</li>
					</ul>
				]]>
			</action>
			<action type="add">
				Changed subscription processing, if the subscription criteria are straightforward (i.e. no
				chained references, qualifiers or prefixes) then attempt to match the incoming resource against
				the criteria in-memory. If the subscription criteria can't be matched in-memory, then the
				server falls back to the original subscription matching process of querying the database. The
				in-memory matcher can be disabled by setting isEnableInMemorySubscriptionMatching to "false" in
				DaoConfig (by default it is true). If isEnableInMemorySubscriptionMatching is "false", then all
				subscription matching will query the database as before.
			</action>
			<action type="change">
				Removed BaseSubscriptionInterceptor and all its subclasses (RestHook, EMail, WebSocket). These are replaced
				by two new interceptors: SubscriptionActivatingInterceptor that is responsible for activating subscriptions
				and SubscriptionMatchingInterceptor that is responsible for matching incoming resources against activated
				subscriptions. Call DaoConfig.addSupportedSubscriptionType(type) to configure which subscription types
				are supported in your environment. If you are processing subscriptions on a separate server and only want
				to activate subscriptions on this server, you should set DaoConfig.setSubscriptionMatchingEnabled to false.
				The helper method SubscriptionInterceptorLoader.registerInterceptors()
				will check if any subscription types are supported, and if so then load active subscriptions into the
				SubscriptionRegistry and register the subscription activating interceptor. This method also registers
				the subscription matching interceptor (that matches incoming resources and sends matches to subscription
				channels) only if DaoConfig.isSubscriptionMatchingEnabled is true.
				See https://github.com/jamesagnew/hapi-fhir/wiki/Proposed-Subscription-Design-Change for more
				details.
			</action>
			<action type="change">
				Added support for matching subscriptions in a separate server from the REST Server. To do this, run the
				SubscriptionActivatingInterceptor on the REST server and the SubscriptionMatchingInterceptor in the
				standalone server. Classes required to support running a standalone subscription server are in the
				ca.uhn.fhir.jpa.subscription.module.standalone package. These classes are excluded by default from
				the JPA ApplicationContext (that package is explicitly filtered out in the BaseConfig.java @ComponentScan).
			</action>
			<action type="add">
				Changed behaviour of FHIR Server to reject subscriptions with invalid criteria. If a Subscription
				is submitted with invalid criteria, the server returns HTTP 422 "Unprocessable Entity" and the
				Subscription is not persisted.
			</action>
			<action type="fix">
				The JPA server $expunge operation could sometimes fail to expunge if
				another resource linked to a resource that was being
				expunged. This has been corrected. In addition, the $expunge operation
				has been refactored to use smaller chunks of work
				within a single DB transaction. This improves performance and reduces contention when
				performing large expunge workloads.
			</action>
			<action type="add" issue="1117">
				A badly formatted log message when handing exceptions was cleaned up. Thanks to
				Magnus Watn for the pull request!
			</action>
			<action type="fix" issue="944">
				A NullPointerException has been fixed when using custom resource classes that
				have a @Block class as a child element. Thanks to Lars Gram Mathiasen for
				reporting and providing a test case!
			</action>
			<action type="add">
				AuthorizationInterceptor now allows the GraphQL operation to be
				authorized. Note that this is an all-or-nothing grant for now, it
				is not yet possible to specify individual resource security when
				using GraphQL.
			</action>
			<action type="fix">
				The ResponseHighlighterInterceptor now declines to handle Binary responses
				provided as a response from extended operations. In other words if the
				operation $foo returns a Binary resource, the ResponseHighliterInterceptor will
				not provide syntax highlighting on the response. This was previously the case for
				the /Binary endpoint, but not for other binary responses.
			</action>
			<action type="add">
				FHIR Parser now has an additional overload of the
				<![CDATA[<code>parseResource</code>]]> method that accepts
				an InputStream instead of a Reader as the source.
			</action>
			<action type="add">
				FHIR Fluent/Generic Client now has a new return option called
				<![CDATA[<code>returnMethodOutcome</code>]]> which can be
				used to return a raw response. This is handy for invoking operations
				that might return arbitrary binary content.
			</action>
			<action type="add">
				Moved state and functionality out of BaseHapiFhirDao.java into new classes: LogicalReferenceHelper,
				ResourceIndexedSearchParams, IdHelperService, SearcchParamExtractorService, and MatchUrlService.
			</action>
			<action type="add">
				Replaced explicit @Bean construction in BaseConfig.java with @ComponentScan. Beans with state are annotated
				with
				@Component and stateless beans are annotated as @Service. Also changed SearchBuilder.java and the
				three Subscriber classes into @Scope("protoype") so their dependencies can be @Autowired injected
				as opposed to constructor parameters.
			</action>
			<action type="fix">
				A bug in the JPA resource reindexer was fixed: In many cases the reindexer would
				mark reindexing jobs as deleted before they had actually completed, leading to
				some resources not actually being reindexed.
			</action>
			<action type="change">
				The JPA stale search deletion service now deletes cached search results in much
				larger batches (20000 instead of 500) in order to reduce the amount of noise
				in the logs.
			</action>
			<action type="add">
				AuthorizationInterceptor now allows arbitrary FHIR $operations to be authorized,
				including support for either allowing the operation response to proceed unchallenged,
				or authorizing the contents of the response.
			</action>
			<action type="add">
				JPA Migrator tool enhancements:
				An invalid SQL syntax issue has been fixed when running the CLI JPA Migrator tool against
				Oracle or SQL Server. In addition, when using the "Dry Run" option, all generated SQL
				statements will be logged at the end of the run. Also, a case sensitivity issue when running against
				some Postgres databases has been corrected.
			</action>
			<action type="add">
				In the JPA server, when performing a chained reference search on a search parameter with
				a target type of
				<![CDATA[<code>Reference(Any)</code>]]>, the search failed with an incomprehensible
				error. This has been corrected to return an error message indicating that the chain
				must be qualified with a resource type for such a field. For example,
				<![CDATA[<code>QuestionnaireResponse?subject:Patient.name=smith</code>]]>
				instead of
				<![CDATA[<code>QuestionnaireResponse?subject.name=smith</code>]]>.
			</action>
			<action type="add">
				The LOINC uploader has been updated to suport the LOINC 2.65 release
				file format.
			</action>
			<action type="add">
				The resource reindexer can now detect when a resource's current version no longer
				exists in the database (e.g. because it was manually expunged), and can automatically
				adjust the most recent version to
				account for this.
			</action>
			<action type="add">
				When updating existing resources, the JPA server will now attempt to reuse/update
				rows in the index tables if one row is being removed and one row is being added (e.g.
				because a Patient's name is changing from "A" to "B"). This has the net effect
				of reducing the number
			</action>
			<action type="fix">
				An issue was corrected with the JPA reindexer, where String index columns do not always
				get reindexed if they did not have an identity hash value in the HASH_IDENTITY column.
			</action>
			<action type="add">
				Plain Server ResourceProvider classes are no longer required to be public classes. This
				limitation has always been enforced, but did not actually serve any real purpose so it
				has been removed.
			</action>
			<action type="add">
				A new interceptor called ServeMediaResourceRawInterceptor has been added. This interceptor
				causes Media resources to be served as raw content if the client explicitly requests
				the correct content type cia the Accept header.
			</action>
			<action type="add" issue="917">
				A new configuration item has been added to the FhirInstanceValidator that
				allows you to specify additional "known extension domains", meaning
				domains in which the validator will not complain about when it
				encounters new extensions. Thanks to Heinz-Dieter Conradi for the
				pull request!
			</action>
			<action type="fix">
				Under some circumstances, when a custom search parameter was added to the JPA server
				resources could start reindexing before the new search parameter had been saved, meaning that
				it was not applied to all resources. This has been corrected.
			</action>
			<action type="change">
				In example-projects/README.md and hapi-fhir-jpaserver-example/README.md, incidate that these examples
				projects
				are no longer maintained. The README.md points users to a starter project they should use for examples.
			</action>
			<action type="change">
				Replaced use of BeanFactory with custom factory classes that Spring @Lookup the @Scope("prototype") beans
				(e.g. SearchBuilderFactory).
			</action>
			<action type="change">
				Moved e-mail from address configuration from EmailInterceptor (which doesn't exist any more) to DaoConfig.
			</action>
			<action type="add">
				Added 3 interfaces for services required by the standalone subscription server. The standalone subscription
				server doesn't have access to a database and so needs to get its resources using a FhirClient. Thus
				for each of these interfaces, there are two implementations: a Dao implementaiton and a FhirClient
				implementation. The interfaces thus introduced are ISubscriptionProvider (used to load subscriptions
				into the SubscriptionRegistry), the IResourceProvider (used to get the latest version of a resource
				if the "get latest version" flag is set on the subscription) and ISearchParamProvider used to load
				custom search parameters.
			</action>
			<action type="change">
				Separated active subscription cache from the interceptors into a new Spring component called the
				SubscriptionRegistry. This component maintains a cache of ActiveSubscriptions. An ActiveSubscription
				contains the subscription, it's delivery channel, and a list of delivery handlers.
			</action>
			<action type="change">
				Introduced a new Spring factory interface ISubscribableChannelFactory that is used to create delivery
				channels and handlers. By default, HAPI FHIR ships with a LinkedBlockingQueue implementation of the
				delivery channel factory. If a different type of channel factory is required (e.g. JMS or Kafka), add it
				to your application context and mark it as @Primary.
			</action>
			<action type="fix" issue="980">
				When using the HL7.org DSTU2 structures, a QuestionnaireResponse with a
				value of type reference would fail to parse. Thanks to David Gileadi for
				the pull request!
			</action>
			<action type="add" issue="1051">
				FHIR Servers now support the HTTP HEAD method for FHIR read operations. Thanks
				to GitHub user Cory00 for the pull request!
			</action>
			<action type="fix">
				When running the JPA server on Oracle, certain search queries that return a very large number of
				_included resources failed with an SQL exception stating that too many parameters were used. Search
				include logic has been reworked to avoid this.
			</action>
			<action type="fix">
				JPA Subscription deliveries did not always include the accurate versionId if the Subscription
				module was configured to use an external queuing engine. This has been corrected.
			</action>
			<action type="add">
				It is now possible in a plain or JPA server to specify the default return
				type for create/update operations when no Prefer header has been provided
				by the client.
			</action>
			<action type="add">
				It is now possible in a JPA server to specify the _total calculation
				behaviour if no parameter is supplied by the client. This is done using a
				new setting on the DaoConfig. This can be used to force a total to
				always be calculated for searches, including large ones.
			</action>
			<action type="add">
				AuthorizationInterceptor now rejects transactions with an invalid or unset request
				using an HTTP 422 response Bundle type instead of silently refusing to authorize them.
			</action>
			<action type="add">
				AuthorizationInterceptor is now able to authorize DELETE operations performed via a
				transaction operation. Previously these were always denied.
			</action>
			<action type="add" issue="1065">
				OperationDefinitions are now created for named queries in server
				module. Thanks to Stig Døssing for the pull request!
			</action>
			<action type="add">
				A new server interceptor has been added called "SearchNarrowingInterceptor".
				This interceptor can be used to automatically narrow the scope of searches
				performed by the user to limit them to specific resources or compartments
				that the user should have access to.
			</action>
			<action type="add">
				In a DSTU2 server, if search parameters are expressed with chains directly in the
				parameter name (e.g.
				<![CDATA[<code>@RequiredParam(name="subject.name.family")</code>]]>) the second
				part of the chain was lost when the chain was described in the server
				CapabilityStatement. This has been corrected.
			</action>
			<action type="fix">
				In the JPA server, search/read operations being performed within a transaction bundle
				did not pass the client request HTTP headers to the sub-request. This meant that
				AuthorizationInterceptor could not authorize these requests if it was depending on
				headers being present.
			</action>
			<action type="fix">
				When using a client in DSTU3/R4 mode, if the client attempted to validate the server
				CapabilityStatement but was not able to parse the response, the client would throw
				an exception with a misleading error about the Conformance resource not existing. This
				has been corrected. Thanks to Shayaan Munshi for reporting and providing a test case!
			</action>
			<action type="fix">
				It is now possible to upload a ConceptMap to the JPA server containing mappings where the
				source or target is a StructureDefinition canonical URI. This was previously blocked, as the
				system could not apply these mappings. It is now permitted to be stored, although
				the system will still not apply these mappings.
			</action>
			<action type="add">
				A wrapper script for Maven has been added, enabling new users to use Maven without having
				to install it beforehand. Thanks to Ari Ruotsalainen for the Pull Request!
			</action>
			<action type="add">
				AuthorizationInterceptor can now allow a user to perform a search that is scoped to a particular
				resource (e.g. Patient?_id=123) if the user has read access for that specific instance.
			</action>
			<action type="fix" issue="1084">
				In JPA Server REST Hook Subscriptions, any Headers defined in the
				Subscription resource are now applied to the outgoing HTTP
				request.
				Thanks to Volker Schmidt for the pull request!
			</action>
			<action type="add">
				HAPI FHIR will now log the Git revision when it first starts up (on the ame line as the version number
				that it already logs).
			</action>
			<action type="fix">
				When fetching a page of search results, if a page offset beyond the total number
				of available result was requested, a single result was still returned (e.g.
				requesting a page beginning at index 1000 when there are only 10 results would
				result in the 10th result being returned). This will now result in an empty
				response Bundle as would be expected.
			</action>
			<action type="add">
				Added support for _id in in-memory matcher
			</action>
			<action type="fix">
				The casing of the base64Binary datatype was incorrect in the DSTU3 and R4 model classes.
				This has been corrected.
			</action>
			<action type="add">
				Add a "subscription-matching-strategy" meta tag to incoming subscriptions with value of IN_MEMORY
				or DATABASE indicating whether the subscription can be matched against new resources in-memory or
				whether a call out to the database may be required. I say "may" because subscription matches fail fast
				so a negative match may be performed in-memory, but a positive match will require a database call.
			</action>
			<action type="fix">
				When performing a JPA search with a chained :text modifier
				(e.g. MedicationStatement?medication.code:text=aspirin,tylenol) a series
				of unneccesary joins were introduced to the generated SQL query, harming
				performance. This has been fixed.
			</action>
			<action type="fix">
				A serialization error when performing some searches in the JPA server
				using data parameters has been fixed. Thanks to GitHub user
				@PickOneFish for reporting!
			</action>
			<action type="fix" issue="1135">
				An issue with outdated syntax in the Vagrant file that prevent it from being used
				was corrected. Thanks to Steve Lewis for the pull requst!
			</action>
			<action type="fix" issue="1130">
				The HAPI FHIR tutorial server project had outdated versions of HAPI FHIR
				in its pom file. Thanks to Ricardo Estevez for the pull request!
			</action>
			<action type="fix" issue="1114">
				A NullPointerException during validation was fixed. Thanks to GitHub
				user zilin375 for the pull request!
			</action>
			<action type="add" issue="1148">
				Support for validating enableWhen in Questionnaires has been added to the Validator. Thanks
				to Eeva Turkka and Matti Uutsitalo for the pull request!
			</action>
		</release>
		<release version="3.6.0" date="2018-11-12" description="Food">
			<action type="add">
				The version of a few dependencies have been bumped to the
				latest versions (dependent HAPI modules listed in brackets):
				<![CDATA[
					<ul>
						<li>Karaf (OSGi): 4.1.4 -&gt; 4.1.6</li>
						<li>Commons-Compress (JPA): 1.14 -&gt; 1.18</li>
						<li>Jackson (JPA): 2.9.2 -&gt; 2.9.7</li>
					</ul>
				]]>
			</action>
			<action type="fix">
				A bug in the JPA migration tasks from 3.4.0 to 3.5.0 caused a failure if the HFJ_SEARCH_PARM
				table did not exist. This table existed in previous versions of HAPI FHIR but was dropped
				in 3.5.0, meaning that migrations would fail if the database was created using a snapshot
				version of 3.5.0.
			</action>
			<action type="fix">
				Automatic ID generation for contained resources (in cases where the user hasn't manually specified an ID)
				has been streamlined to generate more predictable IDs in some cases.
			</action>
			<action type="fix">
				An issue in the HAPI FHIR CLI database migrator command has been resolved, where
				some database drivers did not automatically register and had to be manually added to
				the classpath.
			</action>
			<action type="add">
				The module which deletes stale searches has been modified so that it deletes very large
				searches (searches with 10000+ results in the query cache) in smaller batches, in order
				to avoid having very long running delete operations occupying database connections for a
				long time or timing out.
			</action>
			<action type="fix">
				When invoking an operation using the fluent client on an instance, the operation would
				accidentally invoke against the server if the provided ID did not include a type. This
				has been corrected so that an IllegalArgumentException is now thrown.
			</action>
			<action type="add">
				A new operation has been added to the JPA server called
				<![CDATA[<code>$trigger-subscription</code>]]>. This can
				be used to cause a transaction to redeliver a resource that previously triggered.
				See
				<![CDATA[<a href="https://smilecdr.com/docs/current/fhir_repository/subscription.html#manually-triggering-subscriptions">this link</a>]]>
				for a description of how this feature works. Note that you must add the
				SubscriptionRetriggeringProvider as shown in the sample project
				<![CDATA[<a href="https://github.com/hapifhir/hapi-fhir-jpaserver-starter/blob/master/src/main/java/ca/uhn/fhir/jpa/demo/JpaServerDemo.java">here</a>.]]>
			</action>
			<action type="add">
				When operating in R4 mode, the HAPI FHIR server will now populate Bundle.entry.response
				for history and search results, which is did not previously do.
			</action>
			<action type="add">
				The JPA database migrator tool has been enhanced so that it now supports migrations from
				HAPI FHIR 3.3.0 to HAPI FHIR 3.4.0 / 3.5.0+ as well.
			</action>
			<action type="fix">
				When using the HAPI FHIR CLI, user-prompted passwords were not correctly encoded, meaning that the
				"--basic-auth PROMPT" action was not usable. This has been corrected.
			</action>
			<action type="add">
				The JPA server SearchCoordinator has been refactored to make searches more efficient:
				When a search is performed, the SearchCoordinator loads multiple pages of results even
				if the user has only requested a small number. This is done in order to prevent needing
				to re-run the search for every page of results that is loaded.
				In previous versions of HAPI FHIR, when a search was made the SearchCoordinator would
				prefetch as many results as the user could possibly request across all pages (even if
				this meant prefetching thousands or millions of resources).
				As of this version, a new option has been added to DaoConfig that specifies how many
				resources to prefetch. This can have a significant impact on performance for servers
				with a large number of resources, where users often only want the first page
				of results.
				See
				<![CDATA[<code>DatConfig#setSearchPreFetchThresholds()</code>]]>
				for configuration of this feature.
			</action>
			<action type="add">
				When performing a JPA server using a date parameter, if a time is not specified in
				the query URL, the date range is expanded slightly to include all possible
				timezones where the date that could apply. This makes the search slightly more
				inclusive, which errs on the side of caution.
			</action>
			<action type="fix">
				A bug was fixed in the JPA server $expunge operation where a database connection
				could sometimes be opened and not returned to the pool immediately, leading to
				pool starvation if the operation was called many times in a row.
			</action>
			<action type="add">
				A new setting has been added to the JPA server DaoConfig that causes the server
				to keep certain searches "warm" in the cache. This means that the search will
				be performed periodically in the background in order to keep a reasonably fresh copy
				of the results in the query cache.
			</action>
			<action type="fix">
				When using the testpage overlay to delete a resource, currently a crash can occur
				if an unqualified ID is placed in the ID text box. This has been corrected.
			</action>
			<action type="fix">
				AuthorizationInterceptor did not allow FHIR batch operations when the transaction()
				permission is granted. This has been corrected so that transaction() allows both
				batch and transaction requests to proceed.
			</action>
			<action type="add">
				The JPA server now automatically supplies several appropriate hibernate performance
				settings as long as the JPA EntityManagerFactory was created using HAPI FHIR's
				built-in method for creating it.
				<![CDATA[<br/><br/>]]>
				Existing JPA projects should consider using
				<![CDATA[<code>super.entityManagerFactory()</code>]]>
				as shown in
				<![CDATA[<a href="https://github.com/hapifhir/hapi-fhir-jpaserver-starter/blob/master/src/main/java/ca/uhn/fhir/jpa/demo/FhirServerConfig.java#L62">the example project</a>]]>
				if they are not already.
			</action>
			<action type="add">
				The FhirTerser <![CDATA[<code>getValues(...)</code>]]> methods have been overloaded. The terser can now be
				used to create a null-valued element where none exists. Additionally, the terser can now add a null-valued
				extension where one or more such extensions already exist. These changes allow better population of FHIR
				elements provided an arbitrary FHIR path.
			</action>
			<action type="fix">
				The FhirTerser <![CDATA[<code>getValues(...)</code>]]> methods were not properly handling modifier
				extensions for verions of FHIR prior to DSTU3. This has been corrected.
			</action>
			<action type="fix">
				When updating resources in the JPA server, a bug caused index table entries to be refreshed
				sometimes even though the index value hadn't changed. This issue did not cause incorrect search
				results but had an effect on write performance. This has been corrected.
			</action>
			<action type="add">
				The @Operation annotation used to declare operations on the Plain Server now
				has a wildcard constant which may be used for the operation name. This allows
				you to create a server that supports operations that are not known to the
				server when it starts up. This is generally not advisable but can be useful
				for some circumstances.
			</action>
			<action type="add">
				When using an @Operation method in the Plain Server, it is now possible
				to use a parameter annotated with @ResourceParam to receive the Parameters
				(or other) resource supplied by the client as the request body.
			</action>
			<action type="add">
				The JPA server version migrator tool now runs in a multithreaded way, allowing it to
				upgrade th database faster when migration tasks require data updates.
			</action>
			<action type="fix">
				A bug in the JPA server was fixed: When a resource was previously deleted,
				a transaction could not be posted that both restored the deleted resource but
				also contained references to the now-restored resource.
			</action>
			<action type="fix">
				The $expunge operation could sometimes fail to delete resources if a resource
				to be deleted had recently been returned in a search result. This has been
				corrected.
			</action>
			<action type="add">
				A new setting has been added to the JPA Server DopConfig that controls the
				behaviour when a client-assigned ID is encountered (i.e. the client performs
				an HTTP PUT to a resource ID that doesn't already exist on the server). It is
				now possible to disallow this action, to only allow alphanumeric IDs (the default
				and only option previously) or allow any IDs including alphanumeric.
			</action>
			<action type="add" issue="1103" dev="ruthakm">
				It is now possible to use your own IMessageResolver instance in the narrative
				generator. Thanks to Ruth Alkema for the pull request!
			</action>
			<action type="fix" issue="1071" dev="volsch">
				When restful reponses tried to return multiple instances of the same response header,
				some instances were discarded. Thanks to Volker Schmidt for the pull request!
			</action>
			<action type="add">
				The REST client now allows for configurable behaviour as to whether a
				<![CDATA[<code>_format</code>]]>
				parameter should be included in requests.
			</action>
			<action type="add">
				JPA server R4 SearchParameter custom expression validation is now done using the
				actual FHIRPath evaluator, meaning it is more rigorous in what it can find.
			</action>
			<action type="fix" issue="1047">
				A NullPointerException in DateRangeParam when a client URL conrtained a malformed
				date was corrected. Thanks Heinz-Dieter Conradi for the Pull Request!
			</action>
		</release>
		<release version="3.5.0" date="2018-09-17">
			<action type="add">
				HAPI FHIR now supports JDK 9 and JDK 10, both for building HAPI FHIR
				as well as for use. JDK 8 remains supported and is the minimum requirement
				in order to build or use HAPI FHIR.
			</action>
			<action type="add">
				A new command has been added to the HAPI FHIR CLI tool: "migrate-database". This
				command performs the schema modifications required when upgrading HAPI FHIR JPA
				to a new version (previously this was a manual process involving running scripts and
				reindexing everything).
				<![CDATA[
				<br/><br>
				See the
				<a href="http://hapifhir.io/doc_cli.html#migrate-database">command documentation</a>
				for more information on how to use this tool. Please post in the HAPI FHIR
				Google Group if you run into issues, as this is a brand new framework and we still need
				lots of help with testing.
				]]>
			</action>
			<action type="add">
				The version of a few dependencies have been bumped to the
				latest versions (dependent HAPI modules listed in brackets):
				<![CDATA[
					<ul>
						<li>Gson (JSON Parser): 2.8.1 -&gt; 2.8.5</li>
						<li>Spring Framework (JPA): 5.0.3.RELEASE -&gt; 5.0.8.RELEASE</li>
						<li>Hibernate ORM (JPA): 5.2.16.Final -&gt; 5.3.6.Final</li>
						<li>Hibernate Search (JPA): 5.7.1.Final -&gt; 5.10.3.Final</li>
						<li>Jetty (CLI): 9.4.8.v20171121 -&gt; 9.4.12.v20180830</li>
						<li>Commons-Codec (All): 1.10 -&gt; 1.11</li>
						<li>Commons-Lang (All): 3.7 -&gt; 3.8</li>
						<li>Commons-IO (All): 2.5 -&gt; 2.6</li>
						<li>Spring-Data (JPA): 1.11.6.RELEASE -&gt; 2.0.7.RELEASE</li>
					</ul>
				]]>
			</action>
			<action type="add">
				A new mnandatory library depdendency has been added to hapi-fhir-base, meaning that all
				applications using HAPI FHIR must import ti: commons-text. This library has been added as
				a few utility methods used by HAPI FHIR that were formerly in the commons-lang3
				project have been moved into commons-text. This library has been added as a non-optional
				dependency in the hapi-fhir-base POM, so Maven/Gradle users should not have to make
				any changes.
			</action>
			<action type="add">
				The JPA server now has a configuration item in the DaoConfig to specify which bundle types
				may be stored as-is on the /Bundle endpoint. By default the following types
				are allowed: collection, document, message.
			</action>
			<action type="add">
				CapabilityStatements generated by the server module will now include the server
				base URL in the
				<![CDATA[<code>CapabilityStatement.implementation.url</code>]]>
				field.
			</action>
			<action type="add" issue="974">
				Spring-data (used by the JPA server) has been upgraded to version 2.0.7
				(from version 1.11.6). Thanks to Roman Doboni for the pull request!
			</action>
			<action type="fix">
				A crash in the validator was fixed: Validating a Bundle that did not have Bundle.fullUrl
				populated could cause a NullPointerException.
			</action>
			<action type="add">
				AuthorizationInterceptor now examines requests more closely in order
				to block requests early that are not possibly going to return
				allowable results when compartment rules are used. For example,
				if an AuthorizationInterceptor is configured to allow only
				<![CDATA[<b>read</b>]]>
				access to compartment
				<![CDATA[<code>Patient/123</code>]]>,
				a search for
				<![CDATA[<code>Observation?subject=987</code>]]>
				will now be blocked before the method handler is called. Previously
				the search was performed and the results were examined in order to
				determine whether they were all in the appropriate compartment, but
				this incurs a performance cost, and means that this search would
				successfully return an empty Bundle if no matches were present.
				<![CDATA[<br/><br/>]]>
				A new setting on AuthorizationInterceptor called
				<![CDATA[<code>setFlags(flags)</code>]]>
				can be used to maintain the previous behaviour.
			</action>
			<action type="974">
				JPA server loading logic has been improved to enhance performance when
				loading a large number of results in a page, or when loading multiple
				search results with tags. Thanks to Frank Tao for the pull request!
				This change was introduced as a part of a collaboration between
				HAPI FHIR and the US National Institiutes for Health (NIH).
			</action>
			<action type="fix" issue="1010">
				Resource loading logic for the JPA server has been optimized to
				reduce the number of database round trips required when loading
				search results where many of the entries have a "forced ID" (an alphanumeric
				client-assigned resource ID). Thanks to Frank Tao for the pull
				request!
				This change was introduced as a part of a collaboration between
				HAPI FHIR and the US National Institiutes for Health (NIH).
			</action>
			<action type="add" issue="1000">
				LOINC uploader has been updated to support the new LOINC filename
				scheme introduced in LOINC 2.64. Thanks to Rob Hausam for the
				pull request!
			</action>
			<action type="add">
				In the JPA server, it is now possible for a custom search parameter
				to use the
				<![CDATA[<code>resolve()</code>]]> function in its path to descend into
				contained resources and index fields within them.
			</action>
			<action type="add">
				A new IValidationSupport implementation has been added, named CachingValidationSupport. This
				module wraps another implementation and provides short-term caching. This can have a dramatic
				performance improvement on servers that are validating or executing FHIRPath repeatedly
				under load. This module is used by default in the JPA server.
			</action>
			<action type="fix">
				An index in the JPA server on the HFJ_FORCED_ID table was incorrectly
				not marked as unique. This meant that under heavy load it was possible to
				create two resources with the same client-assigned ID.
			</action>
			<action type="fix">
				The JPA server
				<![CDATA[<code>$expunge</code>]]>
				operation deleted components of an individual resource record in
				separate database transactions, meaning that if an operation failed
				unexpectedly resources could be left in a weird state. This has been
				corrected.
			</action>
			<action type="fix" issue="1015">
				A bug was fixed in the JPA terminology uploader, where it was possible
				in some cases for some ValueSets and ConceptMaps to not be saved because
				of a premature short circuit during deferred uploading. Thanks to
				Joel Schneider for the pull request!
			</action>
			<action type="fix" issue="969">
				A bug in the HAPI FHIR CLI was fixed, where uploading terminology for R4
				could cause an error about the incorrect FHIR version. Thanks to
				Rob Hausam for the pull request!
			</action>
			<action type="add">
				A new method has been added to AuthorizationInterceptor that can be used to
				create rules allowing FHIR patch operations. See
				<![CDATA[<a href="http://hapifhir.io/doc_rest_server_security.html#Authorizing_Patch_Operations">Authorizing Patch Operations</a>]]>
				for more information.
			</action>
			<action type="add" issue="1018">
				A new view has been added to the JPA server, reducing the number of database
				calls required when reading resources back. This causes an improvement in performance.
				Thanks to Frank Tao for the pull request!
			</action>
			<action type="fix">
				A crash was fixed when deleting a ConceptMap resource in the
				JPA server. This crash was a regression in HAPI FHIR 3.4.0.
			</action>
			<action type="fix">
				A crash in the JPA server when performing a manual reindex of a deleted resource
				was fixed.
			</action>
			<action type="fix">
				Using the generic/fluent client, it is now possible to
				invoke the $process-message method using a standard
				client.operation() call. Previously this caused a strange
				NullPointerException.
			</action>
			<action type="fix">
				The REST Server now sanitizes URL path components and query parameter
				names to escape several reserved characters (e.g. &quot; and &lt;)
				in order to prevent HTML injection attacks via maliciously
				crafted URLs.
			</action>
			<action type="add" issue="912">
				The generic/fluent client now supports the :contains modifier on
				string search params. Thanks to Clayton Bodendein for the pull
				request!
			</action>
			<action type="fix" issue="996">
				The HAPI FHIR Server has been updated to correctly reflect the current
				FHIR specification behaviour for the Prefer header. This means that
				the server will no longer return an OperationOutcome by default, but
				that one may be requested via a Prefer header, using the newly implemented
				"Repreentation: OperationOutcome" value.
				Thanks to Ana Maria Radu for the pul request!
			</action>
			<action type="add">
				The REST Server module now allows more than one Resource Provider
				(i.e. more than one implementation of IResourceProvider) to be registered
				to the RestfulServer for the same resource type. Previous versions of
				HAPI FHIR have always limited support to a single resource provider, but
				this limitation did not serve any purpose so it has been removed.
			</action>
			<action type="add">
				The HashMapResourceProvider now supports the type and
				instance history operations. In addition, the search method
				for the
				<![CDATA[<code>_id</code>]]> search parameter now has the
				search parameter marked as "required". This means that additional
				search methods can be added in subclasses without their intended
				searches being routed to the searchById method. Also, the resource
				map now uses a LinkedHashMap, so searches return a predictable
				order for unit tests.
			</action>
			<action type="fix">
				Fixed a bug when creating a custom search parameter in the JPA
				server: if the SearchParameter resource contained an invalid
				expression, create/update operations for the given resource would
				fail with a cryptic error. SearchParameter expressions are now
				validated upon storage, and the SearchParameter will be rejected
				if the expression can not be processed.
			</action>
			<action type="add">
				The generic client history operations (history-instance, history-type,
				and history-server) now support the
				<![CDATA[<code>_at</code>]]> parameter.
			</action>
			<action type="add">
				In the plain server, many resource provider method parameters may now
				use a generic
				<![CDATA[<code>IPrimitiveType&lt;String&gt;</code>]]>
				or
				<![CDATA[<code>IPrimitiveType&lt;Date&gt;</code>]]> at the
				parameter type. This is handy if you are trying to write code
				that works across versions of FHIR.
			</action>
			<action type="add">
				Several convenience methods have been added to the fluent/generic
				client interfaces. These methods allow the adding of a sort via a
				SortSpec object, as well as specifying search parameters via a plain
				Map of Strings.
			</action>
			<action type="add">
				A new client interceptor called ThreadLocalCapturingInterceptor has been
				added. This interceptor works the same way as CapturingInterceptor in that
				it captures requests and responses for later processing, but it uses
				a ThreadLocal object to store them in order to facilitate
				use in multithreaded environments.
			</action>
			<action type="add">
				A new constructor has been added to the client BasicAuthInterceptor
				allowing credentials to be specified in the form
				"username:password" as an alternate to specifying them as two
				discrete strings.
			</action>
			<action type="add">
				SimpleBundleProvider has been modified to optionally allow calling
				code to specify a search UUID, and a field to allow the preferred
				page size to be configured.
			</action>
			<action type="add">
				The JPA server search UUID column has been reduced in length from
				40 chars to 36, in order to align with the actual length of the
				generated UUIDs.
			</action>
			<action type="add">
				Plain servers using paging may now specify an ID/name for
				individual pages being returned, avoiding the need to
				respond to arbitrary offset/index requests from the server.
				In this mode, page links in search result bundles simply
				include the ID to the next page.
			</action>
			<action type="fix" issue="965">
				An issue was fixed in BundleUtil#toListOfEntries, where sometimes
				a resource could be associated with the wrong entry in the response.
				Thanks to GitHub user @jbalbien for the pull request!
			</action>
			<action type="add">
				JPA subscription delivery queues no longer store the resource body in the
				queue (only the ID), which should reduce the memory/disk footprint of the queue
				when it grows long.
			</action>
			<action type="fix" issue="1053">
				A bug was fixed in JPA server searches: When performing a search with a _lastUpdate
				filter, the filter was applied to any _include values, which it should not have been.
				Thanks to Deepak Garg for reporting!
			</action>
			<action type="add">
				When performing a ConceptMap/$translate operation with reverse="true" in the arguments,
				the equivalency flag is now set on the response just as it is for a non-reverse lookup.
			</action>
			<action type="add">
				When executing a FHIR transaction in JPA server, if the request bundle contains
				placeholder IDs references (i.e. "urn:uuid:*" references) that can not be resolved
				anywhere else in the bundle, a user friendly error is now returned. Previously,
				a cryptic error containing only the UUID was returned. As a part of this change,
				transaction processing has now been consolidated into a single codebase for DSTU3
				/ R4 (and future) versions of FHIR. This should greatly improve maintainability
				and consistency for transaction processing.
			</action>
			<action type="add">
				ResponseHighlighterInterceptor now displays the total size of the output and
				an estimate of the transfer time at the bottom of the response.
			</action>
			<action type="add" issue="1022">
				The Prefer header is now honoured for HTTP PATCH requests. Thanks to
				Alin Leonard for the Pull Request!
			</action>
			<action type="add">
				The <![CDATA[<code>Composition</code>]]> operation <![CDATA[<code>$document</code>]]> has been
				implemented. Thanks to Patrick Werner for the Pull Request!
			</action>
			<action type="add">
				HAPI FHIR CLI commands that allow Basic Auth credentials or a Bearer Token may now use
				a value of "PROMPT" to cause the CLI to prompt the user for credentials using an
				interactive prompt.
			</action>
			<action type="remove">
				The experimental "dynamic mode" for search parameter registration has been removed. This
				mode was never published or documented and was labelled as experimental, so I am hoping it
				was never depended on by anyone. Please post on the HAPI FHIR mailing list if this
				change affects you.
			</action>
			<action type="fix">
				A crash was fixed when using the ConceptMap/$translate operation to translate a mapping
				where the equivalence was not specified.
			</action>
			<action type="add">
				The maximum length for codes in the JPA server terminology service have been increased
				to 500 in order to better accomodate code systems with very long codes.
			</action>
			<action type="fix">
				A bug in the DSTU3 validator was fixed where validation resources such as StructureDefinitions
				and Questionnaires were cached in a cache that never expired, leading to validations against
				stale versions of resources.
			</action>
			<action type="fix">
				In the REST server, if an incoming request has the Content-Encoding header, the server will
				not try to read request parameters from the content stream. This avoids an incompatibility with
				new versions of Jetty.
			</action>
			<action type="fix" issue="1050">
				Custom profile names when not matching standard FHIR profile names, are now
				handled properly by the validator. Thanks to Anthony Sute
				for the Pull Request!
			</action>
			<action type="add">
				The JPA server now performs a count query instead of a more expensive data query
				when searches using
				<![CDATA[<code>_summary=count</code>]]>.
				This means that a total will always be returned in the Bundle (this isn't always
				guaranteed otherwise, since the Search Controller can result in data being returned
				before the total number of results is known).
			</action>
			<action type="add">
				The JPA server SearchCoordinator now prefetches only a smaller and configurable number
				of results during the initial search request, and more may be requested in subsequent
				page requests. This change may have a significant improvement on performance: in
				previous versions of HAPI FHIR, even if the user only wanted the first page of 10
				results, many many more might be prefetched, consuming database resources and
				server time.
			</action>
		</release>
		<release version="3.4.0" date="2018-05-28">
			<action type="add">
				The version of a few dependencies have been bumped to the
				latest versions (dependent HAPI modules listed in brackets):
				<![CDATA[
					<ul>
						<li>Commons-Lang3 (All): 3.6 -&gt; 3.7</li>
						<li>Hibernate (JPA): 5.2.12.Final -&gt; 5.2.16.Final</li>
						<li>Javassist (JPA): 3.20.0-GA -&gt; 3.22.0-GA</li>
					</ul>
				]]>
			</action>
			<action type="add">
				Several enhancements have been made to the JPA server index
				tables. These enhancements consist of new colums that will be
				used in a future version of HAPI FHIR to significantly decrease
				the amount of space required for indexes on token and string index
				types.
				<![CDATA[<br/><br/>]]>
				These new columns are not yet used in HAPI FHIR 3.4.0 but will be
				enabled in HAPI FHIR 3.5.0. Anyone upgrading to HAPI FHIR 3.4.0 (or above)
				is recommended to invoke the following SQL statement on their
				database in order to reindex all data in a background job:
				<![CDATA[<br/>]]>
				<![CDATA[<pre>update HFJ_RESOURCE set SP_INDEX_STATUS = null;</pre>]]>
				<![CDATA[<br/>]]>
				Note that if you do this reindex now, you will not have any downtime while
				you upgrade to HAPI FHIR 3.5.0. If you need to perform the reindex at the
				time that you upgrade to HAPI FHIR 3.5.0 some indexes may not be
				available.
				<![CDATA[<br/>]]>
				In addition, the following schema changes should be made while upgrading:
				<![CDATA[<br/>]]>
				<![CDATA[<pre>update table TRM_CODESYSTEM_VER drop column RES_VERSION_ID;
alter table TRM_CODESYSTEM_VER drop constraint IDX_CSV_RESOURCEPID_AND_VER</pre>]]>
			</action>
			<action type="add">
				R4 structures have been updated to the latest definitions
				(SVN 13732)
			</action>
			<action type="fix" issue="846">
				When calling a getter on a DSTU3/R4 structure for a choice type
				(e.g. Observation#getValueString()), a NullPointerException
				was thrown if there was no value in this field, and the NPE
				had no useful error message. Now this method call will simply
				return null.
				method
			</action>
			<action type="fix">
				When performing a FHIR resource update in the JPA server
				where the update happens within a transaction, and the
				resource being updated contains placeholder IDs, and
				the resource has not actually changed, a new version was
				created even though there was not actually any change.
				This particular combination of circumstances seems very
				specific and improbable, but it is quite common for some
				types of solutions (e.g. mapping HL7v2 data) so this
				fix can prevent significant wasted space in some cases.
			</action>
			<action type="fix">
				JPA server index tables did not have a column length specified
				on the resource type column. This caused the default of 255 to
				be used, which wasted a lot of space since resource names are all
				less than 30 chars long and a single resource can have 10-100+
				index rows depending on configuration. This has now been set
				to a much more sensible 30.
			</action>
			<action type="fix">
				The LOINC uploader for the JPA Terminology Server has been
				significantly beefed up so that it now takes in the full
				set of LOINC distribution artifacts, and creates not only
				the LOINC CodeSystem but a complete set of concept properties,
				a number of LOINC ValueSets, and a number of LOINC ConceptMaps.
				This work was sponsored by the Regenstrief Institute. Thanks
				to Regenstrief for their support!
			</action>
			<action type="add">
				The DSTU2 validator has been refactored to use the same codebase
				as the DSTU3/R4 validator (which were harmonized in HAPI FHIR 3.3.0).
				This means that we now have a single codebase for all validators, which
				improves maintainability and brings a number of improvements
				to the accuracy of DSTU2 resource validation.
			</action>
			<action type="fix">
				When encoding a resource that had contained resources with user-supplied
				local IDs (e.g. resource.setId("#1")) as well as contained resources
				with no IDs (meaning HAPI should automatically assign a local ID
				for these resources) it was possible for HAPI to generate
				a local ID that already existed, making the resulting
				serialization invalid. This has been corrected.
			</action>
			<action type="add">
				The REST Generic Client now supports invoking an operation
				on a specific version of a resource instance.
			</action>
			<action type="add">
				A new operation has been added to the JPA server called
				"$expunge". This operation can be used to physically delete
				old versions of resources, logically deleted resources, or
				even all resources in the database.
			</action>
			<action type="add">
				An experimental new feature has been added to AuthorizationInterceptor which
				allows user-supplied checkers to add additional checking logic
				to determine whether a particular rule applies. This could be
				used for example to restrict an auth rule to particular
				source IPs, or to only allow operations with specific
				parameter values.
			</action>
			<action type="add">
				A new qualifier has been added to the AuthorizationInterceptor
				RuleBuilder that allows a rule on an operation to match
				<![CDATA[<code>atAnyLevel()</code>]]>, meaning that the rule
				applies to the operation by name whether it is at the
				server, type, or instance level.
			</action>
			<action type="add">
				Calling <![CDATA[<code>IdType#withVersion(String)</code>]]>
				with a null/blank parameter will now return a copy of the
				ID with the version removed. Previously this call would
				deliberately cause an IllegalArgumentException.
			</action>
			<action type="fix">
				When updating resources on the JPA server, tags did not always
				consistently follow FHIR's recommended rules for tag retention. According
				to FHIR's rules, if a tag is not explicitly present on an update but
				was present on the previous version, it should be carried forward anyhow.
				Due to a bug, this happened when more than one tag was present
				but not when only one was present. This has been corrected. In
				addition, a new request header called
				<![CDATA[<code>X-Meta-Snapshot-Mode</code>]]>
				has been added that can be used by the client to override
				this behaviour.
			</action>
			<action type="fix">
				The JPA server's resource counts query has been optimized to
				give the database a bit more flexibility to
				optimize, which should increase performance for this query.
			</action>
			<action type="add">
				The JPA server CapabilityStatement generator has been tuned
				so that resource counts are no longer calculated synchronously
				as a part of building the CapabilityStatement response. With
				this change, counts are calculated in the background and cached
				which can yield significant performance improvements on
				hevaily loaded servers.
			</action>
			<action type="fix">
				Fix a significant performance regression in 3.3.0 when validating DSTU3 content using the
				InstanceValidator. From 3.3.0 onward, StructureDefinitions are converted to FHIR R4
				content on the fly in order to reduct duplication in the codebase. These conversions
				happened upon every validation however, instead of only happening once which adversely
				affected performance. A cache has been added.
			</action>
			<action type="add" issue="903">
				Fix a bug in the DSTU2 QuestionnaireResponseValidator which prevented validation
				on groups with only one question. Thanks David Gileadi for the pull request!
			</action>
			<action type="add" issue="709">
				The <![CDATA[<code>ConceptMap</code>]]> operation <![CDATA[<code>$translate</code>]]> has been
				implemented.
			</action>
			<action type="add" issue="927">
				HAPI-FHIR_CLI now includes two new commands: one for importing and populating a
				<![CDATA[<code>ConceptMap</code>]]> resource from a CSV; and one for exporting a
				<![CDATA[<code>ConceptMap</code>]]> resource to a CSV.
			</action>
			<action type="add">
				Operation methods on a plain server may now use parameters
				of type String (i.e. plain Java strings), and any FHIR primitive
				datatype will be automatically coerced into a String.
			</action>
			<action type="add">
				The HAPI FHIR CLI now supports importing an IGPack file as an import
				to the validation process.
			</action>
			<action type="add">
				When two threads attempt to update the same resource at the same time, previously
				an unspecified error was thrown by the JPA server. An HTTP 409
				(Conflict) with an informative error message is now thrown.
			</action>
			<action type="fix">
				A bug in the JPA server's DSTU2 transaction processing routine caused it
				to occasionally consume two database connections, which could lead to deadlocks
				under heavy load. This has been fixed.
			</action>
			<action type="fix">
				AuthorizationInterceptor sometimes incorrectly identified an operation
				invocation at the type level as being at the instance level if the method
				indicated that the IdParam parameter was optional. This has been fixed.
			</action>
			<action type="add">
				StructureDefinitions for the FHIR standard extensions have been added to the
				hapi-fhir-validation-resources-XXXX modules. Thanks to Patrick Werner for the
				pull request! These have also been added to the list of definitions uploaded
				by the CLI "upload-definitions" command.
			</action>
			<action type="fix">
				A workaround for an invalid search parameter path in the R4 consent
				resource has been implemented. This path was preventing some Consent
				resources from successfully being uploaded to the JPA server. Thanks to
				Anthony Sute for identifying this.
			</action>
			<action type="fix" issue="937">
				A hard-to-understand validation message was fixed in the validator when
				validating against profiles that declare some elements as mustSupport
				but have others used but not declared as mustSupport. Thanks to Patrick
				Werner for the PR!
			</action>
			<action type="add" issue="926">
				The HAPI FHIR CLI is now available for installation on OSX using the
				(really excellent) Homebrew package manager thanks to an effort by
				John Grimes to get it added. Thanks John!
			</action>
			<action type="add" issue="953">
				When the REST Server experiences an expected error (such as a NullPointerException)
				in a resource provider class, a simple message of "Failed to call access method" is
				returned to the user. This has been enhanced to also include the message from
				the underlying exception.
			</action>
			<action type="fix" issue="836">
				A bug in the plain server was fixed that prevented some includes from
				correctly causing their targets to be included in the response bundle.
				Thanks to GitHub user @RuthAlk for the pull request!
			</action>
			<action type="add" issue="857">
				DateRangeParameter was enhanced to support convenient method chanining, and
				the parameter validation was improved to only change state after validating
				that parameters were valid. Thanks to Gaetano Gallo for the pull request!
			</action>
			<action type="fix" issue="867">
				The HumanName DSTU3+ datatype had convenience methods for testing
				whether the name has a specific given name or not, but these methods
				did not work. Thanks to Jason Owen for reporting and providing a test
				case!
			</action>
			<action type="fix" issue="874">
				An issue was corrected in the validator where Questionnaire references that
				used contained resources caused an unexpected crash. Thanks to
				Heinz-Dieter Conradi for the pull request!
			</action>
			<action type="add" issue="875">
				An issue in the narrative generator template for the CodeableConcept
				datatype was corrected. Thanks to @RuthAlk for the pull request!
			</action>
			<action type="add">
				The JPA server automatic reindexing process has been tweaked so that it no
				longer runs once per minute (this was a heavy strain on large databases)
				but will instead run once an hour unless triggered for some reason. In addition,
				the number of threads allocated to reindexing may now be adjusted via a
				setting in the DaoConfig.
			</action>
			<action type="fix">
				AuthorizationInterceptor did not correctly grant access to resources
				by compartment when the reference on the target resource that pointed
				to the compartment owner was defined using a resource object (ResourceReference#setResource)
				instead of a reference (ResourceReference#setReference).
			</action>
			<action type="add" issue="880">
				Several tests were added to ensure accurate validation of QuestionnaireResponse
				resources. Thanks to Heinz-Dieter Conradi for the pull request!
			</action>
			<action type="add" issue="886">
				A NullPointerException when validating some QuestionnaireResponse reousrces
				was fixed in the validator. Thanks to Heinz-Dieter Conradi for the pull request!
			</action>
			<action type="add" issue="892">
				QuestionnaireResponse answers of type "text" may now be validated by the
				FhirInstanceValidator. Thanks to Heinz-Dieter Conradi for the pull request!
			</action>
			<action type="fix">
				The REST server has been modified so that the
				<![CDATA[<code>Location</code>]]>
				header is no longer returned by the server on read or update responses.
				This header was returned in the past, but this header is actually
				inappropriate for any response that is not a create operation.
				The
				<![CDATA[<code>Content-Location</code>]]>
				will still be returned, and will hold the same contents.
			</action>
			<action type="fix">
				The Postgres sample JPA project was fixed to use the current version
				of HAPI FHIR (it was previously stuck on 2.2). Thanks to
				Kai Liu for the pull request!
			</action>
		</release>
		<release version="3.3.0" date="2018-03-29">
			<action type="add">
				This release corrects an inefficiency in the JPA Server, but requires a schema
				change in order to update. Prior to this version of HAPI FHIR, a CLOB column
				containing the complete resource body was stored in two
				tables: HFJ_RESOURCE and HFJ_RES_VER. Because the same content was stored in two
				places, the database consumed more space than is needed to.
				<![CDATA[<br/><br/>]]>
				In order to reduce this duplication, the
				<![CDATA[<code>RES_TEXT</code> and <code>RES_ENCODING</code>]]>
				columns have been
				<![CDATA[<b>dropped</b>]]>
				from the
				<![CDATA[<code>HFJ_RESOURCE]]>
				table, and the
				<![CDATA[<code>RES_TEXT</code> and <code>RES_ENCODING</code>]]>
				columns have been
				<![CDATA[<b>made NULLABLE</b>]]>
				on the
				<![CDATA[<code>HFJ_RES_VER]]>
				table.
				<![CDATA[<br/><br/>]]>
				The following migration script may be used to apply these changes to
				your database. Naturally you should back your database up prior to
				making this change.
				<![CDATA[
				<pre>ALTER TABLE hfj_resource DROP COLUMN res_text;
ALTER TABLE hfj_resource DROP COLUMN res_encoding;
ALTER TABLE hfj_res_ver ALTER COLUMN res_encoding DROP NOT NULL;
ALTER TABLE hfj_res_ver ALTER COLUMN res_text DROP NOT NULL;</pre>
				]]>
			</action>
			<action type="fix">
				The validation module has been refactored to use the R4 (currently maintained)
				validator even for DSTU3 validation. This is done by using an automatic
				converter which converts StructureDefinition/ValueSet/CodeSystem resources
				which are used as inputs to the validator. This change should fix a number
				of known issues with the validator, as they have been fixed in R4 but
				not in DSTU3. This also makes our validator much more maintainable
				since it is now one codebase.
			</action>
			<action type="add">
				The version of a few dependencies have been bumped to the
				latest versions (dependent HAPI modules listed in brackets):
				<![CDATA[
					<ul>
						<li>Hibernate (JPA): 5.2.10.Final -&gt; 5.2.12.Final</li>
						<li>Spring (JPA): 5.0.0 -&gt; 5.0.3</li>
						<li>Thymeleaf (Web Tespage Overlay): 3.0.7.RELEASE -&gt; 3.0.9.RELEASE</li>
					</ul>
				]]>
			</action>
			<action type="add" issue="871">
				A number of HAPI FHIR modules have been converted so that they now work
				as OSGi modules. Unlike the previous OSGi module, which was a mega-JAR
				with all of HAPI FHIR in it, this is simply the appropriate
				OSGi manifest inside the existing JARs. Thanks to John Poth
				for the Pull Request!
				<![CDATA[
				<br/><br/>
				Note that this does not cover all modules in the project. Current support includes:
				<ul>
					<li>HAPI-FHIR structures DSTU2, HL7ORGDSTU2, DSTU2.1, DSTU3, R4</li>
					<li>HAPI-FHIR Resource validation DSTU2, HL7ORGDSTU2, DSTU2.1, DSTU3, R4</li>
					<li>Apache Karaf features for all the above</li>
					<li> Integration Tests</li>
				</ul>
				Remaining work includes:
				<ul>
					<li>HAPI-FHIR Server support</li>
					<li> HAPI-FHIR narrative support. This might be tricky as Thymeleaf doesn't support OSGi.</li>
				</ul>
				]]>
			</action>
			<action type="fix">
				Fix a crash in the JSON parser when parsing extensions on repeatable
				elements (e.g. Patient.address.line) where there is an extension on the
				first repetition but not on subsequent repetitions of the
				repeatable primitive. Thanks to Igor Sirkovich for providing a
				test case!
			</action>
			<action type="fix" issue="832">
				Fix an issue where the JPA server crashed while attempting to normalize string values
				containing Korean text. Thanks to GitHub user @JoonggeonLee for reporting!
			</action>
			<action type="fix">
				An issue was solved where it was possible for server interceptors
				to have both processingCompletedNormally and handleException called
				if the stream.close() method threw an exception. Thanks to Carlos
				Eduardo Lara Augusto for investigating!
			</action>
			<action type="remove" issue="831">
				The <![CDATA[<code>@TagListParam</code>]]> annotation has been removed. This
				annotation had no use after DSTU1 but never got deleted and was misleading. Thanks
				to Angelo Kastroulis for reporting!
			</action>
			<action type="add">
				A new method overload has been added to IServerInterceptor:
				<![CDATA[
				<code>outgoingResponse(RequestDetails, ResponseDetails, HttpServletRequest, HttpServletResponse)
				]]>. This new method allows an interceptor to completely replace
				the resource being returned with a different resource instance, or
				to modify the HTTP Status Code being returned. All other "outgoingResponse"
				methods have been deprecated and are recommended to be migrated
				to the new method. This new method (with its RequestDetails and ResponseDetails
				parameters) should be flexible enough to
				accommodate future needs which means that this should be the last
				time we have to change it.
			</action>
			<action type="fix" issue="838">
				The HAPI-FHIR-CLI now explicitly includes JAXB dependencies in its combined JAR
				file. These were not neccesary prior to Java 9, but the JDK (mercifully) does
				not include JAXB in the default classpath as of Java 9. This means that
				it is possible to perform Schematron validation on Java 9. Thanks to
				John Grimes for reporting and suggesting a fix!
			</action>
			<action type="add">
				An experimental interceptor called VersionedApiConverterInterceptor has been added,
				which automaticaly converts response payloads to a client-specified version
				according to transforms built into FHIR.
			</action>
			<action type="fix" issue="822">
				Searches which were embedded in a Bundle as a transaction or batch operation did
				not respect any chained method parameters (e.g. MedicationRequest?medication.code=123).
				Thanks to @manjusampath for reporting!
			</action>
			<action type="fix">
				A few fixes went into the build which should now allow HAPI FHIR
				to build correctly on JDK 9.0. Currently building is supported on
				JDK 8.x and 9.x only.
			</action>
			<action type="fix" issue="837">
				Client requests with an
				<![CDATA[<code>Accept</code>]]>
				header value of
				<![CDATA[<code>application/json</code>]]>
				will now be served with the non-legacy content type of
				<![CDATA[<code>application/fhir+json</code>]]>
				instead of the legacy
				<![CDATA[<code>application/json+fhir</code>]]>.
				Thanks to John Grimes for reporting!
			</action>
			<action type="fix">
				Fixed a regression in server where a count parameter in the form
				<![CDATA[<code>@Count IntegerType theCount</code>]]>
				caused an exception if the client made a request with
				no count parameter included. Thanks to Viviana Sanz for reporting!
			</action>
			<action type="fix">
				A bug in the JPA server was fixed where a Subscription incorrectly created
				without a status or with invalid criteria would cause a crash during
				startup.
			</action>
			<action type="add">
				ResponseHighlightingInterceptor now properly parses _format
				parameters that include additional content (e.g.
				<![CDATA[<code>_format=html/json;fhirVersion=1.0</code>]]>)
			</action>
			<action type="add">
				Stale search deleting routine on JPA server has been adjusted
				to delete one search per transaction instead of batching 1000
				searches per transaction. This should make the deletion logic
				more tolerant of deleting very large search result sets.
			</action>
			<action type="add">
				Avoid refreshing the search parameter cache from an incoming client
				request thread, which caused unneccesary delays for clients.
			</action>
			<action type="fix">
				An occasional crash in the JPA was fixed when using unique search
				parameters and updating a resource to no longer match
				one of these search parameters.
			</action>
			<action type="fix">
				Avoid an endless loop of reindexing in JPA if a SearchParameter is
				created which indexed the SearchParameter resource itself
			</action>
			<action type="add" issue="854">
				JPA server now performs temporary/placeholder ID substitution processing on elements in
				resources which are of type "URI" in addition to the current substitution for
				elements of type "Reference". Thanks to GitHub user @t4deon for supplying
				a testcase!
			</action>
			<action type="fix">
				Deleting a resource from the testpage overlay resulted in an error page after
				clicking "delete", even though the delete succeeded.
			</action>
			<action type="remove">
				A number of info level log lines have been reduced to debug level in the JPA server, in
				order to reduce contention during heavy loads and reduce the amount of noise
				in log files overall. A typical server should now see far less logging coming
				from HAPI, at least at the INFO level.
			</action>
			<action type="fix" issue="863">
				JPA server now correctly indexes custom search parameters which
				have multiple base resource types. Previously, the indexing could
				cause resources of the wrong type to be returned in a search
				if a parameter being used also matched that type. Thanks
				to Dave Carlson for reporting!
			</action>
			<action type="add">
				A new IResourceProvider implementation called
				<![CDATA[
				<code>HashMapResourceProvider</code>
				]]>
				has been added. This is a complete resource provider
				implementation that uses a HashMap as a backing store. This class
				is probably of limited use in real production systems, but it
				cam be useful for tests or for static servers with small amounts
				of data.
			</action>
			<action type="fix" issue="872">
				An issue in the JPA server was corrected where searching using
				URI search parameters would sometimes not include the resource type in the
				criteria. This meant, for example, that a search for
				<![CDATA[<code>ValueSet?url=http://foo</code>]]> would also
				match any CodeSystem resource that happened to also have
				that URL as the value for the "url" search parameter. Thanks
				to Josh Mandel for reporting and supplying a test case!
			</action>
			<action type="add" issue="868">
				DateParam class now has equals() and hashCode() implementations. Thanks
				to Gaetano Gallo for the pull request!
			</action>
			<action type="fix" issue="814">
				Fix a bug where under certain circumstances, duplicate contained resources
				could be output by the parser's encode methods. Thanks to
				Frank Tao for supplying a test case!
			</action>
			<action type="add">
				The client LoggingInterceptor now includes the number of
				milliseconds spent performing each call that is logged.
			</action>
			<action type="add" issue="786">
				ReferenceParam has been enhanced to properly return the resource type to
				user code in a server via the ReferenceType#getResourceType() method
				if the client has specified a reference parameter with
				a resource type. Thanks to @CarthageKing for the pull request!
			</action>
			<action type="add" issue="776">
				An entry has been added to ResourceMetadataKeyEnum which allows extensions
				to be placed in the resource metadata section in DSTU2 resource (this is
				possible already in DSTU3+ resources as Meta is a normal model type, but
				the older structures worked a bit differently. Thanks to GitHub user
				sjanic for the contribution!
			</action>
			<action type="add" issue="791">
				An example project has een contributed which shows how to use the CQL
				framework in a server with HAPI FHIR JPA. Thanks to Chris Schuler
				for the pull request!
			</action>
			<action type="add" issue="798">
				A new module has been contributed called hapi-fhir-jpaserver-elasticsearch
				which adds support for Elasticsearch instead of raw Lucene for fulltext
				indexing. Testing help on this would be appreciated! Thanks to
				Jiajing Liang for the pull request!
			</action>
			<action type="fix" issue="800">
				JAX-RS server now supports R4 and DSTU2_1 FHIR versions, which were
				previously missing. Thanks to Clayton Bodendein for the pull
				request!
			</action>
			<action type="fix" issue="806">
				AuthorizationInterceptor did not correctly handle authorization against
				against a compartment where the compartment owner was specified
				as a list of IDs. Thanks to Jiajing Liang for the pull request!
			</action>
			<action type="add" issue="812">
				REST HOOK subscriptions in the JPA server now support having
				an empty/missing Subscription.channel.payload value, which
				is supported according to the FHIR specification. Thanks
				to Jeff Chung for the pull request!
			</action>
			<action type="fix">
				JPA Server Operation Interceptor create/update methods will now no
				longer be fired if the create/update operation being performed
				is a no-op (e.g. a conditional create that did not need to perform
				any action, or an update where the contents didn't actually change)
			</action>
			<action type="fix" issue="879">
				JPA server sometimes updated resources even though the client
				supplied an update with no actual changes in it, due to
				changes in the metadata section being considered content
				changes. Thanks to Kyle Meadows for the pull request!
			</action>
			<action type="add" issue="817">
				A new example project has been added called hapi-fhir-jpaserver-dynamic,
				which uses application/environment properties to configure which version
				of FHIR the server supports and other configuration. Thanks to
				Anoush Mouradian for the pull request!
			</action>
			<action type="add" issue="581">
				A new example project showing the use of JAX-RS Server Side Events has
				been added. Thanks to Jens Kristian Villadsen for the pull request!
			</action>
			<action type="remove" issue="864">
				An unneccesary reference to the Javassist library has been
				removed from the build. Thanks to Łukasz Dywicki for the
				pull request!
			</action>
			<action type="add" issue="819">
				Support has been added to the JPA server for the :not modifier. Thanks
				to Łukasz Dywicki for the pull request!
			</action>
			<action type="add" issue="877">
				Suport for the :contains string search parameter modifier has been added to
				the JPA server. Thanks to Anthony Sute for the pull request!
			</action>
			<action type="fix">
				All instances of DefaultProfileValidationSupport (i.e. one for
				each version of FHIR) have been fixed so that they explicitly
				close any InputStreams they open in order to read the built-in
				profile resources. Leaving these open caused resource starvation
				in some cases under heavy load.
			</action>
		</release>
		<release version="3.2.0" date="2018-01-13">
			<action type="add">
				Support for custom search parameters has been backported in the JPA server
				from DSTU3 back to DSTU2. As of this release of HAPI, full support for custom
				search parameters exists in all supported versions of FHIR.
			</action>
			<action type="add">
				A new set of methods have been added to
				<![CDATA[<code>IServerOperationInterceptor</code>]]>
				called
				<![CDATA[<code>resourcePreCreate</code>]]>,
				<![CDATA[<code>resourcePreUpdate</code>]]>, and
				<![CDATA[<code>resourcePreDelete</code>]]>. These
				methods are called within the database transaction
				(just as the existing methods were) but are invoked
				prior to the contents being saved to the database. This
				can be useful in order to allow interceptors to
				change payload contents being saved.
			</action>
			<action type="remove">
				A few redundant and no longer useful methods have been marked as
				deprecated in
				<![CDATA[<code>IServerInterceptor</code>]]>. If you have implemented
				custom interceptors you are recommended to migrate to the recommended
				methods.
			</action>
			<action type="add">
				A new method has been added to RequestDetails called
				<![CDATA[<code>setRequestContents()]]> which can be used
				by interceptors to modify the request body before it
				is parsed by the server.
			</action>
			<action type="fix">
				Fix a crash in JPA server when performing a recursive
				<![CDATA[<code>_include</code>]]> which doesn't actually find any matches.
			</action>
			<action type="fix" issue="796">
				When encoding URL parameter values, HAPI FHIR would incorrectly escape
				a space (" ") as a plus ("+") insetad of as "%20" as required by
				RFC 3986. This affects client calls, as well as URLs generated by
				the server (e.g. REST HOOK calls). Thanks to James Daily for reporting!
			</action>
			<action type="fix">
				Searching in JPA server using a combination of _content and _id parameters
				failed. Thanks to Jeff Weyer for reporting!
			</action>
			<action type="add">
				A new configuration option has been added to DaoConfig which allows newly created
				resources to be assigned a UUID by the server instead of a sequential ID
			</action>
			<action type="fix">
				An unneccesary column called "MYHASHCODE" was added to the
				HFJ_TAG_DEF table in the JPA server schema
			</action>
			<action type="fix">
				A few log entries emitted by the JPA server suring every search have been reduced
				from INFO to DEBUG in order to reduce log noise
			</action>
			<action type="fix" issue="810">
				Fix an issue in JPA server where updating a resource sometimes caused date search indexes to
				be incorrectly deleted. Thanks to Kyle Meadows for the pull request!
			</action>
			<action type="fix" issue="808">
				Servers did not return an ETag if the version was provided on a
				DSTU3/R4 structure in the getMeta() version field instead of in the
				getIdElement() ID. Thanks to GitHub user @Chrisjobling for reporting!
			</action>
			<action type="fix">
				A bug was fixed in the JPA server when performing a validate operation with a mode
				of DELETE on a server with referential integrity disabled, the validate operation would delete
				resource reference indexes as though the delete was actually happening, which negatively
				affected searching for the resource being validated.
			</action>
			<action type="add">
				The HAPI FHIR Server framework now has initial support for
				multitenancy. At this time the support is limited to the server
				framework (not the client, JPA, or JAX-RS frameworks). See
				<![CDATA[
				<a href="http://hapifhir.io/doc_rest_server.html">Server Documentation</a>
				]]>
				for more information.
			</action>
		</release>
		<release version="3.1.0" date="2017-11-23">
			<action type="add">
				The version of a few dependencies have been bumped to the
				latest versions (dependent HAPI modules listed in brackets):
				<![CDATA[
					<ul>
						<li>Spring (JPA): 4.3.10 -&gt; 5.0.0</li>
						<li>Jackson (JPA): 2.8.1 -&gt; 2.9.2</li>
					</ul>
				]]>
			</action>
			<action type="fix">
				The Android client module has been restored to working order, and no longer
				requires a special classifier or an XML parser to be present in order to
				work. This means that the hapi-fhir-android library is much less likely
				to cause conflicts with other libraries imported into an Android application
				via Gradle.
				<![CDATA[<br/><br/>]]>
				See the
				<![CDATA[<a href="http://hapifhir.io/doc_android.html">HAPI FHIR Android Documentation</a>]]>
				for more information. As a part of this fix, all dependencies on
				the StAX API have been removed in environments where StAX is not
				present (such as Android). The client will now detect this case, and
				explicitly request JSON payloads from servers, meaning that Android clients
				no longer need to include two parser stacks
			</action>
			<action type="add">
				A performance to the JPA server has been made which reduces the number
				of writes to index tables when updating a resource with contents that
				only make minor changes to the resource content. In many cases this can
				noticeably improve update performance.
			</action>
			<action type="fix">
				In FHIR DSTU3 the
				<![CDATA[<code>ValueSet/$expand?identifier=foo</code>]]>
				and
				<![CDATA[<code>ValueSet/$validate-code?identifier=foo</code>]]>
				parameters were changed to
				<![CDATA[<code>ValueSet/$expand?url=foo</code>]]>
				and
				<![CDATA[<code>ValueSet/$validate-code?url=foo</code>]]>
				respectively, but the JPA server had not caught up. The
				JPA DSTU3 server has been adjusted to accept either "identifier"
				or "url" (with "url" taking precedence), and the JPA R4 server
				has been changed to only accept "url".
				Thanks to Avinash Shanbhag for reporting!
			</action>
			<action type="fix" issue="744">
				Fix an error in JPA server when using Derby Database, where search queries with
				a search URL longer than 255 characters caused a mysterious failure. Thanks to
				Chris Schuler and Bryn Rhodes for all of their help in reproducing this issue.
			</action>
			<action type="add">
				JPA server now supports the use of the
				<![CDATA[<code>Cache-Control</code>]]>
				header in order to allow the client to selectively disable the
				search result cache. This directive can also be used to disable result paging
				and return results faster when only a small number of results is needed.
				See the
				<![CDATA[<a href="http://hapifhir.io/doc_jpa.html">JPA Page</a>]]>
				for more information.
			</action>
			<action type="fix">
				In certain cases in the JPA server, if multiple threads all attempted to
				update the same resource simultaneously, the optimistic lock failure caused
				a "gap" in the history numbers to occur. This would then cause a mysterious
				failure when trying to update this resource further. This has been
				resolved.
			</action>
			<action type="add">
				JPA Server search/history results now set the ID of the returned Bundle to
				the ID of the search, meaning that if a search returns results from the Query
				cache, it will reuse the ID of the previously returned Bundle
			</action>
			<action type="fix">
				Fix a NullPointerException when validating a Bundle (in DSTU3/R4) with no
				<![CDATA[<code>Bundle.type</code>]]> value
			</action>
			<action type="add">
				The JPA server transaction operation (DSTU3/R4) did not correctly process the
				If-Match header when passed in via
				<![CDATA[<code>Bundle.entry.request.ifMatch</code>]]> value
			</action>
			<action type="add">
				In Apache client, remove a log message at WARN level when the response does not
				specify a charset. This log line often showed up any time a server was not supplying
				a response, making client logs quite noisy
			</action>
			<action type="add">
				A new configuration item has been added to the JPA server DaoConfig
				called
				<![CDATA[<code>getCountSearchResultsUpTo()</code>]]>.
				This setting governs how many search results the search
				coordinator should try to find before returning an initial
				search response to the user, which has an effect on whether
				the
				<![CDATA[<code>Bundle.total</code>]]>
				field is always populated in search responses. This has now
				been set to 20000 on out public server (fhirtest.uhn.ca)
				so most search results should now include a total.
			</action>
			<action type="fix">
				Remove a bunch of exceptions in the org.hl7.fhir.exception package from the
				hapi-fhir-base module, as they were also duplicated in the
				hapi-fhir-utilities module.
			</action>
			<action type="add">
				The DSTU2 XhtmlDt type has been modified so that it no longer uses
				the StAX XMLEvent type as its internal model, and instead simply uses
				a String. New methods called "parse" and "encode" have been added
				to HAPI FHIR's XmlUtil class, which can be used to convert
				between a String and an XML representation. This should allow
				HAPI FHIR to run in environments where StAX is not available, such
				as Android phones.
			</action>
			<action type="add" issue="761">
				Restored the
				<![CDATA[<code>org.hl7.fhir.r4.model.codesystem.*</code>]]>
				classes (which are Java Enums for the various FHIR codesystems).
				These were accidentally removed in HAPI FHIR 3.0.0. Thanks to
				GitHub user @CarthageKing for reporting!
			</action>
			<action type="fix">
				The resource Profile Validator has been enhanced to not try to validate
				bound fields where the binding strength is "example", and a crash was
				resolved when validating QuestionnaireResponse answers with a type
				of "choice" where the choice was bound to a ValueSet.
			</action>
			<action type="fix">
				Remove the fake "Test" resource from DSTU2 structures. This was not
				a real resource type, and caused conflicts with the .NET client. Thanks to
				Vlad Ignatov for reporting!
			</action>
			<action type="fix" issue="720">
				Parsing a DSTU3/R4 custom structure which contained a field of
				a custom type caused a crash during parsing. Thanks to
				GitHub user @mosaic-hgw for reporting!
			</action>
			<action type="add" issue="711">
				Client logic for checking the version of the connected
				server to ensure it is for the correct version of FHIR now
				includes a check for R4 servers. Thanks to Clayton Bodendein
				for the pull request, including a number of great tests!
			</action>
			<action type="add" issue="714">
				JAX-RS client framework now supports the ability to
				register your own JAX-RS Component Classes against the client,
				as well as better documentation about thread safety. Thanks
				to SÃ©bastien RiviÃ¨re for the pull request!
			</action>
			<action type="fix" issue="717">
				Processing of the If-Modified-Since header on FHIR read operations was reversed,
				returning a 304 when the resource had been modified recently. Thanks to
				Michael Lawley for the pull request!
			</action>
			<action type="add">
				Add <![CDATA[<code>Prefer</code> and <code>Cache-Control</code>]]> to the list of headers which are declared
				as
				being acceptable for CORS requests in CorsInterceptor, CLI, and JPA Example.
				Thanks to Patrick Werner for the pull request!
			</action>
			<action type="fix" issue="725">
				DSTU2-hl7org and DSTU2.1 structures did not copy resource IDs when invoking
				copyValues(). Thanks to Clayton Bodendein for the pull request!
			</action>
			<action type="fix" issue="734">
				When encoding a Binary resource, the Binary.securityContext field
				was not encoded correctly. Thanks to Malcolm McRoberts for the pull
				request with fix and test case!
			</action>
			<action type="add">
				Bundle resources did not have their version encoded when serializing
				in FHIR resource (XML/JSON) format.
			</action>
			<action type="add">
				The Binary resource endpoint now supports the <![CDATA[<code>X-Security-Context</code>]]> header when
				reading or writing Binary contents using their native Content-Type (i.e exchanging
				the raw binary with the server, as opposed to exchanging a FHIR resource).
			</action>
			<action type="fix">
				When paging through multiple pages of search results, if the
				client had requested a subset of resources to be returned using the
				<![CDATA[<code>_elements</code>]]> parameter, the elements list
				was lost after the first page of results.
				In addition, elements will not remove elements from
				search/history Bundles (i.e. elements from the Bundle itself, as opposed
				to elements in the entry resources) unless the Bundle elements are
				explicitly listed, e.g. <![CDATA[<code>_include=Bundle.total</code>]]>.
				Thanks to @parisni for reporting!
			</action>
			<action type="add" issue="743">
				Add support for Spring Boot for initializing a number of parts of the library,
				as well as several examples.
				See the
				<![CDATA[<a href="https://github.com/jamesagnew/hapi-fhir/tree/master/hapi-fhir-spring-boot/hapi-fhir-spring-boot-samples">Spring Boot samples</a>]]>
				for examples of how this works.
				Thanks to Mathieu Ouellet for the contribution!
			</action>
			<action type="add" issue="747">
				JPA server now has lucene index support moved to separate classes from the entity
				classes in order to facilitate support for ElasticSearch. Thanks to Jiang Liang
				for the pull request!
				<![CDATA[
				Note that any existing JPA projects will need to add an additional property in their Spring config called <code>hibernate.search.model_mapping</code>. See <a href="https://github.com/jamesagnew/hapi-fhir/blob/master/hapi-fhir-jpaserver-example/src/main/java/ca/uhn/fhir/jpa/demo/FhirServerConfig.java#L84">this line</a> in the example project.
				]]>
			</action>
			<action type="add" issue="755">
				A new client interceptor has been added called
				AdditionalRequestHeadersInterceptor, which allows
				a developer to add additional custom headers to a
				client requests.
				Thanks to Clayton Bodendein for the pull request!
			</action>
			<action type="fix">
				An issue was fixed in JPA server where extensions on primitives which
				are nestedt several layers deep are lost when resources are retrieved
			</action>
			<action type="fix" issue="756">
				Conditional deletes in JPA server were incorrectly denied by AuthorizationInterceptor
				if the delete was permitted via a compartment rule. Thanks to Alvin Leonard for the
				pull request!
			</action>
			<action type="add" issue="767">
				JAX-RS server module was not able to generate server CapabilityStatement for
				some versions of FHIR (DSTU2_HL7ORG, DSTU2_1, or R4). Thanks to Clayton Bodendein for the Pull Request!
			</action>
			<action type="add" issue="769">
				When a server method throws a DataFormatException, the error will now be converted into
				an HTTP 400 instead of an HTTP 500 when returned to the client (and a stack
				trace will now be returned to the client for JAX-RS server if configured to
				do so). Thanks to Clayton Bodendein for the pull request!
			</action>
			<action type="fix" issue="770">
				JAX-RS server conformance provider in the example module passed in the
				server description, server name, and server version in the incorrect order.
				Thanks to Clayton Bodendein for the pull request!
			</action>
			<action type="fix" issue="774">
				The learn more links on the website home page had broken links. Thanks to
				James Daily for the pull request to fix this!
			</action>
			<action type="add" issue="762">
				Prevent a crash in AuthorizationInterceptor when processing transactions
				if the interceptor has rules declared which allow resources to be read/written
				by "any ID of a given type". Thanks to GitHub user @dconlan for the pull
				request!
			</action>
		</release>
		<release version="3.0.0" date="2017-09-27">
			<action type="add">
				Support for FHIR R4 (current working draft) has been <![CDATA[<b>added</b>]]>
				(in a new module called <![CDATA[<code>hapi-fhir-structures-r4</code>]]>)
				and
				support for FHIR DSTU1 (<![CDATA[<code>hapi-fhir-structures-dstu</code>]]>)
				has been <![CDATA[<b>removed</b>]]>. Removing support for the legacy
				DSTU1 FHIR version was a difficult decision, but it allows us the
				opportunitity to clean up the codebase quite a bit, and remove some
				confusing legacy parts of the API (such as the legacy Atom Bundle class).
				<![CDATA[<br/><br/>]]>
				A new redesigned table of HAPI FHIR versions to FHIR version support has been
				added to the <![CDATA[<a href="http://hapifhir.io/download.html">Download Page</a>]]>
			</action>
			<action type="add">
				HAPI FHIR's modules have been restructured for more consistency and less coupling
				between unrelated parts of the API.
				<![CDATA[<br/><br/>]]>
				A new complete list of HAPI FHIR modules has been added to the
				<![CDATA[<a href="http://hapifhir.io/download.html">Download Page</a>]]>. Key changes
				include:
				<![CDATA[
				<ul>
					<li>
						HAPI FHIR's <b>client</b> codebase has been moved out of <code>hapi-fhir-base</code>
						and in to a new module called <code>hapi-fhir-client</code>. Client users now need
						to explicitly add this JAR to their project (and non-client users now no longer
						need to depend on it)
					</li>
					<li>
						HAPI FHIR's <b>server</b> codebase has been moved out of <code>hapi-fhir-base</code>
						and in to a new module called <code>hapi-fhir-server</code>. Server users now need
						to explicitly add this JAR to their project (and non-server users now no longer
						need to depend on it)
					</li>
					<li>
						As a result of the client and server changes above, we no longer need to produce
						a special Android JAR which contains the client, server (which added space but was
						not used) and structures. There is now a normal module called <code>hapi-fhir-android</code>
						which is added to your Android Gradle file along with whatever structures JARs you
						wish to add. See the
						<a href="https://github.com/hapifhir/hapi-fhir-android-integration-test">Android Integration Test</a>
						to see a sample project using HAPI FHIR 3.0.0. <b>Note that this has been reported to
						work by some people but others are having issues with it!</b> In order to avoid delaying
						this release any further we are releasing now despite these issues. If you are an Android
						guru and want to help iron things out please get in touch. If not, it might be a good
						idea to stay on HAPI FHIR 2.5 until the next point release of the 3.x series.
					</li>
					<li>
						A new JAR containing FHIR utilities called <code>hapi-fhir-utilities</code> has been
						added. This JAR reflects the ongoing harmonization between HAPI FHIR and the FHIR
						RI codebases and is generally required in order to use HAPI at this point (if you
						are using a dependency manager such as Maven or Gradle it will be brought in to your
						project automatically as a dependency)
					</li>
				</ul>
				]]>
			</action>
			<action type="add">
				In order to allow the reoganizations and decoupling above to happen, a number of important classes
				and interfaces have been moved to new packages. A sample list of these changes is listed
				below. When upgrading to 3.0.0 your project may well show a number of compile errors
				related to missing classes. In most cases this can be resolved by simply removing the HAPI
				imports from your classes and asking your IDE to "Organize Imports" once again. This is an
				annoying change we do realize, but it is neccesary in order to allow the project to
				continue to grow.
				<![CDATA[
				<ul>
					<li>IGenericClient moved from package ca.uhn.fhir.rest.client to package ca.uhn.fhir.rest.client.api</li>
					<li>IRestfulClient moved from package ca.uhn.fhir.rest.client to package ca.uhn.fhir.rest.client.api</li>
					<li>AddProfileTagEnum moved from package ca.uhn.fhir.rest.server to package ca.uhn.fhir.context.api</li>
					<li>IVersionSpecificBundleFactory moved from package ca.uhn.fhir.rest.server to package ca.uhn.fhir.context.api</li>
					<li>BundleInclusionRule moved from package ca.uhn.fhir.rest.server to package ca.uhn.fhir.context.api</li>
					<li>RestSearchParameterTypeEnum moved from package ca.uhn.fhir.rest.server to package ca.uhn.fhir.rest.api</li>
					<li>EncodingEnum moved from package ca.uhn.fhir.rest.server to package ca.uhn.fhir.rest.api</li>
					<li>Constants moved from package ca.uhn.fhir.rest.server to package ca.uhn.fhir.rest.api</li>
					<li>IClientInterceptor moved from package ca.uhn.fhir.rest.client to package ca.uhn.fhir.rest.client.api</li>
					<li>ITestingUiClientFactory moved from package ca.uhn.fhir.util to package ca.uhn.fhir.rest.server.util</li>
				</ul>
				]]>
			</action>
			<action type="add">
				Because the Atom-based DSTU1 Bundle class has been removed from the library, users of the
				HAPI FHIR client must now always include a Bundle return type in search calls. For example,
				the following call would have worked previously:
				<![CDATA[
				<pre>
Bundle bundle = client.search().forResource(Patient.class)
	.where(new TokenClientParam("gender").exactly().code("unknown"))
   .prettyPrint()
   .execute();
				</pre>
				]]>
				This now needs an explicit returnBundle statement, as follows:
				<![CDATA[
				<pre>
Bundle bundle = client.search().forResource(Patient.class)
	.where(new TokenClientParam("gender").exactly().code("unknown"))
   .prettyPrint()
   .returnBundle(Bundle.class)
   .execute();
				</pre>
				]]>
			</action>
			<action type="add">
				The version of a few dependencies have been bumped to the
				latest versions (dependent HAPI modules listed in brackets):
				<![CDATA[
					<ul>
						<li>Gson (JSON Parser): 2.8.0 -&gt; 2.8.1</li>
						<li>Commons-lang3 (Everywhere): 3.5 -&gt; 3.6</li>
						<!--<li>Saxon-HE (Validator): 9.5.1-5 -&gt; 9.8.0-3</li>-->
						<li>Apache HttpClient (FHIR Client): 4.5.2 -&gt; 4.5.3</li>
						<li>Apache HttpCore (FHIR Client): 4.4.5 -&gt; 4.4.6</li>
						<li>Phloc Commons (Schematron Validator): 4.4.6 -&gt; 4.4.11</li>
						<li>Hibernate (JPA): 5.2.9 -&gt; 5.2.10</li>
						<li>Hibernate Search (JPA): 5.7.0 -&gt; 5.7.1</li>
						<li>Spring (JPA): 4.3.7 -&gt; 4.3.10</li>
						<li>Spring Data JPA (JPA): 1.10.4 -&gt; 1.11.6</li>
						<li>Guava (JPA): 22.0 -&gt; 23.0</li>
						<li>Thymeleaf (Testpage Overlay): 3.0.2 -&gt; 3.0.7</li>
						<li>OkHttp (Android): 3.4.1 -&gt; 3.8.1</li>
					</ul>
				]]>
			</action>
			<action type="add">
				JPA Subscription support has been refactored. A design contributed
				by Jeff Chung for the REST Hook subscription module has been ported
				so that Websocket subscriptions use it too. This design uses an
				interceptor to scan resources as they are processed to test whether
				they should be delivered to subscriptions, instead of using a
				polling design.
				<![CDATA[<br/><br/>]]>
				In addition, this scanning has been reworked to happen in a separate
				thread from the main storage thread, which should improve
				performance and scalability of systems with multiple
				subscriptions. Thanks to Jeff for all of his work on this!
			</action>
			<action type="fix">
				hapi-fhir-client-okhttp project POM had dependencies on both
				hapi-fhir-structures-dstu2 and hapi-fhir-structures-dstu3, which
				meant that any project using ookhttp would import both structures
				JARs. This has been removed.
			</action>
			<action type="add">
				JPA server is now able to handle placeholder IDs (e.g. urn:uuid:00....000)
				being used in Bundle.entry.request.url as a part of the conditional URL
				within transactions.
			</action>
			<action type="fix">
				Schematron validator now applies invariants to resources within a Bundle, not
				just to the outer Bundle resource itself
			</action>
			<action type="fix">
				Server and Client both still included Category header for resource tags even though
				this feature was only present in FHIR DSTU1 and was removed from the specification in
				FHIR DSTU2. The presence of these headers sometimes caused parsed resource instances
				to contain duplicate tags
			</action>
			<action type="fix" issue="667">
				When using the AuthorizationInterceptor with the JPA server, when a client is updating a resource
				from A to B, the user now needs to have write permission for both A and B. This is particularly
				important for cases where (for example) an Observation is being updated from having a subject of
				Patient/A to Patient/B. If the user has write permission for Patient/B's compartment, this would
				previously have been allowed even if the user did not have access to write to Patient/A's compartment.
				Thanks to Eeva Turkka for reporting!
			</action>
			<action type="add">
				IServerOperationInterceptor now has a new method
				<![CDATA[<code>resourceUpdated(RequestDetails, IBaseResource, IBaseResource)</code>]]>
				which replaces the previous
				<![CDATA[<code>resourceUpdated(RequestDetails, IBaseResource)</code>]]>. This allows
				interceptors to be notified of resource updates, but also see what the resource
				looked like before the update. This change was made to support the change above, but
				seems like a useful feature all around.
			</action>
			<action type="fix" issue="604">
				Allow DateParam (used in servers) to handle values with MINUTE precision. Thanks to
				Christian Ohr for the pull request!
			</action>
			<action type="fix">
				Fix HTTP 500 error in JPA server if a numeric search parameter was supplied with no value, e.g.
				<![CDATA[<code>GET /Observation?value-quantity=</code>]]>
			</action>
			<action type="add">
				JPA server transaction processing now honours the Prefer header and includes
				created and updated resource bodies in the response bundle if it is set
				appropriately.
			</action>
			<action type="add">
				Optimize queries in JPA server remove a few redundant select columns when performing
				searches. This provides a slight speed increase in some cases.
			</action>
			<action type="add">
				Add configuration to JPA server DaoConfig that allows a maximum
				number of search results to be specified. Queries will never return
				more than this number, which can be good for avoiding accidental
				performance problems in situations where large queries should not be
				needed
			</action>
			<action type="fix" issue="674">
				Prevent duplicates in $everything query response in JPA server. Thanks to @vlad-ignatov
				for reporting!
			</action>
			<action type="fix">
				Fix issue in calling JPA server transactions programmatically where resources
				are linked by object reference and not by ID where indexes were not correctly
				generated. This should not affect most users.
			</action>
			<action type="fix" issue="678">
				Fix issue in SubscriptionInterceptor that caused interceptor to only
				actually notify listeners of the first 10 subscriptions. Thanks to Jeff Chung
				for the pull request!
			</action>
			<action type="fix" issue="693">
				Fix potential ConcurrentModificationException when adding subscriptions while
				running under heavy load. Thanks to Jeff Chung for the pull request!
			</action>
			<action type="add">
				JPA search now uses hibernate ScrollableResults instead of plain JPA List. This
				should improve performance over large search results.
			</action>
			<action type="add">
				JPA servers with no paging provider configured, or with a paging provider other than
				DatabaseBackedPagingProvider will load all results in a single pass and keep them
				in memory. Using this setup is not a good idea unless you know for sure that you
				will never have very large queries since it means that all results will be loaded into
				memory, but there are valid reasons to need this and it will perform better than
				paging to the database in that case. This fix also resolves a NullPointerException
				when performing an $everything search. Thanks to Kamal Othman for reporting!
			</action>
			<action type="fix">
				Correct an issue in JPA server on Postgres where searches with a long search URL
				were not able to be automatically purged from the database after they were scheduled
				for deletion. Thanks to Ravi Kuchi for reporting!
			</action>
			<action type="add">
				Add an optional and configurable hard limit on the total number of meta items
				(tags, profiles, and security labels) on an individual resource. The default
				is 1000.
			</action>
			<action type="add">
				When executing a search (HTTP GET) as a nested operation in in a transaction or
				batch operation, the search now returns a normal page of results with a link to
				the next page, like any other search would. Previously the search would return
				a small number of results with no paging performed, so this change brings transaction
				and batch processing in line with other types of search.
			</action>
			<action type="add">
				JPA server no longer returns an OperationOutcome resource as the first resource
				in the Bundle for a response to a batch operation. This behaviour was previously
				present, but was not specified in the FHIR specification so it caused confusion and
				was inconsistent with behaviour in other servers.
			</action>
			<action type="fix">
				Fix a regression in HAPI FHIR 2.5 JPA server where executing a search in a
				transaction or batch operation caused an exception. Thanks to Ravi Kuchi for
				reporting!
			</action>
			<action type="fix">
				Correct an issue when processing transactions in JPA server where updates and
				creates to resources with tags caused the tags to be created twice in the
				database. These duplicates were utomatically filtered upon read so this issue
				was not user-visible, but it coule occasionally lead to performance issues
				if a resource containing multiple tags was updated many times via
				transactions.
			</action>
			<action type="fix">
				JPA server should not allow creation of resources that have a reference to
				a resource ID that previously existed but is now deleted. Thanks to Artem
				Sopin for reporting!
			</action>
			<action type="add">
				JpaConformanceProvider now has a configuration setting to enable and
				disable adding resource counts to the server metadata.
			</action>
			<action type="fix">
				Avoid a deadlock in JPA server when the RequestValidatingInterceptor is being
				used and a large number of resources are being created by clients at
				the same time.
			</action>
			<action type="fix">
				Testpage Overlay's transaction method did not work if the response
				Bundle contained any entries that did not contain a resource (which
				is often the case in more recent versions of HAPI). Thanks to Sujay R
				for reporting!
			</action>
			<action type="fix">
				When the server was returning a multi-page search result where the
				client did not explicitly request an encoding via the _format
				parameter, a _format parameter was incorrectly added to the paging
				links in the response Bundle. This would often explicitly request
				XML encoding because of the browser Accept header even though
				this was not what the client wanted.
			</action>
			<action type="add" issue="651">
				Enhancement to ResponseHighlighterInterceptor where links in the resource
				body are now converted to actual clickable hyperlinks. Thanks to Eugene Lubarsky
				for the pull request!
			</action>
			<action type="add">
				BanUnsupportedHttpMethodsInterceptor has been modified so that it now allows
				HTTP PATCH to proceed.
			</action>
			<action type="add" issue="651">
				Enhancement to ResponseHighlighterInterceptor so that it now can be configured
				to display the request headers and response headers, and individual lines
				may be highlighted.
			</action>
			<action type="fix">
				AuthorizationInterceptor did not permit PATCH operations to proceed even
				if the user had write access for the resource being patched.
			</action>
			<action type="fix" issue="682">
				Fix an issue in HapiWorkerContext where structure definitions are
				not able to be retrieved if they are referred to by their
				relative or logical ID. This affects profile tooling such as
				StructureMapUtilities. Thanks to Travis Lukach for reporting and
				providing a test case!
			</action>
			<action type="fix" issue="679">
				Add link to DSTU3 JavaDocs from documentation index. Thanks
				to Vadim Peretokin for the pull request!
			</action>
			<action type="fix" issue="680">
				Fix a typo in the documentation. Thanks to Saren Currie
				for the pull request!
			</action>
			<action type="add" issue="689">
				Add a command line flag to the CLI tool to allow configuration of the
				server search result cache timeout period. Thanks to Eugene Lubarsky
				for the pull request!
			</action>
			<action type="fix" issue="683">
				Correct an issue with the model classes for STU3 where any classes
				containing the @ChildOrder annotation (basically the conformance
				resources) will not correctly set the order if any of the
				elements are a choice type (i.e. named "foo[x]"). Thanks to
				GitHub user @CarthageKing for the pull request!
			</action>
			<action type="fix">
				Fix potential deadlock in stale search deleting task in JPA server, as well
				as potential deadlock when executing transactions containing nested
				searches when operating under extremely heavy load.
			</action>
			<action type="add">
				JPA server transaction operations now put OperationOutcome resources resulting
				from actions in
				<![CDATA[<code>Bundle.entry.response.outcome</code>]]>
				instead of the previous
				<![CDATA[<code>Bundle.entry.resource</code>]]>
			</action>
			<action type="fix" issue="696">
				An issue was corrected where search parameters containing negative numbers
				were sometimes treated as positive numbers when processing the search. Thanks
				to Keith Boone for reporting and suggesting a fix!
			</action>
			<action type="fix" issue="699">
				Fix an unfortunate typo in the custom structures documentation. Thanks to
				Jason Owen for the PR!
			</action>
			<action type="fix" issue="686">
				Correct an issue in the validator (DSTU3/R4) where elements were not always
				correctly validated if the element contained only a profiled extension. Thanks
				to SÃ©bastien RiviÃ¨re for the pull request!
			</action>
			<action type="add" issue="701">
				Testing UI now has a dropdown for modifiers on token search. Thanks
				to GitHub user @dconlan for the pull request!
			</action>
			<action type="add" issue="688">
				When parsing an incomplete ID with the form <![CDATA[<code>http://my.org/Foo</code>]]> into
				IdDt and IdType objects, the Foo portion will now be treated as the resource type.
				Previously my.org was treated as the resource type and Foo was treated as the ID. Thanks
				to GitHub user @CarthageKing for the pull request!
			</action>
			<action type="fix" issue="695">
				Extensions on ID datatypes were not parsed or serialized correctly. Thanks to
				Stephen RiviÃ¨re for the pull request!
			</action>
			<action type="fix" issue="710">
				Fix a bug in REST Hook Subscription interceptors which prevented subscriptions
				from being activated. Thanks to Jeff Chung for the pull request!
			</action>
			<action type="fix" issue="708">
				Fix broken links in usage pattern diagram on website. Thanks to
				Pascal Brandt for the pull request!
			</action>
			<action type="fix" issue="706">
				Fix incorrect FHIR Version Strings that were being outputted and verified in the
				client for some versions of FHIR. Thanks to Clayton Bodendein for the
				pull request!
			</action>
			<action type="add">
				Add a new constructor to SimpleRequestHeaderInterceptor which allows a complete header
				to be passed in (including name and value in one string)
			</action>
			<action type="add">
				REST Hook subscriptions now honour the Subscription.channel.header field
			</action>
			<action type="add">
				DSTU2 validator has been enhanced to do a better job handling
				ValueSets with expansions pointing to other ValueSets
			</action>
			<action type="fix">
				REST HOOK subscriptions now use HTTP PUT if there is a payload type
				specified, regardless of whether the source event was a create or an
				update
			</action>
			<action type="add" issue="712">
				Add appropriate import statements for logging to JPA demo code. Thanks to
				Rob Hausam for the pull request!
			</action>
			<action type="add" issue="700">
				Add some browser performance logging to ResponseHighlightingInterceptor. Thanks
				to Eugene Lubarsky for the pull request, and for convincing James not to
				optimize something that did not need optimizing!
			</action>
			<action type="add">
				A new config property has been added to the JPA seerver DaoConfig called
				"setAutoCreatePlaceholderReferenceTargets".
				This property causes references to unknown resources in created/updated resources to have a placeholder
				target resource automatically created.
			</action>
			<action type="add">
				The server LoggingInterceptor has had a variable called
				<![CDATA[<code>processingTimeMillis</code>]]> which logs the number
				of milliseconds the server took to process a given request since
				HAPI FHIR 2.5, but this was not documented. This variable has now been
				documented as a part of the available features.
			</action>
			<action type="add">
				A new experimental feature has been added to the JPA server which allows
				you to define certain search parameter combinations as being resource keys,
				so that a database constraint will prevent more than one resource from
				having a matching pair
			</action>
			<action type="add">
				When using the client LoggingInterceptor in non-verbose mode, the
				log line showing the server's response HTTP status will now also include
				the returned
				<![CDATA[<code>Location</code>]]> header value as well
			</action>
			<action type="add">
				A new flag has been add to the CLI upload-definitions command
				"-e" which allows skipping particular resources
			</action>
			<action type="add">
				An issue in JPA server has been corrected where if a CodeSystem
				resource was deleted, it was not possible to create a new resource
				with the same URI as the previous one
			</action>
			<action type="fix">
				When uploading a Bundle resource to the server (as a collection or
				document, not as a transaction) the ID was incorrectly stripped from
				resources being saved within the Bundle. This has been corrected.
			</action>
			<action type="add">
				Subscriptions in JPA server now support "email" delivery type through the
				use of a new interceptor which handles that type
			</action>
			<action type="add">
				JPA server can now be configured to not support
				<![CDATA[<code>:missing</code>]]> modifiers, which
				increases write performance since fewer indexes are written
			</action>
			<action type="add">
				A new JPA configuration option has been added to the DaoConfig which allows
				support for the <![CDATA[<code>:missing</code>]]> search parameter modifier
				to be enabled or disabled, and sets the default to DISABLED.
				<![CDATA[<br/><br/>]]>
				Support for this parameter causes many more index rows to be inserted in the database,
				which has a significant impact on write performance. A future HAPI update may allow these
				rows to be written asynchronously in order to improve this.
			</action>
		</release>
		<release version="2.5" date="2017-06-08">
			<action type="fix">
				<![CDATA[
				This release includes significant performance enhancements for the
				JPA server. Most importantly, the way that searches are performed
				has been re-written to allow the server to perform better when
				the database has a large number of results in it. The following
				enhancements have been made:
				<br/><br/>
				<ul>
					<li>
						Searches with multiple search parameters of different 
						datatypes (e.g. find patients by name and date of birth) 
						were previously joined in Java code, now the join is 
						performed by the database which is faster
					</li>
					<li>
						Searches which returned lots of results previously has all 
						results streamed into memory before anything was returned to 
						the client. This is particularly slow if you do a search for
						(say) "get me all patients" since potentially thousands or 
						even millions of patients' IDs were loaded into memory 
						before anything gets returned to the client. HAPI FHIR 
						now has a multithreaded search coordinator which returns 
						results to the client as soon as they are available
					</li>
					<li>
						Search results will be cached and reused (so that if a client
						does two searches for "get me all patients matching FOO"
						with the same FOO in short succession, we won't query the DB
						again but will instead reuse the cached results). Note that
						this can improve performance, but does mean that searches can
						return slightly out of date results. Essentially what this means
						is that the latest version of individual resources will always
						be returned despite this cacheing, but newly created resources
						that should match may not be returned until the cache
						expires. By default this cache has been set to one minute, 
						which should be acceptable for most real-world usage, but
						this can be changed or disabled entirely.
					</li>
					<li>
						Updates which do not actually change the contents of the resource
						can optionally be prevented from creating a new version
						of the resource in the database
					</li>
				</ul>
				<br/><br/>
				Existing users should delete the 
				<code>HFJ_SEARCH</code>, 
				<code>HFJ_SEARCH_INCLUDE</code>,
				and 
				<code>HFJ_SEARCH_RESULT</code>
				tables from your database before upgrading, as the structure of these tables
				has changed and old search results can not be reused.
				]]>
			</action>
			<action type="fix" issue="590">
				AuthorizationInterceptor did not correctly handle paging requests
				(e.g. requests for the second page of results for a search operation).
				Thanks to Eeva Turkka for reporting!
			</action>
			<action type="add">
				Add configuration property to DSTU3 FhirInstanceValidator to
				allow client code to change unknown extension handling behaviour.
			</action>
			<action type="fix" issue="630">
				Fix concurrency issues in FhirContext that were causing issues when
				starting a context up on Android. Thanks to GitHub issue @Jaypeg85 for
				the pull request!
			</action>
			<action type="fix">
				Fix an issue in the JPA server if a resource has been previously
				saved containing vocabulary that is no longer valid. This only really
				happened if you were using a non-final version of FHIR (e.g. using DSTU3
				before it was finalized) but if you were in this situation, upgrading HAPI
				could cause you to have old codes that no longer exist in your database. This
				fix prevents these from blocking you from accesing those resources.
			</action>
			<action type="add">
				CLI now defaults to DSTU3 mode if no FHIR version is specified
			</action>
			<action type="add">
				Server and annotation-client @History annotation now allows DSTU3+ resource
				types in the type= property
			</action>
			<action type="fix" issue="563">
				JSON Parser gave a very unhelpful error message (Unknown attribute 'value' found during parse)
				when a scalar value was found in a spot where an object is expected. This has been corrected to
				include much more information. Thanks to GitHub user @jasminas for reporting!
			</action>
			<action type="add">
				DaoConfig#setInterceptors() has been un-deprecated. It was previously deprecated as
				we thought it was not useful, but uses have been identified so it turns out this method
				will live after all. Interceptors registered to this method will now be treated
				appropriately if they implement IServerOperationInterceptor too.
			</action>
			<action type="fix">
				JPA server did not correctly support searching on a custom search parameter whose
				path pointed to an extension, where the client used a chained value.
			</action>
			<action type="fix">
				Fix issue where the JSON parser sometimes did not encode DSTU3 extensions on the root of a
				resource which have a value of type reference.
			</action>
			<action type="add">
				Server now respects the If-Modified-Since header and will return an HTTP 304 if appropriate
				for read operations.
			</action>
			<action type="fix">
				JPA server did not correctly process :missing qualifier on date parameters
			</action>
			<action type="fix" issue="633">
				AppacheHttpClient did not always respect the charset in the response
				Content-Type header. Thanks to Gijsbert van den Brink for the pull request!
			</action>
			<action type="fix" issue="636">
				Fix XhtmlParser to correctly handle hexadecimal escaped literals. Thanks to
				Gijsbert van den Brink for the Pull Request!
			</action>
			<action type="add">
				JPA server now has configurable properties that allow referential integrity
				to be disabled for both writes and deletes. This is useful in some cases
				where data integrity is not wanted or not possible. It can also be useful
				if you want to delete large amounts of interconnected data quickly.
				<![CDATA[<br/><br/>]]>
				A corresponding flag has been added to the CLI tool as well.
			</action>
			<action type="fix">
				JPA server did not correctly support searching on a custom search parameter whose
				path pointed to an extension, where the client used a chained value.
			</action>
			<action type="fix">
				Fix dependency on commons-codec 1.4 in hapi-fhir-structures-dstu3, which was
				preventing this library from being used on Android because Android includes
				an older version of commons-codec.
			</action>
			<action type="fix">
				JPA server failed to index search parameters on paths containing a decimal
				data type
			</action>
			<action type="fix">
				Validator incorrectly rejected references where only an identifier was populated
			</action>
			<action type="fix" issue="649">
				Make error handler in the client more tolerant of errors where no response has
				been received by the client when the error happens. Thanks to GitHub
				user maclema for the pull request!
			</action>
			<action type="add">
				Add a check in JPA server that prevents completely blank tags, profiles, and security labels
				from being saved to the database. These were filtered out anyhow when the
				result was returned back to the client but they were persisted which
				just wasted space.
			</action>
			<action type="fix" issue="664">
				Loading the build-in profile structures (StructureDefinition, ValueSet, etc) is now done in
				a synchronized block in order to prevent multiple loads happening if the server processes
				multiple validations in parallel threads right after startup. Previously a heavy load could
				cause the server to run out of memory and lock up. Thanks to Karl M Davis
				for analysis and help fixing this!
			</action>
			<action type="fix" issue="652">
				Fix bad ValueSet URL in DeviceRequest profile definition for STU3 which
				was preventing the CLI from uploading definitions correctly. Thanks to
				Joel Schneider for the Pull Request!
			</action>
			<action type="add" issue="656">
				Improve handling in JPA server when doing code:above and code:below
				searches to use a disjunction of AND and IN in order to avoid failures
				under certain conditions. Thanks to Michael Lawley for the pul request!
			</action>
			<action type="fix" issue="660">
				Fix an error where the JPA server sometimes failed occasional requests
				with a weird NullPointerException when running under very large concurrent
				loads. Thanks to Karl M. Davis for reporting, investigating, and ultimately
				finding a solution!
			</action>
		</release>
		<release version="2.4" date="2017-04-19">
			<action type="add">
				This release brings the DSTU3 structures up to FHIR R3 (FHIR 3.0.1) definitions. Note that
				there are very few changes between the DSTU3 structures in HAPI FHIR 2.3 and
				the ones in HAPI FHIR 2.4 since the basis for the DSTU3 structures in HAPI FHIR
				2.3 was the R3 QA FHIR version (1.9.0) but this is the first release of
				HAPI FHIR to support the final/complete R3 release.
			</action>
			<action type="add">
				Bump the version of a few dependencies to the
				latest versions (dependent HAPI modules listed in brackets):
				<![CDATA[
					<ul>
						<li>Hibernate (JPA): 5.2.7 -&gt; 5.2.9</li>
						<li>Hibernate Search (JPA): 5.5.7.CR1 -&gt; 5.2.7.Final</li>
						<li>Hibernate Validator (JPA): 5.3.4 -&gt; 5.4.1</li>
						<li>Spring (JPA): 4.3.6 -&gt; 4.3.7</li>
						<li>Gson (Core): 2.7 -&gt; 2.8.0</li>
						<li>Guava (JPA): 19.0 -&gt; 21.0</li>
						<li>SLF4j (Core): 1.7.21 -&gt; 1.7.25</li>
						<li>Logback (Core): 1.1.7 -&gt; 1.2.2</li>
					</ul>
				]]>
			</action>
			<action type="add" issue="602">
				hapi-fhir-jpaserver-example now includes the
				<![CDATA[<code>Prefer</code>]]> header in the list of
				CORS headers. Thanks to GitHub user @elnin0815 for
				the pull request!
			</action>
			<action type="add">
				AuthorizationInterceptor can now allow make read or write
				authorization decisions on a resource by instance ID
			</action>
			<action type="fix" issue="208">
				Remove SupportingDocumentation resource from DSTU2 structures. This isn't
				actually a resource in FHIR DSTU2 and its inclusion causes errors on clients
				that don't understand what it is. Thanks to Travis Cummings and Michele Mottini for pointing this out.
			</action>
			<action type="fix" issue="607">
				Web testing UI displayed an error when a transaction was pasted into the UI
				for a DSTU2 server. Thanks to Suresh Kumar for reporting!
			</action>
			<action type="add">
				DaoConfig#setAllowInlineMatchUrlReferences() now defaults to
				<![CDATA[<code>true</code>]]> since inline conditional references
				are now a part of the FHIR specification. Thanks to Jan DÄdek for
				pointing this out!
			</action>
			<action type="add" issue="609">
				hapi-fhir-jpaserver-base now exposes a
				<![CDATA[<code>FhirInstanceValidator</code> bean named <code>"myInstanceValidatorDstu2"</code>]]>
				for DSTU2. A similar bean for DSTU3 was previously implemented.
			</action>
			<action type="add" issue="453">
				hapi-fhir-jpaserver-example project now defaults to STU3 mode instead of
				the previous DSTU2. Thanks to Joel Schneider for the pull request!
			</action>
			<action type="add" issue="534">
				JPA server now has a setting on the DaoConfig to force it to treat
				certain reference URLs or reference URL patterns as logical URLs instead
				of literal ones, meaning that the server will not try to resolve these
				URLs. Thanks to Eeva Turkka for the suggestion!
			</action>
			<action type="add">
				Add a utility method to JPA server:
				<![CDATA[<code>IFhirResourceDao#removeTag(IIdType, TagTypeEnum, String, String)</code>]]>. This allows
				client code to remove tags
				from a resource without having a servlet request object in context.
			</action>
			<action type="fix">
				JPA server was unable to process custom search parameters where
				the path pointed to an extension containing a reference. Thanks
				to Ravi Kuchi for reporting!
			</action>
			<action type="fix" issue="623">
				Servers in DSTU2.1 mode were incorrectly using the legacy mimetypes instead
				of the new STU3 ones. Thanks to Michael Lawley for the pull request!
			</action>
			<action type="add" issue="624">
				Add an option to ParserOptions that specifies that when parsing a bundle, the
				ID found in the Bundle.entry.fullUrl should not override the ID found
				in the Resource.id field. Technically these fields must always supply the
				same ID in order for a server to be considered conformant, but this option allows
				you to deal with servers which are behaving badly. Thanks to
				GitHub user CarthageKing for the pul request!
			</action>
			<action type="fix" issue="617">
				Remove unneccesary whitespace in the text areas on the testing
				web UI. Thanks to GitHub user @elnin0815 for the pull request!
			</action>
			<action type="add" issue="613">
				In JAX-RS server it is now possible to change the server exception handler
				at runtime without a server restart.
				Thanks to Sebastien Riviere for the
				pull request!
			</action>
			<action type="fix" issue="610">
				Fix a potential race condition when the FhirContext is being accessed by many threads
				at the same time right as it is initializing. Thanks to Ben Spencer for the
				pull request!
			</action>
		</release>
		<release version="2.3" date="2017-03-18">
			<action type="add">
				Bump the version of a few dependencies to the
				latest versions (dependent HAPI modules listed in brackets):
				<![CDATA[
					<ul>
						<li>Hibernate (JPA): 5.1.0 -&gt; 5.2.7</li>
						<li>Hibernate Search (JPA): 5.5.4 -&gtp; 5.7.0.CR1</li>
						<li>Hibernate Validator (JPA): 5.2.4 -&gtp; 5.3.4</li>
						<li>Spring (JPA): 4.3.1 -&gt; 4.3.6</li>
					</ul>
				]]>
			</action>
			<action type="add">
				The JPA server now supports custom search parameters in DSTU3
				mode. This allows users to create search parameters which contain
				custom paths, or even override and disable existing search
				parameters.
			</action>
			<action type="fix">
				CLI example uploader couldn't find STU3 examples after CI server
				was moved to build.fhir.org
			</action>
			<action type="fix">
				Fix issue in JPA subscription module that prevented purging stale
				subscriptions when many were present on Postgres
			</action>
			<action type="fix" issue="532">
				Server interceptor methods were being called twice unnecessarily
				by the JPA server, and the DaoConfig interceptor registration
				framework was not actually useful. Thanks to GitHub user
				@mattiuusitalo for reporting!
			</action>
			<action type="fix" issue="503">
				AuthorizationInterceptor on JPA server did not correctly
				apply rules on deleting resources in a specific compartment
				because the resource metadata was stripped by the JPA server
				before the interceptor could see it. Thanks to
				Eeva Turkka for reporting!
			</action>
			<action type="fix" issue="519">
				JPA server exported CapabilityStatement includes
				double entries for the _id parameter and uses the
				wrong type (string instead of token). Thanks to
				Robert Lichtenberger for reporting!
			</action>
			<action type="add" issue="504">
				Custom resource types which extend Binary must not
				have declared extensions since this is invalid in
				FHIR (and HAPI would just ignore them anyhow). Thanks
				to Thomas S Berg for reporting!
			</action>
			<action type="add">
				Standard HAPI zip/tar distributions did not include the project
				sources and JavaDoc JARs. Thanks to Keith Boone for pointing
				this out!
			</action>
			<action type="fix">
				Server AuthorizationInterceptor always rejects history operation
				at the type level even if rules should allow it.
			</action>
			<action type="fix">
				JPA server terminology service was not correctly validating or expanding codes
				in SNOMED CT or LOINC code systems. Thanks to David Hay for reporting!
			</action>
			<action type="fix" issue="539">
				Attempting to search for an invalid resource type (e.g. GET base/FooResource) should
				return an HTTP 404 and not a 400, per the HTTP spec. Thanks to
				GitHub user @CarthageKing for the pull request!
			</action>
			<action type="fix" issue="544">
				When parsing a Bundle containing placeholder fullUrls and references
				(e.g. "urn:uuid:0000-0000") the resource reference targets did not get
				populated with the given resources. Note that as a part of this
				change, <![CDATA[<code>IdType</code> and <code>IdDt</code>]]> have been modified
				so that when parsing a placeholder ID, the complete placeholder including the
				"urn:uuid:" or "urn:oid:" prefix will be placed into the ID part. Previously,
				the prefix was treated as the base URL, which led to strange behaviour
				like the placeholder being treated as a real IDs. Thanks to GitHub
				user @jodue for reporting!
			</action>
			<action type="add">
				Declared extensions with multiple type() options listed in the @Child
				annotation caused a crash on startup. Now this is supported.
			</action>
			<action type="add">
				STU3 XHTML parser for narrative choked if the narrative contained
				an <![CDATA[<code>&amp;rsquot;</code>]]> entity string.
			</action>
			<action type="fix" issue="538">
				When parsing a quantity parameter on the server with a
				value and units but no system (e.g.
				<![CDATA[<code>GET [base]/Observation?value=5.4||mg</code>]]>)
				the unit was incorrectly treated as the system. Thanks to
				@CarthageKing for the pull request!
			</action>
			<action type="533">
				Correct a typo in the JPA ValueSet ResourceProvider which prevented
				successful operation under Spring 4.3. Thanks to
				Robbert van Waveren for the pull request!
			</action>
			<action type="remove">
				Deprecate the method
				<![CDATA[<code>ICompositeElement#getAllPopulatedChildElementsOfType(Class)</code>]]>
				as it is no longer used by HAPI and is just an annoying step
				in creating custom structures. Thanks to Allan Bro Hansen
				for pointing this out.
			</action>
			<action type="fix" issue="547">
				CapturingInterceptor did not buffer the response meaning
				that in many circumstances it did not actually capture
				the response. Thanks to Jenny Syed of Cerner for
				the pull request and contribution!
			</action>
			<action type="fix" issue="548">
				Clean up dependencies and remove Eclipse project files from git. Thanks to
				@sekaijin for the pull request!
			</action>
			<action type="fix">
				When performing a conditional create in a transaction in JPA server,
				if a resource already existed matching the conditional expression, the
				server did not change the version of the resource but did update the body
				with the passed in body. Thanks to Artem Sopin for reporting and providing a test
				case for this!
			</action>
			<action type="fix">
				Client revincludes did not include the :recurse modifier. Thanks to
				Jenny Meinsma for pointing this out on Zulip!
			</action>
			<action type="add">
				JPA server did not return an OperationOutcome in the response for
				a normal delete operation.
			</action>
			<action type="fix">
				Fix an issue in JPA server where _history results were kept in memory instead
				of being spooled to the database as they should be. Note that as a part of this fix
				a new method was added to
				<![CDATA[<code>IBundleProvider</code> called <code>getUuid()</code>]]>. This
				method may return <![CDATA[<code>null</code>]]> in any current cases.
			</action>
			<action type="fix">
				Expanding a ValueSet in JPA server did not correctly apply
				<![CDATA[<code>?filter=</code>]]> parameter when the ValueSet
				being expanded had codes included explicitly (i.e. not by
				is-a relationship). Thanks to David Hay for reporting!
			</action>
			<action type="fix">
				JPA validator incorrectly returned an HTTP 400 instead of an HTTP 422 when
				the resource ID was not present and required, or vice versa. Thanks to
				Brian Postlethwaite for reporting!
			</action>
			<action type="fix">
				When using an annotation based client, a ClassCastException would
				occur under certain circumstances when the response contained
				contained resources
			</action>
			<action type="fix">
				JPA server interceptor methods for create/update/delete provided
				the wrong version ID to the interceptors
			</action>
			<action type="add">
				A post-processing hook for subclasses of BaseValidatingInterceptor is now available.
			</action>
			<action type="add" issue="585">
				AuthorizationInterceptor can now authorize (allow/deny) extended operations
				on instances and types by wildcard (on any type, or on any instance)
			</action>
			<action type="add" issue="595">
				When RequestValidatingInterceptor is used, the validation results
				are now populated into the OperationOutcome produced by
				create and update operations
			</action>
			<action type="add" issue="542">
				Add support for the $process-message operation to fluent client.
				Thanks to Hugo Soares for the pull request!
			</action>
			<action type="add" issue="543">
				Parser can now be configured when encoding to use a specific
				base URL for extensions. Thanks to Sebastien Riviere for the
				pull request!
			</action>
			<action type="fix" issue="568">
				Correct the resource paths for the DSTU2.1 validation resources,
				allowing the validator to correctly work against those structures.
				Thanks to Michael Lawley for the pull request!
			</action>
			<action type="fix" issue="551">
				XML Parser failed to parse large field values (greater than 512 Kb)
				on certain platforms where the StAX parser was overridden. Thanks to
				GitHub user @Jodue for the pull request!
			</action>
			<action type="add" issue="575">
				Remove an unneccesary database flush when saving large code systems to
				the JPA database, improving performance of this operation. Thanks to
				Joel Schneider for the pull request and analysis!
			</action>
			<action type="add">
				A new post-processing hook for subclasses of BaseValidatingInterceptor is now
				available. The hook exposes the request details on validation failure prior to throwing an
				UnprocessableEntityException.
			</action>
		</release>
		<release version="2.2" date="2016-12-20">
			<action type="add">
				Bump the version of a few dependencies to the
				latest versions (dependent HAPI modules listed in brackets):
				<![CDATA[
					<ul>
						<!--<li>spring (JPA): 4.3.1 -&gt; 4.3.4</li>-->
						<li>Derby (CLI): 10.12.1.1 -&gt; 10.13.1.1</li>
						<li>Jetty (CLI): 9.3.10.v20160621 -&gt; 9.3.14.v20161028</li>
						<li>JAnsi (CLI): 1.13 -&gt; 1.14</li>
						<li>Phloc Commons (SCH Validator): 4.4.5 -&gt; 4.4.6</li>
					</ul>
				]]>
			</action>
			<action type="fix">
				Fix issue in AuthorizationIntetceptor where
				transactions are blocked even when they
				should not be
			</action>
			<action type="fix">
				Fix regression in HAPI FHIR 2.1 JPA
				server where some search parameters on
				metadata resources did not appear
				(e.g. "StructureDefinition.url"). Thanks
				to David Hay for reporting!
			</action>
			<action type="add">
				Add ability to JPA server for disabling stale search
				expiry. This is useful if you are deploying the server
				to a cluster.
			</action>
			<action type="fix" issue="495">
				RestfulServer with no explicitly set FhirContext
				fails to detect the presents of DSTU3 structures. Thanks
				to GitHub user @vijayt27 for reporting!
			</action>
			<action type="add">
				As the
				<![CDATA[<a href="https://github.com/eBay/cors-filter">eBay CORS interceptor</a>]]>
				project
				has gone dormant, we have introduced a new
				HAPI server interceptor which can be used to implement CORS support
				instead of using the previously recommended Servlet Filter. All server
				examples as well as the CLI have been switched to use this new interceptor.
				See the
				<![CDATA[<a href="./doc_cors.html">CORS Documentation</a>]]>
				for more information.
			</action>
			<action type="fix" issue="480">
				Make the parser configurable so that when
				parsing an invalid empty value (e.g.
				<![CDATA[<code>{"status":""}</code>]]>) the
				parser will either throw a meaningful exception
				or log a warning depending on the configured
				error handler.
			</action>
			<action type="fix" issue="276">
				Fix issue when serializing resources that have
				contained resources which are referred to
				from multiple places. Sometimes when serializing
				these resources the contained resource section
				would contain duplicates. Thanks to Hugo Soares
				and Stefan Evinance for reporting and providing
				a test case!
			</action>
			<action type="add" issue="518">
				Allow client to gracefully handle running in DSTU3 mode
				but with a structures JAR that does not contain a
				CapabilityStatement resource. Thanks to Michael Lawley
				for the pull request!
			</action>
			<action type="fix">
				Fix a crash in JPA server when searching using an _include if _include targets are
				external references (and therefore can't be loaded
				by the server). Thanks to Hannes Ulrich for reporting!
			</action>
			<action type="fix">
				HAPI FHIR CLI failed to delete a file when uploading
				example resources while running under Windows.
			</action>
			<action type="fix" issue="521">
				Server should reject update if the resource body
				does not contain an ID, or the ID does not match
				the request URL. Thanks to Jim Steel for reporting!
			</action>
			<action type="fix" issue="500">
				Web Testing UI's next and previous buttons for paging
				through paged results did not work after the migration
				to using Thymeleaf 3. Thanks to GitHub user @gsureshkumar
				for reporting!
			</action>
			<action type="add" issue="525">
				When parsing invalid enum values in STU3,
				report errors through the parserErrorHandler,
				not by throwing an exception. Thanks to
				Michael Lawley for the pull request!
			</action>
			<action type="add" issue="516">
				When parsing DSTU3 resources with enumerated
				types that contain invalid values, the parser will now
				invoke the parserErrorHandler. For example, when parsing
				<![CDATA[
				<code>{"resourceType":"Patient", "gender":"foo"}</code>
				]]>
				the previous behaviour was to throw an InvalidArgumentException.
				Now, the parserErrorHandler is invoked. In addition, thw
				LenientErrorHandler has been modified so that this one case
				will result in a DataFormatException. This has the effect
				that servers which receive an invalid enum velue will return
				an HTTP 400 instead of an HTTP 500. Thanks to Jim
				Steel for reporting!
			</action>
			<action type="add" issue="520">
				DSTU3 context now pulls the FHIR version from the actual
				model classes. Thanks to Michael Lawley for the pull request!
			</action>
			<action type="add">
				Enhancements to the tinder-plugin's generic template features
				of the <![CDATA[<i>generate-multi-files</i> and <i>generate-single-file</i>
				Maven goals as well as the Ant <i>hapi-tinder</i> task.
				<ul>
					<li>Provides the full Tinder data model by adding composites, valuesets, and profiles to resourcesw.</li>
					<li>Supports generating files for resources, composites, valuesets, and profiles</li>
					<li>Supports Velocimacro files outside the tinder-plugin JAR</li>
					<li>Provides filename prefix as well as suffix properties</li>
					<li>Can specify any of the Velocity configuration parameters such as
					<i>macro.provide.scope.control</i> which allows safe macro recursion</li>
					<li>Templates can now drill down into the referenced children for a ResourceBlockCopy</li>
					<li>Normalization of properties across all three generic tasks</li>
				</ul>
			    ]]>
			</action>
			<action type="fix" issue="523">
				Fix ordering of validator property handling when an element
				has a name that is similar to a shorter name[x] style name.
				Thanks to CarthageKing for the pull request!
			</action>
			<action type="add" issue="510">
				Add a docker configuration to the hapi-fhir-jpaservr-example
				module. Thanks to Gijsbert van den Brink for the pull request!
			</action>
			<action type="add" issue="507">
				Add utility constructors to MoneyDt. Thanks to James Ren for the
				contribution!
			</action>
			<action type="fix" issue="528">
				AuthorizationInterceptor was failing to allow read requests to pass
				when a rule authorized those resources by compartment. Thanks to
				GitHub user @mattiuusitalo for reporting and supplying
				a test case!
			</action>
			<action type="fix">
				Correct a typo in client
				<![CDATA[<code>IHttpRequest</code>]]> class: "bufferEntitity" should be "bufferEntity".
			</action>
			<action type="add">
				ErrorHandler is now called (resulting in a warning by default, but can also be an exception) when arsing
				JSON if
				the resource ID is not a JSON string, or an object is found where an array is expected (e.g. repeating
				field). Thanks
				to Jenni Syed of Cerner for providing a test case!
			</action>
			<action type="fix">
				Fix Web Testing UI to be able to handle STU3 servers which
				return CapabilityStatement instead of the previously used
				"Conformance" resource
			</action>
			<action type="fix">
				CLI example uploader couldn't find STU3 examples after CI server
				was moved to build.fhir.org
			</action>
			<action type="fix">
				Fix issue in JPA subscription module that prevented purging stale
				subscriptions when many were present on Postgres
			</action>
			<action type="fix" issue="532">
				Server interceptor methods were being called twice unnecessarily
				by the JPA server, and the DaoConfig interceptor registration
				framework was not actually useful. Thanks to GitHub user
				@mattiuusitalo for reporting!
			</action>
			<action type="fix" issue="503">
				AuthorizationInterceptor on JPA server did not correctly
				apply rules on deleting resources in a specific compartment
				because the resource metadata was stripped by the JPA server
				before the interceptor could see it. Thanks to
				Eeva Turkka for reporting!
			</action>
			<action type="fix" issue="519">
				JPA server exported CapabilityStatement includes
				double entries for the _id parameter and uses the
				wrong type (string instead of token). Thanks to
				Robert Lichtenberger for reporting!
			</action>
			<action type="add" issue="504">
				Custom resource types which extend Binary must not
				have declared extensions since this is invalid in
				FHIR (and HAPI would just ignore them anyhow). Thanks
				to Thomas S Berg for reporting!
			</action>
			<action type="add">
				Standard HAPI zip/tar distributions did not include the project
				sources and JavaDoc JARs. Thanks to Keith Boone for pointing
				this out!
			</action>
			<action type="fix">
				Server AuthorizationInterceptor always rejects history operation
				at the type level even if rules should allow it.
			</action>
			<action type="fix">
				JPA server terminology service was not correctly validating or expanding codes
				in SNOMED CT or LOINC code systems. Thanks to David Hay for reporting!
			</action>
			<action type="fix" issue="539">
				Attempting to search for an invalid resource type (e.g. GET base/FooResource) should
				return an HTTP 404 and not a 400, per the HTTP spec. Thanks to
				GitHub user @CarthageKing for the pull request!
			</action>
			<action type="fix" issue="544">
				When parsing a Bundle containing placeholder fullUrls and references
				(e.g. "urn:uuid:0000-0000") the resource reference targets did not get
				populated with the given resources. Note that as a part of this
				change, <![CDATA[<code>IdType</code> and <code>IdDt</code>]]> have been modified
				so that when parsing a placeholder ID, the complete placeholder including the
				"urn:uuid:" or "urn:oid:" prefix will be placed into the ID part. Previously,
				the prefix was treated as the base URL, which led to strange behaviour
				like the placeholder being treated as a real IDs. Thanks to GitHub
				user @jodue for reporting!
			</action>
			<action type="add">
				Declared extensions with multiple type() options listed in the @Child
				annotation caused a crash on startup. Now this is supported.
			</action>
			<action type="add">
				STU3 XHTML parser for narrative choked if the narrative contained
				an <![CDATA[<code>&amp;rsquot;</code>]]> entity string.
			</action>
			<action type="fix" issue="538">
				When parsing a quantity parameter on the server with a
				value and units but no system (e.g.
				<![CDATA[<code>GET [base]/Observation?value=5.4||mg</code>]]>)
				the unit was incorrectly treated as the system. Thanks to
				@CarthageKing for the pull request!
			</action>
			<action type="533">
				Correct a typo in the JPA ValueSet ResourceProvider which prevented
				successful operation under Spring 4.3. Thanks to
				Robbert van Waveren for the pull request!
			</action>
			<action type="remove">
				Deprecate the method
				<![CDATA[<code>ICompositeElement#getAllPopulatedChildElementsOfType(Class)</code>]]>
				as it is no longer used by HAPI and is just an annoying step
				in creating custom structures. Thanks to Allan Bro Hansen
				for pointing this out.
			</action>
			<action type="fix" issue="547">
				CapturingInterceptor did not buffer the response meaning
				that in many circumstances it did not actually capture
				the response. Thanks to Jenny Syed of Cerner for
				the pull request and contribution!
			</action>
		</release>
		<release version="2.1" date="2016-11-11">
			<action type="add">
				STU3 structure definitions have been updated to the
				STU3 latest definitions (1.7.0 - SVN 10129). In
				particular, this version supports the new CapabilityStatement
				resource which replaces the previous Conformance
				resource (in order to reduce upgrade pain, both resource
				types are included in this version of HAPI)
			</action>
			<action type="add">
				Bump the version of a few dependencies to the
				latest versions (dependent HAPI modules listed in brackets):
				<![CDATA[
					<ul>
						<li>spring-data-orm (JPA): 1.10.2 -&gt; 1.10.4</li>
					</ul>
				]]>
			</action>
			<action type="fix">
				Fix a fairly significant issue in JPA Server when using the
				<![CDATA[<code>DatabaseBackedPagingProvider</code>]]>: When paging over the results
				of a search / $everything operation, under certain circumstances resources may be missing from the last page
				of results
				that is returned. Thanks to David Hay for reporting!
			</action>
			<action type="add">
				Client, Server, and JPA server now support experimental support
				for
				<![CDATA[HTTP PATCH]]>
				using the XML Patch and JSON Patch syntax as explored during the
				September 2016 Baltimore Connectathon. See
				<![CDATA[<a href="http://wiki.hl7.org/index.php?title=201609_PATCH_Connectathon_Track_Proposal">this wiki page</a>]]>
				for a description of the syntax.
				<![CDATA[<br/>]]>
				Thanks to Pater Girard for all of his help during the connectathon
				in implementing this feature!
			</action>
			<action type="add">
				Android library now uses OkHttp client by default instead
				of Apache HttpClient. This should lead to much simpler
				support for Android in the future.
			</action>
			<action type="add">
				Both client and server now use the new STU3 mime types by default
				if running in STU3 mode (in other words, using an STU3
				FhirContext).
			</action>
			<action type="fix">
				In server, when returning a list of resources, the server sometimes failed to add
				<![CDATA[<code>_include</code>]]> resources to the response bundle if they were
				referred to by a contained resource. Thanks to Neal Acharya for reporting!
			</action>
			<action type="fix">
				Fix regression in web testing UI where "prev" and "next" buttons don't work
				when showing a result bundle
			</action>
			<action type="fix">
				JPA server should not attempt to resolve built-in FHIR StructureDefinitions from the
				database (this causes a significant performance hit when validating)
			</action>
			<action type="fix">
				BanUnsupportedHttpMethodsInterceptor was erroring out when a client
				attempts HTTP HEAD requests
			</action>
			<action type="fix">
				Conditional URLs in JPA server (e.g. for delete or update) did not support the
				<![CDATA[<code>_has</code>]]> parameter
			</action>
			<action type="add" issue="440">
				Remove Maven dependency on Saxon library, as it is not actually used. Thanks
				to Lem Edmondson for the suggestion!
			</action>
			<action type="fix" issue="444">
				Times before 1970 with fractional milliseconds were parsed incorrectly. Thanks
				to GitHub user @CarthageKing for reporting!
			</action>
			<action type="fix" issue="448">
				Prevent crash in parser when parsing resource
				with multiple profile declarations when
				default type for profile is used. Thanks to
				Filip Domazet for the pull request!
			</action>
			<action type="fix" issue="445">
				STU3 servers were adding the old MimeType
				strings to the
				<![CDATA[<code>Conformance.format</code>]]>
				part of the generated server conformance
				statement
			</action>
			<action type="fix" issue="446">
				When performing an update using the client on a resource that
				contains other resources (e.g. Bundle update), all child resources in the
				parent bundle were incorrectly given the ID of the parent. Thanks
				to Filip Domazet for reporting!
			</action>
			<action type="add">
				STU clients now use an Accept header which
				indicates support for both the old MimeTypes
				(e.g. <![CDATA[<code>application/xml+fhir</code>]]>)
				and the new MimeTypes
				(e.g. <![CDATA[<code>application/fhir+xml</code>]]>)
			</action>
			<action type="fix">
				JPA server now sends correct
				<![CDATA[<code>HTTP 409 Version Conflict</code>]]>
				when a
				DELETE fails because of constraint issues, instead of
				<![CDATA[<code>HTTP 400 Invalid Request</code>]]>
			</action>
			<action type="fix">
				Server history operation did not populate the Bundle.entry.request.url
				field, which is required in order for the bundle to pass validation.
				Thanks to Richard Ettema for spotting this!
			</action>
			<action type="add">
				Add a new method to the server interceptor framework which will be
				called after all other processing is complete (useful for performance
				tracking). The server LoggingInterceptor has been switched to using this
				method which means that log lines will be created when processing is finished,
				instead of when it started.
			</action>
			<action type="fix">
				STU3 clients were not sending the new mimetype values in the
				<![CDATA[<code>Content-Type</code>]]> header. Thanks to
				Claude Nanjo for pointing this out!
			</action>
			<action type="fix">
				JAX-RS server was not able to handle the new mime types defined
				in STU3
			</action>
			<action type="fix">
				JPA server did not handle custom types when being called
				programatically (I.e. not through HTTP interface). Thanks to
				Anthony Mei for pointing this out!
			</action>
			<action type="fix">
				CLI was not correctly able to upload DSTU2 examples to any server
			</action>
			<action type="fix">
				STU3 validator has been upgrated to include fixes made since the
				1.6.0 ballot
			</action>
			<action type="fix">
				Prevent JPA server from creating a bunch of
				FhirContext objects for versions of FHIR that
				aren't actually being used
			</action>
			<action type="fix" issue="443">
				XhtmlNode.equalsDeep() contained a bug which caused resources
				containing a narrative to always return
				<![CDATA[<code>false</code>]]> for STU3
				<![CDATA[<code>Resource#equalsDeep()</code>]]>. Thanks to
				GitHub user @XcrigX for reporting!
			</action>
			<action type="fix" issue="441">
				JPA server did not correctly process searches for chained parameters
				where the chain passed across a field that was a choice between a
				reference and a non-reference type (e.g.
				<![CDATA[<code>MedicationAdministration.medication[x]</code>]]>.
				Thanks to GitHub user @Crudelus for reporting!
			</action>
			<action type="fix" issue="414">
				Handle parsing an extension without a URL more gracefully. In HAPI FHIR 2.0 this caused
				a NullPointerException to be thrown. Now it will trigger a warning, or throw a
				DataFormatException if the StrictErrorHandler is configured on the parser.
			</action>
			<action type="fix">
				Calling a HAPI server URL with a chain on a parameter that shouldn't accept
				chains (e.g.
				<![CDATA[<code>GET [base]/Patient?name.foo=smith</code>]]>)
				did not return an error and instead just ignored the chained part
				and treated the parameter as though it did not have the chain. This
				led to confusing and potentially unsafe behaviour. This has been
				corrected to return an error to the client. Thanks to
				Kevin Tallevi for finding this!
			</action>
			<action type="fix" issue="411">
				Fix #411 - Searching by <![CDATA[<code>POST [base]/_search</code>]]> with urlencoded parameters doesn't work
				correctly if
				interceptors are accessing the parameters and there is are also
				parameters on the URL. Thanks to Jim Steel for reporting!
			</action>
			<action type="add">
				Fluent client can now return types other than Parameters
				when invoking operations.
			</action>
			<action type="fix">
				JPA server shouldn't report a totalCount in Bundle of "-1" when
				there are no results
			</action>
			<action type="fix" issue="454">
				JPA server was not correctly normalizing strings with non-latin characters
				(e.g. Chinese chars). Thanks to GitHub user @YinAqu for reporting and providing
				some great analysis of the issue!
			</action>
			<action type="add">
				Add a new method to ReferenceClientParam which allows you to
				pass in a number of IDs by a collection of Strings. Thanks to
				Thomas Andersen for the pul request!
			</action>
			<action type="fix" issue="327">
				When encoding a resource in JSON where the resource has
				an extension with a value where the value is a reference to a
				contained resource, the reference value (e.g. "#1") did not
				get serialized. Thanks to GitHub user @fw060 for reporting!
			</action>
			<action type="fix" issue="464">
				ResponseHighlighterInterceptor now pretty-prints responses
				by default unless the user has explicitly requested
				a non-pretty-printed response (ie.
				using <![CDATA[<code>?_pretty=false</code>]]>. Thanks to
				Allan Brohansen and Jens Villadsen for the suggestion!
			</action>
			<action type="add" issue="469">
				Add a new JSON library abstraction layer to the JSON parser.
				This contribution shouldn't have any end-user impact but does
				make it easier to use the JSON parser to generate custom structures
				for other purposes, and should allow us to support RDF more
				easily at some point. Thanks to Bill Denton for the pull
				request and the contribution!
			</action>
			<action type="add" issue="455">
				DSTU1 Bundle encoder did not include the Bundle entry author in
				the generated bundle. Thanks to Hannes Venter for the pull
				request and contribution!
			</action>
			<action type="fix">
				Remove unused field (myIsContained) from ResourceTable
				in JPA server.
			</action>
			<action type="add">
				AuthorizationInterceptor is now a bit more aggressive
				at blocking read operations, stopping them on the
				way in if there is no way they will be accepted
				to the resource check on the way out. In addition
				it can now be configured to allow/deny operation
				invocations at the instance level on any
				instance of a given type
			</action>
			<action type="fix" issue="472">
				STU3 servers were incorrectly returning the
				<![CDATA[<code>Content-Location</code>]]>
				header instead of the
				<![CDATA[<code>Content</code>]]>
				header. The former has been removed from the
				FHIR specification in STU3, but the
				latter got removed in HAPI's code base.
				Thanks to Jim Steel for reporting!
			</action>
			<action type="fix">
				Correct several documentation issues. Thanks to Vadim Peretokin
				for the pull requests!
			</action>
			<action type="add">
				Remove an unneccesary database flush
				from JPA persistence operations
			</action>
			<action type="add" issue="470">
				Add method to fluent client to allow OR search across several
				profiles. Thanks to Thomas Andersen for the pull request!
			</action>
		</release>
		<release version="2.0" date="2016-08-30">
			<action type="fix">
				JSON parsing in HAPI FHIR has been switched from using JSR353 (javax.json) to
				using Google Gson. For this reason we are bumping the major release number to
				2.0. Theoretically this should not affect projects in any major way, but Gson
				does have subtle differences. Two differences which popped up a fair bit in
				our own testing:
				<![CDATA[
				<ul>
					<ul>
						A space is placed after the : in keys, e.g. what was previously
						encoded as <code>"resourceType":"Patient"</code> is now encoded
						as <code>"resourceType": "Patient"</code> (this broke a number of
						our unit tests with hardcoded resource definitions)
					</ul>
					<ul>
						Trailing content after a valid json resource is rejected by
						Gson (it was ignored by the Glassfish parser we were previously
						using even though it was invalid)
					</ul>
				</ul>
				]]>
			</action>
			<action type="add">
				STU3 structure definitions have been updated to the
				STU3 ballot candidate versions (1.6.0 - SVN 9663)
			</action>
			<action type="add">
				Both client and server now support the new Content Types decided in
				<![CDATA[<a href="http://gforge.hl7.org/gf/project/fhir/tracker/?action=TrackerItemEdit&tracker_id=677&tracker_item_id=10199">FHIR #10199</a>]]>
				.
				<![CDATA[<br/><br/>]]>
				This means that the server now supports
				<![CDATA[<code>application/fhir+xml</code> and <code>application/fhir+json</code>]]>
				in addition to the older style
				<![CDATA[<code>application/xml+fhir</code> and <code>application/json+fhir</code>]]>.
				In order to facilitate migration by implementors, the old style remains the default
				for now, but the server will respond using the new style if the request contains it. The
				client now uses an <![CDATA[<code>Accept</code>]]> header value which requests both
				styles with a preference given to the new style when running in DSTU3 mode.
				<![CDATA[<br/><br/>]]>
				As a part of this change, the server has also been enhanced so that if a request
				contains a Content-Type header but no Accept header, the response will prefer the
				encoding specified by the Content-Type header.
			</action>
			<action type="add">
				Bump the version of a few dependencies to the
				latest versions (dependent HAPI modules listed in brackets):
				<![CDATA[
					<ul>
						<li>Logback (used in sample projects): 1.1.5 -&gt; 1.1.7</li>
						<li>Phloc Commons (used by schematron validator): 4.4.4 -&gt; 4.4.5</li>
						<li>Commons-IO: 2.4 -&gt; 2.5</li>
						<li>Apache HTTPClient: 4.5.1 -&gt; 4.5.2</li>
						<li>Apache HTTPCore: 4.4.4 -&gt; 4.4.5</li>
						<li>Jersey (JAX-RS tests): 2.22.2 -&gt; 2.23.1</li>
						<li>Spring (JPA, Web Tester): 4.3.0 -&gt; 4.3.1</li>
						<!--<li>Hibernate ORM (JPA): 5.1.0 -&gt; 5.2.1</li>-->
						<li>Hibernate Search (JPA): 5.5.2 -&gt; 5.5.4</li>
						<li>Thymeleaf (Narrative Generator / Web Tester): 2.1.4 -&gt;3.0.1</li> 
					</ul>
				]]>
			</action>

			<action type="fix">
				Fix issue in DSTU1 Bundle parsing where unexpected elements in the bundle resulted in a failure
				to parse.
			</action>
			<action type="fix">
				DSTU2 QuestionnaireResponse validator failed with an exception if the
				QuestionnaireResponse contained certain groups with no content
			</action>
			<action type="add" issue="150">
				Fluent client should ignore parameter values which are null instead of including
				them as <![CDATA[<code>?foo=null</code>]]>
			</action>
			<action type="fix">
				When using <![CDATA[<code>_elements</code>]]> parameter on server, the server was not
				automatically adding the <![CDATA[<code>SUBSETTED</code>]]> tag as it should
			</action>
			<action type="fix">
				JPA server should now automatically detect
				if Hibernate Search (Lucene) is configured to be
				disabled and will not attempt to use it. This
				prevents a crash for some operations.
			</action>
			<action type="add">
				A new server interceptor "BanUnsupprtedHttpMethodsInterceptor" has been added
				which causes the server to return an HTTP 405 if an unsupported HTTP
				verb is received from the client
			</action>
			<action type="fix" issue="404">
				Fix an issue where resource IDs were not correctly set when using
				DSTU2 HL7org structures with the JAX-RS module. Thanks to Carlo Mion
				for the pull request!
			</action>
			<action type="fix">
				hapi-fhir-testpage-overlay project contained an unneccesary
				dependency on hapi-fhir-jpaserver-base module, which resulted in
				projects using the overlay having a large number of unnneded
				JARs included
			</action>
			<action type="add" issue="403">
				It is not possible to configure both the parser and the context to
				preserve versions in resource references (default behaviour is to
				strip versions from references). Thanks to GitHub user @cknaap
				for the suggestion!
			</action>
			<action type="fix" issue="409">
				<![CDATA[<code>Tag#setCode(String)</code>]]> did not actually set the code it was supposed to
				set. Thanks to Tim Tschampel for reporting!
			</action>
			<action type="fix" issue="401">
				JPA server's <![CDATA[<code>/Bundle</code>]]> endpoint cleared
				the <![CDATA[<code>Bundle.entry.fullUrl</code>]]> field on stored
				bundles, resulting in invalid content being saved. Thanks to Mirjam
				Baltus for reporting!
			</action>
			<action type="fix">
				JPA server now returns HTTP 200 instead of HTTP 404 for
				conditional deletes which did not find any matches,
				per FHIR-I decision.
			</action>
			<action type="fix">
				Client that declares explicitly that it is searching/reading/etc for
				a custom type did not automatically parse into that type.
			</action>
			<action type="add" issue="406">
				Allow servers to specify the authentication realm of their choosing when
				throwing an AuthenticationException. Thanks to GitHub user @allanbrohansen
				for the suggestion!
			</action>
			<action type="add" issue="416">
				Add a new client implementation which uses the
				<![CDATA[<a href="http://square.github.io/okhttp/">OkHttp</a>]]>
				library as the HTTP client implementation (instead of Apache HttpClient).
				This is particularly useful for Android (where HttpClient is a pain) but
				could also be useful in other places too.
				Thanks to Matt Clarke of Orion Health for the contribution!
			</action>
			<action type="fix">
				Fix a regression when parsing resources that have contained
				resources, where the reference in the outer resource which
				links to the contained resource sometimes did does not get
				populated with the actual target resource instance. Thanks to
				Neal Acharya for reporting!
			</action>
			<action type="add">
				hapi-fhir-cli upload-terminology command now has an argument
				"-b FOO" that lets you add an authorization header in the form
				<![CDATA[<code>Authorization: Bearer FOO</code>]]>
			</action>
			<action type="fix" issue="423">
				Parser failed to successfully encode a custom resource
				if it contained custom fields that also used custom
				types. Thanks to GitHub user @sjanic for reporting!
			</action>
			<action type="add">
				Inprove handling of _text and _content searches in JPA server to do better
				matching on partial strings
			</action>
			<action type="add">
				Servers in STU3 mode will now ignore any ID or VersionID found in the
				resource body provided by the client when processing FHIR
				<![CDATA[<code>update</code>]]> operations. This change has been made
				because the FHIR specification now requires servers to ignore
				these values. Note that as a result of this change, resources passed
				to <![CDATA[<code>@Update</code>]]> methods will always have
				<![CDATA[<code>null</code>]]> ID
			</action>
			<action type="add">
				Add new methods to
				<![CDATA[<code>AuthorizationInterceptor</code>]]>
				which allow user code to declare support for conditional
				create, update, and delete.
			</action>
			<action type="fix">
				When encoding a resource with a reference to another resource
				that has a placeholder ID (e.g. urn:uuid:foo), the urn prefix
				was incorrectly stripped from the reference.
			</action>
			<action type="fix">
				Servers for STU3 (or newer) will no longer include a
				<![CDATA[<code>Location:</code>]]> header on responses for
				<![CDATA[<code>read</code>]]> operations. This header was
				required in earlier versions of FHIR but has been removed
				from the specification.
			</action>
			<action type="fix" issue="428">
				Fix NullPointerException when encoding an extension containing CodeableConcept
				with log level set to TRACE. Thanks to Bill Denton for the report!
			</action>
			<action type="add">
				Add two new methods to the parser error handler that let users trap
				invalid contained resources with no ID, as well as references to contained
				resource that do not exist.
			</action>
			<action type="add">
				Improve performance when parsing resources containing contained resources
				by eliminating a step where references were woven twice
			</action>
			<action type="fix" issue="426">
				Parser failed to parse resources containing an extension with a value type of
				"id". Thanks to Raphael MÃ¤der for reporting!
			</action>
			<action type="fix">
				When committing a transaction in JPA server
				where the transaction contained placeholder IDs
				for references between bundles, the placeholder
				IDs were not substituted with viewing
				resources using the _history operation
			</action>
			<action type="add">
				HAPI root pom shouldn't include animal-sniffer plugin,
				since that causes any projects which extend this to
				be held to Java 6 compliance.
			</action>
		</release>
		<release version="1.6" date="2016-07-07">
			<action type="fix">
				Performance has been improved for the initial FhirContext
				object creation by avoiding a lot of unnecessary reflection. HAPI FHIR
				1.5 had a regression compared to previous releases
				and this has been corrected, but other improvements have been
				made so that this release is faster than previous releases too.
				<![CDATA[<br/><br/>]]>
				In addition, a new "deferred scan" mode has been implemented for
				even faster initialization on slower environments (e.g. Android).
				See the <![CDATA[<a href="./doc_rest_client_http_config.html#performance">performance documentation</a>]]>
				for more information.
				<![CDATA[<br/><br/>]]>
				The following shows our benchmarks for context initialization across several
				versions of HAPI:
				<![CDATA[
					<ul>
						<li>Version 1.4: <b>560ms</b></li>
						<li>Version 1.5: <b>800ms</b></li>
						<li>Version 1.6: <b>340ms</b></li>
						<li>Version 1.6 (deferred mode): <b>240ms</b></li>
					</ul>
				]]>
			</action>
			<action type="add">
				Bump the version of a few dependencies to the
				latest versions (dependent HAPI modules listed in brackets):
				<![CDATA[
					<ul>
						<li>Spring (JPA, Web Tester): 4.2.5 -&gt; 4.3.0</li>
						<li>Spring-Data (JPA): 1.9.2 -&gt; 1.10.1</li>
						<!--<li>Hibernate ORM (JPA): 5.1.0 -&gt; 5.2.0</li>-->
						<li>Hibernate Search (JPA): 5.5.2 -&gt; 5.5.3</li>
						<li>Jetty (CLI): 9.3.9 -&gt; 9.3.10</li>
					</ul>
				]]>
			</action>
			<action type="remove">
				Remove some clases that were deprecated over a year ago and have
				suitable replacements:
				<![CDATA[
					<ul>
						<li>QualifiedDateParam has been removed, but DateParam may be used instead</li>
						<li>PathSpecification has been removedm but Include may be used instead</li>
					</ul>
				]]>
			</action>
			<action type="fix" issue="345">
				ResponseValidatingInterceptor threw an InternalErrorException (HTTP 500) for operations
				that do not return any content (e.g. delete). Thanks to Mohammad Jafari for reporting!
			</action>
			<action type="fix" issue="342">
				REST server now throws an HTTP 400 instead of an HTTP 500 if an operation which takes
				a FHIR resource in the request body (e.g. create, update) contains invalid content that
				the parser is unable to parse. Thanks to Jim Steel for the suggestion!
			</action>
			<action type="add">
				Deprecate fluent client search operations without an explicit declaration of the
				bundle type being used. This also means that in a client
				<![CDATA[<code>.search()</code>]]>
				operation, the
				<![CDATA[<code>.returnBundle(Bundle.class)</code>]]>
				needs to be the last statement before
				<![CDATA[<code>.execute()</code>]]>
			</action>
			<action type="add" issue="346">
				Server now respects the parameter <![CDATA[<code>_format=application/xml+fhir"</code>]]>
				which is technically invalid since the + should be escaped, but is likely to be used. Also,
				a parameter of <![CDATA[<code>_format=html</code>]]> can now be used, which
				forces SyntaxHighlightingInterceptor to use HTML even
				if the headers wouldn't otherwise trigger it.
				Thanks to Jim Steel for reporting!
			</action>
			<action type="fix">
				Improve performance when parsing large bundles by fixing a loop over all of the
				entries inthe bundle to stitch together cross-references, which was happening once
				per entry instead of once overall. Thanks to Erick on the HAPI FHIR Google Group for
				noticing that this was an issue!
			</action>
			<action type="remove">
				JSON parser no longer allows the resource ID to be specified in an element called "_id"
				(the correct one is "id"). Previously _id was allowed because some early FHIR examples
				used that form, but this was never actually valid so it is now being removed.
			</action>
			<action type="add">
				JPA server now allows "forced IDs" (ids containing non-numeric, client assigned IDs)
				to use the same logical ID part on different resource types. E.g. A server may now have
				both Patient/foo and Obervation/foo on the same server.<![CDATA[<br/><br/>]]>
				Note that existing databases will need to modify index "IDX_FORCEDID" as
				it is no longer unique, and perform a reindexing pass.
			</action>
			<action type="fix" issue="350">
				When serializing/encoding custom types which replace exsting choice fields by
				fixing the choice to a single type, the parser would forget that the
				field was a choice and would use the wrong name (e.g. "abatement" instead of
				"abatementDateType"). Thanks to Yaroslav Kovbas for reporting and
				providing a unit test!
			</action>
			<action type="fix">
				JPA server transactions sometimes created an incorrect resource reference
				if a resource being saved contained references that had a display value but
				not an actual reference. Thanks to David Hay for reporting!
			</action>
			<action type="add" issue="352">
				When performing a REST Client create or update with
				<![CDATA[<code>Prefer: return=representation</code>]]> set,
				if the server does not honour the Prefer header, the client
				will automatically fetch the resource before returning. Thanks
				to Ewout Kramer for the idea!
			</action>
			<action type="add" issue="354">
				DSTU3 structures now have
				<![CDATA[<code>setFoo(List)</code>]]>
				and
				<![CDATA[<code>setGetFooFirstRep()</code>]]>
				methods, bringing them back to parity with the HAPI
				DSTU2 structures. Thanks to Rahul Somasunderam and
				Claude Nanjo for the suggestions!
			</action>
			<action type="add">
				JPA server has now been refactored to use the
				new FluentPath search parameter definitions
				for DSTU3 resources.
			</action>
			<action type="add">
				RequestValidatingInterceptor and ResponseValidatingInterceptor
				both have new method <![CDATA[<code>setIgnoreValidatorExceptions</code>]]>
				which causes validator exceptions to be ignored, rather than causing
				processing to be aborted.
			</action>
			<action type="add">
				LoggingInterceptor on server has a new parameter
				<![CDATA[<code>${requestBodyFhir}</code>]]> which logs the entire request body.
			</action>
			<action type="add" issue="355">
				JAX-RS server module now supports DSTU3 resources (previously it only supported DSTU2). Thanks
				to Phillip Warner for implementing this, and providing a pull request!
			</action>
			<action type="fix" issue="356">
				Generated conformance statements for DSTU3 servers did not properly reference their
				OperationDefinitions. Thanks
				to Phillip Warner for implementing this, and providing a pull request!
			</action>
			<action type="fix" issue="359">
				Properly handle null arrays when parsing JSON resources. Thanks to Subhro for
				fixing this and providing a pull request!
			</action>
			<action type="fix">
				STU3 validator failed to validate codes where the
				code was a child code within the code system that contained it
				(i.e. not a top level code). Thanks to Jon
				Zammit for reporting!
			</action>
			<action type="fix" issue="361">
				Restore the setType method in the DSTU1 Bundle
				class, as it was accidentally commented out. Thanks
				to GitHub user @Virdulys for the pull request!
			</action>
			<action type="add">
				JPA server now supports composite search parameters
				where the type of the composite parameter is
				a quantity (e.g. Observation:component-code-component-value-quantity)
			</action>
			<action type="remove">
				Remove the Remittance resource from DSTU2
				structures, as it is not a real resource and
				was causing issues with interoperability
				with the .NET client.
			</action>
			<action type="fix">
				CLI tool cache feature (-c) for upload-example task sometimes failed
				to write cache file and exited with an exception.
			</action>
			<action type="fix">
				Fix error message in web testing UI when loading pages in a search
				result for STU3 endpoints.
			</action>
			<action type="fix">
				When encoding JSON resource, the parser will now always
				ensure that XHTML narrative content has an
				XHTML namespace declaration on the first
				DIV tag. This was preventing validation for
				some resources using the official validator
				rules.
			</action>
			<action type="fix">
				Server failed to invoke operations when the name
				was escaped (%24execute instead of $execute).
				Thanks to Michael Lawley for reporting!
			</action>
			<action type="fix">
				JPA server transactions containing a bundle that has multiple entries
				trying to delete the same resource caused a 500 internal error
			</action>
			<action type="fix">
				JPA module failed to index search parameters that mapped to a Timing datatype,
				e.g. CarePlan:activitydate
			</action>
			<action type="add">
				Add a new option to the CLI run-server command called <![CDATA[<code>--lowmem</code>]]>.
				This option disables some features (e.g. fulltext search) in order to allow the
				server to start in memory-constrained environments (e.g Raspberry Pi)
			</action>
			<action type="add">
				When updating a resource via an update operation on the server, if the ID of the
				resource is not present in the resource body but is present on the URL, this will
				now be treated as a warning instead of as a failure in order to be a bit more
				tolerant of errors. If the ID is present in the body but does not agree with the
				ID in the URL this remains an error.
			</action>
			<action type="fix">
				Server / JPA server date range search params (e.g. Encounter:date) now treat
				a single date with no comparator (or the eq comparator) as requiring that the
				value be completely contained by the range specified. Thanks to Chris Moesel
				for the suggestion.
			</action>
			<action type="fix">
				In server, if a parameter was annotated with the <![CDATA[@Count]]> annotation, the
				count would not appear in the self/prev/next links and would not actually be applied
				to the search results by the server. Thanks to Jim Steele for letting us know!
			</action>
			<action type="fix">
				Conditional update on server failed to process if the conditional URL did not have any
				search parameters that did not start with an underscore. E.g. "Patient?_id=1" failed
				even though this is a valid conditional reference.
			</action>
			<action type="add" issue="363">
				JPA server can now be configured to allow external references (i.e. references that
				point to resources on other servers). See
				<![CDATA[<a href="./doc_jpa.html">JPA Documentation</a>]]> for information on
				how to use this. Thanks to Naminder Soorma for the suggestion!
			</action>
			<action type="fix" issue="366">
				When posting a resource to a server that contains an invalid value in a boolean field
				(e.g. Patient with an active value of "1") the server should return an HTTP 400, not
				an HTTP 500. Thanks to Jim Steel for reporting!
			</action>
			<action type="fix" issue="364">
				Enable parsers to parse and serialize custom resources that contain custom datatypes.
				An example has been added which shows how to do this
				<![CDATA[<a href="./doc_custom_structures.html">here</a>]]>
			</action>
			<action type="fix">
				JSON parser was incorrectly encoding resource language attribute in JSON as an
				array instead of a string. Thanks to David Hay for reporting!
			</action>
			<action type="add" issue="367">
				SÃ©bastien RiviÃ¨re contributed an excellent pull request which adds a
				number of enhancements to JAX-RS module:
				<![CDATA[
				<ul>
				<li>Enable the conditional update and delete</li>
				<li>Creation of a bundle provider, and support of the @Transaction</li>
				<li>Bug fix on the exceptions handling as some exceptions throw outside bean context were not intercept.</li>
				<li>Add the possibility to have the stacktrace in the jaxrsException</li>
				</ul>
				]]>
			</action>
			<action type="fix" issue="369">
				FhirTerser.cloneInto method failed to clone correctly if the source
				had any extensions. Thanks to GitHub user @Virdulys for submitting and
				providing a test case!
			</action>
			<action type="add">
				Update DSTU2 InstanceValidator to latest version from upstream
			</action>
			<action type="fix">
				Web Testing UI was not able to correctly post an STU3 transaction
			</action>
			<action type="fix">
				DateTime parser incorrectly parsed times where more than 3 digits of
				precision were provided on the seconds after the decimal point
			</action>
			<action type="add">
				Improve error messages when the $validate operation is called but no resource
				is actually supplied to validate
			</action>
			<action type="remove">
				DSTU2+ servers no longer return the Category header, as this has been
				removed from the FHIR specification (and tags are now available in the
				resource body so the header was duplication/wasted bandwidth)
			</action>
			<action type="fix" issue="374">
				Create and Update operations in server did not
				include ETag or Last-Modified headers even though
				the spec says they should. Thanks to Jim Steel for
				reporting!
			</action>
			<action type="fix" issue="371">
				Update STU3 client and server to use the new sort parameter style (param1,-param2,param). Thanks to GitHub
				user @euz1e4r for
				reporting!
			</action>
			<action type="fix">
				QuantityClientParam#withUnit(String) put the unit into the system part of the
				parameter value
			</action>
			<action type="fix">
				Fluent client searches with date parameters were not correctly using
				new prefix style (e.g. gt) instead of old one (e.g. &gt;)
			</action>
			<action type="fix" issue="370">
				Some built-in v3 code systems for STU3 resources were missing
				certain codes, which caused false failures when validating
				resources. Thanks to GitHub user @Xoude for reporting!
			</action>
			<action type="fix" issue="365">
				Some methods on DSTU2 model structures have JavaDocs that
				incorrectly claim that the method will not return null when
				in fact it can. Thanks to Rick Riemer for reporting!
			</action>
			<action type="add">
				ResponseHighlightingInterceptor has been modified based on consensus
				on Zulip with Grahame that requests that have a parameter of
				<![CDATA[<code>_format=json</code>]]> or
				<![CDATA[<code>_format=xml</code>]]> will output raw FHIR content
				instead of HTML highlighting the content as they previously did.
				HTML content can now be forced via the (previously existing)
				<![CDATA[<code>_format=html</code>]]> or via the two newly added
				values
				<![CDATA[<code>_format=html/json</code>]]> and
				<![CDATA[<code>_format=html/xml</code>]]>. Because of this
				change, the custom
				<![CDATA[<code>_raw=true</code>]]> mode has been deprecated and
				will be removed at some point.
			</action>
			<action type="fix" issue="267">
				Operation definitions (e.g. for $everything operation) in the generated
				server conformance statement should not include the $ prefix in the operation
				name or code. Thanks to Dion McMurtrie for reporting!
			</action>
			<action type="fix" issue="378">
				Server generated OperationDefinition resources did not validate
				due to some missing elements (kind, status, etc.).
				Thanks to
				Michael Lawley for reporting!
			</action>
			<action type="fix" issue="379">
				Operations that are defined on multiple resource provider types with
				the same name (e.g. "$everything") are now automatically exposed by the server
				as separate OperationDefinition resources per resource type. Thanks to
				Michael Lawley for reporting!
			</action>
			<action type="fix" issue="380">
				OperationDefinition resources generated automatically by the server for operations
				that are defined within resource/plain providers incorrectly stated that
				the maximum cardinality was "*" for non-collection types with no explicit
				maximum stated, which is not the behaviour that the JavaDoc on the
				<![CDATA[@OperationParam]]> annotation describes. Thanks to Michael Lawley
				for reporting!
			</action>
			<action type="fix">
				Server parameters annotated with
				<![CDATA[<code>@Since</code>]]>
				or
				<![CDATA[<code>@Count</code>]]>
				which are of a FHIR type such as IntegerDt or DateTimeType will
				now be set to null if the client's URL does not
				contain this parameter. Previously they would be populated
				with an empty instance of the FHIR type, which was inconsistent with
				the way other server parameters worked.
			</action>
			<action type="add">
				Server now supports the _at parameter (including multiple repetitions)
				for history operation
			</action>
			<!--
			This one actually doesn't seem possible without using a deprecated servlet API
			<action type="fix">
				When throwing UnclassifiedServerException in server methods, the HTTP response
				status line contained the response code specified in the exception, but not the
				response message
			</action>
			-->
			<action type="add">
				AuthorizationInterceptor can now allow or deny requests to extended
				operations (e.g. $everything)
			</action>
			<action type="fix">
				DecimalType used BigDecimal constructor instead of valueOf method to
				create a BigDecimal from a double, resulting in weird floating point
				conversions. Thanks to Craig McClendon for reporting!
			</action>
			<action type="fix" issue="394">
				Remove the depdendency on a method from commons-lang3 3.3 which was
				causing issues on some Android phones which come with an older version
				of this library bundled. Thanks to Paolo Perliti for reporting!
			</action>
			<action type="fix">
				Parser is now better able to handle encoding fields which have been
				populated with a class that extends the expected class
			</action>
			<action type="fix">
				When declaring a child with
				<![CDATA[<code>order=Child.REPLACE_PARENT</code>]]>
				the serialized form still put the element at the
				end of the resource instead of in the correct
				order
			</action>
			<action type="fix">
				Fix STU3 JPA resource providers to allow validate operation
				at instance level
			</action>
		</release>
		<release version="1.5" date="2016-04-20">
			<action type="fix" issue="339">
				Security Fix: XML parser was vulnerable to XXE (XML External Entity)
				processing, which could result in local files on disk being disclosed.
				See <![CDATA[<a href="https://www.owasp.org/index.php/XML_External_Entity_(XXE)_Processing">this page</a>]]>
				for more information.
				Thanks to Jim Steel for reporting!
			</action>
			<action type="add">
				Bump the version of a few dependencies to the
				latest versions (dependent HAPI modules listed in brackets):
				<![CDATA[
					<ul>
						<li>Hibernate (JPA, Web Tester): 5.0.7 -&gt; 5.1.0</li>
						<li>Spring (JPA, Web Tester): 4.2.4 -&gt; 4.2.5</li>
						<li>SLF4j (All): 1.7.14 -&gt; 1.7.21</li>
					</ul>
				]]>
			</action>
			<action type="add">
				Support comments when parsing and encoding both JSON and XML. Comments are retrieved
				and added to the newly created methods
				IBase#getFormatCommentsPre() and
				IBase#getFormatCommentsPost()
			</action>
			<action type="add" issue="293">
				Added options to the CLI upload-examples command which allow it to cache
				the downloaded content file, or use an arbitrary one. Thanks to Adam Carbone
				for the pull request!
			</action>
			<action type="fix">
				REST search parameters with a prefix/comparator had not been updated to use
				the DSTU2 style prefixes (gt2011-01-10) instead of the DSTU1 style prefixes
				(&gt;2011-01-01). The client has been updated so that it uses the new prefixes
				if the client has a DSTU2+ context. The server has been updated so that it now
				supports both styles.
				<![CDATA[<br/><br/>]]>
				As a part of this change, a new enum called
				<![CDATA[<a href="./apidocs/ca/uhn/fhir/rest/param/ParamPrefixEnum.html">ParamPrefixEnum</a>]]>
				has been introduced. This enum replaces the old
				<![CDATA[<a href="./apidocs/ca/uhn/fhir/model/dstu/valueset/QuantityCompararatorEnum.html">QuantityCompararatorEnum</a>]]>
				which has a typo in its name and can not represent several new prefixes added since
				DSTU1.
			</action>
			<action type="add">
				JPA server number and quantity search params now follow the rules for the
				use of precision in search terms outlined in the
				<![CDATA[<a href="https://www.hl7.org/fhir/search.html">search page</a>]]> of the
				FHIR specification. For example, previously a 1% tolerance was applied for
				all searches (10% for approximate search). Now, a tolerance which respects the
				precision of the search term is used (but still 10% for approximate search).
			</action>
			<action type="fix" issue="291">
				Fix a failure starting the REST server if a method returns an untyped List, which
				among other things prevented resource provider added to the server
				as CDI beans in a JBoss enviroment. Thanks to GitHub user fw060 (Fei) for
				reporting and figuring out exactly why this wasn't working!
			</action>
			<action type="add">
				JPA server now supports :above and :below qualifiers on URI search params
			</action>
			<action type="add">
				Add optional support (disabled by default for now) to JPA server to support
				inline references containing search URLs. These URLs will be resolved when
				a resource is being created/updated and replaced with the single matching
				resource. This is being used as a part of the May 2016 Connectathon for
				a testing scenario.
			</action>
			<action type="add">
				The server no longer adds a
				<![CDATA[<code>WWW-Authenticate</code>]]>
				header to the response if any resource provider code throws an
				<![CDATA[<code>AuthenticationException</code>]]>. This header is
				used for interactive authentication, which isn't generally
				appropriate for FHIR. We added code to add this header a long time
				ago for testing purposes and it never got removed. Please let us
				know if you need the ability to add this header automatically. Thanks
				to Lars Kristian Roland for pointing this out.
			</action>
			<action type="fix">
				In the client, the create/update operations on a Binary resource
				(which use the raw binary's content type as opposed to the FHIR
				content type) were not including any request headers (Content-Type,
				User-Agent, etc.) Thanks to Peter Van Houte of Agfa Healthcare for
				reporting!
			</action>
			<action type="fix">
				Handling of Binary resources containing embedded FHIR resources for
				create/update/etc operations has been corrected per the FHIR rules
				outlined at
				<![CDATA[<a href="http://hl7.org/fhir/binary.html">Binary Resource</a>]]>
				in both the client and server.
				<![CDATA[<br/><br/>]]>
				Essentially, if the Binary contains something
				that isn't FHIR (e.g. an image with an image content-type) the
				client will send the raw data with the image content type to the server. The
				server will place the content type and raw data into a Binary resource instance
				and pass those to the resource provider. This part was already correct previous
				to 1.5.
				<![CDATA[<br/><br/>]]>
				On the other hand, if the Binary contains a FHIR content type, the Binary
				is now sent by the client to the server as a Binary resource with a FHIR content-type,
				and the embedded FHIR content is contained in the appropriate fields. The server
				will pass this &quot;outer&quot; Binary resource to the resource provider code.
			</action>
			<action type="add">
				The RequestDetails and ActionRequestDetails objects which are passed to
				server interceptor methods and may also be used as server provider method
				arguments now has a new method
				<![CDATA[
				<code>Map&lt;String, String&gt; getUserData()</code>
				]]>
				which can be used to pass data and objects between interceptor methods to
				to providers. This can be useful, for instance, if an authorization
				interceptor wants to pass the logged in user's details to other parts
				of the server.
			</action>
			<action type="fix" issue="297">
				<![CDATA[When <code>IServerInterceptor#incomingRequestPreHandled()</code> is called 
				for a <code>@Validate</code> method, the resource was not populated in the
				<code>ActionRequestDetails</code> argument. Thanks to Ravi Kuchi for reporting!	
				]]>
			</action>
			<action type="fix" issue="298">
				<![CDATA[
					Request to server at <code>[baseUrl]/metadata</code> with an HTTP method
					other than GET (e.g. POST, PUT) should result in an HTTP 405. Thanks to 
					Michael Lawley for reporting! 
				]]>
			</action>
			<action type="fix" issue="302">
				Fix a server exception when trying to automatically add the profile tag
				to a resource which already has one or more profiles set. Thanks to
				Magnus Vinther for reporting!
			</action>
			<action type="fix" issue="296">
				QuantityParam parameters being used in the RESTful server were ignoring
				the
				<![CDATA[<code>:missing</code>]]>
				qualifier. Thanks to Alexander Takacs for reporting!
			</action>
			<action type="fix" issue="299">
				Annotation client failed with an exception if the response contained
				extensions on fields in the resonse Bundle (e.g. Bundle.entry.search).
				Thanks to GitHub user am202 for reporting!
			</action>
			<action type="fix" issue="274">
				Primitive elements with no value but an extension were sometimes not
				encoded correctly in XML, and sometimes not parsed correctly in JSON.
				Thanks to Bill de Beaubien for reporting!
			</action>
			<action type="fix" issue="280">
				The Web Testing UI has long had an issue where if you click on a button which
				navigates to a new page (e.g. search, read, etc) and then click the back button
				to return to the original page, the button you clicked remains disabled and can't
				be clicked again (on Firefox and Safari). This is now fixed. Unfortunately the fix means that the
				buttom will no longer show a "loading" spinner, but there doesn't seem to
				be another way of fixing this. Thanks to Mark Scrimshire for reporting!
			</action>
			<action type="fix">
				Extensions found while parsing an object that doesn't support extensions are now
				reported using the IParserErrorHandler framework in the same way that
				other similar errors are handled. This allows the parser to be more lenient
				when needed.
			</action>
			<action type="add" issue="304">
				Improve error message if incorrect type is placed in a list field in the data model. Java
				uses generics to prevent this at compile time, but if someone is in an environment without
				generics this helps improve the error message at runtime. Thanks to Hugo Soares for
				suggesting.
			</action>
			<action type="fix" issue="308">
				Prevent an unneeded warning when parsing a resource containing
				a declared extension. Thanks to Matt Blanchette for reporting!
			</action>
			<action type="fix">
				Web Tester UI did not invoke VRead even if a version ID was specified. Thanks
				to Poseidon for reporting!
			</action>
			<action type="add">
				Per discussion on the FHIR implementer chat, the JPA server no
				longer includes _revinclude matches in the Bundle.total count, or the
				page size limit.
			</action>
			<action type="add">
				JPA server now persists search results to the database in a new table where they
				can be temporaily preserved. This makes the JPA server much more scalable, since it
				no longer needs to store large lists of pages in memory between search invocations.
				<![CDATA[<br/><br/>]]>
				Old searches are deleted after an hour by default, but this can be changed
				via a setting in the DaoConfig.
			</action>
			<action type="add">
				JPA servers' resource version history mechanism
				has been adjusted so that the history table
				keeps a record of all versions including the
				current version. This has the very helpful
				side effect that history no longer needs to be
				paged into memory as a complete set. Previously
				history had a hard limit of only being able to
				page the most recent 20000 entries. Now it has
				no limit.
			</action>
			<action type="fix">
				JPA server returned the wrong Bundle.type value (COLLECTION, should be SEARCHSET)
				for $everything operation responses. Thanks to Sonali Somase for reporting!
			</action>
			<action type="fix" issue="305">
				REST and JPA server should reject update requests where the resource body does not
				contain an ID, or contains an ID which does not match the URL. Previously these
				were accepted (the URL ID was trusted) which is incorrect according to the
				FHIR specification. Thanks to GitHub user ametke for reporting!
				<![CDATA[<br/><br/>]]>
				As a part of this change, server error messages were also improved for
				requests where the URL does not contain an ID but needs to (e.g. for
				an update) or contains an ID but shouldn't (e.g. for a create)
			</action>
			<action type="fix">
				When fields of type BoundCodeDt (e.g. Patient.gender)
				are serialized and deserialized using Java's native
				object serialization, the enum binder was not
				serialized too. This meant that values for the
				field in the deserialized object could not be
				modified. Thanks to Thomas Andersen for reporting!
			</action>
			<action type="fix" issue="313">
				REST Server responded to HTTP OPTIONS requests with
				any URI as being a request for the server's
				Conformance statement. This is incorrect, as only
				a request for <![CDATA[<code>OPTIONS [base url]</code>]]> should be treated as such. Thanks to Michael
				Lawley for reporting!
			</action>
			<action type="fix">
				REST annotation style client was not able to handle extended operations
				($foo) where the response from the server was a raw resource instead
				of a Parameters resource. Thanks to Andrew Michael Martin for reporting!
			</action>
			<action type="add">
				JPA server applies _lastUpdated filter inline with other searches wherever possible
				instead of applying this filter as a second query against the results of the
				first query. This should improve performance when searching against large
				datasets.
			</action>
			<action type="add">
				Parsers have new method
				<![CDATA[<code>setDontEncodeElements</code>]]>
				which can be used to force the parser to not encode certain elements
				in a resource when serializing. For example this can be used to omit
				sensitive data or skip the resource metadata.
			</action>
			<action type="add">
				JPA server database design has been adjusted
				so that different tables use different sequences
				to generate their indexes, resulting in more sequential
				resource IDs being assigned by the server
			</action>
			<action type="fix">
				Server now correctly serves up Binary resources
				using their native content type (instead of as a
				FHIR resource) if the request contains an accept
				header containing "application/xml" as some browsers
				do.
			</action>
			<action type="add">
				DSTU2 resources now have a
				<![CDATA[<code>getMeta()</code>]]> method which returns a
				modifiable view of the resource metadata for convenience. This
				matches the equivalent method in the DSTU3 structures.
			</action>
			<action type="add" issue="315">
				Add a new method to FhirContext called
				<![CDATA[
				<code><a href="./apidocs/ca/uhn/fhir/context/FhirContext.html#setDefaultTypeForProfile-java.lang.String-java.lang.Class-">setDefaultTypeForProfile</a></code>
				]]>
				which can be used to specify that when recources are received which declare
				support for specific profiles, a specific custom structures should be used
				instead of the default. For example, if you have created a custom Observation
				class for a specific profile, you could use this method to cause your custom
				type to be used by the parser for resources in a search bundle you receive.
				<![CDATA[
				<br/><br/>
				See the documentation page on
				<a href="./doc_extensions.html">Profiles and Extensions</a>
				for more information.
				]]>
			</action>
			<action type="fix" issue="315">
				Parsing/Encoding a custom resource type which extends a
				base type sometimes caused the FhirContext to treat all future
				parses of the same resource as using the custom type even when
				this was not wanted.
				<![CDATA[<br/><br/>]]>
				Custom structures may now be explicitly declared by profile
				using the
				<![CDATA[
				<code><a href="./apidocs/ca/uhn/fhir/context/FhirContext.html#setDefaultTypeForProfile-java.lang.String-java.lang.Class-">setDefaultTypeForProfile</a></code>
				]]>
				method.
				<![CDATA[<br/><br/>]]>
				This issue was discovered and fixed as a part of the implementation of issue #315.
			</action>
			<action type="add" issue="321">
				Set up the tinder plugin to work as an ant task
				as well as a Maven plugin, and to use external
				sources. Thanks to Bill Denton for the pull
				request!
			</action>
			<action type="fix">
				JPA server now allows searching by token
				parameter using a system only and no code,
				giving a search for any tokens which match
				the given token with any code. Previously the
				expected behaviour for this search
				was not clear in the spec and HAPI had different
				behaviour from the other reference servers.
			</action>
			<action type="add">
				Introduce a JAX-RS client provider which can be used instead of the
				default Apache HTTP Client provider to provide low level HTTP
				services to HAPI's REST client. See
				<![CDATA[<a href="./doc_rest_client_alternate_provider.html">JAX-RS &amp; Alternate HTTP Client Providers</a>]]>
				for more information.
				<![CDATA[<br/><br/>]]>
				This is useful in cases where you have other non-FHIR REST clients
				using a JAX-RS provider and want to take advantage of the
				rest of the framework.
				<![CDATA[<br/><br/>]]>
				Thanks to Peter Van Houte from Agfa for the amazing work!
			</action>
			<action type="fix" issue="312">
				Parser failed with a NPE while encoding resources if the
				resource contained a null extension. Thanks to
				steve1medix for reporting!
			</action>
			<action type="fix" issue="320">
				In generated model classes (DSTU1/2) don't
				use BoundCodeDt and BoundCodeableConceptDt for
				coded fields which use example bindings. Thanks
				to GitHub user Ricq for reporting!
			</action>
			<action type="add">
				<![CDATA[
				Operations methods defined using 
				<code>@Operation</code> will now infer the maximum number of repetitions
				of their parameters by the type of the parameter. Previously if
				a default <code>max()</code> value was not specified in the
				<code>@OperationParam</code> annotation on a parameter, the maximum
				was assumed to be 1. Now, if a max value is not explicitly specified 
				and the type of the parameter is a basic type (e.g. <code>StringDt</code>) the
				max will be 1. If the parameter is a collection type (e.g. <code>List&lt;StringDt&gt;</code>)
				the max will be *
				]]>
			</action>
			<action type="add" issue="317">
				<![CDATA[
				Operation methods defined using
				<code>@Operation</code>
				may now use search parameter types, such as 
				<code>TokenParam</code> and
				<code>TokenAndListParam</code> as values. Thanks to 
				Christian Ohr for reporting!
				]]>
			</action>
			<action type="add">
				Add databases indexes to JPA module search index tables
				for the RES_ID column on each. This should help
				performance when searching over large datasets.
				Thanks to Emmanuel Duviviers for the suggestion!
			</action>
			<action type="fix">
				DateTimeType should fail to parse 1974-12-25+10:00 as this is not
				a valid time in FHIR. Thanks to Grahame Grieve for reporting!
			</action>
			<action type="fix">
				When parsing a Bundle resource, if the Bundle.entry.request.url contains a UUID
				but the resource body has no ID, the Resource.id will be populated with the ID from the
				Bundle.entry.request.url. This is helpful when round tripping Bundles containing
				UUIDs.
			</action>
			<action type="fix">
				When parsing a DSTU3 bundle, references between resources did not have
				the actual resource instance populated into the reference if the
				IDs matched as they did in DSTU1/2.
			</action>
			<action type="fix" issue="326">
				Contained resource references on DSTU3
				resources were not serialized correctly when
				using the Json Parser. Thanks to GitHub user
				@fw060 for reporting and supplying a patch
				which corrects the issue!
			</action>
			<action type="fix" issue="325">
				DSTU3 model classes equalsShallow and equalsDeep both did not work
				correctly if a field was null in one object, but contained an empty
				object in the other (e.g. a StringType with no actual value in it). These
				two should be considered equal, since they would produce the exact same
				wire format.<![CDATA[<br/><br/>]]>
				Thanks to GitHub user @ipropper for reporting and providing
				a test case!
			</action>
			<action type="add">
				JPA server now supports searching for <![CDATA[<code>_tag:not=[tag]</code>]]>
				which enables finding resources that to not have a given tag/profile/security tag.
				Thanks to Lars Kristian Roland for the suggestion!
			</action>
			<action type="fix">
				Extensions containing resource references did not get encoded correctly
				some of the time. Thanks to Poseidon for reporting!
			</action>
			<action type="fix">
				Parsers (both XML and JSON) encoded the first few elements of DSTU3 structures in the wrong order:
				Extensions were placed before any other content, which is incorrect (several
				elements come first: meta, text, etc.)
			</action>
			<action type="fix">
				In server implementations, the Bundle.entry.fullUrl was not getting correctly
				populated on Hl7OrgDstu2 servers. Thanks to Christian Ohr for reporting!
			</action>
			<action type="fix" issue="335">
				Ensure that element IDs within resources (i.e. IDs on elements other than the
				resource itself) get serialized and parsed correctly. Previously, these didn't get
				serialized in a bunch of circumstances. Thanks to Vadim Peretokin for reporting
				and providing test cases!
			</action>
			<action type="add">
				Improve CLI error message if the tool can't bind to the requested port. Thanks
				to Claude Nanjo for the suggestion!
			</action>
			<action type="fix">
				Server param of <![CDATA[<code>_summary=text</code>]]> did not
				include mandatory elements in return as well as
				the text element, even though the FHIR specification
				required it.
			</action>
			<action type="fix">
				Remove invalid resource type "Documentation" from DSTU2
				structures.
			</action>
			<action type="fix">
				JPA server did not respect target types for search parameters. E.g. Appointment:patient has
				a path of "Appointment.participant.actor" and a target type of "Patient". The search path
				was being correctly handled, but the target type was being ignored.
			</action>
			<action type="add">
				RestfulServer now manually parses URL parameters instead of relying on the container's
				parsed parameters. This is useful because many Java servlet containers (e.g. Tomcat, Glassfish)
				default to ISO-8859-1 encoding for URLs insetad of the UTF-8 encoding specified by
				FHIR.
			</action>
			<action type="add">
				ResponseHighlightingInterceptor now doesn't highlight if the request
				has an Origin header, since this probably denotes an AJAX request.
			</action>
		</release>
		<release version="1.4" date="2016-02-04">
			<action type="add">
				Bump the version of a few dependencies to the
				latest versions (dependent HAPI modules listed in brackets):
				<![CDATA[
					<ul>
						<li>Hibernate (JPA, Web Tester): 5.0.3 -&gt; 5.0.7</li>
						<li>Springframework (JPA, Web Tester): 4.2.2 -&gt; 4.2.4</li>
						<li>Phloc-Commons (Schematron Validator): 4.3.6 -&gt; 4.4.4</li>
						<li>Apache httpclient (Client): 4.4 -&gt; 4.5.1</li>
						<li>Apache httpcore (Client): 4.4 -&gt; 4.4.4</li>
						<li>SLF4j (All): 1.7.13 -&gt; 1.7.14</li>
					</ul>
				]]>
			</action>
			<action type="fix">
				Remove a dependency on a Java 1.7 class
				(ReflectiveOperationException) in several spots in the
				codebase. This dependency was accidentally introduced in
				1.3, and animal-sniffer-plugin failed to detect it (sigh).
			</action>
			<action type="add">
				Add two new server interceptors:
				<![CDATA[
				<a href="./apidocs/ca/uhn/fhir/rest/server/interceptor/RequestValidatingInterceptor.html">RequestValidatingInterceptor</a> 
				and 
				<a href="./apidocs/ca/uhn/fhir/rest/server/interceptor/ResponseValidatingInterceptor.html">ResponseValidatingInterceptor</a>
				]]>
				which can be used to validate incoming requests or outgoing responses using the standard FHIR validation
				tools. See the
				<![CDATA[
				<a href="./doc_rest_server_interceptor.html#RequestResponse_Validation">Server Validation Page</a>
				]]>
				for examples of how to use these interceptors. These intereptors have both
				been enabled on the
				<![CDATA[
				<a href="http://fhirtest.uhn.ca">public test page</a>.
				]]>
			</action>
			<action type="fix" issue="259">
				Make IBoundCodeableConcept and IValueSetEnumBinder serializable,
				fixing an issue when trying to serialize model classes containing
				bound codes. Thanks to Nick Peterson for the Pull Request!
			</action>
			<action type="add" issue="251">
				Introduce a JAX-RS version of the REST server, which can be used
				to deploy the same resource provider implementations which work
				on the existing REST server into a JAX-RS (e.g. Jersey) environment.
				Thanks to Peter Van Houte from Agfa for the amazing work!
			</action>
			<action type="add">
				CLI now supports writing to file:// URL for 'upload-examples' command
			</action>
			<action type="add">
				GZipped content is now supported for client-to-server uploads (create, update, transaction, etc.).
				The server will not automatically detect compressed incoming content and decompress it (this can be
				disabled using a RestfulServer configuration setting). A new client interceptor has been added
				which compresses outgoing content from the client.
			</action>
			<action type="fix">
				JPA server transaction attempted to validate resources twice each,
				with one of these times being before anything had been committed to the
				database. This meant that if a transaction contained both a Questionnaire
				and a QuestionnaireResponse, it would fail because the QuestionnaireResponse
				validator wouldn't be able to find the questionnaire. This is now corrected.
			</action>
			<action type="add">
				Add a new method to the generic/fluent client for searching:
				<![CDATA[<code>.count(int)</code><br/>]]>
				This replaces the existing ".limitTo(int)" method which has
				now been deprocated because it was badly named and undocumented.
			</action>
			<action type="add">
				Profile validator has been configured to allow extensions even if they
				aren't explicitly declared in the profile.
			</action>
			<action type="add" issue="265">
				Add a constraint that the Maven build will only run in JDK 8+. HAPI
				remains committed to supporting JDK 6+ in the compiled library, but these
				days it can only be built using JDK 8. Thanks to joelsch for the PR!
			</action>
			<action type="fix">
				When serializing a value[x] field, if the value type was a profiled type (e.g. markdown is a
				profile of string) HAPI 1.3 would use the base type in the element name, e.g.
				valueString instead of valueMarkdown. After discussion with Grahame, this appears to
				be incorrect behaviour so it has been fixed.
			</action>
			<action type="add" issue="240">
				Support target parameter type in _include / _revinclude values, e.g.
				_include=Patient:careProvider:Organization. Thanks to Joe Portner
				for reporting!
			</action>
			<action type="add">
				Use ResponseHighlighterInterceptor in the hapi-fhir-jpaserver-example
				project to provide nice syntax highlighting. Thanks to Rob Hausam for
				noting that this wasn't there.
			</action>
			<action type="add">
				Introduce custom @CoverageIgnore annotation to hapi-fhir-base in order to
				remove dependency on cobertura during build and in runtime.
			</action>
			<action type="fix">
				Server-generated conformance statements incorrectly used /Profile/ instead
				of /StructureDefinition/ in URL links to structures.
			</action>
			<action type="add">
				JsonParser has been changed so that when serializing numbers it will use
				plain format (0.001) instead of scientific format (1e-3). The latter is
				valid JSON, and the parser will still correctly parse either format (all
				clients should be prepared to) but this change makes serialized
				resources appear more consistent between XML and JSON. As a result of this
				change, trailing zeros will now be preserved when serializing as well.
			</action>
			<action type="add" issue="278">
				Add DSTU3 example to hapi-fhir-jpaserver-example. Thanks to Karl
				Davis for the Pull Request!
			</action>
			<action type="add">
				RestfulServer#setUseBrowserFriendlyContentTypes has been deprecated and its
				functionality removed. The intention of this feature was that if it
				detected a request coming in from a browser, it would serve up JSON/XML
				using content types that caused the browsers to pretty print. But
				each browser has different rules for when to pretty print, and
				after we wrote that feature both Chrome and FF changed their rules to break it anyhow.
				ResponseHighlightingInterceptor provides a better implementation of
				this functionality and should be used instead.
			</action>
			<action type="remove">
				Narrative generator framework has removed the
				ability to generate resource titles. This
				functionality was only useful for DSTU1
				implementations and wasn't compatible
				with coming changes to that API.
			</action>
			<action type="fix" issue="283">
				Remove dependency on Servlet-API 3.0+ by using methods available in 2.5 where possible.
				Note that we continue to use Servlet-API 3.0+ features in some parts of the JPA API, so
				running in an old serlvet container should be tested well before use. Thanks to Bill Denton
				for reporting!
			</action>
			<action type="add" issue="288">
				Add new methods to RestfulClientFactory allowing you to configure the size of the
				client pool used by Apache HttpClient. Thanks to Matt Blanchette for the pull
				request!
			</action>
			<action type="add">
				Add support for new modifier types on Token search params in Server and
				annotation client.
			</action>
			<action type="fix" issue="286">
				Server conformance statement should include search parameter chains if the
				chains are explicitly defined via @Search(whitelist={....}). Thanks to lcamilo15
				for reporting!
			</action>
			<action type="fix">
				Remove afterPropertiesSet() call in Java config for JPA
				server's EntityManagerFactory. This doesn't need to be called
				manually, the the manual call led to a warning about
				the EntityManager being created twice.
			</action>
			<action type="add" issue="289">
				Allow server to correctly figure out it's own address even if the container provides
				a Servlet Context Path which does not include the root. Thanks to Petro Mykhaylyshyn
				for the pull request!
			</action>
		</release>
		<release version="1.3" date="2015-11-14">
			<action type="add">
				Bump the version of a few dependencies to the
				latest versions (dependent HAPI modules listed in brackets):
				<![CDATA[
					<ul>
						<li>Commons-lang3 (Core): 3.3.2 -&gt; 3.4</li>
						<li>Logback (Core): 1.1.2 -&gt; 1.1.3</li>
						<li>SLF4j (Core): 1.7.102 -&gt; 1.7.12</li>
						<li>Springframework (JPA, Web Tester): 4.1.5 -&gt; 4.2.2</li>
						<li>Hibernate (JPA, Web Tester): 4.2.17 -&gt; 5."</li>
						<li>Hibernate Validator (JPA, Web Tester): 5.2.1 -&gt; 5.2.2</li>
						<li>Derby (JPA, CLI, Public Server): 10.11.1.1 -&gt; 10.12.1.1 </li>
						<li>Jetty (JPA, CLI, Public Server): 9.2.6.v20141205 -&gt; 9.3.4.v20151007 </li>
					</ul>
				]]>
			</action>
			<action type="add">
				JPA and Tester Overlay now use Spring Java config files instead
				of the older XML config files. All example projects have been updated.
			</action>
			<action type="add">
				JPA server removes duplicate resource index entries before storing them
				(e.g. if a patient has the same name twice, only one index entry is created
				for that name)
			</action>
			<action type="fix">
				JPA server did not correctly index search parameters of type "reference" where the
				path had multiple entries (i.e. "Resource.path1 | Resource.path2")
			</action>
			<action type="fix">
				JPA server _history operations (server, type, instance) not correctly set the
				Bundle.entry.request.method to POST or PUT for create and updates of the resource.
			</action>
			<action type="add" issue="225">
				Support AND/OR on _id search parameter in JPA
			</action>
			<action type="fix">
				Constructor for DateRanfeParam which dates in two DateParam instances was ignoring
				comparators on the DateParam.
			</action>
			<action type="fix">
				In JSON parsing, finding an object where an array was expected led to an unhelpful
				error message. Thanks to Avinash Shanbhag for reporting!
			</action>
			<action type="add">
				JPA server gave an unhelpful error message if $meta-add or $meta-delete were called
				with no meta elements in the input Parameters
			</action>
			<action type="fix">
				Narrative generator did not include OperationOutcome.issue.diagnostics in the
				generated narrative.
			</action>
			<action type="add" issue="250">
				Clients (generic and annotation) did not populate the Accept header on outgoing
				requests. This is now populated to indicate that the client supports both XML and
				JSON unless the user has explicitly requested one or the other (in which case the
				appropriate type only will be send in the accept header). Thanks to
				Avinash Shanbhag for reporting!
			</action>
			<action type="add">
				QuestionnaireResponse validator now allows responses to questions of
				type OPENCHOICE to be of type 'string'
			</action>
			<action type="fix" issue="227">
				JPA server should reject resources with a reference that points to an incorrectly typed
				resource (e.g. points to Patient/123 but resource 123 is actually an Observation) or points
				to a resource that is not valid in the location it is found in (e.g. points to Patient/123 but
				the field supposed to reference an Organization). Thanks to Bill de Beaubien for reporting!
			</action>
			<action type="fix">
				In server, if a client request is received and it has an Accept header indicating
				that it supports both XML and JSON with equal weight, the server's default is used instead of the first
				entry in the list.
			</action>
			<action type="add">
				JPA server now supports searching with sort by token, quantity,
				number, Uri, and _lastUpdated (previously only string, date, and _id
				were supported)
			</action>
			<action type="fix">
				Fix issue in JPA where a search with a _lastUpdated filter which matches no results
				would crash if the search also had a _sort
			</action>
			<action type="fix">
				Fix several cases where invalid requests would cause an HTTP 500 instead of
				a more appropriate 400/404 in the JPA server (vread on invalid version,
				delete with no ID, etc.)
			</action>
			<action type="fix">
				Fix narrative generation for DSTU2 Medication resource
			</action>
			<action type="fix">
				Profile validator now works for valuesets which use
				v2 tables
			</action>
			<action type="add">
				JPA server Patient/[id]/$everything operation now supports
				_lastUpdated filtering and _sort'ing of results.
			</action>
			<action type="fix" issue="233">
				Fix parser issue where profiled choice element datatypes (e.g. value[x] where one allowable
				type is Duration, which is a profile of Quantity) get incorrectly encoded using the
				profiled datatype name instead of the base datatype name as required by the FHIR
				spec. Thanks to Nehashri Puttu Lokesh for reporting!
			</action>
			<action type="fix">
				Some generated Enum types in DSTU2 HAPI structures
				did not have latest valueset definitions applied. Thanks
				to Bill de Beaubien for reporting!
			</action>
			<action type="fix">
				JPA server can now successfully search for tokens pointing at code values
				(values with no explicit system but an implied one, such as Patient.gender)
				even if the system is supplied in the query.
			</action>
			<action type="fix" issue="235">
				Correct issues with Android library. Thanks to
				Thomas Andersen for the submission!
			</action>
			<action type="fix">
				JPA server incorrectly rejected match URLs
				if they did not contain a question mark. Thanks
				to Bill de Beaubien for reporting!
			</action>
			<action type="fix" issue="234">
				Remove invalid entries in OSGi Manifest. Thanks
				to Alexander Kley for the fix!
			</action>
			<action type="add">
				JPA server now supports $everything on Patient and Encounter types (patient and encounter instance was
				already supported)
			</action>
			<action type="add">
				Generic client operation invocations now
				have an additional inline method for generating the input
				Parameters using chained method calls instead
				of by passing a Parameters resource in
			</action>
			<action type="fix">
				Parsing an XML resource where the XHTML
				namespace was declared before the beginning
				of the narrative section caused an invalid
				re-encoding when encoding to JSON.
			</action>
			<action type="fix">
				Conditional deletes in JPA did not correctly
				process if the condition had a chain or a
				qualifier, e.g. "Patient?organization.name" or
				"Patient.identifier:missing"
			</action>
			<action type="add">
				Generic/fluent client search can now be
				performed using a complete URL supplied
				by user code. Thanks to Simone Heckmann
				pointing out that this was needed!
			</action>
			<action type="add">
				Refactor JPA $everything operations so that
				they perform better
			</action>
			<action type="add">
				Server operation methods can now declare the
				ID optional, via
				@IdParam(optional=true)
				meaning that the same operation can also be invoked
				at the type level.
			</action>
			<action type="add">
				Make JPA search queries with _lastUpdated parameter a bit more efficient
			</action>
			<action type="add" issue="239">
				Clean up Android project to make it more lightweight and remove a
				number of unneeded dependencies. Thanks to Thomas Andersen
				for the pull request!
			</action>
			<action type="fix">
				Fix a crash when encoding a Binary resource in JSON encoding
				if the resource has no content-type
			</action>
			<action type="fix">
				JPA server now supports read/history/search in transaction entries
				by calling the actual implementing method in the server (previously
				the call was simulated, which meant that many features did not work)
			</action>
			<action type="fix">
				ResourceReferenceDt#loadResource(IRestfulClient) did not
				use the client's read functionality, so it did not
				handle JSON responses or use interceptors. Thanks to
				JT for reporting!
			</action>
			<action type="add">
				JPA server maximumn length for a URI search parameter has been reduced from
				256 to 255 in order to accomodate MySQL's indexing requirements
			</action>
			<action type="fix" issue="242">
				Server failed to respond correctly to compartment search operations
				if the same provider also contained a read operation. Thanks to GitHub user
				@am202 for reporting!
			</action>
			<action type="fix" issue="245">
				Fix issue in testpage-overlay's new Java configuration where only the first
				configured server actually gets used.
			</action>
			<action type="add">
				Introduce
				<![CDATA[<a href="./apidocs-jpaserver/ca/uhn/fhir/jpa/dao/IJpaServerInterceptor.html">IJpaServerInterceptor</a>]]>
				interceptors for JPA server which can be used for more fine grained operations.
			</action>
			<action type="fix" issue="241">
				Parser (XML and JSON) shouldn't encode an ID tag in resources
				which are part of a bundle when the resource has a UUID/OID
				ID.
			</action>
			<action type="add">
				Add ability for a server REST resource provider @Search method
				to declare that it should allow even parameters it doesn't
				understand.
			</action>
			<action type="fix" issue="247">
				Correctly set the Bundle.type value on all pages of a search result in
				the server, and correcltly set the same value in JPA server $everything
				results.
			</action>
			<action type="add">
				JPA $everything operations now support new parameters _content
				and _text, which work the same way as the same parameters on a
				search. This is experimental, since it is not a part of the core
				FHIR specification.
			</action>
			<action type="add" issue="250">
				Process "Accept: text/xml" and "Accept: text/json" headers was
				wanting the equivalent FHIR encoding styles. These are not
				correct, but the intention is clear so we will honour them
				just to be helpful.
			</action>
			<action type="fix">
				Generated Enum types for some ValueSets did not include all
				codes (specifically, ValueSets which defined concepts containing
				child concepts did not result in Enum values for the child concepts)
			</action>
			<action type="fix" issue="253">
				In the JPA server, order of transaction processing should be
				DELETE, POST, PUT, GET, and the order should not matter
				within entries with the same verb. Thanks to Bill de Beaubien
				for reporting!
			</action>
			<action type="add" issue="254">
				Add the ability to wire JPA conformance providers
				using Spring (basically, add default constructors
				and setters to the conformance providers). Thanks
				to C. Mike Bylund for the pull request!
			</action>
		</release>
		<release version="1.2" date="2015-09-18">
			<action type="add">
				JPA server now validates QuestionnaireAnswers for conformance to their respective Questionnaire
				if one is declared.
			</action>
			<action type="add">
				SyntaxHighlightingInterceptor now also highlights OperationOutcome responses for errors/exceptions.
			</action>
			<action type="fix" issue="126">
				Model classes do not use BoundCodeableConcept for example bindings that do not
				actually point to any codes (e.g. Observation.interpretation). Thanks
				to GitHub user @steve1medix for reporting!
			</action>
			<action type="add">
				Server now exports operations as separate resources instead of as contained resources
				within Conformance
			</action>
			<action type="add">
				Add new operation $get-resource-counts which will replace the resource
				count extensions exported in the Conformance statement by the JPA
				server.
			</action>
			<action type="fix" issue="198">
				JPA server sorting often returned unexpected orders when multiple
				indexes of the same type were found on the same resource (e.g. multiple string indexed fields). Thanks to
				Travis Cummings for reporting!
			</action>
			<action type="add">
				Add another method to IServerInterceptor which converts an exception generated on the server
				into a BaseServerResponseException. This is useful so that servers using ResponseHighlighterInterceptor
				will highlight exceptions even if they aren't created with an OperationOutcome.
			</action>
			<action type="fix" issue="158">
				XmlParser and JsonParser in DSTU2 mode should not encode empty
				tags in resource. Thanks to Bill De Beaubien for reporting!
			</action>
			<action>
				OperationDefinitions generated by server did not properly document
				their return parameters or the type of their input parameters.
			</action>
			<action>
				Operations in server generated conformance statement should only
				appear once per name, since the name needs to be unique.
			</action>
			<action>
				Resources and datatypes are now serializable. This is an
				experimental feature which hasn't yet been extensively tested. Please test and give us your feedback!
			</action>
			<action type="add">
				Switch REST server to using HttpServletRequest#getContextPath() to get
				the servlet's context path. This means that the server should behave more
				predictably, and should work in servlet 2.4 environments. Thanks to
				Ken Zeisset for the suggestion!
			</action>
			<action type="add" issue="200">
				Vagrant environment now has an apt recipt to ensure that
				package lists are up to date. Thanks to GitHub user
				Brian S. Corbin (@corbinbs) for thr contribution!
			</action>
			<action type="add">
				JPA server and generic client now both support the _tag search parameter
			</action>
			<action type="add">
				Add support for BATCH mode to JPA server transaction operation
			</action>
			<action type="fix" issue="192">
				Server was not correctly unescaping URL parameter values with
				a trailing comma or an escaped backslash. Thanks to GitHub user
				@SherryH for all of her help in diagnosing this issue!
			</action>
			<action type="fix">
				Avoid crash when parsing if an invalid child element is found in
				a resource reference.
			</action>
			<action type="add">
				Create new android specialty libraries for DSTU1 and DSTU2
			</action>
			<action type="fix">
				Throwing a server exception (e.g. AuthenticationException) in a server interceptor's
				incomingRequestPreProcessed method resulted in the server returning an HTTP 500 instead
				of the appropriate error code for the exception being thrown. Thanks to Nagesh Bashyam
				for reporting!
			</action>
			<action type="fix" issue="207">
				Fix issue in JSON parser where invalid contained resources (missing
				a resourceType element) fail to parse with a confusing NullPointerException.
				Thanks to GitHub user @hugosoares for reporting!
			</action>
			<action type="add">
				JPA server now implements the $validate-code operation
			</action>
			<action type="add" issue="125">
				HAPI-FHIR now has support for _summary and _elements parameters, in server, client,
				and JPA server.
			</action>
			<action type="fix" issue="209">
				_revinclude results from JPA server should have a Bundle.entry.search.mode of
				"include" and not "match". Thanks to Josh Mandel for reporting!
			</action>
			<action type="add">
				Resource references using resource instance objects instead of resource IDs
				will correctly qualify the IDs with the resource type if they aren't already qualified
			</action>
			<action type="add" issue="211">
				Testpage Overlay project now properly allows a custom client
				factory to be used (e.g. for custom authentication, etc.) Thanks
				to Chin Huang (@pukkaone) for the pull request!
			</action>
			<action type="fix" issue="212">
				JPA server should reject IDs containing invalid characters (e.g. "abc:123")
				but should allow client assigned IDs that contain text but do not start with
				text. Thanks to Josh Mandel for reporting!
			</action>
			<action type="fix">
				:text modifier on server and JPA server did not work correctly. Thanks to
				Josh Mandel for reporting!
			</action>
			<action type="fix">
				Fix issue in client where parameter values containing a comma were
				sometimes double escaped.
			</action>
			<action type="add">
				_include parameters now support the new <![CDATA[<code>_include:recurse=FOO</code>]]>
				syntax that has been introduced in DSTU2 in the Client, Server, and JPA Server modules.
				Non-recursive behaviour is now the default (previously it was recursive) and :recurse
				needs to be explicitly stated in order to support recursion.
			</action>
			<action type="add">
				New operations added to JPA server to force re-indexing of all
				resources (really only useful after indexes change or bugs are
				fixed)
			</action>
			<action type="fix">
				JPA server did not correctly index search parameters
				of type "URI". Thanks to David Hay for reporting! Note that if you are using the JPA server, this change
				means that
				there are two new tables added to the database schema. Updating existing resources in the database may fail
				unless you
				set default values for the resource
				table by issuing a SQL command similar to the following (false may be 0 or something else, depending on the
				database platform in use)
				<![CDATA[<br/><code>update hfj_resource set sp_coords_present = false;<br/>
				update hfj_resource set sp_uri_present = false;</code>]]>
			</action>
			<action type="fix">
				FIx issue in JPA server where profile declarations, tags, and
				security labels were not always properly removed by an update that
				was trying to remove them. Also don't store duplicates.
			</action>
			<action type="fix">
				Instance $meta operations on JPA server did not previously return the
				resource version and lastUpdated time
			</action>
			<action type="fix">
				Server responses populate Bundle.entry.fullUrl if possible. Thanks
				to Bill de Beaubien for reporting!
			</action>
			<action type="fix">
				XML parser failed to initialize in environments where a very old Woodstox
				library is in use (earlier than 4.0). Thanks to Bill de Beaubien for
				reporting!
			</action>
			<action type="fix" issue="216">
				Invalid/unexpected attributes found when parsing composite elements
				should be logged or reported to the parser error handler
			</action>
			<action type="add">
				JPA server can now store Conformance resources, per a request
				from David Hay
			</action>
			<action type="add">
				ResponseHighlightingInterceptor now skips handling responses if it
				finds a URL parameter of <![CDATA[<code>_raw=true</code>]]> (in other
				words, if this parameter is found, the response won't be returned as
				HTML even if the request is detected as coming from a browser.
			</action>
			<action type="add">
				RestfulServer now supports dynamically adding and removing resource providers
				at runtime. Thanks to Bill Denton for adding this.
			</action>
			<action type="add">
				JPA server now correctly suppresses contents of deleted resources
				in history
			</action>
			<action type="fix" issue="222">
				JPA server returned deleted resources in search results when using the _tag, _id, _profile, or _security
				search parameters
			</action>
			<action type="fix" issue="223">
				Fix issue with build on Windows. Thanks to Bryce van Dyk for the pull request!
			</action>
			<action type="add">
				JPA server now supports $validate operation completely, including delete mode
				and profile validation using the RI InstanceValidator
			</action>
		</release>
		<release version="1.1" date="2015-07-13">
			<action type="add">
				Add support for reference implementation structures.
			</action>
			<action type="fix">
				Parsers did not encode the resource meta element if the resource
				had tags but no other meta elements. Thanks to Bill de Beaubien and
				Claude Nanjo for finding this.
			</action>
			<action type="fix" issue="164">
				Correct performance issue with :missing=true search requests where the parameter is a resource link. Thanks
				to wanghaisheng for all his help in testing this.
			</action>
			<action type="fix" issue="149">
				The self link in the Bundle returned by searches on the server does not respect the
				server's address strategy (which resulted in an internal IP being shown on fhirtest.uhn.ca)
			</action>
			<action type="add">
				Introduce ResponseHighlighterInterceptor, which provides syntax highlighting on RESTful server responses
				if the server detects that the request is coming from a browser. This interceptor has been added
				to fhirtest.uhn.ca responses.
			</action>
			<action type="fix">
				Performing a create operation in a client used an incorrect URL if the
				resource had an ID set. ID should be ignored for creates. Thanks to
				Peter Girard for reporting!
			</action>
			<action type="add" issue="170">
				Add better addXXX() methods to structures, which take the datatype being added as a parameter. Thanks to
				Claude Nanjo for the
				suggestion!
			</action>
			<action type="add" issue="152">
				Add a new parser validation mechanism (see the
				<![CDATA[<a href="./doc_validation.html">validation page</a>]]> for info) which can be
				used to validate resources as they are being parsed, and optionally fail if invalid/unexpected
				elements are found in resource bodies during parsing.
			</action>
			<action type="fix">
				IParser#parseResource(Class, String) method, which is used to parse a resource into the given
				structure will now throw a DataFormatException if the structure is for the wrong type of
				resource for the one actually found in the input String (or Reader). For example, if a Patient
				resource is being parsed into Organization.class this will now cause an error. Previously,
				the XML parser would ignore the type and the JSON parser would fail. This also caused
				operations to not parse correctly if they returned a resource type other than
				parameters with JSON encoding (e.g. the $everything operation on UHN's test server).
				Thanks to Avinash Shanbhag for reporting!
			</action>
			<action type="add">
				Web tester UI now supports _revinclude
			</action>
			<action type="fix" issue="178">
				Support link elements in Bundle.entry when parsing in DSTU2 mode
				using the old (non-resource) Bundle class. Thanks to GitHub user
				@joedai for reporting!
			</action>
			<action type="add">
				LoggingInterceptor for server now supports logging DSTU2 extended operations by name
			</action>
			<action type="fix">
				Woodstox XML parser has a default setting to limit the maximum
				length of an attribute to 512kb. This caused issues handling
				large attachments, so this setting has been increased to 100Mb.
				Thanks to Nikos Kyriakoulakos for reporting!
			</action>
			<action type="fix" issue="175">
				Some HTML entities were not correctly converted during parsing. Thanks to
				Nick Kitto for reporting!
			</action>
			<action type="fix">
				In the JPA Server:
				Transactions creating resources with temporary/placeholder resource IDs
				and other resources with references to those placeholder IDs previously
				did not work if the reference did not contain the resource type
				(e.g. Patient/urn:oid:0.1.2.3 instead of urn:oid:0.1.2.3). The
				latter is actually the correct way of specifying a reference to a
				placeholder, but the former was the only way that worked. Both forms
				now work, in order to be lenient. Thanks to Bill De Beaubien for
				reporting!
			</action>
			<action type="fix">
				When parsing Bundles, if Bundle.entry.base is set to "cid:" (for DSTU1)
				or "urn:uuid:" / "urn:oid:" (for DSTU2) this is now correctly passed as
				the base in resource.getId(). Conversely, when
				encoding bundles, if a resource ID has a base defined,
				and Bundle.entry.base is empty, it will now be
				automatically set by the parser.
			</action>
			<action type="add" issue="179">
				Add fluent client method for validate operation, and support the
				new DSTU2 style extended operation for $validate if the client is
				in DSTU2 mode. Thanks to Eric from the FHIR Skype Implementers chat for
				reporting.
			</action>
			<action type="add">
				Server now supports complete Accept header content negotiation, including
				q values specifying order of preference. Previously the q value was ignored.
			</action>
			<action type="add">
				Server in DSTU2 mode now indicates that whether it has support for Transaction operation or not. Thanks to
				Kevin Paschke for pointing out that this wasn't working!
			</action>
			<action type="add" issue="166">
				Questionnaire.title now gets correctly indexed in JPA server (it has no path, so it is a special case)
			</action>
			<action type="add">
				JPA server now supports ifNoneMatch in GET within a transaction request.
			</action>
			<action type="add">
				DateRangeParam now supports null values in the constructor for lower or upper bounds (but
				still not both)
			</action>
			<action type="add">
				Generic/fluent client and JPA server now both support _lastUpdated search parameter
				which was added in DSTU2
			</action>
			<action type="fix" issue="188">
				JPA server now supports sorting on reference parameters. Thanks to
				Vishal Kachroo for reporting that this wasn't working!
			</action>
			<action type="fix">
				Prevent Last-Updated header in responses coming back to the client from
				overwriting the 'lastUpdated' value in the meta element in DSTU2
				resources. This is important because 'lastUpdated' can have more
				precision than the equivalent header, but the client previously
				gave the header priority.
			</action>
			<action type="fix">
				JPA server supports _count parameter in transaction containing search URL (nested search)
			</action>
			<action type="fix">
				DSTU2 servers now indicate support for conditional create/update/delete in their
				conformance statement.
			</action>
			<action type="fix">
				Support for the Prefer header has been added to the server, client, and
				JPA modules.
			</action>
			<action type="fix" issue="196">
				JPA server failed to search for deep chained parameters across multiple references,
				e.g. "Location.partof.partof.organization". Thanks to Ismael Sarmento Jr for
				reporting!
			</action>
			<action type="fix">
				Prevent crash when encoding resources with contained resources
				if the contained resources contained a circular reference to each other
			</action>
			<action type="add">
				Add $meta, $meta-add, and $meta-delete operations to generic client
			</action>
		</release>
		<release version="1.0" date="2015-04-08">
			<action type="add">
				Bump the version of a few dependencies to the
				latest versions:
				<![CDATA[
					<ul>
						<li>Phloc-commons (for schematron validation) 4.3.5 -> 4.3.6</li>
						<li>Apache HttpClient 4.3.6 -> 4.4</li>
						<li>Woodstox 4.4.0 -> 4.4.1</li>
						<li>SLF4j 1.7.9 -> 1.7.10</li>
						<li>Spring (used in hapi-fhir-jpaserver-base module) 4.1.3.RELEASE -> 4.1.5.RELEASE</li>
					</ul>
				]]>
			</action>
			<action type="add">
				Add support for "profile" and "tag" elements in the resource Meta block
				when parsing DSTU2 structures.
			</action>
			<action type="fix" issue="113">
				When a user manually creates the list of contained resources in a resource,
				the encoder fails to encode any resources that don't have a '#' at the
				start of their ID. This is unintuitive, so we now assume that '123' means '#123'.
				Thanks to myungchoi for reporting and providing a test case!
			</action>
			<action type="add">
				Add methods for setting the default encoding (XML/JSON) and
				oretty print behaviour in the Fluent Client. Thanks to Stackoverflow
				user ewall for the idea.
			</action>
			<action type="fix" issue="129">
				JPA Server did not mark a resource as "no longer deleted" if it
				was updated after being deleted. Thanks to Elliott Lavy and Lloyd
				McKenzie for reporting!
			</action>
			<action type="fix" issue="128">
				Fix regression in 0.9 - Server responds with an HTTP 500 and a NullPointerException instead of an HTTP 400
				and a useful error message if the client requests an unknown resource type
			</action>
			<action type="add">
				Add support for
				<![CDATA[<code>_revinclude</code>]]>
				parameter in client, server, and JPA.
			</action>
			<action type="add">
				Include constants on resources (such as
				<![CDATA[<code>Observation.INCLUDE_VALUE_STRING</code>]]>)
				have been switched in the DSTU2 structures to use
				the new syntax required in DSTU2: [resource name]:[search param NAME]
				insead of the DSTU1 style [resource name].[search param PATH]
			</action>
			<action type="add" issue="124">
				When encoding resources, the parser will now convert any resource
				references to versionless references automatically (i.e. it will
				omit the version part automatically if one is present in the reference)
				since references between resources must be versionless. Additionally,
				references in server responses will omit the server base URL part of the
				reference if the base matches the base for the server giving
				the response.
			</action>
			<action type="fix" issue="130">
				Narrative generator incorrectly sets the Resource.text.status to 'generated' even if the
				given resource type does not have a template (and therefore no narrative is actually generated).
				Thanks to Bill de Beaubien for reporting!
			</action>
			<action type="fix">
				Searching in JPA server with no search parameter returns deleted resources when it should exclude them.
			</action>
			<action type="add" issue="135">
				Remove Eclipse and IntelliJ artifacts (.project, *.iml, etc) from version control. Thanks
				to Doug Martin for the suggestion!
			</action>
			<action type="add">
				REST server methods may now have a parameter of
				type NarrativeModeEnum which will be populated with
				the value of the _narrative URL parameter
				if one was supplied. Annotation client methods
				may also include a parameter of this type, and it
				will be used to populate this parameter on the request
				URL if it is not null. Thanks to Neal Acharya for the
				idea!
			</action>
			<action type="add">
				Android JAR now includes servlet-API classes, as the project will not
				work without them. Thanks
			</action>
			<action type="fix" issue="116">
				Requested _include values are preserved across paging links when the
				server returns multiple pages. Thanks to Bill de Beaubien for
				reporting!
			</action>
			<action type="add" issue="138" dev="wdebeau1">
				Add new server address strategy "ApacheProxyAddressStrategy" which uses
				headers "x-forwarded-host" and "x-forwarded-proto" to determine the
				server's address. This is useful if you are deploying a HAPI FHIR
				server behind an Apache proxy (e.g. for load balancing or other reasons).
				Thanks to Bill de Beaubien for contributing!
			</action>
			<action type="fix" issue="143">
				Resource references between separate resources found in a single
				bundle did not get populated with the actual resource when parsing a
				DSTU2 style bundle. Thanks to Nick Peterson for reporting and figuring
				out why none of our unit tests were actually catching the problem!
			</action>
			<action type="fix" issue="146">
				JSON encoder did not encode contained resources when encoding
				a DSTU2 style bundle. Thanks to Mohammad Jafari and baopingle
				for all of their help in tracking this issue down and developing
				useful unit tests to demonstrate it.
			</action>
			<action type="add">
				Client now supports invoking transcation using a DSTU2-style
				Bundle resource as the input.
			</action>
			<action type="fix" issue="147">
				JPA Server $everything operation could sometimes include a duplicate copy of
				the main focus resource if it was referred to in a deep chain. Thanks
				to David Hay for reporting!
			</action>
			<action type="add" issue="148">
				JPA Server $everything operation now allows a _count parameter
			</action>
			<action type="fix" issue="139">
				JPA server failed to index resources containing ContactPointDt elements with
				populated values (e.g. Patient.telecom). Thanks to Mohammad Jafari for reporting!
			</action>
			<action type="add">
				Add a new configuration method on the parsers,
				<![CDATA[<code>setStripVersionsFromReferences(boolean)</code>]]> which
				configures the parser to preserve versions in resource reference links when
				encoding. By default, these are removed.
			</action>
			<action type="fix" issue="155" dev="wdebeau1">
				Terser's IModelVisitor now supplies to the path to the element. This is
				an API change, but I don't think there are many users of the IModelVisitor yet.
				Please let us know if this is a big hardship and we can find an alternate way
				of making this change.
			</action>
			<action type="fix">
				Prevent server from returning a Content-Location header for search
				response when using the DSTU2 bundle format
			</action>
			<action type="fix">
				JPA server (uhnfhirtest.uhn.ca) sometimes included an empty
				"text" element in Bundles being returned.
			</action>
			<action type="add" issue="162">
				Add a framework for the Web Tester UI to allow its internal FHIR client to
				be configured (e.g. to add an authorization interceptor so that it adds
				credentials to client requests it makes). Thanks to Harsha Kumara for
				the suggestion!
			</action>
			<action type="fix" issue="163">
				Fix regression in early 1.0 builds where resource type sometimes does not get
				populated in a resource ID when the resource is parsed. Thanks to
				Nick Peterson for reporting, and for providing a test case!
			</action>
			<action type="add">
				Allow fluent/generic client users to execute a transaction using a raw string (containing a bundle resource)
				as input instead of a Bundle resource class instance.
			</action>
			<action type="fix">
				Disable date validation in the web tester UI, so that it is possible to
				enter partial dates, or dates without times, or even test out invalid date
				options.
			</action>
			<action type="fix" issue="36">
				Make BaseElement#getUndeclaredExtensions() and BaseElement#getUndeclaredExtensions() return
				a mutable list so that it is possible to delete extensions from a resource instance.
			</action>
			<action type="fix" issue="168">
				Server conformance statement check in clients (this is the check
				where the first time a given FhirContext is used to access a given server
				base URL, it will first check the server's Conformance statement to ensure
				that it supports the correct version of FHIR) now uses any
				registered client interceptors. In addition, IGenericClient now has a method
				"forceConformanceCheck()" which manually triggers this check. Thanks to
				Doug Martin for reporting and suggesting!
			</action>
			<action type="add" issue="167">
				Rename the Spring Bean definition for the JPA server EntityManager from
				"myEntityManagerFactory" to just "entityManagerFactory" as this is the
				default bean name expected in other parts of the Spring framework.
				Thanks to Mohammad Jafari for the suggestion!
			</action>
			<action type="add" issue="164">
				Improve error message when a user tries to perform a create/update with an invalid
				or missing Content-Type header. Thanks to wanghaisheng for reporting! (This was
				actually a three part bug, so the following two fixes also reference this
				bug number)
			</action>
			<action type="add" issue="164">
				Add support for :missing qualifier in generic/fluent client.
			</action>
			<action type="add" issue="164">
				Add support for :missing qualifier in JPA server.
			</action>
			<action type="add">
				Add a new configuration method on the parsers,
				<![CDATA[<code>setStripVersionsFromReferences(boolean)</code>]]> which
				configures the parser to preserve versions in resource reference links when
				encoding. By default, these are removed.
			</action>
			<action type="add" due-to="joel-costigliola" issue="171">
				Add an exception for RESTful clients/servers to represent the
				HTTP 403 Forbidden status code. Thanks to Joel Costigliola for
				the patch!
			</action>
			<action type="fix">
				Transaction server operations incorrectly used the "Accept" header instead of the "Content-Type" header to
				determine the
				POST request encoding. Thanks to Rene Spronk for providing a test case!
			</action>
		</release>
		<release version="0.9" date="2015-03-14">
			<action type="add">
				Support for DSTU2 features introduced: New resource definitions, Bundle resource,
				encoding changes (ID in resource bodt, meta tag)
			</action>
			<action type="fix" issue="65">
				Fix an issue encoding extensions on primitive types in JSON. Previously the "_value" object
				would be an array even if the field it was extending was not repeatable. This is not correct
				according to the specification, nor can HAPI's parser parse this correctly. The encoder
				has been corrected, and the parser has been adjusted to be able to handle resources with
				extensions encoded in this way. Thanks to Mohammad Jafari for reporting!
			</action>
			<action type="add">
				Library now checks if custom resource types can be instantiated on startup
				(e.g. because they don't have a no-argument constructor) in order to
				avoid failing later
			</action>
			<action type="add">
				Bump a few dependency JARs to the latest versions in Maven POM:
				<![CDATA[
					<ul>
						<li>SLF4j (in base module) - Bumped to 1.7.9</li>
						<li>Apache HTTPClient (in base module) - Bumped to 4.3.6</li>
						<li>Hibernate (in JPA module) - Bumped to 4.3.7</li>
					</ul>
				]]>
			</action>
			<action type="fix" issue="67">
				IdDt failed to recognize local identifiers containing fragments that look like
				real identifiers as being local identifiers even though they started with '#'.
				For example, a local resource reference of "#aa/_history/aa" would be incorrectly
				parsed as a non-local reference.
				Thanks to Mohammad Jafari for reporting!
			</action>
			<action type="fix">
				<![CDATA[<code>Last-Modified</code>]]>
				header in server was incorrectly using FHIR date format instead
				of RFC-1123 format.
			</action>
			<action type="fix">
				Server create and update methods failed with an IllegalArgumentException if
				the method type was a custom resource definition type (instead of a built-in
				HAPI type). Thanks to Neal Acharya for the analysis.
			</action>
			<action type="add" issue="79">
				JPA server module now supports
				<![CDATA[<code>_include</code>]]>
				value of
				<![CDATA[<code>*</code>]]>. Thanks to Bill de Beaubien for reporting!
			</action>
			<action type="fix">
				IdDt method
				<![CDATA[withServerBase]]>
				returned String (unlike all of the other "withFoo" methods on that class),
				and did not work correctly if the IdDt already had a server base. This
				has been corrected. Note that the return type for this method has been
				changed, so code may need to be updated.
			</action>
			<action type="fix" issue="84" due-to="mochaholic">
				In previous versions of HAPI, the XML parser encoded multiple contained
				resources in a single
				<![CDATA[<code>&lt;contained&gt;&lt;/contained&gt;</code>]]>
				tag, even though the FHIR specification rerquires a separate
				<![CDATA[<code>&lt;contained&gt;&lt;/contained&gt;</code>]]>
				tag for each resource. This has been corrected. Note that the parser will
				correctly parse either form (this has always been the case) so this
				change should not cause any breakage in HAPI based trading partners, but
				may cause issues if other applications have been coded to depend on the
				incorrect behaviour. Thanks to Mochaholic for reporting!
			</action>
			<action type="fix" issue="91" due-to="andyhuang91">
				Custom/user defined resource definitions which contained more than one
				child with no order defined failed to initialize properly. Thanks to
				Andy Huang for reporting and figuring out where the
				problem was!
			</action>
			<action type="add">
				RESTful Client now queries the server (only once per server base URL) to ensure that
				the given server corresponds to the correct version of the FHIR specification, as
				defined by the FhirContext. This behaviour can be disabled by setting the
				appropriate configuration on the
				RestfulClientConfig. Thanks to Grahame Grieve for the suggestion!
			</action>
			<action type="add">
				JPA module now supports deleting resource via transaction
			</action>
			<action type="fix" issue="97" due-to="twilson650">
				DateClientParam#second() incorrectly used DAY precision instead
				of SECOND precision. Thanks to Tom Wilson for the pull request!
			</action>
			<action type="fix" issue="100" due-to="sweetnavelorange">
				Fix issue where HAPI failed to initialize correctly if Woodstox library was not on the classpath, even
				if StAX API was configured to use a different provider. Thanks to
				James Butler for reporting and figuring out where the issue was!
			</action>
			<action type="fix" issue="101">
				Calling BaseDateTimeDt#setValue(Date, TemporalPrecisionEnum) did not always actually respect
				the given precision when the value was encoded. Thanks to jacksonjesse for
				reporting!
			</action>
			<action type="fix" issue="103">
				Encoders (both XML and JSON) will no longer encode contained resources if they are
				not referenced anywhere in the resource via a local reference. This is just a convenience
				for users who have parsed a resource with contained resources and want to remove some
				before re-encoding. Thanks to Alexander Kley for reporting!
			</action>
			<action type="fix" issue="110" due-to="mochaholic">
				Add support for DSTU2 style security labels in the parser and encoder. Thanks to
				Mohammad Jafari for the contribution!
			</action>
			<action type="fix">
				Server requests for Binary resources where the client has explicitly requested XML or JSON responses
				(either with a <![CDATA[<code>_format</code>]]> URL parameter, or an <![CDATA[<code>Accept</code>]]> request
				header)
				will be responded to using the Binary FHIR resource type instead of as Binary blobs. This is
				in accordance with the recommended behaviour in the FHIR specification.
			</action>
			<action type="add">
				Add new properties to RestfulServer: "DefaultResponseEncoding", which allows
				users to configure a default encoding (XML/JSON) to use if none is specified in the
				client request. Currently defaults to XML. Also "DefaultPrettyPrint", which specifies
				whether to pretty print responses by default. Both properties can be overridden
				on individual requets using the appropriate Accept header or request URL parameters.
			</action>
			<action type="add">
				Add support for quantity search params in FHIR tester UI
			</action>
			<action type="add">
				Add support for FHIR "extended operations" as defined in the FHIR DSTU2
				specification, for the Generic Client, Annotation Client, and
				Server.
			</action>
			<action type="fix">
				Observation.applies[x] and other similar search fields with multiple allowable
				value types were not being correctly indexed in the JPA server.
			</action>
			<action type="fix" issue="122">
				DateClientParam.before() incorrectly placed "&lt;=" instead of
				"&lt;" in the request URL. Thanks to Ryan for reporting!
			</action>
			<action type="add" issue="77" dev="wdebeau1">
				Server now only automatically adds _include resources which are provided
				as references if the client request actually requested that specific include.
				See RestfulServer
			</action>
			<action type="fix" issue="120">
				User defined resource types which contain extensions that use a bound code type
				(e.g. an BoundCodeDt with a custom Enum) failed to parse correctly. Thanks
				to baopingle for reporting and providing a test case!
			</action>
			<action type="add">
				Sorting is now supported in the Web Testing UI (previously a button existed for sorting, but it didn't do
				anything)
			</action>
			<action type="add" issue="111">
				Server will no longer include stack traces in the OperationOutcome returned to the client
				when an exception is thrown. A new interceptor called ExceptionHandlingInterceptor has been
				created which adds this functionality back if it is needed (e.g. for DEV setups). See the
				server interceptor documentation for more information. Thanks to Andy Huang for the suggestion!
			</action>
		</release>
		<release version="0.8" date="2014-12-17">
			<action type="add">
				<![CDATA[<b>API CHANGE:</b>]]> The "FHIR structures" for DSTU1 (the classes which model the
				resources and composite datatypes) have been moved out of the core JAR into their
				own JAR, in order to allow support for DEV resources, and DSTU2 resources when thast
				version is finalized. See the
				<![CDATA[<a href="./doc_dstu2.html">DSTU2 page</a>]]>
				for more information.
			</action>
			<action type="fix">
				<![CDATA[
					<b>Deprocated API Removal</b>: The following classes (which were deprocated previously)
					have now been removed:
					<ul>
						<li><b>ISecurityManager</b>: If you are using this class, the same functionality
						is available through the more general purpose
						<a href="http://jamesagnew.github.io/hapi-fhir/doc_rest_server_interceptor.html">server interceptor</a>
						capabilities.
						<li><b>CodingListParam</b>: This class was made redundant by the
						<a href="http://jamesagnew.github.io/hapi-fhir/apidocs/ca/uhn/fhir/rest/param/TokenOrListParam.html">TokenOrListParam</a>
						class, which can be used in its place.
					</ul>
				]]>
			</action>
			<action type="add">
				<![CDATA[
					<b>API Change</b>: The IResource#getResourceMetadata() method has been changed
					from returning 
					<code>Map&lt;ResourceMetadataKeyEnum&lt;?&gt;, Object&gt;</code>
					to returning a new type called
					<code>ResourceMetadataMap</code>. This new type implements 
					<code>Map&lt;ResourceMetadataKeyEnum&lt;?&gt;, Object&gt;</code>
					itself, so this change should not break existing code, but may
					require a clean build in order to run correctly.
				]]>
			</action>
			<action type="add" issue="38" dev="wdebeau1">
				Profile generation on the server was not working due to IdDt being
				incorrectly used. Thanks to Bill de Beaubien for the pull request!
			</action>
			<action type="add" issue="42" dev="wdebeau1">
				Profiles did not generate correctly if a resource definition class had a
				defined extension which was of a composite type. Thanks to Bill de Beaubien for the pull request!
			</action>
			<action type="add" issue="44" dev="petromykhailysyn">
				Remove unnecessary IOException from narrative generator API. Thanks to
				Petro Mykhailysyn for the pull request!
			</action>
			<action type="add" issue="48" dev="wdebeau1">
				Introduced a new
				<![CDATA[<code>@ProvidesResources</code>]]> annotation which can be added to
				resource provider and servers to allow them to declare additional resource
				classes they are able to serve. This is useful if you have a server which can
				serve up multiple classes for the same resource type (e.g. a server that sometimes
				returns a default Patient, but sometimes uses a custom subclass).
				Thanks to Bill de Beaubien for the pull request!
			</action>
			<action type="add" issue="49" dev="wdebeau1">
				Introduced a new
				<![CDATA[<code>@Destroy</code>]]> annotation which can be added to
				a resource provider method. This method will be called by the server when it
				is being closed/destroyed (e.g. when the application is being undeployed, the
				container is being shut down, etc.)
				Thanks to Bill de Beaubien for the pull request!
			</action>
			<action type="add">
				Add a new method <![CDATA[handleException]]> to the server interceptor
				framework which allows interceptors to be notified of any exceptions and
				runtime errors within server methods. Interceptors may optionally also
				override the default error handling behaviour of the RestfulServer.
			</action>
			<action dev="wdebeau1" type="add">
				Add constants to BaseResource for the "_id" search parameter which all resources
				should support.
			</action>
			<action type="fix">
				DateRangeParam parameters on the server now return correct
				<![CDATA[<code>getLowerBoundAsInstant()</code>]]>
				and
				<![CDATA[<code>getUpperBoundAsInstant()</code>]]>
				values if a single unqualified value is passed in. For example, if
				a query containing
				<![CDATA[<code>&birthdate=2012-10-01</code>]]>
				is received, previously these two methods would both return the same
				value, but with this fix
				<![CDATA[<code>getUpperBoundAsInstant()</code>]]>
				now returns the instant at 23:59:59.9999.
			</action>
			<action type="fix">
				Resource fields with a type of "*" (or Any) sometimes failed to parse if a
				value type of "code" was used. Thanks to Bill de Beaubien for reporting!
			</action>
			<action type="add" dev="lmds">
				Remove dependency on JAXB libraries, which were used to parse and encode
				dates and times (even in the JSON parser). JAXB is built in to most JDKs
				but the version bundled with IBM's JDK is flaky and resulted in a number
				of problems when deploying to Websphere.
			</action>
			<action type="fix" issue="50" dev="jjathman">
				Primitive datatypes now preserve their original string value when parsing resources,
				as well as containing the "parsed value". For instance, a DecimalDt field value of
				<![CDATA[<code>1.0000</code>]]> will be parsed into the corresponding
				decimal value, but will also retain the original value with the corresponding
				level of precision. This allows vadliator rules to be applied to
				original values as received "over the wire", such as well formatted but
				invalid dates, e.g. "2001-15-01". Thanks to Joe Athman for reporting and
				helping to come up with a fix!
			</action>
			<action type="add">
				When using Generic Client, if performing a
				<![CDATA[create]]> or <![CDATA[update]]> operation using a String as the resource body,
				the client will auto-detect the FHIR encoding style and send an appropriate
				<![CDATA[Content-Type]]> header.
			</action>
			<action type="fix" issue="52">
				JPA module (and public HAPI-FHIR test server) were unable to process resource types
				where at least one search parameter has no path specified. These now correctly save
				(although the server does not yet process these params, and it should). Thanks to
				GitHub user shvoidlee for reporting and help with analysis!
			</action>
			<action type="fix">
				Generic/Fluent Client "create" and "update" method requests were not setting a content type header
			</action>
			<action type="add" issue="53" dev="petromykhailysyn">
				DateDt left precision value as <![CDATA[null]]> in the constructor
				<![CDATA[DateDt(Date)]]>.
			</action>
			<action type="fix">
				RESTful server now doesn't overwrite resource IDs if they are absolute. In other words, if
				a server's Resource Provider returns a resource with ID "Patient/123" it will be translated to
				"[base url]/Patient/123" but if the RP returns ID "http://foo/Patient/123" the ID will be
				returned exactly as is. Thanks to Bill de Beaubien for the suggestion!
			</action>
			<action type="fix" issue="55">
				JPA module Transaction operation was not correctly replacing logical IDs
				beginning with "cid:" with server assigned IDs, as required by the
				specification.
			</action>
			<action type="fix" dev="tahurac">
				<![CDATA[FhirTerser]]> did not visit or find children in contained resources when
				searching a resource. This caused server implementations to not always return contained
				resources when they are included with a resource being returned.
			</action>
			<action type="add" dev="lmds">
				Add a method <![CDATA[String IResource#getResourceName()]]> which returns the name of the
				resource in question (e.g. "Patient", or "Observation"). This is intended as a
				convenience to users.
			</action>
			<action type="fix">
				Do not strip version from resource references in resources returned
				from server search methods. Thanks to Bill de Beaubien for reporting!
			</action>
			<action type="fix" dev="jjathman" issue="54">
				Correct an issue with the validator where changes to the underlying
				OperationOutcome produced by a validation cycle cause the validation
				results to be incorrect.
			</action>
			<action type="fix">
				Client interceptors registered to an interface based client instance
				were applied to other client instances for the same client interface as well. (Issue
				did not affect generic/fluent clients)
			</action>
			<action type="fix" issue="57">
				DateDt, DateTimeDt and types InstantDt types now do not throw an exception
				if they are used to parse a value with the wrong level of precision for
				the given type but do throw an exception if the wrong level of precision
				is passed into their constructors.<![CDATA[<br/><br/>]]>
				This means that HAPI FHIR can now successfully parse resources from external
				sources that have the wrong level of precision, but will generate a validation
				error if the resource is validated. Thanks to Alexander Kley for the suggestion!
			</action>
			<action type="fix">
				Encoding a Binary resource without a content type set should not result in a NullPointerException. Thanks
				to Alexander Kley for reporting!
			</action>
			<action type="add">
				Server gives a more helpful error message if multiple IResourceProvider implementations
				are provided for the same resource type. Thanks to wanghaisheng for the idea!
			</action>
			<action type="add" issue="61">
				Bring DSTU1 resource definitions up to version 0.0.82-2929<![CDATA[<br/>]]>
				Bring DEV resource definitions up to 0.4.0-3775<![CDATA[<br/>]]>
				Thanks to crinacimpian for reporting!
			</action>
			<action type="add" issue="62">
				JPA server did not correctly process _include requests if included
				resources were present with a non-numeric identifier. Thanks to
				Bill de Beaubien for reporting!
			</action>
			<action type="fix" issue="60">
				Client requests which include a resource/bundle body (e.g. create,
				update, transaction) were not including a charset in the content type
				header, leading to servers incorrectly assuming ISO-8859/1. Thanks to
				shvoidlee for reporting!
			</action>
			<action type="fix" issue="59" dev="wdebeau1">
				Clean up the way that Profile resources are automatically exported
				by the server for custom resource profile classes. See the
				<![CDATA[<a href="http://jamesagnew.github.io/hapi-fhir/apidocs/ca/uhn/fhir/model/api/annotation/ResourceDef.html">@ResourceDef</a>]]>
				JavaDoc for information on how this works.
			</action>
			<action type="add" issue="73" dev="wdebeau1">
				Add convenience methods to TokenOrListParam to test whether any of a set of tokens match
				the given requested list.
			</action>
			<action type="add" issue="86" dev="harsha89">
				Add a protected method to RestfulServer which allows developers to
				implement their own method for determining which part of the request
				URL is the FHIR request path (useful if you are embedding the RestulServer inside
				of another web framework). Thanks to Harsha Kumara for the pull request!
			</action>
		</release>
		<release version="0.7" date="2014-10-23">
			<action type="add" issue="30">
				<![CDATA[<b>API CHANGE:</b>]]> The TagList class previously implemented ArrayList semantics,
				but this has been replaced with LinkedHashMap semantics. This means that the list of
				tags will no longer accept duplicate tags, but that tag order will still be
				preserved. Thanks to Bill de Beaubien for reporting!
			</action>
			<action type="fix" issue="33">
				Server was incorrectly including contained resources being returned as both contained resources, and as
				top-level resources in the returned bundle for search operations.
				Thanks to Bill de Beaubien for reporting! This also fixes Issue #20, thanks to
				lephty for reporting!
			</action>
			<action type="add" dev="suranga">
				Documentation fixes
			</action>
			<action type="add" dev="dougmartin">
				Add a collection of new methods on the generic client which support the
				<![CDATA[ 
				<b><a href="./apidocs/ca/uhn/fhir/rest/client/IGenericClient.html#read(java.lang.Class,%20ca.uhn.fhir.model.primitive.UriDt)">read</a></b>,
				<b><a href="./apidocs/ca/uhn/fhir/rest/client/IGenericClient.html#vread(java.lang.Class,%20ca.uhn.fhir.model.primitive.UriDt)">read</a></b>,
				and <b><a href="./apidocs/ca/uhn/fhir/rest/client/IGenericClient.html#search(java.lang.Class,%20ca.uhn.fhir.model.primitive.UriDt)">search</a></b>
				]]>
				operations using an absolute URL. This allows developers to perform these operations using
				URLs they obtained from other sources (or external resource references within resources). In
				addition, the existing read/vread operations will now access absolute URL references if
				they are passed in. Thanks to Doug Martin of the Regenstrief Center for Biomedical Informatics
				for contributing this implementation!
			</action>
			<action type="fix">
				Server implementation was not correctly figuring out its own FHIR Base URL when deployed
				on Amazon Web Service server. Thanks to Jeffrey Ting and Bill De Beaubien of
				Systems Made Simple for their help in figuring out this issue!
			</action>
			<action type="fix">
				XML Parser failed to encode fields with both a resource reference child and
				a primitive type child. Thanks to Jeffrey Ting and Bill De Beaubien of
				Systems Made Simple for their help in figuring out this issue!
			</action>
			<action type="fix">
				HAPI now runs successfully on Servlet 2.5 containers (such as Tomcat 6). Thanks to
				Bernard Gitaadji for reporting and diagnosing the issue!
			</action>
			<action type="fix">
				Summary (in the bundle entry) is now encoded by the XML and JSON parsers if supplied. Thanks to David Hay of
				Orion Health for reporting this!
			</action>
			<action type="fix" issue="24">
				Conformance profiles which are automatically generated by the server were missing a few mandatory elements,
				which meant that the profile did not correctly validate. Thanks to Bill de Beaubien of Systems Made Simple
				for reporting this!
			</action>
			<action type="fix">
				XHTML (in narratives) containing escapable characters (e.g. &lt; or &quot;) will now always have those
				characters
				escaped properly in encoded messages.
			</action>
			<action type="fix">
				Resources containing entities which are not valid in basic XML (e.g. &amp;sect;) will have those
				entities converted to their equivalent unicode characters when resources are encoded, since FHIR does
				not allow extended entities in resource instances.
			</action>
			<action type="add">
				Add a new client interceptor which adds HTTP Authorization Bearer Tokens (for use with OAUTH2 servers)
				to client requests.
			</action>
			<action type="fix">
				Add phloc-commons dependency explicitly, which resolves an issue building HAPI from source on
				some platforms. Thanks to Odysseas Pentakalos for the patch!
			</action>
			<action type="add">
				HAPI now logs a single line indicating the StAX implementation being used upon the
				first time an XML parser is created.
			</action>
			<action type="fix">
				Update methods on the server did not return a "content-location" header, but
				only a "location" header. Both are required according to the FHIR specification.
				Thanks to Bill de Beaubien of Systems Made Simple for reporting this!
			</action>
			<action type="fix" issue="26" dev="akley">
				Parser failed to correctly read contained Binary resources. Thanks to Alexander Kley for
				the patch!
			</action>
			<action type="fix" issue="29" dev="akley">
				Calling encode multiple times on a resource with contained resources caused the contained
				resources to be re-added (and the actual message to grow) with each encode pass. Thanks to
				Alexander Kley for the test case!
			</action>
			<action type="fix">
				JSON-encoded contained resources with the incorrect "_id" element (which should be "id", but some
				incorrect examples exist on the FHIR specification) now parse correctly. In other words, HAPI
				previously only accepted the correct "id" element, but now it also accepts the incorrect
				"_id" element just to be more lenient.
			</action>
			<action type="fix">
				Several unit tests failed on Windows (or any platform with non UTF-8 default encoding). This may
				have also caused resource validation to fail occasionally on these platforms as well.
				Thanks to Bill de Beaubien for reporting!
			</action>
			<action type="fix">
				toString() method on TokenParam was incorrectly showing the system as the value.
				Thanks to Bill de Beaubien for reporting!
			</action>
			<action type="update">
				Documentation on contained resources contained a typo and did not actually produce contained resources.
				Thanks
				to David Hay of Orion Health for reporting!
			</action>
			<action type="add" issue="31" dev="preston">
				Add a
				<![CDATA[<a href="https://www.vagrantup.com/">Vagrant</a>]]>
				based environment (basically a fully built, self contained development environment) for
				trying out the HAPI server modules. Thanks to Preston Lee for the pull request, and for
				offering to maintain this!
			</action>
			<action type="add" issue="32" dev="jjathman">
				Change validation API so that it uses a return type instead of exceptions to communicate
				validation failures. Thanks to Joe Athman for the pull request!
			</action>
			<action type="add" issue="35" dev="petromykhailysyn">
				Add a client interceptor which adds an HTTP cookie to each client request. Thanks to
				Petro Mykhailysyn for the pull request!
			</action>
		</release>
		<release version="0.6" date="2014-09-08"
					description="This release brings a number of new features and bug fixes!">
			<!-- 
			<action type="add">
				Allow generic client	... OAUTH
			</action>
			-->
			<action type="add">
				Add server interceptor framework, and new interceptor for logging incoming
				requests.
			</action>
			<action type="add">
				Add server validation framework for validating resources against the FHIR schemas and schematrons
			</action>
			<action type="fix">
				Tester UI created double _format and _pretty param entries in searches. Thanks to Gered King of University
				Health Network for reporting!
			</action>
			<action type="fix" issue="4">
				Create method was incorrectly returning an HTTP 204 on sucessful completion, but
				should be returning an HTTP 200 per the FHIR specification. Thanks to wanghaisheng
				for reporting!
			</action>
			<action type="fix">
				FHIR Tester UI now correctly sends UTF-8 charset in responses so that message payloads containing
				non US-ASCII characters will correctly display in the browser
			</action>
			<action type="fix">
				JSON parser was incorrectly encoding extensions on composite elements outside the element itself
				(as is done correctly for non-composite elements) instead of inside of them. Thanks to David Hay of
				Orion for reporting this!
			</action>
			<action type="add">
				Contained/included resource instances received by a client are now automatically
				added to any ResourceReferenceDt instancea in other resources which reference them.
			</action>
			<action type="add">
				Add documentation on how to use eBay CORS Filter to support Cross Origin Resource
				Sharing (CORS) to server. CORS support that was built in to the server itself has
				been removed, as it did not work correctly (and was reinventing a wheel that others
				have done a great job inventing). Thanks to Peter Bernhardt of Relay Health for all the assistance
				in testing this!
			</action>
			<action type="fix">
				IResource interface did not expose the getLanguage/setLanguage methods from BaseResource,
				so the resource language was difficult to access.
			</action>
			<action type="fix">
				JSON Parser now gives a more friendly error message if it tries to parse JSON with invalid use
				of single quotes
			</action>
			<action type="add">
				Transaction server method is now allowed to return an OperationOutcome in addition to the
				incoming resources. The public test server now does this in order to return status information
				about the transaction processing.
			</action>
			<action type="add">
				Update method in the server can now flag (via a field on the MethodOutcome object being returned)
				that the result was actually a creation, and Create method can indicate that it was actually an
				update. This has no effect other than to switch between the HTTP 200 and HTTP 201 status codes on the
				response, but this may be useful in some circumstances.
			</action>
			<action type="fix" dev="tahurac">
				Annotation client search methods with a specific resource type (e.g. List&lt;Patient&gt; search())
				won't return any resources that aren't of the correct type that are received in a response
				bundle (generally these are referenced resources, so they are populated in the reference fields instead).
				Thanks to Tahura Chaudhry of University Health Network for the unit test!
			</action>
			<action type="add">
				Added narrative generator template for OperationOutcome resource
			</action>
			<action type="fix">
				Date/time types did not correctly parse values in the format "yyyymmdd" (although the FHIR-defined format
				is "yyyy-mm-dd" anyhow, and this is correctly handled). Thanks to Jeffrey Ting of Systems Made Simple
				for reporting!
			</action>
			<action type="fix">
				Server search method for an unnamed query gets called if the client requests a named query
				with the same parameter list. Thanks to Neal Acharya of University Health Network for reporting!
			</action>
			<action type="fix">
				Category header (for tags) is correctly read in client for "read" operation
			</action>
			<action type="add">
				Transaction method in server can now have parameter type Bundle instead of
				List&lt;IResource&gt;
			</action>
			<action type="add">
				HAPI parsers now use field access to get/set values instead of method accessors and mutators.
				This should give a small performance boost.
			</action>
			<action type="fix">
				JSON parser encodes resource references incorrectly, using the name "resource" instead
				of the name "reference" for the actual reference. Thanks to
				Ricky Nguyen for reporting and tracking down the issue!
			</action>
			<action type="fix">
				Rename NotImpementedException to NotImplementedException (to correct typo)
			</action>
			<action type="fix">
				Server setUseBrowserFriendlyContentType setting also respected for errors (e.g. OperationOutcome with
				4xx/5xx status)
			</action>
			<action type="fix">
				Fix performance issue in date/time datatypes where pattern matchers were not static
			</action>
			<action type="fix">
				Server now gives a more helpful error message if a @Read method has a search parameter (which is invalid,
				but
				previously lead to a very unhelpful error message). Thanks to Tahura Chaudhry of UHN for reporting!
			</action>
			<action type="fix">
				Resource of type "List" failed to parse from a bundle correctly. Thanks to David Hay of Orion Health
				for reporting!
			</action>
			<action type="fix">
				QuantityParam correctly encodes approximate (~) prefix to values
			</action>
			<action type="fix" issue="14">
				If a server defines a method with parameter "_id", incoming search requests for that method may
				get delegated to the wrong method. Thanks to Neal Acharya for reporting!
			</action>
			<action type="add">
				SecurityEvent.Object structural element has been renamed to
				SecurityEvent.ObjectElement to avoid conflicting names with the
				java Object class. Thanks to Laurie Macdougall-Sookraj of UHN for
				reporting!
			</action>
			<action type="fix">
				Text/narrative blocks that were created with a non-empty
				namespace prefix (e.g. &lt;xhtml:div xmlns:xhtml="..."&gt;...&lt;/xhtml:div&gt;)
				failed to encode correctly (prefix was missing in encoded resource)
			</action>
			<action type="fix">
				Resource references previously encoded their children (display and reference)
				in the wrong order so references with both would fail schema validation.
			</action>
			<action type="add">
				SecurityEvent resource's enums now use friendly enum names instead of the unfriendly
				numeric code values. Thanks to Laurie MacDougall-Sookraj of UHN for the
				suggestion!
			</action>
		</release>
		<release version="0.5" date="2014-07-30">
			<action type="add">
				HAPI has a number of RESTful method parameter types that have similar but not identical
				purposes and confusing names. A cleanup has been undertaken to clean this up.
				This means that a number of existing classes
				have been deprocated in favour of new naming schemes.
				<![CDATA[<br/><br/>]]>
				All annotation-based clients and all server search method parameters are now named
				(type)Param, for example: StringParam, TokenParam, etc.
				<![CDATA[<br/><br/>]]>
				All generic/fluent client method parameters are now named
				(type)ClientParam, for example: StringClientParam, TokenClientParam, etc.
				<![CDATA[<br/><br/>]]>
				All renamed classes have been retained and deprocated, so this change should not cause any issues
				for existing applications but those applications should be refactored to use the
				new parameters when possible.
			</action>
			<action type="add">
				Allow server methods to return wildcard generic types (e.g. List&lt;? extends IResource&gt;)
			</action>
			<action type="add">
				Search parameters are not properly escaped and unescaped. E.g. for a token parameter such as
				"&amp;identifier=system|codepart1\|codepart2"
			</action>
			<action type="add">
				Add support for OPTIONS verb (which returns the server conformance statement)
			</action>
			<action type="add">
				Add support for CORS headers in server
			</action>
			<action type="add">
				Bump SLF4j dependency to latest version (1.7.7)
			</action>
			<action type="add">
				Add interceptor framework for clients (annotation based and generic), and add interceptors
				for configurable logging, capturing requests and responses, and HTTP basic auth.
			</action>
			<action type="fix">
				Transaction client invocations with XML encoding were using the wrong content type ("application/xml+fhir"
				instead
				of the correct "application/atom+xml"). Thanks to David Hay of Orion Health for surfacing this one!
			</action>
			<action type="add">
				Bundle entries now support a link type of "search". Thanks to David Hay for the suggestion!
			</action>
			<action type="add" issue="1">
				If a client receives a non 2xx response (e.g. HTTP 500) and the response body is a text/plain message or
				an OperationOutcome resource, include the message in the exception message so that it will be
				more conveniently displayed in logs and other places. Thanks to Neal Acharya for the suggestion!
			</action>
			<action type="add" issue="2">
				Read invocations in the client now process the "Content-Location" header and use it to
				populate the ID of the returned resource. Thanks to Neal Acharya for the suggestion!
			</action>
			<action type="fix" issue="3">
				Fix issue where vread invocations on server incorrectly get routed to instance history method if one is
				defined. Thanks to Neal Acharya from UHN for surfacing this one!
			</action>
			<action type="add">
				Binary reads on a server not include the Content-Disposition header, to prevent HTML in binary
				blobs from being used for nefarious purposes. See
				<![CDATA[<a href="http://gforge.hl7.org/gf/project/fhir/tracker/?action=TrackerItemEdit&tracker_id=677&tracker_item_id=3298">FHIR Tracker Bug 3298</a>]]>
				for more information.
			</action>
			<action type="add">
				Support has been added for using an HTTP proxy for outgoing requests.
			</action>
			<action type="fix">
				Fix: Primitive extensions declared against custom resource types
				are encoded even if they have no value. Thanks to David Hay of Orion for
				reporting this!
			</action>
			<action type="fix">
				Fix: RESTful server deployed to a location where the URL to access it contained a
				space (e.g. a WAR file with a space in the name) failed to work correctly.
				Thanks to David Hay of Orion for reporting this!
			</action>
		</release>
		<release version="0.4" date="2014-07-13">
			<action type="add">
				<![CDATA[<b>BREAKING CHANGE:</b>]]>: IdDt has been modified so that it
				contains a partial or complete resource identity. Previously it contained
				only the simple alphanumeric id of the resource (the part at the end of the "read" URL for
				that resource) but it can now contain a complete URL or even a partial URL (e.g. "Patient/123")
				and can optionally contain a version (e.g. "Patient/123/_history/456"). New methods have
				been added to this datatype which provide just the numeric portion. See the JavaDoc
				for more information.
			</action>
			<action type="add">
				<![CDATA[<b>API CHANGE:</b>]]>: Most elements in the HAPI FHIR model contain
				a getId() and setId() method. This method is confusing because it is only actually used
				for IDREF elements (which are rare) but its name makes it easy to confuse with more
				important identifiers. For this reason, these methods have been deprecated and replaced with
				get/setElementSpecificId() methods. The old methods will be removed at some point. Resource
				types are unchanged and retain their get/setId methods.
			</action>
			<action type="add">
				Allow use of QuantityDt as a service parameter to support the "quantity" type. Previously
				QuantityDt did not implement IQueryParameterType so it was not valid, and there was no way to
				support quantity search parameters on the server (e.g. Observation.value-quantity)
			</action>
			<action type="add">
				Introduce StringParameter type which can be used as a RESTful operation search parameter
				type. StringParameter allows ":exact" matches to be specified in clients, and handled in servers.
			</action>
			<action type="add">
				Parsers (XML/JSON) now support deleted entries in bundles
			</action>
			<action type="add">
				Transaction method now supported in servers
			</action>
			<action type="add">
				Support for Binary resources added (in servers, clients, parsers, etc.)
			</action>
			<action type="fix">
				Support for Query resources fixed (in parser)
			</action>
			<action type="fix">
				Nested contained resources (e.g. encoding a resource with a contained resource that itself contains a
				resource)
				now parse and encode correctly, meaning that all contained resources are placed in the "contained" element
				of the root resource, and the parser looks in the root resource for all container levels when stitching
				contained resources back together.
			</action>
			<action type="fix">
				Server methods with @Include parameter would sometimes fail when no _include was actually
				specified in query strings.
			</action>
			<action type="fix">
				Client requests for IdentifierDt types (such as Patient.identifier) did not create the correct
				query string if the system is null.
			</action>
			<action type="add">
				Add support for paging responses from RESTful servers.
			</action>
			<action type="fix">
				Don't fail on narrative blocks in JSON resources with only an XML declaration but no content (these are
				produced by the Health Intersections server)
			</action>
			<action type="fix">
				Server now automatically compresses responses if the client indicates support
			</action>
			<action type="fix">
				Server failed to support optional parameters when type is String and :exact qualifier is used
			</action>
			<action type="fix">
				Read method in client correctly populated resource ID in returned object
			</action>
			<action type="add">
				Support added for deleted-entry by/name, by/email, and comment from Tombstones spec
			</action>
		</release>
		<release version="0.3" date="2014-05-12"
					description="This release corrects lots of bugs and introduces the fluent client mode">
		</release>
		<release version="0.2" date="2014-04-23">
		</release>
		<release version="0.1" date="2014-04-15">
		</release>
	</body>
</document><|MERGE_RESOLUTION|>--- conflicted
+++ resolved
@@ -72,7 +72,7 @@
 			<action type="add" issue="1489">
 				<![CDATA[
 				<b>Performance Improvement</b>:
-				When unning inside a JPA server, The DSTU3+ validator now performs code validations
+				When running inside a JPA server, The DSTU3+ validator now performs code validations
 				by directly testing ValueSet membership against a pre-calculated copy of the ValueSet,
 				instead of first expanding the ValueSet and then examining the expanded contents.
 				This can yield a significant improvement in validation speed in many cases.
@@ -375,7 +375,6 @@
 				as search requests with no search parameters, leading to confusing search results. These will now
 				result in an HTTP 400 error with a meaningful error message.
 			</action>
-<<<<<<< HEAD
 			<action type="change">
 				The
 				<![CDATA[<code>IValidationSupport#validateCode(...)</code>]]>
@@ -384,8 +383,6 @@
 				built-in implementations of this interface, but any direct user implementations
 				of this interface will need to add the new parameter.
 			</action>
-=======
->>>>>>> 27257976
 		</release>
 		<release version="4.0.3" date="2019-09-03" description="Igloo (Point Release)">
 			<action type="fix">
