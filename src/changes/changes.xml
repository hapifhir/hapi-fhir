<?xml version="1.0"?>
<document xmlns:xsi="http://www.w3.org/2001/XMLSchema-instance" xmlns="http://maven.apache.org/changes/1.0.0"
			 xsi:schemaLocation="http://maven.apache.org/changes/1.0.0 ./changes.xsd">
	<properties>
		<author>James Agnew</author>
		<title>HAPI FHIR Changelog</title>
	</properties>
	<body>
		<release version="3.7.0" date="TBD" description="Gale">
			<action type="add">
				HAPI FHIR is now built using OpenJDK 11. Users are recommended to upgrade to this version
				of Java if this is feasible. We are not yet dropping support for Java 8 (aka 1.8), although
				we may do so in an upcoming release.
			</action>
			<action type="add">
				The version of a few dependencies have been bumped to the
				latest versions (dependent HAPI modules listed in brackets):
				<![CDATA[
					<ul>
						<li>Spring (JPA): 5.0.8.RELEASE -&gt; 5.1.3.RELEASE</li>
						<li>Spring-Data (JPA): 2.0.7.RELEASE -&gt; 2.1.3.RELEASE</li>
						<li>Hibernate-Core (JPA): 5.3.6.FINAL -&gt; 5.4.1.FINAL</li>
						<li>Hibernate-Search (JPA): 5.10.3.FINAL -&gt; 5.11.0.FINAL</li>
						<li>Thymeleaf (JPA): 3.0.9.RELEASE -&gt; 3.0.11.RELEASE</li>
						<li>thymeleaf-spring4 (Testpage Overlay) has been replaced with thymeleaf-spring5</li>
						<li>Commons-Lang3: 3.8 -&gt; 3.8.1</li>
						<li>Commons-Text: 1.4 -&gt; 1.4</li>
						<li>Spring Boot: 1.5.6.RELEASE -&gt; 2.1.1.RELEASE</li>
					</ul>
				]]>
			</action>
			<action type="add">
				Changed subscription processing, if the subscription criteria are straightforward (i.e. no
				chained references, qualifiers or prefixes) then attempt to match the incoming resource against
				the criteria in-memory. If the subscription criteria can't be matched in-memory, then the
				server falls back to the original subscription matching process of querying the database. The
				in-memory matcher can be disabled by setting isEnableInMemorySubscriptionMatching to "false" in
				DaoConfig (by default it is true). If isEnableInMemorySubscriptionMatching is "false", then all
				subscription matching will query the database as before.
			</action>
			<action type="change">
				Removed BaseSubscriptionInterceptor and all its subclasses (RestHook, EMail, WebSocket). These are replaced
				by two new interceptors: SubscriptionActivatingInterceptor that is responsible for activating subscriptions
				and SubscriptionMatchingInterceptor that is responsible for matching incoming resources against activated
				subscriptions. Call DaoConfig.addSupportedSubscriptionType(type) to configure which subscription types
				are supported in your environment.  If you are processing subscriptions on a separate server and only want
				to activate subscriptions on this server, you should set DaoConfig.setSubscriptionMatchingEnabled to false.
				The helper method SubscriptionInterceptorLoader.registerInterceptors()
				will check if any subscription types are supported, and if so then load active subscriptions into the
				SubscriptionRegistry and register the subscription activating interceptor.  This method also registers
				the subscription matching interceptor (that matches incoming resources and sends matches to subscription
				channels) only if DaoConfig.isSubscriptionMatchingEnabled is true.
				See https://github.com/jamesagnew/hapi-fhir/wiki/Proposed-Subscription-Design-Change for more
				details.
			</action>
			<action type="change">
				Added support for matching subscriptions in a separate server from the REST Server. To do this, run the
				SubscriptionActivatingInterceptor on the REST server and the SubscriptionMatchingInterceptor in the
				standalone server. Classes required to support running a standalone subscription server are in the
				ca.uhn.fhir.jpa.subscription.module.standalone package. These classes are excluded by default from
				the JPA ApplicationContext (that package is explicitly filtered out in the BaseConfig.java @ComponentScan).
			</action>
			<action type="add">
				Changed behaviour of FHIR Server to reject subscriptions with invalid criteria. If a Subscription
				is submitted with invalid criteria, the server returns HTTP 422 "Unprocessable Entity" and the
				Subscription is not persisted.
			</action>
			<action type="fix">
				The JPA server $expunge operation could sometimes fail to expunge if
				another resource linked to a resource that was being
				expunged. This has been corrected. In addition, the $expunge operation
				has been refactored to use smaller chunks of work
				within a single DB transaction. This improves performance and reduces contention when
				performing large expunge workloads.
			</action>
			<action type="add" issue="1117">
				A badly formatted log message when handing exceptions was cleaned up. Thanks to
				Magnus Watn for the pull request!
			</action>
			<action type="fix" issue="944">
				A NullPointerException has been fixed when using custom resource classes that
				have a @Block class as a child element. Thanks to Lars Gram Mathiasen for
				reporting and providing a test case!
			</action>
			<action type="add">
				AuthorizationInterceptor now allows the GraphQL operation to be
				authorized. Note that this is an all-or-nothing grant for now, it
				is not yet possible to specify individual resource security when
				using GraphQL.
			</action>
			<action type="fix">
				The ResponseHighlighterInterceptor now declines to handle Binary responses
				provided as a response from extended operations. In other words if the
				operation $foo returns a Binary resource, the ResponseHighliterInterceptor will
				not provide syntax highlighting on the response. This was previously the case for
				the /Binary endpoint, but not for other binary responses.
			</action>
			<action type="add">
				FHIR Parser now has an additional overload of the
				<![CDATA[<code>parseResource</code>]]> method that accepts
				an InputStream instead of a Reader as the source.
			</action>
			<action type="add">
				FHIR Fluent/Generic Client now has a new return option called
				<![CDATA[<code>returnMethodOutcome</code>]]> which can be
				used to return a raw response. This is handy for invoking operations
				that might return arbitrary binary content.
			</action>
			<action type="add">
				Moved state and functionality out of BaseHapiFhirDao.java into new classes: LogicalReferenceHelper,
				ResourceIndexedSearchParams, IdHelperService, SearcchParamExtractorService, and MatchUrlService.
			</action>
			<action type="add">
				Replaced explicit @Bean construction in BaseConfig.java with @ComponentScan. Beans with state are annotated
				with
				@Component and stateless beans are annotated as @Service. Also changed SearchBuilder.java and the
				three Subscriber classes into @Scope("protoype") so their dependencies can be @Autowired injected
				as opposed to constructor parameters.
			</action>
			<action type="fix">
				A bug in the JPA resource reindexer was fixed: In many cases the reindexer would
				mark reindexing jobs as deleted before they had actually completed, leading to
				some resources not actually being reindexed.
			</action>
			<action type="change">
				The JPA stale search deletion service now deletes cached search results in much
				larger batches (20000 instead of 500) in order to reduce the amount of noise
				in the logs.
			</action>
			<action type="add">
				AuthorizationInterceptor now allows arbitrary FHIR $operations to be authorized,
				including support for either allowing the operation response to proceed unchallenged,
				or authorizing the contents of the response.
			</action>
			<action type="add">
				JPA Migrator tool enhancements:
				An invalid SQL syntax issue has been fixed when running the CLI JPA Migrator tool against
				Oracle or SQL Server. In addition, when using the "Dry Run" option, all generated SQL
				statements will be logged at the end of the run. Also, a case sensitivity issue when running against
				some Postgres databases has been corrected.
			</action>
			<action type="add">
				In the JPA server, when performing a chained reference search on a search parameter with
				a target type of
				<![CDATA[<code>Reference(Any)</code>]]>, the search failed with an incomprehensible
				error. This has been corrected to return an error message indicating that the chain
				must be qualified with a resource type for such a field. For example,
				<![CDATA[<code>QuestionnaireResponse?subject:Patient.name=smith</code>]]>
				instead of
				<![CDATA[<code>QuestionnaireResponse?subject.name=smith</code>]]>.
			</action>
			<action type="add">
				The LOINC uploader has been updated to suport the LOINC 2.65 release
				file format.
			</action>
			<action type="add">
				The resource reindexer can now detect when a resource's current version no longer
				exists in the database (e.g. because it was manually expunged), and can automatically
				adjust the most recent version to
				account for this.
			</action>
			<action type="add">
				When updating existing resources, the JPA server will now attempt to reuse/update
				rows in the index tables if one row is being removed and one row is being added (e.g.
				because a Patient's name is changing from "A" to "B"). This has the net effect
				of reducing the number
			</action>
			<action type="fix">
				An issue was corrected with the JPA reindexer, where String index columns do not always
				get reindexed if they did not have an identity hash value in the HASH_IDENTITY column.
			</action>
			<action type="add">
				Plain Server ResourceProvider classes are no longer required to be public classes. This
				limitation has always been enforced, but did not actually serve any real purpose so it
				has been removed.
			</action>
			<action type="add">
				A new interceptor called ServeMediaResourceRawInterceptor has been added. This interceptor
				causes Media resources to be served as raw content if the client explicitly requests
				the correct content type cia the Accept header.
			</action>
			<action type="add" issue="917">
				A new configuration item has been added to the FhirInstanceValidator that
				allows you to specify additional "known extension domains", meaning
				domains in which the validator will not complain about when it
				encounters new extensions. Thanks to Heinz-Dieter Conradi for the
				pull request!
			</action>
			<action type="fix">
				Under some circumstances, when a custom search parameter was added to the JPA server
				resources could start reindexing before the new search parameter had been saved, meaning that
				it was not applied to all resources. This has been corrected.
			</action>
			<action type="change">
				In example-projects/README.md and hapi-fhir-jpaserver-example/README.md, incidate that these examples
				projects
				are no longer maintained. The README.md points users to a starter project they should use for examples.
			</action>
			<action type="change">
				Replaced use of BeanFactory with custom factory classes that Spring @Lookup the @Scope("prototype") beans
				(e.g. SearchBuilderFactory).
			</action>
			<action type="change">
				Moved e-mail from address configuration from EmailInterceptor (which doesn't exist any more) to DaoConfig.
			</action>
			<action type="add">
				Added 3 interfaces for services required by the standalone subscription server. The standalone subscription
				server doesn't have access to a database and so needs to get its resources using a FhirClient. Thus
				for each of these interfaces, there are two implementations: a Dao implementaiton and a FhirClient
				implementation. The interfaces thus introduced are ISubscriptionProvider (used to load subscriptions
				into the SubscriptionRegistry), the IResourceProvider (used to get the latest version of a resource
				if the "get latest version" flag is set on the subscription) and ISearchParamProvider used to load
				custom search parameters.
			</action>
			<action type="change">
				Separated active subscription cache from the interceptors into a new Spring component called the
				SubscriptionRegistry. This component maintains a cache of ActiveSubscriptions. An ActiveSubscription
				contains the subscription, it's delivery channel, and a list of delivery handlers.
			</action>
			<action type="change">
				Introduced a new Spring factory interface ISubscribableChannelFactory that is used to create delivery
				channels and handlers. By default, HAPI FHIR ships with a LinkedBlockingQueue implementation of the
				delivery channel factory. If a different type of channel factory is required (e.g. JMS or Kafka), add it
				to your application context and mark it as @Primary.
			</action>
			<action type="fix" issue="980">
				When using the HL7.org DSTU2 structures, a QuestionnaireResponse with a
				value of type reference would fail to parse. Thanks to David Gileadi for
				the pull request!
			</action>
			<action type="add" issue="1051">
				FHIR Servers now support the HTTP HEAD method for FHIR read operations. Thanks
				to GitHub user Cory00 for the pull request!
			</action>
			<action type="fix">
				When running the JPA server on Oracle, certain search queries that return a very large number of
				_included resources failed with an SQL exception stating that too many parameters were used. Search
				include logic has been reworked to avoid this.
			</action>
			<action type="fix">
				JPA Subscription deliveries did not always include the accurate versionId if the Subscription
				module was configured to use an external queuing engine. This has been corrected.
			</action>
			<action type="add">
				It is now possible in a plain or JPA server to specify the default return
				type for create/update operations when no Prefer header has been provided
				by the client.
			</action>
			<action type="add">
				It is now possible in a JPA server to specify the _total calculation
				behaviour if no parameter is supplied by the client. This is done using a
				new setting on the DaoConfig. This can be used to force a total to
				always be calculated for searches, including large ones.
			</action>
			<action type="add">
				AuthorizationInterceptor now rejects transactions with an invalid or unset request
				using an HTTP 422 response	Bundle type instead of silently refusing to authorize them.
			</action>
			<action type="add">
				AuthorizationInterceptor is now able to authorize DELETE operations performed via a
				transaction operation. Previously these were always denied.
			</action>
			<action type="add" issue="1065">
				OperationDefinitions are now created for named queries in server
				module. Thanks to Stig Døssing for the pull request!
			</action>
			<action type="add">
				A new server interceptor has been added called "SearchNarrowingInterceptor".
				This interceptor can be used to automatically narrow the scope of searches
				performed by the user to limit them to specific resources or compartments
				that the user should have access to.
			</action>
			<action type="add">
				In a DSTU2 server, if search parameters are expressed with chains directly in the
				parameter name (e.g. 
				<![CDATA[<code>@RequiredParam(name="subject.name.family")</code>]]>) the second
				part of the chain was lost when the chain was described in the server
				CapabilityStatement. This has been corrected.
			</action>
			<action type="fix">
				In the JPA server, search/read operations being performed within a transaction bundle
				did not pass the client request HTTP headers to the sub-request. This meant that
				AuthorizationInterceptor could not authorize these requests if it was depending on
				headers being present.
			</action>
			<action type="fix">
				When using a client in DSTU3/R4 mode, if the client attempted to validate the server
				CapabilityStatement but was not able to parse the response, the client would throw
				an exception with a misleading error about the Conformance resource not existing. This
				has been corrected. Thanks to Shayaan Munshi for reporting and providing a test case!
			</action>
			<action type="fix">
				It is now possible to upload a ConceptMap to the JPA server containing mappings where the
				source or target is a StructureDefinition canonical URI. This was previously blocked, as the
				system could not apply these mappings. It is now permitted to be stored, although
				the system will still not apply these mappings.
			</action>
			<action type="add">
				A wrapper script for Maven has been added, enabling new users to use Maven without having
				to install it beforehand. Thanks to Ari Ruotsalainen for the Pull Request!
			</action>
			<action type="add">
				AuthorizationInterceptor can now allow a user to perform a search that is scoped to a particular
				resource (e.g. Patient?_id=123) if the user has read access for that specific instance.
			</action>
			<action type="fix" issue="1084">
				In JPA Server REST Hook Subscriptions, any Headers defined in the
				Subscription resource are now applied to the outgoing HTTP
				request.
				Thanks to Volker Schmidt for the pull request!
			</action>
			<action type="add">
				HAPI FHIR will now log the Git revision when it first starts up (on the ame line as the version number
				that it already logs).
			</action>
			<action type="fix">
				When fetching a page of search results, if a page offset beyond the total number
				of available result was requested, a single result was still returned (e.g.
				requesting a page beginning at index 1000 when there are only 10 results would
				result in the 10th result being returned). This will now result in an empty
				response Bundle as would be expected.
			</action>
<<<<<<< HEAD
			<action type="add">
				Added support for _id in in-memory matcher
=======
			<action type="fix">
				The casing of the base64Binary datatype was incorrect in the DSTU3 and R4 model classes.
				This has been corrected.
>>>>>>> f53130c9
			</action>
		</release>
		<release version="3.6.0" date="2018-11-12" description="Food">
			<action type="add">
				The version of a few dependencies have been bumped to the
				latest versions (dependent HAPI modules listed in brackets):
				<![CDATA[
					<ul>
						<li>Karaf (OSGi): 4.1.4 -&gt; 4.1.6</li>
						<li>Commons-Compress (JPA): 1.14 -&gt; 1.18</li>
						<li>Jackson (JPA): 2.9.2 -&gt; 2.9.7</li>
					</ul>
				]]>
			</action>
			<action type="fix">
				A bug in the JPA migration tasks from 3.4.0 to 3.5.0 caused a failure if the HFJ_SEARCH_PARM
				table did not exist. This table existed in previous versions of HAPI FHIR but was dropped
				in 3.5.0, meaning that migrations would fail if the database was created using a snapshot
				version of 3.5.0.
			</action>
			<action type="fix">
				Automatic ID generation for contained resources (in cases where the user hasn't manually specified an ID)
				has been streamlined to generate more predictable IDs in some cases.
			</action>
			<action type="fix">
				An issue in the HAPI FHIR CLI database migrator command has been resolved, where
				some database drivers did not automatically register and had to be manually added to
				the classpath.
			</action>
			<action type="add">
				The module which deletes stale searches has been modified so that it deletes very large
				searches (searches with 10000+ results in the query cache) in smaller batches, in order
				to avoid having very long running delete operations occupying database connections for a
				long time or timing out.
			</action>
			<action type="fix">
				When invoking an operation using the fluent client on an instance, the operation would
				accidentally invoke against the server if the provided ID did not include a type. This
				has been corrected so that an IllegalArgumentException is now thrown.
			</action>
			<action type="add">
				A new operation has been added to the JPA server called
				<![CDATA[<code>$trigger-subscription</code>]]>. This can
				be used to cause a transaction to redeliver a resource that previously triggered.
				See
				<![CDATA[<a href="https://smilecdr.com/docs/current/fhir_repository/subscription.html#manually-triggering-subscriptions">this link</a>]]>
				for a description of how this feature works. Note that you must add the
				SubscriptionRetriggeringProvider as shown in the sample project
				<![CDATA[<a href="https://github.com/hapifhir/hapi-fhir-jpaserver-starter/blob/master/src/main/java/ca/uhn/fhir/jpa/demo/JpaServerDemo.java">here</a>.]]>
			</action>
			<action type="add">
				When operating in R4 mode, the HAPI FHIR server will now populate Bundle.entry.response
				for history and search results, which is did not previously do.
			</action>
			<action type="add">
				The JPA database migrator tool has been enhanced so that it now supports migrations from
				HAPI FHIR 3.3.0 to HAPI FHIR 3.4.0 / 3.5.0+ as well.
			</action>
			<action type="fix">
				When using the HAPI FHIR CLI, user-prompted passwords were not correctly encoded, meaning that the
				"--basic-auth PROMPT" action was not usable. This has been corrected.
			</action>
			<action type="add">
				The JPA server SearchCoordinator has been refactored to make searches more efficient:
				When a search is performed, the SearchCoordinator loads multiple pages of results even
				if the user has only requested a small number. This is done in order to prevent needing
				to re-run the search for every page of results that is loaded.
				In previous versions of HAPI FHIR, when a search was made the SearchCoordinator would
				prefetch as many results as the user could possibly request across all pages (even if
				this meant prefetching thousands or millions of resources).
				As of this version, a new option has been added to DaoConfig that specifies how many
				resources to prefetch. This can have a significant impact on performance for servers
				with a large number of resources, where users often only want the first page
				of results.
				See
				<![CDATA[<code>DatConfig#setSearchPreFetchThresholds()</code>]]>
				for configuration of this feature.
			</action>
			<action type="add">
				When performing a JPA server using a date parameter, if a time is not specified in
				the query URL, the date range is expanded slightly to include all possible
				timezones where the date that could apply. This makes the search slightly more
				inclusive, which errs on the side of caution.
			</action>
			<action type="fix">
				A bug was fixed in the JPA server $expunge operation where a database connection
				could sometimes be opened and not returned to the pool immediately, leading to
				pool starvation if the operation was called many times in a row.
			</action>
			<action type="add">
				A new setting has been added to the JPA server DaoConfig that causes the server
				to keep certain searches "warm" in the cache. This means that the search will
				be performed periodically in the background in order to keep a reasonably fresh copy
				of the results in the query cache.
			</action>
			<action type="fix">
				When using the testpage overlay to delete a resource, currently a crash can occur
				if an unqualified ID is placed in the ID text box. This has been corrected.
			</action>
			<action type="fix">
				AuthorizationInterceptor did not allow FHIR batch operations when the transaction()
				permission is granted. This has been corrected so that transaction() allows both
				batch and transaction requests to proceed.
			</action>
			<action type="add">
				The JPA server now automatically supplies several appropriate hibernate performance
				settings as long as the JPA EntityManagerFactory was created using HAPI FHIR's
				built-in method for creating it.
				<![CDATA[<br/><br/>]]>
				Existing JPA projects should consider using
				<![CDATA[<code>super.entityManagerFactory()</code>]]>
				as shown in
				<![CDATA[<a href="https://github.com/hapifhir/hapi-fhir-jpaserver-starter/blob/master/src/main/java/ca/uhn/fhir/jpa/demo/FhirServerConfig.java#L62">the example project</a>]]>
				if they are not already.
			</action>
			<action type="add">
				The FhirTerser <![CDATA[<code>getValues(...)</code>]]> methods have been overloaded. The terser can now be
				used to create a null-valued element where none exists. Additionally, the terser can now add a null-valued
				extension where one or more such extensions already exist. These changes allow better population of FHIR
				elements provided an arbitrary FHIR path.
			</action>
			<action type="fix">
				The FhirTerser <![CDATA[<code>getValues(...)</code>]]> methods were not properly handling modifier
				extensions for verions of FHIR prior to DSTU3. This has been corrected.
			</action>
			<action type="fix">
				When updating resources in the JPA server, a bug caused index table entries to be refreshed
				sometimes even though the index value hadn't changed. This issue did not cause incorrect search
				results but had an effect on write performance. This has been corrected.
			</action>
			<action type="add">
				The @Operation annotation used to declare operations on the Plain Server now
				has a wildcard constant which may be used for the operation name. This allows
				you to create a server that supports operations that are not known to the
				server when it starts up. This is generally not advisable but can be useful
				for some circumstances.
			</action>
			<action type="add">
				When using an @Operation method in the Plain Server, it is now possible
				to use a parameter annotated with @ResourceParam to receive the Parameters
				(or other) resource supplied by the client as the request body.
			</action>
			<action type="add">
				The JPA server version migrator tool now runs in a multithreaded way, allowing it to
				upgrade th database faster when migration tasks require data updates.
			</action>
			<action type="fix">
				A bug in the JPA server was fixed: When a resource was previously deleted,
				a transaction could not be posted that both restored the deleted resource but
				also contained references to the now-restored resource.
			</action>
			<action type="fix">
				The $expunge operation could sometimes fail to delete resources if a resource
				to be deleted had recently been returned in a search result. This has been
				corrected.
			</action>
			<action type="add">
				A new setting has been added to the JPA Server DopConfig that controls the
				behaviour when a client-assigned ID is encountered (i.e. the client performs
				an HTTP PUT to a resource ID that doesn't already exist on the server). It is
				now possible to disallow this action, to only allow alphanumeric IDs (the default
				and only option previously) or allow any IDs including alphanumeric.
			</action>
			<action type="add" issue="1103" dev="ruthakm">
				It is now possible to use your own IMessageResolver instance in the narrative
				generator. Thanks to Ruth Alkema for the pull request!
			</action>
			<action type="fix" issue="1071" dev="volsch">
				When restful reponses tried to return multiple instances of the same response header,
				some instances were discarded. Thanks to Volker Schmidt for the pull request!
			</action>
			<action type="add">
				The REST client now allows for configurable behaviour as to whether a
				<![CDATA[<code>_format</code>]]>
				parameter should be included in requests.
			</action>
			<action type="add">
				JPA server R4 SearchParameter custom expression validation is now done using the
				actual FHIRPath evaluator, meaning it is more rigorous in what it can find.
			</action>
			<action type="fix" issue="1047">
				A NullPointerException in DateRangeParam when a client URL conrtained a malformed
				date was corrected. Thanks Heinz-Dieter Conradi for the Pull Request!
			</action>
		</release>

		<release version="3.5.0" date="2018-09-17">
			<action type="add">
				HAPI FHIR now supports JDK 9 and JDK 10, both for building HAPI FHIR
				as well as for use. JDK 8 remains supported and is the minimum requirement
				in order to build or use HAPI FHIR.
			</action>
			<action type="add">
				A new command has been added to the HAPI FHIR CLI tool: "migrate-database". This
				command performs the schema modifications required when upgrading HAPI FHIR JPA
				to a new version (previously this was a manual process involving running scripts and
				reindexing everything).
				<![CDATA[
				<br/><br>
				See the
				<a href="http://hapifhir.io/doc_cli.html#migrate-database">command documentation</a>
				for more information on how to use this tool. Please post in the HAPI FHIR
				Google Group if you run into issues, as this is a brand new framework and we still need
				lots of help with testing.
				]]>
			</action>
			<action type="add">
				The version of a few dependencies have been bumped to the
				latest versions (dependent HAPI modules listed in brackets):
				<![CDATA[
					<ul>
						<li>Gson (JSON Parser): 2.8.1 -&gt; 2.8.5</li>
						<li>Spring Framework (JPA): 5.0.3.RELEASE -&gt; 5.0.8.RELEASE</li>
						<li>Hibernate ORM (JPA): 5.2.16.Final -&gt; 5.3.6.Final</li>
						<li>Hibernate Search (JPA): 5.7.1.Final -&gt; 5.10.3.Final</li>
						<li>Jetty (CLI): 9.4.8.v20171121 -&gt; 9.4.12.v20180830</li>
						<li>Commons-Codec (All): 1.10 -&gt; 1.11</li>
						<li>Commons-Lang (All): 3.7 -&gt; 3.8</li>
						<li>Commons-IO (All): 2.5 -&gt; 2.6</li>
						<li>Spring-Data (JPA): 1.11.6.RELEASE -&gt; 2.0.7.RELEASE</li>
					</ul>
				]]>
			</action>
			<action type="add">
				A new mnandatory library depdendency has been added to hapi-fhir-base, meaning that all
				applications using HAPI FHIR must import ti: commons-text. This library has been added as
				a few utility methods used by HAPI FHIR that were formerly in the commons-lang3
				project have been moved into commons-text. This library has been added as a non-optional
				dependency in the hapi-fhir-base POM, so Maven/Gradle users should not have to make
				any changes.
			</action>
			<action type="add">
				The JPA server now has a configuration item in the DaoConfig to specify which bundle types
				may be stored as-is on the /Bundle endpoint. By default the following types
				are allowed: collection, document, message.
			</action>
			<action type="add">
				CapabilityStatements generated by the server module will now include the server
				base URL in the
				<![CDATA[<code>CapabilityStatement.implementation.url</code>]]>
				field.
			</action>
			<action type="add" issue="974">
				Spring-data (used by the JPA server) has been upgraded to version 2.0.7
				(from version 1.11.6). Thanks to Roman Doboni for the pull request!
			</action>
			<action type="fix">
				A crash in the validator was fixed: Validating a Bundle that did not have Bundle.fullUrl
				populated could cause a NullPointerException.
			</action>
			<action type="add">
				AuthorizationInterceptor now examines requests more closely in order
				to block requests early that are not possibly going to return
				allowable results when compartment rules are used. For example,
				if an AuthorizationInterceptor is configured to allow only
				<![CDATA[<b>read</b>]]>
				access to compartment
				<![CDATA[<code>Patient/123</code>]]>,
				a search for
				<![CDATA[<code>Observation?subject=987</code>]]>
				will now be blocked before the method handler is called. Previously
				the search was performed and the results were examined in order to
				determine whether they were all in the appropriate compartment, but
				this incurs a performance cost, and means that this search would
				successfully return an empty Bundle if no matches were present.
				<![CDATA[<br/><br/>]]>
				A new setting on AuthorizationInterceptor called
				<![CDATA[<code>setFlags(flags)</code>]]>
				can be used to maintain the previous behaviour.
			</action>
			<action type="974">
				JPA server loading logic has been improved to enhance performance when
				loading a large number of results in a page, or when loading multiple
				search results with tags. Thanks to Frank Tao for the pull request!
				This change was introduced as a part of a collaboration between
				HAPI FHIR and the US National Institiutes for Health (NIH).
			</action>
			<action type="fix" issue="1010">
				Resource loading logic for the JPA server has been optimized to
				reduce the number of database round trips required when loading
				search results where many of the entries have a "forced ID" (an alphanumeric
				client-assigned resource ID). Thanks to Frank Tao for the pull
				request!
				This change was introduced as a part of a collaboration between
				HAPI FHIR and the US National Institiutes for Health (NIH).
			</action>
			<action type="add" issue="1000">
				LOINC uploader has been updated to support the new LOINC filename
				scheme introduced in LOINC 2.64. Thanks to Rob Hausam for the
				pull request!
			</action>
			<action type="add">
				In the JPA server, it is now possible for a custom search parameter
				to use the
				<![CDATA[<code>resolve()</code>]]> function in its path to descend into
				contained resources and index fields within them.
			</action>
			<action type="add">
				A new IValidationSupport implementation has been added, named CachingValidationSupport. This
				module wraps another implementation and provides short-term caching. This can have a dramatic
				performance improvement on servers that are validating or executing FHIRPath repeatedly
				under load. This module is used by default in the JPA server.
			</action>
			<action type="fix">
				An index in the JPA server on the HFJ_FORCED_ID table was incorrectly
				not marked as unique. This meant that under heavy load it was possible to
				create two resources with the same client-assigned ID.
			</action>
			<action type="fix">
				The JPA server
				<![CDATA[<code>$expunge</code>]]>
				operation deleted components of an individual resource record in
				separate database transactions, meaning that if an operation failed
				unexpectedly resources could be left in a weird state. This has been
				corrected.
			</action>
			<action type="fix" issue="1015">
				A bug was fixed in the JPA terminology uploader, where it was possible
				in some cases for some ValueSets and ConceptMaps to not be saved because
				of a premature short circuit during deferred uploading. Thanks to
				Joel Schneider for the pull request!
			</action>
			<action type="fix" issue="969">
				A bug in the HAPI FHIR CLI was fixed, where uploading terminology for R4
				could cause an error about the incorrect FHIR version. Thanks to
				Rob Hausam for the pull request!
			</action>
			<action type="add">
				A new method has been added to AuthorizationInterceptor that can be used to
				create rules allowing FHIR patch operations. See
				<![CDATA[<a href="http://hapifhir.io/doc_rest_server_security.html#Authorizing_Patch_Operations">Authorizing Patch Operations</a>]]>
				for more information.
			</action>
			<action type="add" issue="1018">
				A new view has been added to the JPA server, reducing the number of database
				calls required when reading resources back. This causes an improvement in performance.
				Thanks to Frank Tao for the pull request!
			</action>
			<action type="fix">
				A crash was fixed when deleting a ConceptMap resource in the
				JPA server. This crash was a regression in HAPI FHIR 3.4.0.
			</action>
			<action type="fix">
				A crash in the JPA server when performing a manual reindex of a deleted resource
				was fixed.
			</action>
			<action type="fix">
				Using the generic/fluent client, it is now possible to
				invoke the $process-message method using a standard
				client.operation() call. Previously this caused a strange
				NullPointerException.
			</action>
			<action type="fix">
				The REST Server now sanitizes URL path components and query parameter
				names to escape several reserved characters (e.g. &quot; and &lt;)
				in order to prevent HTML injection attacks via maliciously
				crafted URLs.
			</action>
			<action type="add" issue="912">
				The generic/fluent client now supports the :contains modifier on
				string search params. Thanks to Clayton Bodendein for the pull
				request!
			</action>
			<action type="fix" issue="996">
				The HAPI FHIR Server has been updated to correctly reflect the current
				FHIR specification behaviour for the Prefer header. This means that
				the server will no longer return an OperationOutcome by default, but
				that one may be requested via a Prefer header, using the newly implemented
				"Repreentation: OperationOutcome" value.
				Thanks to Ana Maria Radu for the pul request!
			</action>
			<action type="add">
				The REST Server module now allows more than one Resource Provider
				(i.e. more than one implementation of IResourceProvider) to be registered
				to the RestfulServer for the same resource type. Previous versions of
				HAPI FHIR have always limited support to a single resource provider, but
				this limitation did not serve any purpose so it has been removed.
			</action>
			<action type="add">
				The HashMapResourceProvider now supports the type and
				instance history operations. In addition, the search method
				for the
				<![CDATA[<code>_id</code>]]> search parameter now has the
				search parameter marked as "required". This means that additional
				search methods can be added in subclasses without their intended
				searches being routed to the searchById method. Also, the resource
				map now uses a LinkedHashMap, so searches return a predictable
				order for unit tests.
			</action>
			<action type="fix">
				Fixed a bug when creating a custom search parameter in the JPA
				server: if the SearchParameter resource contained an invalid
				expression, create/update operations for the given resource would
				fail with a cryptic error. SearchParameter expressions are now
				validated upon storage, and the SearchParameter will be rejected
				if the expression can not be processed.
			</action>
			<action type="add">
				The generic client history operations (history-instance, history-type,
				and history-server) now support the
				<![CDATA[<code>_at</code>]]> parameter.
			</action>
			<action type="add">
				In the plain server, many resource provider method parameters may now
				use a generic
				<![CDATA[<code>IPrimitiveType&lt;String&gt;</code>]]>
				or
				<![CDATA[<code>IPrimitiveType&lt;Date&gt;</code>]]> at the
				parameter type. This is handy if you are trying to write code
				that works across versions of FHIR.
			</action>
			<action type="add">
				Several convenience methods have been added to the fluent/generic
				client interfaces. These methods allow the adding of a sort via a
				SortSpec object, as well as specifying search parameters via a plain
				Map of Strings.
			</action>
			<action type="add">
				A new client interceptor called ThreadLocalCapturingInterceptor has been
				added. This interceptor works the same way as CapturingInterceptor in that
				it captures requests and responses for later processing, but it uses
				a ThreadLocal object to store them in order to facilitate
				use in multithreaded environments.
			</action>
			<action type="add">
				A new constructor has been added to the client BasicAuthInterceptor
				allowing credentials to be specified in the form
				"username:password" as an alternate to specifying them as two
				discrete strings.
			</action>
			<action type="add">
				SimpleBundleProvider has been modified to optionally allow calling
				code to specify a search UUID, and a field to allow the preferred
				page size to be configured.
			</action>
			<action type="add">
				The JPA server search UUID column has been reduced in length from
				40 chars to 36, in order to align with the actual length of the
				generated UUIDs.
			</action>
			<action type="add">
				Plain servers using paging may now specify an ID/name for
				individual pages being returned, avoiding the need to
				respond to arbitrary offset/index requests from the server.
				In this mode, page links in search result bundles simply
				include the ID to the next page.
			</action>
			<action type="fix" issue="965">
				An issue was fixed in BundleUtil#toListOfEntries, where sometimes
				a resource could be associated with the wrong entry in the response.
				Thanks to GitHub user @jbalbien for the pull request!
			</action>
			<action type="add">
				JPA subscription delivery queues no longer store the resource body in the
				queue (only the ID), which should reduce the memory/disk footprint of the queue
				when it grows long.
			</action>
			<action type="fix" issue="1053">
				A bug was fixed in JPA server searches: When performing a search with a _lastUpdate
				filter, the filter was applied to any _include values, which it should not have been.
				Thanks to Deepak Garg for reporting!
			</action>
			<action type="add">
				When performing a ConceptMap/$translate operation with reverse="true" in the arguments,
				the equivalency flag is now set on the response just as it is for a non-reverse lookup.
			</action>
			<action type="add">
				When executing a FHIR transaction in JPA server, if the request bundle contains
				placeholder IDs references (i.e. "urn:uuid:*" references) that can not be resolved
				anywhere else in the bundle, a user friendly error is now returned. Previously,
				a cryptic error containing only the UUID was returned. As a part of this change,
				transaction processing has now been consolidated into a single codebase for DSTU3
				/ R4 (and future) versions of FHIR. This should greatly improve maintainability
				and consistency for transaction processing.
			</action>
			<action type="add">
				ResponseHighlighterInterceptor now displays the total size of the output and
				an estimate of the transfer time at the bottom of the response.
			</action>
			<action type="add" issue="1022">
				The Prefer header is now honoured for HTTP PATCH requests. Thanks to
				Alin Leonard for the Pull Request!
			</action>
			<action type="add">
				The <![CDATA[<code>Composition</code>]]> operation <![CDATA[<code>$document</code>]]> has been
				implemented. Thanks to Patrick Werner for the Pull Request!
			</action>
			<action type="add">
				HAPI FHIR CLI commands that allow Basic Auth credentials or a Bearer Token may now use
				a value of "PROMPT" to cause the CLI to prompt the user for credentials using an
				interactive prompt.
			</action>
			<action type="remove">
				The experimental "dynamic mode" for search parameter registration has been removed. This
				mode was never published or documented and was labelled as experimental, so I am hoping it
				was never depended on by anyone. Please post on the HAPI FHIR mailing list if this
				change affects you.
			</action>
			<action type="fix">
				A crash was fixed when using the ConceptMap/$translate operation to translate a mapping
				where the equivalence was not specified.
			</action>
			<action type="add">
				The maximum length for codes in the JPA server terminology service have been increased
				to 500 in order to better accomodate code systems with very long codes.
			</action>
			<action type="fix">
				A bug in the DSTU3 validator was fixed where validation resources such as StructureDefinitions
				and Questionnaires were cached in a cache that never expired, leading to validations against
				stale versions of resources.
			</action>
			<action type="fix">
				In the REST server, if an incoming request has the Content-Encoding header, the server will
				not try to read request parameters from the content stream. This avoids an incompatibility with
				new versions of Jetty.
			</action>
			<action type="fix" issue="1050">
				Custom profile names when not matching standard FHIR profile names, are now
				handled properly by the validator. Thanks to Anthony Sute
				for the Pull Request!
			</action>
			<action type="add">
				The JPA server now performs a count query instead of a more expensive data query
				when searches using
				<![CDATA[<code>_summary=count</code>]]>.
				This means that a total will always be returned in the Bundle (this isn't always
				guaranteed otherwise, since the Search Controller can result in data being returned
				before the total number of results is known).
			</action>
			<action type="add">
				The JPA server SearchCoordinator now prefetches only a smaller and configurable number
				of results during the initial search request, and more may be requested in subsequent
				page requests. This change may have a significant improvement on performance: in
				previous versions of HAPI FHIR, even if the user only wanted the first page of 10
				results, many many more might be prefetched, consuming database resources and
				server time.
			</action>
		</release>
		<release version="3.4.0" date="2018-05-28">
			<action type="add">
				The version of a few dependencies have been bumped to the
				latest versions (dependent HAPI modules listed in brackets):
				<![CDATA[
					<ul>
						<li>Commons-Lang3 (All): 3.6 -&gt; 3.7</li>
						<li>Hibernate (JPA): 5.2.12.Final -&gt; 5.2.16.Final</li>
						<li>Javassist (JPA): 3.20.0-GA -&gt; 3.22.0-GA</li>
					</ul>
				]]>
			</action>
			<action type="add">
				Several enhancements have been made to the JPA server index
				tables. These enhancements consist of new colums that will be
				used in a future version of HAPI FHIR to significantly decrease
				the amount of space required for indexes on token and string index
				types.
				<![CDATA[<br/><br/>]]>
				These new columns are not yet used in HAPI FHIR 3.4.0 but will be
				enabled in HAPI FHIR 3.5.0. Anyone upgrading to HAPI FHIR 3.4.0 (or above)
				is recommended to invoke the following SQL statement on their
				database in order to reindex all data in a background job:
				<![CDATA[<br/>]]>
				<![CDATA[<pre>update HFJ_RESOURCE set SP_INDEX_STATUS = null;</pre>]]>
				<![CDATA[<br/>]]>
				Note that if you do this reindex now, you will not have any downtime while
				you upgrade to HAPI FHIR 3.5.0. If you need to perform the reindex at the
				time that you upgrade to HAPI FHIR 3.5.0 some indexes may not be
				available.
				<![CDATA[<br/>]]>
				In addition, the following schema changes should be made while upgrading:
				<![CDATA[<br/>]]>
				<![CDATA[<pre>update table TRM_CODESYSTEM_VER drop column RES_VERSION_ID;
alter table TRM_CODESYSTEM_VER drop constraint IDX_CSV_RESOURCEPID_AND_VER</pre>]]>
			</action>
			<action type="add">
				R4 structures have been updated to the latest definitions
				(SVN 13732)
			</action>
			<action type="fix" issue="846">
				When calling a getter on a DSTU3/R4 structure for a choice type
				(e.g. Observation#getValueString()), a NullPointerException
				was thrown if there was no value in this field, and the NPE
				had no useful error message. Now this method call will simply
				return null.
				method
			</action>
			<action type="fix">
				When performing a FHIR resource update in the JPA server
				where the update happens within a transaction, and the
				resource being updated contains placeholder IDs, and
				the resource has not actually changed, a new version was
				created even though there was not actually any change.
				This particular combination of circumstances seems very
				specific and improbable, but it is quite common for some
				types of solutions (e.g. mapping HL7v2 data) so this
				fix can prevent significant wasted space in some cases.
			</action>
			<action type="fix">
				JPA server index tables did not have a column length specified
				on the resource type column. This caused the default of 255 to
				be used, which wasted a lot of space since resource names are all
				less than 30 chars long and a single resource can have 10-100+
				index rows depending on configuration. This has now been set
				to a much more sensible 30.
			</action>
			<action type="fix">
				The LOINC uploader for the JPA Terminology Server has been
				significantly beefed up so that it now takes in the full
				set of LOINC distribution artifacts, and creates not only
				the LOINC CodeSystem but a complete set of concept properties,
				a number of LOINC ValueSets, and a number of LOINC ConceptMaps.
				This work was sponsored by the Regenstrief Institute. Thanks
				to Regenstrief for their support!
			</action>
			<action type="add">
				The DSTU2 validator has been refactored to use the same codebase
				as the DSTU3/R4 validator (which were harmonized in HAPI FHIR 3.3.0).
				This means that we now have a single codebase for all validators, which
				improves maintainability and brings a number of improvements
				to the accuracy of DSTU2 resource validation.
			</action>
			<action type="fix">
				When encoding a resource that had contained resources with user-supplied
				local IDs (e.g. resource.setId("#1")) as well as contained resources
				with no IDs (meaning HAPI should automatically assign a local ID
				for these resources) it was possible for HAPI to generate
				a local ID that already existed, making the resulting
				serialization invalid. This has been corrected.
			</action>
			<action type="add">
				The REST Generic Client now supports invoking an operation
				on a specific version of a resource instance.
			</action>
			<action type="add">
				A new operation has been added to the JPA server called
				"$expunge". This operation can be used to physically delete
				old versions of resources, logically deleted resources, or
				even all resources in the database.
			</action>
			<action type="add">
				An experimental new feature has been added to AuthorizationInterceptor which
				allows user-supplied checkers to add additional checking logic
				to determine whether a particular rule applies. This could be
				used for example to restrict an auth rule to particular
				source IPs, or to only allow operations with specific
				parameter values.
			</action>
			<action type="add">
				A new qualifier has been added to the AuthorizationInterceptor
				RuleBuilder that allows a rule on an operation to match
				<![CDATA[<code>atAnyLevel()</code>]]>, meaning that the rule
				applies to the operation by name whether it is at the
				server, type, or instance level.
			</action>
			<action type="add">
				Calling <![CDATA[<code>IdType#withVersion(String)</code>]]>
				with a null/blank parameter will now return a copy of the
				ID with the version removed. Previously this call would
				deliberately cause an IllegalArgumentException.
			</action>
			<action type="fix">
				When updating resources on the JPA server, tags did not always
				consistently follow FHIR's recommended rules for tag retention. According
				to FHIR's rules, if a tag is not explicitly present on an update but
				was present on the previous version, it should be carried forward anyhow.
				Due to a bug, this happened when more than one tag was present
				but not when only one was present. This has been corrected. In
				addition, a new request header called
				<![CDATA[<code>X-Meta-Snapshot-Mode</code>]]>
				has been added that can be used by the client to override
				this behaviour.
			</action>
			<action type="fix">
				The JPA server's resource counts query has been optimized to
				give the database a bit more flexibility to
				optimize, which should increase performance for this query.
			</action>
			<action type="add">
				The JPA server CapabilityStatement generator has been tuned
				so that resource counts are no longer calculated synchronously
				as a part of building the CapabilityStatement response. With
				this change, counts are calculated in the background and cached
				which can yield significant performance improvements on
				hevaily loaded servers.
			</action>
			<action type="fix">
				Fix a significant performance regression in 3.3.0 when validating DSTU3 content using the
				InstanceValidator. From 3.3.0 onward, StructureDefinitions are converted to FHIR R4
				content on the fly in order to reduct duplication in the codebase. These conversions
				happened upon every validation however, instead of only happening once which adversely
				affected performance. A cache has been added.
			</action>
			<action type="add" issue="903">
				Fix a bug in the DSTU2 QuestionnaireResponseValidator which prevented validation
				on groups with only one question. Thanks David Gileadi for the pull request!
			</action>
			<action type="add" issue="709">
				The <![CDATA[<code>ConceptMap</code>]]> operation <![CDATA[<code>$translate</code>]]> has been
				implemented.
			</action>
			<action type="add" issue="927">
				HAPI-FHIR_CLI now includes two new commands: one for importing and populating a
				<![CDATA[<code>ConceptMap</code>]]> resource from a CSV; and one for exporting a
				<![CDATA[<code>ConceptMap</code>]]> resource to a CSV.
			</action>
			<action type="add">
				Operation methods on a plain server may now use parameters
				of type String (i.e. plain Java strings), and any FHIR primitive
				datatype will be automatically coerced into a String.
			</action>
			<action type="add">
				The HAPI FHIR CLI now supports importing an IGPack file as an import
				to the validation process.
			</action>
			<action type="add">
				When two threads attempt to update the same resource at the same time, previously
				an unspecified error was thrown by the JPA server. An HTTP 409
				(Conflict) with an informative error message is now thrown.
			</action>
			<action type="fix">
				A bug in the JPA server's DSTU2 transaction processing routine caused it
				to occasionally consume two database connections, which could lead to deadlocks
				under heavy load. This has been fixed.
			</action>
			<action type="fix">
				AuthorizationInterceptor sometimes incorrectly identified an operation
				invocation at the type level as being at the instance level if the method
				indicated that the IdParam parameter was optional. This has been fixed.
			</action>
			<action type="add">
				StructureDefinitions for the FHIR standard extensions have been added to the
				hapi-fhir-validation-resources-XXXX modules. Thanks to Patrick Werner for the
				pull request! These have also been added to the list of definitions uploaded
				by the CLI "upload-definitions" command.
			</action>
			<action type="fix">
				A workaround for an invalid search parameter path in the R4 consent
				resource has been implemented. This path was preventing some Consent
				resources from successfully being uploaded to the JPA server. Thanks to
				Anthony Sute for identifying this.
			</action>
			<action type="fix" issue="937">
				A hard-to-understand validation message was fixed in the validator when
				validating against profiles that declare some elements as mustSupport
				but have others used but not declared as mustSupport. Thanks to Patrick
				Werner for the PR!
			</action>
			<action type="add" issue="926">
				The HAPI FHIR CLI is now available for installation on OSX using the
				(really excellent) Homebrew package manager thanks to an effort by
				John Grimes to get it added. Thanks John!
			</action>
			<action type="add" issue="953">
				When the REST Server experiences an expected error (such as a NullPointerException)
				in a resource provider class, a simple message of "Failed to call access method" is
				returned to the user. This has been enhanced to also include the message from
				the underlying exception.
			</action>
			<action type="fix" issue="836">
				A bug in the plain server was fixed that prevented some includes from
				correctly causing their targets to be included in the response bundle.
				Thanks to GitHub user @RuthAlk for the pull request!
			</action>
			<action type="add" issue="857">
				DateRangeParameter was enhanced to support convenient method chanining, and
				the parameter validation was improved to only change state after validating
				that parameters were valid. Thanks to Gaetano Gallo for the pull request!
			</action>
			<action type="fix" issue="867">
				The HumanName DSTU3+ datatype had convenience methods for testing
				whether the name has a specific given name or not, but these methods
				did not work. Thanks to Jason Owen for reporting and providing a test
				case!
			</action>
			<action type="fix" issue="874">
				An issue was corrected in the validator where Questionnaire references that
				used contained resources caused an unexpected crash. Thanks to
				Heinz-Dieter Conradi for the pull request!
			</action>
			<action type="add" issue="875">
				An issue in the narrative generator template for the CodeableConcept
				datatype was corrected. Thanks to @RuthAlk for the pull request!
			</action>
			<action type="add">
				The JPA server automatic reindexing process has been tweaked so that it no
				longer runs once per minute (this was a heavy strain on large databases)
				but will instead run once an hour unless triggered for some reason. In addition,
				the number of threads allocated to reindexing may now be adjusted via a
				setting in the DaoConfig.
			</action>
			<action type="fix">
				AuthorizationInterceptor did not correctly grant access to resources
				by compartment when the reference on the target resource that pointed
				to the compartment owner was defined using a resource object (ResourceReference#setResource)
				instead of a reference (ResourceReference#setReference).
			</action>
			<action type="add" issue="880">
				Several tests were added to ensure accurate validation of QuestionnaireResponse
				resources. Thanks to Heinz-Dieter Conradi for the pull request!
			</action>
			<action type="add" issue="886">
				A NullPointerException when validating some QuestionnaireResponse reousrces
				was fixed in the validator. Thanks to Heinz-Dieter Conradi for the pull request!
			</action>
			<action type="add" issue="892">
				QuestionnaireResponse answers of type "text" may now be validated by the
				FhirInstanceValidator. Thanks to Heinz-Dieter Conradi for the pull request!
			</action>
			<action type="fix">
				The REST server has been modified so that the
				<![CDATA[<code>Location</code>]]>
				header is no longer returned by the server on read or update responses.
				This header was returned in the past, but this header is actually
				inappropriate for any response that is not a create operation.
				The
				<![CDATA[<code>Content-Location</code>]]>
				will still be returned, and will hold the same contents.
			</action>
			<action type="fix">
				The Postgres sample JPA project was fixed to use the current version
				of HAPI FHIR (it was previously stuck on 2.2). Thanks to
				Kai Liu for the pull request!
			</action>
		</release>
		<release version="3.3.0" date="2018-03-29">
			<action type="add">
				This release corrects an inefficiency in the JPA Server, but requires a schema
				change in order to update. Prior to this version of HAPI FHIR, a CLOB column
				containing the complete resource body was stored in two
				tables: HFJ_RESOURCE and HFJ_RES_VER. Because the same content was stored in two
				places, the database consumed more space than is needed to.
				<![CDATA[<br/><br/>]]>
				In order to reduce this duplication, the
				<![CDATA[<code>RES_TEXT</code> and <code>RES_ENCODING</code>]]>
				columns have been
				<![CDATA[<b>dropped</b>]]>
				from the
				<![CDATA[<code>HFJ_RESOURCE]]>
				table, and the
				<![CDATA[<code>RES_TEXT</code> and <code>RES_ENCODING</code>]]>
				columns have been
				<![CDATA[<b>made NULLABLE</b>]]>
				on the
				<![CDATA[<code>HFJ_RES_VER]]>
				table.
				<![CDATA[<br/><br/>]]>
				The following migration script may be used to apply these changes to
				your database. Naturally you should back your database up prior to
				making this change.
				<![CDATA[
				<pre>ALTER TABLE hfj_resource DROP COLUMN res_text;
ALTER TABLE hfj_resource DROP COLUMN res_encoding;
ALTER TABLE hfj_res_ver ALTER COLUMN res_encoding DROP NOT NULL;
ALTER TABLE hfj_res_ver ALTER COLUMN res_text DROP NOT NULL;</pre>
				]]>
			</action>
			<action type="fix">
				The validation module has been refactored to use the R4 (currently maintained)
				validator even for DSTU3 validation. This is done by using an automatic
				converter which converts StructureDefinition/ValueSet/CodeSystem resources
				which are used as inputs to the validator. This change should fix a number
				of known issues with the validator, as they have been fixed in R4 but
				not in DSTU3. This also makes our validator much more maintainable
				since it is now one codebase.
			</action>
			<action type="add">
				The version of a few dependencies have been bumped to the
				latest versions (dependent HAPI modules listed in brackets):
				<![CDATA[
					<ul>
						<li>Hibernate (JPA): 5.2.10.Final -&gt; 5.2.12.Final</li>
						<li>Spring (JPA): 5.0.0 -&gt; 5.0.3</li>
						<li>Thymeleaf (Web Tespage Overlay): 3.0.7.RELEASE -&gt; 3.0.9.RELEASE</li>
					</ul>
				]]>
			</action>
			<action type="add" issue="871">
				A number of HAPI FHIR modules have been converted so that they now work
				as OSGi modules. Unlike the previous OSGi module, which was a mega-JAR
				with all of HAPI FHIR in it, this is simply the appropriate
				OSGi manifest inside the existing JARs. Thanks to John Poth
				for the Pull Request!
				<![CDATA[
				<br/><br/>
				Note that this does not cover all modules in the project. Current support includes:
				<ul>
					<li>HAPI-FHIR structures DSTU2, HL7ORGDSTU2, DSTU2.1, DSTU3, R4</li>
					<li>HAPI-FHIR Resource validation DSTU2, HL7ORGDSTU2, DSTU2.1, DSTU3, R4</li>
					<li>Apache Karaf features for all the above</li>
					<li> Integration Tests</li>
				</ul>
				Remaining work includes:
				<ul>
					<li>HAPI-FHIR Server support</li>
					<li> HAPI-FHIR narrative support. This might be tricky as Thymeleaf doesn't support OSGi.</li>
				</ul>
				]]>
			</action>
			<action type="fix">
				Fix a crash in the JSON parser when parsing extensions on repeatable
				elements (e.g. Patient.address.line) where there is an extension on the
				first repetition but not on subsequent repetitions of the
				repeatable primitive. Thanks to Igor Sirkovich for providing a
				test case!
			</action>
			<action type="fix" issue="832">
				Fix an issue where the JPA server crashed while attempting to normalize string values
				containing Korean text. Thanks to GitHub user @JoonggeonLee for reporting!
			</action>
			<action type="fix">
				An issue was solved where it was possible for server interceptors
				to have both processingCompletedNormally and handleException called
				if the stream.close() method threw an exception. Thanks to Carlos
				Eduardo Lara Augusto for investigating!
			</action>
			<action type="remove" issue="831">
				The <![CDATA[<code>@TagListParam</code>]]> annotation has been removed. This
				annotation had no use after DSTU1 but never got deleted and was misleading. Thanks
				to Angelo Kastroulis for reporting!
			</action>
			<action type="add">
				A new method overload has been added to IServerInterceptor:
				<![CDATA[
				<code>outgoingResponse(RequestDetails, ResponseDetails, HttpServletRequest, HttpServletResponse)
				]]>. This new method allows an interceptor to completely replace
				the resource being returned with a different resource instance, or
				to modify the HTTP Status Code being returned. All other "outgoingResponse"
				methods have been deprecated and are recommended to be migrated
				to the new method. This new method (with its RequestDetails and ResponseDetails
				parameters) should be flexible enough to
				accommodate future needs which means that this should be the last
				time we have to change it.
			</action>
			<action type="fix" issue="838">
				The HAPI-FHIR-CLI now explicitly includes JAXB dependencies in its combined JAR
				file. These were not neccesary prior to Java 9, but the JDK (mercifully) does
				not include JAXB in the default classpath as of Java 9. This means that
				it is possible to perform Schematron validation on Java 9. Thanks to
				John Grimes for reporting and suggesting a fix!
			</action>
			<action type="add">
				An experimental interceptor called VersionedApiConverterInterceptor has been added,
				which automaticaly converts response payloads to a client-specified version
				according to transforms built into FHIR.
			</action>
			<action type="fix" issue="822">
				Searches which were embedded in a Bundle as a transaction or batch operation did
				not respect any chained method parameters (e.g. MedicationRequest?medication.code=123).
				Thanks to @manjusampath for reporting!
			</action>
			<action type="fix">
				A few fixes went into the build which should now allow HAPI FHIR
				to build correctly on JDK 9.0. Currently building is supported on
				JDK 8.x and 9.x only.
			</action>
			<action type="fix" issue="837">
				Client requests with an
				<![CDATA[<code>Accept</code>]]>
				header value of
				<![CDATA[<code>application/json</code>]]>
				will now be served with the non-legacy content type of
				<![CDATA[<code>application/fhir+json</code>]]>
				instead of the legacy
				<![CDATA[<code>application/json+fhir</code>]]>.
				Thanks to John Grimes for reporting!
			</action>
			<action type="fix">
				Fixed a regression in server where a count parameter in the form
				<![CDATA[<code>@Count IntegerType theCount</code>]]>
				caused an exception if the client made a request with
				no count parameter included. Thanks to Viviana Sanz for reporting!
			</action>
			<action type="fix">
				A bug in the JPA server was fixed where a Subscription incorrectly created
				without a status or with invalid criteria would cause a crash during
				startup.
			</action>
			<action type="add">
				ResponseHighlightingInterceptor now properly parses _format
				parameters that include additional content (e.g.
				<![CDATA[<code>_format=html/json;fhirVersion=1.0</code>]]>)
			</action>
			<action type="add">
				Stale search deleting routine on JPA server has been adjusted
				to delete one search per transaction instead of batching 1000
				searches per transaction. This should make the deletion logic
				more tolerant of deleting very large search result sets.
			</action>
			<action type="add">
				Avoid refreshing the search parameter cache from an incoming client
				request thread, which caused unneccesary delays for clients.
			</action>
			<action type="fix">
				An occasional crash in the JPA was fixed when using unique search
				parameters and updating a resource to no longer match
				one of these search parameters.
			</action>
			<action type="fix">
				Avoid an endless loop of reindexing in JPA if a SearchParameter is
				created which indexed the SearchParameter resource itself
			</action>
			<action type="add" issue="854">
				JPA server now performs temporary/placeholder ID substitution processing on elements in
				resources which are of type "URI" in addition to the current substitution for
				elements of type "Reference". Thanks to GitHub user @t4deon for supplying
				a testcase!
			</action>
			<action type="fix">
				Deleting a resource from the testpage overlay resulted in an error page after
				clicking "delete", even though the delete succeeded.
			</action>
			<action type="remove">
				A number of info level log lines have been reduced to debug level in the JPA server, in
				order to reduce contention during heavy loads and reduce the amount of noise
				in log files overall. A typical server should now see far less logging coming
				from HAPI, at least at the INFO level.
			</action>
			<action type="fix" issue="863">
				JPA server now correctly indexes custom search parameters which
				have multiple base resource types. Previously, the indexing could
				cause resources of the wrong type to be returned in a search
				if a parameter being used also matched that type. Thanks
				to Dave Carlson for reporting!
			</action>
			<action type="add">
				A new IResourceProvider implementation called
				<![CDATA[
				<code>HashMapResourceProvider</code>
				]]>
				has been added. This is a complete resource provider
				implementation that uses a HashMap as a backing store. This class
				is probably of limited use in real production systems, but it
				cam be useful for tests or for static servers with small amounts
				of data.
			</action>
			<action type="fix" issue="872">
				An issue in the JPA server was corrected where searching using
				URI search parameters would sometimes not include the resource type in the
				criteria. This meant, for example, that a search for
				<![CDATA[<code>ValueSet?url=http://foo</code>]]> would also
				match any CodeSystem resource that happened to also have
				that URL as the value for the "url" search parameter. Thanks
				to Josh Mandel for reporting and supplying a test case!
			</action>
			<action type="add" issue="868">
				DateParam class now has equals() and hashCode() implementations. Thanks
				to Gaetano Gallo for the pull request!
			</action>
			<action type="fix" issue="814">
				Fix a bug where under certain circumstances, duplicate contained resources
				could be output by the parser's encode methods. Thanks to
				Frank Tao for supplying a test case!
			</action>
			<action type="add">
				The client LoggingInterceptor now includes the number of
				milliseconds spent performing each call that is logged.
			</action>
			<action type="add" issue="786">
				ReferenceParam has been enhanced to properly return the resource type to
				user code in a server via the ReferenceType#getResourceType() method
				if the client has specified a reference parameter with
				a resource type. Thanks to @CarthageKing for the pull request!
			</action>
			<action type="add" issue="776">
				An entry has been added to ResourceMetadataKeyEnum which allows extensions
				to be placed in the resource metadata section in DSTU2 resource (this is
				possible already in DSTU3+ resources as Meta is a normal model type, but
				the older structures worked a bit differently. Thanks to GitHub user
				sjanic for the contribution!
			</action>
			<action type="add" issue="791">
				An example project has een contributed which shows how to use the CQL
				framework in a server with HAPI FHIR JPA. Thanks to Chris Schuler
				for the pull request!
			</action>
			<action type="add" issue="798">
				A new module has been contributed called hapi-fhir-jpaserver-elasticsearch
				which adds support for Elasticsearch instead of raw Lucene for fulltext
				indexing. Testing help on this would be appreciated! Thanks to
				Jiajing Liang for the pull request!
			</action>
			<action type="fix" issue="800">
				JAX-RS server now supports R4 and DSTU2_1 FHIR versions, which were
				previously missing. Thanks to Clayton Bodendein for the pull
				request!
			</action>
			<action type="fix" issue="806">
				AuthorizationInterceptor did not correctly handle authorization against
				against a compartment where the compartment owner was specified
				as a list of IDs. Thanks to Jiajing Liang for the pull request!
			</action>
			<action type="add" issue="812">
				REST HOOK subscriptions in the JPA server now support having
				an empty/missing Subscription.channel.payload value, which
				is supported according to the FHIR specification. Thanks
				to Jeff Chung for the pull request!
			</action>
			<action type="fix">
				JPA Server Operation Interceptor create/update methods will now no
				longer be fired if the create/update operation being performed
				is a no-op (e.g. a conditional create that did not need to perform
				any action, or an update where the contents didn't actually change)
			</action>
			<action type="fix" issue="879">
				JPA server sometimes updated resources even though the client
				supplied an update with no actual changes in it, due to
				changes in the metadata section being considered content
				changes. Thanks to Kyle Meadows for the pull request!
			</action>
			<action type="add" issue="817">
				A new example project has been added called hapi-fhir-jpaserver-dynamic,
				which uses application/environment properties to configure which version
				of FHIR the server supports and other configuration. Thanks to
				Anoush Mouradian for the pull request!
			</action>
			<action type="add" issue="581">
				A new example project showing the use of JAX-RS Server Side Events has
				been added. Thanks to Jens Kristian Villadsen for the pull request!
			</action>
			<action type="remove" issue="864">
				An unneccesary reference to the Javassist library has been
				removed from the build. Thanks to Łukasz Dywicki for the
				pull request!
			</action>
			<action type="add" issue="819">
				Support has been added to the JPA server for the :not modifier. Thanks
				to Łukasz Dywicki for the pull request!
			</action>
			<action type="add" issue="877">
				Suport for the :contains string search parameter modifier has been added to
				the JPA server. Thanks to Anthony Sute for the pull request!
			</action>
			<action type="fix">
				All instances of DefaultProfileValidationSupport (i.e. one for
				each version of FHIR) have been fixed so that they explicitly
				close any InputStreams they open in order to read the built-in
				profile resources. Leaving these open caused resource starvation
				in some cases under heavy load.
			</action>
		</release>
		<release version="3.2.0" date="2018-01-13">
			<action type="add">
				Support for custom search parameters has been backported in the JPA server
				from DSTU3 back to DSTU2. As of this release of HAPI, full support for custom
				search parameters exists in all supported versions of FHIR.
			</action>
			<action type="add">
				A new set of methods have been added to
				<![CDATA[<code>IServerOperationInterceptor</code>]]>
				called
				<![CDATA[<code>resourcePreCreate</code>]]>,
				<![CDATA[<code>resourcePreUpdate</code>]]>, and
				<![CDATA[<code>resourcePreDelete</code>]]>. These
				methods are called within the database transaction
				(just as the existing methods were) but are invoked
				prior to the contents being saved to the database. This
				can be useful in order to allow interceptors to
				change payload contents being saved.
			</action>
			<action type="remove">
				A few redundant and no longer useful methods have been marked as
				deprecated in
				<![CDATA[<code>IServerInterceptor</code>]]>. If you have implemented
				custom interceptors you are recommended to migrate to the recommended
				methods.
			</action>
			<action type="add">
				A new method has been added to RequestDetails called
				<![CDATA[<code>setRequestContents()]]> which can be used
				by interceptors to modify the request body before it
				is parsed by the server.
			</action>
			<action type="fix">
				Fix a crash in JPA server when performing a recursive
				<![CDATA[<code>_include</code>]]> which doesn't actually find any matches.
			</action>
			<action type="fix" issue="796">
				When encoding URL parameter values, HAPI FHIR would incorrectly escape
				a space (" ") as a plus ("+") insetad of as "%20" as required by
				RFC 3986. This affects client calls, as well as URLs generated by
				the server (e.g. REST HOOK calls). Thanks to James Daily for reporting!
			</action>
			<action type="fix">
				Searching in JPA server using a combination of _content and _id parameters
				failed. Thanks to Jeff Weyer for reporting!
			</action>
			<action type="add">
				A new configuration option has been added to DaoConfig which allows newly created
				resources to be assigned a UUID by the server instead of a sequential ID
			</action>
			<action type="fix">
				An unneccesary column called "MYHASHCODE" was added to the
				HFJ_TAG_DEF table in the JPA server schema
			</action>
			<action type="fix">
				A few log entries emitted by the JPA server suring every search have been reduced
				from INFO to DEBUG in order to reduce log noise
			</action>
			<action type="fix" issue="810">
				Fix an issue in JPA server where updating a resource sometimes caused date search indexes to
				be incorrectly deleted. Thanks to Kyle Meadows for the pull request!
			</action>
			<action type="fix" issue="808">
				Servers did not return an ETag if the version was provided on a
				DSTU3/R4 structure in the getMeta() version field instead of in the
				getIdElement() ID. Thanks to GitHub user @Chrisjobling for reporting!
			</action>
			<action type="fix">
				A bug was fixed in the JPA server when performing a validate operation with a mode
				of DELETE on a server with referential integrity disabled, the validate operation would delete
				resource reference indexes as though the delete was actually happening, which negatively
				affected searching for the resource being validated.
			</action>
			<action type="add">
				The HAPI FHIR Server framework now has initial support for
				multitenancy. At this time the support is limited to the server
				framework (not the client, JPA, or JAX-RS frameworks). See
				<![CDATA[
				<a href="http://hapifhir.io/doc_rest_server.html">Server Documentation</a>
				]]>
				for more information.
			</action>
		</release>
		<release version="3.1.0" date="2017-11-23">
			<action type="add">
				The version of a few dependencies have been bumped to the
				latest versions (dependent HAPI modules listed in brackets):
				<![CDATA[
					<ul>
						<li>Spring (JPA): 4.3.10 -&gt; 5.0.0</li>
						<li>Jackson (JPA): 2.8.1 -&gt; 2.9.2</li>
					</ul>
				]]>
			</action>
			<action type="fix">
				The Android client module has been restored to working order, and no longer
				requires a special classifier or an XML parser to be present in order to
				work. This means that the hapi-fhir-android library is much less likely
				to cause conflicts with other libraries imported into an Android application
				via Gradle.
				<![CDATA[<br/><br/>]]>
				See the
				<![CDATA[<a href="http://hapifhir.io/doc_android.html">HAPI FHIR Android Documentation</a>]]>
				for more information. As a part of this fix, all dependencies on
				the StAX API have been removed in environments where StAX is not
				present (such as Android). The client will now detect this case, and
				explicitly request JSON payloads from servers, meaning that Android clients
				no longer need to include two parser stacks
			</action>
			<action type="add">
				A performance to the JPA server has been made which reduces the number
				of writes to index tables when updating a resource with contents that
				only make minor changes to the resource content. In many cases this can
				noticeably improve update performance.
			</action>
			<action type="fix">
				In FHIR DSTU3 the
				<![CDATA[<code>ValueSet/$expand?identifier=foo</code>]]>
				and
				<![CDATA[<code>ValueSet/$validate-code?identifier=foo</code>]]>
				parameters were changed to
				<![CDATA[<code>ValueSet/$expand?url=foo</code>]]>
				and
				<![CDATA[<code>ValueSet/$validate-code?url=foo</code>]]>
				respectively, but the JPA server had not caught up. The
				JPA DSTU3 server has been adjusted to accept either "identifier"
				or "url" (with "url" taking precedence), and the JPA R4 server
				has been changed to only accept "url".
				Thanks to Avinash Shanbhag for reporting!
			</action>
			<action type="fix" issue="744">
				Fix an error in JPA server when using Derby Database, where search queries with
				a search URL longer than 255 characters caused a mysterious failure. Thanks to
				Chris Schuler and Bryn Rhodes for all of their help in reproducing this issue.
			</action>
			<action type="add">
				JPA server now supports the use of the
				<![CDATA[<code>Cache-Control</code>]]>
				header in order to allow the client to selectively disable the
				search result cache. This directive can also be used to disable result paging
				and return results faster when only a small number of results is needed.
				See the
				<![CDATA[<a href="http://hapifhir.io/doc_jpa.html">JPA Page</a>]]>
				for more information.
			</action>
			<action type="fix">
				In certain cases in the JPA server, if multiple threads all attempted to
				update the same resource simultaneously, the optimistic lock failure caused
				a "gap" in the history numbers to occur. This would then cause a mysterious
				failure when trying to update this resource further. This has been
				resolved.
			</action>
			<action type="add">
				JPA Server search/history results now set the ID of the returned Bundle to
				the ID of the search, meaning that if a search returns results from the Query
				cache, it will reuse the ID of the previously returned Bundle
			</action>
			<action type="fix">
				Fix a NullPointerException when validating a Bundle (in DSTU3/R4) with no
				<![CDATA[<code>Bundle.type</code>]]> value
			</action>
			<action type="add">
				The JPA server transaction operation (DSTU3/R4) did not correctly process the
				If-Match header when passed in via
				<![CDATA[<code>Bundle.entry.request.ifMatch</code>]]> value
			</action>
			<action type="add">
				In Apache client, remove a log message at WARN level when the response does not
				specify a charset. This log line often showed up any time a server was not supplying
				a response, making client logs quite noisy
			</action>
			<action type="add">
				A new configuration item has been added to the JPA server DaoConfig
				called
				<![CDATA[<code>getCountSearchResultsUpTo()</code>]]>.
				This setting governs how many search results the search
				coordinator should try to find before returning an initial
				search response to the user, which has an effect on whether
				the
				<![CDATA[<code>Bundle.total</code>]]>
				field is always populated in search responses. This has now
				been set to 20000 on out public server (fhirtest.uhn.ca)
				so most search results should now include a total.
			</action>
			<action type="fix">
				Remove a bunch of exceptions in the org.hl7.fhir.exception package from the
				hapi-fhir-base module, as they were also duplicated in the
				hapi-fhir-utilities module.
			</action>
			<action type="add">
				The DSTU2 XhtmlDt type has been modified so that it no longer uses
				the StAX XMLEvent type as its internal model, and instead simply uses
				a String. New methods called "parse" and "encode" have been added
				to HAPI FHIR's XmlUtil class, which can be used to convert
				between a String and an XML representation. This should allow
				HAPI FHIR to run in environments where StAX is not available, such
				as Android phones.
			</action>
			<action type="add" issue="761">
				Restored the
				<![CDATA[<code>org.hl7.fhir.r4.model.codesystem.*</code>]]>
				classes (which are Java Enums for the various FHIR codesystems).
				These were accidentally removed in HAPI FHIR 3.0.0. Thanks to
				GitHub user @CarthageKing for reporting!
			</action>
			<action type="fix">
				The resource Profile Validator has been enhanced to not try to validate
				bound fields where the binding strength is "example", and a crash was
				resolved when validating QuestionnaireResponse answers with a type
				of "choice" where the choice was bound to a ValueSet.
			</action>
			<action type="fix">
				Remove the fake "Test" resource from DSTU2 structures. This was not
				a real resource type, and caused conflicts with the .NET client. Thanks to
				Vlad Ignatov for reporting!
			</action>
			<action type="fix" issue="720">
				Parsing a DSTU3/R4 custom structure which contained a field of
				a custom type caused a crash during parsing. Thanks to
				GitHub user @mosaic-hgw for reporting!
			</action>
			<action type="add" issue="711">
				Client logic for checking the version of the connected
				server to ensure it is for the correct version of FHIR now
				includes a check for R4 servers. Thanks to Clayton Bodendein
				for the pull request, including a number of great tests!
			</action>
			<action type="add" issue="714">
				JAX-RS client framework now supports the ability to
				register your own JAX-RS Component Classes against the client,
				as well as better documentation about thread safety. Thanks
				to SÃ©bastien RiviÃ¨re for the pull request!
			</action>
			<action type="fix" issue="717">
				Processing of the If-Modified-Since header on FHIR read operations was reversed,
				returning a 304 when the resource had been modified recently. Thanks to
				Michael Lawley for the pull request!
			</action>
			<action type="add">
				Add <![CDATA[<code>Prefer</code> and <code>Cache-Control</code>]]> to the list of headers which are declared
				as
				being acceptable for CORS requests in CorsInterceptor, CLI, and JPA Example.
				Thanks to Patrick Werner for the pull request!
			</action>
			<action type="fix" issue="725">
				DSTU2-hl7org and DSTU2.1 structures did not copy resource IDs when invoking
				copyValues(). Thanks to Clayton Bodendein for the pull request!
			</action>
			<action type="fix" issue="734">
				When encoding a Binary resource, the Binary.securityContext field
				was not encoded correctly. Thanks to Malcolm McRoberts for the pull
				request with fix and test case!
			</action>
			<action type="add">
				Bundle resources did not have their version encoded when serializing
				in FHIR resource (XML/JSON) format.
			</action>
			<action type="add">
				The Binary resource endpoint now supports the <![CDATA[<code>X-Security-Context</code>]]> header when
				reading or writing Binary contents using their native Content-Type (i.e exchanging
				the raw binary with the server, as opposed to exchanging a FHIR resource).
			</action>
			<action type="fix">
				When paging through multiple pages of search results, if the
				client had requested a subset of resources to be returned using the
				<![CDATA[<code>_elements</code>]]> parameter, the elements list
				was lost after the first page of results.
				In addition, elements will not remove elements from
				search/history Bundles (i.e. elements from the Bundle itself, as opposed
				to elements in the entry resources) unless the Bundle elements are
				explicitly listed, e.g. <![CDATA[<code>_include=Bundle.total</code>]]>.
				Thanks to @parisni for reporting!
			</action>
			<action type="add" issue="743">
				Add support for Spring Boot for initializing a number of parts of the library,
				as well as several examples.
				See the
				<![CDATA[<a href="https://github.com/jamesagnew/hapi-fhir/tree/master/hapi-fhir-spring-boot/hapi-fhir-spring-boot-samples">Spring Boot samples</a>]]>
				for examples of how this works.
				Thanks to Mathieu Ouellet for the contribution!
			</action>
			<action type="add" issue="747">
				JPA server now has lucene index support moved to separate classes from the entity
				classes in order to facilitate support for ElasticSearch. Thanks to Jiang Liang
				for the pull request!
				<![CDATA[
				Note that any existing JPA projects will need to add an additional property in their Spring config called <code>hibernate.search.model_mapping</code>. See <a href="https://github.com/jamesagnew/hapi-fhir/blob/master/hapi-fhir-jpaserver-example/src/main/java/ca/uhn/fhir/jpa/demo/FhirServerConfig.java#L84">this line</a> in the example project.
				]]>
			</action>
			<action type="add" issue="755">
				A new client interceptor has been added called
				AdditionalRequestHeadersInterceptor, which allows
				a developer to add additional custom headers to a
				client requests.
				Thanks to Clayton Bodendein for the pull request!
			</action>
			<action type="fix">
				An issue was fixed in JPA server where extensions on primitives which
				are nestedt several layers deep are lost when resources are retrieved
			</action>
			<action type="fix" issue="756">
				Conditional deletes in JPA server were incorrectly denied by AuthorizationInterceptor
				if the delete was permitted via a compartment rule. Thanks to Alvin Leonard for the
				pull request!
			</action>
			<action type="add" issue="767">
				JAX-RS server module was not able to generate server CapabilityStatement for
				some versions of FHIR (DSTU2_HL7ORG, DSTU2_1, or R4). Thanks to Clayton Bodendein for the Pull Request!
			</action>
			<action type="add" issue="769">
				When a server method throws a DataFormatException, the error will now be converted into
				an HTTP 400 instead of an HTTP 500 when returned to the client (and a stack
				trace will now be returned to the client for JAX-RS server if configured to
				do so). Thanks to Clayton Bodendein for the pull request!
			</action>
			<action type="fix" issue="770">
				JAX-RS server conformance provider in the example module passed in the
				server description, server name, and server version in the incorrect order.
				Thanks to Clayton Bodendein for the pull request!
			</action>
			<action type="fix" issue="774">
				The learn more links on the website home page had broken links. Thanks to
				James Daily for the pull request to fix this!
			</action>
			<action type="add" issue="762">
				Prevent a crash in AuthorizationInterceptor when processing transactions
				if the interceptor has rules declared which allow resources to be read/written
				by "any ID of a given type". Thanks to GitHub user @dconlan for the pull
				request!
			</action>
		</release>
		<release version="3.0.0" date="2017-09-27">
			<action type="add">
				Support for FHIR R4 (current working draft) has been <![CDATA[<b>added</b>]]>
				(in a new module called <![CDATA[<code>hapi-fhir-structures-r4</code>]]>)
				and
				support for FHIR DSTU1 (<![CDATA[<code>hapi-fhir-structures-dstu</code>]]>)
				has been <![CDATA[<b>removed</b>]]>. Removing support for the legacy
				DSTU1 FHIR version was a difficult decision, but it allows us the
				opportunitity to clean up the codebase quite a bit, and remove some
				confusing legacy parts of the API (such as the legacy Atom Bundle class).
				<![CDATA[<br/><br/>]]>
				A new redesigned table of HAPI FHIR versions to FHIR version support has been
				added to the <![CDATA[<a href="http://hapifhir.io/download.html">Download Page</a>]]>
			</action>
			<action type="add">
				HAPI FHIR's modules have been restructured for more consistency and less coupling
				between unrelated parts of the API.
				<![CDATA[<br/><br/>]]>
				A new complete list of HAPI FHIR modules has been added to the
				<![CDATA[<a href="http://hapifhir.io/download.html">Download Page</a>]]>. Key changes
				include:
				<![CDATA[
				<ul>
					<li>
						HAPI FHIR's <b>client</b> codebase has been moved out of <code>hapi-fhir-base</code>
						and in to a new module called <code>hapi-fhir-client</code>. Client users now need
						to explicitly add this JAR to their project (and non-client users now no longer
						need to depend on it)
					</li>
					<li>
						HAPI FHIR's <b>server</b> codebase has been moved out of <code>hapi-fhir-base</code>
						and in to a new module called <code>hapi-fhir-server</code>. Server users now need
						to explicitly add this JAR to their project (and non-server users now no longer
						need to depend on it)
					</li>
					<li>
						As a result of the client and server changes above, we no longer need to produce
						a special Android JAR which contains the client, server (which added space but was
						not used) and structures. There is now a normal module called <code>hapi-fhir-android</code>
						which is added to your Android Gradle file along with whatever structures JARs you
						wish to add. See the
						<a href="https://github.com/hapifhir/hapi-fhir-android-integration-test">Android Integration Test</a>
						to see a sample project using HAPI FHIR 3.0.0. <b>Note that this has been reported to
						work by some people but others are having issues with it!</b> In order to avoid delaying
						this release any further we are releasing now despite these issues. If you are an Android
						guru and want to help iron things out please get in touch. If not, it might be a good
						idea to stay on HAPI FHIR 2.5 until the next point release of the 3.x series.
					</li>
					<li>
						A new JAR containing FHIR utilities called <code>hapi-fhir-utilities</code> has been
						added. This JAR reflects the ongoing harmonization between HAPI FHIR and the FHIR
						RI codebases and is generally required in order to use HAPI at this point (if you
						are using a dependency manager such as Maven or Gradle it will be brought in to your
						project automatically as a dependency)
					</li>
				</ul>
				]]>
			</action>
			<action type="add">
				In order to allow the reoganizations and decoupling above to happen, a number of important classes
				and interfaces have been moved to new packages. A sample list of these changes is listed
				below. When upgrading to 3.0.0 your project may well show a number of compile errors
				related to missing classes. In most cases this can be resolved by simply removing the HAPI
				imports from your classes and asking your IDE to "Organize Imports" once again. This is an
				annoying change we do realize, but it is neccesary in order to allow the project to
				continue to grow.
				<![CDATA[
				<ul>
					<li>IGenericClient moved from package ca.uhn.fhir.rest.client to package ca.uhn.fhir.rest.client.api</li>
					<li>IRestfulClient moved from package ca.uhn.fhir.rest.client to package ca.uhn.fhir.rest.client.api</li>
					<li>AddProfileTagEnum moved from package ca.uhn.fhir.rest.server to package ca.uhn.fhir.context.api</li>
					<li>IVersionSpecificBundleFactory moved from package ca.uhn.fhir.rest.server to package ca.uhn.fhir.context.api</li>
					<li>BundleInclusionRule moved from package ca.uhn.fhir.rest.server to package ca.uhn.fhir.context.api</li>
					<li>RestSearchParameterTypeEnum moved from package ca.uhn.fhir.rest.server to package ca.uhn.fhir.rest.api</li>
					<li>EncodingEnum moved from package ca.uhn.fhir.rest.server to package ca.uhn.fhir.rest.api</li>
					<li>Constants moved from package ca.uhn.fhir.rest.server to package ca.uhn.fhir.rest.api</li>
					<li>IClientInterceptor moved from package ca.uhn.fhir.rest.client to package ca.uhn.fhir.rest.client.api</li>
					<li>ITestingUiClientFactory moved from package ca.uhn.fhir.util to package ca.uhn.fhir.rest.server.util</li>
				</ul>
				]]>
			</action>
			<action type="add">
				Because the Atom-based DSTU1 Bundle class has been removed from the library, users of the
				HAPI FHIR client must now always include a Bundle return type in search calls. For example,
				the following call would have worked previously:
				<![CDATA[
				<pre>
Bundle bundle = client.search().forResource(Patient.class)
	.where(new TokenClientParam("gender").exactly().code("unknown"))
   .prettyPrint()
   .execute();
				</pre>
				]]>
				This now needs an explicit returnBundle statement, as follows:
				<![CDATA[
				<pre>
Bundle bundle = client.search().forResource(Patient.class)
	.where(new TokenClientParam("gender").exactly().code("unknown"))
   .prettyPrint()
   .returnBundle(Bundle.class)
   .execute();
				</pre>
				]]>
			</action>
			<action type="add">
				The version of a few dependencies have been bumped to the
				latest versions (dependent HAPI modules listed in brackets):
				<![CDATA[
					<ul>
						<li>Gson (JSON Parser): 2.8.0 -&gt; 2.8.1</li>
						<li>Commons-lang3 (Everywhere): 3.5 -&gt; 3.6</li>
						<!--<li>Saxon-HE (Validator): 9.5.1-5 -&gt; 9.8.0-3</li>-->
						<li>Apache HttpClient (FHIR Client): 4.5.2 -&gt; 4.5.3</li>
						<li>Apache HttpCore (FHIR Client): 4.4.5 -&gt; 4.4.6</li>
						<li>Phloc Commons (Schematron Validator): 4.4.6 -&gt; 4.4.11</li>
						<li>Hibernate (JPA): 5.2.9 -&gt; 5.2.10</li>
						<li>Hibernate Search (JPA): 5.7.0 -&gt; 5.7.1</li>
						<li>Spring (JPA): 4.3.7 -&gt; 4.3.10</li>
						<li>Spring Data JPA (JPA): 1.10.4 -&gt; 1.11.6</li>
						<li>Guava (JPA): 22.0 -&gt; 23.0</li>
						<li>Thymeleaf (Testpage Overlay): 3.0.2 -&gt; 3.0.7</li>
						<li>OkHttp (Android): 3.4.1 -&gt; 3.8.1</li>
					</ul>
				]]>
			</action>
			<action type="add">
				JPA Subscription support has been refactored. A design contributed
				by Jeff Chung for the REST Hook subscription module has been ported
				so that Websocket subscriptions use it too. This design uses an
				interceptor to scan resources as they are processed to test whether
				they should be delivered to subscriptions, instead of using a
				polling design.
				<![CDATA[<br/><br/>]]>
				In addition, this scanning has been reworked to happen in a separate
				thread from the main storage thread, which should improve
				performance and scalability of systems with multiple
				subscriptions. Thanks to Jeff for all of his work on this!
			</action>
			<action type="fix">
				hapi-fhir-client-okhttp project POM had dependencies on both
				hapi-fhir-structures-dstu2 and hapi-fhir-structures-dstu3, which
				meant that any project using ookhttp would import both structures
				JARs. This has been removed.
			</action>
			<action type="add">
				JPA server is now able to handle placeholder IDs (e.g. urn:uuid:00....000)
				being used in Bundle.entry.request.url as a part of the conditional URL
				within transactions.
			</action>
			<action type="fix">
				Schematron validator now applies invariants to resources within a Bundle, not
				just to the outer Bundle resource itself
			</action>
			<action type="fix">
				Server and Client both still included Category header for resource tags even though
				this feature was only present in FHIR DSTU1 and was removed from the specification in
				FHIR DSTU2. The presence of these headers sometimes caused parsed resource instances
				to contain duplicate tags
			</action>
			<action type="fix" issue="667">
				When using the AuthorizationInterceptor with the JPA server, when a client is updating a resource
				from A to B, the user now needs to have write permission for both A and B. This is particularly
				important for cases where (for example) an Observation is being updated from having a subject of
				Patient/A to Patient/B. If the user has write permission for Patient/B's compartment, this would
				previously have been allowed even if the user did not have access to write to Patient/A's compartment.
				Thanks to Eeva Turkka for reporting!
			</action>
			<action type="add">
				IServerOperationInterceptor now has a new method
				<![CDATA[<code>resourceUpdated(RequestDetails, IBaseResource, IBaseResource)</code>]]>
				which replaces the previous
				<![CDATA[<code>resourceUpdated(RequestDetails, IBaseResource)</code>]]>. This allows
				interceptors to be notified of resource updates, but also see what the resource
				looked like before the update. This change was made to support the change above, but
				seems like a useful feature all around.
			</action>
			<action type="fix" issue="604">
				Allow DateParam (used in servers) to handle values with MINUTE precision. Thanks to
				Christian Ohr for the pull request!
			</action>
			<action type="fix">
				Fix HTTP 500 error in JPA server if a numeric search parameter was supplied with no value, e.g.
				<![CDATA[<code>GET /Observation?value-quantity=</code>]]>
			</action>
			<action type="add">
				JPA server transaction processing now honours the Prefer header and includes
				created and updated resource bodies in the response bundle if it is set
				appropriately.
			</action>
			<action type="add">
				Optimize queries in JPA server remove a few redundant select columns when performing
				searches. This provides a slight speed increase in some cases.
			</action>
			<action type="add">
				Add configuration to JPA server DaoConfig that allows a maximum
				number of search results to be specified. Queries will never return
				more than this number, which can be good for avoiding accidental
				performance problems in situations where large queries should not be
				needed
			</action>
			<action type="fix" issue="674">
				Prevent duplicates in $everything query response in JPA server. Thanks to @vlad-ignatov
				for reporting!
			</action>
			<action type="fix">
				Fix issue in calling JPA server transactions programmatically where resources
				are linked by object reference and not by ID where indexes were not correctly
				generated. This should not affect most users.
			</action>
			<action type="fix" issue="678">
				Fix issue in SubscriptionInterceptor that caused interceptor to only
				actually notify listeners of the first 10 subscriptions. Thanks to Jeff Chung
				for the pull request!
			</action>
			<action type="fix" issue="693">
				Fix potential ConcurrentModificationException when adding subscriptions while
				running under heavy load. Thanks to Jeff Chung for the pull request!
			</action>
			<action type="add">
				JPA search now uses hibernate ScrollableResults instead of plain JPA List. This
				should improve performance over large search results.
			</action>
			<action type="add">
				JPA servers with no paging provider configured, or with a paging provider other than
				DatabaseBackedPagingProvider will load all results in a single pass and keep them
				in memory. Using this setup is not a good idea unless you know for sure that you
				will never have very large queries since it means that all results will be loaded into
				memory, but there are valid reasons to need this and it will perform better than
				paging to the database in that case. This fix also resolves a NullPointerException
				when performing an $everything search. Thanks to Kamal Othman for reporting!
			</action>
			<action type="fix">
				Correct an issue in JPA server on Postgres where searches with a long search URL
				were not able to be automatically purged from the database after they were scheduled
				for deletion. Thanks to Ravi Kuchi for reporting!
			</action>
			<action type="add">
				Add an optional and configurable hard limit on the total number of meta items
				(tags, profiles, and security labels) on an individual resource. The default
				is 1000.
			</action>
			<action type="add">
				When executing a search (HTTP GET) as a nested operation in in a transaction or
				batch operation, the search now returns a normal page of results with a link to
				the next page, like any other search would. Previously the search would return
				a small number of results with no paging performed, so this change brings transaction
				and batch processing in line with other types of search.
			</action>
			<action type="add">
				JPA server no longer returns an OperationOutcome resource as the first resource
				in the Bundle for a response to a batch operation. This behaviour was previously
				present, but was not specified in the FHIR specification so it caused confusion and
				was inconsistent with behaviour in other servers.
			</action>
			<action type="fix">
				Fix a regression in HAPI FHIR 2.5 JPA server where executing a search in a
				transaction or batch operation caused an exception. Thanks to Ravi Kuchi for
				reporting!
			</action>
			<action type="fix">
				Correct an issue when processing transactions in JPA server where updates and
				creates to resources with tags caused the tags to be created twice in the
				database. These duplicates were utomatically filtered upon read so this issue
				was not user-visible, but it coule occasionally lead to performance issues
				if a resource containing multiple tags was updated many times via
				transactions.
			</action>
			<action type="fix">
				JPA server should not allow creation of resources that have a reference to
				a resource ID that previously existed but is now deleted. Thanks to Artem
				Sopin for reporting!
			</action>
			<action type="add">
				JpaConformanceProvider now has a configuration setting to enable and
				disable adding resource counts to the server metadata.
			</action>
			<action type="fix">
				Avoid a deadlock in JPA server when the RequestValidatingInterceptor is being
				used and a large number of resources are being created by clients at
				the same time.
			</action>
			<action type="fix">
				Testpage Overlay's transaction method did not work if the response
				Bundle contained any entries that did not contain a resource (which
				is often the case in more recent versions of HAPI). Thanks to Sujay R
				for reporting!
			</action>
			<action type="fix">
				When the server was returning a multi-page search result where the
				client did not explicitly request an encoding via the _format
				parameter, a _format parameter was incorrectly added to the paging
				links in the response Bundle. This would often explicitly request
				XML encoding because of the browser Accept header even though
				this was not what the client wanted.
			</action>
			<action type="add" issue="651">
				Enhancement to ResponseHighlighterInterceptor where links in the resource
				body are now converted to actual clickable hyperlinks. Thanks to Eugene Lubarsky
				for the pull request!
			</action>
			<action type="add">
				BanUnsupportedHttpMethodsInterceptor has been modified so that it now allows
				HTTP PATCH to proceed.
			</action>
			<action type="add" issue="651">
				Enhancement to ResponseHighlighterInterceptor so that it now can be configured
				to display the request headers and response headers, and individual lines
				may be highlighted.
			</action>
			<action type="fix">
				AuthorizationInterceptor did not permit PATCH operations to proceed even
				if the user had write access for the resource being patched.
			</action>
			<action type="fix" issue="682">
				Fix an issue in HapiWorkerContext where structure definitions are
				not able to be retrieved if they are referred to by their
				relative or logical ID. This affects profile tooling such as
				StructureMapUtilities. Thanks to Travis Lukach for reporting and
				providing a test case!
			</action>
			<action type="fix" issue="679">
				Add link to DSTU3 JavaDocs from documentation index. Thanks
				to Vadim Peretokin for the pull request!
			</action>
			<action type="fix" issue="680">
				Fix a typo in the documentation. Thanks to Saren Currie
				for the pull request!
			</action>
			<action type="add" issue="689">
				Add a command line flag to the CLI tool to allow configuration of the
				server search result cache timeout period. Thanks to Eugene Lubarsky
				for the pull request!
			</action>
			<action type="fix" issue="683">
				Correct an issue with the model classes for STU3 where any classes
				containing the @ChildOrder annotation (basically the conformance
				resources) will not correctly set the order if any of the
				elements are a choice type (i.e. named "foo[x]"). Thanks to
				GitHub user @CarthageKing for the pull request!
			</action>
			<action type="fix">
				Fix potential deadlock in stale search deleting task in JPA server, as well
				as potential deadlock when executing transactions containing nested
				searches when operating under extremely heavy load.
			</action>
			<action type="add">
				JPA server transaction operations now put OperationOutcome resources resulting
				from actions in
				<![CDATA[<code>Bundle.entry.response.outcome</code>]]>
				instead of the previous
				<![CDATA[<code>Bundle.entry.resource</code>]]>
			</action>
			<action type="fix" issue="696">
				An issue was corrected where search parameters containing negative numbers
				were sometimes treated as positive numbers when processing the search. Thanks
				to Keith Boone for reporting and suggesting a fix!
			</action>
			<action type="fix" issue="699">
				Fix an unfortunate typo in the custom structures documentation. Thanks to
				Jason Owen for the PR!
			</action>
			<action type="fix" issue="686">
				Correct an issue in the validator (DSTU3/R4) where elements were not always
				correctly validated if the element contained only a profiled extension. Thanks
				to SÃ©bastien RiviÃ¨re for the pull request!
			</action>
			<action type="add" issue="701">
				Testing UI now has a dropdown for modifiers on token search. Thanks
				to GitHub user @dconlan for the pull request!
			</action>
			<action type="add" issue="688">
				When parsing an incomplete ID with the form <![CDATA[<code>http://my.org/Foo</code>]]> into
				IdDt and IdType objects, the Foo portion will now be treated as the resource type.
				Previously my.org was treated as the resource type and Foo was treated as the ID. Thanks
				to GitHub user @CarthageKing for the pull request!
			</action>
			<action type="fix" issue="695">
				Extensions on ID datatypes were not parsed or serialized correctly. Thanks to
				Stephen RiviÃ¨re for the pull request!
			</action>
			<action type="fix" issue="710">
				Fix a bug in REST Hook Subscription interceptors which prevented subscriptions
				from being activated. Thanks to Jeff Chung for the pull request!
			</action>
			<action type="fix" issue="708">
				Fix broken links in usage pattern diagram on website. Thanks to
				Pascal Brandt for the pull request!
			</action>
			<action type="fix" issue="706">
				Fix incorrect FHIR Version Strings that were being outputted and verified in the
				client for some versions of FHIR. Thanks to Clayton Bodendein for the
				pull request!
			</action>
			<action type="add">
				Add a new constructor to SimpleRequestHeaderInterceptor which allows a complete header
				to be passed in (including name and value in one string)
			</action>
			<action type="add">
				REST Hook subscriptions now honour the Subscription.channel.header field
			</action>
			<action type="add">
				DSTU2 validator has been enhanced to do a better job handling
				ValueSets with expansions pointing to other ValueSets
			</action>
			<action type="fix">
				REST HOOK subscriptions now use HTTP PUT if there is a payload type
				specified, regardless of whether the source event was a create or an
				update
			</action>
			<action type="add" issue="712">
				Add appropriate import statements for logging to JPA demo code. Thanks to
				Rob Hausam for the pull request!
			</action>
			<action type="add" issue="700">
				Add some browser performance logging to ResponseHighlightingInterceptor. Thanks
				to Eugene Lubarsky for the pull request, and for convincing James not to
				optimize something that did not need optimizing!
			</action>
			<action type="add">
				A new config property has been added to the JPA seerver DaoConfig called
				"setAutoCreatePlaceholderReferenceTargets".
				This property causes references to unknown resources in created/updated resources to have a placeholder
				target resource automatically created.
			</action>
			<action type="add">
				The server LoggingInterceptor has had a variable called
				<![CDATA[<code>processingTimeMillis</code>]]> which logs the number
				of milliseconds the server took to process a given request since
				HAPI FHIR 2.5, but this was not documented. This variable has now been
				documented as a part of the available features.
			</action>
			<action type="add">
				A new experimental feature has been added to the JPA server which allows
				you to define certain search parameter combinations as being resource keys,
				so that a database constraint will prevent more than one resource from
				having a matching pair
			</action>
			<action type="add">
				When using the client LoggingInterceptor in non-verbose mode, the
				log line showing the server's response HTTP status will now also include
				the returned
				<![CDATA[<code>Location</code>]]> header value as well
			</action>
			<action type="add">
				A new flag has been add to the CLI upload-definitions command
				"-e" which allows skipping particular resources
			</action>
			<action type="add">
				An issue in JPA server has been corrected where if a CodeSystem
				resource was deleted, it was not possible to create a new resource
				with the same URI as the previous one
			</action>
			<action type="fix">
				When uploading a Bundle resource to the server (as a collection or
				document, not as a transaction) the ID was incorrectly stripped from
				resources being saved within the Bundle. This has been corrected.
			</action>
			<action type="add">
				Subscriptions in JPA server now support "email" delivery type through the
				use of a new interceptor which handles that type
			</action>
			<action type="add">
				JPA server can now be configured to not support
				<![CDATA[<code>:missing</code>]]> modifiers, which
				increases write performance since fewer indexes are written
			</action>
			<action type="add">
				A new JPA configuration option has been added to the DaoConfig which allows
				support for the <![CDATA[<code>:missing</code>]]> search parameter modifier
				to be enabled or disabled, and sets the default to DISABLED.
				<![CDATA[<br/><br/>]]>
				Support for this parameter causes many more index rows to be inserted in the database,
				which has a significant impact on write performance. A future HAPI update may allow these
				rows to be written asynchronously in order to improve this.
			</action>
		</release>
		<release version="2.5" date="2017-06-08">
			<action type="fix">
				<![CDATA[
				This release includes significant performance enhancements for the
				JPA server. Most importantly, the way that searches are performed
				has been re-written to allow the server to perform better when
				the database has a large number of results in it. The following
				enhancements have been made:
				<br/><br/>
				<ul>
					<li>
						Searches with multiple search parameters of different 
						datatypes (e.g. find patients by name and date of birth) 
						were previously joined in Java code, now the join is 
						performed by the database which is faster
					</li>
					<li>
						Searches which returned lots of results previously has all 
						results streamed into memory before anything was returned to 
						the client. This is particularly slow if you do a search for
						(say) "get me all patients" since potentially thousands or 
						even millions of patients' IDs were loaded into memory 
						before anything gets returned to the client. HAPI FHIR 
						now has a multithreaded search coordinator which returns 
						results to the client as soon as they are available
					</li>
					<li>
						Search results will be cached and reused (so that if a client
						does two searches for "get me all patients matching FOO"
						with the same FOO in short succession, we won't query the DB
						again but will instead reuse the cached results). Note that
						this can improve performance, but does mean that searches can
						return slightly out of date results. Essentially what this means
						is that the latest version of individual resources will always
						be returned despite this cacheing, but newly created resources
						that should match may not be returned until the cache
						expires. By default this cache has been set to one minute, 
						which should be acceptable for most real-world usage, but
						this can be changed or disabled entirely.
					</li>
					<li>
						Updates which do not actually change the contents of the resource
						can optionally be prevented from creating a new version
						of the resource in the database
					</li>
				</ul>
				<br/><br/>
				Existing users should delete the 
				<code>HFJ_SEARCH</code>, 
				<code>HFJ_SEARCH_INCLUDE</code>,
				and 
				<code>HFJ_SEARCH_RESULT</code>
				tables from your database before upgrading, as the structure of these tables
				has changed and old search results can not be reused.
				]]>
			</action>
			<action type="fix" issue="590">
				AuthorizationInterceptor did not correctly handle paging requests
				(e.g. requests for the second page of results for a search operation).
				Thanks to Eeva Turkka for reporting!
			</action>
			<action type="add">
				Add configuration property to DSTU3 FhirInstanceValidator to
				allow client code to change unknown extension handling behaviour.
			</action>
			<action type="fix" issue="630">
				Fix concurrency issues in FhirContext that were causing issues when
				starting a context up on Android. Thanks to GitHub issue @Jaypeg85 for
				the pull request!
			</action>
			<action type="fix">
				Fix an issue in the JPA server if a resource has been previously
				saved containing vocabulary that is no longer valid. This only really
				happened if you were using a non-final version of FHIR (e.g. using DSTU3
				before it was finalized) but if you were in this situation, upgrading HAPI
				could cause you to have old codes that no longer exist in your database. This
				fix prevents these from blocking you from accesing those resources.
			</action>
			<action type="add">
				CLI now defaults to DSTU3 mode if no FHIR version is specified
			</action>
			<action type="add">
				Server and annotation-client @History annotation now allows DSTU3+ resource
				types in the type= property
			</action>
			<action type="fix" issue="563">
				JSON Parser gave a very unhelpful error message (Unknown attribute 'value' found during parse)
				when a scalar value was found in a spot where an object is expected. This has been corrected to
				include much more information. Thanks to GitHub user @jasminas for reporting!
			</action>
			<action type="add">
				DaoConfig#setInterceptors() has been un-deprecated. It was previously deprecated as
				we thought it was not useful, but uses have been identified so it turns out this method
				will live after all. Interceptors registered to this method will now be treated
				appropriately if they implement IServerOperationInterceptor too.
			</action>
			<action type="fix">
				JPA server did not correctly support searching on a custom search parameter whose
				path pointed to an extension, where the client used a chained value.
			</action>
			<action type="fix">
				Fix issue where the JSON parser sometimes did not encode DSTU3 extensions on the root of a
				resource which have a value of type reference.
			</action>
			<action type="add">
				Server now respects the If-Modified-Since header and will return an HTTP 304 if appropriate
				for read operations.
			</action>
			<action type="fix">
				JPA server did not correctly process :missing qualifier on date parameters
			</action>
			<action type="fix" issue="633">
				AppacheHttpClient did not always respect the charset in the response
				Content-Type header. Thanks to Gijsbert van den Brink for the pull request!
			</action>
			<action type="fix" issue="636">
				Fix XhtmlParser to correctly handle hexadecimal escaped literals. Thanks to
				Gijsbert van den Brink for the Pull Request!
			</action>
			<action type="add">
				JPA server now has configurable properties that allow referential integrity
				to be disabled for both writes and deletes. This is useful in some cases
				where data integrity is not wanted or not possible. It can also be useful
				if you want to delete large amounts of interconnected data quickly.
				<![CDATA[<br/><br/>]]>
				A corresponding flag has been added to the CLI tool as well.
			</action>
			<action type="fix">
				JPA server did not correctly support searching on a custom search parameter whose
				path pointed to an extension, where the client used a chained value.
			</action>
			<action type="fix">
				Fix dependency on commons-codec 1.4 in hapi-fhir-structures-dstu3, which was
				preventing this library from being used on Android because Android includes
				an older version of commons-codec.
			</action>
			<action type="fix">
				JPA server failed to index search parameters on paths containing a decimal
				data type
			</action>
			<action type="fix">
				Validator incorrectly rejected references where only an identifier was populated
			</action>
			<action type="fix" issue="649">
				Make error handler in the client more tolerant of errors where no response has
				been received by the client when the error happens. Thanks to GitHub
				user maclema for the pull request!
			</action>
			<action type="add">
				Add a check in JPA server that prevents completely blank tags, profiles, and security labels
				from being saved to the database. These were filtered out anyhow when the
				result was returned back to the client but they were persisted which
				just wasted space.
			</action>
			<action type="fix" issue="664">
				Loading the build-in profile structures (StructureDefinition, ValueSet, etc) is now done in
				a synchronized block in order to prevent multiple loads happening if the server processes
				multiple validations in parallel threads right after startup. Previously a heavy load could
				cause the server to run out of memory and lock up. Thanks to Karl M Davis
				for analysis and help fixing this!
			</action>
			<action type="fix" issue="652">
				Fix bad ValueSet URL in DeviceRequest profile definition for STU3 which
				was preventing the CLI from uploading definitions correctly. Thanks to
				Joel Schneider for the Pull Request!
			</action>
			<action type="add" issue="656">
				Improve handling in JPA server when doing code:above and code:below
				searches to use a disjunction of AND and IN in order to avoid failures
				under certain conditions. Thanks to Michael Lawley for the pul request!
			</action>
			<action type="fix" issue="660">
				Fix an error where the JPA server sometimes failed occasional requests
				with a weird NullPointerException when running under very large concurrent
				loads. Thanks to Karl M. Davis for reporting, investigating, and ultimately
				finding a solution!
			</action>
		</release>
		<release version="2.4" date="2017-04-19">
			<action type="add">
				This release brings the DSTU3 structures up to FHIR R3 (FHIR 3.0.1) definitions. Note that
				there are very few changes between the DSTU3 structures in HAPI FHIR 2.3 and
				the ones in HAPI FHIR 2.4 since the basis for the DSTU3 structures in HAPI FHIR
				2.3 was the R3 QA FHIR version (1.9.0) but this is the first release of
				HAPI FHIR to support the final/complete R3 release.
			</action>
			<action type="add">
				Bump the version of a few dependencies to the
				latest versions (dependent HAPI modules listed in brackets):
				<![CDATA[
					<ul>
						<li>Hibernate (JPA): 5.2.7 -&gt; 5.2.9</li>
						<li>Hibernate Search (JPA): 5.5.7.CR1 -&gt; 5.2.7.Final</li>
						<li>Hibernate Validator (JPA): 5.3.4 -&gt; 5.4.1</li>
						<li>Spring (JPA): 4.3.6 -&gt; 4.3.7</li>
						<li>Gson (Core): 2.7 -&gt; 2.8.0</li>
						<li>Guava (JPA): 19.0 -&gt; 21.0</li>
						<li>SLF4j (Core): 1.7.21 -&gt; 1.7.25</li>
						<li>Logback (Core): 1.1.7 -&gt; 1.2.2</li>
					</ul>
				]]>
			</action>
			<action type="add" issue="602">
				hapi-fhir-jpaserver-example now includes the
				<![CDATA[<code>Prefer</code>]]> header in the list of
				CORS headers. Thanks to GitHub user @elnin0815 for
				the pull request!
			</action>
			<action type="add">
				AuthorizationInterceptor can now allow make read or write
				authorization decisions on a resource by instance ID
			</action>
			<action type="fix" issue="208">
				Remove SupportingDocumentation resource from DSTU2 structures. This isn't
				actually a resource in FHIR DSTU2 and its inclusion causes errors on clients
				that don't understand what it is. Thanks to Travis Cummings and Michele Mottini for pointing this out.
			</action>
			<action type="fix" issue="607">
				Web testing UI displayed an error when a transaction was pasted into the UI
				for a DSTU2 server. Thanks to Suresh Kumar for reporting!
			</action>
			<action type="add">
				DaoConfig#setAllowInlineMatchUrlReferences() now defaults to
				<![CDATA[<code>true</code>]]> since inline conditional references
				are now a part of the FHIR specification. Thanks to Jan DÄdek for
				pointing this out!
			</action>
			<action type="add" issue="609">
				hapi-fhir-jpaserver-base now exposes a
				<![CDATA[<code>FhirInstanceValidator</code> bean named <code>"myInstanceValidatorDstu2"</code>]]>
				for DSTU2. A similar bean for DSTU3 was previously implemented.
			</action>
			<action type="add" issue="453">
				hapi-fhir-jpaserver-example project now defaults to STU3 mode instead of
				the previous DSTU2. Thanks to Joel Schneider for the pull request!
			</action>
			<action type="add" issue="534">
				JPA server now has a setting on the DaoConfig to force it to treat
				certain reference URLs or reference URL patterns as logical URLs instead
				of literal ones, meaning that the server will not try to resolve these
				URLs. Thanks to Eeva Turkka for the suggestion!
			</action>
			<action type="add">
				Add a utility method to JPA server:
				<![CDATA[<code>IFhirResourceDao#removeTag(IIdType, TagTypeEnum, String, String)</code>]]>. This allows
				client code to remove tags
				from a resource without having a servlet request object in context.
			</action>
			<action type="fix">
				JPA server was unable to process custom search parameters where
				the path pointed to an extension containing a reference. Thanks
				to Ravi Kuchi for reporting!
			</action>
			<action type="fix" issue="623">
				Servers in DSTU2.1 mode were incorrectly using the legacy mimetypes instead
				of the new STU3 ones. Thanks to Michael Lawley for the pull request!
			</action>
			<action type="add" issue="624">
				Add an option to ParserOptions that specifies that when parsing a bundle, the
				ID found in the Bundle.entry.fullUrl should not override the ID found
				in the Resource.id field. Technically these fields must always supply the
				same ID in order for a server to be considered conformant, but this option allows
				you to deal with servers which are behaving badly. Thanks to
				GitHub user CarthageKing for the pul request!
			</action>
			<action type="fix" issue="617">
				Remove unneccesary whitespace in the text areas on the testing
				web UI. Thanks to GitHub user @elnin0815 for the pull request!
			</action>
			<action type="add" issue="613">
				In JAX-RS server it is now possible to change the server exception handler
				at runtime without a server restart.
				Thanks to Sebastien Riviere for the
				pull request!
			</action>
			<action type="fix" issue="610">
				Fix a potential race condition when the FhirContext is being accessed by many threads
				at the same time right as it is initializing. Thanks to Ben Spencer for the
				pull request!
			</action>
		</release>
		<release version="2.3" date="2017-03-18">
			<action type="add">
				Bump the version of a few dependencies to the
				latest versions (dependent HAPI modules listed in brackets):
				<![CDATA[
					<ul>
						<li>Hibernate (JPA): 5.1.0 -&gt; 5.2.7</li>
						<li>Hibernate Search (JPA): 5.5.4 -&gtp; 5.7.0.CR1</li>
						<li>Hibernate Validator (JPA): 5.2.4 -&gtp; 5.3.4</li>
						<li>Spring (JPA): 4.3.1 -&gt; 4.3.6</li>
					</ul>
				]]>
			</action>
			<action type="add">
				The JPA server now supports custom search parameters in DSTU3
				mode. This allows users to create search parameters which contain
				custom paths, or even override and disable existing search
				parameters.
			</action>
			<action type="fix">
				CLI example uploader couldn't find STU3 examples after CI server
				was moved to build.fhir.org
			</action>
			<action type="fix">
				Fix issue in JPA subscription module that prevented purging stale
				subscriptions when many were present on Postgres
			</action>
			<action type="fix" issue="532">
				Server interceptor methods were being called twice unnecessarily
				by the JPA server, and the DaoConfig interceptor registration
				framework was not actually useful. Thanks to GitHub user
				@mattiuusitalo for reporting!
			</action>
			<action type="fix" issue="503">
				AuthorizationInterceptor on JPA server did not correctly
				apply rules on deleting resources in a specific compartment
				because the resource metadata was stripped by the JPA server
				before the interceptor could see it. Thanks to
				Eeva Turkka for reporting!
			</action>
			<action type="fix" issue="519">
				JPA server exported CapabilityStatement includes
				double entries for the _id parameter and uses the
				wrong type (string instead of token). Thanks to
				Robert Lichtenberger for reporting!
			</action>
			<action type="add" issue="504">
				Custom resource types which extend Binary must not
				have declared extensions since this is invalid in
				FHIR (and HAPI would just ignore them anyhow). Thanks
				to Thomas S Berg for reporting!
			</action>
			<action type="add">
				Standard HAPI zip/tar distributions did not include the project
				sources and JavaDoc JARs. Thanks to Keith Boone for pointing
				this out!
			</action>
			<action type="fix">
				Server AuthorizationInterceptor always rejects history operation
				at the type level even if rules should allow it.
			</action>
			<action type="fix">
				JPA server terminology service was not correctly validating or expanding codes
				in SNOMED CT or LOINC code systems. Thanks to David Hay for reporting!
			</action>
			<action type="fix" issue="539">
				Attempting to search for an invalid resource type (e.g. GET base/FooResource) should
				return an HTTP 404 and not a 400, per the HTTP spec. Thanks to
				GitHub user @CarthageKing for the pull request!
			</action>
			<action type="fix" issue="544">
				When parsing a Bundle containing placeholder fullUrls and references
				(e.g. "urn:uuid:0000-0000") the resource reference targets did not get
				populated with the given resources. Note that as a part of this
				change, <![CDATA[<code>IdType</code> and <code>IdDt</code>]]> have been modified
				so that when parsing a placeholder ID, the complete placeholder including the
				"urn:uuid:" or "urn:oid:" prefix will be placed into the ID part. Previously,
				the prefix was treated as the base URL, which led to strange behaviour
				like the placeholder being treated as a real IDs. Thanks to GitHub
				user @jodue for reporting!
			</action>
			<action type="add">
				Declared extensions with multiple type() options listed in the @Child
				annotation caused a crash on startup. Now this is supported.
			</action>
			<action type="add">
				STU3 XHTML parser for narrative choked if the narrative contained
				an <![CDATA[<code>&amp;rsquot;</code>]]> entity string.
			</action>
			<action type="fix" issue="538">
				When parsing a quantity parameter on the server with a
				value and units but no system (e.g.
				<![CDATA[<code>GET [base]/Observation?value=5.4||mg</code>]]>)
				the unit was incorrectly treated as the system. Thanks to
				@CarthageKing for the pull request!
			</action>
			<action type="533">
				Correct a typo in the JPA ValueSet ResourceProvider which prevented
				successful operation under Spring 4.3. Thanks to
				Robbert van Waveren for the pull request!
			</action>
			<action type="remove">
				Deprecate the method
				<![CDATA[<code>ICompositeElement#getAllPopulatedChildElementsOfType(Class)</code>]]>
				as it is no longer used by HAPI and is just an annoying step
				in creating custom structures. Thanks to Allan Bro Hansen
				for pointing this out.
			</action>
			<action type="fix" issue="547">
				CapturingInterceptor did not buffer the response meaning
				that in many circumstances it did not actually capture
				the response. Thanks to Jenny Syed of Cerner for
				the pull request and contribution!
			</action>
			<action type="fix" issue="548">
				Clean up dependencies and remove Eclipse project files from git. Thanks to
				@sekaijin for the pull request!
			</action>
			<action type="fix">
				When performing a conditional create in a transaction in JPA server,
				if a resource already existed matching the conditional expression, the
				server did not change the version of the resource but did update the body
				with the passed in body. Thanks to Artem Sopin for reporting and providing a test
				case for this!
			</action>
			<action type="fix">
				Client revincludes did not include the :recurse modifier. Thanks to
				Jenny Meinsma for pointing this out on Zulip!
			</action>
			<action type="add">
				JPA server did not return an OperationOutcome in the response for
				a normal delete operation.
			</action>
			<action type="fix">
				Fix an issue in JPA server where _history results were kept in memory instead
				of being spooled to the database as they should be. Note that as a part of this fix
				a new method was added to
				<![CDATA[<code>IBundleProvider</code> called <code>getUuid()</code>]]>. This
				method may return <![CDATA[<code>null</code>]]> in any current cases.
			</action>
			<action type="fix">
				Expanding a ValueSet in JPA server did not correctly apply
				<![CDATA[<code>?filter=</code>]]> parameter when the ValueSet
				being expanded had codes included explicitly (i.e. not by
				is-a relationship). Thanks to David Hay for reporting!
			</action>
			<action type="fix">
				JPA validator incorrectly returned an HTTP 400 instead of an HTTP 422 when
				the resource ID was not present and required, or vice versa. Thanks to
				Brian Postlethwaite for reporting!
			</action>
			<action type="fix">
				When using an annotation based client, a ClassCastException would
				occur under certain circumstances when the response contained
				contained resources
			</action>
			<action type="fix">
				JPA server interceptor methods for create/update/delete provided
				the wrong version ID to the interceptors
			</action>
			<action type="add">
				A post-processing hook for subclasses of BaseValidatingInterceptor is now available.
			</action>
			<action type="add" issue="585">
				AuthorizationInterceptor can now authorize (allow/deny) extended operations
				on instances and types by wildcard (on any type, or on any instance)
			</action>
			<action type="add" issue="595">
				When RequestValidatingInterceptor is used, the validation results
				are now populated into the OperationOutcome produced by
				create and update operations
			</action>
			<action type="add" issue="542">
				Add support for the $process-message operation to fluent client.
				Thanks to Hugo Soares for the pull request!
			</action>
			<action type="add" issue="543">
				Parser can now be configured when encoding to use a specific
				base URL for extensions. Thanks to Sebastien Riviere for the
				pull request!
			</action>
			<action type="fix" issue="568">
				Correct the resource paths for the DSTU2.1 validation resources,
				allowing the validator to correctly work against those structures.
				Thanks to Michael Lawley for the pull request!
			</action>
			<action type="fix" issue="551">
				XML Parser failed to parse large field values (greater than 512 Kb)
				on certain platforms where the StAX parser was overridden. Thanks to
				GitHub user @Jodue for the pull request!
			</action>
			<action type="add" issue="575">
				Remove an unneccesary database flush when saving large code systems to
				the JPA database, improving performance of this operation. Thanks to
				Joel Schneider for the pull request and analysis!
			</action>
			<action type="add">
				A new post-processing hook for subclasses of BaseValidatingInterceptor is now
				available. The hook exposes the request details on validation failure prior to throwing an
				UnprocessableEntityException.
			</action>
		</release>
		<release version="2.2" date="2016-12-20">
			<action type="add">
				Bump the version of a few dependencies to the
				latest versions (dependent HAPI modules listed in brackets):
				<![CDATA[
					<ul>
						<!--<li>spring (JPA): 4.3.1 -&gt; 4.3.4</li>-->
						<li>Derby (CLI): 10.12.1.1 -&gt; 10.13.1.1</li>
						<li>Jetty (CLI): 9.3.10.v20160621 -&gt; 9.3.14.v20161028</li>
						<li>JAnsi (CLI): 1.13 -&gt; 1.14</li>
						<li>Phloc Commons (SCH Validator): 4.4.5 -&gt; 4.4.6</li>
					</ul>
				]]>
			</action>
			<action type="fix">
				Fix issue in AuthorizationIntetceptor where
				transactions are blocked even when they
				should not be
			</action>
			<action type="fix">
				Fix regression in HAPI FHIR 2.1 JPA
				server where some search parameters on
				metadata resources did not appear
				(e.g. "StructureDefinition.url"). Thanks
				to David Hay for reporting!
			</action>
			<action type="add">
				Add ability to JPA server for disabling stale search
				expiry. This is useful if you are deploying the server
				to a cluster.
			</action>
			<action type="fix" issue="495">
				RestfulServer with no explicitly set FhirContext
				fails to detect the presents of DSTU3 structures. Thanks
				to GitHub user @vijayt27 for reporting!
			</action>
			<action type="add">
				As the
				<![CDATA[<a href="https://github.com/eBay/cors-filter">eBay CORS interceptor</a>]]>
				project
				has gone dormant, we have introduced a new
				HAPI server interceptor which can be used to implement CORS support
				instead of using the previously recommended Servlet Filter. All server
				examples as well as the CLI have been switched to use this new interceptor.
				See the
				<![CDATA[<a href="./doc_cors.html">CORS Documentation</a>]]>
				for more information.
			</action>
			<action type="fix" issue="480">
				Make the parser configurable so that when
				parsing an invalid empty value (e.g.
				<![CDATA[<code>{"status":""}</code>]]>) the
				parser will either throw a meaningful exception
				or log a warning depending on the configured
				error handler.
			</action>
			<action type="fix" issue="276">
				Fix issue when serializing resources that have
				contained resources which are referred to
				from multiple places. Sometimes when serializing
				these resources the contained resource section
				would contain duplicates. Thanks to Hugo Soares
				and Stefan Evinance for reporting and providing
				a test case!
			</action>
			<action type="add" issue="518">
				Allow client to gracefully handle running in DSTU3 mode
				but with a structures JAR that does not contain a
				CapabilityStatement resource. Thanks to Michael Lawley
				for the pull request!
			</action>
			<action type="fix">
				Fix a crash in JPA server when searching using an _include if _include targets are
				external references (and therefore can't be loaded
				by the server). Thanks to Hannes Ulrich for reporting!
			</action>
			<action type="fix">
				HAPI FHIR CLI failed to delete a file when uploading
				example resources while running under Windows.
			</action>
			<action type="fix" issue="521">
				Server should reject update if the resource body
				does not contain an ID, or the ID does not match
				the request URL. Thanks to Jim Steel for reporting!
			</action>
			<action type="fix" issue="500">
				Web Testing UI's next and previous buttons for paging
				through paged results did not work after the migration
				to using Thymeleaf 3. Thanks to GitHub user @gsureshkumar
				for reporting!
			</action>
			<action type="add" issue="525">
				When parsing invalid enum values in STU3,
				report errors through the parserErrorHandler,
				not by throwing an exception. Thanks to
				Michael Lawley for the pull request!
			</action>
			<action type="add" issue="516">
				When parsing DSTU3 resources with enumerated
				types that contain invalid values, the parser will now
				invoke the parserErrorHandler. For example, when parsing
				<![CDATA[
				<code>{"resourceType":"Patient", "gender":"foo"}</code>
				]]>
				the previous behaviour was to throw an InvalidArgumentException.
				Now, the parserErrorHandler is invoked. In addition, thw
				LenientErrorHandler has been modified so that this one case
				will result in a DataFormatException. This has the effect
				that servers which receive an invalid enum velue will return
				an HTTP 400 instead of an HTTP 500. Thanks to Jim
				Steel for reporting!
			</action>
			<action type="add" issue="520">
				DSTU3 context now pulls the FHIR version from the actual
				model classes. Thanks to Michael Lawley for the pull request!
			</action>
			<action type="add">
				Enhancements to the tinder-plugin's generic template features
				of the <![CDATA[<i>generate-multi-files</i> and <i>generate-single-file</i>
				Maven goals as well as the Ant <i>hapi-tinder</i> task.
				<ul>
					<li>Provides the full Tinder data model by adding composites, valuesets, and profiles to resourcesw.</li>
					<li>Supports generating files for resources, composites, valuesets, and profiles</li>
					<li>Supports Velocimacro files outside the tinder-plugin JAR</li>
					<li>Provides filename prefix as well as suffix properties</li>
					<li>Can specify any of the Velocity configuration parameters such as
					<i>macro.provide.scope.control</i> which allows safe macro recursion</li>
					<li>Templates can now drill down into the referenced children for a ResourceBlockCopy</li>
					<li>Normalization of properties across all three generic tasks</li>
				</ul>
			    ]]>
			</action>
			<action type="fix" issue="523">
				Fix ordering of validator property handling when an element
				has a name that is similar to a shorter name[x] style name.
				Thanks to CarthageKing for the pull request!
			</action>
			<action type="add" issue="510">
				Add a docker configuration to the hapi-fhir-jpaservr-example
				module. Thanks to Gijsbert van den Brink for the pull request!
			</action>
			<action type="add" issue="507">
				Add utility constructors to MoneyDt. Thanks to James Ren for the
				contribution!
			</action>
			<action type="fix" issue="528">
				AuthorizationInterceptor was failing to allow read requests to pass
				when a rule authorized those resources by compartment. Thanks to
				GitHub user @mattiuusitalo for reporting and supplying
				a test case!
			</action>
			<action type="fix">
				Correct a typo in client
				<![CDATA[<code>IHttpRequest</code>]]> class: "bufferEntitity" should be "bufferEntity".
			</action>
			<action type="add">
				ErrorHandler is now called (resulting in a warning by default, but can also be an exception) when arsing
				JSON if
				the resource ID is not a JSON string, or an object is found where an array is expected (e.g. repeating
				field). Thanks
				to Jenni Syed of Cerner for providing a test case!
			</action>
			<action type="fix">
				Fix Web Testing UI to be able to handle STU3 servers which
				return CapabilityStatement instead of the previously used
				"Conformance" resource
			</action>
			<action type="fix">
				CLI example uploader couldn't find STU3 examples after CI server
				was moved to build.fhir.org
			</action>
			<action type="fix">
				Fix issue in JPA subscription module that prevented purging stale
				subscriptions when many were present on Postgres
			</action>
			<action type="fix" issue="532">
				Server interceptor methods were being called twice unnecessarily
				by the JPA server, and the DaoConfig interceptor registration
				framework was not actually useful. Thanks to GitHub user
				@mattiuusitalo for reporting!
			</action>
			<action type="fix" issue="503">
				AuthorizationInterceptor on JPA server did not correctly
				apply rules on deleting resources in a specific compartment
				because the resource metadata was stripped by the JPA server
				before the interceptor could see it. Thanks to
				Eeva Turkka for reporting!
			</action>
			<action type="fix" issue="519">
				JPA server exported CapabilityStatement includes
				double entries for the _id parameter and uses the
				wrong type (string instead of token). Thanks to
				Robert Lichtenberger for reporting!
			</action>
			<action type="add" issue="504">
				Custom resource types which extend Binary must not
				have declared extensions since this is invalid in
				FHIR (and HAPI would just ignore them anyhow). Thanks
				to Thomas S Berg for reporting!
			</action>
			<action type="add">
				Standard HAPI zip/tar distributions did not include the project
				sources and JavaDoc JARs. Thanks to Keith Boone for pointing
				this out!
			</action>
			<action type="fix">
				Server AuthorizationInterceptor always rejects history operation
				at the type level even if rules should allow it.
			</action>
			<action type="fix">
				JPA server terminology service was not correctly validating or expanding codes
				in SNOMED CT or LOINC code systems. Thanks to David Hay for reporting!
			</action>
			<action type="fix" issue="539">
				Attempting to search for an invalid resource type (e.g. GET base/FooResource) should
				return an HTTP 404 and not a 400, per the HTTP spec. Thanks to
				GitHub user @CarthageKing for the pull request!
			</action>
			<action type="fix" issue="544">
				When parsing a Bundle containing placeholder fullUrls and references
				(e.g. "urn:uuid:0000-0000") the resource reference targets did not get
				populated with the given resources. Note that as a part of this
				change, <![CDATA[<code>IdType</code> and <code>IdDt</code>]]> have been modified
				so that when parsing a placeholder ID, the complete placeholder including the
				"urn:uuid:" or "urn:oid:" prefix will be placed into the ID part. Previously,
				the prefix was treated as the base URL, which led to strange behaviour
				like the placeholder being treated as a real IDs. Thanks to GitHub
				user @jodue for reporting!
			</action>
			<action type="add">
				Declared extensions with multiple type() options listed in the @Child
				annotation caused a crash on startup. Now this is supported.
			</action>
			<action type="add">
				STU3 XHTML parser for narrative choked if the narrative contained
				an <![CDATA[<code>&amp;rsquot;</code>]]> entity string.
			</action>
			<action type="fix" issue="538">
				When parsing a quantity parameter on the server with a
				value and units but no system (e.g.
				<![CDATA[<code>GET [base]/Observation?value=5.4||mg</code>]]>)
				the unit was incorrectly treated as the system. Thanks to
				@CarthageKing for the pull request!
			</action>
			<action type="533">
				Correct a typo in the JPA ValueSet ResourceProvider which prevented
				successful operation under Spring 4.3. Thanks to
				Robbert van Waveren for the pull request!
			</action>
			<action type="remove">
				Deprecate the method
				<![CDATA[<code>ICompositeElement#getAllPopulatedChildElementsOfType(Class)</code>]]>
				as it is no longer used by HAPI and is just an annoying step
				in creating custom structures. Thanks to Allan Bro Hansen
				for pointing this out.
			</action>
			<action type="fix" issue="547">
				CapturingInterceptor did not buffer the response meaning
				that in many circumstances it did not actually capture
				the response. Thanks to Jenny Syed of Cerner for
				the pull request and contribution!
			</action>
		</release>
		<release version="2.1" date="2016-11-11">
			<action type="add">
				STU3 structure definitions have been updated to the
				STU3 latest definitions (1.7.0 - SVN 10129). In
				particular, this version supports the new CapabilityStatement
				resource which replaces the previous Conformance
				resource (in order to reduce upgrade pain, both resource
				types are included in this version of HAPI)
			</action>
			<action type="add">
				Bump the version of a few dependencies to the
				latest versions (dependent HAPI modules listed in brackets):
				<![CDATA[
					<ul>
						<li>spring-data-orm (JPA): 1.10.2 -&gt; 1.10.4</li>
					</ul>
				]]>
			</action>
			<action type="fix">
				Fix a fairly significant issue in JPA Server when using the
				<![CDATA[<code>DatabaseBackedPagingProvider</code>]]>: When paging over the results
				of a search / $everything operation, under certain circumstances resources may be missing from the last page
				of results
				that is returned. Thanks to David Hay for reporting!
			</action>
			<action type="add">
				Client, Server, and JPA server now support experimental support
				for
				<![CDATA[HTTP PATCH]]>
				using the XML Patch and JSON Patch syntax as explored during the
				September 2016 Baltimore Connectathon. See
				<![CDATA[<a href="http://wiki.hl7.org/index.php?title=201609_PATCH_Connectathon_Track_Proposal">this wiki page</a>]]>
				for a description of the syntax.
				<![CDATA[<br/>]]>
				Thanks to Pater Girard for all of his help during the connectathon
				in implementing this feature!
			</action>
			<action type="add">
				Android library now uses OkHttp client by default instead
				of Apache HttpClient. This should lead to much simpler
				support for Android in the future.
			</action>
			<action type="add">
				Both client and server now use the new STU3 mime types by default
				if running in STU3 mode (in other words, using an STU3
				FhirContext).
			</action>
			<action type="fix">
				In server, when returning a list of resources, the server sometimes failed to add
				<![CDATA[<code>_include</code>]]> resources to the response bundle if they were
				referred to by a contained reosurce. Thanks to Neal Acharya for reporting!
			</action>
			<action type="fix">
				Fix regression in web testing UI where "prev" and "next" buttons don't work
				when showing a result bundle
			</action>
			<action type="fix">
				JPA server should not attempt to resolve built-in FHIR StructureDefinitions from the
				database (this causes a significant performance hit when validating)
			</action>
			<action type="fix">
				BanUnsupportedHttpMethodsInterceptor was erroring out when a client
				attempts HTTP HEAD requests
			</action>
			<action type="fix">
				Conditional URLs in JPA server (e.g. for delete or update) did not support the
				<![CDATA[<code>_has</code>]]> parameter
			</action>
			<action type="add" issue="440">
				Remove Maven dependency on Saxon library, as it is not actually used. Thanks
				to Lem Edmondson for the suggestion!
			</action>
			<action type="fix" issue="444">
				Times before 1970 with fractional milliseconds were parsed incorrectly. Thanks
				to GitHub user @CarthageKing for reporting!
			</action>
			<action type="fix" issue="448">
				Prevent crash in parser when parsing resource
				with multiple profile declarations when
				default type for profile is used. Thanks to
				Filip Domazet for the pull request!
			</action>
			<action type="fix" issue="445">
				STU3 servers were adding the old MimeType
				strings to the
				<![CDATA[<code>Conformance.format</code>]]>
				part of the generated server conformance
				statement
			</action>
			<action type="fix" issue="446">
				When performing an update using the client on a resource that
				contains other resources (e.g. Bundle update), all child resources in the
				parent bundle were incorrectly given the ID of the parent. Thanks
				to Filip Domazet for reporting!
			</action>
			<action type="add">
				STU clients now use an Accept header which
				indicates support for both the old MimeTypes
				(e.g. <![CDATA[<code>application/xml+fhir</code>]]>)
				and the new MimeTypes
				(e.g. <![CDATA[<code>application/fhir+xml</code>]]>)
			</action>
			<action type="fix">
				JPA server now sends correct
				<![CDATA[<code>HTTP 409 Version Conflict</code>]]>
				when a
				DELETE fails because of constraint issues, instead of
				<![CDATA[<code>HTTP 400 Invalid Request</code>]]>
			</action>
			<action type="fix">
				Server history operation did not populate the Bundle.entry.request.url
				field, which is required in order for the bundle to pass validation.
				Thanks to Richard Ettema for spotting this!
			</action>
			<action type="add">
				Add a new method to the server interceptor framework which will be
				called after all other processing is complete (useful for performance
				tracking). The server LoggingInterceptor has been switched to using this
				method which means that log lines will be created when processing is finished,
				instead of when it started.
			</action>
			<action type="fix">
				STU3 clients were not sending the new mimetype values in the
				<![CDATA[<code>Content-Type</code>]]> header. Thanks to
				Claude Nanjo for pointing this out!
			</action>
			<action type="fix">
				JAX-RS server was not able to handle the new mime types defined
				in STU3
			</action>
			<action type="fix">
				JPA server did not handle custom types when being called
				programatically (I.e. not through HTTP interface). Thanks to
				Anthony Mei for pointing this out!
			</action>
			<action type="fix">
				CLI was not correctly able to upload DSTU2 examples to any server
			</action>
			<action type="fix">
				STU3 validator has been upgrated to include fixes made since the
				1.6.0 ballot
			</action>
			<action type="fix">
				Prevent JPA server from creating a bunch of
				FhirContext objects for versions of FHIR that
				aren't actually being used
			</action>
			<action type="fix" issue="443">
				XhtmlNode.equalsDeep() contained a bug which caused resources
				containing a narrative to always return
				<![CDATA[<code>false</code>]]> for STU3
				<![CDATA[<code>Resource#equalsDeep()</code>]]>. Thanks to
				GitHub user @XcrigX for reporting!
			</action>
			<action type="fix" issue="441">
				JPA server did not correctly process searches for chained parameters
				where the chain passed across a field that was a choice between a
				reference and a non-reference type (e.g.
				<![CDATA[<code>MedicationAdministration.medication[x]</code>]]>.
				Thanks to GitHub user @Crudelus for reporting!
			</action>
			<action type="fix" issue="414">
				Handle parsing an extension without a URL more gracefully. In HAPI FHIR 2.0 this caused
				a NullPointerException to be thrown. Now it will trigger a warning, or throw a
				DataFormatException if the StrictErrorHandler is configured on the parser.
			</action>
			<action type="fix">
				Calling a HAPI server URL with a chain on a parameter that shouldn't accept
				chains (e.g.
				<![CDATA[<code>GET [base]/Patient?name.foo=smith</code>]]>)
				did not return an error and instead just ignored the chained part
				and treated the parameter as though it did not have the chain. This
				led to confusing and potentially unsafe behaviour. This has been
				corrected to return an error to the client. Thanks to
				Kevin Tallevi for finding this!
			</action>
			<action type="fix" issue="411">
				Fix #411 - Searching by <![CDATA[<code>POST [base]/_search</code>]]> with urlencoded parameters doesn't work
				correctly if
				interceptors are accessing the parameters and there is are also
				parameters on the URL. Thanks to Jim Steel for reporting!
			</action>
			<action type="add">
				Fluent client can now return types other than Parameters
				when invoking operations.
			</action>
			<action type="fix">
				JPA server shouldn't report a totalCount in Bundle of "-1" when
				there are no results
			</action>
			<action type="fix" issue="454">
				JPA server was not correctly normalizing strings with non-latin characters
				(e.g. Chinese chars). Thanks to GitHub user @YinAqu for reporting and providing
				some great analysis of the issue!
			</action>
			<action type="add">
				Add a new method to ReferenceClientParam which allows you to
				pass in a number of IDs by a collection of Strings. Thanks to
				Thomas Andersen for the pul request!
			</action>
			<action type="fix" issue="327">
				When encoding a resource in JSON where the resource has
				an extension with a value where the value is a reference to a
				contained resource, the reference value (e.g. "#1") did not
				get serialized. Thanks to GitHub user @fw060 for reporting!
			</action>
			<action type="fix" issue="464">
				ResponseHighlighterInterceptor now pretty-prints responses
				by default unless the user has explicitly requested
				a non-pretty-printed response (ie.
				using <![CDATA[<code>?_pretty=false</code>]]>. Thanks to
				Allan Brohansen and Jens Villadsen for the suggestion!
			</action>
			<action type="add" issue="469">
				Add a new JSON library abstraction layer to the JSON parser.
				This contribution shouldn't have any end-user impact but does
				make it easier to use the JSON parser to generate custom structures
				for other purposes, and should allow us to support RDF more
				easily at some point. Thanks to Bill Denton for the pull
				request and the contribution!
			</action>
			<action type="add" issue="455">
				DSTU1 Bundle encoder did not include the Bundle entry author in
				the generated bundle. Thanks to Hannes Venter for the pull
				request and contribution!
			</action>
			<action type="fix">
				Remove unused field (myIsContained) from ResourceTable
				in JPA server.
			</action>
			<action type="add">
				AuthorizationInterceptor is now a bit more aggressive
				at blocking read operations, stopping them on the
				way in if there is no way they will be accepted
				to the resource check on the way out. In addition
				it can now be configured to allow/deny operation
				invocations at the instance level on any
				instance of a given type
			</action>
			<action type="fix" issue="472">
				STU3 servers were incorrectly returning the
				<![CDATA[<code>Content-Location</code>]]>
				header instead of the
				<![CDATA[<code>Content</code>]]>
				header. The former has been removed from the
				FHIR specification in STU3, but the
				latter got removed in HAPI's code base.
				Thanks to Jim Steel for reporting!
			</action>
			<action type="fix">
				Correct several documentation issues. Thanks to Vadim Peretokin
				for the pull requests!
			</action>
			<action type="add">
				Remove an unneccesary database flush
				from JPA persistence operations
			</action>
			<action type="add" issue="470">
				Add method to fluent client to allow OR search across several
				profiles. Thanks to Thomas Andersen for the pull request!
			</action>
		</release>
		<release version="2.0" date="2016-08-30">
			<action type="fix">
				JSON parsing in HAPI FHIR has been switched from using JSR353 (javax.json) to
				using Google Gson. For this reason we are bumping the major release number to
				2.0. Theoretically this should not affect projects in any major way, but Gson
				does have subtle differences. Two differences which popped up a fair bit in
				our own testing:
				<![CDATA[
				<ul>
					<ul>
						A space is placed after the : in keys, e.g. what was previously
						encoded as <code>"resourceType":"Patient"</code> is now encoded
						as <code>"resourceType": "Patient"</code> (this broke a number of
						our unit tests with hardcoded resource definitions)
					</ul>
					<ul>
						Trailing content after a valid json resource is rejected by
						Gson (it was ignored by the Glassfish parser we were previously
						using even though it was invalid)
					</ul>
				</ul>
				]]>
			</action>
			<action type="add">
				STU3 structure definitions have been updated to the
				STU3 ballot candidate versions (1.6.0 - SVN 9663)
			</action>
			<action type="add">
				Both client and server now support the new Content Types decided in
				<![CDATA[<a href="http://gforge.hl7.org/gf/project/fhir/tracker/?action=TrackerItemEdit&tracker_id=677&tracker_item_id=10199">FHIR #10199</a>]]>
				.
				<![CDATA[<br/><br/>]]>
				This means that the server now supports
				<![CDATA[<code>application/fhir+xml</code> and <code>application/fhir+json</code>]]>
				in addition to the older style
				<![CDATA[<code>application/xml+fhir</code> and <code>application/json+fhir</code>]]>.
				In order to facilitate migration by implementors, the old style remains the default
				for now, but the server will respond using the new style if the request contains it. The
				client now uses an <![CDATA[<code>Accept</code>]]> header value which requests both
				styles with a preference given to the new style when running in DSTU3 mode.
				<![CDATA[<br/><br/>]]>
				As a part of this change, the server has also been enhanced so that if a request
				contains a Content-Type header but no Accept header, the response will prefer the
				encoding specified by the Content-Type header.
			</action>
			<action type="add">
				Bump the version of a few dependencies to the
				latest versions (dependent HAPI modules listed in brackets):
				<![CDATA[
					<ul>
						<li>Logback (used in sample projects): 1.1.5 -&gt; 1.1.7</li>
						<li>Phloc Commons (used by schematron validator): 4.4.4 -&gt; 4.4.5</li>
						<li>Commons-IO: 2.4 -&gt; 2.5</li>
						<li>Apache HTTPClient: 4.5.1 -&gt; 4.5.2</li>
						<li>Apache HTTPCore: 4.4.4 -&gt; 4.4.5</li>
						<li>Jersey (JAX-RS tests): 2.22.2 -&gt; 2.23.1</li>
						<li>Spring (JPA, Web Tester): 4.3.0 -&gt; 4.3.1</li>
						<!--<li>Hibernate ORM (JPA): 5.1.0 -&gt; 5.2.1</li>-->
						<li>Hibernate Search (JPA): 5.5.2 -&gt; 5.5.4</li>
						<li>Thymeleaf (Narrative Generator / Web Tester): 2.1.4 -&gt;3.0.1</li> 
					</ul>
				]]>
			</action>

			<action type="fix">
				Fix issue in DSTU1 Bundle parsing where unexpected elements in the bundle resulted in a failure
				to parse.
			</action>
			<action type="fix">
				DSTU2 QuestionnaireResponse validator failed with an exception if the
				QuestionnaireResponse contained certain groups with no content
			</action>
			<action type="add" issue="150">
				Fluent client should ignore parameter values which are null instead of including
				them as <![CDATA[<code>?foo=null</code>]]>
			</action>
			<action type="fix">
				When using <![CDATA[<code>_elements</code>]]> parameter on server, the server was not
				automatically adding the <![CDATA[<code>SUBSETTED</code>]]> tag as it should
			</action>
			<action type="fix">
				JPA server should now automatically detect
				if Hibernate Search (Lucene) is configured to be
				disabled and will not attempt to use it. This
				prevents a crash for some operations.
			</action>
			<action type="add">
				A new server interceptor "BanUnsupprtedHttpMethodsInterceptor" has been added
				which causes the server to return an HTTP 405 if an unsupported HTTP
				verb is received from the client
			</action>
			<action type="fix" issue="404">
				Fix an issue where resource IDs were not correctly set when using
				DSTU2 HL7org structures with the JAX-RS module. Thanks to Carlo Mion
				for the pull request!
			</action>
			<action type="fix">
				hapi-fhir-testpage-overlay project contained an unneccesary
				dependency on hapi-fhir-jpaserver-base module, which resulted in
				projects using the overlay having a large number of unnneded
				JARs included
			</action>
			<action type="add" issue="403">
				It is not possible to configure both the parser and the context to
				preserve versions in resource references (default behaviour is to
				strip versions from references). Thanks to GitHub user @cknaap
				for the suggestion!
			</action>
			<action type="fix" issue="409">
				<![CDATA[<code>Tag#setCode(String)</code>]]> did not actually set the code it was supposed to
				set. Thanks to Tim Tschampel for reporting!
			</action>
			<action type="fix" issue="401">
				JPA server's <![CDATA[<code>/Bundle</code>]]> endpoint cleared
				the <![CDATA[<code>Bundle.entry.fullUrl</code>]]> field on stored
				bundles, resulting in invalid content being saved. Thanks to Mirjam
				Baltus for reporting!
			</action>
			<action type="fix">
				JPA server now returns HTTP 200 instead of HTTP 404 for
				conditional deletes which did not find any matches,
				per FHIR-I decision.
			</action>
			<action type="fix">
				Client that declares explicitly that it is searching/reading/etc for
				a custom type did not automatically parse into that type.
			</action>
			<action type="add" issue="406">
				Allow servers to specify the authentication realm of their choosing when
				throwing an AuthenticationException. Thanks to GitHub user @allanbrohansen
				for the suggestion!
			</action>
			<action type="add" issue="416">
				Add a new client implementation which uses the
				<![CDATA[<a href="http://square.github.io/okhttp/">OkHttp</a>]]>
				library as the HTTP client implementation (instead of Apache HttpClient).
				This is particularly useful for Android (where HttpClient is a pain) but
				could also be useful in other places too.
				Thanks to Matt Clarke of Orion Health for the contribution!
			</action>
			<action type="fix">
				Fix a regression when parsing resources that have contained
				resources, where the reference in the outer resource which
				links to the contained resource sometimes did does not get
				populated with the actual target resource instance. Thanks to
				Neal Acharya for reporting!
			</action>
			<action type="add">
				hapi-fhir-cli upload-terminology command now has an argument
				"-b FOO" that lets you add an authorization header in the form
				<![CDATA[<code>Authorization: Bearer FOO</code>]]>
			</action>
			<action type="fix" issue="423">
				Parser failed to successfully encode a custom resource
				if it contained custom fields that also used custom
				types. Thanks to GitHub user @sjanic for reporting!
			</action>
			<action type="add">
				Inprove handling of _text and _content searches in JPA server to do better
				matching on partial strings
			</action>
			<action type="add">
				Servers in STU3 mode will now ignore any ID or VersionID found in the
				resource body provided by the client when processing FHIR
				<![CDATA[<code>update</code>]]> operations. This change has been made
				because the FHIR specification now requires servers to ignore
				these values. Note that as a result of this change, resources passed
				to <![CDATA[<code>@Update</code>]]> methods will always have
				<![CDATA[<code>null</code>]]> ID
			</action>
			<action type="add">
				Add new methods to
				<![CDATA[<code>AuthorizationInterceptor</code>]]>
				which allow user code to declare support for conditional
				create, update, and delete.
			</action>
			<action type="fix">
				When encoding a resource with a reference to another resource
				that has a placeholder ID (e.g. urn:uuid:foo), the urn prefix
				was incorrectly stripped from the reference.
			</action>
			<action type="fix">
				Servers for STU3 (or newer) will no longer include a
				<![CDATA[<code>Location:</code>]]> header on responses for
				<![CDATA[<code>read</code>]]> operations. This header was
				required in earlier versions of FHIR but has been removed
				from the specification.
			</action>
			<action type="fix" issue="428">
				Fix NullPointerException when encoding an extension containing CodeableConcept
				with log level set to TRACE. Thanks to Bill Denton for the report!
			</action>
			<action type="add">
				Add two new methods to the parser error handler that let users trap
				invalid contained resources with no ID, as well as references to contained
				resource that do not exist.
			</action>
			<action type="add">
				Improve performance when parsing resources containing contained resources
				by eliminating a step where references were woven twice
			</action>
			<action type="fix" issue="426">
				Parser failed to parse resources containing an extension with a value type of
				"id". Thanks to Raphael MÃ¤der for reporting!
			</action>
			<action type="fix">
				When committing a transaction in JPA server
				where the transaction contained placeholder IDs
				for references between bundles, the placeholder
				IDs were not substituted with viewing
				resources using the _history operation
			</action>
			<action type="add">
				HAPI root pom shouldn't include animal-sniffer plugin,
				since that causes any projects which extend this to
				be held to Java 6 compliance.
			</action>
		</release>
		<release version="1.6" date="2016-07-07">
			<action type="fix">
				Performance has been improved for the initial FhirContext
				object creation by avoiding a lot of unnecessary reflection. HAPI FHIR
				1.5 had a regression compared to previous releases
				and this has been corrected, but other improvements have been
				made so that this release is faster than previous releases too.
				<![CDATA[<br/><br/>]]>
				In addition, a new "deferred scan" mode has been implemented for
				even faster initialization on slower environments (e.g. Android).
				See the <![CDATA[<a href="./doc_rest_client_http_config.html#performance">performance documentation</a>]]>
				for more information.
				<![CDATA[<br/><br/>]]>
				The following shows our benchmarks for context initialization across several
				versions of HAPI:
				<![CDATA[
					<ul>
						<li>Version 1.4: <b>560ms</b></li>
						<li>Version 1.5: <b>800ms</b></li>
						<li>Version 1.6: <b>340ms</b></li>
						<li>Version 1.6 (deferred mode): <b>240ms</b></li>
					</ul>
				]]>
			</action>
			<action type="add">
				Bump the version of a few dependencies to the
				latest versions (dependent HAPI modules listed in brackets):
				<![CDATA[
					<ul>
						<li>Spring (JPA, Web Tester): 4.2.5 -&gt; 4.3.0</li>
						<li>Spring-Data (JPA): 1.9.2 -&gt; 1.10.1</li>
						<!--<li>Hibernate ORM (JPA): 5.1.0 -&gt; 5.2.0</li>-->
						<li>Hibernate Search (JPA): 5.5.2 -&gt; 5.5.3</li>
						<li>Jetty (CLI): 9.3.9 -&gt; 9.3.10</li>
					</ul>
				]]>
			</action>
			<action type="remove">
				Remove some clases that were deprecated over a year ago and have
				suitable replacements:
				<![CDATA[
					<ul>
						<li>QualifiedDateParam has been removed, but DateParam may be used instead</li>
						<li>PathSpecification has been removedm but Include may be used instead</li>
					</ul>
				]]>
			</action>
			<action type="fix" issue="345">
				ResponseValidatingInterceptor threw an InternalErrorException (HTTP 500) for operations
				that do not return any content (e.g. delete). Thanks to Mohammad Jafari for reporting!
			</action>
			<action type="fix" issue="342">
				REST server now throws an HTTP 400 instead of an HTTP 500 if an operation which takes
				a FHIR resource in the request body (e.g. create, update) contains invalid content that
				the parser is unable to parse. Thanks to Jim Steel for the suggestion!
			</action>
			<action type="add">
				Deprecate fluent client search operations without an explicit declaration of the
				bundle type being used. This also means that in a client
				<![CDATA[<code>.search()</code>]]>
				operation, the
				<![CDATA[<code>.returnBundle(Bundle.class)</code>]]>
				needs to be the last statement before
				<![CDATA[<code>.execute()</code>]]>
			</action>
			<action type="add" issue="346">
				Server now respects the parameter <![CDATA[<code>_format=application/xml+fhir"</code>]]>
				which is technically invalid since the + should be escaped, but is likely to be used. Also,
				a parameter of <![CDATA[<code>_format=html</code>]]> can now be used, which
				forces SyntaxHighlightingInterceptor to use HTML even
				if the headers wouldn't otherwise trigger it.
				Thanks to Jim Steel for reporting!
			</action>
			<action type="fix">
				Improve performance when parsing large bundles by fixing a loop over all of the
				entries inthe bundle to stitch together cross-references, which was happening once
				per entry instead of once overall. Thanks to Erick on the HAPI FHIR Google Group for
				noticing that this was an issue!
			</action>
			<action type="remove">
				JSON parser no longer allows the resource ID to be specified in an element called "_id"
				(the correct one is "id"). Previously _id was allowed because some early FHIR examples
				used that form, but this was never actually valid so it is now being removed.
			</action>
			<action type="add">
				JPA server now allows "forced IDs" (ids containing non-numeric, client assigned IDs)
				to use the same logical ID part on different resource types. E.g. A server may now have
				both Patient/foo and Obervation/foo on the same server.<![CDATA[<br/><br/>]]>
				Note that existing databases will need to modify index "IDX_FORCEDID" as
				it is no longer unique, and perform a reindexing pass.
			</action>
			<action type="fix" issue="350">
				When serializing/encoding custom types which replace exsting choice fields by
				fixing the choice to a single type, the parser would forget that the
				field was a choice and would use the wrong name (e.g. "abatement" instead of
				"abatementDateType"). Thanks to Yaroslav Kovbas for reporting and
				providing a unit test!
			</action>
			<action type="fix">
				JPA server transactions sometimes created an incorrect resource reference
				if a resource being saved contained references that had a display value but
				not an actual reference. Thanks to David Hay for reporting!
			</action>
			<action type="add" issue="352">
				When performing a REST Client create or update with
				<![CDATA[<code>Prefer: return=representation</code>]]> set,
				if the server does not honour the Prefer header, the client
				will automatically fetch the resource before returning. Thanks
				to Ewout Kramer for the idea!
			</action>
			<action type="add" issue="354">
				DSTU3 structures now have
				<![CDATA[<code>setFoo(List)</code>]]>
				and
				<![CDATA[<code>setGetFooFirstRep()</code>]]>
				methods, bringing them back to parity with the HAPI
				DSTU2 structures. Thanks to Rahul Somasunderam and
				Claude Nanjo for the suggestions!
			</action>
			<action type="add">
				JPA server has now been refactored to use the
				new FluentPath search parameter definitions
				for DSTU3 resources.
			</action>
			<action type="add">
				RequestValidatingInterceptor and ResponseValidatingInterceptor
				both have new method <![CDATA[<code>setIgnoreValidatorExceptions</code>]]>
				which causes validator exceptions to be ignored, rather than causing
				processing to be aborted.
			</action>
			<action type="add">
				LoggingInterceptor on server has a new parameter
				<![CDATA[<code>${requestBodyFhir}</code>]]> which logs the entire request body.
			</action>
			<action type="add" issue="355">
				JAX-RS server module now supports DSTU3 resources (previously it only supported DSTU2). Thanks
				to Phillip Warner for implementing this, and providing a pull request!
			</action>
			<action type="fix" issue="356">
				Generated conformance statements for DSTU3 servers did not properly reference their
				OperationDefinitions. Thanks
				to Phillip Warner for implementing this, and providing a pull request!
			</action>
			<action type="fix" issue="359">
				Properly handle null arrays when parsing JSON resources. Thanks to Subhro for
				fixing this and providing a pull request!
			</action>
			<action type="fix">
				STU3 validator failed to validate codes where the
				code was a child code within the code system that contained it
				(i.e. not a top level code). Thanks to Jon
				Zammit for reporting!
			</action>
			<action type="fix" issue="361">
				Restore the setType method in the DSTU1 Bundle
				class, as it was accidentally commented out. Thanks
				to GitHub user @Virdulys for the pull request!
			</action>
			<action type="add">
				JPA server now supports composite search parameters
				where the type of the composite parameter is
				a quantity (e.g. Observation:component-code-component-value-quantity)
			</action>
			<action type="remove">
				Remove the Remittance resource from DSTU2
				structures, as it is not a real resource and
				was causing issues with interoperability
				with the .NET client.
			</action>
			<action type="fix">
				CLI tool cache feature (-c) for upload-example task sometimes failed
				to write cache file and exited with an exception.
			</action>
			<action type="fix">
				Fix error message in web testing UI when loading pages in a search
				result for STU3 endpoints.
			</action>
			<action type="fix">
				When encoding JSON resource, the parser will now always
				ensure that XHTML narrative content has an
				XHTML namespace declaration on the first
				DIV tag. This was preventing validation for
				some resources using the official validator
				rules.
			</action>
			<action type="fix">
				Server failed to invoke operations when the name
				was escaped (%24execute instead of $execute).
				Thanks to Michael Lawley for reporting!
			</action>
			<action type="fix">
				JPA server transactions containing a bundle that has multiple entries
				trying to delete the same resource caused a 500 internal error
			</action>
			<action type="fix">
				JPA module failed to index search parameters that mapped to a Timing datatype,
				e.g. CarePlan:activitydate
			</action>
			<action type="add">
				Add a new option to the CLI run-server command called <![CDATA[<code>--lowmem</code>]]>.
				This option disables some features (e.g. fulltext search) in order to allow the
				server to start in memory-constrained environments (e.g Raspberry Pi)
			</action>
			<action type="add">
				When updating a resource via an update operation on the server, if the ID of the
				resource is not present in the resource body but is present on the URL, this will
				now be treated as a warning instead of as a failure in order to be a bit more
				tolerant of errors. If the ID is present in the body but does not agree with the
				ID in the URL this remains an error.
			</action>
			<action type="fix">
				Server / JPA server date range search params (e.g. Encounter:date) now treat
				a single date with no comparator (or the eq comparator) as requiring that the
				value be completely contained by the range specified. Thanks to Chris Moesel
				for the suggestion.
			</action>
			<action type="fix">
				In server, if a parameter was annotated with the <![CDATA[@Count]]> annotation, the
				count would not appear in the self/prev/next links and would not actually be applied
				to the search results by the server. Thanks to Jim Steele for letting us know!
			</action>
			<action type="fix">
				Conditional update on server failed to process if the conditional URL did not have any
				search parameters that did not start with an underscore. E.g. "Patient?_id=1" failed
				even though this is a valid conditional reference.
			</action>
			<action type="add" issue="363">
				JPA server can now be configured to allow external references (i.e. references that
				point to resources on other servers). See
				<![CDATA[<a href="./doc_jpa.html">JPA Documentation</a>]]> for information on
				how to use this. Thanks to Naminder Soorma for the suggestion!
			</action>
			<action type="fix" issue="366">
				When posting a resource to a server that contains an invalid value in a boolean field
				(e.g. Patient with an active value of "1") the server should return an HTTP 400, not
				an HTTP 500. Thanks to Jim Steel for reporting!
			</action>
			<action type="fix" issue="364">
				Enable parsers to parse and serialize custom resources that contain custom datatypes.
				An example has been added which shows how to do this
				<![CDATA[<a href="./doc_custom_structures.html">here</a>]]>
			</action>
			<action type="fix">
				JSON parser was incorrectly encoding resource language attribute in JSON as an
				array instead of a string. Thanks to David Hay for reporting!
			</action>
			<action type="add" issue="367">
				SÃ©bastien RiviÃ¨re contributed an excellent pull request which adds a
				number of enhancements to JAX-RS module:
				<![CDATA[
				<ul>
				<li>Enable the conditional update and delete</li>
				<li>Creation of a bundle provider, and support of the @Transaction</li>
				<li>Bug fix on the exceptions handling as some exceptions throw outside bean context were not intercept.</li>
				<li>Add the possibility to have the stacktrace in the jaxrsException</li>
				</ul>
				]]>
			</action>
			<action type="fix" issue="369">
				FhirTerser.cloneInto method failed to clone correctly if the source
				had any extensions. Thanks to GitHub user @Virdulys for submitting and
				providing a test case!
			</action>
			<action type="add">
				Update DSTU2 InstanceValidator to latest version from upstream
			</action>
			<action type="fix">
				Web Testing UI was not able to correctly post an STU3 transaction
			</action>
			<action type="fix">
				DateTime parser incorrectly parsed times where more than 3 digits of
				precision were provided on the seconds after the decimal point
			</action>
			<action type="add">
				Improve error messages when the $validate operation is called but no resource
				is actually supplied to validate
			</action>
			<action type="remove">
				DSTU2+ servers no longer return the Category header, as this has been
				removed from the FHIR specification (and tags are now available in the
				resource body so the header was duplication/wasted bandwidth)
			</action>
			<action type="fix" issue="374">
				Create and Update operations in server did not
				include ETag or Last-Modified headers even though
				the spec says they should. Thanks to Jim Steel for
				reporting!
			</action>
			<action type="fix" issue="371">
				Update STU3 client and server to use the new sort parameter style (param1,-param2,param). Thanks to GitHub
				user @euz1e4r for
				reporting!
			</action>
			<action type="fix">
				QuantityClientParam#withUnit(String) put the unit into the system part of the
				parameter value
			</action>
			<action type="fix">
				Fluent client searches with date parameters were not correctly using
				new prefix style (e.g. gt) instead of old one (e.g. &gt;)
			</action>
			<action type="fix" issue="370">
				Some built-in v3 code systems for STU3 resources were missing
				certain codes, which caused false failures when validating
				resources. Thanks to GitHub user @Xoude for reporting!
			</action>
			<action type="fix" issue="365">
				Some methods on DSTU2 model structures have JavaDocs that
				incorrectly claim that the method will not return null when
				in fact it can. Thanks to Rick Riemer for reporting!
			</action>
			<action type="add">
				ResponseHighlightingInterceptor has been modified based on consensus
				on Zulip with Grahame that requests that have a parameter of
				<![CDATA[<code>_format=json</code>]]> or
				<![CDATA[<code>_format=xml</code>]]> will output raw FHIR content
				instead of HTML highlighting the content as they previously did.
				HTML content can now be forced via the (previously existing)
				<![CDATA[<code>_format=html</code>]]> or via the two newly added
				values
				<![CDATA[<code>_format=html/json</code>]]> and
				<![CDATA[<code>_format=html/xml</code>]]>. Because of this
				change, the custom
				<![CDATA[<code>_raw=true</code>]]> mode has been deprecated and
				will be removed at some point.
			</action>
			<action type="fix" issue="267">
				Operation definitions (e.g. for $everything operation) in the generated
				server conformance statement should not include the $ prefix in the operation
				name or code. Thanks to Dion McMurtrie for reporting!
			</action>
			<action type="fix" issue="378">
				Server generated OperationDefinition resources did not validate
				due to some missing elements (kind, status, etc.).
				Thanks to
				Michael Lawley for reporting!
			</action>
			<action type="fix" issue="379">
				Operations that are defined on multiple resource provider types with
				the same name (e.g. "$everything") are now automatically exposed by the server
				as separate OperationDefinition resources per resource type. Thanks to
				Michael Lawley for reporting!
			</action>
			<action type="fix" issue="380">
				OperationDefinition resources generated automatically by the server for operations
				that are defined within resource/plain providers incorrectly stated that
				the maximum cardinality was "*" for non-collection types with no explicit
				maximum stated, which is not the behaviour that the JavaDoc on the
				<![CDATA[@OperationParam]]> annotation describes. Thanks to Michael Lawley
				for reporting!
			</action>
			<action type="fix">
				Server parameters annotated with
				<![CDATA[<code>@Since</code>]]>
				or
				<![CDATA[<code>@Count</code>]]>
				which are of a FHIR type such as IntegerDt or DateTimeType will
				now be set to null if the client's URL does not
				contain this parameter. Previously they would be populated
				with an empty instance of the FHIR type, which was inconsistent with
				the way other server parameters worked.
			</action>
			<action type="add">
				Server now supports the _at parameter (including multiple repetitions)
				for history operation
			</action>
			<!--
			This one actually doesn't seem possible without using a deprecated servlet API
			<action type="fix">
				When throwing UnclassifiedServerException in server methods, the HTTP response
				status line contained the response code specified in the exception, but not the
				response message
			</action>
			-->
			<action type="add">
				AuthorizationInterceptor can now allow or deny requests to extended
				operations (e.g. $everything)
			</action>
			<action type="fix">
				DecimalType used BigDecimal constructor instead of valueOf method to
				create a BigDecimal from a double, resulting in weird floating point
				conversions. Thanks to Craig McClendon for reporting!
			</action>
			<action type="fix" issue="394">
				Remove the depdendency on a method from commons-lang3 3.3 which was
				causing issues on some Android phones which come with an older version
				of this library bundled. Thanks to Paolo Perliti for reporting!
			</action>
			<action type="fix">
				Parser is now better able to handle encoding fields which have been
				populated with a class that extends the expected class
			</action>
			<action type="fix">
				When declaring a child with
				<![CDATA[<code>order=Child.REPLACE_PARENT</code>]]>
				the serialized form still put the element at the
				end of the resource instead of in the correct
				order
			</action>
			<action type="fix">
				Fix STU3 JPA resource providers to allow validate operation
				at instance level
			</action>
		</release>
		<release version="1.5" date="2016-04-20">
			<action type="fix" issue="339">
				Security Fix: XML parser was vulnerable to XXE (XML External Entity)
				processing, which could result in local files on disk being disclosed.
				See <![CDATA[<a href="https://www.owasp.org/index.php/XML_External_Entity_(XXE)_Processing">this page</a>]]>
				for more information.
				Thanks to Jim Steel for reporting!
			</action>
			<action type="add">
				Bump the version of a few dependencies to the
				latest versions (dependent HAPI modules listed in brackets):
				<![CDATA[
					<ul>
						<li>Hibernate (JPA, Web Tester): 5.0.7 -&gt; 5.1.0</li>
						<li>Spring (JPA, Web Tester): 4.2.4 -&gt; 4.2.5</li>
						<li>SLF4j (All): 1.7.14 -&gt; 1.7.21</li>
					</ul>
				]]>
			</action>
			<action type="add">
				Support comments when parsing and encoding both JSON and XML. Comments are retrieved
				and added to the newly created methods
				IBase#getFormatCommentsPre() and
				IBase#getFormatCommentsPost()
			</action>
			<action type="add" issue="293">
				Added options to the CLI upload-examples command which allow it to cache
				the downloaded content file, or use an arbitrary one. Thanks to Adam Carbone
				for the pull request!
			</action>
			<action type="fix">
				REST search parameters with a prefix/comparator had not been updated to use
				the DSTU2 style prefixes (gt2011-01-10) instead of the DSTU1 style prefixes
				(&gt;2011-01-01). The client has been updated so that it uses the new prefixes
				if the client has a DSTU2+ context. The server has been updated so that it now
				supports both styles.
				<![CDATA[<br/><br/>]]>
				As a part of this change, a new enum called
				<![CDATA[<a href="./apidocs/ca/uhn/fhir/rest/param/ParamPrefixEnum.html">ParamPrefixEnum</a>]]>
				has been introduced. This enum replaces the old
				<![CDATA[<a href="./apidocs/ca/uhn/fhir/model/dstu/valueset/QuantityCompararatorEnum.html">QuantityCompararatorEnum</a>]]>
				which has a typo in its name and can not represent several new prefixes added since
				DSTU1.
			</action>
			<action type="add">
				JPA server number and quantity search params now follow the rules for the
				use of precision in search terms outlined in the
				<![CDATA[<a href="https://www.hl7.org/fhir/search.html">search page</a>]]> of the
				FHIR specification. For example, previously a 1% tolerance was applied for
				all searches (10% for approximate search). Now, a tolerance which respects the
				precision of the search term is used (but still 10% for approximate search).
			</action>
			<action type="fix" issue="291">
				Fix a failure starting the REST server if a method returns an untyped List, which
				among other things prevented resource provider added to the server
				as CDI beans in a JBoss enviroment. Thanks to GitHub user fw060 (Fei) for
				reporting and figuring out exactly why this wasn't working!
			</action>
			<action type="add">
				JPA server now supports :above and :below qualifiers on URI search params
			</action>
			<action type="add">
				Add optional support (disabled by default for now) to JPA server to support
				inline references containing search URLs. These URLs will be resolved when
				a resource is being created/updated and replaced with the single matching
				resource. This is being used as a part of the May 2016 Connectathon for
				a testing scenario.
			</action>
			<action type="add">
				The server no longer adds a
				<![CDATA[<code>WWW-Authenticate</code>]]>
				header to the response if any resource provider code throws an
				<![CDATA[<code>AuthenticationException</code>]]>. This header is
				used for interactive authentication, which isn't generally
				appropriate for FHIR. We added code to add this header a long time
				ago for testing purposes and it never got removed. Please let us
				know if you need the ability to add this header automatically. Thanks
				to Lars Kristian Roland for pointing this out.
			</action>
			<action type="fix">
				In the client, the create/update operations on a Binary resource
				(which use the raw binary's content type as opposed to the FHIR
				content type) were not including any request headers (Content-Type,
				User-Agent, etc.) Thanks to Peter Van Houte of Agfa Healthcare for
				reporting!
			</action>
			<action type="fix">
				Handling of Binary resources containing embedded FHIR resources for
				create/update/etc operations has been corrected per the FHIR rules
				outlined at
				<![CDATA[<a href="http://hl7.org/fhir/binary.html">Binary Resource</a>]]>
				in both the client and server.
				<![CDATA[<br/><br/>]]>
				Essentially, if the Binary contains something
				that isn't FHIR (e.g. an image with an image content-type) the
				client will send the raw data with the image content type to the server. The
				server will place the content type and raw data into a Binary resource instance
				and pass those to the resource provider. This part was already correct previous
				to 1.5.
				<![CDATA[<br/><br/>]]>
				On the other hand, if the Binary contains a FHIR content type, the Binary
				is now sent by the client to the server as a Binary resource with a FHIR content-type,
				and the embedded FHIR content is contained in the appropriate fields. The server
				will pass this &quot;outer&quot; Binary resource to the resource provider code.
			</action>
			<action type="add">
				The RequestDetails and ActionRequestDetails objects which are passed to
				server interceptor methods and may also be used as server provider method
				arguments now has a new method
				<![CDATA[
				<code>Map&lt;String, String&gt; getUserData()</code>
				]]>
				which can be used to pass data and objects between interceptor methods to
				to providers. This can be useful, for instance, if an authorization
				interceptor wants to pass the logged in user's details to other parts
				of the server.
			</action>
			<action type="fix" issue="297">
				<![CDATA[When <code>IServerInterceptor#incomingRequestPreHandled()</code> is called 
				for a <code>@Validate</code> method, the resource was not populated in the
				<code>ActionRequestDetails</code> argument. Thanks to Ravi Kuchi for reporting!	
				]]>
			</action>
			<action type="fix" issue="298">
				<![CDATA[
					Request to server at <code>[baseUrl]/metadata</code> with an HTTP method
					other than GET (e.g. POST, PUT) should result in an HTTP 405. Thanks to 
					Michael Lawley for reporting! 
				]]>
			</action>
			<action type="fix" issue="302">
				Fix a server exception when trying to automatically add the profile tag
				to a resource which already has one or more profiles set. Thanks to
				Magnus Vinther for reporting!
			</action>
			<action type="fix" issue="296">
				QuantityParam parameters being used in the RESTful server were ignoring
				the
				<![CDATA[<code>:missing</code>]]>
				qualifier. Thanks to Alexander Takacs for reporting!
			</action>
			<action type="fix" issue="299">
				Annotation client failed with an exception if the response contained
				extensions on fields in the resonse Bundle (e.g. Bundle.entry.search).
				Thanks to GitHub user am202 for reporting!
			</action>
			<action type="fix" issue="274">
				Primitive elements with no value but an extension were sometimes not
				encoded correctly in XML, and sometimes not parsed correctly in JSON.
				Thanks to Bill de Beaubien for reporting!
			</action>
			<action type="fix" issue="280">
				The Web Testing UI has long had an issue where if you click on a button which
				navigates to a new page (e.g. search, read, etc) and then click the back button
				to return to the original page, the button you clicked remains disabled and can't
				be clicked again (on Firefox and Safari). This is now fixed. Unfortunately the fix means that the
				buttom will no longer show a "loading" spinner, but there doesn't seem to
				be another way of fixing this. Thanks to Mark Scrimshire for reporting!
			</action>
			<action type="fix">
				Extensions found while parsing an object that doesn't support extensions are now
				reported using the IParserErrorHandler framework in the same way that
				other similar errors are handled. This allows the parser to be more lenient
				when needed.
			</action>
			<action type="add" issue="304">
				Improve error message if incorrect type is placed in a list field in the data model. Java
				uses generics to prevent this at compile time, but if someone is in an environment without
				generics this helps improve the error message at runtime. Thanks to Hugo Soares for
				suggesting.
			</action>
			<action type="fix" issue="308">
				Prevent an unneeded warning when parsing a resource containing
				a declared extension. Thanks to Matt Blanchette for reporting!
			</action>
			<action type="fix">
				Web Tester UI did not invoke VRead even if a version ID was specified. Thanks
				to Poseidon for reporting!
			</action>
			<action type="add">
				Per discussion on the FHIR implementer chat, the JPA server no
				longer includes _revinclude matches in the Bundle.total count, or the
				page size limit.
			</action>
			<action type="add">
				JPA server now persists search results to the database in a new table where they
				can be temporaily preserved. This makes the JPA server much more scalable, since it
				no longer needs to store large lists of pages in memory between search invocations.
				<![CDATA[<br/><br/>]]>
				Old searches are deleted after an hour by default, but this can be changed
				via a setting in the DaoConfig.
			</action>
			<action type="add">
				JPA servers' resource version history mechanism
				has been adjusted so that the history table
				keeps a record of all versions including the
				current version. This has the very helpful
				side effect that history no longer needs to be
				paged into memory as a complete set. Previously
				history had a hard limit of only being able to
				page the most recent 20000 entries. Now it has
				no limit.
			</action>
			<action type="fix">
				JPA server returned the wrong Bundle.type value (COLLECTION, should be SEARCHSET)
				for $everything operation responses. Thanks to Sonali Somase for reporting!
			</action>
			<action type="fix" issue="305">
				REST and JPA server should reject update requests where the resource body does not
				contain an ID, or contains an ID which does not match the URL. Previously these
				were accepted (the URL ID was trusted) which is incorrect according to the
				FHIR specification. Thanks to GitHub user ametke for reporting!
				<![CDATA[<br/><br/>]]>
				As a part of this change, server error messages were also improved for
				requests where the URL does not contain an ID but needs to (e.g. for
				an update) or contains an ID but shouldn't (e.g. for a create)
			</action>
			<action type="fix">
				When fields of type BoundCodeDt (e.g. Patient.gender)
				are serialized and deserialized using Java's native
				object serialization, the enum binder was not
				serialized too. This meant that values for the
				field in the deserialized object could not be
				modified. Thanks to Thomas Andersen for reporting!
			</action>
			<action type="fix" issue="313">
				REST Server responded to HTTP OPTIONS requests with
				any URI as being a request for the server's
				Conformance statement. This is incorrect, as only
				a request for <![CDATA[<code>OPTIONS [base url]</code>]]> should be treated as such. Thanks to Michael
				Lawley for reporting!
			</action>
			<action type="fix">
				REST annotation style client was not able to handle extended operations
				($foo) where the response from the server was a raw resource instead
				of a Parameters resource. Thanks to Andrew Michael Martin for reporting!
			</action>
			<action type="add">
				JPA server applies _lastUpdated filter inline with other searches wherever possible
				instead of applying this filter as a second query against the results of the
				first query. This should improve performance when searching against large
				datasets.
			</action>
			<action type="add">
				Parsers have new method
				<![CDATA[<code>setDontEncodeElements</code>]]>
				which can be used to force the parser to not encode certain elements
				in a resource when serializing. For example this can be used to omit
				sensitive data or skip the resource metadata.
			</action>
			<action type="add">
				JPA server database design has been adjusted
				so that different tables use different sequences
				to generate their indexes, resulting in more sequential
				resource IDs being assigned by the server
			</action>
			<action type="fix">
				Server now correctly serves up Binary resources
				using their native content type (instead of as a
				FHIR resource) if the request contains an accept
				header containing "application/xml" as some browsers
				do.
			</action>
			<action type="add">
				DSTU2 resources now have a
				<![CDATA[<code>getMeta()</code>]]> method which returns a
				modifiable view of the resource metadata for convenience. This
				matches the equivalent method in the DSTU3 structures.
			</action>
			<action type="add" issue="315">
				Add a new method to FhirContext called
				<![CDATA[
				<code><a href="./apidocs/ca/uhn/fhir/context/FhirContext.html#setDefaultTypeForProfile-java.lang.String-java.lang.Class-">setDefaultTypeForProfile</a></code>
				]]>
				which can be used to specify that when recources are received which declare
				support for specific profiles, a specific custom structures should be used
				instead of the default. For example, if you have created a custom Observation
				class for a specific profile, you could use this method to cause your custom
				type to be used by the parser for resources in a search bundle you receive.
				<![CDATA[
				<br/><br/>
				See the documentation page on
				<a href="./doc_extensions.html">Profiles and Extensions</a>
				for more information.
				]]>
			</action>
			<action type="fix" issue="315">
				Parsing/Encoding a custom resource type which extends a
				base type sometimes caused the FhirContext to treat all future
				parses of the same resource as using the custom type even when
				this was not wanted.
				<![CDATA[<br/><br/>]]>
				Custom structures may now be explicitly declared by profile
				using the
				<![CDATA[
				<code><a href="./apidocs/ca/uhn/fhir/context/FhirContext.html#setDefaultTypeForProfile-java.lang.String-java.lang.Class-">setDefaultTypeForProfile</a></code>
				]]>
				method.
				<![CDATA[<br/><br/>]]>
				This issue was discovered and fixed as a part of the implementation of issue #315.
			</action>
			<action type="add" issue="321">
				Set up the tinder plugin to work as an ant task
				as well as a Maven plugin, and to use external
				sources. Thanks to Bill Denton for the pull
				request!
			</action>
			<action type="fix">
				JPA server now allows searching by token
				parameter using a system only and no code,
				giving a search for any tokens which match
				the given token with any code. Previously the
				expected behaviour for this search
				was not clear in the spec and HAPI had different
				behaviour from the other reference servers.
			</action>
			<action type="add">
				Introduce a JAX-RS client provider which can be used instead of the
				default Apache HTTP Client provider to provide low level HTTP
				services to HAPI's REST client. See
				<![CDATA[<a href="./doc_rest_client_alternate_provider.html">JAX-RS &amp; Alternate HTTP Client Providers</a>]]>
				for more information.
				<![CDATA[<br/><br/>]]>
				This is useful in cases where you have other non-FHIR REST clients
				using a JAX-RS provider and want to take advantage of the
				rest of the framework.
				<![CDATA[<br/><br/>]]>
				Thanks to Peter Van Houte from Agfa for the amazing work!
			</action>
			<action type="fix" issue="312">
				Parser failed with a NPE while encoding resources if the
				resource contained a null extension. Thanks to
				steve1medix for reporting!
			</action>
			<action type="fix" issue="320">
				In generated model classes (DSTU1/2) don't
				use BoundCodeDt and BoundCodeableConceptDt for
				coded fields which use example bindings. Thanks
				to GitHub user Ricq for reporting!
			</action>
			<action type="add">
				<![CDATA[
				Operations methods defined using 
				<code>@Operation</code> will now infer the maximum number of repetitions
				of their parameters by the type of the parameter. Previously if
				a default <code>max()</code> value was not specified in the
				<code>@OperationParam</code> annotation on a parameter, the maximum
				was assumed to be 1. Now, if a max value is not explicitly specified 
				and the type of the parameter is a basic type (e.g. <code>StringDt</code>) the
				max will be 1. If the parameter is a collection type (e.g. <code>List&lt;StringDt&gt;</code>)
				the max will be *
				]]>
			</action>
			<action type="add" issue="317">
				<![CDATA[
				Operation methods defined using
				<code>@Operation</code>
				may now use search parameter types, such as 
				<code>TokenParam</code> and
				<code>TokenAndListParam</code> as values. Thanks to 
				Christian Ohr for reporting!
				]]>
			</action>
			<action type="add">
				Add databases indexes to JPA module search index tables
				for the RES_ID column on each. This should help
				performance when searching over large datasets.
				Thanks to Emmanuel Duviviers for the suggestion!
			</action>
			<action type="fix">
				DateTimeType should fail to parse 1974-12-25+10:00 as this is not
				a valid time in FHIR. Thanks to Grahame Grieve for reporting!
			</action>
			<action type="fix">
				When parsing a Bundle resource, if the Bundle.entry.request.url contains a UUID
				but the resource body has no ID, the Resource.id will be populated with the ID from the
				Bundle.entry.request.url. This is helpful when round tripping Bundles containing
				UUIDs.
			</action>
			<action type="fix">
				When parsing a DSTU3 bundle, references between resources did not have
				the actual resource instance populated into the reference if the
				IDs matched as they did in DSTU1/2.
			</action>
			<action type="fix" issue="326">
				Contained resource references on DSTU3
				resources were not serialized correctly when
				using the Json Parser. Thanks to GitHub user
				@fw060 for reporting and supplying a patch
				which corrects the issue!
			</action>
			<action type="fix" issue="325">
				DSTU3 model classes equalsShallow and equalsDeep both did not work
				correctly if a field was null in one object, but contained an empty
				object in the other (e.g. a StringType with no actual value in it). These
				two should be considered equal, since they would produce the exact same
				wire format.<![CDATA[<br/><br/>]]>
				Thanks to GitHub user @ipropper for reporting and providing
				a test case!
			</action>
			<action type="add">
				JPA server now supports searching for <![CDATA[<code>_tag:not=[tag]</code>]]>
				which enables finding resources that to not have a given tag/profile/security tag.
				Thanks to Lars Kristian Roland for the suggestion!
			</action>
			<action type="fix">
				Extensions containing resource references did not get encoded correctly
				some of the time. Thanks to Poseidon for reporting!
			</action>
			<action type="fix">
				Parsers (both XML and JSON) encoded the first few elements of DSTU3 structures in the wrong order:
				Extensions were placed before any other content, which is incorrect (several
				elements come first: meta, text, etc.)
			</action>
			<action type="fix">
				In server implementations, the Bundle.entry.fullUrl was not getting correctly
				populated on Hl7OrgDstu2 servers. Thanks to Christian Ohr for reporting!
			</action>
			<action type="fix" issue="335">
				Ensure that element IDs within resources (i.e. IDs on elements other than the
				resource itself) get serialized and parsed correctly. Previously, these didn't get
				serialized in a bunch of circumstances. Thanks to Vadim Peretokin for reporting
				and providing test cases!
			</action>
			<action type="add">
				Improve CLI error message if the tool can't bind to the requested port. Thanks
				to Claude Nanjo for the suggestion!
			</action>
			<action type="fix">
				Server param of <![CDATA[<code>_summary=text</code>]]> did not
				include mandatory elements in return as well as
				the text element, even though the FHIR specification
				required it.
			</action>
			<action type="fix">
				Remove invalid resource type "Documentation" from DSTU2
				structures.
			</action>
			<action type="fix">
				JPA server did not respect target types for search parameters. E.g. Appointment:patient has
				a path of "Appointment.participant.actor" and a target type of "Patient". The search path
				was being correctly handled, but the target type was being ignored.
			</action>
			<action type="add">
				RestfulServer now manually parses URL parameters instead of relying on the container's
				parsed parameters. This is useful because many Java servlet containers (e.g. Tomcat, Glassfish)
				default to ISO-8859-1 encoding for URLs insetad of the UTF-8 encoding specified by
				FHIR.
			</action>
			<action type="add">
				ResponseHighlightingInterceptor now doesn't highlight if the request
				has an Origin header, since this probably denotes an AJAX request.
			</action>
		</release>
		<release version="1.4" date="2016-02-04">
			<action type="add">
				Bump the version of a few dependencies to the
				latest versions (dependent HAPI modules listed in brackets):
				<![CDATA[
					<ul>
						<li>Hibernate (JPA, Web Tester): 5.0.3 -&gt; 5.0.7</li>
						<li>Springframework (JPA, Web Tester): 4.2.2 -&gt; 4.2.4</li>
						<li>Phloc-Commons (Schematron Validator): 4.3.6 -&gt; 4.4.4</li>
						<li>Apache httpclient (Client): 4.4 -&gt; 4.5.1</li>
						<li>Apache httpcore (Client): 4.4 -&gt; 4.4.4</li>
						<li>SLF4j (All): 1.7.13 -&gt; 1.7.14</li>
					</ul>
				]]>
			</action>
			<action type="fix">
				Remove a dependency on a Java 1.7 class
				(ReflectiveOperationException) in several spots in the
				codebase. This dependency was accidentally introduced in
				1.3, and animal-sniffer-plugin failed to detect it (sigh).
			</action>
			<action type="add">
				Add two new server interceptors:
				<![CDATA[
				<a href="./apidocs/ca/uhn/fhir/rest/server/interceptor/RequestValidatingInterceptor.html">RequestValidatingInterceptor</a> 
				and 
				<a href="./apidocs/ca/uhn/fhir/rest/server/interceptor/ResponseValidatingInterceptor.html">ResponseValidatingInterceptor</a>
				]]>
				which can be used to validate incoming requests or outgoing responses using the standard FHIR validation
				tools. See the
				<![CDATA[
				<a href="./doc_rest_server_interceptor.html#RequestResponse_Validation">Server Validation Page</a>
				]]>
				for examples of how to use these interceptors. These intereptors have both
				been enabled on the
				<![CDATA[
				<a href="http://fhirtest.uhn.ca">public test page</a>.
				]]>
			</action>
			<action type="fix" issue="259">
				Make IBoundCodeableConcept and IValueSetEnumBinder serializable,
				fixing an issue when trying to serialize model classes containing
				bound codes. Thanks to Nick Peterson for the Pull Request!
			</action>
			<action type="add" issue="251">
				Introduce a JAX-RS version of the REST server, which can be used
				to deploy the same resource provider implementations which work
				on the existing REST server into a JAX-RS (e.g. Jersey) environment.
				Thanks to Peter Van Houte from Agfa for the amazing work!
			</action>
			<action type="add">
				CLI now supports writing to file:// URL for 'upload-examples' command
			</action>
			<action type="add">
				GZipped content is now supported for client-to-server uploads (create, update, transaction, etc.).
				The server will not automatically detect compressed incoming content and decompress it (this can be
				disabled using a RestfulServer configuration setting). A new client interceptor has been added
				which compresses outgoing content from the client.
			</action>
			<action type="fix">
				JPA server transaction attempted to validate resources twice each,
				with one of these times being before anything had been committed to the
				database. This meant that if a transaction contained both a Questionnaire
				and a QuestionnaireResponse, it would fail because the QuestionnaireResponse
				validator wouldn't be able to find the questionnaire. This is now corrected.
			</action>
			<action type="add">
				Add a new method to the generic/fluent client for searching:
				<![CDATA[<code>.count(int)</code><br/>]]>
				This replaces the existing ".limitTo(int)" method which has
				now been deprocated because it was badly named and undocumented.
			</action>
			<action type="add">
				Profile validator has been configured to allow extensions even if they
				aren't explicitly declared in the profile.
			</action>
			<action type="add" issue="265">
				Add a constraint that the Maven build will only run in JDK 8+. HAPI
				remains committed to supporting JDK 6+ in the compiled library, but these
				days it can only be built using JDK 8. Thanks to joelsch for the PR!
			</action>
			<action type="fix">
				When serializing a value[x] field, if the value type was a profiled type (e.g. markdown is a
				profile of string) HAPI 1.3 would use the base type in the element name, e.g.
				valueString instead of valueMarkdown. After discussion with Grahame, this appears to
				be incorrect behaviour so it has been fixed.
			</action>
			<action type="add" issue="240">
				Support target parameter type in _include / _revinclude values, e.g.
				_include=Patient:careProvider:Organization. Thanks to Joe Portner
				for reporting!
			</action>
			<action type="add">
				Use ResponseHighlighterInterceptor in the hapi-fhir-jpaserver-example
				project to provide nice syntax highlighting. Thanks to Rob Hausam for
				noting that this wasn't there.
			</action>
			<action type="add">
				Introduce custom @CoverageIgnore annotation to hapi-fhir-base in order to
				remove dependency on cobertura during build and in runtime.
			</action>
			<action type="fix">
				Server-generated conformance statements incorrectly used /Profile/ instead
				of /StructureDefinition/ in URL links to structures.
			</action>
			<action type="add">
				JsonParser has been changed so that when serializing numbers it will use
				plain format (0.001) instead of scientific format (1e-3). The latter is
				valid JSON, and the parser will still correctly parse either format (all
				clients should be prepared to) but this change makes serialized
				resources appear more consistent between XML and JSON. As a result of this
				change, trailing zeros will now be preserved when serializing as well.
			</action>
			<action type="add" issue="278">
				Add DSTU3 example to hapi-fhir-jpaserver-example. Thanks to Karl
				Davis for the Pull Request!
			</action>
			<action type="add">
				RestfulServer#setUseBrowserFriendlyContentTypes has been deprecated and its
				functionality removed. The intention of this feature was that if it
				detected a request coming in from a browser, it would serve up JSON/XML
				using content types that caused the browsers to pretty print. But
				each browser has different rules for when to pretty print, and
				after we wrote that feature both Chrome and FF changed their rules to break it anyhow.
				ResponseHighlightingInterceptor provides a better implementation of
				this functionality and should be used instead.
			</action>
			<action type="remove">
				Narrative generator framework has removed the
				ability to generate resource titles. This
				functionality was only useful for DSTU1
				implementations and wasn't compatible
				with coming changes to that API.
			</action>
			<action type="fix" issue="283">
				Remove dependency on Servlet-API 3.0+ by using methods available in 2.5 where possible.
				Note that we continue to use Servlet-API 3.0+ features in some parts of the JPA API, so
				running in an old serlvet container should be tested well before use. Thanks to Bill Denton
				for reporting!
			</action>
			<action type="add" issue="288">
				Add new methods to RestfulClientFactory allowing you to configure the size of the
				client pool used by Apache HttpClient. Thanks to Matt Blanchette for the pull
				request!
			</action>
			<action type="add">
				Add support for new modifier types on Token search params in Server and
				annotation client.
			</action>
			<action type="fix" issue="286">
				Server conformance statement should include search parameter chains if the
				chains are explicitly defined via @Search(whitelist={....}). Thanks to lcamilo15
				for reporting!
			</action>
			<action type="fix">
				Remove afterPropertiesSet() call in Java config for JPA
				server's EntityManagerFactory. This doesn't need to be called
				manually, the the manual call led to a warning about
				the EntityManager being created twice.
			</action>
			<action type="add" issue="289">
				Allow server to correctly figure out it's own address even if the container provides
				a Servlet Context Path which does not include the root. Thanks to Petro Mykhaylyshyn
				for the pull request!
			</action>
		</release>
		<release version="1.3" date="2015-11-14">
			<action type="add">
				Bump the version of a few dependencies to the
				latest versions (dependent HAPI modules listed in brackets):
				<![CDATA[
					<ul>
						<li>Commons-lang3 (Core): 3.3.2 -&gt; 3.4</li>
						<li>Logback (Core): 1.1.2 -&gt; 1.1.3</li>
						<li>SLF4j (Core): 1.7.102 -&gt; 1.7.12</li>
						<li>Springframework (JPA, Web Tester): 4.1.5 -&gt; 4.2.2</li>
						<li>Hibernate (JPA, Web Tester): 4.2.17 -&gt; 5."</li>
						<li>Hibernate Validator (JPA, Web Tester): 5.2.1 -&gt; 5.2.2</li>
						<li>Derby (JPA, CLI, Public Server): 10.11.1.1 -&gt; 10.12.1.1 </li>
						<li>Jetty (JPA, CLI, Public Server): 9.2.6.v20141205 -&gt; 9.3.4.v20151007 </li>
					</ul>
				]]>
			</action>
			<action type="add">
				JPA and Tester Overlay now use Spring Java config files instead
				of the older XML config files. All example projects have been updated.
			</action>
			<action type="add">
				JPA server removes duplicate resource index entries before storing them
				(e.g. if a patient has the same name twice, only one index entry is created
				for that name)
			</action>
			<action type="fix">
				JPA server did not correctly index search parameters of type "reference" where the
				path had multiple entries (i.e. "Resource.path1 | Resource.path2")
			</action>
			<action type="fix">
				JPA server _history operations (server, type, instance) not correctly set the
				Bundle.entry.request.method to POST or PUT for create and updates of the resource.
			</action>
			<action type="add" issue="225">
				Support AND/OR on _id search parameter in JPA
			</action>
			<action type="fix">
				Constructor for DateRanfeParam which dates in two DateParam instances was ignoring
				comparators on the DateParam.
			</action>
			<action type="fix">
				In JSON parsing, finding an object where an array was expected led to an unhelpful
				error message. Thanks to Avinash Shanbhag for reporting!
			</action>
			<action type="add">
				JPA server gave an unhelpful error message if $meta-add or $meta-delete were called
				with no meta elements in the input Parameters
			</action>
			<action type="fix">
				Narrative generator did not include OperationOutcome.issue.diagnostics in the
				generated narrative.
			</action>
			<action type="add" issue="250">
				Clients (generic and annotation) did not populate the Accept header on outgoing
				requests. This is now populated to indicate that the client supports both XML and
				JSON unless the user has explicitly requested one or the other (in which case the
				appropriate type only will be send in the accept header). Thanks to
				Avinash Shanbhag for reporting!
			</action>
			<action type="add">
				QuestionnaireResponse validator now allows responses to questions of
				type OPENCHOICE to be of type 'string'
			</action>
			<action type="fix" issue="227">
				JPA server should reject resources with a reference that points to an incorrectly typed
				resource (e.g. points to Patient/123 but resource 123 is actually an Observation) or points
				to a resource that is not valid in the location it is found in (e.g. points to Patient/123 but
				the field supposed to reference an Organization). Thanks to Bill de Beaubien for reporting!
			</action>
			<action type="fix">
				In server, if a client request is received and it has an Accept header indicating
				that it supports both XML and JSON with equal weight, the server's default is used instead of the first
				entry in the list.
			</action>
			<action type="add">
				JPA server now supports searching with sort by token, quantity,
				number, Uri, and _lastUpdated (previously only string, date, and _id
				were supported)
			</action>
			<action type="fix">
				Fix issue in JPA where a search with a _lastUpdated filter which matches no results
				would crash if the search also had a _sort
			</action>
			<action type="fix">
				Fix several cases where invalid requests would cause an HTTP 500 instead of
				a more appropriate 400/404 in the JPA server (vread on invalid version,
				delete with no ID, etc.)
			</action>
			<action type="fix">
				Fix narrative generation for DSTU2 Medication resource
			</action>
			<action type="fix">
				Profile validator now works for valuesets which use
				v2 tables
			</action>
			<action type="add">
				JPA server Patient/[id]/$everything operation now supports
				_lastUpdated filtering and _sort'ing of results.
			</action>
			<action type="fix" issue="233">
				Fix parser issue where profiled choice element datatypes (e.g. value[x] where one allowable
				type is Duration, which is a profile of Quantity) get incorrectly encoded using the
				profiled datatype name instead of the base datatype name as required by the FHIR
				spec. Thanks to Nehashri Puttu Lokesh for reporting!
			</action>
			<action type="fix">
				Some generated Enum types in DSTU2 HAPI structures
				did not have latest valueset definitions applied. Thanks
				to Bill de Beaubien for reporting!
			</action>
			<action type="fix">
				JPA server can now successfully search for tokens pointing at code values
				(values with no explicit system but an implied one, such as Patient.gender)
				even if the system is supplied in the query.
			</action>
			<action type="fix" issue="235">
				Correct issues with Android library. Thanks to
				Thomas Andersen for the submission!
			</action>
			<action type="fix">
				JPA server incorrectly rejected match URLs
				if they did not contain a question mark. Thanks
				to Bill de Beaubien for reporting!
			</action>
			<action type="fix" issue="234">
				Remove invalid entries in OSGi Manifest. Thanks
				to Alexander Kley for the fix!
			</action>
			<action type="add">
				JPA server now supports $everything on Patient and Encounter types (patient and encounter instance was
				already supported)
			</action>
			<action type="add">
				Generic client operation invocations now
				have an additional inline method for generating the input
				Parameters using chained method calls instead
				of by passing a Parameters resource in
			</action>
			<action type="fix">
				Parsing an XML resource where the XHTML
				namespace was declared before the beginning
				of the narrative section caused an invalid
				re-encoding when encoding to JSON.
			</action>
			<action type="fix">
				Conditional deletes in JPA did not correctly
				process if the condition had a chain or a
				qualifier, e.g. "Patient?organization.name" or
				"Patient.identifier:missing"
			</action>
			<action type="add">
				Generic/fluent client search can now be
				performed using a complete URL supplied
				by user code. Thanks to Simone Heckmann
				pointing out that this was needed!
			</action>
			<action type="add">
				Refactor JPA $everything operations so that
				they perform better
			</action>
			<action type="add">
				Server operation methods can now declare the
				ID optional, via
				@IdParam(optional=true)
				meaning that the same operation can also be invoked
				at the type level.
			</action>
			<action type="add">
				Make JPA search queries with _lastUpdated parameter a bit more efficient
			</action>
			<action type="add" issue="239">
				Clean up Android project to make it more lightweight and remove a
				number of unneeded dependencies. Thanks to Thomas Andersen
				for the pull request!
			</action>
			<action type="fix">
				Fix a crash when encoding a Binary resource in JSON encoding
				if the resource has no content-type
			</action>
			<action type="fix">
				JPA server now supports read/history/search in transaction entries
				by calling the actual implementing method in the server (previously
				the call was simulated, which meant that many features did not work)
			</action>
			<action type="fix">
				ResourceReferenceDt#loadResource(IRestfulClient) did not
				use the client's read functionality, so it did not
				handle JSON responses or use interceptors. Thanks to
				JT for reporting!
			</action>
			<action type="add">
				JPA server maximumn length for a URI search parameter has been reduced from
				256 to 255 in order to accomodate MySQL's indexing requirements
			</action>
			<action type="fix" issue="242">
				Server failed to respond correctly to compartment search operations
				if the same provider also contained a read operation. Thanks to GitHub user
				@am202 for reporting!
			</action>
			<action type="fix" issue="245">
				Fix issue in testpage-overlay's new Java configuration where only the first
				configured server actually gets used.
			</action>
			<action type="add">
				Introduce
				<![CDATA[<a href="./apidocs-jpaserver/ca/uhn/fhir/jpa/dao/IJpaServerInterceptor.html">IJpaServerInterceptor</a>]]>
				interceptors for JPA server which can be used for more fine grained operations.
			</action>
			<action type="fix" issue="241">
				Parser (XML and JSON) shouldn't encode an ID tag in resources
				which are part of a bundle when the resource has a UUID/OID
				ID.
			</action>
			<action type="add">
				Add ability for a server REST resource provider @Search method
				to declare that it should allow even parameters it doesn't
				understand.
			</action>
			<action type="fix" issue="247">
				Correctly set the Bundle.type value on all pages of a search result in
				the server, and correcltly set the same value in JPA server $everything
				results.
			</action>
			<action type="add">
				JPA $everything operations now support new parameters _content
				and _text, which work the same way as the same parameters on a
				search. This is experimental, since it is not a part of the core
				FHIR specification.
			</action>
			<action type="add" issue="250">
				Process "Accept: text/xml" and "Accept: text/json" headers was
				wanting the equivalent FHIR encoding styles. These are not
				correct, but the intention is clear so we will honour them
				just to be helpful.
			</action>
			<action type="fix">
				Generated Enum types for some ValueSets did not include all
				codes (specifically, ValueSets which defined concepts containing
				child concepts did not result in Enum values for the child concepts)
			</action>
			<action type="fix" issue="253">
				In the JPA server, order of transaction processing should be
				DELETE, POST, PUT, GET, and the order should not matter
				within entries with the same verb. Thanks to Bill de Beaubien
				for reporting!
			</action>
			<action type="add" issue="254">
				Add the ability to wire JPA conformance providers
				using Spring (basically, add default constructors
				and setters to the conformance providers). Thanks
				to C. Mike Bylund for the pull request!
			</action>
		</release>
		<release version="1.2" date="2015-09-18">
			<action type="add">
				JPA server now validates QuestionnaireAnswers for conformance to their respective Questionnaire
				if one is declared.
			</action>
			<action type="add">
				SyntaxHighlightingInterceptor now also highlights OperationOutcome responses for errors/exceptions.
			</action>
			<action type="fix" issue="126">
				Model classes do not use BoundCodeableConcept for example bindings that do not
				actually point to any codes (e.g. Observation.interpretation). Thanks
				to GitHub user @steve1medix for reporting!
			</action>
			<action type="add">
				Server now exports operations as separate resources instead of as contained resources
				within Conformance
			</action>
			<action type="add">
				Add new operation $get-resource-counts which will replace the resource
				count extensions exported in the Conformance statement by the JPA
				server.
			</action>
			<action type="fix" issue="198">
				JPA server sorting often returned unexpected orders when multiple
				indexes of the same type were found on the same resource (e.g. multiple string indexed fields). Thanks to
				Travis Cummings for reporting!
			</action>
			<action type="add">
				Add another method to IServerInterceptor which converts an exception generated on the server
				into a BaseServerResponseException. This is useful so that servers using ResponseHighlighterInterceptor
				will highlight exceptions even if they aren't created with an OperationOutcome.
			</action>
			<action type="fix" issue="158">
				XmlParser and JsonParser in DSTU2 mode should not encode empty
				tags in resource. Thanks to Bill De Beaubien for reporting!
			</action>
			<action>
				OperationDefinitions generated by server did not properly document
				their return parameters or the type of their input parameters.
			</action>
			<action>
				Operations in server generated conformance statement should only
				appear once per name, since the name needs to be unique.
			</action>
			<action>
				Resources and datatypes are now serializable. This is an
				experimental feature which hasn't yet been extensively tested. Please test and give us your feedback!
			</action>
			<action type="add">
				Switch REST server to using HttpServletRequest#getContextPath() to get
				the servlet's context path. This means that the server should behave more
				predictably, and should work in servlet 2.4 environments. Thanks to
				Ken Zeisset for the suggestion!
			</action>
			<action type="add" issue="200">
				Vagrant environment now has an apt recipt to ensure that
				package lists are up to date. Thanks to GitHub user
				Brian S. Corbin (@corbinbs) for thr contribution!
			</action>
			<action type="add">
				JPA server and generic client now both support the _tag search parameter
			</action>
			<action type="add">
				Add support for BATCH mode to JPA server transaction operation
			</action>
			<action type="fix" issue="192">
				Server was not correctly unescaping URL parameter values with
				a trailing comma or an escaped backslash. Thanks to GitHub user
				@SherryH for all of her help in diagnosing this issue!
			</action>
			<action type="fix">
				Avoid crash when parsing if an invalid child element is found in
				a resource reference.
			</action>
			<action type="add">
				Create new android specialty libraries for DSTU1 and DSTU2
			</action>
			<action type="fix">
				Throwing a server exception (e.g. AuthenticationException) in a server interceptor's
				incomingRequestPreProcessed method resulted in the server returning an HTTP 500 instead
				of the appropriate error code for the exception being thrown. Thanks to Nagesh Bashyam
				for reporting!
			</action>
			<action type="fix" issue="207">
				Fix issue in JSON parser where invalid contained resources (missing
				a resourceType element) fail to parse with a confusing NullPointerException.
				Thanks to GitHub user @hugosoares for reporting!
			</action>
			<action type="add">
				JPA server now implements the $validate-code operation
			</action>
			<action type="add" issue="125">
				HAPI-FHIR now has support for _summary and _elements parameters, in server, client,
				and JPA server.
			</action>
			<action type="fix" issue="209">
				_revinclude results from JPA server should have a Bundle.entry.search.mode of
				"include" and not "match". Thanks to Josh Mandel for reporting!
			</action>
			<action type="add">
				Resource references using resource instance objects instead of resource IDs
				will correctly qualify the IDs with the resource type if they aren't already qualified
			</action>
			<action type="add" issue="211">
				Testpage Overlay project now properly allows a custom client
				factory to be used (e.g. for custom authentication, etc.) Thanks
				to Chin Huang (@pukkaone) for the pull request!
			</action>
			<action type="fix" issue="212">
				JPA server should reject IDs containing invalid characters (e.g. "abc:123")
				but should allow client assigned IDs that contain text but do not start with
				text. Thanks to Josh Mandel for reporting!
			</action>
			<action type="fix">
				:text modifier on server and JPA server did not work correctly. Thanks to
				Josh Mandel for reporting!
			</action>
			<action type="fix">
				Fix issue in client where parameter values containing a comma were
				sometimes double escaped.
			</action>
			<action type="add">
				_include parameters now support the new <![CDATA[<code>_include:recurse=FOO</code>]]>
				syntax that has been introduced in DSTU2 in the Client, Server, and JPA Server modules.
				Non-recursive behaviour is now the default (previously it was recursive) and :recurse
				needs to be explicitly stated in order to support recursion.
			</action>
			<action type="add">
				New operations added to JPA server to force re-indexing of all
				resources (really only useful after indexes change or bugs are
				fixed)
			</action>
			<action type="fix">
				JPA server did not correctly index search parameters
				of type "URI". Thanks to David Hay for reporting! Note that if you are using the JPA server, this change
				means that
				there are two new tables added to the database schema. Updating existing resources in the database may fail
				unless you
				set default values for the resource
				table by issuing a SQL command similar to the following (false may be 0 or something else, depending on the
				database platform in use)
				<![CDATA[<br/><code>update hfj_resource set sp_coords_present = false;<br/>
				update hfj_resource set sp_uri_present = false;</code>]]>
			</action>
			<action type="fix">
				FIx issue in JPA server where profile declarations, tags, and
				security labels were not always properly removed by an update that
				was trying to remove them. Also don't store duplicates.
			</action>
			<action type="fix">
				Instance $meta operations on JPA server did not previously return the
				resource version and lastUpdated time
			</action>
			<action type="fix">
				Server responses populate Bundle.entry.fullUrl if possible. Thanks
				to Bill de Beaubien for reporting!
			</action>
			<action type="fix">
				XML parser failed to initialize in environments where a very old Woodstox
				library is in use (earlier than 4.0). Thanks to Bill de Beaubien for
				reporting!
			</action>
			<action type="fix" issue="216">
				Invalid/unexpected attributes found when parsing composite elements
				should be logged or reported to the parser error handler
			</action>
			<action type="add">
				JPA server can now store Conformance resources, per a request
				from David Hay
			</action>
			<action type="add">
				ResponseHighlightingInterceptor now skips handling responses if it
				finds a URL parameter of <![CDATA[<code>_raw=true</code>]]> (in other
				words, if this parameter is found, the response won't be returned as
				HTML even if the request is detected as coming from a browser.
			</action>
			<action type="add">
				RestfulServer now supports dynamically adding and removing resource providers
				at runtime. Thanks to Bill Denton for adding this.
			</action>
			<action type="add">
				JPA server now correctly suppresses contents of deleted resources
				in history
			</action>
			<action type="fix" issue="222">
				JPA server returned deleted resources in search results when using the _tag, _id, _profile, or _security
				search parameters
			</action>
			<action type="fix" issue="223">
				Fix issue with build on Windows. Thanks to Bryce van Dyk for the pull request!
			</action>
			<action type="add">
				JPA server now supports $validate operation completely, including delete mode
				and profile validation using the RI InstanceValidator
			</action>
		</release>
		<release version="1.1" date="2015-07-13">
			<action type="add">
				Add support for reference implementation structures.
			</action>
			<action type="fix">
				Parsers did not encode the resource meta element if the resource
				had tags but no other meta elements. Thanks to Bill de Beaubien and
				Claude Nanjo for finding this.
			</action>
			<action type="fix" issue="164">
				Correct performance issue with :missing=true search requests where the parameter is a resource link. Thanks
				to wanghaisheng for all his help in testing this.
			</action>
			<action type="fix" issue="149">
				The self link in the Bundle returned by searches on the server does not respect the
				server's address strategy (which resulted in an internal IP being shown on fhirtest.uhn.ca)
			</action>
			<action type="add">
				Introduce ResponseHighlighterInterceptor, which provides syntax highlighting on RESTful server responses
				if the server detects that the request is coming from a browser. This interceptor has been added
				to fhirtest.uhn.ca responses.
			</action>
			<action type="fix">
				Performing a create operation in a client used an incorrect URL if the
				resource had an ID set. ID should be ignored for creates. Thanks to
				Peter Girard for reporting!
			</action>
			<action type="add" issue="170">
				Add better addXXX() methods to structures, which take the datatype being added as a parameter. Thanks to
				Claude Nanjo for the
				suggestion!
			</action>
			<action type="add" issue="152">
				Add a new parser validation mechanism (see the
				<![CDATA[<a href="./doc_validation.html">validation page</a>]]> for info) which can be
				used to validate resources as they are being parsed, and optionally fail if invalid/unexpected
				elements are found in resource bodies during parsing.
			</action>
			<action type="fix">
				IParser#parseResource(Class, String) method, which is used to parse a resource into the given
				structure will now throw a DataFormatException if the structure is for the wrong type of
				resource for the one actually found in the input String (or Reader). For example, if a Patient
				resource is being parsed into Organization.class this will now cause an error. Previously,
				the XML parser would ignore the type and the JSON parser would fail. This also caused
				operations to not parse correctly if they returned a resource type other than
				parameters with JSON encoding (e.g. the $everything operation on UHN's test server).
				Thanks to Avinash Shanbhag for reporting!
			</action>
			<action type="add">
				Web tester UI now supports _revinclude
			</action>
			<action type="fix" issue="178">
				Support link elements in Bundle.entry when parsing in DSTU2 mode
				using the old (non-resource) Bundle class. Thanks to GitHub user
				@joedai for reporting!
			</action>
			<action type="add">
				LoggingInterceptor for server now supports logging DSTU2 extended operations by name
			</action>
			<action type="fix">
				Woodstox XML parser has a default setting to limit the maximum
				length of an attribute to 512kb. This caused issues handling
				large attachments, so this setting has been increased to 100Mb.
				Thanks to Nikos Kyriakoulakos for reporting!
			</action>
			<action type="fix" issue="175">
				Some HTML entities were not correctly converted during parsing. Thanks to
				Nick Kitto for reporting!
			</action>
			<action type="fix">
				In the JPA Server:
				Transactions creating resources with temporary/placeholder resource IDs
				and other resources with references to those placeholder IDs previously
				did not work if the reference did not contain the resource type
				(e.g. Patient/urn:oid:0.1.2.3 instead of urn:oid:0.1.2.3). The
				latter is actually the correct way of specifying a reference to a
				placeholder, but the former was the only way that worked. Both forms
				now work, in order to be lenient. Thanks to Bill De Beaubien for
				reporting!
			</action>
			<action type="fix">
				When parsing Bundles, if Bundle.entry.base is set to "cid:" (for DSTU1)
				or "urn:uuid:" / "urn:oid:" (for DSTU2) this is now correctly passed as
				the base in resource.getId(). Conversely, when
				encoding bundles, if a resource ID has a base defined,
				and Bundle.entry.base is empty, it will now be
				automatically set by the parser.
			</action>
			<action type="add" issue="179">
				Add fluent client method for validate operation, and support the
				new DSTU2 style extended operation for $validate if the client is
				in DSTU2 mode. Thanks to Eric from the FHIR Skype Implementers chat for
				reporting.
			</action>
			<action type="add">
				Server now supports complete Accept header content negotiation, including
				q values specifying order of preference. Previously the q value was ignored.
			</action>
			<action type="add">
				Server in DSTU2 mode now indicates that whether it has support for Transaction operation or not. Thanks to
				Kevin Paschke for pointing out that this wasn't working!
			</action>
			<action type="add" issue="166">
				Questionnaire.title now gets correctly indexed in JPA server (it has no path, so it is a special case)
			</action>
			<action type="add">
				JPA server now supports ifNoneMatch in GET within a transaction request.
			</action>
			<action type="add">
				DateRangeParam now supports null values in the constructor for lower or upper bounds (but
				still not both)
			</action>
			<action type="add">
				Generic/fluent client and JPA server now both support _lastUpdated search parameter
				which was added in DSTU2
			</action>
			<action type="fix" issue="188">
				JPA server now supports sorting on reference parameters. Thanks to
				Vishal Kachroo for reporting that this wasn't working!
			</action>
			<action type="fix">
				Prevent Last-Updated header in responses coming back to the client from
				overwriting the 'lastUpdated' value in the meta element in DSTU2
				resources. This is important because 'lastUpdated' can have more
				precision than the equivalent header, but the client previously
				gave the header priority.
			</action>
			<action type="fix">
				JPA server supports _count parameter in transaction containing search URL (nested search)
			</action>
			<action type="fix">
				DSTU2 servers now indicate support for conditional create/update/delete in their
				conformance statement.
			</action>
			<action type="fix">
				Support for the Prefer header has been added to the server, client, and
				JPA modules.
			</action>
			<action type="fix" issue="196">
				JPA server failed to search for deep chained parameters across multiple references,
				e.g. "Location.partof.partof.organization". Thanks to Ismael Sarmento Jr for
				reporting!
			</action>
			<action type="fix">
				Prevent crash when encoding resources with contained resources
				if the contained resources contained a circular reference to each other
			</action>
			<action type="add">
				Add $meta, $meta-add, and $meta-delete operations to generic client
			</action>
		</release>
		<release version="1.0" date="2015-04-08">
			<action type="add">
				Bump the version of a few dependencies to the
				latest versions:
				<![CDATA[
					<ul>
						<li>Phloc-commons (for schematron validation) 4.3.5 -> 4.3.6</li>
						<li>Apache HttpClient 4.3.6 -> 4.4</li>
						<li>Woodstox 4.4.0 -> 4.4.1</li>
						<li>SLF4j 1.7.9 -> 1.7.10</li>
						<li>Spring (used in hapi-fhir-jpaserver-base module) 4.1.3.RELEASE -> 4.1.5.RELEASE</li>
					</ul>
				]]>
			</action>
			<action type="add">
				Add support for "profile" and "tag" elements in the resource Meta block
				when parsing DSTU2 structures.
			</action>
			<action type="fix" issue="113">
				When a user manually creates the list of contained resources in a resource,
				the encoder fails to encode any resources that don't have a '#' at the
				start of their ID. This is unintuitive, so we now assume that '123' means '#123'.
				Thanks to myungchoi for reporting and providing a test case!
			</action>
			<action type="add">
				Add methods for setting the default encoding (XML/JSON) and
				oretty print behaviour in the Fluent Client. Thanks to Stackoverflow
				user ewall for the idea.
			</action>
			<action type="fix" issue="129">
				JPA Server did not mark a resource as "no longer deleted" if it
				was updated after being deleted. Thanks to Elliott Lavy and Lloyd
				McKenzie for reporting!
			</action>
			<action type="fix" issue="128">
				Fix regression in 0.9 - Server responds with an HTTP 500 and a NullPointerException instead of an HTTP 400
				and a useful error message if the client requests an unknown resource type
			</action>
			<action type="add">
				Add support for
				<![CDATA[<code>_revinclude</code>]]>
				parameter in client, server, and JPA.
			</action>
			<action type="add">
				Include constants on resources (such as
				<![CDATA[<code>Observation.INCLUDE_VALUE_STRING</code>]]>)
				have been switched in the DSTU2 structures to use
				the new syntax required in DSTU2: [resource name]:[search param NAME]
				insead of the DSTU1 style [resource name].[search param PATH]
			</action>
			<action type="add" issue="124">
				When encoding resources, the parser will now convert any resource
				references to versionless references automatically (i.e. it will
				omit the version part automatically if one is present in the reference)
				since references between resources must be versionless. Additionally,
				references in server responses will omit the server base URL part of the
				reference if the base matches the base for the server giving
				the response.
			</action>
			<action type="fix" issue="130">
				Narrative generator incorrectly sets the Resource.text.status to 'generated' even if the
				given resource type does not have a template (and therefore no narrative is actually generated).
				Thanks to Bill de Beaubien for reporting!
			</action>
			<action type="fix">
				Searching in JPA server with no search parameter returns deleted resources when it should exclude them.
			</action>
			<action type="add" issue="135">
				Remove Eclipse and IntelliJ artifacts (.project, *.iml, etc) from version control. Thanks
				to Doug Martin for the suggestion!
			</action>
			<action type="add">
				REST server methods may now have a parameter of
				type NarrativeModeEnum which will be populated with
				the value of the _narrative URL parameter
				if one was supplied. Annotation client methods
				may also include a parameter of this type, and it
				will be used to populate this parameter on the request
				URL if it is not null. Thanks to Neal Acharya for the
				idea!
			</action>
			<action type="add">
				Android JAR now includes servlet-API classes, as the project will not
				work without them. Thanks
			</action>
			<action type="fix" issue="116">
				Requested _include values are preserved across paging links when the
				server returns multiple pages. Thanks to Bill de Beaubien for
				reporting!
			</action>
			<action type="add" issue="138" dev="wdebeau1">
				Add new server address strategy "ApacheProxyAddressStrategy" which uses
				headers "x-forwarded-host" and "x-forwarded-proto" to determine the
				server's address. This is useful if you are deploying a HAPI FHIR
				server behind an Apache proxy (e.g. for load balancing or other reasons).
				Thanks to Bill de Beaubien for contributing!
			</action>
			<action type="fix" issue="143">
				Resource references between separate resources found in a single
				bundle did not get populated with the actual resource when parsing a
				DSTU2 style bundle. Thanks to Nick Peterson for reporting and figuring
				out why none of our unit tests were actually catching the problem!
			</action>
			<action type="fix" issue="146">
				JSON encoder did not encode contained resources when encoding
				a DSTU2 style bundle. Thanks to Mohammad Jafari and baopingle
				for all of their help in tracking this issue down and developing
				useful unit tests to demonstrate it.
			</action>
			<action type="add">
				Client now supports invoking transcation using a DSTU2-style
				Bundle resource as the input.
			</action>
			<action type="fix" issue="147">
				JPA Server $everything operation could sometimes include a duplicate copy of
				the main focus resource if it was referred to in a deep chain. Thanks
				to David Hay for reporting!
			</action>
			<action type="add" issue="148">
				JPA Server $everything operation now allows a _count parameter
			</action>
			<action type="fix" issue="139">
				JPA server failed to index resources containing ContactPointDt elements with
				populated values (e.g. Patient.telecom). Thanks to Mohammad Jafari for reporting!
			</action>
			<action type="add">
				Add a new configuration method on the parsers,
				<![CDATA[<code>setStripVersionsFromReferences(boolean)</code>]]> which
				configures the parser to preserve versions in resource reference links when
				encoding. By default, these are removed.
			</action>
			<action type="fix" issue="155" dev="wdebeau1">
				Terser's IModelVisitor now supplies to the path to the element. This is
				an API change, but I don't think there are many users of the IModelVisitor yet.
				Please let us know if this is a big hardship and we can find an alternate way
				of making this change.
			</action>
			<action type="fix">
				Prevent server from returning a Content-Location header for search
				response when using the DSTU2 bundle format
			</action>
			<action type="fix">
				JPA server (uhnfhirtest.uhn.ca) sometimes included an empty
				"text" element in Bundles being returned.
			</action>
			<action type="add" issue="162">
				Add a framework for the Web Tester UI to allow its internal FHIR client to
				be configured (e.g. to add an authorization interceptor so that it adds
				credentials to client requests it makes). Thanks to Harsha Kumara for
				the suggestion!
			</action>
			<action type="fix" issue="163">
				Fix regression in early 1.0 builds where resource type sometimes does not get
				populated in a resource ID when the resource is parsed. Thanks to
				Nick Peterson for reporting, and for providing a test case!
			</action>
			<action type="add">
				Allow fluent/generic client users to execute a transaction using a raw string (containing a bundle resource)
				as input instead of a Bundle resource class instance.
			</action>
			<action type="fix">
				Disable date validation in the web tester UI, so that it is possible to
				enter partial dates, or dates without times, or even test out invalid date
				options.
			</action>
			<action type="fix" issue="36">
				Make BaseElement#getUndeclaredExtensions() and BaseElement#getUndeclaredExtensions() return
				a mutable list so that it is possible to delete extensions from a resource instance.
			</action>
			<action type="fix" issue="168">
				Server conformance statement check in clients (this is the check
				where the first time a given FhirContext is used to access a given server
				base URL, it will first check the server's Conformance statement to ensure
				that it supports the correct version of FHIR) now uses any
				registered client interceptors. In addition, IGenericClient now has a method
				"forceConformanceCheck()" which manually triggers this check. Thanks to
				Doug Martin for reporting and suggesting!
			</action>
			<action type="add" issue="167">
				Rename the Spring Bean definition for the JPA server EntityManager from
				"myEntityManagerFactory" to just "entityManagerFactory" as this is the
				default bean name expected in other parts of the Spring framework.
				Thanks to Mohammad Jafari for the suggestion!
			</action>
			<action type="add" issue="164">
				Improve error message when a user tries to perform a create/update with an invalid
				or missing Content-Type header. Thanks to wanghaisheng for reporting! (This was
				actually a three part bug, so the following two fixes also reference this
				bug number)
			</action>
			<action type="add" issue="164">
				Add support for :missing qualifier in generic/fluent client.
			</action>
			<action type="add" issue="164">
				Add support for :missing qualifier in JPA server.
			</action>
			<action type="add">
				Add a new configuration method on the parsers,
				<![CDATA[<code>setStripVersionsFromReferences(boolean)</code>]]> which
				configures the parser to preserve versions in resource reference links when
				encoding. By default, these are removed.
			</action>
			<action type="add" due-to="joel-costigliola" issue="171">
				Add an exception for RESTful clients/servers to represent the
				HTTP 403 Forbidden status code. Thanks to Joel Costigliola for
				the patch!
			</action>
			<action type="fix">
				Transaction server operations incorrectly used the "Accept" header instead of the "Content-Type" header to
				determine the
				POST request encoding. Thanks to Rene Spronk for providing a test case!
			</action>
		</release>
		<release version="0.9" date="2015-03-14">
			<action type="add">
				Support for DSTU2 features introduced: New resource definitions, Bundle resource,
				encoding changes (ID in resource bodt, meta tag)
			</action>
			<action type="fix" issue="65">
				Fix an issue encoding extensions on primitive types in JSON. Previously the "_value" object
				would be an array even if the field it was extending was not repeatable. This is not correct
				according to the specification, nor can HAPI's parser parse this correctly. The encoder
				has been corrected, and the parser has been adjusted to be able to handle resources with
				extensions encoded in this way. Thanks to Mohammad Jafari for reporting!
			</action>
			<action type="add">
				Library now checks if custom resource types can be instantiated on startup
				(e.g. because they don't have a no-argument constructor) in order to
				avoid failing later
			</action>
			<action type="add">
				Bump a few dependency JARs to the latest versions in Maven POM:
				<![CDATA[
					<ul>
						<li>SLF4j (in base module) - Bumped to 1.7.9</li>
						<li>Apache HTTPClient (in base module) - Bumped to 4.3.6</li>
						<li>Hibernate (in JPA module) - Bumped to 4.3.7</li>
					</ul>
				]]>
			</action>
			<action type="fix" issue="67">
				IdDt failed to recognize local identifiers containing fragments that look like
				real identifiers as being local identifiers even though they started with '#'.
				For example, a local resource reference of "#aa/_history/aa" would be incorrectly
				parsed as a non-local reference.
				Thanks to Mohammad Jafari for reporting!
			</action>
			<action type="fix">
				<![CDATA[<code>Last-Modified</code>]]>
				header in server was incorrectly using FHIR date format instead
				of RFC-1123 format.
			</action>
			<action type="fix">
				Server create and update methods failed with an IllegalArgumentException if
				the method type was a custom resource definition type (instead of a built-in
				HAPI type). Thanks to Neal Acharya for the analysis.
			</action>
			<action type="add" issue="79">
				JPA server module now supports
				<![CDATA[<code>_include</code>]]>
				value of
				<![CDATA[<code>*</code>]]>. Thanks to Bill de Beaubien for reporting!
			</action>
			<action type="fix">
				IdDt method
				<![CDATA[withServerBase]]>
				returned String (unlike all of the other "withFoo" methods on that class),
				and did not work correctly if the IdDt already had a server base. This
				has been corrected. Note that the return type for this method has been
				changed, so code may need to be updated.
			</action>
			<action type="fix" issue="84" due-to="mochaholic">
				In previous versions of HAPI, the XML parser encoded multiple contained
				resources in a single
				<![CDATA[<code>&lt;contained&gt;&lt;/contained&gt;</code>]]>
				tag, even though the FHIR specification rerquires a separate
				<![CDATA[<code>&lt;contained&gt;&lt;/contained&gt;</code>]]>
				tag for each resource. This has been corrected. Note that the parser will
				correctly parse either form (this has always been the case) so this
				change should not cause any breakage in HAPI based trading partners, but
				may cause issues if other applications have been coded to depend on the
				incorrect behaviour. Thanks to Mochaholic for reporting!
			</action>
			<action type="fix" issue="91" due-to="andyhuang91">
				Custom/user defined resource definitions which contained more than one
				child with no order defined failed to initialize properly. Thanks to
				Andy Huang for reporting and figuring out where the
				problem was!
			</action>
			<action type="add">
				RESTful Client now queries the server (only once per server base URL) to ensure that
				the given server corresponds to the correct version of the FHIR specification, as
				defined by the FhirContext. This behaviour can be disabled by setting the
				appropriate configuration on the
				RestfulClientConfig. Thanks to Grahame Grieve for the suggestion!
			</action>
			<action type="add">
				JPA module now supports deleting resource via transaction
			</action>
			<action type="fix" issue="97" due-to="twilson650">
				DateClientParam#second() incorrectly used DAY precision instead
				of SECOND precision. Thanks to Tom Wilson for the pull request!
			</action>
			<action type="fix" issue="100" due-to="sweetnavelorange">
				Fix issue where HAPI failed to initialize correctly if Woodstox library was not on the classpath, even
				if StAX API was configured to use a different provider. Thanks to
				James Butler for reporting and figuring out where the issue was!
			</action>
			<action type="fix" issue="101">
				Calling BaseDateTimeDt#setValue(Date, TemporalPrecisionEnum) did not always actually respect
				the given precision when the value was encoded. Thanks to jacksonjesse for
				reporting!
			</action>
			<action type="fix" issue="103">
				Encoders (both XML and JSON) will no longer encode contained resources if they are
				not referenced anywhere in the resource via a local reference. This is just a convenience
				for users who have parsed a resource with contained resources and want to remove some
				before re-encoding. Thanks to Alexander Kley for reporting!
			</action>
			<action type="fix" issue="110" due-to="mochaholic">
				Add support for DSTU2 style security labels in the parser and encoder. Thanks to
				Mohammad Jafari for the contribution!
			</action>
			<action type="fix">
				Server requests for Binary resources where the client has explicitly requested XML or JSON responses
				(either with a <![CDATA[<code>_format</code>]]> URL parameter, or an <![CDATA[<code>Accept</code>]]> request
				header)
				will be responded to using the Binary FHIR resource type instead of as Binary blobs. This is
				in accordance with the recommended behaviour in the FHIR specification.
			</action>
			<action type="add">
				Add new properties to RestfulServer: "DefaultResponseEncoding", which allows
				users to configure a default encoding (XML/JSON) to use if none is specified in the
				client request. Currently defaults to XML. Also "DefaultPrettyPrint", which specifies
				whether to pretty print responses by default. Both properties can be overridden
				on individual requets using the appropriate Accept header or request URL parameters.
			</action>
			<action type="add">
				Add support for quantity search params in FHIR tester UI
			</action>
			<action type="add">
				Add support for FHIR "extended operations" as defined in the FHIR DSTU2
				specification, for the Generic Client, Annotation Client, and
				Server.
			</action>
			<action type="fix">
				Observation.applies[x] and other similar search fields with multiple allowable
				value types were not being correctly indexed in the JPA server.
			</action>
			<action type="fix" issue="122">
				DateClientParam.before() incorrectly placed "&lt;=" instead of
				"&lt;" in the request URL. Thanks to Ryan for reporting!
			</action>
			<action type="add" issue="77" dev="wdebeau1">
				Server now only automatically adds _include resources which are provided
				as references if the client request actually requested that specific include.
				See RestfulServer
			</action>
			<action type="fix" issue="120">
				User defined resource types which contain extensions that use a bound code type
				(e.g. an BoundCodeDt with a custom Enum) failed to parse correctly. Thanks
				to baopingle for reporting and providing a test case!
			</action>
			<action type="add">
				Sorting is now supported in the Web Testing UI (previously a button existed for sorting, but it didn't do
				anything)
			</action>
			<action type="add" issue="111">
				Server will no longer include stack traces in the OperationOutcome returned to the client
				when an exception is thrown. A new interceptor called ExceptionHandlingInterceptor has been
				created which adds this functionality back if it is needed (e.g. for DEV setups). See the
				server interceptor documentation for more information. Thanks to Andy Huang for the suggestion!
			</action>
		</release>
		<release version="0.8" date="2014-12-17">
			<action type="add">
				<![CDATA[<b>API CHANGE:</b>]]> The "FHIR structures" for DSTU1 (the classes which model the
				resources and composite datatypes) have been moved out of the core JAR into their
				own JAR, in order to allow support for DEV resources, and DSTU2 resources when thast
				version is finalized. See the
				<![CDATA[<a href="./doc_dstu2.html">DSTU2 page</a>]]>
				for more information.
			</action>
			<action type="fix">
				<![CDATA[
					<b>Deprocated API Removal</b>: The following classes (which were deprocated previously)
					have now been removed:
					<ul>
						<li><b>ISecurityManager</b>: If you are using this class, the same functionality
						is available through the more general purpose
						<a href="http://jamesagnew.github.io/hapi-fhir/doc_rest_server_interceptor.html">server interceptor</a>
						capabilities.
						<li><b>CodingListParam</b>: This class was made redundant by the
						<a href="http://jamesagnew.github.io/hapi-fhir/apidocs/ca/uhn/fhir/rest/param/TokenOrListParam.html">TokenOrListParam</a>
						class, which can be used in its place.
					</ul>
				]]>
			</action>
			<action type="add">
				<![CDATA[
					<b>API Change</b>: The IResource#getResourceMetadata() method has been changed
					from returning 
					<code>Map&lt;ResourceMetadataKeyEnum&lt;?&gt;, Object&gt;</code>
					to returning a new type called
					<code>ResourceMetadataMap</code>. This new type implements 
					<code>Map&lt;ResourceMetadataKeyEnum&lt;?&gt;, Object&gt;</code>
					itself, so this change should not break existing code, but may
					require a clean build in order to run correctly.
				]]>
			</action>
			<action type="add" issue="38" dev="wdebeau1">
				Profile generation on the server was not working due to IdDt being
				incorrectly used. Thanks to Bill de Beaubien for the pull request!
			</action>
			<action type="add" issue="42" dev="wdebeau1">
				Profiles did not generate correctly if a resource definition class had a
				defined extension which was of a composite type. Thanks to Bill de Beaubien for the pull request!
			</action>
			<action type="add" issue="44" dev="petromykhailysyn">
				Remove unnecessary IOException from narrative generator API. Thanks to
				Petro Mykhailysyn for the pull request!
			</action>
			<action type="add" issue="48" dev="wdebeau1">
				Introduced a new
				<![CDATA[<code>@ProvidesResources</code>]]> annotation which can be added to
				resource provider and servers to allow them to declare additional resource
				classes they are able to serve. This is useful if you have a server which can
				serve up multiple classes for the same resource type (e.g. a server that sometimes
				returns a default Patient, but sometimes uses a custom subclass).
				Thanks to Bill de Beaubien for the pull request!
			</action>
			<action type="add" issue="49" dev="wdebeau1">
				Introduced a new
				<![CDATA[<code>@Destroy</code>]]> annotation which can be added to
				a resource provider method. This method will be called by the server when it
				is being closed/destroyed (e.g. when the application is being undeployed, the
				container is being shut down, etc.)
				Thanks to Bill de Beaubien for the pull request!
			</action>
			<action type="add">
				Add a new method <![CDATA[handleException]]> to the server interceptor
				framework which allows interceptors to be notified of any exceptions and
				runtime errors within server methods. Interceptors may optionally also
				override the default error handling behaviour of the RestfulServer.
			</action>
			<action dev="wdebeau1" type="add">
				Add constants to BaseResource for the "_id" search parameter which all resources
				should support.
			</action>
			<action type="fix">
				DateRangeParam parameters on the server now return correct
				<![CDATA[<code>getLowerBoundAsInstant()</code>]]>
				and
				<![CDATA[<code>getUpperBoundAsInstant()</code>]]>
				values if a single unqualified value is passed in. For example, if
				a query containing
				<![CDATA[<code>&birthdate=2012-10-01</code>]]>
				is received, previously these two methods would both return the same
				value, but with this fix
				<![CDATA[<code>getUpperBoundAsInstant()</code>]]>
				now returns the instant at 23:59:59.9999.
			</action>
			<action type="fix">
				Resource fields with a type of "*" (or Any) sometimes failed to parse if a
				value type of "code" was used. Thanks to Bill de Beaubien for reporting!
			</action>
			<action type="add" dev="lmds">
				Remove dependency on JAXB libraries, which were used to parse and encode
				dates and times (even in the JSON parser). JAXB is built in to most JDKs
				but the version bundled with IBM's JDK is flaky and resulted in a number
				of problems when deploying to Websphere.
			</action>
			<action type="fix" issue="50" dev="jjathman">
				Primitive datatypes now preserve their original string value when parsing resources,
				as well as containing the "parsed value". For instance, a DecimalDt field value of
				<![CDATA[<code>1.0000</code>]]> will be parsed into the corresponding
				decimal value, but will also retain the original value with the corresponding
				level of precision. This allows vadliator rules to be applied to
				original values as received "over the wire", such as well formatted but
				invalid dates, e.g. "2001-15-01". Thanks to Joe Athman for reporting and
				helping to come up with a fix!
			</action>
			<action type="add">
				When using Generic Client, if performing a
				<![CDATA[create]]> or <![CDATA[update]]> operation using a String as the resource body,
				the client will auto-detect the FHIR encoding style and send an appropriate
				<![CDATA[Content-Type]]> header.
			</action>
			<action type="fix" issue="52">
				JPA module (and public HAPI-FHIR test server) were unable to process resource types
				where at least one search parameter has no path specified. These now correctly save
				(although the server does not yet process these params, and it should). Thanks to
				GitHub user shvoidlee for reporting and help with analysis!
			</action>
			<action type="fix">
				Generic/Fluent Client "create" and "update" method requests were not setting a content type header
			</action>
			<action type="add" issue="53" dev="petromykhailysyn">
				DateDt left precision value as <![CDATA[null]]> in the constructor
				<![CDATA[DateDt(Date)]]>.
			</action>
			<action type="fix">
				RESTful server now doesn't overwrite resource IDs if they are absolute. In other words, if
				a server's Resource Provider returns a resource with ID "Patient/123" it will be translated to
				"[base url]/Patient/123" but if the RP returns ID "http://foo/Patient/123" the ID will be
				returned exactly as is. Thanks to Bill de Beaubien for the suggestion!
			</action>
			<action type="fix" issue="55">
				JPA module Transaction operation was not correctly replacing logical IDs
				beginning with "cid:" with server assigned IDs, as required by the
				specification.
			</action>
			<action type="fix" dev="tahurac">
				<![CDATA[FhirTerser]]> did not visit or find children in contained resources when
				searching a resource. This caused server implementations to not always return contained
				resources when they are included with a resource being returned.
			</action>
			<action type="add" dev="lmds">
				Add a method <![CDATA[String IResource#getResourceName()]]> which returns the name of the
				resource in question (e.g. "Patient", or "Observation"). This is intended as a
				convenience to users.
			</action>
			<action type="fix">
				Do not strip version from resource references in resources returned
				from server search methods. Thanks to Bill de Beaubien for reporting!
			</action>
			<action type="fix" dev="jjathman" issue="54">
				Correct an issue with the validator where changes to the underlying
				OperationOutcome produced by a validation cycle cause the validation
				results to be incorrect.
			</action>
			<action type="fix">
				Client interceptors registered to an interface based client instance
				were applied to other client instances for the same client interface as well. (Issue
				did not affect generic/fluent clients)
			</action>
			<action type="fix" issue="57">
				DateDt, DateTimeDt and types InstantDt types now do not throw an exception
				if they are used to parse a value with the wrong level of precision for
				the given type but do throw an exception if the wrong level of precision
				is passed into their constructors.<![CDATA[<br/><br/>]]>
				This means that HAPI FHIR can now successfully parse resources from external
				sources that have the wrong level of precision, but will generate a validation
				error if the resource is validated. Thanks to Alexander Kley for the suggestion!
			</action>
			<action type="fix">
				Encoding a Binary resource without a content type set should not result in a NullPointerException. Thanks
				to Alexander Kley for reporting!
			</action>
			<action type="add">
				Server gives a more helpful error message if multiple IResourceProvider implementations
				are provided for the same resource type. Thanks to wanghaisheng for the idea!
			</action>
			<action type="add" issue="61">
				Bring DSTU1 resource definitions up to version 0.0.82-2929<![CDATA[<br/>]]>
				Bring DEV resource definitions up to 0.4.0-3775<![CDATA[<br/>]]>
				Thanks to crinacimpian for reporting!
			</action>
			<action type="add" issue="62">
				JPA server did not correctly process _include requests if included
				resources were present with a non-numeric identifier. Thanks to
				Bill de Beaubien for reporting!
			</action>
			<action type="fix" issue="60">
				Client requests which include a resource/bundle body (e.g. create,
				update, transaction) were not including a charset in the content type
				header, leading to servers incorrectly assuming ISO-8859/1. Thanks to
				shvoidlee for reporting!
			</action>
			<action type="fix" issue="59" dev="wdebeau1">
				Clean up the way that Profile resources are automatically exported
				by the server for custom resource profile classes. See the
				<![CDATA[<a href="http://jamesagnew.github.io/hapi-fhir/apidocs/ca/uhn/fhir/model/api/annotation/ResourceDef.html">@ResourceDef</a>]]>
				JavaDoc for information on how this works.
			</action>
			<action type="add" issue="73" dev="wdebeau1">
				Add convenience methods to TokenOrListParam to test whether any of a set of tokens match
				the given requested list.
			</action>
			<action type="add" issue="86" dev="harsha89">
				Add a protected method to RestfulServer which allows developers to
				implement their own method for determining which part of the request
				URL is the FHIR request path (useful if you are embedding the RestulServer inside
				of another web framework). Thanks to Harsha Kumara for the pull request!
			</action>
		</release>
		<release version="0.7" date="2014-10-23">
			<action type="add" issue="30">
				<![CDATA[<b>API CHANGE:</b>]]> The TagList class previously implemented ArrayList semantics,
				but this has been replaced with LinkedHashMap semantics. This means that the list of
				tags will no longer accept duplicate tags, but that tag order will still be
				preserved. Thanks to Bill de Beaubien for reporting!
			</action>
			<action type="fix" issue="33">
				Server was incorrectly including contained resources being returned as both contained resources, and as
				top-level resources in the returned bundle for search operations.
				Thanks to Bill de Beaubien for reporting! This also fixes Issue #20, thanks to
				lephty for reporting!
			</action>
			<action type="add" dev="suranga">
				Documentation fixes
			</action>
			<action type="add" dev="dougmartin">
				Add a collection of new methods on the generic client which support the
				<![CDATA[ 
				<b><a href="./apidocs/ca/uhn/fhir/rest/client/IGenericClient.html#read(java.lang.Class,%20ca.uhn.fhir.model.primitive.UriDt)">read</a></b>,
				<b><a href="./apidocs/ca/uhn/fhir/rest/client/IGenericClient.html#vread(java.lang.Class,%20ca.uhn.fhir.model.primitive.UriDt)">read</a></b>,
				and <b><a href="./apidocs/ca/uhn/fhir/rest/client/IGenericClient.html#search(java.lang.Class,%20ca.uhn.fhir.model.primitive.UriDt)">search</a></b>
				]]>
				operations using an absolute URL. This allows developers to perform these operations using
				URLs they obtained from other sources (or external resource references within resources). In
				addition, the existing read/vread operations will now access absolute URL references if
				they are passed in. Thanks to Doug Martin of the Regenstrief Center for Biomedical Informatics
				for contributing this implementation!
			</action>
			<action type="fix">
				Server implementation was not correctly figuring out its own FHIR Base URL when deployed
				on Amazon Web Service server. Thanks to Jeffrey Ting and Bill De Beaubien of
				Systems Made Simple for their help in figuring out this issue!
			</action>
			<action type="fix">
				XML Parser failed to encode fields with both a resource reference child and
				a primitive type child. Thanks to Jeffrey Ting and Bill De Beaubien of
				Systems Made Simple for their help in figuring out this issue!
			</action>
			<action type="fix">
				HAPI now runs successfully on Servlet 2.5 containers (such as Tomcat 6). Thanks to
				Bernard Gitaadji for reporting and diagnosing the issue!
			</action>
			<action type="fix">
				Summary (in the bundle entry) is now encoded by the XML and JSON parsers if supplied. Thanks to David Hay of
				Orion Health for reporting this!
			</action>
			<action type="fix" issue="24">
				Conformance profiles which are automatically generated by the server were missing a few mandatory elements,
				which meant that the profile did not correctly validate. Thanks to Bill de Beaubien of Systems Made Simple
				for reporting this!
			</action>
			<action type="fix">
				XHTML (in narratives) containing escapable characters (e.g. &lt; or &quot;) will now always have those
				characters
				escaped properly in encoded messages.
			</action>
			<action type="fix">
				Resources containing entities which are not valid in basic XML (e.g. &amp;sect;) will have those
				entities converted to their equivalent unicode characters when resources are encoded, since FHIR does
				not allow extended entities in resource instances.
			</action>
			<action type="add">
				Add a new client interceptor which adds HTTP Authorization Bearer Tokens (for use with OAUTH2 servers)
				to client requests.
			</action>
			<action type="fix">
				Add phloc-commons dependency explicitly, which resolves an issue building HAPI from source on
				some platforms. Thanks to Odysseas Pentakalos for the patch!
			</action>
			<action type="add">
				HAPI now logs a single line indicating the StAX implementation being used upon the
				first time an XML parser is created.
			</action>
			<action type="fix">
				Update methods on the server did not return a "content-location" header, but
				only a "location" header. Both are required according to the FHIR specification.
				Thanks to Bill de Beaubien of Systems Made Simple for reporting this!
			</action>
			<action type="fix" issue="26" dev="akley">
				Parser failed to correctly read contained Binary resources. Thanks to Alexander Kley for
				the patch!
			</action>
			<action type="fix" issue="29" dev="akley">
				Calling encode multiple times on a resource with contained resources caused the contained
				resources to be re-added (and the actual message to grow) with each encode pass. Thanks to
				Alexander Kley for the test case!
			</action>
			<action type="fix">
				JSON-encoded contained resources with the incorrect "_id" element (which should be "id", but some
				incorrect examples exist on the FHIR specification) now parse correctly. In other words, HAPI
				previously only accepted the correct "id" element, but now it also accepts the incorrect
				"_id" element just to be more lenient.
			</action>
			<action type="fix">
				Several unit tests failed on Windows (or any platform with non UTF-8 default encoding). This may
				have also caused resource validation to fail occasionally on these platforms as well.
				Thanks to Bill de Beaubien for reporting!
			</action>
			<action type="fix">
				toString() method on TokenParam was incorrectly showing the system as the value.
				Thanks to Bill de Beaubien for reporting!
			</action>
			<action type="update">
				Documentation on contained resources contained a typo and did not actually produce contained resources.
				Thanks
				to David Hay of Orion Health for reporting!
			</action>
			<action type="add" issue="31" dev="preston">
				Add a
				<![CDATA[<a href="https://www.vagrantup.com/">Vagrant</a>]]>
				based environment (basically a fully built, self contained development environment) for
				trying out the HAPI server modules. Thanks to Preston Lee for the pull request, and for
				offering to maintain this!
			</action>
			<action type="add" issue="32" dev="jjathman">
				Change validation API so that it uses a return type instead of exceptions to communicate
				validation failures. Thanks to Joe Athman for the pull request!
			</action>
			<action type="add" issue="35" dev="petromykhailysyn">
				Add a client interceptor which adds an HTTP cookie to each client request. Thanks to
				Petro Mykhailysyn for the pull request!
			</action>
		</release>
		<release version="0.6" date="2014-09-08"
					description="This release brings a number of new features and bug fixes!">
			<!-- 
			<action type="add">
				Allow generic client	... OAUTH
			</action>
			-->
			<action type="add">
				Add server interceptor framework, and new interceptor for logging incoming
				requests.
			</action>
			<action type="add">
				Add server validation framework for validating resources against the FHIR schemas and schematrons
			</action>
			<action type="fix">
				Tester UI created double _format and _pretty param entries in searches. Thanks to Gered King of University
				Health Network for reporting!
			</action>
			<action type="fix" issue="4">
				Create method was incorrectly returning an HTTP 204 on sucessful completion, but
				should be returning an HTTP 200 per the FHIR specification. Thanks to wanghaisheng
				for reporting!
			</action>
			<action type="fix">
				FHIR Tester UI now correctly sends UTF-8 charset in responses so that message payloads containing
				non US-ASCII characters will correctly display in the browser
			</action>
			<action type="fix">
				JSON parser was incorrectly encoding extensions on composite elements outside the element itself
				(as is done correctly for non-composite elements) instead of inside of them. Thanks to David Hay of
				Orion for reporting this!
			</action>
			<action type="add">
				Contained/included resource instances received by a client are now automatically
				added to any ResourceReferenceDt instancea in other resources which reference them.
			</action>
			<action type="add">
				Add documentation on how to use eBay CORS Filter to support Cross Origin Resource
				Sharing (CORS) to server. CORS support that was built in to the server itself has
				been removed, as it did not work correctly (and was reinventing a wheel that others
				have done a great job inventing). Thanks to Peter Bernhardt of Relay Health for all the assistance
				in testing this!
			</action>
			<action type="fix">
				IResource interface did not expose the getLanguage/setLanguage methods from BaseResource,
				so the resource language was difficult to access.
			</action>
			<action type="fix">
				JSON Parser now gives a more friendly error message if it tries to parse JSON with invalid use
				of single quotes
			</action>
			<action type="add">
				Transaction server method is now allowed to return an OperationOutcome in addition to the
				incoming resources. The public test server now does this in order to return status information
				about the transaction processing.
			</action>
			<action type="add">
				Update method in the server can now flag (via a field on the MethodOutcome object being returned)
				that the result was actually a creation, and Create method can indicate that it was actually an
				update. This has no effect other than to switch between the HTTP 200 and HTTP 201 status codes on the
				response, but this may be useful in some circumstances.
			</action>
			<action type="fix" dev="tahurac">
				Annotation client search methods with a specific resource type (e.g. List&lt;Patient&gt; search())
				won't return any resources that aren't of the correct type that are received in a response
				bundle (generally these are referenced resources, so they are populated in the reference fields instead).
				Thanks to Tahura Chaudhry of University Health Network for the unit test!
			</action>
			<action type="add">
				Added narrative generator template for OperationOutcome resource
			</action>
			<action type="fix">
				Date/time types did not correctly parse values in the format "yyyymmdd" (although the FHIR-defined format
				is "yyyy-mm-dd" anyhow, and this is correctly handled). Thanks to Jeffrey Ting of Systems Made Simple
				for reporting!
			</action>
			<action type="fix">
				Server search method for an unnamed query gets called if the client requests a named query
				with the same parameter list. Thanks to Neal Acharya of University Health Network for reporting!
			</action>
			<action type="fix">
				Category header (for tags) is correctly read in client for "read" operation
			</action>
			<action type="add">
				Transaction method in server can now have parameter type Bundle instead of
				List&lt;IResource&gt;
			</action>
			<action type="add">
				HAPI parsers now use field access to get/set values instead of method accessors and mutators.
				This should give a small performance boost.
			</action>
			<action type="fix">
				JSON parser encodes resource references incorrectly, using the name "resource" instead
				of the name "reference" for the actual reference. Thanks to
				Ricky Nguyen for reporting and tracking down the issue!
			</action>
			<action type="fix">
				Rename NotImpementedException to NotImplementedException (to correct typo)
			</action>
			<action type="fix">
				Server setUseBrowserFriendlyContentType setting also respected for errors (e.g. OperationOutcome with
				4xx/5xx status)
			</action>
			<action type="fix">
				Fix performance issue in date/time datatypes where pattern matchers were not static
			</action>
			<action type="fix">
				Server now gives a more helpful error message if a @Read method has a search parameter (which is invalid,
				but
				previously lead to a very unhelpful error message). Thanks to Tahura Chaudhry of UHN for reporting!
			</action>
			<action type="fix">
				Resource of type "List" failed to parse from a bundle correctly. Thanks to David Hay of Orion Health
				for reporting!
			</action>
			<action type="fix">
				QuantityParam correctly encodes approximate (~) prefix to values
			</action>
			<action type="fix" issue="14">
				If a server defines a method with parameter "_id", incoming search requests for that method may
				get delegated to the wrong method. Thanks to Neal Acharya for reporting!
			</action>
			<action type="add">
				SecurityEvent.Object structural element has been renamed to
				SecurityEvent.ObjectElement to avoid conflicting names with the
				java Object class. Thanks to Laurie Macdougall-Sookraj of UHN for
				reporting!
			</action>
			<action type="fix">
				Text/narrative blocks that were created with a non-empty
				namespace prefix (e.g. &lt;xhtml:div xmlns:xhtml="..."&gt;...&lt;/xhtml:div&gt;)
				failed to encode correctly (prefix was missing in encoded resource)
			</action>
			<action type="fix">
				Resource references previously encoded their children (display and reference)
				in the wrong order so references with both would fail schema validation.
			</action>
			<action type="add">
				SecurityEvent resource's enums now use friendly enum names instead of the unfriendly
				numeric code values. Thanks to Laurie MacDougall-Sookraj of UHN for the
				suggestion!
			</action>
		</release>
		<release version="0.5" date="2014-07-30">
			<action type="add">
				HAPI has a number of RESTful method parameter types that have similar but not identical
				purposes and confusing names. A cleanup has been undertaken to clean this up.
				This means that a number of existing classes
				have been deprocated in favour of new naming schemes.
				<![CDATA[<br/><br/>]]>
				All annotation-based clients and all server search method parameters are now named
				(type)Param, for example: StringParam, TokenParam, etc.
				<![CDATA[<br/><br/>]]>
				All generic/fluent client method parameters are now named
				(type)ClientParam, for example: StringClientParam, TokenClientParam, etc.
				<![CDATA[<br/><br/>]]>
				All renamed classes have been retained and deprocated, so this change should not cause any issues
				for existing applications but those applications should be refactored to use the
				new parameters when possible.
			</action>
			<action type="add">
				Allow server methods to return wildcard generic types (e.g. List&lt;? extends IResource&gt;)
			</action>
			<action type="add">
				Search parameters are not properly escaped and unescaped. E.g. for a token parameter such as
				"&amp;identifier=system|codepart1\|codepart2"
			</action>
			<action type="add">
				Add support for OPTIONS verb (which returns the server conformance statement)
			</action>
			<action type="add">
				Add support for CORS headers in server
			</action>
			<action type="add">
				Bump SLF4j dependency to latest version (1.7.7)
			</action>
			<action type="add">
				Add interceptor framework for clients (annotation based and generic), and add interceptors
				for configurable logging, capturing requests and responses, and HTTP basic auth.
			</action>
			<action type="fix">
				Transaction client invocations with XML encoding were using the wrong content type ("application/xml+fhir"
				instead
				of the correct "application/atom+xml"). Thanks to David Hay of Orion Health for surfacing this one!
			</action>
			<action type="add">
				Bundle entries now support a link type of "search". Thanks to David Hay for the suggestion!
			</action>
			<action type="add" issue="1">
				If a client receives a non 2xx response (e.g. HTTP 500) and the response body is a text/plain message or
				an OperationOutcome resource, include the message in the exception message so that it will be
				more conveniently displayed in logs and other places. Thanks to Neal Acharya for the suggestion!
			</action>
			<action type="add" issue="2">
				Read invocations in the client now process the "Content-Location" header and use it to
				populate the ID of the returned resource. Thanks to Neal Acharya for the suggestion!
			</action>
			<action type="fix" issue="3">
				Fix issue where vread invocations on server incorrectly get routed to instance history method if one is
				defined. Thanks to Neal Acharya from UHN for surfacing this one!
			</action>
			<action type="add">
				Binary reads on a server not include the Content-Disposition header, to prevent HTML in binary
				blobs from being used for nefarious purposes. See
				<![CDATA[<a href="http://gforge.hl7.org/gf/project/fhir/tracker/?action=TrackerItemEdit&tracker_id=677&tracker_item_id=3298">FHIR Tracker Bug 3298</a>]]>
				for more information.
			</action>
			<action type="add">
				Support has been added for using an HTTP proxy for outgoing requests.
			</action>
			<action type="fix">
				Fix: Primitive extensions declared against custom resource types
				are encoded even if they have no value. Thanks to David Hay of Orion for
				reporting this!
			</action>
			<action type="fix">
				Fix: RESTful server deployed to a location where the URL to access it contained a
				space (e.g. a WAR file with a space in the name) failed to work correctly.
				Thanks to David Hay of Orion for reporting this!
			</action>
		</release>
		<release version="0.4" date="2014-07-13">
			<action type="add">
				<![CDATA[<b>BREAKING CHANGE:</b>]]>: IdDt has been modified so that it
				contains a partial or complete resource identity. Previously it contained
				only the simple alphanumeric id of the resource (the part at the end of the "read" URL for
				that resource) but it can now contain a complete URL or even a partial URL (e.g. "Patient/123")
				and can optionally contain a version (e.g. "Patient/123/_history/456"). New methods have
				been added to this datatype which provide just the numeric portion. See the JavaDoc
				for more information.
			</action>
			<action type="add">
				<![CDATA[<b>API CHANGE:</b>]]>: Most elements in the HAPI FHIR model contain
				a getId() and setId() method. This method is confusing because it is only actually used
				for IDREF elements (which are rare) but its name makes it easy to confuse with more
				important identifiers. For this reason, these methods have been deprocated and replaced with
				get/setElementSpecificId() methods. The old methods will be removed at some point. Resource
				types are unchanged and retain their get/setId methods.
			</action>
			<action type="add">
				Allow use of QuantityDt as a service parameter to support the "quantity" type. Previously
				QuantityDt did not implement IQueryParameterType so it was not valid, and there was no way to
				support quantity search parameters on the server (e.g. Observation.value-quantity)
			</action>
			<action type="add">
				Introduce StringParameter type which can be used as a RESTful operation search parameter
				type. StringParameter allows ":exact" matches to be specified in clients, and handled in servers.
			</action>
			<action type="add">
				Parsers (XML/JSON) now support deleted entries in bundles
			</action>
			<action type="add">
				Transaction method now supported in servers
			</action>
			<action type="add">
				Support for Binary resources added (in servers, clients, parsers, etc.)
			</action>
			<action type="fix">
				Support for Query resources fixed (in parser)
			</action>
			<action type="fix">
				Nested contained resources (e.g. encoding a resource with a contained resource that itself contains a
				resource)
				now parse and encode correctly, meaning that all contained resources are placed in the "contained" element
				of the root resource, and the parser looks in the root resource for all container levels when stitching
				contained resources back together.
			</action>
			<action type="fix">
				Server methods with @Include parameter would sometimes fail when no _include was actually
				specified in query strings.
			</action>
			<action type="fix">
				Client requests for IdentifierDt types (such as Patient.identifier) did not create the correct
				query string if the system is null.
			</action>
			<action type="add">
				Add support for paging responses from RESTful servers.
			</action>
			<action type="fix">
				Don't fail on narrative blocks in JSON resources with only an XML declaration but no content (these are
				produced by the Health Intersections server)
			</action>
			<action type="fix">
				Server now automatically compresses responses if the client indicates support
			</action>
			<action type="fix">
				Server failed to support optional parameters when type is String and :exact qualifier is used
			</action>
			<action type="fix">
				Read method in client correctly populated resource ID in returned object
			</action>
			<action type="add">
				Support added for deleted-entry by/name, by/email, and comment from Tombstones spec
			</action>
		</release>
		<release version="0.3" date="2014-05-12"
					description="This release corrects lots of bugs and introduces the fluent client mode">
		</release>
		<release version="0.2" date="2014-04-23">
		</release>
		<release version="0.1" date="2014-04-15">
		</release>
	</body>
</document><|MERGE_RESOLUTION|>--- conflicted
+++ resolved
@@ -320,14 +320,12 @@
 				result in the 10th result being returned). This will now result in an empty
 				response Bundle as would be expected.
 			</action>
-<<<<<<< HEAD
-			<action type="add">
-				Added support for _id in in-memory matcher
-=======
 			<action type="fix">
 				The casing of the base64Binary datatype was incorrect in the DSTU3 and R4 model classes.
 				This has been corrected.
->>>>>>> f53130c9
+			</action>
+			<action type="add">
+				Added support for _id in in-memory matcher
 			</action>
 		</release>
 		<release version="3.6.0" date="2018-11-12" description="Food">
