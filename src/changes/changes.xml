--- conflicted
+++ resolved
@@ -50,12 +50,6 @@
 			<action type="fix" issue="1337">
 				Improved stability of concurrency test framework.  Thanks to Stig Døssing for the pull request!
 			</action>
-<<<<<<< HEAD
-			<action type="add" issue="1343">
-				Support has been implemented in the JPA server for the CodeSystem
-				<![CDATA[<code>$subsumes</code>]]>
-				operation.
-=======
 			<action type="change">
 				Moved in-memory matcher from Subscription module to SearchParam module and renamed the result type
 				from SubscriptionMatchResult to InMemoryMatchResult.
@@ -96,7 +90,11 @@
 				<a href="https://github.com/crate-metadata/json-patch">crate-metadata.json-patch</a>.
 				]]>
 				Thanks to Jens Villadsen for the suggestion and pull request!
->>>>>>> 8bef3edd
+			</action>
+			<action type="add" issue="1343">
+				Support has been implemented in the JPA server for the CodeSystem
+				<![CDATA[<code>$subsumes</code>]]>
+				operation.
 			</action>
 		</release>
 		<release version="3.8.0" date="2019-05-30" description="Hippo">
