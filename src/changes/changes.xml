--- conflicted
+++ resolved
@@ -48,7 +48,6 @@
 				using the string name of the datatype (e.g. "dateTime") in order to help
 				building Parameters resources in a version-independent way.
 			</action>
-<<<<<<< HEAD
 			<action type="fix">
 				When performing a search using the JPA server, if a search returned between 1500
 				and 2000 results, a query for the final page of results would timeout due to
@@ -59,7 +58,6 @@
 				two client threads collide while trying to simultaneously create a resource with the
 				same client-assigned ID. In addition, better error messages are now returned
 				when conflicts such as this one are hit within a FHIR transaction operation.
-=======
 			<action type="add">
 				The JPA query builder has been optimized to take better advantage of SQL IN (..) expressions
 				when performing token searches with multiple OR values.
@@ -69,7 +67,6 @@
 				Bundle contains multiple entries having identical conditional create operations, and
 				collapse these into a single operation. This is done as a convenience, since many
 				conversion algorithms can accidentally generate such duplicates.
->>>>>>> 41388320
 			</action>
 		</release>
 		<release version="3.7.0" date="2019-02-06" description="Gale">
