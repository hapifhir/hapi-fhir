--- conflicted
+++ resolved
@@ -89,13 +89,11 @@
 				The informational message returned in an OperationOutcome when a delete failed due to cascades not being enabled
 				contained an incorrect example. This has been corrected.
 			</action>
-<<<<<<< HEAD
             <action type="fix">
                 In some cases, deleting a CodeSystem resource would fail because the underlying
                 codes were not correctly deleted from the terminology service tables. This is
                 fixed.
             </action>            
-=======
 			<action type="change">
 				Two foreign keys have been dropped from the HFJ_SEARCH_RESULT table used by the FHIR search query cache. These
 				constraints did not add value and caused unneccessary contention when used under high load.
@@ -204,7 +202,6 @@
 				do not need to upgrade, but any users who were blocked from upgrading due to
 				snapshot dependency issues are advised to upgrade immediately.
 			</action>
->>>>>>> 7a7e876b
 		</release>
 		<release version="4.0.0" date="2019-08-14" description="Igloo">
 			<action type="add">
