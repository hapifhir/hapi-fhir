--- conflicted
+++ resolved
@@ -73,13 +73,12 @@
 				The informational message returned in an OperationOutcome when a delete failed due to cascades not being enabled
 				contained an incorrect example. This has been corrected.
 			</action>
-<<<<<<< HEAD
 			<action type="add">
 				It is now possible to submit a PATCH request as a part of a FHIR transaction in DSTU3 (previously this
 				was only supported in R4+). This is not officially part of the DSTU3 spec, but it can now be performed by
 				leaving the Bundle.entry.request.method blank in DSTU3 transactions and setting the request payload
 				as a Binary resource containing a valid patch.
-=======
+			</action>
 			<action type="change" issue="1366">
 				The HAPI FHIR CLI server now uses H2 as its database platform instead of Derby.
 				Note that this means that data in any existing installations will need to be
@@ -93,7 +92,6 @@
 				When loading LOINC terminology, a new ValueSet is automatically created with a single include element that
 				identifies the LOINC CodeSystem in <![CDATA[<code>ValueSet.compose.include.system</code>]]>. This ValueSet
 				includes all LOINC codes.
->>>>>>> e5c8ffdc
 			</action>
 		</release>
 		<release version="4.0.0" date="2019-08-14" description="Igloo">
