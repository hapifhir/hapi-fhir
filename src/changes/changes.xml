--- conflicted
+++ resolved
@@ -12,16 +12,11 @@
 				latest versions (dependent HAPI modules listed in brackets):
 				<![CDATA[
 					<ul>
-<<<<<<< HEAD
-						<li>Spring (JPA): 5.0.8 -&gt; 5.1.3</li>
-						<li>Spring Data (JPA): 2.0.7 -&gt; 2.1.3</li>
-=======
 						<li>Spring (JPA): 5.0.8.RELEASE -&gt; 5.1.3.RELEASE</li>
 						<li>Spring-Data (JPA): 2.0.7.RELEASE -&gt; 2.1.3.RELEASE</li>
 						<li>Hibernate-Core (JPA): 5.3.6.FINAL -&gt; 5.4.0.FINAL</li>
 						<li>Hibernate-Search (JPA): 5.10.3.FINAL -&gt; 5.11.0.FINAL</li>
 						<li>Thymeleaf (JPA): 3.0.9.RELEASE -&gt; 3.0.11.RELEASE</li>
->>>>>>> 9d3904ef
 						<li>thymeleaf-spring4 (Testpage Overlay) has been replaced with thymeleaf-spring5</li>
 						<li>Commons-Lang3: 3.8 -&gt; 3.8.1</li>
 						<li>Commons-Text: 1.4 -&gt; 1.4</li>
