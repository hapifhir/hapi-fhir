--- conflicted
+++ resolved
@@ -145,15 +145,13 @@
 				Fix a failure in FhirTerser#visit when fields in model classes being visited contain custom subclasses of the
 				expected type.
 			</action>
-<<<<<<< HEAD
-			<action type="add">
-				The JPA server now uses the Quartz scheduling library as a lob scheduling mechanism
-=======
 			<action type="fix">
 				Updating an existing CodeSystem resource with a content mode of COMPLETE did not cause the
 				terminology service to accurately reflect the new CodeSystem URL and/or concepts. This is now
 				corrected.
->>>>>>> 882e0853
+			</action>
+			<action type="add">
+				The JPA server now uses the Quartz scheduling library as a lob scheduling mechanism
 			</action>
 		</release>
 		<release version="4.0.3" date="2019-09-03" description="Igloo (Point Release)">
