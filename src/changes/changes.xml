--- conflicted
+++ resolved
@@ -169,7 +169,15 @@
 				Subscription.status (this field is mandatory, but the subscription was previously ignored
 				if no value was provided)
 			</action>
-<<<<<<< HEAD
+			<action type="fix" issue="1361">
+				Fix a build failure thanks to Maven pom errors. Thanks to Gary Teichrow for
+				the pull request!
+			</action>
+			<action type="fix" issue="1362">
+				The JPA server did not correctly process searches with a
+				<![CDATA[<code>_tag:not</code>]]>
+				expression containing more than one comma separated value.
+			</action>
 			<action type="add">
 				The JSON and XML parsers will now raise a warning or error with the Parser Error Handler
 				if an extension is being encoded that is missing a URL, or has both a value and nested
@@ -181,16 +189,6 @@
 				which previously returned true if the type was a primitive datatype (e.g. StringType).
 				This method now only returns true if the type is a primitive datatype AND
 				the type actually has a value.
-=======
-			<action type="fix" issue="1361">
-				Fix a build failure thanks to Maven pom errors. Thanks to Gary Teichrow for
-				the pull request!
-			</action>
-			<action type="fix" issue="1362">
-				The JPA server did not correctly process searches with a
-				<![CDATA[<code>_tag:not</code>]]>
-				expression containing more than one comma separated value.
->>>>>>> 2bfbea4e
 			</action>
 		</release>
 		<release version="3.8.0" date="2019-05-30" description="Hippo">
