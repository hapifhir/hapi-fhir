--- conflicted
+++ resolved
@@ -166,16 +166,14 @@
 				JPA server interceptor methods for create/update/delete provided
 				the wrong version ID to the interceptors
 			</action>
-<<<<<<< HEAD
-			<action type="add">
+			<action type="add" issue="595">
 				When RequestValidatingInterceptor is used, the validation results
 				are now populated into the OperationOutcome produced by
 				create and update operations
-=======
+      </action>
 			<action type="add" issue="585">
 				AuthorizationInterceptor can now authorize (allow/deny) extended operations
 				on instances and types by wildcard (on any type, or on any instance)
->>>>>>> a8678905
 			</action>
 		</release>
 		<release version="2.2" date="2016-12-20">
