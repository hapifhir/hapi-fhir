--- conflicted
+++ resolved
@@ -218,7 +218,6 @@
 				handled by method implementations that did not have any <![CDATA[<code>@IncludeParam</code>]]> defined. This
 				is now corrected. Thanks to Tuomo Ala-Vannesluoma for reporting and providing a test case!
 			</action>
-<<<<<<< HEAD
 			<action type="add" issue="1366">
 				The ValueSet operation <![CDATA[<code>$expand</code>]]> has been optimized for large ValueSets. ValueSets are
 				now persistence-backed by the terminology tables, which are populated by a scheduled pre-expansion process.
@@ -248,11 +247,10 @@
 				been added. The <![CDATA[<code>descendant</code>]]> filter can be used with either of the
 				<![CDATA[<code>=</code>]]> or <![CDATA[<code>in</code>]]> operators. At present, the
 				<![CDATA[<code>ancestor</code>]]> filter can only be used with the <![CDATA[<code>=</code>]]> operator.
-=======
+			</action>
 			<action type="fix">
 				The JPA server failed to find codes defined in not-present codesystems in some cases, and reported
 				that the CodeSystem did not exist. This has been corrected.
->>>>>>> ed78a5f0
 			</action>
 		</release>
 		<release version="4.0.3" date="2019-09-03" description="Igloo (Point Release)">
