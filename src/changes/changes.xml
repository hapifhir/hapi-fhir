--- conflicted
+++ resolved
@@ -450,7 +450,6 @@
 				Several issues with HAPI FHIR's annotation scanner that prevented use with Kotlin based
 				resource providers have been corrected. Thanks to Jelmer ter Wal for the pull request!
 			</action>
-<<<<<<< HEAD
 			<action type="change">
 				The JPA server in DST2 mode previously automatically validated submitted QuestionnaireResponse resource against
 				their corresponding Questionnaires and rejected non-conformant QuestionnaireResponse resources from being
@@ -461,7 +460,7 @@
 			</action>
 			<action type="change">
 				DSTU2.1 profile validation now uses the same R5 validation as all other versions of FHIR.
-=======
+			</action>
 			<action type="add">
 				A new built-in server interceptor called
 				<![CDATA[<code>CaptureResourceSourceFromHeaderInterceptor</code>]]>
@@ -473,7 +472,6 @@
 			<action type="remove">
 				The @ProvidesResources annotation has been removed from HAPI FHIR, as it was not documented
 				and did not do anything useful. Please get in touch if this causes any issues.
->>>>>>> 74c03b5b
 			</action>
 		</release>
 		<release version="4.0.3" date="2019-09-03" description="Igloo (Point Release)">
