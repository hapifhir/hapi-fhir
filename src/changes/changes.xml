--- conflicted
+++ resolved
@@ -257,11 +257,6 @@
 				enabled after the refactoring of how Subscriptions are enabled that
 				occurred in HAPI FHIR 3.7.0. Thanks to Volker Schmidt for the pull request!
 			</action>
-<<<<<<< HEAD
-			<action type="add" issue="1179">
-				The DSTU2/3 version converter now converts Specimen resources. Thanks to Gary
-				Graham for the pull request!
-=======
 			<action type="change">
 				Re-use subscription channel and handlers when a subscription is updated (unless the channel type changed).
 			</action>
@@ -464,7 +459,10 @@
 			<action type="add" issue="1303">
 				The JSON parser has removed a few unneeded super keywords that prevented overriding behaviour.
 				Thanks to Anders Havn for the pull request!
->>>>>>> 1faf7785
+			</action>
+			<action type="add" issue="1179">
+				The DSTU2/3 version converter now converts Specimen resources. Thanks to Gary
+				Graham for the pull request!
 			</action>
 		</release>
 		<release version="3.7.0" date="2019-02-06" description="Gale">
