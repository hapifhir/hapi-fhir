/*-
 * #%L
 * HAPI FHIR - Server Framework
 * %%
 * Copyright (C) 2014 - 2023 Smile CDR, Inc.
 * %%
 * Licensed under the Apache License, Version 2.0 (the "License");
 * you may not use this file except in compliance with the License.
 * You may obtain a copy of the License at
 *
 *      http://www.apache.org/licenses/LICENSE-2.0
 *
 * Unless required by applicable law or agreed to in writing, software
 * distributed under the License is distributed on an "AS IS" BASIS,
 * WITHOUT WARRANTIES OR CONDITIONS OF ANY KIND, either express or implied.
 * See the License for the specific language governing permissions and
 * limitations under the License.
 * #L%
 */
package ca.uhn.fhir.rest.server.method;

import ca.uhn.fhir.i18n.Msg;
import ca.uhn.fhir.rest.api.BundleLinks;
import ca.uhn.fhir.rest.api.IVersionSpecificBundleFactory;
import ca.uhn.fhir.rest.api.RestOperationTypeEnum;
import ca.uhn.fhir.rest.api.server.IBundleProvider;
import ca.uhn.fhir.rest.api.server.IRestfulServer;
import ca.uhn.fhir.rest.api.server.RequestDetails;
import ca.uhn.fhir.rest.server.IPagingProvider;
import ca.uhn.fhir.rest.server.RestfulServerUtils;
import ca.uhn.fhir.rest.server.exceptions.InternalErrorException;
import org.apache.commons.lang3.StringUtils;
import org.hl7.fhir.instance.model.api.IBaseBundle;
import org.hl7.fhir.instance.model.api.IBaseOperationOutcome;
import org.hl7.fhir.instance.model.api.IBaseResource;
import org.slf4j.Logger;
import org.slf4j.LoggerFactory;

import java.util.ArrayList;
import java.util.Collections;
import java.util.List;
import java.util.Objects;

/**
 * Service to build a FHIR Bundle from a request and a Bundle Provider
 */
public class ResponseBundleBuilder {
	private static final Logger ourLog = LoggerFactory.getLogger(ResponseBundleBuilder.class);

	private final boolean myIsOffsetModeHistory;

	public ResponseBundleBuilder(boolean theIsOffsetModeHistory) {
		myIsOffsetModeHistory = theIsOffsetModeHistory;
	}

	IBaseBundle buildResponseBundle(ResponseBundleRequest theResponseBundleRequest) {
		final ResponsePage responsePage = buildResponsePage(theResponseBundleRequest);

		removeNulls(responsePage.getResourceList());
		validateIds(responsePage.getResourceList());

		BundleLinks links = buildLinks(theResponseBundleRequest, responsePage);

		return buildBundle(theResponseBundleRequest, responsePage, links);
	}

	private static IBaseBundle buildBundle(
			ResponseBundleRequest theResponseBundleRequest, ResponsePage pageResponse, BundleLinks links) {
		final IRestfulServer<?> server = theResponseBundleRequest.server;
		final IVersionSpecificBundleFactory bundleFactory =
				server.getFhirContext().newBundleFactory();
		final IBundleProvider bundleProvider = theResponseBundleRequest.bundleProvider;

		bundleFactory.addRootPropertiesToBundle(
				bundleProvider.getUuid(), links, bundleProvider.size(), bundleProvider.getPublished());
		bundleFactory.addResourcesToBundle(
				new ArrayList<>(pageResponse.getResourceList()),
				theResponseBundleRequest.bundleType,
				links.serverBase,
				server.getBundleInclusionRule(),
				theResponseBundleRequest.includes);

		return (IBaseBundle) bundleFactory.getResourceBundle();
	}

	private ResponsePage buildResponsePage(ResponseBundleRequest theResponseBundleRequest) {
		final IRestfulServer<?> server = theResponseBundleRequest.server;
		final IBundleProvider bundleProvider = theResponseBundleRequest.bundleProvider;
		final RequestedPage requestedPage = theResponseBundleRequest.requestedPage;
		final List<IBaseResource> resourceList;
		final int pageSize;

		ResponsePage.ResponsePageBuilder responsePageBuilder = new ResponsePage.ResponsePageBuilder();

		int numToReturn;
		String searchId = null;

		if (requestedPage.offset != null || !server.canStoreSearchResults()) {
			pageSize = offsetCalculatePageSize(server, requestedPage, bundleProvider.size());
			numToReturn = pageSize;

			resourceList = offsetBuildResourceList(bundleProvider, requestedPage, numToReturn, responsePageBuilder);
			RestfulServerUtils.validateResourceListNotNull(resourceList);
		} else {
			pageSize = pagingCalculatePageSize(requestedPage, server.getPagingProvider());

			Integer size = bundleProvider.size();
			numToReturn =
					(size == null) ? pageSize : Math.min(pageSize, size.intValue() - theResponseBundleRequest.offset);

			resourceList =
					pagingBuildResourceList(theResponseBundleRequest, bundleProvider, numToReturn, responsePageBuilder);
			RestfulServerUtils.validateResourceListNotNull(resourceList);

			searchId = pagingBuildSearchId(theResponseBundleRequest, numToReturn, bundleProvider.size());
		}

		// We should leave the IBundleProvider to populate these values (specifically resourceList).
		// But since we haven't updated all such providers, we will
		// build it here (this is at best 'duplicating' work).
		responsePageBuilder
				.setSearchId(searchId)
				.setPageSize(pageSize)
				.setNumToReturn(numToReturn)
				.setBundleProvider(bundleProvider)
				.setResources(resourceList);

		return responsePageBuilder.build();
	}

	private static String pagingBuildSearchId(
			ResponseBundleRequest theResponseBundleRequest, int theNumToReturn, Integer theNumTotalResults) {
		final IPagingProvider pagingProvider = theResponseBundleRequest.server.getPagingProvider();
		String retval = null;

		if (theResponseBundleRequest.searchId != null) {
			retval = theResponseBundleRequest.searchId;
		} else {
			if (theNumTotalResults == null || theNumTotalResults > theNumToReturn) {
				retval = pagingProvider.storeResultList(
						theResponseBundleRequest.requestDetails, theResponseBundleRequest.bundleProvider);
				if (StringUtils.isBlank(retval)) {
					ourLog.info(
							"Found {} results but paging provider did not provide an ID to use for paging",
							theNumTotalResults);
					retval = null;
				}
			}
		}
		return retval;
	}

	private static List<IBaseResource> pagingBuildResourceList(
			ResponseBundleRequest theResponseBundleRequest,
			IBundleProvider theBundleProvider,
			int theNumToReturn,
			ResponsePage.ResponsePageBuilder theResponsePageBuilder) {
		final List<IBaseResource> retval;
		if (theNumToReturn > 0 || theBundleProvider.getCurrentPageId() != null) {
			retval = theBundleProvider.getResources(
					theResponseBundleRequest.offset,
					theNumToReturn + theResponseBundleRequest.offset,
					theResponsePageBuilder);
		} else {
			retval = Collections.emptyList();
		}
		return retval;
	}

	private static int pagingCalculatePageSize(RequestedPage theRequestedPage, IPagingProvider thePagingProvider) {
		if (theRequestedPage.limit == null || theRequestedPage.limit.equals(0)) {
			return thePagingProvider.getDefaultPageSize();
		} else {
			return Math.min(thePagingProvider.getMaximumPageSize(), theRequestedPage.limit);
		}
	}

	private List<IBaseResource> offsetBuildResourceList(
			IBundleProvider theBundleProvider,
			RequestedPage theRequestedPage,
			int theNumToReturn,
			ResponsePage.ResponsePageBuilder theResponsePageBuilder) {
		final List<IBaseResource> retval;
		if ((theRequestedPage.offset != null && !myIsOffsetModeHistory)
				|| theBundleProvider.getCurrentPageOffset() != null) {
			// When offset query is done theResult already contains correct amount (+ their includes etc.) so return
			// everything
			retval = theBundleProvider.getResources(0, Integer.MAX_VALUE, theResponsePageBuilder);
		} else if (theNumToReturn > 0) {
			retval = theBundleProvider.getResources(0, theNumToReturn, theResponsePageBuilder);
		} else {
			retval = Collections.emptyList();
		}
		return retval;
	}

	private static int offsetCalculatePageSize(
			IRestfulServer<?> server, RequestedPage theRequestedPage, Integer theNumTotalResults) {
		final int retval;
		if (theRequestedPage.limit != null) {
			retval = theRequestedPage.limit;
		} else {
			if (server.getDefaultPageSize() != null) {
				retval = server.getDefaultPageSize();
			} else {
				retval = theNumTotalResults != null ? theNumTotalResults : Integer.MAX_VALUE;
			}
		}
		return retval;
	}

	private static void validateIds(List<IBaseResource> theResourceList) {
		/*
		 * Make sure all returned resources have an ID (if not, this is a bug
		 * in the user server code)
		 */
		for (IBaseResource next : theResourceList) {
			if (next.getIdElement() == null || next.getIdElement().isEmpty()) {
				if (!(next instanceof IBaseOperationOutcome)) {
					throw new InternalErrorException(Msg.code(435) + "Server method returned resource of type["
							+ next.getClass().getSimpleName()
							+ "] with no ID specified (IResource#setId(IdDt) must be called)");
				}
			}
		}
	}

	private static void removeNulls(List<IBaseResource> resourceList) {
		/*
		 * Remove any null entries in the list - This generally shouldn't happen but can if
		 * data has been manually purged from the JPA database
		 */
		boolean hasNull = false;
		for (IBaseResource next : resourceList) {
			if (next == null) {
				hasNull = true;
				break;
			}
		}
		if (hasNull) {
			resourceList.removeIf(Objects::isNull);
		}
	}

	private BundleLinks buildLinks(ResponseBundleRequest theResponseBundleRequest, ResponsePage theResponsePage) {
		final IRestfulServer<?> server = theResponseBundleRequest.server;
		final RequestedPage pageRequest = theResponseBundleRequest.requestedPage;

		BundleLinks retval = new BundleLinks(
				theResponseBundleRequest.requestDetails.getFhirServerBase(),
				theResponseBundleRequest.includes,
				RestfulServerUtils.prettyPrintResponse(server, theResponseBundleRequest.requestDetails),
				theResponseBundleRequest.bundleType);

		retval.setSelf(theResponseBundleRequest.linkSelf);

		// determine if we are using offset / uncached pages
		theResponsePage.setUseOffsetPaging(pageRequest.offset != null
				|| (!server.canStoreSearchResults() && !isEverythingOperation(theResponseBundleRequest.requestDetails))
				|| myIsOffsetModeHistory);
		theResponsePage.setResponseBundleRequest(theResponseBundleRequest);
		theResponsePage.setRequestedPage(pageRequest);

		// generate our links
		theResponsePage.setNextPageIfNecessary(retval);
		theResponsePage.setPreviousPageIfNecessary(retval);

<<<<<<< HEAD
		if (pageRequest.offset != null
				|| (!server.canStoreSearchResults() && !isEverythingOperation(theResponseBundleRequest.requestDetails))
				|| myIsOffsetModeHistory) {
			// Paging without caching
			// We're doing offset pages
			int requestedToReturn = theResponsePage.numToReturn;

			if (pageRequest.offset != null) {
				requestedToReturn += pageRequest.offset;
			}

			if (theResponsePage.numTotalResults == null || requestedToReturn < theResponsePage.numTotalResults) {

				retval.setNext(RestfulServerUtils.createOffsetPagingLink(
						retval,
						theResponseBundleRequest.requestDetails.getRequestPath(),
						theResponseBundleRequest.requestDetails.getTenantId(),
						ObjectUtils.defaultIfNull(pageRequest.offset, 0) + theResponsePage.numToReturn,
						theResponsePage.numToReturn,
						theResponseBundleRequest.getRequestParameters()));
			}

			if (pageRequest.offset != null && pageRequest.offset > 0) {
				int start = Math.max(0, pageRequest.offset - theResponsePage.pageSize);
				retval.setPrev(RestfulServerUtils.createOffsetPagingLink(
						retval,
						theResponseBundleRequest.requestDetails.getRequestPath(),
						theResponseBundleRequest.requestDetails.getTenantId(),
						start,
						theResponsePage.pageSize,
						theResponseBundleRequest.getRequestParameters()));
			}

		} else if (StringUtils.isNotBlank(bundleProvider.getCurrentPageId())) {
			// We're doing named pages
			final String uuid = bundleProvider.getUuid();
			if (StringUtils.isNotBlank(bundleProvider.getNextPageId())) {
				retval.setNext(RestfulServerUtils.createPagingLink(
						retval,
						theResponseBundleRequest.requestDetails,
						uuid,
						bundleProvider.getNextPageId(),
						theResponseBundleRequest.getRequestParameters()));
			}

			if (StringUtils.isNotBlank(bundleProvider.getPreviousPageId())) {
				retval.setPrev(RestfulServerUtils.createPagingLink(
						retval,
						theResponseBundleRequest.requestDetails,
						uuid,
						bundleProvider.getPreviousPageId(),
						theResponseBundleRequest.getRequestParameters()));
			}

		} else if (theResponsePage.searchId != null) {

			if (theResponsePage.numTotalResults == null
					|| theResponseBundleRequest.offset + theResponsePage.numToReturn
							< theResponsePage.numTotalResults) {
				retval.setNext((RestfulServerUtils.createPagingLink(
						retval,
						theResponseBundleRequest.requestDetails,
						theResponsePage.searchId,
						theResponseBundleRequest.offset + theResponsePage.numToReturn,
						theResponsePage.numToReturn,
						theResponseBundleRequest.getRequestParameters())));
			}

			if (theResponseBundleRequest.offset > 0) {
				int start = Math.max(0, theResponseBundleRequest.offset - theResponsePage.pageSize);
				retval.setPrev(RestfulServerUtils.createPagingLink(
						retval,
						theResponseBundleRequest.requestDetails,
						theResponsePage.searchId,
						start,
						theResponsePage.pageSize,
						theResponseBundleRequest.getRequestParameters()));
			}
		}

=======
>>>>>>> 1776a8a3
		return retval;
	}

	private boolean isEverythingOperation(RequestDetails theRequest) {
		return (theRequest.getRestOperationType() == RestOperationTypeEnum.EXTENDED_OPERATION_TYPE
						|| theRequest.getRestOperationType() == RestOperationTypeEnum.EXTENDED_OPERATION_INSTANCE)
				&& theRequest.getOperation() != null
				&& theRequest.getOperation().equals("$everything");
	}
}<|MERGE_RESOLUTION|>--- conflicted
+++ resolved
@@ -265,89 +265,6 @@
 		theResponsePage.setNextPageIfNecessary(retval);
 		theResponsePage.setPreviousPageIfNecessary(retval);
 
-<<<<<<< HEAD
-		if (pageRequest.offset != null
-				|| (!server.canStoreSearchResults() && !isEverythingOperation(theResponseBundleRequest.requestDetails))
-				|| myIsOffsetModeHistory) {
-			// Paging without caching
-			// We're doing offset pages
-			int requestedToReturn = theResponsePage.numToReturn;
-
-			if (pageRequest.offset != null) {
-				requestedToReturn += pageRequest.offset;
-			}
-
-			if (theResponsePage.numTotalResults == null || requestedToReturn < theResponsePage.numTotalResults) {
-
-				retval.setNext(RestfulServerUtils.createOffsetPagingLink(
-						retval,
-						theResponseBundleRequest.requestDetails.getRequestPath(),
-						theResponseBundleRequest.requestDetails.getTenantId(),
-						ObjectUtils.defaultIfNull(pageRequest.offset, 0) + theResponsePage.numToReturn,
-						theResponsePage.numToReturn,
-						theResponseBundleRequest.getRequestParameters()));
-			}
-
-			if (pageRequest.offset != null && pageRequest.offset > 0) {
-				int start = Math.max(0, pageRequest.offset - theResponsePage.pageSize);
-				retval.setPrev(RestfulServerUtils.createOffsetPagingLink(
-						retval,
-						theResponseBundleRequest.requestDetails.getRequestPath(),
-						theResponseBundleRequest.requestDetails.getTenantId(),
-						start,
-						theResponsePage.pageSize,
-						theResponseBundleRequest.getRequestParameters()));
-			}
-
-		} else if (StringUtils.isNotBlank(bundleProvider.getCurrentPageId())) {
-			// We're doing named pages
-			final String uuid = bundleProvider.getUuid();
-			if (StringUtils.isNotBlank(bundleProvider.getNextPageId())) {
-				retval.setNext(RestfulServerUtils.createPagingLink(
-						retval,
-						theResponseBundleRequest.requestDetails,
-						uuid,
-						bundleProvider.getNextPageId(),
-						theResponseBundleRequest.getRequestParameters()));
-			}
-
-			if (StringUtils.isNotBlank(bundleProvider.getPreviousPageId())) {
-				retval.setPrev(RestfulServerUtils.createPagingLink(
-						retval,
-						theResponseBundleRequest.requestDetails,
-						uuid,
-						bundleProvider.getPreviousPageId(),
-						theResponseBundleRequest.getRequestParameters()));
-			}
-
-		} else if (theResponsePage.searchId != null) {
-
-			if (theResponsePage.numTotalResults == null
-					|| theResponseBundleRequest.offset + theResponsePage.numToReturn
-							< theResponsePage.numTotalResults) {
-				retval.setNext((RestfulServerUtils.createPagingLink(
-						retval,
-						theResponseBundleRequest.requestDetails,
-						theResponsePage.searchId,
-						theResponseBundleRequest.offset + theResponsePage.numToReturn,
-						theResponsePage.numToReturn,
-						theResponseBundleRequest.getRequestParameters())));
-			}
-
-			if (theResponseBundleRequest.offset > 0) {
-				int start = Math.max(0, theResponseBundleRequest.offset - theResponsePage.pageSize);
-				retval.setPrev(RestfulServerUtils.createPagingLink(
-						retval,
-						theResponseBundleRequest.requestDetails,
-						theResponsePage.searchId,
-						start,
-						theResponsePage.pageSize,
-						theResponseBundleRequest.getRequestParameters()));
-			}
-		}
-
-=======
->>>>>>> 1776a8a3
 		return retval;
 	}
 
