--- conflicted
+++ resolved
@@ -366,20 +366,12 @@
 		while (!Object.class.equals(supertype)) {
 			count += findResourceMethods(theProvider, supertype);
 			count += findResourceMethodsOnInterfaces(theProvider, supertype.getInterfaces());
-<<<<<<< HEAD
-
-=======
->>>>>>> ceae417d
 			supertype = supertype.getSuperclass();
 		}
 
 		try {
 			count += findResourceMethods(theProvider, clazz);
 			count += findResourceMethodsOnInterfaces(theProvider, clazz.getInterfaces());
-<<<<<<< HEAD
-
-=======
->>>>>>> ceae417d
 		} catch (ConfigurationException e) {
 			throw new ConfigurationException("Failure scanning class " + clazz.getSimpleName() + ": " + e.getMessage(), e);
 		}
@@ -1639,18 +1631,10 @@
 		while (!Object.class.equals(supertype)) {
 			removeResourceMethods(theProvider, supertype, resourceNames);
 			removeResourceMethodsOnInterfaces(theProvider, supertype.getInterfaces(), resourceNames);
-<<<<<<< HEAD
-
-=======
->>>>>>> ceae417d
 			supertype = supertype.getSuperclass();
 		}
 		removeResourceMethods(theProvider, clazz, resourceNames);
 		removeResourceMethodsOnInterfaces(theProvider, clazz.getInterfaces(), resourceNames);
-<<<<<<< HEAD
-
-=======
->>>>>>> ceae417d
 		for (String resourceName : resourceNames) {
 			myResourceNameToBinding.remove(resourceName);
 		}
@@ -1663,10 +1647,6 @@
 		}
 	}
 
-<<<<<<< HEAD
-
-=======
->>>>>>> ceae417d
 	/*
 	 * Collect the set of RESTful methods for a single class when it is being unregistered
 	 */
