--- conflicted
+++ resolved
@@ -244,7 +244,21 @@
 	 * Operation name for the "$export" operation
 	 */
 	public static final String OPERATION_EXPORT = "$export";
-<<<<<<< HEAD
+
+	/**
+	 * Operation name for the "$replace-references" operation
+	 */
+	public static final String OPERATION_REPLACE_REFERENCES = "$replace-references";
+
+	/**
+	 * Parameter for source reference of the "$replace-references" operation
+	 */
+	public static final String PARAM_SOURCE_REFERENCE_ID = "sourceReferenceId";
+
+	/**
+	 * Parameter for target reference of the "$replace-references" operation
+	 */
+	public static final String PARAM_TARGET_REFERENCE_ID = "targetReferenceId";
 	/**
 	 * Operation name for the Resource "$merge" operation
 	 * Hapi-fhir use is based on https://www.hl7.org/fhir/patient-operation-merge.html
@@ -264,21 +278,4 @@
 	public static final String OPERATION_MERGE_OUTPUT_PARAM_INPUT = "input";
 	public static final String OPERATION_MERGE_OUTPUT_PARAM_OUTCOME = "outcome";
 	public static final String OPERATION_MERGE_OUTPUT_PARAM_RESULT = "result";
-=======
-
-	/**
-	 * Operation name for the "$replace-references" operation
-	 */
-	public static final String OPERATION_REPLACE_REFERENCES = "$replace-references";
-
-	/**
-	 * Parameter for source reference of the "$replace-references" operation
-	 */
-	public static final String PARAM_SOURCE_REFERENCE_ID = "sourceReferenceId";
-
-	/**
-	 * Parameter for target reference of the "$replace-references" operation
-	 */
-	public static final String PARAM_TARGET_REFERENCE_ID = "targetReferenceId";
->>>>>>> 9bfdbea1
 }