--- conflicted
+++ resolved
@@ -41,6 +41,8 @@
 import java.util.Collections;
 import java.util.Set;
 
+import static org.apache.commons.lang3.ObjectUtils.defaultIfNull;
+
 abstract class BaseOutcomeReturningMethodBinding extends BaseMethodBinding<MethodOutcome> {
 	static final org.slf4j.Logger ourLog = org.slf4j.LoggerFactory.getLogger(BaseOutcomeReturningMethodBinding.class);
 
@@ -181,16 +183,11 @@
 		boolean allowPrefer = RestfulServerUtils.respectPreferHeader(restOperationType);
 		if (allowPrefer) {
 			String prefer = theRequest.getHeader(Constants.HEADER_PREFER);
-<<<<<<< HEAD
-			PreferHeader.PreferReturnEnum preferReturn = RestfulServerUtils.parsePreferHeader(prefer).getReturn();
-			if (preferReturn == null) {
-				preferReturn = theServer.getDefaultPreferReturn();
-			}
-=======
-			PreferReturnEnum preferReturn = RestfulServerUtils.parsePreferHeader(theServer, prefer);
->>>>>>> 03918fe2
-
-			switch (preferReturn) {
+			PreferHeader preferReturn = RestfulServerUtils.parsePreferHeader(theServer, prefer);
+			PreferHeader.PreferReturnEnum returnEnum = preferReturn.getReturn();
+			returnEnum = defaultIfNull(returnEnum, PreferHeader.PreferReturnEnum.REPRESENTATION);
+
+			switch (returnEnum) {
 				case REPRESENTATION:
 					if (theMethodOutcome != null) {
 						outcome = theMethodOutcome.getResource();
