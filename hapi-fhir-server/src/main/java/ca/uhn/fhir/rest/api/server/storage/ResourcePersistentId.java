package ca.uhn.fhir.rest.api.server.storage;

/*-
 * #%L
 * HAPI FHIR - Server Framework
 * %%
 * Copyright (C) 2014 - 2022 Smile CDR, Inc.
 * %%
 * Licensed under the Apache License, Version 2.0 (the "License");
 * you may not use this file except in compliance with the License.
 * You may obtain a copy of the License at
 *
 *      http://www.apache.org/licenses/LICENSE-2.0
 *
 * Unless required by applicable law or agreed to in writing, software
 * distributed under the License is distributed on an "AS IS" BASIS,
 * WITHOUT WARRANTIES OR CONDITIONS OF ANY KIND, either express or implied.
 * See the License for the specific language governing permissions and
 * limitations under the License.
 * #L%
 */

import ca.uhn.fhir.util.ObjectUtil;
import org.hl7.fhir.instance.model.api.IIdType;

import java.util.Optional;

/**
 * This class is an abstraction for however primary keys are stored in the underlying storage engine. This might be
 * a Long, a String, or something else.
 *
 * @param myId This is the only required field that needs to be populated, other fields can be populated for specific use cases.
 */
public class ResourcePersistentId<T> {
	private T myId;
	private Long myVersion;
	private String myResourceType;
	private IIdType myAssociatedResourceId;

	/**
	 * @deprecated use subclass
	 */
	public ResourcePersistentId(T theId) {
		this(theId, null);
	}

	/**
	 * @deprecated use subclass
	 * @param theVersion This should only be populated if a specific version is needed. If you want the current version,
	 *                   leave this as <code>null</code>
	 */
	public ResourcePersistentId(T theId, Long theVersion) {
		assert !(theId instanceof Optional);
		assert !(theId instanceof ResourcePersistentId);
		myId = theId;
		myVersion = theVersion;
	}

	public IIdType getAssociatedResourceId() {
		return myAssociatedResourceId;
	}

	public ResourcePersistentId setAssociatedResourceId(IIdType theAssociatedResourceId) {
		myAssociatedResourceId = theAssociatedResourceId;
		return this;
	}

	@Override
	public boolean equals(Object theO) {
		if (!(theO instanceof ResourcePersistentId)) {
			return false;
		}
		ResourcePersistentId that = (ResourcePersistentId) theO;

		boolean retVal = ObjectUtil.equals(myId, that.myId);
		retVal &= ObjectUtil.equals(myVersion, that.myVersion);
		return retVal;
	}

	@Override
	public int hashCode() {
		int retVal = myId.hashCode();
		if (myVersion != null) {
			retVal += myVersion.hashCode();
		}
		return retVal;
	}

	/**
	 * @deprecated use getId() method of subclass
	 */
	public T getId() {
		return myId;
	}

	/**
	 * @deprecated use getId() method of subclass
	 */
	public Long getIdAsLong() {
		if (myId instanceof String) {
			return Long.parseLong((String) myId);
		}
		return (Long) myId;
	}

	@Override
	public String toString() {
		return myId.toString();
	}

	public Long getVersion() {
		return myVersion;
	}

	/**
	 * @param theVersion This should only be populated if a specific version is needed. If you want the current version,
	 *                   leave this as <code>null</code>
	 */
	public void setVersion(Long theVersion) {
		myVersion = theVersion;
	}

<<<<<<< HEAD
	public String getResourceType() {
		return myResourceType;
	}

	public void setResourceType(String theResourceType) {
		myResourceType = theResourceType;
	}

	public static List<Long> toLongList(Collection<ResourcePersistentId> thePids) {
		List<Long> retVal = new ArrayList<>(thePids.size());
		for (ResourcePersistentId next : thePids) {
			retVal.add(next.getIdAsLong());
		}
		return retVal;
	}

	public static List<ResourcePersistentId> fromLongList(List<Long> theResultList) {
		List<ResourcePersistentId> retVal = new ArrayList<>(theResultList.size());
		for (Long next : theResultList) {
			retVal.add(new ResourcePersistentId(next));
		}
		return retVal;
	}
=======
>>>>>>> cbb8220e
}<|MERGE_RESOLUTION|>--- conflicted
+++ resolved
@@ -23,6 +23,9 @@
 import ca.uhn.fhir.util.ObjectUtil;
 import org.hl7.fhir.instance.model.api.IIdType;
 
+import java.util.ArrayList;
+import java.util.Collection;
+import java.util.List;
 import java.util.Optional;
 
 /**
@@ -120,7 +123,6 @@
 		myVersion = theVersion;
 	}
 
-<<<<<<< HEAD
 	public String getResourceType() {
 		return myResourceType;
 	}
@@ -144,6 +146,4 @@
 		}
 		return retVal;
 	}
-=======
->>>>>>> cbb8220e
 }