--- conflicted
+++ resolved
@@ -112,9 +112,6 @@
 		return this;
 	}
 
-<<<<<<< HEAD
-	public AuthorizedList addCodeInValueSet(String theResourceName, String theSearchParameterName, String theValueSetUrl) {
-=======
 	/**
 	 * If specified, any search for <code>theResourceName</code> will automatically include a parameter indicating that
 	 * the token search parameter <code>theSearchParameterName</code> must have a value in the ValueSet with URL <code>theValueSetUrl</code>.
@@ -127,14 +124,10 @@
 	 * @since 6.0.0
 	 */
 	public AuthorizedList addCodeInValueSet(@Nonnull String theResourceName, @Nonnull String theSearchParameterName, @Nonnull String theValueSetUrl) {
->>>>>>> 0c5d868f
 		Validate.notBlank(theResourceName, "theResourceName must not be missing or null");
 		Validate.notBlank(theSearchParameterName, "theSearchParameterName must not be missing or null");
 		Validate.notBlank(theValueSetUrl, "theResourceUrl must not be missing or null");
 
-<<<<<<< HEAD
-//		myAllowedCodeInValueSets.add(new AllowedCodeInValueSet(theResourceName, theSearchParameterName, theValueSetUrl))
-=======
 		return doAddCodeInValueSet(theResourceName, theSearchParameterName, theValueSetUrl, false);
 	}
 
@@ -162,7 +155,6 @@
 			myAllowedCodeInValueSets = new ArrayList<>();
 		}
 		myAllowedCodeInValueSets.add(new AllowedCodeInValueSet(theResourceName, theSearchParameterName, theValueSetUrl, negate));
->>>>>>> 0c5d868f
 
 		return this;
 	}
