package ca.uhn.fhir.rest.api.server;

import ca.uhn.fhir.context.FhirContext;
import ca.uhn.fhir.interceptor.api.IInterceptorBroadcaster;
import ca.uhn.fhir.rest.api.Constants;
import ca.uhn.fhir.rest.api.RequestTypeEnum;
import ca.uhn.fhir.rest.api.RestOperationTypeEnum;
import ca.uhn.fhir.rest.server.IRestfulServerDefaults;
import ca.uhn.fhir.rest.server.interceptor.IServerInterceptor;
import ca.uhn.fhir.rest.server.servlet.ServletRequestDetails;
import ca.uhn.fhir.util.StopWatch;
import ca.uhn.fhir.util.UrlUtil;
import org.apache.commons.lang3.Validate;
import org.hl7.fhir.instance.model.api.IBaseResource;
import org.hl7.fhir.instance.model.api.IIdType;

import javax.servlet.http.HttpServletRequest;
import javax.servlet.http.HttpServletResponse;
import java.io.IOException;
import java.io.InputStream;
import java.io.Reader;
import java.io.UnsupportedEncodingException;
import java.nio.charset.Charset;
import java.util.ArrayList;
import java.util.Collections;
import java.util.HashMap;
import java.util.List;
import java.util.Map;
import java.util.stream.Collectors;

import static org.apache.commons.lang3.StringUtils.isBlank;

/*
 * #%L
 * HAPI FHIR - Server Framework
 * %%
 * Copyright (C) 2014 - 2022 Smile CDR, Inc.
 * %%
 * Licensed under the Apache License, Version 2.0 (the "License");
 * you may not use this file except in compliance with the License.
 * You may obtain a copy of the License at
 *
 *      http://www.apache.org/licenses/LICENSE-2.0
 *
 * Unless required by applicable law or agreed to in writing, software
 * distributed under the License is distributed on an "AS IS" BASIS,
 * WITHOUT WARRANTIES OR CONDITIONS OF ANY KIND, either express or implied.
 * See the License for the specific language governing permissions and
 * limitations under the License.
 * #L%
 */

public abstract class RequestDetails {

	private final StopWatch myRequestStopwatch;
	private IInterceptorBroadcaster myInterceptorBroadcaster;
	private String myTenantId;
	private String myCompartmentName;
	private String myCompleteUrl;
	private String myFhirServerBase;
	private IIdType myId;
	private String myOperation;
	private Map<String, String[]> myParameters;
	private byte[] myRequestContents;
	private String myRequestPath;
	private RequestTypeEnum myRequestType;
	private String myResourceName;
	private boolean myRespondGzip;
	private IRestfulResponse myResponse;
	private RestOperationTypeEnum myRestOperationType;
	private String mySecondaryOperation;
	private boolean mySubRequest;
	private Map<String, List<String>> myUnqualifiedToQualifiedNames;
	private Map<Object, Object> myUserData;
	private IBaseResource myResource;
	private String myRequestId;
	private String myTransactionGuid;
	private String myFixedConditionalUrl;
	private boolean myRewriteHistory;
	private int myMaxRetries;
	private boolean myRetry;

	/**
	 * Constructor
	 */
	public RequestDetails(IInterceptorBroadcaster theInterceptorBroadcaster) {
		myInterceptorBroadcaster = theInterceptorBroadcaster;
		myRequestStopwatch = new StopWatch();
	}

	/**
	 * Copy constructor
	 */
	public RequestDetails(ServletRequestDetails theRequestDetails) {
		myInterceptorBroadcaster = theRequestDetails.getInterceptorBroadcaster();
		myRequestStopwatch = theRequestDetails.getRequestStopwatch();
		myTenantId = theRequestDetails.getTenantId();
		myCompartmentName = theRequestDetails.getCompartmentName();
		myCompleteUrl = theRequestDetails.getCompleteUrl();
		myFhirServerBase = theRequestDetails.getFhirServerBase();
		myId = theRequestDetails.getId();
		myOperation = theRequestDetails.getOperation();
		myParameters = theRequestDetails.getParameters();
		myRequestContents = theRequestDetails.getRequestContentsIfLoaded();
		myRequestPath = theRequestDetails.getRequestPath();
		myRequestType = theRequestDetails.getRequestType();
		myResourceName = theRequestDetails.getResourceName();
		myRespondGzip = theRequestDetails.isRespondGzip();
		myResponse = theRequestDetails.getResponse();
		myRestOperationType = theRequestDetails.getRestOperationType();
		mySecondaryOperation = theRequestDetails.getSecondaryOperation();
		mySubRequest = theRequestDetails.isSubRequest();
		myUnqualifiedToQualifiedNames = theRequestDetails.getUnqualifiedToQualifiedNames();
		myUserData = theRequestDetails.getUserData();
		myResource = theRequestDetails.getResource();
		myRequestId = theRequestDetails.getRequestId();
		myTransactionGuid = theRequestDetails.getTransactionGuid();
		myFixedConditionalUrl = theRequestDetails.getFixedConditionalUrl();
	}

	public String getFixedConditionalUrl() {
		return myFixedConditionalUrl;
	}

	public void setFixedConditionalUrl(String theFixedConditionalUrl) {
		myFixedConditionalUrl = theFixedConditionalUrl;
	}

	public String getRequestId() {
		return myRequestId;
	}

	public void setRequestId(String theRequestId) {
		myRequestId = theRequestId;
	}

	public StopWatch getRequestStopwatch() {
		return myRequestStopwatch;
	}

	/**
	 * Returns the request resource (as provided in the request body) if it has been parsed.
	 * Note that this value is only set fairly late in the processing pipeline, so it
	 * may not always be set, even for operations that take a resource as input.
	 *
	 * @since 4.0.0
	 */
	public IBaseResource getResource() {
		return myResource;
	}

	/**
	 * Sets the request resource (as provided in the request body) if it has been parsed.
	 * Note that this value is only set fairly late in the processing pipeline, so it
	 * may not always be set, even for operations that take a resource as input.
	 *
	 * @since 4.0.0
	 */
	public void setResource(IBaseResource theResource) {
		myResource = theResource;
	}

	public void addParameter(String theName, String[] theValues) {
		getParameters();
		myParameters.put(theName, theValues);
	}

	protected abstract byte[] getByteStreamRequestContents();

	/**
	 * Return the charset as defined by the header contenttype. Return null if it is not set.
	 */
	public abstract Charset getCharset();

	public String getCompartmentName() {
		return myCompartmentName;
	}

	public void setCompartmentName(String theCompartmentName) {
		myCompartmentName = theCompartmentName;
	}

	public String getCompleteUrl() {
		return myCompleteUrl;
	}

	public void setCompleteUrl(String theCompleteUrl) {
		myCompleteUrl = theCompleteUrl;
	}

	/**
	 * Returns the <b>conditional URL</b> if this request has one, or <code>null</code> otherwise. For an
	 * update or delete method, this is the part of the URL after the <code>?</code>. For a create, this
	 * is the value of the <code>If-None-Exist</code> header.
	 *
	 * @param theOperationType The operation type to find the conditional URL for
	 * @return Returns the <b>conditional URL</b> if this request has one, or <code>null</code> otherwise
	 */
	public String getConditionalUrl(RestOperationTypeEnum theOperationType) {
		if (myFixedConditionalUrl != null) {
			return myFixedConditionalUrl;
		}
		switch (theOperationType) {
			case CREATE:
				String retVal = this.getHeader(Constants.HEADER_IF_NONE_EXIST);
				if (isBlank(retVal)) {
					return null;
				}
				if (retVal.startsWith(this.getFhirServerBase())) {
					retVal = retVal.substring(this.getFhirServerBase().length());
				}
				return retVal;
			case DELETE:
			case UPDATE:
			case PATCH:
				if (this.getId() != null && this.getId().hasIdPart()) {
					return null;
				}

				int questionMarkIndex = this.getCompleteUrl().indexOf('?');
				if (questionMarkIndex == -1) {
					return null;
				}

				return this.getResourceName() + this.getCompleteUrl().substring(questionMarkIndex);
			default:
				return null;
		}
	}

	/**
	 * Returns the HAPI FHIR Context associated with this request
	 */
	public abstract FhirContext getFhirContext();

	/**
	 * The fhir server base url, independant of the query being executed
	 *
	 * @return the fhir server base url
	 */
	public String getFhirServerBase() {
		return myFhirServerBase;
	}

	public void setFhirServerBase(String theFhirServerBase) {
		myFhirServerBase = theFhirServerBase;
	}

	public abstract String getHeader(String name);

	public abstract List<String> getHeaders(String name);

	public IIdType getId() {
		return myId;
	}

	public void setId(IIdType theId) {
		myId = theId;
	}

	/**
	 * Returns the attribute map for this request. Attributes are a place for user-supplied
	 * objects of any type to be attached to an individual request. They can be used to pass information
	 * between interceptor methods.
	 */
	public abstract Object getAttribute(String theAttributeName);

	/**
	 * Returns the attribute map for this request. Attributes are a place for user-supplied
	 * objects of any type to be attached to an individual request. They can be used to pass information
	 * between interceptor methods.
	 */
	public abstract void setAttribute(String theAttributeName, Object theAttributeValue);

	/**
	 * Retrieves the body of the request as binary data. Either this method or {@link #getReader} may be called to read
	 * the body, not both.
	 *
	 * @return a {@link InputStream} object containing the body of the request
	 * @throws IllegalStateException if the {@link #getReader} method has already been called for this request
	 * @throws IOException           if an input or output exception occurred
	 */
	public abstract InputStream getInputStream() throws IOException;

	public String getOperation() {
		return myOperation;
	}

	public void setOperation(String theOperation) {
		myOperation = theOperation;
	}

	public Map<String, String[]> getParameters() {
		if (myParameters == null) {
			myParameters = new HashMap<>();
		}
		return Collections.unmodifiableMap(myParameters);
	}

	public void setParameters(Map<String, String[]> theParams) {
		myParameters = theParams;
		myUnqualifiedToQualifiedNames = null;

		// Sanitize keys if necessary to prevent injection attacks
		boolean needsSanitization = false;
		for (String nextKey : theParams.keySet()) {
			if (UrlUtil.isNeedsSanitization(nextKey)) {
				needsSanitization = true;
				break;
			}
		}
		if (needsSanitization) {
			myParameters = myParameters
				.entrySet()
				.stream()
				.collect(Collectors.toMap(t -> UrlUtil.sanitizeUrlPart((String) ((Map.Entry) t).getKey()), t -> (String[]) ((Map.Entry) t).getValue()));
		}
	}

	/**
	 * Retrieves the body of the request as character data using a <code>BufferedReader</code>. The reader translates the
	 * character data according to the character encoding used on the body. Either this method or {@link #getInputStream}
	 * may be called to read the body, not both.
	 *
	 * @return a <code>Reader</code> containing the body of the request
	 * @throws UnsupportedEncodingException if the character set encoding used is not supported and the text cannot be decoded
	 * @throws IllegalStateException        if {@link #getInputStream} method has been called on this request
	 * @throws IOException                  if an input or output exception occurred
	 * @see javax.servlet.http.HttpServletRequest#getInputStream
	 */
	public abstract Reader getReader() throws IOException;

	/**
	 * Returns an invoker that can be called from user code to advise the server interceptors
	 * of any nested operations being invoked within operations. This invoker acts as a proxy for
	 * all interceptors
	 */
	public IInterceptorBroadcaster getInterceptorBroadcaster() {
		return myInterceptorBroadcaster;
	}

	/**
	 * The part of the request URL that comes after the server base.
	 * <p>
	 * Will not contain a leading '/'
	 * </p>
	 */
	public String getRequestPath() {
		return myRequestPath;
	}

	public void setRequestPath(String theRequestPath) {
		assert theRequestPath.length() == 0 || theRequestPath.charAt(0) != '/';
		myRequestPath = theRequestPath;
	}

	public RequestTypeEnum getRequestType() {
		return myRequestType;
	}

	public void setRequestType(RequestTypeEnum theRequestType) {
		myRequestType = theRequestType;
	}

	public String getResourceName() {
		return myResourceName;
	}

	public void setResourceName(String theResourceName) {
		myResourceName = theResourceName;
	}

	public IRestfulResponse getResponse() {
		return myResponse;
	}

	public void setResponse(IRestfulResponse theResponse) {
		this.myResponse = theResponse;
	}

	public RestOperationTypeEnum getRestOperationType() {
		return myRestOperationType;
	}

	public void setRestOperationType(RestOperationTypeEnum theRestOperationType) {
		myRestOperationType = theRestOperationType;
	}

	public String getSecondaryOperation() {
		return mySecondaryOperation;
	}

	public void setSecondaryOperation(String theSecondaryOperation) {
		mySecondaryOperation = theSecondaryOperation;
	}

	public abstract IRestfulServerDefaults getServer();

	/**
	 * Returns the server base URL (with no trailing '/') for a given request
	 */
	public abstract String getServerBaseForRequest();

	public String getTenantId() {
		return myTenantId;
	}

	public void setTenantId(String theTenantId) {
		myTenantId = theTenantId;
	}

	public Map<String, List<String>> getUnqualifiedToQualifiedNames() {
		if (myUnqualifiedToQualifiedNames == null) {
			for (String next : myParameters.keySet()) {
				for (int i = 0; i < next.length(); i++) {
					char nextChar = next.charAt(i);
					if (nextChar == ':' || nextChar == '.') {
						if (myUnqualifiedToQualifiedNames == null) {
							myUnqualifiedToQualifiedNames = new HashMap<>();
						}
						String unqualified = next.substring(0, i);
						List<String> list = myUnqualifiedToQualifiedNames.get(unqualified);
						if (list == null) {
							list = new ArrayList<>(4);
							myUnqualifiedToQualifiedNames.put(unqualified, list);
						}
						list.add(next);
						break;
					}
				}
			}
		}

		if (myUnqualifiedToQualifiedNames == null) {
			myUnqualifiedToQualifiedNames = Collections.emptyMap();
		}

		return myUnqualifiedToQualifiedNames;
	}

	/**
	 * Returns a map which can be used to hold any user specific data to pass it from one
	 * part of the request handling chain to another. Data in this map can use any key, although
	 * user code should try to use keys which are specific enough to avoid conflicts.
	 * <p>
	 * A new map is created for each individual request that is handled by the server,
	 * so this map can be used (for example) to pass authorization details from an interceptor
	 * to the resource providers, or from an interceptor's {@link IServerInterceptor#incomingRequestPreHandled(RestOperationTypeEnum, ca.uhn.fhir.rest.server.interceptor.IServerInterceptor.ActionRequestDetails)}
	 * method to the {@link IServerInterceptor#outgoingResponse(RequestDetails, org.hl7.fhir.instance.model.api.IBaseResource, javax.servlet.http.HttpServletRequest, javax.servlet.http.HttpServletResponse)}
	 * method.
	 * </p>
	 */
	public Map<Object, Object> getUserData() {
		if (myUserData == null) {
			myUserData = new HashMap<>();
		}
		return myUserData;
	}

	public boolean isRespondGzip() {
		return myRespondGzip;
	}

	public void setRespondGzip(boolean theRespondGzip) {
		myRespondGzip = theRespondGzip;
	}

	/**
	 * Is this request a sub-request (i.e. a request within a batch or transaction)? This
	 * flag is used internally by hapi-fhir-jpaserver-base, but not used in the plain server
	 * library. You may use it in your client code as a hint when implementing transaction logic in the plain
	 * server.
	 * <p>
	 * Defaults to {@literal false}
	 * </p>
	 */
	public boolean isSubRequest() {
		return mySubRequest;
	}

	/**
	 * Is this request a sub-request (i.e. a request within a batch or transaction)? This
	 * flag is used internally by hapi-fhir-jpaserver-base, but not used in the plain server
	 * library. You may use it in your client code as a hint when implementing transaction logic in the plain
	 * server.
	 * <p>
	 * Defaults to {@literal false}
	 * </p>
	 */
	public void setSubRequest(boolean theSubRequest) {
		mySubRequest = theSubRequest;
	}

	public final byte[] loadRequestContents() {
		if (myRequestContents == null) {
			myRequestContents = getByteStreamRequestContents();
		}
		return getRequestContentsIfLoaded();
	}

	/**
	 * Returns the request contents if they were loaded, returns <code>null</code> otherwise
	 *
	 * @see #loadRequestContents()
	 */
	public byte[] getRequestContentsIfLoaded() {
		return myRequestContents;
	}

	public void removeParameter(String theName) {
		Validate.notNull(theName, "theName must not be null");
		getParameters();
		myParameters.remove(theName);
	}

	/**
	 * This method may be used to modify the contents of the incoming
	 * request by hardcoding a value which will be used instead of the
	 * value received by the client.
	 * <p>
	 * This method is useful for modifying the request body prior
	 * to parsing within interceptors. It generally only has an
	 * impact when called in the {@link IServerInterceptor#incomingRequestPostProcessed(RequestDetails, HttpServletRequest, HttpServletResponse)}
	 * method
	 * </p>
	 */
	public void setRequestContents(byte[] theRequestContents) {
		myRequestContents = theRequestContents;
	}

	public String getTransactionGuid() {
		return myTransactionGuid;
	}

	public void setTransactionGuid(String theTransactionGuid) {
		myTransactionGuid = theTransactionGuid;
	}


	public boolean isRewriteHistory() {
		return myRewriteHistory;
	}

	public void setRewriteHistory(boolean theRewriteHistory) {
		myRewriteHistory = theRewriteHistory;
	}


<<<<<<< HEAD
	public boolean isSystemRequest() {
		return false;
	}

=======
	public int getMaxRetries() {
		return myMaxRetries;
	}

	public void setMaxRetries(int theMaxRetries) {
		myMaxRetries = theMaxRetries;
	}

	public boolean isRetry() {
		return myRetry;
	}

	public void setRetry(boolean theRetry) {
		myRetry = theRetry;
	}
>>>>>>> 31212875
}<|MERGE_RESOLUTION|>--- conflicted
+++ resolved
@@ -546,12 +546,12 @@
 	}
 
 
-<<<<<<< HEAD
 	public boolean isSystemRequest() {
 		return false;
 	}
 
-=======
+
+
 	public int getMaxRetries() {
 		return myMaxRetries;
 	}
@@ -567,5 +567,4 @@
 	public void setRetry(boolean theRetry) {
 		myRetry = theRetry;
 	}
->>>>>>> 31212875
 }