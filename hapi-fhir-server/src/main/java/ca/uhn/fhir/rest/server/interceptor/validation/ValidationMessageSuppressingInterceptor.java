--- conflicted
+++ resolved
@@ -122,15 +122,7 @@
 			}
 		}
 
-<<<<<<< HEAD
-		boolean wasChanged = originalMessages.size() != newMessages.size() || sliceMessagesChanged;
-
-		if (!wasChanged) {
-			return null;
-		}
-=======
 		theResult.setMessages(newMessages);
->>>>>>> 64543681
 
 		return null; // keep processing
 	}
