package ca.uhn.fhir.rest.server.util;

/*-
 * #%L
 * HAPI FHIR - Server Framework
 * %%
 * Copyright (C) 2014 - 2022 Smile CDR, Inc.
 * %%
 * Licensed under the Apache License, Version 2.0 (the "License");
 * you may not use this file except in compliance with the License.
 * You may obtain a copy of the License at
 *
 *      http://www.apache.org/licenses/LICENSE-2.0
 *
 * Unless required by applicable law or agreed to in writing, software
 * distributed under the License is distributed on an "AS IS" BASIS,
 * WITHOUT WARRANTIES OR CONDITIONS OF ANY KIND, either express or implied.
 * See the License for the specific language governing permissions and
 * limitations under the License.
 * #L%
 */

import ca.uhn.fhir.context.FhirContext;
import ca.uhn.fhir.context.RuntimeResourceDefinition;
import ca.uhn.fhir.context.RuntimeSearchParam;
import ca.uhn.fhir.context.phonetic.IPhoneticEncoder;
import ca.uhn.fhir.i18n.Msg;
import org.apache.commons.lang3.Validate;

import javax.annotation.Nonnull;
import javax.annotation.Nullable;
import java.util.ArrayList;
import java.util.List;
import java.util.Set;

public class FhirContextSearchParamRegistry implements ISearchParamRegistry {


	private final List<RuntimeSearchParam> myExtraSearchParams = new ArrayList<>();
	private final FhirContext myCtx;

	/**
	 * Constructor
	 */
	public FhirContextSearchParamRegistry(@Nonnull FhirContext theCtx) {
		Validate.notNull(theCtx, "theCtx must not be null");
		myCtx = theCtx;
	}

	@Override
	public void forceRefresh() {
		// nothing
	}

	@Override
	public RuntimeSearchParam getActiveSearchParam(String theResourceName, String theParamName) {
		return getActiveSearchParams(theResourceName).get(theParamName);
	}

	@Override
	public ResourceSearchParams getActiveSearchParams(String theResourceName) {
		ResourceSearchParams retval = new ResourceSearchParams(theResourceName);
		RuntimeResourceDefinition nextResDef = myCtx.getResourceDefinition(theResourceName);
		for (RuntimeSearchParam nextSp : nextResDef.getSearchParams()) {
			retval.put(nextSp.getName(), nextSp);
		}

		for (RuntimeSearchParam next : myExtraSearchParams) {
			retval.put(next.getName(), next);
		}

		return retval;
	}

	public void addSearchParam(RuntimeSearchParam theSearchParam) {
		myExtraSearchParams.add(theSearchParam);
	}

	@Override
	public List<RuntimeSearchParam> getActiveComboSearchParams(String theResourceName, Set<String> theParamNames) {
		throw new UnsupportedOperationException(Msg.code(2066));
	}

	@Nullable
	@Override
	public RuntimeSearchParam getActiveSearchParamByUrl(String theUrl) {
<<<<<<< HEAD
=======
		// simple implementation for test support
>>>>>>> 0723c716
		return myCtx.getResourceTypes().stream()
			.flatMap(type->getActiveSearchParams(type).values().stream())
			.filter(rsp->theUrl.equals(rsp.getUri()))
			.findFirst()
			.orElse(null);
	}

	@Override
	public List<RuntimeSearchParam> getActiveComboSearchParams(String theResourceName) {
		throw new UnsupportedOperationException(Msg.code(2068));
	}

	@Override
	public void requestRefresh() {
		// nothing
	}

	@Override
	public void setPhoneticEncoder(IPhoneticEncoder thePhoneticEncoder) {
		// nothing
	}
}<|MERGE_RESOLUTION|>--- conflicted
+++ resolved
@@ -84,10 +84,7 @@
 	@Nullable
 	@Override
 	public RuntimeSearchParam getActiveSearchParamByUrl(String theUrl) {
-<<<<<<< HEAD
-=======
 		// simple implementation for test support
->>>>>>> 0723c716
 		return myCtx.getResourceTypes().stream()
 			.flatMap(type->getActiveSearchParams(type).values().stream())
 			.filter(rsp->theUrl.equals(rsp.getUri()))
