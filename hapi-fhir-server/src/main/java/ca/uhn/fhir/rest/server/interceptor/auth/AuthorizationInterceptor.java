--- conflicted
+++ resolved
@@ -577,11 +577,7 @@
 		OUT,
 	}
 
-<<<<<<< HEAD
-	public static List<IBaseResource> toListOfResourcesAndExcludeContainer(
-=======
 	protected static List<IBaseResource> toListOfResourcesAndExcludeContainer(
->>>>>>> 4ac65da2
 			IBaseResource theResponseObject, FhirContext fhirContext) {
 		if (theResponseObject == null) {
 			return Collections.emptyList();
@@ -589,11 +585,7 @@
 
 		List<IBaseResource> retVal;
 
-<<<<<<< HEAD
-		boolean shouldExamineChildResources = shouldExamineChildResources(fhirContext, theResponseObject);
-=======
 		boolean shouldExamineChildResources = shouldExamineChildResources(theResponseObject, fhirContext);
->>>>>>> 4ac65da2
 		if (!shouldExamineChildResources) {
 			return Collections.singletonList(theResponseObject);
 		}
@@ -617,11 +609,7 @@
 	 * For Parameters resources, we include child resources when checking the permissions.
 	 * For Bundle resources, we only look at resources inside if the Bundle is of type document, collection, or message.
 	 */
-<<<<<<< HEAD
-	public static boolean shouldExamineChildResources(FhirContext theFhirContext, IBaseResource theResource) {
-=======
 	protected static boolean shouldExamineChildResources(IBaseResource theResource, FhirContext theFhirContext) {
->>>>>>> 4ac65da2
 		if (theResource instanceof IBaseParameters) {
 			return true;
 		}
