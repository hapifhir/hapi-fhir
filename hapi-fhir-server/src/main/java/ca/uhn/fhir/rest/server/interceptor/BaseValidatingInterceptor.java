package ca.uhn.fhir.rest.server.interceptor;

/*
 * #%L
 * HAPI FHIR - Server Framework
 * %%
 * Copyright (C) 2014 - 2021 Smile CDR, Inc.
 * %%
 * Licensed under the Apache License, Version 2.0 (the "License");
 * you may not use this file except in compliance with the License.
 * You may obtain a copy of the License at
 *
 *      http://www.apache.org/licenses/LICENSE-2.0
 *
 * Unless required by applicable law or agreed to in writing, software
 * distributed under the License is distributed on an "AS IS" BASIS,
 * WITHOUT WARRANTIES OR CONDITIONS OF ANY KIND, either express or implied.
 * See the License for the specific language governing permissions and
 * limitations under the License.
 * #L%
 */

import ca.uhn.fhir.context.FhirContext;
import ca.uhn.fhir.interceptor.api.Interceptor;
import ca.uhn.fhir.parser.IParser;
import ca.uhn.fhir.rest.api.RestOperationTypeEnum;
import ca.uhn.fhir.rest.api.server.RequestDetails;
import ca.uhn.fhir.rest.server.exceptions.BaseServerResponseException;
import ca.uhn.fhir.rest.server.exceptions.InternalErrorException;
import ca.uhn.fhir.rest.server.exceptions.UnprocessableEntityException;
import ca.uhn.fhir.util.OperationOutcomeUtil;
import ca.uhn.fhir.validation.FhirValidator;
import ca.uhn.fhir.validation.IValidatorModule;
import ca.uhn.fhir.validation.ResultSeverityEnum;
import ca.uhn.fhir.validation.SingleValidationMessage;
import ca.uhn.fhir.validation.ValidationResult;
import org.apache.commons.lang3.Validate;
import org.apache.commons.lang3.text.StrLookup;
import org.apache.commons.lang3.text.StrSubstitutor;
import org.hl7.fhir.instance.model.api.IBaseOperationOutcome;
import org.slf4j.Logger;
import org.slf4j.LoggerFactory;

import java.util.ArrayList;
import java.util.List;

import static org.apache.commons.lang3.StringUtils.isNotBlank;

/**
 * This interceptor intercepts each incoming request and if it contains a FHIR resource, validates that resource. The
 * interceptor may be configured to run any validator modules, and will then add headers to the response or fail the
 * request with an {@link UnprocessableEntityException HTTP 422 Unprocessable Entity}.
 */
@Interceptor
public abstract class BaseValidatingInterceptor<T> extends ValidationResultEnrichingInterceptor {

	/**
	 * Default value:<br/>
	 * <code>
	 * ${row}:${col} ${severity} ${message} (${location})
	 * </code>
	 */
	public static final String DEFAULT_RESPONSE_HEADER_VALUE = "${row}:${col} ${severity} ${message} (${location})";

	private static final Logger ourLog = LoggerFactory.getLogger(BaseValidatingInterceptor.class);

	private Integer myAddResponseIssueHeaderOnSeverity = null;
	private Integer myAddResponseOutcomeHeaderOnSeverity = null;
	private Integer myFailOnSeverity = ResultSeverityEnum.ERROR.ordinal();
	private boolean myIgnoreValidatorExceptions;
	private int myMaximumHeaderLength = 200;
	private String myResponseIssueHeaderName = provideDefaultResponseHeaderName();
	private String myResponseIssueHeaderValue = DEFAULT_RESPONSE_HEADER_VALUE;
	private String myResponseIssueHeaderValueNoIssues = null;
	private String myResponseOutcomeHeaderName = provideDefaultResponseHeaderName();

	private List<IValidatorModule> myValidatorModules;
	private FhirValidator myValidator;

	private void addResponseIssueHeader(RequestDetails theRequestDetails, SingleValidationMessage theNext) {
		// Perform any string substitutions from the message format
		StrLookup<?> lookup = new MyLookup(theNext);
		StrSubstitutor subs = new StrSubstitutor(lookup, "${", "}", '\\');

		// Log the header
		String headerValue = subs.replace(myResponseIssueHeaderValue);
		ourLog.trace("Adding header to response: {}", headerValue);

		theRequestDetails.getResponse().addHeader(myResponseIssueHeaderName, headerValue);
	}

	/**
	 * Specify a validator module to use.
	 *
	 * @see #setValidator(FhirValidator)
	 */
	public BaseValidatingInterceptor<T> addValidatorModule(IValidatorModule theModule) {
		Validate.notNull(theModule, "theModule must not be null");
		Validate.isTrue(myValidator == null, "Can not specify both a validator and validator modules. Only one needs to be supplied.");
		if (getValidatorModules() == null) {
			setValidatorModules(new ArrayList<>());
		}
		getValidatorModules().add(theModule);
		return this;
	}

	/**
	 * Provides the validator to use. This can be used as an alternative to {@link #addValidatorModule(IValidatorModule)}
	 *
	 * @see #addValidatorModule(IValidatorModule)
	 * @see #setValidatorModules(List)
	 */
	public void setValidator(FhirValidator theValidator) {
		Validate.isTrue(theValidator == null || getValidatorModules() == null || getValidatorModules().isEmpty(), "Can not specify both a validator and validator modules. Only one needs to be supplied.");
		myValidator = theValidator;
	}


	abstract ValidationResult doValidate(FhirValidator theValidator, T theRequest);

	/**
	 * Fail the request by throwing an {@link UnprocessableEntityException} as a result of a validation failure.
	 * Subclasses may change this behaviour by providing alternate behaviour.
	 */
	protected void fail(RequestDetails theRequestDetails, ValidationResult theValidationResult) {
		throw new UnprocessableEntityException(theRequestDetails.getServer().getFhirContext(), theValidationResult.toOperationOutcome());
	}

	/**
	 * If the validation produces a result with at least the given severity, a header with the name
	 * specified by {@link #setResponseOutcomeHeaderName(String)} will be added containing a JSON encoded
	 * OperationOutcome resource containing the validation results.
	 */
	public ResultSeverityEnum getAddResponseOutcomeHeaderOnSeverity() {
		return myAddResponseOutcomeHeaderOnSeverity != null ? ResultSeverityEnum.values()[myAddResponseOutcomeHeaderOnSeverity] : null;
	}

	/**
	 * If the validation produces a result with at least the given severity, a header with the name
	 * specified by {@link #setResponseOutcomeHeaderName(String)} will be added containing a JSON encoded
	 * OperationOutcome resource containing the validation results.
	 */
	public void setAddResponseOutcomeHeaderOnSeverity(ResultSeverityEnum theAddResponseOutcomeHeaderOnSeverity) {
		myAddResponseOutcomeHeaderOnSeverity = theAddResponseOutcomeHeaderOnSeverity != null ? theAddResponseOutcomeHeaderOnSeverity.ordinal() : null;
	}

	/**
	 * The maximum length for an individual header. If an individual header would be written exceeding this length,
	 * the header value will be truncated.
	 */
	public int getMaximumHeaderLength() {
		return myMaximumHeaderLength;
	}

	/**
	 * The maximum length for an individual header. If an individual header would be written exceeding this length,
	 * the header value will be truncated. Value must be greater than 100.
	 */
	public void setMaximumHeaderLength(int theMaximumHeaderLength) {
		Validate.isTrue(theMaximumHeaderLength >= 100, "theMaximumHeadeerLength must be >= 100");
		myMaximumHeaderLength = theMaximumHeaderLength;
	}

	/**
	 * The name of the header specified by {@link #setAddResponseOutcomeHeaderOnSeverity(ResultSeverityEnum)}
	 */
	public String getResponseOutcomeHeaderName() {
		return myResponseOutcomeHeaderName;
	}

	/**
	 * The name of the header specified by {@link #setAddResponseOutcomeHeaderOnSeverity(ResultSeverityEnum)}
	 */
	public void setResponseOutcomeHeaderName(String theResponseOutcomeHeaderName) {
		Validate.notEmpty(theResponseOutcomeHeaderName, "theResponseOutcomeHeaderName can not be empty or null");
		myResponseOutcomeHeaderName = theResponseOutcomeHeaderName;
	}

	public List<IValidatorModule> getValidatorModules() {
		return myValidatorModules;
	}

	public void setValidatorModules(List<IValidatorModule> theValidatorModules) {
		Validate.isTrue(myValidator == null || theValidatorModules == null || theValidatorModules.isEmpty(), "Can not specify both a validator and validator modules. Only one needs to be supplied.");
		myValidatorModules = theValidatorModules;
	}

	/**
	 * If set to <code>true</code> (default is <code>false</code>) this interceptor
	 * will exit immediately and allow processing to continue if the validator throws
	 * any exceptions.
	 * <p>
	 * This setting is mostly useful in testing situations
	 * </p>
	 */
	public boolean isIgnoreValidatorExceptions() {
		return myIgnoreValidatorExceptions;
	}

	/**
	 * If set to <code>true</code> (default is <code>false</code>) this interceptor
	 * will exit immediately and allow processing to continue if the validator throws
	 * any exceptions.
	 * <p>
	 * This setting is mostly useful in testing situations
	 * </p>
	 */
	public void setIgnoreValidatorExceptions(boolean theIgnoreValidatorExceptions) {
		myIgnoreValidatorExceptions = theIgnoreValidatorExceptions;
	}

	abstract String provideDefaultResponseHeaderName();

	/**
	 * Sets the minimum severity at which an issue detected by the validator will result in a header being added to the
	 * response. Default is {@link ResultSeverityEnum#INFORMATION}. Set to <code>null</code> to disable this behaviour.
	 *
	 * @see #setResponseHeaderName(String)
	 * @see #setResponseHeaderValue(String)
	 */
	public void setAddResponseHeaderOnSeverity(ResultSeverityEnum theSeverity) {
		myAddResponseIssueHeaderOnSeverity = theSeverity != null ? theSeverity.ordinal() : null;
	}

	/**
	 * Sets the minimum severity at which an issue detected by the validator will fail/reject the request. Default is
	 * {@link ResultSeverityEnum#ERROR}. Set to <code>null</code> to disable this behaviour.
	 */
	public void setFailOnSeverity(ResultSeverityEnum theSeverity) {
		myFailOnSeverity = theSeverity != null ? theSeverity.ordinal() : null;
	}

	/**
	 * Sets the name of the response header to add validation failures to
	 *
	 * @see #setAddResponseHeaderOnSeverity(ResultSeverityEnum)
	 */
	protected void setResponseHeaderName(String theResponseHeaderName) {
		Validate.notBlank(theResponseHeaderName, "theResponseHeaderName must not be blank or null");
		myResponseIssueHeaderName = theResponseHeaderName;
	}

	/**
	 * Sets the value to add to the response header with the name specified by {@link #setResponseHeaderName(String)}
	 * when validation produces a message of severity equal to or greater than
	 * {@link #setAddResponseHeaderOnSeverity(ResultSeverityEnum)}
	 * <p>
	 * This field allows the following substitutions:
	 * </p>
	 * <table>
	 * <tr>
	 * <td>Name</td>
	 * <td>Value</td>
	 * </tr>
	 * <tr>
	 * <td>${line}</td>
	 * <td>The line in the request</td>
	 * </tr>
	 * <tr>
	 * <td>${col}</td>
	 * <td>The column in the request</td>
	 * </tr>
	 * <tr>
	 * <td>${location}</td>
	 * <td>The location in the payload as a string (typically this will be a path)</td>
	 * </tr>
	 * <tr>
	 * <td>${severity}</td>
	 * <td>The severity of the issue</td>
	 * </tr>
	 * <tr>
	 * <td>${message}</td>
	 * <td>The validation message</td>
	 * </tr>
	 * </table>
	 *
	 * @see #DEFAULT_RESPONSE_HEADER_VALUE
	 * @see #setAddResponseHeaderOnSeverity(ResultSeverityEnum)
	 */
	public void setResponseHeaderValue(String theResponseHeaderValue) {
		Validate.notBlank(theResponseHeaderValue, "theResponseHeaderValue must not be blank or null");
		myResponseIssueHeaderValue = theResponseHeaderValue;
	}

	/**
	 * Sets the header value to add when no issues are found at or exceeding the
	 * threshold specified by {@link #setAddResponseHeaderOnSeverity(ResultSeverityEnum)}
	 */
	public void setResponseHeaderValueNoIssues(String theResponseHeaderValueNoIssues) {
		myResponseIssueHeaderValueNoIssues = theResponseHeaderValueNoIssues;
	}

	/**
	 * Hook for subclasses (e.g. add a tag (coding) to an incoming resource when a given severity appears in the
	 * ValidationResult).
	 */
	protected void postProcessResult(RequestDetails theRequestDetails, ValidationResult theValidationResult) {
	}

	/**
	 * Hook for subclasses on failure (e.g. add a response header to an incoming resource upon rejection).
	 */
	protected void postProcessResultOnFailure(RequestDetails theRequestDetails, ValidationResult theValidationResult) {
	}

	/**
	 * Note: May return null
	 */
	protected ValidationResult validate(T theRequest, RequestDetails theRequestDetails) {
		if (theRequest == null || theRequestDetails == null) {
			return null;
		}

<<<<<<< HEAD
		FhirValidator fhirValidator;
=======
		RestOperationTypeEnum opType = theRequestDetails.getRestOperationType();
		if (opType != null) {
			switch (opType) {
				case GRAPHQL_REQUEST:
					return null;
				default:
					break;
			}
		}

		FhirValidator validator;
>>>>>>> 35dedb86
		if (myValidator != null) {
			fhirValidator = myValidator;
		} else {
			fhirValidator = theRequestDetails.getServer().getFhirContext().newValidator();
			if (myValidatorModules != null) {
				for (IValidatorModule next : myValidatorModules) {
					fhirValidator.registerValidatorModule(next);
				}
			}
		}

		ValidationResult validationResult;
		try {
			validationResult = doValidate(fhirValidator, theRequest);
		} catch (Exception e) {
			if (myIgnoreValidatorExceptions) {
				ourLog.warn("Validator threw an exception during validation", e);
				return null;
			}
			if (e instanceof BaseServerResponseException) {
				throw (BaseServerResponseException) e;
			}
			throw new InternalErrorException(e);
		}

		if (myAddResponseIssueHeaderOnSeverity != null) {
			boolean found = false;
			for (SingleValidationMessage next : validationResult.getMessages()) {
				if (next.getSeverity().ordinal() >= myAddResponseIssueHeaderOnSeverity) {
					addResponseIssueHeader(theRequestDetails, next);
					found = true;
				}
			}
			if (!found) {
				if (isNotBlank(myResponseIssueHeaderValueNoIssues)) {
					theRequestDetails.getResponse().addHeader(myResponseIssueHeaderName, myResponseIssueHeaderValueNoIssues);
				}
			}
		}

		if (myFailOnSeverity != null) {
			for (SingleValidationMessage next : validationResult.getMessages()) {
				if (next.getSeverity().ordinal() >= myFailOnSeverity) {
					postProcessResultOnFailure(theRequestDetails, validationResult);
					fail(theRequestDetails, validationResult);
					return validationResult;
				}
			}
		}

		if (myAddResponseOutcomeHeaderOnSeverity != null) {
			IBaseOperationOutcome outcome = null;
			for (SingleValidationMessage next : validationResult.getMessages()) {
				if (next.getSeverity().ordinal() >= myAddResponseOutcomeHeaderOnSeverity) {
					outcome = validationResult.toOperationOutcome();
					break;
				}
			}
			if (outcome == null && myAddResponseOutcomeHeaderOnSeverity != null && myAddResponseOutcomeHeaderOnSeverity == ResultSeverityEnum.INFORMATION.ordinal()) {
				FhirContext ctx = theRequestDetails.getServer().getFhirContext();
				outcome = OperationOutcomeUtil.newInstance(ctx);
				OperationOutcomeUtil.addIssue(ctx, outcome, "information", "No issues detected", "", "informational");
			}

			if (outcome != null) {
				IParser parser = theRequestDetails.getServer().getFhirContext().newJsonParser().setPrettyPrint(false);
				String encoded = parser.encodeResourceToString(outcome);
				if (encoded.length() > getMaximumHeaderLength()) {
					encoded = encoded.substring(0, getMaximumHeaderLength() - 3) + "...";
				}
				theRequestDetails.getResponse().addHeader(myResponseOutcomeHeaderName, encoded);
			}
		}

		postProcessResult(theRequestDetails, validationResult);

		return validationResult;
	}

	private static class MyLookup extends StrLookup<String> {

		private SingleValidationMessage myMessage;

		public MyLookup(SingleValidationMessage theMessage) {
			myMessage = theMessage;
		}

		@Override
		public String lookup(String theKey) {
			if ("line".equals(theKey)) {
				return toString(myMessage.getLocationLine());
			}
			if ("col".equals(theKey)) {
				return toString(myMessage.getLocationCol());
			}
			if ("message".equals(theKey)) {
				return toString(myMessage.getMessage());
			}
			if ("location".equals(theKey)) {
				return toString(myMessage.getLocationString());
			}
			if ("severity".equals(theKey)) {
				return myMessage.getSeverity() != null ? myMessage.getSeverity().name() : null;
			}

			return "";
		}

		private static String toString(Object theInt) {
			return theInt != null ? theInt.toString() : "";
		}

	}

}<|MERGE_RESOLUTION|>--- conflicted
+++ resolved
@@ -311,9 +311,6 @@
 			return null;
 		}
 
-<<<<<<< HEAD
-		FhirValidator fhirValidator;
-=======
 		RestOperationTypeEnum opType = theRequestDetails.getRestOperationType();
 		if (opType != null) {
 			switch (opType) {
@@ -325,21 +322,20 @@
 		}
 
 		FhirValidator validator;
->>>>>>> 35dedb86
 		if (myValidator != null) {
-			fhirValidator = myValidator;
+			validator = myValidator;
 		} else {
-			fhirValidator = theRequestDetails.getServer().getFhirContext().newValidator();
+			validator = theRequestDetails.getServer().getFhirContext().newValidator();
 			if (myValidatorModules != null) {
 				for (IValidatorModule next : myValidatorModules) {
-					fhirValidator.registerValidatorModule(next);
+					validator.registerValidatorModule(next);
 				}
 			}
 		}
 
 		ValidationResult validationResult;
 		try {
-			validationResult = doValidate(fhirValidator, theRequest);
+			validationResult = doValidate(validator, theRequest);
 		} catch (Exception e) {
 			if (myIgnoreValidatorExceptions) {
 				ourLog.warn("Validator threw an exception during validation", e);
