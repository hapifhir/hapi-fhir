package ca.uhn.fhir.rest.server.interceptor.auth;

<<<<<<< HEAD
/*-
 * #%L
 * HAPI FHIR - Server Framework
 * %%
 * Copyright (C) 2014 - 2022 Smile CDR, Inc.
 * %%
 * Licensed under the Apache License, Version 2.0 (the "License");
 * you may not use this file except in compliance with the License.
 * You may obtain a copy of the License at
 *
 *      http://www.apache.org/licenses/LICENSE-2.0
 *
 * Unless required by applicable law or agreed to in writing, software
 * distributed under the License is distributed on an "AS IS" BASIS,
 * WITHOUT WARRANTIES OR CONDITIONS OF ANY KIND, either express or implied.
 * See the License for the specific language governing permissions and
 * limitations under the License.
 * #L%
 */

=======
import org.apache.commons.lang3.builder.ToStringBuilder;
import org.apache.commons.lang3.builder.ToStringStyle;

/**
 * Tester that a resource matches a provided query filter.
 */
>>>>>>> 7cf447cd
public class FhirQueryRuleTester implements IAuthRuleTester {
	private final String myQueryParameters;

	public FhirQueryRuleTester(String theQueryParameters) {
		myQueryParameters = theQueryParameters;
	}

	@Override
	public boolean matches(RuleTestRequest theRuleTestRequest) {
		return checkMatch(theRuleTestRequest);
	}

	@Override
	public boolean matchesOutput(RuleTestRequest theRuleTestRequest) {
		return checkMatch(theRuleTestRequest);
	}

	private boolean checkMatch(RuleTestRequest theRuleTestRequest) {
		// look for a matcher
		IAuthorizationSearchParamMatcher matcher = theRuleTestRequest.ruleApplier.getSearchParamMatcher();
		if (matcher == null) {
			theRuleTestRequest.ruleApplier.getTroubleshootingLog().warn("No matcher provided.  Can't apply filter permission.");
			return false;
		}

		// this is a bit weird.
		// A tester narrows a rule -- i.e. a rule only applies if the main logic matches AND the testers all match
		// But this rule would have matched without this tester, so true means abstain.
		if (theRuleTestRequest.resource == null) {
			// we aren't looking at a resource yet.  treat as no-op
			return true;
		}

		// we use the target type since the rule might apply to all types, a type set, or instances, and that has already been checked.
		IAuthorizationSearchParamMatcher.MatchResult mr = matcher.match(theRuleTestRequest.resource.fhirType() + "?" + myQueryParameters, theRuleTestRequest.resource);

		switch (mr.match) {
			case MATCH:
				return true;
			case UNSUPPORTED:
				theRuleTestRequest.ruleApplier.getTroubleshootingLog().warn("Unsupported matcher expression {}: {}.", myQueryParameters, mr.unsupportedReason);
				// unsupported doesn't match unless this is a deny request, and we need to be safe!
				return (theRuleTestRequest.mode == PolicyEnum.DENY);
			case NO_MATCH:
			default:
				return false;
		}
	}

	@Override
	public String toString() {
		return new ToStringBuilder(this, ToStringStyle.SHORT_PREFIX_STYLE)
			.append("filter", myQueryParameters)
			.toString();
	}
}<|MERGE_RESOLUTION|>--- conflicted
+++ resolved
@@ -1,6 +1,5 @@
 package ca.uhn.fhir.rest.server.interceptor.auth;
 
-<<<<<<< HEAD
 /*-
  * #%L
  * HAPI FHIR - Server Framework
@@ -21,14 +20,12 @@
  * #L%
  */
 
-=======
 import org.apache.commons.lang3.builder.ToStringBuilder;
 import org.apache.commons.lang3.builder.ToStringStyle;
 
 /**
  * Tester that a resource matches a provided query filter.
  */
->>>>>>> 7cf447cd
 public class FhirQueryRuleTester implements IAuthRuleTester {
 	private final String myQueryParameters;
 
