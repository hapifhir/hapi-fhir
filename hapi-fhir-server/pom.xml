--- conflicted
+++ resolved
@@ -5,11 +5,7 @@
 	<parent>
 		<groupId>ca.uhn.hapi.fhir</groupId>
 		<artifactId>hapi-deployable-pom</artifactId>
-<<<<<<< HEAD
-		<version>6.1.0-PRE10-SNAPSHOT</version>
-=======
 		<version>6.1.0-PRE12-SNAPSHOT</version>
->>>>>>> 0526da08
 		<relativePath>../hapi-deployable-pom/pom.xml</relativePath>
 	</parent>
 
@@ -114,11 +110,6 @@
 			<groupId>org.apache.commons</groupId>
 			<artifactId>commons-collections4</artifactId>
 		</dependency>
-		<dependency>
-			<groupId>javax.annotation</groupId>
-			<artifactId>javax.annotation-api</artifactId>
-		</dependency>
-
 	</dependencies>
 
 	<build>
