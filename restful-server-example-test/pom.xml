<project xmlns="http://maven.apache.org/POM/4.0.0" xmlns:xsi="http://www.w3.org/2001/XMLSchema-instance" xsi:schemaLocation="http://maven.apache.org/POM/4.0.0 http://maven.apache.org/xsd/maven-4.0.0.xsd">
	<modelVersion>4.0.0</modelVersion>

	<parent>
		<groupId>ca.uhn.hapi.fhir</groupId>
		<artifactId>hapi-fhir</artifactId>
		<version>1.0</version>
		<relativePath>../pom.xml</relativePath>
	</parent>

	<artifactId>restful-server-example-test</artifactId>
	<packaging>jar</packaging>

	<name>HAPI FHIR Sample RESTful Server - Tests</name>

	<dependencies>
		<dependency>
			<groupId>ca.uhn.hapi.fhir</groupId>
			<artifactId>hapi-fhir-base</artifactId>
			<version>1.0</version>
		</dependency>
		<dependency>
			<groupId>ca.uhn.hapi.fhir</groupId>
<<<<<<< HEAD
			<artifactId>hapi-fhir-structures-dstu2</artifactId>
			<version>1.0-SNAPSHOT</version>
=======
			<artifactId>hapi-fhir-structures-dstu</artifactId>
			<version>1.0</version>
>>>>>>> 924ebf06
			<scope>test</scope>
		</dependency>
		<dependency>
			<groupId>ch.qos.logback</groupId>
			<artifactId>logback-classic</artifactId>
			<version>${logback_version}</version>
			<optional>true</optional>
		</dependency>
		<dependency>
			<groupId>junit</groupId>
			<artifactId>junit</artifactId>
			<version>${junit_version}</version>
			<scope>test</scope>
		</dependency>
		<dependency>
			<groupId>org.eclipse.jetty</groupId>
			<artifactId>jetty-servlets</artifactId>
			<version>${jetty_version}</version>
			<scope>test</scope>
		</dependency>
		<dependency>
			<groupId>org.eclipse.jetty</groupId>
			<artifactId>jetty-servlet</artifactId>
			<version>${jetty_version}</version>
			<scope>test</scope>
		</dependency>
		<dependency>
			<groupId>org.eclipse.jetty</groupId>
			<artifactId>jetty-server</artifactId>
			<version>${jetty_version}</version>
			<scope>test</scope>
		</dependency>
		<dependency>
			<groupId>org.eclipse.jetty</groupId>
			<artifactId>jetty-util</artifactId>
			<version>${jetty_version}</version>
			<scope>test</scope>
		</dependency>
		<dependency>
			<groupId>org.eclipse.jetty</groupId>
			<artifactId>jetty-webapp</artifactId>
			<version>${jetty_version}</version>
			<scope>test</scope>
		</dependency>

	</dependencies>

	<build>
		<plugins>
			<plugin>
				<groupId>org.apache.maven.plugins</groupId>
				<artifactId>maven-deploy-plugin</artifactId>
				<configuration>
					<skip>true</skip>
				</configuration>
			</plugin>
		</plugins>		
	</build>

</project><|MERGE_RESOLUTION|>--- conflicted
+++ resolved
@@ -21,13 +21,8 @@
 		</dependency>
 		<dependency>
 			<groupId>ca.uhn.hapi.fhir</groupId>
-<<<<<<< HEAD
 			<artifactId>hapi-fhir-structures-dstu2</artifactId>
-			<version>1.0-SNAPSHOT</version>
-=======
-			<artifactId>hapi-fhir-structures-dstu</artifactId>
 			<version>1.0</version>
->>>>>>> 924ebf06
 			<scope>test</scope>
 		</dependency>
 		<dependency>
