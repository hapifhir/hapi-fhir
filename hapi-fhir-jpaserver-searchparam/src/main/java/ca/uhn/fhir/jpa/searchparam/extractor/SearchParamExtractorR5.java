/*
 * #%L
 * HAPI FHIR JPA - Search Parameters
 * %%
 * Copyright (C) 2014 - 2024 Smile CDR, Inc.
 * %%
 * Licensed under the Apache License, Version 2.0 (the "License");
 * you may not use this file except in compliance with the License.
 * You may obtain a copy of the License at
 *
 * http://www.apache.org/licenses/LICENSE-2.0
 *
 * Unless required by applicable law or agreed to in writing, software
 * distributed under the License is distributed on an "AS IS" BASIS,
 * WITHOUT WARRANTIES OR CONDITIONS OF ANY KIND, either express or implied.
 * See the License for the specific language governing permissions and
 * limitations under the License.
 * #L%
 */
package ca.uhn.fhir.jpa.searchparam.extractor;

import ca.uhn.fhir.context.FhirContext;
import ca.uhn.fhir.jpa.model.config.PartitionSettings;
import ca.uhn.fhir.jpa.model.entity.StorageSettings;
import ca.uhn.fhir.rest.server.util.ISearchParamRegistry;
import ca.uhn.fhir.sl.cache.Cache;
import ca.uhn.fhir.sl.cache.CacheFactory;
import ca.uhn.fhir.util.BundleUtil;
import jakarta.annotation.PostConstruct;
import org.hl7.fhir.exceptions.FHIRException;
import org.hl7.fhir.exceptions.PathEngineException;
import org.hl7.fhir.instance.model.api.IBase;
import org.hl7.fhir.r5.context.IWorkerContext;
import org.hl7.fhir.r5.fhirpath.ExpressionNode;
import org.hl7.fhir.r5.fhirpath.FHIRPathEngine;
import org.hl7.fhir.r5.fhirpath.FHIRPathUtilityClasses.FunctionDetails;
import org.hl7.fhir.r5.fhirpath.TypeDetails;
import org.hl7.fhir.r5.hapi.ctx.HapiWorkerContext;
import org.hl7.fhir.r5.model.Base;
import org.hl7.fhir.r5.model.IdType;
import org.hl7.fhir.r5.model.Resource;
import org.hl7.fhir.r5.model.ResourceType;
import org.hl7.fhir.r5.model.ValueSet;

import java.util.Collections;
import java.util.HashMap;
import java.util.List;
import java.util.Map;
import java.util.concurrent.TimeUnit;

import static org.apache.commons.lang3.StringUtils.isNotBlank;

public class SearchParamExtractorR5 extends BaseSearchParamExtractor implements ISearchParamExtractor {

	private FHIRPathEngine myFhirPathEngine;
	private Cache<String, ExpressionNode> myParsedFhirPathCache;

	public SearchParamExtractorR5() {
		super();
	}

	/**
	 * Constructor for unit tests
	 */
	public SearchParamExtractorR5(
			StorageSettings theStorageSettings,
			PartitionSettings thePartitionSettings,
			FhirContext theCtx,
			ISearchParamRegistry theSearchParamRegistry) {
		super(theStorageSettings, thePartitionSettings, theCtx, theSearchParamRegistry);
		initFhirPath();
		start();
	}

	@Override
	@PostConstruct
	public void start() {
		super.start();
		if (myFhirPathEngine == null) {
			initFhirPath();
		}
	}

	public void initFhirPath() {
		IWorkerContext worker = new HapiWorkerContext(getContext(), getContext().getValidationSupport());
		myFhirPathEngine = new FHIRPathEngine(worker);
		myFhirPathEngine.setHostServices(new SearchParamExtractorR5HostServices());

		myParsedFhirPathCache = CacheFactory.build(TimeUnit.MINUTES.toMillis(10));
	}

	@Override
	public IValueExtractor getPathValueExtractor(IBase theResource, String theSinglePath) {
		return () -> {
			ExpressionNode parsed = myParsedFhirPathCache.get(theSinglePath, path -> myFhirPathEngine.parse(path));
			return myFhirPathEngine.evaluate(
					theResource, (Base) theResource, (Base) theResource, (Base) theResource, parsed);
		};
	}

	private class SearchParamExtractorR5HostServices implements FHIRPathEngine.IEvaluationContext {

		private final Map<String, Base> myResourceTypeToStub = Collections.synchronizedMap(new HashMap<>());

		@Override
		public List<Base> resolveConstant(
				FHIRPathEngine engine, Object appContext, String name, boolean beforeContext, boolean explicitConstant)
				throws PathEngineException {
			return Collections.emptyList();
		}

		@Override
		public TypeDetails resolveConstantType(
				FHIRPathEngine engine, Object appContext, String name, boolean explicitConstant)
				throws PathEngineException {
			return null;
		}

		@Override
		public boolean log(String argument, List<Base> focus) {
			return false;
		}

		@Override
		public FunctionDetails resolveFunction(FHIRPathEngine engine, String functionName) {
			return null;
		}

		@Override
		public TypeDetails checkFunction(
				FHIRPathEngine engine,
				Object appContext,
				String functionName,
				TypeDetails focus,
				List<TypeDetails> parameters)
				throws PathEngineException {
			return null;
		}

		@Override
		public List<Base> executeFunction(
				FHIRPathEngine engine,
				Object appContext,
				List<Base> focus,
				String functionName,
				List<List<Base>> parameters) {
			return null;
		}

		@Override
<<<<<<< HEAD
		public Base resolveReference(FHIRPathEngine engine, Object appContext, String theUrl, Base refContext)
				throws FHIRException {
			Base retVal = resolveResourceInBundleWithPlaceholderId(appContext, theUrl);
=======
		public Base resolveReference(Object appContext, String theUrl, Base refContext) throws FHIRException {
			Base retVal = (Base) BundleUtil.getReferenceInBundle(getContext(), theUrl, appContext);
>>>>>>> effbc98b
			if (retVal != null) {
				return retVal;
			}

			/*
			 * When we're doing resolution within the SearchParamExtractor, if we want
			 * to do a resolve() it's just to check the type, so there is no point
			 * going through the heavyweight test. We can just return a stub and
			 * that's good enough since we're just doing something like
			 *    Encounter.patient.where(resolve() is Patient)
			 */
			IdType url = new IdType(theUrl);
			if (isNotBlank(url.getResourceType())) {

				retVal = myResourceTypeToStub.get(url.getResourceType());
				if (retVal != null) {
					return retVal;
				}

				ResourceType resourceType = ResourceType.fromCode(url.getResourceType());
				if (resourceType != null) {
					retVal = new Resource() {
						private static final long serialVersionUID = 2368522971330181178L;

						@Override
						public Resource copy() {
							return this;
						}

						@Override
						public ResourceType getResourceType() {
							return resourceType;
						}

						@Override
						public String fhirType() {
							return url.getResourceType();
						}
					};
					myResourceTypeToStub.put(url.getResourceType(), retVal);
				}
			}
			return retVal;
		}

		@Override
		public boolean conformsToProfile(FHIRPathEngine engine, Object appContext, Base item, String url)
				throws FHIRException {
			return false;
		}

		@Override
		public ValueSet resolveValueSet(FHIRPathEngine engine, Object appContext, String url) {
			return null;
		}

		@Override
		public boolean paramIsType(String name, int index) {
			return false;
		}
	}
}<|MERGE_RESOLUTION|>--- conflicted
+++ resolved
@@ -148,14 +148,8 @@
 		}
 
 		@Override
-<<<<<<< HEAD
-		public Base resolveReference(FHIRPathEngine engine, Object appContext, String theUrl, Base refContext)
-				throws FHIRException {
-			Base retVal = resolveResourceInBundleWithPlaceholderId(appContext, theUrl);
-=======
-		public Base resolveReference(Object appContext, String theUrl, Base refContext) throws FHIRException {
+		public Base resolveReference(FHIRPathEngine engine, Object appContext, String theUrl, Base refContext) {
 			Base retVal = (Base) BundleUtil.getReferenceInBundle(getContext(), theUrl, appContext);
->>>>>>> effbc98b
 			if (retVal != null) {
 				return retVal;
 			}
