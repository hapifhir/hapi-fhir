--- conflicted
+++ resolved
@@ -128,24 +128,13 @@
 		for (Map.Entry<String, List<List<IQueryParameterType>>> entry : mySearchParameterMap.entrySet()) {
 			List<List<IQueryParameterType>> andParams = entry.getValue();
 			List<List<IQueryParameterType>> newAndParams = new ArrayList<>();
-<<<<<<< HEAD
-			for(List<IQueryParameterType> orParams: andParams) {
-=======
 			for (List<IQueryParameterType> orParams : andParams) {
->>>>>>> 61d34ab6
 				List<IQueryParameterType> newOrParams = new ArrayList<>(orParams);
 				newAndParams.add(newOrParams);
 			}
 			map.put(entry.getKey(), newAndParams);
 		}
 
-<<<<<<< HEAD
-
-
-		return map;
-	}
-=======
->>>>>>> 61d34ab6
 
 		return map;
 	}
