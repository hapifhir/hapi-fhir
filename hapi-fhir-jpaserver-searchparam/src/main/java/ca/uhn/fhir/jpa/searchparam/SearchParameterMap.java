/*
 * #%L
 * HAPI FHIR JPA - Search Parameters
 * %%
 * Copyright (C) 2014 - 2025 Smile CDR, Inc.
 * %%
 * Licensed under the Apache License, Version 2.0 (the "License");
 * you may not use this file except in compliance with the License.
 * You may obtain a copy of the License at
 *
 * http://www.apache.org/licenses/LICENSE-2.0
 *
 * Unless required by applicable law or agreed to in writing, software
 * distributed under the License is distributed on an "AS IS" BASIS,
 * WITHOUT WARRANTIES OR CONDITIONS OF ANY KIND, either express or implied.
 * See the License for the specific language governing permissions and
 * limitations under the License.
 * #L%
 */
package ca.uhn.fhir.jpa.searchparam;

import ca.uhn.fhir.context.FhirContext;
import ca.uhn.fhir.model.api.IQueryParameterAnd;
import ca.uhn.fhir.model.api.IQueryParameterOr;
import ca.uhn.fhir.model.api.IQueryParameterType;
import ca.uhn.fhir.model.api.Include;
import ca.uhn.fhir.repository.IRepository;
import ca.uhn.fhir.repository.IRepositoryRestQueryBuilder;
import ca.uhn.fhir.rest.api.Constants;
import ca.uhn.fhir.rest.api.SearchContainedModeEnum;
import ca.uhn.fhir.rest.api.SearchIncludeDeletedEnum;
import ca.uhn.fhir.rest.api.SearchTotalModeEnum;
import ca.uhn.fhir.rest.api.SortOrderEnum;
import ca.uhn.fhir.rest.api.SortSpec;
import ca.uhn.fhir.rest.api.SummaryEnum;
import ca.uhn.fhir.rest.param.DateParam;
import ca.uhn.fhir.rest.param.DateRangeParam;
import ca.uhn.fhir.rest.param.ParamPrefixEnum;
import ca.uhn.fhir.rest.param.QuantityParam;
import ca.uhn.fhir.rest.param.TokenParamModifier;
import ca.uhn.fhir.util.UrlUtil;
import com.fasterxml.jackson.annotation.JsonIgnore;
import jakarta.annotation.Nonnull;
import jakarta.annotation.Nullable;
import org.apache.commons.lang3.Strings;
import org.apache.commons.lang3.Validate;
import org.apache.commons.lang3.builder.CompareToBuilder;
import org.apache.commons.lang3.builder.ToStringBuilder;
import org.apache.commons.lang3.builder.ToStringStyle;

import java.io.Serial;
import java.io.Serializable;
import java.util.ArrayList;
import java.util.Collection;
import java.util.Collections;
import java.util.Comparator;
import java.util.HashMap;
import java.util.HashSet;
import java.util.LinkedHashMap;
import java.util.List;
import java.util.Map;
import java.util.Objects;
import java.util.Set;

import static ca.uhn.fhir.rest.param.ParamPrefixEnum.GREATERTHAN_OR_EQUALS;
import static ca.uhn.fhir.rest.param.ParamPrefixEnum.LESSTHAN_OR_EQUALS;
import static ca.uhn.fhir.rest.param.ParamPrefixEnum.NOT_EQUAL;
import static org.apache.commons.lang3.StringUtils.defaultString;
import static org.apache.commons.lang3.StringUtils.isBlank;
import static org.apache.commons.lang3.StringUtils.isNotBlank;

public class SearchParameterMap implements Serializable, IRepository.IRepositoryRestQueryContributor {
	public static final Integer INTEGER_0 = 0;
	private static final org.slf4j.Logger ourLog = org.slf4j.LoggerFactory.getLogger(SearchParameterMap.class);

	@Serial
	private static final long serialVersionUID = 1L;

	private final HashMap<String, List<List<IQueryParameterType>>> mySearchParameterMap = new LinkedHashMap<>();
	private Integer myCount;
	private Integer myOffset;
	private EverythingModeEnum myEverythingMode = null;
	private Set<Include> myIncludes;
	private DateRangeParam myLastUpdated;
	private boolean myLoadSynchronous;
	private Integer myLoadSynchronousUpTo;
	private Set<Include> myRevIncludes;
	private SortSpec mySort;
	private SummaryEnum mySummaryMode;
	private SearchTotalModeEnum mySearchTotalMode;
	private QuantityParam myNearDistanceParam;
	private boolean myLastN;
	private Integer myLastNMax;
	private boolean myDeleteExpunge;
	private SearchContainedModeEnum mySearchContainedMode = SearchContainedModeEnum.FALSE;
	private SearchIncludeDeletedEnum mySearchIncludeDeletedMode;

	/**
	 * Constructor
	 */
	public SearchParameterMap() {
		super();
	}

	/**
	 * Constructor
	 */
	public SearchParameterMap(String theName, IQueryParameterType theParam) {
		add(theName, theParam);
	}

	/**
	 * Creates and returns a copy of this map
	 */
	@SuppressWarnings("MethodDoesntCallSuperMethod")
	@JsonIgnore
	@Override
	public SearchParameterMap clone() {
		SearchParameterMap map = new SearchParameterMap();
		map.setSummaryMode(getSummaryMode());
		map.setSort(getSort());
		map.setSearchTotalMode(getSearchTotalMode());
		map.setRevIncludes(getRevIncludes());
		map.setIncludes(getIncludes());
		map.setEverythingMode(getEverythingMode());
		map.setCount(getCount());
		map.setDeleteExpunge(isDeleteExpunge());
		map.setLastN(isLastN());
		map.setLastNMax(getLastNMax());
		map.setLastUpdated(getLastUpdated());
		map.setLoadSynchronous(isLoadSynchronous());
		map.setNearDistanceParam(getNearDistanceParam());
		map.setLoadSynchronousUpTo(getLoadSynchronousUpTo());
		map.setOffset(getOffset());
		map.setSearchContainedMode(getSearchContainedMode());
		map.setSearchIncludeDeletedMode(getSearchIncludeDeletedMode());

		for (Map.Entry<String, List<List<IQueryParameterType>>> entry : mySearchParameterMap.entrySet()) {
			List<List<IQueryParameterType>> andParams = entry.getValue();
			List<List<IQueryParameterType>> newAndParams = new ArrayList<>();
			for (List<IQueryParameterType> orParams : andParams) {
				List<IQueryParameterType> newOrParams = new ArrayList<>(orParams);
				newAndParams.add(newOrParams);
			}
			map.put(entry.getKey(), newAndParams);
		}

		return map;
	}

	public SummaryEnum getSummaryMode() {
		return mySummaryMode;
	}

	public void setSummaryMode(SummaryEnum theSummaryMode) {
		mySummaryMode = theSummaryMode;
	}

	public SearchTotalModeEnum getSearchTotalMode() {
		return mySearchTotalMode;
	}

	public void setSearchTotalMode(SearchTotalModeEnum theSearchTotalMode) {
		mySearchTotalMode = theSearchTotalMode;
	}

	public SearchParameterMap add(String theName, DateParam theDateParam) {
		add(theName, (IQueryParameterOr<?>) theDateParam);
		return this;
	}

	@SuppressWarnings("unchecked")
	public SearchParameterMap add(String theName, IQueryParameterAnd<?> theAnd) {
		if (theAnd == null) {
			return this;
		}

<<<<<<< HEAD
		List<List<IQueryParameterType>> paramList = getOrCreate(theName);

=======
		if (theAnd instanceof DateRangeParam dateRangeParam) {
			if (dateRangeParam.getLowerBound() != null
					&& !dateRangeParam.getLowerBound().isEmpty()
					&& dateRangeParam.getUpperBound() != null
					&& !dateRangeParam.isEmpty()
					&& dateRangeParam.getLowerBound().equals(dateRangeParam.getUpperBound())) {
				add(theName, dateRangeParam.getLowerBound());
				return this;
			}
		}

		List<List<IQueryParameterType>> paramList = get(theName);
>>>>>>> 90518423
		for (IQueryParameterOr<?> next : theAnd.getValuesAsQueryTokens()) {
			if (next == null) {
				continue;
			}
			paramList.add((List<IQueryParameterType>) next.getValuesAsQueryTokens());
		}

		return this;
	}

	private List<List<IQueryParameterType>> getOrCreate(String theName) {
		return mySearchParameterMap.computeIfAbsent(theName, k -> new ArrayList<>());
	}

	@SuppressWarnings("unchecked")
	@Nonnull
	public SearchParameterMap add(@Nonnull String theName, @Nullable IQueryParameterOr<?> theOr) {
		List<IQueryParameterType> orList =
				theOr != null ? (List<IQueryParameterType>) theOr.getValuesAsQueryTokens() : null;
		return addOrList(theName, orList);
	}

	/**
	 * Adds a list of parameters to the map, treating them as OR predicates
	 */
	@SuppressWarnings("unchecked")
	@Nonnull
	public SearchParameterMap addOrList(
			@Nonnull String theName, @Nullable List<? extends IQueryParameterType> theOrList) {
		if (theOrList == null) {
			return this;
		}

		getOrCreate(theName).add((List<IQueryParameterType>) theOrList);

		return this;
	}

	public Collection<List<List<IQueryParameterType>>> values() {
		return mySearchParameterMap.values();
	}

	public SearchParameterMap add(String theName, IQueryParameterType theParam) {
		assert !Constants.PARAM_LASTUPDATED.equals(theName); // this has it's own field in the map

		if (theParam == null) {
			return this;
		}
		ArrayList<IQueryParameterType> list = new ArrayList<>();
		list.add(theParam);
		getOrCreate(theName).add(list);

		return this;
	}

	public SearchParameterMap addInclude(Include theInclude) {
		getIncludes().add(theInclude);
		return this;
	}

	private void addLastUpdateParam(StringBuilder theBuilder, ParamPrefixEnum thePrefix, DateParam theDateParam) {
		if (theDateParam != null && isNotBlank(theDateParam.getValueAsString())) {
			addUrlParamSeparator(theBuilder);
			theBuilder.append(Constants.PARAM_LASTUPDATED);
			theBuilder.append('=');
			theBuilder.append(thePrefix.getValue());
			theBuilder.append(theDateParam.getValueAsString());
		}
	}

	public SearchParameterMap addRevInclude(Include theInclude) {
		getRevIncludes().add(theInclude);
		return this;
	}

	private void addUrlIncludeParams(StringBuilder b, String paramName, Set<Include> theList) {
		ArrayList<Include> list = new ArrayList<>(theList);

		list.sort(new IncludeComparator());
		for (Include nextInclude : list) {
			addUrlParamSeparator(b);
			b.append(paramName);
			if (nextInclude.isRecurse()) {
				b.append(Constants.PARAM_INCLUDE_QUALIFIER_RECURSE);
			}
			b.append('=');
			if (Constants.INCLUDE_STAR.equals(nextInclude.getValue())) {
				b.append(Constants.INCLUDE_STAR);
			} else {
				b.append(UrlUtil.escapeUrlParam(nextInclude.getParamType()));
				b.append(':');
				b.append(UrlUtil.escapeUrlParam(nextInclude.getParamName()));
				if (isNotBlank(nextInclude.getParamTargetType())) {
					b.append(':');
					b.append(nextInclude.getParamTargetType());
				}
			}
		}
	}

	private void addUrlParamSeparator(StringBuilder theB) {
		if (theB.isEmpty()) {
			theB.append('?');
		} else {
			theB.append('&');
		}
	}

	public Integer getCount() {
		return myCount;
	}

	public SearchParameterMap setCount(Integer theCount) {
		myCount = theCount;
		return this;
	}

	public Integer getOffset() {
		return myOffset;
	}

	public void setOffset(Integer theOffset) {
		myOffset = theOffset;
	}

	public EverythingModeEnum getEverythingMode() {
		return myEverythingMode;
	}

	public void setEverythingMode(EverythingModeEnum theConsolidateMatches) {
		myEverythingMode = theConsolidateMatches;
	}

	public Set<Include> getIncludes() {
		if (myIncludes == null) {
			myIncludes = new HashSet<>();
		}
		return myIncludes;
	}

	public void setIncludes(Set<Include> theIncludes) {
		myIncludes = theIncludes;
	}

	/**
	 * Returns null if there is no last updated value
	 */
	public DateRangeParam getLastUpdated() {
		if (myLastUpdated != null) {
			if (myLastUpdated.isEmpty()) {
				myLastUpdated = null;
			}
		}
		return myLastUpdated;
	}

	public void setLastUpdated(DateRangeParam theLastUpdated) {
		myLastUpdated = theLastUpdated;
	}

	/**
	 * If set, tells the server to load these results synchronously, and not to load
	 * more than X results
	 */
	public Integer getLoadSynchronousUpTo() {
		return myLoadSynchronousUpTo;
	}

	/**
	 * If set, tells the server to load these results synchronously, and not to load
	 * more than X results. Note that setting this to a value will also set
	 * {@link #setLoadSynchronous(boolean)} to true
	 */
	public SearchParameterMap setLoadSynchronousUpTo(Integer theLoadSynchronousUpTo) {
		myLoadSynchronousUpTo = theLoadSynchronousUpTo;
		if (myLoadSynchronousUpTo != null) {
			setLoadSynchronous(true);
		}
		return this;
	}

	public Set<Include> getRevIncludes() {
		if (myRevIncludes == null) {
			myRevIncludes = new HashSet<>();
		}
		return myRevIncludes;
	}

	public void setRevIncludes(Set<Include> theRevIncludes) {
		myRevIncludes = theRevIncludes;
	}

	public SortSpec getSort() {
		return mySort;
	}

	public SearchParameterMap setSort(SortSpec theSort) {
		mySort = theSort;
		return this;
	}

	/**
	 * If set, tells the server to load these results synchronously, and not to load
	 * more than X results
	 */
	public boolean isLoadSynchronous() {
		return myLoadSynchronous;
	}

	/**
	 * If set, tells the server to load these results synchronously, and not to load
	 * more than X results
	 */
	public SearchParameterMap setLoadSynchronous(boolean theLoadSynchronous) {
		myLoadSynchronous = theLoadSynchronous;
		return this;
	}

	/**
	 * If set, tells the server to use an Elasticsearch query to generate a list of
	 * Resource IDs for the LastN operation
	 */
	public boolean isLastN() {
		return myLastN;
	}

	/**
	 * If set, tells the server to use an Elasticsearch query to generate a list of
	 * Resource IDs for the LastN operation
	 */
	public SearchParameterMap setLastN(boolean theLastN) {
		myLastN = theLastN;
		return this;
	}

	/**
	 * If set, tells the server the maximum number of observations to return for each
	 * observation code in the result set of a lastn operation
	 */
	public Integer getLastNMax() {
		return myLastNMax;
	}

	/**
	 * If set, tells the server the maximum number of observations to return for each
	 * observation code in the result set of a lastn operation
	 */
	public SearchParameterMap setLastNMax(Integer theLastNMax) {
		myLastNMax = theLastNMax;
		return this;
	}

	/**
	 * @deprecated Use {@link #toNormalizedQueryString()} instead.
	 */
	@Deprecated(since = "8.6.0", forRemoval = true)
	public String toNormalizedQueryString(FhirContext theCtx) {
		return toNormalizedQueryString();
	}

	/**
	 * This method creates a URL query string representation of the parameters in this
	 * object, excluding the part before the parameters, e.g.
	 * <p>
	 * <code>?name=smith&amp;_sort=Patient:family</code>
	 * </p>
	 * <p>
	 * This method <b>excludes</b> the <code>_count</code> parameter,
	 * as it doesn't affect the substance of the results returned
	 * </p>
	 */
	public String toNormalizedQueryString() {
		StringBuilder b = new StringBuilder();

		ArrayList<String> keys = new ArrayList<>(keySet());
		Collections.sort(keys);
		for (String nextKey : keys) {

			List<List<IQueryParameterType>> nextValuesAndsIn = get(nextKey);
			List<List<IQueryParameterType>> nextValuesAndsOut = new ArrayList<>();

			for (List<? extends IQueryParameterType> nextValuesAndIn : nextValuesAndsIn) {

				List<IQueryParameterType> nextValuesOrsOut = new ArrayList<>(nextValuesAndIn);

				nextValuesOrsOut.sort(new QueryParameterTypeComparator());

				if (!nextValuesOrsOut.isEmpty()) {
					nextValuesAndsOut.add(nextValuesOrsOut);
				}
			} // for AND

			nextValuesAndsOut.sort(new QueryParameterOrComparator());

			for (List<IQueryParameterType> nextValuesAnd : nextValuesAndsOut) {
				addUrlParamSeparator(b);
				IQueryParameterType firstValue = nextValuesAnd.get(0);
				b.append(UrlUtil.escapeUrlParam(nextKey));

				if (firstValue.getMissing() != null) {
					b.append(Constants.PARAMQUALIFIER_MISSING);
					b.append('=');
					if (firstValue.getMissing()) {
						b.append(Constants.PARAMQUALIFIER_MISSING_TRUE);
					} else {
						b.append(Constants.PARAMQUALIFIER_MISSING_FALSE);
					}
					continue;
				}

				if (isNotBlank(firstValue.getQueryParameterQualifier())) {
					b.append(firstValue.getQueryParameterQualifier());
				}

				b.append('=');

				for (int i = 0; i < nextValuesAnd.size(); i++) {
					IQueryParameterType nextValueOr = nextValuesAnd.get(i);
					if (i > 0) {
						b.append(',');
					}
					String valueAsQueryToken = nextValueOr.getValueAsQueryToken();
					valueAsQueryToken = defaultString(valueAsQueryToken);
					b.append(UrlUtil.escapeUrlParam(valueAsQueryToken, false));
				}
			}
		} // for keys

		SortSpec sort = getSort();
		boolean first = true;
		while (sort != null) {

			if (isNotBlank(sort.getParamName())) {
				if (first) {
					addUrlParamSeparator(b);
					b.append(Constants.PARAM_SORT);
					b.append('=');
					first = false;
				} else {
					b.append(',');
				}
				if (sort.getOrder() == SortOrderEnum.DESC) {
					b.append('-');
				}
				b.append(sort.getParamName());
			}

			Validate.isTrue(sort != sort.getChain()); // just in case, shouldn't happen
			sort = sort.getChain();
		}

		if (hasIncludes()) {
			addUrlIncludeParams(b, Constants.PARAM_INCLUDE, getIncludes());
		}
		addUrlIncludeParams(b, Constants.PARAM_REVINCLUDE, getRevIncludes());

		if (getLastUpdated() != null) {
			DateParam lb = getLastUpdated().getLowerBound();
			DateParam ub = getLastUpdated().getUpperBound();

			if (isNotEqualsComparator(lb, ub)) {
				addLastUpdateParam(b, NOT_EQUAL, getLastUpdated().getLowerBound());
			} else {
				addLastUpdateParam(b, GREATERTHAN_OR_EQUALS, lb);
				addLastUpdateParam(b, LESSTHAN_OR_EQUALS, ub);
			}
		}

		if (getCount() != null) {
			addUrlParamSeparator(b);
			b.append(Constants.PARAM_COUNT);
			b.append('=');
			b.append(getCount());
		}

		if (getOffset() != null) {
			addUrlParamSeparator(b);
			b.append(Constants.PARAM_OFFSET);
			b.append('=');
			b.append(getOffset());
		}

		// Summary mode (_summary)
		if (getSummaryMode() != null) {
			addUrlParamSeparator(b);
			b.append(Constants.PARAM_SUMMARY);
			b.append('=');
			b.append(getSummaryMode().getCode());
		}

		// Search count mode (_total)
		if (getSearchTotalMode() != null) {
			addUrlParamSeparator(b);
			b.append(Constants.PARAM_SEARCH_TOTAL_MODE);
			b.append('=');
			b.append(getSearchTotalMode().getCode());
		}

		// Contained mode
		// For some reason, instead of null here, we default to false. That said, ommitting it is identical to setting
		// it to false.
		if (getSearchContainedMode() != SearchContainedModeEnum.FALSE) {
			addUrlParamSeparator(b);
			b.append(Constants.PARAM_CONTAINED);
			b.append("=");
			b.append(getSearchContainedMode().getCode());
		}

		if (getSearchIncludeDeletedMode() != null) {
			addUrlParamSeparator(b);
			b.append(Constants.PARAM_INCLUDE_DELETED);
			b.append("=");
			b.append(getSearchIncludeDeletedMode().getCode());
		}

		if (b.isEmpty()) {
			b.append('?');
		}

		return b.toString();
	}

	/**
	 * Configure a query with the current settings.
	 * This is an adaptor method to allow this class to be used in IRepository.search().
	 * with repository implementations that don't use SearchParameterMap.
	 * @param theBuilder the builder to configure with our settings
	 */
	@Override
	public void contributeToQuery(IRepositoryRestQueryBuilder theBuilder) {
		SearchParameterMapContributor.contributeToBuilder(this, theBuilder);
	}

	private boolean isNotEqualsComparator(DateParam theLowerBound, DateParam theUpperBound) {
		return theLowerBound != null
				&& theUpperBound != null
				&& NOT_EQUAL.equals(theLowerBound.getPrefix())
				&& NOT_EQUAL.equals(theUpperBound.getPrefix());
	}

	/**
	 * @since 5.5.0
	 */
	public boolean hasIncludes() {
		return myIncludes != null && !myIncludes.isEmpty();
	}

	/**
	 * @since 6.2.0
	 */
	public boolean hasRevIncludes() {
		return myRevIncludes != null && !myRevIncludes.isEmpty();
	}

	@Override
	public String toString() {
		ToStringBuilder b = new ToStringBuilder(this, ToStringStyle.SHORT_PREFIX_STYLE);
		if (!isEmpty()) {
			b.append("params", mySearchParameterMap);
		}
		if (!getIncludes().isEmpty()) {
			b.append("includes", getIncludes());
		}
		return b.toString();
	}

	public void clean() {
		for (Map.Entry<String, List<List<IQueryParameterType>>> nextParamEntry : this.entrySet()) {
			String nextParamName = nextParamEntry.getKey();
			List<List<IQueryParameterType>> andOrParams = nextParamEntry.getValue();
			cleanParameter(nextParamName, andOrParams);
		}
	}

	/*
	 * Given a particular named parameter, e.g. `name`, iterate over AndOrParams and remove any which are empty.
	 */
	private void cleanParameter(String theParamName, List<List<IQueryParameterType>> theAndOrParams) {
		theAndOrParams.forEach(orList -> {
			List<IQueryParameterType> emptyParameters = orList.stream()
					.filter(nextOr -> nextOr.getMissing() == null)
					.filter(nextOr -> nextOr instanceof QuantityParam)
					.filter(nextOr -> isBlank(((QuantityParam) nextOr).getValueAsString()))
					.toList();

			ourLog.debug("Ignoring empty parameter: {}", theParamName);
			orList.removeAll(emptyParameters);
		});
		theAndOrParams.removeIf(List::isEmpty);
	}

	public QuantityParam getNearDistanceParam() {
		return myNearDistanceParam;
	}

	public void setNearDistanceParam(QuantityParam theQuantityParam) {
		myNearDistanceParam = theQuantityParam;
	}

	public boolean isWantOnlyCount() {
		return SummaryEnum.COUNT.equals(getSummaryMode()) || INTEGER_0.equals(getCount());
	}

	public boolean isDeleteExpunge() {
		return myDeleteExpunge;
	}

	public SearchParameterMap setDeleteExpunge(boolean theDeleteExpunge) {
		myDeleteExpunge = theDeleteExpunge;
		return this;
	}

	public List<List<IQueryParameterType>> get(String theName) {
		return mySearchParameterMap.get(theName);
	}

	public void put(String theName, List<List<IQueryParameterType>> theParams) {
		mySearchParameterMap.put(theName, theParams);
	}

	public boolean containsKey(String theName) {
		return mySearchParameterMap.containsKey(theName);
	}

	public Set<String> keySet() {
		return mySearchParameterMap.keySet();
	}

	public boolean isEmpty() {
		return mySearchParameterMap.isEmpty();
	}

	// Wrapper methods

	public Set<Map.Entry<String, List<List<IQueryParameterType>>>> entrySet() {
		return mySearchParameterMap.entrySet();
	}

	public List<List<IQueryParameterType>> remove(String theName) {
		return mySearchParameterMap.remove(theName);
	}

	/**
	 * Variant of removeByNameAndModifier for unmodified params.
	 *
	 * @param theName the query parameter key
	 * @return an And/Or List of Query Parameters matching the name with no modifier.
	 */
	public List<List<IQueryParameterType>> removeByNameUnmodified(String theName) {
		return this.removeByNameAndModifier(theName, "");
	}

	/**
	 * Given a search parameter name and modifier (e.g. :text),
	 * get and remove all Search Parameters matching this name and modifier
	 *
	 * @param theName     the query parameter key
	 * @param theModifier the qualifier you want to remove - nullable for unmodified params.
	 * @return an And/Or List of Query Parameters matching the qualifier.
	 */
	public List<List<IQueryParameterType>> removeByNameAndModifier(String theName, String theModifier) {
		theModifier = Objects.toString(theModifier, "");

		List<List<IQueryParameterType>> remainderParameters = new ArrayList<>();
		List<List<IQueryParameterType>> matchingParameters = new ArrayList<>();

		// pull all of them out, partition by match against the qualifier
		List<List<IQueryParameterType>> andList = mySearchParameterMap.remove(theName);
		if (andList != null) {
			for (List<IQueryParameterType> orList : andList) {
				if (!orList.isEmpty()
						&& Objects.toString(orList.get(0).getQueryParameterQualifier(), "")
								.equals(theModifier)) {
					matchingParameters.add(orList);
				} else {
					remainderParameters.add(orList);
				}
			}
		}

		// put the unmatched back in.
		if (!remainderParameters.isEmpty()) {
			mySearchParameterMap.put(theName, remainderParameters);
		}
		return matchingParameters;
	}

	public List<List<IQueryParameterType>> removeByNameAndModifier(
			String theName, @Nonnull TokenParamModifier theModifier) {
		return removeByNameAndModifier(theName, theModifier.getValue());
	}

	/**
	 * For each search parameter in the map, extract any which have the given qualifier.
	 * e.g. Take the url: {@code Observation?code:text=abc&code=123&code:text=def&reason:text=somereason}
	 * <p>
	 * If we call this function with `:text`, it will return a map that looks like:
	 * <p>
	 * code -> [[code:text=abc], [code:text=def]]
	 * reason -> [[reason:text=somereason]]
	 * <p>
	 * and the remaining search parameters in the map will be:
	 * <p>
	 * code -> [[code=123]]
	 */
	public Map<String, List<List<IQueryParameterType>>> removeByQualifier(String theQualifier) {

		Map<String, List<List<IQueryParameterType>>> retVal = new HashMap<>();
		Set<String> parameterNames = mySearchParameterMap.keySet();
		for (String parameterName : parameterNames) {
			List<List<IQueryParameterType>> paramsWithQualifier = removeByNameAndModifier(parameterName, theQualifier);
			retVal.put(parameterName, paramsWithQualifier);
		}

		return retVal;
	}

	public Map<String, List<List<IQueryParameterType>>> removeByQualifier(@Nonnull TokenParamModifier theModifier) {
		return removeByQualifier(theModifier.getValue());
	}

	public int size() {
		return mySearchParameterMap.size();
	}

	public SearchContainedModeEnum getSearchContainedMode() {
		return mySearchContainedMode;
	}

	public void setSearchContainedMode(SearchContainedModeEnum theSearchContainedMode) {
		this.mySearchContainedMode = Objects.requireNonNullElse(theSearchContainedMode, SearchContainedModeEnum.FALSE);
	}

	public SearchIncludeDeletedEnum getSearchIncludeDeletedMode() {
		return mySearchIncludeDeletedMode;
	}

	public void setSearchIncludeDeletedMode(SearchIncludeDeletedEnum theSearchIncludeDeletedMode) {
		this.mySearchIncludeDeletedMode = theSearchIncludeDeletedMode;
	}

	/**
	 * Returns true if {@link #getOffset()} and {@link #getCount()} both return a non null response
	 *
	 * @since 5.5.0
	 */
	public boolean isOffsetQuery() {
		return getOffset() != null && getCount() != null;
	}

	public enum EverythingModeEnum {
		/*
		 * Don't reorder! We rely on the ordinals
		 */
		ENCOUNTER_INSTANCE(false, true, true),
		ENCOUNTER_TYPE(false, true, false),
		PATIENT_INSTANCE(true, false, true),
		PATIENT_TYPE(true, false, false);

		private final boolean myEncounter;

		private final boolean myInstance;

		private final boolean myPatient;

		EverythingModeEnum(boolean thePatient, boolean theEncounter, boolean theInstance) {
			assert thePatient ^ theEncounter;
			myPatient = thePatient;
			myEncounter = theEncounter;
			myInstance = theInstance;
		}

		public boolean isEncounter() {
			return myEncounter;
		}

		public boolean isInstance() {
			return myInstance;
		}

		public boolean isPatient() {
			return myPatient;
		}
	}

	static int compare(IQueryParameterType theO1, IQueryParameterType theO2) {
		CompareToBuilder b = new CompareToBuilder();
		b.append(theO1.getMissing(), theO2.getMissing());
		b.append(theO1.getQueryParameterQualifier(), theO2.getQueryParameterQualifier());
		if (b.toComparison() == 0) {
			b.append(theO1.getValueAsQueryToken(), theO2.getValueAsQueryToken());
		}

		return b.toComparison();
	}

	public static SearchParameterMap newSynchronous() {
		SearchParameterMap retVal = new SearchParameterMap();
		retVal.setLoadSynchronous(true);
		return retVal;
	}

	public static SearchParameterMap newSynchronous(String theName, IQueryParameterType theParam) {
		SearchParameterMap retVal = new SearchParameterMap();
		retVal.setLoadSynchronous(true);
		retVal.add(theName, theParam);
		return retVal;
	}

	public static class IncludeComparator implements Comparator<Include> {

		@Override
		public int compare(Include theO1, Include theO2) {
			int retVal = Strings.CS.compare(theO1.getParamType(), theO2.getParamType());
			if (retVal == 0) {
				retVal = Strings.CS.compare(theO1.getParamName(), theO2.getParamName());
			}
			if (retVal == 0) {
				retVal = Strings.CS.compare(theO1.getParamTargetType(), theO2.getParamTargetType());
			}
			return retVal;
		}
	}

	public static class QueryParameterOrComparator implements Comparator<List<IQueryParameterType>> {

		/**
		 * Constructor
		 */
		QueryParameterOrComparator() {
			super();
		}

		@Override
		public int compare(List<IQueryParameterType> theO1, List<IQueryParameterType> theO2) {
			// These lists will never be empty
			return SearchParameterMap.compare(theO1.get(0), theO2.get(0));
		}
	}

	public static class QueryParameterTypeComparator implements Comparator<IQueryParameterType> {

		/**
		 * Constructor
		 */
		QueryParameterTypeComparator() {
			super();
		}

		@Override
		public int compare(IQueryParameterType theO1, IQueryParameterType theO2) {
			return SearchParameterMap.compare(theO1, theO2);
		}
	}

	public List<SortSpec> getAllChainsInOrder() {
		final List<SortSpec> allChainsInOrder = new ArrayList<>();
		for (SortSpec sortSpec = getSort(); sortSpec != null; sortSpec = sortSpec.getChain()) {
			allChainsInOrder.add(sortSpec);
		}

		return Collections.unmodifiableList(allChainsInOrder);
	}

	@Override
	public boolean equals(Object theO) {
		if (!(theO instanceof SearchParameterMap that)) return false;
		return myLoadSynchronous == that.myLoadSynchronous
				&& myLastN == that.myLastN
				&& myDeleteExpunge == that.myDeleteExpunge
				&& Objects.equals(mySearchParameterMap, that.mySearchParameterMap)
				&& Objects.equals(myCount, that.myCount)
				&& Objects.equals(myOffset, that.myOffset)
				&& myEverythingMode == that.myEverythingMode
				&& Objects.equals(myIncludes, that.myIncludes)
				&& Objects.equals(myLastUpdated, that.myLastUpdated)
				&& Objects.equals(myLoadSynchronousUpTo, that.myLoadSynchronousUpTo)
				&& Objects.equals(myRevIncludes, that.myRevIncludes)
				&& Objects.equals(mySort, that.mySort)
				&& mySummaryMode == that.mySummaryMode
				&& mySearchTotalMode == that.mySearchTotalMode
				&& Objects.equals(myNearDistanceParam, that.myNearDistanceParam)
				&& Objects.equals(myLastNMax, that.myLastNMax)
				&& mySearchContainedMode == that.mySearchContainedMode
				&& mySearchIncludeDeletedMode == that.mySearchIncludeDeletedMode;
	}

	@Override
	public int hashCode() {
		return Objects.hash(
				mySearchParameterMap,
				myCount,
				myOffset,
				myEverythingMode,
				myIncludes,
				myLastUpdated,
				myLoadSynchronous,
				myLoadSynchronousUpTo,
				myRevIncludes,
				mySort,
				mySummaryMode,
				mySearchTotalMode,
				myNearDistanceParam,
				myLastN,
				myLastNMax,
				myDeleteExpunge,
				mySearchContainedMode,
				mySearchIncludeDeletedMode);
	}
}<|MERGE_RESOLUTION|>--- conflicted
+++ resolved
@@ -175,10 +175,6 @@
 			return this;
 		}
 
-<<<<<<< HEAD
-		List<List<IQueryParameterType>> paramList = getOrCreate(theName);
-
-=======
 		if (theAnd instanceof DateRangeParam dateRangeParam) {
 			if (dateRangeParam.getLowerBound() != null
 					&& !dateRangeParam.getLowerBound().isEmpty()
@@ -191,7 +187,6 @@
 		}
 
 		List<List<IQueryParameterType>> paramList = get(theName);
->>>>>>> 90518423
 		for (IQueryParameterOr<?> next : theAnd.getValuesAsQueryTokens()) {
 			if (next == null) {
 				continue;
