package ca.uhn.fhir.jpa.searchparam.registry;

/*
 * #%L
 * HAPI FHIR Search Parameters
 * %%
 * Copyright (C) 2014 - 2020 University Health Network
 * %%
 * Licensed under the Apache License, Version 2.0 (the "License");
 * you may not use this file except in compliance with the License.
 * You may obtain a copy of the License at
 *
 * http://www.apache.org/licenses/LICENSE-2.0
 *
 * Unless required by applicable law or agreed to in writing, software
 * distributed under the License is distributed on an "AS IS" BASIS,
 * WITHOUT WARRANTIES OR CONDITIONS OF ANY KIND, either express or implied.
 * See the License for the specific language governing permissions and
 * limitations under the License.
 * #L%
 */

import ca.uhn.fhir.context.FhirContext;
import ca.uhn.fhir.context.RuntimeResourceDefinition;
import ca.uhn.fhir.context.RuntimeSearchParam;
import ca.uhn.fhir.context.phonetic.IPhoneticEncoder;
import ca.uhn.fhir.interceptor.api.HookParams;
import ca.uhn.fhir.interceptor.api.IInterceptorBroadcaster;
import ca.uhn.fhir.interceptor.api.Pointcut;
import ca.uhn.fhir.jpa.model.entity.ModelConfig;
import ca.uhn.fhir.jpa.model.sched.HapiJob;
import ca.uhn.fhir.jpa.model.sched.ISchedulerService;
import ca.uhn.fhir.jpa.model.sched.ScheduledJobDefinition;
import ca.uhn.fhir.jpa.model.search.StorageProcessingMessage;
import ca.uhn.fhir.jpa.searchparam.JpaRuntimeSearchParam;
import ca.uhn.fhir.jpa.searchparam.SearchParameterMap;
import ca.uhn.fhir.jpa.searchparam.retry.Retrier;
import ca.uhn.fhir.rest.api.server.IBundleProvider;
import ca.uhn.fhir.rest.api.server.RequestDetails;
import ca.uhn.fhir.rest.server.servlet.ServletRequestDetails;
<<<<<<< HEAD
=======
import ca.uhn.fhir.util.DatatypeUtil;
import ca.uhn.fhir.util.HapiExtensions;
>>>>>>> 349c7528
import ca.uhn.fhir.util.SearchParameterUtil;
import ca.uhn.fhir.util.StopWatch;
import org.apache.commons.lang3.StringUtils;
import org.apache.commons.lang3.time.DateUtils;
import org.hl7.fhir.instance.model.api.IBaseResource;
import org.quartz.JobExecutionContext;
import org.slf4j.Logger;
import org.slf4j.LoggerFactory;
import org.springframework.beans.factory.annotation.Autowired;

import javax.annotation.PostConstruct;
import java.util.ArrayList;
import java.util.Collection;
import java.util.Collections;
import java.util.HashMap;
import java.util.HashSet;
import java.util.List;
import java.util.Map;
import java.util.Set;
import java.util.stream.Collectors;

import static org.apache.commons.lang3.StringUtils.isBlank;

public class SearchParamRegistryImpl implements ISearchParamRegistry {

	private static final int MAX_MANAGED_PARAM_COUNT = 10000;
	private static final Logger ourLog = LoggerFactory.getLogger(SearchParamRegistryImpl.class);
	private static final int MAX_RETRIES = 60; // 5 minutes
	private static long REFRESH_INTERVAL = 60 * DateUtils.MILLIS_PER_MINUTE;
	@Autowired
	private ModelConfig myModelConfig;
	@Autowired
	private ISearchParamProvider mySearchParamProvider;
	@Autowired
	private FhirContext myFhirContext;
	@Autowired
	private ISchedulerService mySchedulerService;
	@Autowired
	private SearchParameterCanonicalizer mySearchParameterCanonicalizer;

	private Map<String, Map<String, RuntimeSearchParam>> myBuiltInSearchParams;
	private IPhoneticEncoder myPhoneticEncoder;

	private volatile Map<String, List<JpaRuntimeSearchParam>> myActiveUniqueSearchParams = Collections.emptyMap();
	private volatile Map<String, Map<Set<String>, List<JpaRuntimeSearchParam>>> myActiveParamNamesToUniqueSearchParams = Collections.emptyMap();
	private volatile Map<String, Map<String, RuntimeSearchParam>> myActiveSearchParams;
	private volatile long myLastRefresh;

	@Autowired
	private IInterceptorBroadcaster myInterceptorBroadcaster;

	@Override
	public RuntimeSearchParam getActiveSearchParam(String theResourceName, String theParamName) {

		requiresActiveSearchParams();
		RuntimeSearchParam retVal = null;
		Map<String, RuntimeSearchParam> params = myActiveSearchParams.get(theResourceName);
		if (params != null) {
			retVal = params.get(theParamName);
		}
		return retVal;
	}

	@Override
	public Map<String, RuntimeSearchParam> getActiveSearchParams(String theResourceName) {
		requiresActiveSearchParams();
		return getActiveSearchParams().get(theResourceName);
	}

	private void requiresActiveSearchParams() {
		if (myActiveSearchParams == null) {
			refreshCacheWithRetry();
		}
	}

	@Override
	public List<JpaRuntimeSearchParam> getActiveUniqueSearchParams(String theResourceName) {
		List<JpaRuntimeSearchParam> retVal = myActiveUniqueSearchParams.get(theResourceName);
		if (retVal == null) {
			retVal = Collections.emptyList();
		}
		return retVal;
	}

	@Override
	public List<JpaRuntimeSearchParam> getActiveUniqueSearchParams(String theResourceName, Set<String> theParamNames) {

		Map<Set<String>, List<JpaRuntimeSearchParam>> paramNamesToParams = myActiveParamNamesToUniqueSearchParams.get(theResourceName);
		if (paramNamesToParams == null) {
			return Collections.emptyList();
		}

		List<JpaRuntimeSearchParam> retVal = paramNamesToParams.get(theParamNames);
		if (retVal == null) {
			retVal = Collections.emptyList();
		}
		return Collections.unmodifiableList(retVal);
	}

	private Map<String, Map<String, RuntimeSearchParam>> getBuiltInSearchParams() {
		return myBuiltInSearchParams;
	}

	private Map<String, RuntimeSearchParam> getSearchParamMap(Map<String, Map<String, RuntimeSearchParam>> searchParams, String theResourceName) {
		Map<String, RuntimeSearchParam> retVal = searchParams.computeIfAbsent(theResourceName, k -> new HashMap<>());
		return retVal;
	}

	private void populateActiveSearchParams(Map<String, Map<String, RuntimeSearchParam>> theActiveSearchParams) {

		Map<String, List<JpaRuntimeSearchParam>> activeUniqueSearchParams = new HashMap<>();
		Map<String, Map<Set<String>, List<JpaRuntimeSearchParam>>> activeParamNamesToUniqueSearchParams = new HashMap<>();

		Map<String, RuntimeSearchParam> idToRuntimeSearchParam = new HashMap<>();
		List<JpaRuntimeSearchParam> jpaSearchParams = new ArrayList<>();

		/*
		 * Loop through parameters and find JPA params
		 */
		for (Map.Entry<String, Map<String, RuntimeSearchParam>> nextResourceNameToEntries : theActiveSearchParams.entrySet()) {
			List<JpaRuntimeSearchParam> uniqueSearchParams = activeUniqueSearchParams.computeIfAbsent(nextResourceNameToEntries.getKey(), k -> new ArrayList<>());
			Collection<RuntimeSearchParam> nextSearchParamsForResourceName = nextResourceNameToEntries.getValue().values();

			ourLog.trace("Resource {} has {} params", nextResourceNameToEntries.getKey(), nextResourceNameToEntries.getValue().size());

			for (RuntimeSearchParam nextCandidate : nextSearchParamsForResourceName) {

				ourLog.trace("Resource {} has parameter {} with ID {}", nextResourceNameToEntries.getKey(), nextCandidate.getName(), nextCandidate.getId());

				if (nextCandidate.getId() != null) {
					idToRuntimeSearchParam.put(nextCandidate.getId().toUnqualifiedVersionless().getValue(), nextCandidate);
				}

				if (nextCandidate instanceof JpaRuntimeSearchParam) {
					JpaRuntimeSearchParam nextCandidateCasted = (JpaRuntimeSearchParam) nextCandidate;
					jpaSearchParams.add(nextCandidateCasted);
					if (nextCandidateCasted.isUnique()) {
						uniqueSearchParams.add(nextCandidateCasted);
					}
				}

				setPhoneticEncoder(nextCandidate);
			}

		}

		ourLog.trace("Have {} search params loaded", idToRuntimeSearchParam.size());

		Set<String> haveSeen = new HashSet<>();
		for (JpaRuntimeSearchParam next : jpaSearchParams) {
			if (!haveSeen.add(next.getId().toUnqualifiedVersionless().getValue())) {
				continue;
			}

			Set<String> paramNames = new HashSet<>();
			for (JpaRuntimeSearchParam.Component nextComponent : next.getComponents()) {
				String nextRef = nextComponent.getReference().getReferenceElement().toUnqualifiedVersionless().getValue();
				RuntimeSearchParam componentTarget = idToRuntimeSearchParam.get(nextRef);
				if (componentTarget != null) {
					next.getCompositeOf().add(componentTarget);
					paramNames.add(componentTarget.getName());
				} else {
					String existingParams = idToRuntimeSearchParam
						.keySet()
						.stream()
						.sorted()
						.collect(Collectors.joining(", "));
					String message = "Search parameter " + next.getId().toUnqualifiedVersionless().getValue() + " refers to unknown component " + nextRef + ", ignoring this parameter (valid values: " + existingParams + ")";
					ourLog.warn(message);

					// Interceptor broadcast: JPA_PERFTRACE_WARNING
					HookParams params = new HookParams()
						.add(RequestDetails.class, null)
						.add(ServletRequestDetails.class, null)
						.add(StorageProcessingMessage.class, new StorageProcessingMessage().setMessage(message));
					myInterceptorBroadcaster.callHooks(Pointcut.JPA_PERFTRACE_WARNING, params);
				}
			}

			if (next.getCompositeOf() != null) {
				next.getCompositeOf().sort((theO1, theO2) -> StringUtils.compare(theO1.getName(), theO2.getName()));
				for (String nextBase : next.getBase()) {
					activeParamNamesToUniqueSearchParams.computeIfAbsent(nextBase, v -> new HashMap<>());
					activeParamNamesToUniqueSearchParams.get(nextBase).computeIfAbsent(paramNames, t -> new ArrayList<>());
					activeParamNamesToUniqueSearchParams.get(nextBase).get(paramNames).add(next);
				}
			}
		}

		ourLog.trace("Have {} unique search params", activeParamNamesToUniqueSearchParams.size());

		myActiveUniqueSearchParams = activeUniqueSearchParams;
		myActiveParamNamesToUniqueSearchParams = activeParamNamesToUniqueSearchParams;
	}

	@PostConstruct
	public void postConstruct() {
		myBuiltInSearchParams = createBuiltInSearchParamMap(myFhirContext);
	}

	public int doRefresh(long theRefreshInterval) {
		if (System.currentTimeMillis() - theRefreshInterval > myLastRefresh) {
			StopWatch sw = new StopWatch();

			Map<String, Map<String, RuntimeSearchParam>> searchParams = new HashMap<>();
			Set<Map.Entry<String, Map<String, RuntimeSearchParam>>> builtInSps = getBuiltInSearchParams().entrySet();
			for (Map.Entry<String, Map<String, RuntimeSearchParam>> nextBuiltInEntry : builtInSps) {
				for (RuntimeSearchParam nextParam : nextBuiltInEntry.getValue().values()) {
					String nextResourceName = nextBuiltInEntry.getKey();
					getSearchParamMap(searchParams, nextResourceName).put(nextParam.getName(), nextParam);
				}

				ourLog.trace("Have {} built-in SPs for: {}", nextBuiltInEntry.getValue().size(), nextBuiltInEntry.getKey());
			}

			SearchParameterMap params = new SearchParameterMap();
			params.setLoadSynchronousUpTo(MAX_MANAGED_PARAM_COUNT);

			IBundleProvider allSearchParamsBp = mySearchParamProvider.search(params);
			int size = allSearchParamsBp.size();

			ourLog.trace("Loaded {} search params from the DB", size);

			// Just in case..
			if (size >= MAX_MANAGED_PARAM_COUNT) {
				ourLog.warn("Unable to support >" + MAX_MANAGED_PARAM_COUNT + " search params!");
				size = MAX_MANAGED_PARAM_COUNT;
			}

			int overriddenCount = 0;
			List<IBaseResource> allSearchParams = allSearchParamsBp.getResources(0, size);
			for (IBaseResource nextResource : allSearchParams) {
				IBaseResource nextSp = nextResource;
				if (nextSp == null) {
					continue;
				}

				RuntimeSearchParam runtimeSp = mySearchParameterCanonicalizer.canonicalizeSearchParameter(nextSp);
				if (runtimeSp == null) {
					continue;
				}

				for (String nextBaseName : SearchParameterUtil.getBaseAsStrings(myFhirContext, nextSp)) {
					if (isBlank(nextBaseName)) {
						continue;
					}

					Map<String, RuntimeSearchParam> searchParamMap = getSearchParamMap(searchParams, nextBaseName);
					String name = runtimeSp.getName();
					if (!searchParamMap.containsKey(name) || myModelConfig.isDefaultSearchParamsCanBeOverridden()) {
						searchParamMap.put(name, runtimeSp);
						overriddenCount++;
					}

				}
			}

			ourLog.trace("Have overridden {} built-in search parameters", overriddenCount);

			Map<String, Map<String, RuntimeSearchParam>> activeSearchParams = new HashMap<>();
			for (Map.Entry<String, Map<String, RuntimeSearchParam>> nextEntry : searchParams.entrySet()) {
				for (RuntimeSearchParam nextSp : nextEntry.getValue().values()) {
					String nextName = nextSp.getName();
					if (nextSp.getStatus() != RuntimeSearchParam.RuntimeSearchParamStatusEnum.ACTIVE) {
						nextSp = null;
					}

					if (!activeSearchParams.containsKey(nextEntry.getKey())) {
						activeSearchParams.put(nextEntry.getKey(), new HashMap<>());
					}
					if (activeSearchParams.containsKey(nextEntry.getKey())) {
						ourLog.debug("Replacing existing/built in search param {}:{} with new one", nextEntry.getKey(), nextName);
					}

					if (nextSp != null) {
						activeSearchParams.get(nextEntry.getKey()).put(nextName, nextSp);
					} else {
						activeSearchParams.get(nextEntry.getKey()).remove(nextName);
					}
				}
			}

			myActiveSearchParams = activeSearchParams;

			populateActiveSearchParams(activeSearchParams);

			myLastRefresh = System.currentTimeMillis();
			ourLog.debug("Refreshed search parameter cache in {}ms", sw.getMillis());
			return myActiveSearchParams.size();
		} else {
			return 0;
		}
	}

<<<<<<< HEAD
=======
	protected RuntimeSearchParam canonicalizeSearchParameter(IBaseResource theSearchParameter) {
		switch (myFhirContext.getVersion().getVersion()) {
			case DSTU2:
				return canonicalizeSearchParameterDstu2((ca.uhn.fhir.model.dstu2.resource.SearchParameter) theSearchParameter);
			case DSTU3:
				return canonicalizeSearchParameterDstu3((org.hl7.fhir.dstu3.model.SearchParameter) theSearchParameter);
			case R4:
				return canonicalizeSearchParameterR4((org.hl7.fhir.r4.model.SearchParameter) theSearchParameter);
			case DSTU2_HL7ORG:
			case DSTU2_1:
				// Non-supported - these won't happen so just fall through
			case R5:
			default:
				return canonicalizeSearchParameterR5((org.hl7.fhir.r5.model.SearchParameter) theSearchParameter);
		}
	}

	private RuntimeSearchParam canonicalizeSearchParameterDstu2(ca.uhn.fhir.model.dstu2.resource.SearchParameter theNextSp) {
		String name = theNextSp.getCode();
		String description = theNextSp.getDescription();
		String path = theNextSp.getXpath();
		RestSearchParameterTypeEnum paramType = null;
		RuntimeSearchParam.RuntimeSearchParamStatusEnum status = null;
		switch (theNextSp.getTypeElement().getValueAsEnum()) {
			case COMPOSITE:
				paramType = RestSearchParameterTypeEnum.COMPOSITE;
				break;
			case DATE_DATETIME:
				paramType = RestSearchParameterTypeEnum.DATE;
				break;
			case NUMBER:
				paramType = RestSearchParameterTypeEnum.NUMBER;
				break;
			case QUANTITY:
				paramType = RestSearchParameterTypeEnum.QUANTITY;
				break;
			case REFERENCE:
				paramType = RestSearchParameterTypeEnum.REFERENCE;
				break;
			case STRING:
				paramType = RestSearchParameterTypeEnum.STRING;
				break;
			case TOKEN:
				paramType = RestSearchParameterTypeEnum.TOKEN;
				break;
			case URI:
				paramType = RestSearchParameterTypeEnum.URI;
				break;
		}
		if (theNextSp.getStatus() != null) {
			switch (theNextSp.getStatusElement().getValueAsEnum()) {
				case ACTIVE:
					status = RuntimeSearchParam.RuntimeSearchParamStatusEnum.ACTIVE;
					break;
				case DRAFT:
					status = RuntimeSearchParam.RuntimeSearchParamStatusEnum.DRAFT;
					break;
				case RETIRED:
					status = RuntimeSearchParam.RuntimeSearchParamStatusEnum.RETIRED;
					break;
			}
		}
		Set<String> providesMembershipInCompartments = Collections.emptySet();
		Set<String> targets = DatatypeUtil.toStringSet(theNextSp.getTarget());

		if (isBlank(name) || isBlank(path)) {
			if (paramType != RestSearchParameterTypeEnum.COMPOSITE) {
				return null;
			}
		}

		IIdType id = theNextSp.getIdElement();
		String uri = "";
		boolean unique = false;

		List<ExtensionDt> uniqueExts = theNextSp.getUndeclaredExtensionsByUrl(HapiExtensions.EXT_SP_UNIQUE);
		if (uniqueExts.size() > 0) {
			IPrimitiveType<?> uniqueExtsValuePrimitive = uniqueExts.get(0).getValueAsPrimitive();
			if (uniqueExtsValuePrimitive != null) {
				if ("true".equalsIgnoreCase(uniqueExtsValuePrimitive.getValueAsString())) {
					unique = true;
				}
			}
		}

		List<JpaRuntimeSearchParam.Component> components = Collections.emptyList();
		Collection<? extends IPrimitiveType<String>> base = Collections.singletonList(theNextSp.getBaseElement());
		JpaRuntimeSearchParam retVal = new JpaRuntimeSearchParam(id, uri, name, description, path, paramType, providesMembershipInCompartments, targets, status, unique, components, base);
		extractExtensions(theNextSp, retVal);
		return retVal;
	}

	private RuntimeSearchParam canonicalizeSearchParameterDstu3(org.hl7.fhir.dstu3.model.SearchParameter theNextSp) {
		String name = theNextSp.getCode();
		String description = theNextSp.getDescription();
		String path = theNextSp.getExpression();
		RestSearchParameterTypeEnum paramType = null;
		RuntimeSearchParam.RuntimeSearchParamStatusEnum status = null;
		switch (theNextSp.getType()) {
			case COMPOSITE:
				paramType = RestSearchParameterTypeEnum.COMPOSITE;
				break;
			case DATE:
				paramType = RestSearchParameterTypeEnum.DATE;
				break;
			case NUMBER:
				paramType = RestSearchParameterTypeEnum.NUMBER;
				break;
			case QUANTITY:
				paramType = RestSearchParameterTypeEnum.QUANTITY;
				break;
			case REFERENCE:
				paramType = RestSearchParameterTypeEnum.REFERENCE;
				break;
			case STRING:
				paramType = RestSearchParameterTypeEnum.STRING;
				break;
			case TOKEN:
				paramType = RestSearchParameterTypeEnum.TOKEN;
				break;
			case URI:
				paramType = RestSearchParameterTypeEnum.URI;
				break;
			case NULL:
				break;
		}
		if (theNextSp.getStatus() != null) {
			switch (theNextSp.getStatus()) {
				case ACTIVE:
					status = RuntimeSearchParam.RuntimeSearchParamStatusEnum.ACTIVE;
					break;
				case DRAFT:
					status = RuntimeSearchParam.RuntimeSearchParamStatusEnum.DRAFT;
					break;
				case RETIRED:
					status = RuntimeSearchParam.RuntimeSearchParamStatusEnum.RETIRED;
					break;
				case UNKNOWN:
					status = RuntimeSearchParam.RuntimeSearchParamStatusEnum.UNKNOWN;
					break;
				case NULL:
					break;
			}
		}
		Set<String> providesMembershipInCompartments = Collections.emptySet();
		Set<String> targets = DatatypeUtil.toStringSet(theNextSp.getTarget());

		if (isBlank(name) || isBlank(path) || paramType == null) {
			if (paramType != RestSearchParameterTypeEnum.COMPOSITE) {
				return null;
			}
		}

		IIdType id = theNextSp.getIdElement();
		String uri = "";
		boolean unique = false;

		List<Extension> uniqueExts = theNextSp.getExtensionsByUrl(HapiExtensions.EXT_SP_UNIQUE);
		if (uniqueExts.size() > 0) {
			IPrimitiveType<?> uniqueExtsValuePrimitive = uniqueExts.get(0).getValueAsPrimitive();
			if (uniqueExtsValuePrimitive != null) {
				if ("true".equalsIgnoreCase(uniqueExtsValuePrimitive.getValueAsString())) {
					unique = true;
				}
			}
		}

		List<JpaRuntimeSearchParam.Component> components = new ArrayList<>();
		for (SearchParameter.SearchParameterComponentComponent next : theNextSp.getComponent()) {
			components.add(new JpaRuntimeSearchParam.Component(next.getExpression(), next.getDefinition()));
		}

		JpaRuntimeSearchParam retVal = new JpaRuntimeSearchParam(id, uri, name, description, path, paramType, providesMembershipInCompartments, targets, status, unique, components, theNextSp.getBase());
		extractExtensions(theNextSp, retVal);
		return retVal;
	}

	private RuntimeSearchParam canonicalizeSearchParameterR4(org.hl7.fhir.r4.model.SearchParameter theNextSp) {
		String name = theNextSp.getCode();
		String description = theNextSp.getDescription();
		String path = theNextSp.getExpression();
		RestSearchParameterTypeEnum paramType = null;
		RuntimeSearchParam.RuntimeSearchParamStatusEnum status = null;
		switch (theNextSp.getType()) {
			case COMPOSITE:
				paramType = RestSearchParameterTypeEnum.COMPOSITE;
				break;
			case DATE:
				paramType = RestSearchParameterTypeEnum.DATE;
				break;
			case NUMBER:
				paramType = RestSearchParameterTypeEnum.NUMBER;
				break;
			case QUANTITY:
				paramType = RestSearchParameterTypeEnum.QUANTITY;
				break;
			case REFERENCE:
				paramType = RestSearchParameterTypeEnum.REFERENCE;
				break;
			case STRING:
				paramType = RestSearchParameterTypeEnum.STRING;
				break;
			case TOKEN:
				paramType = RestSearchParameterTypeEnum.TOKEN;
				break;
			case URI:
				paramType = RestSearchParameterTypeEnum.URI;
				break;
			case SPECIAL:
				paramType = RestSearchParameterTypeEnum.SPECIAL;
				break;
			case NULL:
				break;
		}
		if (theNextSp.getStatus() != null) {
			switch (theNextSp.getStatus()) {
				case ACTIVE:
					status = RuntimeSearchParam.RuntimeSearchParamStatusEnum.ACTIVE;
					break;
				case DRAFT:
					status = RuntimeSearchParam.RuntimeSearchParamStatusEnum.DRAFT;
					break;
				case RETIRED:
					status = RuntimeSearchParam.RuntimeSearchParamStatusEnum.RETIRED;
					break;
				case UNKNOWN:
					status = RuntimeSearchParam.RuntimeSearchParamStatusEnum.UNKNOWN;
					break;
				case NULL:
					break;
			}
		}
		Set<String> providesMembershipInCompartments = Collections.emptySet();
		Set<String> targets = DatatypeUtil.toStringSet(theNextSp.getTarget());

		if (isBlank(name) || isBlank(path) || paramType == null) {
			if (paramType != RestSearchParameterTypeEnum.COMPOSITE) {
				return null;
			}
		}

		IIdType id = theNextSp.getIdElement();
		String uri = "";
		boolean unique = false;

		List<org.hl7.fhir.r4.model.Extension> uniqueExts = theNextSp.getExtensionsByUrl(HapiExtensions.EXT_SP_UNIQUE);
		if (uniqueExts.size() > 0) {
			IPrimitiveType<?> uniqueExtsValuePrimitive = uniqueExts.get(0).getValueAsPrimitive();
			if (uniqueExtsValuePrimitive != null) {
				if ("true".equalsIgnoreCase(uniqueExtsValuePrimitive.getValueAsString())) {
					unique = true;
				}
			}
		}

		List<JpaRuntimeSearchParam.Component> components = new ArrayList<>();
		for (org.hl7.fhir.r4.model.SearchParameter.SearchParameterComponentComponent next : theNextSp.getComponent()) {
			components.add(new JpaRuntimeSearchParam.Component(next.getExpression(), new Reference(next.getDefinition())));
		}

		JpaRuntimeSearchParam retVal = new JpaRuntimeSearchParam(id, uri, name, description, path, paramType, providesMembershipInCompartments, targets, status, unique, components, theNextSp.getBase());
		extractExtensions(theNextSp, retVal);
		return retVal;

	}


	private RuntimeSearchParam canonicalizeSearchParameterR5(org.hl7.fhir.r5.model.SearchParameter theNextSp) {
		String name = theNextSp.getCode();
		String description = theNextSp.getDescription();
		String path = theNextSp.getExpression();
		RestSearchParameterTypeEnum paramType = null;
		RuntimeSearchParam.RuntimeSearchParamStatusEnum status = null;
		switch (theNextSp.getType()) {
			case COMPOSITE:
				paramType = RestSearchParameterTypeEnum.COMPOSITE;
				break;
			case DATE:
				paramType = RestSearchParameterTypeEnum.DATE;
				break;
			case NUMBER:
				paramType = RestSearchParameterTypeEnum.NUMBER;
				break;
			case QUANTITY:
				paramType = RestSearchParameterTypeEnum.QUANTITY;
				break;
			case REFERENCE:
				paramType = RestSearchParameterTypeEnum.REFERENCE;
				break;
			case STRING:
				paramType = RestSearchParameterTypeEnum.STRING;
				break;
			case TOKEN:
				paramType = RestSearchParameterTypeEnum.TOKEN;
				break;
			case URI:
				paramType = RestSearchParameterTypeEnum.URI;
				break;
			case SPECIAL:
				paramType = RestSearchParameterTypeEnum.SPECIAL;
				break;
			case NULL:
				break;
		}
		if (theNextSp.getStatus() != null) {
			switch (theNextSp.getStatus()) {
				case ACTIVE:
					status = RuntimeSearchParam.RuntimeSearchParamStatusEnum.ACTIVE;
					break;
				case DRAFT:
					status = RuntimeSearchParam.RuntimeSearchParamStatusEnum.DRAFT;
					break;
				case RETIRED:
					status = RuntimeSearchParam.RuntimeSearchParamStatusEnum.RETIRED;
					break;
				case UNKNOWN:
					status = RuntimeSearchParam.RuntimeSearchParamStatusEnum.UNKNOWN;
					break;
				case NULL:
					break;
			}
		}
		Set<String> providesMembershipInCompartments = Collections.emptySet();
		Set<String> targets = DatatypeUtil.toStringSet(theNextSp.getTarget());

		if (isBlank(name) || isBlank(path) || paramType == null) {
			if (paramType != RestSearchParameterTypeEnum.COMPOSITE) {
				return null;
			}
		}

		IIdType id = theNextSp.getIdElement();
		String uri = "";
		boolean unique = false;

		List<org.hl7.fhir.r5.model.Extension> uniqueExts = theNextSp.getExtensionsByUrl(HapiExtensions.EXT_SP_UNIQUE);
		if (uniqueExts.size() > 0) {
			IPrimitiveType<?> uniqueExtsValuePrimitive = uniqueExts.get(0).getValueAsPrimitive();
			if (uniqueExtsValuePrimitive != null) {
				if ("true".equalsIgnoreCase(uniqueExtsValuePrimitive.getValueAsString())) {
					unique = true;
				}
			}
		}

		List<JpaRuntimeSearchParam.Component> components = new ArrayList<>();
		for (org.hl7.fhir.r5.model.SearchParameter.SearchParameterComponentComponent next : theNextSp.getComponent()) {
			components.add(new JpaRuntimeSearchParam.Component(next.getExpression(), new org.hl7.fhir.r5.model.Reference(next.getDefinition())));
		}

		JpaRuntimeSearchParam retVal = new JpaRuntimeSearchParam(id, uri, name, description, path, paramType, providesMembershipInCompartments, targets, status, unique, components, theNextSp.getBase());
		extractExtensions(theNextSp, retVal);
		return retVal;
	}


>>>>>>> 349c7528
	@Override
	public RuntimeSearchParam getSearchParamByName(RuntimeResourceDefinition theResourceDef, String theParamName) {
		Map<String, RuntimeSearchParam> params = getActiveSearchParams(theResourceDef.getName());
		return params.get(theParamName);
	}

	@Override
	public Collection<RuntimeSearchParam> getSearchParamsByResourceType(RuntimeResourceDefinition theResourceDef) {
		return getActiveSearchParams(theResourceDef.getName()).values();
	}

	@Override
	public void requestRefresh() {
		synchronized (this) {
			myLastRefresh = 0;
		}
	}

	@Override
	public void forceRefresh() {
		requestRefresh();
		refreshCacheWithRetry();
	}

	int refreshCacheWithRetry() {
		Retrier<Integer> refreshCacheRetrier = new Retrier<>(() -> {
			synchronized (SearchParamRegistryImpl.this) {
				return mySearchParamProvider.refreshCache(this, REFRESH_INTERVAL);
			}
		}, MAX_RETRIES);
		return refreshCacheRetrier.runWithRetry();
	}

	@PostConstruct
	public void scheduleJob() {
		ScheduledJobDefinition jobDetail = new ScheduledJobDefinition();
		jobDetail.setId(getClass().getName());
		jobDetail.setJobClass(Job.class);
		mySchedulerService.scheduleLocalJob(10 * DateUtils.MILLIS_PER_SECOND, jobDetail);
	}

	public static class Job implements HapiJob {
		@Autowired
		private ISearchParamRegistry myTarget;

		@Override
		public void execute(JobExecutionContext theContext) {
			myTarget.refreshCacheIfNecessary();
		}
	}

	@Override
	public boolean refreshCacheIfNecessary() {
		if (myActiveSearchParams == null || System.currentTimeMillis() - REFRESH_INTERVAL > myLastRefresh) {
			refreshCacheWithRetry();
			return true;
		} else {
			return false;
		}
	}

	@Override
	public Map<String, Map<String, RuntimeSearchParam>> getActiveSearchParams() {
		requiresActiveSearchParams();
		return Collections.unmodifiableMap(myActiveSearchParams);
	}

	public static Map<String, Map<String, RuntimeSearchParam>> createBuiltInSearchParamMap(FhirContext theFhirContext) {
		Map<String, Map<String, RuntimeSearchParam>> resourceNameToSearchParams = new HashMap<>();

		Set<String> resourceNames = theFhirContext.getResourceTypes();

		for (String resourceName : resourceNames) {
			RuntimeResourceDefinition nextResDef = theFhirContext.getResourceDefinition(resourceName);
			String nextResourceName = nextResDef.getName();
			HashMap<String, RuntimeSearchParam> nameToParam = new HashMap<>();
			resourceNameToSearchParams.put(nextResourceName, nameToParam);

			for (RuntimeSearchParam nextSp : nextResDef.getSearchParams()) {
				nameToParam.put(nextSp.getName(), nextSp);
			}
		}
		return Collections.unmodifiableMap(resourceNameToSearchParams);
	}

	/**
	 * All SearchParameters with the name "phonetic" encode the normalized index value using this phonetic encoder.
	 *
	 * @since 5.1.0
	 */

	public void setPhoneticEncoder(IPhoneticEncoder thePhoneticEncoder) {
		myPhoneticEncoder = thePhoneticEncoder;

		if (myActiveSearchParams == null) {
			return;
		}
		for (Map<String, RuntimeSearchParam> activeUniqueSearchParams : myActiveSearchParams.values()) {
			for (RuntimeSearchParam searchParam : activeUniqueSearchParams.values()) {
				setPhoneticEncoder(searchParam);
			}
		}
	}

	private void setPhoneticEncoder(RuntimeSearchParam searchParam) {
		if ("phonetic".equals(searchParam.getName())) {
			ourLog.debug("Setting search param {} on {} phonetic encoder to {}",
				searchParam.getName(), searchParam.getPath(), myPhoneticEncoder == null ? "null" : myPhoneticEncoder.name());
			searchParam.setPhoneticEncoder(myPhoneticEncoder);
		}
	}
}<|MERGE_RESOLUTION|>--- conflicted
+++ resolved
@@ -38,11 +38,8 @@
 import ca.uhn.fhir.rest.api.server.IBundleProvider;
 import ca.uhn.fhir.rest.api.server.RequestDetails;
 import ca.uhn.fhir.rest.server.servlet.ServletRequestDetails;
-<<<<<<< HEAD
-=======
 import ca.uhn.fhir.util.DatatypeUtil;
 import ca.uhn.fhir.util.HapiExtensions;
->>>>>>> 349c7528
 import ca.uhn.fhir.util.SearchParameterUtil;
 import ca.uhn.fhir.util.StopWatch;
 import org.apache.commons.lang3.StringUtils;
@@ -337,365 +334,7 @@
 		}
 	}
 
-<<<<<<< HEAD
-=======
-	protected RuntimeSearchParam canonicalizeSearchParameter(IBaseResource theSearchParameter) {
-		switch (myFhirContext.getVersion().getVersion()) {
-			case DSTU2:
-				return canonicalizeSearchParameterDstu2((ca.uhn.fhir.model.dstu2.resource.SearchParameter) theSearchParameter);
-			case DSTU3:
-				return canonicalizeSearchParameterDstu3((org.hl7.fhir.dstu3.model.SearchParameter) theSearchParameter);
-			case R4:
-				return canonicalizeSearchParameterR4((org.hl7.fhir.r4.model.SearchParameter) theSearchParameter);
-			case DSTU2_HL7ORG:
-			case DSTU2_1:
-				// Non-supported - these won't happen so just fall through
-			case R5:
-			default:
-				return canonicalizeSearchParameterR5((org.hl7.fhir.r5.model.SearchParameter) theSearchParameter);
-		}
-	}
-
-	private RuntimeSearchParam canonicalizeSearchParameterDstu2(ca.uhn.fhir.model.dstu2.resource.SearchParameter theNextSp) {
-		String name = theNextSp.getCode();
-		String description = theNextSp.getDescription();
-		String path = theNextSp.getXpath();
-		RestSearchParameterTypeEnum paramType = null;
-		RuntimeSearchParam.RuntimeSearchParamStatusEnum status = null;
-		switch (theNextSp.getTypeElement().getValueAsEnum()) {
-			case COMPOSITE:
-				paramType = RestSearchParameterTypeEnum.COMPOSITE;
-				break;
-			case DATE_DATETIME:
-				paramType = RestSearchParameterTypeEnum.DATE;
-				break;
-			case NUMBER:
-				paramType = RestSearchParameterTypeEnum.NUMBER;
-				break;
-			case QUANTITY:
-				paramType = RestSearchParameterTypeEnum.QUANTITY;
-				break;
-			case REFERENCE:
-				paramType = RestSearchParameterTypeEnum.REFERENCE;
-				break;
-			case STRING:
-				paramType = RestSearchParameterTypeEnum.STRING;
-				break;
-			case TOKEN:
-				paramType = RestSearchParameterTypeEnum.TOKEN;
-				break;
-			case URI:
-				paramType = RestSearchParameterTypeEnum.URI;
-				break;
-		}
-		if (theNextSp.getStatus() != null) {
-			switch (theNextSp.getStatusElement().getValueAsEnum()) {
-				case ACTIVE:
-					status = RuntimeSearchParam.RuntimeSearchParamStatusEnum.ACTIVE;
-					break;
-				case DRAFT:
-					status = RuntimeSearchParam.RuntimeSearchParamStatusEnum.DRAFT;
-					break;
-				case RETIRED:
-					status = RuntimeSearchParam.RuntimeSearchParamStatusEnum.RETIRED;
-					break;
-			}
-		}
-		Set<String> providesMembershipInCompartments = Collections.emptySet();
-		Set<String> targets = DatatypeUtil.toStringSet(theNextSp.getTarget());
-
-		if (isBlank(name) || isBlank(path)) {
-			if (paramType != RestSearchParameterTypeEnum.COMPOSITE) {
-				return null;
-			}
-		}
-
-		IIdType id = theNextSp.getIdElement();
-		String uri = "";
-		boolean unique = false;
-
-		List<ExtensionDt> uniqueExts = theNextSp.getUndeclaredExtensionsByUrl(HapiExtensions.EXT_SP_UNIQUE);
-		if (uniqueExts.size() > 0) {
-			IPrimitiveType<?> uniqueExtsValuePrimitive = uniqueExts.get(0).getValueAsPrimitive();
-			if (uniqueExtsValuePrimitive != null) {
-				if ("true".equalsIgnoreCase(uniqueExtsValuePrimitive.getValueAsString())) {
-					unique = true;
-				}
-			}
-		}
-
-		List<JpaRuntimeSearchParam.Component> components = Collections.emptyList();
-		Collection<? extends IPrimitiveType<String>> base = Collections.singletonList(theNextSp.getBaseElement());
-		JpaRuntimeSearchParam retVal = new JpaRuntimeSearchParam(id, uri, name, description, path, paramType, providesMembershipInCompartments, targets, status, unique, components, base);
-		extractExtensions(theNextSp, retVal);
-		return retVal;
-	}
-
-	private RuntimeSearchParam canonicalizeSearchParameterDstu3(org.hl7.fhir.dstu3.model.SearchParameter theNextSp) {
-		String name = theNextSp.getCode();
-		String description = theNextSp.getDescription();
-		String path = theNextSp.getExpression();
-		RestSearchParameterTypeEnum paramType = null;
-		RuntimeSearchParam.RuntimeSearchParamStatusEnum status = null;
-		switch (theNextSp.getType()) {
-			case COMPOSITE:
-				paramType = RestSearchParameterTypeEnum.COMPOSITE;
-				break;
-			case DATE:
-				paramType = RestSearchParameterTypeEnum.DATE;
-				break;
-			case NUMBER:
-				paramType = RestSearchParameterTypeEnum.NUMBER;
-				break;
-			case QUANTITY:
-				paramType = RestSearchParameterTypeEnum.QUANTITY;
-				break;
-			case REFERENCE:
-				paramType = RestSearchParameterTypeEnum.REFERENCE;
-				break;
-			case STRING:
-				paramType = RestSearchParameterTypeEnum.STRING;
-				break;
-			case TOKEN:
-				paramType = RestSearchParameterTypeEnum.TOKEN;
-				break;
-			case URI:
-				paramType = RestSearchParameterTypeEnum.URI;
-				break;
-			case NULL:
-				break;
-		}
-		if (theNextSp.getStatus() != null) {
-			switch (theNextSp.getStatus()) {
-				case ACTIVE:
-					status = RuntimeSearchParam.RuntimeSearchParamStatusEnum.ACTIVE;
-					break;
-				case DRAFT:
-					status = RuntimeSearchParam.RuntimeSearchParamStatusEnum.DRAFT;
-					break;
-				case RETIRED:
-					status = RuntimeSearchParam.RuntimeSearchParamStatusEnum.RETIRED;
-					break;
-				case UNKNOWN:
-					status = RuntimeSearchParam.RuntimeSearchParamStatusEnum.UNKNOWN;
-					break;
-				case NULL:
-					break;
-			}
-		}
-		Set<String> providesMembershipInCompartments = Collections.emptySet();
-		Set<String> targets = DatatypeUtil.toStringSet(theNextSp.getTarget());
-
-		if (isBlank(name) || isBlank(path) || paramType == null) {
-			if (paramType != RestSearchParameterTypeEnum.COMPOSITE) {
-				return null;
-			}
-		}
-
-		IIdType id = theNextSp.getIdElement();
-		String uri = "";
-		boolean unique = false;
-
-		List<Extension> uniqueExts = theNextSp.getExtensionsByUrl(HapiExtensions.EXT_SP_UNIQUE);
-		if (uniqueExts.size() > 0) {
-			IPrimitiveType<?> uniqueExtsValuePrimitive = uniqueExts.get(0).getValueAsPrimitive();
-			if (uniqueExtsValuePrimitive != null) {
-				if ("true".equalsIgnoreCase(uniqueExtsValuePrimitive.getValueAsString())) {
-					unique = true;
-				}
-			}
-		}
-
-		List<JpaRuntimeSearchParam.Component> components = new ArrayList<>();
-		for (SearchParameter.SearchParameterComponentComponent next : theNextSp.getComponent()) {
-			components.add(new JpaRuntimeSearchParam.Component(next.getExpression(), next.getDefinition()));
-		}
-
-		JpaRuntimeSearchParam retVal = new JpaRuntimeSearchParam(id, uri, name, description, path, paramType, providesMembershipInCompartments, targets, status, unique, components, theNextSp.getBase());
-		extractExtensions(theNextSp, retVal);
-		return retVal;
-	}
-
-	private RuntimeSearchParam canonicalizeSearchParameterR4(org.hl7.fhir.r4.model.SearchParameter theNextSp) {
-		String name = theNextSp.getCode();
-		String description = theNextSp.getDescription();
-		String path = theNextSp.getExpression();
-		RestSearchParameterTypeEnum paramType = null;
-		RuntimeSearchParam.RuntimeSearchParamStatusEnum status = null;
-		switch (theNextSp.getType()) {
-			case COMPOSITE:
-				paramType = RestSearchParameterTypeEnum.COMPOSITE;
-				break;
-			case DATE:
-				paramType = RestSearchParameterTypeEnum.DATE;
-				break;
-			case NUMBER:
-				paramType = RestSearchParameterTypeEnum.NUMBER;
-				break;
-			case QUANTITY:
-				paramType = RestSearchParameterTypeEnum.QUANTITY;
-				break;
-			case REFERENCE:
-				paramType = RestSearchParameterTypeEnum.REFERENCE;
-				break;
-			case STRING:
-				paramType = RestSearchParameterTypeEnum.STRING;
-				break;
-			case TOKEN:
-				paramType = RestSearchParameterTypeEnum.TOKEN;
-				break;
-			case URI:
-				paramType = RestSearchParameterTypeEnum.URI;
-				break;
-			case SPECIAL:
-				paramType = RestSearchParameterTypeEnum.SPECIAL;
-				break;
-			case NULL:
-				break;
-		}
-		if (theNextSp.getStatus() != null) {
-			switch (theNextSp.getStatus()) {
-				case ACTIVE:
-					status = RuntimeSearchParam.RuntimeSearchParamStatusEnum.ACTIVE;
-					break;
-				case DRAFT:
-					status = RuntimeSearchParam.RuntimeSearchParamStatusEnum.DRAFT;
-					break;
-				case RETIRED:
-					status = RuntimeSearchParam.RuntimeSearchParamStatusEnum.RETIRED;
-					break;
-				case UNKNOWN:
-					status = RuntimeSearchParam.RuntimeSearchParamStatusEnum.UNKNOWN;
-					break;
-				case NULL:
-					break;
-			}
-		}
-		Set<String> providesMembershipInCompartments = Collections.emptySet();
-		Set<String> targets = DatatypeUtil.toStringSet(theNextSp.getTarget());
-
-		if (isBlank(name) || isBlank(path) || paramType == null) {
-			if (paramType != RestSearchParameterTypeEnum.COMPOSITE) {
-				return null;
-			}
-		}
-
-		IIdType id = theNextSp.getIdElement();
-		String uri = "";
-		boolean unique = false;
-
-		List<org.hl7.fhir.r4.model.Extension> uniqueExts = theNextSp.getExtensionsByUrl(HapiExtensions.EXT_SP_UNIQUE);
-		if (uniqueExts.size() > 0) {
-			IPrimitiveType<?> uniqueExtsValuePrimitive = uniqueExts.get(0).getValueAsPrimitive();
-			if (uniqueExtsValuePrimitive != null) {
-				if ("true".equalsIgnoreCase(uniqueExtsValuePrimitive.getValueAsString())) {
-					unique = true;
-				}
-			}
-		}
-
-		List<JpaRuntimeSearchParam.Component> components = new ArrayList<>();
-		for (org.hl7.fhir.r4.model.SearchParameter.SearchParameterComponentComponent next : theNextSp.getComponent()) {
-			components.add(new JpaRuntimeSearchParam.Component(next.getExpression(), new Reference(next.getDefinition())));
-		}
-
-		JpaRuntimeSearchParam retVal = new JpaRuntimeSearchParam(id, uri, name, description, path, paramType, providesMembershipInCompartments, targets, status, unique, components, theNextSp.getBase());
-		extractExtensions(theNextSp, retVal);
-		return retVal;
-
-	}
-
-
-	private RuntimeSearchParam canonicalizeSearchParameterR5(org.hl7.fhir.r5.model.SearchParameter theNextSp) {
-		String name = theNextSp.getCode();
-		String description = theNextSp.getDescription();
-		String path = theNextSp.getExpression();
-		RestSearchParameterTypeEnum paramType = null;
-		RuntimeSearchParam.RuntimeSearchParamStatusEnum status = null;
-		switch (theNextSp.getType()) {
-			case COMPOSITE:
-				paramType = RestSearchParameterTypeEnum.COMPOSITE;
-				break;
-			case DATE:
-				paramType = RestSearchParameterTypeEnum.DATE;
-				break;
-			case NUMBER:
-				paramType = RestSearchParameterTypeEnum.NUMBER;
-				break;
-			case QUANTITY:
-				paramType = RestSearchParameterTypeEnum.QUANTITY;
-				break;
-			case REFERENCE:
-				paramType = RestSearchParameterTypeEnum.REFERENCE;
-				break;
-			case STRING:
-				paramType = RestSearchParameterTypeEnum.STRING;
-				break;
-			case TOKEN:
-				paramType = RestSearchParameterTypeEnum.TOKEN;
-				break;
-			case URI:
-				paramType = RestSearchParameterTypeEnum.URI;
-				break;
-			case SPECIAL:
-				paramType = RestSearchParameterTypeEnum.SPECIAL;
-				break;
-			case NULL:
-				break;
-		}
-		if (theNextSp.getStatus() != null) {
-			switch (theNextSp.getStatus()) {
-				case ACTIVE:
-					status = RuntimeSearchParam.RuntimeSearchParamStatusEnum.ACTIVE;
-					break;
-				case DRAFT:
-					status = RuntimeSearchParam.RuntimeSearchParamStatusEnum.DRAFT;
-					break;
-				case RETIRED:
-					status = RuntimeSearchParam.RuntimeSearchParamStatusEnum.RETIRED;
-					break;
-				case UNKNOWN:
-					status = RuntimeSearchParam.RuntimeSearchParamStatusEnum.UNKNOWN;
-					break;
-				case NULL:
-					break;
-			}
-		}
-		Set<String> providesMembershipInCompartments = Collections.emptySet();
-		Set<String> targets = DatatypeUtil.toStringSet(theNextSp.getTarget());
-
-		if (isBlank(name) || isBlank(path) || paramType == null) {
-			if (paramType != RestSearchParameterTypeEnum.COMPOSITE) {
-				return null;
-			}
-		}
-
-		IIdType id = theNextSp.getIdElement();
-		String uri = "";
-		boolean unique = false;
-
-		List<org.hl7.fhir.r5.model.Extension> uniqueExts = theNextSp.getExtensionsByUrl(HapiExtensions.EXT_SP_UNIQUE);
-		if (uniqueExts.size() > 0) {
-			IPrimitiveType<?> uniqueExtsValuePrimitive = uniqueExts.get(0).getValueAsPrimitive();
-			if (uniqueExtsValuePrimitive != null) {
-				if ("true".equalsIgnoreCase(uniqueExtsValuePrimitive.getValueAsString())) {
-					unique = true;
-				}
-			}
-		}
-
-		List<JpaRuntimeSearchParam.Component> components = new ArrayList<>();
-		for (org.hl7.fhir.r5.model.SearchParameter.SearchParameterComponentComponent next : theNextSp.getComponent()) {
-			components.add(new JpaRuntimeSearchParam.Component(next.getExpression(), new org.hl7.fhir.r5.model.Reference(next.getDefinition())));
-		}
-
-		JpaRuntimeSearchParam retVal = new JpaRuntimeSearchParam(id, uri, name, description, path, paramType, providesMembershipInCompartments, targets, status, unique, components, theNextSp.getBase());
-		extractExtensions(theNextSp, retVal);
-		return retVal;
-	}
-
-
->>>>>>> 349c7528
+
 	@Override
 	public RuntimeSearchParam getSearchParamByName(RuntimeResourceDefinition theResourceDef, String theParamName) {
 		Map<String, RuntimeSearchParam> params = getActiveSearchParams(theResourceDef.getName());
