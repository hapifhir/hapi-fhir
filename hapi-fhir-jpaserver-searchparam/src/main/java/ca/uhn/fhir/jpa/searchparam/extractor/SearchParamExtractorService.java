--- conflicted
+++ resolved
@@ -176,11 +176,7 @@
 			// 3.5 added reference name as a prefix for the contained resource if any
 			// e.g. for Observation.subject contained reference
 			// the SP_NAME = subject.family
-<<<<<<< HEAD
-			currParams.updateSpnamePrefixForIndexedOnContainedResource(spnamePrefix);
-=======
 			currParams.updateSpnamePrefixForIndexedOnContainedResource(theEntity.getResourceType(), spnamePrefix);
->>>>>>> 40de855d
 
 			// 3.6 merge to the mainParams
 			// NOTE: the spname prefix is different
@@ -443,11 +439,7 @@
 		// 2. Find referenced search parameters
 		ISearchParamExtractor.SearchParamSet<PathAndRef> referencedSearchParamSet = mySearchParamExtractor.extractResourceLinks(theResource, true);
 
-<<<<<<< HEAD
-		String spNamePrefix = null;
-=======
 		String spNamePrefix;
->>>>>>> 40de855d
 		ResourceIndexedSearchParams currParams;
 		// 3. for each referenced search parameter, create an index
 		for (PathAndRef nextPathAndRef : referencedSearchParamSet) {
@@ -492,10 +484,7 @@
 	}
 
 	private ResourceLink resolveTargetAndCreateResourceLinkOrReturnNull(@Nonnull RequestPartitionId theRequestPartitionId, ResourceTable theEntity, Date theUpdateTime, RuntimeSearchParam nextSpDef, String theNextPathsUnsplit, PathAndRef nextPathAndRef, IIdType theNextId, String theTypeString, Class<? extends IBaseResource> theType, IBaseReference theReference, RequestDetails theRequest, TransactionDetails theTransactionDetails) {
-<<<<<<< HEAD
-=======
 		assert theRequestPartitionId != null;
->>>>>>> 40de855d
 
 		ResourcePersistentId resolvedResourceId = theTransactionDetails.getResolvedResourceId(theNextId);
 		if (resolvedResourceId != null) {
