/*
 * #%L
 * HAPI FHIR JPA - Search Parameters
 * %%
 * Copyright (C) 2014 - 2024 Smile CDR, Inc.
 * %%
 * Licensed under the Apache License, Version 2.0 (the "License");
 * you may not use this file except in compliance with the License.
 * You may obtain a copy of the License at
 *
 * http://www.apache.org/licenses/LICENSE-2.0
 *
 * Unless required by applicable law or agreed to in writing, software
 * distributed under the License is distributed on an "AS IS" BASIS,
 * WITHOUT WARRANTIES OR CONDITIONS OF ANY KIND, either express or implied.
 * See the License for the specific language governing permissions and
 * limitations under the License.
 * #L%
 */
package ca.uhn.fhir.jpa.searchparam.extractor;

import ca.uhn.fhir.context.FhirContext;
import ca.uhn.fhir.jpa.model.config.PartitionSettings;
import ca.uhn.fhir.jpa.model.entity.StorageSettings;
import ca.uhn.fhir.rest.server.util.ISearchParamRegistry;
import ca.uhn.fhir.sl.cache.Cache;
import ca.uhn.fhir.sl.cache.CacheFactory;
import ca.uhn.fhir.util.BundleUtil;
import com.google.common.annotations.VisibleForTesting;
import jakarta.annotation.PostConstruct;
import org.hl7.fhir.exceptions.FHIRException;
import org.hl7.fhir.exceptions.PathEngineException;
import org.hl7.fhir.instance.model.api.IBase;
import org.hl7.fhir.r4b.context.IWorkerContext;
import org.hl7.fhir.r4b.fhirpath.ExpressionNode;
import org.hl7.fhir.r4b.fhirpath.FHIRPathEngine;
import org.hl7.fhir.r4b.fhirpath.FHIRPathUtilityClasses.FunctionDetails;
import org.hl7.fhir.r4b.fhirpath.TypeDetails;
import org.hl7.fhir.r4b.hapi.ctx.HapiWorkerContext;
import org.hl7.fhir.r4b.model.Base;
import org.hl7.fhir.r4b.model.IdType;
import org.hl7.fhir.r4b.model.Resource;
import org.hl7.fhir.r4b.model.ResourceType;
import org.hl7.fhir.r4b.model.ValueSet;

import java.util.Collections;
import java.util.HashMap;
import java.util.List;
import java.util.Map;
import java.util.concurrent.TimeUnit;

import static org.apache.commons.lang3.StringUtils.isNotBlank;

public class SearchParamExtractorR4B extends BaseSearchParamExtractor implements ISearchParamExtractor {

	private Cache<String, ExpressionNode> myParsedFhirPathCache;
	private FHIRPathEngine myFhirPathEngine;

	/**
	 * Constructor
	 */
	public SearchParamExtractorR4B() {
		super();
	}

	// This constructor is used by tests
	@VisibleForTesting
	public SearchParamExtractorR4B(
			StorageSettings theStorageSettings,
			PartitionSettings thePartitionSettings,
			FhirContext theCtx,
			ISearchParamRegistry theSearchParamRegistry) {
		super(theStorageSettings, thePartitionSettings, theCtx, theSearchParamRegistry);
		initFhirPath();
		start();
	}

	@Override
	public IValueExtractor getPathValueExtractor(IBase theResource, String theSinglePath) {
		return () -> {
			ExpressionNode parsed = myParsedFhirPathCache.get(theSinglePath, path -> myFhirPathEngine.parse(path));
			return myFhirPathEngine.evaluate(
					theResource, (Base) theResource, (Base) theResource, (Base) theResource, parsed);
		};
	}

	@Override
	@PostConstruct
	public void start() {
		super.start();
		if (myFhirPathEngine == null) {
			initFhirPath();
		}
	}

	public void initFhirPath() {
		IWorkerContext worker = new HapiWorkerContext(getContext(), getContext().getValidationSupport());
		myFhirPathEngine = new FHIRPathEngine(worker);
		myFhirPathEngine.setHostServices(new SearchParamExtractorR4BHostServices());

		myParsedFhirPathCache = CacheFactory.build(TimeUnit.MINUTES.toMillis(10));
	}

	private class SearchParamExtractorR4BHostServices implements FHIRPathEngine.IEvaluationContext {

		private final Map<String, Base> myResourceTypeToStub = Collections.synchronizedMap(new HashMap<>());

		@Override
		public List<Base> resolveConstant(
				FHIRPathEngine engine, Object appContext, String name, boolean beforeContext, boolean explicitConstant)
				throws PathEngineException {
			return Collections.emptyList();
		}

		@Override
		public TypeDetails resolveConstantType(
				FHIRPathEngine engine, Object appContext, String name, boolean explicitConstant)
				throws PathEngineException {
			return null;
		}

		@Override
		public boolean log(String argument, List<Base> focus) {
			return false;
		}

		@Override
		public FunctionDetails resolveFunction(FHIRPathEngine engine, String functionName) {
			return null;
		}

		@Override
		public TypeDetails checkFunction(
				FHIRPathEngine engine,
				Object appContext,
				String functionName,
				TypeDetails focus,
				List<TypeDetails> parameters)
				throws PathEngineException {
			return null;
		}

		@Override
		public List<Base> executeFunction(
				FHIRPathEngine engine,
				Object appContext,
				List<Base> focus,
				String functionName,
				List<List<Base>> parameters) {
			return null;
		}

		@Override
<<<<<<< HEAD
		public Base resolveReference(FHIRPathEngine engine, Object theAppContext, String theUrl, Base refContext)
				throws FHIRException {
			Base retVal = resolveResourceInBundleWithPlaceholderId(theAppContext, theUrl);
=======
		public Base resolveReference(Object theAppContext, String theUrl, Base refContext) throws FHIRException {
			Base retVal = (Base) BundleUtil.getReferenceInBundle(getContext(), theUrl, theAppContext);
>>>>>>> effbc98b
			if (retVal != null) {
				return retVal;
			}

			/*
			 * When we're doing resolution within the SearchParamExtractor, if we want
			 * to do a resolve() it's just to check the type, so there is no point
			 * going through the heavyweight test. We can just return a stub and
			 * that's good enough since we're just doing something like
			 *    Encounter.patient.where(resolve() is Patient)
			 */
			IdType url = new IdType(theUrl);
			if (isNotBlank(url.getResourceType())) {

				retVal = myResourceTypeToStub.get(url.getResourceType());
				if (retVal != null) {
					return retVal;
				}

				ResourceType resourceType = ResourceType.fromCode(url.getResourceType());
				if (resourceType != null) {
					retVal = new Resource() {
						private static final long serialVersionUID = -5303169871827706447L;

						@Override
						public Resource copy() {
							return this;
						}

						@Override
						public ResourceType getResourceType() {
							return resourceType;
						}

						@Override
						public String fhirType() {
							return url.getResourceType();
						}
					};
					myResourceTypeToStub.put(url.getResourceType(), retVal);
				}
			}
			return retVal;
		}

		@Override
		public boolean conformsToProfile(FHIRPathEngine engine, Object appContext, Base item, String url)
				throws FHIRException {
			return false;
		}

		@Override
		public ValueSet resolveValueSet(FHIRPathEngine engine, Object appContext, String url) {
			return null;
		}
	}
}<|MERGE_RESOLUTION|>--- conflicted
+++ resolved
@@ -151,14 +151,8 @@
 		}
 
 		@Override
-<<<<<<< HEAD
-		public Base resolveReference(FHIRPathEngine engine, Object theAppContext, String theUrl, Base refContext)
-				throws FHIRException {
-			Base retVal = resolveResourceInBundleWithPlaceholderId(theAppContext, theUrl);
-=======
-		public Base resolveReference(Object theAppContext, String theUrl, Base refContext) throws FHIRException {
+		public Base resolveReference(FHIRPathEngine engine, Object theAppContext, String theUrl, Base refContext) {
 			Base retVal = (Base) BundleUtil.getReferenceInBundle(getContext(), theUrl, theAppContext);
->>>>>>> effbc98b
 			if (retVal != null) {
 				return retVal;
 			}
