--- conflicted
+++ resolved
@@ -1290,8 +1290,6 @@
 		}
 	}
 
-<<<<<<< HEAD
-=======
 	private void addDate_Period(
 			String theResourceType,
 			Set<ResourceIndexedSearchParamDate> theParams,
@@ -1381,7 +1379,6 @@
 		}
 	}
 
->>>>>>> 0c642b61
 	private void addNumber_Duration(
 			String theResourceType,
 			Set<ResourceIndexedSearchParamNumber> theParams,
