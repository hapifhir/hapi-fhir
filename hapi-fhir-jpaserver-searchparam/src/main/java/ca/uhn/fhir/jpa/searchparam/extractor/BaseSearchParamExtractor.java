package ca.uhn.fhir.jpa.searchparam.extractor;

/*
 * #%L
 * HAPI FHIR Search Parameters
 * %%
 * Copyright (C) 2014 - 2020 University Health Network
 * %%
 * Licensed under the Apache License, Version 2.0 (the "License");
 * you may not use this file except in compliance with the License.
 * You may obtain a copy of the License at
 *
 *      http://www.apache.org/licenses/LICENSE-2.0
 *
 * Unless required by applicable law or agreed to in writing, software
 * distributed under the License is distributed on an "AS IS" BASIS,
 * WITHOUT WARRANTIES OR CONDITIONS OF ANY KIND, either express or implied.
 * See the License for the specific language governing permissions and
 * limitations under the License.
 * #L%
 */

import ca.uhn.fhir.context.BaseRuntimeChildDefinition;
import ca.uhn.fhir.context.BaseRuntimeElementCompositeDefinition;
import ca.uhn.fhir.context.BaseRuntimeElementDefinition;
import ca.uhn.fhir.context.FhirContext;
import ca.uhn.fhir.context.FhirVersionEnum;
import ca.uhn.fhir.context.RuntimeResourceDefinition;
import ca.uhn.fhir.context.RuntimeSearchParam;
import ca.uhn.fhir.jpa.model.config.PartitionSettings;
import ca.uhn.fhir.jpa.model.entity.BaseResourceIndexedSearchParam;
import ca.uhn.fhir.jpa.model.entity.ModelConfig;
import ca.uhn.fhir.jpa.model.entity.ResourceIndexedSearchParamCoords;
import ca.uhn.fhir.jpa.model.entity.ResourceIndexedSearchParamDate;
import ca.uhn.fhir.jpa.model.entity.ResourceIndexedSearchParamNumber;
import ca.uhn.fhir.jpa.model.entity.ResourceIndexedSearchParamQuantity;
import ca.uhn.fhir.jpa.model.entity.ResourceIndexedSearchParamString;
import ca.uhn.fhir.jpa.model.entity.ResourceIndexedSearchParamToken;
import ca.uhn.fhir.jpa.model.entity.ResourceIndexedSearchParamUri;
import ca.uhn.fhir.jpa.model.util.StringNormalizer;
import ca.uhn.fhir.jpa.searchparam.SearchParamConstants;
import ca.uhn.fhir.jpa.searchparam.registry.ISearchParamRegistry;
import ca.uhn.fhir.model.primitive.BoundCodeDt;
import ca.uhn.fhir.rest.api.RestSearchParameterTypeEnum;
import ca.uhn.fhir.rest.server.exceptions.InternalErrorException;
import com.google.common.annotations.VisibleForTesting;
import org.apache.commons.lang3.ObjectUtils;
import org.hibernate.search.spatial.impl.Point;
import org.hl7.fhir.exceptions.FHIRException;
import org.hl7.fhir.instance.model.api.IBase;
import org.hl7.fhir.instance.model.api.IBaseEnumeration;
import org.hl7.fhir.instance.model.api.IBaseExtension;
import org.hl7.fhir.instance.model.api.IBaseReference;
import org.hl7.fhir.instance.model.api.IBaseResource;
import org.hl7.fhir.instance.model.api.IIdType;
import org.hl7.fhir.instance.model.api.IPrimitiveType;
import org.springframework.beans.factory.annotation.Autowired;
import org.springframework.context.ApplicationContext;

import javax.annotation.PostConstruct;
import javax.measure.quantity.Quantity;
import javax.measure.unit.NonSI;
import javax.measure.unit.Unit;
import java.math.BigDecimal;
import java.util.ArrayList;
import java.util.Collection;
import java.util.Collections;
import java.util.Date;
import java.util.HashSet;
import java.util.List;
import java.util.Optional;
import java.util.Set;
import java.util.TreeSet;
import java.util.regex.Pattern;
import java.util.stream.Collectors;

import static org.apache.commons.lang3.StringUtils.isBlank;
import static org.apache.commons.lang3.StringUtils.isNotBlank;
import static org.apache.commons.lang3.StringUtils.trim;

public abstract class BaseSearchParamExtractor implements ISearchParamExtractor {
	private static final Pattern SPLIT = Pattern.compile("\\||( or )");

	private static final Pattern SPLIT_R4 = Pattern.compile("\\|");
	private static final org.slf4j.Logger ourLog = org.slf4j.LoggerFactory.getLogger(BaseSearchParamExtractor.class);
	@Autowired
	protected ApplicationContext myApplicationContext;
	@Autowired
	private FhirContext myContext;
	@Autowired
	private ISearchParamRegistry mySearchParamRegistry;
	@Autowired
	private ModelConfig myModelConfig;
	@Autowired
	private PartitionSettings myPartitionSettings;
	private Set<String> myIgnoredForSearchDatatypes;
	private BaseRuntimeChildDefinition myQuantityValueValueChild;
	private BaseRuntimeChildDefinition myQuantitySystemValueChild;
	private BaseRuntimeChildDefinition myQuantityCodeValueChild;
	private BaseRuntimeChildDefinition myMoneyValueChild;
	private BaseRuntimeChildDefinition myMoneyCurrencyChild;
	private BaseRuntimeElementCompositeDefinition<?> myLocationPositionDefinition;
	private BaseRuntimeChildDefinition myCodeSystemUrlValueChild;
	private BaseRuntimeChildDefinition myRangeLowValueChild;
	private BaseRuntimeChildDefinition myRangeHighValueChild;
	private BaseRuntimeChildDefinition myAddressLineValueChild;
	private BaseRuntimeChildDefinition myAddressCityValueChild;
	private BaseRuntimeChildDefinition myAddressStateValueChild;
	private BaseRuntimeChildDefinition myAddressCountryValueChild;
	private BaseRuntimeChildDefinition myAddressPostalCodeValueChild;
	private BaseRuntimeChildDefinition myCapabilityStatementRestSecurityServiceValueChild;
	private BaseRuntimeChildDefinition myPeriodStartValueChild;
	private BaseRuntimeChildDefinition myPeriodEndValueChild;
	private BaseRuntimeChildDefinition myTimingEventValueChild;
	private BaseRuntimeChildDefinition myTimingRepeatValueChild;
	private BaseRuntimeChildDefinition myTimingRepeatBoundsValueChild;
	private BaseRuntimeChildDefinition myDurationSystemValueChild;
	private BaseRuntimeChildDefinition myDurationCodeValueChild;
	private BaseRuntimeChildDefinition myDurationValueValueChild;
	private BaseRuntimeChildDefinition myHumanNameFamilyValueChild;
	private BaseRuntimeChildDefinition myHumanNameGivenValueChild;
	private BaseRuntimeChildDefinition myContactPointValueValueChild;
	private BaseRuntimeChildDefinition myIdentifierSystemValueChild;
	private BaseRuntimeChildDefinition myIdentifierValueValueChild;
	private BaseRuntimeChildDefinition myIdentifierTypeValueChild;
	private BaseRuntimeChildDefinition myIdentifierTypeTextValueChild;
	private BaseRuntimeChildDefinition myCodeableConceptCodingValueChild;
	private BaseRuntimeChildDefinition myCodeableConceptTextValueChild;
	private BaseRuntimeChildDefinition myCodingSystemValueChild;
	private BaseRuntimeChildDefinition myCodingCodeValueChild;
	private BaseRuntimeChildDefinition myCodingDisplayValueChild;
	private BaseRuntimeChildDefinition myContactPointSystemValueChild;
	private BaseRuntimeChildDefinition myPatientCommunicationLanguageValueChild;
	/**
	 * Constructor
	 */
	BaseSearchParamExtractor() {
		super();
	}

	/**
	 * UNIT TEST constructor
	 */
	BaseSearchParamExtractor(FhirContext theCtx, ISearchParamRegistry theSearchParamRegistry) {
		myContext = theCtx;
		mySearchParamRegistry = theSearchParamRegistry;
	}

	@VisibleForTesting
	public BaseSearchParamExtractor setPartitionConfigForUnitTest(PartitionSettings thePartitionSettings) {
		myPartitionSettings = thePartitionSettings;
		return this;
	}

	@Override
	public SearchParamSet<PathAndRef> extractResourceLinks(IBaseResource theResource) {
		return extractSearchParams(theResource, new ResourceLinkExtractor(), RestSearchParameterTypeEnum.REFERENCE);
	}

	@Override
	public PathAndRef extractReferenceLinkFromResource(IBase theValue, String thePath) {
		ResourceLinkExtractor extractor = new ResourceLinkExtractor();
		return extractor.get(theValue, thePath);
	}

	private class ResourceLinkExtractor implements IExtractor<PathAndRef> {

		private PathAndRef myPathAndRef = null;

		@Override
		public void extract(SearchParamSet<PathAndRef> theParams, RuntimeSearchParam theSearchParam, IBase theValue, String thePath) {
			if (theValue instanceof IBaseResource) {
				return;
			}

			String nextType = toRootTypeName(theValue);
			switch (nextType) {
				case "uri":
				case "canonical":
					String typeName = toTypeName(theValue);
					IPrimitiveType<?> valuePrimitive = (IPrimitiveType<?>) theValue;
					IBaseReference fakeReference = (IBaseReference) myContext.getElementDefinition("Reference").newInstance();
					fakeReference.setReference(valuePrimitive.getValueAsString());

					// Canonical has a root type of "uri"
					if ("canonical".equals(typeName)) {

						/*
						 * See #1583
						 * Technically canonical fields should not allow local references (e.g.
						 * Questionnaire/123) but it seems reasonable for us to interpret a canonical
						 * containing a local reference for what it is, and allow people to search
						 * based on that.
						 */
						IIdType parsed = fakeReference.getReferenceElement();
						if (parsed.hasIdPart() && parsed.hasResourceType() && !parsed.isAbsolute()) {
							myPathAndRef = new PathAndRef(theSearchParam.getName(), thePath, fakeReference, false);
							theParams.add(myPathAndRef);
							break;
						}

						if (parsed.isAbsolute()) {
							myPathAndRef = new PathAndRef(theSearchParam.getName(), thePath, fakeReference, true);
							theParams.add(myPathAndRef);
							break;
						}
					}

					theParams.addWarning("Ignoring canonical reference (indexing canonical is not yet supported)");
					break;
				case "reference":
				case "Reference":
					IBaseReference valueRef = (IBaseReference) theValue;

					IIdType nextId = valueRef.getReferenceElement();
					if (nextId.isEmpty() && valueRef.getResource() != null) {
						nextId = valueRef.getResource().getIdElement();
					}

					if (nextId == null ||
						nextId.isEmpty() ||
						nextId.getValue().startsWith("#") ||
						nextId.getValue().startsWith("urn:")) {
						return;
					}

					myPathAndRef = new PathAndRef(theSearchParam.getName(), thePath, valueRef, false);
					theParams.add(myPathAndRef);
					break;
				default:
					addUnexpectedDatatypeWarning(theParams, theSearchParam, theValue);
					break;
			}
		}

		public PathAndRef get(IBase theValue, String thePath) {
			extract(new SearchParamSet<>(),
				new RuntimeSearchParam(null, null, "Reference", null, null, null, null, null, null, null),
				theValue, thePath);
			return myPathAndRef;
		}
	}

	@Override
	public SearchParamSet<BaseResourceIndexedSearchParam> extractSearchParamTokens(IBaseResource theResource) {
		IExtractor<BaseResourceIndexedSearchParam> extractor = createTokenExtractor(theResource);
		return extractSearchParams(theResource, extractor, RestSearchParameterTypeEnum.TOKEN);
	}

	@Override
	public SearchParamSet<BaseResourceIndexedSearchParam> extractSearchParamTokens(IBaseResource theResource, RuntimeSearchParam theSearchParam) {
		IExtractor<BaseResourceIndexedSearchParam> extractor = createTokenExtractor(theResource);
		SearchParamSet<BaseResourceIndexedSearchParam> setToPopulate = new SearchParamSet<>();
		extractSearchParam(theSearchParam, theResource, extractor, setToPopulate);
		return setToPopulate;
	}

	private IExtractor<BaseResourceIndexedSearchParam> createTokenExtractor(IBaseResource theResource) {
		String resourceTypeName = toRootTypeName(theResource);
		String useSystem;
		if (getContext().getVersion().getVersion().equals(FhirVersionEnum.DSTU2)) {
			if (resourceTypeName.equals("ValueSet")) {
				ca.uhn.fhir.model.dstu2.resource.ValueSet dstu2ValueSet = (ca.uhn.fhir.model.dstu2.resource.ValueSet) theResource;
				useSystem = dstu2ValueSet.getCodeSystem().getSystem();
			} else {
				useSystem = null;
			}
		} else {
			if (resourceTypeName.equals("CodeSystem")) {
				useSystem = extractValueAsString(myCodeSystemUrlValueChild, theResource);
			} else {
				useSystem = null;
			}
		}

		return new TokenExtractor(resourceTypeName, useSystem);
	}

	@Override
	public SearchParamSet<BaseResourceIndexedSearchParam> extractSearchParamSpecial(IBaseResource theResource) {

		String resourceTypeName = toRootTypeName(theResource);

		IExtractor<BaseResourceIndexedSearchParam> extractor = (params, searchParam, value, path) -> {
			if ("Location.position".equals(path)) {
				addCoords_Position(resourceTypeName, params, searchParam, value);
			}
		};

		return extractSearchParams(theResource, extractor, RestSearchParameterTypeEnum.SPECIAL);
	}


	private void addUnexpectedDatatypeWarning(SearchParamSet<?> theParams, RuntimeSearchParam theSearchParam, IBase theValue) {
		theParams.addWarning("Search param " + theSearchParam.getName() + " is of unexpected datatype: " + theValue.getClass());
	}

	@Override
	public SearchParamSet<ResourceIndexedSearchParamUri> extractSearchParamUri(IBaseResource theResource) {
		IExtractor<ResourceIndexedSearchParamUri> extractor = (params, searchParam, value, path) -> {
			String nextType = toRootTypeName(value);
			String resourceType = toRootTypeName(theResource);
			switch (nextType) {
				case "uri":
				case "url":
				case "oid":
				case "sid":
				case "uuid":
					addUri_Uri(resourceType, params, searchParam, value);
					break;
				default:
					addUnexpectedDatatypeWarning(params, searchParam, value);
					break;
			}
		};

		return extractSearchParams(theResource, extractor, RestSearchParameterTypeEnum.URI);
	}

	@Override
	public SearchParamSet<ResourceIndexedSearchParamDate> extractSearchParamDates(IBaseResource theResource) {
		IExtractor<ResourceIndexedSearchParamDate> extractor = new DateExtractor(theResource);

		return extractSearchParams(theResource, extractor, RestSearchParameterTypeEnum.DATE);
	}

	@Override
	public Date extractDateFromResource(IBase theValue, String thePath) {
		DateExtractor extractor = new DateExtractor("DateType");
		return extractor.get(theValue, thePath).getValueHigh();
	}

	private class DateExtractor implements IExtractor<ResourceIndexedSearchParamDate> {

		String myResourceType;
		ResourceIndexedSearchParamDate myIndexedSearchParamDate = null;

		public DateExtractor(IBaseResource theResource) {
			myResourceType = toRootTypeName(theResource);
		}

		public DateExtractor(String theResourceType) {
			myResourceType = theResourceType;
		}

		@Override
		public void extract(SearchParamSet theParams, RuntimeSearchParam theSearchParam, IBase theValue, String thePath) {
			String nextType = toRootTypeName(theValue);
			switch (nextType) {
				case "date":
				case "dateTime":
				case "instant":
					addDateTimeTypes(myResourceType, theParams, theSearchParam, theValue);
					break;
				case "Period":
					addDate_Period(myResourceType, theParams, theSearchParam, theValue);
					break;
				case "Timing":
					addDate_Timing(myResourceType, theParams, theSearchParam, theValue);
					break;
				case "string":
					// CarePlan.activitydate can be a string - ignored for now
					break;
				default:
					addUnexpectedDatatypeWarning(theParams, theSearchParam, theValue);
					break;

			}
		}

		private void addDate_Period(String theResourceType, Set<ResourceIndexedSearchParamDate> theParams, RuntimeSearchParam theSearchParam, IBase theValue) {
			Date start = extractValueAsDate(myPeriodStartValueChild, theValue);
			String startAsString = extractValueAsString(myPeriodStartValueChild, theValue);
			Date end = extractValueAsDate(myPeriodEndValueChild, theValue);

			if (start != null || end != null) {
				myIndexedSearchParamDate = new ResourceIndexedSearchParamDate(theResourceType, theSearchParam.getName(), start, end, startAsString);
				theParams.add(myIndexedSearchParamDate);
			}
		}

		private void addDate_Timing(String theResourceType, Set<ResourceIndexedSearchParamDate> theParams, RuntimeSearchParam theSearchParam, IBase theValue) {
			List<IPrimitiveType<Date>> values = extractValuesAsFhirDates(myTimingEventValueChild, theValue);

			TreeSet<Date> dates = new TreeSet<>();
			String firstValue = null;
			for (IPrimitiveType<Date> nextEvent : values) {
				if (nextEvent.getValue() != null) {
					dates.add(nextEvent.getValue());
					if (firstValue == null) {
						firstValue = nextEvent.getValueAsString();
					}
				}
			}

			Optional<IBase> repeat = myTimingRepeatValueChild.getAccessor().getFirstValueOrNull(theValue);
			if (repeat.isPresent()) {
				Optional<IBase> bounds = myTimingRepeatBoundsValueChild.getAccessor().getFirstValueOrNull(repeat.get());
				if (bounds.isPresent()) {
					String boundsType = toRootTypeName(bounds.get());
					if ("Period".equals(boundsType)) {
						Date start = extractValueAsDate(myPeriodStartValueChild, bounds.get());
						Date end = extractValueAsDate(myPeriodEndValueChild, bounds.get());
						dates.add(start);
						dates.add(end);
					}
				}
			}

			if (!dates.isEmpty()) {
				myIndexedSearchParamDate = new ResourceIndexedSearchParamDate(theResourceType, theSearchParam.getName(), dates.first(), dates.last(), firstValue);
				theParams.add(myIndexedSearchParamDate);
			}
		}

		@SuppressWarnings("unchecked")
		private void addDateTimeTypes(String theResourceType, Set<ResourceIndexedSearchParamDate> theParams, RuntimeSearchParam theSearchParam, IBase theValue) {
			IPrimitiveType<Date> nextBaseDateTime = (IPrimitiveType<Date>) theValue;
			if (nextBaseDateTime.getValue() != null) {
				myIndexedSearchParamDate = new ResourceIndexedSearchParamDate(theResourceType, theSearchParam.getName(), nextBaseDateTime.getValue(), nextBaseDateTime.getValue(), nextBaseDateTime.getValueAsString());
				theParams.add(myIndexedSearchParamDate);
			}
		}

		public ResourceIndexedSearchParamDate get(IBase theValue, String thePath) {
			extract(new SearchParamSet<>(),
				new RuntimeSearchParam(null, null, "date", null, null, null, null, null, null, null),
				theValue, thePath);
			return myIndexedSearchParamDate;
		}
	}

	@Override
	public SearchParamSet<ResourceIndexedSearchParamNumber> extractSearchParamNumber(IBaseResource theResource) {

		IExtractor<ResourceIndexedSearchParamNumber> extractor = (params, searchParam, value, path) -> {
			String nextType = toRootTypeName(value);
			String resourceType = toRootTypeName(theResource);
			switch (nextType) {
				case "Duration":
					addNumber_Duration(resourceType, params, searchParam, value);
					break;
				case "Quantity":
					addNumber_Quantity(resourceType, params, searchParam, value);
					break;
				case "integer":
				case "positiveInt":
				case "unsignedInt":
					addNumber_Integer(resourceType, params, searchParam, value);
					break;
				case "decimal":
					addNumber_Decimal(resourceType, params, searchParam, value);
					break;
				default:
					addUnexpectedDatatypeWarning(params, searchParam, value);
					break;
			}
		};

		return extractSearchParams(theResource, extractor, RestSearchParameterTypeEnum.NUMBER);
	}

	@Override
	public SearchParamSet<ResourceIndexedSearchParamQuantity> extractSearchParamQuantity(IBaseResource theResource) {

		IExtractor<ResourceIndexedSearchParamQuantity> extractor = (params, searchParam, value, path) -> {
			if (value.getClass().equals(myLocationPositionDefinition.getImplementingClass())) {
				return;
			}

			String nextType = toRootTypeName(value);
			String resourceType = toRootTypeName(theResource);
			switch (nextType) {
				case "Quantity":
					addQuantity_Quantity(resourceType, params, searchParam, value);
					break;
				case "Money":
					addQuantity_Money(resourceType, params, searchParam, value);
					break;
				case "Range":
					addQuantity_Range(resourceType, params, searchParam, value);
					break;
				default:
					addUnexpectedDatatypeWarning(params, searchParam, value);
					break;
			}
		};

		return extractSearchParams(theResource, extractor, RestSearchParameterTypeEnum.QUANTITY);
	}

	@Override
	public SearchParamSet<ResourceIndexedSearchParamString> extractSearchParamStrings(IBaseResource theResource) {
		IExtractor<ResourceIndexedSearchParamString> extractor = (params, searchParam, value, path) -> {
			String resourceType = toRootTypeName(theResource);

			if (value instanceof IPrimitiveType) {
				IPrimitiveType<?> nextValue = (IPrimitiveType<?>) value;
				String valueAsString = nextValue.getValueAsString();
				createStringIndexIfNotBlank(resourceType, params, searchParam, valueAsString);
				return;
			}

			String nextType = toRootTypeName(value);
			switch (nextType) {
				case "HumanName":
					addString_HumanName(resourceType, params, searchParam, value);
					break;
				case "Address":
					addString_Address(resourceType, params, searchParam, value);
					break;
				case "ContactPoint":
					addString_ContactPoint(resourceType, params, searchParam, value);
					break;
				case "Quantity":
					addString_Quantity(resourceType, params, searchParam, value);
					break;
				case "Range":
					addString_Range(resourceType, params, searchParam, value);
					break;
				default:
					addUnexpectedDatatypeWarning(params, searchParam, value);
					break;
			}
		};

		return extractSearchParams(theResource, extractor, RestSearchParameterTypeEnum.STRING);
	}

	/**
	 * Override parent because we're using FHIRPath here
	 */
	@Override
	public List<IBase> extractValues(String thePaths, IBaseResource theResource) {
		List<IBase> values = new ArrayList<>();
		if (isNotBlank(thePaths)) {
			String[] nextPathsSplit = split(thePaths);
			for (String nextPath : nextPathsSplit) {
				List<? extends IBase> allValues;

				// This path is hard to parse and isn't likely to produce anything useful anyway
				if (myContext.getVersion().getVersion().equals(FhirVersionEnum.DSTU2)) {
					if (nextPath.equals("Bundle.entry.resource(0)")) {
						continue;
					}
				}

				nextPath = trim(nextPath);
				IValueExtractor allValuesFunc = getPathValueExtractor(theResource, nextPath);
				try {
					allValues = allValuesFunc.get();
				} catch (Exception e) {
					String msg = getContext().getLocalizer().getMessage(BaseSearchParamExtractor.class, "failedToExtractPaths", nextPath, e.toString());
					throw new InternalErrorException(msg, e);
				}

				values.addAll(allValues);
			}

			for (int i = 0; i < values.size(); i++) {
				IBase nextObject = values.get(i);
				if (nextObject instanceof IBaseExtension) {
					IBaseExtension nextExtension = (IBaseExtension) nextObject;
					nextObject = nextExtension.getValue();
					values.set(i, nextObject);
				}
			}
		}

		return values;
	}

	protected abstract IValueExtractor getPathValueExtractor(IBaseResource theResource, String theSinglePath);

	protected FhirContext getContext() {
		return myContext;
	}

	protected ModelConfig getModelConfig() {
		return myModelConfig;
	}

	private Collection<RuntimeSearchParam> getSearchParams(IBaseResource theResource) {
		RuntimeResourceDefinition def = getContext().getResourceDefinition(theResource);
		Collection<RuntimeSearchParam> retVal = mySearchParamRegistry.getActiveSearchParams(def.getName()).values();
		List<RuntimeSearchParam> defaultList = Collections.emptyList();
		retVal = ObjectUtils.defaultIfNull(retVal, defaultList);
		return retVal;
	}


	private void addQuantity_Quantity(String theResourceType, Set<ResourceIndexedSearchParamQuantity> theParams, RuntimeSearchParam theSearchParam, IBase theValue) {

		Optional<IPrimitiveType<BigDecimal>> valueField = myQuantityValueValueChild.getAccessor().getFirstValueOrNull(theValue);
		if (valueField.isPresent() && valueField.get().getValue() != null) {
			BigDecimal nextValueValue = valueField.get().getValue();
			String system = extractValueAsString(myQuantitySystemValueChild, theValue);
			String code = extractValueAsString(myQuantityCodeValueChild, theValue);

			ResourceIndexedSearchParamQuantity nextEntity = new ResourceIndexedSearchParamQuantity(myPartitionSettings, theResourceType, theSearchParam.getName(), nextValueValue, system, code);
			theParams.add(nextEntity);
		}

	}

	private void addQuantity_Money(String theResourceType, Set<ResourceIndexedSearchParamQuantity> theParams, RuntimeSearchParam theSearchParam, IBase theValue) {

		Optional<IPrimitiveType<BigDecimal>> valueField = myMoneyValueChild.getAccessor().getFirstValueOrNull(theValue);
		if (valueField.isPresent() && valueField.get().getValue() != null) {
			BigDecimal nextValueValue = valueField.get().getValue();

			String nextValueString = "urn:iso:std:iso:4217";
			String nextValueCode = extractValueAsString(myMoneyCurrencyChild, theValue);
			String searchParamName = theSearchParam.getName();
			ResourceIndexedSearchParamQuantity nextEntity = new ResourceIndexedSearchParamQuantity(myPartitionSettings, theResourceType, searchParamName, nextValueValue, nextValueString, nextValueCode);
			theParams.add(nextEntity);
		}

	}

	private void addQuantity_Range(String theResourceType, Set<ResourceIndexedSearchParamQuantity> theParams, RuntimeSearchParam theSearchParam, IBase theValue) {

		Optional<IBase> low = myRangeLowValueChild.getAccessor().getFirstValueOrNull(theValue);
		low.ifPresent(theIBase -> addQuantity_Quantity(theResourceType, theParams, theSearchParam, theIBase));

		Optional<IBase> high = myRangeHighValueChild.getAccessor().getFirstValueOrNull(theValue);
		high.ifPresent(theIBase -> addQuantity_Quantity(theResourceType, theParams, theSearchParam, theIBase));
	}

	private void addToken_Identifier(String theResourceType, Set<BaseResourceIndexedSearchParam> theParams, RuntimeSearchParam theSearchParam, IBase theValue) {
		String system = extractValueAsString(myIdentifierSystemValueChild, theValue);
		String value = extractValueAsString(myIdentifierValueValueChild, theValue);
		if (isNotBlank(value)) {
			createTokenIndexIfNotBlank(theResourceType, theParams, theSearchParam, system, value);
		}

		Optional<IBase> type = myIdentifierTypeValueChild.getAccessor().getFirstValueOrNull(theValue);
		if (type.isPresent()) {
			String text = extractValueAsString(myIdentifierTypeTextValueChild, type.get());
			createStringIndexIfNotBlank(theResourceType, theParams, theSearchParam, text);
		}

	}

	@Override
	public List<IBase> getCodingsFromCodeableConcept(IBase theValue) {
		String nextType = BaseSearchParamExtractor.this.toRootTypeName(theValue);
		if ("CodeableConcept".equals(nextType)) {
			return myCodeableConceptCodingValueChild.getAccessor().getValues(theValue);
		} else {
			return null;
		}
	}

	@Override
	public String getDisplayTextFromCodeableConcept(IBase theValue) {
		String nextType = BaseSearchParamExtractor.this.toRootTypeName(theValue);
		if ("CodeableConcept".equals(nextType)) {
			return extractValueAsString(myCodeableConceptTextValueChild, theValue);
		} else {
			return null;
		}
	}

	private void addToken_CodeableConcept(String theResourceType, Set<BaseResourceIndexedSearchParam> theParams, RuntimeSearchParam theSearchParam, IBase theValue) {
		List<IBase> codings = getCodingsFromCodeableConcept(theValue);
		for (IBase nextCoding : codings) {
			addToken_Coding(theResourceType, theParams, theSearchParam, nextCoding);
		}

		String text = getDisplayTextFromCodeableConcept(theValue);
		if (isNotBlank(text)) {
			createStringIndexIfNotBlank(theResourceType, theParams, theSearchParam, text);
		}
	}

	private void addToken_Coding(String theResourceType, Set<BaseResourceIndexedSearchParam> theParams, RuntimeSearchParam theSearchParam, IBase theValue) {
		ResourceIndexedSearchParamToken resourceIndexedSearchParamToken = createSearchParamForCoding(theResourceType, theSearchParam, theValue);
		if (resourceIndexedSearchParamToken != null) {
			theParams.add(resourceIndexedSearchParamToken);
		}

		String text = getDisplayTextForCoding(theValue);
		createStringIndexIfNotBlank(theResourceType, theParams, theSearchParam, text);
	}

	@Override
	public ResourceIndexedSearchParamToken createSearchParamForCoding(String theResourceType, RuntimeSearchParam theSearchParam, IBase theValue) {
		String nextType = BaseSearchParamExtractor.this.toRootTypeName(theValue);
		if ("Coding".equals(nextType)) {
			String system = extractValueAsString(myCodingSystemValueChild, theValue);
			String code = extractValueAsString(myCodingCodeValueChild, theValue);
			return createTokenIndexIfNotBlank(theResourceType, theSearchParam, system, code);
		} else {
			return null;
		}
	}

	@Override
	public String getDisplayTextForCoding(IBase theValue) {
		String nextType = BaseSearchParamExtractor.this.toRootTypeName(theValue);
		if ("Coding".equals(nextType)) {
			return extractValueAsString(myCodingDisplayValueChild, theValue);
		} else {
			return null;
		}
	}

	private void addToken_ContactPoint(String theResourceType, Set<BaseResourceIndexedSearchParam> theParams, RuntimeSearchParam theSearchParam, IBase theValue) {
		String system = extractValueAsString(myContactPointSystemValueChild, theValue);
		String value = extractValueAsString(myContactPointValueValueChild, theValue);
		createTokenIndexIfNotBlank(theResourceType, theParams, theSearchParam, system, value);
	}

	private void addToken_PatientCommunication(String theResourceType, Set<BaseResourceIndexedSearchParam> theParams, RuntimeSearchParam theSearchParam, IBase theValue) {
		List<IBase> values = myPatientCommunicationLanguageValueChild.getAccessor().getValues(theValue);
		for (IBase next : values) {
			addToken_CodeableConcept(theResourceType, theParams, theSearchParam, next);
		}
	}

	private void addToken_CapabilityStatementRestSecurity(String theResourceType, Set<BaseResourceIndexedSearchParam> theParams, RuntimeSearchParam theSearchParam, IBase theValue) {
		List<IBase> values = myCapabilityStatementRestSecurityServiceValueChild.getAccessor().getValues(theValue);
		for (IBase nextValue : values) {
			addToken_CodeableConcept(theResourceType, theParams, theSearchParam, nextValue);
		}
	}

<<<<<<< HEAD
=======
	private void addDate_Period(String theResourceType, Set<ResourceIndexedSearchParamDate> theParams, RuntimeSearchParam theSearchParam, IBase theValue) {
		Date start = extractValueAsDate(myPeriodStartValueChild, theValue);
		String startAsString = extractValueAsString(myPeriodStartValueChild, theValue);
		Date end = extractValueAsDate(myPeriodEndValueChild, theValue);

		if (start != null || end != null) {
			ResourceIndexedSearchParamDate nextEntity = new ResourceIndexedSearchParamDate(myPartitionSettings, theResourceType, theSearchParam.getName(), start, end, startAsString);
			theParams.add(nextEntity);
		}
	}

	private void addDate_Timing(String theResourceType, Set<ResourceIndexedSearchParamDate> theParams, RuntimeSearchParam theSearchParam, IBase theValue) {
		List<IPrimitiveType<Date>> values = extractValuesAsFhirDates(myTimingEventValueChild, theValue);

		TreeSet<Date> dates = new TreeSet<>();
		String firstValue = null;
		for (IPrimitiveType<Date> nextEvent : values) {
			if (nextEvent.getValue() != null) {
				dates.add(nextEvent.getValue());
				if (firstValue == null) {
					firstValue = nextEvent.getValueAsString();
				}
			}
		}

		Optional<IBase> repeat = myTimingRepeatValueChild.getAccessor().getFirstValueOrNull(theValue);
		if (repeat.isPresent()) {
			Optional<IBase> bounds = myTimingRepeatBoundsValueChild.getAccessor().getFirstValueOrNull(repeat.get());
			if (bounds.isPresent()) {
				String boundsType = toRootTypeName(bounds.get());
				if ("Period".equals(boundsType)) {
					Date start = extractValueAsDate(myPeriodStartValueChild, bounds.get());
					Date end = extractValueAsDate(myPeriodEndValueChild, bounds.get());
					dates.add(start);
					dates.add(end);
				}
			}
		}

		if (!dates.isEmpty()) {
			ResourceIndexedSearchParamDate nextEntity = new ResourceIndexedSearchParamDate(myPartitionSettings, theResourceType, theSearchParam.getName(), dates.first(), dates.last(), firstValue);
			theParams.add(nextEntity);
		}
	}

>>>>>>> e219c177
	private void addNumber_Duration(String theResourceType, Set<ResourceIndexedSearchParamNumber> theParams, RuntimeSearchParam theSearchParam, IBase theValue) {
		String system = extractValueAsString(myDurationSystemValueChild, theValue);
		String code = extractValueAsString(myDurationCodeValueChild, theValue);
		BigDecimal value = extractValueAsBigDecimal(myDurationValueValueChild, theValue);
		if (value != null) {
			value = normalizeQuantityContainingTimeUnitsIntoDaysForNumberParam(system, code, value);
			ResourceIndexedSearchParamNumber nextEntity = new ResourceIndexedSearchParamNumber(myPartitionSettings, theResourceType, theSearchParam.getName(), value);
			theParams.add(nextEntity);
		}
	}

	private void addNumber_Quantity(String theResourceType, Set<ResourceIndexedSearchParamNumber> theParams, RuntimeSearchParam theSearchParam, IBase theValue) {
		BigDecimal value = extractValueAsBigDecimal(myQuantityValueValueChild, theValue);
		if (value != null) {
			String system = extractValueAsString(myQuantitySystemValueChild, theValue);
			String code = extractValueAsString(myQuantityCodeValueChild, theValue);
			value = normalizeQuantityContainingTimeUnitsIntoDaysForNumberParam(system, code, value);
			ResourceIndexedSearchParamNumber nextEntity = new ResourceIndexedSearchParamNumber(myPartitionSettings, theResourceType, theSearchParam.getName(), value);
			theParams.add(nextEntity);
		}
	}

	@SuppressWarnings("unchecked")
	private void addNumber_Integer(String theResourceType, Set<ResourceIndexedSearchParamNumber> theParams, RuntimeSearchParam theSearchParam, IBase theValue) {
		IPrimitiveType<Integer> value = (IPrimitiveType<Integer>) theValue;
		if (value.getValue() != null) {
			BigDecimal valueDecimal = new BigDecimal(value.getValue());
			ResourceIndexedSearchParamNumber nextEntity = new ResourceIndexedSearchParamNumber(myPartitionSettings, theResourceType, theSearchParam.getName(), valueDecimal);
			theParams.add(nextEntity);
		}

	}

	@SuppressWarnings("unchecked")
	private void addNumber_Decimal(String theResourceType, Set<ResourceIndexedSearchParamNumber> theParams, RuntimeSearchParam theSearchParam, IBase theValue) {
		IPrimitiveType<BigDecimal> value = (IPrimitiveType<BigDecimal>) theValue;
		if (value.getValue() != null) {
			BigDecimal valueDecimal = value.getValue();
			ResourceIndexedSearchParamNumber nextEntity = new ResourceIndexedSearchParamNumber(myPartitionSettings, theResourceType, theSearchParam.getName(), valueDecimal);
			theParams.add(nextEntity);
		}

	}

	private void addCoords_Position(String theResourceType, SearchParamSet<BaseResourceIndexedSearchParam> theParams, RuntimeSearchParam theSearchParam, IBase theValue) {
		BigDecimal latitude = null;
		BigDecimal longitude = null;

		if (theValue instanceof org.hl7.fhir.dstu3.model.Location.LocationPositionComponent) {
			org.hl7.fhir.dstu3.model.Location.LocationPositionComponent value = (org.hl7.fhir.dstu3.model.Location.LocationPositionComponent) theValue;
			latitude = value.getLatitude();
			longitude = value.getLongitude();
		} else if (theValue instanceof org.hl7.fhir.r4.model.Location.LocationPositionComponent) {
			org.hl7.fhir.r4.model.Location.LocationPositionComponent value = (org.hl7.fhir.r4.model.Location.LocationPositionComponent) theValue;
			latitude = value.getLatitude();
			longitude = value.getLongitude();
		} else if (theValue instanceof org.hl7.fhir.r5.model.Location.LocationPositionComponent) {
			org.hl7.fhir.r5.model.Location.LocationPositionComponent value = (org.hl7.fhir.r5.model.Location.LocationPositionComponent) theValue;
			latitude = value.getLatitude();
			longitude = value.getLongitude();
		}
		// We only accept coordinates when both are present
		if (latitude != null && longitude != null) {
			double normalizedLatitude = Point.normalizeLatitude(latitude.doubleValue());
			double normalizedLongitude = Point.normalizeLongitude(longitude.doubleValue());
			ResourceIndexedSearchParamCoords nextEntity = new ResourceIndexedSearchParamCoords(myPartitionSettings, theResourceType, theSearchParam.getName(), normalizedLatitude, normalizedLongitude);
			theParams.add(nextEntity);
		}
	}

	private void addString_HumanName(String theResourceType, Set<ResourceIndexedSearchParamString> theParams, RuntimeSearchParam theSearchParam, IBase theValue) {
		List<String> families = extractValuesAsStrings(myHumanNameFamilyValueChild, theValue);
		for (String next : families) {
			createStringIndexIfNotBlank(theResourceType, theParams, theSearchParam, next);
		}

		List<String> givens = extractValuesAsStrings(myHumanNameGivenValueChild, theValue);
		for (String next : givens) {
			createStringIndexIfNotBlank(theResourceType, theParams, theSearchParam, next);
		}

	}

	private void addString_Quantity(String theResourceType, Set<ResourceIndexedSearchParamString> theParams, RuntimeSearchParam theSearchParam, IBase theValue) {
		BigDecimal value = extractValueAsBigDecimal(myQuantityValueValueChild, theValue);
		if (value != null) {
			createStringIndexIfNotBlank(theResourceType, theParams, theSearchParam, value.toPlainString());
		}
	}

	private void addString_Range(String theResourceType, Set<ResourceIndexedSearchParamString> theParams, RuntimeSearchParam theSearchParam, IBase theValue) {

		BigDecimal value = extractValueAsBigDecimal(myRangeLowValueChild, theValue);
		if (value != null) {
			createStringIndexIfNotBlank(theResourceType, theParams, theSearchParam, value.toPlainString());
		}
	}

	private void addString_ContactPoint(String theResourceType, Set<ResourceIndexedSearchParamString> theParams, RuntimeSearchParam theSearchParam, IBase theValue) {

		String value = extractValueAsString(myContactPointValueValueChild, theValue);
		if (isNotBlank(value)) {
			createStringIndexIfNotBlank(theResourceType, theParams, theSearchParam, value);
		}
	}

	private void addString_Address(String theResourceType, Set<ResourceIndexedSearchParamString> theParams, RuntimeSearchParam theSearchParam, IBase theValue) {

		List<String> allNames = new ArrayList<>(extractValuesAsStrings(myAddressLineValueChild, theValue));

		String city = extractValueAsString(myAddressCityValueChild, theValue);
		if (isNotBlank(city)) {
			allNames.add(city);
		}

		String state = extractValueAsString(myAddressStateValueChild, theValue);
		if (isNotBlank(state)) {
			allNames.add(state);
		}

		String country = extractValueAsString(myAddressCountryValueChild, theValue);
		if (isNotBlank(country)) {
			allNames.add(country);
		}

		String postalCode = extractValueAsString(myAddressPostalCodeValueChild, theValue);
		if (isNotBlank(postalCode)) {
			allNames.add(postalCode);
		}

		for (String nextName : allNames) {
			createStringIndexIfNotBlank(theResourceType, theParams, theSearchParam, nextName);
		}

	}


	private <T> SearchParamSet<T> extractSearchParams(IBaseResource theResource, IExtractor<T> theExtractor, RestSearchParameterTypeEnum theSearchParamType) {
		SearchParamSet<T> retVal = new SearchParamSet<>();

		Collection<RuntimeSearchParam> searchParams = getSearchParams(theResource);
		for (RuntimeSearchParam nextSpDef : searchParams) {
			if (nextSpDef.getParamType() != theSearchParamType) {
				continue;
			}

			extractSearchParam(nextSpDef, theResource, theExtractor, retVal);
		}
		return retVal;
	}

	private <T> void extractSearchParam(RuntimeSearchParam theSearchParameterDef, IBaseResource theResource, IExtractor<T> theExtractor, SearchParamSet<T> theSetToPopulate) {
		String nextPathUnsplit = theSearchParameterDef.getPath();
		if (isBlank(nextPathUnsplit)) {
			return;
		}

		String[] splitPaths = split(nextPathUnsplit);
		for (String nextPath : splitPaths) {
			nextPath = trim(nextPath);
			for (IBase nextObject : extractValues(nextPath, theResource)) {
				if (nextObject != null) {
					String typeName = toRootTypeName(nextObject);
					if (!myIgnoredForSearchDatatypes.contains(typeName)) {
						theExtractor.extract(theSetToPopulate, theSearchParameterDef, nextObject, nextPath);
					}
				}
			}
		}
	}

	@Override
	public String toRootTypeName(IBase nextObject) {
		BaseRuntimeElementDefinition<?> elementDefinition = getContext().getElementDefinition(nextObject.getClass());
		BaseRuntimeElementDefinition<?> rootParentDefinition = elementDefinition.getRootParentDefinition();
		return rootParentDefinition.getName();
	}

	@Override
	public String toTypeName(IBase nextObject) {
		BaseRuntimeElementDefinition<?> elementDefinition = getContext().getElementDefinition(nextObject.getClass());
		return elementDefinition.getName();
	}

<<<<<<< HEAD
=======
	@SuppressWarnings("unchecked")
	private void addDateTimeTypes(String theResourceType, Set<ResourceIndexedSearchParamDate> theParams, RuntimeSearchParam theSearchParam, IBase theValue) {
		IPrimitiveType<Date> nextBaseDateTime = (IPrimitiveType<Date>) theValue;
		if (nextBaseDateTime.getValue() != null) {
			ResourceIndexedSearchParamDate param = new ResourceIndexedSearchParamDate(myPartitionSettings, theResourceType, theSearchParam.getName(), nextBaseDateTime.getValue(), nextBaseDateTime.getValue(), nextBaseDateTime.getValueAsString());
			theParams.add(param);
		}
	}


>>>>>>> e219c177
	private void addUri_Uri(String theResourceType, Set<ResourceIndexedSearchParamUri> theParams, RuntimeSearchParam theSearchParam, IBase theValue) {
		IPrimitiveType<?> value = (IPrimitiveType<?>) theValue;
		String valueAsString = value.getValueAsString();
		if (isNotBlank(valueAsString)) {
			ResourceIndexedSearchParamUri nextEntity = new ResourceIndexedSearchParamUri(myPartitionSettings, theResourceType, theSearchParam.getName(), valueAsString);
			theParams.add(nextEntity);
		}
	}

	@SuppressWarnings({"unchecked", "UnnecessaryLocalVariable"})
	private void createStringIndexIfNotBlank(String theResourceType, Set<? extends BaseResourceIndexedSearchParam> theParams, RuntimeSearchParam theSearchParam, String theValue) {
		String value = theValue;
		if (isNotBlank(value)) {
			if (value.length() > ResourceIndexedSearchParamString.MAX_LENGTH) {
				value = value.substring(0, ResourceIndexedSearchParamString.MAX_LENGTH);
			}

			String searchParamName = theSearchParam.getName();
			String valueNormalized = StringNormalizer.normalizeString(value);
			if (valueNormalized.length() > ResourceIndexedSearchParamString.MAX_LENGTH) {
				valueNormalized = valueNormalized.substring(0, ResourceIndexedSearchParamString.MAX_LENGTH);
			}

			ResourceIndexedSearchParamString nextEntity = new ResourceIndexedSearchParamString(myPartitionSettings, getModelConfig(), theResourceType, searchParamName, valueNormalized, value);

			Set params = theParams;
			params.add(nextEntity);
		}
	}

	private void createTokenIndexIfNotBlank(String theResourceType, Set<BaseResourceIndexedSearchParam> theParams, RuntimeSearchParam theSearchParam, String theSystem, String theValue) {
		ResourceIndexedSearchParamToken nextEntity = createTokenIndexIfNotBlank(theResourceType, theSearchParam, theSystem, theValue);
		if (nextEntity != null) {
			theParams.add(nextEntity);
		}
	}

	private ResourceIndexedSearchParamToken createTokenIndexIfNotBlank(String theResourceType, RuntimeSearchParam theSearchParam, String theSystem, String theValue) {
		String system = theSystem;
		String value = theValue;
		ResourceIndexedSearchParamToken nextEntity = null;
		if (isNotBlank(system) || isNotBlank(value)) {
			if (system != null && system.length() > ResourceIndexedSearchParamToken.MAX_LENGTH) {
				system = system.substring(0, ResourceIndexedSearchParamToken.MAX_LENGTH);
			}
			if (value != null && value.length() > ResourceIndexedSearchParamToken.MAX_LENGTH) {
				value = value.substring(0, ResourceIndexedSearchParamToken.MAX_LENGTH);
			}

<<<<<<< HEAD
			nextEntity = new ResourceIndexedSearchParamToken(theResourceType, theSearchParam.getName(), system, value);
=======
			ResourceIndexedSearchParamToken nextEntity;
			nextEntity = new ResourceIndexedSearchParamToken(myPartitionSettings, theResourceType, theSearchParam.getName(), system, value);
			theParams.add(nextEntity);
>>>>>>> e219c177
		}

		return nextEntity;
	}

	@Override
	public String[] split(String thePaths) {
		if (getContext().getVersion().getVersion().isEqualOrNewerThan(FhirVersionEnum.R4)) {
			if (!thePaths.contains("|")) {
				return new String[]{thePaths};
			}
			return SPLIT_R4.split(thePaths);
		} else {
			if (!thePaths.contains("|") && !thePaths.contains(" or ")) {
				return new String[]{thePaths};
			}
			return SPLIT.split(thePaths);
		}
	}

	private BigDecimal normalizeQuantityContainingTimeUnitsIntoDaysForNumberParam(String theSystem, String theCode, BigDecimal theValue) {
		if (SearchParamConstants.UCUM_NS.equals(theSystem)) {
			if (isNotBlank(theCode)) {
				Unit<? extends Quantity> unit = Unit.valueOf(theCode);
				javax.measure.converter.UnitConverter dayConverter = unit.getConverterTo(NonSI.DAY);
				double dayValue = dayConverter.convert(theValue.doubleValue());
				theValue = new BigDecimal(dayValue);
			}
		}
		return theValue;
	}

	@PostConstruct
	public void start() {
		myIgnoredForSearchDatatypes = new HashSet<>();
		addIgnoredType(getContext(), "Annotation", myIgnoredForSearchDatatypes);
		addIgnoredType(getContext(), "Attachment", myIgnoredForSearchDatatypes);
		addIgnoredType(getContext(), "Count", myIgnoredForSearchDatatypes);
		addIgnoredType(getContext(), "Distance", myIgnoredForSearchDatatypes);
		addIgnoredType(getContext(), "Ratio", myIgnoredForSearchDatatypes);
		addIgnoredType(getContext(), "SampledData", myIgnoredForSearchDatatypes);
		addIgnoredType(getContext(), "Signature", myIgnoredForSearchDatatypes);

		/*
		 * This is building up an internal map of all the various field accessors we'll need in order to work
		 * with the model. This is kind of ugly, but we want to be as efficient as possible since
		 * search param extraction happens a whole heck of a lot at runtime..
		 */

		BaseRuntimeElementCompositeDefinition<?> quantityDefinition = (BaseRuntimeElementCompositeDefinition<?>) getContext().getElementDefinition("Quantity");
		myQuantityValueValueChild = quantityDefinition.getChildByName("value");
		myQuantitySystemValueChild = quantityDefinition.getChildByName("system");
		myQuantityCodeValueChild = quantityDefinition.getChildByName("code");

		BaseRuntimeElementCompositeDefinition<?> moneyDefinition = (BaseRuntimeElementCompositeDefinition<?>) getContext().getElementDefinition("Money");
		myMoneyValueChild = moneyDefinition.getChildByName("value");
		myMoneyCurrencyChild = moneyDefinition.getChildByName("currency");

		BaseRuntimeElementCompositeDefinition<?> locationDefinition = getContext().getResourceDefinition("Location");
		BaseRuntimeChildDefinition locationPositionValueChild = locationDefinition.getChildByName("position");
		myLocationPositionDefinition = (BaseRuntimeElementCompositeDefinition<?>) locationPositionValueChild.getChildByName("position");

		BaseRuntimeElementCompositeDefinition<?> codeSystemDefinition;
		if (getContext().getVersion().getVersion().isEqualOrNewerThan(FhirVersionEnum.DSTU3)) {
			codeSystemDefinition = getContext().getResourceDefinition("CodeSystem");
			assert codeSystemDefinition != null;
			myCodeSystemUrlValueChild = codeSystemDefinition.getChildByName("url");
		}

		BaseRuntimeElementCompositeDefinition<?> rangeDefinition = (BaseRuntimeElementCompositeDefinition<?>) getContext().getElementDefinition("Range");
		myRangeLowValueChild = rangeDefinition.getChildByName("low");
		myRangeHighValueChild = rangeDefinition.getChildByName("high");

		BaseRuntimeElementCompositeDefinition<?> addressDefinition = (BaseRuntimeElementCompositeDefinition<?>) getContext().getElementDefinition("Address");
		myAddressLineValueChild = addressDefinition.getChildByName("line");
		myAddressCityValueChild = addressDefinition.getChildByName("city");
		myAddressStateValueChild = addressDefinition.getChildByName("state");
		myAddressCountryValueChild = addressDefinition.getChildByName("country");
		myAddressPostalCodeValueChild = addressDefinition.getChildByName("postalCode");

		if (getContext().getVersion().getVersion().isEqualOrNewerThan(FhirVersionEnum.DSTU3)) {
			BaseRuntimeElementCompositeDefinition<?> capabilityStatementDefinition = getContext().getResourceDefinition("CapabilityStatement");
			BaseRuntimeChildDefinition capabilityStatementRestChild = capabilityStatementDefinition.getChildByName("rest");
			BaseRuntimeElementCompositeDefinition<?> capabilityStatementRestDefinition = (BaseRuntimeElementCompositeDefinition<?>) capabilityStatementRestChild.getChildByName("rest");
			BaseRuntimeChildDefinition capabilityStatementRestSecurityValueChild = capabilityStatementRestDefinition.getChildByName("security");
			BaseRuntimeElementCompositeDefinition<?> capabilityStatementRestSecurityDefinition = (BaseRuntimeElementCompositeDefinition<?>) capabilityStatementRestSecurityValueChild.getChildByName("security");
			myCapabilityStatementRestSecurityServiceValueChild = capabilityStatementRestSecurityDefinition.getChildByName("service");
		}

		BaseRuntimeElementCompositeDefinition<?> periodDefinition = (BaseRuntimeElementCompositeDefinition<?>) getContext().getElementDefinition("Period");
		myPeriodStartValueChild = periodDefinition.getChildByName("start");
		myPeriodEndValueChild = periodDefinition.getChildByName("end");

		BaseRuntimeElementCompositeDefinition<?> timingDefinition = (BaseRuntimeElementCompositeDefinition<?>) getContext().getElementDefinition("Timing");
		myTimingEventValueChild = timingDefinition.getChildByName("event");
		myTimingRepeatValueChild = timingDefinition.getChildByName("repeat");
		BaseRuntimeElementCompositeDefinition<?> timingRepeatDefinition = (BaseRuntimeElementCompositeDefinition<?>) myTimingRepeatValueChild.getChildByName("repeat");
		myTimingRepeatBoundsValueChild = timingRepeatDefinition.getChildByName("bounds[x]");

		BaseRuntimeElementCompositeDefinition<?> durationDefinition = (BaseRuntimeElementCompositeDefinition<?>) getContext().getElementDefinition("Duration");
		myDurationSystemValueChild = durationDefinition.getChildByName("system");
		myDurationCodeValueChild = durationDefinition.getChildByName("code");
		myDurationValueValueChild = durationDefinition.getChildByName("value");

		BaseRuntimeElementCompositeDefinition<?> humanNameDefinition = (BaseRuntimeElementCompositeDefinition<?>) getContext().getElementDefinition("HumanName");
		myHumanNameFamilyValueChild = humanNameDefinition.getChildByName("family");
		myHumanNameGivenValueChild = humanNameDefinition.getChildByName("given");

		BaseRuntimeElementCompositeDefinition<?> contactPointDefinition = (BaseRuntimeElementCompositeDefinition<?>) getContext().getElementDefinition("ContactPoint");
		myContactPointValueValueChild = contactPointDefinition.getChildByName("value");
		myContactPointSystemValueChild = contactPointDefinition.getChildByName("system");

		BaseRuntimeElementCompositeDefinition<?> identifierDefinition = (BaseRuntimeElementCompositeDefinition<?>) getContext().getElementDefinition("Identifier");
		myIdentifierSystemValueChild = identifierDefinition.getChildByName("system");
		myIdentifierValueValueChild = identifierDefinition.getChildByName("value");
		myIdentifierTypeValueChild = identifierDefinition.getChildByName("type");
		BaseRuntimeElementCompositeDefinition<?> identifierTypeDefinition = (BaseRuntimeElementCompositeDefinition<?>) myIdentifierTypeValueChild.getChildByName("type");
		myIdentifierTypeTextValueChild = identifierTypeDefinition.getChildByName("text");

		BaseRuntimeElementCompositeDefinition<?> codeableConceptDefinition = (BaseRuntimeElementCompositeDefinition<?>) getContext().getElementDefinition("CodeableConcept");
		myCodeableConceptCodingValueChild = codeableConceptDefinition.getChildByName("coding");
		myCodeableConceptTextValueChild = codeableConceptDefinition.getChildByName("text");

		BaseRuntimeElementCompositeDefinition<?> codingDefinition = (BaseRuntimeElementCompositeDefinition<?>) getContext().getElementDefinition("Coding");
		myCodingSystemValueChild = codingDefinition.getChildByName("system");
		myCodingCodeValueChild = codingDefinition.getChildByName("code");
		myCodingDisplayValueChild = codingDefinition.getChildByName("display");

		BaseRuntimeElementCompositeDefinition<?> patientDefinition = getContext().getResourceDefinition("Patient");
		BaseRuntimeChildDefinition patientCommunicationValueChild = patientDefinition.getChildByName("communication");
		BaseRuntimeElementCompositeDefinition<?> patientCommunicationDefinition = (BaseRuntimeElementCompositeDefinition<?>) patientCommunicationValueChild.getChildByName("communication");
		myPatientCommunicationLanguageValueChild = patientCommunicationDefinition.getChildByName("language");

	}

	@FunctionalInterface
	public interface IValueExtractor {

		List<? extends IBase> get() throws FHIRException;

	}

	@FunctionalInterface
	private interface IExtractor<T> {


		void extract(SearchParamSet<T> theParams, RuntimeSearchParam theSearchParam, IBase theValue, String thePath);

	}

	private class TokenExtractor implements IExtractor<BaseResourceIndexedSearchParam> {
		private final String myResourceTypeName;
		private final String myUseSystem;

		public TokenExtractor(String theResourceTypeName, String theUseSystem) {
			myResourceTypeName = theResourceTypeName;
			myUseSystem = theUseSystem;
		}

		@Override
		public void extract(SearchParamSet<BaseResourceIndexedSearchParam> params, RuntimeSearchParam searchParam, IBase value, String path) {

			// DSTU3+
			if (value instanceof IBaseEnumeration<?>) {
				IBaseEnumeration<?> obj = (IBaseEnumeration<?>) value;
				String system = extractSystem(obj);
				String code = obj.getValueAsString();
				BaseSearchParamExtractor.this.createTokenIndexIfNotBlank(myResourceTypeName, params, searchParam, system, code);
				return;
			}

			// DSTU2 only
			if (value instanceof BoundCodeDt) {
				BoundCodeDt boundCode = (BoundCodeDt) value;
				Enum valueAsEnum = boundCode.getValueAsEnum();
				String system = null;
				if (valueAsEnum != null) {
					//noinspection unchecked
					system = boundCode.getBinder().toSystemString(valueAsEnum);
				}
				String code = boundCode.getValueAsString();
				BaseSearchParamExtractor.this.createTokenIndexIfNotBlank(myResourceTypeName, params, searchParam, system, code);
				return;
			}

			if (value instanceof IPrimitiveType) {
				IPrimitiveType<?> nextValue = (IPrimitiveType<?>) value;
				String systemAsString = null;
				String valueAsString = nextValue.getValueAsString();
				if ("CodeSystem.concept.code".equals(path)) {
					systemAsString = myUseSystem;
				} else if ("ValueSet.codeSystem.concept.code".equals(path)) {
					systemAsString = myUseSystem;
				}

				if (value instanceof IIdType) {
					valueAsString = ((IIdType) value).getIdPart();
				}

				BaseSearchParamExtractor.this.createTokenIndexIfNotBlank(myResourceTypeName, params, searchParam, systemAsString, valueAsString);
				return;
			}

			switch (path) {
				case "Patient.communication":
					BaseSearchParamExtractor.this.addToken_PatientCommunication(myResourceTypeName, params, searchParam, value);
					return;
				case "Consent.source":
					// Consent#source-identifier has a path that isn't typed - This is a one-off to deal with that
					return;
				case "Location.position":
					BaseSearchParamExtractor.this.addCoords_Position(myResourceTypeName, params, searchParam, value);
					return;
				case "StructureDefinition.context":
					// TODO: implement this
					ourLog.warn("StructureDefinition context indexing not currently supported");
					return;
				case "CapabilityStatement.rest.security":
					BaseSearchParamExtractor.this.addToken_CapabilityStatementRestSecurity(myResourceTypeName, params, searchParam, value);
					return;
			}

			String nextType = BaseSearchParamExtractor.this.toRootTypeName(value);
			switch (nextType) {
				case "Identifier":
					BaseSearchParamExtractor.this.addToken_Identifier(myResourceTypeName, params, searchParam, value);
					break;
				case "CodeableConcept":
					BaseSearchParamExtractor.this.addToken_CodeableConcept(myResourceTypeName, params, searchParam, value);
					break;
				case "Coding":
					BaseSearchParamExtractor.this.addToken_Coding(myResourceTypeName, params, searchParam, value);
					break;
				case "ContactPoint":
					BaseSearchParamExtractor.this.addToken_ContactPoint(myResourceTypeName, params, searchParam, value);
					break;
				default:
					BaseSearchParamExtractor.this.addUnexpectedDatatypeWarning(params, searchParam, value);
					break;
			}
		}
	}

	private static void addIgnoredType(FhirContext theCtx, String theType, Set<String> theIgnoredTypes) {
		BaseRuntimeElementDefinition<?> elementDefinition = theCtx.getElementDefinition(theType);
		if (elementDefinition != null) {
			theIgnoredTypes.add(elementDefinition.getName());
		}
	}

	private static String extractValueAsString(BaseRuntimeChildDefinition theChildDefinition, IBase theElement) {
		return theChildDefinition
			.getAccessor()
			.<IPrimitiveType<?>>getFirstValueOrNull(theElement)
			.map(t -> t.getValueAsString())
			.orElse(null);
	}

	private static Date extractValueAsDate(BaseRuntimeChildDefinition theChildDefinition, IBase theElement) {
		return theChildDefinition
			.getAccessor()
			.<IPrimitiveType<Date>>getFirstValueOrNull(theElement)
			.map(t -> t.getValue())
			.orElse(null);
	}

	private static BigDecimal extractValueAsBigDecimal(BaseRuntimeChildDefinition theChildDefinition, IBase theElement) {
		return theChildDefinition
			.getAccessor()
			.<IPrimitiveType<BigDecimal>>getFirstValueOrNull(theElement)
			.map(t -> t.getValue())
			.orElse(null);
	}

	@SuppressWarnings("unchecked")
	private static List<IPrimitiveType<Date>> extractValuesAsFhirDates(BaseRuntimeChildDefinition theChildDefinition, IBase theElement) {
		return (List) theChildDefinition
			.getAccessor()
			.getValues(theElement);
	}

	private static List<String> extractValuesAsStrings(BaseRuntimeChildDefinition theChildDefinition, IBase theValue) {
		return theChildDefinition
			.getAccessor()
			.getValues(theValue)
			.stream()
			.map(t -> (IPrimitiveType) t)
			.map(t -> t.getValueAsString())
			.filter(t -> isNotBlank(t))
			.collect(Collectors.toList());
	}

	private static <T extends Enum<?>> String extractSystem(IBaseEnumeration<T> theBoundCode) {
		if (theBoundCode.getValue() != null) {
			return theBoundCode.getEnumFactory().toSystem(theBoundCode.getValue());
		}
		return null;
	}

}<|MERGE_RESOLUTION|>--- conflicted
+++ resolved
@@ -417,7 +417,7 @@
 		private void addDateTimeTypes(String theResourceType, Set<ResourceIndexedSearchParamDate> theParams, RuntimeSearchParam theSearchParam, IBase theValue) {
 			IPrimitiveType<Date> nextBaseDateTime = (IPrimitiveType<Date>) theValue;
 			if (nextBaseDateTime.getValue() != null) {
-				myIndexedSearchParamDate = new ResourceIndexedSearchParamDate(theResourceType, theSearchParam.getName(), nextBaseDateTime.getValue(), nextBaseDateTime.getValue(), nextBaseDateTime.getValueAsString());
+				myIndexedSearchParamDate = new ResourceIndexedSearchParamDate(myPartitionSettings, theResourceType, theSearchParam.getName(), nextBaseDateTime.getValue(), nextBaseDateTime.getValue(), nextBaseDateTime.getValueAsString());
 				theParams.add(myIndexedSearchParamDate);
 			}
 		}
@@ -726,8 +726,6 @@
 		}
 	}
 
-<<<<<<< HEAD
-=======
 	private void addDate_Period(String theResourceType, Set<ResourceIndexedSearchParamDate> theParams, RuntimeSearchParam theSearchParam, IBase theValue) {
 		Date start = extractValueAsDate(myPeriodStartValueChild, theValue);
 		String startAsString = extractValueAsString(myPeriodStartValueChild, theValue);
@@ -773,7 +771,6 @@
 		}
 	}
 
->>>>>>> e219c177
 	private void addNumber_Duration(String theResourceType, Set<ResourceIndexedSearchParamNumber> theParams, RuntimeSearchParam theSearchParam, IBase theValue) {
 		String system = extractValueAsString(myDurationSystemValueChild, theValue);
 		String code = extractValueAsString(myDurationCodeValueChild, theValue);
@@ -958,8 +955,6 @@
 		return elementDefinition.getName();
 	}
 
-<<<<<<< HEAD
-=======
 	@SuppressWarnings("unchecked")
 	private void addDateTimeTypes(String theResourceType, Set<ResourceIndexedSearchParamDate> theParams, RuntimeSearchParam theSearchParam, IBase theValue) {
 		IPrimitiveType<Date> nextBaseDateTime = (IPrimitiveType<Date>) theValue;
@@ -970,7 +965,6 @@
 	}
 
 
->>>>>>> e219c177
 	private void addUri_Uri(String theResourceType, Set<ResourceIndexedSearchParamUri> theParams, RuntimeSearchParam theSearchParam, IBase theValue) {
 		IPrimitiveType<?> value = (IPrimitiveType<?>) theValue;
 		String valueAsString = value.getValueAsString();
@@ -1020,13 +1014,7 @@
 				value = value.substring(0, ResourceIndexedSearchParamToken.MAX_LENGTH);
 			}
 
-<<<<<<< HEAD
-			nextEntity = new ResourceIndexedSearchParamToken(theResourceType, theSearchParam.getName(), system, value);
-=======
-			ResourceIndexedSearchParamToken nextEntity;
 			nextEntity = new ResourceIndexedSearchParamToken(myPartitionSettings, theResourceType, theSearchParam.getName(), system, value);
-			theParams.add(nextEntity);
->>>>>>> e219c177
 		}
 
 		return nextEntity;
