--- conflicted
+++ resolved
@@ -4,11 +4,7 @@
     <parent>
 		 <groupId>ca.uhn.hapi.fhir</groupId>
 		 <artifactId>hapi-fhir</artifactId>
-<<<<<<< HEAD
-		 <version>6.1.0-PRE11-SNAPSHOT</version>
-=======
-		 <version>6.1.0-PRE12-SNAPSHOT</version>
->>>>>>> 3d4556b7
+		 <version>6.1.0-PRE15-SNAPSHOT</version>
 		 <relativePath>../pom.xml</relativePath>
 	 </parent>
 
