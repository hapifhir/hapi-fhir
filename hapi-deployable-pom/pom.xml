<project xmlns="http://maven.apache.org/POM/4.0.0" xmlns:xsi="http://www.w3.org/2001/XMLSchema-instance" xsi:schemaLocation="http://maven.apache.org/POM/4.0.0 http://maven.apache.org/xsd/maven-4.0.0.xsd">
	<modelVersion>4.0.0</modelVersion>

    <parent>
		 <groupId>ca.uhn.hapi.fhir</groupId>
		 <artifactId>hapi-fhir</artifactId>
<<<<<<< HEAD
		 <version>6.0.0-PRE14-SNAPSHOT</version>
=======
		 <version>6.1.0-PRE2-SNAPSHOT</version>
>>>>>>> 10f49d86
		 <relativePath>../pom.xml</relativePath>
	 </parent>

	<artifactId>hapi-deployable-pom</artifactId>
	<packaging>pom</packaging>

	<name>HAPI FHIR - Deployable Artifact Parent POM</name>

	<dependencies>
	</dependencies>

	<build>
		<plugins>
			<plugin>
				<groupId>org.basepom.maven</groupId>
				<artifactId>duplicate-finder-maven-plugin</artifactId>
				<executions>
					<execution>
						<id>default</id>
						<phase>verify</phase>
						<goals>
							<goal>check</goal>
						</goals>
						<inherited>true</inherited>
					</execution>
				</executions>
				<configuration>
					<printEqualFiles>false</printEqualFiles>
					<failBuildInCaseOfDifferentContentConflict>true</failBuildInCaseOfDifferentContentConflict>
					<failBuildInCaseOfEqualContentConflict>true</failBuildInCaseOfEqualContentConflict>
					<failBuildInCaseOfConflict>true</failBuildInCaseOfConflict>
					<checkCompileClasspath>true</checkCompileClasspath>
					<checkRuntimeClasspath>false</checkRuntimeClasspath>
					<checkTestClasspath>false</checkTestClasspath>
					<skip>false</skip>
					<quiet>false</quiet>
					<preferLocal>true</preferLocal>
					<useResultFile>true</useResultFile>
					<resultFileMinClasspathCount>2</resultFileMinClasspathCount>
					<resultFile>${project.build.directory}/duplicate-finder-result.xml</resultFile>
					<ignoredDependencies>
						<dependency>
							<groupId>javax.el</groupId>
							<artifactId>javax.el-api</artifactId>
						</dependency>
						<dependency>
							<groupId>javax.mail</groupId>
							<artifactId>javax.mail-api</artifactId>
						</dependency>
						<dependency>
							<groupId>commons-logging</groupId>
							<artifactId>commons-logging</artifactId>
						</dependency>
						<dependency>
							<groupId>org.jscience</groupId>
							<artifactId>jscience</artifactId>
						</dependency>
						<dependency>
							<groupId>org.springframework</groupId>
							<artifactId>spring-jcl</artifactId>
						</dependency>
						<dependency>
							<groupId>org.springframework</groupId>
							<artifactId>spring-jcl</artifactId>
						</dependency>
						<dependency>
							<groupId>com.google.code.findbugs</groupId>
							<artifactId>annotations</artifactId>
						</dependency>
						<dependency>
							<groupId>org.apache.derby</groupId>
							<artifactId>derbyclient</artifactId>
						</dependency>
						<dependency>
							<groupId>org.apache.derby</groupId>
							<artifactId>derbynet</artifactId>
						</dependency>
						<dependency>
							<groupId>org.apache.derby</groupId>
							<artifactId>derbyclient</artifactId>
						</dependency>
						<dependency>
							<groupId>org.checkerframework</groupId>
							<artifactId>checker-compat-qual</artifactId>
						</dependency>
						<dependency>
							<groupId>org.apache.poi</groupId>
							<artifactId>ooxml-schemas</artifactId>
						</dependency>
						<dependency>
							<groupId>net.bytebuddy</groupId>
							<artifactId>byte-buddy</artifactId>
						</dependency>
						<dependency>
							<groupId>javax.xml.bind</groupId>
							<artifactId>jaxb-api</artifactId>
						</dependency>
						<dependency>
							<groupId>com.sun.xml.bind</groupId>
							<artifactId>jaxb-impl</artifactId>
						</dependency>
					</ignoredDependencies>
					<ignoredResourcePatterns>
						<ignoredResourcePattern>.*\.txt$</ignoredResourcePattern>
						<ignoredResourcePattern>.*\.html$</ignoredResourcePattern>
						<ignoredResourcePattern>schemaorg_apache_xmlbeans.*</ignoredResourcePattern>
						<ignoredResource>javac.bat</ignoredResource>
						<ignoredResource>about.html</ignoredResource>
						<ignoredResource>changelog.xml</ignoredResource>
						<ignoredResource>.*/favicon.ico$</ignoredResource>
						<ignoredResource>Log4j-charsets.properties</ignoredResource>
					</ignoredResourcePatterns>
				</configuration>
			</plugin>
			<plugin>
				<groupId>org.apache.maven.plugins</groupId>
				<artifactId>maven-checkstyle-plugin</artifactId>
				<executions>
					<execution>
						<phase>process-sources</phase>
						<goals>
							<goal>checkstyle</goal>
						</goals>
						<configuration>
							<failsOnError>true</failsOnError>
							<enableRulesSummary>true</enableRulesSummary>
							<enableSeveritySummary>true</enableSeveritySummary>
							<consoleOutput>true</consoleOutput>
							<configLocation>${maven.multiModuleProjectDirectory}/src/checkstyle/checkstyle.xml</configLocation>
						</configuration>
					</execution>
				</executions>
			</plugin>
		</plugins>
	</build>

	<reporting>
		<plugins>
			<plugin>
				<groupId>org.apache.maven.plugins</groupId>
				<artifactId>maven-project-info-reports-plugin</artifactId>
				<configuration>
					<skip>true</skip>
				</configuration>
			</plugin>
			<plugin>
				<groupId>org.apache.maven.plugins</groupId>
				<artifactId>maven-javadoc-plugin</artifactId>
				<reportSets>
					<reportSet>
						<id>default</id>
						<reports>
							<report>javadoc</report>
						</reports>
						<configuration>
							<links>
								<link>https://hapifhir.io/hapi-fhir/apidocs/hapi-fhir-base</link>
								<link>https://hapifhir.io/hapi-fhir/apidocs/hapi-fhir-structures-dstu2</link>
								<link>https://hapifhir.io/hapi-fhir/apidocs/hapi-fhir-structures-dstu3</link>
								<link>https://hapifhir.io/hapi-fhir/apidocs/hapi-fhir-structures-r4</link>
								<link>https://hapifhir.io/hapi-fhir/apidocs/hapi-fhir-structures-r5</link>
								<link>https://hapifhir.io/hapi-fhir/apidocs/hapi-fhir-structures-client</link>
								<link>https://hapifhir.io/hapi-fhir/apidocs/hapi-fhir-structures-server</link>
								<link>https://hapifhir.io/hapi-fhir/apidocs/hapi-fhir-structures-jpaserver-base</link>
								<link>https://hapifhir.io/hapi-fhir/apidocs/hapi-fhir-structures-converter</link>
								<link>https://hapifhir.io/hapi-fhir/apidocs/hapi-fhir-structures-validation</link>
								<link>https://docs.oracle.com/javaee/7/api/</link>
							</links>
							<additionalparam>-Xdoclint:none</additionalparam>
							<additionalJOption>-Xdoclint:none</additionalJOption>
							<source>11</source>
						</configuration>
					</reportSet>
				</reportSets>
			</plugin>
		</plugins>
	</reporting>

	<profiles>
		<profile>
			<id>DIST</id>
			<build>
				<plugins>
					<plugin>
						<groupId>org.apache.maven.plugins</groupId>
						<artifactId>maven-javadoc-plugin</artifactId>
						<inherited>true</inherited>
						<configuration>
							<minmemory>128m</minmemory>
							<maxmemory>1g</maxmemory>
							<linksource>true</linksource>
							<verbose>false</verbose>
							<debug>false</debug>
							<additionalJOption>-Xdoclint:none</additionalJOption>
							<source>11</source>
						</configuration>
						<executions>
							<execution>
								<phase>package</phase>
								<goals>
									<!--<goal>aggregate-jar</goal>-->
									<goal>jar</goal>
								</goals>
							</execution>
						</executions>
					</plugin>
					<plugin>
						<groupId>org.apache.maven.plugins</groupId>
						<artifactId>maven-source-plugin</artifactId>
						<executions>
							<execution>
								<phase>package</phase>
								<goals>
									<goal>jar-no-fork</goal>
								</goals>
							</execution>
						</executions>
					</plugin>
					<plugin>
						<groupId>org.codehaus.mojo</groupId>
						<artifactId>license-maven-plugin</artifactId>
						<executions>
							<execution>
								<id>first</id>
								<goals>
									<goal>update-file-header</goal>
								</goals>
								<phase>process-sources</phase>
								<configuration>
									<licenseName>apache_v2</licenseName>
									<canUpdateDescription>true</canUpdateDescription>
									<canUpdateCopyright>true</canUpdateCopyright>
									<trimHeaderLine>true</trimHeaderLine>
									<roots>
										<root>src/main/java</root>
									</roots>
								</configuration>
							</execution>
						</executions>
					</plugin>
				</plugins>
			</build>
		</profile>
	</profiles>

</project><|MERGE_RESOLUTION|>--- conflicted
+++ resolved
@@ -4,11 +4,7 @@
     <parent>
 		 <groupId>ca.uhn.hapi.fhir</groupId>
 		 <artifactId>hapi-fhir</artifactId>
-<<<<<<< HEAD
-		 <version>6.0.0-PRE14-SNAPSHOT</version>
-=======
 		 <version>6.1.0-PRE2-SNAPSHOT</version>
->>>>>>> 10f49d86
 		 <relativePath>../pom.xml</relativePath>
 	 </parent>
 
