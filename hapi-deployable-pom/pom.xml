--- conflicted
+++ resolved
@@ -4,11 +4,7 @@
     <parent>
 		 <groupId>ca.uhn.hapi.fhir</groupId>
 		 <artifactId>hapi-fhir</artifactId>
-<<<<<<< HEAD
-		 <version>6.2.0-PRE3-SNAPSHOT</version>
-=======
 		 <version>6.2.0-PRE4-SNAPSHOT</version>
->>>>>>> 100b8f91
 		 <relativePath>../pom.xml</relativePath>
 	 </parent>
 
