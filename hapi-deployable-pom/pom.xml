--- conflicted
+++ resolved
@@ -5,11 +5,7 @@
 	<parent>
 		 <groupId>ca.uhn.hapi.fhir</groupId>
 		 <artifactId>hapi-fhir</artifactId>
-<<<<<<< HEAD
-		 <version>7.1.0-SNAPSHOT</version>
-=======
 		 <version>7.0.0-SNAPSHOT</version>
->>>>>>> a2a0a8a6
 
 		 <relativePath>../pom.xml</relativePath>
 	 </parent>
