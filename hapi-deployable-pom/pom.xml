--- conflicted
+++ resolved
@@ -4,11 +4,7 @@
     <parent>
 		 <groupId>ca.uhn.hapi.fhir</groupId>
 		 <artifactId>hapi-fhir</artifactId>
-<<<<<<< HEAD
-		 <version>5.6.2</version>
-=======
 		 <version>5.7.0-PRE9-SNAPSHOT</version>
->>>>>>> 095b9599
 		 <relativePath>../pom.xml</relativePath>
 	 </parent>
 
