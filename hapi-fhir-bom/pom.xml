--- conflicted
+++ resolved
@@ -3,22 +3,14 @@
     <modelVersion>4.0.0</modelVersion>
     <groupId>ca.uhn.hapi.fhir</groupId>
     <artifactId>hapi-fhir-bom</artifactId>
-<<<<<<< HEAD
-    <version>5.7.0</version>
-=======
     <version>6.0.0-PRE3-SNAPSHOT</version>
->>>>>>> 63139181
     <packaging>pom</packaging>
 	 <name>HAPI FHIR BOM</name>
 
 	<parent>
 		<groupId>ca.uhn.hapi.fhir</groupId>
 		<artifactId>hapi-deployable-pom</artifactId>
-<<<<<<< HEAD
-		<version>5.7.0</version>
-=======
 		<version>6.0.0-PRE3-SNAPSHOT</version>
->>>>>>> 63139181
 		<relativePath>../hapi-deployable-pom/pom.xml</relativePath>
 	</parent>
     
