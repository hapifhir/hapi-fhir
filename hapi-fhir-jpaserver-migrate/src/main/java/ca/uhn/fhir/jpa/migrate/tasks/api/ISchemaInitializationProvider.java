package ca.uhn.fhir.jpa.migrate.tasks.api;

/*-
 * #%L
 * HAPI FHIR JPA Server - Migration
 * %%
 * Copyright (C) 2014 - 2020 University Health Network
 * %%
 * Licensed under the Apache License, Version 2.0 (the "License");
 * you may not use this file except in compliance with the License.
 * You may obtain a copy of the License at
 *
 *      http://www.apache.org/licenses/LICENSE-2.0
 *
 * Unless required by applicable law or agreed to in writing, software
 * distributed under the License is distributed on an "AS IS" BASIS,
 * WITHOUT WARRANTIES OR CONDITIONS OF ANY KIND, either express or implied.
 * See the License for the specific language governing permissions and
 * limitations under the License.
 * #L%
 */

import ca.uhn.fhir.jpa.migrate.DriverTypeEnum;
import ca.uhn.fhir.jpa.migrate.tasks.SchemaInitializationProvider;

import java.util.List;

public interface ISchemaInitializationProvider {
	List<String> getSqlStatements(DriverTypeEnum theDriverType);

	String getSchemaExistsIndicatorTable();

<<<<<<< HEAD
=======
    String getSchemaDescription();

	SchemaInitializationProvider setSchemaDescription(String theSchemaDescription);
>>>>>>> f1646fd1
}<|MERGE_RESOLUTION|>--- conflicted
+++ resolved
@@ -30,10 +30,4 @@
 
 	String getSchemaExistsIndicatorTable();
 
-<<<<<<< HEAD
-=======
-    String getSchemaDescription();
-
-	SchemaInitializationProvider setSchemaDescription(String theSchemaDescription);
->>>>>>> f1646fd1
 }