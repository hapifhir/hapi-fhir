--- conflicted
+++ resolved
@@ -25,10 +25,7 @@
 import ca.uhn.fhir.context.FhirContext;
 import ca.uhn.fhir.context.RuntimeResourceDefinition;
 import ca.uhn.fhir.util.FhirTerser;
-<<<<<<< HEAD
 import org.apache.commons.lang3.StringUtils;
-=======
->>>>>>> 2cba62b4
 import org.hl7.fhir.instance.model.api.IBase;
 import org.hl7.fhir.instance.model.api.IBaseReference;
 import org.hl7.fhir.instance.model.api.IBaseResource;
@@ -194,24 +191,13 @@
 
 	default Consumer<IBaseResource> withObservationCode(@Nullable String theSystem, @Nullable String theCode, String theDisplay) {
 		return t -> {
-<<<<<<< HEAD
-			ICompositeType codeableConcept = (ICompositeType) getFhirContext().getElementDefinition("CodeableConcept").newInstance();
 			FhirTerser terser = getFhirContext().newTerser();
-			IBase coding = terser.addElement(codeableConcept, "coding");
+			IBase coding = terser.addElement(t, "code.coding");
 			terser.addElement(coding, "system", theSystem);
 			terser.addElement(coding, "code", theCode);
 			if (StringUtils.isNotEmpty(theDisplay)) {
 				terser.addElement(coding, "display", theDisplay);
 			}
-
-			RuntimeResourceDefinition resourceDef = getFhirContext().getResourceDefinition(t.getClass());
-			resourceDef.getChildByName("code").getMutator().addValue(t, codeableConcept);
-=======
-			FhirTerser terser = getFhirContext().newTerser();
-			IBase coding = terser.addElement(t, "code.coding");
-			terser.addElement(coding, "system", theSystem);
-			terser.addElement(coding, "code", theCode);
->>>>>>> 2cba62b4
 		};
 	}
 
