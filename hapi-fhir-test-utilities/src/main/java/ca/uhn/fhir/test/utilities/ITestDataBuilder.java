--- conflicted
+++ resolved
@@ -211,7 +211,6 @@
 			ourLog.debug("Creating {}", getFhirContext().newJsonParser().encodeResourceToString(resource));
 		}
 
-<<<<<<< HEAD
 		if (isNotBlank(resource.getIdElement().getValue())) {
 			return doUpdateResource(resource);
 		} else {
@@ -227,8 +226,6 @@
 			ourLog.debug("Creating {}", getFhirContext().newJsonParser().encodeResourceToString(resource));
 		}
 
-=======
->>>>>>> 641007f5
 		if (isNotBlank(resource.getIdElement().getValue())) {
 			return doUpdateResource(resource);
 		} else {
@@ -316,7 +313,6 @@
 
 	default Consumer<IBaseResource> withObservationCode(@Nullable String theSystem, @Nullable String theCode, @Nullable String theDisplay) {
 		return withCodingAt("code.coding", theSystem, theCode, theDisplay);
-<<<<<<< HEAD
 	}
 
 	default <T extends IBase> Consumer<T> withCodingAt(String thePath, @Nullable String theSystem, @Nullable String theValue) {
@@ -333,24 +329,6 @@
 
 	default <T extends IBaseResource, E extends IBase> Consumer<T> withObservationComponent(Consumer<E>... theModifiers) {
 		return withElementAt("component", theModifiers);
-=======
->>>>>>> 641007f5
-	}
-
-	default <T extends IBase> Consumer<T> withCodingAt(String thePath, @Nullable String theSystem, @Nullable String theValue) {
-		return withCodingAt(thePath, theSystem, theValue, null);
-	}
-
-	default <T extends IBase> Consumer<T> withCodingAt(String thePath, @Nullable String theSystem, @Nullable String theValue, @Nullable String theDisplay) {
-		return withElementAt(thePath,
-			withPrimitiveAttribute("system", theSystem),
-			withPrimitiveAttribute("code", theValue),
-			withPrimitiveAttribute("display", theDisplay)
-		);
-	}
-
-	default <T extends IBaseResource, E extends IBase> Consumer<T> withObservationComponent(Consumer<E>... theModifiers) {
-		return withElementAt("component", theModifiers);
 	}
 
 	default Consumer<IBaseResource> withObservationHasMember(@Nullable IIdType theHasMember) {
@@ -391,7 +369,6 @@
 
 	interface Support {
 		FhirContext getFhirContext();
-<<<<<<< HEAD
 		IIdType doCreateResource(IBaseResource theResource);
 		IIdType doUpdateResource(IBaseResource theResource);
 	}
@@ -403,36 +380,17 @@
 		@Override
 		default FhirContext getFhirContext() {
 			return getTestDataBuilderSupport().getFhirContext();
-=======
-		IIdType createResource(IBaseResource theResource);
-		IIdType updateResource(IBaseResource theResource);
-	}
-
-	interface WithSupport extends ITestDataBuilder {
-		Support getSupport();
-
-		@Override
-		default FhirContext getFhirContext() {
-			return getSupport().getFhirContext();
->>>>>>> 641007f5
+
 		}
 
 		@Override
 		default IIdType doCreateResource(IBaseResource theResource) {
-<<<<<<< HEAD
 			return getTestDataBuilderSupport().doCreateResource(theResource);
-=======
-			return getSupport().createResource(theResource);
->>>>>>> 641007f5
 		}
 
 		@Override
 		default IIdType doUpdateResource(IBaseResource theResource) {
-<<<<<<< HEAD
 			return getTestDataBuilderSupport().doUpdateResource(theResource);
-=======
-			return getSupport().updateResource(theResource);
->>>>>>> 641007f5
 		}
 	}
 
@@ -453,21 +411,13 @@
 		}
 
 		@Override
-<<<<<<< HEAD
 		public IIdType doCreateResource(IBaseResource theResource) {
-=======
-		public IIdType createResource(IBaseResource theResource) {
->>>>>>> 641007f5
 			Validate.isTrue(false, "Create not supported");
 			return null;
 		}
 
 		@Override
-<<<<<<< HEAD
 		public IIdType doUpdateResource(IBaseResource theResource) {
-=======
-		public IIdType updateResource(IBaseResource theResource) {
->>>>>>> 641007f5
 			Validate.isTrue(false, "Update not supported");
 			return null;
 		}
