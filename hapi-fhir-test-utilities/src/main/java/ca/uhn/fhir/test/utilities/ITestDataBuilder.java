/*-
 * #%L
 * HAPI FHIR Test Utilities
 * %%
 * Copyright (C) 2014 - 2023 Smile CDR, Inc.
 * %%
 * Licensed under the Apache License, Version 2.0 (the "License");
 * you may not use this file except in compliance with the License.
 * You may obtain a copy of the License at
 *
 *      http://www.apache.org/licenses/LICENSE-2.0
 *
 * Unless required by applicable law or agreed to in writing, software
 * distributed under the License is distributed on an "AS IS" BASIS,
 * WITHOUT WARRANTIES OR CONDITIONS OF ANY KIND, either express or implied.
 * See the License for the specific language governing permissions and
 * limitations under the License.
 * #L%
 */
package ca.uhn.fhir.test.utilities;

import ca.uhn.fhir.context.BaseRuntimeChildDefinition;
import ca.uhn.fhir.context.BaseRuntimeElementCompositeDefinition;
import ca.uhn.fhir.context.FhirContext;
import ca.uhn.fhir.context.RuntimeResourceDefinition;
import ca.uhn.fhir.util.FhirTerser;
import ca.uhn.fhir.util.MetaUtil;
import org.apache.commons.lang3.Validate;
import org.hl7.fhir.instance.model.api.IBase;
import org.hl7.fhir.instance.model.api.IBaseReference;
import org.hl7.fhir.instance.model.api.IBaseResource;
import org.hl7.fhir.instance.model.api.ICompositeType;
import org.hl7.fhir.instance.model.api.IIdType;
import org.hl7.fhir.instance.model.api.IPrimitiveType;
import org.hl7.fhir.r4.model.IdType;
import org.hl7.fhir.r4.model.InstantType;
import org.slf4j.Logger;
import org.slf4j.LoggerFactory;

import javax.annotation.Nonnull;
import javax.annotation.Nullable;
import java.util.Collection;
import java.util.Date;
import java.util.function.Consumer;

import static org.apache.commons.lang3.StringUtils.isNotBlank;
import static org.hamcrest.MatcherAssert.assertThat;
import static org.hamcrest.Matchers.matchesPattern;

/**
 * This is an experiment to see if we can make test data creation for storage unit tests a bit more readable.
 */
@SuppressWarnings({"unchecked", "ConstantConditions"})
public interface ITestDataBuilder {
	Logger ourLog = LoggerFactory.getLogger(ITestDataBuilder.class);

	/**
	 * Name chosen to avoid potential for conflict. This is an internal API to this interface.
	 */
	static void __setPrimitiveChild(FhirContext theFhirContext, IBase theTarget, String theElementName, String theElementType, String theValue) {
		BaseRuntimeElementCompositeDefinition def = (BaseRuntimeElementCompositeDefinition) theFhirContext.getElementDefinition(theTarget.getClass());
		BaseRuntimeChildDefinition activeChild = def.getChildByName(theElementName);

		IPrimitiveType<?> booleanType = (IPrimitiveType<?>) activeChild.getChildByName(theElementName).newInstance();
		booleanType.setValueAsString(theValue);
		activeChild.getMutator().addValue(theTarget, booleanType);
	}

	/**
	 * Set Patient.active = true
	 */
	default ICreationArgument withActiveTrue() {
		return t -> __setPrimitiveChild(getFhirContext(), t, "active", "boolean", "true");
	}

	/**
	 * Set Patient.active = false
	 */
	default ICreationArgument withActiveFalse() {
		return t -> __setPrimitiveChild(getFhirContext(), t, "active", "boolean", "false");
	}

	/**
	 * Set Patient.gender
	 */
	default ICreationArgument withGender(String theGender) {
		return t -> __setPrimitiveChild(getFhirContext(), t, "gender", "code", theGender);
	}

	default ICreationArgument withFamily(String theFamily) {
		return t -> {
			IPrimitiveType<?> family = (IPrimitiveType<?>) getFhirContext().getElementDefinition("string").newInstance();
			family.setValueAsString(theFamily);

			BaseRuntimeElementCompositeDefinition<?> humanNameDef = (BaseRuntimeElementCompositeDefinition<?>) getFhirContext().getElementDefinition("HumanName");
			ICompositeType humanName = (ICompositeType) humanNameDef.newInstance();
			humanNameDef.getChildByName("family").getMutator().addValue(humanName, family);

			BaseRuntimeElementCompositeDefinition resourceDef = (BaseRuntimeElementCompositeDefinition) getFhirContext().getElementDefinition(t.getClass());
			resourceDef.getChildByName("name").getMutator().addValue(t, humanName);
		};
	}

	/**
	 * Patient.name.given
	 */
	default ICreationArgument withGiven(String theName) {
		return withResourcePrimitiveAttribute("name.given", theName);
	}

	/**
	 * Set Patient.birthdate
	 */
	default ICreationArgument withBirthdate(String theBirthdate) {
		return t -> __setPrimitiveChild(getFhirContext(), t, "birthDate", "dateTime", theBirthdate);
	}

	/**
	 * Set Observation.status
	 */
	default ICreationArgument withStatus(String theStatus) {
		return t -> __setPrimitiveChild(getFhirContext(), t, "status", "code", theStatus);
	}

	/**
	 * Set Observation.effectiveDate
	 */
	default ICreationArgument withEffectiveDate(String theDate) {
		return t -> __setPrimitiveChild(getFhirContext(), t, "effectiveDateTime", "dateTime", theDate);
	}

	/**
	 * Set Observation.effectiveDate
	 */
	default ICreationArgument withDateTimeAt(String thePath, String theDate) {
		return t -> __setPrimitiveChild(getFhirContext(), t, thePath, "dateTime", theDate);
	}

	/**
	 * Set [Resource].identifier.system and [Resource].identifier.value
	 */
	default ICreationArgument withIdentifier(String theSystem, String theValue) {
		return t -> {
			IPrimitiveType<?> system = (IPrimitiveType<?>) getFhirContext().getElementDefinition("uri").newInstance();
			system.setValueAsString(theSystem);

			IPrimitiveType<?> value = (IPrimitiveType<?>) getFhirContext().getElementDefinition("string").newInstance();
			value.setValueAsString(theValue);

			BaseRuntimeElementCompositeDefinition<?> identifierDef = (BaseRuntimeElementCompositeDefinition<?>) getFhirContext().getElementDefinition("Identifier");
			ICompositeType identifier = (ICompositeType) identifierDef.newInstance();
			identifierDef.getChildByName("system").getMutator().addValue(identifier, system);
			identifierDef.getChildByName("value").getMutator().addValue(identifier, value);

			RuntimeResourceDefinition resourceDef = getFhirContext().getResourceDefinition((Class<? extends IBaseResource>) t.getClass());
			resourceDef.getChildByName("identifier").getMutator().addValue(t, identifier);
		};
	}

	/**
	 * Set Organization.name
	 */
	default ICreationArgument withName(String theStatus) {
		return t -> __setPrimitiveChild(getFhirContext(), t, "name", "string", theStatus);
	}

	default ICreationArgument withId(String theId) {
		return t -> {
			assertThat(theId, matchesPattern("[a-zA-Z0-9-]+"));
			((IBaseResource)t).setId(theId);
		};
	}

	default ICreationArgument withId(IIdType theId) {
		return t -> ((IBaseResource)t).setId(theId.toUnqualifiedVersionless());
	}

	default ICreationArgument withTag(String theSystem, String theCode) {
		return t -> ((IBaseResource)t).getMeta().addTag().setSystem(theSystem).setCode(theCode);
	}

	default ICreationArgument withSecurity(String theSystem, String theCode) {
		return t -> ((IBaseResource)t).getMeta().addSecurity().setSystem(theSystem).setCode(theCode);
	}

	default ICreationArgument withProfile(String theProfile) {
		return t -> ((IBaseResource)t).getMeta().addProfile(theProfile);
	}

	default ICreationArgument withSource(FhirContext theContext, String theSource) {
		return t -> MetaUtil.setSource(theContext, ((IBaseResource)t).getMeta(), theSource);
	}

	default ICreationArgument withLastUpdated(Date theLastUpdated) {
		return t -> ((IBaseResource)t).getMeta().setLastUpdated(theLastUpdated);
	}

	default ICreationArgument withLastUpdated(String theIsoDate) {
		return t -> ((IBaseResource)t).getMeta().setLastUpdated(new InstantType(theIsoDate).getValue());
	}

	default IIdType createEncounter(ICreationArgument... theModifiers) {
		return createResource("Encounter", theModifiers);
	}

	default IIdType createGroup(ICreationArgument... theModifiers) {
		return createResource("Group", theModifiers);
	}

	default IIdType createObservation(ICreationArgument... theModifiers) {
		return createResource("Observation", theModifiers);
	}

	default IIdType createObservation(Collection<ICreationArgument> theModifiers) {
		return createResource("Observation", theModifiers.toArray(new ICreationArgument[0]));
	}

	default IBaseResource buildPatient(ICreationArgument... theModifiers) {
		return buildResource("Patient", theModifiers);
	}

	default IIdType createPatient(ICreationArgument... theModifiers) {
		return createResource("Patient", theModifiers);
	}

	default IIdType createOrganization(ICreationArgument... theModifiers) {
		return createResource("Organization", theModifiers);
	}

	default IIdType createResource(String theResourceType, ICreationArgument... theModifiers) {
		IBaseResource resource = buildResource(theResourceType, theModifiers);

		if (ourLog.isDebugEnabled()) {
			ourLog.debug("Creating {}", getFhirContext().newJsonParser().encodeResourceToString(resource));
		}

		if (isNotBlank(resource.getIdElement().getValue())) {
			return doUpdateResource(resource);
		} else {
			return doCreateResource(resource);
		}
	}

	default IIdType createResourceFromJson(String theJson, ICreationArgument... theModifiers) {
		IBaseResource resource = getFhirContext().newJsonParser().parseResource(theJson);
		applyElementModifiers(resource, theModifiers);

		if (ourLog.isDebugEnabled()) {
			ourLog.debug("Creating {}", getFhirContext().newJsonParser().encodeResourceToString(resource));
		}

		if (isNotBlank(resource.getIdElement().getValue())) {
			return doUpdateResource(resource);
		} else {
			return doCreateResource(resource);
		}
	}

	default <T extends IBaseResource> T buildResource(String theResourceType, ICreationArgument... theModifiers) {
		IBaseResource resource = getFhirContext().getResourceDefinition(theResourceType).newInstance();
		applyElementModifiers(resource, theModifiers);
		return (T) resource;
	}

	default ICreationArgument withSubject(@Nullable IIdType theSubject) {
		return withReference("subject", theSubject);
	}

	default ICreationArgument withSubject(@Nullable String theSubject) {
		return withSubject(new IdType(theSubject));
	}

	default ICreationArgument withPatient(@Nullable IIdType theSubject) {
		return withReference("patient", theSubject);
	}

	default ICreationArgument withPatient(@Nullable String theSubject) {
		return withSubject(new IdType(theSubject));
	}

	default ICreationArgument withGroupMember(@Nullable IIdType theMember) {
		return withResourcePrimitiveAttribute("member.entity.reference", theMember);
	}

	default ICreationArgument withGroupMember(@Nullable String theMember) {
		return withGroupMember(new IdType(theMember));
	}

	default ICreationArgument withEncounter(@Nullable String theEncounter) {
		return withReference("encounter", new IdType(theEncounter));
	}

	@Nonnull
<<<<<<< HEAD
	default Consumer<IBaseResource> withReference(String theReferenceName, @Nullable IIdType theReferenceValue) {
=======
	default ICreationArgument withReference(String theReferenceName, @Nullable IIdType theReferenceValue) {
>>>>>>> 66f428d3
		return t -> {
			if (theReferenceValue != null && theReferenceValue.getValue() != null) {
				IBaseReference reference = (IBaseReference) getFhirContext().getElementDefinition("Reference").newInstance();
				reference.setReference(theReferenceValue.getValue());

				RuntimeResourceDefinition resourceDef = getFhirContext().getResourceDefinition((IBaseResource) t);
				resourceDef.getChildByName(theReferenceName).getMutator().addValue(t, reference);
			}
		};
	}

	default Consumer<IBase> withPrimitiveAttribute(String thePath, Object theValue) {
		return t -> {
			FhirTerser terser = getFhirContext().newTerser();
			terser.addElement(t, thePath, "" + theValue);
		};
	}

	default ICreationArgument withResourcePrimitiveAttribute(String thePath, Object theValue) {
		return t -> {
			FhirTerser terser = getFhirContext().newTerser();
			terser.addElement(t, thePath, "" + theValue);
		};
	}

	default <E extends IBase> ICreationArgument withElementAt(String thePath, Consumer<E>... theModifiers) {
		return t -> {
			FhirTerser terser = getFhirContext().newTerser();
			E element = terser.addElement(t, thePath);
			applyElementModifiers(element, theModifiers);
		};
	}

	default ICreationArgument withQuantityAtPath(String thePath, Number theValue, String theSystem, String theCode) {
		return withElementAt(thePath,
			withPrimitiveAttribute("value", theValue),
			withPrimitiveAttribute("system", theSystem),
			withPrimitiveAttribute("code", theCode)
		);
	}

	/**
	 * Create an Element and apply modifiers
	 *
	 * @param theElementType the FHIR Element type to create
	 * @param theModifiers   modifiers to apply after construction
	 * @return the Element
	 */
	default IBase withElementOfType(String theElementType, Consumer<IBase>... theModifiers) {
		IBase element = getFhirContext().getElementDefinition(theElementType).newInstance();
		applyElementModifiers(element, theModifiers);
		return element;
	}

	default <E extends IBase> void applyElementModifiers(E element, Consumer<E>[] theModifiers) {
		for (Consumer<E> nextModifier : theModifiers) {
			nextModifier.accept(element);
		}
	}

	default ICreationArgument withObservationCode(@Nullable String theSystem, @Nullable String theCode) {
		return withObservationCode(theSystem, theCode, null);
	}

	default ICreationArgument withObservationCode(@Nullable String theSystem, @Nullable String theCode, @Nullable String theDisplay) {
		return withCodingAt("code.coding", theSystem, theCode, theDisplay);
	}

	default <T extends IBase> ICreationArgument withCodingAt(String thePath, @Nullable String theSystem, @Nullable String theValue) {
		return withCodingAt(thePath, theSystem, theValue, null);
	}

	default <T extends IBase> ICreationArgument withCodingAt(String thePath, @Nullable String theSystem, @Nullable String theValue, @Nullable String theDisplay) {
		return withElementAt(thePath,
			withPrimitiveAttribute("system", theSystem),
			withPrimitiveAttribute("code", theValue),
			withPrimitiveAttribute("display", theDisplay)
		);
	}

	default ICreationArgument withObservationComponent(ICreationArgument... theModifiers) {
		return withElementAt("component", theModifiers);
	}

	default ICreationArgument withObservationHasMember(@Nullable IIdType theHasMember) {
		return withReference("hasMember", theHasMember);
	}

	default ICreationArgument withOrganization(@Nullable IIdType theHasMember) {
		return withReference("managingOrganization", theHasMember);
	}

	/**
	 * Users of this API must implement this method
	 */
	IIdType doCreateResource(IBaseResource theResource);

	/**
	 * Users of this API must implement this method
	 */
	IIdType doUpdateResource(IBaseResource theResource);

	/**
	 * Users of this API must implement this method
	 */
	FhirContext getFhirContext();

	default ICreationArgument[] asArray(ICreationArgument theIBaseResourceConsumer) {
		return new ICreationArgument[]{theIBaseResourceConsumer};
	}

	interface Support {
		FhirContext getFhirContext();

		IIdType doCreateResource(IBaseResource theResource);

		IIdType doUpdateResource(IBaseResource theResource);
	}

	interface WithSupport extends ITestDataBuilder {
		Support getTestDataBuilderSupport();

		@Override
		default FhirContext getFhirContext() {
			return getTestDataBuilderSupport().getFhirContext();

		}

		@Override
		default IIdType doCreateResource(IBaseResource theResource) {
			return getTestDataBuilderSupport().doCreateResource(theResource);
		}

		@Override
		default IIdType doUpdateResource(IBaseResource theResource) {
			return getTestDataBuilderSupport().doUpdateResource(theResource);
		}
	}

	interface ICreationArgument extends Consumer<IBase> {
		// nothing
	}

	/**
	 * Dummy support to use ITestDataBuilder as just a builder, not a DAO
	 */
	class SupportNoDao implements Support {
		final FhirContext myFhirContext;

		public SupportNoDao(FhirContext theFhirContext) {
			myFhirContext = theFhirContext;
		}

		@Override
		public FhirContext getFhirContext() {
			return myFhirContext;
		}

		@Override
		public IIdType doCreateResource(IBaseResource theResource) {
			Validate.isTrue(false, "Create not supported");
			return null;
		}

		@Override
		public IIdType doUpdateResource(IBaseResource theResource) {
			Validate.isTrue(false, "Update not supported");
			return null;
		}
	}


}<|MERGE_RESOLUTION|>--- conflicted
+++ resolved
@@ -291,11 +291,7 @@
 	}
 
 	@Nonnull
-<<<<<<< HEAD
-	default Consumer<IBaseResource> withReference(String theReferenceName, @Nullable IIdType theReferenceValue) {
-=======
 	default ICreationArgument withReference(String theReferenceName, @Nullable IIdType theReferenceValue) {
->>>>>>> 66f428d3
 		return t -> {
 			if (theReferenceValue != null && theReferenceValue.getValue() != null) {
 				IBaseReference reference = (IBaseReference) getFhirContext().getElementDefinition("Reference").newInstance();
