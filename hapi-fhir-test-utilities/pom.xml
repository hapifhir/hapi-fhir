--- conflicted
+++ resolved
@@ -5,11 +5,7 @@
 	<parent>
 		<groupId>ca.uhn.hapi.fhir</groupId>
 		<artifactId>hapi-deployable-pom</artifactId>
-<<<<<<< HEAD
-		<version>7.3.12-SNAPSHOT</version>
-=======
 		<version>7.2.2</version>
->>>>>>> d8c89128
 
 		<relativePath>../hapi-deployable-pom/pom.xml</relativePath>
 	</parent>
@@ -53,7 +49,6 @@
 			<artifactId>org.hl7.fhir.r4</artifactId>
 			<version>${fhir_core_version}</version>
 		</dependency>
-
 
 		<!-- Logging -->
 		<dependency>
@@ -161,24 +156,13 @@
 			</exclusions>
 		</dependency>
 		<dependency>
-			<groupId>org.junit.jupiter</groupId>
-			<artifactId>junit-jupiter</artifactId>
-			<scope>compile</scope>
-		</dependency>
-		<dependency>
-			<groupId>org.assertj</groupId>
-			<artifactId>assertj-core</artifactId>
-			<scope>compile</scope>
-		</dependency>
-		<dependency>
-			<groupId>net.javacrumbs.json-unit</groupId>
-			<artifactId>json-unit-assertj</artifactId>
-			<scope>compile</scope>
-		</dependency>
-		<!-- TODO KHS remove hamcrest -->
-		<dependency>
 			<groupId>org.hamcrest</groupId>
 			<artifactId>hamcrest</artifactId>
+		</dependency>
+		<dependency>
+			<groupId>org.junit.jupiter</groupId>
+			<artifactId>junit-jupiter</artifactId>
+			<scope>compile</scope>
 		</dependency>
 		<dependency>
 			<groupId>org.junit.jupiter</groupId>
@@ -215,40 +199,34 @@
 			<artifactId>mockito-core</artifactId>
 		</dependency>
 		<dependency>
-			<groupId>org.assertj</groupId>
-			<artifactId>assertj-core</artifactId>
-		</dependency>
-		<!-- FIXME KHS do we need this?
-<dependency>
-	<groupId>com.github.seregamorph</groupId>
-	<artifactId>hamcrest-more-matchers</artifactId>
-	<version>0.1</version>
-	<scope>test</scope>
-</dependency>
--->
-</dependencies>
-
-<build>
-<plugins>
-	<plugin>
-		<groupId>org.apache.maven.plugins</groupId>
-		<artifactId>maven-surefire-plugin</artifactId>
-	</plugin>
-	<plugin>
-		<groupId>org.apache.maven.plugins</groupId>
-		<artifactId>maven-resources-plugin</artifactId>
-		<configuration>
-			<nonFilteredFileExtensions>
-				<nonFilteredFileExtension>p12</nonFilteredFileExtension>
-			</nonFilteredFileExtensions>
-		</configuration>
-	</plugin>
-</plugins>
-<resources>
-	<resource>
-		<directory>src/main/resources</directory>
-		<filtering>true</filtering>
-	</resource>
-</resources>
-</build>
+			<groupId>com.github.seregamorph</groupId>
+			<artifactId>hamcrest-more-matchers</artifactId>
+			<version>0.1</version>
+			<scope>test</scope>
+		</dependency>
+	</dependencies>
+
+	<build>
+		<plugins>
+			<plugin>
+				<groupId>org.apache.maven.plugins</groupId>
+				<artifactId>maven-surefire-plugin</artifactId>
+			</plugin>
+			<plugin>
+				<groupId>org.apache.maven.plugins</groupId>
+				<artifactId>maven-resources-plugin</artifactId>
+				<configuration>
+					<nonFilteredFileExtensions>
+						<nonFilteredFileExtension>p12</nonFilteredFileExtension>
+					</nonFilteredFileExtensions>
+				</configuration>
+			</plugin>
+		</plugins>
+		<resources>
+			<resource>
+				<directory>src/main/resources</directory>
+				<filtering>true</filtering>
+			</resource>
+		</resources>
+	</build>
 </project>