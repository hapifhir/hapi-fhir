package ca.uhn.fhir.to;

<<<<<<< HEAD
import static org.apache.commons.lang3.StringUtils.defaultString;

import java.io.IOException;
import java.io.UnsupportedEncodingException;
import java.net.URLDecoder;
import java.util.*;

import javax.servlet.ServletException;
import javax.servlet.http.HttpServletRequest;

import org.apache.commons.io.IOUtils;
import org.apache.commons.lang3.StringEscapeUtils;
import org.apache.commons.lang3.StringUtils;
import org.apache.http.Header;
import org.apache.http.entity.ContentType;
import org.apache.http.message.BasicHeader;
import org.hl7.fhir.dstu3.model.*;
import org.hl7.fhir.dstu3.model.CapabilityStatement.CapabilityStatementRestComponent;
import org.hl7.fhir.dstu3.model.CapabilityStatement.CapabilityStatementRestResourceComponent;
import org.hl7.fhir.instance.model.api.IBaseResource;
import org.hl7.fhir.instance.model.api.IDomainResource;
import org.springframework.beans.factory.annotation.Autowired;
import org.springframework.ui.ModelMap;
import org.thymeleaf.TemplateEngine;

import ca.uhn.fhir.context.*;
=======
import ca.uhn.fhir.context.FhirContext;
import ca.uhn.fhir.context.FhirVersionEnum;
import ca.uhn.fhir.context.RuntimeResourceDefinition;
>>>>>>> cb2cea54
import ca.uhn.fhir.model.api.Bundle;
import ca.uhn.fhir.model.api.ExtensionDt;
import ca.uhn.fhir.model.api.IResource;
import ca.uhn.fhir.model.primitive.DecimalDt;
import ca.uhn.fhir.rest.api.Constants;
import ca.uhn.fhir.rest.api.EncodingEnum;
import ca.uhn.fhir.rest.client.api.*;
import ca.uhn.fhir.rest.client.impl.GenericClient;
import ca.uhn.fhir.to.model.HomeRequest;
import ca.uhn.fhir.util.ExtensionConstants;
import org.apache.commons.io.IOUtils;
import org.apache.commons.lang3.StringEscapeUtils;
import org.apache.commons.lang3.StringUtils;
import org.apache.http.Header;
import org.apache.http.entity.ContentType;
import org.apache.http.message.BasicHeader;
import org.hl7.fhir.dstu3.model.CapabilityStatement;
import org.hl7.fhir.dstu3.model.CapabilityStatement.CapabilityStatementRestComponent;
import org.hl7.fhir.dstu3.model.CapabilityStatement.CapabilityStatementRestResourceComponent;
import org.hl7.fhir.dstu3.model.DecimalType;
import org.hl7.fhir.dstu3.model.Extension;
import org.hl7.fhir.instance.model.api.IBaseResource;
import org.hl7.fhir.instance.model.api.IDomainResource;
import org.springframework.beans.factory.annotation.Autowired;
import org.springframework.ui.ModelMap;
import org.thymeleaf.TemplateEngine;

import javax.servlet.ServletException;
import javax.servlet.http.HttpServletRequest;
import java.io.IOException;
import java.io.UnsupportedEncodingException;
import java.net.URLDecoder;
import java.util.*;

import static org.apache.commons.lang3.StringUtils.defaultString;

public class BaseController {
	private static final org.slf4j.Logger ourLog = org.slf4j.LoggerFactory.getLogger(BaseController.class);
	static final String PARAM_RESOURCE = "resource";
	static final String RESOURCE_COUNT_EXT_URL = "http://hl7api.sourceforge.net/hapi-fhir/res/extdefs.html#resourceCount";

	@Autowired
	protected TesterConfig myConfig;
	private Map<FhirVersionEnum, FhirContext> myContexts = new HashMap<FhirVersionEnum, FhirContext>();
	private List<String> myFilterHeaders;
	@Autowired
	private TemplateEngine myTemplateEngine;

	public BaseController() {
		super();
	}

	protected IBaseResource addCommonParams(HttpServletRequest theServletRequest, final HomeRequest theRequest, final ModelMap theModel) {
		if (myConfig.getDebugTemplatesMode()) {
			myTemplateEngine.getCacheManager().clearAllCaches();
		}

		final String serverId = theRequest.getServerIdWithDefault(myConfig);
		final String serverBase = theRequest.getServerBase(theServletRequest, myConfig);
		final String serverName = theRequest.getServerName(myConfig);
		final String apiKey = theRequest.getApiKey(theServletRequest, myConfig);
		theModel.put("serverId", serverId);
		theModel.put("base", serverBase);
		theModel.put("baseName", serverName);
		theModel.put("apiKey", apiKey);
		theModel.put("resourceName", defaultString(theRequest.getResource()));
		theModel.put("encoding", theRequest.getEncoding());
		theModel.put("pretty", theRequest.getPretty());
		theModel.put("_summary", theRequest.get_summary());
		theModel.put("serverEntries", myConfig.getIdToServerName());

		return loadAndAddConf(theServletRequest, theRequest, theModel);
	}

	private Header[] applyHeaderFilters(Header[] theAllHeaders) {
		if (myFilterHeaders == null || myFilterHeaders.isEmpty()) {
			return theAllHeaders;
		}
		ArrayList<Header> retVal = new ArrayList<Header>();
		for (Header next : theAllHeaders) {
			if (!myFilterHeaders.contains(next.getName().toLowerCase())) {
				retVal.add(next);
			}
		}
		return retVal.toArray(new Header[retVal.size()]);
	}

	private Header[] applyHeaderFilters(Map<String, List<String>> theAllHeaders) {
		ArrayList<Header> retVal = new ArrayList<Header>();
		for (String nextKey : theAllHeaders.keySet()) {
			for (String nextValue : theAllHeaders.get(nextKey)) {
				if (myFilterHeaders == null || !myFilterHeaders.contains(nextKey.toLowerCase())) {
					retVal.add(new BasicHeader(nextKey, nextValue));
				}
			}
		}
		return retVal.toArray(new Header[retVal.size()]);
	}

	private String format(String theResultBody, EncodingEnum theEncodingEnum) {
		String str = StringEscapeUtils.escapeHtml4(theResultBody);
		if (str == null || theEncodingEnum == null) {
			return str;
		}

		StringBuilder b = new StringBuilder();

		if (theEncodingEnum == EncodingEnum.JSON) {

			boolean inValue = false;
			boolean inQuote = false;
			for (int i = 0; i < str.length(); i++) {
				char prevChar = (i > 0) ? str.charAt(i - 1) : ' ';
				char nextChar = str.charAt(i);
				char nextChar2 = (i + 1) < str.length() ? str.charAt(i + 1) : ' ';
				char nextChar3 = (i + 2) < str.length() ? str.charAt(i + 2) : ' ';
				char nextChar4 = (i + 3) < str.length() ? str.charAt(i + 3) : ' ';
				char nextChar5 = (i + 4) < str.length() ? str.charAt(i + 4) : ' ';
				char nextChar6 = (i + 5) < str.length() ? str.charAt(i + 5) : ' ';
				if (inQuote) {
					b.append(nextChar);
					if (prevChar != '\\' && nextChar == '&' && nextChar2 == 'q' && nextChar3 == 'u' && nextChar4 == 'o' && nextChar5 == 't' && nextChar6 == ';') {
						b.append("quot;</span>");
						i += 5;
						inQuote = false;
					} else if (nextChar == '\\' && nextChar2 == '"') {
						b.append("quot;</span>");
						i += 5;
						inQuote = false;
					}
				} else {
					if (nextChar == ':') {
						inValue = true;
						b.append(nextChar);
					} else if (nextChar == '[' || nextChar == '{') {
						b.append("<span class='hlControl'>");
						b.append(nextChar);
						b.append("</span>");
						inValue = false;
					} else if (nextChar == '{' || nextChar == '}' || nextChar == ',') {
						b.append("<span class='hlControl'>");
						b.append(nextChar);
						b.append("</span>");
						inValue = false;
					} else if (nextChar == '&' && nextChar2 == 'q' && nextChar3 == 'u' && nextChar4 == 'o' && nextChar5 == 't' && nextChar6 == ';') {
						if (inValue) {
							b.append("<span class='hlQuot'>&quot;");
						} else {
							b.append("<span class='hlTagName'>&quot;");
						}
						inQuote = true;
						i += 5;
					} else if (nextChar == ':') {
						b.append("<span class='hlControl'>");
						b.append(nextChar);
						b.append("</span>");
						inValue = true;
					} else {
						b.append(nextChar);
					}
				}
			}

		} else {
			boolean inQuote = false;
			boolean inTag = false;
			for (int i = 0; i < str.length(); i++) {
				char nextChar = str.charAt(i);
				char nextChar2 = (i + 1) < str.length() ? str.charAt(i + 1) : ' ';
				char nextChar3 = (i + 2) < str.length() ? str.charAt(i + 2) : ' ';
				char nextChar4 = (i + 3) < str.length() ? str.charAt(i + 3) : ' ';
				char nextChar5 = (i + 4) < str.length() ? str.charAt(i + 4) : ' ';
				char nextChar6 = (i + 5) < str.length() ? str.charAt(i + 5) : ' ';
				if (inQuote) {
					b.append(nextChar);
					if (nextChar == '&' && nextChar2 == 'q' && nextChar3 == 'u' && nextChar4 == 'o' && nextChar5 == 't' && nextChar6 == ';') {
						b.append("quot;</span>");
						i += 5;
						inQuote = false;
					}
				} else if (inTag) {
					if (nextChar == '&' && nextChar2 == 'g' && nextChar3 == 't' && nextChar4 == ';') {
						b.append("</span><span class='hlControl'>&gt;</span>");
						inTag = false;
						i += 3;
					} else if (nextChar == ' ') {
						b.append("</span><span class='hlAttr'>");
						b.append(nextChar);
					} else if (nextChar == '&' && nextChar2 == 'q' && nextChar3 == 'u' && nextChar4 == 'o' && nextChar5 == 't' && nextChar6 == ';') {
						b.append("<span class='hlQuot'>&quot;");
						inQuote = true;
						i += 5;
					} else {
						b.append(nextChar);
					}
				} else {
					if (nextChar == '&' && nextChar2 == 'l' && nextChar3 == 't' && nextChar4 == ';') {
						b.append("<span class='hlControl'>&lt;</span><span class='hlTagName'>");
						inTag = true;
						i += 3;
					} else {
						b.append(nextChar);
					}
				}
			}
		}

		return b.toString();
	}

	private String formatUrl(String theUrlBase, String theResultBody) {
		String str = theResultBody;
		if (str == null) {
			return str;
		}

		try {
			str = URLDecoder.decode(str, "UTF-8");
		} catch (UnsupportedEncodingException e) {
			ourLog.error("Should not happen", e);
		}

		StringBuilder b = new StringBuilder();
		b.append("<span class='hlUrlBase'>");

		boolean inParams = false;
		for (int i = 0; i < str.length(); i++) {
			char nextChar = str.charAt(i);
			// char nextChar2 = i < str.length()-2 ? str.charAt(i+1):' ';
			// char nextChar3 = i < str.length()-2 ? str.charAt(i+2):' ';
			if (!inParams) {
				if (nextChar == '?') {
					inParams = true;
					b.append("</span><wbr /><span class='hlControl'>?</span><span class='hlTagName'>");
				} else {
					if (i == theUrlBase.length()) {
						b.append("</span><wbr /><span class='hlText'>");
					}
					b.append(nextChar);
				}
			} else {
				if (nextChar == '&') {
					b.append("</span><wbr /><span class='hlControl'>&amp;</span><span class='hlTagName'>");
				} else if (nextChar == '=') {
					b.append("</span><span class='hlControl'>=</span><span class='hlAttr'>");
					// }else if (nextChar=='%' && Character.isLetterOrDigit(nextChar2)&& Character.isLetterOrDigit(nextChar3)) {
					// URLDecoder.decode(s, enc)
				} else {
					b.append(nextChar);
				}
			}
		}

		if (inParams) {
			b.append("</span>");
		}
		return b.toString();
	}

	protected FhirContext getContext(HomeRequest theRequest) {
		FhirVersionEnum version = theRequest.getFhirVersion(myConfig);
		FhirContext retVal = myContexts.get(version);
		if (retVal == null) {
			retVal = newContext(version);
			myContexts.put(version, retVal);
		}
		return retVal;
	}

	protected RuntimeResourceDefinition getResourceType(HomeRequest theRequest, HttpServletRequest theReq) throws ServletException {
		String resourceName = StringUtils.defaultString(theReq.getParameter(PARAM_RESOURCE));
		RuntimeResourceDefinition def = getContext(theRequest).getResourceDefinition(resourceName);
		if (def == null) {
			throw new ServletException("Invalid resourceName: " + resourceName);
		}
		return def;
	}

	protected ResultType handleClientException(GenericClient theClient, Exception e, ModelMap theModel) {
		ResultType returnsResource;
		returnsResource = ResultType.NONE;
		ourLog.warn("Failed to invoke server", e);

		if (e != null) {
			theModel.put("errorMsg", toDisplayError("Error: " + e.getMessage(), e));
		}

		return returnsResource;
	}

	private IBaseResource loadAndAddConf(HttpServletRequest theServletRequest, final HomeRequest theRequest, final ModelMap theModel) {
		switch (theRequest.getFhirVersion(myConfig)) {
		case DSTU2:
			return loadAndAddConfDstu2(theServletRequest, theRequest, theModel);
		case DSTU3:
			return loadAndAddConfDstu3(theServletRequest, theRequest, theModel);
		case DSTU2_1:
		case DSTU2_HL7ORG:
			break;
		}
		throw new IllegalStateException("Unknown version: " + theRequest.getFhirVersion(myConfig));
	}

<<<<<<< HEAD
=======
	private Conformance loadAndAddConfDstu1(HttpServletRequest theServletRequest, final HomeRequest theRequest, final ModelMap theModel) {
		CaptureInterceptor interceptor = new CaptureInterceptor();
		GenericClient client = theRequest.newClient(theServletRequest, getContext(theRequest), myConfig, interceptor);

		Conformance conformance;
		try {
			conformance = (Conformance) client.conformance();
		} catch (Exception e) {
			ourLog.warn("Failed to load conformance statement, error was: {}", e.toString());
			theModel.put("errorMsg", toDisplayError("Failed to load conformance statement, error was: " + e.toString(), e));
			conformance = new Conformance();
		}

		theModel.put("jsonEncodedConf", getContext(theRequest).newJsonParser().encodeResourceToString(conformance));

		Map<String, Number> resourceCounts = new HashMap<String, Number>();
		long total = 0;
		for (Rest nextRest : conformance.getRest()) {
			for (ca.uhn.fhir.model.dstu.resource.Conformance.RestResource nextResource : nextRest.getResource()) {
				List<ExtensionDt> exts = nextResource.getUndeclaredExtensionsByUrl(RESOURCE_COUNT_EXT_URL);
				if (exts != null && exts.size() > 0) {
					Number nextCount = ((DecimalDt) (exts.get(0).getValue())).getValueAsNumber();
					resourceCounts.put(nextResource.getType().getValue(), nextCount);
					total += nextCount.longValue();
				}
			}
		}
		theModel.put("resourceCounts", resourceCounts);

		if (total > 0) {
			for (Rest nextRest : conformance.getRest()) {
				Collections.sort(nextRest.getResource(), new Comparator<ca.uhn.fhir.model.dstu.resource.Conformance.RestResource>() {
					@Override
					public int compare(ca.uhn.fhir.model.dstu.resource.Conformance.RestResource theO1, ca.uhn.fhir.model.dstu.resource.Conformance.RestResource theO2) {
						DecimalDt count1 = new DecimalDt();
						List<ExtensionDt> count1exts = theO1.getUndeclaredExtensionsByUrl(RESOURCE_COUNT_EXT_URL);
						if (count1exts != null && count1exts.size() > 0) {
							count1 = (DecimalDt) count1exts.get(0).getValue();
						}
						DecimalDt count2 = new DecimalDt();
						List<ExtensionDt> count2exts = theO2.getUndeclaredExtensionsByUrl(RESOURCE_COUNT_EXT_URL);
						if (count2exts != null && count2exts.size() > 0) {
							count2 = (DecimalDt) count2exts.get(0).getValue();
						}
						int retVal = count2.compareTo(count1);
						if (retVal == 0) {
							retVal = theO1.getType().getValue().compareTo(theO2.getType().getValue());
						}
						return retVal;
					}
				});
			}
		}

		theModel.put("conf", conformance);
		theModel.put("requiredParamExtension", ExtensionConstants.PARAM_IS_REQUIRED);

		return conformance;
	}
>>>>>>> cb2cea54

	private IResource loadAndAddConfDstu2(HttpServletRequest theServletRequest, final HomeRequest theRequest, final ModelMap theModel) {
		CaptureInterceptor interceptor = new CaptureInterceptor();
		GenericClient client = theRequest.newClient(theServletRequest, getContext(theRequest), myConfig, interceptor);

		ca.uhn.fhir.model.dstu2.resource.Conformance conformance;
		try {
			conformance = (ca.uhn.fhir.model.dstu2.resource.Conformance) client.conformance();
		} catch (Exception e) {
			ourLog.warn("Failed to load conformance statement, error was: {}", e.toString());
			theModel.put("errorMsg", toDisplayError("Failed to load conformance statement, error was: " + e.toString(), e));
			conformance = new ca.uhn.fhir.model.dstu2.resource.Conformance();
		}

		theModel.put("jsonEncodedConf", getContext(theRequest).newJsonParser().encodeResourceToString(conformance));

		Map<String, Number> resourceCounts = new HashMap<String, Number>();
		long total = 0;
		for (ca.uhn.fhir.model.dstu2.resource.Conformance.Rest nextRest : conformance.getRest()) {
			for (ca.uhn.fhir.model.dstu2.resource.Conformance.RestResource nextResource : nextRest.getResource()) {
				List<ExtensionDt> exts = nextResource.getUndeclaredExtensionsByUrl(RESOURCE_COUNT_EXT_URL);
				if (exts != null && exts.size() > 0) {
					Number nextCount = ((DecimalDt) (exts.get(0).getValue())).getValueAsNumber();
					resourceCounts.put(nextResource.getTypeElement().getValue(), nextCount);
					total += nextCount.longValue();
				}
			}
		}
		theModel.put("resourceCounts", resourceCounts);

		if (total > 0) {
			for (ca.uhn.fhir.model.dstu2.resource.Conformance.Rest nextRest : conformance.getRest()) {
				Collections.sort(nextRest.getResource(), new Comparator<ca.uhn.fhir.model.dstu2.resource.Conformance.RestResource>() {
					@Override
					public int compare(ca.uhn.fhir.model.dstu2.resource.Conformance.RestResource theO1, ca.uhn.fhir.model.dstu2.resource.Conformance.RestResource theO2) {
						DecimalDt count1 = new DecimalDt();
						List<ExtensionDt> count1exts = theO1.getUndeclaredExtensionsByUrl(RESOURCE_COUNT_EXT_URL);
						if (count1exts != null && count1exts.size() > 0) {
							count1 = (DecimalDt) count1exts.get(0).getValue();
						}
						DecimalDt count2 = new DecimalDt();
						List<ExtensionDt> count2exts = theO2.getUndeclaredExtensionsByUrl(RESOURCE_COUNT_EXT_URL);
						if (count2exts != null && count2exts.size() > 0) {
							count2 = (DecimalDt) count2exts.get(0).getValue();
						}
						int retVal = count2.compareTo(count1);
						if (retVal == 0) {
							retVal = theO1.getTypeElement().getValue().compareTo(theO2.getTypeElement().getValue());
						}
						return retVal;
					}
				});
			}
		}

		theModel.put("conf", conformance);
		theModel.put("requiredParamExtension", ExtensionConstants.PARAM_IS_REQUIRED);

		return conformance;
	}

	private IBaseResource loadAndAddConfDstu3(HttpServletRequest theServletRequest, final HomeRequest theRequest, final ModelMap theModel) {
		CaptureInterceptor interceptor = new CaptureInterceptor();
		GenericClient client = theRequest.newClient(theServletRequest, getContext(theRequest), myConfig, interceptor);

		org.hl7.fhir.dstu3.model.CapabilityStatement capabilityStatement = new CapabilityStatement();
		try {
			capabilityStatement = client.fetchConformance().ofType(org.hl7.fhir.dstu3.model.CapabilityStatement.class).execute();
		} catch (Exception ex) {
			ourLog.warn("Failed to load conformance statement, error was: {}", ex.toString());
			theModel.put("errorMsg", toDisplayError("Failed to load conformance statement, error was: " + ex.toString(), ex));
		}

		theModel.put("jsonEncodedConf", getContext(theRequest).newJsonParser().encodeResourceToString(capabilityStatement));
		
		Map<String, Number> resourceCounts = new HashMap<String, Number>();
		long total = 0;

		for (CapabilityStatementRestComponent nextRest : capabilityStatement.getRest()) {
			for (CapabilityStatementRestResourceComponent nextResource : nextRest.getResource()) {
				List<Extension> exts = nextResource.getExtensionsByUrl(RESOURCE_COUNT_EXT_URL);
				if (exts != null && exts.size() > 0) {
					Number nextCount = ((DecimalType) (exts.get(0).getValue())).getValueAsNumber();
					resourceCounts.put(nextResource.getTypeElement().getValue(), nextCount);
					total += nextCount.longValue();
				}
			}
		}

		theModel.put("resourceCounts", resourceCounts);

		if (total > 0) {
			for (CapabilityStatementRestComponent nextRest : capabilityStatement.getRest()) {
				Collections.sort(nextRest.getResource(), new Comparator<CapabilityStatementRestResourceComponent>() {
					@Override
					public int compare(CapabilityStatementRestResourceComponent theO1, CapabilityStatementRestResourceComponent theO2) {
						DecimalType count1 = new DecimalType();
						List<Extension> count1exts = theO1.getExtensionsByUrl(RESOURCE_COUNT_EXT_URL);
						if (count1exts != null && count1exts.size() > 0) {
							count1 = (DecimalType) count1exts.get(0).getValue();
						}
						DecimalType count2 = new DecimalType();
						List<Extension> count2exts = theO2.getExtensionsByUrl(RESOURCE_COUNT_EXT_URL);
						if (count2exts != null && count2exts.size() > 0) {
							count2 = (DecimalType) count2exts.get(0).getValue();
						}
						int retVal = count2.compareTo(count1);
						if (retVal == 0) {
							retVal = theO1.getTypeElement().getValue().compareTo(theO2.getTypeElement().getValue());
						}
						return retVal;
					}
				});
			}
		}

		theModel.put("requiredParamExtension", ExtensionConstants.PARAM_IS_REQUIRED);

		theModel.put("conf", capabilityStatement);
		return capabilityStatement;
	}

	protected String logPrefix(ModelMap theModel) {
		return "[server=" + theModel.get("serverId") + "] - ";
	}

	protected FhirContext newContext(FhirVersionEnum version) {
		FhirContext retVal;
		retVal = new FhirContext(version);
		return retVal;
	}

	private String parseNarrative(HomeRequest theRequest, EncodingEnum theCtEnum, String theResultBody) {
		try {
			IBaseResource par = theCtEnum.newParser(getContext(theRequest)).parseResource(theResultBody);
			String retVal;
			if (par instanceof IResource) {
				IResource resource = (IResource) par;
				retVal = resource.getText().getDiv().getValueAsString();
			} else if (par instanceof IDomainResource) {
				retVal = ((IDomainResource) par).getText().getDivAsString();
			} else {
				retVal = null;
			}
			return StringUtils.defaultString(retVal);
		} catch (Exception e) {
			ourLog.error("Failed to parse resource", e);
			return "";
		}
	}

	protected String preProcessMessageBody(String theBody) {
		if (theBody == null) {
			return "";
		}
		String retVal = theBody.trim();

		StringBuilder b = new StringBuilder();
		for (int i = 0; i < retVal.length(); i++) {
			char nextChar = retVal.charAt(i);
			int nextCharI = nextChar;
			if (nextCharI == 65533) {
				b.append(' ');
				continue;
			}
			if (nextCharI == 160) {
				b.append(' ');
				continue;
			}
			if (nextCharI == 194) {
				b.append(' ');
				continue;
			}
			b.append(nextChar);
		}
		retVal = b.toString();
		return retVal;
	}

	protected void processAndAddLastClientInvocation(GenericClient theClient, ResultType theResultType, ModelMap theModelMap, long theLatency, String outcomeDescription,
			CaptureInterceptor theInterceptor, HomeRequest theRequest) {
		try {
//			ApacheHttpRequest lastRequest = theInterceptor.getLastRequest();
//			HttpResponse lastResponse = theInterceptor.getLastResponse();
//			String requestBody = null;
//			String requestUrl = lastRequest != null ? lastRequest.getApacheRequest().getURI().toASCIIString() : null;
//			String action = lastRequest != null ? lastRequest.getApacheRequest().getMethod() : null;
//			String resultStatus = lastResponse != null ? lastResponse.getStatusLine().toString() : null;
//			String resultBody = StringUtils.defaultString(theInterceptor.getLastResponseBody());
//
//			if (lastRequest instanceof HttpEntityEnclosingRequest) {
//				HttpEntity entity = ((HttpEntityEnclosingRequest) lastRequest).getEntity();
//				if (entity.isRepeatable()) {
//					requestBody = IOUtils.toString(entity.getContent());
//				}
//			}
//
//			ContentType ct = lastResponse != null ? ContentType.get(lastResponse.getEntity()) : null;
//			String mimeType = ct != null ? ct.getMimeType() : null;

			
			IHttpRequest lastRequest = theInterceptor.getLastRequest();
			IHttpResponse lastResponse = theInterceptor.getLastResponse();
			String requestBody = null;
			String requestUrl = null;
			String action = null;
			String resultStatus = null;
			String resultBody = null;
			String mimeType = null;
			ContentType ct = null;
			if (lastRequest != null) {
				requestBody = lastRequest.getRequestBodyFromStream();
				requestUrl = lastRequest.getUri();
				action = lastRequest.getHttpVerbName();
			}
			if (lastResponse != null) {
				resultStatus = "HTTP " + lastResponse.getStatus() + " " + lastResponse.getStatusInfo();
				lastResponse.bufferEntity();
				resultBody = IOUtils.toString(lastResponse.readEntity(), Constants.CHARSET_UTF8);
				
				List<String> ctStrings = lastResponse.getHeaders(Constants.HEADER_CONTENT_TYPE);
				if (ctStrings != null && ctStrings.isEmpty() == false) {
					ct = ContentType.parse(ctStrings.get(0));
					mimeType = ct.getMimeType();
				}
			}

			EncodingEnum ctEnum = EncodingEnum.forContentType(mimeType);
			String narrativeString = "";

			StringBuilder resultDescription = new StringBuilder();
			Bundle bundle = null;
			IBaseResource riBundle = null;

			FhirContext context = getContext(theRequest);
			if (ctEnum == null) {
				resultDescription.append("Non-FHIR response");
			} else {
				switch (ctEnum) {
				case JSON:
					if (theResultType == ResultType.RESOURCE) {
						narrativeString = parseNarrative(theRequest, ctEnum, resultBody);
						resultDescription.append("JSON resource");
					} else if (theResultType == ResultType.BUNDLE) {
						resultDescription.append("JSON bundle");
						if (context.getVersion().getVersion().isRi()) {
							riBundle = context.newJsonParser().parseResource(resultBody);
						} else {
							bundle = context.newJsonParser().parseBundle(resultBody);
						}
					}
					break;
				case XML:
				default:
					if (theResultType == ResultType.RESOURCE) {
						narrativeString = parseNarrative(theRequest, ctEnum, resultBody);
						resultDescription.append("XML resource");
					} else if (theResultType == ResultType.BUNDLE) {
						resultDescription.append("XML bundle");
						if (context.getVersion().getVersion().isRi()) {
							riBundle = context.newXmlParser().parseResource(resultBody);
						} else {
							bundle = context.newXmlParser().parseBundle(resultBody);
						}
					}
					break;
				}
			}

			resultDescription.append(" (").append(resultBody.length() + " bytes)");

			Header[] requestHeaders = lastRequest != null ? applyHeaderFilters(lastRequest.getAllHeaders()) : new Header[0];
			Header[] responseHeaders = lastResponse != null ? applyHeaderFilters(lastResponse.getAllHeaders()) : new Header[0];

			theModelMap.put("outcomeDescription", outcomeDescription);
			theModelMap.put("resultDescription", resultDescription.toString());
			theModelMap.put("action", action);
			theModelMap.put("bundle", bundle);
			theModelMap.put("riBundle", riBundle);
			theModelMap.put("resultStatus", resultStatus);

			theModelMap.put("requestUrl", requestUrl);
			theModelMap.put("requestUrlText", formatUrl(theClient.getUrlBase(), requestUrl));

			String requestBodyText = format(requestBody, ctEnum);
			theModelMap.put("requestBody", requestBodyText);

			String resultBodyText = format(resultBody, ctEnum);
			theModelMap.put("resultBody", resultBodyText);

			theModelMap.put("resultBodyIsLong", resultBodyText.length() > 1000);
			theModelMap.put("requestHeaders", requestHeaders);
			theModelMap.put("responseHeaders", responseHeaders);
			theModelMap.put("narrative", narrativeString);
			theModelMap.put("latencyMs", theLatency);

		} catch (Exception e) {
			ourLog.error("Failure during processing", e);
			theModelMap.put("errorMsg", toDisplayError("Error during processing: " + e.getMessage(), e));
		}

	}

	public static class CaptureInterceptor implements IClientInterceptor {

		private IHttpRequest myLastRequest;
		private IHttpResponse myLastResponse;
//		private String myResponseBody;

		public IHttpRequest getLastRequest() {
			return myLastRequest;
		}

		public IHttpResponse getLastResponse() {
			return myLastResponse;
		}

//		public String getLastResponseBody() {
//			return myResponseBody;
//		}

		@Override
		public void interceptRequest(IHttpRequest theRequest) {
			assert myLastRequest == null;
			
			myLastRequest = theRequest;
		}

		@Override
		public void interceptResponse(IHttpResponse theResponse) throws IOException {
			assert myLastResponse == null;
			myLastResponse = theResponse;
//			myLastResponse = ((ApacheHttpResponse) theResponse).getResponse();
//
//			HttpEntity respEntity = myLastResponse.getEntity();
//			if (respEntity != null) {
//				final byte[] bytes;
//				try {
//					bytes = IOUtils.toByteArray(respEntity.getContent());
//				} catch (IllegalStateException e) {
//					throw new InternalErrorException(e);
//				}
//
//				myResponseBody = new String(bytes, "UTF-8");
//				myLastResponse.setEntity(new MyEntityWrapper(respEntity, bytes));
//			}
		}

//		private static class MyEntityWrapper extends HttpEntityWrapper {
//
//			private byte[] myBytes;
//
//			public MyEntityWrapper(HttpEntity theWrappedEntity, byte[] theBytes) {
//				super(theWrappedEntity);
//				myBytes = theBytes;
//			}
//
//			@Override
//			public InputStream getContent() throws IOException {
//				return new ByteArrayInputStream(myBytes);
//			}
//
//			@Override
//			public void writeTo(OutputStream theOutstream) throws IOException {
//				theOutstream.write(myBytes);
//			}
//
//		}

	}

	protected enum ResultType {
		BUNDLE, NONE, RESOURCE, TAGLIST
	}

	/**
	 * A hook to be overridden by subclasses. The overriding method can modify the error message
	 * based on its content and/or the related exception.
	 *
	 * @param theErrorMsg The original error message to be displayed to the user.
	 * @param theException The exception that occurred. May be null.
	 * @return The modified error message to be displayed to the user.
	 */
	protected String toDisplayError(String theErrorMsg, Exception theException) {
		return theErrorMsg;
	}

}<|MERGE_RESOLUTION|>--- conflicted
+++ resolved
@@ -1,37 +1,8 @@
 package ca.uhn.fhir.to;
 
-<<<<<<< HEAD
-import static org.apache.commons.lang3.StringUtils.defaultString;
-
-import java.io.IOException;
-import java.io.UnsupportedEncodingException;
-import java.net.URLDecoder;
-import java.util.*;
-
-import javax.servlet.ServletException;
-import javax.servlet.http.HttpServletRequest;
-
-import org.apache.commons.io.IOUtils;
-import org.apache.commons.lang3.StringEscapeUtils;
-import org.apache.commons.lang3.StringUtils;
-import org.apache.http.Header;
-import org.apache.http.entity.ContentType;
-import org.apache.http.message.BasicHeader;
-import org.hl7.fhir.dstu3.model.*;
-import org.hl7.fhir.dstu3.model.CapabilityStatement.CapabilityStatementRestComponent;
-import org.hl7.fhir.dstu3.model.CapabilityStatement.CapabilityStatementRestResourceComponent;
-import org.hl7.fhir.instance.model.api.IBaseResource;
-import org.hl7.fhir.instance.model.api.IDomainResource;
-import org.springframework.beans.factory.annotation.Autowired;
-import org.springframework.ui.ModelMap;
-import org.thymeleaf.TemplateEngine;
-
-import ca.uhn.fhir.context.*;
-=======
 import ca.uhn.fhir.context.FhirContext;
 import ca.uhn.fhir.context.FhirVersionEnum;
 import ca.uhn.fhir.context.RuntimeResourceDefinition;
->>>>>>> cb2cea54
 import ca.uhn.fhir.model.api.Bundle;
 import ca.uhn.fhir.model.api.ExtensionDt;
 import ca.uhn.fhir.model.api.IResource;
@@ -335,68 +306,6 @@
 		throw new IllegalStateException("Unknown version: " + theRequest.getFhirVersion(myConfig));
 	}
 
-<<<<<<< HEAD
-=======
-	private Conformance loadAndAddConfDstu1(HttpServletRequest theServletRequest, final HomeRequest theRequest, final ModelMap theModel) {
-		CaptureInterceptor interceptor = new CaptureInterceptor();
-		GenericClient client = theRequest.newClient(theServletRequest, getContext(theRequest), myConfig, interceptor);
-
-		Conformance conformance;
-		try {
-			conformance = (Conformance) client.conformance();
-		} catch (Exception e) {
-			ourLog.warn("Failed to load conformance statement, error was: {}", e.toString());
-			theModel.put("errorMsg", toDisplayError("Failed to load conformance statement, error was: " + e.toString(), e));
-			conformance = new Conformance();
-		}
-
-		theModel.put("jsonEncodedConf", getContext(theRequest).newJsonParser().encodeResourceToString(conformance));
-
-		Map<String, Number> resourceCounts = new HashMap<String, Number>();
-		long total = 0;
-		for (Rest nextRest : conformance.getRest()) {
-			for (ca.uhn.fhir.model.dstu.resource.Conformance.RestResource nextResource : nextRest.getResource()) {
-				List<ExtensionDt> exts = nextResource.getUndeclaredExtensionsByUrl(RESOURCE_COUNT_EXT_URL);
-				if (exts != null && exts.size() > 0) {
-					Number nextCount = ((DecimalDt) (exts.get(0).getValue())).getValueAsNumber();
-					resourceCounts.put(nextResource.getType().getValue(), nextCount);
-					total += nextCount.longValue();
-				}
-			}
-		}
-		theModel.put("resourceCounts", resourceCounts);
-
-		if (total > 0) {
-			for (Rest nextRest : conformance.getRest()) {
-				Collections.sort(nextRest.getResource(), new Comparator<ca.uhn.fhir.model.dstu.resource.Conformance.RestResource>() {
-					@Override
-					public int compare(ca.uhn.fhir.model.dstu.resource.Conformance.RestResource theO1, ca.uhn.fhir.model.dstu.resource.Conformance.RestResource theO2) {
-						DecimalDt count1 = new DecimalDt();
-						List<ExtensionDt> count1exts = theO1.getUndeclaredExtensionsByUrl(RESOURCE_COUNT_EXT_URL);
-						if (count1exts != null && count1exts.size() > 0) {
-							count1 = (DecimalDt) count1exts.get(0).getValue();
-						}
-						DecimalDt count2 = new DecimalDt();
-						List<ExtensionDt> count2exts = theO2.getUndeclaredExtensionsByUrl(RESOURCE_COUNT_EXT_URL);
-						if (count2exts != null && count2exts.size() > 0) {
-							count2 = (DecimalDt) count2exts.get(0).getValue();
-						}
-						int retVal = count2.compareTo(count1);
-						if (retVal == 0) {
-							retVal = theO1.getType().getValue().compareTo(theO2.getType().getValue());
-						}
-						return retVal;
-					}
-				});
-			}
-		}
-
-		theModel.put("conf", conformance);
-		theModel.put("requiredParamExtension", ExtensionConstants.PARAM_IS_REQUIRED);
-
-		return conformance;
-	}
->>>>>>> cb2cea54
 
 	private IResource loadAndAddConfDstu2(HttpServletRequest theServletRequest, final HomeRequest theRequest, final ModelMap theModel) {
 		CaptureInterceptor interceptor = new CaptureInterceptor();
