--- conflicted
+++ resolved
@@ -7,41 +7,14 @@
 import ca.uhn.fhir.empi.rules.svc.EmpiResourceMatcherSvc;
 import ca.uhn.fhir.rest.server.util.ISearchParamRetriever;
 import org.hl7.fhir.r4.model.Patient;
-<<<<<<< HEAD
-import org.junit.jupiter.api.BeforeEach;
-=======
-import org.junit.runner.RunWith;
 import org.mockito.junit.MockitoJUnitRunner;
->>>>>>> bb7d889c
 
 import static org.mockito.Mockito.mock;
 
 @RunWith(MockitoJUnitRunner.class)
 public abstract class BaseR4Test {
-<<<<<<< HEAD
-	public static final String PATIENT_GIVEN = "patient-given";
-	public static final String PATIENT_LAST = "patient-last";
-	public static final String PATIENT_GENERAL_PRACTITIONER = "patient-practitioner";
-	public static final double NAME_THRESHOLD = 0.8;
-	protected static final FhirContext ourFhirContext = FhirContext.forR4();
-	protected EmpiFieldMatchJson myGivenNameMatchField;
-	protected EmpiFieldMatchJson myParentMatchField;
-	protected String myBothNameFields;
-
-	@BeforeEach
-	public void before() {
-		myGivenNameMatchField = new EmpiFieldMatchJson()
-			.setName(PATIENT_GIVEN)
-			.setResourceType("Patient")
-			.setResourcePath("name.given")
-			.setMetric(DistanceMetricEnum.COSINE)
-			.setMatchThreshold(NAME_THRESHOLD);
-		myBothNameFields = String.join(",", PATIENT_GIVEN, PATIENT_LAST);
-	}
-=======
 	protected static final FhirContext ourFhirContext = FhirContext.forR4();
 	protected ISearchParamRetriever mySearchParamRetriever = mock(ISearchParamRetriever.class);
->>>>>>> bb7d889c
 
 	protected Patient buildJohn() {
 		Patient patient = new Patient();
