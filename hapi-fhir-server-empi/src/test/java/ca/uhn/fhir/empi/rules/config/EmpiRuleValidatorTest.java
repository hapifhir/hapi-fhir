--- conflicted
+++ resolved
@@ -11,39 +11,19 @@
 import java.io.IOException;
 
 import static org.hamcrest.CoreMatchers.is;
-<<<<<<< HEAD
 import static org.hamcrest.MatcherAssert.assertThat;
 import static org.junit.jupiter.api.Assertions.fail;
-
-public class EmpiRuleValidatorTest {
-	private EmpiRuleValidator myEmpiRuleValidator = new EmpiRuleValidator();
-
-	@Test
-	public void testValidate() {
-		String invalidUri = "invalid uri";
-		EmpiRulesJson sampleEmpiRulesJson = new EmpiRulesJson();
-		sampleEmpiRulesJson.setEnterpriseEIDSystem(invalidUri);
-
-=======
-import static org.hamcrest.CoreMatchers.startsWith;
-import static org.junit.Assert.assertThat;
-import static org.junit.Assert.fail;
 
 public class EmpiRuleValidatorTest extends BaseR4Test {
    @Test
    public void testValidate() throws IOException {
->>>>>>> bb7d889c
 		try {
 			setEmpiRuleJson("bad-rules-bad-url.json");
 			fail();
-		} catch (ConfigurationException e) {
+		} catch (ConfigurationException e){
 			assertThat(e.getMessage(), is("Enterprise Identifier System (eidSystem) must be a valid URI"));
 		}
-<<<<<<< HEAD
-	}
-=======
    }
->>>>>>> bb7d889c
 
 	@Test
 	public void testNonExistentMatchField() throws IOException {
