/*-
 * #%L
 * hapi-fhir-jpa
 * %%
 * Copyright (C) 2014 - 2023 Smile CDR, Inc.
 * %%
 * Licensed under the Apache License, Version 2.0 (the "License");
 * you may not use this file except in compliance with the License.
 * You may obtain a copy of the License at
 *
 *      http://www.apache.org/licenses/LICENSE-2.0
 *
 * Unless required by applicable law or agreed to in writing, software
 * distributed under the License is distributed on an "AS IS" BASIS,
 * WITHOUT WARRANTIES OR CONDITIONS OF ANY KIND, either express or implied.
 * See the License for the specific language governing permissions and
 * limitations under the License.
 * #L%
 */
package ca.uhn.fhir.jpa.config;

import com.google.common.base.Strings;
import org.hibernate.cfg.AvailableSettings;
import org.hibernate.query.criteria.ValueHandlingMode;
import org.hibernate.resource.jdbc.spi.PhysicalConnectionHandlingMode;
import org.springframework.beans.factory.config.ConfigurableListableBeanFactory;
import org.springframework.orm.hibernate5.SpringBeanContainer;
import org.springframework.orm.jpa.LocalContainerEntityManagerFactoryBean;

import java.util.ArrayList;
import java.util.Arrays;
import java.util.List;
import java.util.Map;

/**
 * This class is an extension of the Spring/Hibernate LocalContainerEntityManagerFactoryBean
 * that sets some sensible default property values
 */
public class HapiFhirLocalContainerEntityManagerFactoryBean extends LocalContainerEntityManagerFactoryBean {

	// https://stackoverflow.com/questions/57902388/how-to-inject-spring-beans-into-the-hibernate-envers-revisionlistener
	ConfigurableListableBeanFactory myConfigurableListableBeanFactory;

	public HapiFhirLocalContainerEntityManagerFactoryBean(
			ConfigurableListableBeanFactory theConfigurableListableBeanFactory) {
		myConfigurableListableBeanFactory = theConfigurableListableBeanFactory;
	}

	@Override
	public Map<String, Object> getJpaPropertyMap() {
		Map<String, Object> retVal = super.getJpaPropertyMap();

		// SOMEDAY these defaults can be set in the constructor.  setJpaProperties does a merge.
		if (!retVal.containsKey(AvailableSettings.CRITERIA_VALUE_HANDLING_MODE)) {
			retVal.put(AvailableSettings.CRITERIA_VALUE_HANDLING_MODE, ValueHandlingMode.BIND);
		}

		if (!retVal.containsKey(AvailableSettings.CONNECTION_HANDLING)) {
<<<<<<< HEAD
			// FIXME: restore?
			//			retVal.put(
			//					AvailableSettings.CONNECTION_HANDLING, PhysicalConnectionHandlingMode.DELAYED_ACQUISITION_AND_HOLD);
=======
>>>>>>> 58bca74e
			retVal.put(
					AvailableSettings.CONNECTION_HANDLING,
					PhysicalConnectionHandlingMode.DELAYED_ACQUISITION_AND_RELEASE_AFTER_TRANSACTION);
		}

		/*
		 * Set some performance options
		 */

		if (!retVal.containsKey(AvailableSettings.STATEMENT_BATCH_SIZE)) {
			retVal.put(AvailableSettings.STATEMENT_BATCH_SIZE, "30");
		}

		if (!retVal.containsKey(AvailableSettings.ORDER_INSERTS)) {
			retVal.put(AvailableSettings.ORDER_INSERTS, "true");
		}

		if (!retVal.containsKey(AvailableSettings.ORDER_UPDATES)) {
			retVal.put(AvailableSettings.ORDER_UPDATES, "true");
		}

		if (!retVal.containsKey(AvailableSettings.BATCH_VERSIONED_DATA)) {
			retVal.put(AvailableSettings.BATCH_VERSIONED_DATA, "true");
		}
		// Why is this here, you ask? LocalContainerEntityManagerFactoryBean actually clobbers the setting hibernate
		// needs
		// in order to be able to resolve beans, so we add it back in manually here
		if (!retVal.containsKey(AvailableSettings.BEAN_CONTAINER)) {
			retVal.put(AvailableSettings.BEAN_CONTAINER, new SpringBeanContainer(myConfigurableListableBeanFactory));
		}

		return retVal;
	}

	/**
	 * Helper to add hook to property.
	 *
	 * Listener properties are comma-separated lists, so we can't just overwrite or default it.
	 */
	void addHibernateHook(String thePropertyName, String theHookFQCN) {
		Map<String, Object> retVal = super.getJpaPropertyMap();
		List<String> listeners = new ArrayList<>();

		{
			String currentListeners = (String) retVal.get(thePropertyName);
			if (!Strings.isNullOrEmpty(currentListeners)) {
				listeners.addAll(Arrays.asList(currentListeners.split(",")));
			}
		}

		// add if missing
		if (!listeners.contains(theHookFQCN)) {
			listeners.add(theHookFQCN);
			retVal.put(thePropertyName, String.join(",", listeners));
		}
	}
}<|MERGE_RESOLUTION|>--- conflicted
+++ resolved
@@ -56,12 +56,6 @@
 		}
 
 		if (!retVal.containsKey(AvailableSettings.CONNECTION_HANDLING)) {
-<<<<<<< HEAD
-			// FIXME: restore?
-			//			retVal.put(
-			//					AvailableSettings.CONNECTION_HANDLING, PhysicalConnectionHandlingMode.DELAYED_ACQUISITION_AND_HOLD);
-=======
->>>>>>> 58bca74e
 			retVal.put(
 					AvailableSettings.CONNECTION_HANDLING,
 					PhysicalConnectionHandlingMode.DELAYED_ACQUISITION_AND_RELEASE_AFTER_TRANSACTION);
