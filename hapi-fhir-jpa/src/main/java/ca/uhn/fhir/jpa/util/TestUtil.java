--- conflicted
+++ resolved
@@ -285,21 +285,13 @@
 				Validate.notNull(fk);
 				Validate.isTrue(isNotBlank(fk.name()), "Foreign key on " + theAnnotatedElement + " has no name()");
 
-				// temporarily allow the hibernate legacy sp fk names
+				// Validate FK naming.
+				// temporarily allow two hibernate legacy sp fk names until we fix them
 				List<String> legacySPHibernateFKNames = Arrays.asList(
 					"FKC97MPK37OKWU8QVTCEG2NH9VN", "FKGXSREUTYMMFJUWDSWV3Y887DO");
-<<<<<<< HEAD
-				if (legacySPHibernateFKNames.contains(fk.name())) {
-					// temporarily allow the hibernate legacy sp fk names
-				} else {
-					Validate.isTrue(fk.name().startsWith("FK_"),
-						"Foreign key " + fk.name() + " on " + theAnnotatedElement + " must start with FK");
-				}
-=======
 				Validate.isTrue(fk.name().startsWith("FK_") || legacySPHibernateFKNames.contains(fk.name()),
 					"Foreign key " + fk.name() + " on " + theAnnotatedElement + " must start with FK");
 
->>>>>>> 0723c716
 				if ( ! duplicateNameValidationExceptionList.contains(fk.name())) {
 					assertNotADuplicateName(fk.name(), theNames);
 				}
