# HAPI FHIR Release Pipeline

variables:
   MAVEN_CACHE_FOLDER: $(Pipeline.Workspace)/.m2/repository
   MAVEN_OPTS: ''
   NEW_RELEASE_VERSION:
   BRANCH:

trigger: none
pr: none

pool:
   vmImage: ubuntu-latest

jobs:
   - job: get_release_version
     timeoutInMinutes: 5
     steps:
        - task: PowerShell@2
           # This task pulls the <version> value from the hapi-fhir project pom.xml file. All modules are released as
           # the same version, at the same time, as defined in the root level pom.xml.
          inputs:
             targetType: 'inline'
             script: |
                [xml]$pomXml = Get-Content -Path .\pom.xml
                # version
                Write-Host $pomXml.project.version
                $version_from_pom=$pomXml.project.version
                Write-Host "##vso[task.setvariable variable=version_from_pom]$version_from_pom"
          displayName: Save pom file version to local variable.
        - task: Bash@3
           # Prints out the pom version, for debugging purposes
          inputs:
             targetType: 'inline'
             script: echo Pulled version from pom.xml => $(version_from_pom)
          displayName: Print out pom version.
        - task: Bash@3
           # Determines the new release tag label. For existing release branches, this is straightforward,
           # as we just take the current project pom version (ie. 5.7.1). However, for the current master
           # branch we often have a branch name like "6.1.5-PRE2-SNAPSHOT", in which case, we need to normalize
           # the release label from that project version to get the "maj.min.patch" version we will release.
          inputs:
             targetType: 'inline'
             script: |
                echo Current project version set as $version_from_pom
                if [[ "$(Build.SourceBranchName)" == "master" ]]; 
                then
                  echo On master branch. We need to remove PRE tag from pom version.
                  new_release_version="${version_from_pom%-PRE*}"
                else
                  new_release_version=$(version_from_pom)
                fi
                echo "##vso[task.setvariable variable=NEW_RELEASE_VERSION]$new_release_version"
                echo release HAPI version $new_release_version
          displayName: Determine new release version.
        - task: Bash@3
          # Here we check if the tag we plan to release is already tagged in git, if it is we bomb out
          inputs:
             targetType: 'inline'
             script: |
                tag_label="v${NEW_RELEASE_VERSION}"
                echo verifying that release version $tag_label does not already exist in git project...
                if git rev-list $tag_label >/dev/null
                then
                  echo tag $tag_label already exists in project, please update you pom version and try again
                  exit 1
                else
                  echo 'tag does not already exist in project, proceeding...'
                fi
          displayName: Check if deployment already exists.
        - task: Bash@3
           # Azure pipelines cannot pass variables between pipelines, but it can pass files, so we
           # pass the determined build tag (ex: 5.7.4) as a string in a file.
           # This is used in the release pipeline, so we create it here.
          inputs:
             targetType: 'inline'
             script: |
                echo $(NEW_RELEASE_VERSION)
                echo "$(NEW_RELEASE_VERSION)" > $(System.DefaultWorkingDirectory)/NEW_RELEASE_VERSION
          displayName: Save release label to file.
        - task: CopyFiles@2
           # Copies the NEW_RELEASE_VERSION file containing the pom version to the staging directory
          inputs:
             SourceFolder: '$(System.Defaultworkingdirectory)'
             Contents: "$(System.DefaultWorkingDirectory)/NEW_RELEASE_VERSION"
             TargetFolder: '$(build.artifactstagingdirectory)'
          displayName: Copy the version file to the artifact staging directory.
        - task: PublishBuildArtifacts@1
           # Publishes the files we've moved into the staging directory, so they can be accessed by the
           # release pipeline.
          displayName: 'Publish Build Artifacts'
          inputs:
             PathtoPublish: '$(build.artifactstagingdirectory)'
   - job: get_branch_id
     timeoutInMinutes: 5
     steps:
        - task: PowerShell@2
           # This task pulls the branch name from the azure build environment and sets as a job-level variable.
          inputs:
             targetType: 'inline'
             script: |
                $branch_name = '$(Build.SourceBranchName)'
                Write-Host "##vso[task.setvariable variable=branch_name]$branch_name"
          displayName: Save branch name to local variable.
        - task: Bash@3
           # Prints out the branch name, for debugging purposes
          inputs:
             targetType: 'inline'
             script: echo Current branch name => $(branch_name)
          displayName: Print out the branch name.
        - task: Bash@3
           # Azure pipelines cannot pass variables between pipelines, but it can pass files, so we
           # pass the branch name (ex: rel_2022_05) as a string in a file.
           # This is used in the release pipeline, so we create it here.
          inputs:
             targetType: 'inline'
             script: |
                echo $(branch_name)
                BRANCH=$(branch_name)
                echo "$BRANCH" > $(System.DefaultWorkingDirectory)/BRANCH
          displayName: Save branch name to file.
        - task: CopyFiles@2
           # Copies the BRANCH file containing the pom version to the staging directory
          inputs:
             SourceFolder: '$(System.Defaultworkingdirectory)'
             Contents: "$(System.DefaultWorkingDirectory)/BRANCH"
             TargetFolder: '$(build.artifactstagingdirectory)'
          displayName: Copy the branch name file to the artifact staging directory.
        - task: PublishBuildArtifacts@1
           # Publishes the files we've moved into the staging directory, so they can be accessed by the
           # release pipeline.
          displayName: 'Publish Build Artifacts'
          inputs:
             PathtoPublish: '$(build.artifactstagingdirectory)'

   - job: buildaroni
      # We're going to do a full build, including all unit and intergration tests. We do this here, before any
      # actual release pipeilne kicks off, and we don't do it again at any point in the release pipeline. The assumption here
      # is that once we pull the code, it won't change again on this branch until the release is complete. We
      # want to fail fast if there is an issue, and avoid running the tests more than once so it doesn't take all day.
     timeoutInMinutes: 360
     dependsOn: ['get_release_version', 'get_branch_id']
     container: maven:3.8-openjdk-17
     steps:
        - task: Cache@2
          inputs:
             key: 'maven | "$(Agent.OS)" | ./pom.xml'
             path: $(MAVEN_CACHE_FOLDER)
<<<<<<< HEAD
        - task: DockerInstaller@0.209.0
=======
        - task: DockerInstaller@0.209.00
>>>>>>> 765fedfe
          displayName: Docker Installer
          inputs:
             dockerVersion: 17.09.0-ce
             releaseType: stable
        - task: Maven@3
          env:
             JAVA_HOME_11_X64: /usr/java/openjdk-17
          displayName: Checkstyle Build
          inputs:
             mavenPomFile: 'hapi-fhir-checkstyle/pom.xml'
             goals: 'clean install'
             options: '-Dmaven.repo.local=$(MAVEN_CACHE_FOLDER)'
             jdkVersionOption: 1.11
        - task: Bash@3
          inputs:
             targetType: 'inline'
             script: mkdir -p $(MAVEN_CACHE_FOLDER); pwd; ls -al $(MAVEN_CACHE_FOLDER)
        - task: Maven@3
          env:
             JAVA_HOME_11_X64: /usr/java/openjdk-17
          inputs:
             goals: 'clean install'
             # These are Maven CLI options (and show up in the build logs) - "-nsu"=Don't update snapshots. We can remove this when Maven OSS is more healthy
             options: '-P JACOCO,CI,ERRORPRONE -e -B -Dmaven.repo.local=$(MAVEN_CACHE_FOLDER) -Dmaven.wagon.http.pool=false -Dhttp.keepAlive=false -Dstyle.color=always -Djansi.force=true'
             # These are JVM options (and don't show up in the build logs)
             mavenOptions: '-Xmx1024m $(MAVEN_OPTS) -Dorg.slf4j.simpleLogger.showDateTime=true -Dorg.slf4j.simpleLogger.dateTimeFormat=HH:mm:ss,SSS -Duser.timezone=America/Toronto'
             jdkVersionOption: 1.11



<|MERGE_RESOLUTION|>--- conflicted
+++ resolved
@@ -146,11 +146,7 @@
           inputs:
              key: 'maven | "$(Agent.OS)" | ./pom.xml'
              path: $(MAVEN_CACHE_FOLDER)
-<<<<<<< HEAD
-        - task: DockerInstaller@0.209.0
-=======
         - task: DockerInstaller@0.209.00
->>>>>>> 765fedfe
           displayName: Docker Installer
           inputs:
              dockerVersion: 17.09.0-ce
