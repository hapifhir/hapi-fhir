--- conflicted
+++ resolved
@@ -156,11 +156,7 @@
 		<dependency>
 			<groupId>org.projectlombok</groupId>
 			<artifactId>lombok</artifactId>
-<<<<<<< HEAD
-			<version>1.18.32</version>
-=======
 			<version>1.18.22</version>
->>>>>>> 34e1206b
 			<optional>true</optional>
 		</dependency>
 
