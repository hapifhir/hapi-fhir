<<<<<<< HEAD
/** test ca.uhn.fhir.parser
 * This parses the FHIR JSON examples and round-trips them through RDF.
 * See testRDFRoundTrip() for details.
 *
 * editors:
 * - Eric Prud'hommeaux <eric@w3.org>
 *
 * TODO:
 * - Consider sharing the FHIR JSON examples in
 *   ../../../../../resources/rdf-test-input/ with other HAPI tests and move to
 *   resources/examples/JSON.
 * - Add FHIR RDF examples and validate graph isomorphism with examples/RDF (or
 *   examples/Turtle).
 *
 * see also:
 *   ../../../../../../../../hapi-fhir-base/src/main/java/ca/uhn/fhir/parser/RDFParser.java
 * run test:
 *   hapi-fhir/hapi-fhir-structures-r4$ mvn -Dtest=ca.uhn.fhir.parser.RDFParserTest test
 */
=======
// hapi-fhir/hapi-fhir-structures-r4$ mvn -Dtest=ca.uhn.fhir.parser.RDFParserTest test
>>>>>>> dc97c1ba

package ca.uhn.fhir.parser;

import ca.uhn.fhir.context.FhirContext;
import ca.uhn.fhir.test.BaseTest;
import fr.inria.lille.shexjava.GlobalFactory;
import fr.inria.lille.shexjava.schema.Label;
import fr.inria.lille.shexjava.schema.ShexSchema;
import fr.inria.lille.shexjava.schema.parsing.GenParser;
import fr.inria.lille.shexjava.validation.RecursiveValidation;
import fr.inria.lille.shexjava.validation.ValidationAlgorithm;
import org.apache.commons.rdf.api.Graph;
import org.apache.commons.rdf.api.RDFTerm;
import org.apache.commons.rdf.rdf4j.RDF4J;
import org.eclipse.rdf4j.model.Model;
import org.eclipse.rdf4j.rio.RDFFormat;
import org.eclipse.rdf4j.rio.Rio;
import org.hl7.fhir.instance.model.api.IBaseResource;
import org.hl7.fhir.r4.model.Base;
import org.junit.jupiter.api.AfterAll;
import org.junit.jupiter.api.BeforeAll;
import org.junit.jupiter.params.ParameterizedTest;
import org.junit.jupiter.params.provider.MethodSource;
import org.springframework.core.io.Resource;
import org.springframework.core.io.support.PathMatchingResourcePatternResolver;
import org.springframework.core.io.support.ResourcePatternResolver;

import java.io.ByteArrayInputStream;
import java.io.FileInputStream;
import java.io.IOException;
import java.io.InputStream;
import java.io.StringReader;
import java.nio.file.Path;
import java.nio.file.Paths;
import java.util.ArrayList;
import java.util.Collections;
import java.util.List;
import java.util.Optional;
import java.util.stream.Stream;

import static org.junit.jupiter.api.Assertions.*;

public class RDFParserTest extends BaseTest {

	public static final String NODE_ROLE_IRI = "http://hl7.org/fhir/nodeRole";
	public static final String TREE_ROOT_IRI = "http://hl7.org/fhir/treeRoot";
	public static final String FHIR_SHAPE_PREFIX = "http://hl7.org/fhir/shape/";
	private static final FhirContext ourCtx = FhirContext.forR4();
	private static final org.slf4j.Logger ourLog = org.slf4j.LoggerFactory.getLogger(RDFParserTest.class);
	private static ShexSchema fhirSchema = null;

	@BeforeAll
	static void parseShExSchema() throws Exception {
		Path schemaFile = Paths.get("target", "test-classes", "rdf-validation", "fhir-r4.shex");
		fhirSchema = GenParser.parseSchema(schemaFile, Collections.emptyList());
	}

	/**
	 * This test method has a method source for each JSON file in the resources/rdf-test-input directory (see #getInputFiles).
	 * Each input file is expected to be a JSON representation of an R4 FHIR resource.
	 * Each input file is put through the following steps to ensure valid RDF and round-trip-ability in HAPI-FHIR:
	 * 1. Parse the JSON into the HAPI object model -- ensure resource instance is not null
	 * 2. Encode the JSON-originated instance as an RDF string using the RDF Parser -- ensure RDF string is not null
	 * 3. Perform a graph validation on the resulting RDF using ShEx and ShEx-java -- ensure validation passed
	 * 4. Parse the RDF string into the HAPI object model -- ensure resource instance is not null
	 * 5. Perform deep equals comparison of JSON-originated instance and RDF-originated instance -- ensure equality
	 * @param referenceFilePath -- path to resource file to be tested
	 * @throws IOException -- thrown when parsing RDF string into graph model
	 */
	@ParameterizedTest
	@MethodSource("getInputFiles")
	public void testRDFRoundTrip(String referenceFilePath) throws IOException {
		String referenceFileName = referenceFilePath.substring(referenceFilePath.lastIndexOf("/")+1);
		IBaseResource referenceResource = parseJson(new FileInputStream(referenceFilePath));
		String referenceJson = serializeJson(ourCtx, referenceResource);

		// Perform ShEx validation on RDF
		String turtleString = serializeRdf(ourCtx, referenceResource);
		validateRdf(turtleString, referenceFileName, referenceResource);

		// Parse RDF content as resource
		IBaseResource viaTurtleResource = parseRdf(ourCtx, new StringReader(turtleString));
		assertNotNull(viaTurtleResource);

		// Compare original JSON-based resource against RDF-based resource
		String viaTurtleJson = serializeJson(ourCtx, viaTurtleResource);
		if (!((Base)viaTurtleResource).equalsDeep((Base)referenceResource)) {
			String failMessage = referenceFileName + ": failed to round-trip Turtle ";
			if (referenceJson.equals(viaTurtleJson))
				throw new Error(failMessage
					+ "\nttl: " + turtleString
					+ "\nexp: " + referenceJson);
			else
				assertEquals(referenceJson, viaTurtleJson, failMessage + "\nttl: " + turtleString);
		}
	}

	private static Stream<String> getInputFiles() throws IOException {
		ClassLoader cl = RDFParserTest.class.getClassLoader();
		List<String> resourceList = new ArrayList<>();
		ResourcePatternResolver resolver = new PathMatchingResourcePatternResolver(cl);
		Resource[] resources = resolver.getResources("classpath:rdf-test-input/*.json") ;
		for (Resource resource: resources)
			resourceList.add(resource.getFile().getPath());

		return resourceList.stream();
	}

	// JSON functions
	public IBaseResource parseJson(InputStream inputStream) {
		IParser refParser = ourCtx.newJsonParser();
		refParser.setStripVersionsFromReferences(false);
		// parser.setDontStripVersionsFromReferencesAtPaths();
		IBaseResource ret = refParser.parseResource(inputStream);
		assertNotNull(ret);
		return ret;
	}

	public String serializeJson(FhirContext ctx, IBaseResource resource) {
		IParser jsonParser = ctx.newJsonParser();
		jsonParser.setStripVersionsFromReferences(false);
		String ret = jsonParser.encodeResourceToString(resource);
		assertNotNull(ret);
		return ret;
	}

	// Rdf (Turtle) functions
	public IBaseResource parseRdf(FhirContext ctx, StringReader inputStream) {
		IParser refParser = ctx.newRDFParser();
		IBaseResource ret = refParser.parseResource(inputStream);
		assertNotNull(ret);
		return ret;
	}

	public String serializeRdf(FhirContext ctx, IBaseResource resource) {
		IParser rdfParser = ourCtx.newRDFParser();
		rdfParser.setStripVersionsFromReferences(false);
		rdfParser.setServerBaseUrl("http://a.example/fhir/");
		String ret = rdfParser.encodeResourceToString(resource);
		assertNotNull(ret);
		return ret;
	}

	public void validateRdf(String rdfContent, String referenceFileName, IBaseResource referenceResource) throws IOException {
		String baseIRI = "http://a.example/shex/";
		RDF4J factory = new RDF4J();
		GlobalFactory.RDFFactory = factory; //set the global factory used in shexjava
		Model data = Rio.parse(new StringReader(rdfContent), baseIRI, RDFFormat.TURTLE);
		FixedShapeMapEntry fixedMapEntry = new FixedShapeMapEntry(factory, data, referenceResource.fhirType(), baseIRI);
		Graph dataGraph = factory.asGraph(data); // create the graph
		ValidationAlgorithm validation = new RecursiveValidation(fhirSchema, dataGraph);
		validation.validate(fixedMapEntry.node, fixedMapEntry.shape);
		boolean result = validation.getTyping().isConformant(fixedMapEntry.node, fixedMapEntry.shape);
		assertTrue(result,
			   referenceFileName + ": failed to validate " + fixedMapEntry
			   + "\n" + referenceFileName
			   + "\n" + rdfContent
			   );
	}

	// Shape Expressions functions
	class FixedShapeMapEntry {
		RDFTerm node;
		Label shape;

		FixedShapeMapEntry(RDF4J factory, Model data, String resourceType, String baseIRI) {
			String rootSubjectIri = null;
			// StmtIterator i = data.listStatements();
			for (org.eclipse.rdf4j.model.Resource resourceStream : data.subjects()) {
//				if (resourceStream instanceof SimpleIRI) {
					Model filteredModel = data.filter(resourceStream, factory.getValueFactory().createIRI(NODE_ROLE_IRI), factory.getValueFactory().createIRI(TREE_ROOT_IRI), (org.eclipse.rdf4j.model.Resource)null);
					if (filteredModel != null && filteredModel.subjects().size() == 1) {
						Optional<org.eclipse.rdf4j.model.Resource> rootResource = filteredModel.subjects().stream().findFirst();
						if (rootResource.isPresent()) {
							rootSubjectIri = rootResource.get().stringValue();
							break;
						}

					}
//				}
			}

			// choose focus node and shapelabel
			this.node = rootSubjectIri.indexOf(":") == -1
				? factory.createBlankNode(rootSubjectIri)
			 	: factory.createIRI(rootSubjectIri);
			Label shapeLabel = new Label(factory.createIRI(FHIR_SHAPE_PREFIX + resourceType));
//			this.node = focusNode;
			this.shape = shapeLabel;
		}

		public String toString() {
			return "<" + node.toString() + ">@" + shape.toPrettyString();
		}
	}

}<|MERGE_RESOLUTION|>--- conflicted
+++ resolved
@@ -1,4 +1,3 @@
-<<<<<<< HEAD
 /** test ca.uhn.fhir.parser
  * This parses the FHIR JSON examples and round-trips them through RDF.
  * See testRDFRoundTrip() for details.
@@ -18,9 +17,6 @@
  * run test:
  *   hapi-fhir/hapi-fhir-structures-r4$ mvn -Dtest=ca.uhn.fhir.parser.RDFParserTest test
  */
-=======
-// hapi-fhir/hapi-fhir-structures-r4$ mvn -Dtest=ca.uhn.fhir.parser.RDFParserTest test
->>>>>>> dc97c1ba
 
 package ca.uhn.fhir.parser;
 
