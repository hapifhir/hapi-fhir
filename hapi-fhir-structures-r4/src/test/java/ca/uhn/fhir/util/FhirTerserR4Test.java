package ca.uhn.fhir.util;

import ca.uhn.fhir.context.BaseRuntimeChildDefinition;
import ca.uhn.fhir.context.BaseRuntimeElementDefinition;
import ca.uhn.fhir.context.FhirContext;
import ca.uhn.fhir.model.api.annotation.Block;
import ca.uhn.fhir.parser.DataFormatException;
import org.hamcrest.Matchers;
import org.hl7.fhir.instance.model.api.*;
import org.hl7.fhir.r4.model.*;
import org.hl7.fhir.r4.model.Patient.LinkType;
import org.junit.AfterClass;
import org.junit.Assert;
import org.junit.Test;
import org.mockito.ArgumentCaptor;
import org.slf4j.Logger;
import org.slf4j.LoggerFactory;

import java.lang.reflect.ParameterizedType;
import java.lang.reflect.Type;
import java.util.*;
import java.util.stream.Collectors;

import static org.hamcrest.Matchers.containsInAnyOrder;
import static org.junit.Assert.*;
import static org.mockito.Mockito.mock;
import static org.mockito.Mockito.when;

public class FhirTerserR4Test {

	private static final Logger ourLog = LoggerFactory.getLogger(FhirTerserR4Test.class);
	private static FhirContext ourCtx = FhirContext.forR4();

	@Test
	public void testClear() {
		Bundle input = new Bundle();
		input.setType(Bundle.BundleType.TRANSACTION);

		Patient pt = new Patient();
		pt.setId("pt");
		pt.setActive(true);
		input
			.addEntry()
			.setResource(pt)
			.getRequest()
			.setUrl("Patient/pt")
			.setMethod(Bundle.HTTPVerb.PUT);

		Observation obs = new Observation();
		obs.setId("obs");
		obs.getSubject().setReference("Patient/pt");
		input
			.addEntry()
			.setResource(obs)
			.getRequest()
			.setUrl("Observation/obs")
			.setMethod(Bundle.HTTPVerb.PUT);

		ourCtx.newTerser().clear(input);

		String output = ourCtx.newJsonParser().encodeResourceToString(input);
		ourLog.info(output);
		assertTrue(input.isEmpty());
		assertEquals("{\"resourceType\":\"Bundle\"}", output);
	}

	@Test
	public void testCloneIntoBundle() {
		Bundle input = new Bundle();
		input.setType(Bundle.BundleType.TRANSACTION);

		Patient pt = new Patient();
		pt.setId("pt");
		pt.setActive(true);
		input
			.addEntry()
			.setResource(pt)
			.getRequest()
			.setUrl("Patient/pt")
			.setMethod(Bundle.HTTPVerb.PUT);

		Observation obs = new Observation();
		obs.setId("obs");
		obs.getSubject().setReference("Patient/pt");
		input
			.addEntry()
			.setResource(obs)
			.getRequest()
			.setUrl("Observation/obs")
			.setMethod(Bundle.HTTPVerb.PUT);

		Bundle ionputClone = new Bundle();
		ourCtx.newTerser().cloneInto(input, ionputClone, false);
	}

	@Test
	public void testCloneIntoComposite() {
		Quantity source = new Quantity();
		source.setCode("CODE");
		SimpleQuantity target = new SimpleQuantity();

		ourCtx.newTerser().cloneInto(source, target, true);

		Assert.assertEquals("CODE", target.getCode());
	}

	@Test
	public void testCloneIntoCompositeMismatchedFields() {
		Quantity source = new Quantity();
		source.setSystem("SYSTEM");
		source.setUnit("UNIT");
		Identifier target = new Identifier();

		ourCtx.newTerser().cloneInto(source, target, true);

		Assert.assertEquals("SYSTEM", target.getSystem());

		try {
			ourCtx.newTerser().cloneInto(source, target, false);
			fail();
		} catch (DataFormatException e) {
			// good
		}
	}

	/**
	 * See #369
	 */
	@Test
	public void testCloneIntoExtension() {
		Patient patient = new Patient();

		patient.addExtension(new Extension("http://example.com", new StringType("FOO")));

		Patient target = new Patient();
		ourCtx.newTerser().cloneInto(patient, target, false);

		List<Extension> exts = target.getExtensionsByUrl("http://example.com");
		assertEquals(1, exts.size());
		Assert.assertEquals("FOO", ((StringType) exts.get(0).getValue()).getValue());
	}


	@Test
	public void testCloneIntoPrimitive() {
		StringType source = new StringType("STR");
		MarkdownType target = new MarkdownType();

		ourCtx.newTerser().cloneInto(source, target, true);

		Assert.assertEquals("STR", target.getValueAsString());
	}


	@Test
	public void testCloneIntoPrimitiveFails() {
		StringType source = new StringType("STR");
		Money target = new Money();

		ourCtx.newTerser().cloneInto(source, target, true);
		assertTrue(target.isEmpty());

		try {
			ourCtx.newTerser().cloneInto(source, target, false);
			fail();
		} catch (DataFormatException e) {
			// good
		}

	}

	/**
	 * See #369
	 */
	@Test
	public void testCloneIntoValues() {
		Observation obs = new Observation();
		obs.setValue(new StringType("AAA"));
		obs.addNote().setText("COMMENTS");

		Observation target = new Observation();
		ourCtx.newTerser().cloneInto(obs, target, false);

		Assert.assertEquals("AAA", ((StringType) obs.getValue()).getValue());
		Assert.assertEquals("COMMENTS", obs.getNote().get(0).getText());
	}

	@Test
	public void testGetAllPopulatedChildElementsOfTypeDescendsIntoContained() {
		Patient p = new Patient();
		p.addName().setFamily("PATIENT");

		Organization o = new Organization();
		o.getNameElement().setValue("ORGANIZATION");
		p.getContained().add(o);

		FhirTerser t = ourCtx.newTerser();
		List<StringType> strings = t.getAllPopulatedChildElementsOfType(p, StringType.class);

		assertThat(toStrings(strings), containsInAnyOrder("PATIENT", "ORGANIZATION"));

	}

	@Test
	public void testGetAllPopulatedChildElementsOfTypeDoesntDescendIntoEmbedded() {
		Patient p = new Patient();
		p.addName().setFamily("PATIENT");

		Bundle b = new Bundle();
		b.addEntry().setResource(p);
		b.addLink().setRelation("BUNDLE");

		FhirTerser t = ourCtx.newTerser();
		List<StringType> strings = t.getAllPopulatedChildElementsOfType(b, StringType.class);

		assertEquals(1, strings.size());
		assertThat(toStrings(strings), containsInAnyOrder("BUNDLE"));

	}

	@Test
	public void testGetResourceReferenceInExtension() {
		Patient p = new Patient();
		p.addName().setFamily("PATIENT");

		Organization o = new Organization();
		o.setName("ORG");
		Reference ref = new Reference(o);
		Extension ext = new Extension("urn:foo", ref);
		p.addExtension(ext);

		FhirTerser t = ourCtx.newTerser();
		List<IBaseReference> refs = t.getAllPopulatedChildElementsOfType(p, IBaseReference.class);
		assertEquals(1, refs.size());
		assertSame(ref, refs.get(0));
	}

	@Test
	public void testGetValues() {
		Patient p = new Patient();
		p.setActive(true);
		p.addExtension()
			.setUrl("http://acme.org/extension")
			.setValue(new StringType("value"));
		p.addExtension()
			.setUrl("http://acme.org/otherExtension")
			.setValue(new StringType("otherValue"));
		p.addModifierExtension()
			.setUrl("http://acme.org/modifierExtension")
			.setValue(new StringType("modifierValue"));
		p.addExtension()
			.setUrl("http://acme.org/parentExtension")
			.addExtension()
			.setUrl("http://acme.org/childExtension")
			.setValue(new StringType("nestedValue"));

		System.out.println(ourCtx.newJsonParser().setPrettyPrint(true).encodeResourceToString(p));

		List<Object> values = ourCtx.newTerser().getValues(p, "Patient.active");
		assertEquals(1, values.size());
		assertTrue(values.get(0) instanceof PrimitiveType);
		assertTrue(values.get(0) instanceof BooleanType);
		assertTrue(((BooleanType) values.get(0)).booleanValue());

		values = ourCtx.newTerser().getValues(p, "Patient.extension('http://acme.org/extension')");
		assertEquals(1, values.size());
		assertTrue(values.get(0) instanceof IBaseExtension);
		assertTrue(values.get(0) instanceof Extension);
		Assert.assertEquals("http://acme.org/extension", ((Extension) values.get(0)).getUrl());
		Assert.assertEquals("value", ((StringType) ((Extension) values.get(0)).getValue()).getValueAsString());

		values = ourCtx.newTerser().getValues(p, "Patient.modifierExtension('http://acme.org/modifierExtension')");
		assertEquals(1, values.size());
		assertTrue(values.get(0) instanceof IBaseExtension);
		assertTrue(values.get(0) instanceof Extension);
		Assert.assertEquals("http://acme.org/modifierExtension", ((Extension) values.get(0)).getUrl());
		Assert.assertEquals("modifierValue", ((StringType) ((Extension) values.get(0)).getValue()).getValueAsString());

		values = ourCtx.newTerser().getValues(p, "Patient.extension('http://acme.org/parentExtension').extension('http://acme.org/childExtension')");
		assertEquals(1, values.size());
		assertTrue(values.get(0) instanceof IBaseExtension);
		assertTrue(values.get(0) instanceof Extension);
		Assert.assertEquals("http://acme.org/childExtension", ((Extension) values.get(0)).getUrl());
		Assert.assertEquals("nestedValue", ((StringType) ((Extension) values.get(0)).getValue()).getValueAsString());
	}

	@Test
	public void testGetEmbeddedResourcesOnBundle() {

		Bundle outerBundle = new Bundle();
		outerBundle.setId("outerBundle");

		Bundle innerBundle1 = new Bundle();
		innerBundle1.setId("innerBundle1");
		innerBundle1.setTotal(1);
		outerBundle.addEntry().setResource(innerBundle1);
		Patient innerBundle1innerPatient1 = new Patient();
		innerBundle1innerPatient1.setId("innerBundle1innerPatient1");
		innerBundle1innerPatient1.setActive(true);
		innerBundle1.addEntry().setResource(innerBundle1innerPatient1);

		Bundle innerBundle2 = new Bundle();
		innerBundle2.setId("innerBundle2");
		innerBundle2.setTotal(1);
		outerBundle.addEntry().setResource(innerBundle2);
		Patient innerBundle2innerPatient1 = new Patient();
		innerBundle2innerPatient1.setId("innerBundle2innerPatient1");
		innerBundle2innerPatient1.setActive(true);
		innerBundle2.addEntry().setResource(innerBundle2innerPatient1);

		Patient innerPatient1 = new Patient();
		innerPatient1.setId("innerPatient1");
		innerPatient1.setActive(true);
		outerBundle.addEntry().setResource(innerPatient1);

		FhirTerser t = ourCtx.newTerser();

		Collection<IBaseResource> resources;

		// Not recursive
		resources = t.getAllEmbeddedResources(outerBundle, false);
		assertThat(toUnqualifiedVersionlessIdValues(resources).toString(), resources,
			Matchers.containsInAnyOrder(innerBundle1, innerBundle2, innerPatient1));

		// Recursive
		resources = t.getAllEmbeddedResources(outerBundle, true);
		assertThat(toUnqualifiedVersionlessIdValues(resources).toString(), resources,
			Matchers.containsInAnyOrder(innerBundle1, innerBundle1innerPatient1, innerBundle2, innerBundle2innerPatient1, innerPatient1));
	}

	@Test
	public void testGetEmbeddedResourcesOnContainedResources() {

		Patient patient = new Patient();

		Practitioner practitioner1 = new Practitioner();
		practitioner1.setId("practitioner1");
		practitioner1.setActive(true);
		patient.getContained().add(practitioner1);
		patient.addGeneralPractitioner().setReference("#practitioner1");

		FhirTerser t = ourCtx.newTerser();

		Collection<IBaseResource> resources;

		resources = t.getAllEmbeddedResources(patient, false);
		assertThat(toUnqualifiedVersionlessIdValues(resources).toString(), resources,
			containsInAnyOrder(practitioner1));

	}

	private List<String> toUnqualifiedVersionlessIdValues(Collection<IBaseResource> theResources) {
		return theResources
			.stream()
			.map(t -> t.getIdElement().toUnqualifiedVersionless().getValue())
			.collect(Collectors.toList());
	}


	@Test
	public void testGetValuesAndModify() {
		Patient p = new Patient();
		p.setActive(true);
		p.addExtension()
			.setUrl("http://acme.org/extension")
			.setValue(new StringType("value"));
		p.addExtension()
			.setUrl("http://acme.org/otherExtension")
			.setValue(new StringType("otherValue"));
		p.addModifierExtension()
			.setUrl("http://acme.org/modifierExtension")
			.setValue(new StringType("modifierValue"));
		p.addExtension()
			.setUrl("http://acme.org/parentExtension")
			.addExtension()
			.setUrl("http://acme.org/childExtension")
			.setValue(new StringType("nestedValue"));

		System.out.println(ourCtx.newJsonParser().setPrettyPrint(true).encodeResourceToString(p));

		List<Object> values = ourCtx.newTerser().getValues(p, "Patient.active");
		assertEquals(1, values.size());
		assertTrue(values.get(0) instanceof PrimitiveType);
		assertTrue(values.get(0) instanceof BooleanType);
		assertTrue(((BooleanType) values.get(0)).booleanValue());

		((BooleanType) values.get(0)).setValue(Boolean.FALSE);

		System.out.println(ourCtx.newJsonParser().setPrettyPrint(true).encodeResourceToString(p));

		values = ourCtx.newTerser().getValues(p, "Patient.active");
		assertEquals(1, values.size());
		assertTrue(values.get(0) instanceof PrimitiveType);
		assertTrue(values.get(0) instanceof BooleanType);
		assertFalse(((BooleanType) values.get(0)).booleanValue());

		values = ourCtx.newTerser().getValues(p, "Patient.extension('http://acme.org/extension')");
		assertEquals(1, values.size());
		assertTrue(values.get(0) instanceof IBaseExtension);
		assertTrue(values.get(0) instanceof Extension);
		Assert.assertEquals("http://acme.org/extension", ((Extension) values.get(0)).getUrl());
		Assert.assertEquals("value", ((StringType) ((Extension) values.get(0)).getValue()).getValueAsString());

		((Extension) values.get(0)).setValue(new StringType("modifiedValue"));

		System.out.println(ourCtx.newJsonParser().setPrettyPrint(true).encodeResourceToString(p));

		values = ourCtx.newTerser().getValues(p, "Patient.extension('http://acme.org/extension')");
		assertEquals(1, values.size());
		assertTrue(values.get(0) instanceof IBaseExtension);
		assertTrue(values.get(0) instanceof Extension);
		Assert.assertEquals("http://acme.org/extension", ((Extension) values.get(0)).getUrl());
		Assert.assertEquals("modifiedValue", ((StringType) ((Extension) values.get(0)).getValue()).getValueAsString());

		values = ourCtx.newTerser().getValues(p, "Patient.modifierExtension('http://acme.org/modifierExtension')");
		assertEquals(1, values.size());
		assertTrue(values.get(0) instanceof IBaseExtension);
		assertTrue(values.get(0) instanceof Extension);
		Assert.assertEquals("http://acme.org/modifierExtension", ((Extension) values.get(0)).getUrl());
		Assert.assertEquals("modifierValue", ((StringType) ((Extension) values.get(0)).getValue()).getValueAsString());

		((Extension) values.get(0)).setValue(new StringType("modifiedModifierValue"));

		System.out.println(ourCtx.newJsonParser().setPrettyPrint(true).encodeResourceToString(p));

		values = ourCtx.newTerser().getValues(p, "Patient.modifierExtension('http://acme.org/modifierExtension')");
		assertEquals(1, values.size());
		assertTrue(values.get(0) instanceof IBaseExtension);
		assertTrue(values.get(0) instanceof Extension);
		Assert.assertEquals("http://acme.org/modifierExtension", ((Extension) values.get(0)).getUrl());
		Assert.assertEquals("modifiedModifierValue", ((StringType) ((Extension) values.get(0)).getValue()).getValueAsString());

		values = ourCtx.newTerser().getValues(p, "Patient.extension('http://acme.org/parentExtension').extension('http://acme.org/childExtension')");
		assertEquals(1, values.size());
		assertTrue(values.get(0) instanceof IBaseExtension);
		assertTrue(values.get(0) instanceof Extension);
		Assert.assertEquals("http://acme.org/childExtension", ((Extension) values.get(0)).getUrl());
		Assert.assertEquals("nestedValue", ((StringType) ((Extension) values.get(0)).getValue()).getValueAsString());

		((Extension) values.get(0)).setValue(new StringType("modifiedNestedValue"));

		System.out.println(ourCtx.newJsonParser().setPrettyPrint(true).encodeResourceToString(p));

		values = ourCtx.newTerser().getValues(p, "Patient.extension('http://acme.org/parentExtension').extension('http://acme.org/childExtension')");
		assertEquals(1, values.size());
		assertTrue(values.get(0) instanceof IBaseExtension);
		assertTrue(values.get(0) instanceof Extension);
		Assert.assertEquals("http://acme.org/childExtension", ((Extension) values.get(0)).getUrl());
		Assert.assertEquals("modifiedNestedValue", ((StringType) ((Extension) values.get(0)).getValue()).getValueAsString());
	}


	@Test
	public void testVisitWithSubclass() {

		ValueSet vs = new ValueSet();
		vs.setExpansion(new MyValueSetExpansionComponent());
		vs.getExpansion().getIdentifierElement().setValue("http://foo");

		List<String> values = new ArrayList<>();
		IModelVisitor visitor = new IModelVisitor() {
			@Override
			public void acceptElement(IBaseResource theResource, IBase theElement, List<String> thePathToElement, BaseRuntimeChildDefinition theChildDefinition, BaseRuntimeElementDefinition<?> theDefinition) {
				if (theElement instanceof IPrimitiveType) {
					values.add(((IPrimitiveType) theElement).getValueAsString());
				}
			}
		};
		ourCtx.newTerser().visit(vs, visitor);
		assertThat(values, org.hamcrest.Matchers.contains("http://foo"));

		values.clear();
		IModelVisitor2 visitor2 = new IModelVisitor2() {
			@Override
			public boolean acceptElement(IBase theElement, List<IBase> theContainingElementPath, List<BaseRuntimeChildDefinition> theChildDefinitionPath, List<BaseRuntimeElementDefinition<?>> theElementDefinitionPath) {
				if (theElement instanceof IPrimitiveType) {
					values.add(((IPrimitiveType) theElement).getValueAsString());
				}
				return true;
			}

			@Override
			public boolean acceptUndeclaredExtension(IBaseExtension<?, ?> theNextExt, List<IBase> theContainingElementPath, List<BaseRuntimeChildDefinition> theChildDefinitionPath, List<BaseRuntimeElementDefinition<?>> theElementDefinitionPath) {
				return true;
			}
		};
		ourCtx.newTerser().visit(vs, visitor2);
		assertThat(values, org.hamcrest.Matchers.contains("http://foo"));

	}

	@Test
	public void testGetValuesMultiple() {
		Patient p = new Patient();
		p.addExtension()
			.setUrl("http://acme.org/extension")
			.setValue(new StringType("value1"));
		p.addExtension()
			.setUrl("http://acme.org/extension")
			.setValue(new StringType("value2"));
		p.addExtension()
			.setUrl("http://acme.org/otherExtension")
			.setValue(new StringType("otherValue"));
		p.addModifierExtension()
			.setUrl("http://acme.org/modifierExtension")
			.setValue(new StringType("modifierValue1"));
		p.addModifierExtension()
			.setUrl("http://acme.org/modifierExtension")
			.setValue(new StringType("modifierValue2"));
		p.addExtension()
			.setUrl("http://acme.org/parentExtension")
			.addExtension()
			.setUrl("http://acme.org/childExtension")
			.setValue(new StringType("nestedValue1"));
		p.addExtension()
			.setUrl("http://acme.org/parentExtension")
			.addExtension()
			.setUrl("http://acme.org/childExtension")
			.setValue(new StringType("nestedValue2"));

		System.out.println(ourCtx.newJsonParser().setPrettyPrint(true).encodeResourceToString(p));

		List<Object> values = ourCtx.newTerser().getValues(p, "Patient.extension('http://acme.org/extension')");
		assertEquals(2, values.size());
		assertTrue(values.get(0) instanceof IBaseExtension);
		assertTrue(values.get(0) instanceof Extension);
		Assert.assertEquals("http://acme.org/extension", ((Extension) values.get(0)).getUrl());
		Assert.assertEquals("value1", ((StringType) ((Extension) values.get(0)).getValue()).getValueAsString());
		assertTrue(values.get(1) instanceof IBaseExtension);
		assertTrue(values.get(1) instanceof Extension);
		Assert.assertEquals("http://acme.org/extension", ((Extension) values.get(1)).getUrl());
		Assert.assertEquals("value2", ((StringType) ((Extension) values.get(1)).getValue()).getValueAsString());

		values = ourCtx.newTerser().getValues(p, "Patient.modifierExtension('http://acme.org/modifierExtension')");
		assertEquals(2, values.size());
		assertTrue(values.get(0) instanceof IBaseExtension);
		assertTrue(values.get(0) instanceof Extension);
		Assert.assertEquals("http://acme.org/modifierExtension", ((Extension) values.get(0)).getUrl());
		Assert.assertEquals("modifierValue1", ((StringType) ((Extension) values.get(0)).getValue()).getValueAsString());
		assertTrue(values.get(1) instanceof IBaseExtension);
		assertTrue(values.get(1) instanceof Extension);
		Assert.assertEquals("http://acme.org/modifierExtension", ((Extension) values.get(1)).getUrl());
		Assert.assertEquals("modifierValue2", ((StringType) ((Extension) values.get(1)).getValue()).getValueAsString());

		values = ourCtx.newTerser().getValues(p, "Patient.extension('http://acme.org/parentExtension').extension('http://acme.org/childExtension')");
		assertEquals(2, values.size());
		assertTrue(values.get(0) instanceof IBaseExtension);
		assertTrue(values.get(0) instanceof Extension);
		Assert.assertEquals("http://acme.org/childExtension", ((Extension) values.get(0)).getUrl());
		Assert.assertEquals("nestedValue1", ((StringType) ((Extension) values.get(0)).getValue()).getValueAsString());
		assertTrue(values.get(1) instanceof IBaseExtension);
		assertTrue(values.get(1) instanceof Extension);
		Assert.assertEquals("http://acme.org/childExtension", ((Extension) values.get(1)).getUrl());
		Assert.assertEquals("nestedValue2", ((StringType) ((Extension) values.get(1)).getValue()).getValueAsString());
	}

	@Test
	public void testGetValuesWithWantedClass() {
		Patient p = new Patient();
		p.setActive(true);
		p.addExtension()
			.setUrl("http://acme.org/extension")
			.setValue(new StringType("value"));
		p.addExtension()
			.setUrl("http://acme.org/otherExtension")
			.setValue(new StringType("otherValue"));
		p.addModifierExtension()
			.setUrl("http://acme.org/modifierExtension")
			.setValue(new StringType("modifierValue"));
		p.addExtension()
			.setUrl("http://acme.org/parentExtension")
			.addExtension()
			.setUrl("http://acme.org/childExtension")
			.setValue(new StringType("nestedValue"));

		System.out.println(ourCtx.newJsonParser().setPrettyPrint(true).encodeResourceToString(p));

		List<PrimitiveType> values = ourCtx.newTerser().getValues(p, "Patient.active", PrimitiveType.class);
		assertEquals(1, values.size());
		assertTrue(values.get(0) instanceof BooleanType);
		assertTrue(((BooleanType) values.get(0)).booleanValue());

		List<Extension> extValues = ourCtx.newTerser().getValues(p, "Patient.extension('http://acme.org/extension')", Extension.class);
		assertEquals(1, extValues.size());
		assertTrue(extValues.get(0).getValue() instanceof StringType);
		Assert.assertEquals("http://acme.org/extension", extValues.get(0).getUrl());
		Assert.assertEquals("value", ((StringType) (extValues.get(0).getValue())).getValueAsString());

		extValues = ourCtx.newTerser().getValues(p, "Patient.modifierExtension('http://acme.org/modifierExtension')", Extension.class);
		assertEquals(1, extValues.size());
		assertTrue(extValues.get(0).getValue() instanceof StringType);
		Assert.assertEquals("http://acme.org/modifierExtension", extValues.get(0).getUrl());
		Assert.assertEquals("modifierValue", ((StringType) (extValues.get(0).getValue())).getValueAsString());

		extValues = ourCtx.newTerser().getValues(p, "Patient.extension('http://acme.org/parentExtension').extension('http://acme.org/childExtension')", Extension.class);
		assertEquals(1, extValues.size());
		assertTrue(extValues.get(0).getValue() instanceof StringType);
		Assert.assertEquals("http://acme.org/childExtension", extValues.get(0).getUrl());
		Assert.assertEquals("nestedValue", ((StringType) extValues.get(0).getValue()).getValueAsString());
	}

	@Test
	public void testGetValuesWithWantedClassAndModify() {
		Patient p = new Patient();
		p.setActive(true);
		p.addExtension()
			.setUrl("http://acme.org/extension")
			.setValue(new StringType("value"));
		p.addExtension()
			.setUrl("http://acme.org/otherExtension")
			.setValue(new StringType("otherValue"));
		p.addModifierExtension()
			.setUrl("http://acme.org/modifierExtension")
			.setValue(new StringType("modifierValue"));
		p.addExtension()
			.setUrl("http://acme.org/parentExtension")
			.addExtension()
			.setUrl("http://acme.org/childExtension")
			.setValue(new StringType("nestedValue"));

		System.out.println(ourCtx.newJsonParser().setPrettyPrint(true).encodeResourceToString(p));

		List<PrimitiveType> values = ourCtx.newTerser().getValues(p, "Patient.active", PrimitiveType.class);
		assertEquals(1, values.size());
		assertTrue(values.get(0) instanceof BooleanType);
		assertTrue(((BooleanType) values.get(0)).booleanValue());

		((BooleanType) values.get(0)).setValue(Boolean.FALSE);

		System.out.println(ourCtx.newJsonParser().setPrettyPrint(true).encodeResourceToString(p));

		values = ourCtx.newTerser().getValues(p, "Patient.active", PrimitiveType.class);
		assertEquals(1, values.size());
		assertTrue(values.get(0) instanceof BooleanType);
		assertFalse(((BooleanType) values.get(0)).booleanValue());

		List<Extension> extValues = ourCtx.newTerser().getValues(p, "Patient.extension('http://acme.org/extension')", Extension.class);
		assertEquals(1, extValues.size());
		assertTrue(extValues.get(0).getValue() instanceof StringType);
		Assert.assertEquals("http://acme.org/extension", extValues.get(0).getUrl());
		Assert.assertEquals("value", ((StringType) (extValues.get(0).getValue())).getValueAsString());

		extValues.get(0).setValue(new StringType("modifiedValue"));

		System.out.println(ourCtx.newJsonParser().setPrettyPrint(true).encodeResourceToString(p));

		extValues = ourCtx.newTerser().getValues(p, "Patient.extension('http://acme.org/extension')", Extension.class);
		assertEquals(1, extValues.size());
		assertTrue(extValues.get(0).getValue() instanceof StringType);
		Assert.assertEquals("http://acme.org/extension", extValues.get(0).getUrl());
		Assert.assertEquals("modifiedValue", ((StringType) (extValues.get(0).getValue())).getValueAsString());

		extValues = ourCtx.newTerser().getValues(p, "Patient.modifierExtension('http://acme.org/modifierExtension')", Extension.class);
		assertEquals(1, extValues.size());
		assertTrue(extValues.get(0).getValue() instanceof StringType);
		Assert.assertEquals("http://acme.org/modifierExtension", extValues.get(0).getUrl());
		Assert.assertEquals("modifierValue", ((StringType) (extValues.get(0).getValue())).getValueAsString());

		extValues.get(0).setValue(new StringType("modifiedModifierValue"));

		System.out.println(ourCtx.newJsonParser().setPrettyPrint(true).encodeResourceToString(p));

		extValues = ourCtx.newTerser().getValues(p, "Patient.modifierExtension('http://acme.org/modifierExtension')", Extension.class);
		assertEquals(1, extValues.size());
		assertTrue(extValues.get(0).getValue() instanceof StringType);
		Assert.assertEquals("http://acme.org/modifierExtension", extValues.get(0).getUrl());
		Assert.assertEquals("modifiedModifierValue", ((StringType) (extValues.get(0).getValue())).getValueAsString());

		extValues = ourCtx.newTerser().getValues(p, "Patient.extension('http://acme.org/parentExtension').extension('http://acme.org/childExtension')", Extension.class);
		assertEquals(1, extValues.size());
		assertTrue(extValues.get(0).getValue() instanceof StringType);
		Assert.assertEquals("http://acme.org/childExtension", extValues.get(0).getUrl());
		Assert.assertEquals("nestedValue", ((StringType) extValues.get(0).getValue()).getValueAsString());

		extValues.get(0).setValue(new StringType("modifiedNestedValue"));

		System.out.println(ourCtx.newJsonParser().setPrettyPrint(true).encodeResourceToString(p));

		extValues = ourCtx.newTerser().getValues(p, "Patient.extension('http://acme.org/parentExtension').extension('http://acme.org/childExtension')", Extension.class);
		assertEquals(1, extValues.size());
		assertTrue(extValues.get(0).getValue() instanceof StringType);
		Assert.assertEquals("http://acme.org/childExtension", extValues.get(0).getUrl());
		Assert.assertEquals("modifiedNestedValue", ((StringType) extValues.get(0).getValue()).getValueAsString());
	}

	@Test
	public void testGetValuesWithWantedClassAndTheCreate() {
		Patient p = new Patient();

		System.out.println(ourCtx.newJsonParser().setPrettyPrint(true).encodeResourceToString(p));

		List<PrimitiveType> values = ourCtx.newTerser().getValues(p, "Patient.active", PrimitiveType.class, true);
		assertEquals(1, values.size());
		assertTrue(values.get(0) instanceof BooleanType);
		assertNull(((BooleanType) values.get(0)).getValue());

		List<Extension> extValues = ourCtx.newTerser().getValues(p, "Patient.extension('http://acme.org/extension')", Extension.class, true);
		assertEquals(1, extValues.size());
		Assert.assertEquals("http://acme.org/extension", extValues.get(0).getUrl());
		assertNull(extValues.get(0).getValue());

		extValues = ourCtx.newTerser().getValues(p, "Patient.modifierExtension('http://acme.org/modifierExtension')", Extension.class, true);
		assertEquals(1, extValues.size());
		Assert.assertEquals("http://acme.org/modifierExtension", extValues.get(0).getUrl());
		assertNull(extValues.get(0).getValue());

		extValues = ourCtx.newTerser().getValues(p, "Patient.extension('http://acme.org/parentExtension').extension('http://acme.org/childExtension')", Extension.class, true);
		assertEquals(1, extValues.size());
		Assert.assertEquals("http://acme.org/childExtension", extValues.get(0).getUrl());
		assertNull(extValues.get(0).getValue());
	}

	@Test
	public void testGetValuesWithTheAddExtensionAndModify() {
		Patient p = new Patient();
		p.setActive(true);
		p.addExtension()
			.setUrl("http://acme.org/extension")
			.setValue(new StringType("value"));
		p.addExtension()
			.setUrl("http://acme.org/otherExtension")
			.setValue(new StringType("otherValue"));
		p.addModifierExtension()
			.setUrl("http://acme.org/modifierExtension")
			.setValue(new StringType("modifierValue"));
		p.addExtension()
			.setUrl("http://acme.org/parentExtension")
			.addExtension()
			.setUrl("http://acme.org/childExtension")
			.setValue(new StringType("nestedValue"));

		System.out.println(ourCtx.newJsonParser().setPrettyPrint(true).encodeResourceToString(p));

		List<Object> values = ourCtx.newTerser().getValues(p, "Patient.active");
		assertEquals(1, values.size());
		assertTrue(values.get(0) instanceof PrimitiveType);
		assertTrue(values.get(0) instanceof BooleanType);
		assertTrue(((BooleanType) values.get(0)).booleanValue());

		// No change.
		values = ourCtx.newTerser().getValues(p, "Patient.active", false, true);
		assertEquals(1, values.size());
		assertTrue(values.get(0) instanceof PrimitiveType);
		assertTrue(values.get(0) instanceof BooleanType);
		assertTrue(((BooleanType) values.get(0)).booleanValue());

		values = ourCtx.newTerser().getValues(p, "Patient.extension('http://acme.org/extension')");
		assertEquals(1, values.size());
		assertTrue(values.get(0) instanceof IBaseExtension);
		assertTrue(values.get(0) instanceof Extension);
		Assert.assertEquals("http://acme.org/extension", ((Extension) values.get(0)).getUrl());
		Assert.assertEquals("value", ((StringType) ((Extension) values.get(0)).getValue()).getValueAsString());

		values = ourCtx.newTerser().getValues(p, "Patient.extension('http://acme.org/extension')", false, true);
		assertEquals(2, values.size());
		assertTrue(values.get(0) instanceof IBaseExtension);
		assertTrue(values.get(0) instanceof Extension);
		Assert.assertEquals("http://acme.org/extension", ((Extension) values.get(0)).getUrl());
		Assert.assertEquals("value", ((StringType) ((Extension) values.get(0)).getValue()).getValueAsString());
		assertTrue(values.get(1) instanceof IBaseExtension);
		assertTrue(values.get(1) instanceof Extension);
		Assert.assertEquals("http://acme.org/extension", ((Extension) values.get(1)).getUrl());
		assertNull(((Extension) values.get(1)).getValue());

		((Extension) values.get(1)).setValue(new StringType("addedValue"));

		System.out.println(ourCtx.newJsonParser().setPrettyPrint(true).encodeResourceToString(p));

		assertTrue(values.get(1) instanceof IBaseExtension);
		assertTrue(values.get(1) instanceof Extension);
		Assert.assertEquals("http://acme.org/extension", ((Extension) values.get(1)).getUrl());
		Assert.assertEquals("addedValue", ((StringType) ((Extension) values.get(1)).getValue()).getValueAsString());

		values = ourCtx.newTerser().getValues(p, "Patient.modifierExtension('http://acme.org/modifierExtension')");
		assertEquals(1, values.size());
		assertTrue(values.get(0) instanceof IBaseExtension);
		assertTrue(values.get(0) instanceof Extension);
		Assert.assertEquals("http://acme.org/modifierExtension", ((Extension) values.get(0)).getUrl());
		Assert.assertEquals("modifierValue", ((StringType) ((Extension) values.get(0)).getValue()).getValueAsString());

		values = ourCtx.newTerser().getValues(p, "Patient.modifierExtension('http://acme.org/modifierExtension')", false, true);
		assertEquals(2, values.size());
		assertTrue(values.get(0) instanceof IBaseExtension);
		assertTrue(values.get(0) instanceof Extension);
		Assert.assertEquals("http://acme.org/modifierExtension", ((Extension) values.get(0)).getUrl());
		Assert.assertEquals("modifierValue", ((StringType) ((Extension) values.get(0)).getValue()).getValueAsString());
		assertTrue(values.get(1) instanceof IBaseExtension);
		assertTrue(values.get(1) instanceof Extension);
		Assert.assertEquals("http://acme.org/modifierExtension", ((Extension) values.get(1)).getUrl());
		assertNull(((Extension) values.get(1)).getValue());

		((Extension) values.get(1)).setValue(new StringType("addedModifierValue"));

		System.out.println(ourCtx.newJsonParser().setPrettyPrint(true).encodeResourceToString(p));

		assertTrue(values.get(1) instanceof IBaseExtension);
		assertTrue(values.get(1) instanceof Extension);
		Assert.assertEquals("http://acme.org/modifierExtension", ((Extension) values.get(1)).getUrl());
		Assert.assertEquals("addedModifierValue", ((StringType) ((Extension) values.get(1)).getValue()).getValueAsString());

		System.out.println(ourCtx.newJsonParser().setPrettyPrint(true).encodeResourceToString(p));

		values = ourCtx.newTerser().getValues(p, "Patient.extension('http://acme.org/parentExtension').extension('http://acme.org/childExtension')");
		assertEquals(1, values.size());
		assertTrue(values.get(0) instanceof IBaseExtension);
		assertTrue(values.get(0) instanceof Extension);
		Assert.assertEquals("http://acme.org/childExtension", ((Extension) values.get(0)).getUrl());
		Assert.assertEquals("nestedValue", ((StringType) ((Extension) values.get(0)).getValue()).getValueAsString());

		values = ourCtx.newTerser().getValues(p, "Patient.extension('http://acme.org/parentExtension').extension('http://acme.org/childExtension')", false, true);
		assertEquals(2, values.size());
		assertTrue(values.get(0) instanceof IBaseExtension);
		assertTrue(values.get(0) instanceof Extension);
		Assert.assertEquals("http://acme.org/childExtension", ((Extension) values.get(0)).getUrl());
		Assert.assertEquals("nestedValue", ((StringType) ((Extension) values.get(0)).getValue()).getValueAsString());
		assertTrue(values.get(1) instanceof IBaseExtension);
		assertTrue(values.get(1) instanceof Extension);
		Assert.assertEquals("http://acme.org/childExtension", ((Extension) values.get(1)).getUrl());
		assertNull(((Extension) values.get(1)).getValue());

		((Extension) values.get(1)).setValue(new StringType("addedNestedValue"));

		System.out.println(ourCtx.newJsonParser().setPrettyPrint(true).encodeResourceToString(p));

		assertTrue(values.get(1) instanceof IBaseExtension);
		assertTrue(values.get(1) instanceof Extension);
		Assert.assertEquals("http://acme.org/childExtension", ((Extension) values.get(1)).getUrl());
		Assert.assertEquals("addedNestedValue", ((StringType) ((Extension) values.get(1)).getValue()).getValueAsString());
	}

	@Test
	public void testGetValuesWithTheCreate() {
		Patient p = new Patient();

		List<Object> values = ourCtx.newTerser().getValues(p, "Patient.active", true);
		assertEquals(1, values.size());
		assertTrue(values.get(0) instanceof PrimitiveType);
		assertTrue(values.get(0) instanceof BooleanType);
		assertNull(((BooleanType) values.get(0)).getValue());

		values = ourCtx.newTerser().getValues(p, "Patient.extension('http://acme.org/extension')", true);
		assertEquals(1, values.size());
		assertTrue(values.get(0) instanceof IBaseExtension);
		assertTrue(values.get(0) instanceof Extension);
		Assert.assertEquals("http://acme.org/extension", ((Extension) values.get(0)).getUrl());
		assertNull(((Extension) values.get(0)).getValue());

		values = ourCtx.newTerser().getValues(p, "Patient.modifierExtension('http://acme.org/modifierExtension')", true);
		assertEquals(1, values.size());
		assertTrue(values.get(0) instanceof IBaseExtension);
		assertTrue(values.get(0) instanceof Extension);
		Assert.assertEquals("http://acme.org/modifierExtension", ((Extension) values.get(0)).getUrl());
		assertNull(((Extension) values.get(0)).getValue());

		values = ourCtx.newTerser().getValues(p, "Patient.extension('http://acme.org/parentExtension').extension('http://acme.org/childExtension')", true);
		assertEquals(1, values.size());
		assertTrue(values.get(0) instanceof IBaseExtension);
		assertTrue(values.get(0) instanceof Extension);
		Assert.assertEquals("http://acme.org/childExtension", ((Extension) values.get(0)).getUrl());
		assertNull(((Extension) values.get(0)).getValue());
	}

	@Test
	public void testGetValuesWithTheCreateAndTheAddExtensionAndModify() {
		Patient p = new Patient();
		p.setActive(true);
		p.addExtension()
			.setUrl("http://acme.org/extension")
			.setValue(new StringType("value"));
		p.addExtension()
			.setUrl("http://acme.org/otherExtension")
			.setValue(new StringType("otherValue"));
		p.addModifierExtension()
			.setUrl("http://acme.org/modifierExtension")
			.setValue(new StringType("modifierValue"));
		p.addExtension()
			.setUrl("http://acme.org/parentExtension")
			.addExtension()
			.setUrl("http://acme.org/childExtension")
			.setValue(new StringType("nestedValue"));

		System.out.println(ourCtx.newJsonParser().setPrettyPrint(true).encodeResourceToString(p));

		List<Object> values = ourCtx.newTerser().getValues(p, "Patient.active");
		assertEquals(1, values.size());
		assertTrue(values.get(0) instanceof PrimitiveType);
		assertTrue(values.get(0) instanceof BooleanType);
		assertTrue(((BooleanType) values.get(0)).booleanValue());

		// No change.
		values = ourCtx.newTerser().getValues(p, "Patient.active", true, true);
		assertEquals(1, values.size());
		assertTrue(values.get(0) instanceof PrimitiveType);
		assertTrue(values.get(0) instanceof BooleanType);
		assertTrue(((BooleanType) values.get(0)).booleanValue());

		values = ourCtx.newTerser().getValues(p, "Patient.extension('http://acme.org/extension')");
		assertEquals(1, values.size());
		assertTrue(values.get(0) instanceof IBaseExtension);
		assertTrue(values.get(0) instanceof Extension);
		Assert.assertEquals("http://acme.org/extension", ((Extension) values.get(0)).getUrl());
		Assert.assertEquals("value", ((StringType) ((Extension) values.get(0)).getValue()).getValueAsString());

		values = ourCtx.newTerser().getValues(p, "Patient.extension('http://acme.org/extension')", true, true);
		assertEquals(2, values.size());
		assertTrue(values.get(0) instanceof IBaseExtension);
		assertTrue(values.get(0) instanceof Extension);
		Assert.assertEquals("http://acme.org/extension", ((Extension) values.get(0)).getUrl());
		Assert.assertEquals("value", ((StringType) ((Extension) values.get(0)).getValue()).getValueAsString());
		assertTrue(values.get(1) instanceof IBaseExtension);
		assertTrue(values.get(1) instanceof Extension);
		Assert.assertEquals("http://acme.org/extension", ((Extension) values.get(1)).getUrl());
		assertNull(((Extension) values.get(1)).getValue());

		((Extension) values.get(1)).setValue(new StringType("addedValue"));

		System.out.println(ourCtx.newJsonParser().setPrettyPrint(true).encodeResourceToString(p));

		assertTrue(values.get(1) instanceof IBaseExtension);
		assertTrue(values.get(1) instanceof Extension);
		Assert.assertEquals("http://acme.org/extension", ((Extension) values.get(1)).getUrl());
		Assert.assertEquals("addedValue", ((StringType) ((Extension) values.get(1)).getValue()).getValueAsString());

		values = ourCtx.newTerser().getValues(p, "Patient.modifierExtension('http://acme.org/modifierExtension')");
		assertEquals(1, values.size());
		assertTrue(values.get(0) instanceof IBaseExtension);
		assertTrue(values.get(0) instanceof Extension);
		Assert.assertEquals("http://acme.org/modifierExtension", ((Extension) values.get(0)).getUrl());
		Assert.assertEquals("modifierValue", ((StringType) ((Extension) values.get(0)).getValue()).getValueAsString());

		values = ourCtx.newTerser().getValues(p, "Patient.modifierExtension('http://acme.org/modifierExtension')", true, true);
		assertEquals(2, values.size());
		assertTrue(values.get(0) instanceof IBaseExtension);
		assertTrue(values.get(0) instanceof Extension);
		Assert.assertEquals("http://acme.org/modifierExtension", ((Extension) values.get(0)).getUrl());
		Assert.assertEquals("modifierValue", ((StringType) ((Extension) values.get(0)).getValue()).getValueAsString());
		assertTrue(values.get(1) instanceof IBaseExtension);
		assertTrue(values.get(1) instanceof Extension);
		Assert.assertEquals("http://acme.org/modifierExtension", ((Extension) values.get(1)).getUrl());
		assertNull(((Extension) values.get(1)).getValue());

		((Extension) values.get(1)).setValue(new StringType("addedModifierValue"));

		System.out.println(ourCtx.newJsonParser().setPrettyPrint(true).encodeResourceToString(p));

		assertTrue(values.get(1) instanceof IBaseExtension);
		assertTrue(values.get(1) instanceof Extension);
		Assert.assertEquals("http://acme.org/modifierExtension", ((Extension) values.get(1)).getUrl());
		Assert.assertEquals("addedModifierValue", ((StringType) ((Extension) values.get(1)).getValue()).getValueAsString());

		values = ourCtx.newTerser().getValues(p, "Patient.extension('http://acme.org/parentExtension').extension('http://acme.org/childExtension')");
		assertEquals(1, values.size());
		assertTrue(values.get(0) instanceof IBaseExtension);
		assertTrue(values.get(0) instanceof Extension);
		Assert.assertEquals("http://acme.org/childExtension", ((Extension) values.get(0)).getUrl());
		Assert.assertEquals("nestedValue", ((StringType) ((Extension) values.get(0)).getValue()).getValueAsString());

		values = ourCtx.newTerser().getValues(p, "Patient.extension('http://acme.org/parentExtension').extension('http://acme.org/childExtension')", true, true);
		assertEquals(2, values.size());
		assertTrue(values.get(0) instanceof IBaseExtension);
		assertTrue(values.get(0) instanceof Extension);
		Assert.assertEquals("http://acme.org/childExtension", ((Extension) values.get(0)).getUrl());
		Assert.assertEquals("nestedValue", ((StringType) ((Extension) values.get(0)).getValue()).getValueAsString());
		assertTrue(values.get(1) instanceof IBaseExtension);
		assertTrue(values.get(1) instanceof Extension);
		Assert.assertEquals("http://acme.org/childExtension", ((Extension) values.get(1)).getUrl());
		assertNull(((Extension) values.get(1)).getValue());

		((Extension) values.get(1)).setValue(new StringType("addedNestedValue"));

		System.out.println(ourCtx.newJsonParser().setPrettyPrint(true).encodeResourceToString(p));

		assertTrue(values.get(1) instanceof IBaseExtension);
		assertTrue(values.get(1) instanceof Extension);
		Assert.assertEquals("http://acme.org/childExtension", ((Extension) values.get(1)).getUrl());
		Assert.assertEquals("addedNestedValue", ((StringType) ((Extension) values.get(1)).getValue()).getValueAsString());
	}

	@Test
	public void testGetValuesWithTheCreateAndNoOverwrite() {
		Patient p = new Patient();
		p.setActive(true);
		p.addExtension()
			.setUrl("http://acme.org/extension")
			.setValue(new StringType("value"));
		p.addExtension()
			.setUrl("http://acme.org/otherExtension")
			.setValue(new StringType("otherValue"));
		p.addModifierExtension()
			.setUrl("http://acme.org/modifierExtension")
			.setValue(new StringType("modifierValue"));
		p.addExtension()
			.setUrl("http://acme.org/parentExtension")
			.addExtension()
			.setUrl("http://acme.org/childExtension")
			.setValue(new StringType("nestedValue"));

		System.out.println(ourCtx.newJsonParser().setPrettyPrint(true).encodeResourceToString(p));

		List<Object> values = ourCtx.newTerser().getValues(p, "Patient.active", true);
		assertEquals(1, values.size());
		assertTrue(values.get(0) instanceof PrimitiveType);
		assertTrue(values.get(0) instanceof BooleanType);
		assertTrue(((BooleanType) values.get(0)).booleanValue());

		values = ourCtx.newTerser().getValues(p, "Patient.extension('http://acme.org/extension')", true);
		assertEquals(1, values.size());
		assertTrue(values.get(0) instanceof IBaseExtension);
		assertTrue(values.get(0) instanceof Extension);
		Assert.assertEquals("http://acme.org/extension", ((Extension) values.get(0)).getUrl());
		Assert.assertEquals("value", ((StringType) ((Extension) values.get(0)).getValue()).getValueAsString());

		values = ourCtx.newTerser().getValues(p, "Patient.modifierExtension('http://acme.org/modifierExtension')", true);
		assertEquals(1, values.size());
		assertTrue(values.get(0) instanceof IBaseExtension);
		assertTrue(values.get(0) instanceof Extension);
		Assert.assertEquals("http://acme.org/modifierExtension", ((Extension) values.get(0)).getUrl());
		Assert.assertEquals("modifierValue", ((StringType) ((Extension) values.get(0)).getValue()).getValueAsString());

		values = ourCtx.newTerser().getValues(p, "Patient.extension('http://acme.org/parentExtension').extension('http://acme.org/childExtension')", true);
		assertEquals(1, values.size());
		assertTrue(values.get(0) instanceof IBaseExtension);
		assertTrue(values.get(0) instanceof Extension);
		Assert.assertEquals("http://acme.org/childExtension", ((Extension) values.get(0)).getUrl());
		Assert.assertEquals("nestedValue", ((StringType) ((Extension) values.get(0)).getValue()).getValueAsString());
	}

	@Test
	public void testVisitWithCustomSubclass() {

		ValueSet.ValueSetExpansionComponent component = new MyValueSetExpansionComponent();
		ValueSet vs = new ValueSet();
		vs.setExpansion(component);
		vs.getExpansion().setIdentifier("http://foo");

		Set<String> strings = new HashSet<>();
		ourCtx.newTerser().visit(vs, new IModelVisitor() {
			@Override
			public void acceptElement(IBaseResource theResource, IBase theElement, List<String> thePathToElement, BaseRuntimeChildDefinition theChildDefinition, BaseRuntimeElementDefinition<?> theDefinition) {
				if (theElement instanceof IPrimitiveType) {
					strings.add(((IPrimitiveType) theElement).getValueAsString());
				}
			}
		});
		assertThat(strings, Matchers.contains("http://foo"));

		strings.clear();
		ourCtx.newTerser().visit(vs, new IModelVisitor2() {
			@Override
			public boolean acceptElement(IBase theElement, List<IBase> theContainingElementPath, List<BaseRuntimeChildDefinition> theChildDefinitionPath, List<BaseRuntimeElementDefinition<?>> theElementDefinitionPath) {
				if (theElement instanceof IPrimitiveType) {
					strings.add(((IPrimitiveType) theElement).getValueAsString());
				}
				return true;
			}

			@Override
			public boolean acceptUndeclaredExtension(IBaseExtension<?, ?> theNextExt, List<IBase> theContainingElementPath, List<BaseRuntimeChildDefinition> theChildDefinitionPath, List<BaseRuntimeElementDefinition<?>> theElementDefinitionPath) {
				return true;
			}
		});
		assertThat(strings, Matchers.contains("http://foo"));
	}

	@Test
	public void testVisitWithModelVisitor2() {
		IModelVisitor2 visitor = mock(IModelVisitor2.class);

		ArgumentCaptor<IBase> element = ArgumentCaptor.forClass(IBase.class);
		ArgumentCaptor<List<IBase>> containingElementPath = ArgumentCaptor.forClass(getListClass(IBase.class));
		ArgumentCaptor<List<BaseRuntimeChildDefinition>> childDefinitionPath = ArgumentCaptor.forClass(getListClass(BaseRuntimeChildDefinition.class));
		ArgumentCaptor<List<BaseRuntimeElementDefinition<?>>> elementDefinitionPath = ArgumentCaptor.forClass(getListClass2());
		when(visitor.acceptElement(element.capture(), containingElementPath.capture(), childDefinitionPath.capture(), elementDefinitionPath.capture())).thenReturn(true);

		Patient p = new Patient();
		p.addLink().getTypeElement().setValue(LinkType.REFER);
		ourCtx.newTerser().visit(p, visitor);

		assertEquals(3, element.getAllValues().size());
		assertSame(p, element.getAllValues().get(0));
		assertSame(p.getLink().get(0), element.getAllValues().get(1));
		assertSame(p.getLink().get(0).getTypeElement(), element.getAllValues().get(2));

		assertEquals(3, containingElementPath.getAllValues().size());
		// assertEquals(0, containingElementPath.getAllValues().get(0).size());
		// assertEquals(1, containingElementPath.getAllValues().get(1).size());
		// assertEquals(2, containingElementPath.getAllValues().get(2).size());

	}

	private List<String> toStrings(List<StringType> theStrings) {
		ArrayList<String> retVal = new ArrayList<String>();
		for (StringType next : theStrings) {
			retVal.add(next.getValue());
		}
		return retVal;
	}

	/**
	 * See http://stackoverflow.com/questions/182636/how-to-determine-the-class-of-a-generic-type
	 */
	private static abstract class ClassGetter<T> {
		@SuppressWarnings("unchecked")
		public final Class<T> get() {
			final ParameterizedType superclass = (ParameterizedType) getClass().getGenericSuperclass();
			Type type = superclass.getActualTypeArguments()[0];
			if (type instanceof ParameterizedType) {
				return (Class<T>) ((ParameterizedType) type).getOwnerType();
			}
			return (Class<T>) type;
		}
	}

	@Block
	public static class MyValueSetExpansionComponent extends ValueSet.ValueSetExpansionComponent {
<<<<<<< HEAD
		@Override
		public UriType getIdentifierElement() {
			return super.getIdentifierElement();
		}
=======
		private static final long serialVersionUID = 2624360513249904086L;
>>>>>>> a5a0fca0
	}

	@AfterClass
	public static void afterClassClearContext() {
		TestUtil.clearAllStaticFieldsForUnitTest();
	}

	/**
	 * See http://stackoverflow.com/questions/182636/how-to-determine-the-class-of-a-generic-type
	 */
	private static <T> Class<List<T>> getListClass(Class<T> theClass) {
		return new ClassGetter<List<T>>() {
		}.get();
	}

	/**
	 * See http://stackoverflow.com/questions/182636/how-to-determine-the-class-of-a-generic-type
	 */
	private static Class<List<BaseRuntimeElementDefinition<?>>> getListClass2() {
		return new ClassGetter<List<BaseRuntimeElementDefinition<?>>>() {
		}.get();
	}

}<|MERGE_RESOLUTION|>--- conflicted
+++ resolved
@@ -449,46 +449,6 @@
 		Assert.assertEquals("modifiedNestedValue", ((StringType) ((Extension) values.get(0)).getValue()).getValueAsString());
 	}
 
-
-	@Test
-	public void testVisitWithSubclass() {
-
-		ValueSet vs = new ValueSet();
-		vs.setExpansion(new MyValueSetExpansionComponent());
-		vs.getExpansion().getIdentifierElement().setValue("http://foo");
-
-		List<String> values = new ArrayList<>();
-		IModelVisitor visitor = new IModelVisitor() {
-			@Override
-			public void acceptElement(IBaseResource theResource, IBase theElement, List<String> thePathToElement, BaseRuntimeChildDefinition theChildDefinition, BaseRuntimeElementDefinition<?> theDefinition) {
-				if (theElement instanceof IPrimitiveType) {
-					values.add(((IPrimitiveType) theElement).getValueAsString());
-				}
-			}
-		};
-		ourCtx.newTerser().visit(vs, visitor);
-		assertThat(values, org.hamcrest.Matchers.contains("http://foo"));
-
-		values.clear();
-		IModelVisitor2 visitor2 = new IModelVisitor2() {
-			@Override
-			public boolean acceptElement(IBase theElement, List<IBase> theContainingElementPath, List<BaseRuntimeChildDefinition> theChildDefinitionPath, List<BaseRuntimeElementDefinition<?>> theElementDefinitionPath) {
-				if (theElement instanceof IPrimitiveType) {
-					values.add(((IPrimitiveType) theElement).getValueAsString());
-				}
-				return true;
-			}
-
-			@Override
-			public boolean acceptUndeclaredExtension(IBaseExtension<?, ?> theNextExt, List<IBase> theContainingElementPath, List<BaseRuntimeChildDefinition> theChildDefinitionPath, List<BaseRuntimeElementDefinition<?>> theElementDefinitionPath) {
-				return true;
-			}
-		};
-		ourCtx.newTerser().visit(vs, visitor2);
-		assertThat(values, org.hamcrest.Matchers.contains("http://foo"));
-
-	}
-
 	@Test
 	public void testGetValuesMultiple() {
 		Patient p = new Patient();
@@ -1113,14 +1073,7 @@
 
 	@Block
 	public static class MyValueSetExpansionComponent extends ValueSet.ValueSetExpansionComponent {
-<<<<<<< HEAD
-		@Override
-		public UriType getIdentifierElement() {
-			return super.getIdentifierElement();
-		}
-=======
 		private static final long serialVersionUID = 2624360513249904086L;
->>>>>>> a5a0fca0
 	}
 
 	@AfterClass
