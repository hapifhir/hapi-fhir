package ca.uhn.fhir.util;

import ca.uhn.fhir.context.BaseRuntimeChildDefinition;
import ca.uhn.fhir.context.BaseRuntimeElementDefinition;
import ca.uhn.fhir.context.FhirContext;
import ca.uhn.fhir.model.api.annotation.Block;
import ca.uhn.fhir.parser.DataFormatException;
import org.hamcrest.Matchers;
import org.hl7.fhir.instance.model.api.IBase;
import org.hl7.fhir.instance.model.api.IBaseExtension;
import org.hl7.fhir.instance.model.api.IBaseReference;
import org.hl7.fhir.instance.model.api.IBaseResource;
import org.hl7.fhir.instance.model.api.IPrimitiveType;
import org.hl7.fhir.r4.model.BooleanType;
import org.hl7.fhir.r4.model.Bundle;
import org.hl7.fhir.r4.model.Enumeration;
import org.hl7.fhir.r4.model.Enumerations;
import org.hl7.fhir.r4.model.Extension;
import org.hl7.fhir.r4.model.Identifier;
import org.hl7.fhir.r4.model.MarkdownType;
import org.hl7.fhir.r4.model.Money;
import org.hl7.fhir.r4.model.Observation;
import org.hl7.fhir.r4.model.Organization;
import org.hl7.fhir.r4.model.Patient;
import org.hl7.fhir.r4.model.Patient.LinkType;
import org.hl7.fhir.r4.model.Practitioner;
import org.hl7.fhir.r4.model.PrimitiveType;
import org.hl7.fhir.r4.model.Quantity;
import org.hl7.fhir.r4.model.Reference;
import org.hl7.fhir.r4.model.SimpleQuantity;
import org.hl7.fhir.r4.model.StringType;
import org.hl7.fhir.r4.model.ValueSet;
import org.junit.jupiter.api.AfterAll;
import org.junit.jupiter.api.Test;
import org.mockito.ArgumentCaptor;
import org.slf4j.Logger;
import org.slf4j.LoggerFactory;

import java.lang.reflect.ParameterizedType;
import java.lang.reflect.Type;
import java.util.ArrayList;
import java.util.Collection;
import java.util.HashSet;
import java.util.List;
import java.util.Set;
import java.util.stream.Collectors;

import static org.hamcrest.MatcherAssert.assertThat;
import static org.hamcrest.Matchers.containsInAnyOrder;
import static org.junit.jupiter.api.Assertions.assertEquals;
import static org.junit.jupiter.api.Assertions.assertFalse;
import static org.junit.jupiter.api.Assertions.assertNotNull;
import static org.junit.jupiter.api.Assertions.assertNull;
import static org.junit.jupiter.api.Assertions.assertSame;
import static org.junit.jupiter.api.Assertions.assertTrue;
import static org.junit.jupiter.api.Assertions.fail;
import static org.mockito.Mockito.mock;
import static org.mockito.Mockito.when;

public class FhirTerserR4Test {

	private static final Logger ourLog = LoggerFactory.getLogger(FhirTerserR4Test.class);
	private static FhirContext ourCtx = FhirContext.forR4();

	@Test
	public void testGetValuesCreateEnumeration_SetsEnumFactory() {

		Patient patient = new Patient();

		Enumeration<?> enumeration = (Enumeration<?>) ourCtx.newTerser().getValues(patient, "Patient.gender", Enumeration.class, true).get(0);
		assertNotNull(enumeration.getEnumFactory());
	}

	@Test
	public void testClear() {
		Bundle input = new Bundle();
		input.setType(Bundle.BundleType.TRANSACTION);

		Patient pt = new Patient();
		pt.setId("pt");
		pt.setActive(true);
		input
			.addEntry()
			.setResource(pt)
			.getRequest()
			.setUrl("Patient/pt")
			.setMethod(Bundle.HTTPVerb.PUT);

		Observation obs = new Observation();
		obs.setId("obs");
		obs.getSubject().setReference("Patient/pt");
		input
			.addEntry()
			.setResource(obs)
			.getRequest()
			.setUrl("Observation/obs")
			.setMethod(Bundle.HTTPVerb.PUT);

		ourCtx.newTerser().clear(input);

		String output = ourCtx.newJsonParser().encodeResourceToString(input);
		ourLog.info(output);
		assertTrue(input.isEmpty());
		assertEquals("{\"resourceType\":\"Bundle\"}", output);
	}

	@Test
	public void testCloneIntoBundle() {
		Bundle input = new Bundle();
		input.setType(Bundle.BundleType.TRANSACTION);

		Patient pt = new Patient();
		pt.setId("pt");
		pt.setActive(true);
		input
			.addEntry()
			.setResource(pt)
			.getRequest()
			.setUrl("Patient/pt")
			.setMethod(Bundle.HTTPVerb.PUT);

		Observation obs = new Observation();
		obs.setId("obs");
		obs.getSubject().setReference("Patient/pt");
		input
			.addEntry()
			.setResource(obs)
			.getRequest()
			.setUrl("Observation/obs")
			.setMethod(Bundle.HTTPVerb.PUT);

		Bundle ionputClone = new Bundle();
		ourCtx.newTerser().cloneInto(input, ionputClone, false);
	}

	@Test
	public void testCloneIntoComposite() {
		Quantity source = new Quantity();
		source.setCode("CODE");
		SimpleQuantity target = new SimpleQuantity();

		ourCtx.newTerser().cloneInto(source, target, true);

		assertEquals("CODE", target.getCode());
	}

	@Test
	public void testCloneIntoCompositeMismatchedFields() {
		Quantity source = new Quantity();
		source.setSystem("SYSTEM");
		source.setUnit("UNIT");
		Identifier target = new Identifier();

		ourCtx.newTerser().cloneInto(source, target, true);

		assertEquals("SYSTEM", target.getSystem());

		try {
			ourCtx.newTerser().cloneInto(source, target, false);
			fail();
		} catch (DataFormatException e) {
			// good
		}
	}

	/**
	 * See #369
	 */
	@Test
	public void testCloneIntoExtension() {
		Patient patient = new Patient();

		patient.addExtension(new Extension("http://example.com", new StringType("FOO")));

		Patient target = new Patient();
		ourCtx.newTerser().cloneInto(patient, target, false);

		List<Extension> exts = target.getExtensionsByUrl("http://example.com");
		assertEquals(1, exts.size());
		assertEquals("FOO", ((StringType) exts.get(0).getValue()).getValue());
	}

	@Test
	public void testCloneIntoExtensionWithChildExtension() {
		Patient patient = new Patient();

		Extension ext = new Extension("http://example.com", new StringType("FOO"));
		patient.addExtension((Extension) new Extension().setUrl("http://foo").addExtension(ext));

		Patient target = new Patient();
		ourCtx.newTerser().cloneInto(patient, target, false);

		List<Extension> exts = target.getExtensionsByUrl("http://foo");
		assertEquals(1, exts.size());
		exts = exts.get(0).getExtensionsByUrl("http://example.com");
		Assert.assertEquals("FOO", ((StringType) exts.get(0).getValue()).getValue());
	}

	@Test
	public void testCloneEnumeration() {
		Patient patient = new Patient();
		patient.setGender(Enumerations.AdministrativeGender.MALE);

		Patient target = new Patient();
		ourCtx.newTerser().cloneInto(patient, target, false);

		assertEquals("http://hl7.org/fhir/administrative-gender", target.getGenderElement().getSystem());
	}

	@Test
	public void testCloneIntoPrimitive() {
		StringType source = new StringType("STR");
		source.setId("STRING_ID");
		MarkdownType target = new MarkdownType();

		ourCtx.newTerser().cloneInto(source, target, true);

		assertEquals("STR", target.getValueAsString());
<<<<<<< HEAD
		assertEquals("STRING_ID", target.getId());
=======
>>>>>>> 1e2505e5
	}


	@Test
	public void testCloneIntoPrimitiveFails() {
		StringType source = new StringType("STR");
		Money target = new Money();

		ourCtx.newTerser().cloneInto(source, target, true);
		assertTrue(target.isEmpty());

		try {
			ourCtx.newTerser().cloneInto(source, target, false);
			fail();
		} catch (DataFormatException e) {
			// good
		}

	}

	/**
	 * See #369
	 */
	@Test
	public void testCloneIntoValues() {
		Observation obs = new Observation();
		obs.setValue(new StringType("AAA"));
		obs.addNote().setText("COMMENTS");

		Observation target = new Observation();
		ourCtx.newTerser().cloneInto(obs, target, false);

		assertEquals("AAA", ((StringType) obs.getValue()).getValue());
		assertEquals("COMMENTS", obs.getNote().get(0).getText());
	}

	@Test
	public void testGetAllPopulatedChildElementsOfTypeDescendsIntoContained() {
		Patient p = new Patient();
		p.addName().setFamily("PATIENT");

		Organization o = new Organization();
		o.getNameElement().setValue("ORGANIZATION");
		p.getContained().add(o);

		FhirTerser t = ourCtx.newTerser();
		List<StringType> strings = t.getAllPopulatedChildElementsOfType(p, StringType.class);

		assertThat(toStrings(strings), containsInAnyOrder("PATIENT", "ORGANIZATION"));

	}

	@Test
	public void testGetAllPopulatedChildElementsOfTypeDoesntDescendIntoEmbedded() {
		Patient p = new Patient();
		p.addName().setFamily("PATIENT");

		Bundle b = new Bundle();
		b.addEntry().setResource(p);
		b.addLink().setRelation("BUNDLE");

		FhirTerser t = ourCtx.newTerser();
		List<StringType> strings = t.getAllPopulatedChildElementsOfType(b, StringType.class);

		assertEquals(1, strings.size());
		assertThat(toStrings(strings), containsInAnyOrder("BUNDLE"));

	}

	@Test
	public void testGetResourceReferenceInExtension() {
		Patient p = new Patient();
		p.addName().setFamily("PATIENT");

		Organization o = new Organization();
		o.setName("ORG");
		Reference ref = new Reference(o);
		Extension ext = new Extension("urn:foo", ref);
		p.addExtension(ext);

		FhirTerser t = ourCtx.newTerser();
		List<IBaseReference> refs = t.getAllPopulatedChildElementsOfType(p, IBaseReference.class);
		assertEquals(1, refs.size());
		assertSame(ref, refs.get(0));
	}

	@Test
	public void testGetValues() {
		Patient p = new Patient();
		p.setActive(true);
		p.addExtension()
			.setUrl("http://acme.org/extension")
			.setValue(new StringType("value"));
		p.addExtension()
			.setUrl("http://acme.org/otherExtension")
			.setValue(new StringType("otherValue"));
		p.addModifierExtension()
			.setUrl("http://acme.org/modifierExtension")
			.setValue(new StringType("modifierValue"));
		p.addExtension()
			.setUrl("http://acme.org/parentExtension")
			.addExtension()
			.setUrl("http://acme.org/childExtension")
			.setValue(new StringType("nestedValue"));

		System.out.println(ourCtx.newJsonParser().setPrettyPrint(true).encodeResourceToString(p));

		List<IBase> values = ourCtx.newTerser().getValues(p, "Patient.active");
		assertEquals(1, values.size());
		assertTrue(values.get(0) instanceof PrimitiveType);
		assertTrue(values.get(0) instanceof BooleanType);
		assertTrue(((BooleanType) values.get(0)).booleanValue());

		values = ourCtx.newTerser().getValues(p, "Patient.extension('http://acme.org/extension')");
		assertEquals(1, values.size());
		assertTrue(values.get(0) instanceof IBaseExtension);
		assertTrue(values.get(0) instanceof Extension);
		assertEquals("http://acme.org/extension", ((Extension) values.get(0)).getUrl());
		assertEquals("value", ((StringType) ((Extension) values.get(0)).getValue()).getValueAsString());

		values = ourCtx.newTerser().getValues(p, "Patient.modifierExtension('http://acme.org/modifierExtension')");
		assertEquals(1, values.size());
		assertTrue(values.get(0) instanceof IBaseExtension);
		assertTrue(values.get(0) instanceof Extension);
		assertEquals("http://acme.org/modifierExtension", ((Extension) values.get(0)).getUrl());
		assertEquals("modifierValue", ((StringType) ((Extension) values.get(0)).getValue()).getValueAsString());

		values = ourCtx.newTerser().getValues(p, "Patient.extension('http://acme.org/parentExtension').extension('http://acme.org/childExtension')");
		assertEquals(1, values.size());
		assertTrue(values.get(0) instanceof IBaseExtension);
		assertTrue(values.get(0) instanceof Extension);
		assertEquals("http://acme.org/childExtension", ((Extension) values.get(0)).getUrl());
		assertEquals("nestedValue", ((StringType) ((Extension) values.get(0)).getValue()).getValueAsString());
	}

	@Test
	public void testGetEmbeddedResourcesOnBundle() {

		Bundle outerBundle = new Bundle();
		outerBundle.setId("outerBundle");

		Bundle innerBundle1 = new Bundle();
		innerBundle1.setId("innerBundle1");
		innerBundle1.setTotal(1);
		outerBundle.addEntry().setResource(innerBundle1);
		Patient innerBundle1innerPatient1 = new Patient();
		innerBundle1innerPatient1.setId("innerBundle1innerPatient1");
		innerBundle1innerPatient1.setActive(true);
		innerBundle1.addEntry().setResource(innerBundle1innerPatient1);

		Bundle innerBundle2 = new Bundle();
		innerBundle2.setId("innerBundle2");
		innerBundle2.setTotal(1);
		outerBundle.addEntry().setResource(innerBundle2);
		Patient innerBundle2innerPatient1 = new Patient();
		innerBundle2innerPatient1.setId("innerBundle2innerPatient1");
		innerBundle2innerPatient1.setActive(true);
		innerBundle2.addEntry().setResource(innerBundle2innerPatient1);

		Patient innerPatient1 = new Patient();
		innerPatient1.setId("innerPatient1");
		innerPatient1.setActive(true);
		outerBundle.addEntry().setResource(innerPatient1);

		FhirTerser t = ourCtx.newTerser();

		Collection<IBaseResource> resources;

		// Not recursive
		resources = t.getAllEmbeddedResources(outerBundle, false);
		assertThat(toUnqualifiedVersionlessIdValues(resources).toString(), resources,
			Matchers.containsInAnyOrder(innerBundle1, innerBundle2, innerPatient1));

		// Recursive
		resources = t.getAllEmbeddedResources(outerBundle, true);
		assertThat(toUnqualifiedVersionlessIdValues(resources).toString(), resources,
			Matchers.containsInAnyOrder(innerBundle1, innerBundle1innerPatient1, innerBundle2, innerBundle2innerPatient1, innerPatient1));
	}

	@Test
	public void testGetEmbeddedResourcesOnContainedResources() {

		Patient patient = new Patient();

		Practitioner practitioner1 = new Practitioner();
		practitioner1.setId("practitioner1");
		practitioner1.setActive(true);
		patient.getContained().add(practitioner1);
		patient.addGeneralPractitioner().setReference("#practitioner1");

		FhirTerser t = ourCtx.newTerser();

		Collection<IBaseResource> resources;

		resources = t.getAllEmbeddedResources(patient, false);
		assertThat(toUnqualifiedVersionlessIdValues(resources).toString(), resources,
			containsInAnyOrder(practitioner1));

	}

	private List<String> toUnqualifiedVersionlessIdValues(Collection<IBaseResource> theResources) {
		return theResources
			.stream()
			.map(t -> t.getIdElement().toUnqualifiedVersionless().getValue())
			.collect(Collectors.toList());
	}


	@Test
	public void testGetValuesAndModify() {
		Patient p = new Patient();
		p.setActive(true);
		p.addExtension()
			.setUrl("http://acme.org/extension")
			.setValue(new StringType("value"));
		p.addExtension()
			.setUrl("http://acme.org/otherExtension")
			.setValue(new StringType("otherValue"));
		p.addModifierExtension()
			.setUrl("http://acme.org/modifierExtension")
			.setValue(new StringType("modifierValue"));
		p.addExtension()
			.setUrl("http://acme.org/parentExtension")
			.addExtension()
			.setUrl("http://acme.org/childExtension")
			.setValue(new StringType("nestedValue"));

		System.out.println(ourCtx.newJsonParser().setPrettyPrint(true).encodeResourceToString(p));

		List<IBase> values = ourCtx.newTerser().getValues(p, "Patient.active");
		assertEquals(1, values.size());
		assertTrue(values.get(0) instanceof PrimitiveType);
		assertTrue(values.get(0) instanceof BooleanType);
		assertTrue(((BooleanType) values.get(0)).booleanValue());

		((BooleanType) values.get(0)).setValue(Boolean.FALSE);

		System.out.println(ourCtx.newJsonParser().setPrettyPrint(true).encodeResourceToString(p));

		values = ourCtx.newTerser().getValues(p, "Patient.active");
		assertEquals(1, values.size());
		assertTrue(values.get(0) instanceof PrimitiveType);
		assertTrue(values.get(0) instanceof BooleanType);
		assertFalse(((BooleanType) values.get(0)).booleanValue());

		values = ourCtx.newTerser().getValues(p, "Patient.extension('http://acme.org/extension')");
		assertEquals(1, values.size());
		assertTrue(values.get(0) instanceof IBaseExtension);
		assertTrue(values.get(0) instanceof Extension);
		assertEquals("http://acme.org/extension", ((Extension) values.get(0)).getUrl());
		assertEquals("value", ((StringType) ((Extension) values.get(0)).getValue()).getValueAsString());

		((Extension) values.get(0)).setValue(new StringType("modifiedValue"));

		System.out.println(ourCtx.newJsonParser().setPrettyPrint(true).encodeResourceToString(p));

		values = ourCtx.newTerser().getValues(p, "Patient.extension('http://acme.org/extension')");
		assertEquals(1, values.size());
		assertTrue(values.get(0) instanceof IBaseExtension);
		assertTrue(values.get(0) instanceof Extension);
		assertEquals("http://acme.org/extension", ((Extension) values.get(0)).getUrl());
		assertEquals("modifiedValue", ((StringType) ((Extension) values.get(0)).getValue()).getValueAsString());

		values = ourCtx.newTerser().getValues(p, "Patient.modifierExtension('http://acme.org/modifierExtension')");
		assertEquals(1, values.size());
		assertTrue(values.get(0) instanceof IBaseExtension);
		assertTrue(values.get(0) instanceof Extension);
		assertEquals("http://acme.org/modifierExtension", ((Extension) values.get(0)).getUrl());
		assertEquals("modifierValue", ((StringType) ((Extension) values.get(0)).getValue()).getValueAsString());

		((Extension) values.get(0)).setValue(new StringType("modifiedModifierValue"));

		System.out.println(ourCtx.newJsonParser().setPrettyPrint(true).encodeResourceToString(p));

		values = ourCtx.newTerser().getValues(p, "Patient.modifierExtension('http://acme.org/modifierExtension')");
		assertEquals(1, values.size());
		assertTrue(values.get(0) instanceof IBaseExtension);
		assertTrue(values.get(0) instanceof Extension);
		assertEquals("http://acme.org/modifierExtension", ((Extension) values.get(0)).getUrl());
		assertEquals("modifiedModifierValue", ((StringType) ((Extension) values.get(0)).getValue()).getValueAsString());

		values = ourCtx.newTerser().getValues(p, "Patient.extension('http://acme.org/parentExtension').extension('http://acme.org/childExtension')");
		assertEquals(1, values.size());
		assertTrue(values.get(0) instanceof IBaseExtension);
		assertTrue(values.get(0) instanceof Extension);
		assertEquals("http://acme.org/childExtension", ((Extension) values.get(0)).getUrl());
		assertEquals("nestedValue", ((StringType) ((Extension) values.get(0)).getValue()).getValueAsString());

		((Extension) values.get(0)).setValue(new StringType("modifiedNestedValue"));

		System.out.println(ourCtx.newJsonParser().setPrettyPrint(true).encodeResourceToString(p));

		values = ourCtx.newTerser().getValues(p, "Patient.extension('http://acme.org/parentExtension').extension('http://acme.org/childExtension')");
		assertEquals(1, values.size());
		assertTrue(values.get(0) instanceof IBaseExtension);
		assertTrue(values.get(0) instanceof Extension);
		assertEquals("http://acme.org/childExtension", ((Extension) values.get(0)).getUrl());
		assertEquals("modifiedNestedValue", ((StringType) ((Extension) values.get(0)).getValue()).getValueAsString());
	}

	@Test
	public void testGetValuesMultiple() {
		Patient p = new Patient();
		p.addExtension()
			.setUrl("http://acme.org/extension")
			.setValue(new StringType("value1"));
		p.addExtension()
			.setUrl("http://acme.org/extension")
			.setValue(new StringType("value2"));
		p.addExtension()
			.setUrl("http://acme.org/otherExtension")
			.setValue(new StringType("otherValue"));
		p.addModifierExtension()
			.setUrl("http://acme.org/modifierExtension")
			.setValue(new StringType("modifierValue1"));
		p.addModifierExtension()
			.setUrl("http://acme.org/modifierExtension")
			.setValue(new StringType("modifierValue2"));
		p.addExtension()
			.setUrl("http://acme.org/parentExtension")
			.addExtension()
			.setUrl("http://acme.org/childExtension")
			.setValue(new StringType("nestedValue1"));
		p.addExtension()
			.setUrl("http://acme.org/parentExtension")
			.addExtension()
			.setUrl("http://acme.org/childExtension")
			.setValue(new StringType("nestedValue2"));

		System.out.println(ourCtx.newJsonParser().setPrettyPrint(true).encodeResourceToString(p));

		List<IBase> values = ourCtx.newTerser().getValues(p, "Patient.extension('http://acme.org/extension')");
		assertEquals(2, values.size());
		assertTrue(values.get(0) instanceof IBaseExtension);
		assertTrue(values.get(0) instanceof Extension);
		assertEquals("http://acme.org/extension", ((Extension) values.get(0)).getUrl());
		assertEquals("value1", ((StringType) ((Extension) values.get(0)).getValue()).getValueAsString());
		assertTrue(values.get(1) instanceof IBaseExtension);
		assertTrue(values.get(1) instanceof Extension);
		assertEquals("http://acme.org/extension", ((Extension) values.get(1)).getUrl());
		assertEquals("value2", ((StringType) ((Extension) values.get(1)).getValue()).getValueAsString());

		values = ourCtx.newTerser().getValues(p, "Patient.modifierExtension('http://acme.org/modifierExtension')");
		assertEquals(2, values.size());
		assertTrue(values.get(0) instanceof IBaseExtension);
		assertTrue(values.get(0) instanceof Extension);
		assertEquals("http://acme.org/modifierExtension", ((Extension) values.get(0)).getUrl());
		assertEquals("modifierValue1", ((StringType) ((Extension) values.get(0)).getValue()).getValueAsString());
		assertTrue(values.get(1) instanceof IBaseExtension);
		assertTrue(values.get(1) instanceof Extension);
		assertEquals("http://acme.org/modifierExtension", ((Extension) values.get(1)).getUrl());
		assertEquals("modifierValue2", ((StringType) ((Extension) values.get(1)).getValue()).getValueAsString());

		values = ourCtx.newTerser().getValues(p, "Patient.extension('http://acme.org/parentExtension').extension('http://acme.org/childExtension')");
		assertEquals(2, values.size());
		assertTrue(values.get(0) instanceof IBaseExtension);
		assertTrue(values.get(0) instanceof Extension);
		assertEquals("http://acme.org/childExtension", ((Extension) values.get(0)).getUrl());
		assertEquals("nestedValue1", ((StringType) ((Extension) values.get(0)).getValue()).getValueAsString());
		assertTrue(values.get(1) instanceof IBaseExtension);
		assertTrue(values.get(1) instanceof Extension);
		assertEquals("http://acme.org/childExtension", ((Extension) values.get(1)).getUrl());
		assertEquals("nestedValue2", ((StringType) ((Extension) values.get(1)).getValue()).getValueAsString());
	}

	@Test
	public void testGetValuesWithWantedClass() {
		Patient p = new Patient();
		p.setActive(true);
		p.addExtension()
			.setUrl("http://acme.org/extension")
			.setValue(new StringType("value"));
		p.addExtension()
			.setUrl("http://acme.org/otherExtension")
			.setValue(new StringType("otherValue"));
		p.addModifierExtension()
			.setUrl("http://acme.org/modifierExtension")
			.setValue(new StringType("modifierValue"));
		p.addExtension()
			.setUrl("http://acme.org/parentExtension")
			.addExtension()
			.setUrl("http://acme.org/childExtension")
			.setValue(new StringType("nestedValue"));

		System.out.println(ourCtx.newJsonParser().setPrettyPrint(true).encodeResourceToString(p));

		List<PrimitiveType> values = ourCtx.newTerser().getValues(p, "Patient.active", PrimitiveType.class);
		assertEquals(1, values.size());
		assertTrue(values.get(0) instanceof BooleanType);
		assertTrue(((BooleanType) values.get(0)).booleanValue());

		List<Extension> extValues = ourCtx.newTerser().getValues(p, "Patient.extension('http://acme.org/extension')", Extension.class);
		assertEquals(1, extValues.size());
		assertTrue(extValues.get(0).getValue() instanceof StringType);
		assertEquals("http://acme.org/extension", extValues.get(0).getUrl());
		assertEquals("value", ((StringType) (extValues.get(0).getValue())).getValueAsString());

		extValues = ourCtx.newTerser().getValues(p, "Patient.modifierExtension('http://acme.org/modifierExtension')", Extension.class);
		assertEquals(1, extValues.size());
		assertTrue(extValues.get(0).getValue() instanceof StringType);
		assertEquals("http://acme.org/modifierExtension", extValues.get(0).getUrl());
		assertEquals("modifierValue", ((StringType) (extValues.get(0).getValue())).getValueAsString());

		extValues = ourCtx.newTerser().getValues(p, "Patient.extension('http://acme.org/parentExtension').extension('http://acme.org/childExtension')", Extension.class);
		assertEquals(1, extValues.size());
		assertTrue(extValues.get(0).getValue() instanceof StringType);
		assertEquals("http://acme.org/childExtension", extValues.get(0).getUrl());
		assertEquals("nestedValue", ((StringType) extValues.get(0).getValue()).getValueAsString());
	}

	@Test
	public void testGetValuesWithWantedClassAndModify() {
		Patient p = new Patient();
		p.setActive(true);
		p.addExtension()
			.setUrl("http://acme.org/extension")
			.setValue(new StringType("value"));
		p.addExtension()
			.setUrl("http://acme.org/otherExtension")
			.setValue(new StringType("otherValue"));
		p.addModifierExtension()
			.setUrl("http://acme.org/modifierExtension")
			.setValue(new StringType("modifierValue"));
		p.addExtension()
			.setUrl("http://acme.org/parentExtension")
			.addExtension()
			.setUrl("http://acme.org/childExtension")
			.setValue(new StringType("nestedValue"));

		System.out.println(ourCtx.newJsonParser().setPrettyPrint(true).encodeResourceToString(p));

		List<PrimitiveType> values = ourCtx.newTerser().getValues(p, "Patient.active", PrimitiveType.class);
		assertEquals(1, values.size());
		assertTrue(values.get(0) instanceof BooleanType);
		assertTrue(((BooleanType) values.get(0)).booleanValue());

		((BooleanType) values.get(0)).setValue(Boolean.FALSE);

		System.out.println(ourCtx.newJsonParser().setPrettyPrint(true).encodeResourceToString(p));

		values = ourCtx.newTerser().getValues(p, "Patient.active", PrimitiveType.class);
		assertEquals(1, values.size());
		assertTrue(values.get(0) instanceof BooleanType);
		assertFalse(((BooleanType) values.get(0)).booleanValue());

		List<Extension> extValues = ourCtx.newTerser().getValues(p, "Patient.extension('http://acme.org/extension')", Extension.class);
		assertEquals(1, extValues.size());
		assertTrue(extValues.get(0).getValue() instanceof StringType);
		assertEquals("http://acme.org/extension", extValues.get(0).getUrl());
		assertEquals("value", ((StringType) (extValues.get(0).getValue())).getValueAsString());

		extValues.get(0).setValue(new StringType("modifiedValue"));

		System.out.println(ourCtx.newJsonParser().setPrettyPrint(true).encodeResourceToString(p));

		extValues = ourCtx.newTerser().getValues(p, "Patient.extension('http://acme.org/extension')", Extension.class);
		assertEquals(1, extValues.size());
		assertTrue(extValues.get(0).getValue() instanceof StringType);
		assertEquals("http://acme.org/extension", extValues.get(0).getUrl());
		assertEquals("modifiedValue", ((StringType) (extValues.get(0).getValue())).getValueAsString());

		extValues = ourCtx.newTerser().getValues(p, "Patient.modifierExtension('http://acme.org/modifierExtension')", Extension.class);
		assertEquals(1, extValues.size());
		assertTrue(extValues.get(0).getValue() instanceof StringType);
		assertEquals("http://acme.org/modifierExtension", extValues.get(0).getUrl());
		assertEquals("modifierValue", ((StringType) (extValues.get(0).getValue())).getValueAsString());

		extValues.get(0).setValue(new StringType("modifiedModifierValue"));

		System.out.println(ourCtx.newJsonParser().setPrettyPrint(true).encodeResourceToString(p));

		extValues = ourCtx.newTerser().getValues(p, "Patient.modifierExtension('http://acme.org/modifierExtension')", Extension.class);
		assertEquals(1, extValues.size());
		assertTrue(extValues.get(0).getValue() instanceof StringType);
		assertEquals("http://acme.org/modifierExtension", extValues.get(0).getUrl());
		assertEquals("modifiedModifierValue", ((StringType) (extValues.get(0).getValue())).getValueAsString());

		extValues = ourCtx.newTerser().getValues(p, "Patient.extension('http://acme.org/parentExtension').extension('http://acme.org/childExtension')", Extension.class);
		assertEquals(1, extValues.size());
		assertTrue(extValues.get(0).getValue() instanceof StringType);
		assertEquals("http://acme.org/childExtension", extValues.get(0).getUrl());
		assertEquals("nestedValue", ((StringType) extValues.get(0).getValue()).getValueAsString());

		extValues.get(0).setValue(new StringType("modifiedNestedValue"));

		System.out.println(ourCtx.newJsonParser().setPrettyPrint(true).encodeResourceToString(p));

		extValues = ourCtx.newTerser().getValues(p, "Patient.extension('http://acme.org/parentExtension').extension('http://acme.org/childExtension')", Extension.class);
		assertEquals(1, extValues.size());
		assertTrue(extValues.get(0).getValue() instanceof StringType);
		assertEquals("http://acme.org/childExtension", extValues.get(0).getUrl());
		assertEquals("modifiedNestedValue", ((StringType) extValues.get(0).getValue()).getValueAsString());
	}

	@Test
	public void testGetValuesWithWantedClassAndTheCreate() {
		Patient p = new Patient();

		System.out.println(ourCtx.newJsonParser().setPrettyPrint(true).encodeResourceToString(p));

		List<PrimitiveType> values = ourCtx.newTerser().getValues(p, "Patient.active", PrimitiveType.class, true);
		assertEquals(1, values.size());
		assertTrue(values.get(0) instanceof BooleanType);
		assertNull(((BooleanType) values.get(0)).getValue());

		List<Extension> extValues = ourCtx.newTerser().getValues(p, "Patient.extension('http://acme.org/extension')", Extension.class, true);
		assertEquals(1, extValues.size());
		assertEquals("http://acme.org/extension", extValues.get(0).getUrl());
		assertNull(extValues.get(0).getValue());

		extValues = ourCtx.newTerser().getValues(p, "Patient.modifierExtension('http://acme.org/modifierExtension')", Extension.class, true);
		assertEquals(1, extValues.size());
		assertEquals("http://acme.org/modifierExtension", extValues.get(0).getUrl());
		assertNull(extValues.get(0).getValue());

		extValues = ourCtx.newTerser().getValues(p, "Patient.extension('http://acme.org/parentExtension').extension('http://acme.org/childExtension')", Extension.class, true);
		assertEquals(1, extValues.size());
		assertEquals("http://acme.org/childExtension", extValues.get(0).getUrl());
		assertNull(extValues.get(0).getValue());
	}

	@Test
	public void testGetValuesWithTheAddExtensionAndModify() {
		Patient p = new Patient();
		p.setActive(true);
		p.addExtension()
			.setUrl("http://acme.org/extension")
			.setValue(new StringType("value"));
		p.addExtension()
			.setUrl("http://acme.org/otherExtension")
			.setValue(new StringType("otherValue"));
		p.addModifierExtension()
			.setUrl("http://acme.org/modifierExtension")
			.setValue(new StringType("modifierValue"));
		p.addExtension()
			.setUrl("http://acme.org/parentExtension")
			.addExtension()
			.setUrl("http://acme.org/childExtension")
			.setValue(new StringType("nestedValue"));

		System.out.println(ourCtx.newJsonParser().setPrettyPrint(true).encodeResourceToString(p));

		List<IBase> values = ourCtx.newTerser().getValues(p, "Patient.active");
		assertEquals(1, values.size());
		assertTrue(values.get(0) instanceof PrimitiveType);
		assertTrue(values.get(0) instanceof BooleanType);
		assertTrue(((BooleanType) values.get(0)).booleanValue());

		// No change.
		values = ourCtx.newTerser().getValues(p, "Patient.active", false, true);
		assertEquals(1, values.size());
		assertTrue(values.get(0) instanceof PrimitiveType);
		assertTrue(values.get(0) instanceof BooleanType);
		assertTrue(((BooleanType) values.get(0)).booleanValue());

		values = ourCtx.newTerser().getValues(p, "Patient.extension('http://acme.org/extension')");
		assertEquals(1, values.size());
		assertTrue(values.get(0) instanceof IBaseExtension);
		assertTrue(values.get(0) instanceof Extension);
		assertEquals("http://acme.org/extension", ((Extension) values.get(0)).getUrl());
		assertEquals("value", ((StringType) ((Extension) values.get(0)).getValue()).getValueAsString());

		values = ourCtx.newTerser().getValues(p, "Patient.extension('http://acme.org/extension')", false, true);
		assertEquals(2, values.size());
		assertTrue(values.get(0) instanceof IBaseExtension);
		assertTrue(values.get(0) instanceof Extension);
		assertEquals("http://acme.org/extension", ((Extension) values.get(0)).getUrl());
		assertEquals("value", ((StringType) ((Extension) values.get(0)).getValue()).getValueAsString());
		assertTrue(values.get(1) instanceof IBaseExtension);
		assertTrue(values.get(1) instanceof Extension);
		assertEquals("http://acme.org/extension", ((Extension) values.get(1)).getUrl());
		assertNull(((Extension) values.get(1)).getValue());

		((Extension) values.get(1)).setValue(new StringType("addedValue"));

		System.out.println(ourCtx.newJsonParser().setPrettyPrint(true).encodeResourceToString(p));

		assertTrue(values.get(1) instanceof IBaseExtension);
		assertTrue(values.get(1) instanceof Extension);
		assertEquals("http://acme.org/extension", ((Extension) values.get(1)).getUrl());
		assertEquals("addedValue", ((StringType) ((Extension) values.get(1)).getValue()).getValueAsString());

		values = ourCtx.newTerser().getValues(p, "Patient.modifierExtension('http://acme.org/modifierExtension')");
		assertEquals(1, values.size());
		assertTrue(values.get(0) instanceof IBaseExtension);
		assertTrue(values.get(0) instanceof Extension);
		assertEquals("http://acme.org/modifierExtension", ((Extension) values.get(0)).getUrl());
		assertEquals("modifierValue", ((StringType) ((Extension) values.get(0)).getValue()).getValueAsString());

		values = ourCtx.newTerser().getValues(p, "Patient.modifierExtension('http://acme.org/modifierExtension')", false, true);
		assertEquals(2, values.size());
		assertTrue(values.get(0) instanceof IBaseExtension);
		assertTrue(values.get(0) instanceof Extension);
		assertEquals("http://acme.org/modifierExtension", ((Extension) values.get(0)).getUrl());
		assertEquals("modifierValue", ((StringType) ((Extension) values.get(0)).getValue()).getValueAsString());
		assertTrue(values.get(1) instanceof IBaseExtension);
		assertTrue(values.get(1) instanceof Extension);
		assertEquals("http://acme.org/modifierExtension", ((Extension) values.get(1)).getUrl());
		assertNull(((Extension) values.get(1)).getValue());

		((Extension) values.get(1)).setValue(new StringType("addedModifierValue"));

		System.out.println(ourCtx.newJsonParser().setPrettyPrint(true).encodeResourceToString(p));

		assertTrue(values.get(1) instanceof IBaseExtension);
		assertTrue(values.get(1) instanceof Extension);
		assertEquals("http://acme.org/modifierExtension", ((Extension) values.get(1)).getUrl());
		assertEquals("addedModifierValue", ((StringType) ((Extension) values.get(1)).getValue()).getValueAsString());

		System.out.println(ourCtx.newJsonParser().setPrettyPrint(true).encodeResourceToString(p));

		values = ourCtx.newTerser().getValues(p, "Patient.extension('http://acme.org/parentExtension').extension('http://acme.org/childExtension')");
		assertEquals(1, values.size());
		assertTrue(values.get(0) instanceof IBaseExtension);
		assertTrue(values.get(0) instanceof Extension);
		assertEquals("http://acme.org/childExtension", ((Extension) values.get(0)).getUrl());
		assertEquals("nestedValue", ((StringType) ((Extension) values.get(0)).getValue()).getValueAsString());

		values = ourCtx.newTerser().getValues(p, "Patient.extension('http://acme.org/parentExtension').extension('http://acme.org/childExtension')", false, true);
		assertEquals(2, values.size());
		assertTrue(values.get(0) instanceof IBaseExtension);
		assertTrue(values.get(0) instanceof Extension);
		assertEquals("http://acme.org/childExtension", ((Extension) values.get(0)).getUrl());
		assertEquals("nestedValue", ((StringType) ((Extension) values.get(0)).getValue()).getValueAsString());
		assertTrue(values.get(1) instanceof IBaseExtension);
		assertTrue(values.get(1) instanceof Extension);
		assertEquals("http://acme.org/childExtension", ((Extension) values.get(1)).getUrl());
		assertNull(((Extension) values.get(1)).getValue());

		((Extension) values.get(1)).setValue(new StringType("addedNestedValue"));

		System.out.println(ourCtx.newJsonParser().setPrettyPrint(true).encodeResourceToString(p));

		assertTrue(values.get(1) instanceof IBaseExtension);
		assertTrue(values.get(1) instanceof Extension);
		assertEquals("http://acme.org/childExtension", ((Extension) values.get(1)).getUrl());
		assertEquals("addedNestedValue", ((StringType) ((Extension) values.get(1)).getValue()).getValueAsString());
	}

	@Test
	public void testGetValuesWithTheCreate() {
		Patient p = new Patient();

		List<IBase> values = ourCtx.newTerser().getValues(p, "Patient.active", true);
		assertEquals(1, values.size());
		assertTrue(values.get(0) instanceof PrimitiveType);
		assertTrue(values.get(0) instanceof BooleanType);
		assertNull(((BooleanType) values.get(0)).getValue());

		values = ourCtx.newTerser().getValues(p, "Patient.extension('http://acme.org/extension')", true);
		assertEquals(1, values.size());
		assertTrue(values.get(0) instanceof IBaseExtension);
		assertTrue(values.get(0) instanceof Extension);
		assertEquals("http://acme.org/extension", ((Extension) values.get(0)).getUrl());
		assertNull(((Extension) values.get(0)).getValue());

		values = ourCtx.newTerser().getValues(p, "Patient.modifierExtension('http://acme.org/modifierExtension')", true);
		assertEquals(1, values.size());
		assertTrue(values.get(0) instanceof IBaseExtension);
		assertTrue(values.get(0) instanceof Extension);
		assertEquals("http://acme.org/modifierExtension", ((Extension) values.get(0)).getUrl());
		assertNull(((Extension) values.get(0)).getValue());

		values = ourCtx.newTerser().getValues(p, "Patient.extension('http://acme.org/parentExtension').extension('http://acme.org/childExtension')", true);
		assertEquals(1, values.size());
		assertTrue(values.get(0) instanceof IBaseExtension);
		assertTrue(values.get(0) instanceof Extension);
		assertEquals("http://acme.org/childExtension", ((Extension) values.get(0)).getUrl());
		assertNull(((Extension) values.get(0)).getValue());
	}

	@Test
	public void testGetValuesWithTheCreateAndTheAddExtensionAndModify() {
		Patient p = new Patient();
		p.setActive(true);
		p.addExtension()
			.setUrl("http://acme.org/extension")
			.setValue(new StringType("value"));
		p.addExtension()
			.setUrl("http://acme.org/otherExtension")
			.setValue(new StringType("otherValue"));
		p.addModifierExtension()
			.setUrl("http://acme.org/modifierExtension")
			.setValue(new StringType("modifierValue"));
		p.addExtension()
			.setUrl("http://acme.org/parentExtension")
			.addExtension()
			.setUrl("http://acme.org/childExtension")
			.setValue(new StringType("nestedValue"));

		System.out.println(ourCtx.newJsonParser().setPrettyPrint(true).encodeResourceToString(p));

		List<IBase> values = ourCtx.newTerser().getValues(p, "Patient.active");
		assertEquals(1, values.size());
		assertTrue(values.get(0) instanceof PrimitiveType);
		assertTrue(values.get(0) instanceof BooleanType);
		assertTrue(((BooleanType) values.get(0)).booleanValue());

		// No change.
		values = ourCtx.newTerser().getValues(p, "Patient.active", true, true);
		assertEquals(1, values.size());
		assertTrue(values.get(0) instanceof PrimitiveType);
		assertTrue(values.get(0) instanceof BooleanType);
		assertTrue(((BooleanType) values.get(0)).booleanValue());

		values = ourCtx.newTerser().getValues(p, "Patient.extension('http://acme.org/extension')");
		assertEquals(1, values.size());
		assertTrue(values.get(0) instanceof IBaseExtension);
		assertTrue(values.get(0) instanceof Extension);
		assertEquals("http://acme.org/extension", ((Extension) values.get(0)).getUrl());
		assertEquals("value", ((StringType) ((Extension) values.get(0)).getValue()).getValueAsString());

		values = ourCtx.newTerser().getValues(p, "Patient.extension('http://acme.org/extension')", true, true);
		assertEquals(2, values.size());
		assertTrue(values.get(0) instanceof IBaseExtension);
		assertTrue(values.get(0) instanceof Extension);
		assertEquals("http://acme.org/extension", ((Extension) values.get(0)).getUrl());
		assertEquals("value", ((StringType) ((Extension) values.get(0)).getValue()).getValueAsString());
		assertTrue(values.get(1) instanceof IBaseExtension);
		assertTrue(values.get(1) instanceof Extension);
		assertEquals("http://acme.org/extension", ((Extension) values.get(1)).getUrl());
		assertNull(((Extension) values.get(1)).getValue());

		((Extension) values.get(1)).setValue(new StringType("addedValue"));

		System.out.println(ourCtx.newJsonParser().setPrettyPrint(true).encodeResourceToString(p));

		assertTrue(values.get(1) instanceof IBaseExtension);
		assertTrue(values.get(1) instanceof Extension);
		assertEquals("http://acme.org/extension", ((Extension) values.get(1)).getUrl());
		assertEquals("addedValue", ((StringType) ((Extension) values.get(1)).getValue()).getValueAsString());

		values = ourCtx.newTerser().getValues(p, "Patient.modifierExtension('http://acme.org/modifierExtension')");
		assertEquals(1, values.size());
		assertTrue(values.get(0) instanceof IBaseExtension);
		assertTrue(values.get(0) instanceof Extension);
		assertEquals("http://acme.org/modifierExtension", ((Extension) values.get(0)).getUrl());
		assertEquals("modifierValue", ((StringType) ((Extension) values.get(0)).getValue()).getValueAsString());

		values = ourCtx.newTerser().getValues(p, "Patient.modifierExtension('http://acme.org/modifierExtension')", true, true);
		assertEquals(2, values.size());
		assertTrue(values.get(0) instanceof IBaseExtension);
		assertTrue(values.get(0) instanceof Extension);
		assertEquals("http://acme.org/modifierExtension", ((Extension) values.get(0)).getUrl());
		assertEquals("modifierValue", ((StringType) ((Extension) values.get(0)).getValue()).getValueAsString());
		assertTrue(values.get(1) instanceof IBaseExtension);
		assertTrue(values.get(1) instanceof Extension);
		assertEquals("http://acme.org/modifierExtension", ((Extension) values.get(1)).getUrl());
		assertNull(((Extension) values.get(1)).getValue());

		((Extension) values.get(1)).setValue(new StringType("addedModifierValue"));

		System.out.println(ourCtx.newJsonParser().setPrettyPrint(true).encodeResourceToString(p));

		assertTrue(values.get(1) instanceof IBaseExtension);
		assertTrue(values.get(1) instanceof Extension);
		assertEquals("http://acme.org/modifierExtension", ((Extension) values.get(1)).getUrl());
		assertEquals("addedModifierValue", ((StringType) ((Extension) values.get(1)).getValue()).getValueAsString());

		values = ourCtx.newTerser().getValues(p, "Patient.extension('http://acme.org/parentExtension').extension('http://acme.org/childExtension')");
		assertEquals(1, values.size());
		assertTrue(values.get(0) instanceof IBaseExtension);
		assertTrue(values.get(0) instanceof Extension);
		assertEquals("http://acme.org/childExtension", ((Extension) values.get(0)).getUrl());
		assertEquals("nestedValue", ((StringType) ((Extension) values.get(0)).getValue()).getValueAsString());

		values = ourCtx.newTerser().getValues(p, "Patient.extension('http://acme.org/parentExtension').extension('http://acme.org/childExtension')", true, true);
		assertEquals(2, values.size());
		assertTrue(values.get(0) instanceof IBaseExtension);
		assertTrue(values.get(0) instanceof Extension);
		assertEquals("http://acme.org/childExtension", ((Extension) values.get(0)).getUrl());
		assertEquals("nestedValue", ((StringType) ((Extension) values.get(0)).getValue()).getValueAsString());
		assertTrue(values.get(1) instanceof IBaseExtension);
		assertTrue(values.get(1) instanceof Extension);
		assertEquals("http://acme.org/childExtension", ((Extension) values.get(1)).getUrl());
		assertNull(((Extension) values.get(1)).getValue());

		((Extension) values.get(1)).setValue(new StringType("addedNestedValue"));

		System.out.println(ourCtx.newJsonParser().setPrettyPrint(true).encodeResourceToString(p));

		assertTrue(values.get(1) instanceof IBaseExtension);
		assertTrue(values.get(1) instanceof Extension);
		assertEquals("http://acme.org/childExtension", ((Extension) values.get(1)).getUrl());
		assertEquals("addedNestedValue", ((StringType) ((Extension) values.get(1)).getValue()).getValueAsString());
	}

	@Test
	public void testGetValuesWithTheCreateAndNoOverwrite() {
		Patient p = new Patient();
		p.setActive(true);
		p.addExtension()
			.setUrl("http://acme.org/extension")
			.setValue(new StringType("value"));
		p.addExtension()
			.setUrl("http://acme.org/otherExtension")
			.setValue(new StringType("otherValue"));
		p.addModifierExtension()
			.setUrl("http://acme.org/modifierExtension")
			.setValue(new StringType("modifierValue"));
		p.addExtension()
			.setUrl("http://acme.org/parentExtension")
			.addExtension()
			.setUrl("http://acme.org/childExtension")
			.setValue(new StringType("nestedValue"));

		System.out.println(ourCtx.newJsonParser().setPrettyPrint(true).encodeResourceToString(p));

		List<IBase> values = ourCtx.newTerser().getValues(p, "Patient.active", true);
		assertEquals(1, values.size());
		assertTrue(values.get(0) instanceof PrimitiveType);
		assertTrue(values.get(0) instanceof BooleanType);
		assertTrue(((BooleanType) values.get(0)).booleanValue());

		values = ourCtx.newTerser().getValues(p, "Patient.extension('http://acme.org/extension')", true);
		assertEquals(1, values.size());
		assertTrue(values.get(0) instanceof IBaseExtension);
		assertTrue(values.get(0) instanceof Extension);
		assertEquals("http://acme.org/extension", ((Extension) values.get(0)).getUrl());
		assertEquals("value", ((StringType) ((Extension) values.get(0)).getValue()).getValueAsString());

		values = ourCtx.newTerser().getValues(p, "Patient.modifierExtension('http://acme.org/modifierExtension')", true);
		assertEquals(1, values.size());
		assertTrue(values.get(0) instanceof IBaseExtension);
		assertTrue(values.get(0) instanceof Extension);
		assertEquals("http://acme.org/modifierExtension", ((Extension) values.get(0)).getUrl());
		assertEquals("modifierValue", ((StringType) ((Extension) values.get(0)).getValue()).getValueAsString());

		values = ourCtx.newTerser().getValues(p, "Patient.extension('http://acme.org/parentExtension').extension('http://acme.org/childExtension')", true);
		assertEquals(1, values.size());
		assertTrue(values.get(0) instanceof IBaseExtension);
		assertTrue(values.get(0) instanceof Extension);
		assertEquals("http://acme.org/childExtension", ((Extension) values.get(0)).getUrl());
		assertEquals("nestedValue", ((StringType) ((Extension) values.get(0)).getValue()).getValueAsString());
	}

	@Test
	public void testVisitWithCustomSubclass() {

		ValueSet.ValueSetExpansionComponent component = new MyValueSetExpansionComponent();
		ValueSet vs = new ValueSet();
		vs.setExpansion(component);
		vs.getExpansion().setIdentifier("http://foo");

		Set<String> strings = new HashSet<>();
		ourCtx.newTerser().visit(vs, new IModelVisitor() {
			@Override
			public void acceptElement(IBaseResource theResource, IBase theElement, List<String> thePathToElement, BaseRuntimeChildDefinition theChildDefinition, BaseRuntimeElementDefinition<?> theDefinition) {
				if (theElement instanceof IPrimitiveType) {
					strings.add(((IPrimitiveType) theElement).getValueAsString());
				}
			}
		});
		assertThat(strings, Matchers.contains("http://foo"));

		strings.clear();
		ourCtx.newTerser().visit(vs, new IModelVisitor2() {
			@Override
			public boolean acceptElement(IBase theElement, List<IBase> theContainingElementPath, List<BaseRuntimeChildDefinition> theChildDefinitionPath, List<BaseRuntimeElementDefinition<?>> theElementDefinitionPath) {
				if (theElement instanceof IPrimitiveType) {
					strings.add(((IPrimitiveType) theElement).getValueAsString());
				}
				return true;
			}

			@Override
			public boolean acceptUndeclaredExtension(IBaseExtension<?, ?> theNextExt, List<IBase> theContainingElementPath, List<BaseRuntimeChildDefinition> theChildDefinitionPath, List<BaseRuntimeElementDefinition<?>> theElementDefinitionPath) {
				return true;
			}
		});
		assertThat(strings, Matchers.contains("http://foo"));
	}


	@Test
	public void testVisitWithModelVisitor2() {
		IModelVisitor2 visitor = mock(IModelVisitor2.class);

		ArgumentCaptor<IBase> element = ArgumentCaptor.forClass(IBase.class);
		ArgumentCaptor<List<IBase>> containingElementPath = ArgumentCaptor.forClass(getListClass(IBase.class));
		ArgumentCaptor<List<BaseRuntimeChildDefinition>> childDefinitionPath = ArgumentCaptor.forClass(getListClass(BaseRuntimeChildDefinition.class));
		ArgumentCaptor<List<BaseRuntimeElementDefinition<?>>> elementDefinitionPath = ArgumentCaptor.forClass(getListClass2());
		when(visitor.acceptElement(element.capture(), containingElementPath.capture(), childDefinitionPath.capture(), elementDefinitionPath.capture())).thenReturn(true);

		Patient p = new Patient();
		p.addLink().getTypeElement().setValue(LinkType.REFER);
		ourCtx.newTerser().visit(p, visitor);

		assertEquals(3, element.getAllValues().size());
		assertSame(p, element.getAllValues().get(0));
		assertSame(p.getLink().get(0), element.getAllValues().get(1));
		assertSame(p.getLink().get(0).getTypeElement(), element.getAllValues().get(2));

		assertEquals(3, containingElementPath.getAllValues().size());
		// assertEquals(0, containingElementPath.getAllValues().get(0).size());
		// assertEquals(1, containingElementPath.getAllValues().get(1).size());
		// assertEquals(2, containingElementPath.getAllValues().get(2).size());

	}

	@Test
	public void testGetAllPopulatedChildElementsOfType() {

		Patient p = new Patient();
		p.setGender(Enumerations.AdministrativeGender.MALE);
		p.addIdentifier().setSystem("urn:foo");
		p.addAddress().addLine("Line1");
		p.addAddress().addLine("Line2");
		p.addName().setFamily("Line3");

		FhirTerser t = ourCtx.newTerser();
		List<StringType> strings = t.getAllPopulatedChildElementsOfType(p, StringType.class);

		assertEquals(3, strings.size());

		Set<String> allStrings = new HashSet<>();
		for (StringType next : strings) {
			allStrings.add(next.getValue());
		}

		assertThat(allStrings, containsInAnyOrder("Line1", "Line2", "Line3"));

	}

	@Test
	public void testMultiValueTypes() {

		Observation obs = new Observation();
		obs.setValue(new Quantity(123L));

		FhirTerser t = ourCtx.newTerser();

		// As string
		{
			List<IBase> values = t.getValues(obs, "Observation.valueString");
			assertEquals(0, values.size());
		}

		// As quantity
		{
			List<IBase> values = t.getValues(obs, "Observation.valueQuantity");
			assertEquals(1, values.size());
			Quantity actual = (Quantity) values.get(0);
			assertEquals("123", actual.getValueElement().getValueAsString());
		}
	}

	@Test
	public void testTerser() {

		//@formatter:off
		String msg = "<Observation xmlns=\"http://hl7.org/fhir\">\n" +
			"    <text>\n" +
			"        <status value=\"empty\"/>\n" +
			"        <div xmlns=\"http://www.w3.org/1999/xhtml\"/>\n" +
			"    </text>\n" +
			"    <!-- The test code  - may not be correct -->\n" +
			"    <name>\n" +
			"        <coding>\n" +
			"            <system value=\"http://loinc.org\"/>\n" +
			"            <code value=\"43151-0\"/>\n" +
			"            <display value=\"Glucose Meter Device Panel\"/>\n" +
			"        </coding>\n" +
			"    </name>\n" +
			"    <valueQuantity>\n" +
			"        <value value=\"7.7\"/>\n" +
			"        <units value=\"mmol/L\"/>\n" +
			"        <system value=\"http://unitsofmeasure.org\"/>\n" +
			"    </valueQuantity>\n" +
			"    <appliesDateTime value=\"2014-05-28T22:12:21Z\"/>\n" +
			"    <status value=\"final\"/>\n" +
			"    <reliability value=\"ok\"/>\n" +
			"    <subject>\n" +
			"        <reference value=\"cid:patient@bundle\"/>\n" +
			"    </subject>\n" +
			"    <performer>\n" +
			"        <reference value=\"cid:device@bundle\"></reference>\n" +
			"    </performer>\n" +
			"</Observation>";
		//@formatter:on

		Observation parsed = ourCtx.newXmlParser().parseResource(Observation.class, msg);
		FhirTerser t = ourCtx.newTerser();

		List<Reference> elems = t.getAllPopulatedChildElementsOfType(parsed, Reference.class);
		assertEquals(2, elems.size());
		assertEquals("cid:patient@bundle", elems.get(0).getReferenceElement().getValue());
		assertEquals("cid:device@bundle", elems.get(1).getReferenceElement().getValue());
	}


	private List<String> toStrings(List<StringType> theStrings) {
		ArrayList<String> retVal = new ArrayList<>();
		for (StringType next : theStrings) {
			retVal.add(next.getValue());
		}
		return retVal;
	}

	/**
	 * See http://stackoverflow.com/questions/182636/how-to-determine-the-class-of-a-generic-type
	 */
	private static abstract class ClassGetter<T> {
		@SuppressWarnings("unchecked")
		public final Class<T> get() {
			final ParameterizedType superclass = (ParameterizedType) getClass().getGenericSuperclass();
			Type type = superclass.getActualTypeArguments()[0];
			if (type instanceof ParameterizedType) {
				return (Class<T>) ((ParameterizedType) type).getOwnerType();
			}
			return (Class<T>) type;
		}
	}

	@Block
	public static class MyValueSetExpansionComponent extends ValueSet.ValueSetExpansionComponent {
		private static final long serialVersionUID = 2624360513249904086L;
	}

	@AfterAll
	public static void afterClassClearContext() {
		TestUtil.clearAllStaticFieldsForUnitTest();
	}

	/**
	 * See http://stackoverflow.com/questions/182636/how-to-determine-the-class-of-a-generic-type
	 */
	private static <T> Class<List<T>> getListClass(Class<T> theClass) {
		return new ClassGetter<List<T>>() {
		}.get();
	}

	/**
	 * See http://stackoverflow.com/questions/182636/how-to-determine-the-class-of-a-generic-type
	 */
	private static Class<List<BaseRuntimeElementDefinition<?>>> getListClass2() {
		return new ClassGetter<List<BaseRuntimeElementDefinition<?>>>() {
		}.get();
	}

}<|MERGE_RESOLUTION|>--- conflicted
+++ resolved
@@ -216,10 +216,7 @@
 		ourCtx.newTerser().cloneInto(source, target, true);
 
 		assertEquals("STR", target.getValueAsString());
-<<<<<<< HEAD
 		assertEquals("STRING_ID", target.getId());
-=======
->>>>>>> 1e2505e5
 	}
 
 
