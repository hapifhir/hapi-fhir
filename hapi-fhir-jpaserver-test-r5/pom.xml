<?xml version="1.0" encoding="UTF-8"?>
<project xmlns="http://maven.apache.org/POM/4.0.0"
			xmlns:xsi="http://www.w3.org/2001/XMLSchema-instance"
			xsi:schemaLocation="http://maven.apache.org/POM/4.0.0 http://maven.apache.org/xsd/maven-4.0.0.xsd">
	<modelVersion>4.0.0</modelVersion>
	<parent>
		<groupId>ca.uhn.hapi.fhir</groupId>
		<artifactId>hapi-deployable-pom</artifactId>
<<<<<<< HEAD
		<version>8.3.15-SNAPSHOT</version>
=======
		<version>8.3.16-SNAPSHOT</version>
>>>>>>> e853f08b

		<relativePath>../hapi-deployable-pom/pom.xml</relativePath>
	</parent>

	<packaging>jar</packaging>

	<name>HAPI FHIR JPA Server Test R5</name>
	<artifactId>hapi-fhir-jpaserver-test-r5</artifactId>
	<dependencies>
		<dependency>
			<groupId>ca.uhn.hapi.fhir</groupId>
			<artifactId>hapi-fhir-jpaserver-test-utilities</artifactId>
			<version>${project.version}</version>
			<scope>test</scope>
		</dependency>
		<dependency>
			<groupId>ca.uhn.hapi.fhir</groupId>
			<artifactId>hapi-fhir-caching-testing</artifactId>
			<version>${project.version}</version>
			<scope>test</scope>
		</dependency>
		<dependency>
			<groupId>org.htmlunit</groupId>
			<artifactId>htmlunit</artifactId>
			<scope>test</scope>
		</dependency>

		<!-- Needed for Testcontainers -->
		<dependency>
			<groupId>junit</groupId>
			<artifactId>junit</artifactId>
			<version>4.13.2</version>
			<scope>provided</scope>
			<exclusions>
				<exclusion>
					<groupId>org.hamcrest</groupId>
					<artifactId>hamcrest-core</artifactId>
				</exclusion>
			</exclusions>
		</dependency>
        <dependency>
            <groupId>ca.uhn.hapi.fhir</groupId>
            <artifactId>hapi-tinder-test</artifactId>
            <version>${project.version}</version>
            <scope>test</scope>
        </dependency>

		<dependency>
			<groupId>com.github.jsqlparser</groupId>
			<artifactId>jsqlparser</artifactId>
			<scope>test</scope>
		</dependency>
		<dependency>
			<groupId>ca.uhn.hapi.fhir</groupId>
			<artifactId>hapi-fhir-docs</artifactId>
			<version>${project.version}</version>
			<scope>test</scope>
		</dependency>
		<dependency>
			<groupId>ca.uhn.hapi.fhir</groupId>
			<artifactId>org.hl7.fhir.dstu2016may</artifactId>
			<version>6.5.18</version>
			<scope>compile</scope>
		</dependency>

	</dependencies>

	<build>
		<plugins>
			<plugin>
				<groupId>org.apache.maven.plugins</groupId>
				<artifactId>maven-failsafe-plugin</artifactId>
				<executions>
					<execution>
						<goals>
							<goal>integration-test</goal>
							<goal>verify</goal>
						</goals>
					</execution>
				</executions>
				<dependencies>
					<dependency>
						<groupId>org.junit.jupiter</groupId>
						<artifactId>junit-jupiter-engine</artifactId>
						<version>${junit_version}</version>
					</dependency>
				</dependencies>
			</plugin>
			<plugin>
				<groupId>org.apache.maven.plugins</groupId>
				<artifactId>maven-surefire-plugin</artifactId>
			</plugin>
			<plugin>
				<groupId>org.apache.maven.plugins</groupId>
				<artifactId>maven-checkstyle-plugin</artifactId>
				<configuration>
					<skip>true</skip>
				</configuration>
			</plugin>
		</plugins>
	</build>
</project><|MERGE_RESOLUTION|>--- conflicted
+++ resolved
@@ -6,11 +6,7 @@
 	<parent>
 		<groupId>ca.uhn.hapi.fhir</groupId>
 		<artifactId>hapi-deployable-pom</artifactId>
-<<<<<<< HEAD
 		<version>8.3.15-SNAPSHOT</version>
-=======
-		<version>8.3.16-SNAPSHOT</version>
->>>>>>> e853f08b
 
 		<relativePath>../hapi-deployable-pom/pom.xml</relativePath>
 	</parent>
@@ -69,12 +65,7 @@
 			<version>${project.version}</version>
 			<scope>test</scope>
 		</dependency>
-		<dependency>
-			<groupId>ca.uhn.hapi.fhir</groupId>
-			<artifactId>org.hl7.fhir.dstu2016may</artifactId>
-			<version>6.5.18</version>
-			<scope>compile</scope>
-		</dependency>
+
 
 	</dependencies>
 
