--- conflicted
+++ resolved
@@ -299,7 +299,6 @@
 		});
 	}
 
-<<<<<<< HEAD
 	@Test
 	public void testUpdate_ProvenanceIsUpdatedInPlace() {
 		// Setup
@@ -325,8 +324,6 @@
 		assertEquals("source-2#request-id-2", p.getMeta().getSource());
 	}
 
-=======
->>>>>>> 744a0d70
 	@Nonnull
 	private static List<String> toTagTokens(IBaseResource resource) {
 		List<String> tags = resource.getMeta()
