--- conflicted
+++ resolved
@@ -919,19 +919,11 @@
 			assertEquals("SELECT t0.PARTITION_ID,t0.RES_ID FROM HFJ_RESOURCE t0 LEFT OUTER JOIN HFJ_SPIDX_STRING t1 ON ((t0.PARTITION_ID = t1.PARTITION_ID) AND (t0.RES_ID = t1.RES_ID) AND (t1.HASH_IDENTITY = '-9208284524139093953')) WHERE (((t0.RES_TYPE = 'Patient') AND (t0.RES_DELETED_AT IS NULL)) AND (t0.PARTITION_ID IN ('1','2') )) ORDER BY t1.SP_VALUE_NORMALIZED ASC NULLS LAST", getSelectSql(0));
 			assertThat(getSelectSql(1)).contains(" where (rht1_0.RES_ID,rht1_0.PARTITION_ID) in (('" + id0.getIdPartAsLong() + "','1'),('" + id1.getIdPartAsLong() + "','2'),('-1',NULL),('-1',NULL),('-1',NULL),('-1',NULL),('-1',NULL),('-1',NULL),('-1',NULL),('-1',NULL)) and mrt1_0.RES_VER=rht1_0.RES_VER");
 		} else if (myIncludePartitionIdsInSql) {
-<<<<<<< HEAD
-			assertEquals("SELECT t0.PARTITION_ID,t0.RES_ID FROM HFJ_RESOURCE t0 LEFT OUTER JOIN HFJ_SPIDX_STRING t1 ON ((t0.RES_ID = t1.RES_ID) AND (t1.HASH_IDENTITY = '-9208284524139093953')) WHERE (((t0.RES_TYPE = 'Patient') AND (t0.RES_DELETED_AT IS NULL)) AND (t0.PARTITION_ID IN ('1','2') )) ORDER BY t1.SP_VALUE_NORMALIZED ASC NULLS LAST", getSelectSql(0));
-			assertThat(getSelectSql(1)).contains(" where (rht1_0.RES_ID) in ('" + id0.getIdPartAsLong() + "','" + id1.getIdPartAsLong() + "','-1','-1','-1','-1','-1','-1','-1','-1') and mrt1_0.RES_VER=rht1_0.RES_VER");
-		} else {
-			assertEquals("SELECT t0.RES_ID FROM HFJ_RESOURCE t0 LEFT OUTER JOIN HFJ_SPIDX_STRING t1 ON ((t0.RES_ID = t1.RES_ID) AND (t1.HASH_IDENTITY = '-9208284524139093953')) WHERE ((t0.RES_TYPE = 'Patient') AND (t0.RES_DELETED_AT IS NULL)) ORDER BY t1.SP_VALUE_NORMALIZED ASC NULLS LAST", getSelectSql(0));
-			assertThat(getSelectSql(1)).contains(" where (rht1_0.RES_ID) in ('" + id0.getIdPartAsLong() + "','" + id1.getIdPartAsLong() + "','-1','-1','-1','-1','-1','-1','-1','-1') and mrt1_0.RES_VER=rht1_0.RES_VER");
-=======
 			assertEquals("SELECT t0.PARTITION_ID,t0.RES_ID FROM HFJ_RESOURCE t0 LEFT OUTER JOIN HFJ_SPIDX_STRING t1 ON ((t0.RES_ID = t1.RES_ID) AND (t1.HASH_IDENTITY = '-9208284524139093953')) WHERE (((t0.RES_TYPE = 'Patient') AND (t0.RES_DELETED_AT IS NULL)) AND (t0.PARTITION_ID IN ('1','2') )) ORDER BY t1.SP_VALUE_NORMALIZED ASC NULLS LAST fetch first '10000' rows only", getSelectSql(0));
 			assertThat(getSelectSql(1)).contains(" where rht1_0.RES_ID in ('" + id0.getIdPartAsLong() + "','" + id1.getIdPartAsLong() + "','-1','-1','-1','-1','-1','-1','-1','-1') and mrt1_0.RES_VER=rht1_0.RES_VER");
 		} else {
 			assertEquals("SELECT t0.RES_ID FROM HFJ_RESOURCE t0 LEFT OUTER JOIN HFJ_SPIDX_STRING t1 ON ((t0.RES_ID = t1.RES_ID) AND (t1.HASH_IDENTITY = '-9208284524139093953')) WHERE ((t0.RES_TYPE = 'Patient') AND (t0.RES_DELETED_AT IS NULL)) ORDER BY t1.SP_VALUE_NORMALIZED ASC NULLS LAST fetch first '10000' rows only", getSelectSql(0));
 			assertThat(getSelectSql(1)).contains(" where rht1_0.RES_ID in ('" + id0.getIdPartAsLong() + "','" + id1.getIdPartAsLong() + "','-1','-1','-1','-1','-1','-1','-1','-1') and mrt1_0.RES_VER=rht1_0.RES_VER");
->>>>>>> 37020b18
 		}
 		assertEquals(2, myCaptureQueriesListener.countSelectQueries());
 	}
